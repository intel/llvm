//===--- Driver.cpp - Clang GCC Compatible Driver -------------------------===//
//
// Part of the LLVM Project, under the Apache License v2.0 with LLVM Exceptions.
// See https://llvm.org/LICENSE.txt for license information.
// SPDX-License-Identifier: Apache-2.0 WITH LLVM-exception
//
//===----------------------------------------------------------------------===//
#include "clang/Driver/Driver.h"
#include "ToolChains/AIX.h"
#include "ToolChains/AMDGPU.h"
#include "ToolChains/AMDGPUOpenMP.h"
#include "ToolChains/AVR.h"
#include "ToolChains/Arch/RISCV.h"
#include "ToolChains/BareMetal.h"
#include "ToolChains/CSKYToolChain.h"
#include "ToolChains/Clang.h"
#include "ToolChains/CrossWindows.h"
#include "ToolChains/Cuda.h"
#include "ToolChains/Cygwin.h"
#include "ToolChains/Darwin.h"
#include "ToolChains/DragonFly.h"
#include "ToolChains/FreeBSD.h"
#include "ToolChains/Fuchsia.h"
#include "ToolChains/Gnu.h"
#include "ToolChains/HIPAMD.h"
#include "ToolChains/HIPSPV.h"
#include "ToolChains/HLSL.h"
#include "ToolChains/Haiku.h"
#include "ToolChains/Hexagon.h"
#include "ToolChains/Hurd.h"
#include "ToolChains/Lanai.h"
#include "ToolChains/Linux.h"
#include "ToolChains/MSP430.h"
#include "ToolChains/MSVC.h"
#include "ToolChains/Managarm.h"
#include "ToolChains/MinGW.h"
#include "ToolChains/MipsLinux.h"
#include "ToolChains/NetBSD.h"
#include "ToolChains/OHOS.h"
#include "ToolChains/OpenBSD.h"
#include "ToolChains/PPCFreeBSD.h"
#include "ToolChains/PPCLinux.h"
#include "ToolChains/PS4CPU.h"
#include "ToolChains/SPIRV.h"
#include "ToolChains/SPIRVOpenMP.h"
#include "ToolChains/SYCL.h"
#include "ToolChains/Solaris.h"
#include "ToolChains/TCE.h"
#include "ToolChains/UEFI.h"
#include "ToolChains/VEToolchain.h"
#include "ToolChains/WebAssembly.h"
#include "ToolChains/XCore.h"
#include "ToolChains/ZOS.h"
#include "clang/Basic/DiagnosticDriver.h"
#include "clang/Basic/TargetID.h"
#include "clang/Basic/Version.h"
#include "clang/Config/config.h"
#include "clang/Driver/Action.h"
#include "clang/Driver/Compilation.h"
#include "clang/Driver/InputInfo.h"
#include "clang/Driver/Job.h"
#include "clang/Driver/Phases.h"
#include "clang/Driver/SanitizerArgs.h"
#include "clang/Driver/Tool.h"
#include "clang/Driver/ToolChain.h"
#include "clang/Driver/Types.h"
#include "clang/Lex/DependencyDirectivesScanner.h"
#include "clang/Options/Options.h"
#include "llvm/ADT/ArrayRef.h"
#include "llvm/ADT/MapVector.h"
#include "llvm/ADT/STLExtras.h"
#include "llvm/ADT/SmallSet.h"
#include "llvm/ADT/SmallVector.h"
#include "llvm/ADT/StringExtras.h"
#include "llvm/ADT/StringRef.h"
#include "llvm/ADT/StringSet.h"
#include "llvm/ADT/StringSwitch.h"
#include "llvm/BinaryFormat/Magic.h"
#include "llvm/Config/llvm-config.h"
#include "llvm/MC/TargetRegistry.h"
#include "llvm/Option/Arg.h"
#include "llvm/Option/ArgList.h"
#include "llvm/Option/OptSpecifier.h"
#include "llvm/Option/OptTable.h"
#include "llvm/Option/Option.h"
#include "llvm/Support/CommandLine.h"
#include "llvm/Support/ErrorHandling.h"
#include "llvm/Support/ExitCodes.h"
#include "llvm/Support/FileSystem.h"
#include "llvm/Support/FileUtilities.h"
#include "llvm/Support/FormatVariadic.h"
#include "llvm/Support/LineIterator.h"
#include "llvm/Support/MD5.h"
#include "llvm/Support/Path.h"
#include "llvm/Support/PrettyStackTrace.h"
#include "llvm/Support/Process.h"
#include "llvm/Support/Program.h"
#include "llvm/Support/Regex.h"
#include "llvm/Support/StringSaver.h"
#include "llvm/Support/VirtualFileSystem.h"
#include "llvm/Support/raw_ostream.h"
#include "llvm/TargetParser/Host.h"
#include "llvm/TargetParser/RISCVISAInfo.h"
#include <cstdlib> // ::getenv
#include <map>
#include <memory>
#include <optional>
#include <set>
#include <string>
#include <utility>
#if LLVM_ON_UNIX
#include <unistd.h> // getpid
#endif

using namespace clang::driver;
using namespace clang;
using namespace llvm::opt;

template <typename F> static bool usesInput(const ArgList &Args, F &&Fn) {
  return llvm::any_of(Args, [&](Arg *A) {
    return (A->getOption().matches(options::OPT_x) &&
            Fn(types::lookupTypeForTypeSpecifier(A->getValue()))) ||
           (A->getOption().getKind() == Option::InputClass &&
            StringRef(A->getValue()).rfind('.') != StringRef::npos &&
            Fn(types::lookupTypeForExtension(
                &A->getValue()[StringRef(A->getValue()).rfind('.') + 1])));
  });
}

// static
std::string Driver::GetResourcesPath(StringRef BinaryPath) {
  // Since the resource directory is embedded in the module hash, it's important
  // that all places that need it call this function, so that they get the
  // exact same string ("a/../b/" and "b/" get different hashes, for example).

  // Dir is bin/ or lib/, depending on where BinaryPath is.
  StringRef Dir = llvm::sys::path::parent_path(BinaryPath);
  SmallString<128> P(Dir);

  StringRef ConfiguredResourceDir(CLANG_RESOURCE_DIR);
  if (!ConfiguredResourceDir.empty()) {
    // FIXME: We should fix the behavior of llvm::sys::path::append so we don't
    // need to check for absolute paths here.
    if (llvm::sys::path::is_absolute(ConfiguredResourceDir))
      P = ConfiguredResourceDir;
    else
      llvm::sys::path::append(P, ConfiguredResourceDir);
  } else {
    // On Windows, libclang.dll is in bin/.
    // On non-Windows, libclang.so/.dylib is in lib/.
    // With a static-library build of libclang, LibClangPath will contain the
    // path of the embedding binary, which for LLVM binaries will be in bin/.
    // ../lib gets us to lib/ in both cases.
    P = llvm::sys::path::parent_path(Dir);
    // This search path is also created in the COFF driver of lld, so any
    // changes here also needs to happen in lld/COFF/Driver.cpp
    llvm::sys::path::append(P, CLANG_INSTALL_LIBDIR_BASENAME, "clang",
                            CLANG_VERSION_MAJOR_STRING);
  }

  return std::string(P);
}

CUIDOptions::CUIDOptions(llvm::opt::DerivedArgList &Args, const Driver &D)
    : UseCUID(Kind::Hash) {
  if (Arg *A = Args.getLastArg(options::OPT_fuse_cuid_EQ)) {
    StringRef UseCUIDStr = A->getValue();
    UseCUID = llvm::StringSwitch<Kind>(UseCUIDStr)
                  .Case("hash", Kind::Hash)
                  .Case("random", Kind::Random)
                  .Case("none", Kind::None)
                  .Default(Kind::Invalid);
    if (UseCUID == Kind::Invalid)
      D.Diag(clang::diag::err_drv_invalid_value)
          << A->getAsString(Args) << UseCUIDStr;
  }

  FixedCUID = Args.getLastArgValue(options::OPT_cuid_EQ);
  if (!FixedCUID.empty())
    UseCUID = Kind::Fixed;
}

std::string CUIDOptions::getCUID(StringRef InputFile,
                                 llvm::opt::DerivedArgList &Args) const {
  std::string CUID = FixedCUID.str();
  if (CUID.empty()) {
    if (UseCUID == Kind::Random)
      CUID = llvm::utohexstr(llvm::sys::Process::GetRandomNumber(),
                             /*LowerCase=*/true);
    else if (UseCUID == Kind::Hash) {
      llvm::MD5 Hasher;
      llvm::MD5::MD5Result Hash;
      Hasher.update(InputFile);
      for (auto *A : Args) {
        if (A->getOption().matches(options::OPT_INPUT))
          continue;
        Hasher.update(A->getAsString(Args));
      }
      Hasher.final(Hash);
      CUID = llvm::utohexstr(Hash.low(), /*LowerCase=*/true);
    }
  }
  return CUID;
}
Driver::Driver(StringRef ClangExecutable, StringRef TargetTriple,
               DiagnosticsEngine &Diags, std::string Title,
               IntrusiveRefCntPtr<llvm::vfs::FileSystem> VFS)
    : Diags(Diags), VFS(std::move(VFS)), SaveOffloadCode(false), Mode(GCCMode),
      SaveTemps(SaveTempsNone), BitcodeEmbed(EmbedNone),
      Offload(OffloadHostDevice), CXX20HeaderType(HeaderMode_None),
      ModulesModeCXX20(false), LTOMode(LTOK_None), OffloadLTOMode(LTOK_None),
      ClangExecutable(ClangExecutable), SysRoot(DEFAULT_SYSROOT),
      DriverTitle(Title), CCCPrintBindings(false), CCPrintOptions(false),
      CCLogDiagnostics(false), CCGenDiagnostics(false),
      CCPrintProcessStats(false), CCPrintInternalStats(false),
      TargetTriple(TargetTriple), Saver(Alloc), PrependArg(nullptr),
      PreferredLinker(CLANG_DEFAULT_LINKER), CheckInputsExist(true),
      ProbePrecompiled(true), SuppressMissingInputWarning(false) {
  // Provide a sane fallback if no VFS is specified.
  if (!this->VFS)
    this->VFS = llvm::vfs::getRealFileSystem();

  Name = std::string(llvm::sys::path::filename(ClangExecutable));
  Dir = std::string(llvm::sys::path::parent_path(ClangExecutable));

  if ((!SysRoot.empty()) && llvm::sys::path::is_relative(SysRoot)) {
    // Prepend InstalledDir if SysRoot is relative
    SmallString<128> P(Dir);
    llvm::sys::path::append(P, SysRoot);
    SysRoot = std::string(P);
  }

#if defined(CLANG_CONFIG_FILE_SYSTEM_DIR)
  if (llvm::sys::path::is_absolute(CLANG_CONFIG_FILE_SYSTEM_DIR)) {
    SystemConfigDir = CLANG_CONFIG_FILE_SYSTEM_DIR;
  } else {
    SmallString<128> configFileDir(Dir);
    llvm::sys::path::append(configFileDir, CLANG_CONFIG_FILE_SYSTEM_DIR);
    llvm::sys::path::remove_dots(configFileDir, true);
    SystemConfigDir = static_cast<std::string>(configFileDir);
  }
#endif
#if defined(CLANG_CONFIG_FILE_USER_DIR)
  {
    SmallString<128> P;
    llvm::sys::fs::expand_tilde(CLANG_CONFIG_FILE_USER_DIR, P);
    UserConfigDir = static_cast<std::string>(P);
  }
#endif

  // Compute the path to the resource directory.
  ResourceDir = GetResourcesPath(ClangExecutable);
}

void Driver::setDriverMode(StringRef Value) {
  static StringRef OptName =
      getOpts().getOption(options::OPT_driver_mode).getPrefixedName();
  if (auto M = llvm::StringSwitch<std::optional<DriverMode>>(Value)
                   .Case("gcc", GCCMode)
                   .Case("g++", GXXMode)
                   .Case("cpp", CPPMode)
                   .Case("cl", CLMode)
                   .Case("flang", FlangMode)
                   .Case("dxc", DXCMode)
                   .Default(std::nullopt))
    Mode = *M;
  else
    Diag(diag::err_drv_unsupported_option_argument) << OptName << Value;
}

InputArgList Driver::ParseArgStrings(ArrayRef<const char *> ArgStrings,
                                     bool UseDriverMode,
                                     bool &ContainsError) const {
  llvm::PrettyStackTraceString CrashInfo("Command line argument parsing");
  ContainsError = false;

  llvm::opt::Visibility VisibilityMask = getOptionVisibilityMask(UseDriverMode);
  unsigned MissingArgIndex, MissingArgCount;
  InputArgList Args = getOpts().ParseArgs(ArgStrings, MissingArgIndex,
                                          MissingArgCount, VisibilityMask);

  // Check for missing argument error.
  if (MissingArgCount) {
    Diag(diag::err_drv_missing_argument)
        << Args.getArgString(MissingArgIndex) << MissingArgCount;
    ContainsError |=
        Diags.getDiagnosticLevel(diag::err_drv_missing_argument,
                                 SourceLocation()) > DiagnosticsEngine::Warning;
  }

  // Check for unsupported options.
  for (const Arg *A : Args) {
    if (A->getOption().hasFlag(options::Unsupported)) {
      Diag(diag::err_drv_unsupported_opt) << A->getAsString(Args);
      ContainsError |= Diags.getDiagnosticLevel(diag::err_drv_unsupported_opt,
                                                SourceLocation()) >
                       DiagnosticsEngine::Warning;
      continue;
    }
    // Emit an unsupported and removed diagnostic for any options that were
    // previously supported and subsequently removed.  This is considered a
    // special case scenario that is currently being used for FPGA related
    // options that did not go through the regular deprecation process.
    if (A->getOption().hasFlag(options::UnsupportedRemoved)) {
      Diag(diag::err_drv_unsupported_opt_removed) << A->getAsString(Args);
      ContainsError |= Diags.getDiagnosticLevel(
                           diag::err_drv_unsupported_opt_removed,
                           SourceLocation()) > DiagnosticsEngine::Warning;
      continue;
    }

    // Deprecated options emit a diagnostic about deprecation, but are still
    // supported until removed. It's possible to have a deprecated option which
    // aliases with a non-deprecated option, so always compute the argument
    // actually used before checking for deprecation.
    const Arg *Used = A;
    while (Used->getAlias())
      Used = Used->getAlias();
    if (Used->getOption().hasFlag(options::Deprecated)) {
      // Some deprecated options have a replacement option.  In these cases,
      // add the replacement option string to the diagnostic.
      SmallString<128> AliasOpt;
      if (Used != A) {
        AliasOpt = A->getSpelling();
        if (A->getNumValues())
          AliasOpt += A->getValue();
      }
      Diag(diag::warn_drv_deprecated_option_release)
          << Used->getAsString(Args) << !AliasOpt.empty() << AliasOpt;
      ContainsError |= Diags.getDiagnosticLevel(
                           diag::warn_drv_deprecated_option_release,
                           SourceLocation()) > DiagnosticsEngine::Warning;
    }

    // Warn about -mcpu= without an argument.
    if (A->getOption().matches(options::OPT_mcpu_EQ) && A->containsValue("")) {
      Diag(diag::warn_drv_empty_joined_argument) << A->getAsString(Args);
      ContainsError |= Diags.getDiagnosticLevel(
                           diag::warn_drv_empty_joined_argument,
                           SourceLocation()) > DiagnosticsEngine::Warning;
    }
  }

  for (const Arg *A : Args.filtered(options::OPT_UNKNOWN)) {
    unsigned DiagID;
    auto ArgString = A->getAsString(Args);
    std::string Nearest;
    if (getOpts().findNearest(ArgString, Nearest, VisibilityMask) > 1) {
      if (IsFlangMode()) {
        if (getOpts().findExact(ArgString, Nearest,
                                llvm::opt::Visibility(options::FC1Option))) {
          DiagID = diag::err_drv_unknown_argument_with_suggestion;
          Diags.Report(DiagID) << ArgString << "-Xflang " + Nearest;
        } else {
          DiagID = diag::err_drv_unknown_argument;
          Diags.Report(DiagID) << ArgString;
        }
      } else if (!IsCLMode() && getOpts().findExact(ArgString, Nearest,
                                                    llvm::opt::Visibility(
                                                        options::CC1Option))) {
        DiagID = diag::err_drv_unknown_argument_with_suggestion;
        Diags.Report(DiagID) << ArgString << "-Xclang " + Nearest;
      } else {
        DiagID = IsCLMode() ? diag::warn_drv_unknown_argument_clang_cl
                            : diag::err_drv_unknown_argument;
        Diags.Report(DiagID) << ArgString;
      }
    } else {
      DiagID = IsCLMode()
                   ? diag::warn_drv_unknown_argument_clang_cl_with_suggestion
                   : diag::err_drv_unknown_argument_with_suggestion;
      Diags.Report(DiagID) << ArgString << Nearest;
    }
    ContainsError |= Diags.getDiagnosticLevel(DiagID, SourceLocation()) >
                     DiagnosticsEngine::Warning;
  }

  for (const Arg *A : Args.filtered(options::OPT_o)) {
    if (ArgStrings[A->getIndex()] == A->getSpelling())
      continue;

    // Warn on joined arguments that are similar to a long argument.
    std::string ArgString = ArgStrings[A->getIndex()];
    std::string Nearest;
    if (getOpts().findExact("-" + ArgString, Nearest, VisibilityMask))
      Diags.Report(diag::warn_drv_potentially_misspelled_joined_argument)
          << A->getAsString(Args) << Nearest;
  }

  return Args;
}

// Determine which compilation mode we are in. We look for options which
// affect the phase, starting with the earliest phases, and record which
// option we used to determine the final phase.
phases::ID Driver::getFinalPhase(const DerivedArgList &DAL,
                                 Arg **FinalPhaseArg) const {
  Arg *PhaseArg = nullptr;
  phases::ID FinalPhase;

  // -{E,EP,P,M,MM} only run the preprocessor.
  if (CCCIsCPP() || (PhaseArg = DAL.getLastArg(options::OPT_E)) ||
      (PhaseArg = DAL.getLastArg(options::OPT__SLASH_EP)) ||
      (PhaseArg = DAL.getLastArg(options::OPT_M, options::OPT_MM)) ||
      (PhaseArg = DAL.getLastArg(options::OPT__SLASH_P)) ||
      CCGenDiagnostics) {
    FinalPhase = phases::Preprocess;

    // --precompile only runs up to precompilation.
    // Options that cause the output of C++20 compiled module interfaces or
    // header units have the same effect.
  } else if ((PhaseArg = DAL.getLastArg(options::OPT__precompile)) ||
             (PhaseArg = DAL.getLastArg(options::OPT_extract_api)) ||
             (PhaseArg = DAL.getLastArg(options::OPT_fmodule_header,
                                        options::OPT_fmodule_header_EQ))) {
    FinalPhase = phases::Precompile;
    // -{fsyntax-only,-analyze,emit-ast} only run up to the compiler.
  } else if ((PhaseArg = DAL.getLastArg(options::OPT_fsyntax_only)) ||
             (PhaseArg = DAL.getLastArg(options::OPT_print_supported_cpus)) ||
             (PhaseArg =
                  DAL.getLastArg(options::OPT_print_enabled_extensions)) ||
             (PhaseArg = DAL.getLastArg(options::OPT_module_file_info)) ||
             (PhaseArg = DAL.getLastArg(options::OPT_verify_pch)) ||
             (PhaseArg = DAL.getLastArg(options::OPT_rewrite_objc)) ||
             (PhaseArg = DAL.getLastArg(options::OPT_rewrite_legacy_objc)) ||
             (PhaseArg = DAL.getLastArg(options::OPT__analyze)) ||
             (PhaseArg = DAL.getLastArg(options::OPT_emit_cir)) ||
             (PhaseArg = DAL.getLastArg(options::OPT_emit_ast))) {
    FinalPhase = phases::Compile;

  // -S only runs up to the backend.
  } else if ((PhaseArg = DAL.getLastArg(options::OPT_S))) {
    FinalPhase = phases::Backend;

  // -c compilation only runs up to the assembler.
  } else if ((PhaseArg = DAL.getLastArg(options::OPT_c))) {
    FinalPhase = phases::Assemble;

  } else if ((PhaseArg = DAL.getLastArg(options::OPT_emit_interface_stubs))) {
    FinalPhase = phases::IfsMerge;

  // Otherwise do everything.
  } else
    FinalPhase = phases::Link;

  if (FinalPhaseArg)
    *FinalPhaseArg = PhaseArg;

  return FinalPhase;
}

llvm::Expected<std::unique_ptr<llvm::MemoryBuffer>>
Driver::executeProgram(llvm::ArrayRef<llvm::StringRef> Args) const {
  llvm::SmallString<64> OutputFile;
  llvm::sys::fs::createTemporaryFile("driver-program", "txt", OutputFile,
                                     llvm::sys::fs::OF_Text);
  llvm::FileRemover OutputRemover(OutputFile.c_str());
  std::optional<llvm::StringRef> Redirects[] = {
      {""},
      OutputFile.str(),
      {""},
  };

  std::string ErrorMessage;
  int SecondsToWait = 60;
  if (std::optional<std::string> Str =
          llvm::sys::Process::GetEnv("CLANG_TOOLCHAIN_PROGRAM_TIMEOUT")) {
    if (!llvm::to_integer(*Str, SecondsToWait))
      return llvm::createStringError(std::error_code(),
                                     "CLANG_TOOLCHAIN_PROGRAM_TIMEOUT expected "
                                     "an integer, got '" +
                                         *Str + "'");
    SecondsToWait = std::max(SecondsToWait, 0); // infinite
  }
  StringRef Executable = Args[0];
  if (llvm::sys::ExecuteAndWait(Executable, Args, {}, Redirects, SecondsToWait,
                                /*MemoryLimit=*/0, &ErrorMessage))
    return llvm::createStringError(std::error_code(),
                                   Executable + ": " + ErrorMessage);

  llvm::ErrorOr<std::unique_ptr<llvm::MemoryBuffer>> OutputBuf =
      llvm::MemoryBuffer::getFile(OutputFile.c_str());
  if (!OutputBuf)
    return llvm::createStringError(OutputBuf.getError(),
                                   "Failed to read stdout of " + Executable +
                                       ": " + OutputBuf.getError().message());
  return std::move(*OutputBuf);
}

static Arg *MakeInputArg(DerivedArgList &Args, const OptTable &Opts,
                         StringRef Value, bool Claim = true) {
  Arg *A = new Arg(Opts.getOption(options::OPT_INPUT), Value,
                   Args.getBaseArgs().MakeIndex(Value), Value.data());
  Args.AddSynthesizedArg(A);
  if (Claim)
    A->claim();
  return A;
}

DerivedArgList *Driver::TranslateInputArgs(const InputArgList &Args) const {
  const llvm::opt::OptTable &Opts = getOpts();
  DerivedArgList *DAL = new DerivedArgList(Args);

  bool HasNostdlib = Args.hasArg(options::OPT_nostdlib);
  bool HasNostdlibxx = Args.hasArg(options::OPT_nostdlibxx);
  bool HasNodefaultlib = Args.hasArg(options::OPT_nodefaultlibs);
  bool IgnoreUnused = false;
  for (Arg *A : Args) {
    if (IgnoreUnused)
      A->claim();

    if (A->getOption().matches(options::OPT_start_no_unused_arguments)) {
      IgnoreUnused = true;
      continue;
    }
    if (A->getOption().matches(options::OPT_end_no_unused_arguments)) {
      IgnoreUnused = false;
      continue;
    }

    // Unfortunately, we have to parse some forwarding options (-Xassembler,
    // -Xlinker, -Xpreprocessor) because we either integrate their functionality
    // (assembler and preprocessor), or bypass a previous driver ('collect2').

    // Rewrite linker options, to replace --no-demangle with a custom internal
    // option.
    if ((A->getOption().matches(options::OPT_Wl_COMMA) ||
         A->getOption().matches(options::OPT_Xlinker)) &&
        A->containsValue("--no-demangle")) {
      // Add the rewritten no-demangle argument.
      DAL->AddFlagArg(A, Opts.getOption(options::OPT_Z_Xlinker__no_demangle));

      // Add the remaining values as Xlinker arguments.
      for (StringRef Val : A->getValues())
        if (Val != "--no-demangle")
          DAL->AddSeparateArg(A, Opts.getOption(options::OPT_Xlinker), Val);

      continue;
    }

    // Rewrite preprocessor options, to replace -Wp,-MD,FOO which is used by
    // some build systems. We don't try to be complete here because we don't
    // care to encourage this usage model.
    if (A->getOption().matches(options::OPT_Wp_COMMA) &&
        A->getNumValues() > 0 &&
        (A->getValue(0) == StringRef("-MD") ||
         A->getValue(0) == StringRef("-MMD"))) {
      // Rewrite to -MD/-MMD along with -MF.
      if (A->getValue(0) == StringRef("-MD"))
        DAL->AddFlagArg(A, Opts.getOption(options::OPT_MD));
      else
        DAL->AddFlagArg(A, Opts.getOption(options::OPT_MMD));
      if (A->getNumValues() == 2)
        DAL->AddSeparateArg(A, Opts.getOption(options::OPT_MF), A->getValue(1));
      continue;
    }

    // Rewrite reserved library names.
    if (A->getOption().matches(options::OPT_l)) {
      StringRef Value = A->getValue();

      // Rewrite unless -nostdlib is present.
      if (!HasNostdlib && !HasNodefaultlib && !HasNostdlibxx &&
          Value == "stdc++") {
        DAL->AddFlagArg(A, Opts.getOption(options::OPT_Z_reserved_lib_stdcxx));
        continue;
      }

      // Rewrite unconditionally.
      if (Value == "cc_kext") {
        DAL->AddFlagArg(A, Opts.getOption(options::OPT_Z_reserved_lib_cckext));
        continue;
      }
    }

    // Pick up inputs via the -- option.
    if (A->getOption().matches(options::OPT__DASH_DASH)) {
      A->claim();
      for (StringRef Val : A->getValues())
        DAL->append(MakeInputArg(*DAL, Opts, Val, false));
      continue;
    }

    if (A->getOption().matches(options::OPT_offload_lib_Group)) {
      if (!A->getNumValues()) {
        Diag(clang::diag::warn_drv_unused_argument) << A->getSpelling();
        continue;
      }
    }

    DAL->append(A);
  }

  // DXC mode quits before assembly if an output object file isn't specified.
  if (IsDXCMode() && !Args.hasArg(options::OPT_dxc_Fo))
    DAL->AddFlagArg(nullptr, Opts.getOption(options::OPT_S));

  // Enforce -static if -miamcu is present.
  if (Args.hasFlag(options::OPT_miamcu, options::OPT_mno_iamcu, false))
    DAL->AddFlagArg(nullptr, Opts.getOption(options::OPT_static));

// Add a default value of -mlinker-version=, if one was given and the user
// didn't specify one.
#if defined(HOST_LINK_VERSION)
  if (!Args.hasArg(options::OPT_mlinker_version_EQ) &&
      strlen(HOST_LINK_VERSION) > 0) {
    DAL->AddJoinedArg(0, Opts.getOption(options::OPT_mlinker_version_EQ),
                      HOST_LINK_VERSION);
    DAL->getLastArg(options::OPT_mlinker_version_EQ)->claim();
  }
#endif

  return DAL;
}

static void setZosTargetVersion(const Driver &D, llvm::Triple &Target,
                                StringRef ArgTarget) {

  static bool BeSilent = false;
  auto IsTooOldToBeSupported = [](int v, int r) -> bool {
    return ((v < 2) || ((v == 2) && (r < 4)));
  };

  /* expect CURRENT, zOSV2R[45], or 0xnnnnnnnn */
  if (ArgTarget.equals_insensitive("CURRENT")) {
    /* If the user gives CURRENT, then we rely on the LE to set   */
    /* __TARGET_LIB__.  There's nothing more we need to do.       */
  } else {
    unsigned int Version = 0;
    unsigned int Release = 0;
    unsigned int Modification = 0;
    bool IsOk = true;
    llvm::Regex ZOsvRegex("[zZ][oO][sS][vV]([0-9])[rR]([0-9])");
    llvm::Regex HexRegex(
        "0x4"                      /* product      */
        "([0-9a-fA-F])"            /* version     */
        "([0-9a-fA-F][0-9a-fA-F])" /* release */
        "([0-9a-fA-F][0-9a-fA-F][0-9a-fA-F][0-9a-fA-F])" /* modification */);
    SmallVector<StringRef> Matches;

    if (ZOsvRegex.match(ArgTarget, &Matches)) {
      Matches[1].getAsInteger(10, Version);
      Matches[2].getAsInteger(10, Release);
      Modification = 0;
      if (IsTooOldToBeSupported(Version, Release)) {
        if (!BeSilent)
          D.Diag(diag::err_zos_target_release_discontinued) << ArgTarget;
        IsOk = false;
      }
    } else if (HexRegex.match(ArgTarget, &Matches)) {
      Matches[1].getAsInteger(16, Version);
      Matches[2].getAsInteger(16, Release);
      Matches[3].getAsInteger(16, Modification);
      if (IsTooOldToBeSupported(Version, Release)) {
        if (!BeSilent)
          D.Diag(diag::err_zos_target_release_discontinued) << ArgTarget;
        IsOk = false;
      }
    } else {
      /* something else: need to report an error */
      if (!BeSilent)
        D.Diag(diag::err_zos_target_unrecognized_release) << ArgTarget;
      IsOk = false;
    }

    if (IsOk) {
      llvm::VersionTuple V(Version, Release, Modification);
      llvm::VersionTuple TV = Target.getOSVersion();
      // The goal is to pick the minimally supported version of
      // the OS.  Pick the lesser as the target.
      if (TV.empty() || V < TV) {
        SmallString<16> Str;
        Str = llvm::Triple::getOSTypeName(Target.getOS());
        Str += V.getAsString();
        Target.setOSName(Str);
      }
    }
  }
  BeSilent = true;
}

/// Compute target triple from args.
///
/// This routine provides the logic to compute a target triple from various
/// args passed to the driver and the default triple string.
static llvm::Triple computeTargetTriple(const Driver &D,
                                        StringRef TargetTriple,
                                        const ArgList &Args,
                                        StringRef DarwinArchName = "") {
  // FIXME: Already done in Compilation *Driver::BuildCompilation
  if (const Arg *A = Args.getLastArg(options::OPT_target))
    TargetTriple = A->getValue();

  llvm::Triple Target(llvm::Triple::normalize(TargetTriple));

  // GNU/Hurd's triples should have been -hurd-gnu*, but were historically made
  // -gnu* only, and we can not change this, so we have to detect that case as
  // being the Hurd OS.
  if (TargetTriple.contains("-unknown-gnu") || TargetTriple.contains("-pc-gnu"))
    Target.setOSName("hurd");

  // Handle Apple-specific options available here.
  if (Target.isOSBinFormatMachO()) {
    // If an explicit Darwin arch name is given, that trumps all.
    if (!DarwinArchName.empty()) {
      tools::darwin::setTripleTypeForMachOArchName(Target, DarwinArchName,
                                                   Args);
      return Target;
    }

    // Handle the Darwin '-arch' flag.
    if (Arg *A = Args.getLastArg(options::OPT_arch)) {
      StringRef ArchName = A->getValue();
      tools::darwin::setTripleTypeForMachOArchName(Target, ArchName, Args);
    }
  }

  // Handle pseudo-target flags '-mlittle-endian'/'-EL' and
  // '-mbig-endian'/'-EB'.
  if (Arg *A = Args.getLastArgNoClaim(options::OPT_mlittle_endian,
                                      options::OPT_mbig_endian)) {
    llvm::Triple T = A->getOption().matches(options::OPT_mlittle_endian)
                         ? Target.getLittleEndianArchVariant()
                         : Target.getBigEndianArchVariant();
    if (T.getArch() != llvm::Triple::UnknownArch) {
      Target = std::move(T);
      Args.claimAllArgs(options::OPT_mlittle_endian, options::OPT_mbig_endian);
    }
  }

  // Skip further flag support on OSes which don't support '-m32' or '-m64'.
  if (Target.getArch() == llvm::Triple::tce)
    return Target;

  // On AIX, the env OBJECT_MODE may affect the resulting arch variant.
  if (Target.isOSAIX()) {
    if (std::optional<std::string> ObjectModeValue =
            llvm::sys::Process::GetEnv("OBJECT_MODE")) {
      StringRef ObjectMode = *ObjectModeValue;
      llvm::Triple::ArchType AT = llvm::Triple::UnknownArch;

      if (ObjectMode == "64") {
        AT = Target.get64BitArchVariant().getArch();
      } else if (ObjectMode == "32") {
        AT = Target.get32BitArchVariant().getArch();
      } else {
        D.Diag(diag::err_drv_invalid_object_mode) << ObjectMode;
      }

      if (AT != llvm::Triple::UnknownArch && AT != Target.getArch())
        Target.setArch(AT);
    }
  }

  // Currently the only architecture supported by *-uefi triples are x86_64.
  if (Target.isUEFI() && Target.getArch() != llvm::Triple::x86_64)
    D.Diag(diag::err_target_unknown_triple) << Target.str();

  // The `-maix[32|64]` flags are only valid for AIX targets.
  if (Arg *A = Args.getLastArgNoClaim(options::OPT_maix32, options::OPT_maix64);
      A && !Target.isOSAIX())
    D.Diag(diag::err_drv_unsupported_opt_for_target)
        << A->getAsString(Args) << Target.str();

  // Handle pseudo-target flags '-m64', '-mx32', '-m32' and '-m16'.
  Arg *A = Args.getLastArg(options::OPT_m64, options::OPT_mx32,
                           options::OPT_m32, options::OPT_m16,
                           options::OPT_maix32, options::OPT_maix64);
  if (A) {
    llvm::Triple::ArchType AT = llvm::Triple::UnknownArch;

    if (A->getOption().matches(options::OPT_m64) ||
        A->getOption().matches(options::OPT_maix64)) {
      AT = Target.get64BitArchVariant().getArch();
      if (Target.getEnvironment() == llvm::Triple::GNUX32 ||
          Target.getEnvironment() == llvm::Triple::GNUT64)
        Target.setEnvironment(llvm::Triple::GNU);
      else if (Target.getEnvironment() == llvm::Triple::MuslX32)
        Target.setEnvironment(llvm::Triple::Musl);
    } else if (A->getOption().matches(options::OPT_mx32) &&
               Target.get64BitArchVariant().getArch() == llvm::Triple::x86_64) {
      AT = llvm::Triple::x86_64;
      if (Target.getEnvironment() == llvm::Triple::Musl)
        Target.setEnvironment(llvm::Triple::MuslX32);
      else
        Target.setEnvironment(llvm::Triple::GNUX32);
    } else if (A->getOption().matches(options::OPT_m32) ||
               A->getOption().matches(options::OPT_maix32)) {
      if (D.IsFlangMode() && !Target.isOSAIX()) {
        D.Diag(diag::err_drv_unsupported_opt_for_target)
            << A->getAsString(Args) << Target.str();
      } else {
        AT = Target.get32BitArchVariant().getArch();
        if (Target.getEnvironment() == llvm::Triple::GNUX32)
          Target.setEnvironment(llvm::Triple::GNU);
        else if (Target.getEnvironment() == llvm::Triple::MuslX32)
          Target.setEnvironment(llvm::Triple::Musl);
      }
    } else if (A->getOption().matches(options::OPT_m16) &&
               Target.get32BitArchVariant().getArch() == llvm::Triple::x86) {
      AT = llvm::Triple::x86;
      Target.setEnvironment(llvm::Triple::CODE16);
    }

    if (AT != llvm::Triple::UnknownArch && AT != Target.getArch()) {
      Target.setArch(AT);
      if (Target.isWindowsGNUEnvironment())
        toolchains::MinGW::fixTripleArch(D, Target, Args);
    }
  }

  if (Target.isOSzOS()) {
    if ((A = Args.getLastArg(options::OPT_mzos_target_EQ))) {
      setZosTargetVersion(D, Target, A->getValue());
    }
  }

  // Handle -miamcu flag.
  if (Args.hasFlag(options::OPT_miamcu, options::OPT_mno_iamcu, false)) {
    if (Target.get32BitArchVariant().getArch() != llvm::Triple::x86)
      D.Diag(diag::err_drv_unsupported_opt_for_target) << "-miamcu"
                                                       << Target.str();

    if (A && !A->getOption().matches(options::OPT_m32))
      D.Diag(diag::err_drv_argument_not_allowed_with)
          << "-miamcu" << A->getBaseArg().getAsString(Args);

    Target.setArch(llvm::Triple::x86);
    Target.setArchName("i586");
    Target.setEnvironment(llvm::Triple::UnknownEnvironment);
    Target.setEnvironmentName("");
    Target.setOS(llvm::Triple::ELFIAMCU);
    Target.setVendor(llvm::Triple::UnknownVendor);
    Target.setVendorName("intel");
  }

  // If target is MIPS adjust the target triple
  // accordingly to provided ABI name.
  if (Target.isMIPS()) {
    if ((A = Args.getLastArg(options::OPT_mabi_EQ))) {
      StringRef ABIName = A->getValue();
      if (ABIName == "32") {
        Target = Target.get32BitArchVariant();
        if (Target.getEnvironment() == llvm::Triple::GNUABI64 ||
            Target.getEnvironment() == llvm::Triple::GNUABIN32)
          Target.setEnvironment(llvm::Triple::GNU);
      } else if (ABIName == "n32") {
        Target = Target.get64BitArchVariant();
        if (Target.getEnvironment() == llvm::Triple::GNU ||
            Target.getEnvironment() == llvm::Triple::GNUT64 ||
            Target.getEnvironment() == llvm::Triple::GNUABI64)
          Target.setEnvironment(llvm::Triple::GNUABIN32);
        else if (Target.getEnvironment() == llvm::Triple::Musl ||
                 Target.getEnvironment() == llvm::Triple::MuslABI64)
          Target.setEnvironment(llvm::Triple::MuslABIN32);
      } else if (ABIName == "64") {
        Target = Target.get64BitArchVariant();
        if (Target.getEnvironment() == llvm::Triple::GNU ||
            Target.getEnvironment() == llvm::Triple::GNUT64 ||
            Target.getEnvironment() == llvm::Triple::GNUABIN32)
          Target.setEnvironment(llvm::Triple::GNUABI64);
        else if (Target.getEnvironment() == llvm::Triple::Musl ||
                 Target.getEnvironment() == llvm::Triple::MuslABIN32)
          Target.setEnvironment(llvm::Triple::MuslABI64);
      }
    }
  }

  // If target is RISC-V adjust the target triple according to
  // provided architecture name
  if (Target.isRISCV()) {
    if (Args.hasArg(options::OPT_march_EQ) ||
        Args.hasArg(options::OPT_mcpu_EQ)) {
      std::string ArchName = tools::riscv::getRISCVArch(Args, Target);
      auto ISAInfo = llvm::RISCVISAInfo::parseArchString(
          ArchName, /*EnableExperimentalExtensions=*/true);
      if (!llvm::errorToBool(ISAInfo.takeError())) {
        unsigned XLen = (*ISAInfo)->getXLen();
        if (XLen == 32)
          Target.setArch(llvm::Triple::riscv32);
        else if (XLen == 64)
          Target.setArch(llvm::Triple::riscv64);
      }
    }
  }

  return Target;
}

// Parse the LTO options and record the type of LTO compilation
// based on which -f(no-)?lto(=.*)? or -f(no-)?offload-lto(=.*)?
// option occurs last.
static driver::LTOKind parseLTOMode(Driver &D, const llvm::opt::ArgList &Args,
                                    OptSpecifier OptEq, OptSpecifier OptNeg) {
  if (!Args.hasFlag(OptEq, OptNeg, false))
    return LTOK_None;

  const Arg *A = Args.getLastArg(OptEq);
  StringRef LTOName = A->getValue();

  driver::LTOKind LTOMode = llvm::StringSwitch<LTOKind>(LTOName)
                                .Case("full", LTOK_Full)
                                .Case("thin", LTOK_Thin)
                                .Default(LTOK_Unknown);

  if (LTOMode == LTOK_Unknown) {
    D.Diag(diag::err_drv_unsupported_option_argument)
        << A->getSpelling() << A->getValue();
    return LTOK_None;
  }
  return LTOMode;
}

// Parse the LTO options.
void Driver::setLTOMode(const llvm::opt::ArgList &Args) {
  LTOMode =
      parseLTOMode(*this, Args, options::OPT_flto_EQ, options::OPT_fno_lto);

  OffloadLTOMode = parseLTOMode(*this, Args, options::OPT_foffload_lto_EQ,
                                options::OPT_fno_offload_lto);

  // Try to enable `-foffload-lto=full` if `-fopenmp-target-jit` is on.
  if (Args.hasFlag(options::OPT_fopenmp_target_jit,
                   options::OPT_fno_openmp_target_jit, false)) {
    if (Arg *A = Args.getLastArg(options::OPT_foffload_lto_EQ,
                                 options::OPT_fno_offload_lto))
      if (OffloadLTOMode != LTOK_Full)
        Diag(diag::err_drv_incompatible_options)
            << A->getSpelling() << "-fopenmp-target-jit";
    OffloadLTOMode = LTOK_Full;
  }
}

/// Compute the desired OpenMP runtime from the flags provided.
Driver::OpenMPRuntimeKind Driver::getOpenMPRuntime(const ArgList &Args) const {
  StringRef RuntimeName(CLANG_DEFAULT_OPENMP_RUNTIME);

  const Arg *A = Args.getLastArg(options::OPT_fopenmp_EQ);
  if (A)
    RuntimeName = A->getValue();

  auto RT = llvm::StringSwitch<OpenMPRuntimeKind>(RuntimeName)
                .Case("libomp", OMPRT_OMP)
                .Case("libgomp", OMPRT_GOMP)
                .Case("libiomp5", OMPRT_IOMP5)
                .Default(OMPRT_Unknown);

  if (RT == OMPRT_Unknown) {
    if (A)
      Diag(diag::err_drv_unsupported_option_argument)
          << A->getSpelling() << A->getValue();
    else
      // FIXME: We could use a nicer diagnostic here.
      Diag(diag::err_drv_unsupported_opt) << "-fopenmp";
  }

  return RT;
}

// Handles `native` offload architectures by using the 'offload-arch' utility.
static llvm::SmallVector<std::string>
getSystemOffloadArchs(Compilation &C, Action::OffloadKind Kind) {
  StringRef Program = C.getArgs().getLastArgValue(
      options::OPT_offload_arch_tool_EQ, "offload-arch");

  SmallVector<std::string> GPUArchs;
  if (llvm::ErrorOr<std::string> Executable =
          llvm::sys::findProgramByName(Program, {C.getDriver().Dir})) {
    llvm::SmallVector<StringRef> Args{*Executable};
    if (Kind == Action::OFK_HIP)
      Args.push_back("--only=amdgpu");
    else if (Kind == Action::OFK_Cuda)
      Args.push_back("--only=nvptx");
    auto StdoutOrErr = C.getDriver().executeProgram(Args);

    if (!StdoutOrErr) {
      C.getDriver().Diag(diag::err_drv_undetermined_gpu_arch)
          << Action::GetOffloadKindName(Kind) << StdoutOrErr.takeError()
          << "--offload-arch";
      return GPUArchs;
    }
    if ((*StdoutOrErr)->getBuffer().empty()) {
      C.getDriver().Diag(diag::err_drv_undetermined_gpu_arch)
          << Action::GetOffloadKindName(Kind) << "No GPU detected in the system"
          << "--offload-arch";
      return GPUArchs;
    }

    for (StringRef Arch : llvm::split((*StdoutOrErr)->getBuffer(), "\n"))
      if (!Arch.empty())
        GPUArchs.push_back(Arch.str());
  } else {
    C.getDriver().Diag(diag::err_drv_command_failure) << "offload-arch";
  }
  return GPUArchs;
}

// Attempts to infer the correct offloading toolchain triple by looking at the
// requested offloading kind and architectures.
static llvm::DenseSet<llvm::StringRef>
inferOffloadToolchains(Compilation &C, Action::OffloadKind Kind) {
  // SYCL offloading to AOT Targets with '--offload-arch'
  // is currently enabled only with '--offload-new-driver' option.
  // Emit a diagnostic if '--offload-arch' is invoked without
  // '--offload-new driver' option.
  if (Kind == Action::OFK_SYCL &&
      C.getInputArgs().hasArg(options::OPT_offload_arch_EQ) &&
      !C.getInputArgs().hasFlag(options::OPT_offload_new_driver,
                                options::OPT_no_offload_new_driver, false)) {
    C.getDriver().Diag(clang::diag::err_drv_sycl_offload_arch_new_driver);
    return llvm::DenseSet<llvm::StringRef>();
  }
  std::set<std::string> Archs;
  for (Arg *A : C.getInputArgs()) {
    for (StringRef Arch : A->getValues()) {
      if (A->getOption().matches(options::OPT_offload_arch_EQ)) {
        if (Arch == "native") {
          for (StringRef Str : getSystemOffloadArchs(C, Kind))
            Archs.insert(Str.str());
        } else {
          Archs.insert(Arch.str());
        }
      } else if (A->getOption().matches(options::OPT_no_offload_arch_EQ)) {
        if (Arch == "all")
          Archs.clear();
        else
          Archs.erase(Arch.str());
      }
    }
  }

  llvm::DenseSet<llvm::StringRef> Triples;
  for (llvm::StringRef Arch : Archs) {
    OffloadArch ID = StringToOffloadArch(Arch);
    if (ID == OffloadArch::UNKNOWN)
      ID = StringToOffloadArch(
          getProcessorFromTargetID(llvm::Triple("amdgcn-amd-amdhsa"), Arch));

    if (Kind == Action::OFK_HIP && !IsAMDOffloadArch(ID)) {
      C.getDriver().Diag(clang::diag::err_drv_offload_bad_gpu_arch)
          << "HIP" << Arch;
      return llvm::DenseSet<llvm::StringRef>();
    }
    if (Kind == Action::OFK_Cuda && !IsNVIDIAOffloadArch(ID)) {
      C.getDriver().Diag(clang::diag::err_drv_offload_bad_gpu_arch)
          << "CUDA" << Arch;
      return llvm::DenseSet<llvm::StringRef>();
    }
    if (Kind == Action::OFK_OpenMP &&
        (IsIntelCPUOffloadArch(ID) || IsIntelGPUOffloadArch(ID) ||
         ID == OffloadArch::UNKNOWN || ID == OffloadArch::UNUSED)) {
      C.getDriver().Diag(clang::diag::err_drv_failed_to_deduce_target_from_arch)
          << Arch;
      return llvm::DenseSet<llvm::StringRef>();
    }
    if (ID == OffloadArch::UNKNOWN || ID == OffloadArch::UNUSED) {
      C.getDriver().Diag(clang::diag::err_drv_offload_bad_gpu_arch)
          << "offload" << Arch;
      return llvm::DenseSet<llvm::StringRef>();
    }

    StringRef Triple;
    if (ID == OffloadArch::AMDGCNSPIRV)
      Triple = "spirv64-amd-amdhsa";
    else if (IsNVIDIAOffloadArch(ID))
      Triple = C.getDefaultToolChain().getTriple().isArch64Bit()
                   ? "nvptx64-nvidia-cuda"
                   : "nvptx-nvidia-cuda";
    else if (IsAMDOffloadArch(ID))
      Triple = "amdgcn-amd-amdhsa";
    else if (IsIntelCPUOffloadArch(ID))
      Triple = "spir64_x86_64-unknown-unknown";
    else if (IsIntelGPUOffloadArch(ID))
      Triple = "spir64_gen-unknown-unknown";
    else
      continue;

    // Make a new argument that dispatches this argument to the appropriate
    // toolchain. This is required when we infer it and create potentially
    // incompatible toolchains from the global option.
    Option Opt = C.getDriver().getOpts().getOption(options::OPT_Xarch__);
    unsigned Index = C.getArgs().getBaseArgs().MakeIndex("-Xarch_");
    Arg *A = new Arg(Opt, C.getArgs().getArgString(Index), Index,
                     C.getArgs().MakeArgString(Triple.split("-").first),
                     C.getArgs().MakeArgString("--offload-arch=" + Arch));
    A->claim();
    C.getArgs().append(A);
    C.getArgs().AddSynthesizedArg(A);
    Triples.insert(Triple);
  }

  // Infer the default target triple if no specific architectures are given.
  if (Archs.empty() && Kind == Action::OFK_HIP)
    Triples.insert("amdgcn-amd-amdhsa");
  else if (Archs.empty() && Kind == Action::OFK_Cuda)
    Triples.insert(C.getDefaultToolChain().getTriple().isArch64Bit()
                       ? "nvptx64-nvidia-cuda"
                       : "nvptx-nvidia-cuda");
  else if (Archs.empty() && Kind == Action::OFK_SYCL)
    Triples.insert(C.getDefaultToolChain().getTriple().isArch64Bit()
                       ? "spir64-unknown-unknown"
                       : "spir-unknown-unknown");

  // We need to dispatch these to the appropriate toolchain now.
  C.getArgs().eraseArg(options::OPT_offload_arch_EQ);
  C.getArgs().eraseArg(options::OPT_no_offload_arch_EQ);

  return Triples;
}

static bool isValidSYCLTriple(llvm::Triple T) {
  // 'nvptx64-nvidia-cuda' is the valid SYCL triple for NVidia GPUs.
  if (T.getArch() == llvm::Triple::nvptx64 &&
      T.getVendor() == llvm::Triple::NVIDIA &&
      T.getOS() == llvm::Triple::CUDA && !T.hasEnvironment())
    return true;

  // 'amdgcn-amd-amdhsa' is the valid SYCL triple for AMD GPUs.
  if (T.getArch() == llvm::Triple::amdgcn &&
      T.getVendor() == llvm::Triple::AMD && T.getOS() == llvm::Triple::AMDHSA &&
      !T.hasEnvironment())
    return true;

  // 'native_cpu' is valid for Native CPU.
  // TODO This checks for the exact spelling of the triple because other
  // spellings would fail confusingly, trying to find nonexistent builtins. This
  // should probably be done for NVidia and AMD too.
  if (T.isNativeCPU() && T.str() == "native_cpu")
    return true;

  // Check for invalid SYCL device triple values.
  // Non-SPIR/SPIRV arch.
  if (!T.isSPIROrSPIRV())
    return false;
  // SPIR/SPIRV arch, but has invalid SubArch for AOT.
  StringRef A(T.getArchName());
  if (T.getSubArch() == llvm::Triple::NoSubArch &&
      ((T.getArch() == llvm::Triple::spir && A != "spir") ||
       (T.getArch() == llvm::Triple::spir64 && A != "spir64")))
    return false;
  return true;
}

static const char *getDefaultSYCLArch(Compilation &C) {
  // If -fsycl is supplied we will assume SPIR-V
  if (C.getDefaultToolChain().getTriple().getArch() == llvm::Triple::x86)
    return "spir";
  return "spir64";
}

llvm::Triple Driver::getSYCLDeviceTriple(StringRef TargetArch,
                                         const Arg *Arg) const {
  SmallVector<StringRef, 5> SYCLAlias = {
      "spir",       "spir64",  "spir64_fpga", "spir64_x86_64",
      "spir64_gen", "spirv32", "spirv64",     "nvptx64"};
  // spir64_fpga is not supported. Retain this check as it impacts the command
  // line acceptance of -fsycl-targets=spir64_fpga.  We need to continue to
  // emit the proper diagnostic informing the user of no support.
  llvm::Triple TargetTriple(TargetArch);
  if (Arg && !Arg->isClaimed() && TargetTriple.isSPIR() &&
      TargetTriple.getSubArch() == llvm::Triple::SPIRSubArch_fpga) {
    SmallString<128> OptStr(Arg->getSpelling());
    if (Arg->getOption().matches(options::OPT_offload_targets_EQ))
      OptStr = "-fsycl-targets=";
    OptStr += TargetArch.str();
    Diag(diag::err_drv_unsupported_opt_removed) << OptStr;
    Arg->claim();
  }
  if (llvm::is_contained(SYCLAlias, TargetArch)) {
    llvm::Triple TT;
    TT.setArchName(TargetArch);
    // Return the full SYCL target triple string for NVidia GPU targets.
    if (TT.getArch() == llvm::Triple::nvptx64)
      return llvm::Triple("nvptx64-nvidia-cuda");
    TT.setVendor(llvm::Triple::UnknownVendor);
    TT.setOS(llvm::Triple::UnknownOS);
    return TT;
  }
  return llvm::Triple(TargetArch);
}

static bool addSYCLDefaultTriple(Compilation &C,
                                 SmallVectorImpl<llvm::Triple> &SYCLTriples) {
  /// Returns true if a triple is added to SYCLTriples, false otherwise
  if (!C.getDriver().isSYCLDefaultTripleImplied())
    return false;
  if (C.getInputArgs().hasArg(options::OPT_fsycl_force_target_EQ))
    return false;
  llvm::Triple DefaultTriple =
      C.getDriver().getSYCLDeviceTriple(getDefaultSYCLArch(C));
  for (const auto &SYCLTriple : SYCLTriples) {
    if (SYCLTriple == DefaultTriple)
      return false;
    // If we encounter a known non-spir* target, do not add the default triple.
    if (SYCLTriple.isNVPTX() || SYCLTriple.isAMDGCN())
      return false;
  }
  // Check current set of triples to see if the default has already been set.
  for (const auto &SYCLTriple : SYCLTriples) {
    if (SYCLTriple.getSubArch() == llvm::Triple::NoSubArch &&
        SYCLTriple.isSPIROrSPIRV())
      return false;
  }
  SYCLTriples.insert(SYCLTriples.begin(), DefaultTriple);
  return true;
}

static void diagnoseSYCLOptions(Compilation &C, bool IsSYCL) {
  auto getArgRequiringSYCLRuntime = [&](OptSpecifier OptId) -> Arg * {
    Arg *SYCLArg = C.getInputArgs().getLastArg(OptId);
    if (SYCLArg && !IsSYCL) {
      C.getDriver().Diag(clang::diag::err_drv_expecting_fsycl_with_sycl_opt)
          // Dropping the '=' symbol, which would otherwise pollute
          // the diagnostics for the most of options
          << SYCLArg->getSpelling().split('=').first;
      return nullptr;
    }
    return SYCLArg;
  };

  // Special check for -fsycl-targets.  -fsycl-targets is an alias for
  // --offload-targets.
  const Arg *SYCLOffloadTargetsArg =
      C.getInputArgs().getLastArg(options::OPT_offload_targets_EQ);
  Arg *SYCLForceTarget =
      getArgRequiringSYCLRuntime(options::OPT_fsycl_force_target_EQ);
  if (SYCLOffloadTargetsArg && SYCLOffloadTargetsArg->getAlias()) {
    const Arg *Alias = SYCLOffloadTargetsArg->getAlias();
    bool IsFsyclTargetsOption = Alias->getSpelling() == "-fsycl-targets=";
    if (!IsSYCL && IsFsyclTargetsOption)
      C.getDriver().Diag(clang::diag::err_drv_expecting_fsycl_with_sycl_opt)
          // Dropping the '=' symbol, which would otherwise pollute
          // the diagnostics for the most of options
          << StringRef(SYCLOffloadTargetsArg->getAsString(C.getArgs()))
                 .split('=')
                 .first;
    else if (IsFsyclTargetsOption &&
             SYCLOffloadTargetsArg->getNumValues() > 1 && SYCLForceTarget)
      C.getDriver().Diag(
          clang::diag::err_drv_multiple_target_with_forced_target)
          << SYCLOffloadTargetsArg->getAsString(C.getInputArgs())
          << SYCLForceTarget->getAsString(C.getInputArgs());
  }

  // Check if -fsycl-host-compiler is used in conjunction with -fsycl.
  Arg *SYCLHostCompiler =
      getArgRequiringSYCLRuntime(options::OPT_fsycl_host_compiler_EQ);
  Arg *SYCLHostCompilerOptions =
      getArgRequiringSYCLRuntime(options::OPT_fsycl_host_compiler_options_EQ);

  // -fsycl-host-compiler-options cannot be used without -fsycl-host-compiler
  if (SYCLHostCompilerOptions && !SYCLHostCompiler)
    C.getDriver().Diag(clang::diag::warn_drv_opt_requires_opt)
        << SYCLHostCompilerOptions->getSpelling().split('=').first
        << "-fsycl-host-compiler";

  // Diagnose incorrect inputs to SYCL options.
  // FIXME: Since the option definition includes the list of possible values,
  // the validation must be automatic, not requiring separate disjointed code
  // blocks accross the driver code. Long-term, the detection of incorrect
  // values must happen at the level of TableGen and Arg class design, with
  // Compilation/Driver class constructors handling the driver-specific
  // diagnostic output.
  auto checkSingleArgValidity = [&](Arg *A,
                                    SmallVector<StringRef, 4> AllowedValues) {
    if (!A)
      return;
    const char *ArgValue = A->getValue();
    for (const StringRef AllowedValue : AllowedValues)
      if (AllowedValue == ArgValue)
        return;
    C.getDriver().Diag(clang::diag::err_drv_invalid_argument_to_option)
        << ArgValue << A->getOption().getName();
  };

  // TODO: Transition to using -fsycl-link as a flag as opposed to an option
  // that takes an argument.  The use of 'default' is a temporary solution as we
  // remove FPGA support.
  Arg *SYCLLink = getArgRequiringSYCLRuntime(options::OPT_fsycl_link_EQ);
  checkSingleArgValidity(SYCLLink, {"early", "image", "default"});

  // Use of -fsycl-link=early and -fsycl-link=image are not supported.
  if (SYCLLink && (SYCLLink->getValue() == StringRef("early") ||
                   SYCLLink->getValue() == StringRef("image")))
    C.getDriver().Diag(diag::err_drv_unsupported_opt_removed)
        << SYCLLink->getAsString(C.getInputArgs());

  Arg *DeviceCodeSplit =
      C.getInputArgs().getLastArg(options::OPT_fsycl_device_code_split_EQ);
  checkSingleArgValidity(DeviceCodeSplit,
                         {"per_kernel", "per_source", "auto", "off"});

  Arg *RangeRoundingPreference =
      C.getInputArgs().getLastArg(options::OPT_fsycl_range_rounding_EQ);
  checkSingleArgValidity(RangeRoundingPreference, {"disable", "force", "on"});

  // Evaluation of -fsycl-device-obj is slightly different, we will emit a
  // warning and inform the user of the default behavior used.
  // TODO: General usage of this option is to check for 'spirv' and fallthrough
  // to using llvmir.  This can be improved to be more obvious in usage.
  if (Arg *DeviceObj = C.getInputArgs().getLastArgNoClaim(
          options::OPT_fsycl_device_obj_EQ)) {
    const bool SYCLDeviceOnly = C.getDriver().offloadDeviceOnly();
    const bool EmitAsm = C.getInputArgs().getLastArgNoClaim(options::OPT_S);
    StringRef ArgValue(DeviceObj->getValue());
    SmallVector<StringRef, 3> DeviceObjValues = {"spirv", "llvmir", "asm"};
    if (llvm::find(DeviceObjValues, ArgValue) == DeviceObjValues.end())
      C.getDriver().Diag(clang::diag::warn_ignoring_value_using_default)
          << DeviceObj->getSpelling().split('=').first << ArgValue << "llvmir";
    else if (ArgValue == "asm" && (!SYCLDeviceOnly || !EmitAsm))
      C.getDriver().Diag(
          clang::diag::warn_drv_fsycl_device_obj_asm_device_only);
  }

  if (SYCLForceTarget) {
    StringRef Val(SYCLForceTarget->getValue());
    llvm::Triple TT(C.getDriver().getSYCLDeviceTriple(Val, SYCLForceTarget));
    if (!isValidSYCLTriple(TT))
      C.getDriver().Diag(clang::diag::err_drv_invalid_sycl_target) << Val;
  }
}

void Driver::CreateOffloadingDeviceToolChains(Compilation &C,
                                              InputList &Inputs) {
  bool UseLLVMOffload = C.getInputArgs().hasArg(
      options::OPT_foffload_via_llvm, options::OPT_fno_offload_via_llvm, false);
  bool IsCuda =
      llvm::any_of(Inputs,
                   [](std::pair<types::ID, const llvm::opt::Arg *> &I) {
                     return types::isCuda(I.first);
                   }) &&
      !UseLLVMOffload;
  bool IsHIP =
      (llvm::any_of(Inputs,
                    [](std::pair<types::ID, const llvm::opt::Arg *> &I) {
                      return types::isHIP(I.first);
                    }) ||
       C.getInputArgs().hasArg(options::OPT_hip_link) ||
       C.getInputArgs().hasArg(options::OPT_hipstdpar)) &&
      !UseLLVMOffload;

  bool IsSYCL = C.getInputArgs().hasFlag(options::OPT_fsycl,
                                         options::OPT_fno_sycl, false) ||
                C.getInputArgs().hasArgNoClaim(options::OPT_fsycl_device_only,
                                               options::OPT_fsyclbin_EQ);
  bool IsOpenMPOffloading =
      UseLLVMOffload ||
      (C.getInputArgs().hasFlag(options::OPT_fopenmp, options::OPT_fopenmp_EQ,
                                options::OPT_fno_openmp, false) &&
       (C.getInputArgs().hasArg(options::OPT_offload_targets_EQ) ||
        (C.getInputArgs().hasArg(options::OPT_offload_arch_EQ) &&
         !(IsCuda || IsHIP))));

  llvm::SmallSet<Action::OffloadKind, 4> Kinds;
  const std::pair<bool, Action::OffloadKind> ActiveKinds[] = {
      {IsCuda, Action::OFK_Cuda},
      {IsHIP, Action::OFK_HIP},
      {IsOpenMPOffloading, Action::OFK_OpenMP},
      {IsSYCL, Action::OFK_SYCL}};
  for (const auto &[Active, Kind] : ActiveKinds)
    if (Active)
      Kinds.insert(Kind);

  // We currently don't support any kind of mixed offloading.
  if (Kinds.size() > 1 && !IsSYCL) {
    Diag(clang::diag::err_drv_mix_offload)
        << Action::GetOffloadKindName(*Kinds.begin()).upper()
        << Action::GetOffloadKindName(*(++Kinds.begin())).upper();
    return;
  }

  diagnoseSYCLOptions(C, IsSYCL);
  // Initialize the compilation identifier used for unique CUDA / HIP names.
  if (IsCuda || IsHIP)
    CUIDOpts = CUIDOptions(C.getArgs(), *this);

  // Get the list of requested offloading toolchains. If they were not
  // explicitly specified we will infer them based on the offloading language
  // and requested architectures.

  std::multiset<llvm::StringRef> Triples;
  llvm::StringMap<StringRef> FoundNormalizedTriples;
  if (C.getInputArgs().hasArg(options::OPT_offload_targets_EQ)) {
    std::vector<std::string> ArgValues =
        C.getInputArgs().getAllArgValues(options::OPT_offload_targets_EQ);
    llvm::Triple TT;

    for (llvm::StringRef Target : ArgValues) {
      if (IsSYCL) {
        StringRef TargetTripleString(Target);
        if (Target.starts_with("intel_gpu_"))
          TargetTripleString = "spir64_gen";
        else if (Target.starts_with("nvidia_gpu_"))
          TargetTripleString = "nvptx64-nvidia-cuda";
        else if (Target.starts_with("amd_gpu_"))
          TargetTripleString = "amdgcn-amd-amdhsa";
        std::string NormalizedName =
            getSYCLDeviceTriple(TargetTripleString).normalize();
        auto [TripleIt, Inserted] =
            FoundNormalizedTriples.try_emplace(NormalizedName, Target);
        if (!Inserted) {
          if (Target == TripleIt->second)
            Diag(clang::diag::warn_drv_offload_target_duplicate)
                << Target << TripleIt->second;
          continue;
        }
        Triples.insert(C.getInputArgs().MakeArgString(TargetTripleString));
      } else {
        Triples.insert(C.getInputArgs().MakeArgString(Target));
      }
    }

    if (ArgValues.empty())
      Diag(clang::diag::warn_drv_empty_joined_argument)
          << C.getInputArgs()
                 .getLastArg(options::OPT_offload_targets_EQ)
                 ->getAsString(C.getInputArgs());
  } else if (Kinds.size() > 0) {
    for (Action::OffloadKind Kind : Kinds) {
      llvm::DenseSet<llvm::StringRef> Derived = inferOffloadToolchains(C, Kind);
      Triples.insert(Derived.begin(), Derived.end());
    }
  }
  FoundNormalizedTriples.clear();
  // Build an offloading toolchain for every requested target and kind.
  for (StringRef Target : Triples) {
    // OpenMP offloading requires a compatible libomp.
    if (Kinds.contains(Action::OFK_OpenMP)) {
      OpenMPRuntimeKind RuntimeKind = getOpenMPRuntime(C.getInputArgs());
      if (RuntimeKind != OMPRT_OMP && RuntimeKind != OMPRT_IOMP5) {
        Diag(clang::diag::err_drv_expecting_fopenmp_with_fopenmp_targets);
        return;
      }
    }

    // Certain options are not allowed when combined with SYCL compilation.
    if (Kinds.contains(Action::OFK_SYCL)) {
      for (auto ID :
           {options::OPT_static_libstdcxx, options::OPT_ffreestanding})
        if (Arg *IncompatArg = C.getInputArgs().getLastArg(ID))
          Diag(clang::diag::err_drv_argument_not_allowed_with)
              << IncompatArg->getSpelling() << "-fsycl";
    }

    // Create a device toolchain for every specified kind and triple.
    for (Action::OffloadKind Kind : Kinds) {
      llvm::Triple TT;
      if (Kind == Action::OFK_OpenMP)
        TT = ToolChain::getOpenMPTriple(Target);
      else if (Kind == Action::OFK_SYCL)
        TT = getSYCLDeviceTriple(Target);
      else
        TT = llvm::Triple(Target);

      if (C.getInputArgs().hasArg(options::OPT_fsycl_fp64_conv_emu) &&
          !(TT.isSPIRAOT() &&
            TT.getSubArch() == llvm::Triple::SPIRSubArch_gen)) {
        Diag(diag::warn_unsupported_fsycl_fp64_conv_emu_use);
      }

      // Common diagnostic for both OpenMP and SYCL.
      if (TT.getArch() == llvm::Triple::ArchType::UnknownArch ||
          (Kind == Action::OFK_SYCL && !isValidSYCLTriple(TT))) {
        Diag(diag::err_drv_invalid_or_unsupported_offload_target) << TT.str();
        continue;
      }

      if (Kind == Action::OFK_OpenMP || Kind == Action::OFK_SYCL) {
        std::string NormalizedName = TT.normalize();
        auto [TripleIt, Inserted] =
            FoundNormalizedTriples.try_emplace(NormalizedName, Target);
        if (!Inserted) {
          Diag(clang::diag::warn_drv_offload_target_duplicate)
              << Target << TripleIt->second;
          continue;
        }
      }

      auto &TC = getOffloadToolChain(C.getInputArgs(), Kind, TT,
                                     C.getDefaultToolChain().getTriple());

      // Emit a warning if the detected CUDA version is too new.
      if (Kind == Action::OFK_Cuda) {
        auto &CudaInstallation =
            static_cast<const toolchains::CudaToolChain &>(TC).CudaInstallation;
        if (CudaInstallation.isValid())
          CudaInstallation.WarnIfUnsupportedVersion();
      }

      C.addOffloadDeviceToolChain(&TC, Kind);
    }
  }
  // Perform any additional SYCL specific behaviors that are tied to expected
  // triples.
  if (Kinds.contains(Action::OFK_SYCL)) {
    // Add the default toolchain for SYCL if it is not already added when using
    // the old offloading model.
    if (!C.getArgs().hasFlag(options::OPT_offload_new_driver,
                             options::OPT_no_offload_new_driver, false)) {
      // Make vector of triples.
      SmallVector<llvm::Triple, 4> Triples;
      for (auto &TripleString : FoundNormalizedTriples) {
        llvm::Triple T(TripleString.getKey());
        Triples.push_back(T);
      }
      if (addSYCLDefaultTriple(C, Triples)) {
        llvm::Triple TT =
            llvm::Triple(getSYCLDeviceTriple(getDefaultSYCLArch(C)));
        auto &TC = getOffloadToolChain(C.getInputArgs(), Action::OFK_SYCL, TT,
                                       C.getDefaultToolChain().getTriple());
        C.addOffloadDeviceToolChain(&TC, Action::OFK_SYCL);
      }
    }
  }
}

bool Driver::loadZOSCustomizationFile(llvm::cl::ExpansionContext &ExpCtx) {
  if (IsCLMode() || IsDXCMode() || IsFlangMode())
    return false;

  SmallString<128> CustomizationFile;
  StringRef PathLIBEnv = StringRef(getenv("CLANG_CONFIG_PATH")).trim();
  // If the env var is a directory then append "/clang.cfg" and treat
  // that as the config file.  Otherwise treat the env var as the
  // config file.
  if (!PathLIBEnv.empty()) {
    llvm::sys::path::append(CustomizationFile, PathLIBEnv);
    if (llvm::sys::fs::is_directory(PathLIBEnv))
      llvm::sys::path::append(CustomizationFile, "/clang.cfg");
    if (llvm::sys::fs::is_regular_file(CustomizationFile))
      return readConfigFile(CustomizationFile, ExpCtx);
    Diag(diag::err_drv_config_file_not_found) << CustomizationFile;
    return true;
  }

  SmallString<128> BaseDir(llvm::sys::path::parent_path(Dir));
  llvm::sys::path::append(CustomizationFile, BaseDir + "/etc/clang.cfg");
  if (llvm::sys::fs::is_regular_file(CustomizationFile))
    return readConfigFile(CustomizationFile, ExpCtx);

  // If no customization file, just return
  return false;
}

static void appendOneArg(InputArgList &Args, const Arg *Opt) {
  // The args for config files or /clang: flags belong to different InputArgList
  // objects than Args. This copies an Arg from one of those other InputArgLists
  // to the ownership of Args.
  unsigned Index = Args.MakeIndex(Opt->getSpelling());
  Arg *Copy = new Arg(Opt->getOption(), Args.getArgString(Index), Index);
  Copy->getValues() = Opt->getValues();
  if (Opt->isClaimed())
    Copy->claim();
  Copy->setOwnsValues(Opt->getOwnsValues());
  Opt->setOwnsValues(false);
  Args.append(Copy);
  if (Opt->getAlias()) {
    const Arg *Alias = Opt->getAlias();
    unsigned Index = Args.MakeIndex(Alias->getSpelling());
    auto AliasCopy = std::make_unique<Arg>(Alias->getOption(),
                                           Args.getArgString(Index), Index);
    AliasCopy->getValues() = Alias->getValues();
    AliasCopy->setOwnsValues(false);
    if (Alias->isClaimed())
      AliasCopy->claim();
    Copy->setAlias(std::move(AliasCopy));
  }
}

bool Driver::readConfigFile(StringRef FileName,
                            llvm::cl::ExpansionContext &ExpCtx) {
  // Try opening the given file.
  auto Status = getVFS().status(FileName);
  if (!Status) {
    Diag(diag::err_drv_cannot_open_config_file)
        << FileName << Status.getError().message();
    return true;
  }
  if (Status->getType() != llvm::sys::fs::file_type::regular_file) {
    Diag(diag::err_drv_cannot_open_config_file)
        << FileName << "not a regular file";
    return true;
  }

  // Try reading the given file.
  SmallVector<const char *, 32> NewCfgFileArgs;
  if (llvm::Error Err = ExpCtx.readConfigFile(FileName, NewCfgFileArgs)) {
    Diag(diag::err_drv_cannot_read_config_file)
        << FileName << toString(std::move(Err));
    return true;
  }

  // Populate head and tail lists. The tail list is used only when linking.
  SmallVector<const char *, 32> NewCfgHeadArgs, NewCfgTailArgs;
  for (const char *Opt : NewCfgFileArgs) {
    // An $-prefixed option should go to the tail list.
    if (Opt[0] == '$' && Opt[1])
      NewCfgTailArgs.push_back(Opt + 1);
    else
      NewCfgHeadArgs.push_back(Opt);
  }

  // Read options from config file.
  llvm::SmallString<128> CfgFileName(FileName);
  llvm::sys::path::native(CfgFileName);
  bool ContainErrors = false;
  auto NewHeadOptions = std::make_unique<InputArgList>(
      ParseArgStrings(NewCfgHeadArgs, /*UseDriverMode=*/true, ContainErrors));
  if (ContainErrors)
    return true;
  auto NewTailOptions = std::make_unique<InputArgList>(
      ParseArgStrings(NewCfgTailArgs, /*UseDriverMode=*/true, ContainErrors));
  if (ContainErrors)
    return true;

  // Claim all arguments that come from a configuration file so that the driver
  // does not warn on any that is unused.
  for (Arg *A : *NewHeadOptions)
    A->claim();
  for (Arg *A : *NewTailOptions)
    A->claim();

  if (!CfgOptionsHead)
    CfgOptionsHead = std::move(NewHeadOptions);
  else {
    // If this is a subsequent config file, append options to the previous one.
    for (auto *Opt : *NewHeadOptions)
      appendOneArg(*CfgOptionsHead, Opt);
  }

  if (!CfgOptionsTail)
    CfgOptionsTail = std::move(NewTailOptions);
  else {
    // If this is a subsequent config file, append options to the previous one.
    for (auto *Opt : *NewTailOptions)
      appendOneArg(*CfgOptionsTail, Opt);
  }

  ConfigFiles.push_back(std::string(CfgFileName));
  return false;
}

bool Driver::loadConfigFiles() {
  llvm::cl::ExpansionContext ExpCtx(Saver.getAllocator(),
                                    llvm::cl::tokenizeConfigFile);
  ExpCtx.setVFS(&getVFS());

  // Process options that change search path for config files.
  if (CLOptions) {
    if (CLOptions->hasArg(options::OPT_config_system_dir_EQ)) {
      SmallString<128> CfgDir;
      CfgDir.append(
          CLOptions->getLastArgValue(options::OPT_config_system_dir_EQ));
      if (CfgDir.empty() || getVFS().makeAbsolute(CfgDir))
        SystemConfigDir.clear();
      else
        SystemConfigDir = static_cast<std::string>(CfgDir);
    }
    if (CLOptions->hasArg(options::OPT_config_user_dir_EQ)) {
      SmallString<128> CfgDir;
      llvm::sys::fs::expand_tilde(
          CLOptions->getLastArgValue(options::OPT_config_user_dir_EQ), CfgDir);
      if (CfgDir.empty() || getVFS().makeAbsolute(CfgDir))
        UserConfigDir.clear();
      else
        UserConfigDir = static_cast<std::string>(CfgDir);
    }
  }

  // Prepare list of directories where config file is searched for.
  StringRef CfgFileSearchDirs[] = {UserConfigDir, SystemConfigDir, Dir};
  ExpCtx.setSearchDirs(CfgFileSearchDirs);

  // First try to load configuration from the default files, return on error.
  if (loadDefaultConfigFiles(ExpCtx))
    return true;

  // Then load configuration files specified explicitly.
  SmallString<128> CfgFilePath;
  if (CLOptions) {
    for (auto CfgFileName : CLOptions->getAllArgValues(options::OPT_config)) {
      // If argument contains directory separator, treat it as a path to
      // configuration file.
      if (llvm::sys::path::has_parent_path(CfgFileName)) {
        CfgFilePath.assign(CfgFileName);
        if (llvm::sys::path::is_relative(CfgFilePath)) {
          if (getVFS().makeAbsolute(CfgFilePath)) {
            Diag(diag::err_drv_cannot_open_config_file)
                << CfgFilePath << "cannot get absolute path";
            return true;
          }
        }
      } else if (!ExpCtx.findConfigFile(CfgFileName, CfgFilePath)) {
        // Report an error that the config file could not be found.
        Diag(diag::err_drv_config_file_not_found) << CfgFileName;
        for (const StringRef &SearchDir : CfgFileSearchDirs)
          if (!SearchDir.empty())
            Diag(diag::note_drv_config_file_searched_in) << SearchDir;
        return true;
      }

      // Try to read the config file, return on error.
      if (readConfigFile(CfgFilePath, ExpCtx))
        return true;
    }
  }

  // No error occurred.
  return false;
}

static bool findTripleConfigFile(llvm::cl::ExpansionContext &ExpCtx,
                                 SmallString<128> &ConfigFilePath,
                                 llvm::Triple Triple, std::string Suffix) {
  // First, try the full unmodified triple.
  if (ExpCtx.findConfigFile(Triple.str() + Suffix, ConfigFilePath))
    return true;

  // Don't continue if we didn't find a parsable version in the triple.
  VersionTuple OSVersion = Triple.getOSVersion();
  if (!OSVersion.getMinor().has_value())
    return false;

  std::string BaseOSName = Triple.getOSTypeName(Triple.getOS()).str();

  // Next try strip the version to only include the major component.
  // e.g. arm64-apple-darwin23.6.0 -> arm64-apple-darwin23
  if (OSVersion.getMajor() != 0) {
    Triple.setOSName(BaseOSName + llvm::utostr(OSVersion.getMajor()));
    if (ExpCtx.findConfigFile(Triple.str() + Suffix, ConfigFilePath))
      return true;
  }

  // Finally, try without any version suffix at all.
  // e.g. arm64-apple-darwin23.6.0 -> arm64-apple-darwin
  Triple.setOSName(BaseOSName);
  return ExpCtx.findConfigFile(Triple.str() + Suffix, ConfigFilePath);
}

bool Driver::loadDefaultConfigFiles(llvm::cl::ExpansionContext &ExpCtx) {
  // Disable default config if CLANG_NO_DEFAULT_CONFIG is set to a non-empty
  // value.
  if (const char *NoConfigEnv = ::getenv("CLANG_NO_DEFAULT_CONFIG")) {
    if (*NoConfigEnv)
      return false;
  }
  if (CLOptions && CLOptions->hasArg(options::OPT_no_default_config))
    return false;

  std::string RealMode = getExecutableForDriverMode(Mode);
  llvm::Triple Triple;

  // If name prefix is present, no --target= override was passed via CLOptions
  // and the name prefix is not a valid triple, force it for backwards
  // compatibility.
  if (!ClangNameParts.TargetPrefix.empty() &&
      computeTargetTriple(*this, "/invalid/", *CLOptions).str() ==
          "/invalid/") {
    llvm::Triple PrefixTriple{ClangNameParts.TargetPrefix};
    if (PrefixTriple.getArch() == llvm::Triple::UnknownArch ||
        PrefixTriple.isOSUnknown())
      Triple = PrefixTriple;
  }

  // Otherwise, use the real triple as used by the driver.
  llvm::Triple RealTriple =
      computeTargetTriple(*this, TargetTriple, *CLOptions);
  if (Triple.str().empty()) {
    Triple = RealTriple;
    assert(!Triple.str().empty());
  }

  // On z/OS, start by loading the customization file before loading
  // the usual default config file(s).
  if (RealTriple.isOSzOS() && loadZOSCustomizationFile(ExpCtx))
    return true;

  // Search for config files in the following order:
  // 1. <triple>-<mode>.cfg using real driver mode
  //    (e.g. i386-pc-linux-gnu-clang++.cfg).
  // 2. <triple>-<mode>.cfg using executable suffix
  //    (e.g. i386-pc-linux-gnu-clang-g++.cfg for *clang-g++).
  // 3. <triple>.cfg + <mode>.cfg using real driver mode
  //    (e.g. i386-pc-linux-gnu.cfg + clang++.cfg).
  // 4. <triple>.cfg + <mode>.cfg using executable suffix
  //    (e.g. i386-pc-linux-gnu.cfg + clang-g++.cfg for *clang-g++).

  // Try loading <triple>-<mode>.cfg, and return if we find a match.
  SmallString<128> CfgFilePath;
  if (findTripleConfigFile(ExpCtx, CfgFilePath, Triple,
                           "-" + RealMode + ".cfg"))
    return readConfigFile(CfgFilePath, ExpCtx);

  bool TryModeSuffix = !ClangNameParts.ModeSuffix.empty() &&
                       ClangNameParts.ModeSuffix != RealMode;
  if (TryModeSuffix) {
    if (findTripleConfigFile(ExpCtx, CfgFilePath, Triple,
                             "-" + ClangNameParts.ModeSuffix + ".cfg"))
      return readConfigFile(CfgFilePath, ExpCtx);
  }

  // Try loading <mode>.cfg, and return if loading failed.  If a matching file
  // was not found, still proceed on to try <triple>.cfg.
  std::string CfgFileName = RealMode + ".cfg";
  if (ExpCtx.findConfigFile(CfgFileName, CfgFilePath)) {
    if (readConfigFile(CfgFilePath, ExpCtx))
      return true;
  } else if (TryModeSuffix) {
    CfgFileName = ClangNameParts.ModeSuffix + ".cfg";
    if (ExpCtx.findConfigFile(CfgFileName, CfgFilePath) &&
        readConfigFile(CfgFilePath, ExpCtx))
      return true;
  }

  // Try loading <triple>.cfg and return if we find a match.
  if (findTripleConfigFile(ExpCtx, CfgFilePath, Triple, ".cfg"))
    return readConfigFile(CfgFilePath, ExpCtx);

  // If we were unable to find a config file deduced from executable name,
  // that is not an error.
  return false;
}

Compilation *Driver::BuildCompilation(ArrayRef<const char *> ArgList) {
  llvm::PrettyStackTraceString CrashInfo("Compilation construction");

  // FIXME: Handle environment options which affect driver behavior, somewhere
  // (client?). GCC_EXEC_PREFIX, LPATH, CC_PRINT_OPTIONS.

  // We look for the driver mode option early, because the mode can affect
  // how other options are parsed.

  auto DriverMode = getDriverMode(ClangExecutable, ArgList.slice(1));
  if (!DriverMode.empty())
    setDriverMode(DriverMode);

  // FIXME: What are we going to do with -V and -b?

  // Arguments specified in command line.
  bool ContainsError;
  CLOptions = std::make_unique<InputArgList>(
      ParseArgStrings(ArgList.slice(1), /*UseDriverMode=*/true, ContainsError));

  // Try parsing configuration file.
  if (!ContainsError)
    ContainsError = loadConfigFiles();
  bool HasConfigFileHead = !ContainsError && CfgOptionsHead;
  bool HasConfigFileTail = !ContainsError && CfgOptionsTail;

  // All arguments, from both config file and command line.
  InputArgList Args =
      HasConfigFileHead ? std::move(*CfgOptionsHead) : std::move(*CLOptions);

  if (HasConfigFileHead)
    for (auto *Opt : *CLOptions)
      if (!Opt->getOption().matches(options::OPT_config))
        appendOneArg(Args, Opt);

  // In CL mode, look for any pass-through arguments
  if (IsCLMode() && !ContainsError) {
    SmallVector<const char *, 16> CLModePassThroughArgList;
    for (const auto *A : Args.filtered(options::OPT__SLASH_clang)) {
      A->claim();
      CLModePassThroughArgList.push_back(A->getValue());
    }

    if (!CLModePassThroughArgList.empty()) {
      // Parse any pass through args using default clang processing rather
      // than clang-cl processing.
      auto CLModePassThroughOptions = std::make_unique<InputArgList>(
          ParseArgStrings(CLModePassThroughArgList, /*UseDriverMode=*/false,
                          ContainsError));

      if (!ContainsError)
        for (auto *Opt : *CLModePassThroughOptions)
          appendOneArg(Args, Opt);
    }
  }

  if (Args.hasFlag(options::OPT_fsycl, options::OPT_fno_sycl, false) &&
      CCCIsCC())
    setDriverMode("g++");

  // Check for working directory option before accessing any files
  if (Arg *WD = Args.getLastArg(options::OPT_working_directory))
    if (VFS->setCurrentWorkingDirectory(WD->getValue()))
      Diag(diag::err_drv_unable_to_set_working_directory) << WD->getValue();

  // Check for missing include directories.
  if (!Diags.isIgnored(diag::warn_missing_include_dirs, SourceLocation())) {
    for (auto IncludeDir : Args.getAllArgValues(options::OPT_I_Group)) {
      if (!VFS->exists(IncludeDir))
        Diag(diag::warn_missing_include_dirs) << IncludeDir;
    }
  }

  // FIXME: This stuff needs to go into the Compilation, not the driver.
  bool CCCPrintPhases;

  // -canonical-prefixes, -no-canonical-prefixes are used very early in main.
  Args.ClaimAllArgs(options::OPT_canonical_prefixes);
  Args.ClaimAllArgs(options::OPT_no_canonical_prefixes);

  // f(no-)integated-cc1 is also used very early in main.
  Args.ClaimAllArgs(options::OPT_fintegrated_cc1);
  Args.ClaimAllArgs(options::OPT_fno_integrated_cc1);

  // Ignore -pipe.
  Args.ClaimAllArgs(options::OPT_pipe);

  // Extract -ccc args.
  //
  // FIXME: We need to figure out where this behavior should live. Most of it
  // should be outside in the client; the parts that aren't should have proper
  // options, either by introducing new ones or by overloading gcc ones like -V
  // or -b.
  CCCPrintPhases = Args.hasArg(options::OPT_ccc_print_phases);
  CCCPrintBindings = Args.hasArg(options::OPT_ccc_print_bindings);
  if (const Arg *A = Args.getLastArg(options::OPT_ccc_gcc_name))
    CCCGenericGCCName = A->getValue();

  // Process -fproc-stat-report options.
  if (const Arg *A = Args.getLastArg(options::OPT_fproc_stat_report_EQ)) {
    CCPrintProcessStats = true;
    CCPrintStatReportFilename = A->getValue();
  }
  if (Args.hasArg(options::OPT_fproc_stat_report))
    CCPrintProcessStats = true;

  // FIXME: TargetTriple is used by the target-prefixed calls to as/ld
  // and getToolChain is const.
  if (IsCLMode()) {
    // clang-cl targets MSVC-style Win32.
    llvm::Triple T(TargetTriple);
    T.setOS(llvm::Triple::Win32);
    T.setVendor(llvm::Triple::PC);
    T.setEnvironment(llvm::Triple::MSVC);
    T.setObjectFormat(llvm::Triple::COFF);
    if (Args.hasArg(options::OPT__SLASH_arm64EC))
      T.setArch(llvm::Triple::aarch64, llvm::Triple::AArch64SubArch_arm64ec);
    TargetTriple = T.str();
  } else if (IsDXCMode()) {
    // Build TargetTriple from target_profile option for clang-dxc.
    if (const Arg *A = Args.getLastArg(options::OPT_target_profile)) {
      StringRef TargetProfile = A->getValue();
      if (auto Triple =
              toolchains::HLSLToolChain::parseTargetProfile(TargetProfile))
        TargetTriple = *Triple;
      else
        Diag(diag::err_drv_invalid_directx_shader_module) << TargetProfile;

      A->claim();

      if (Args.hasArg(options::OPT_spirv)) {
        const llvm::StringMap<llvm::Triple::SubArchType> ValidTargets = {
            {"vulkan1.2", llvm::Triple::SPIRVSubArch_v15},
            {"vulkan1.3", llvm::Triple::SPIRVSubArch_v16}};
        llvm::Triple T(TargetTriple);

        // Set specific Vulkan version. Default to vulkan1.3.
        auto TargetInfo = ValidTargets.find("vulkan1.3");
        assert(TargetInfo != ValidTargets.end());
        if (const Arg *A = Args.getLastArg(options::OPT_fspv_target_env_EQ)) {
          TargetInfo = ValidTargets.find(A->getValue());
          if (TargetInfo == ValidTargets.end()) {
            Diag(diag::err_drv_invalid_value)
                << A->getAsString(Args) << A->getValue();
          }
          A->claim();
        }
        if (TargetInfo != ValidTargets.end()) {
          T.setOSName(TargetInfo->getKey());
          T.setArch(llvm::Triple::spirv, TargetInfo->getValue());
          TargetTriple = T.str();
        }
      }
    } else {
      Diag(diag::err_drv_dxc_missing_target_profile);
    }
  }

  if (const Arg *A = Args.getLastArg(options::OPT_target))
    TargetTriple = A->getValue();
  if (const Arg *A = Args.getLastArg(options::OPT_ccc_install_dir))
    Dir = Dir = A->getValue();
  for (const Arg *A : Args.filtered(options::OPT_B)) {
    A->claim();
    PrefixDirs.push_back(A->getValue(0));
  }
  if (std::optional<std::string> CompilerPathValue =
          llvm::sys::Process::GetEnv("COMPILER_PATH")) {
    StringRef CompilerPath = *CompilerPathValue;
    while (!CompilerPath.empty()) {
      std::pair<StringRef, StringRef> Split =
          CompilerPath.split(llvm::sys::EnvPathSeparator);
      PrefixDirs.push_back(std::string(Split.first));
      CompilerPath = Split.second;
    }
  }
  if (const Arg *A = Args.getLastArg(options::OPT__sysroot_EQ))
    SysRoot = A->getValue();
  if (const Arg *A = Args.getLastArg(options::OPT__dyld_prefix_EQ))
    DyldPrefix = A->getValue();

  if (const Arg *A = Args.getLastArg(options::OPT_resource_dir))
    ResourceDir = A->getValue();

  if (const Arg *A = Args.getLastArg(options::OPT_save_temps_EQ)) {
    SaveTemps = llvm::StringSwitch<SaveTempsMode>(A->getValue())
                    .Case("cwd", SaveTempsCwd)
                    .Case("obj", SaveTempsObj)
                    .Default(SaveTempsCwd);
  }

  if (Args.getLastArg(options::OPT_save_offload_code_EQ))
    SaveOffloadCode = true;

  if (const Arg *A = Args.getLastArg(
          options::OPT_offload_host_only, options::OPT_offload_device_only,
          options::OPT_fsycl_device_only, options::OPT_offload_host_device)) {
    if (A->getOption().matches(options::OPT_offload_host_only))
      Offload = OffloadHost;
    else if (A->getOption().matches(options::OPT_offload_device_only) ||
             A->getOption().matches(options::OPT_fsycl_device_only))
      Offload = OffloadDevice;
    else
      Offload = OffloadHostDevice;
  }

  setLTOMode(Args);

  // Process -fembed-bitcode= flags.
  if (Arg *A = Args.getLastArg(options::OPT_fembed_bitcode_EQ)) {
    StringRef Name = A->getValue();
    unsigned Model = llvm::StringSwitch<unsigned>(Name)
        .Case("off", EmbedNone)
        .Case("all", EmbedBitcode)
        .Case("bitcode", EmbedBitcode)
        .Case("marker", EmbedMarker)
        .Default(~0U);
    if (Model == ~0U) {
      Diags.Report(diag::err_drv_invalid_value) << A->getAsString(Args)
                                                << Name;
    } else
      BitcodeEmbed = static_cast<BitcodeEmbedMode>(Model);
  }

  // Remove existing compilation database so that each job can append to it.
  if (Arg *A = Args.getLastArg(options::OPT_MJ))
    llvm::sys::fs::remove(A->getValue());

  // Setting up the jobs for some precompile cases depends on whether we are
  // treating them as PCH, implicit modules or C++20 ones.
  // TODO: inferring the mode like this seems fragile (it meets the objective
  // of not requiring anything new for operation, however).
  const Arg *Std = Args.getLastArg(options::OPT_std_EQ);
  ModulesModeCXX20 =
      !Args.hasArg(options::OPT_fmodules) && Std &&
      (Std->containsValue("c++20") || Std->containsValue("c++2a") ||
       Std->containsValue("c++23") || Std->containsValue("c++2b") ||
       Std->containsValue("c++26") || Std->containsValue("c++2c") ||
       Std->containsValue("c++latest"));

  // Process -fmodule-header{=} flags.
  if (Arg *A = Args.getLastArg(options::OPT_fmodule_header_EQ,
                               options::OPT_fmodule_header)) {
    // These flags force C++20 handling of headers.
    ModulesModeCXX20 = true;
    if (A->getOption().matches(options::OPT_fmodule_header))
      CXX20HeaderType = HeaderMode_Default;
    else {
      StringRef ArgName = A->getValue();
      unsigned Kind = llvm::StringSwitch<unsigned>(ArgName)
                          .Case("user", HeaderMode_User)
                          .Case("system", HeaderMode_System)
                          .Default(~0U);
      if (Kind == ~0U) {
        Diags.Report(diag::err_drv_invalid_value)
            << A->getAsString(Args) << ArgName;
      } else
        CXX20HeaderType = static_cast<ModuleHeaderMode>(Kind);
    }
  }

  std::unique_ptr<llvm::opt::InputArgList> UArgs =
      std::make_unique<InputArgList>(std::move(Args));

  // Owned by the host.
  const ToolChain &TC =
      getToolChain(*UArgs, computeTargetTriple(*this, TargetTriple, *UArgs));

  {
    SmallVector<std::string> MultilibMacroDefinesStr =
        TC.getMultilibMacroDefinesStr(*UArgs);
    SmallVector<const char *> MLMacroDefinesChar(
        llvm::map_range(MultilibMacroDefinesStr, [&UArgs](const auto &S) {
          return UArgs->MakeArgString(Twine("-D") + Twine(S));
        }));
    bool MLContainsError;
    auto MultilibMacroDefineList =
        std::make_unique<InputArgList>(ParseArgStrings(
            MLMacroDefinesChar, /*UseDriverMode=*/false, MLContainsError));
    if (!MLContainsError) {
      for (auto *Opt : *MultilibMacroDefineList) {
        appendOneArg(*UArgs, Opt);
      }
    }
  }

  // Perform the default argument translations.
  DerivedArgList *TranslatedArgs = TranslateInputArgs(*UArgs);

  // Check if the environment version is valid except wasm case.
  llvm::Triple Triple = TC.getTriple();
  if (!Triple.isWasm()) {
    StringRef TripleVersionName = Triple.getEnvironmentVersionString();
    StringRef TripleObjectFormat =
        Triple.getObjectFormatTypeName(Triple.getObjectFormat());
    if (Triple.getEnvironmentVersion().empty() && TripleVersionName != "" &&
        TripleVersionName != TripleObjectFormat) {
      Diags.Report(diag::err_drv_triple_version_invalid)
          << TripleVersionName << TC.getTripleString();
      ContainsError = true;
    }
  }

  // Report warning when arm64EC option is overridden by specified target
  if ((TC.getTriple().getArch() != llvm::Triple::aarch64 ||
       TC.getTriple().getSubArch() != llvm::Triple::AArch64SubArch_arm64ec) &&
      UArgs->hasArg(options::OPT__SLASH_arm64EC)) {
    getDiags().Report(clang::diag::warn_target_override_arm64ec)
        << TC.getTriple().str();
  }

  // A common user mistake is specifying a target of aarch64-none-eabi or
  // arm-none-elf whereas the correct names are aarch64-none-elf &
  // arm-none-eabi. Detect these cases and issue a warning.
  if (TC.getTriple().getOS() == llvm::Triple::UnknownOS &&
      TC.getTriple().getVendor() == llvm::Triple::UnknownVendor) {
    switch (TC.getTriple().getArch()) {
    case llvm::Triple::arm:
    case llvm::Triple::armeb:
    case llvm::Triple::thumb:
    case llvm::Triple::thumbeb:
      if (TC.getTriple().getEnvironmentName() == "elf") {
        Diag(diag::warn_target_unrecognized_env)
            << TargetTriple
            << (TC.getTriple().getArchName().str() + "-none-eabi");
      }
      break;
    case llvm::Triple::aarch64:
    case llvm::Triple::aarch64_be:
    case llvm::Triple::aarch64_32:
      if (TC.getTriple().getEnvironmentName().starts_with("eabi")) {
        Diag(diag::warn_target_unrecognized_env)
            << TargetTriple
            << (TC.getTriple().getArchName().str() + "-none-elf");
      }
      break;
    default:
      break;
    }
  }

  // The compilation takes ownership of Args.
  Compilation *C = new Compilation(*this, TC, UArgs.release(), TranslatedArgs,
                                   ContainsError);

  if (!HandleImmediateArgs(*C))
    return C;

  // Construct the list of inputs.
  InputList Inputs;
  BuildInputs(C->getDefaultToolChain(), *TranslatedArgs, Inputs);
  if (HasConfigFileTail && Inputs.size()) {
    Arg *FinalPhaseArg;
    if (getFinalPhase(*TranslatedArgs, &FinalPhaseArg) == phases::Link) {
      DerivedArgList TranslatedLinkerIns(*CfgOptionsTail);
      for (Arg *A : *CfgOptionsTail)
        TranslatedLinkerIns.append(A);
      BuildInputs(C->getDefaultToolChain(), TranslatedLinkerIns, Inputs);
    }
  }

  // Determine if there are any offload static libraries.
  if (checkForOffloadStaticLib(*C, *TranslatedArgs))
    setOffloadStaticLibSeen();

  // Check for any objects/archives that need to be compiled with the default
  // triple.
  if (checkForSYCLDefaultDevice(*C, *TranslatedArgs))
    setSYCLDefaultTriple(true);

  // Populate the tool chains for the offloading devices, if any.
  CreateOffloadingDeviceToolChains(*C, Inputs);

  // Use new offloading path for OpenMP.  This is disabled as the SYCL
  // offloading path is not properly setup to use the updated device linking
  // scheme.
  if ((C->isOffloadingHostKind(Action::OFK_OpenMP) &&
       TranslatedArgs->hasFlag(options::OPT_fopenmp_new_driver,
                               options::OPT_no_offload_new_driver, true)) ||
      TranslatedArgs->hasFlag(options::OPT_offload_new_driver,
                              options::OPT_no_offload_new_driver, false))
    setUseNewOffloadingDriver();

  // Construct the list of abstract actions to perform for this compilation. On
  // MachO targets this uses the driver-driver and universal actions.
  if (TC.getTriple().isOSBinFormatMachO())
    BuildUniversalActions(*C, C->getDefaultToolChain(), Inputs);
  else
    BuildActions(*C, C->getArgs(), Inputs, C->getActions());

  if (CCCPrintPhases) {
    PrintActions(*C);
    return C;
  }

  BuildJobs(*C);

  return C;
}

static void printArgList(raw_ostream &OS, const llvm::opt::ArgList &Args) {
  llvm::opt::ArgStringList ASL;
  for (const auto *A : Args) {
    // Use user's original spelling of flags. For example, use
    // `/source-charset:utf-8` instead of `-finput-charset=utf-8` if the user
    // wrote the former.
    while (A->getAlias())
      A = A->getAlias();
    A->render(Args, ASL);
  }

  for (auto I = ASL.begin(), E = ASL.end(); I != E; ++I) {
    if (I != ASL.begin())
      OS << ' ';
    llvm::sys::printArg(OS, *I, true);
  }
  OS << '\n';
}

bool Driver::getCrashDiagnosticFile(StringRef ReproCrashFilename,
                                    SmallString<128> &CrashDiagDir) {
  using namespace llvm::sys;
  assert(llvm::Triple(llvm::sys::getProcessTriple()).isOSDarwin() &&
         "Only knows about .crash files on Darwin");

  // The .crash file can be found on at ~/Library/Logs/DiagnosticReports/
  // (or /Library/Logs/DiagnosticReports for root) and has the filename pattern
  // clang-<VERSION>_<YYYY-MM-DD-HHMMSS>_<hostname>.crash.
  path::home_directory(CrashDiagDir);
  if (CrashDiagDir.starts_with("/var/root"))
    CrashDiagDir = "/";
  path::append(CrashDiagDir, "Library/Logs/DiagnosticReports");
  int PID =
#if LLVM_ON_UNIX
      getpid();
#else
      0;
#endif
  std::error_code EC;
  fs::file_status FileStatus;
  TimePoint<> LastAccessTime;
  SmallString<128> CrashFilePath;
  // Lookup the .crash files and get the one generated by a subprocess spawned
  // by this driver invocation.
  for (fs::directory_iterator File(CrashDiagDir, EC), FileEnd;
       File != FileEnd && !EC; File.increment(EC)) {
    StringRef FileName = path::filename(File->path());
    if (!FileName.starts_with(Name))
      continue;
    if (fs::status(File->path(), FileStatus))
      continue;
    llvm::ErrorOr<std::unique_ptr<llvm::MemoryBuffer>> CrashFile =
        llvm::MemoryBuffer::getFile(File->path());
    if (!CrashFile)
      continue;
    // The first line should start with "Process:", otherwise this isn't a real
    // .crash file.
    StringRef Data = CrashFile.get()->getBuffer();
    if (!Data.starts_with("Process:"))
      continue;
    // Parse parent process pid line, e.g: "Parent Process: clang-4.0 [79141]"
    size_t ParentProcPos = Data.find("Parent Process:");
    if (ParentProcPos == StringRef::npos)
      continue;
    size_t LineEnd = Data.find_first_of("\n", ParentProcPos);
    if (LineEnd == StringRef::npos)
      continue;
    StringRef ParentProcess = Data.slice(ParentProcPos+15, LineEnd).trim();
    int OpenBracket = -1, CloseBracket = -1;
    for (size_t i = 0, e = ParentProcess.size(); i < e; ++i) {
      if (ParentProcess[i] == '[')
        OpenBracket = i;
      if (ParentProcess[i] == ']')
        CloseBracket = i;
    }
    // Extract the parent process PID from the .crash file and check whether
    // it matches this driver invocation pid.
    int CrashPID;
    if (OpenBracket < 0 || CloseBracket < 0 ||
        ParentProcess.slice(OpenBracket + 1, CloseBracket)
            .getAsInteger(10, CrashPID) || CrashPID != PID) {
      continue;
    }

    // Found a .crash file matching the driver pid. To avoid getting an older
    // and misleading crash file, continue looking for the most recent.
    // FIXME: the driver can dispatch multiple cc1 invocations, leading to
    // multiple crashes poiting to the same parent process. Since the driver
    // does not collect pid information for the dispatched invocation there's
    // currently no way to distinguish among them.
    const auto FileAccessTime = FileStatus.getLastModificationTime();
    if (FileAccessTime > LastAccessTime) {
      CrashFilePath.assign(File->path());
      LastAccessTime = FileAccessTime;
    }
  }

  // If found, copy it over to the location of other reproducer files.
  if (!CrashFilePath.empty()) {
    EC = fs::copy_file(CrashFilePath, ReproCrashFilename);
    if (EC)
      return false;
    return true;
  }

  return false;
}

static const char BugReporMsg[] =
    "\n********************\n\n"
    "PLEASE ATTACH THE FOLLOWING FILES TO THE BUG REPORT:\n"
    "Preprocessed source(s) and associated run script(s) are located at:";

// When clang crashes, produce diagnostic information including the fully
// preprocessed source file(s).  Request that the developer attach the
// diagnostic information to a bug report.
void Driver::generateCompilationDiagnostics(
    Compilation &C, const Command &FailingCommand,
    StringRef AdditionalInformation, CompilationDiagnosticReport *Report) {
  if (C.getArgs().hasArg(options::OPT_fno_crash_diagnostics))
    return;

  unsigned Level = 1;
  if (Arg *A = C.getArgs().getLastArg(options::OPT_fcrash_diagnostics_EQ)) {
    Level = llvm::StringSwitch<unsigned>(A->getValue())
                .Case("off", 0)
                .Case("compiler", 1)
                .Case("all", 2)
                .Default(1);
  }
  if (!Level)
    return;

  // Don't try to generate diagnostics for dsymutil jobs.
  if (FailingCommand.getCreator().isDsymutilJob())
    return;

  bool IsLLD = false;
  TempFileList SavedTemps;
  if (FailingCommand.getCreator().isLinkJob()) {
    C.getDefaultToolChain().GetLinkerPath(&IsLLD);
    if (!IsLLD || Level < 2)
      return;

    // If lld crashed, we will re-run the same command with the input it used
    // to have. In that case we should not remove temp files in
    // initCompilationForDiagnostics yet. They will be added back and removed
    // later.
    SavedTemps = std::move(C.getTempFiles());
    assert(!C.getTempFiles().size());
  }

  // Print the version of the compiler.
  PrintVersion(C, llvm::errs());

  // Suppress driver output and emit preprocessor output to temp file.
  CCGenDiagnostics = true;

  // Save the original job command(s).
  Command Cmd = FailingCommand;

  // Keep track of whether we produce any errors while trying to produce
  // preprocessed sources.
  DiagnosticErrorTrap Trap(Diags);

  // Suppress tool output.
  C.initCompilationForDiagnostics();

  // If lld failed, rerun it again with --reproduce.
  if (IsLLD) {
    const char *TmpName = CreateTempFile(C, "linker-crash", "tar");
    Command NewLLDInvocation = Cmd;
    llvm::opt::ArgStringList ArgList = NewLLDInvocation.getArguments();
    StringRef ReproduceOption =
        C.getDefaultToolChain().getTriple().isWindowsMSVCEnvironment()
            ? "/reproduce:"
            : "--reproduce=";
    ArgList.push_back(Saver.save(Twine(ReproduceOption) + TmpName).data());
    NewLLDInvocation.replaceArguments(std::move(ArgList));

    // Redirect stdout/stderr to /dev/null.
    NewLLDInvocation.Execute({std::nullopt, {""}, {""}}, nullptr, nullptr);
    Diag(clang::diag::note_drv_command_failed_diag_msg) << BugReporMsg;
    Diag(clang::diag::note_drv_command_failed_diag_msg) << TmpName;
    Diag(clang::diag::note_drv_command_failed_diag_msg)
        << "\n\n********************";
    if (Report)
      Report->TemporaryFiles.push_back(TmpName);
    return;
  }

  // Construct the list of inputs.
  InputList Inputs;
  BuildInputs(C.getDefaultToolChain(), C.getArgs(), Inputs);

  ArgStringList IRInputs;
  for (InputList::iterator it = Inputs.begin(), ie = Inputs.end(); it != ie;) {
    bool IgnoreInput = false;

    // Save IR inputs separately, ignore input from stdin or any other inputs
    // that cannot be preprocessed. Check type first as not all linker inputs
    // have a value.
    if (types::isLLVMIR(it->first)) {
      IRInputs.push_back(it->second->getValue());
      IgnoreInput = true;
    } else if (types::getPreprocessedType(it->first) == types::TY_INVALID) {
      IgnoreInput = true;
    } else if (!strcmp(it->second->getValue(), "-")) {
      Diag(clang::diag::note_drv_command_failed_diag_msg)
          << "Error generating preprocessed source(s) - "
             "ignoring input from stdin.";
      IgnoreInput = true;
    }

    if (IgnoreInput) {
      it = Inputs.erase(it);
      ie = Inputs.end();
    } else {
      ++it;
    }
  }

  if (Inputs.empty() && IRInputs.empty()) {
    Diag(clang::diag::note_drv_command_failed_diag_msg)
        << "Error generating preprocessed source(s) - "
           "no preprocessable inputs.";
    return;
  }

  // Don't attempt to generate preprocessed files if multiple -arch options are
  // used, unless they're all duplicates.
  llvm::StringSet<> ArchNames;
  for (const Arg *A : C.getArgs()) {
    if (A->getOption().matches(options::OPT_arch)) {
      StringRef ArchName = A->getValue();
      ArchNames.insert(ArchName);
    }
  }
  if (ArchNames.size() > 1) {
    Diag(clang::diag::note_drv_command_failed_diag_msg)
        << "Error generating preprocessed source(s) - cannot generate "
           "preprocessed source with multiple -arch options.";
    return;
  }

  // If we only have IR inputs there's no need for preprocessing.
  if (!Inputs.empty()) {
    // Construct the list of abstract actions to perform for this compilation.
    // On Darwin OSes this uses the driver-driver and builds universal actions.
    const ToolChain &TC = C.getDefaultToolChain();
    if (TC.getTriple().isOSBinFormatMachO())
      BuildUniversalActions(C, TC, Inputs);
    else
      BuildActions(C, C.getArgs(), Inputs, C.getActions());

    BuildJobs(C);

    // If there were errors building the compilation, quit now.
    if (Trap.hasErrorOccurred()) {
      Diag(clang::diag::note_drv_command_failed_diag_msg)
          << "Error generating preprocessed source(s).";
      return;
    }
    // Generate preprocessed output.
    SmallVector<std::pair<int, const Command *>, 4> FailingCommands;
    C.ExecuteJobs(C.getJobs(), FailingCommands);

    // If any of the preprocessing commands failed, clean up and exit.
    if (!FailingCommands.empty()) {
      Diag(clang::diag::note_drv_command_failed_diag_msg)
          << "Error generating preprocessed source(s).";
      return;
    }

    const ArgStringList &TempFiles = C.getTempFiles();
    if (TempFiles.empty()) {
      Diag(clang::diag::note_drv_command_failed_diag_msg)
          << "Error generating preprocessed source(s).";
      return;
    }
  }

<<<<<<< HEAD
  const TempFileList &TempFiles = C.getTempFiles();
  if (TempFiles.empty()) {
    Diag(clang::diag::note_drv_command_failed_diag_msg)
        << "Error generating preprocessed source(s).";
    return;
=======
  // Copying filenames due to ownership.
  const ArgStringList &Files = C.getTempFiles();
  SmallVector<std::string> TempFiles(Files.begin(), Files.end());

  // We'd like to copy the IR input file into our own temp file
  // because the build system might try to clean-up after itself.
  for (auto const *Input : IRInputs) {
    int FD;
    llvm::SmallVector<char, 64> Path;

    StringRef extension = llvm::sys::path::extension(Input);
    if (!extension.empty())
      extension = extension.drop_front();

    std::error_code EC = llvm::sys::fs::createTemporaryFile(
        llvm::sys::path::stem(Input), extension, FD, Path);
    if (EC) {
      Diag(clang::diag::note_drv_command_failed_diag_msg)
          << "Error generating run script: " << "Failed copying IR input files"
          << " " << EC.message();
      return;
    }

    EC = llvm::sys::fs::copy_file(Input, FD);
    if (EC) {
      Diag(clang::diag::note_drv_command_failed_diag_msg)
          << "Error generating run script: " << "Failed copying IR input files"
          << " " << EC.message();
      return;
    }

    TempFiles.push_back(std::string(Path.begin(), Path.end()));
>>>>>>> 83d27f6c
  }

  Diag(clang::diag::note_drv_command_failed_diag_msg) << BugReporMsg;

  SmallString<128> VFS;
  SmallString<128> ReproCrashFilename;
<<<<<<< HEAD
  for (auto &TempFile : TempFiles) {
    Diag(clang::diag::note_drv_command_failed_diag_msg) << TempFile.first;
=======
  for (std::string &TempFile : TempFiles) {
    Diag(clang::diag::note_drv_command_failed_diag_msg) << TempFile;
>>>>>>> 83d27f6c
    if (Report)
      Report->TemporaryFiles.push_back(TempFile.first);
    if (ReproCrashFilename.empty()) {
      ReproCrashFilename = TempFile.first;
      llvm::sys::path::replace_extension(ReproCrashFilename, ".crash");
    }
    if (StringRef(TempFile.first).ends_with(".cache")) {
      // In some cases (modules) we'll dump extra data to help with reproducing
      // the crash into a directory next to the output.
      VFS = llvm::sys::path::filename(TempFile.first);
      llvm::sys::path::append(VFS, "vfs", "vfs.yaml");
    }
  }

<<<<<<< HEAD
  for (auto &TempFile : SavedTemps)
    C.addTempFile(TempFile.first);
=======
  for (const char *TempFile : SavedTemps)
    TempFiles.push_back(TempFile);
>>>>>>> 83d27f6c

  // Assume associated files are based off of the first temporary file.
  CrashReportInfo CrashInfo(TempFiles[0].first, VFS);

  llvm::SmallString<128> Script(CrashInfo.Filename);
  llvm::sys::path::replace_extension(Script, "sh");
  std::error_code EC;
  llvm::raw_fd_ostream ScriptOS(Script, EC, llvm::sys::fs::CD_CreateNew,
                                llvm::sys::fs::FA_Write,
                                llvm::sys::fs::OF_Text);
  if (EC) {
    Diag(clang::diag::note_drv_command_failed_diag_msg)
        << "Error generating run script: " << Script << " " << EC.message();
  } else {
    ScriptOS << "# Crash reproducer for " << getClangFullVersion() << "\n"
             << "# Driver args: ";
    printArgList(ScriptOS, C.getInputArgs());
    ScriptOS << "# Original command: ";
    Cmd.Print(ScriptOS, "\n", /*Quote=*/true);
    Cmd.Print(ScriptOS, "\n", /*Quote=*/true, &CrashInfo);
    if (!AdditionalInformation.empty())
      ScriptOS << "\n# Additional information: " << AdditionalInformation
               << "\n";
    if (Report)
      Report->TemporaryFiles.push_back(std::string(Script));
    Diag(clang::diag::note_drv_command_failed_diag_msg) << Script;
  }

  // On darwin, provide information about the .crash diagnostic report.
  if (llvm::Triple(llvm::sys::getProcessTriple()).isOSDarwin()) {
    SmallString<128> CrashDiagDir;
    if (getCrashDiagnosticFile(ReproCrashFilename, CrashDiagDir)) {
      Diag(clang::diag::note_drv_command_failed_diag_msg)
          << ReproCrashFilename.str();
    } else { // Suggest a directory for the user to look for .crash files.
      llvm::sys::path::append(CrashDiagDir, Name);
      CrashDiagDir += "_<YYYY-MM-DD-HHMMSS>_<hostname>.crash";
      Diag(clang::diag::note_drv_command_failed_diag_msg)
          << "Crash backtrace is located in";
      Diag(clang::diag::note_drv_command_failed_diag_msg)
          << CrashDiagDir.str();
      Diag(clang::diag::note_drv_command_failed_diag_msg)
          << "(choose the .crash file that corresponds to your crash)";
    }
  }

  Diag(clang::diag::note_drv_command_failed_diag_msg)
      << "\n\n********************";
}

void Driver::setUpResponseFiles(Compilation &C, Command &Cmd) {
  // Since commandLineFitsWithinSystemLimits() may underestimate system's
  // capacity if the tool does not support response files, there is a chance/
  // that things will just work without a response file, so we silently just
  // skip it.
  if (Cmd.getResponseFileSupport().ResponseKind ==
          ResponseFileSupport::RF_None ||
      llvm::sys::commandLineFitsWithinSystemLimits(Cmd.getExecutable(),
                                                   Cmd.getArguments()))
    return;

  std::string TmpName = GetTemporaryPath("response", "txt");
  Cmd.setResponseFile(C.addTempFile(C.getArgs().MakeArgString(TmpName)));
}

int Driver::ExecuteCompilation(
    Compilation &C,
    SmallVectorImpl<std::pair<int, const Command *>> &FailingCommands) {
  if (C.getArgs().hasArg(options::OPT_fdriver_only)) {
    if (C.getArgs().hasArg(options::OPT_v))
      C.getJobs().Print(llvm::errs(), "\n", true);

    C.ExecuteJobs(C.getJobs(), FailingCommands, /*LogOnly=*/true);

    // If there were errors building the compilation, quit now.
    if (!FailingCommands.empty() || Diags.hasErrorOccurred())
      return 1;

    return 0;
  }

  // Just print if -### was present.
  if (C.getArgs().hasArg(options::OPT__HASH_HASH_HASH)) {
    C.getJobs().Print(llvm::errs(), "\n", true);
    return Diags.hasErrorOccurred() ? 1 : 0;
  }

  // If there were errors building the compilation, quit now.
  if (Diags.hasErrorOccurred())
    return 1;

  // Set up response file names for each command, if necessary.
  for (auto &Job : C.getJobs())
    setUpResponseFiles(C, Job);

  C.ExecuteJobs(C.getJobs(), FailingCommands);

  // If the command succeeded, we are done.
  if (FailingCommands.empty())
    return 0;

  // Otherwise, remove result files and print extra information about abnormal
  // failures.
  int Res = 0;
  for (const auto &CmdPair : FailingCommands) {
    int CommandRes = CmdPair.first;
    const Command *FailingCommand = CmdPair.second;

    // Remove result files if we're not saving temps.
    if (!isSaveTempsEnabled()) {
      const JobAction *JA = cast<JobAction>(&FailingCommand->getSource());
      // When performing offload compilations, the result files may not match
      // the JobAction that fails.  In that case, do not pass in the JobAction
      // to allow for the proper resulting file to be removed upon failure.
      C.CleanupFileMap(C.getResultFiles(),
                       C.getActiveOffloadKinds() ? nullptr : JA, true);

      // Failure result files are valid unless we crashed.
      if (CommandRes < 0)
        C.CleanupFileMap(C.getFailureResultFiles(), JA, true);
    }

    // llvm/lib/Support/*/Signals.inc will exit with a special return code
    // for SIGPIPE. Do not print diagnostics for this case.
    if (CommandRes == EX_IOERR) {
      Res = CommandRes;
      continue;
    }

    // Print extra information about abnormal failures, if possible.
    //
    // This is ad-hoc, but we don't want to be excessively noisy. If the result
    // status was 1, assume the command failed normally. In particular, if it
    // was the compiler then assume it gave a reasonable error code. Failures
    // in other tools are less common, and they generally have worse
    // diagnostics, so always print the diagnostic there.
    const Tool &FailingTool = FailingCommand->getCreator();

    if (!FailingTool.hasGoodDiagnostics() || CommandRes != 1) {
      // FIXME: See FIXME above regarding result code interpretation.
      if (CommandRes < 0)
        Diag(clang::diag::err_drv_command_signalled)
            << FailingTool.getShortName();
      else
        Diag(clang::diag::err_drv_command_failed)
            << FailingTool.getShortName() << CommandRes;
    }

    auto CustomDiag = FailingCommand->getDiagForErrorCode(CommandRes);
    if (!CustomDiag.empty())
      Diag(clang::diag::note_drv_command_failed_diag_msg) << CustomDiag;
  }
  return Res;
}

void Driver::PrintHelp(bool ShowHidden) const {
  llvm::opt::Visibility VisibilityMask = getOptionVisibilityMask();

  std::string Usage = llvm::formatv("{0} [options] file...", Name).str();
  getOpts().printHelp(llvm::outs(), Usage.c_str(), DriverTitle.c_str(),
                      ShowHidden, /*ShowAllAliases=*/false,
                      VisibilityMask);
}

// Print the help from any of the given tools which are used for AOT
// compilation for SYCL
void Driver::PrintSYCLToolHelp(const Compilation &C) const {
  SmallVector<std::tuple<llvm::Triple, StringRef, StringRef, StringRef>, 4>
      HelpArgs;
  // Populate the vector with the tools and help options
  if (Arg *A = C.getArgs().getLastArg(options::OPT_fsycl_help_EQ)) {
    StringRef AV(A->getValue());
    llvm::Triple T;
    if (AV == "gen" || AV == "all")
      HelpArgs.push_back(std::make_tuple(getSYCLDeviceTriple("spir64_gen"),
                                         "ocloc", "--help", ""));
    if (AV == "fpga")
      Diag(diag::err_drv_unsupported_opt_removed)
          << A->getSpelling().str() + AV.str();
    if (AV == "x86_64" || AV == "all")
      HelpArgs.push_back(std::make_tuple(getSYCLDeviceTriple("spir64_x86_64"),
                                         "opencl-aot", "--help", ""));
    if (HelpArgs.empty()) {
      C.getDriver().Diag(diag::err_drv_unsupported_option_argument)
                         << A->getSpelling() << AV;
      return;
    }
  }

  // Go through the args and emit the help information for each.
  for (auto &HA : HelpArgs) {
    llvm::outs() << "Emitting help information for " << std::get<1>(HA) << '\n'
        << "Use triple of '" << std::get<0>(HA).normalize() <<
        "' to enable ahead of time compilation\n";
    // Flush out the buffer before calling the external tool.
    llvm::outs().flush();
    std::vector<StringRef> ToolArgs = {std::get<1>(HA), std::get<2>(HA),
                                       std::get<3>(HA)};
    SmallString<128> ExecPath(
        C.getDefaultToolChain().GetProgramPath(std::get<1>(HA).data()));
    // do not run the tools with -###.
    if (C.getArgs().hasArg(options::OPT__HASH_HASH_HASH)) {
      llvm::errs() << "\"" << ExecPath << "\" \"" << ToolArgs[1] << "\"";
      if (!ToolArgs[2].empty())
        llvm::errs() << " \"" << ToolArgs[2] << "\"";
      llvm::errs() << "\n";
      continue;
    }
    auto ToolBinary = llvm::sys::findProgramByName(ExecPath);
    if (ToolBinary.getError()) {
      C.getDriver().Diag(diag::err_drv_command_failure) << ExecPath;
      continue;
    }
    // Run the Tool.
    llvm::sys::ExecuteAndWait(ToolBinary.get(), ToolArgs);
  }
}

void Driver::PrintVersion(const Compilation &C, raw_ostream &OS) const {
  OS << "Intel SYCL compiler " << getSYCLBuildInfo() << " build based on:\n";
  if (IsFlangMode()) {
    OS << getClangToolFullVersion("flang") << '\n';
  } else {
    // FIXME: The following handlers should use a callback mechanism, we don't
    // know what the client would like to do.
    OS << getClangFullVersion() << '\n';
  }
  const ToolChain &TC = C.getDefaultToolChain();
  OS << "Target: " << TC.getTripleString() << '\n';

  // Print the threading model.
  if (Arg *A = C.getArgs().getLastArg(options::OPT_mthread_model)) {
    // Don't print if the ToolChain would have barfed on it already
    if (TC.isThreadModelSupported(A->getValue()))
      OS << "Thread model: " << A->getValue();
  } else
    OS << "Thread model: " << TC.getThreadModel();
  OS << '\n';

  // Print out the install directory.
  OS << "InstalledDir: " << Dir << '\n';

  // Print the build config if it's non-default.
  // Intended to help LLVM developers understand the configs of compilers
  // they're investigating.
  if (!llvm::cl::getCompilerBuildConfig().empty())
    llvm::cl::printBuildConfig(OS);

  // If configuration files were used, print their paths.
  for (auto ConfigFile : ConfigFiles)
    OS << "Configuration file: " << ConfigFile << '\n';
}

/// PrintDiagnosticCategories - Implement the --print-diagnostic-categories
/// option.
static void PrintDiagnosticCategories(raw_ostream &OS) {
  // Skip the empty category.
  for (unsigned i = 1, max = DiagnosticIDs::getNumberOfCategories(); i != max;
       ++i)
    OS << i << ',' << DiagnosticIDs::getCategoryNameFromID(i) << '\n';
}

void Driver::HandleAutocompletions(StringRef PassedFlags) const {
  if (PassedFlags == "")
    return;
  // Print out all options that start with a given argument. This is used for
  // shell autocompletion.
  std::vector<std::string> SuggestedCompletions;
  std::vector<std::string> Flags;

  llvm::opt::Visibility VisibilityMask(options::ClangOption);

  // Make sure that Flang-only options don't pollute the Clang output
  // TODO: Make sure that Clang-only options don't pollute Flang output
  if (IsFlangMode())
    VisibilityMask = llvm::opt::Visibility(options::FlangOption);

  // Distinguish "--autocomplete=-someflag" and "--autocomplete=-someflag,"
  // because the latter indicates that the user put space before pushing tab
  // which should end up in a file completion.
  const bool HasSpace = PassedFlags.ends_with(",");

  // Parse PassedFlags by "," as all the command-line flags are passed to this
  // function separated by ","
  StringRef TargetFlags = PassedFlags;
  while (TargetFlags != "") {
    StringRef CurFlag;
    std::tie(CurFlag, TargetFlags) = TargetFlags.split(",");
    Flags.push_back(std::string(CurFlag));
  }

  // We want to show cc1-only options only when clang is invoked with -cc1 or
  // -Xclang.
  if (llvm::is_contained(Flags, "-Xclang") || llvm::is_contained(Flags, "-cc1"))
    VisibilityMask = llvm::opt::Visibility(options::CC1Option);

  const llvm::opt::OptTable &Opts = getOpts();
  StringRef Cur;
  Cur = Flags.at(Flags.size() - 1);
  StringRef Prev;
  if (Flags.size() >= 2) {
    Prev = Flags.at(Flags.size() - 2);
    SuggestedCompletions = Opts.suggestValueCompletions(Prev, Cur);
  }

  if (SuggestedCompletions.empty())
    SuggestedCompletions = Opts.suggestValueCompletions(Cur, "");

  // If Flags were empty, it means the user typed `clang [tab]` where we should
  // list all possible flags. If there was no value completion and the user
  // pressed tab after a space, we should fall back to a file completion.
  // We're printing a newline to be consistent with what we print at the end of
  // this function.
  if (SuggestedCompletions.empty() && HasSpace && !Flags.empty()) {
    llvm::outs() << '\n';
    return;
  }

  // When flag ends with '=' and there was no value completion, return empty
  // string and fall back to the file autocompletion.
  if (SuggestedCompletions.empty() && !Cur.ends_with("=")) {
    // If the flag is in the form of "--autocomplete=-foo",
    // we were requested to print out all option names that start with "-foo".
    // For example, "--autocomplete=-fsyn" is expanded to "-fsyntax-only".
    SuggestedCompletions = Opts.findByPrefix(
        Cur, VisibilityMask,
        /*DisableFlags=*/options::Unsupported | options::Ignored);

    // We have to query the -W flags manually as they're not in the OptTable.
    // TODO: Find a good way to add them to OptTable instead and them remove
    // this code.
    for (StringRef S : DiagnosticIDs::getDiagnosticFlags())
      if (S.starts_with(Cur))
        SuggestedCompletions.push_back(std::string(S));
  }

  // Sort the autocomplete candidates so that shells print them out in a
  // deterministic order. We could sort in any way, but we chose
  // case-insensitive sorting for consistency with the -help option
  // which prints out options in the case-insensitive alphabetical order.
  llvm::sort(SuggestedCompletions, [](StringRef A, StringRef B) {
    if (int X = A.compare_insensitive(B))
      return X < 0;
    return A.compare(B) > 0;
  });

  llvm::outs() << llvm::join(SuggestedCompletions, "\n") << '\n';
}

bool Driver::HandleImmediateArgs(Compilation &C) {
  // The order these options are handled in gcc is all over the place, but we
  // don't expect inconsistencies w.r.t. that to matter in practice.

  if (C.getArgs().hasArg(options::OPT_dumpmachine)) {
    llvm::outs() << C.getDefaultToolChain().getTripleString() << '\n';
    return false;
  }

  if (C.getArgs().hasArg(options::OPT_dumpversion)) {
    // Since -dumpversion is only implemented for pedantic GCC compatibility, we
    // return an answer which matches our definition of __VERSION__.
    llvm::outs() << CLANG_VERSION_STRING << "\n";
    return false;
  }

  if (C.getArgs().hasArg(options::OPT__print_diagnostic_categories)) {
    PrintDiagnosticCategories(llvm::outs());
    return false;
  }

  if (C.getArgs().hasArg(options::OPT_help) ||
      C.getArgs().hasArg(options::OPT__help_hidden)) {
    PrintHelp(C.getArgs().hasArg(options::OPT__help_hidden));
    return false;
  }

  if (C.getArgs().hasArg(options::OPT_fsycl_help_EQ)) {
    PrintSYCLToolHelp(C);
    return false;
  }

  if (C.getArgs().hasArg(options::OPT__version)) {
    // Follow gcc behavior and use stdout for --version and stderr for -v.
    PrintVersion(C, llvm::outs());
    return false;
  }

  if (C.getArgs().hasArg(options::OPT_v) ||
      C.getArgs().hasArg(options::OPT__HASH_HASH_HASH) ||
      C.getArgs().hasArg(options::OPT_print_supported_cpus) ||
      C.getArgs().hasArg(options::OPT_print_supported_extensions) ||
      C.getArgs().hasArg(options::OPT_print_enabled_extensions)) {
    PrintVersion(C, llvm::errs());
    SuppressMissingInputWarning = true;
  }

  if (C.getArgs().hasArg(options::OPT_v)) {
    if (!SystemConfigDir.empty())
      llvm::errs() << "System configuration file directory: "
                   << SystemConfigDir << "\n";
    if (!UserConfigDir.empty())
      llvm::errs() << "User configuration file directory: "
                   << UserConfigDir << "\n";
  }

  const ToolChain &TC = C.getDefaultToolChain();

  if (C.getArgs().hasArg(options::OPT_v))
    TC.printVerboseInfo(llvm::errs());

  if (C.getArgs().hasArg(options::OPT_print_resource_dir)) {
    llvm::outs() << ResourceDir << '\n';
    return false;
  }

  if (C.getArgs().hasArg(options::OPT_print_search_dirs)) {
    llvm::outs() << "programs: =";
    bool separator = false;
    // Print -B and COMPILER_PATH.
    for (const std::string &Path : PrefixDirs) {
      if (separator)
        llvm::outs() << llvm::sys::EnvPathSeparator;
      llvm::outs() << Path;
      separator = true;
    }
    for (const std::string &Path : TC.getProgramPaths()) {
      if (separator)
        llvm::outs() << llvm::sys::EnvPathSeparator;
      llvm::outs() << Path;
      separator = true;
    }
    llvm::outs() << "\n";
    llvm::outs() << "libraries: =" << ResourceDir;

    StringRef sysroot = C.getSysRoot();

    for (const std::string &Path : TC.getFilePaths()) {
      // Always print a separator. ResourceDir was the first item shown.
      llvm::outs() << llvm::sys::EnvPathSeparator;
      // Interpretation of leading '=' is needed only for NetBSD.
      if (Path[0] == '=')
        llvm::outs() << sysroot << Path.substr(1);
      else
        llvm::outs() << Path;
    }
    llvm::outs() << "\n";
    return false;
  }

  if (C.getArgs().hasArg(options::OPT_print_std_module_manifest_path)) {
    llvm::outs() << GetStdModuleManifestPath(C, C.getDefaultToolChain())
                 << '\n';
    return false;
  }

  if (C.getArgs().hasArg(options::OPT_print_runtime_dir)) {
    for (auto RuntimePath :
         {TC.getRuntimePath(), std::make_optional(TC.getCompilerRTPath())}) {
      if (RuntimePath && getVFS().exists(*RuntimePath)) {
        llvm::outs() << *RuntimePath << '\n';
        return false;
      }
    }
    llvm::outs() << "(runtime dir is not present)" << '\n';
    return false;
  }

  if (C.getArgs().hasArg(options::OPT_print_diagnostic_options)) {
    std::vector<std::string> Flags = DiagnosticIDs::getDiagnosticFlags();
    for (std::size_t I = 0; I != Flags.size(); I += 2)
      llvm::outs() << "  " << Flags[I] << "\n  " << Flags[I + 1] << "\n\n";
    return false;
  }

  // FIXME: The following handlers should use a callback mechanism, we don't
  // know what the client would like to do.
  if (Arg *A = C.getArgs().getLastArg(options::OPT_print_file_name_EQ)) {
    llvm::outs() << GetFilePath(A->getValue(), TC) << "\n";
    return false;
  }

  if (Arg *A = C.getArgs().getLastArg(options::OPT_print_prog_name_EQ)) {
    StringRef ProgName = A->getValue();

    // Null program name cannot have a path.
    if (! ProgName.empty())
      llvm::outs() << GetProgramPath(ProgName, TC);

    llvm::outs() << "\n";
    return false;
  }

  if (Arg *A = C.getArgs().getLastArg(options::OPT_autocomplete)) {
    StringRef PassedFlags = A->getValue();
    HandleAutocompletions(PassedFlags);
    return false;
  }

  if (C.getArgs().hasArg(options::OPT_print_libgcc_file_name)) {
    ToolChain::RuntimeLibType RLT = TC.GetRuntimeLibType(C.getArgs());
    const llvm::Triple Triple(TC.ComputeEffectiveClangTriple(C.getArgs()));
    // The 'Darwin' toolchain is initialized only when its arguments are
    // computed. Get the default arguments for OFK_None to ensure that
    // initialization is performed before trying to access properties of
    // the toolchain in the functions below.
    // FIXME: Remove when darwin's toolchain is initialized during construction.
    // FIXME: For some more esoteric targets the default toolchain is not the
    //        correct one.
    C.getArgsForToolChain(&TC, Triple.getArchName(), Action::OFK_None);
    RegisterEffectiveTriple TripleRAII(TC, Triple);
    switch (RLT) {
    case ToolChain::RLT_CompilerRT:
      llvm::outs() << TC.getCompilerRT(C.getArgs(), "builtins") << "\n";
      break;
    case ToolChain::RLT_Libgcc:
      llvm::outs() << GetFilePath("libgcc.a", TC) << "\n";
      break;
    }
    return false;
  }

  if (C.getArgs().hasArg(options::OPT_print_multi_lib)) {
    for (const Multilib &Multilib : TC.getMultilibs())
      if (!Multilib.isError())
        llvm::outs() << Multilib << "\n";
    return false;
  }

  if (C.getArgs().hasArg(options::OPT_print_multi_flags)) {
    Multilib::flags_list ArgFlags = TC.getMultilibFlags(C.getArgs());
    llvm::StringSet<> ExpandedFlags = TC.getMultilibs().expandFlags(ArgFlags);
    std::set<llvm::StringRef> SortedFlags;
    for (const auto &FlagEntry : ExpandedFlags)
      SortedFlags.insert(FlagEntry.getKey());
    for (auto Flag : SortedFlags)
      llvm::outs() << Flag << '\n';
    return false;
  }

  if (C.getArgs().hasArg(options::OPT_print_multi_directory)) {
    for (const Multilib &Multilib : TC.getSelectedMultilibs()) {
      if (Multilib.gccSuffix().empty())
        llvm::outs() << ".\n";
      else {
        StringRef Suffix(Multilib.gccSuffix());
        assert(Suffix.front() == '/');
        llvm::outs() << Suffix.substr(1) << "\n";
      }
    }
    return false;
  }

  if (C.getArgs().hasArg(options::OPT_print_target_triple)) {
    llvm::outs() << TC.getTripleString() << "\n";
    return false;
  }

  if (C.getArgs().hasArg(options::OPT_print_effective_triple)) {
    const llvm::Triple Triple(TC.ComputeEffectiveClangTriple(C.getArgs()));
    llvm::outs() << Triple.getTriple() << "\n";
    return false;
  }

  if (C.getArgs().hasArg(options::OPT_print_targets)) {
    llvm::TargetRegistry::printRegisteredTargetsForVersion(llvm::outs());
    return false;
  }

  return true;
}

enum {
  TopLevelAction = 0,
  HeadSibAction = 1,
  OtherSibAction = 2,
};

// Display an action graph human-readably.  Action A is the "sink" node
// and latest-occuring action. Traversal is in pre-order, visiting the
// inputs to each action before printing the action itself.
static unsigned PrintActions1(const Compilation &C, Action *A,
                              std::map<Action *, unsigned> &Ids,
                              Twine Indent = {}, int Kind = TopLevelAction) {
  if (auto It = Ids.find(A); It != Ids.end()) // A was already visited.
    return It->second;

  std::string str;
  llvm::raw_string_ostream os(str);

  auto getSibIndent = [](int K) -> Twine {
    return (K == HeadSibAction) ? "   " : (K == OtherSibAction) ? "|  " : "";
  };

  Twine SibIndent = Indent + getSibIndent(Kind);
  int SibKind = HeadSibAction;
  os << Action::getClassName(A->getKind()) << ", ";
  if (InputAction *IA = dyn_cast<InputAction>(A)) {
    os << "\"" << IA->getInputArg().getValue() << "\"";
  } else if (BindArchAction *BIA = dyn_cast<BindArchAction>(A)) {
    os << '"' << BIA->getArchName() << '"' << ", {"
       << PrintActions1(C, *BIA->input_begin(), Ids, SibIndent, SibKind) << "}";
  } else if (OffloadAction *OA = dyn_cast<OffloadAction>(A)) {
    bool IsFirst = true;
    OA->doOnEachDependence(
        [&](Action *A, const ToolChain *TC, const char *BoundArch) {
          assert(TC && "Unknown host toolchain");
          // E.g. for two CUDA device dependences whose bound arch is sm_20 and
          // sm_35 this will generate:
          // "cuda-device" (nvptx64-nvidia-cuda:sm_20) {#ID}, "cuda-device"
          // (nvptx64-nvidia-cuda:sm_35) {#ID}
          if (!IsFirst)
            os << ", ";
          os << '"';
          os << A->getOffloadingKindPrefix();
          os << " (";
          os << TC->getTriple().normalize();
          if (BoundArch)
            os << ":" << BoundArch;
          os << ")";
          os << '"';
          os << " {" << PrintActions1(C, A, Ids, SibIndent, SibKind) << "}";
          IsFirst = false;
          SibKind = OtherSibAction;
        });
  } else {
    const ActionList *AL = &A->getInputs();

    if (AL->size()) {
      const char *Prefix = "{";
      for (Action *PreRequisite : *AL) {
        os << Prefix << PrintActions1(C, PreRequisite, Ids, SibIndent, SibKind);
        Prefix = ", ";
        SibKind = OtherSibAction;
      }
      os << "}";
    } else
      os << "{}";
  }

  // Append offload info for all options other than the offloading action
  // itself (e.g. (cuda-device, sm_20) or (cuda-host)).
  std::string offload_str;
  llvm::raw_string_ostream offload_os(offload_str);
  if (!isa<OffloadAction>(A)) {
    auto S = A->getOffloadingKindPrefix();
    if (!S.empty()) {
      offload_os << ", (" << S;
      if (A->getOffloadingArch())
        offload_os << ", " << A->getOffloadingArch();
      offload_os << ")";
    }
  }

  auto getSelfIndent = [](int K) -> Twine {
    return (K == HeadSibAction) ? "+- " : (K == OtherSibAction) ? "|- " : "";
  };

  unsigned Id = Ids.size();
  Ids[A] = Id;
  llvm::errs() << Indent + getSelfIndent(Kind) << Id << ": " << os.str() << ", "
               << types::getTypeName(A->getType()) << offload_os.str() << "\n";

  return Id;
}

// Print the action graphs in a compilation C.
// For example "clang -c file1.c file2.c" is composed of two subgraphs.
void Driver::PrintActions(const Compilation &C) const {
  std::map<Action *, unsigned> Ids;
  for (Action *A : C.getActions())
    PrintActions1(C, A, Ids);
}

/// Check whether the given input tree contains any compilation or
/// assembly actions.
static bool ContainsCompileOrAssembleAction(const Action *A) {
  if (isa<CompileJobAction>(A) || isa<BackendJobAction>(A) ||
      isa<AssembleJobAction>(A))
    return true;

  return llvm::any_of(A->inputs(), ContainsCompileOrAssembleAction);
}

void Driver::BuildUniversalActions(Compilation &C, const ToolChain &TC,
                                   const InputList &BAInputs) const {
  DerivedArgList &Args = C.getArgs();
  ActionList &Actions = C.getActions();
  llvm::PrettyStackTraceString CrashInfo("Building universal build actions");
  // Collect the list of architectures. Duplicates are allowed, but should only
  // be handled once (in the order seen).
  llvm::StringSet<> ArchNames;
  SmallVector<const char *, 4> Archs;
  for (Arg *A : Args) {
    if (A->getOption().matches(options::OPT_arch)) {
      // Validate the option here; we don't save the type here because its
      // particular spelling may participate in other driver choices.
      llvm::Triple::ArchType Arch =
          tools::darwin::getArchTypeForMachOArchName(A->getValue());
      if (Arch == llvm::Triple::UnknownArch) {
        Diag(clang::diag::err_drv_invalid_arch_name) << A->getAsString(Args);
        continue;
      }

      A->claim();
      if (ArchNames.insert(A->getValue()).second)
        Archs.push_back(A->getValue());
    }
  }

  // When there is no explicit arch for this platform, make sure we still bind
  // the architecture (to the default) so that -Xarch_ is handled correctly.
  if (!Archs.size())
    Archs.push_back(Args.MakeArgString(TC.getDefaultUniversalArchName()));

  ActionList SingleActions;
  BuildActions(C, Args, BAInputs, SingleActions);

  // Add in arch bindings for every top level action, as well as lipo and
  // dsymutil steps if needed.
  for (Action* Act : SingleActions) {
    // Make sure we can lipo this kind of output. If not (and it is an actual
    // output) then we disallow, since we can't create an output file with the
    // right name without overwriting it. We could remove this oddity by just
    // changing the output names to include the arch, which would also fix
    // -save-temps. Compatibility wins for now.

    if (Archs.size() > 1 && !types::canLipoType(Act->getType()))
      Diag(clang::diag::err_drv_invalid_output_with_multiple_archs)
          << types::getTypeName(Act->getType());

    ActionList Inputs;
    for (unsigned i = 0, e = Archs.size(); i != e; ++i)
      Inputs.push_back(C.MakeAction<BindArchAction>(Act, Archs[i]));

    // Lipo if necessary, we do it this way because we need to set the arch flag
    // so that -Xarch_ gets overwritten.
    if (Inputs.size() == 1 || Act->getType() == types::TY_Nothing)
      Actions.append(Inputs.begin(), Inputs.end());
    else
      Actions.push_back(C.MakeAction<LipoJobAction>(Inputs, Act->getType()));

    // Handle debug info queries.
    Arg *A = Args.getLastArg(options::OPT_g_Group);
    bool enablesDebugInfo = A && !A->getOption().matches(options::OPT_g0) &&
                            !A->getOption().matches(options::OPT_gstabs);
    if ((enablesDebugInfo || willEmitRemarks(Args)) &&
        ContainsCompileOrAssembleAction(Actions.back())) {

      // Add a 'dsymutil' step if necessary, when debug info is enabled and we
      // have a compile input. We need to run 'dsymutil' ourselves in such cases
      // because the debug info will refer to a temporary object file which
      // will be removed at the end of the compilation process.
      if (Act->getType() == types::TY_Image) {
        ActionList Inputs;
        Inputs.push_back(Actions.back());
        Actions.pop_back();
        Actions.push_back(
            C.MakeAction<DsymutilJobAction>(Inputs, types::TY_dSYM));
      }

      // Verify the debug info output.
      if (Args.hasArg(options::OPT_verify_debug_info)) {
        Action *LastAction = Actions.pop_back_val();
        Actions.push_back(C.MakeAction<VerifyDebugInfoJobAction>(
            LastAction, types::TY_Nothing));
      }
    }
  }
}

bool Driver::DiagnoseInputExistence(const DerivedArgList &Args, StringRef Value,
                                    types::ID Ty, bool TypoCorrect) const {
  if (!getCheckInputsExist())
    return true;

  // stdin always exists.
  if (Value == "-")
    return true;

  // If it's a header to be found in the system or user search path, then defer
  // complaints about its absence until those searches can be done.  When we
  // are definitely processing headers for C++20 header units, extend this to
  // allow the user to put "-fmodule-header -xc++-header vector" for example.
  if (Ty == types::TY_CXXSHeader || Ty == types::TY_CXXUHeader ||
      (ModulesModeCXX20 && Ty == types::TY_CXXHeader))
    return true;

  if (getVFS().exists(Value))
    return true;

  if (TypoCorrect) {
    // Check if the filename is a typo for an option flag. OptTable thinks
    // that all args that are not known options and that start with / are
    // filenames, but e.g. `/diagnostic:caret` is more likely a typo for
    // the option `/diagnostics:caret` than a reference to a file in the root
    // directory.
    std::string Nearest;
    if (getOpts().findNearest(Value, Nearest, getOptionVisibilityMask()) <= 1) {
      Diag(clang::diag::err_drv_no_such_file_with_suggestion)
          << Value << Nearest;
      return false;
    }
  }

  // In CL mode, don't error on apparently non-existent linker inputs, because
  // they can be influenced by linker flags the clang driver might not
  // understand.
  // Examples:
  // - `clang-cl main.cc ole32.lib` in a non-MSVC shell will make the driver
  //   module look for an MSVC installation in the registry. (We could ask
  //   the MSVCToolChain object if it can find `ole32.lib`, but the logic to
  //   look in the registry might move into lld-link in the future so that
  //   lld-link invocations in non-MSVC shells just work too.)
  // - `clang-cl ... /link ...` can pass arbitrary flags to the linker,
  //   including /libpath:, which is used to find .lib and .obj files.
  // So do not diagnose this on the driver level. Rely on the linker diagnosing
  // it. (If we don't end up invoking the linker, this means we'll emit a
  // "'linker' input unused [-Wunused-command-line-argument]" warning instead
  // of an error.)
  //
  // Only do this skip after the typo correction step above. `/Brepo` is treated
  // as TY_Object, but it's clearly a typo for `/Brepro`. It seems fine to emit
  // an error if we have a flag that's within an edit distance of 1 from a
  // flag. (Users can use `-Wl,` or `/linker` to launder the flag past the
  // driver in the unlikely case they run into this.)
  //
  // Don't do this for inputs that start with a '/', else we'd pass options
  // like /libpath: through to the linker silently.
  //
  // Emitting an error for linker inputs can also cause incorrect diagnostics
  // with the gcc driver. The command
  //     clang -fuse-ld=lld -Wl,--chroot,some/dir /file.o
  // will make lld look for some/dir/file.o, while we will diagnose here that
  // `/file.o` does not exist. However, configure scripts check if
  // `clang /GR-` compiles without error to see if the compiler is cl.exe,
  // so we can't downgrade diagnostics for `/GR-` from an error to a warning
  // in cc mode. (We can in cl mode because cl.exe itself only warns on
  // unknown flags.)
  if (IsCLMode() && Ty == types::TY_Object && !Value.starts_with("/"))
    return true;

  Diag(clang::diag::err_drv_no_such_file) << Value;
  return false;
}

// Get the C++20 Header Unit type corresponding to the input type.
static types::ID CXXHeaderUnitType(ModuleHeaderMode HM) {
  switch (HM) {
  case HeaderMode_User:
    return types::TY_CXXUHeader;
  case HeaderMode_System:
    return types::TY_CXXSHeader;
  case HeaderMode_Default:
    break;
  case HeaderMode_None:
    llvm_unreachable("should not be called in this case");
  }
  return types::TY_CXXHUHeader;
}

// Construct a the list of inputs and their types.
void Driver::BuildInputs(const ToolChain &TC, DerivedArgList &Args,
                         InputList &Inputs) const {
  const llvm::opt::OptTable &Opts = getOpts();
  // Track the current user specified (-x) input. We also explicitly track the
  // argument used to set the type; we only want to claim the type when we
  // actually use it, so we warn about unused -x arguments.
  types::ID InputType = types::TY_Nothing;
  Arg *InputTypeArg = nullptr;
  bool IsSYCL =
      Args.hasFlag(options::OPT_fsycl, options::OPT_fno_sycl, false) ||
      Args.hasArgNoClaim(options::OPT_fsycl_device_only,
                         options::OPT_fsyclbin_EQ);

  // The last /TC or /TP option sets the input type to C or C++ globally.
  if (Arg *TCTP = Args.getLastArgNoClaim(options::OPT__SLASH_TC,
                                         options::OPT__SLASH_TP)) {
    InputTypeArg = TCTP;
    InputType = TCTP->getOption().matches(options::OPT__SLASH_TC) && !IsSYCL
                    ? types::TY_C
                    : types::TY_CXX;

    Arg *Previous = nullptr;
    bool ShowNote = false;
    for (Arg *A :
         Args.filtered(options::OPT__SLASH_TC, options::OPT__SLASH_TP)) {
      if (Previous) {
        Diag(clang::diag::warn_drv_overriding_option)
            << Previous->getSpelling() << A->getSpelling();
        ShowNote = true;
      }
      Previous = A;
    }
    if (ShowNote)
      Diag(clang::diag::note_drv_t_option_is_global);
  }

  // Warn -x after last input file has no effect
  {
    Arg *LastXArg = Args.getLastArgNoClaim(options::OPT_x);
    Arg *LastInputArg = Args.getLastArgNoClaim(options::OPT_INPUT);
    if (LastXArg && LastInputArg &&
        LastInputArg->getIndex() < LastXArg->getIndex())
      Diag(clang::diag::warn_drv_unused_x) << LastXArg->getValue();
  }

  for (Arg *A : Args) {
    if (A->getOption().getKind() == Option::InputClass) {
      const char *Value = A->getValue();
      types::ID Ty = types::TY_INVALID;

      // Infer the input type if necessary.
      if (InputType == types::TY_Nothing) {
        // If there was an explicit arg for this, claim it.
        if (InputTypeArg)
          InputTypeArg->claim();

        types::ID CType = types::TY_C;
        // For SYCL, all source file inputs are considered C++.
        if (IsSYCL)
          CType = types::TY_CXX;

        // stdin must be handled specially.
        if (memcmp(Value, "-", 2) == 0) {
          if (IsFlangMode()) {
            Ty = types::TY_Fortran;
          } else if (IsDXCMode()) {
            Ty = types::TY_HLSL;
          } else {
            // If running with -E, treat as a C input (this changes the
            // builtin macros, for example). This may be overridden by -ObjC
            // below.
            //
            // Otherwise emit an error but still use a valid type to avoid
            // spurious errors (e.g., no inputs).
            assert(!CCGenDiagnostics && "stdin produces no crash reproducer");
            if (!Args.hasArgNoClaim(options::OPT_E) && !CCCIsCPP())
              Diag(IsCLMode() ? clang::diag::err_drv_unknown_stdin_type_clang_cl
                              : clang::diag::err_drv_unknown_stdin_type);
            Ty = types::TY_C;
          }
        } else {
          // Otherwise lookup by extension.
          // Fallback is C if invoked as C preprocessor, C++ if invoked with
          // clang-cl /E, or Object otherwise.
          // We use a host hook here because Darwin at least has its own
          // idea of what .s is.
          if (const char *Ext = strrchr(Value, '.'))
            Ty = TC.LookupTypeForExtension(Ext + 1);

          // For SYCL, convert C-type sources to C++-type sources.
          if (IsSYCL) {
            types::ID OldTy = Ty;
            switch (Ty) {
            case types::TY_C:
              Ty = types::TY_CXX;
              break;
            case types::TY_CHeader:
              Ty = types::TY_CXXHeader;
              break;
            case types::TY_PP_C:
              Ty = types::TY_PP_CXX;
              break;
            case types::TY_PP_CHeader:
              Ty = types::TY_PP_CXXHeader;
              break;
            default:
              break;
            }
            if (OldTy != Ty) {
              Diag(clang::diag::warn_drv_fsycl_with_c_type)
                  << getTypeName(OldTy) << getTypeName(Ty);
            }
          }

          if (Ty == types::TY_INVALID) {
            if (IsCLMode() && (Args.hasArgNoClaim(options::OPT_E) || CCGenDiagnostics))
              Ty = types::TY_CXX;
            else if (CCCIsCPP() || CCGenDiagnostics)
              Ty = CType;
            else if (IsDXCMode())
              Ty = types::TY_HLSL;
            else
              Ty = types::TY_Object;
          }

          // If the driver is invoked as C++ compiler (like clang++ or c++) it
          // should autodetect some input files as C++ for g++ compatibility.
          if (CCCIsCXX()) {
            types::ID OldTy = Ty;
            Ty = types::lookupCXXTypeForCType(Ty);

            // Do not complain about foo.h, when we are known to be processing
            // it as a C++20 header unit.
            if (Ty != OldTy && !(OldTy == types::TY_CHeader && hasHeaderMode()))
              Diag(clang::diag::warn_drv_treating_input_as_cxx)
                  << getTypeName(OldTy) << getTypeName(Ty);
          }

          // If running with -fthinlto-index=, extensions that normally identify
          // native object files actually identify LLVM bitcode files.
          if (Args.hasArgNoClaim(options::OPT_fthinlto_index_EQ) &&
              Ty == types::TY_Object)
            Ty = types::TY_LLVM_BC;
        }

        // -ObjC and -ObjC++ override the default language, but only for "source
        // files". We just treat everything that isn't a linker input as a
        // source file.
        //
        // FIXME: Clean this up if we move the phase sequence into the type.
        if (Ty != types::TY_Object) {
          if (Args.hasArg(options::OPT_ObjC))
            Ty = types::TY_ObjC;
          else if (Args.hasArg(options::OPT_ObjCXX))
            Ty = types::TY_ObjCXX;
        }

        // Disambiguate headers that are meant to be header units from those
        // intended to be PCH.  Avoid missing '.h' cases that are counted as
        // C headers by default - we know we are in C++ mode and we do not
        // want to issue a complaint about compiling things in the wrong mode.
        if ((Ty == types::TY_CXXHeader || Ty == types::TY_CHeader) &&
            hasHeaderMode())
          Ty = CXXHeaderUnitType(CXX20HeaderType);
      } else {
        assert(InputTypeArg && "InputType set w/o InputTypeArg");
        if (!InputTypeArg->getOption().matches(options::OPT_x)) {
          // If emulating cl.exe, make sure that /TC and /TP don't affect input
          // object files.
          const char *Ext = strrchr(Value, '.');
          if (Ext && TC.LookupTypeForExtension(Ext + 1) == types::TY_Object)
            Ty = types::TY_Object;
        }
        if (Ty == types::TY_INVALID) {
          Ty = InputType;
          InputTypeArg->claim();
        }
      }

      if ((Ty == types::TY_C || Ty == types::TY_CXX) &&
          Args.hasArgNoClaim(options::OPT_hipstdpar))
        Ty = types::TY_HIP;

      if (DiagnoseInputExistence(Args, Value, Ty, /*TypoCorrect=*/true))
        Inputs.push_back(std::make_pair(Ty, A));

    } else if (A->getOption().matches(options::OPT__SLASH_Tc)) {
      StringRef Value = A->getValue();
      if (DiagnoseInputExistence(Args, Value, types::TY_C,
                                 /*TypoCorrect=*/false)) {
        Arg *InputArg = MakeInputArg(Args, Opts, A->getValue());
        Inputs.push_back(
            std::make_pair(IsSYCL ? types::TY_CXX : types::TY_C, InputArg));
      }
      A->claim();
    } else if (A->getOption().matches(options::OPT__SLASH_Tp)) {
      StringRef Value = A->getValue();
      if (DiagnoseInputExistence(Args, Value, types::TY_CXX,
                                 /*TypoCorrect=*/false)) {
        Arg *InputArg = MakeInputArg(Args, Opts, A->getValue());
        Inputs.push_back(std::make_pair(types::TY_CXX, InputArg));
      }
      A->claim();
    } else if (A->getOption().hasFlag(options::LinkerInput)) {
      // Just treat as object type, we could make a special type for this if
      // necessary.
      Inputs.push_back(std::make_pair(types::TY_Object, A));

    } else if (A->getOption().matches(options::OPT_x)) {
      InputTypeArg = A;
      InputType = types::lookupTypeForTypeSpecifier(A->getValue());
      A->claim();

      // Follow gcc behavior and treat as linker input for invalid -x
      // options. Its not clear why we shouldn't just revert to unknown; but
      // this isn't very important, we might as well be bug compatible.
      if (!InputType) {
        Diag(clang::diag::err_drv_unknown_language) << A->getValue();
        InputType = types::TY_Object;
      }
      // Emit an error if c-compilation is forced in -fsycl mode
      if (IsSYCL && (InputType == types::TY_C || InputType == types::TY_PP_C ||
                     InputType == types::TY_CHeader))
        Diag(clang::diag::err_drv_fsycl_with_c_type) << A->getAsString(Args);

      // If the user has put -fmodule-header{,=} then we treat C++ headers as
      // header unit inputs.  So we 'promote' -xc++-header appropriately.
      if (InputType == types::TY_CXXHeader && hasHeaderMode())
        InputType = CXXHeaderUnitType(CXX20HeaderType);
    } else if (A->getOption().getID() == options::OPT_U) {
      assert(A->getNumValues() == 1 && "The /U option has one value.");
      StringRef Val = A->getValue(0);
      if (Val.find_first_of("/\\") != StringRef::npos) {
        // Warn about e.g. "/Users/me/myfile.c".
        Diag(diag::warn_slash_u_filename) << Val;
        Diag(diag::note_use_dashdash);
      }
    }
  }
  if (CCCIsCPP() && Inputs.empty()) {
    // If called as standalone preprocessor, stdin is processed
    // if no other input is present.
    Arg *A = MakeInputArg(Args, Opts, "-");
    Inputs.push_back(std::make_pair(types::TY_C, A));
  }
}

static bool runBundler(const SmallVectorImpl<StringRef> &InputArgs,
                       Compilation &C) {
  // Find bundler.
  StringRef ExecPath(C.getArgs().MakeArgString(C.getDriver().Dir));
  llvm::ErrorOr<std::string> BundlerBinary =
      llvm::sys::findProgramByName("clang-offload-bundler", ExecPath);
  SmallVector<StringRef, 6> BundlerArgs;
  BundlerArgs.push_back(BundlerBinary.getError() ? "clang-offload-bundler"
                                                 : BundlerBinary.get().c_str());
  BundlerArgs.append(InputArgs);
  // Since this is run in real time and not in the toolchain, output the
  // command line if requested.
  bool OutputOnly = C.getArgs().hasArg(options::OPT__HASH_HASH_HASH);
  if (C.getArgs().hasArg(options::OPT_v) || OutputOnly) {
    for (StringRef A : BundlerArgs)
      if (OutputOnly)
        llvm::errs() << "\"" << A << "\" ";
      else
        llvm::errs() << A << " ";
    llvm::errs() << '\n';
  }
  if (BundlerBinary.getError())
    return false;

  return !llvm::sys::ExecuteAndWait(BundlerBinary.get(), BundlerArgs);
}

static SmallVector<std::string, 4> getOffloadSections(Compilation &C,
                                                      const StringRef &File) {
  // Do not do the check if the file doesn't exist
  if (!llvm::sys::fs::exists(File))
    return {};

  bool IsArchive = isStaticArchiveFile(File);
  if (!(IsArchive || isObjectFile(File.str())))
    return {};

  // Use the bundler to grab the list of sections from the given archive
  // or object.
  StringRef ExecPath(C.getArgs().MakeArgString(C.getDriver().Dir));
  llvm::ErrorOr<std::string> BundlerBinary =
      llvm::sys::findProgramByName("clang-offload-bundler", ExecPath);
  const char *Input = C.getArgs().MakeArgString(Twine("-input=") + File.str());
  // Always use -type=ao for bundle checking.  The 'bundles' are
  // actually archives.
  SmallVector<StringRef, 6> BundlerArgs = {
      BundlerBinary.get(), IsArchive ? "-type=ao" : "-type=o", Input, "-list"};
  // Since this is run in real time and not in the toolchain, output the
  // command line if requested.
  bool OutputOnly = C.getArgs().hasArg(options::OPT__HASH_HASH_HASH);
  if (C.getArgs().hasArg(options::OPT_v) || OutputOnly) {
    for (StringRef A : BundlerArgs)
      if (OutputOnly)
        llvm::errs() << "\"" << A << "\" ";
      else
        llvm::errs() << A << " ";
    llvm::errs() << '\n';
  }
  if (BundlerBinary.getError())
    return {};
  llvm::SmallString<64> OutputFile(
      C.getDriver().GetTemporaryPath("bundle-list", "txt"));
  llvm::FileRemover OutputRemover(OutputFile.c_str());
  std::optional<llvm::StringRef> Redirects[] = {
      {""},
      OutputFile.str(),
      OutputFile.str(),
  };

  std::string ErrorMessage;
  if (llvm::sys::ExecuteAndWait(BundlerBinary.get(), BundlerArgs, {}, Redirects,
                                /*SecondsToWait*/ 0, /*MemoryLimit*/ 0,
                                &ErrorMessage)) {
    // Could not get the information, return false
    return {};
  }

  llvm::ErrorOr<std::unique_ptr<llvm::MemoryBuffer>> OutputBuf =
      llvm::MemoryBuffer::getFile(OutputFile.c_str());
  if (!OutputBuf) {
    // Could not capture output, return false
    return {};
  }

  SmallVector<std::string, 4> Sections;
  for (llvm::line_iterator LineIt(**OutputBuf); !LineIt.is_at_end(); ++LineIt)
    Sections.push_back(LineIt->str());
  if (Sections.empty())
    return {};

  return Sections;
}

static bool hasSYCLDefaultSection(Compilation &C, const StringRef &File) {
  // Do not do the check if the file doesn't exist
  if (!llvm::sys::fs::exists(File))
    return false;

  bool IsArchive = isStaticArchiveFile(File);
  if (!(IsArchive || isObjectFile(File.str())))
    return false;

  llvm::Triple TT(C.getDriver().getSYCLDeviceTriple(getDefaultSYCLArch(C)));
  // Checking uses -check-section option with the input file, no output
  // file and the target triple being looked for.
  const char *Targets =
      C.getArgs().MakeArgString(Twine("-targets=sycl-") + TT.str());
  const char *Inputs = C.getArgs().MakeArgString(Twine("-input=") + File.str());
  SmallVector<StringRef, 6> BundlerArgs = {IsArchive ? "-type=ao" : "-type=o",
                                           Targets, Inputs, "-check-section"};
  return runBundler(BundlerArgs, C);
}

static bool hasOffloadSections(Compilation &C, const StringRef &File,
                               DerivedArgList &Args) {
  SmallVector<std::string, 4> Sections(getOffloadSections(C, File));
  return !Sections.empty();
}

// Simple helper function for Linker options, where the option is valid if
// it has '-' or '--' as the designator.
static bool optionMatches(const std::string &Option,
                          const std::string &OptCheck) {
  return (Option == OptCheck || ("-" + Option) == OptCheck);
}

// Process linker inputs for use with offload static libraries.  We are only
// handling options and explicitly named static archives as these need to be
// partially linked.
static SmallVector<const char *, 16>
getLinkerArgs(Compilation &C, DerivedArgList &Args, bool IncludeObj = false) {
  SmallVector<const char *, 16> LibArgs;
  SmallVector<std::string, 8> LibPaths;
  bool IsMSVC = C.getDefaultToolChain().getTriple().isWindowsMSVCEnvironment();
  // Add search directories from LIBRARY_PATH/LIB env variable
  std::optional<std::string> LibPath =
      llvm::sys::Process::GetEnv(IsMSVC ? "LIB" : "LIBRARY_PATH");
  if (LibPath) {
    SmallVector<StringRef, 8> SplitPaths;
    const char EnvPathSeparatorStr[] = {llvm::sys::EnvPathSeparator, '\0'};
    llvm::SplitString(*LibPath, SplitPaths, EnvPathSeparatorStr);
    for (StringRef Path : SplitPaths)
      LibPaths.emplace_back(Path.trim());
  }
  // Add directories from user-specified -L options
  for (std::string LibDirs : Args.getAllArgValues(options::OPT_L))
    LibPaths.emplace_back(LibDirs);

  // Do processing for any -l<arg> options passed and see if any static
  // libraries representing the name exists.  If so, convert the name and
  // use that inline with the rest of the libraries.
  // TODO: The static archive processing for SYCL is done in a different
  // manner than the OpenMP processing.  We should try and refactor this
  // to use the OpenMP flow (adding -l<name> to the llvm-link step)
  auto resolveStaticLib = [&](StringRef LibName, bool IsStatic) -> bool {
    if (!LibName.starts_with("-l"))
      return false;
    // Put together the library name.  For any -l<arg> type names, we create
    // a full name as lib<arg>.<ext>.  For any -l:<arg> type names, we take the
    // literal <arg>.
    SmallString<128> RenderedLibName;
    bool OverrideLinkType = false;
    if (LibName.starts_with("-l:")) {
      RenderedLibName = LibName.substr(3);
      // We override the link type as passed in, as we want to treat the library
      // in question as the name passed in.
      OverrideLinkType = true;
    } else
      RenderedLibName = Twine("lib" + LibName.substr(2) + ".a").str();

    for (auto &LPath : LibPaths) {
      if (!IsStatic && !OverrideLinkType) {
        // Current linking state is dynamic.  We will first check for the
        // shared object and not pull in the static library if it is found.
        SmallString<128> SoLibName(LPath);
        llvm::sys::path::append(SoLibName,
                                Twine("lib" + LibName.substr(2) + ".so").str());
        if (llvm::sys::fs::exists(SoLibName))
          return false;
      }
      SmallString<128> FullName(LPath);
      llvm::sys::path::append(FullName, RenderedLibName);
      if (llvm::sys::fs::exists(FullName)) {
        LibArgs.push_back(Args.MakeArgString(FullName));
        return true;
      }
    }
    return false;
  };
  for (const auto *A : Args) {
    std::string FileName = A->getAsString(Args);
    static bool IsLinkStateStatic(Args.hasArg(options::OPT_static));
    auto addLibArg = [&](StringRef LibName) -> bool {
      if (isStaticArchiveFile(LibName) ||
          (IncludeObj && isObjectFile(LibName.str()))) {
        LibArgs.push_back(Args.MakeArgString(LibName));
        return true;
      }
      return false;
    };
    if (A->getOption().getKind() == Option::InputClass) {
      if (addLibArg(FileName))
        continue;
    }
    // Evaluate any libraries passed along after /link. These are typically
    // ignored by the driver and sent directly to the linker. When performing
    // offload, we should evaluate them at the driver level.
    if (A->getOption().matches(options::OPT__SLASH_link)) {
      for (StringRef Value : A->getValues()) {
        // Add any libpath values.
        if (Value.starts_with_insensitive("-libpath:") ||
            Value.starts_with_insensitive("/libpath:"))
          LibPaths.emplace_back(Value.substr(std::string("-libpath:").size()));
        if (addLibArg(Value))
          continue;
        for (auto LPath : LibPaths) {
          SmallString<128> FullLib(LPath);
          llvm::sys::path::append(FullLib, Value);
          if (addLibArg(FullLib))
            continue;
        }
      }
    }
    if (A->getOption().matches(options::OPT_Wl_COMMA) ||
        A->getOption().matches(options::OPT_Xlinker)) {
      // Parse through additional linker arguments that are meant to go
      // directly to the linker.
      // Keep the previous arg even if it is a new argument, for example:
      //   -Xlinker -rpath -Xlinker <dir>.
      // Without this history, we do not know that <dir> was assocated with
      // -rpath and is processed incorrectly.
      static std::string PrevArg;
      for (StringRef Value : A->getValues()) {
        auto addKnownValues = [&](const StringRef &V) {
          // Only add named static libs objects and --whole-archive options.
          if (optionMatches("-whole-archive", V.str()) ||
              optionMatches("-no-whole-archive", V.str()) ||
              isStaticArchiveFile(V) || (IncludeObj && isObjectFile(V.str()))) {
            LibArgs.push_back(Args.MakeArgString(V));
            return;
          }
          // Probably not the best way to handle this, but there are options
          // that take arguments which we should not add to the known values.
          // Handle -z and -rpath for now - can be expanded if/when usage shows
          // the need.
          if (PrevArg != "-z" && PrevArg != "-rpath" && V[0] != '-' &&
              isObjectFile(V.str())) {
            LibArgs.push_back(Args.MakeArgString(V));
            return;
          }
          if (optionMatches("-Bstatic", V.str()) ||
              optionMatches("-dn", V.str()) ||
              optionMatches("-non_shared", V.str()) ||
              optionMatches("-static", V.str())) {
            IsLinkStateStatic = true;
            return;
          }
          if (optionMatches("-Bdynamic", V.str()) ||
              optionMatches("-dy", V.str()) ||
              optionMatches("-call_shared", V.str())) {
            IsLinkStateStatic = false;
            return;
          }
          resolveStaticLib(V, IsLinkStateStatic);
        };
        if (Value[0] == '@') {
          // Found a response file, we want to expand contents to try and
          // discover more libraries and options.
          SmallVector<const char *, 20> ExpandArgs;
          ExpandArgs.push_back(Value.data());

          llvm::BumpPtrAllocator A;
          llvm::StringSaver S(A);
          llvm::cl::ExpandResponseFiles(
              S,
              IsMSVC ? llvm::cl::TokenizeWindowsCommandLine
                     : llvm::cl::TokenizeGNUCommandLine,
              ExpandArgs);
          for (StringRef EA : ExpandArgs)
            addKnownValues(EA);
        } else
          addKnownValues(Value);
        PrevArg = Value;
      }
      continue;
    }
    if (A->getOption().matches(options::OPT_l))
      resolveStaticLib(A->getAsString(Args), IsLinkStateStatic);
  }
  return LibArgs;
}

// Goes through all of the arguments, including inputs expected for the
// linker directly, to determine if we need to potentially add the SYCL
// default triple.
bool Driver::checkForSYCLDefaultDevice(Compilation &C,
                                       DerivedArgList &Args) const {
  // Check only if enabled with -fsycl
  if (!Args.hasFlag(options::OPT_fsycl, options::OPT_fno_sycl, false))
    return false;

  if (Args.hasArg(options::OPT_fno_sycl_link_spirv))
    return false;

  // Do not do the check if the default device is passed in -fsycl-targets
  // or if -fsycl-targets isn't passed (that implies default device)
  if (const Arg *A = Args.getLastArgNoClaim(options::OPT_offload_targets_EQ)) {
    for (const char *Val : A->getValues()) {
      llvm::Triple TT(C.getDriver().getSYCLDeviceTriple(Val, A));
      if ((TT.isSPIROrSPIRV()) && TT.getSubArch() == llvm::Triple::NoSubArch)
        // Default triple found
        return false;
    }
  } else
    return false;

  SmallVector<const char *, 16> AllArgs(getLinkerArgs(C, Args, true));
  for (StringRef Arg : AllArgs) {
    if (hasSYCLDefaultSection(C, Arg))
      return true;
  }
  return false;
}

// Goes through all of the arguments, including inputs expected for the
// linker directly, to determine if we need to perform additional work for
// static offload libraries.
bool Driver::checkForOffloadStaticLib(Compilation &C,
                                      DerivedArgList &Args) const {
  // Check only if enabled with -fsycl or -fopenmp-targets
  if (!Args.hasFlag(options::OPT_fsycl, options::OPT_fno_sycl, false) &&
      !Args.hasArg(options::OPT_fopenmp_targets_EQ))
    return false;

  SmallVector<const char *, 16> OffloadLibArgs(getLinkerArgs(C, Args));
  for (StringRef OLArg : OffloadLibArgs)
    if (isStaticArchiveFile(OLArg) && hasOffloadSections(C, OLArg, Args))
      return true;
  return false;
}

/// Check whether the given input tree contains any clang-offload-dependency
/// actions.
static bool ContainsOffloadDepsAction(const Action *A) {
  if (isa<OffloadDepsJobAction>(A))
    return true;
  return llvm::any_of(A->inputs(), ContainsOffloadDepsAction);
}

namespace {
/// Provides a convenient interface for different programming models to generate
/// the required device actions.
class OffloadingActionBuilder final {
  /// Flag used to trace errors in the builder.
  bool IsValid = false;

  /// The compilation that is using this builder.
  Compilation &C;

  /// Map between an input argument and the offload kinds used to process it.
  std::map<const Arg *, unsigned> InputArgToOffloadKindMap;

  /// Map between a host action and its originating input argument.
  std::map<Action *, const Arg *> HostActionToInputArgMap;

  /// Builder interface. It doesn't build anything or keep any state.
  class DeviceActionBuilder {
  public:
    typedef const llvm::SmallVectorImpl<phases::ID> PhasesTy;

    enum ActionBuilderReturnCode {
      // The builder acted successfully on the current action.
      ABRT_Success,
      // The builder didn't have to act on the current action.
      ABRT_Inactive,
      // The builder was successful and requested the host action to not be
      // generated.
      ABRT_Ignore_Host,
    };

  protected:
    /// Compilation associated with this builder.
    Compilation &C;

    /// Tool chains associated with this builder. The same programming
    /// model may have associated one or more tool chains.
    SmallVector<const ToolChain *, 2> ToolChains;

    /// The derived arguments associated with this builder.
    DerivedArgList &Args;

    /// The inputs associated with this builder.
    const Driver::InputList &Inputs;

    /// The associated offload kind.
    Action::OffloadKind AssociatedOffloadKind = Action::OFK_None;

    /// The OffloadingActionBuilder reference.
    OffloadingActionBuilder &OffloadingActionBuilderRef;

  public:
    DeviceActionBuilder(Compilation &C, DerivedArgList &Args,
                        const Driver::InputList &Inputs,
                        Action::OffloadKind AssociatedOffloadKind,
                        OffloadingActionBuilder &OAB)
        : C(C), Args(Args), Inputs(Inputs),
          AssociatedOffloadKind(AssociatedOffloadKind),
          OffloadingActionBuilderRef(OAB) {}
    virtual ~DeviceActionBuilder() {}

    /// Fill up the array \a DA with all the device dependences that should be
    /// added to the provided host action \a HostAction. By default it is
    /// inactive.
    virtual ActionBuilderReturnCode
    getDeviceDependences(OffloadAction::DeviceDependences &DA,
                         phases::ID CurPhase, phases::ID FinalPhase,
                         PhasesTy &Phases) {
      return ABRT_Inactive;
    }

    /// Update the state to include the provided host action \a HostAction as a
    /// dependency of the current device action. By default it is inactive.
    virtual ActionBuilderReturnCode addDeviceDependences(Action *HostAction) {
      return ABRT_Inactive;
    }

    /// Append top level actions generated by the builder.
    virtual void appendTopLevelActions(ActionList &AL) {}

    /// Append top level actions specific for certain link situations.
    virtual void appendTopLevelLinkAction(ActionList &AL) {}

    /// Append linker device actions generated by the builder.
    virtual void appendLinkDeviceActions(ActionList &AL) {}

    /// Append linker host action generated by the builder.
    virtual Action* appendLinkHostActions(ActionList &AL) { return nullptr; }

    /// Append linker actions generated by the builder.
    virtual void appendLinkDependences(OffloadAction::DeviceDependences &DA) {}

    /// Append linker actions generated by the builder.
    virtual void addDeviceLinkDependencies(OffloadDepsJobAction *DA) {}

    /// Initialize the builder. Return true if any initialization errors are
    /// found.
    virtual bool initialize() { return false; }

    /// Return true if the builder can use bundling/unbundling.
    virtual bool canUseBundlerUnbundler() const { return false; }

    /// Return true if this builder is valid. We have a valid builder if we have
    /// associated device tool chains.
    bool isValid() { return !ToolChains.empty(); }

    /// Return the associated offload kind.
    Action::OffloadKind getAssociatedOffloadKind() {
      return AssociatedOffloadKind;
    }

    /// Push an action from a different DeviceActionBuilder (i.e., foreign
    /// action) in the current one
    virtual void pushForeignAction(Action *A) {}
  };

  /// Base class for CUDA/HIP action builder. It injects device code in
  /// the host backend action.
  class CudaActionBuilderBase : public DeviceActionBuilder {
  protected:
    /// Flags to signal if the user requested host-only or device-only
    /// compilation.
    bool CompileHostOnly = false;
    bool CompileDeviceOnly = false;
    bool EmitLLVM = false;
    bool EmitAsm = false;

    /// ID to identify each device compilation. For CUDA it is simply the
    /// GPU arch string. For HIP it is either the GPU arch string or GPU
    /// arch string plus feature strings delimited by a plus sign, e.g.
    /// gfx906+xnack.
    struct TargetID {
      /// Target ID string which is persistent throughout the compilation.
      const char *ID;
      TargetID(OffloadArch Arch) { ID = OffloadArchToString(Arch); }
      TargetID(const char *ID) : ID(ID) {}
      operator const char *() { return ID; }
      operator StringRef() { return StringRef(ID); }
    };
    /// List of GPU architectures to use in this compilation.
    SmallVector<TargetID, 4> GpuArchList;

    /// The CUDA actions for the current input.
    ActionList CudaDeviceActions;

    /// The CUDA fat binary if it was generated for the current input.
    Action *CudaFatBinary = nullptr;

    /// Flag that is set to true if this builder acted on the current input.
    bool IsActive = false;

    /// Flag for -fgpu-rdc.
    bool Relocatable = false;

    /// Default GPU architecture if there's no one specified.
    OffloadArch DefaultOffloadArch = OffloadArch::UNKNOWN;

    /// Compilation unit ID specified by option '-fuse-cuid=' or'-cuid='.
    const CUIDOptions &CUIDOpts;

  public:
    CudaActionBuilderBase(Compilation &C, DerivedArgList &Args,
                          const Driver::InputList &Inputs,
                          Action::OffloadKind OFKind,
                          OffloadingActionBuilder &OAB)
        : DeviceActionBuilder(C, Args, Inputs, OFKind, OAB),
          CUIDOpts(C.getDriver().getCUIDOpts()) {

      CompileDeviceOnly = C.getDriver().offloadDeviceOnly();
      Relocatable = Args.hasFlag(options::OPT_fgpu_rdc,
                                 options::OPT_fno_gpu_rdc, /*Default=*/false);
    }

    ActionBuilderReturnCode addDeviceDependences(Action *HostAction) override {
      // While generating code for CUDA, we only depend on the host input action
      // to trigger the creation of all the CUDA device actions.

      // If we are dealing with an input action, replicate it for each GPU
      // architecture. If we are in host-only mode we return 'success' so that
      // the host uses the CUDA offload kind.
      if (auto *IA = dyn_cast<InputAction>(HostAction)) {
        // If the host input is not CUDA or HIP, we don't need to bother about
        // this input.
        if (!(IA->getType() == types::TY_CUDA ||
              IA->getType() == types::TY_HIP ||
              IA->getType() == types::TY_PP_HIP)) {
          // The builder will ignore this input.
          IsActive = false;
          return ABRT_Inactive;
        }

        // Set the flag to true, so that the builder acts on the current input.
        IsActive = true;

        if (CUIDOpts.isEnabled())
          IA->setId(CUIDOpts.getCUID(IA->getInputArg().getValue(), Args));

        if (CompileHostOnly)
          return ABRT_Success;

        // Replicate inputs for each GPU architecture.
        auto Ty = IA->getType() == types::TY_HIP ? types::TY_HIP_DEVICE
                                                 : types::TY_CUDA_DEVICE;
        for (unsigned I = 0, E = GpuArchList.size(); I != E; ++I) {
          CudaDeviceActions.push_back(
              C.MakeAction<InputAction>(IA->getInputArg(), Ty, IA->getId()));
        }

        return ABRT_Success;
      }

      // If this is an unbundling action use it as is for each CUDA toolchain.
      if (auto *UA = dyn_cast<OffloadUnbundlingJobAction>(HostAction)) {

        // If -fgpu-rdc is disabled, should not unbundle since there is no
        // device code to link.
        if (UA->getType() == types::TY_Object && !Relocatable)
          return ABRT_Inactive;

        CudaDeviceActions.clear();
        auto *IA = cast<InputAction>(UA->getInputs().back());
        std::string FileName = IA->getInputArg().getAsString(Args);
        // Check if the type of the file is the same as the action. Do not
        // unbundle it if it is not. Do not unbundle .so files, for example,
        // which are not object files. Files with extension ".lib" is classified
        // as TY_Object but they are actually archives, therefore should not be
        // unbundled here as objects. They will be handled at other places.
        const StringRef LibFileExt = ".lib";
        if (IA->getType() == types::TY_Object &&
            (!llvm::sys::path::has_extension(FileName) ||
             types::lookupTypeForExtension(
                 llvm::sys::path::extension(FileName).drop_front()) !=
                 types::TY_Object ||
             llvm::sys::path::extension(FileName) == LibFileExt))
          return ABRT_Inactive;

        for (auto Arch : GpuArchList) {
          CudaDeviceActions.push_back(UA);
          UA->registerDependentActionInfo(ToolChains[0], Arch,
                                          AssociatedOffloadKind);
        }
        IsActive = true;
        return ABRT_Success;
      }

      return IsActive ? ABRT_Success : ABRT_Inactive;
    }

    void appendTopLevelActions(ActionList &AL) override {
      // Utility to append actions to the top level list.
      auto AddTopLevel = [&](Action *A, TargetID TargetID) {
        OffloadAction::DeviceDependences Dep;
        Dep.add(*A, *ToolChains.front(), TargetID, AssociatedOffloadKind);
        AL.push_back(C.MakeAction<OffloadAction>(Dep, A->getType()));
      };

      // If we have a fat binary, add it to the list.
      if (CudaFatBinary) {
        AddTopLevel(CudaFatBinary, OffloadArch::UNUSED);
        CudaDeviceActions.clear();
        CudaFatBinary = nullptr;
        return;
      }

      if (CudaDeviceActions.empty())
        return;

      // If we have CUDA actions at this point, that's because we have a have
      // partial compilation, so we should have an action for each GPU
      // architecture.
      assert(CudaDeviceActions.size() == GpuArchList.size() &&
             "Expecting one action per GPU architecture.");
      assert(ToolChains.size() == 1 &&
             "Expecting to have a single CUDA toolchain.");
      for (unsigned I = 0, E = GpuArchList.size(); I != E; ++I)
        AddTopLevel(CudaDeviceActions[I], GpuArchList[I]);

      CudaDeviceActions.clear();
    }

    virtual std::optional<std::pair<llvm::StringRef, llvm::StringRef>>
    getConflictOffloadArchCombination(const std::set<StringRef> &GpuArchs) = 0;

    bool initialize() override {
      assert(AssociatedOffloadKind == Action::OFK_Cuda ||
             AssociatedOffloadKind == Action::OFK_HIP);

      // We don't need to support CUDA.
      if (AssociatedOffloadKind == Action::OFK_Cuda &&
          !C.hasOffloadToolChain<Action::OFK_Cuda>())
        return false;

      // We don't need to support HIP.
      if (AssociatedOffloadKind == Action::OFK_HIP &&
          !C.hasOffloadToolChain<Action::OFK_HIP>())
        return false;

      const ToolChain *HostTC = C.getSingleOffloadToolChain<Action::OFK_Host>();
      assert(HostTC && "No toolchain for host compilation.");
      if (HostTC->getTriple().isNVPTX() || HostTC->getTriple().isAMDGCN()) {
        // We do not support targeting NVPTX/AMDGCN for host compilation. Throw
        // an error and abort pipeline construction early so we don't trip
        // asserts that assume device-side compilation.
        C.getDriver().Diag(diag::err_drv_cuda_host_arch)
            << HostTC->getTriple().getArchName();
        return true;
      }

      std::set<StringRef> GpuArchs;
      for (Action::OffloadKind Kind : {Action::OFK_Cuda, Action::OFK_HIP}) {
        for (auto &I : llvm::make_range(C.getOffloadToolChains(Kind))) {
          ToolChains.push_back(I.second);

          for (auto Arch :
               C.getDriver().getOffloadArchs(C, C.getArgs(), Kind, *I.second))
            GpuArchs.insert(Arch);
        }
      }

      for (auto Arch : GpuArchs)
        GpuArchList.push_back(Arch.data());

      CompileHostOnly = C.getDriver().offloadHostOnly();
      EmitLLVM = Args.getLastArg(options::OPT_emit_llvm);
      EmitAsm = Args.getLastArg(options::OPT_S);

      return false;
    }
  };

  /// \brief CUDA action builder. It injects device code in the host backend
  /// action.
  class CudaActionBuilder final : public CudaActionBuilderBase {
  public:
    CudaActionBuilder(Compilation &C, DerivedArgList &Args,
                      const Driver::InputList &Inputs,
                      OffloadingActionBuilder &OAB)
        : CudaActionBuilderBase(C, Args, Inputs, Action::OFK_Cuda, OAB) {
      DefaultOffloadArch = OffloadArch::CudaDefault;
    }

    std::optional<std::pair<llvm::StringRef, llvm::StringRef>>
    getConflictOffloadArchCombination(
        const std::set<StringRef> &GpuArchs) override {
      return std::nullopt;
    }

    bool canUseBundlerUnbundler() const override {
      return Args.hasFlag(options::OPT_fsycl, options::OPT_fno_sycl, false);
    }

    ActionBuilderReturnCode
    getDeviceDependences(OffloadAction::DeviceDependences &DA,
                         phases::ID CurPhase, phases::ID FinalPhase,
                         PhasesTy &Phases) override {
      if (!IsActive)
        return ABRT_Inactive;

      // If we don't have more CUDA actions, we don't have any dependences to
      // create for the host.
      if (CudaDeviceActions.empty())
        return ABRT_Success;

      assert(CudaDeviceActions.size() == GpuArchList.size() &&
             "Expecting one action per GPU architecture.");
      assert(!CompileHostOnly &&
             "Not expecting CUDA actions in host-only compilation.");

      // If we are generating code for the device or we are in a backend phase,
      // we attempt to generate the fat binary. We compile each arch to ptx and
      // assemble to cubin, then feed the cubin *and* the ptx into a device
      // "link" action, which uses fatbinary to combine these cubins into one
      // fatbin.  The fatbin is then an input to the host action if not in
      // device-only mode.
      if (CompileDeviceOnly || CurPhase == phases::Backend) {
        ActionList DeviceActions;
        for (unsigned I = 0, E = GpuArchList.size(); I != E; ++I) {
          // Produce the device action from the current phase up to the assemble
          // phase.
          for (auto Ph : Phases) {
            // Skip the phases that were already dealt with.
            if (Ph < CurPhase)
              continue;
            // We have to be consistent with the host final phase.
            if (Ph > FinalPhase)
              break;

            CudaDeviceActions[I] = C.getDriver().ConstructPhaseAction(
                C, Args, Ph, CudaDeviceActions[I], Action::OFK_Cuda);

            if (Ph == phases::Assemble)
              break;
          }

          // If we didn't reach the assemble phase, we can't generate the fat
          // binary. We don't need to generate the fat binary if we are not in
          // device-only mode.
          if (!isa<AssembleJobAction>(CudaDeviceActions[I]) ||
              CompileDeviceOnly)
            continue;

          Action *AssembleAction = CudaDeviceActions[I];
          assert(AssembleAction->getType() == types::TY_Object);
          assert(AssembleAction->getInputs().size() == 1);

          Action *BackendAction = AssembleAction->getInputs()[0];
          assert(BackendAction->getType() == types::TY_PP_Asm);

          for (auto &A : {AssembleAction, BackendAction}) {
            OffloadAction::DeviceDependences DDep;
            DDep.add(*A, *ToolChains.front(), GpuArchList[I], Action::OFK_Cuda);
            DeviceActions.push_back(
                C.MakeAction<OffloadAction>(DDep, A->getType()));
          }
        }

        // We generate the fat binary if we have device input actions.
        if (!DeviceActions.empty()) {
          CudaFatBinary =
              C.MakeAction<LinkJobAction>(DeviceActions, types::TY_CUDA_FATBIN);

          if (!CompileDeviceOnly) {
            DA.add(*CudaFatBinary, *ToolChains.front(), /*BoundArch=*/nullptr,
                   Action::OFK_Cuda);
            // Clear the fat binary, it is already a dependence to an host
            // action.
            CudaFatBinary = nullptr;
          }

          // Remove the CUDA actions as they are already connected to an host
          // action or fat binary.
          CudaDeviceActions.clear();
        }

        // We avoid creating host action in device-only mode.
        return CompileDeviceOnly ? ABRT_Ignore_Host : ABRT_Success;
      } else if (CurPhase > phases::Backend) {
        // If we are past the backend phase and still have a device action, we
        // don't have to do anything as this action is already a device
        // top-level action.
        return ABRT_Success;
      }

      assert(CurPhase < phases::Backend && "Generating single CUDA "
                                           "instructions should only occur "
                                           "before the backend phase!");

      // By default, we produce an action for each device arch.
      for (unsigned I = 0, E = GpuArchList.size(); I != E; ++I) {

        CudaDeviceActions[I] = C.getDriver().ConstructPhaseAction(
            C, Args, CurPhase, CudaDeviceActions[I]);

        if (CurPhase == phases::Compile) {
          OffloadAction::DeviceDependences DDep;
          DDep.add(*CudaDeviceActions[I], *ToolChains.front(), GpuArchList[I],
                   Action::OFK_Cuda);

          OffloadingActionBuilderRef.pushForeignAction(
              C.MakeAction<OffloadAction>(
                  DDep, DDep.getActions().front()->getType()));
        }
      }

      return ABRT_Success;
    }
  };
  /// \brief HIP action builder. It injects device code in the host backend
  /// action.
  class HIPActionBuilder final : public CudaActionBuilderBase {
    /// The linker inputs obtained for each device arch.
    SmallVector<ActionList, 8> DeviceLinkerInputs;
    // The default bundling behavior depends on the type of output, therefore
    // BundleOutput needs to be tri-value: None, true, or false.
    // Bundle code objects except --no-gpu-output is specified for device
    // only compilation. Bundle other type of output files only if
    // --gpu-bundle-output is specified for device only compilation.
    std::optional<bool> BundleOutput;
    std::optional<bool> EmitReloc;

  public:
    HIPActionBuilder(Compilation &C, DerivedArgList &Args,
                     const Driver::InputList &Inputs,
                     OffloadingActionBuilder &OAB)
        : CudaActionBuilderBase(C, Args, Inputs, Action::OFK_HIP, OAB) {

      DefaultOffloadArch = OffloadArch::HIPDefault;

      if (Args.hasArg(options::OPT_fhip_emit_relocatable,
                      options::OPT_fno_hip_emit_relocatable)) {
        EmitReloc = Args.hasFlag(options::OPT_fhip_emit_relocatable,
                                 options::OPT_fno_hip_emit_relocatable, false);

        if (*EmitReloc) {
          if (Relocatable) {
            C.getDriver().Diag(diag::err_opt_not_valid_with_opt)
                << "-fhip-emit-relocatable"
                << "-fgpu-rdc";
          }

          if (!CompileDeviceOnly) {
            C.getDriver().Diag(diag::err_opt_not_valid_without_opt)
                << "-fhip-emit-relocatable"
                << "--offload-device-only";
          }
        }
      }

      if (Args.hasArg(options::OPT_gpu_bundle_output,
                      options::OPT_no_gpu_bundle_output))
        BundleOutput = Args.hasFlag(options::OPT_gpu_bundle_output,
                                    options::OPT_no_gpu_bundle_output, true) &&
                       (!EmitReloc || !*EmitReloc);
    }

    bool canUseBundlerUnbundler() const override { return true; }

    std::optional<std::pair<llvm::StringRef, llvm::StringRef>>
    getConflictOffloadArchCombination(
        const std::set<StringRef> &GpuArchs) override {
      return getConflictTargetIDCombination(GpuArchs);
    }

    ActionBuilderReturnCode
    getDeviceDependences(OffloadAction::DeviceDependences &DA,
                         phases::ID CurPhase, phases::ID FinalPhase,
                         PhasesTy &Phases) override {
      if (!IsActive)
        return ABRT_Inactive;

      // amdgcn does not support linking of object files, therefore we skip
      // backend and assemble phases to output LLVM IR. Except for generating
      // non-relocatable device code, where we generate fat binary for device
      // code and pass to host in Backend phase.
      if (CudaDeviceActions.empty())
        return ABRT_Success;

      assert(((CurPhase == phases::Link && Relocatable) ||
              CudaDeviceActions.size() == GpuArchList.size()) &&
             "Expecting one action per GPU architecture.");
      assert(!CompileHostOnly &&
             "Not expecting HIP actions in host-only compilation.");

      bool ShouldLink = !EmitReloc || !*EmitReloc;

      if (!Relocatable && CurPhase == phases::Backend && !EmitLLVM &&
          !EmitAsm && ShouldLink) {
        // If we are in backend phase, we attempt to generate the fat binary.
        // We compile each arch to IR and use a link action to generate code
        // object containing ISA. Then we use a special "link" action to create
        // a fat binary containing all the code objects for different GPU's.
        // The fat binary is then an input to the host action.
        for (unsigned I = 0, E = GpuArchList.size(); I != E; ++I) {
          if (C.getDriver().isUsingOffloadLTO()) {
            // When LTO is enabled, skip the backend and assemble phases and
            // use lld to link the bitcode.
            ActionList AL;
            AL.push_back(CudaDeviceActions[I]);
            // Create a link action to link device IR with device library
            // and generate ISA.
            CudaDeviceActions[I] =
                C.MakeAction<LinkJobAction>(AL, types::TY_Image);
          } else {
            // When LTO is not enabled, we follow the conventional
            // compiler phases, including backend and assemble phases.
            ActionList AL;
            Action *BackendAction = nullptr;
            if (ToolChains.front()->getTriple().isSPIRV() ||
                (ToolChains.front()->getTriple().isAMDGCN() &&
                 GpuArchList[I] == StringRef("amdgcnspirv"))) {
              // Emit LLVM bitcode for SPIR-V targets. SPIR-V device tool chain
              // (HIPSPVToolChain or HIPAMDToolChain) runs post-link LLVM IR
              // passes.
              types::ID Output = Args.hasArg(options::OPT_S)
                                     ? types::TY_LLVM_IR
                                     : types::TY_LLVM_BC;
              BackendAction =
                  C.MakeAction<BackendJobAction>(CudaDeviceActions[I], Output);
            } else
              BackendAction = C.getDriver().ConstructPhaseAction(
                  C, Args, phases::Backend, CudaDeviceActions[I],
                  AssociatedOffloadKind);
            auto AssembleAction = C.getDriver().ConstructPhaseAction(
                C, Args, phases::Assemble, BackendAction,
                AssociatedOffloadKind);
            AL.push_back(AssembleAction);
            // Create a link action to link device IR with device library
            // and generate ISA.
            CudaDeviceActions[I] =
                C.MakeAction<LinkJobAction>(AL, types::TY_Image);
          }

          // OffloadingActionBuilder propagates device arch until an offload
          // action. Since the next action for creating fatbin does
          // not have device arch, whereas the above link action and its input
          // have device arch, an offload action is needed to stop the null
          // device arch of the next action being propagated to the above link
          // action.
          OffloadAction::DeviceDependences DDep;
          DDep.add(*CudaDeviceActions[I], *ToolChains.front(), GpuArchList[I],
                   AssociatedOffloadKind);
          CudaDeviceActions[I] = C.MakeAction<OffloadAction>(
              DDep, CudaDeviceActions[I]->getType());
        }

        if (!CompileDeviceOnly || !BundleOutput || *BundleOutput) {
          // Create HIP fat binary with a special "link" action.
          CudaFatBinary = C.MakeAction<LinkJobAction>(CudaDeviceActions,
                                                      types::TY_HIP_FATBIN);

          if (!CompileDeviceOnly) {
            DA.add(*CudaFatBinary, *ToolChains.front(), /*BoundArch=*/nullptr,
                   AssociatedOffloadKind);
            // Clear the fat binary, it is already a dependence to an host
            // action.
            CudaFatBinary = nullptr;
          }

          // Remove the CUDA actions as they are already connected to an host
          // action or fat binary.
          CudaDeviceActions.clear();
        }

        return CompileDeviceOnly ? ABRT_Ignore_Host : ABRT_Success;
      } else if (CurPhase == phases::Link) {
        if (!ShouldLink)
          return ABRT_Success;
        // Save CudaDeviceActions to DeviceLinkerInputs for each GPU subarch.
        // This happens to each device action originated from each input file.
        // Later on, device actions in DeviceLinkerInputs are used to create
        // device link actions in appendLinkDependences and the created device
        // link actions are passed to the offload action as device dependence.
        DeviceLinkerInputs.resize(CudaDeviceActions.size());
        auto LI = DeviceLinkerInputs.begin();
        for (auto *A : CudaDeviceActions) {
          LI->push_back(A);
          ++LI;
        }

        // We will pass the device action as a host dependence, so we don't
        // need to do anything else with them.
        CudaDeviceActions.clear();
        return CompileDeviceOnly ? ABRT_Ignore_Host : ABRT_Success;
      }

      // By default, we produce an action for each device arch.
      for (Action *&A : CudaDeviceActions)
        A = C.getDriver().ConstructPhaseAction(C, Args, CurPhase, A,
                                               AssociatedOffloadKind);

      if (CompileDeviceOnly && CurPhase == FinalPhase && BundleOutput &&
          *BundleOutput) {
        for (unsigned I = 0, E = GpuArchList.size(); I != E; ++I) {
          OffloadAction::DeviceDependences DDep;
          DDep.add(*CudaDeviceActions[I], *ToolChains.front(), GpuArchList[I],
                   AssociatedOffloadKind);
          CudaDeviceActions[I] = C.MakeAction<OffloadAction>(
              DDep, CudaDeviceActions[I]->getType());
        }
        CudaFatBinary =
            C.MakeAction<OffloadBundlingJobAction>(CudaDeviceActions);
        CudaDeviceActions.clear();
      }

      return (CompileDeviceOnly &&
              (CurPhase == FinalPhase ||
               (!ShouldLink && CurPhase == phases::Assemble)))
                 ? ABRT_Ignore_Host
                 : ABRT_Success;
    }

    void appendLinkDeviceActions(ActionList &AL) override {
      if (DeviceLinkerInputs.size() == 0)
        return;

      assert(DeviceLinkerInputs.size() == GpuArchList.size() &&
             "Linker inputs and GPU arch list sizes do not match.");

      ActionList Actions;
      unsigned I = 0;
      // Append a new link action for each device.
      // Each entry in DeviceLinkerInputs corresponds to a GPU arch.
      for (auto &LI : DeviceLinkerInputs) {

        types::ID Output = Args.hasArg(options::OPT_emit_llvm)
                                   ? types::TY_LLVM_BC
                                   : types::TY_Image;

        auto *DeviceLinkAction = C.MakeAction<LinkJobAction>(LI, Output);
        // Linking all inputs for the current GPU arch.
        // LI contains all the inputs for the linker.
        OffloadAction::DeviceDependences DeviceLinkDeps;
        DeviceLinkDeps.add(*DeviceLinkAction, *ToolChains[0],
            GpuArchList[I], AssociatedOffloadKind);
        Actions.push_back(C.MakeAction<OffloadAction>(
            DeviceLinkDeps, DeviceLinkAction->getType()));
        ++I;
      }
      DeviceLinkerInputs.clear();

      // If emitting LLVM, do not generate final host/device compilation action
      if (Args.hasArg(options::OPT_emit_llvm)) {
          AL.append(Actions);
          return;
      }

      // Create a host object from all the device images by embedding them
      // in a fat binary for mixed host-device compilation. For device-only
      // compilation, creates a fat binary.
      OffloadAction::DeviceDependences DDeps;
      if (!CompileDeviceOnly || !BundleOutput || *BundleOutput) {
        auto *TopDeviceLinkAction = C.MakeAction<LinkJobAction>(
            Actions,
            CompileDeviceOnly ? types::TY_HIP_FATBIN : types::TY_Object);
        DDeps.add(*TopDeviceLinkAction, *ToolChains[0], nullptr,
                  AssociatedOffloadKind);
        // Offload the host object to the host linker.
        AL.push_back(
            C.MakeAction<OffloadAction>(DDeps, TopDeviceLinkAction->getType()));
      } else {
        AL.append(Actions);
      }
    }

    Action* appendLinkHostActions(ActionList &AL) override { return AL.back(); }

    void appendLinkDependences(OffloadAction::DeviceDependences &DA) override {}
  };

  /// OpenMP action builder. The host bitcode is passed to the device frontend
  /// and all the device linked images are passed to the host link phase.
  class OpenMPActionBuilder final : public DeviceActionBuilder {
    /// The OpenMP actions for the current input.
    ActionList OpenMPDeviceActions;

    /// The linker inputs obtained for each toolchain.
    SmallVector<ActionList, 8> DeviceLinkerInputs;

  public:
    OpenMPActionBuilder(Compilation &C, DerivedArgList &Args,
                        const Driver::InputList &Inputs,
                        OffloadingActionBuilder &OAB)
        : DeviceActionBuilder(C, Args, Inputs, Action::OFK_OpenMP, OAB) {}

    ActionBuilderReturnCode
    getDeviceDependences(OffloadAction::DeviceDependences &DA,
                         phases::ID CurPhase, phases::ID FinalPhase,
                         PhasesTy &Phases) override {
      if (OpenMPDeviceActions.empty())
        return ABRT_Inactive;

      // We should always have an action for each input.
      assert(OpenMPDeviceActions.size() == ToolChains.size() &&
             "Number of OpenMP actions and toolchains do not match.");

      // The host only depends on device action in the linking phase, when all
      // the device images have to be embedded in the host image.
      if (CurPhase == phases::Link) {
        assert(ToolChains.size() == DeviceLinkerInputs.size() &&
               "Toolchains and linker inputs sizes do not match.");
        auto LI = DeviceLinkerInputs.begin();
        for (auto *A : OpenMPDeviceActions) {
          LI->push_back(A);
          ++LI;
        }

        // We passed the device action as a host dependence, so we don't need to
        // do anything else with them.
        OpenMPDeviceActions.clear();
        return ABRT_Success;
      }

      // By default, we produce an action for each device arch.
      for (Action *&A : OpenMPDeviceActions)
        A = C.getDriver().ConstructPhaseAction(C, Args, CurPhase, A);

      return ABRT_Success;
    }

    ActionBuilderReturnCode addDeviceDependences(Action *HostAction) override {

      // If this is an input action replicate it for each OpenMP toolchain.
      if (auto *IA = dyn_cast<InputAction>(HostAction)) {
        OpenMPDeviceActions.clear();
        for (unsigned I = 0; I < ToolChains.size(); ++I)
          OpenMPDeviceActions.push_back(
              C.MakeAction<InputAction>(IA->getInputArg(), IA->getType()));
        return ABRT_Success;
      }

      // If this is an unbundling action use it as is for each OpenMP toolchain.
      if (auto *UA = dyn_cast<OffloadUnbundlingJobAction>(HostAction)) {
        OpenMPDeviceActions.clear();
        if (auto *IA = dyn_cast<InputAction>(UA->getInputs().back())) {
          std::string FileName = IA->getInputArg().getAsString(Args);
          // Check if the type of the file is the same as the action. Do not
          // unbundle it if it is not. Do not unbundle .so files, for example,
          // which are not object files.
          if (IA->getType() == types::TY_Object &&
              (!llvm::sys::path::has_extension(FileName) ||
               types::lookupTypeForExtension(
                   llvm::sys::path::extension(FileName).drop_front()) !=
                   types::TY_Object))
            return ABRT_Inactive;
        }
        for (unsigned I = 0; I < ToolChains.size(); ++I) {
          OpenMPDeviceActions.push_back(UA);
          UA->registerDependentActionInfo(
              ToolChains[I], /*BoundArch=*/StringRef(), Action::OFK_OpenMP);
        }
        return ABRT_Success;
      }

      // When generating code for OpenMP we use the host compile phase result as
      // a dependence to the device compile phase so that it can learn what
      // declarations should be emitted. However, this is not the only use for
      // the host action, so we prevent it from being collapsed.
      if (isa<CompileJobAction>(HostAction)) {
        HostAction->setCannotBeCollapsedWithNextDependentAction();
        assert(ToolChains.size() == OpenMPDeviceActions.size() &&
               "Toolchains and device action sizes do not match.");
        OffloadAction::HostDependence HDep(
            *HostAction, *C.getSingleOffloadToolChain<Action::OFK_Host>(),
            /*BoundArch=*/nullptr, Action::OFK_OpenMP);
        auto TC = ToolChains.begin();
        for (Action *&A : OpenMPDeviceActions) {
          assert(isa<CompileJobAction>(A));
          OffloadAction::DeviceDependences DDep;
          DDep.add(*A, **TC, /*BoundArch=*/nullptr, Action::OFK_OpenMP);
          A = C.MakeAction<OffloadAction>(HDep, DDep);
          ++TC;
        }
      }
      return ABRT_Success;
    }

    void appendTopLevelActions(ActionList &AL) override {
      if (OpenMPDeviceActions.empty())
        return;

      // We should always have an action for each input.
      assert(OpenMPDeviceActions.size() == ToolChains.size() &&
             "Number of OpenMP actions and toolchains do not match.");

      // Append all device actions followed by the proper offload action.
      auto TI = ToolChains.begin();
      for (auto *A : OpenMPDeviceActions) {
        OffloadAction::DeviceDependences Dep;
        Dep.add(*A, **TI, /*BoundArch=*/nullptr, Action::OFK_OpenMP);
        AL.push_back(C.MakeAction<OffloadAction>(Dep, A->getType()));
        ++TI;
      }
      // We no longer need the action stored in this builder.
      OpenMPDeviceActions.clear();
    }

    void appendLinkDeviceActions(ActionList &AL) override {
      assert(ToolChains.size() == DeviceLinkerInputs.size() &&
             "Toolchains and linker inputs sizes do not match.");

      // Append a new link action for each device.
      auto TC = ToolChains.begin();
      for (auto &LI : DeviceLinkerInputs) {
        auto *DeviceLinkAction =
            C.MakeAction<LinkJobAction>(LI, types::TY_Image);
        OffloadAction::DeviceDependences DeviceLinkDeps;
        DeviceLinkDeps.add(*DeviceLinkAction, **TC, /*BoundArch=*/nullptr,
		        Action::OFK_OpenMP);
        AL.push_back(C.MakeAction<OffloadAction>(DeviceLinkDeps,
            DeviceLinkAction->getType()));
        ++TC;
      }
      DeviceLinkerInputs.clear();
    }

    Action* appendLinkHostActions(ActionList &AL) override {
      // Create wrapper bitcode from the result of device link actions and compile
      // it to an object which will be added to the host link command.
      auto *BC = C.MakeAction<OffloadWrapperJobAction>(AL, types::TY_LLVM_BC);
      auto *ASM = C.MakeAction<BackendJobAction>(BC, types::TY_PP_Asm);
      return C.MakeAction<AssembleJobAction>(ASM, types::TY_Object);
    }

    void appendLinkDependences(OffloadAction::DeviceDependences &DA) override {}

    void addDeviceLinkDependencies(OffloadDepsJobAction *DA) override {
      for (unsigned I = 0; I < ToolChains.size(); ++I) {
        // Register dependent toolchain.
        DA->registerDependentActionInfo(
            ToolChains[I], /*BoundArch=*/StringRef(), Action::OFK_OpenMP);

        if (!ToolChains[I]->getTriple().isSPIROrSPIRV()) {
          // Create object from the deps bitcode.
          auto *BA = C.MakeAction<BackendJobAction>(DA, types::TY_PP_Asm);
          auto *AA = C.MakeAction<AssembleJobAction>(BA, types::TY_Object);

          // Add deps object to linker inputs.
          DeviceLinkerInputs[I].push_back(AA);
        } else
          DeviceLinkerInputs[I].push_back(DA);
      }
    }

    bool initialize() override {
      // Get the OpenMP toolchains. If we don't get any, the action builder will
      // know there is nothing to do related to OpenMP offloading.
      auto OpenMPTCRange = C.getOffloadToolChains<Action::OFK_OpenMP>();
      for (auto TI = OpenMPTCRange.first, TE = OpenMPTCRange.second; TI != TE;
           ++TI)
        ToolChains.push_back(TI->second);

      DeviceLinkerInputs.resize(ToolChains.size());
      return false;
    }

    bool canUseBundlerUnbundler() const override {
      // OpenMP should use bundled files whenever possible.
      return true;
    }
  };

  /// SYCL action builder. The host bitcode is passed to the device frontend
  /// and all the device linked images are passed to the host link phase.
  /// SPIR related are wrapped before added to the fat binary
  class SYCLActionBuilder final : public DeviceActionBuilder {
    /// Flag to signal if the user requested device-only compilation.
    bool CompileDeviceOnly = false;

    /// Flag to signal if the user requested the device object to be wrapped.
    bool WrapDeviceOnlyBinary = false;

    /// Flag to signal if the user requested device code split.
    bool DeviceCodeSplit = false;

    /// List of offload device toolchain, bound arch needed to track for
    /// different binary constructions.
    /// POD to hold information about a SYCL device action.
    /// Each Action is bound to a <TC, arch> pair,
    /// we keep them together under a struct for clarity.
    struct DeviceTargetInfo {
      DeviceTargetInfo(const ToolChain *TC, const char *BA)
          : TC(TC), BoundArch(BA) {}

      const ToolChain *TC;
      const char *BoundArch;
    };
    SmallVector<DeviceTargetInfo, 4> SYCLTargetInfoList;

    /// The SYCL actions for the current input.
    /// One action per triple/boundarch.
    ActionList SYCLDeviceActions;

    /// The linker inputs obtained for each input/toolchain/arch.
    SmallVector<ActionList, 4> DeviceLinkerInputs;

    /// The SYCL link binary if it was generated for the current input.
    Action *SYCLLinkBinary = nullptr;

    /// Running list of SYCL actions specific for device linking.
    ActionList SYCLLinkBinaryList;

    /// List of SYCL Final Device binaries that should be unbundled as a final
    /// device binary and not further processed.
    SmallVector<std::pair<Action *, SmallVector<std::string, 4>>, 4>
        SYCLFinalDeviceList;

    /// SYCL ahead of time compilation inputs
    SmallVector<std::pair<llvm::Triple, const char *>, 8> SYCLAOTInputs;

    /// List of offload device triples as provided on the CLI.
    /// Does not track AOT binary inputs triples.
    SmallVector<llvm::Triple, 4> SYCLTripleList;

    // SYCLInstallation is needed in order to link SYCLDeviceLibs
    SYCLInstallationDetector SYCLInstallation;

    /// List of GPU architectures to use in this compilation with NVPTX/AMDGCN
    /// targets.
    SmallVector<std::pair<llvm::Triple, const char *>, 8> GpuArchList;

    /// Build the last steps for CUDA after all BC files have been linked.
    JobAction *finalizeNVPTXDependences(Action *Input, const llvm::Triple &TT) {
      auto *BA = C.getDriver().ConstructPhaseAction(
          C, Args, phases::Backend, Input, AssociatedOffloadKind);
      if (TT.getOS() != llvm::Triple::NVCL && !TT.isSPIROrSPIRV()) {
        auto *AA = C.getDriver().ConstructPhaseAction(
            C, Args, phases::Assemble, BA, AssociatedOffloadKind);
        ActionList DeviceActions = {BA, AA};
        return C.MakeAction<LinkJobAction>(DeviceActions,
                                           types::TY_CUDA_FATBIN);
      }
      return cast<JobAction>(BA);
    }

    JobAction *finalizeAMDGCNDependences(Action *Input,
                                         const llvm::Triple &TT) {
      auto *BA = C.getDriver().ConstructPhaseAction(
          C, Args, phases::Backend, Input, AssociatedOffloadKind);

      auto *AA = C.getDriver().ConstructPhaseAction(C, Args, phases::Assemble,
                                                    BA, AssociatedOffloadKind);

      ActionList AL = {AA};
      Action *LinkAction = C.MakeAction<LinkJobAction>(AL, types::TY_Image);
      ActionList HIPActions = {LinkAction};
      JobAction *HIPFatBinary =
          C.MakeAction<LinkJobAction>(HIPActions, types::TY_HIP_FATBIN);
      return HIPFatBinary;
    }

    Action *ExternalCudaAction = nullptr;

  public:
    SYCLActionBuilder(Compilation &C, DerivedArgList &Args,
                      const Driver::InputList &Inputs,
                      OffloadingActionBuilder &OAB)
        : DeviceActionBuilder(C, Args, Inputs, Action::OFK_SYCL, OAB),
          SYCLInstallation(C.getDriver()) {}

    void pushForeignAction(Action *A) override {
      // Accept a foreign action from the CudaActionBuilder for compiling CUDA
      // sources
      if (A->getOffloadingDeviceKind() == Action::OFK_Cuda)
        ExternalCudaAction = A;
    }

    ActionBuilderReturnCode
    getDeviceDependences(OffloadAction::DeviceDependences &DA,
                         phases::ID CurPhase, phases::ID FinalPhase,
                         PhasesTy &Phases) override {
      bool SYCLDeviceOnly = C.getDriver().offloadDeviceOnly();
      if (CurPhase == phases::Preprocess) {
        // Do not perform the host compilation when doing preprocessing only
        // with -fsycl-device-only.
        bool IsPreprocessOnly =
            Args.getLastArg(options::OPT_E) ||
            Args.getLastArg(options::OPT__SLASH_EP, options::OPT__SLASH_P) ||
            Args.getLastArg(options::OPT_M, options::OPT_MM);
        if (IsPreprocessOnly) {
          for (auto TargetActionInfo :
               llvm::zip(SYCLDeviceActions, SYCLTargetInfoList)) {
            Action *&A = std::get<0>(TargetActionInfo);
            auto &TargetInfo = std::get<1>(TargetActionInfo);
            A = C.getDriver().ConstructPhaseAction(C, Args, CurPhase, A,
                                                   AssociatedOffloadKind);
            if (SYCLDeviceOnly)
              continue;
            // Add an additional compile action to generate the integration
            // header.
            Action *CompileAction =
                C.MakeAction<CompileJobAction>(A, types::TY_Nothing);
            DA.add(*CompileAction, *TargetInfo.TC, TargetInfo.BoundArch,
                   Action::OFK_SYCL);
          }
          return SYCLDeviceOnly ? ABRT_Ignore_Host : ABRT_Success;
        }
      }

      // Device compilation generates LLVM BC.
      if (CurPhase == phases::Compile && !SYCLTargetInfoList.empty()) {
        // TODO: handle stubfile handling when mix and matching programming
        // model.
        if (SYCLDeviceActions.empty())
          return ABRT_Success;

        Action *DeviceCompilerInput = nullptr;
        const DeviceTargetInfo &DevTarget = SYCLTargetInfoList.back();
        for (auto TargetActionInfo :
             llvm::zip(SYCLDeviceActions, SYCLTargetInfoList)) {
          Action *&A = std::get<0>(TargetActionInfo);
          auto &TargetInfo = std::get<1>(TargetActionInfo);
          types::ID OutputType = types::TY_LLVM_BC;
          if ((SYCLDeviceOnly || Args.hasArg(options::OPT_emit_llvm)) &&
              Args.hasArg(options::OPT_S))
            OutputType = types::TY_LLVM_IR;
          // Use of -fsycl-device-obj=spirv converts the original LLVM-IR
          // file to SPIR-V for later consumption.
          if ((SYCLDeviceOnly || FinalPhase != phases::Link) &&
              Args.getLastArgValue(options::OPT_fsycl_device_obj_EQ)
                  .equals_insensitive("spirv")) {
            auto *CompileAction =
                C.MakeAction<CompileJobAction>(A, types::TY_LLVM_BC);
            A = C.MakeAction<SPIRVTranslatorJobAction>(CompileAction,
                                                       types::TY_SPIRV);
            if (SYCLDeviceOnly)
              continue;
          } else if (SYCLDeviceOnly && Args.hasArg(options::OPT_S) &&
                     Args.getLastArgValue(options::OPT_fsycl_device_obj_EQ)
                         .equals_insensitive("asm")) {
            auto *CompileAction =
                C.MakeAction<CompileJobAction>(A, types::TY_LLVM_BC);
            A = C.MakeAction<BackendJobAction>(CompileAction, types::TY_PP_Asm);

            if (SYCLDeviceOnly)
              continue;
          } else {
            if (Args.hasArg(options::OPT_fsyntax_only))
              OutputType = types::TY_Nothing;
            A = C.MakeAction<CompileJobAction>(A, OutputType);
          }
          // Add any of the device linking steps when -fno-sycl-rdc is
          // specified. Device linking is only available for AOT at this
          // time.
          llvm::Triple TargetTriple = TargetInfo.TC->getTriple();
          if (tools::SYCL::shouldDoPerObjectFileLinking(C) &&
              TargetTriple.isSPIRAOT() && FinalPhase != phases::Link) {
            ActionList CAList;
            CAList.push_back(A);
            ActionList DeviceLinkActions;
            appendSYCLDeviceLink(CAList, TargetInfo.TC, DeviceLinkActions,
                                 TargetInfo.BoundArch, /*SkipWrapper=*/false);
            // The list of actions generated from appendSYCLDeviceLink is kept
            // in DeviceLinkActions.  Instead of adding the dependency on the
            // compiled device file, add the dependency against the compiled
            // device binary to be added to the resulting fat object.
            A = DeviceLinkActions.back();
          }
          DeviceCompilerInput = A;
        }
        DA.add(*DeviceCompilerInput, *DevTarget.TC, DevTarget.BoundArch,
               Action::OFK_SYCL);
        return SYCLDeviceOnly ? ABRT_Ignore_Host : ABRT_Success;
      }

      // Backend/Assemble actions are obsolete for the SYCL device side
      if (CurPhase == phases::Backend || CurPhase == phases::Assemble)
        return ABRT_Inactive;

      // The host only depends on device action in the linking phase, when all
      // the device images have to be embedded in the host image.
      if (CurPhase == phases::Link) {
        if (!SYCLDeviceActions.empty()) {
          assert(SYCLDeviceActions.size() == DeviceLinkerInputs.size() &&
                 "Device action and device linker inputs sizes do not match.");

          for (auto TargetAction :
               llvm::zip(DeviceLinkerInputs, SYCLDeviceActions)) {
            ActionList &LinkerList = std::get<0>(TargetAction);
            Action *A = std::get<1>(TargetAction);

            LinkerList.push_back(A);
          }
        }

        if (ExternalCudaAction) {
          assert(DeviceLinkerInputs.size() == 1 &&
                 "Number of SYCL actions and toolchains/boundarch pairs do not "
                 "match.");
          DeviceLinkerInputs[0].push_back(ExternalCudaAction);
          ExternalCudaAction = nullptr;
        }

        if (CompileDeviceOnly && !SYCLDeviceActions.empty()) {
          for (auto SDA : SYCLDeviceActions)
            SYCLLinkBinaryList.push_back(SDA);
          // Remove the SYCL actions as they are already connected to an host
          // action or fat binary.
          SYCLDeviceActions.clear();

          if (WrapDeviceOnlyBinary)
            return ABRT_Ignore_Host;
          auto *Link =
              C.MakeAction<LinkJobAction>(SYCLLinkBinaryList, types::TY_Image);
          SYCLLinkBinary =
              C.MakeAction<SPIRVTranslatorJobAction>(Link, types::TY_Image);
          // We avoid creating host action in device-only mode.
          return ABRT_Ignore_Host;
        }

        // We passed the device action as a host dependence, so we don't need to
        // do anything else with them.
        SYCLDeviceActions.clear();
        return ABRT_Success;
      }

      // By default, we produce an action for each device arch.
      for (auto TargetActionInfo :
           llvm::zip(SYCLDeviceActions, SYCLTargetInfoList)) {
        auto &TargetInfo = std::get<1>(TargetActionInfo);
        if (TargetInfo.TC->getTriple().isNVPTX() && CurPhase >= phases::Backend)
          // For CUDA, stop to emit LLVM IR so it can be linked later on.
          continue;

        Action *&A = std::get<0>(TargetActionInfo);
        A = C.getDriver().ConstructPhaseAction(C, Args, CurPhase, A,
                                               AssociatedOffloadKind);
      }

      return ABRT_Success;
    }

    ActionBuilderReturnCode addDeviceDependences(Action *HostAction) override {

      // If this is an input action replicate it for each SYCL toolchain.
      if (auto *IA = dyn_cast<InputAction>(HostAction)) {
        SYCLDeviceActions.clear();

        // Options that are considered LinkerInput are not valid input actions
        // to the device tool chain.
        if (IA->getInputArg().getOption().hasFlag(options::LinkerInput))
          return ABRT_Inactive;

        std::string InputName = IA->getInputArg().getAsString(Args);
        // Objects will be consumed as part of the partial link step when
        // dealing with offload static libraries
        if (C.getDriver().getOffloadStaticLibSeen() &&
            IA->getType() == types::TY_Object && isObjectFile(InputName))
          return ABRT_Inactive;

        // Libraries are not processed in the SYCL toolchain
        if (IA->getType() == types::TY_Object && !isObjectFile(InputName))
          return ABRT_Inactive;

        for (auto &TargetInfo : SYCLTargetInfoList) {
          (void)TargetInfo;
          SYCLDeviceActions.push_back(
              C.MakeAction<InputAction>(IA->getInputArg(), IA->getType()));
        }
        return ABRT_Success;
      }

      // If this is an unbundling action use it as is for each SYCL toolchain.
      if (auto *UA = dyn_cast<OffloadUnbundlingJobAction>(HostAction)) {
        SYCLDeviceActions.clear();
        if (auto *IA = dyn_cast<InputAction>(UA->getInputs().back())) {
          // Options that are considered LinkerInput are not valid input actions
          // to the device tool chain.
          if (IA->getInputArg().getOption().hasFlag(options::LinkerInput))
            return ABRT_Inactive;

          std::string FileName = IA->getInputArg().getAsString(Args);
          // Check if the type of the file is the same as the action. Do not
          // unbundle it if it is not. Do not unbundle .so files, for example,
          // which are not object files.
          if (IA->getType() == types::TY_Object && !isObjectFile(FileName))
            return ABRT_Inactive;
        }
        // Create 1 device action per triple/bound arch
        for (auto &TargetInfo : SYCLTargetInfoList) {
          SYCLDeviceActions.push_back(UA);
          UA->registerDependentActionInfo(TargetInfo.TC, TargetInfo.BoundArch,
                                          Action::OFK_SYCL);
        }
        return ABRT_Success;
      }
      return ABRT_Success;
    }

    void appendLinkDeviceActions(ActionList &AL) override {
      if (DeviceLinkerInputs.size() == 0)
        return;

      for (const auto &LinkInputEnum : enumerate(DeviceLinkerInputs)) {
        auto &LI = LinkInputEnum.value();
        int Index = LinkInputEnum.index();
        const ToolChain *TC = SYCLTargetInfoList[Index].TC;
        const char *BoundArch = SYCLTargetInfoList[Index].BoundArch;

        auto TripleIt = llvm::find_if(SYCLTripleList, [&](auto &SYCLTriple) {
          return SYCLTriple == TC->getTriple();
        });
        if (TripleIt == SYCLTripleList.end()) {
          // If the toolchain's triple is absent in this "main" triple
          // collection, this means it was created specifically for one of
          // the SYCL AOT inputs. Those will be handled separately.
          continue;
        }
        if (LI.empty())
          // Current list is empty, nothing to process.
          continue;
        // Do not add the wrapper when performing -fsycl-link.
        // TODO: Update when wrappers are not added to be more general,
        // improving the number of wrapper calls occuring.  For now, only
        // restrict the wrappers from being inlined with each device link
        // when performing -fsycl-link behaviors.
        appendSYCLDeviceLink(LI, TC, AL, BoundArch,
                             /*SkipWrapper=*/WrapDeviceOnlyBinary,
                             /*AddOffloadAction=*/true);
      }
      DeviceLinkerInputs.clear();
    }

    Action *appendLinkHostActions(ActionList &AL) override {
      // Only add wrapping actions when performing -fsycl-link
      if (!WrapDeviceOnlyBinary)
        return nullptr;

      // Create wrapper bitcode from the result of device link actions and
      // compile it to an object which will be added to the host link command.
      auto *BC = C.MakeAction<OffloadWrapperJobAction>(AL, types::TY_LLVM_BC);
      auto *ASM = C.MakeAction<BackendJobAction>(BC, types::TY_PP_Asm);
      return C.MakeAction<AssembleJobAction>(ASM, types::TY_Object);
    }

    // Actions that can only be appended after all Inputs have been processed
    // occur here.  Not all offload actions are against single files.
    void appendTopLevelLinkAction(ActionList &AL) override {
      if (!SYCLLinkBinary)
        return;

      OffloadAction::DeviceDependences Dep;
      for (auto &TripleAndArchPair : GpuArchList) {
        if (ToolChains.front()->getTriple() == TripleAndArchPair.first) {
          Dep.add(*SYCLLinkBinary, *ToolChains.front(),
                  TripleAndArchPair.second, Action::OFK_SYCL);
        }
      }

      AL.push_back(C.MakeAction<OffloadAction>(Dep, SYCLLinkBinary->getType()));
      SYCLLinkBinary = nullptr;
    }

    void appendTopLevelActions(ActionList &AL) override {
      // We should always have an action for each input.
      if (!SYCLDeviceActions.empty()) {
        assert(SYCLDeviceActions.size() == SYCLTargetInfoList.size() &&
               "Number of SYCL actions and toolchains/boundarch pairs do not "
               "match.");

        // Append all device actions followed by the proper offload action.
        for (auto TargetActionInfo :
             llvm::zip(SYCLDeviceActions, SYCLTargetInfoList)) {
          Action *A = std::get<0>(TargetActionInfo);
          DeviceTargetInfo &TargetInfo = std::get<1>(TargetActionInfo);

          OffloadAction::DeviceDependences Dep;
          Dep.add(*A, *TargetInfo.TC, TargetInfo.BoundArch, Action::OFK_SYCL);
          if (ExternalCudaAction) {
            assert(
                SYCLTargetInfoList.size() == 1 &&
                "Number of SYCL actions and toolchains/boundarch pairs do not "
                "match.");

            // Link with external CUDA action.
            ActionList LinkObjects;
            LinkObjects.push_back(
                C.MakeAction<OffloadAction>(Dep, A->getType()));
            LinkObjects.push_back(ExternalCudaAction);
            Action *DeviceLinkAction =
                C.MakeAction<LinkJobAction>(LinkObjects, types::TY_LLVM_BC);

            OffloadAction::DeviceDependences DDep;
            DDep.add(*DeviceLinkAction, *TargetInfo.TC, TargetInfo.BoundArch,
                     Action::OFK_SYCL);
            AL.push_back(C.MakeAction<OffloadAction>(DDep, A->getType()));

            ExternalCudaAction = nullptr;
          } else {
            AL.push_back(C.MakeAction<OffloadAction>(Dep, A->getType()));
          }
        }
        // We no longer need the action stored in this builder.
        SYCLDeviceActions.clear();
      }
    }

    // Performs device specific linking steps for the SYCL based toolchain.
    // This function is used for both the early AOT flow and the typical
    // offload device link flow.
    // When creating the standard offload device link flow during the link
    // phase, the ListIndex input provides an index against the
    // SYCLTargetInfoList. This is used to determine associated toolchain
    // information for the values being worked against to add the device link
    // steps. The generated device link steps are added via dependency
    // additions. For early AOT, ListIndex is the base device file that the
    // created device linking actions are performed against. The
    // DeviceLinkActions is used to hold the actions generated to be added to
    // the toolchain.
    // TODO: This function takes a list of items to work against. Update this
    // to work one action at a time, enabling the ability to pull out the
    // wrapping step to be performed solely on the host side of the toolchain.
    void appendSYCLDeviceLink(const ActionList &ListIndex, const ToolChain *TC,
                              ActionList &DeviceLinkActions,
                              const char *BoundArch, bool SkipWrapper,
                              bool AddOffloadAction = false) {
      auto addDeps = [&](Action *A, const ToolChain *TC,
                         const char *BoundArch) {
        if (AddOffloadAction) {
          OffloadAction::DeviceDependences Deps;
          Deps.add(*A, *TC, BoundArch, Action::OFK_SYCL);
          DeviceLinkActions.push_back(
              C.MakeAction<OffloadAction>(Deps, A->getType()));
        } else
          DeviceLinkActions.push_back(A);
      };

      // List of device specific libraries to be fed into llvm-link.
      ActionList SYCLDeviceLibs;

      // List of device objects that go through the device link step.
      ActionList LinkObjects;

      auto TargetTriple = TC->getTriple();
      auto IsNVPTX = TargetTriple.isNVPTX();
      auto IsAMDGCN = TargetTriple.isAMDGCN();
      auto IsSPIR = TargetTriple.isSPIROrSPIRV();
      bool IsSpirvAOT = TargetTriple.isSPIRAOT();
      bool IsNativeCPU = TargetTriple.isNativeCPU();
      for (const auto &Input : ListIndex) {
        // No need for any conversion if we are coming in from the
        // clang-offload-deps path or regular compilation path.
        if (IsNVPTX || IsAMDGCN || ContainsOffloadDepsAction(Input) ||
            ContainsCompileOrAssembleAction(Input)) {
          LinkObjects.push_back(Input);
          continue;
        }
        // Any objects or lists of objects that come in from the unbundling
        // step can either be LLVM-IR or SPIR-V based.  Send these through
        // the spirv-to-ir-wrapper to convert to LLVM-IR to be properly
        // processed during the device link.
        Action *ConvertSPIRVAction = C.MakeAction<SpirvToIrWrapperJobAction>(
            Input, Input->getType() == types::TY_Tempfilelist
                       ? types::TY_Tempfilelist
                       : types::TY_LLVM_BC);
        LinkObjects.push_back(ConvertSPIRVAction);
      }
      for (const auto &A : SYCLFinalDeviceList) {
        // Given the list of archives that have final device binaries, take
        // those archives and unbundle all of the devices seen.  These will
        // be added to the final host link with no additional processing.
        // Gather the targets to unbundle.
        auto Input(A.first);
        for (StringRef TargetString : A.second) {
          // Unbundle
          types::ID InputType = Input->getType();
          if (InputType == types::TY_Archive)
            InputType = types::TY_Tempfilelist;
          auto *UA = C.MakeAction<OffloadUnbundlingJobAction>(Input, InputType);
          UA->registerDependentActionInfo(TC, /*BoundArch=*/"",
                                          Action::OFK_SYCL);
          UA->setTargetString(TargetString.str());

          // Add lists to the final link.
          addDeps(UA, TC, "");
        }
      }
      if (!LinkObjects.empty()) {
        // The linkage actions subgraph leading to the offload wrapper.
        // [cond] Means incoming/outgoing dependence is created only when cond
        //        is true. A function of:
        //   n - target is NVPTX/AMDGCN
        //   a - SPIRV AOT compilation is requested
        //   s - device code split requested
        //   r - relocatable device code is requested
        //   f - link object output type is TY_Tempfilelist (fat archive)
        //   e - Embedded IR for fusion (-fsycl-embed-ir) was requested
        //       and target is NVPTX.
        //   * - "all other cases"
        //     - no condition means output/input is "always" present
        // First symbol indicates output/input type
        //   . - single file output (TY_SPIRV, TY_LLVM_BC,...)
        //   - - TY_Tempfilelist
        //   + - TY_Tempfiletable
        //
        //                   .-----------------.
        //                   |Link(LinkObjects)|
        //                   .-----------------.
        //                ----[-!rf]   [*]
        //               [-!rf]         |
        //         .-------------.      |
        //         | llvm-foreach|      |
        //         .-------------.      |
        //               [.]            |
        //                |             |
        //                |             |
        //         .---------------------------------------.
        //         |               PostLink                |[+e]----------------
        //         .---------------------------------------.                   |
        //                           [+*]                [+]                   |
        //                             |                  |                    |
        //                             |                  |                    |
        //                             |---------         |                    |
        //                             |        |         |                    |
        //                             |        |         |                    |
        //                             |      [+!rf]      |                    |
        //                             |  .-------------. |                    |
        //                             |  | llvm-foreach| |                    |
        //                             |  .-------------. |                    |
        //                             |        |         |                    |
        //                            [+*]    [+!rf]      |                    |
        //                      .-----------------.       |                    |
        //                      | FileTableTform  |       |                    |
        //                      | (extract "Code")|       |                    |
        //                      .-----------------.       |                    |
        //                              [-]               |-----------         |
        //           --------------------|                           |         |
        //           |                   |                           |         |
        //           |                   |-----------------          |         |
        //           |                   |                |          |         |
        //           |                   |               [-!rf]      |         |
        //           |                   |         .--------------.  |         |
        //           |                   |         |FileTableTform|  |         |
        //           |                   |         |   (merge)    |  |         |
        //           |                   |         .--------------.  |         |
        //           |                   |               [-]         |-------  |
        //           |                   |                |          |      |  |
        //           |                   |                |    ------|      |  |
        //           |                   |        --------|    |            |  |
        //          [.]                 [-*]   [-!rf]        [+!rf]         |  |
        //   .---------------.  .-------------------. .--------------.      |  |
        //   | finalizeNVPTX  | |  SPIRVTranslator  | |FileTableTform|      |  |
        //   | finalizeAMDGCN | |                   | |   (merge)    |      |  |
        //   .---------------.  .-------------------. . -------------.      |  |
        //          [.]             [-as]      [-!a]         |              |  |
        //           |                |          |           |              |  |
        //           |              [-s]         |           |              |  |
        //           |       .----------------.  |           |              |  |
        //           |       | BackendCompile |  |           |              |  |
        //           |       .----------------.  |     ------|              |  |
        //           |              [-s]         |     |                    |  |
        //           |                |          |     |                    |  |
        //           |              [-a]      [-!a]  [-!rf]                 |  |
        //           |              .--------------------.                  |  |
        //           -----------[-n]|   FileTableTform   |[+*]--------------|  |
        //                          |  (replace "Code")  |                     |
        //                          .--------------------.                     |
        //                                      |      -------------------------
        //                                    [+*]     | [+e]
        //         .--------------------------------------.
        //         |            OffloadWrapper            |
        //         .--------------------------------------.
        //
        ActionList FullLinkObjects;
        bool IsRDC = !tools::SYCL::shouldDoPerObjectFileLinking(C);
        if (IsRDC) {
          Action *DeviceLinkAction =
              C.MakeAction<LinkJobAction>(LinkObjects, types::TY_LLVM_BC);
          FullLinkObjects.push_back(DeviceLinkAction);
        } else
          FullLinkObjects = LinkObjects;

        // TODO: spv online link is deprecated and will be removed in the
        // future, need to remove the logic handling jit link when the option
        // is removed in compiler.
        bool SYCLDeviceLibLinked = false;
        Action *NativeCPULib = nullptr;
        if (IsSPIR || IsNVPTX || IsAMDGCN || IsNativeCPU) {
          SYCLDeviceLibLinked = addSYCLDeviceLibs(
              TC, SYCLDeviceLibs, IsSpirvAOT,
              C.getDefaultToolChain().getTriple().isWindowsMSVCEnvironment(),
              IsNativeCPU, NativeCPULib, BoundArch);
        }
        JobAction *LinkSYCLLibs =
            C.MakeAction<LinkJobAction>(SYCLDeviceLibs, types::TY_LLVM_BC);
        for (Action *FullLinkObject : FullLinkObjects) {
          if (FullLinkObject->getKind() ==
              clang::driver::Action::OffloadDepsJobClass)
            continue;
          Action *FullDeviceLinkAction = nullptr;
          ActionList WrapperInputs;

          if (SYCLDeviceLibLinked) {
            if (IsRDC) {
              // First object has to be non-DeviceLib for only-needed to be
              // passed.
              SYCLDeviceLibs.insert(SYCLDeviceLibs.begin(), FullLinkObject);
              FullDeviceLinkAction = C.MakeAction<LinkJobAction>(
                  SYCLDeviceLibs, types::TY_LLVM_BC);
            } else {
              FullDeviceLinkAction = FullLinkObject;

              ActionList DeviceCodeAndSYCLLibs{FullDeviceLinkAction,
                                               LinkSYCLLibs};
              JobAction *LinkDeviceCode = C.MakeAction<LinkJobAction>(
                  DeviceCodeAndSYCLLibs, types::TY_LLVM_BC);

              if (FullDeviceLinkAction->getType() == types::TY_Tempfilelist) {
                // If our compiler input outputs a temp file list (eg. fat
                // static archive), we need to link the device code against
                // each entry in the static archive.
                auto *ParallelLinkDeviceCode =
                    C.MakeAction<ForEachWrappingAction>(
                        cast<JobAction>(FullDeviceLinkAction), LinkDeviceCode);
                // The SYCL device library action tree should not be
                // for-eached, it only needs to happen once total. The
                // for-each action should start linking device code with the
                // device libraries.
                std::function<void(const Action *)> traverseActionTree =
                    [&](const Action *Act) {
                      ParallelLinkDeviceCode->addSerialAction(Act);
                      for (const auto &Input : Act->getInputs()) {
                        traverseActionTree(Input);
                      }
                    };
                traverseActionTree(LinkSYCLLibs);
                ActionList TformInputs{FullDeviceLinkAction,
                                       ParallelLinkDeviceCode};
                auto *ReplaceFilesAction =
                    C.MakeAction<FileTableTformJobAction>(
                        TformInputs, types::TY_Tempfilelist,
                        types::TY_Tempfilelist);
                ReplaceFilesAction->addReplaceColumnTform(
                    FileTableTformJobAction::COL_ZERO,
                    FileTableTformJobAction::COL_ZERO);
                ReplaceFilesAction->addExtractColumnTform(
                    FileTableTformJobAction::COL_ZERO, false /*drop titles*/);
                FullDeviceLinkAction = ReplaceFilesAction;
              } else {
                // If our compiler input is singular, just do a single link.
                FullDeviceLinkAction = LinkDeviceCode;
              }
            }
          } else
            FullDeviceLinkAction = FullLinkObject;

          // reflects whether current target is ahead-of-time and can't
          // support runtime setting of specialization constants
          bool IsAOT = IsNVPTX || IsAMDGCN || IsSpirvAOT || IsNativeCPU;

          // post link is not optional - even if not splitting, always need to
          // process specialization constants
          types::ID PostLinkOutType = IsSPIR || IsNativeCPU
                                          ? types::TY_Tempfiletable
                                          : types::TY_LLVM_BC;
          auto createPostLinkAction = [&]() {
            // For SPIR-V targets, force TY_Tempfiletable.
            auto TypedPostLinkAction = C.MakeAction<SYCLPostLinkJobAction>(
                FullDeviceLinkAction, PostLinkOutType, types::TY_Tempfiletable);
            TypedPostLinkAction->setRTSetsSpecConstants(!IsAOT);
            return TypedPostLinkAction;
          };
          Action *PostLinkAction = createPostLinkAction();
          if (IsNativeCPU) {
            if (NativeCPULib) {
              // The native cpu device lib is linked without --only-needed
              // as it contains builtins not referenced in source code but
              // needed by the native cpu backend.
              clang::driver::ActionList AllLibs = {FullDeviceLinkAction,
                                                   NativeCPULib};
              FullDeviceLinkAction =
                  C.MakeAction<LinkJobAction>(AllLibs, types::TY_LLVM_BC);
            }
            // for SYCL Native CPU, we just take the linked device
            // modules, lower them to an object file , and link it to the host
            // object file.
            auto *BackendAct = C.MakeAction<BackendJobAction>(
                FullDeviceLinkAction, types::TY_PP_Asm);
            auto *AsmAct =
                C.MakeAction<AssembleJobAction>(BackendAct, types::TY_Object);
            addDeps(AsmAct, TC, BoundArch);
            auto *DeviceWrappingAction = C.MakeAction<OffloadWrapperJobAction>(
                PostLinkAction, types::TY_Object);
            addDeps(DeviceWrappingAction, TC, BoundArch);
            continue;
          }
          if ((IsNVPTX || IsAMDGCN) &&
              Args.hasArg(options::OPT_fsycl_embed_ir)) {
            // When compiling for Nvidia/AMD devices and the user requested the
            // IR to be embedded in the application (via option), run the output
            // of sycl-post-link (filetable referencing LLVM Bitcode + symbols)
            // through the offload wrapper and link the resulting object to the
            // application.
            auto *WrapBitcodeAction = C.MakeAction<OffloadWrapperJobAction>(
                PostLinkAction, types::TY_Object, true);
            addDeps(WrapBitcodeAction, TC, BoundArch);
          }
          bool NoRDCFatStaticArchive =
              !IsRDC &&
              FullDeviceLinkAction->getType() == types::TY_Tempfilelist;
          if (NoRDCFatStaticArchive)
            PostLinkAction = C.MakeAction<ForEachWrappingAction>(
                cast<JobAction>(FullDeviceLinkAction),
                cast<JobAction>(PostLinkAction));

          auto createExtractIRFilesAction = [&]() {
            auto *TypedExtractIRFilesAction =
                C.MakeAction<FileTableTformJobAction>(
                    PostLinkAction,
                    IsSPIR ? types::TY_Tempfilelist : PostLinkAction->getType(),
                    types::TY_Tempfilelist);
            // single column w/o title fits TY_Tempfilelist format
            TypedExtractIRFilesAction->addExtractColumnTform(
                FileTableTformJobAction::COL_CODE, false /*drop titles*/);
            return TypedExtractIRFilesAction;
          };

          Action *ExtractIRFilesAction = createExtractIRFilesAction();

          if (IsNVPTX || IsAMDGCN) {
            JobAction *FinAction =
                IsNVPTX ? finalizeNVPTXDependences(ExtractIRFilesAction,
                                                   TC->getTriple())
                        : finalizeAMDGCNDependences(ExtractIRFilesAction,
                                                    TC->getTriple());
            auto *ForEachWrapping = C.MakeAction<ForEachWrappingAction>(
                cast<JobAction>(ExtractIRFilesAction), FinAction);

            ActionList TformInputs{PostLinkAction, ForEachWrapping};
            auto *ReplaceFilesAction = C.MakeAction<FileTableTformJobAction>(
                TformInputs, types::TY_Tempfiletable, types::TY_Tempfiletable);
            ReplaceFilesAction->addReplaceColumnTform(
                FileTableTformJobAction::COL_CODE,
                FileTableTformJobAction::COL_CODE);

            WrapperInputs.push_back(ReplaceFilesAction);
          } else {
            if (NoRDCFatStaticArchive) {
              ExtractIRFilesAction = C.MakeAction<ForEachWrappingAction>(
                  cast<JobAction>(FullDeviceLinkAction),
                  cast<JobAction>(ExtractIRFilesAction));

              auto *MergeAllTablesIntoOne =
                  C.MakeAction<FileTableTformJobAction>(ExtractIRFilesAction,
                                                        types::TY_Tempfilelist,
                                                        types::TY_Tempfilelist);
              MergeAllTablesIntoOne->addMergeTform(
                  FileTableTformJobAction::COL_ZERO);
              ExtractIRFilesAction = MergeAllTablesIntoOne;
            }
            // For SPIRV-based targets - translate to SPIRV then optionally
            // compile ahead-of-time to native architecture
            Action *BuildCodeAction = C.MakeAction<SPIRVTranslatorJobAction>(
                ExtractIRFilesAction, types::TY_Tempfilelist);

            // After the Link, wrap the files before the final host link
            if (IsAOT) {
              types::ID OutType = types::TY_Tempfilelist;
              if (!DeviceCodeSplit)
                OutType = types::TY_Image;
              // Do the additional Ahead of Time compilation when the specific
              // triple calls for it (provided a valid subarch).
              ActionList BEInputs;
              BEInputs.push_back(BuildCodeAction);
              BuildCodeAction =
                  C.MakeAction<BackendCompileJobAction>(BEInputs, OutType);
            }
            if (NoRDCFatStaticArchive) {
              auto *MergeAllTablesIntoOne =
                  C.MakeAction<FileTableTformJobAction>(PostLinkAction,
                                                        types::TY_Tempfilelist,
                                                        types::TY_Tempfilelist);
              MergeAllTablesIntoOne->addMergeTform(
                  FileTableTformJobAction::COL_ZERO);
              PostLinkAction = MergeAllTablesIntoOne;
            }
            ActionList TformInputs{PostLinkAction, BuildCodeAction};
            auto *ReplaceFilesAction = C.MakeAction<FileTableTformJobAction>(
                TformInputs, types::TY_Tempfiletable, types::TY_Tempfiletable);
            ReplaceFilesAction->addReplaceColumnTform(
                FileTableTformJobAction::COL_CODE,
                FileTableTformJobAction::COL_CODE);
            WrapperInputs.push_back(ReplaceFilesAction);
          }
          if (SkipWrapper) {
            // Wrapper step not requested.
            addDeps(WrapperInputs.front(), TC, BoundArch);
            continue;
          }

          // After the Link, wrap the files before the final host link.
          auto *DeviceWrappingAction = C.MakeAction<OffloadWrapperJobAction>(
              WrapperInputs, types::TY_Object);

          if (IsSpirvAOT) {
            bool AddBA =
                (TargetTriple.getSubArch() == llvm::Triple::SPIRSubArch_gen &&
                 BoundArch != nullptr);
            addDeps(DeviceWrappingAction, TC, AddBA ? BoundArch : nullptr);
          } else {
            addDeps(DeviceWrappingAction, TC, BoundArch);
          }
        }
      }
    }

    bool addSYCLDeviceLibs(const ToolChain *TC, ActionList &DeviceLinkObjects,
                           bool isSpirvAOT, bool isMSVCEnv, bool isNativeCPU,
                           Action *&NativeCPULib, const char *BoundArch) {
      int NumOfDeviceLibLinked = 0;
      SmallVector<SmallString<128>, 4> LibLocCandidates;
      SYCLInstallation.getSYCLDeviceLibPath(LibLocCandidates);

      SmallVector<std::string, 8> DeviceLibraries;
      DeviceLibraries =
          tools::SYCL::getDeviceLibraries(C, TC->getTriple(), isSpirvAOT);

      for (const auto &DeviceLib : DeviceLibraries) {
        for (const auto &LLCandidate : LibLocCandidates) {
          SmallString<128> LibName(LLCandidate);
          llvm::sys::path::append(LibName, DeviceLib);
          if (llvm::sys::fs::exists(LibName)) {
            ++NumOfDeviceLibLinked;
            Arg *InputArg = MakeInputArg(Args, C.getDriver().getOpts(),
                                         Args.MakeArgString(LibName));
            // We are using the LLVM-IR device libraries directly, no need
            // to unbundle any objects.
            auto *SYCLDeviceLibsInputAction =
                C.MakeAction<InputAction>(*InputArg, types::TY_LLVM_BC);
            DeviceLinkObjects.push_back(SYCLDeviceLibsInputAction);

            // The device link stage may remove symbols not referenced in the
            // source code. Since libsycl-nativecpu_utils contains such symbols
            // which are later needed by the NativeCPU backend passes we link
            // that library separately afterwards without --only-needed.
            if (isNativeCPU) {
              assert(!NativeCPULib);
              NativeCPULib = DeviceLinkObjects.back();
              DeviceLinkObjects.pop_back();
            }

            break;
          }
        }
      }

      if (!NumOfDeviceLibLinked && !TC->getTriple().isNVPTX())
        return false;

      // For NVPTX we need to also link libclc at the same stage that we link
      // all of the unbundled SYCL libdevice objects together.
      // TODO: libspirv should have been linked in already by
      // CudaToolChain::addClangTargetOptions, but may be required again for
      // libdevice. This may be removed if we no longer need to link in
      // libdevice.
      if (TC->getTriple().isNVPTX()) {
        if (const char *LibSpirvFile = SYCLInstallation.findLibspirvPath(
                TC->getTriple(), Args, *TC->getAuxTriple())) {
          Arg *LibClcInputArg =
              MakeInputArg(Args, C.getDriver().getOpts(), LibSpirvFile);
          auto *SYCLLibClcInputAction =
              C.MakeAction<InputAction>(*LibClcInputArg, types::TY_LLVM_BC);
          DeviceLinkObjects.push_back(SYCLLibClcInputAction);
        }
      }

      // For NVPTX we also need to link with the CUDA libdevice
      if (TC->getTriple().isNVPTX() &&
          Args.hasFlag(options::OPT_offloadlib, options::OPT_no_offloadlib,
                       true)) {
        const toolchains::CudaToolChain *CudaTC =
            static_cast<const toolchains::CudaToolChain *>(TC);
        std::string LibDeviceFile =
            CudaTC->CudaInstallation.getLibDeviceFile(BoundArch);
        if (!LibDeviceFile.empty()) {
          Arg *CudaDeviceLibInputArg = MakeInputArg(
              Args, C.getDriver().getOpts(), Args.MakeArgString(LibDeviceFile));
          auto *SYCLDeviceLibInputAction = C.MakeAction<InputAction>(
              *CudaDeviceLibInputArg, types::TY_LLVM_BC);
          DeviceLinkObjects.push_back(SYCLDeviceLibInputAction);
        }
      }

      return true;
    }

    void appendLinkDependences(OffloadAction::DeviceDependences &DA) override {
      for (auto &SAI : SYCLAOTInputs) {
        // Extract binary file name
        std::string FN(SAI.second);
        const char *FNStr = Args.MakeArgString(FN);
        Arg *myArg = Args.MakeSeparateArg(
            nullptr, C.getDriver().getOpts().getOption(options::OPT_INPUT),
            FNStr);
        auto *SYCLAdd =
            C.MakeAction<InputAction>(*myArg, types::TY_SYCL_FATBIN);
        auto *DeviceWrappingAction =
            C.MakeAction<OffloadWrapperJobAction>(SYCLAdd, types::TY_Object);

        // Extract the target triple for this binary
        llvm::Triple TT(SAI.first);
        // Extract the toolchain for this target triple
        auto SYCLDeviceTC = llvm::find_if(
            ToolChains, [&](auto &TC) { return TC->getTriple() == TT; });
        assert(SYCLDeviceTC != ToolChains.end() &&
               "No toolchain found for this AOT input");

        DA.add(*DeviceWrappingAction, **SYCLDeviceTC,
               /*BoundArch=*/nullptr, Action::OFK_SYCL);
      }
    }

    void addDeviceLinkDependencies(OffloadDepsJobAction *DA) override {
      unsigned I = 0;
      for (auto &TargetInfo : SYCLTargetInfoList) {
        DA->registerDependentActionInfo(TargetInfo.TC, TargetInfo.BoundArch,
                                        Action::OFK_SYCL);
        DeviceLinkerInputs[I++].push_back(DA);
      }
    }

    /// Initialize the GPU architecture list from arguments - this populates
    /// `GpuArchList` from `--offload-arch` flags. Only relevant if compiling to
    /// CUDA or AMDGCN.
    /// \return true if any initialization is successful.
    /// FIXME: "offload-arch" and the BoundArch mechanism should also be
    // used in the SYCLToolChain for SPIR-V AOT to track the offload
    // architecture instead of the Triple sub-arch it currently uses.
    bool initializeGpuArchMap() {
      const OptTable &Opts = C.getDriver().getOpts();
      for (auto *A : Args) {
        unsigned Index;
        llvm::Triple *TargetBE = nullptr;

        auto GetTripleIt = [&, this](llvm::StringRef Triple) {
          llvm::Triple TargetTriple{Triple};
          auto TripleIt = llvm::find_if(SYCLTripleList, [&](auto &SYCLTriple) {
            return SYCLTriple == TargetTriple;
          });
          return TripleIt != SYCLTripleList.end() ? &*TripleIt : nullptr;
        };

        if (A->getOption().matches(options::OPT_Xsycl_backend_EQ)) {
          TargetBE = GetTripleIt(A->getValue(0));
          // Passing device args: -Xsycl-target-backend=<triple> -opt=val.
          if (TargetBE)
            Index = Args.getBaseArgs().MakeIndex(A->getValue(1));
          else
            continue;
        } else if (A->getOption().matches(options::OPT_Xsycl_backend)) {
          if (SYCLTripleList.size() > 1) {
            C.getDriver().Diag(diag::err_drv_Xsycl_target_missing_triple)
                << A->getSpelling();
            continue;
          }
          // Passing device args: -Xsycl-target-backend -opt=val.
          TargetBE = &SYCLTripleList.front();
          Index = Args.getBaseArgs().MakeIndex(A->getValue(0));
        } else
          continue;

        auto ParsedArg = Opts.ParseOneArg(Args, Index);

        // TODO: Support --no-cuda-gpu-arch, --{,no-}cuda-gpu-arch=all.
        if (ParsedArg &&
            ParsedArg->getOption().matches(options::OPT_offload_arch_EQ)) {
          const char *ArchStr = ParsedArg->getValue(0);
          if (TargetBE->isNVPTX()) {
            // CUDA arch also applies to AMDGCN ...
            OffloadArch Arch = StringToOffloadArch(ArchStr);
            if (Arch == OffloadArch::UNKNOWN || !IsNVIDIAOffloadArch(Arch)) {
              C.getDriver().Diag(clang::diag::err_drv_cuda_bad_gpu_arch)
                  << ArchStr;
              continue;
            }
            ArchStr = OffloadArchToString(Arch);
          } else if (TargetBE->isAMDGCN()) {
            llvm::StringMap<bool> Features;
            auto Arch = parseTargetID(llvm::Triple("amdgcn-amd-amdhsa"),
                                      ArchStr, &Features);
            if (!Arch) {
              C.getDriver().Diag(clang::diag::err_drv_bad_target_id) << ArchStr;
              continue;
            }
            auto CanId = getCanonicalTargetID(Arch.value(), Features);
            ArchStr = Args.MakeArgStringRef(CanId);
          }
          ParsedArg->claim();
          GpuArchList.emplace_back(*TargetBE, ArchStr);
          A->claim();
        }
      }

      // Handle defaults architectures
      for (auto &Triple : SYCLTripleList) {
        // For NVIDIA use SM_50 as a default
        if (Triple.isNVPTX() && llvm::none_of(GpuArchList, [&](auto &P) {
              return P.first.isNVPTX();
            })) {
          const char *DefaultArch = OffloadArchToString(OffloadArch::SM_50);
          GpuArchList.emplace_back(Triple, DefaultArch);
        }

        // For AMD require the architecture to be set by the user
        if (Triple.isAMDGCN() && llvm::none_of(GpuArchList, [&](auto &P) {
              return P.first.isAMDGCN();
            })) {
          C.getDriver().Diag(clang::diag::err_drv_sycl_missing_amdgpu_arch)
              << (SYCLTripleList.size() > 1) << Triple.str();
          return false;
        }
      }

      return true;
    }

    // Goes through all of the arguments, including inputs expected for the
    // linker directly, to determine if the targets contained in the objects and
    // archives match target expectations being performed.
    void
    checkForOffloadMismatch(Compilation &C, DerivedArgList &Args,
                            SmallVector<DeviceTargetInfo, 4> &Targets) const {
      if (Targets.empty())
        return;

      SmallVector<const char *, 16> OffloadLibArgs(
          getLinkerArgs(C, Args, true));
      // Gather all of the sections seen in the offload objects/archives
      SmallVector<std::string, 4> UniqueSections;
      for (StringRef OLArg : OffloadLibArgs) {
        SmallVector<std::string, 4> Sections(getOffloadSections(C, OLArg));
        for (auto &Section : Sections) {
          // We only care about sections that start with 'sycl-'.  Also remove
          // the prefix before adding it.
          std::string Prefix("sycl-");
          if (Section.compare(0, Prefix.length(), Prefix) != 0)
            continue;

          std::string Arch = Section.substr(Prefix.length());
          if (std::find(UniqueSections.begin(), UniqueSections.end(), Arch) ==
              UniqueSections.end())
            UniqueSections.push_back(Arch);
        }
      }

      if (!UniqueSections.size())
        return;

      for (auto &SyclTarget : Targets) {
        std::string SectionTriple = SyclTarget.TC->getTriple().str();
        if (SyclTarget.BoundArch) {
          SectionTriple += "-";
          SectionTriple += SyclTarget.BoundArch;
        }
        // If any matching section is found, we are good.
        if (std::find(UniqueSections.begin(), UniqueSections.end(),
                      SectionTriple) != UniqueSections.end())
          continue;
        // If any section found is an 'image' based object that was created
        // with the intention of not requiring the matching SYCL target, do
        // not emit the diagnostic.
        if (SyclTarget.TC->getTriple().isSPIROrSPIRV()) {
          bool SectionFound = false;
          for (auto Section : UniqueSections) {
            if (SectionFound)
              break;
            SmallVector<std::string, 3> ArchList = {"spir64_gen",
                                                    "spir64_x86_64"};
            for (auto ArchStr : ArchList) {
              std::string Arch(ArchStr + "_image");
              if (Section.find(Arch) != std::string::npos) {
                SectionFound = true;
                break;
              }
            }
            // Use of -fsycl-force-target=triple forces the compiler to use the
            // specified target triple when extracting device code from any of
            // the given objects on the command line. If the target specified
            // in -fsycl-force-target is found in a fat object, do not emit the
            // target mismatch warning.
            if (const Arg *ForceTarget = C.getInputArgs().getLastArg(
                    options::OPT_fsycl_force_target_EQ)) {
              StringRef Val(ForceTarget->getValue());
              llvm::Triple TT(C.getDriver().getSYCLDeviceTriple(Val));
              if (TT.normalize() == Section) {
                SectionFound = true;
                break;
              }
            }
          }
          if (SectionFound)
            continue;
        }
        // Didn't find any matches, return the full list for the diagnostic.
        SmallString<128> ArchListStr;
        int Cnt = 0;
        for (std::string Section : UniqueSections) {
          if (Cnt)
            ArchListStr += ", ";
          ArchListStr += Section;
          Cnt++;
        }
        if (tools::SYCL::shouldDoPerObjectFileLinking(C)) {
          C.getDriver().Diag(diag::err_drv_no_rdc_sycl_target_missing)
              << SectionTriple << ArchListStr;
          C.setContainsError();
        } else {
          C.getDriver().Diag(diag::warn_drv_sycl_target_missing)
              << SectionTriple << ArchListStr;
        }
      }
    }

    // Function checks that user passed -fsycl-add-default-spec-consts-image
    // flag with at least one AOT target. If no AOT target has been passed then
    // a warning is issued.
    void checkForMisusedAddDefaultSpecConstsImageFlag(
        Compilation &C, const DerivedArgList &Args,
        const SmallVector<DeviceTargetInfo, 4> &Targets) const {
      if (!Args.hasFlag(options::OPT_fsycl_add_default_spec_consts_image,
                        options::OPT_fno_sycl_add_default_spec_consts_image,
                        false))
        return;

      bool foundAOT = std::any_of(
          Targets.begin(), Targets.end(), [](const DeviceTargetInfo &DTI) {
            llvm::Triple T = DTI.TC->getTriple();
            bool isSpirvAOT =
                T.getSubArch() == llvm::Triple::SPIRSubArch_gen ||
                T.getSubArch() == llvm::Triple::SPIRSubArch_x86_64;

            return T.isNVPTX() || T.isAMDGCN() || isSpirvAOT;
          });

      if (!foundAOT)
        C.getDriver().Diag(
            diag::warn_drv_fsycl_add_default_spec_consts_image_flag_in_non_AOT);
    }

    // Go through the offload sections of the provided binary.  Gather all
    // all of the sections which match the expected format of the triple
    // generated when creating fat objects that contain full device binaries.
    // Expected format is sycl-<aot_arch>_image-unknown-unknown.
    //   <aot_arch> values:  spir64_gen, spir64_x86_64
    SmallVector<std::string, 4> deviceBinarySections(Compilation &C,
                                                     const StringRef &Input) {
      SmallVector<std::string, 4> Sections(getOffloadSections(C, Input));
      SmallVector<std::string, 4> FinalDeviceSections;
      for (auto S : Sections) {
        SmallVector<std::string, 3> ArchList = {"spir64_gen", "spir64_x86_64"};
        for (auto A : ArchList) {
          std::string Arch("sycl-" + A + "_image");
          if (S.find(Arch) != std::string::npos)
            FinalDeviceSections.push_back(S);
        }
      }
      return FinalDeviceSections;
    }

    bool initialize() override {
      using namespace tools::SYCL;
      // Get the SYCL toolchains. If we don't get any, the action builder will
      // know there is nothing to do related to SYCL offloading.
      auto SYCLTCRange = C.getOffloadToolChains<Action::OFK_SYCL>();
      for (auto TI = SYCLTCRange.first, TE = SYCLTCRange.second; TI != TE;
           ++TI)
        ToolChains.push_back(TI->second);

      // Nothing to offload if no SYCL Toolchain
      if (ToolChains.empty())
        return false;

      auto *DeviceCodeSplitArg =
          Args.getLastArg(options::OPT_fsycl_device_code_split_EQ);
      // -fsycl-device-code-split is an alias to
      // -fsycl-device-code-split=auto
      DeviceCodeSplit = DeviceCodeSplitArg &&
                        DeviceCodeSplitArg->getValue() != StringRef("off");
      // Gather information about the SYCL Ahead of Time targets.  The targets
      // are determined on the SubArch values passed along in the triple.
      Arg *SYCLTargets =
          C.getInputArgs().getLastArg(options::OPT_offload_targets_EQ);
      bool HasValidSYCLRuntime = C.getInputArgs().hasFlag(
          options::OPT_fsycl, options::OPT_fno_sycl, false);

      if (SYCLTargets) {
        Arg *SYCLTargetsValues = SYCLTargets;
        // Fill SYCLTripleList
        llvm::StringMap<StringRef> FoundNormalizedTriples;
        for (StringRef Val : SYCLTargetsValues->getValues()) {
          StringRef UserTargetName(Val);
          if (auto ValidDevice = gen::isGPUTarget<gen::IntelGPU>(Val)) {
            if (ValidDevice->empty()) {
              C.getDriver().Diag(clang::diag::err_drv_invalid_sycl_target)
                  << Val;
              continue;
            }
            // Add the proper -device value to the list.
            GpuArchList.emplace_back(
                C.getDriver().getSYCLDeviceTriple("spir64_gen"),
                ValidDevice->data());
            UserTargetName = "spir64_gen";
          } else if (auto ValidDevice = gen::isGPUTarget<gen::NvidiaGPU>(Val)) {
            if (ValidDevice->empty()) {
              C.getDriver().Diag(clang::diag::err_drv_invalid_sycl_target)
                  << Val;
              continue;
            }
            // Add the proper -device value to the list.
            GpuArchList.emplace_back(
                C.getDriver().getSYCLDeviceTriple("nvptx64-nvidia-cuda"),
                ValidDevice->data());
            UserTargetName = "nvptx64-nvidia-cuda";
          } else if (auto ValidDevice = gen::isGPUTarget<gen::AmdGPU>(Val)) {
            if (ValidDevice->empty()) {
              C.getDriver().Diag(clang::diag::err_drv_invalid_sycl_target)
                  << Val;
              continue;
            }
            // Add the proper -device value to the list.
            GpuArchList.emplace_back(
                C.getDriver().getSYCLDeviceTriple("amdgcn-amd-amdhsa"),
                ValidDevice->data());
            UserTargetName = "amdgcn-amd-amdhsa";
          }

          llvm::Triple TT(
              C.getDriver().getSYCLDeviceTriple(Val, SYCLTargetsValues));
          std::string NormalizedName = TT.normalize();

          // Make sure we don't have a duplicate triple.
          auto Duplicate = FoundNormalizedTriples.find(NormalizedName);
          if (Duplicate != FoundNormalizedTriples.end())
            continue;

          // Store the current triple so that we can check for duplicates in
          // the following iterations.
          FoundNormalizedTriples[NormalizedName] = Val;

          if (isValidSYCLTriple(llvm::Triple(UserTargetName)))
            SYCLTripleList.push_back(
                C.getDriver().getSYCLDeviceTriple(UserTargetName));

          // For user specified spir64_gen, add an empty device value as a
          // placeholder.
          if (TT.getSubArch() == llvm::Triple::SPIRSubArch_gen)
            GpuArchList.emplace_back(TT, nullptr);
        }

        // Fill GpuArchList, end if there are issues in initializingGpuArchMap
        if (!initializeGpuArchMap())
          return true;

        size_t GenIndex = 0;
        // Fill SYCLTargetInfoList
        for (auto &TT : SYCLTripleList) {
          auto TCIt = llvm::find_if(
              ToolChains, [&](auto &TC) { return TT == TC->getTriple(); });
          assert(TCIt != ToolChains.end() &&
                 "Toolchain was not created for this platform");
          if (TT.isNVPTX() || TT.isAMDGCN()) {
            for (auto &TargetTripleArchPair : GpuArchList) {
              if (TT == TargetTripleArchPair.first) {
                const char *OffloadArch = TargetTripleArchPair.second;
                // Add an arch to the SYCLTargetInfoList only if it is not
                // already present in the list.
                if (llvm::none_of(
                        SYCLTargetInfoList, [&](auto &DeviceTargetInfo) {
                          return OffloadArch == DeviceTargetInfo.BoundArch;
                        }))
                  SYCLTargetInfoList.emplace_back(*TCIt, OffloadArch);
              }
            }
          } else if (TT.isSPIR() &&
                     TT.getSubArch() == llvm::Triple::SPIRSubArch_gen) {
            // When users specify the target as 'intel_gpu_*', the proper
            // triple is 'spir64_gen'.  The given string from intel_gpu_* is
            // the target device.

            // Multiple spir64_gen targets are allowed to be used via the
            // -fsycl-targets=spir64_gen and -fsycl-targets=intel_gpu_*
            // specifiers. Using an index through the known GpuArchList
            // values, increment through them accordingly to allow for the
            // multiple settings as well as preventing re-use.
            while (TT != GpuArchList[GenIndex].first &&
                   GenIndex < GpuArchList.size())
              ++GenIndex;
            if (GpuArchList[GenIndex].first != TT)
              // No match.
              continue;
            StringRef Device(GpuArchList[GenIndex].second);
            SYCLTargetInfoList.emplace_back(
                *TCIt, Device.empty() ? nullptr : Device.data());
            ++GenIndex;
          } else {
            SYCLTargetInfoList.emplace_back(*TCIt, nullptr);
          }
        }
      } else if (HasValidSYCLRuntime) {
        // -fsycl is provided without -fsycl-*targets.
        const char *SYCLTargetArch = getDefaultSYCLArch(C);
        llvm::Triple TT = C.getDriver().getSYCLDeviceTriple(SYCLTargetArch);
        auto TCIt = llvm::find_if(
            ToolChains, [&](auto &TC) { return TT == TC->getTriple(); });
        assert(TCIt != ToolChains.end() &&
               "Toolchain was not created for this platform");
        SYCLTripleList.push_back(TT);
        SYCLTargetInfoList.emplace_back(*TCIt, nullptr);
      }

      WrapDeviceOnlyBinary = Args.hasArg(options::OPT_fsycl_link_EQ);
      // Device only compilation for -fsycl-link.
      CompileDeviceOnly = WrapDeviceOnlyBinary;

      auto makeInputAction = [&](const StringRef Name,
                                 types::ID Type) -> Action * {
        const llvm::opt::OptTable &Opts = C.getDriver().getOpts();
        Arg *InputArg = MakeInputArg(Args, Opts, Args.MakeArgString(Name));
        Action *Current = C.MakeAction<InputAction>(*InputArg, Type);
        return Current;
      };
      // Discover any objects and archives that contain final device binaries.
      if (HasValidSYCLRuntime) {
        SmallVector<const char *, 16> LinkArgs(getLinkerArgs(C, Args, true));
        for (StringRef LA : LinkArgs) {
          SmallVector<std::string, 4> DeviceTargets(
              deviceBinarySections(C, LA));
          if (!DeviceTargets.empty()) {
            bool IsArchive = isStaticArchiveFile(LA);
            types::ID FileType =
                IsArchive ? types::TY_Archive : types::TY_Object;
            SYCLFinalDeviceList.push_back(
                std::make_pair(makeInputAction(LA, FileType), DeviceTargets));
          }
        }
      }

      if (addSYCLDefaultTriple(C, SYCLTripleList)) {
        // If a SYCLDefaultTriple is added to SYCLTripleList,
        // add new target to SYCLTargetInfoList
        llvm::Triple TT = SYCLTripleList.front();
        auto TCIt = llvm::find_if(
            ToolChains, [&](auto &TC) { return TT == TC->getTriple(); });
        SYCLTargetInfoList.emplace_back(*TCIt, nullptr);
      }
      if (SYCLTargetInfoList.empty()) {
        // If there are no SYCL Targets add the front toolchain, this is for
        // `-fsycl-device-only` is provided with no `fsycl` or when all dummy
        // targets are given
        const auto *TC = ToolChains.front();
        SYCLTargetInfoList.emplace_back(TC, nullptr);
      }

      checkForOffloadMismatch(C, Args, SYCLTargetInfoList);
      checkForMisusedAddDefaultSpecConstsImageFlag(C, Args, SYCLTargetInfoList);

      // Define macros associated with `any_device_has/all_devices_have`
      // according to the aspects defined in the DeviceConfigFile for the SYCL
      // targets.
      // We are using the Traits population function in multiple offloading
      // models.  These use different containers for the toolchain and arch
      // values.  Convert the list for usage with the new model expectations.
      SmallVector<std::pair<const ToolChain *, StringRef>> TCAndArchs;
      for (auto &TargetInfo : SYCLTargetInfoList) {
        const ToolChain *TC = TargetInfo.TC;
        StringRef Arch(TargetInfo.BoundArch);
        std::pair<const ToolChain *, StringRef> TCAndArch(TC, Arch);
        TCAndArchs.push_back(TCAndArch);
      }
      tools::SYCL::populateSYCLDeviceTraitsMacrosArgs(C, Args, TCAndArchs);

      DeviceLinkerInputs.resize(SYCLTargetInfoList.size());
      return false;
    }

    bool canUseBundlerUnbundler() const override {
      // SYCL should use bundled files whenever possible.
      return true;
    }
  };

  ///
  /// TODO: Add the implementation for other specialized builders here.
  ///

  /// Specialized builders being used by this offloading action builder.
  SmallVector<DeviceActionBuilder *, 4> SpecializedBuilders;

  /// Flag set to true if all valid builders allow file bundling/unbundling.
  bool CanUseBundler;

  /// Flag set to false if an argument turns off bundling.
  bool ShouldUseBundler;

public:
  OffloadingActionBuilder(Compilation &C, DerivedArgList &Args,
                          const Driver::InputList &Inputs)
      : C(C) {
    // Create a specialized builder for each device toolchain.

    IsValid = true;

    // Create a specialized builder for CUDA.
    SpecializedBuilders.push_back(
        new CudaActionBuilder(C, Args, Inputs, *this));

    // Create a specialized builder for HIP.
    SpecializedBuilders.push_back(new HIPActionBuilder(C, Args, Inputs, *this));

    // Create a specialized builder for OpenMP.
    SpecializedBuilders.push_back(
        new OpenMPActionBuilder(C, Args, Inputs, *this));

    // Create a specialized builder for SYCL.
    SpecializedBuilders.push_back(
        new SYCLActionBuilder(C, Args, Inputs, *this));

    //
    // TODO: Build other specialized builders here.
    //

    // Initialize all the builders, keeping track of errors. If all valid
    // builders agree that we can use bundling, set the flag to true.
    unsigned ValidBuilders = 0u;
    unsigned ValidBuildersSupportingBundling = 0u;
    for (auto *SB : SpecializedBuilders) {
      IsValid = IsValid && !SB->initialize();

      // Update the counters if the builder is valid.
      if (SB->isValid()) {
        ++ValidBuilders;
        if (SB->canUseBundlerUnbundler())
          ++ValidBuildersSupportingBundling;
      }
    }
    CanUseBundler =
        ValidBuilders && ValidBuilders == ValidBuildersSupportingBundling;

    ShouldUseBundler = Args.hasFlag(options::OPT_gpu_bundle_output,
                                    options::OPT_no_gpu_bundle_output, true);
  }

  ~OffloadingActionBuilder() {
    for (auto *SB : SpecializedBuilders)
      delete SB;
  }

  /// Push an action coming from a specialized DeviceActionBuilder (i.e.,
  /// foreign action) to the other ones
  void pushForeignAction(Action *A) {
    for (auto *SB : SpecializedBuilders) {
      if (SB->isValid())
        SB->pushForeignAction(A);
    }
  }

  /// Record a host action and its originating input argument.
  void recordHostAction(Action *HostAction, const Arg *InputArg) {
    assert(HostAction && "Invalid host action");
    assert(InputArg && "Invalid input argument");
    auto Loc = HostActionToInputArgMap.try_emplace(HostAction, InputArg).first;
    assert(Loc->second == InputArg &&
           "host action mapped to multiple input arguments");
    (void)Loc;
  }

  /// Generate an action that adds device dependences (if any) to a host action.
  /// If no device dependence actions exist, just return the host action \a
  /// HostAction. If an error is found or if no builder requires the host action
  /// to be generated, return nullptr.
  Action *
  addDeviceDependencesToHostAction(Action *HostAction, const Arg *InputArg,
                                   phases::ID CurPhase, phases::ID FinalPhase,
                                   DeviceActionBuilder::PhasesTy &Phases) {
    if (!IsValid)
      return nullptr;

    if (SpecializedBuilders.empty())
      return HostAction;

    assert(HostAction && "Invalid host action!");
    recordHostAction(HostAction, InputArg);

    OffloadAction::DeviceDependences DDeps;
    // Check if all the programming models agree we should not emit the host
    // action. Also, keep track of the offloading kinds employed.
    auto &OffloadKind = InputArgToOffloadKindMap[InputArg];
    unsigned InactiveBuilders = 0u;
    unsigned IgnoringBuilders = 0u;
    for (auto *SB : SpecializedBuilders) {
      if (!SB->isValid()) {
        ++InactiveBuilders;
        continue;
      }
      auto RetCode =
          SB->getDeviceDependences(DDeps, CurPhase, FinalPhase, Phases);

      // If the builder explicitly says the host action should be ignored,
      // we need to increment the variable that tracks the builders that request
      // the host object to be ignored.
      if (RetCode == DeviceActionBuilder::ABRT_Ignore_Host)
        ++IgnoringBuilders;

      // Unless the builder was inactive for this action, we have to record the
      // offload kind because the host will have to use it.
      if (RetCode != DeviceActionBuilder::ABRT_Inactive)
        OffloadKind |= SB->getAssociatedOffloadKind();
    }

    // If all builders agree that the host object should be ignored, just return
    // nullptr.
    if (IgnoringBuilders &&
        SpecializedBuilders.size() == (InactiveBuilders + IgnoringBuilders))
      return nullptr;

    if (DDeps.getActions().empty())
      return HostAction;

    // Add host-cuda-sycl offload kind for the SYCL compilation of .cu files
    if (OffloadKind == (Action::OFK_Cuda | Action::OFK_SYCL)) {
      OffloadAction::HostDependence HDep(
          *HostAction, *C.getSingleOffloadToolChain<Action::OFK_Host>(),
          /*BoundArch=*/nullptr, Action::OFK_SYCL | Action::OFK_Cuda);
      return C.MakeAction<OffloadAction>(HDep, DDeps);
    }

    // We have dependences we need to bundle together. We use an offload action
    // for that.
    OffloadAction::HostDependence HDep(
        *HostAction, *C.getSingleOffloadToolChain<Action::OFK_Host>(),
        /*BoundArch=*/nullptr, DDeps);
    return C.MakeAction<OffloadAction>(HDep, DDeps);
  }

  /// Generate an action that adds a host dependence to a device action. The
  /// results will be kept in this action builder. Return true if an error was
  /// found.
  bool addHostDependenceToDeviceActions(Action *&HostAction,
                                        const Arg *InputArg,
                                        DerivedArgList &Args) {
    if (!IsValid)
      return true;

    recordHostAction(HostAction, InputArg);

    // If we are supporting bundling/unbundling and the current action is an
    // input action of non-source file, we replace the host action by the
    // unbundling action. The bundler tool has the logic to detect if an input
    // is a bundle or not and if the input is not a bundle it assumes it is a
    // host file. Therefore it is safe to create an unbundling action even if
    // the input is not a bundle.
    if (CanUseBundler && isa<InputAction>(HostAction) &&
        InputArg->getOption().getKind() == llvm::opt::Option::InputClass &&
        !InputArg->getOption().hasFlag(options::LinkerInput) &&
        (!types::isSrcFile(HostAction->getType()) ||
         HostAction->getType() == types::TY_PP_HIP)) {
      ActionList HostActionList;
      Action *A(HostAction);
      bool HasSPIRTarget = false;
      auto SYCLTCRange = C.getOffloadToolChains<Action::OFK_SYCL>();
      for (auto TI = SYCLTCRange.first, TE = SYCLTCRange.second; TI != TE; ++TI)
        HasSPIRTarget |= TI->second->getTriple().isSPIROrSPIRV();

      // FIXME - unbundling action with -fsycl-link is unbundling for both host
      // and device, where only the device is needed.
      auto UnbundlingHostAction = C.MakeAction<OffloadUnbundlingJobAction>(
          A, (HasSPIRTarget && HostAction->getType() == types::TY_Archive)
                 ? types::TY_Tempfilelist
                 : A->getType());
      UnbundlingHostAction->registerDependentActionInfo(
          C.getSingleOffloadToolChain<Action::OFK_Host>(),
          /*BoundArch=*/StringRef(), Action::OFK_Host);
      HostAction = UnbundlingHostAction;
      recordHostAction(HostAction, InputArg);
    }

    assert(HostAction && "Invalid host action!");

    // Register the offload kinds that are used.
    auto &OffloadKind = InputArgToOffloadKindMap[InputArg];
    for (auto *SB : SpecializedBuilders) {
      if (!SB->isValid())
        continue;

      auto RetCode = SB->addDeviceDependences(HostAction);

      // Host dependences for device actions are not compatible with that same
      // action being ignored.
      assert(RetCode != DeviceActionBuilder::ABRT_Ignore_Host &&
             "Host dependence not expected to be ignored.!");

      // Unless the builder was inactive for this action, we have to record the
      // offload kind because the host will have to use it.
      if (RetCode != DeviceActionBuilder::ABRT_Inactive)
        OffloadKind |= SB->getAssociatedOffloadKind();
    }

    // Do not use unbundler if the Host does not depend on device action.
    // Now that we have unbundled the object, when doing -fsycl-link we
    // want to continue the host link with the input object.
    if ((OffloadKind == Action::OFK_None && CanUseBundler) ||
        Args.hasArg(options::OPT_fsycl_link_EQ))
      if (auto *UA = dyn_cast<OffloadUnbundlingJobAction>(HostAction))
        HostAction = UA->getInputs().back();

    return false;
  }

  /// Add the offloading top level actions that are specific for unique
  /// linking situations where objects are used at only the device link
  /// with no intermedate steps.
  bool appendTopLevelLinkAction(ActionList &AL) {
    // Get the device actions to be appended.
    ActionList OffloadAL;
    for (auto *SB : SpecializedBuilders) {
      if (!SB->isValid())
        continue;
      SB->appendTopLevelLinkAction(OffloadAL);
    }
    // Append the device actions.
    AL.append(OffloadAL.begin(), OffloadAL.end());
    return false;
  }

  /// Add the offloading top level actions to the provided action list. This
  /// function can replace the host action by a bundling action if the
  /// programming models allow it.
  bool appendTopLevelActions(ActionList &AL, Action *HostAction,
                             const Arg *InputArg) {
    if (HostAction)
      recordHostAction(HostAction, InputArg);

    // Get the device actions to be appended.
    ActionList OffloadAL;
    for (auto *SB : SpecializedBuilders) {
      if (!SB->isValid())
        continue;
      SB->appendTopLevelActions(OffloadAL);
    }

    // If we can and should use the bundler, replace the host action by the
    // bundling one in the resulting list. Otherwise, just append the device
    // actions. For device only compilation, HostAction is a null pointer,
    // therefore only do this when HostAction is not a null pointer.
    if (CanUseBundler && ShouldUseBundler && HostAction &&
        HostAction->getType() != types::TY_Nothing && !OffloadAL.empty()) {
      // Add the host action to the list in order to create the bundling action.
      OffloadAL.push_back(HostAction);

      // We expect that the host action was just appended to the action list
      // before this method was called.
      assert(HostAction == AL.back() && "Host action not in the list??");
      HostAction = C.MakeAction<OffloadBundlingJobAction>(OffloadAL);
      recordHostAction(HostAction, InputArg);
      AL.back() = HostAction;
    } else
      AL.append(OffloadAL.begin(), OffloadAL.end());

    // Propagate to the current host action (if any) the offload information
    // associated with the current input.
    if (HostAction)
      HostAction->propagateHostOffloadInfo(InputArgToOffloadKindMap[InputArg],
                                           /*BoundArch=*/nullptr);
    return false;
  }

  /// Create link job from the given host inputs and feed the result to offload
  /// deps job which fetches device dependencies from the linked host image.
  /// Offload deps output is then forwarded to active device action builders so
  /// they can add it to the device linker inputs.
  void addDeviceLinkDependenciesFromHost(ActionList &LinkerInputs) {
    // Link image for reading dependencies from it.
    auto *LA = C.MakeAction<LinkJobAction>(LinkerInputs,
                                           types::TY_Host_Dependencies_Image);

    // Calculate all the offload kinds used in the current compilation.
    unsigned ActiveOffloadKinds = 0u;
    for (auto &I : InputArgToOffloadKindMap)
      ActiveOffloadKinds |= I.second;

    OffloadAction::HostDependence HDep(
        *LA, *C.getSingleOffloadToolChain<Action::OFK_Host>(),
        /*BoundArch*/ nullptr, ActiveOffloadKinds);

    auto *DA = C.MakeAction<OffloadDepsJobAction>(HDep, types::TY_LLVM_BC);

    for (auto *SB : SpecializedBuilders) {
      if (!SB->isValid())
        continue;
      SB->addDeviceLinkDependencies(DA);
    }
  }

  void appendDeviceLinkActions(ActionList &AL) {
    for (DeviceActionBuilder *SB : SpecializedBuilders) {
      if (!SB->isValid())
        continue;
      SB->appendLinkDeviceActions(AL);
    }
  }

  void makeHostLinkDeviceOnlyAction(ActionList &Inputs) {
    // Build a list of device linking actions.
    ActionList DeviceAL;
    appendDeviceLinkActions(DeviceAL);
    if (DeviceAL.empty())
      return;

    // Let builders add host linking actions.
    Action *HA = nullptr;
    for (DeviceActionBuilder *SB : SpecializedBuilders) {
      if (!SB->isValid())
        continue;
      HA = SB->appendLinkHostActions(DeviceAL);
      if (!HA)
        continue;
      // This created host action has no originating input argument, therefore
      // needs to set its offloading kind directly.
      HA->propagateHostOffloadInfo(SB->getAssociatedOffloadKind(),
                                   /*BoundArch=*/nullptr);
      Inputs.push_back(HA);
    }
  }

  void makeHostLinkAction(ActionList &LinkerInputs) {

    bool IsCUinSYCL = false;
    for (auto &I : InputArgToOffloadKindMap) {
      if (I.second == (Action::OFK_Cuda | Action::OFK_SYCL)) {
        IsCUinSYCL = true;
      }
    }

    // Add offload action for the SYCL compilation of .cu files
    if (IsCUinSYCL) {
      for (size_t i = 0; i < LinkerInputs.size(); ++i) {
        OffloadAction::HostDependence HDep(
            *LinkerInputs[i], *C.getSingleOffloadToolChain<Action::OFK_Host>(),
            nullptr,
            InputArgToOffloadKindMap[HostActionToInputArgMap[LinkerInputs[i]]]);
        LinkerInputs[i] = C.MakeAction<OffloadAction>(HDep);
      }
    }

    // Build a list of device linking actions.
    ActionList DeviceAL;
    appendDeviceLinkActions(DeviceAL);
    if (DeviceAL.empty())
      return;

    // Let builders add host linking actions.
    Action* HA = nullptr;
    for (DeviceActionBuilder *SB : SpecializedBuilders) {
      if (!SB->isValid())
        continue;
      HA = SB->appendLinkHostActions(DeviceAL);
      // This created host action has no originating input argument, therefore
      // needs to set its offloading kind directly.
      if (HA) {
        HA->propagateHostOffloadInfo(SB->getAssociatedOffloadKind(),
                                     /*BoundArch=*/nullptr);
        LinkerInputs.push_back(HA);
      } else {
        // Nothing appended to create a singular input, so add each device
        // individually to the inputs.
        for (auto &DeviceAction : DeviceAL) {
          DeviceAction->propagateHostOffloadInfo(SB->getAssociatedOffloadKind(),
                                                 /*BoundArch=*/nullptr);
          LinkerInputs.push_back(DeviceAction);
        }
      }
    }
  }

  /// Processes the host linker action. This currently consists of replacing it
  /// with an offload action if there are device link objects and propagate to
  /// the host action all the offload kinds used in the current compilation. The
  /// resulting action is returned.
  Action *processHostLinkAction(Action *HostAction) {
    // Add all the dependences from the device linking actions.
    OffloadAction::DeviceDependences DDeps;
    for (auto *SB : SpecializedBuilders) {
      if (!SB->isValid())
        continue;

      SB->appendLinkDependences(DDeps);
    }

    // Calculate all the offload kinds used in the current compilation.
    unsigned ActiveOffloadKinds = 0u;
    for (auto &I : InputArgToOffloadKindMap)
      ActiveOffloadKinds |= I.second;

    // If we don't have device dependencies, we don't have to create an offload
    // action.
    if (DDeps.getActions().empty()) {
      // Set all the active offloading kinds to the link action. Given that it
      // is a link action it is assumed to depend on all actions generated so
      // far.
      HostAction->setHostOffloadInfo(ActiveOffloadKinds,
                                     /*BoundArch=*/nullptr);
      // Propagate active offloading kinds for each input to the link action.
      // Each input may have different active offloading kind.
      for (auto *A : HostAction->inputs()) {
        auto ArgLoc = HostActionToInputArgMap.find(A);
        if (ArgLoc == HostActionToInputArgMap.end())
          continue;
        auto OFKLoc = InputArgToOffloadKindMap.find(ArgLoc->second);
        if (OFKLoc == InputArgToOffloadKindMap.end())
          continue;
        A->propagateHostOffloadInfo(OFKLoc->second, /*BoundArch=*/nullptr);
      }
      return HostAction;
    }

    // Create the offload action with all dependences. When an offload action
    // is created the kinds are propagated to the host action, so we don't have
    // to do that explicitly here.
    OffloadAction::HostDependence HDep(
        *HostAction, *C.getSingleOffloadToolChain<Action::OFK_Host>(),
        /*BoundArch*/ nullptr, ActiveOffloadKinds);
    return C.MakeAction<OffloadAction>(HDep, DDeps);
  }

  void unbundleStaticArchives(Compilation &C, DerivedArgList &Args) {
    if (!Args.hasFlag(options::OPT_fsycl, options::OPT_fno_sycl, false))
      return;

    // Go through all of the args, and create a Linker specific argument list.
    // When dealing with fat static archives each archive is individually
    // unbundled.
    SmallVector<const char *, 16> LinkArgs(getLinkerArgs(C, Args));
    const llvm::opt::OptTable &Opts = C.getDriver().getOpts();
    auto unbundleStaticLib = [&](types::ID T, const StringRef &A) {
      Arg *InputArg = MakeInputArg(Args, Opts, Args.MakeArgString(A));
      Action *Current = C.MakeAction<InputAction>(*InputArg, T);
      addHostDependenceToDeviceActions(Current, InputArg, Args);
      auto PL = types::getCompilationPhases(T);
      addDeviceDependencesToHostAction(Current, InputArg, phases::Link,
                                       PL.back(), PL);
    };
    for (StringRef LA : LinkArgs) {
      // At this point, we will process the archives for individual archive
      // unbundling for Windows.
      if (!isStaticArchiveFile(LA))
        continue;
      if (hasOffloadSections(C, LA, Args))
        unbundleStaticLib(types::TY_Archive, LA);
    }
  }
};
} // anonymous namespace.

void Driver::handleArguments(Compilation &C, DerivedArgList &Args,
                             const InputList &Inputs,
                             ActionList &Actions) const {

  // Diagnose misuse of /Fo.
  if (Arg *A = Args.getLastArg(options::OPT__SLASH_Fo)) {
    StringRef V = A->getValue();
    if (Inputs.size() > 1 && !V.empty() &&
        !llvm::sys::path::is_separator(V.back())) {
      // Check whether /Fo tries to name an output file for multiple inputs.
      Diag(clang::diag::err_drv_out_file_argument_with_multiple_sources)
          << A->getSpelling() << V;
      Args.eraseArg(options::OPT__SLASH_Fo);
    }
  }

  // Diagnose misuse of /Fa.
  if (Arg *A = Args.getLastArg(options::OPT__SLASH_Fa)) {
    StringRef V = A->getValue();
    if (Inputs.size() > 1 && !V.empty() &&
        !llvm::sys::path::is_separator(V.back())) {
      // Check whether /Fa tries to name an asm file for multiple inputs.
      Diag(clang::diag::err_drv_out_file_argument_with_multiple_sources)
          << A->getSpelling() << V;
      Args.eraseArg(options::OPT__SLASH_Fa);
    }
  }

  // Diagnose misuse of /o.
  if (Arg *A = Args.getLastArg(options::OPT__SLASH_o)) {
    if (A->getValue()[0] == '\0') {
      // It has to have a value.
      Diag(clang::diag::err_drv_missing_argument) << A->getSpelling() << 1;
      Args.eraseArg(options::OPT__SLASH_o);
    }
  }

  // Ignore /Yc/Yu if both /Yc and /Yu passed but with different filenames.
  Arg *YcArg = Args.getLastArg(options::OPT__SLASH_Yc);
  Arg *YuArg = Args.getLastArg(options::OPT__SLASH_Yu);
  if (YcArg && YuArg && strcmp(YcArg->getValue(), YuArg->getValue()) != 0) {
    Diag(clang::diag::warn_drv_ycyu_different_arg_clang_cl);
    Args.eraseArg(options::OPT__SLASH_Yc);
    Args.eraseArg(options::OPT__SLASH_Yu);
    YcArg = YuArg = nullptr;
  }
  if (YcArg && Inputs.size() > 1) {
    Diag(clang::diag::warn_drv_yc_multiple_inputs_clang_cl);
    Args.eraseArg(options::OPT__SLASH_Yc);
    YcArg = nullptr;
  }

  if (Args.hasArgNoClaim(options::OPT_fmodules_driver))
    // TODO: Check against all incompatible -fmodules-driver arguments
    if (!ModulesModeCXX20 && !Args.hasArgNoClaim(options::OPT_fmodules))
      Args.eraseArg(options::OPT_fmodules_driver);

  Arg *FinalPhaseArg;
  phases::ID FinalPhase = getFinalPhase(Args, &FinalPhaseArg);

  if (FinalPhase == phases::Link) {
    if (Args.hasArgNoClaim(options::OPT_hipstdpar)) {
      Args.AddFlagArg(nullptr, getOpts().getOption(options::OPT_hip_link));
      Args.AddFlagArg(nullptr,
                      getOpts().getOption(options::OPT_frtlib_add_rpath));
    }
    // Emitting LLVM while linking disabled except in HIPAMD Toolchain
    if (Args.hasArg(options::OPT_emit_llvm) && !Args.hasArg(options::OPT_hip_link))
      Diag(clang::diag::err_drv_emit_llvm_link);
    if (C.getDefaultToolChain().getTriple().isWindowsMSVCEnvironment() &&
        LTOMode != LTOK_None &&
        !Args.getLastArgValue(options::OPT_fuse_ld_EQ)
             .starts_with_insensitive("lld"))
      Diag(clang::diag::err_drv_lto_without_lld);

    // If -dumpdir is not specified, give a default prefix derived from the link
    // output filename. For example, `clang -g -gsplit-dwarf a.c -o x` passes
    // `-dumpdir x-` to cc1. If -o is unspecified, use
    // stem(getDefaultImageName()) (usually stem("a.out") = "a").
    if (!Args.hasArg(options::OPT_dumpdir)) {
      Arg *FinalOutput = Args.getLastArg(options::OPT_o, options::OPT__SLASH_o);
      Arg *Arg = Args.MakeSeparateArg(
          nullptr, getOpts().getOption(options::OPT_dumpdir),
          Args.MakeArgString(
              (FinalOutput ? FinalOutput->getValue()
                           : llvm::sys::path::stem(getDefaultImageName())) +
              "-"));
      Arg->claim();
      Args.append(Arg);
    }
  }

  if (FinalPhase == phases::Preprocess || Args.hasArg(options::OPT__SLASH_Y_)) {
    // If only preprocessing or /Y- is used, all pch handling is disabled.
    // Rather than check for it everywhere, just remove clang-cl pch-related
    // flags here.
    Args.eraseArg(options::OPT__SLASH_Fp);
    Args.eraseArg(options::OPT__SLASH_Yc);
    Args.eraseArg(options::OPT__SLASH_Yu);
    YcArg = YuArg = nullptr;
  }

  if (Args.hasArg(options::OPT_include_pch) &&
      Args.hasArg(options::OPT_ignore_pch)) {
    // If -ignore-pch is used, -include-pch is disabled. Since -emit-pch is
    // CC1option, it will not be added to command argments if -ignore-pch is
    // used.
    Args.eraseArg(options::OPT_include_pch);
  }

  bool LinkOnly = phases::Link == FinalPhase && Inputs.size() > 0;
  for (auto &I : Inputs) {
    types::ID InputType = I.first;
    const Arg *InputArg = I.second;

    auto PL = types::getCompilationPhases(InputType);

    phases::ID InitialPhase = PL[0];
    LinkOnly = LinkOnly && phases::Link == InitialPhase && PL.size() == 1;

    // If the first step comes after the final phase we are doing as part of
    // this compilation, warn the user about it.
    if (InitialPhase > FinalPhase) {
      if (InputArg->isClaimed())
        continue;

      // Claim here to avoid the more general unused warning.
      InputArg->claim();

      // Suppress all unused style warnings with -Qunused-arguments
      if (Args.hasArg(options::OPT_Qunused_arguments))
        continue;

      // Special case when final phase determined by binary name, rather than
      // by a command-line argument with a corresponding Arg.
      if (CCCIsCPP())
        Diag(clang::diag::warn_drv_input_file_unused_by_cpp)
            << InputArg->getAsString(Args) << getPhaseName(InitialPhase);
      // Special case '-E' warning on a previously preprocessed file to make
      // more sense.
      else if (InitialPhase == phases::Compile &&
               (Args.getLastArg(options::OPT__SLASH_EP,
                                options::OPT__SLASH_P) ||
                Args.getLastArg(options::OPT_E) ||
                Args.getLastArg(options::OPT_M, options::OPT_MM)) &&
               getPreprocessedType(InputType) == types::TY_INVALID)
        Diag(clang::diag::warn_drv_preprocessed_input_file_unused)
            << InputArg->getAsString(Args) << !!FinalPhaseArg
            << (FinalPhaseArg ? FinalPhaseArg->getOption().getName() : "");
      else
        Diag(clang::diag::warn_drv_input_file_unused)
            << InputArg->getAsString(Args) << getPhaseName(InitialPhase)
            << !!FinalPhaseArg
            << (FinalPhaseArg ? FinalPhaseArg->getOption().getName() : "");
      continue;
    }

    if (YcArg) {
      // Add a separate precompile phase for the compile phase.
      if (FinalPhase >= phases::Compile) {
        const types::ID HeaderType = lookupHeaderTypeForSourceType(InputType);
        // Build the pipeline for the pch file.
        Action *ClangClPch = C.MakeAction<InputAction>(*InputArg, HeaderType);
        for (phases::ID Phase : types::getCompilationPhases(HeaderType))
          ClangClPch = ConstructPhaseAction(C, Args, Phase, ClangClPch);
        assert(ClangClPch);
        Actions.push_back(ClangClPch);
        // The driver currently exits after the first failed command.  This
        // relies on that behavior, to make sure if the pch generation fails,
        // the main compilation won't run.
        // FIXME: If the main compilation fails, the PCH generation should
        // probably not be considered successful either.
      }
    }
  }

  // Claim any options which are obviously only used for compilation.
  if (LinkOnly) {
    Args.ClaimAllArgs(options::OPT_CompileOnly_Group);
    Args.ClaimAllArgs(options::OPT_cl_compile_Group);
  }
}

static bool hasCXXModuleInputType(const Driver::InputList &Inputs) {
  const auto IsTypeCXXModule = [](const auto &Input) -> bool {
    const auto TypeID = Input.first;
    return (TypeID == types::TY_CXXModule);
  };
  return llvm::any_of(Inputs, IsTypeCXXModule);
}

llvm::ErrorOr<bool>
Driver::ScanInputsForCXX20ModulesUsage(const InputList &Inputs) const {
  const auto CXXInputs = llvm::make_filter_range(
      Inputs, [](const auto &Input) { return types::isCXX(Input.first); });
  for (const auto &Input : CXXInputs) {
    StringRef Filename = Input.second->getSpelling();
    auto ErrOrBuffer = VFS->getBufferForFile(Filename);
    if (!ErrOrBuffer)
      return ErrOrBuffer.getError();
    const auto Buffer = std::move(*ErrOrBuffer);

    if (scanInputForCXX20ModulesUsage(Buffer->getBuffer())) {
      Diags.Report(diag::remark_found_cxx20_module_usage) << Filename;
      return true;
    }
  }
  return false;
}

void Driver::BuildActions(Compilation &C, DerivedArgList &Args,
                          const InputList &Inputs, ActionList &Actions) const {
  llvm::PrettyStackTraceString CrashInfo("Building compilation actions");

  if (!SuppressMissingInputWarning && Inputs.empty()) {
    Diag(clang::diag::err_drv_no_input_files);
    return;
  }

  handleArguments(C, Args, Inputs, Actions);

  // When compiling for -fsycl, generate the integration header files and the
  // Unique ID that will be used during the compilation.
  if (Args.hasFlag(options::OPT_fsycl, options::OPT_fno_sycl, false)) {
    const bool IsSaveTemps = isSaveTempsEnabled();
    SmallString<128> OutFileDir;
    if (IsSaveTemps) {
      if (SaveTemps == SaveTempsObj) {
        auto *OptO = C.getArgs().getLastArg(options::OPT_o);
        OutFileDir = (OptO ? OptO->getValues()[0] : "");
        llvm::sys::path::remove_filename(OutFileDir);
        if (!OutFileDir.empty())
          OutFileDir.append(llvm::sys::path::get_separator());
      }
    }
    for (auto &I : Inputs) {
      std::string SrcFileName(I.second->getAsString(Args));
      if ((I.first == types::TY_PP_C || I.first == types::TY_PP_CXX ||
           types::isSrcFile(I.first))) {
        // Unique ID is generated for source files and preprocessed files.
        SmallString<128> ResultID;
        llvm::sys::fs::createUniquePath("uid%%%%%%%%%%%%%%%%", ResultID, false);
        addSYCLUniqueID(Args.MakeArgString(ResultID.str()), SrcFileName);
      }
      if (!types::isSrcFile(I.first))
        continue;

      std::string TmpFileNameHeader;
      std::string TmpFileNameFooter;
      auto StemmedSrcFileName = llvm::sys::path::stem(SrcFileName).str();
      if (IsSaveTemps) {
        TmpFileNameHeader.append(C.getDriver().GetUniquePath(
            OutFileDir.c_str() + StemmedSrcFileName + "-header", "h"));
        TmpFileNameFooter.append(C.getDriver().GetUniquePath(
            OutFileDir.c_str() + StemmedSrcFileName + "-footer", "h"));
      } else {
        TmpFileNameHeader.assign(C.getDriver().GetTemporaryPath(
            StemmedSrcFileName + "-header", "h"));
        TmpFileNameFooter =
            C.getDriver().GetTemporaryPath(StemmedSrcFileName + "-footer", "h");
      }
      StringRef TmpFileHeader =
          C.addTempFile(C.getArgs().MakeArgString(TmpFileNameHeader));
      StringRef TmpFileFooter =
          C.addTempFile(C.getArgs().MakeArgString(TmpFileNameFooter));
      // Use of -fsycl-footer-path puts the integration footer into that
      // specified location.
      if (Arg *A = C.getArgs().getLastArg(options::OPT_fsycl_footer_path_EQ)) {
        SmallString<128> OutName(A->getValue());
        llvm::sys::path::append(OutName,
                                llvm::sys::path::filename(TmpFileNameFooter));
        TmpFileFooter = C.addTempFile(C.getArgs().MakeArgString(OutName));
      }
      addIntegrationFiles(TmpFileHeader, TmpFileFooter, SrcFileName);
    }
  }

  if (Args.hasFlag(options::OPT_fmodules_driver,
                   options::OPT_fno_modules_driver, false)) {
    // TODO: Move the logic for implicitly enabling explicit-module-builds out
    // of -fmodules-driver once it is no longer experimental.
    // Currently, this serves diagnostic purposes only.
    bool UsesCXXModules = hasCXXModuleInputType(Inputs);
    if (!UsesCXXModules) {
      const auto ErrOrScanResult = ScanInputsForCXX20ModulesUsage(Inputs);
      if (!ErrOrScanResult) {
        Diags.Report(diag::err_cannot_open_file)
            << ErrOrScanResult.getError().message();
        return;
      }
      UsesCXXModules = *ErrOrScanResult;
    }
    if (UsesCXXModules || Args.hasArg(options::OPT_fmodules))
      BuildDriverManagedModuleBuildActions(C, Args, Inputs, Actions);
    return;
  }

  BuildDefaultActions(C, Args, Inputs, Actions);
}

void Driver::BuildDefaultActions(Compilation &C, DerivedArgList &Args,
                                 const InputList &Inputs,
                                 ActionList &Actions) const {

  bool UseNewOffloadingDriver =
      C.isOffloadingHostKind(Action::OFK_OpenMP) ||
      Args.hasFlag(options::OPT_foffload_via_llvm,
                   options::OPT_fno_offload_via_llvm, false) ||
      Args.hasFlag(options::OPT_offload_new_driver,
                   options::OPT_no_offload_new_driver,
                   C.isOffloadingHostKind(Action::OFK_Cuda));

  // Builder to be used to build offloading actions.
  std::unique_ptr<OffloadingActionBuilder> OffloadBuilder =
      !UseNewOffloadingDriver
          ? std::make_unique<OffloadingActionBuilder>(C, Args, Inputs)
          : nullptr;

  // Construct the actions to perform.
  ExtractAPIJobAction *ExtractAPIAction = nullptr;
  ActionList LinkerInputs;
  ActionList MergerInputs;
  ActionList HostActions;
  llvm::SmallVector<const Arg *, 6> LinkerInputArgs;
  llvm::SmallVector<phases::ID, phases::MaxNumberOfPhases> PL;

  for (auto &I : Inputs) {
    types::ID InputType = I.first;
    const Arg *InputArg = I.second;

    PL = types::getCompilationPhases(*this, Args, InputType);
    if (PL.empty())
      continue;

    auto FullPL = types::getCompilationPhases(InputType);

    // Build the pipeline for this file.
    Action *Current = C.MakeAction<InputAction>(*InputArg, InputType);

    std::string CUID;
    if (CUIDOpts.isEnabled() && types::isSrcFile(InputType)) {
      CUID = CUIDOpts.getCUID(InputArg->getValue(), Args);
      cast<InputAction>(Current)->setId(CUID);
    }

    // Use the current host action in any of the offloading actions, if
    // required.
    if (!UseNewOffloadingDriver)
      if (OffloadBuilder->addHostDependenceToDeviceActions(Current, InputArg, Args))
        break;

    for (phases::ID Phase : PL) {

      // Add any offload action the host action depends on.
      if (!UseNewOffloadingDriver)
        Current = OffloadBuilder->addDeviceDependencesToHostAction(
            Current, InputArg, Phase, PL.back(), FullPL);
      if (!Current)
        break;

      // Queue linker inputs.
      if (Phase == phases::Link) {
        assert(Phase == PL.back() && "linking must be final compilation step.");

        // We don't need to generate additional link commands if emitting AMD
        // bitcode or compiling only for the offload device
        if (!(C.getInputArgs().hasArg(options::OPT_hip_link) &&
              (C.getInputArgs().hasArg(options::OPT_emit_llvm))) &&
            !offloadDeviceOnly())
          LinkerInputs.push_back(Current);
        Current = nullptr;
        break;
      }

      // TODO: Consider removing this because the merged may not end up being
      // the final Phase in the pipeline. Perhaps the merged could just merge
      // and then pass an artifact of some sort to the Link Phase.
      // Queue merger inputs.
      if (Phase == phases::IfsMerge) {
        assert(Phase == PL.back() && "merging must be final compilation step.");
        MergerInputs.push_back(Current);
        Current = nullptr;
        break;
      }

      if (Phase == phases::Precompile && ExtractAPIAction) {
        ExtractAPIAction->addHeaderInput(Current);
        Current = nullptr;
        break;
      }

      // FIXME: Should we include any prior module file outputs as inputs of
      // later actions in the same command line?

      // Otherwise construct the appropriate action.
      Action *NewCurrent = ConstructPhaseAction(C, Args, Phase, Current);

      // We didn't create a new action, so we will just move to the next phase.
      if (NewCurrent == Current)
        continue;

      if (auto *EAA = dyn_cast<ExtractAPIJobAction>(NewCurrent))
        ExtractAPIAction = EAA;

      Current = NewCurrent;

      // Try to build the offloading actions and add the result as a dependency
      // to the host.
      if (UseNewOffloadingDriver)
        Current = BuildOffloadingActions(C, Args, I, CUID, Current);
      // Use the current host action in any of the offloading actions, if
      // required.
      else if (OffloadBuilder->addHostDependenceToDeviceActions(Current,
                                                                InputArg,
                                                                Args))
        break;

      if (Current->getType() == types::TY_Nothing)
        break;
    }

    // If we ended with something, add to the output list.
    if (Current)
      Actions.push_back(Current);

    // Add any top level actions generated for offloading.
    if (!UseNewOffloadingDriver)
      OffloadBuilder->appendTopLevelActions(Actions, Current, InputArg);
    else if (Current)
      Current->propagateHostOffloadInfo(C.getActiveOffloadKinds(),
                                        /*BoundArch=*/nullptr);
  }

  if (!UseNewOffloadingDriver) {
    OffloadBuilder->appendTopLevelLinkAction(Actions);

    // With static fat archives we need to create additional steps for
    // generating dependence objects for device link actions.
    if (!LinkerInputs.empty() && C.getDriver().getOffloadStaticLibSeen())
      OffloadBuilder->addDeviceLinkDependenciesFromHost(LinkerInputs);

    OffloadBuilder->unbundleStaticArchives(C, Args);
  }

  // Add a link action if necessary.
  Arg *FinalPhaseArg;
  if (!UseNewOffloadingDriver &&
      getFinalPhase(Args, &FinalPhaseArg) == phases::Link) {
    if (Args.hasArg(options::OPT_fsycl_link_EQ)) {
      ActionList LAList;
      OffloadBuilder->makeHostLinkDeviceOnlyAction(LAList);
      if (!LAList.empty()) {
        Action *LA = LAList.front();
        LA = OffloadBuilder->processHostLinkAction(LA);
        Actions.push_back(LA);
      }
    } else if (LinkerInputs.empty())
      OffloadBuilder->appendDeviceLinkActions(Actions);
  }

  if (!LinkerInputs.empty()) {
    if (!UseNewOffloadingDriver)
      OffloadBuilder->makeHostLinkAction(LinkerInputs);
    types::ID LinkType(types::TY_Image);
    if (Args.hasArg(options::OPT_fsycl_link_EQ))
      LinkType = types::TY_Archive;
    Action *LA;
    // Check if this Linker Job should emit a static library.
    if (ShouldEmitStaticLibrary(Args)) {
      LA = C.MakeAction<StaticLibJobAction>(LinkerInputs, types::TY_Image);
    } else if (UseNewOffloadingDriver ||
               Args.hasArg(options::OPT_offload_link)) {
      LA = C.MakeAction<LinkerWrapperJobAction>(LinkerInputs, types::TY_Image);
      LA->propagateHostOffloadInfo(C.getActiveOffloadKinds(),
                                   /*BoundArch=*/nullptr);
    } else {
      LA = C.MakeAction<LinkJobAction>(LinkerInputs, LinkType);
    }
    if (!UseNewOffloadingDriver)
      LA = OffloadBuilder->processHostLinkAction(LA);
    Actions.push_back(LA);
  }

  // Add an interface stubs merge action if necessary.
  if (!MergerInputs.empty())
    Actions.push_back(
        C.MakeAction<IfsMergeJobAction>(MergerInputs, types::TY_Image));

  if (Args.hasArg(options::OPT_emit_interface_stubs)) {
    auto PhaseList = types::getCompilationPhases(
        types::TY_IFS_CPP,
        Args.hasArg(options::OPT_c) ? phases::Compile : phases::IfsMerge);

    ActionList MergerInputs;

    for (auto &I : Inputs) {
      types::ID InputType = I.first;
      const Arg *InputArg = I.second;

      // Currently clang and the llvm assembler do not support generating symbol
      // stubs from assembly, so we skip the input on asm files. For ifs files
      // we rely on the normal pipeline setup in the pipeline setup code above.
      if (InputType == types::TY_IFS || InputType == types::TY_PP_Asm ||
          InputType == types::TY_Asm)
        continue;

      Action *Current = C.MakeAction<InputAction>(*InputArg, InputType);

      for (auto Phase : PhaseList) {
        switch (Phase) {
        default:
          llvm_unreachable(
              "IFS Pipeline can only consist of Compile followed by IfsMerge.");
        case phases::Compile: {
          // Only IfsMerge (llvm-ifs) can handle .o files by looking for ifs
          // files where the .o file is located. The compile action can not
          // handle this.
          if (InputType == types::TY_Object)
            break;

          Current = C.MakeAction<CompileJobAction>(Current, types::TY_IFS_CPP);
          break;
        }
        case phases::IfsMerge: {
          assert(Phase == PhaseList.back() &&
                 "merging must be final compilation step.");
          MergerInputs.push_back(Current);
          Current = nullptr;
          break;
        }
        }
      }

      // If we ended with something, add to the output list.
      if (Current)
        Actions.push_back(Current);
    }

    // Add an interface stubs merge action if necessary.
    if (!MergerInputs.empty())
      Actions.push_back(
          C.MakeAction<IfsMergeJobAction>(MergerInputs, types::TY_Image));
  }

  for (auto Opt : {options::OPT_print_supported_cpus,
                   options::OPT_print_supported_extensions,
                   options::OPT_print_enabled_extensions}) {
    // If --print-supported-cpus, -mcpu=? or -mtune=? is specified, build a
    // custom Compile phase that prints out supported cpu models and quits.
    //
    // If either --print-supported-extensions or --print-enabled-extensions is
    // specified, call the corresponding helper function that prints out the
    // supported/enabled extensions and quits.
    if (Arg *A = Args.getLastArg(Opt)) {
      if (Opt == options::OPT_print_supported_extensions &&
          !C.getDefaultToolChain().getTriple().isRISCV() &&
          !C.getDefaultToolChain().getTriple().isAArch64() &&
          !C.getDefaultToolChain().getTriple().isARM()) {
        C.getDriver().Diag(diag::err_opt_not_valid_on_target)
            << "--print-supported-extensions";
        return;
      }
      if (Opt == options::OPT_print_enabled_extensions &&
          !C.getDefaultToolChain().getTriple().isRISCV() &&
          !C.getDefaultToolChain().getTriple().isAArch64()) {
        C.getDriver().Diag(diag::err_opt_not_valid_on_target)
            << "--print-enabled-extensions";
        return;
      }

      // Use the -mcpu=? flag as the dummy input to cc1.
      Actions.clear();
      Action *InputAc = C.MakeAction<InputAction>(
          *A, IsFlangMode() ? types::TY_Fortran : types::TY_C);
      Actions.push_back(
          C.MakeAction<PrecompileJobAction>(InputAc, types::TY_Nothing));
      for (auto &I : Inputs)
        I.second->claim();
    }
  }

  if (C.getDefaultToolChain().getTriple().isDXIL()) {
    const auto &TC =
        static_cast<const toolchains::HLSLToolChain &>(C.getDefaultToolChain());

    // Call objcopy for manipulation of the unvalidated DXContainer when an
    // option in Args requires it.
    if (TC.requiresObjcopy(Args)) {
      Action *LastAction = Actions.back();
      // llvm-objcopy expects an unvalidated DXIL container (TY_OBJECT).
      if (LastAction->getType() == types::TY_Object)
        Actions.push_back(
            C.MakeAction<ObjcopyJobAction>(LastAction, types::TY_Object));
    }

    // Call validator for dxil when -Vd not in Args.
    if (TC.requiresValidation(Args)) {
      Action *LastAction = Actions.back();
      Actions.push_back(C.MakeAction<BinaryAnalyzeJobAction>(
          LastAction, types::TY_DX_CONTAINER));
    }

    // Call metal-shaderconverter when targeting metal.
    if (TC.requiresBinaryTranslation(Args)) {
      Action *LastAction = Actions.back();
      // Metal shader converter runs on DXIL containers, which can either be
      // validated (in which case they are TY_DX_CONTAINER), or unvalidated
      // (TY_OBJECT).
      if (LastAction->getType() == types::TY_DX_CONTAINER ||
          LastAction->getType() == types::TY_Object)
        Actions.push_back(C.MakeAction<BinaryTranslatorJobAction>(
            LastAction, types::TY_DX_CONTAINER));
    }
  }

  // Claim ignored clang-cl options.
  Args.ClaimAllArgs(options::OPT_cl_ignored_Group);
}

void Driver::BuildDriverManagedModuleBuildActions(
    Compilation &C, llvm::opt::DerivedArgList &Args, const InputList &Inputs,
    ActionList &Actions) const {
  Diags.Report(diag::remark_performing_driver_managed_module_build);
}

/// Returns the canonical name for the offloading architecture when using a HIP
/// or CUDA architecture.
static StringRef getCanonicalArchString(Compilation &C,
                                        const llvm::opt::DerivedArgList &Args,
                                        StringRef ArchStr,
                                        const llvm::Triple &Triple) {
  // Lookup the CUDA / HIP architecture string. Only report an error if we were
  // expecting the triple to be only NVPTX / AMDGPU.
  OffloadArch Arch =
      StringToOffloadArch(getProcessorFromTargetID(Triple, ArchStr));
  if (Triple.isNVPTX() &&
      (Arch == OffloadArch::UNKNOWN || !IsNVIDIAOffloadArch(Arch))) {
    C.getDriver().Diag(clang::diag::err_drv_offload_bad_gpu_arch)
        << "CUDA" << ArchStr;
    return StringRef();
  } else if (Triple.isAMDGPU() &&
             (Arch == OffloadArch::UNKNOWN || !IsAMDOffloadArch(Arch))) {
    C.getDriver().Diag(clang::diag::err_drv_offload_bad_gpu_arch)
        << "HIP" << ArchStr;
    return StringRef();
  } else if (Triple.isSPIRAOT() &&
             Triple.getSubArch() == llvm::Triple::SPIRSubArch_gen &&
             (Arch == OffloadArch::UNKNOWN || !IsIntelGPUOffloadArch(Arch))) {
    C.getDriver().Diag(clang::diag::err_drv_offload_bad_gpu_arch)
        << "spir64_gen" << ArchStr;
    return StringRef();
  } else if (Triple.isSPIRAOT() &&
             Triple.getSubArch() == llvm::Triple::SPIRSubArch_x86_64 &&
             (Arch == OffloadArch::UNKNOWN || !IsIntelCPUOffloadArch(Arch))) {
    C.getDriver().Diag(clang::diag::err_drv_offload_bad_gpu_arch)
        << "spir64_x86_64" << ArchStr;
    return StringRef();
  }
  if (IsNVIDIAOffloadArch(Arch))
    return Args.MakeArgStringRef(OffloadArchToString(Arch));

  if (IsAMDOffloadArch(Arch)) {
    llvm::StringMap<bool> Features;
    std::optional<StringRef> Arch = parseTargetID(Triple, ArchStr, &Features);
    if (!Arch) {
      C.getDriver().Diag(clang::diag::err_drv_bad_target_id) << ArchStr;
      return StringRef();
    }
    return Args.MakeArgStringRef(getCanonicalTargetID(*Arch, Features));
  }
  if (IsIntelGPUOffloadArch(Arch)) {
    return Args.MakeArgStringRef(ArchStr);
  }

  if (IsIntelCPUOffloadArch(Arch)) {
    return Args.MakeArgStringRef(ArchStr);
  }

  // If the input isn't CUDA or HIP just return the architecture.
  return ArchStr;
}

/// Checks if the set offloading architectures does not conflict. Returns the
/// incompatible pair if a conflict occurs.
static std::optional<std::pair<llvm::StringRef, llvm::StringRef>>
getConflictOffloadArchCombination(const llvm::DenseSet<StringRef> &Archs,
                                  llvm::Triple Triple) {
  if (!Triple.isAMDGPU())
    return std::nullopt;

  std::set<StringRef> ArchSet;
  llvm::copy(Archs, std::inserter(ArchSet, ArchSet.begin()));
  return getConflictTargetIDCombination(ArchSet);
}

llvm::SmallVector<StringRef>
Driver::getOffloadArchs(Compilation &C, const llvm::opt::DerivedArgList &Args,
                        Action::OffloadKind Kind, const ToolChain &TC) const {
  // --offload and --offload-arch options are mutually exclusive.
  if (Args.hasArgNoClaim(options::OPT_offload_EQ) &&
      Args.hasArgNoClaim(options::OPT_offload_arch_EQ,
                         options::OPT_no_offload_arch_EQ)) {
    C.getDriver().Diag(diag::err_opt_not_valid_with_opt)
        << "--offload"
        << (Args.hasArgNoClaim(options::OPT_offload_arch_EQ)
                ? "--offload-arch"
                : "--no-offload-arch");
  }

  llvm::DenseSet<StringRef> Archs;
  std::unique_ptr<llvm::opt::Arg> ExtractedArg = nullptr;
  for (auto *Arg : C.getArgsForToolChain(&TC, /*BoundArch=*/"", Kind)) {
    // Extract any '--[no-]offload-arch' arguments intended for this toolchain.
    if (Kind == Action::OFK_SYCL) {
      // For SYCL based offloading, we allow for -Xsycl-target-backend
      // and -Xsycl-target-backend=amdgcn-amd-hsa --offload-arch=gfx908 for
      // specifying options.
      if (Arg->getOption().matches(options::OPT_Xsycl_backend_EQ) &&
          llvm::Triple(Arg->getValue(0)) == TC.getTriple()) {
        Arg->claim();
        unsigned Index = Args.getBaseArgs().MakeIndex(Arg->getValue(1));
        ExtractedArg = getOpts().ParseOneArg(Args, Index);
        Arg = ExtractedArg.get();
      // -Xsycl-target-backend --offload-arch=gfx1150
      } else if (Arg->getOption().matches(options::OPT_Xsycl_backend)) {
        unsigned Index = Args.getBaseArgs().MakeIndex(Arg->getValue(0));
        ExtractedArg = getOpts().ParseOneArg(Args, Index);
        Arg = ExtractedArg.get();
      }
    }
    if (Kind == Action::OFK_SYCL &&
        Arg->getOption().matches(options::OPT_offload_targets_EQ)) {
      for (StringRef SYCLTargetValue : Arg->getValues()) {
        StringRef Arch;
        if (auto Device =
                tools::SYCL::gen::isGPUTarget<tools::SYCL::gen::IntelGPU>(
                    SYCLTargetValue)) {
          if (!(TC.getTriple().isSPIRAOT() &&
                TC.getTriple().getSubArch() == llvm::Triple::SPIRSubArch_gen))
            continue;
          if (Device->empty()) {
            Diag(clang::diag::err_drv_invalid_sycl_target) << SYCLTargetValue;
            continue;
          }
          if (IsIntelGPUOffloadArch(StringToOffloadArch(
                  getProcessorFromTargetID(TC.getTriple(), Device->data()))))
            Arch = Device->data();
        } else if (auto Device = tools::SYCL::gen::isGPUTarget<
                       tools::SYCL::gen::NvidiaGPU>(SYCLTargetValue)) {
          if (Device->empty()) {
            Diag(clang::diag::err_drv_invalid_sycl_target) << SYCLTargetValue;
            continue;
          }
          if (IsSYCLSupportedNVidiaGPUArch(StringToOffloadArch(
                  getProcessorFromTargetID(TC.getTriple(), Device->data()))))
            Arch = Device->data();
        } else if (auto Device = tools::SYCL::gen::isGPUTarget<
                       clang::driver::tools::SYCL::gen::AmdGPU>(
                       SYCLTargetValue)) {
          if (Device->empty()) {
            Diag(clang::diag::err_drv_invalid_sycl_target) << SYCLTargetValue;
            continue;
          }
          if (IsSYCLSupportedAMDGPUArch(StringToOffloadArch(
                  getProcessorFromTargetID(TC.getTriple(), Device->data()))))
            Arch = Device->data();
        } else {
          Arch = StringRef();
        }
        if (!Arch.empty())
          Archs.insert(Arch);
      }
    }
    // Add or remove the seen architectures in order of appearance. If an
    // invalid architecture is given we simply exit.
    if (Arg->getOption().matches(options::OPT_offload_arch_EQ)) {
      for (StringRef Arch : Arg->getValues()) {
        if (Arch == "native" || Arch.empty()) {
          auto GPUsOrErr = TC.getSystemGPUArchs(Args);
          if (!GPUsOrErr) {
            TC.getDriver().Diag(diag::err_drv_undetermined_gpu_arch)
                << llvm::Triple::getArchTypeName(TC.getArch())
                << llvm::toString(GPUsOrErr.takeError()) << "--offload-arch";
            continue;
          }

          for (auto ArchStr : *GPUsOrErr) {
            StringRef CanonicalStr = getCanonicalArchString(
                C, Args, Args.MakeArgString(ArchStr), TC.getTriple());
            if (!CanonicalStr.empty())
              Archs.insert(CanonicalStr);
            else
              return llvm::SmallVector<StringRef>();
          }
        } else {
          StringRef CanonicalStr =
              getCanonicalArchString(C, Args, Arch, TC.getTriple());
          if (!CanonicalStr.empty())
            Archs.insert(CanonicalStr);
          else
            return llvm::SmallVector<StringRef>();
        }
      }
    } else if (Arg->getOption().matches(options::OPT_no_offload_arch_EQ)) {
      for (StringRef Arch : Arg->getValues()) {
        if (Arch == "all") {
          Archs.clear();
        } else {
          StringRef ArchStr =
              getCanonicalArchString(C, Args, Arch, TC.getTriple());
          Archs.erase(ArchStr);
        }
      }
    }
  }

  if (Kind == Action::OFK_SYCL) {
    // -Xsycl-target-backend=spir64_gen "-device pvc,bdw"
    // -fsycl-targets=spir64_gen -Xsycl-target-backend "-device pvc"
    if (TC.getTriple().isSPIRAOT() &&
        TC.getTriple().getSubArch() == llvm::Triple::SPIRSubArch_gen) {
      const ToolChain *HostTC = C.getSingleOffloadToolChain<Action::OFK_Host>();
      auto DeviceTC = std::make_unique<toolchains::SYCLToolChain>(
          *this, TC.getTriple(), *HostTC, C.getInputArgs());
      assert(DeviceTC && "Device toolchain not defined.");
      ArgStringList TargetArgs;
      DeviceTC->TranslateBackendTargetArgs(DeviceTC->getTriple(),
                                           C.getInputArgs(), TargetArgs);
      // Look for -device <string> and use that as the known
      // arch to be associated with the current spir64_gen entry. Grab
      // the right most entry.
      for (int i = TargetArgs.size() - 2; i >= 0; --i) {
        if (StringRef(TargetArgs[i]) == "-device") {
          StringRef Arch;
          Arch = TargetArgs[i + 1];
          if (!Arch.empty())
            Archs.insert(Arch);
          break;
        }
      }
    }
  }

  if (auto ConflictingArchs =
          getConflictOffloadArchCombination(Archs, TC.getTriple()))
    C.getDriver().Diag(clang::diag::err_drv_bad_offload_arch_combo)
        << ConflictingArchs->first << ConflictingArchs->second;

  // Fill in the default architectures if not provided explicitly.
  if (Archs.empty()) {
    if (Kind == Action::OFK_Cuda) {
      Archs.insert(OffloadArchToString(OffloadArch::CudaDefault));
    } else if (Kind == Action::OFK_HIP) {
      Archs.insert(OffloadArchToString(TC.getTriple().isSPIRV()
                                           ? OffloadArch::Generic
                                           : OffloadArch::HIPDefault));
    } else if (Kind == Action::OFK_SYCL) {
      // For SYCL offloading, we need to check the triple for NVPTX or AMDGPU.
      // The default arch is set for NVPTX if not provided.  For AMDGPU, emit
      // an error as the user is responsible to set the arch.
      if (TC.getTriple().isNVPTX())
        Archs.insert(OffloadArchToString(OffloadArch::SM_50));
      else if (TC.getTriple().isAMDGPU())
        C.getDriver().Diag(clang::diag::err_drv_sycl_missing_amdgpu_arch)
            << 1 << TC.getTriple().str();
      else
        Archs.insert(StringRef());
    } else if (Kind == Action::OFK_OpenMP) {
      // Accept legacy `-march` device arguments for OpenMP.
      if (auto *Arg = C.getArgsForToolChain(&TC, /*BoundArch=*/"", Kind)
                          .getLastArg(options::OPT_march_EQ)) {
        Archs.insert(Arg->getValue());
      } else {
        auto ArchsOrErr = TC.getSystemGPUArchs(Args);
        if (!ArchsOrErr) {
          TC.getDriver().Diag(diag::err_drv_undetermined_gpu_arch)
              << llvm::Triple::getArchTypeName(TC.getArch())
              << llvm::toString(ArchsOrErr.takeError()) << "--offload-arch";
        } else if (!ArchsOrErr->empty()) {
          for (auto Arch : *ArchsOrErr)
            Archs.insert(Args.MakeArgStringRef(Arch));
        } else {
          Archs.insert(StringRef());
        }
      }
    }
  }
  Args.ClaimAllArgs(options::OPT_offload_arch_EQ);
  Args.ClaimAllArgs(options::OPT_no_offload_arch_EQ);

  SmallVector<StringRef> Sorted(Archs.begin(), Archs.end());
  llvm::sort(Sorted);
  return Sorted;
}

Action *Driver::BuildOffloadingActions(Compilation &C,
                                       llvm::opt::DerivedArgList &Args,
                                       const InputTy &Input, StringRef CUID,
                                       Action *HostAction) const {
  // Don't build offloading actions if explicitly disabled or we do not have a
  // valid source input.
  if (offloadHostOnly() ||
      !(types::isSrcFile(Input.first) || Input.first == types::TY_PP_CXX))
    return HostAction;

  bool HIPNoRDC =
      C.isOffloadingHostKind(Action::OFK_HIP) &&
      !Args.hasFlag(options::OPT_fgpu_rdc, options::OPT_fno_gpu_rdc, false);

  bool HIPRelocatableObj =
      C.isOffloadingHostKind(Action::OFK_HIP) &&
      Args.hasFlag(options::OPT_fhip_emit_relocatable,
                   options::OPT_fno_hip_emit_relocatable, false);

  if (!HIPNoRDC && HIPRelocatableObj)
    C.getDriver().Diag(diag::err_opt_not_valid_with_opt)
        << "-fhip-emit-relocatable"
        << "-fgpu-rdc";

  if (!offloadDeviceOnly() && HIPRelocatableObj)
    C.getDriver().Diag(diag::err_opt_not_valid_without_opt)
        << "-fhip-emit-relocatable"
        << "--offload-device-only";

  // For SYCL offloading with -fsycl-host-compiler enabled, we do not have the
  // ability to embed the packaged file.
  bool SYCLBundleFile = C.isOffloadingHostKind(Action::OFK_SYCL) &&
                        Args.hasArg(options::OPT_fsycl_host_compiler_EQ) &&
                        isa<AssembleJobAction>(HostAction);

  // Don't build offloading actions if we do not have a compile action. If
  // preprocessing only ignore embedding.  When needing to do bundling for
  // SYCL, allow the building of offloading actions to add the device side to
  // the bundle.
  if (!(isa<CompileJobAction>(HostAction) || SYCLBundleFile ||
        getFinalPhase(Args) == phases::Preprocess))
    return HostAction;

  ActionList OffloadActions;
  OffloadAction::DeviceDependences DDeps;

  const Action::OffloadKind OffloadKinds[] = {
      Action::OFK_OpenMP, Action::OFK_Cuda, Action::OFK_HIP, Action::OFK_SYCL};

  for (Action::OffloadKind Kind : OffloadKinds) {
    SmallVector<const ToolChain *, 2> ToolChains;
    ActionList DeviceActions;

    auto TCRange = C.getOffloadToolChains(Kind);
    for (auto TI = TCRange.first, TE = TCRange.second; TI != TE; ++TI)
      ToolChains.push_back(TI->second);

    if (ToolChains.empty())
      continue;

    types::ID InputType = Input.first;
    const Arg *InputArg = Input.second;

    // The toolchain can be active for unsupported file types.
    if ((Kind == Action::OFK_Cuda && !types::isCuda(InputType)) ||
        (Kind == Action::OFK_HIP && !types::isHIP(InputType)))
      continue;

    // Get the product of all bound architectures and toolchains.
    SmallVector<std::pair<const ToolChain *, StringRef>> TCAndArchs;
    for (const ToolChain *TC : ToolChains) {
      for (StringRef Arch : getOffloadArchs(C, C.getArgs(), Kind, *TC)) {
        TCAndArchs.push_back(std::make_pair(TC, Arch));
        // Check if the InputArg is a preprocessed file that is created by the
        // llvm-offload-binary.
        if (InputType == types::TY_PP_CXX &&
            isOffloadBinaryFile(InputArg->getAsString(Args))) {
          // Extract the specific preprocessed file given the current arch
          // and triple.  Add to DeviceActions if one was extracted.
          ActionList PPActions;
          OffloadAction::DeviceDependences DDep;
          Action *IA = C.MakeAction<InputAction>(*InputArg, InputType, CUID);
          PPActions.push_back(IA);
          Action *PackagerAction =
              C.MakeAction<OffloadPackagerExtractJobAction>(PPActions,
                                                            types::TY_PP_CXX);
          DDep.add(*PackagerAction,
                   *C.getSingleOffloadToolChain<Action::OFK_Host>(), nullptr,
                   C.getActiveOffloadKinds());
          DeviceActions.push_back(PackagerAction);
          continue;
        }
        DeviceActions.push_back(
            C.MakeAction<InputAction>(*InputArg, InputType, CUID));
      }
    }

    if (DeviceActions.empty())
      return HostAction;

    // FIXME: Do not collapse the host side for Darwin targets with SYCL offload
    // compilations. The toolchain is not properly initialized for the target.
    if (isa<CompileJobAction>(HostAction) && Kind == Action::OFK_SYCL &&
        HostAction->getType() != types::TY_Nothing &&
        C.getSingleOffloadToolChain<Action::OFK_Host>()
            ->getTriple()
            .isOSDarwin())
      HostAction->setCannotBeCollapsedWithNextDependentAction();

    auto PL = types::getCompilationPhases(*this, Args, InputType);

    for (phases::ID Phase : PL) {
      if (Phase == phases::Link) {
        assert(Phase == PL.back() && "linking must be final compilation step.");
        break;
      }

      // Assemble actions are not used for the SYCL device side.  Both compile
      // and backend actions are used to generate IR and textual IR if needed.
      if (Kind == Action::OFK_SYCL && Phase == phases::Assemble)
        continue;

      auto *TCAndArch = TCAndArchs.begin();
      for (Action *&A : DeviceActions) {
        if (A->getType() == types::TY_Nothing)
          continue;

        // Propagate the ToolChain so we can use it in ConstructPhaseAction.
        A->propagateDeviceOffloadInfo(Kind, TCAndArch->second.data(),
                                      TCAndArch->first);
        A = ConstructPhaseAction(C, Args, Phase, A, Kind);

        if (isa<CompileJobAction>(A) && isa<CompileJobAction>(HostAction) &&
            Kind == Action::OFK_OpenMP &&
            HostAction->getType() != types::TY_Nothing) {
          // OpenMP offloading has a dependency on the host compile action to
          // identify which declarations need to be emitted. This shouldn't be
          // collapsed with any other actions so we can use it in the device.
          HostAction->setCannotBeCollapsedWithNextDependentAction();
          OffloadAction::HostDependence HDep(
              *HostAction, *C.getSingleOffloadToolChain<Action::OFK_Host>(),
              TCAndArch->second.data(), Kind);
          OffloadAction::DeviceDependences DDep;
          DDep.add(*A, *TCAndArch->first, TCAndArch->second.data(), Kind);
          A = C.MakeAction<OffloadAction>(HDep, DDep);
        }

        ++TCAndArch;
      }
    }
    // Use of -fsycl-device-obj=spirv converts the original LLVM-IR file to
    // SPIR-V for later consumption.
    for (Action *&A : DeviceActions) {
      if (!Args.getLastArgValue(options::OPT_fsycl_device_obj_EQ)
               .equals_insensitive("spirv") ||
          Kind != Action::OFK_SYCL || A->getType() != types::TY_LLVM_BC)
        continue;
      A = C.MakeAction<SPIRVTranslatorJobAction>(A, types::TY_SPIRV);
    }

    // Compiling HIP in device-only non-RDC mode requires linking each action
    // individually.
    for (Action *&A : DeviceActions) {
      // Special handling for the HIP SPIR-V toolchain because it doesn't use
      // the SPIR-V backend yet doesn't report the output as an object.
      bool IsAMDGCNSPIRV = A->getOffloadingToolChain() &&
                           A->getOffloadingToolChain()->getTriple().getOS() ==
                               llvm::Triple::OSType::AMDHSA &&
                           A->getOffloadingToolChain()->getTriple().isSPIRV();
      if ((A->getType() != types::TY_Object && !IsAMDGCNSPIRV &&
           A->getType() != types::TY_LTO_BC) ||
          HIPRelocatableObj || !HIPNoRDC || !offloadDeviceOnly())
        continue;
      ActionList LinkerInput = {A};
      A = C.MakeAction<LinkJobAction>(LinkerInput, types::TY_Image);
    }

    auto *TCAndArch = TCAndArchs.begin();
    for (Action *A : DeviceActions) {
      DDeps.add(*A, *TCAndArch->first, TCAndArch->second.data(), Kind);
      OffloadAction::DeviceDependences DDep;
      DDep.add(*A, *TCAndArch->first, TCAndArch->second.data(), Kind);

      // Compiling CUDA in non-RDC mode uses the PTX output if available.
      for (Action *Input : A->getInputs())
        if (Kind == Action::OFK_Cuda && A->getType() == types::TY_Object &&
            !Args.hasFlag(options::OPT_fgpu_rdc, options::OPT_fno_gpu_rdc,
                          false))
          DDep.add(*Input, *TCAndArch->first, TCAndArch->second.data(), Kind);
      OffloadActions.push_back(C.MakeAction<OffloadAction>(DDep, A->getType()));

      ++TCAndArch;
    }
    // For SYCL based offloading, populate the device traits macros that are
    // used during compilation.
    if (Kind == Action::OFK_SYCL)
      tools::SYCL::populateSYCLDeviceTraitsMacrosArgs(C, Args, TCAndArchs);
  }

  // Now that we have all of the offload actions populated, we special case
  // SYCL -fsycl-host-compiler to perform a bundling action instead of a
  // packaging action.
  if (SYCLBundleFile) {
    ActionList BundlingActions(OffloadActions);
    BundlingActions.push_back(HostAction);
    Action *BundlingAction =
        C.MakeAction<OffloadBundlingJobAction>(BundlingActions);
    return BundlingAction;
  }

  // HIP code in device-only non-RDC mode will bundle the output if it invoked
  // the linker or if the user explicitly requested it.
  bool ShouldBundleHIP =
      Args.hasFlag(options::OPT_gpu_bundle_output,
                   options::OPT_no_gpu_bundle_output, false) ||
      (HIPNoRDC && offloadDeviceOnly() &&
       llvm::none_of(OffloadActions, [](Action *A) {
         return A->getType() != types::TY_Image;
       }));

  // All kinds exit now in device-only mode except for non-RDC mode HIP.
  if (offloadDeviceOnly() && !ShouldBundleHIP)
    return C.MakeAction<OffloadAction>(DDeps, types::TY_Nothing);

  if (OffloadActions.empty())
    return HostAction;

  OffloadAction::DeviceDependences DDep;
  if (C.isOffloadingHostKind(Action::OFK_Cuda) &&
      !Args.hasFlag(options::OPT_fgpu_rdc, options::OPT_fno_gpu_rdc, false)) {
    // If we are not in RDC-mode we just emit the final CUDA fatbinary for
    // each translation unit without requiring any linking.
    Action *FatbinAction =
        C.MakeAction<LinkJobAction>(OffloadActions, types::TY_CUDA_FATBIN);
    DDep.add(*FatbinAction, *C.getSingleOffloadToolChain<Action::OFK_Cuda>(),
             nullptr, Action::OFK_Cuda);
  } else if (HIPNoRDC && offloadDeviceOnly()) {
    // If we are in device-only non-RDC-mode we just emit the final HIP
    // fatbinary for each translation unit, linking each input individually.
    Action *FatbinAction =
        C.MakeAction<LinkJobAction>(OffloadActions, types::TY_HIP_FATBIN);
    DDep.add(*FatbinAction,
             *C.getOffloadToolChains<Action::OFK_HIP>().first->second, nullptr,
             Action::OFK_HIP);
  } else if (C.isOffloadingHostKind(Action::OFK_SYCL) &&
             Args.hasArg(options::OPT_fsyclbin_EQ)) {
    // With '-fsyclbin', package all the offloading actions into a single output
    // that is sent to the clang-linker-wrapper.
    Action *PackagerAction =
        C.MakeAction<OffloadPackagerJobAction>(OffloadActions, types::TY_Image);
    ActionList PackagerActions;
    PackagerActions.push_back(PackagerAction);
    Action *LinkAction =
        C.MakeAction<LinkerWrapperJobAction>(PackagerActions, types::TY_Image);
    DDep.add(*LinkAction, *C.getSingleOffloadToolChain<Action::OFK_Host>(),
             nullptr, C.getActiveOffloadKinds());
    return C.MakeAction<OffloadAction>(DDep, types::TY_Nothing);
  } else if (C.isOffloadingHostKind(Action::OFK_SYCL) &&
             isa<PreprocessJobAction>(HostAction) &&
             getFinalPhase(Args) == phases::Preprocess &&
             Args.hasArg(options::OPT_o, options::OPT__SLASH_P,
                         options::OPT__SLASH_o)) {
    // Performing preprocessing only. Take the host and device preprocessed
    // files and package them together.
    ActionList PackagerActions;
    // Only add the preprocess actions from the device side.  When one is
    // found, add an additional compilation to generate the integration
    // header/footer that is used for the host compile.
    for (auto OA : OffloadActions) {
      if (const OffloadAction *CurOA = dyn_cast<OffloadAction>(OA)) {
        CurOA->doOnEachDependence(
            [&](Action *A, const ToolChain *TC, const char *BoundArch) {
              assert(TC && "Unknown toolchain");
              if (isa<PreprocessJobAction>(A)) {
                PackagerActions.push_back(OA);
                A->setCannotBeCollapsedWithNextDependentAction();
                Action *CompileAction =
                    C.MakeAction<CompileJobAction>(A, types::TY_Nothing);
                DDeps.add(*CompileAction, *TC, BoundArch, Action::OFK_SYCL);
              }
            });
      }
    }
    PackagerActions.push_back(HostAction);
    Action *PackagerAction = C.MakeAction<OffloadPackagerJobAction>(
        PackagerActions, types::TY_PP_CXX);
    DDeps.add(*PackagerAction, *C.getSingleOffloadToolChain<Action::OFK_Host>(),
              nullptr, C.getActiveOffloadKinds());
  } else if (C.isOffloadingHostKind(Action::OFK_SYCL) &&
             Args.hasArg(options::OPT_fsycl_host_compiler_EQ)) {
    // -fsycl-host-compiler will create a bundled object instead of an
    // embedded packaged object.  Effectively avoid doing the packaging.
    return HostAction;
  } else if (HIPNoRDC) {
    // Package all the offloading actions into a single output that can be
    // embedded in the host and linked.
    Action *PackagerAction =
        C.MakeAction<OffloadPackagerJobAction>(OffloadActions, types::TY_Image);

    // For HIP non-RDC compilation, wrap the device binary with linker wrapper
    // before bundling with host code. Do not bind a specific GPU arch here,
    // as the packaged image may contain entries for multiple GPUs.
    ActionList AL{PackagerAction};
    PackagerAction =
        C.MakeAction<LinkerWrapperJobAction>(AL, types::TY_HIP_FATBIN);
    DDep.add(*PackagerAction,
             *C.getOffloadToolChains<Action::OFK_HIP>().first->second,
             /*BoundArch=*/nullptr, Action::OFK_HIP);
  } else {
    // Package all the offloading actions into a single output that can be
    // embedded in the host and linked.
    Action *PackagerAction =
        C.MakeAction<OffloadPackagerJobAction>(OffloadActions, types::TY_Image);
    DDep.add(*PackagerAction, *C.getSingleOffloadToolChain<Action::OFK_Host>(),
             nullptr, C.getActiveOffloadKinds());
  }

  // HIP wants '--offload-device-only' to create a fatbinary by default.
  if (offloadDeviceOnly())
    return C.MakeAction<OffloadAction>(DDep, types::TY_Nothing);

  // If we are unable to embed a single device output into the host, we need to
  // add each device output as a host dependency to ensure they are still built.
  bool SingleDeviceOutput = !llvm::any_of(OffloadActions, [](Action *A) {
    return A->getType() == types::TY_Nothing;
  }) && isa<CompileJobAction>(HostAction);
  OffloadAction::HostDependence HDep(
      *HostAction, *C.getSingleOffloadToolChain<Action::OFK_Host>(),
      /*BoundArch=*/nullptr, SingleDeviceOutput ? DDep : DDeps);
  return C.MakeAction<OffloadAction>(HDep, SingleDeviceOutput ? DDep : DDeps);
}

Action *Driver::ConstructPhaseAction(
    Compilation &C, const ArgList &Args, phases::ID Phase, Action *Input,
    Action::OffloadKind TargetDeviceOffloadKind) const {
  llvm::PrettyStackTraceString CrashInfo("Constructing phase actions");

  // Some types skip the assembler phase (e.g., llvm-bc), but we can't
  // encode this in the steps because the intermediate type depends on
  // arguments. Just special case here.
  if (Phase == phases::Assemble && Input->getType() != types::TY_PP_Asm)
    return Input;

  // Use of --sycl-link will only allow for the link phase to occur. This is
  // for all input files.
  if (Args.hasArg(options::OPT_sycl_link) && Phase != phases::Link)
    return Input;

  // Build the appropriate action.
  switch (Phase) {
  case phases::Link:
    llvm_unreachable("link action invalid here.");
  case phases::IfsMerge:
    llvm_unreachable("ifsmerge action invalid here.");
  case phases::Preprocess: {
    types::ID OutputTy;
    // -M and -MM specify the dependency file name by altering the output type,
    // -if -MD and -MMD are not specified.
    if (Args.hasArg(options::OPT_M, options::OPT_MM) &&
        !Args.hasArg(options::OPT_MD, options::OPT_MMD)) {
      OutputTy = types::TY_Dependencies;
    } else {
      OutputTy = Input->getType();
      // For these cases, the preprocessor is only translating forms, the Output
      // still needs preprocessing.
      if (!Args.hasFlag(options::OPT_frewrite_includes,
                        options::OPT_fno_rewrite_includes, false) &&
          !Args.hasFlag(options::OPT_frewrite_imports,
                        options::OPT_fno_rewrite_imports, false) &&
          !Args.hasFlag(options::OPT_fdirectives_only,
                        options::OPT_fno_directives_only, false) &&
          !CCGenDiagnostics)
        OutputTy = types::getPreprocessedType(OutputTy);
      assert(OutputTy != types::TY_INVALID &&
             "Cannot preprocess this input type!");
    }
    types::ID HostPPType = types::getPreprocessedType(Input->getType());
    if (Args.hasArg(options::OPT_fsycl) && HostPPType != types::TY_INVALID &&
        !Args.hasArg(options::OPT_fno_sycl_use_footer) &&
        TargetDeviceOffloadKind == Action::OFK_None &&
        Input->getType() != types::TY_CUDA_DEVICE &&
        Args.hasArg(options::OPT_fsycl_host_compiler_EQ)) {
      // Performing a host compilation with -fsycl.  Append the integration
      // footer to the source file.
      auto *AppendFooter =
          C.MakeAction<AppendFooterJobAction>(Input, Input->getType());
      // FIXME: There are 2 issues with dependency generation in regards to
      // the integration footer that need to be addressed.
      // 1) Input file referenced on the RHS of a dependency is based on the
      //    input src, which is a temporary.  We want this to be the true
      //    user input src file.
      // 2) When generating dependencies against a preprocessed file, header
      //    file information (using -MD or-MMD) is not provided.
      return C.MakeAction<PreprocessJobAction>(AppendFooter, OutputTy);
    }
    return C.MakeAction<PreprocessJobAction>(Input, OutputTy);
  }
  case phases::Precompile: {
    // API extraction should not generate an actual precompilation action.
    if (Args.hasArg(options::OPT_extract_api))
      return C.MakeAction<ExtractAPIJobAction>(Input, types::TY_API_INFO);

    // With 'fmodules-reduced-bmi', we don't want to run the
    // precompile phase unless the user specified '--precompile'. In the case
    // the '--precompile' flag is enabled, we will try to emit the reduced BMI
    // as a by product in GenerateModuleInterfaceAction.
    if (!Args.hasArg(options::OPT_fno_modules_reduced_bmi) &&
        (Input->getType() == driver::types::TY_CXXModule ||
         Input->getType() == driver::types::TY_PP_CXXModule) &&
        !Args.getLastArg(options::OPT__precompile))
      return Input;

    types::ID OutputTy = getPrecompiledType(Input->getType());
    assert(OutputTy != types::TY_INVALID &&
           "Cannot precompile this input type!");

    // If we're given a module name, precompile header file inputs as a
    // module, not as a precompiled header.
    const char *ModName = nullptr;
    if (OutputTy == types::TY_PCH) {
      if (Arg *A = Args.getLastArg(options::OPT_fmodule_name_EQ))
        ModName = A->getValue();
      if (ModName)
        OutputTy = types::TY_ModuleFile;
    }

    if (Args.hasArg(options::OPT_fsyntax_only)) {
      // Syntax checks should not emit a PCH file
      OutputTy = types::TY_Nothing;
    }

    return C.MakeAction<PrecompileJobAction>(Input, OutputTy);
  }
  case phases::Compile: {
    if (Args.hasArg(options::OPT_fsyntax_only))
      return C.MakeAction<CompileJobAction>(Input, types::TY_Nothing);
    if (Args.hasArg(options::OPT_rewrite_objc))
      return C.MakeAction<CompileJobAction>(Input, types::TY_RewrittenObjC);
    if (Args.hasArg(options::OPT_rewrite_legacy_objc))
      return C.MakeAction<CompileJobAction>(Input,
                                            types::TY_RewrittenLegacyObjC);
    if (Args.hasArg(options::OPT__analyze))
      return C.MakeAction<AnalyzeJobAction>(Input, types::TY_Plist);
    if (Args.hasArg(options::OPT_emit_ast))
      return C.MakeAction<CompileJobAction>(Input, types::TY_AST);
    if (Args.hasArg(options::OPT_emit_cir))
      return C.MakeAction<CompileJobAction>(Input, types::TY_CIR);
    if (Args.hasArg(options::OPT_module_file_info))
      return C.MakeAction<CompileJobAction>(Input, types::TY_ModuleFile);
    if (Args.hasArg(options::OPT_verify_pch))
      return C.MakeAction<VerifyPCHJobAction>(Input, types::TY_Nothing);
    if (Args.hasArg(options::OPT_extract_api))
      return C.MakeAction<ExtractAPIJobAction>(Input, types::TY_API_INFO);
    // New offload driver enabled with a Preprocessed input file - check to make
    // sure that the input file is an offload binary - if so, we need to
    // extract the actual preprocessed file from the package, and that is what
    // we will compile.
    if (getUseNewOffloadingDriver() &&
        TargetDeviceOffloadKind == Action::OFK_None &&
        Input->getType() == types::TY_PP_CXX) {
      const InputAction *IA = dyn_cast<InputAction>(Input);
      if (IA && isOffloadBinaryFile(IA->getInputArg().getAsString(Args))) {
        ActionList PPActions;
        PPActions.push_back(Input);
        Action *PackagerAction = C.MakeAction<OffloadPackagerExtractJobAction>(
            PPActions, types::TY_PP_CXX);
        return C.MakeAction<CompileJobAction>(PackagerAction,
                                              types::TY_LLVM_BC);
      }
    }
    return C.MakeAction<CompileJobAction>(Input, types::TY_LLVM_BC);
  }
  case phases::Backend: {
    // Skip a redundant Backend phase for HIP device code when using the new
    // offload driver, where mid-end is done in linker wrapper.
    if (TargetDeviceOffloadKind == Action::OFK_HIP &&
        Args.hasFlag(options::OPT_offload_new_driver,
                     options::OPT_no_offload_new_driver, false) &&
        !offloadDeviceOnly())
      return Input;

    if (isUsingLTO() && TargetDeviceOffloadKind == Action::OFK_None) {
      types::ID Output;
      if (Args.hasArg(options::OPT_ffat_lto_objects) &&
          !Args.hasArg(options::OPT_emit_llvm))
        Output = types::TY_PP_Asm;
      else if (Args.hasArg(options::OPT_S))
        Output = types::TY_LTO_IR;
      else
        Output = types::TY_LTO_BC;
      return C.MakeAction<BackendJobAction>(Input, Output);
    }
    if (isUsingOffloadLTO() && TargetDeviceOffloadKind != Action::OFK_None) {
      types::ID Output =
          Args.hasArg(options::OPT_S) ? types::TY_LTO_IR : types::TY_LTO_BC;
      if (getUseNewOffloadingDriver() && getOffloadLTOMode() == LTOK_Thin &&
          TargetDeviceOffloadKind == Action::OFK_SYCL) {
        // For SYCL with thinLTO, run sycl-post-link, extract the BC files from
        // the output table, run the backend on each output table.
        llvm::Triple OffloadTriple =
            Input->getOffloadingToolChain()->getTriple();
        SYCLPostLinkJobAction *TypedPostLinkAction =
            C.MakeAction<SYCLPostLinkJobAction>(Input, types::TY_Tempfiletable,
                                                types::TY_Tempfiletable);
        TypedPostLinkAction->setRTSetsSpecConstants(
            OffloadTriple.isSPIROrSPIRV() && !OffloadTriple.isSPIRAOT());
        auto *TypedExtractIRFilesAction = C.MakeAction<FileTableTformJobAction>(
            TypedPostLinkAction, types::TY_Tempfilelist,
            types::TY_Tempfilelist);

        TypedExtractIRFilesAction->addExtractColumnTform(
            FileTableTformJobAction::COL_CODE, false /*drop titles*/);
        auto *OutputAction =
            C.MakeAction<BackendJobAction>(TypedExtractIRFilesAction, Output);

        auto *ForEach = C.MakeAction<ForEachWrappingAction>(
            TypedExtractIRFilesAction, OutputAction);
        // This final job is mostly a no-op, but we need it to set the Action
        // type to Tempfilelist which is expected by llvm-offload-binary.
        auto *ExtractBCFiles = C.MakeAction<FileTableTformJobAction>(
            ForEach, types::TY_Tempfilelist, types::TY_Tempfilelist);
        ExtractBCFiles->addExtractColumnTform(FileTableTformJobAction::COL_ZERO,
                                              false /*drop titles*/);
        return ExtractBCFiles;
      }
      return C.MakeAction<BackendJobAction>(Input, Output);
    }
    if (Args.hasArg(options::OPT_emit_llvm) ||
        (TargetDeviceOffloadKind == Action::OFK_SYCL &&
         C.getDriver().getUseNewOffloadingDriver()) ||
        (((Input->getOffloadingToolChain() &&
           Input->getOffloadingToolChain()->getTriple().isAMDGPU() &&
           TargetDeviceOffloadKind != Action::OFK_None) ||
          TargetDeviceOffloadKind == Action::OFK_HIP) &&
         ((Args.hasFlag(options::OPT_fgpu_rdc, options::OPT_fno_gpu_rdc,
                        false) ||
           (Args.hasFlag(options::OPT_offload_new_driver,
                         options::OPT_no_offload_new_driver, false) &&
            (!offloadDeviceOnly() ||
             (Input->getOffloadingToolChain() &&
              TargetDeviceOffloadKind == Action::OFK_HIP &&
              Input->getOffloadingToolChain()->getTriple().isSPIRV())))) ||
          TargetDeviceOffloadKind == Action::OFK_OpenMP))) {
      types::ID Output =
          Args.hasArg(options::OPT_S) &&
                  (TargetDeviceOffloadKind == Action::OFK_None ||
                   offloadDeviceOnly() ||
                   (TargetDeviceOffloadKind == Action::OFK_HIP &&
                    !Args.hasFlag(options::OPT_offload_new_driver,
                                  options::OPT_no_offload_new_driver,
                                  C.isOffloadingHostKind(Action::OFK_Cuda))))
              ? types::TY_LLVM_IR
              : types::TY_LLVM_BC;
      return C.MakeAction<BackendJobAction>(Input, Output);
    }
    return C.MakeAction<BackendJobAction>(Input, types::TY_PP_Asm);
  }
  case phases::Assemble:
    return C.MakeAction<AssembleJobAction>(std::move(Input), types::TY_Object);
  }

  llvm_unreachable("invalid phase in ConstructPhaseAction");
}

void Driver::BuildJobs(Compilation &C) const {
  llvm::PrettyStackTraceString CrashInfo("Building compilation jobs");

  Arg *FinalOutput = C.getArgs().getLastArg(options::OPT_o);

  // It is an error to provide a -o option if we are making multiple output
  // files. There are exceptions:
  //
  // IfsMergeJob: when generating interface stubs enabled we want to be able to
  // generate the stub file at the same time that we generate the real
  // library/a.out. So when a .o, .so, etc are the output, with clang interface
  // stubs there will also be a .ifs and .ifso at the same location.
  //
  // CompileJob of type TY_IFS_CPP: when generating interface stubs is enabled
  // and -c is passed, we still want to be able to generate a .ifs file while
  // we are also generating .o files. So we allow more than one output file in
  // this case as well.
  //
  // OffloadClass of type TY_Nothing: device-only output will place many outputs
  // into a single offloading action. We should count all inputs to the action
  // as outputs. Also ignore device-only outputs if we're compiling with
  // -fsyntax-only.
  if (FinalOutput) {
    unsigned NumOutputs = 0;
    unsigned NumIfsOutputs = 0;
    for (const Action *A : C.getActions()) {
      // The actions below do not increase the number of outputs, when operating
      // on DX containers.
      if (A->getType() == types::TY_DX_CONTAINER &&
          (A->getKind() == clang::driver::Action::BinaryAnalyzeJobClass ||
           A->getKind() == clang::driver::Action::BinaryTranslatorJobClass))
        continue;

      if (A->getType() != types::TY_Nothing &&
          !(A->getKind() == Action::IfsMergeJobClass ||
            (A->getType() == clang::driver::types::TY_IFS_CPP &&
             A->getKind() == clang::driver::Action::CompileJobClass &&
             0 == NumIfsOutputs++) ||
            (A->getKind() == Action::BindArchClass && A->getInputs().size() &&
             A->getInputs().front()->getKind() == Action::IfsMergeJobClass)))
        ++NumOutputs;
      else if (A->getKind() == Action::OffloadClass &&
               A->getType() == types::TY_Nothing &&
               !C.getArgs().hasArg(options::OPT_fsyntax_only))
        NumOutputs += A->size();
    }

    if (NumOutputs > 1) {
      Diag(clang::diag::err_drv_output_argument_with_multiple_files);
      FinalOutput = nullptr;
    }
  }

  const llvm::Triple &RawTriple = C.getDefaultToolChain().getTriple();

  // Collect the list of architectures.
  llvm::StringSet<> ArchNames;
  if (RawTriple.isOSBinFormatMachO())
    for (const Arg *A : C.getArgs())
      if (A->getOption().matches(options::OPT_arch))
        ArchNames.insert(A->getValue());

  // Set of (Action, canonical ToolChain triple) pairs we've built jobs for.
  std::map<std::pair<const Action *, std::string>, InputInfoList> CachedResults;
  for (Action *A : C.getActions()) {
    // If we are linking an image for multiple archs then the linker wants
    // -arch_multiple and -final_output <final image name>. Unfortunately, this
    // doesn't fit in cleanly because we have to pass this information down.
    //
    // FIXME: This is a hack; find a cleaner way to integrate this into the
    // process.
    const char *LinkingOutput = nullptr;
    if (isa<LipoJobAction>(A)) {
      if (FinalOutput)
        LinkingOutput = FinalOutput->getValue();
      else
        LinkingOutput = getDefaultImageName();
    }

    BuildJobsForAction(C, A, &C.getDefaultToolChain(),
                       /*BoundArch*/ StringRef(),
                       /*AtTopLevel*/ true,
                       /*MultipleArchs*/ ArchNames.size() > 1,
                       /*LinkingOutput*/ LinkingOutput, CachedResults,
                       /*TargetDeviceOffloadKind*/ Action::OFK_None);
  }

  // If we have more than one job, then disable integrated-cc1 for now. Do this
  // also when we need to report process execution statistics.
  if (C.getJobs().size() > 1 || CCPrintProcessStats)
    for (auto &J : C.getJobs())
      J.InProcess = false;

  if (CCPrintProcessStats) {
    C.setPostCallback([=](const Command &Cmd, int Res) {
      std::optional<llvm::sys::ProcessStatistics> ProcStat =
          Cmd.getProcessStatistics();
      if (!ProcStat)
        return;

      const char *LinkingOutput = nullptr;
      if (FinalOutput)
        LinkingOutput = FinalOutput->getValue();
      else if (!Cmd.getOutputFilenames().empty())
        LinkingOutput = Cmd.getOutputFilenames().front().c_str();
      else
        LinkingOutput = getDefaultImageName();

      if (CCPrintStatReportFilename.empty()) {
        using namespace llvm;
        // Human readable output.
        outs() << sys::path::filename(Cmd.getExecutable()) << ": "
               << "output=" << LinkingOutput;
        outs() << ", total="
               << format("%.3f", ProcStat->TotalTime.count() / 1000.) << " ms"
               << ", user="
               << format("%.3f", ProcStat->UserTime.count() / 1000.) << " ms"
               << ", mem=" << ProcStat->PeakMemory << " Kb\n";
      } else {
        // CSV format.
        std::string Buffer;
        llvm::raw_string_ostream Out(Buffer);
        llvm::sys::printArg(Out, llvm::sys::path::filename(Cmd.getExecutable()),
                            /*Quote*/ true);
        Out << ',';
        llvm::sys::printArg(Out, LinkingOutput, true);
        Out << ',' << ProcStat->TotalTime.count() << ','
            << ProcStat->UserTime.count() << ',' << ProcStat->PeakMemory
            << '\n';
        Out.flush();
        std::error_code EC;
        llvm::raw_fd_ostream OS(CCPrintStatReportFilename, EC,
                                llvm::sys::fs::OF_Append |
                                    llvm::sys::fs::OF_Text);
        if (EC)
          return;
        auto L = OS.lock();
        if (!L) {
          llvm::errs() << "ERROR: Cannot lock file "
                       << CCPrintStatReportFilename << ": "
                       << toString(L.takeError()) << "\n";
          return;
        }
        OS << Buffer;
        OS.flush();
      }
    });
  }

  // If the user passed -Qunused-arguments or there were errors, don't
  // warn about any unused arguments.
  bool ReportUnusedArguments =
      !Diags.hasErrorOccurred() &&
      !C.getArgs().hasArg(options::OPT_Qunused_arguments);

  // Claim -fdriver-only here.
  (void)C.getArgs().hasArg(options::OPT_fdriver_only);
  // Claim -### here.
  (void)C.getArgs().hasArg(options::OPT__HASH_HASH_HASH);

  // Claim --driver-mode, --rsp-quoting, it was handled earlier.
  (void)C.getArgs().hasArg(options::OPT_driver_mode);
  (void)C.getArgs().hasArg(options::OPT_rsp_quoting);

  bool HasAssembleJob = llvm::any_of(C.getJobs(), [](auto &J) {
    // Match ClangAs and other derived assemblers of Tool. ClangAs uses a
    // longer ShortName "clang integrated assembler" while other assemblers just
    // use "assembler".
    return strstr(J.getCreator().getShortName(), "assembler");
  });
  for (Arg *A : C.getArgs()) {
    // FIXME: It would be nice to be able to send the argument to the
    // DiagnosticsEngine, so that extra values, position, and so on could be
    // printed.
    if (!A->isClaimed()) {
      if (A->getOption().hasFlag(options::NoArgumentUnused))
        continue;

      // Suppress the warning automatically if this is just a flag, and it is an
      // instance of an argument we already claimed.
      const Option &Opt = A->getOption();
      if (Opt.getKind() == Option::FlagClass) {
        bool DuplicateClaimed = false;

        for (const Arg *AA : C.getArgs().filtered(&Opt)) {
          if (AA->isClaimed()) {
            DuplicateClaimed = true;
            break;
          }
        }

        if (DuplicateClaimed)
          continue;
      }

      // In clang-cl, don't mention unknown arguments here since they have
      // already been warned about.
      if (!IsCLMode() || !A->getOption().matches(options::OPT_UNKNOWN)) {
        if (A->getOption().hasFlag(options::TargetSpecific) &&
            !A->isIgnoredTargetSpecific() && !HasAssembleJob &&
            // When for example -### or -v is used
            // without a file, target specific options are not
            // consumed/validated.
            // Instead emitting an error emit a warning instead.
            !C.getActions().empty()) {
          Diag(diag::err_drv_unsupported_opt_for_target)
              << A->getSpelling() << getTargetTriple();
        } else if (ReportUnusedArguments) {
          Diag(clang::diag::warn_drv_unused_argument)
              << A->getAsString(C.getArgs());
        }
      }
    }
  }
}

namespace {
/// Utility class to control the collapse of dependent actions and select the
/// tools accordingly.
class ToolSelector final {
  /// The tool chain this selector refers to.
  const ToolChain &TC;

  /// The compilation this selector refers to.
  const Compilation &C;

  /// The base action this selector refers to.
  const JobAction *BaseAction;

  /// Set to true if the current toolchain refers to host actions.
  bool IsHostSelector;

  /// Set to true if save-temps and embed-bitcode functionalities are active.
  bool SaveTemps;
  bool EmbedBitcode;

  /// Get previous dependent action or null if that does not exist. If
  /// \a CanBeCollapsed is false, that action must be legal to collapse or
  /// null will be returned.
  const JobAction *getPrevDependentAction(const ActionList &Inputs,
                                          ActionList &SavedOffloadAction,
                                          bool CanBeCollapsed = true) {
    // An option can be collapsed only if it has a single input.
    if (Inputs.size() != 1)
      return nullptr;

    Action *CurAction = *Inputs.begin();
    if (CanBeCollapsed &&
        !CurAction->isCollapsingWithNextDependentActionLegal())
      return nullptr;

    // If the input action is an offload action. Look through it and save any
    // offload action that can be dropped in the event of a collapse.
    if (auto *OA = dyn_cast<OffloadAction>(CurAction)) {
      // If the dependent action is a device action, we will attempt to collapse
      // only with other device actions. Otherwise, we would do the same but
      // with host actions only.
      if (!IsHostSelector) {
        if (OA->hasSingleDeviceDependence(/*DoNotConsiderHostActions=*/true)) {
          CurAction =
              OA->getSingleDeviceDependence(/*DoNotConsiderHostActions=*/true);
          if (CanBeCollapsed &&
              !CurAction->isCollapsingWithNextDependentActionLegal())
            return nullptr;
          SavedOffloadAction.push_back(OA);
          return dyn_cast<JobAction>(CurAction);
        }
      } else if (OA->hasHostDependence()) {
        CurAction = OA->getHostDependence();
        if (CanBeCollapsed &&
            !CurAction->isCollapsingWithNextDependentActionLegal())
          return nullptr;
        SavedOffloadAction.push_back(OA);
        return dyn_cast<JobAction>(CurAction);
      }
      return nullptr;
    }

    return dyn_cast<JobAction>(CurAction);
  }

  // We need to collapse the separate compilation steps when performing
  // a third party host compilation step for SYCL offloading.  We don't know
  // what the third party compiler is capable of, so only allow for object
  // creation when performing -save-temps.
  bool SYCLHostCompiler =
      BaseAction->isHostOffloading(Action::OFK_SYCL) &&
      C.getArgs().hasArg(options::OPT_fsycl_host_compiler_EQ);

  /// Return true if an assemble action can be collapsed.
  bool canCollapseAssembleAction() const {
    return TC.useIntegratedAs() && !(SaveTemps && !SYCLHostCompiler) &&
           !C.getArgs().hasArg(options::OPT_via_file_asm) &&
           !C.getArgs().hasArg(options::OPT__SLASH_FA) &&
           !C.getArgs().hasArg(options::OPT__SLASH_Fa) &&
           !C.getArgs().hasArg(options::OPT_dxc_Fc);
  }

  /// Return true if a preprocessor action can be collapsed.
  bool canCollapsePreprocessorAction() const {
    return !C.getArgs().hasArg(options::OPT_no_integrated_cpp) &&
           !(SaveTemps && !SYCLHostCompiler) &&
           !C.getArgs().hasArg(options::OPT_traditional_cpp) &&
           !C.getArgs().hasArg(options::OPT_rewrite_objc);
  }

  /// Struct that relates an action with the offload actions that would be
  /// collapsed with it.
  struct JobActionInfo final {
    /// The action this info refers to.
    const JobAction *JA = nullptr;
    /// The offload actions we need to take care off if this action is
    /// collapsed.
    ActionList SavedOffloadAction;
  };

  /// Append collapsed offload actions from the give nnumber of elements in the
  /// action info array.
  static void AppendCollapsedOffloadAction(ActionList &CollapsedOffloadAction,
                                           ArrayRef<JobActionInfo> &ActionInfo,
                                           unsigned ElementNum) {
    assert(ElementNum <= ActionInfo.size() && "Invalid number of elements.");
    for (unsigned I = 0; I < ElementNum; ++I)
      CollapsedOffloadAction.append(ActionInfo[I].SavedOffloadAction.begin(),
                                    ActionInfo[I].SavedOffloadAction.end());
  }

  /// Functions that attempt to perform the combining. They detect if that is
  /// legal, and if so they update the inputs \a Inputs and the offload action
  /// that were collapsed in \a CollapsedOffloadAction. A tool that deals with
  /// the combined action is returned. If the combining is not legal or if the
  /// tool does not exist, null is returned.
  /// Currently three kinds of collapsing are supported:
  ///  - Assemble + Backend + Compile;
  ///  - Assemble + Backend ;
  ///  - Backend + Compile.
  const Tool *
  combineAssembleBackendCompile(ArrayRef<JobActionInfo> ActionInfo,
                                ActionList &Inputs,
                                ActionList &CollapsedOffloadAction) {
    if (ActionInfo.size() < 3 || !canCollapseAssembleAction())
      return nullptr;
    auto *AJ = dyn_cast<AssembleJobAction>(ActionInfo[0].JA);
    auto *BJ = dyn_cast<BackendJobAction>(ActionInfo[1].JA);
    auto *CJ = dyn_cast<CompileJobAction>(ActionInfo[2].JA);
    if (!AJ || !BJ || !CJ)
      return nullptr;

    // Get compiler tool.
    const Tool *T = TC.SelectTool(*CJ);
    if (!T)
      return nullptr;

    // Can't collapse if we don't have codegen support unless we are
    // emitting LLVM IR.
    bool OutputIsLLVM = types::isLLVMIR(ActionInfo[0].JA->getType());
    if (!T->hasIntegratedBackend() && !(OutputIsLLVM && T->canEmitIR()))
      return nullptr;

    // When using -fembed-bitcode, it is required to have the same tool (clang)
    // for both CompilerJA and BackendJA. Otherwise, combine two stages.
    if (EmbedBitcode) {
      const Tool *BT = TC.SelectTool(*BJ);
      if (BT == T)
        return nullptr;
    }

    if (!T->hasIntegratedAssembler())
      return nullptr;

    Inputs = CJ->getInputs();
    AppendCollapsedOffloadAction(CollapsedOffloadAction, ActionInfo,
                                 /*NumElements=*/3);
    return T;
  }
  const Tool *combineAssembleBackend(ArrayRef<JobActionInfo> ActionInfo,
                                     ActionList &Inputs,
                                     ActionList &CollapsedOffloadAction) {
    if (ActionInfo.size() < 2 || !canCollapseAssembleAction())
      return nullptr;
    auto *AJ = dyn_cast<AssembleJobAction>(ActionInfo[0].JA);
    auto *BJ = dyn_cast<BackendJobAction>(ActionInfo[1].JA);
    if (!AJ || !BJ)
      return nullptr;

    // Get backend tool.
    const Tool *T = TC.SelectTool(*BJ);
    if (!T)
      return nullptr;

    if (!T->hasIntegratedAssembler())
      return nullptr;

    Inputs = BJ->getInputs();
    AppendCollapsedOffloadAction(CollapsedOffloadAction, ActionInfo,
                                 /*NumElements=*/2);
    return T;
  }
  const Tool *combineBackendCompile(ArrayRef<JobActionInfo> ActionInfo,
                                    ActionList &Inputs,
                                    ActionList &CollapsedOffloadAction) {
    if (ActionInfo.size() < 2)
      return nullptr;
    auto *BJ = dyn_cast<BackendJobAction>(ActionInfo[0].JA);
    auto *CJ = dyn_cast<CompileJobAction>(ActionInfo[1].JA);
    if (!BJ || !CJ)
      return nullptr;

    auto HasBitcodeInput = [](const JobActionInfo &AI) {
      for (auto &Input : AI.JA->getInputs())
        if (!types::isLLVMIR(Input->getType()))
          return false;
      return true;
    };

    // Check if the initial input (to the compile job or its predessor if one
    // exists) is LLVM bitcode. In that case, no preprocessor step is required
    // and we can still collapse the compile and backend jobs when we have
    // -save-temps. I.e. there is no need for a separate compile job just to
    // emit unoptimized bitcode.
    bool InputIsBitcode = all_of(ActionInfo, HasBitcodeInput);
    if (SaveTemps && !InputIsBitcode)
      return nullptr;

    // Get compiler tool.
    const Tool *T = TC.SelectTool(*CJ);
    if (!T)
      return nullptr;

    // Can't collapse if we don't have codegen support unless we are
    // emitting LLVM IR.
    bool OutputIsLLVM = types::isLLVMIR(ActionInfo[0].JA->getType());
    if (!T->hasIntegratedBackend() && !(OutputIsLLVM && T->canEmitIR()))
      return nullptr;

    if (T->canEmitIR() && EmbedBitcode)
      return nullptr;

    Inputs = CJ->getInputs();
    AppendCollapsedOffloadAction(CollapsedOffloadAction, ActionInfo,
                                 /*NumElements=*/2);
    return T;
  }

  /// Updates the inputs if the obtained tool supports combining with
  /// preprocessor action, and the current input is indeed a preprocessor
  /// action. If combining results in the collapse of offloading actions, those
  /// are appended to \a CollapsedOffloadAction.
  void combineWithPreprocessor(const Tool *T, ActionList &Inputs,
                               ActionList &CollapsedOffloadAction) {
    if (!T || !canCollapsePreprocessorAction() || !T->hasIntegratedCPP())
      return;

    // Attempt to get a preprocessor action dependence.
    ActionList PreprocessJobOffloadActions;
    ActionList NewInputs;
    for (Action *A : Inputs) {
      auto *PJ = getPrevDependentAction({A}, PreprocessJobOffloadActions);
      if (!PJ || !isa<PreprocessJobAction>(PJ)) {
        NewInputs.push_back(A);
        continue;
      }

      // This is legal to combine. Append any offload action we found and add the
      // current input to preprocessor inputs.
      CollapsedOffloadAction.append(PreprocessJobOffloadActions.begin(),
                                    PreprocessJobOffloadActions.end());
      NewInputs.append(PJ->input_begin(), PJ->input_end());
    }
    Inputs = NewInputs;
  }

public:
  ToolSelector(const JobAction *BaseAction, const ToolChain &TC,
               const Compilation &C, bool SaveTemps, bool EmbedBitcode)
      : TC(TC), C(C), BaseAction(BaseAction), SaveTemps(SaveTemps),
        EmbedBitcode(EmbedBitcode) {
    assert(BaseAction && "Invalid base action.");
    IsHostSelector = BaseAction->getOffloadingDeviceKind() == Action::OFK_None;
  }

  /// Check if a chain of actions can be combined and return the tool that can
  /// handle the combination of actions. The pointer to the current inputs \a
  /// Inputs and the list of offload actions \a CollapsedOffloadActions
  /// connected to collapsed actions are updated accordingly. The latter enables
  /// the caller of the selector to process them afterwards instead of just
  /// dropping them. If no suitable tool is found, null will be returned.
  const Tool *getTool(ActionList &Inputs,
                      ActionList &CollapsedOffloadAction) {
    //
    // Get the largest chain of actions that we could combine.
    //

    SmallVector<JobActionInfo, 5> ActionChain(1);
    ActionChain.back().JA = BaseAction;
    while (ActionChain.back().JA) {
      const Action *CurAction = ActionChain.back().JA;

      // Grow the chain by one element.
      ActionChain.resize(ActionChain.size() + 1);
      JobActionInfo &AI = ActionChain.back();

      // Attempt to fill it with the
      AI.JA =
          getPrevDependentAction(CurAction->getInputs(), AI.SavedOffloadAction);
    }

    // Pop the last action info as it could not be filled.
    ActionChain.pop_back();

    //
    // Attempt to combine actions. If all combining attempts failed, just return
    // the tool of the provided action. At the end we attempt to combine the
    // action with any preprocessor action it may depend on.
    //

    const Tool *T = combineAssembleBackendCompile(ActionChain, Inputs,
                                                  CollapsedOffloadAction);
    if (!T)
      T = combineAssembleBackend(ActionChain, Inputs, CollapsedOffloadAction);
    if (!T)
      T = combineBackendCompile(ActionChain, Inputs, CollapsedOffloadAction);
    if (!T) {
      Inputs = BaseAction->getInputs();
      T = TC.SelectTool(*BaseAction);
    }

    combineWithPreprocessor(T, Inputs, CollapsedOffloadAction);
    return T;
  }
};
}

/// Return a string that uniquely identifies the result of a job. The bound arch
/// is not necessarily represented in the toolchain's triple -- for example,
/// armv7 and armv7s both map to the same triple -- so we need both in our map.
/// Also, we need to add the offloading device kind, as the same tool chain can
/// be used for host and device for some programming models, e.g. OpenMP.
static std::string GetTriplePlusArchString(const ToolChain *TC,
                                           StringRef BoundArch,
                                           Action::OffloadKind OffloadKind) {
  std::string TriplePlusArch = TC->getTriple().normalize();
  if (!BoundArch.empty()) {
    TriplePlusArch += "-";
    TriplePlusArch += BoundArch;
  }
  TriplePlusArch += "-";
  TriplePlusArch += Action::GetOffloadKindName(OffloadKind);
  return TriplePlusArch;
}

static void CollectForEachInputs(
    InputInfoList &InputInfos, const Action *SourceAction, const ToolChain *TC,
    StringRef BoundArch, Action::OffloadKind TargetDeviceOffloadKind,
    const std::map<std::pair<const Action *, std::string>, InputInfoList>
        &CachedResults,
    const ForEachWrappingAction *FEA) {
  for (const Action *Input : SourceAction->getInputs()) {
    // Search for the Input, if not in the cache assume actions were collapsed
    // so recurse.
    auto Lookup = CachedResults.find(
        {Input,
         GetTriplePlusArchString(TC, BoundArch, TargetDeviceOffloadKind)});
    if (Lookup != CachedResults.end()) {
      if (!FEA->getSerialActions().count(Input)) {
        InputInfos.append(Lookup->second);
      }
    } else {
      CollectForEachInputs(InputInfos, Input, TC, BoundArch,
                           TargetDeviceOffloadKind, CachedResults, FEA);
    }
  }
}

InputInfoList Driver::BuildJobsForAction(
    Compilation &C, const Action *A, const ToolChain *TC, StringRef BoundArch,
    bool AtTopLevel, bool MultipleArchs, const char *LinkingOutput,
    std::map<std::pair<const Action *, std::string>, InputInfoList>
        &CachedResults,
    Action::OffloadKind TargetDeviceOffloadKind) const {
  std::pair<const Action *, std::string> ActionTC = {
      A, GetTriplePlusArchString(TC, BoundArch, TargetDeviceOffloadKind)};
  auto CachedResult = CachedResults.find(ActionTC);
  if (CachedResult != CachedResults.end()) {
    return CachedResult->second;
  }
  InputInfoList Result = BuildJobsForActionNoCache(
      C, A, TC, BoundArch, AtTopLevel, MultipleArchs, LinkingOutput,
      CachedResults, TargetDeviceOffloadKind);
  CachedResults[ActionTC] = Result;
  return Result;
}

static void handleTimeTrace(Compilation &C, const ArgList &Args,
                            const JobAction *JA, const char *BaseInput,
                            const InputInfo &Result) {
  Arg *A =
      Args.getLastArg(options::OPT_ftime_trace, options::OPT_ftime_trace_EQ);
  if (!A)
    return;
  SmallString<128> Path;
  if (A->getOption().matches(options::OPT_ftime_trace_EQ)) {
    Path = A->getValue();
    if (llvm::sys::fs::is_directory(Path)) {
      SmallString<128> Tmp(Result.getFilename());
      llvm::sys::path::replace_extension(Tmp, "json");
      llvm::sys::path::append(Path, llvm::sys::path::filename(Tmp));
    }
  } else {
    if (Arg *DumpDir = Args.getLastArgNoClaim(options::OPT_dumpdir)) {
      // The trace file is ${dumpdir}${basename}.json. Note that dumpdir may not
      // end with a path separator.
      Path = DumpDir->getValue();
      Path += llvm::sys::path::filename(BaseInput);
    } else {
      Path = Result.getFilename();
    }
    llvm::sys::path::replace_extension(Path, "json");
  }
  const char *ResultFile = C.getArgs().MakeArgString(Path);
  C.addTimeTraceFile(ResultFile, JA);
  C.addResultFile(ResultFile, JA);
}

InputInfoList Driver::BuildJobsForActionNoCache(
    Compilation &C, const Action *A, const ToolChain *TC, StringRef BoundArch,
    bool AtTopLevel, bool MultipleArchs, const char *LinkingOutput,
    std::map<std::pair<const Action *, std::string>, InputInfoList>
        &CachedResults,
    Action::OffloadKind TargetDeviceOffloadKind) const {
  llvm::PrettyStackTraceString CrashInfo("Building compilation jobs");

  InputInfoList OffloadDependencesInputInfo;
  bool BuildingForOffloadDevice = TargetDeviceOffloadKind != Action::OFK_None;
  if (const OffloadAction *OA = dyn_cast<OffloadAction>(A)) {
    // The 'Darwin' toolchain is initialized only when its arguments are
    // computed. Get the default arguments for OFK_None to ensure that
    // initialization is performed before processing the offload action.
    // FIXME: Remove when darwin's toolchain is initialized during construction.
    C.getArgsForToolChain(TC, BoundArch, Action::OFK_None);

    // The offload action is expected to be used in four different situations.
    //
    // a) Set a toolchain/architecture/kind for a host action:
    //    Host Action 1 -> OffloadAction -> Host Action 2
    //
    // b) Set a toolchain/architecture/kind for a device action;
    //    Device Action 1 -> OffloadAction -> Device Action 2
    //
    // c) Specify a device dependence to a host action;
    //    Device Action 1  _
    //                      \
    //      Host Action 1  ---> OffloadAction -> Host Action 2
    //
    // d) Specify a host dependence to a device action.
    //      Host Action 1  _
    //                      \
    //    Device Action 1  ---> OffloadAction -> Device Action 2
    //
    // For a) and b), we just return the job generated for the dependences. For
    // c) and d) we override the current action with the host/device dependence
    // if the current toolchain is host/device and set the offload dependences
    // info with the jobs obtained from the device/host dependence(s).

    // If there is a single device option or has no host action, just generate
    // the job for it.
    if (OA->hasSingleDeviceDependence() || !OA->hasHostDependence()) {
      InputInfoList DevA;
      OA->doOnEachDeviceDependence([&](Action *DepA, const ToolChain *DepTC,
                                       const char *DepBoundArch) {
        DevA.append(BuildJobsForAction(C, DepA, DepTC, DepBoundArch, AtTopLevel,
                                       /*MultipleArchs*/ !!DepBoundArch,
                                       LinkingOutput, CachedResults,
                                       DepA->getOffloadingDeviceKind()));
      });
      return DevA;
    }

    // If 'Action 2' is host, we generate jobs for the device dependences and
    // override the current action with the host dependence. Otherwise, we
    // generate the host dependences and override the action with the device
    // dependence. The dependences can't therefore be a top-level action.
    OA->doOnEachDependence(
        /*IsHostDependence=*/BuildingForOffloadDevice,
        [&](Action *DepA, const ToolChain *DepTC, const char *DepBoundArch) {
          OffloadDependencesInputInfo.append(BuildJobsForAction(
              C, DepA, DepTC, DepBoundArch, /*AtTopLevel=*/false,
              /*MultipleArchs*/ !!DepBoundArch, LinkingOutput, CachedResults,
              DepA->getOffloadingDeviceKind()));
        });

    A = BuildingForOffloadDevice
            ? OA->getSingleDeviceDependence(/*DoNotConsiderHostActions=*/true)
            : OA->getHostDependence();

    // We may have already built this action as a part of the offloading
    // toolchain, return the cached input if so.
    std::pair<const Action *, std::string> ActionTC = {
        OA->getHostDependence(),
        GetTriplePlusArchString(TC, BoundArch, TargetDeviceOffloadKind)};
    auto It = CachedResults.find(ActionTC);
    if (It != CachedResults.end()) {
      InputInfoList Inputs = It->second;
      Inputs.append(OffloadDependencesInputInfo);
      return Inputs;
    }
  }

  if (const InputAction *IA = dyn_cast<InputAction>(A)) {
    // FIXME: It would be nice to not claim this here; maybe the old scheme of
    // just using Args was better?
    const Arg &Input = IA->getInputArg();
    Input.claim();
    if (Input.getOption().matches(options::OPT_INPUT)) {
      const char *Name = Input.getValue();
      return {InputInfo(A, Name, /* _BaseInput = */ Name)};
    }
    return {InputInfo(A, &Input, /* _BaseInput = */ "")};
  }
  if (const BindArchAction *BAA = dyn_cast<BindArchAction>(A)) {
    const ToolChain *TC;
    StringRef ArchName = BAA->getArchName();

    if (!ArchName.empty())
      TC = &getToolChain(C.getArgs(),
                         computeTargetTriple(*this, TargetTriple,
                                             C.getArgs(), ArchName));
    else
      TC = &C.getDefaultToolChain();

    return BuildJobsForAction(C, *BAA->input_begin(), TC, ArchName, AtTopLevel,
                              MultipleArchs, LinkingOutput, CachedResults,
                              TargetDeviceOffloadKind);
  }

  if (const ForEachWrappingAction *FEA = dyn_cast<ForEachWrappingAction>(A)) {
    // Check that the main action wasn't already processed.
    auto MainActionOutput = CachedResults.find(
        {FEA->getJobAction(),
         GetTriplePlusArchString(TC, BoundArch, TargetDeviceOffloadKind)});
    if (MainActionOutput != CachedResults.end()) {
      // The input was processed on behalf of another foreach.
      // Add entry in cache and return.
      CachedResults[{FEA, GetTriplePlusArchString(TC, BoundArch,
                                                  TargetDeviceOffloadKind)}] =
          MainActionOutput->second;
      return MainActionOutput->second;
    }

    // Build commands for the TFormInput then take any command added after as
    // needing a llvm-foreach wrapping.
    BuildJobsForAction(C, FEA->getTFormInput(), TC, BoundArch,
                       /*AtTopLevel=*/false, MultipleArchs, LinkingOutput,
                       CachedResults, TargetDeviceOffloadKind);
    unsigned OffsetIdx = C.getJobs().size();
    BuildJobsForAction(C, FEA->getJobAction(), TC, BoundArch,
                       /*AtTopLevel=*/false, MultipleArchs, LinkingOutput,
                       CachedResults, TargetDeviceOffloadKind);

    auto begin = C.getJobs().getJobsForOverride().begin() + OffsetIdx;
    auto end = C.getJobs().getJobsForOverride().end();

    // Steal the commands.
    llvm::SmallVector<std::unique_ptr<Command>, 4> JobsToWrap(
        std::make_move_iterator(begin), std::make_move_iterator(end));
    C.getJobs().getJobsForOverride().erase(begin, end);

    InputInfo ActionResult;
    for (std::unique_ptr<Command> Cmd :
         llvm::make_range(std::make_move_iterator(JobsToWrap.begin()),
                          std::make_move_iterator(JobsToWrap.end()))) {
      const JobAction *SourceAction = cast<JobAction>(&Cmd->getSource());
      if (FEA->getSerialActions().count(SourceAction)) {
        C.addCommand(std::move(Cmd));
        continue;
      }
      ActionResult = CachedResults.at(
          {SourceAction,
           GetTriplePlusArchString(TC, BoundArch, TargetDeviceOffloadKind)}).front();
      InputInfoList InputInfos;
      CollectForEachInputs(InputInfos, SourceAction, TC, BoundArch,
                           TargetDeviceOffloadKind, CachedResults, FEA);
      const Tool *Creator = &Cmd->getCreator();
      StringRef ParallelJobs;
      if (TargetDeviceOffloadKind == Action::OFK_SYCL)
        ParallelJobs = C.getArgs().getLastArgValue(
            options::OPT_fsycl_max_parallel_jobs_EQ);

      tools::SYCL::constructLLVMForeachCommand(
          C, *SourceAction, std::move(Cmd), InputInfos, ActionResult, Creator,
          "", types::getTypeTempSuffix(ActionResult.getType()), ParallelJobs);
    }
    return { ActionResult };
  }

  ActionList Inputs = A->getInputs();

  const JobAction *JA = cast<JobAction>(A);
  ActionList CollapsedOffloadActions;

  auto *DA = dyn_cast<OffloadDepsJobAction>(JA);
  const ToolChain *JATC = DA ? DA->getHostTC() : TC;

  ToolSelector TS(JA, *JATC, C, isSaveTempsEnabled(),
                  embedBitcodeInObject() && !isUsingLTO());
  const Tool *T = TS.getTool(Inputs, CollapsedOffloadActions);

  if (!T)
    return {InputInfo()};

  // If we've collapsed action list that contained OffloadAction we
  // need to build jobs for host/device-side inputs it may have held.
  for (const auto *OA : CollapsedOffloadActions)
    cast<OffloadAction>(OA)->doOnEachDependence(
        /*IsHostDependence=*/BuildingForOffloadDevice,
        [&](Action *DepA, const ToolChain *DepTC, const char *DepBoundArch) {
          OffloadDependencesInputInfo.append(BuildJobsForAction(
              C, DepA, DepTC, DepBoundArch, /* AtTopLevel */ false,
              /*MultipleArchs=*/!!DepBoundArch, LinkingOutput, CachedResults,
              DepA->getOffloadingDeviceKind()));
        });

  // Only use pipes when there is exactly one input.
  InputInfoList InputInfos;
  for (const Action *Input : Inputs) {
    // Treat dsymutil and verify sub-jobs as being at the top-level too, they
    // shouldn't get temporary output names.
    // FIXME: Clean this up.
    bool SubJobAtTopLevel =
        AtTopLevel && (isa<DsymutilJobAction>(A) || isa<VerifyJobAction>(A));
    InputInfos.append(BuildJobsForAction(
        C, Input, JATC, DA ? DA->getOffloadingArch() : BoundArch,
        SubJobAtTopLevel, MultipleArchs, LinkingOutput, CachedResults,
        A->getOffloadingDeviceKind()));
  }

  // Always use the first file input as the base input.
  const char *BaseInput = InputInfos[0].getBaseInput();
  for (auto &Info : InputInfos) {
    if (Info.isFilename()) {
      BaseInput = Info.getBaseInput();
      break;
    }
  }

  // ... except dsymutil actions, which use their actual input as the base
  // input.
  if (JA->getType() == types::TY_dSYM)
    BaseInput = InputInfos[0].getFilename();

  // Append outputs of offload device jobs to the input list
  if (!OffloadDependencesInputInfo.empty())
    InputInfos.append(OffloadDependencesInputInfo.begin(),
                      OffloadDependencesInputInfo.end());

  // Set the effective triple of the toolchain for the duration of this job.
  llvm::Triple EffectiveTriple;
  const ToolChain &ToolTC = T->getToolChain();
  const ArgList &Args =
      C.getArgsForToolChain(TC, BoundArch, A->getOffloadingDeviceKind());
  if (InputInfos.size() != 1) {
    EffectiveTriple = llvm::Triple(ToolTC.ComputeEffectiveClangTriple(Args));
  } else {
    // Pass along the input type if it can be unambiguously determined.
    EffectiveTriple = llvm::Triple(
        ToolTC.ComputeEffectiveClangTriple(Args, InputInfos[0].getType()));
  }
  RegisterEffectiveTriple TripleRAII(ToolTC, EffectiveTriple);

  // Determine the place to write output to, if any.
  InputInfo Result;
  InputInfoList UnbundlingResults;
  if (auto *UA = dyn_cast<OffloadUnbundlingJobAction>(JA)) {
    // If we have an unbundling job, we need to create results for all the
    // outputs. We also update the results cache so that other actions using
    // this unbundling action can get the right results.
    for (auto &UI : UA->getDependentActionsInfo()) {
      assert(UI.DependentOffloadKind != Action::OFK_None &&
             "Unbundling with no offloading??");

      // Unbundling actions are never at the top level. When we generate the
      // offloading prefix, we also do that for the host file because the
      // unbundling action does not change the type of the output which can
      // cause a overwrite.
      InputInfo CurI;
      if (C.getDriver().getOffloadStaticLibSeen() &&
          (JA->getType() == types::TY_Archive ||
           JA->getType() == types::TY_Tempfilelist)) {
        // Host part of the unbundled static archive is not used.
        if (UI.DependentOffloadKind == Action::OFK_Host)
          continue;
        std::string TmpFileName = C.getDriver().GetTemporaryPath(
            llvm::sys::path::stem(BaseInput),
            JA->getType() == types::TY_Archive ? "a" : "txt");
        const char *TmpFile = C.addTempFile(
            C.getArgs().MakeArgString(TmpFileName), JA->getType());
        CurI = InputInfo(JA->getType(), TmpFile, TmpFile);
      } else {
        std::string OffloadingPrefix = Action::GetOffloadingFileNamePrefix(
          UI.DependentOffloadKind,
          UI.DependentToolChain->getTriple().normalize(),
          /*CreatePrefixForHost=*/true);
        CurI = InputInfo(
          UA,
          GetNamedOutputPath(C, *UA, BaseInput, UI.DependentBoundArch,
                             /*AtTopLevel=*/false,
                             MultipleArchs ||
                                 UI.DependentOffloadKind == Action::OFK_HIP,
                             OffloadingPrefix),
          BaseInput);
      }
      // Save the unbundling result.
      UnbundlingResults.push_back(CurI);

      // Get the unique string identifier for this dependence and cache the
      // result.
      StringRef Arch;
      if (TargetDeviceOffloadKind == Action::OFK_HIP ||
          TargetDeviceOffloadKind == Action::OFK_SYCL) {
        if (UI.DependentOffloadKind == Action::OFK_Host)
          Arch = StringRef();
        else
          Arch = UI.DependentBoundArch;
      } else
        Arch = BoundArch;
      // When unbundling for SYCL and there is no Target offload, assume
      // Host as the dependent offload, as the host path has been stripped
      // in this instance
      Action::OffloadKind DependentOffloadKind;
      if (UI.DependentOffloadKind == Action::OFK_SYCL &&
          TargetDeviceOffloadKind == Action::OFK_None &&
          !(C.getDefaultToolChain().getTriple().isNativeCPU() &&
            UA->getDependentActionsInfo().size() > 1))
        DependentOffloadKind = Action::OFK_Host;
      else
        DependentOffloadKind = UI.DependentOffloadKind;

      CachedResults[{A, GetTriplePlusArchString(UI.DependentToolChain, Arch,
                                                DependentOffloadKind)}] = {
          CurI};
    }
    // Now that we have all the results generated, select the one that should
    // be returned for the current depending action.
    std::pair<const Action *, std::string> ActionTC = {
        A, GetTriplePlusArchString(TC, BoundArch, TargetDeviceOffloadKind)};
    assert(CachedResults.find(ActionTC) != CachedResults.end() &&
           "Result does not exist??");
    Result = CachedResults[ActionTC].front();
  } else if (auto *DA = dyn_cast<OffloadDepsJobAction>(JA)) {
    for (auto &DI : DA->getDependentActionsInfo()) {
      assert(DI.DependentOffloadKind != Action::OFK_None &&
             "Deps job with no offloading");

      std::string OffloadingPrefix = Action::GetOffloadingFileNamePrefix(
          DI.DependentOffloadKind,
          DI.DependentToolChain->getTriple().normalize(),
          /*CreatePrefixForHost=*/true);
      auto CurI = InputInfo(
          DA,
          GetNamedOutputPath(C, *DA, BaseInput, DI.DependentBoundArch,
                             /*AtTopLevel=*/false,
                             MultipleArchs ||
                                 DI.DependentOffloadKind == Action::OFK_HIP,
                             OffloadingPrefix),
          BaseInput);
      // Save the result.
      UnbundlingResults.push_back(CurI);

      // Get the unique string identifier for this dependence and cache the
      // result.
      StringRef Arch = TargetDeviceOffloadKind == Action::OFK_HIP
                           ? DI.DependentOffloadKind == Action::OFK_Host
                                 ? StringRef()
                                 : DI.DependentBoundArch
                           : BoundArch;

      CachedResults[{A, GetTriplePlusArchString(DI.DependentToolChain, Arch,
                                                DI.DependentOffloadKind)}] = {
          CurI};
    }

    // Now that we have all the results generated, select the one that should be
    // returned for the current depending action.
    std::pair<const Action *, std::string> ActionTC = {
        A, GetTriplePlusArchString(TC, BoundArch, TargetDeviceOffloadKind)};
    auto It = CachedResults.find(ActionTC);
    assert(It != CachedResults.end() && "Result does not exist??");
    Result = It->second.front();
  } else if (JA->getType() == types::TY_Nothing)
    Result = {InputInfo(A, BaseInput)};
  else {
    std::string OffloadingPrefix;
    // When generating binaries with -fsycl-link, the output file prefix is the
    // triple arch only.  Do not add the arch when compiling for host.
    if (!A->getOffloadingHostActiveKinds() &&
        Args.hasArg(options::OPT_fsycl_link_EQ)) {
      OffloadingPrefix = "-";
      OffloadingPrefix += TC->getTriple().getArchName();
    } else {
      // We only have to generate a prefix for the host if this is not a
      // top-level action.
      OffloadingPrefix = Action::GetOffloadingFileNamePrefix(
        A->getOffloadingDeviceKind(), EffectiveTriple.normalize(),
        /*CreatePrefixForHost=*/isa<OffloadPackagerJobAction>(A) ||
            !(A->getOffloadingHostActiveKinds() == Action::OFK_None ||
              AtTopLevel));
    }
    if (isa<OffloadWrapperJobAction>(JA)) {
      if (Arg *FinalOutput = C.getArgs().getLastArg(options::OPT_o))
        BaseInput = FinalOutput->getValue();
      // Do not use the default image name when using -fno-sycl-rdc
      else if (!tools::SYCL::shouldDoPerObjectFileLinking(C))
        BaseInput = getDefaultImageName();
      BaseInput =
          C.getArgs().MakeArgString(std::string(BaseInput) + "-wrapper");
    }
    Result = InputInfo(A, GetNamedOutputPath(C, *JA, BaseInput, BoundArch,
                                             AtTopLevel, MultipleArchs,
                                             OffloadingPrefix),
                       BaseInput);
    if (T->canEmitIR() && OffloadingPrefix.empty())
      handleTimeTrace(C, Args, JA, BaseInput, Result);
  }

  if (CCCPrintBindings && !CCGenDiagnostics) {
    llvm::errs() << "# \"" << T->getToolChain().getTripleString() << '"'
                 << " - \"" << T->getName() << "\", inputs: [";
    for (unsigned i = 0, e = InputInfos.size(); i != e; ++i) {
      llvm::errs() << InputInfos[i].getAsString();
      if (i + 1 != e)
        llvm::errs() << ", ";
    }
    if (UnbundlingResults.empty())
      llvm::errs() << "], output: " << Result.getAsString() << "\n";
    else {
      llvm::errs() << "], outputs: [";
      for (unsigned i = 0, e = UnbundlingResults.size(); i != e; ++i) {
        llvm::errs() << UnbundlingResults[i].getAsString();
        if (i + 1 != e)
          llvm::errs() << ", ";
      }
      llvm::errs() << "] \n";
    }
  } else {
    if (UnbundlingResults.empty())
      T->ConstructJob(C, *JA, Result, InputInfos, Args, LinkingOutput);
    else
      T->ConstructJobMultipleOutputs(C, *JA, UnbundlingResults, InputInfos,
                                     Args, LinkingOutput);
  }
  return {Result};
}

const char *Driver::getDefaultImageName() const {
  llvm::Triple Target(llvm::Triple::normalize(TargetTriple));
  return Target.isOSWindows() ? "a.exe" : "a.out";
}

/// Create output filename based on ArgValue, which could either be a
/// full filename, filename without extension, or a directory. If ArgValue
/// does not provide a filename, then use BaseName, and use the extension
/// suitable for FileType.
static const char *MakeCLOutputFilename(const ArgList &Args, StringRef ArgValue,
                                        StringRef BaseName,
                                        types::ID FileType) {
  SmallString<128> Filename = ArgValue;

  if (ArgValue.empty()) {
    // If the argument is empty, output to BaseName in the current dir.
    Filename = BaseName;
  } else if (llvm::sys::path::is_separator(Filename.back())) {
    // If the argument is a directory, output to BaseName in that dir.
    llvm::sys::path::append(Filename, BaseName);
  }

  if (!llvm::sys::path::has_extension(ArgValue)) {
    // If the argument didn't provide an extension, then set it.
    const char *Extension = types::getTypeTempSuffix(FileType, true);

    if (FileType == types::TY_Image &&
        Args.hasArg(options::OPT__SLASH_LD, options::OPT__SLASH_LDd)) {
      // The output file is a dll.
      Extension = "dll";
    }

    llvm::sys::path::replace_extension(Filename, Extension);
  }

  return Args.MakeArgString(Filename.c_str());
}

static bool HasPreprocessOutput(const Action &JA) {
  if (isa<PreprocessJobAction>(JA))
    return true;
  if (isa<OffloadAction>(JA) && isa<PreprocessJobAction>(JA.getInputs()[0]))
    return true;
  if (isa<OffloadBundlingJobAction>(JA) &&
      HasPreprocessOutput(*(JA.getInputs()[0])))
    return true;
  return false;
}

const char *Driver::CreateTempFile(Compilation &C, StringRef Prefix,
                                   StringRef Suffix, bool MultipleArchs,
                                   StringRef BoundArch,
                                   types::ID Type,
                                   bool NeedUniqueDirectory) const {
  SmallString<128> TmpName;
  Arg *A = C.getArgs().getLastArg(options::OPT_fcrash_diagnostics_dir);
  std::optional<std::string> CrashDirectory =
      CCGenDiagnostics && A
          ? std::string(A->getValue())
          : llvm::sys::Process::GetEnv("CLANG_CRASH_DIAGNOSTICS_DIR");
  if (CrashDirectory) {
    if (!getVFS().exists(*CrashDirectory))
      llvm::sys::fs::create_directories(*CrashDirectory);
    SmallString<128> Path(*CrashDirectory);
    llvm::sys::path::append(Path, Prefix);
    const char *Middle = !Suffix.empty() ? "-%%%%%%." : "-%%%%%%";
    if (std::error_code EC =
            llvm::sys::fs::createUniqueFile(Path + Middle + Suffix, TmpName)) {
      Diag(clang::diag::err_unable_to_make_temp) << EC.message();
      return "";
    }
  } else {
    if (MultipleArchs && !BoundArch.empty()) {
      if (NeedUniqueDirectory) {
        TmpName = GetTemporaryDirectory(Prefix);
        llvm::sys::path::append(TmpName,
                                Twine(Prefix) + "-" + BoundArch + "." + Suffix);
      } else {
        TmpName =
            GetTemporaryPath((Twine(Prefix) + "-" + BoundArch).str(), Suffix);
      }

    } else {
      TmpName = GetTemporaryPath(Prefix, Suffix);
    }
  }
  return C.addTempFile(C.getArgs().MakeArgString(TmpName), Type);
}

// Calculate the output path of the module file when compiling a module unit
// with the `-fmodule-output` option or `-fmodule-output=` option specified.
// The behavior is:
// - If `-fmodule-output=` is specfied, then the module file is
//   writing to the value.
// - Otherwise if the output object file of the module unit is specified, the
// output path
//   of the module file should be the same with the output object file except
//   the corresponding suffix. This requires both `-o` and `-c` are specified.
// - Otherwise, the output path of the module file will be the same with the
//   input with the corresponding suffix.
static const char *GetModuleOutputPath(Compilation &C, const JobAction &JA,
                                       const char *BaseInput) {
  assert(isa<PrecompileJobAction>(JA) && JA.getType() == types::TY_ModuleFile &&
         (C.getArgs().hasArg(options::OPT_fmodule_output) ||
          C.getArgs().hasArg(options::OPT_fmodule_output_EQ)));

  SmallString<256> OutputPath =
      tools::getCXX20NamedModuleOutputPath(C.getArgs(), BaseInput);

  return C.addResultFile(C.getArgs().MakeArgString(OutputPath.c_str()), &JA);
}

const char *Driver::GetNamedOutputPath(Compilation &C, const JobAction &JA,
                                       const char *BaseInput,
                                       StringRef OrigBoundArch, bool AtTopLevel,
                                       bool MultipleArchs,
                                       StringRef OffloadingPrefix) const {
  std::string BoundArch = OrigBoundArch.str();
  if (is_style_windows(llvm::sys::path::Style::native)) {
    // BoundArch may contain ':' or '*', which is invalid in file names on
    // Windows, therefore replace it with '@'.
    llvm::replace(BoundArch, ':', '@');
    llvm::replace(BoundArch, '*', '@');
  }
  // BoundArch may contain ',', which may create strings that interfere with
  // the StringMap for the llvm-offload-binary input values.
  std::replace(BoundArch.begin(), BoundArch.end(), ',', '@');

  llvm::PrettyStackTraceString CrashInfo("Computing output path");
  // Output to a user requested destination?
  if (AtTopLevel && !isa<DsymutilJobAction>(JA) && !isa<VerifyJobAction>(JA)) {
    if (Arg *FinalOutput = C.getArgs().getLastArg(options::OPT_o))
      return C.addResultFile(FinalOutput->getValue(), &JA);
    // Output to destination for -fsycl-device-only/-fsyclbin and Windows -o
    if ((offloadDeviceOnly() ||
         C.getArgs().hasArgNoClaim(options::OPT_fsyclbin_EQ)) &&
        JA.getOffloadingDeviceKind() == Action::OFK_SYCL)
      if (Arg *FinalOutput = C.getArgs().getLastArg(options::OPT__SLASH_o))
        return C.addResultFile(FinalOutput->getValue(), &JA);
  }

  // For /P, preprocess to file named after BaseInput.
  if (C.getArgs().hasArg(options::OPT__SLASH_P) &&
      ((AtTopLevel && isa<PreprocessJobAction>(JA)) ||
       isa<OffloadBundlingJobAction>(JA) ||
       isa<OffloadPackagerJobAction>(JA))) {
    StringRef BaseName = llvm::sys::path::filename(BaseInput);
    StringRef NameArg;
    if (Arg *A = C.getArgs().getLastArg(options::OPT__SLASH_Fi))
      NameArg = A->getValue();
    return C.addResultFile(
        MakeCLOutputFilename(C.getArgs(), NameArg, BaseName, types::TY_PP_C),
        &JA);
  }

  // Redirect output for the generated source + integration footer.
  if (isa<AppendFooterJobAction>(JA)) {
    if (Arg *A = C.getArgs().getLastArg(options::OPT_fsycl_footer_path_EQ)) {
      SmallString<128> OutName(A->getValue());
      StringRef BaseName = llvm::sys::path::filename(BaseInput);
      if (isSaveTempsEnabled()) {
        // Retain the location specified by the user with -save-temps.
        const char *Suffix = types::getTypeTempSuffix(JA.getType());
        std::string::size_type End = std::string::npos;
        if (!types::appendSuffixForType(JA.getType()))
          End = BaseName.rfind('.');
        SmallString<128> Suffixed(BaseName.substr(0, End));
        Suffixed += OffloadingPrefix;
        Suffixed += '.';
        Suffixed += Suffix;
        llvm::sys::path::append(OutName, Suffixed.c_str());
      } else {
        std::string TmpName =
            GetTemporaryPath(llvm::sys::path::stem(BaseName),
                             types::getTypeTempSuffix(JA.getType()));
        llvm::sys::path::append(OutName, llvm::sys::path::filename(TmpName));
      }
      return C.addTempFile(C.getArgs().MakeArgString(OutName));
    }
  }

  // When generating preprocessed files (-E) with offloading enabled, redirect
  // the output to a properly named output file.
  if (JA.getType() == types::TY_PP_CXX && isa<OffloadPackagerJobAction>(JA)) {
    if (Arg *FinalOutput =
            C.getArgs().getLastArg(options::OPT_o, options::OPT__SLASH_o))
      return C.addResultFile(FinalOutput->getValue(), &JA);
  }

  // Default to writing to stdout?
  if (AtTopLevel && !CCGenDiagnostics && HasPreprocessOutput(JA)) {
    return "-";
  }

  if (JA.getType() == types::TY_ModuleFile &&
      C.getArgs().getLastArg(options::OPT_module_file_info)) {
    return "-";
  }

  if (JA.getType() == types::TY_PP_Asm &&
      C.getArgs().hasArg(options::OPT_dxc_Fc)) {
    StringRef FcValue = C.getArgs().getLastArgValue(options::OPT_dxc_Fc);
    // TODO: Should we use `MakeCLOutputFilename` here? If so, we can probably
    // handle this as part of the SLASH_Fa handling below.
    return C.addResultFile(C.getArgs().MakeArgString(FcValue.str()), &JA);
  }

  if ((JA.getType() == types::TY_Object &&
       C.getArgs().hasArg(options::OPT_dxc_Fo)) ||
      JA.getType() == types::TY_DX_CONTAINER) {
    StringRef FoValue = C.getArgs().getLastArgValue(options::OPT_dxc_Fo);
    // If we are targeting DXIL and not validating/translating/objcopying, we
    // should set the final result file. Otherwise we should emit to a
    // temporary.
    if (C.getDefaultToolChain().getTriple().isDXIL()) {
      const auto &TC = static_cast<const toolchains::HLSLToolChain &>(
          C.getDefaultToolChain());
      // Fo can be empty here if the validator is running for a compiler flow
      // that is using Fc or just printing disassembly.
      if (TC.isLastJob(C.getArgs(), JA.getKind()) && !FoValue.empty())
        return C.addResultFile(C.getArgs().MakeArgString(FoValue.str()), &JA);
      StringRef Name = llvm::sys::path::filename(BaseInput);
      std::pair<StringRef, StringRef> Split = Name.split('.');
      const char *Suffix = types::getTypeTempSuffix(JA.getType(), true);
      return CreateTempFile(C, Split.first, Suffix, false);
    }
    // We don't have SPIRV-val integrated (yet), so for now we can assume this
    // is the final output.
    assert(C.getDefaultToolChain().getTriple().isSPIRV());
    return C.addResultFile(C.getArgs().MakeArgString(FoValue.str()), &JA);
  }

  // Is this the assembly listing for /FA?
  if (JA.getType() == types::TY_PP_Asm &&
      (C.getArgs().hasArg(options::OPT__SLASH_FA) ||
       C.getArgs().hasArg(options::OPT__SLASH_Fa))) {
    // Use /Fa and the input filename to determine the asm file name.
    StringRef BaseName = llvm::sys::path::filename(BaseInput);
    StringRef FaValue = C.getArgs().getLastArgValue(options::OPT__SLASH_Fa);
    return C.addResultFile(
        MakeCLOutputFilename(C.getArgs(), FaValue, BaseName, JA.getType()),
        &JA);
  }

  if (JA.getType() == types::TY_API_INFO &&
      C.getArgs().hasArg(options::OPT_emit_extension_symbol_graphs) &&
      C.getArgs().hasArg(options::OPT_o))
    Diag(clang::diag::err_drv_unexpected_symbol_graph_output)
        << C.getArgs().getLastArgValue(options::OPT_o);

  // DXC defaults to standard out when generating assembly. We check this after
  // any DXC flags that might specify a file.
  if (AtTopLevel && JA.getType() == types::TY_PP_Asm && IsDXCMode())
    return "-";

  bool SpecifiedModuleOutput =
      C.getArgs().hasArg(options::OPT_fmodule_output) ||
      C.getArgs().hasArg(options::OPT_fmodule_output_EQ);
  if (MultipleArchs && SpecifiedModuleOutput)
    Diag(clang::diag::err_drv_module_output_with_multiple_arch);

  // If we're emitting a module output with the specified option
  // `-fmodule-output`.
  if (!AtTopLevel && isa<PrecompileJobAction>(JA) &&
      JA.getType() == types::TY_ModuleFile && SpecifiedModuleOutput) {
    assert(C.getArgs().hasArg(options::OPT_fno_modules_reduced_bmi));
    return GetModuleOutputPath(C, JA, BaseInput);
  }

  // Output to a temporary file?
  if ((!AtTopLevel && !isSaveTempsEnabled() &&
       (!C.getArgs().hasArg(options::OPT__SLASH_Fo) ||
        // FIXME - The use of /Fo is limited when offloading is enabled.  When
        // compiling to exe use of /Fo does not produce the named obj.  We also
        // should not use the named output when performing unbundling.
        (C.getArgs().hasArg(options::OPT__SLASH_Fo) &&
         (!JA.isOffloading(Action::OFK_None) ||
          isa<OffloadUnbundlingJobAction>(JA) ||
          JA.getOffloadingHostActiveKinds() > Action::OFK_Host)))) ||
      CCGenDiagnostics) {
    StringRef Name = llvm::sys::path::filename(BaseInput);
    std::pair<StringRef, StringRef> Split = Name.split('.');
    const char *Suffix =
        types::getTypeTempSuffix(JA.getType(), IsCLMode() || IsDXCMode());
    // The non-offloading toolchain on Darwin requires deterministic input
    // file name for binaries to be deterministic, therefore it needs unique
    // directory.
    llvm::Triple Triple(C.getDriver().getTargetTriple());
    bool NeedUniqueDirectory =
        (JA.getOffloadingDeviceKind() == Action::OFK_None ||
         JA.getOffloadingDeviceKind() == Action::OFK_Host) &&
        Triple.isOSDarwin();
    return CreateTempFile(C, Split.first, Suffix, MultipleArchs, BoundArch,
                          JA.getType(), NeedUniqueDirectory);
  }

  SmallString<128> BasePath(BaseInput);
  SmallString<128> ExternalPath("");
  StringRef BaseName;

  // Dsymutil actions should use the full path.
  if (isa<DsymutilJobAction>(JA) && C.getArgs().hasArg(options::OPT_dsym_dir)) {
    ExternalPath += C.getArgs().getLastArg(options::OPT_dsym_dir)->getValue();
    // We use posix style here because the tests (specifically
    // darwin-dsymutil.c) demonstrate that posix style paths are acceptable
    // even on Windows and if we don't then the similar test covering this
    // fails.
    llvm::sys::path::append(ExternalPath, llvm::sys::path::Style::posix,
                            llvm::sys::path::filename(BasePath));
    BaseName = ExternalPath;
  } else if (isa<DsymutilJobAction>(JA) || isa<VerifyJobAction>(JA))
    BaseName = BasePath;
  else
    BaseName = llvm::sys::path::filename(BasePath);

  // When compiling with -fsyclbin, maintain a simple output file name for the
  // resulting image.  A '.syclbin' extension is used to represent the resulting
  // output file.
  if (JA.getOffloadingDeviceKind() == Action::OFK_SYCL &&
      C.getArgs().hasArgNoClaim(options::OPT_fsyclbin_EQ) &&
      JA.getType() == types::TY_Image) {
    SmallString<128> SYCLBinOutput(getDefaultImageName());
    if (IsCLMode())
      // Use BaseName for the syclbin output name.
      SYCLBinOutput = BaseName;
    llvm::sys::path::replace_extension(SYCLBinOutput, ".syclbin");
    return C.addResultFile(C.getArgs().MakeArgString(SYCLBinOutput), &JA);
  }

  // Determine what the derived output name should be.
  const char *NamedOutput;

  if ((JA.getType() == types::TY_Object || JA.getType() == types::TY_LTO_BC ||
       JA.getType() == types::TY_Archive) &&
      C.getArgs().hasArg(options::OPT__SLASH_Fo, options::OPT__SLASH_o)) {
    // The /Fo or /o flag decides the object filename.
    StringRef Val =
        C.getArgs()
            .getLastArg(options::OPT__SLASH_Fo, options::OPT__SLASH_o)
            ->getValue();
    NamedOutput =
        MakeCLOutputFilename(C.getArgs(), Val, BaseName, types::TY_Object);
  } else if (JA.getType() == types::TY_Image &&
             C.getArgs().hasArg(options::OPT__SLASH_Fe,
                                options::OPT__SLASH_o)) {
    // The /Fe or /o flag names the linked file.
    StringRef Val =
        C.getArgs()
            .getLastArg(options::OPT__SLASH_Fe, options::OPT__SLASH_o)
            ->getValue();
    NamedOutput =
        MakeCLOutputFilename(C.getArgs(), Val, BaseName, types::TY_Image);
  } else if (JA.getType() == types::TY_Image) {
    if (IsCLMode()) {
      // clang-cl uses BaseName for the executable name.
      NamedOutput =
          MakeCLOutputFilename(C.getArgs(), "", BaseName, types::TY_Image);
    } else {
      SmallString<128> Output(getDefaultImageName());
      // HIP image for device compilation with -fno-gpu-rdc is per compilation
      // unit.
      bool IsHIPNoRDC = JA.getOffloadingDeviceKind() == Action::OFK_HIP &&
                        !C.getArgs().hasFlag(options::OPT_fgpu_rdc,
                                             options::OPT_fno_gpu_rdc, false);
      bool UseOutExtension = IsHIPNoRDC || isa<OffloadPackagerJobAction>(JA) ||
                             isa<BackendCompileJobAction>(JA);
      if (UseOutExtension) {
        Output = BaseName;
        llvm::sys::path::replace_extension(Output, "");
      }
      Output += OffloadingPrefix;
      if (MultipleArchs && !BoundArch.empty()) {
        Output += "-";
        Output.append(BoundArch);
      }
      if (UseOutExtension)
        Output += ".out";
      NamedOutput = C.getArgs().MakeArgString(Output.c_str());
    }
  } else if (JA.getType() == types::TY_PCH && IsCLMode()) {
    NamedOutput = C.getArgs().MakeArgString(GetClPchPath(C, BaseName));
  } else if ((JA.getType() == types::TY_Plist || JA.getType() == types::TY_AST) &&
             C.getArgs().hasArg(options::OPT__SLASH_o)) {
    StringRef Val =
        C.getArgs()
            .getLastArg(options::OPT__SLASH_o)
            ->getValue();
    NamedOutput =
        MakeCLOutputFilename(C.getArgs(), Val, BaseName, types::TY_Object);
  } else {
    const char *Suffix =
        types::getTypeTempSuffix(JA.getType(), IsCLMode() || IsDXCMode());
    assert(Suffix && "All types used for output should have a suffix.");

    std::string::size_type End = std::string::npos;
    if (!types::appendSuffixForType(JA.getType()))
      End = BaseName.rfind('.');
    SmallString<128> Suffixed(BaseName.substr(0, End));
    Suffixed += OffloadingPrefix;
    if (MultipleArchs && !BoundArch.empty()) {
      Suffixed += "-";
      Suffixed.append(BoundArch);
    }
    // When using both -save-temps and -emit-llvm, use a ".tmp.bc" suffix for
    // the unoptimized bitcode so that it does not get overwritten by the ".bc"
    // optimized bitcode output.
    auto IsAMDRDCInCompilePhase = [](const JobAction &JA,
                                     const llvm::opt::DerivedArgList &Args) {
      // The relocatable compilation in HIP and OpenMP implies -emit-llvm.
      // Similarly, use a ".tmp.bc" suffix for the unoptimized bitcode
      // (generated in the compile phase.)
      const ToolChain *TC = JA.getOffloadingToolChain();
      return isa<CompileJobAction>(JA) &&
             ((JA.getOffloadingDeviceKind() == Action::OFK_HIP &&
               Args.hasFlag(options::OPT_fgpu_rdc, options::OPT_fno_gpu_rdc,
                            false)) ||
              (JA.getOffloadingDeviceKind() == Action::OFK_OpenMP && TC &&
               TC->getTriple().isAMDGPU()));
    };

    // The linker wrapper may not support the input and output files to be the
    // same one, and without it -save-temps can fail.
    bool IsLinkerWrapper =
        JA.getType() == types::TY_Object && isa<LinkerWrapperJobAction>(JA);
    bool IsEmitBitcode = JA.getType() == types::TY_LLVM_BC &&
                         (C.getArgs().hasArg(options::OPT_emit_llvm) ||
                          IsAMDRDCInCompilePhase(JA, C.getArgs()));

    if (!AtTopLevel && (IsLinkerWrapper || IsEmitBitcode))
      Suffixed += ".tmp";
    Suffixed += '.';
    Suffixed += Suffix;
    NamedOutput = C.getArgs().MakeArgString(Suffixed.c_str());
  }

  // Prepend object file path if -save-temps=obj
  if (!AtTopLevel && isSaveTempsObj() && C.getArgs().hasArg(options::OPT_o) &&
      JA.getType() != types::TY_PCH) {
    Arg *FinalOutput = C.getArgs().getLastArg(options::OPT_o);
    SmallString<128> TempPath(FinalOutput->getValue());
    llvm::sys::path::remove_filename(TempPath);
    StringRef OutputFileName = llvm::sys::path::filename(NamedOutput);
    llvm::sys::path::append(TempPath, OutputFileName);
    NamedOutput = C.getArgs().MakeArgString(TempPath.c_str());
  }

  if (isSaveTempsEnabled()) {
    // If we're saving temps and the temp file conflicts with any
    // input/resulting file, then avoid overwriting.
    if (!AtTopLevel && NamedOutput == BaseName) {
      bool SameFile = false;
      SmallString<256> Result;
      llvm::sys::fs::current_path(Result);
      llvm::sys::path::append(Result, BaseName);
      llvm::sys::fs::equivalent(BaseInput, Result.c_str(), SameFile);
      // Must share the same path to conflict.
      if (SameFile) {
        StringRef Name = llvm::sys::path::filename(BaseInput);
        std::pair<StringRef, StringRef> Split = Name.split('.');
        std::string TmpName = GetTemporaryPath(
            Split.first,
            types::getTypeTempSuffix(JA.getType(), IsCLMode() || IsDXCMode()));
        return C.addTempFile(C.getArgs().MakeArgString(TmpName));
      }
    }

    const auto &ResultFiles = C.getResultFiles();
    const auto CollidingFilenameIt =
        llvm::find_if(ResultFiles, [NamedOutput](const auto &It) {
          return StringRef(NamedOutput) == It.second;
        });
    if (CollidingFilenameIt != ResultFiles.end()) {
      // Upon any collision, a unique hash will be appended to the filename,
      // similar to what is done for temporary files in the regular flow.
      StringRef CollidingName(CollidingFilenameIt->second);
      std::pair<StringRef, StringRef> Split = CollidingName.split('.');
      std::string UniqueName = GetUniquePath(
          Split.first,
          types::getTypeTempSuffix(JA.getType(), IsCLMode() || IsDXCMode()));
      return C.addTempFile(C.getArgs().MakeArgString(UniqueName));
    }
  }

  // Emit an error if PCH(Pre-Compiled Header) file generation is forced in
  // -fsycl mode.
  if (C.getArgs().hasFlag(options::OPT_fsycl, options::OPT_fno_sycl, false) &&
      JA.getType() == types::TY_PCH)
    Diag(clang::diag::err_drv_fsycl_with_pch);
  // As an annoying special case, PCH generation doesn't strip the pathname.
  if (JA.getType() == types::TY_PCH && !IsCLMode()) {
    llvm::sys::path::remove_filename(BasePath);
    if (BasePath.empty())
      BasePath = NamedOutput;
    else
      llvm::sys::path::append(BasePath, NamedOutput);
    return C.addResultFile(C.getArgs().MakeArgString(BasePath.c_str()), &JA);
  }

  return C.addResultFile(NamedOutput, &JA);
}

std::string Driver::GetFilePath(StringRef Name, const ToolChain &TC) const {
  // Search for Name in a list of paths.
  auto SearchPaths = [&](const llvm::SmallVectorImpl<std::string> &P)
      -> std::optional<std::string> {
    // Respect a limited subset of the '-Bprefix' functionality in GCC by
    // attempting to use this prefix when looking for file paths.
    for (const auto &Dir : P) {
      if (Dir.empty())
        continue;
      SmallString<128> P(Dir[0] == '=' ? SysRoot + Dir.substr(1) : Dir);
      llvm::sys::path::append(P, Name);
      if (llvm::sys::fs::exists(Twine(P)))
        return std::string(P);
    }
    return std::nullopt;
  };

  if (auto P = SearchPaths(PrefixDirs))
    return *P;

  SmallString<128> R(ResourceDir);
  llvm::sys::path::append(R, Name);
  if (llvm::sys::fs::exists(Twine(R)))
    return std::string(R);

  SmallString<128> P(TC.getCompilerRTPath());
  llvm::sys::path::append(P, Name);
  if (llvm::sys::fs::exists(Twine(P)))
    return std::string(P);

  SmallString<128> D(Dir);
  llvm::sys::path::append(D, "..", Name);
  if (llvm::sys::fs::exists(Twine(D)))
    return std::string(D);

  if (auto P = SearchPaths(TC.getLibraryPaths()))
    return *P;

  if (auto P = SearchPaths(TC.getFilePaths()))
    return *P;

  SmallString<128> R2(ResourceDir);
  llvm::sys::path::append(R2, "..", "..", Name);
  if (llvm::sys::fs::exists(Twine(R2)))
    return std::string(R2);

  return std::string(Name);
}

void Driver::generatePrefixedToolNames(
    StringRef Tool, const ToolChain &TC,
    SmallVectorImpl<std::string> &Names) const {
  // FIXME: Needs a better variable than TargetTriple
  Names.emplace_back((TargetTriple + "-" + Tool).str());
  Names.emplace_back(Tool);
}

static bool ScanDirForExecutable(SmallString<128> &Dir, StringRef Name) {
  llvm::sys::path::append(Dir, Name);
  if (llvm::sys::fs::can_execute(Twine(Dir)))
    return true;
  llvm::sys::path::remove_filename(Dir);
  return false;
}

std::string Driver::GetProgramPath(StringRef Name, const ToolChain &TC) const {
  SmallVector<std::string, 2> TargetSpecificExecutables;
  generatePrefixedToolNames(Name, TC, TargetSpecificExecutables);

  // Respect a limited subset of the '-Bprefix' functionality in GCC by
  // attempting to use this prefix when looking for program paths.
  for (const auto &PrefixDir : PrefixDirs) {
    if (llvm::sys::fs::is_directory(PrefixDir)) {
      SmallString<128> P(PrefixDir);
      if (ScanDirForExecutable(P, Name))
        return std::string(P);
    } else {
      SmallString<128> P((PrefixDir + Name).str());
      if (llvm::sys::fs::can_execute(Twine(P)))
        return std::string(P);
    }
  }

  const ToolChain::path_list &List = TC.getProgramPaths();
  for (const auto &TargetSpecificExecutable : TargetSpecificExecutables) {
    // For each possible name of the tool look for it in
    // program paths first, then the path.
    // Higher priority names will be first, meaning that
    // a higher priority name in the path will be found
    // instead of a lower priority name in the program path.
    // E.g. <triple>-gcc on the path will be found instead
    // of gcc in the program path
    for (const auto &Path : List) {
      SmallString<128> P(Path);
      if (ScanDirForExecutable(P, TargetSpecificExecutable))
        return std::string(P);
    }

    // Fall back to the path
    if (llvm::ErrorOr<std::string> P =
            llvm::sys::findProgramByName(TargetSpecificExecutable))
      return *P;
  }

  return std::string(Name);
}

std::string Driver::GetStdModuleManifestPath(const Compilation &C,
                                             const ToolChain &TC) const {
  std::string error = "<NOT PRESENT>";

  if (C.getArgs().hasArg(options::OPT_nostdlib))
    return error;

  switch (TC.GetCXXStdlibType(C.getArgs())) {
  case ToolChain::CST_Libcxx: {
    auto evaluate = [&](const char *library) -> std::optional<std::string> {
      std::string lib = GetFilePath(library, TC);

      // Note when there are multiple flavours of libc++ the module json needs
      // to look at the command-line arguments for the proper json. These
      // flavours do not exist at the moment, but there are plans to provide a
      // variant that is built with sanitizer instrumentation enabled.

      // For example
      //  StringRef modules = [&] {
      //    const SanitizerArgs &Sanitize = TC.getSanitizerArgs(C.getArgs());
      //    if (Sanitize.needsAsanRt())
      //      return "libc++.modules-asan.json";
      //    return "libc++.modules.json";
      //  }();

      SmallString<128> path(lib.begin(), lib.end());
      llvm::sys::path::remove_filename(path);
      llvm::sys::path::append(path, "libc++.modules.json");
      if (TC.getVFS().exists(path))
        return static_cast<std::string>(path);

      return {};
    };

    if (std::optional<std::string> result = evaluate("libc++.so"); result)
      return *result;

    return evaluate("libc++.a").value_or(error);
  }

  case ToolChain::CST_Libstdcxx: {
    auto evaluate = [&](const char *library) -> std::optional<std::string> {
      std::string lib = GetFilePath(library, TC);

      SmallString<128> path(lib.begin(), lib.end());
      llvm::sys::path::remove_filename(path);
      llvm::sys::path::append(path, "libstdc++.modules.json");
      if (TC.getVFS().exists(path))
        return static_cast<std::string>(path);

      return {};
    };

    if (std::optional<std::string> result = evaluate("libstdc++.so"); result)
      return *result;

    return evaluate("libstdc++.a").value_or(error);
  }
  }

  return error;
}

std::string Driver::GetTemporaryPath(StringRef Prefix, StringRef Suffix) const {
  SmallString<128> Path;
  std::error_code EC = llvm::sys::fs::createTemporaryFile(Prefix, Suffix, Path);
  if (EC) {
    Diag(clang::diag::err_unable_to_make_temp) << EC.message();
    return "";
  }

  return std::string(Path);
}

std::string Driver::GetUniquePath(StringRef BaseName, StringRef Ext) const {
  SmallString<128> Path;
  std::error_code EC = llvm::sys::fs::getPotentiallyUniqueFileName(
      Twine(BaseName) + Twine("-%%%%%%.") + Ext, Path);
  if (EC) {
    Diag(clang::diag::err_unable_to_make_temp) << EC.message();
    return "";
  }

  return std::string(Path.str());
}

std::string Driver::GetTemporaryDirectory(StringRef Prefix) const {
  SmallString<128> Path;
  std::error_code EC = llvm::sys::fs::createUniqueDirectory(Prefix, Path);
  if (EC) {
    Diag(clang::diag::err_unable_to_make_temp) << EC.message();
    return "";
  }

  return std::string(Path);
}

std::string Driver::GetClPchPath(Compilation &C, StringRef BaseName) const {
  SmallString<128> Output;
  if (Arg *FpArg = C.getArgs().getLastArg(options::OPT__SLASH_Fp)) {
    // FIXME: If anybody needs it, implement this obscure rule:
    // "If you specify a directory without a file name, the default file name
    // is VCx0.pch., where x is the major version of Visual C++ in use."
    Output = FpArg->getValue();

    // "If you do not specify an extension as part of the path name, an
    // extension of .pch is assumed. "
    if (!llvm::sys::path::has_extension(Output))
      Output += ".pch";
  } else {
    if (Arg *YcArg = C.getArgs().getLastArg(options::OPT__SLASH_Yc))
      Output = YcArg->getValue();
    if (Output.empty())
      Output = BaseName;
    llvm::sys::path::replace_extension(Output, ".pch");
  }
  return std::string(Output);
}

const ToolChain &Driver::getOffloadToolChain(
    const llvm::opt::ArgList &Args, const Action::OffloadKind Kind,
    const llvm::Triple &Target, const llvm::Triple &AuxTarget) const {
  std::unique_ptr<ToolChain> &TC =
      ToolChains[Target.str() + "/" + AuxTarget.str()];
  std::unique_ptr<ToolChain> &HostTC = ToolChains[AuxTarget.str()];

  assert(HostTC && "Host toolchain for offloading doesn't exit?");
  if (!TC) {
    // Detect the toolchain based off of the target operating system.
    switch (Target.getOS()) {
    case llvm::Triple::CUDA:
      TC = std::make_unique<toolchains::CudaToolChain>(*this, Target, *HostTC,
                                                       Args, Kind);
      break;
    case llvm::Triple::AMDHSA:
      if (Kind == Action::OFK_HIP)
        TC = std::make_unique<toolchains::HIPAMDToolChain>(*this, Target,
                                                           *HostTC, Args, Kind);
      else if (Kind == Action::OFK_OpenMP)
        TC = std::make_unique<toolchains::AMDGPUOpenMPToolChain>(*this, Target,
                                                                 *HostTC, Args);
      break;
    default:
      break;
    }
  }
  if (!TC) {
    // Detect the toolchain based off of the target architecture if that failed.
    switch (Target.getArch()) {
    case llvm::Triple::spir:
    case llvm::Triple::spir64:
    case llvm::Triple::spirv:
    case llvm::Triple::spirv32:
    case llvm::Triple::spirv64:
      switch (Kind) {
      case Action::OFK_SYCL:
        TC = std::make_unique<toolchains::SYCLToolChain>(*this, Target, *HostTC,
                                                         Args);
        break;
      case Action::OFK_HIP:
        TC = std::make_unique<toolchains::HIPSPVToolChain>(*this, Target,
                                                           *HostTC, Args);
        break;
      case Action::OFK_OpenMP:
        TC = std::make_unique<toolchains::SPIRVOpenMPToolChain>(*this, Target,
                                                                *HostTC, Args);
        break;
      case Action::OFK_Cuda:
        TC = std::make_unique<toolchains::CudaToolChain>(*this, Target, *HostTC,
                                                         Args, Kind);
        break;
      default:
        break;
      }
      break;
    case llvm::Triple::nvptx:
    case llvm::Triple::nvptx64:
      if (Kind == Action::OFK_SYCL)
        TC = std::make_unique<toolchains::CudaToolChain>(*this, Target, *HostTC,
                                                         Args, Kind);
      break;
    case llvm::Triple::amdgcn:
      if (Kind == Action::OFK_SYCL)
        TC = std::make_unique<toolchains::HIPAMDToolChain>(*this, Target,
                                                           *HostTC, Args, Kind);
      break;
    default:
      if (Kind == Action::OFK_SYCL && Target.isNativeCPU())
        TC = std::make_unique<toolchains::SYCLToolChain>(*this, Target, *HostTC,
                                                         Args);
      break;
    }
  }

  // If all else fails, just look up the normal toolchain for the target.
  if (!TC)
    return getToolChain(Args, Target);
  return *TC;
}

const ToolChain &Driver::getToolChain(const ArgList &Args,
                                      const llvm::Triple &Target) const {

  auto &TC = ToolChains[Target.str()];
  if (!TC) {
    switch (Target.getOS()) {
    case llvm::Triple::AIX:
      TC = std::make_unique<toolchains::AIX>(*this, Target, Args);
      break;
    case llvm::Triple::Haiku:
      TC = std::make_unique<toolchains::Haiku>(*this, Target, Args);
      break;
    case llvm::Triple::Darwin:
    case llvm::Triple::MacOSX:
    case llvm::Triple::IOS:
    case llvm::Triple::TvOS:
    case llvm::Triple::WatchOS:
    case llvm::Triple::XROS:
    case llvm::Triple::DriverKit:
      TC = std::make_unique<toolchains::DarwinClang>(*this, Target, Args);
      break;
    case llvm::Triple::DragonFly:
      TC = std::make_unique<toolchains::DragonFly>(*this, Target, Args);
      break;
    case llvm::Triple::OpenBSD:
      TC = std::make_unique<toolchains::OpenBSD>(*this, Target, Args);
      break;
    case llvm::Triple::NetBSD:
      TC = std::make_unique<toolchains::NetBSD>(*this, Target, Args);
      break;
    case llvm::Triple::FreeBSD:
      if (Target.isPPC())
        TC = std::make_unique<toolchains::PPCFreeBSDToolChain>(*this, Target,
                                                               Args);
      else
        TC = std::make_unique<toolchains::FreeBSD>(*this, Target, Args);
      break;
    case llvm::Triple::Linux:
    case llvm::Triple::ELFIAMCU:
      if (Target.getArch() == llvm::Triple::hexagon)
        TC = std::make_unique<toolchains::HexagonToolChain>(*this, Target,
                                                             Args);
      else if ((Target.getVendor() == llvm::Triple::MipsTechnologies) &&
               !Target.hasEnvironment())
        TC = std::make_unique<toolchains::MipsLLVMToolChain>(*this, Target,
                                                              Args);
      else if (Target.isPPC())
        TC = std::make_unique<toolchains::PPCLinuxToolChain>(*this, Target,
                                                              Args);
      else if (Target.getArch() == llvm::Triple::ve)
        TC = std::make_unique<toolchains::VEToolChain>(*this, Target, Args);
      else if (Target.isOHOSFamily())
        TC = std::make_unique<toolchains::OHOS>(*this, Target, Args);
      else if (Target.isWALI())
        TC = std::make_unique<toolchains::WebAssembly>(*this, Target, Args);
      else
        TC = std::make_unique<toolchains::Linux>(*this, Target, Args);
      break;
    case llvm::Triple::Fuchsia:
      TC = std::make_unique<toolchains::Fuchsia>(*this, Target, Args);
      break;
    case llvm::Triple::Managarm:
      TC = std::make_unique<toolchains::Managarm>(*this, Target, Args);
      break;
    case llvm::Triple::Solaris:
      TC = std::make_unique<toolchains::Solaris>(*this, Target, Args);
      break;
    case llvm::Triple::CUDA:
      TC = std::make_unique<toolchains::NVPTXToolChain>(*this, Target, Args);
      break;
    case llvm::Triple::AMDHSA: {
      if (Target.getArch() == llvm::Triple::spirv64) {
        TC = std::make_unique<toolchains::SPIRVAMDToolChain>(*this, Target,
                                                             Args);
      } else {
        bool DL = usesInput(Args, types::isOpenCL) ||
                  usesInput(Args, types::isLLVMIR);
        TC = DL ? std::make_unique<toolchains::ROCMToolChain>(*this, Target,
                                                              Args)
                : std::make_unique<toolchains::AMDGPUToolChain>(*this, Target,
                                                                Args);
      }
      break;
    }
    case llvm::Triple::AMDPAL:
    case llvm::Triple::Mesa3D:
      TC = std::make_unique<toolchains::AMDGPUToolChain>(*this, Target, Args);
      break;
    case llvm::Triple::UEFI:
      TC = std::make_unique<toolchains::UEFI>(*this, Target, Args);
      break;
    case llvm::Triple::Win32:
      switch (Target.getEnvironment()) {
      default:
        if (Target.isOSBinFormatELF())
          TC = std::make_unique<toolchains::Generic_ELF>(*this, Target, Args);
        else if (Target.isOSBinFormatMachO())
          TC = std::make_unique<toolchains::MachO>(*this, Target, Args);
        else
          TC = std::make_unique<toolchains::Generic_GCC>(*this, Target, Args);
        break;
      case llvm::Triple::GNU:
        TC = std::make_unique<toolchains::MinGW>(*this, Target, Args);
        break;
      case llvm::Triple::Cygnus:
        TC = std::make_unique<toolchains::Cygwin>(*this, Target, Args);
        break;
      case llvm::Triple::Itanium:
        TC = std::make_unique<toolchains::CrossWindowsToolChain>(*this, Target,
                                                                  Args);
        break;
      case llvm::Triple::MSVC:
      case llvm::Triple::UnknownEnvironment:
        if (Args.getLastArgValue(options::OPT_fuse_ld_EQ)
                .starts_with_insensitive("bfd"))
          TC = std::make_unique<toolchains::CrossWindowsToolChain>(
              *this, Target, Args);
        else
          TC =
              std::make_unique<toolchains::MSVCToolChain>(*this, Target, Args);
        break;
      }
      break;
    case llvm::Triple::PS4:
      TC = std::make_unique<toolchains::PS4CPU>(*this, Target, Args);
      break;
    case llvm::Triple::PS5:
      TC = std::make_unique<toolchains::PS5CPU>(*this, Target, Args);
      break;
    case llvm::Triple::Hurd:
      TC = std::make_unique<toolchains::Hurd>(*this, Target, Args);
      break;
    case llvm::Triple::LiteOS:
      TC = std::make_unique<toolchains::OHOS>(*this, Target, Args);
      break;
    case llvm::Triple::ZOS:
      TC = std::make_unique<toolchains::ZOS>(*this, Target, Args);
      break;
    case llvm::Triple::Vulkan:
    case llvm::Triple::ShaderModel:
      TC = std::make_unique<toolchains::HLSLToolChain>(*this, Target, Args);
      break;
    default:
      // Of these targets, Hexagon is the only one that might have
      // an OS of Linux, in which case it got handled above already.
      switch (Target.getArch()) {
      case llvm::Triple::tce:
        TC = std::make_unique<toolchains::TCEToolChain>(*this, Target, Args);
        break;
      case llvm::Triple::tcele:
        TC = std::make_unique<toolchains::TCELEToolChain>(*this, Target, Args);
        break;
      case llvm::Triple::hexagon:
        TC = std::make_unique<toolchains::HexagonToolChain>(*this, Target,
                                                             Args);
        break;
      case llvm::Triple::lanai:
        TC = std::make_unique<toolchains::LanaiToolChain>(*this, Target, Args);
        break;
      case llvm::Triple::xcore:
        TC = std::make_unique<toolchains::XCoreToolChain>(*this, Target, Args);
        break;
      case llvm::Triple::wasm32:
      case llvm::Triple::wasm64:
        TC = std::make_unique<toolchains::WebAssembly>(*this, Target, Args);
        break;
      case llvm::Triple::avr:
        TC = std::make_unique<toolchains::AVRToolChain>(*this, Target, Args);
        break;
      case llvm::Triple::msp430:
        TC = std::make_unique<toolchains::MSP430ToolChain>(*this, Target, Args);
        break;
      case llvm::Triple::riscv32:
      case llvm::Triple::riscv64:
        TC = std::make_unique<toolchains::BareMetal>(*this, Target, Args);
        break;
      case llvm::Triple::ve:
        TC = std::make_unique<toolchains::VEToolChain>(*this, Target, Args);
        break;
      case llvm::Triple::spirv32:
      case llvm::Triple::spirv64:
        TC = std::make_unique<toolchains::SPIRVToolChain>(*this, Target, Args);
        break;
      case llvm::Triple::csky:
        TC = std::make_unique<toolchains::CSKYToolChain>(*this, Target, Args);
        break;
      default:
        if (toolchains::BareMetal::handlesTarget(Target))
          TC = std::make_unique<toolchains::BareMetal>(*this, Target, Args);
        else if (Target.isOSBinFormatELF())
          TC = std::make_unique<toolchains::Generic_ELF>(*this, Target, Args);
        else if (Target.isAppleMachO())
          TC = std::make_unique<toolchains::AppleMachO>(*this, Target, Args);
        else if (Target.isOSBinFormatMachO())
          TC = std::make_unique<toolchains::MachO>(*this, Target, Args);
        else
          TC = std::make_unique<toolchains::Generic_GCC>(*this, Target, Args);
      }
    }
  }

  return *TC;
}

bool Driver::ShouldUseClangCompiler(const JobAction &JA) const {
  // Say "no" if there is not exactly one input of a type clang understands.
  if (JA.size() != 1 ||
      !types::isAcceptedByClang((*JA.input_begin())->getType()))
    return false;

  // And say "no" if this is not a kind of action clang understands.
  if (!isa<PreprocessJobAction>(JA) && !isa<PrecompileJobAction>(JA) &&
      !isa<CompileJobAction>(JA) && !isa<BackendJobAction>(JA) &&
      !isa<ExtractAPIJobAction>(JA))
    return false;

  return true;
}

bool Driver::ShouldUseFlangCompiler(const JobAction &JA) const {
  // Say "no" if there is not exactly one input of a type flang understands.
  if (JA.size() != 1 ||
      !types::isAcceptedByFlang((*JA.input_begin())->getType()))
    return false;

  // And say "no" if this is not a kind of action flang understands.
  if (!isa<PreprocessJobAction>(JA) && !isa<PrecompileJobAction>(JA) &&
      !isa<CompileJobAction>(JA) && !isa<BackendJobAction>(JA))
    return false;

  return true;
}

bool Driver::ShouldEmitStaticLibrary(const ArgList &Args) const {
  // Only emit static library if the flag is set explicitly.
  if (Args.hasArg(options::OPT_emit_static_lib))
    return true;
  return false;
}

/// GetReleaseVersion - Parse (([0-9]+)(.([0-9]+)(.([0-9]+)?))?)? and return the
/// grouped values as integers. Numbers which are not provided are set to 0.
///
/// \return True if the entire string was parsed (9.2), or all groups were
/// parsed (10.3.5extrastuff).
bool Driver::GetReleaseVersion(StringRef Str, unsigned &Major, unsigned &Minor,
                               unsigned &Micro, bool &HadExtra) {
  HadExtra = false;

  Major = Minor = Micro = 0;
  if (Str.empty())
    return false;

  if (Str.consumeInteger(10, Major))
    return false;
  if (Str.empty())
    return true;
  if (!Str.consume_front("."))
    return false;

  if (Str.consumeInteger(10, Minor))
    return false;
  if (Str.empty())
    return true;
  if (!Str.consume_front("."))
    return false;

  if (Str.consumeInteger(10, Micro))
    return false;
  if (!Str.empty())
    HadExtra = true;
  return true;
}

/// Parse digits from a string \p Str and fulfill \p Digits with
/// the parsed numbers. This method assumes that the max number of
/// digits to look for is equal to Digits.size().
///
/// \return True if the entire string was parsed and there are
/// no extra characters remaining at the end.
bool Driver::GetReleaseVersion(StringRef Str,
                               MutableArrayRef<unsigned> Digits) {
  if (Str.empty())
    return false;

  unsigned CurDigit = 0;
  while (CurDigit < Digits.size()) {
    unsigned Digit;
    if (Str.consumeInteger(10, Digit))
      return false;
    Digits[CurDigit] = Digit;
    if (Str.empty())
      return true;
    if (!Str.consume_front("."))
      return false;
    CurDigit++;
  }

  // More digits than requested, bail out...
  return false;
}

llvm::opt::Visibility
Driver::getOptionVisibilityMask(bool UseDriverMode) const {
  if (!UseDriverMode)
    return llvm::opt::Visibility(options::ClangOption);
  if (IsCLMode())
    return llvm::opt::Visibility(options::CLOption);
  if (IsDXCMode())
    return llvm::opt::Visibility(options::DXCOption);
  if (IsFlangMode())  {
    return llvm::opt::Visibility(options::FlangOption);
  }
  return llvm::opt::Visibility(options::ClangOption);
}

const char *Driver::getExecutableForDriverMode(DriverMode Mode) {
  switch (Mode) {
  case GCCMode:
    return "clang";
  case GXXMode:
    return "clang++";
  case CPPMode:
    return "clang-cpp";
  case CLMode:
    return "clang-cl";
  case FlangMode:
    return "flang";
  case DXCMode:
    return "clang-dxc";
  }

  llvm_unreachable("Unhandled Mode");
}

bool clang::driver::isOptimizationLevelFast(const ArgList &Args) {
  return Args.hasFlag(options::OPT_Ofast, options::OPT_O_Group, false);
}

bool clang::driver::isObjectFile(std::string FileName) {
  if (llvm::sys::fs::is_directory(FileName))
    return false;
  if (!llvm::sys::path::has_extension(FileName))
    // Any file with no extension should be considered an Object. Take into
    // account -lsomelib library filenames.
    return FileName.rfind("-l", 0) != 0;
  std::string Ext(llvm::sys::path::extension(FileName).drop_front());
  // We cannot rely on lookupTypeForExtension solely as that has 'lib'
  // marked as an object.
  return (Ext != "lib" &&
          types::lookupTypeForExtension(Ext) == types::TY_Object);
}

bool clang::driver::isStaticArchiveFile(const StringRef &FileName) {
  if (!llvm::sys::path::has_extension(FileName))
    // Any file with no extension should not be considered an Archive.
    return false;
  llvm::file_magic Magic;
  llvm::identify_magic(FileName, Magic);
  // Only .lib and archive files are to be considered.
  return (Magic == llvm::file_magic::archive);
}

bool clang::driver::isOffloadBinaryFile(const StringRef &FileName) {
  llvm::file_magic Magic;
  llvm::identify_magic(FileName, Magic);
  return (Magic == llvm::file_magic::offload_binary);
}

bool clang::driver::willEmitRemarks(const ArgList &Args) {
  // -fsave-optimization-record enables it.
  if (Args.hasFlag(options::OPT_fsave_optimization_record,
                   options::OPT_fno_save_optimization_record, false))
    return true;

  // -fsave-optimization-record=<format> enables it as well.
  if (Args.hasFlag(options::OPT_fsave_optimization_record_EQ,
                   options::OPT_fno_save_optimization_record, false))
    return true;

  // -foptimization-record-file alone enables it too.
  if (Args.hasFlag(options::OPT_foptimization_record_file_EQ,
                   options::OPT_fno_save_optimization_record, false))
    return true;

  // -foptimization-record-passes alone enables it too.
  if (Args.hasFlag(options::OPT_foptimization_record_passes_EQ,
                   options::OPT_fno_save_optimization_record, false))
    return true;
  return false;
}

llvm::StringRef clang::driver::getDriverMode(StringRef ProgName,
                                             ArrayRef<const char *> Args) {
  static StringRef OptName =
      getDriverOptTable().getOption(options::OPT_driver_mode).getPrefixedName();
  llvm::StringRef Opt;
  for (StringRef Arg : Args) {
    if (!Arg.starts_with(OptName))
      continue;
    Opt = Arg;
  }
  if (Opt.empty())
    Opt = ToolChain::getTargetAndModeFromProgramName(ProgName).DriverMode;
  return Opt.consume_front(OptName) ? Opt : "";
}

bool driver::IsClangCL(StringRef DriverMode) { return DriverMode == "cl"; }

llvm::Error driver::expandResponseFiles(SmallVectorImpl<const char *> &Args,
                                        bool ClangCLMode,
                                        llvm::BumpPtrAllocator &Alloc,
                                        llvm::vfs::FileSystem *FS) {
  // Parse response files using the GNU syntax, unless we're in CL mode. There
  // are two ways to put clang in CL compatibility mode: ProgName is either
  // clang-cl or cl, or --driver-mode=cl is on the command line. The normal
  // command line parsing can't happen until after response file parsing, so we
  // have to manually search for a --driver-mode=cl argument the hard way.
  // Finally, our -cc1 tools don't care which tokenization mode we use because
  // response files written by clang will tokenize the same way in either mode.
  enum { Default, POSIX, Windows } RSPQuoting = Default;
  for (const char *F : Args) {
    if (strcmp(F, "--rsp-quoting=posix") == 0)
      RSPQuoting = POSIX;
    else if (strcmp(F, "--rsp-quoting=windows") == 0)
      RSPQuoting = Windows;
  }

  // Determines whether we want nullptr markers in Args to indicate response
  // files end-of-lines. We only use this for the /LINK driver argument with
  // clang-cl.exe on Windows.
  bool MarkEOLs = ClangCLMode;

  llvm::cl::TokenizerCallback Tokenizer;
  if (RSPQuoting == Windows || (RSPQuoting == Default && ClangCLMode))
    Tokenizer = &llvm::cl::TokenizeWindowsCommandLine;
  else
    Tokenizer = &llvm::cl::TokenizeGNUCommandLine;

  if (MarkEOLs && Args.size() > 1 && StringRef(Args[1]).starts_with("-cc1"))
    MarkEOLs = false;

  llvm::cl::ExpansionContext ECtx(Alloc, Tokenizer);
  ECtx.setMarkEOLs(MarkEOLs);
  if (FS)
    ECtx.setVFS(FS);

  if (llvm::Error Err = ECtx.expandResponseFiles(Args))
    return Err;

  // If -cc1 came from a response file, remove the EOL sentinels.
  auto FirstArg = llvm::find_if(llvm::drop_begin(Args),
                                [](const char *A) { return A != nullptr; });
  if (FirstArg != Args.end() && StringRef(*FirstArg).starts_with("-cc1")) {
    // If -cc1 came from a response file, remove the EOL sentinels.
    if (MarkEOLs) {
      auto newEnd = std::remove(Args.begin(), Args.end(), nullptr);
      Args.resize(newEnd - Args.begin());
    }
  }

  return llvm::Error::success();
}

static const char *GetStableCStr(llvm::StringSet<> &SavedStrings, StringRef S) {
  return SavedStrings.insert(S).first->getKeyData();
}

/// Apply a list of edits to the input argument lists.
///
/// The input string is a space separated list of edits to perform,
/// they are applied in order to the input argument lists. Edits
/// should be one of the following forms:
///
///  '#': Silence information about the changes to the command line arguments.
///
///  '^FOO': Add FOO as a new argument at the beginning of the command line
///  right after the name of the compiler executable.
///
///  '+FOO': Add FOO as a new argument at the end of the command line.
///
///  's/XXX/YYY/': Substitute the regular expression XXX with YYY in the command
///  line.
///
///  'xOPTION': Removes all instances of the literal argument OPTION.
///
///  'XOPTION': Removes all instances of the literal argument OPTION,
///  and the following argument.
///
///  'Ox': Removes all flags matching 'O' or 'O[sz0-9]' and adds 'Ox'
///  at the end of the command line.
///
/// \param OS - The stream to write edit information to.
/// \param Args - The vector of command line arguments.
/// \param Edit - The override command to perform.
/// \param SavedStrings - Set to use for storing string representations.
static void applyOneOverrideOption(raw_ostream &OS,
                                   SmallVectorImpl<const char *> &Args,
                                   StringRef Edit,
                                   llvm::StringSet<> &SavedStrings) {
  // This does not need to be efficient.

  if (Edit[0] == '^') {
    const char *Str = GetStableCStr(SavedStrings, Edit.substr(1));
    OS << "### Adding argument " << Str << " at beginning\n";
    Args.insert(Args.begin() + 1, Str);
  } else if (Edit[0] == '+') {
    const char *Str = GetStableCStr(SavedStrings, Edit.substr(1));
    OS << "### Adding argument " << Str << " at end\n";
    Args.push_back(Str);
  } else if (Edit[0] == 's' && Edit[1] == '/' && Edit.ends_with("/") &&
             Edit.slice(2, Edit.size() - 1).contains('/')) {
    StringRef MatchPattern = Edit.substr(2).split('/').first;
    StringRef ReplPattern = Edit.substr(2).split('/').second;
    ReplPattern = ReplPattern.slice(0, ReplPattern.size() - 1);

    for (unsigned i = 1, e = Args.size(); i != e; ++i) {
      // Ignore end-of-line response file markers
      if (Args[i] == nullptr)
        continue;
      std::string Repl = llvm::Regex(MatchPattern).sub(ReplPattern, Args[i]);

      if (Repl != Args[i]) {
        OS << "### Replacing '" << Args[i] << "' with '" << Repl << "'\n";
        Args[i] = GetStableCStr(SavedStrings, Repl);
      }
    }
  } else if (Edit[0] == 'x' || Edit[0] == 'X') {
    auto Option = Edit.substr(1);
    for (unsigned i = 1; i < Args.size();) {
      if (Option == Args[i]) {
        OS << "### Deleting argument " << Args[i] << '\n';
        Args.erase(Args.begin() + i);
        if (Edit[0] == 'X') {
          if (i < Args.size()) {
            OS << "### Deleting argument " << Args[i] << '\n';
            Args.erase(Args.begin() + i);
          } else
            OS << "### Invalid X edit, end of command line!\n";
        }
      } else
        ++i;
    }
  } else if (Edit[0] == 'O') {
    for (unsigned i = 1; i < Args.size();) {
      const char *A = Args[i];
      // Ignore end-of-line response file markers
      if (A == nullptr)
        continue;
      if (A[0] == '-' && A[1] == 'O' &&
          (A[2] == '\0' || (A[3] == '\0' && (A[2] == 's' || A[2] == 'z' ||
                                             ('0' <= A[2] && A[2] <= '9'))))) {
        OS << "### Deleting argument " << Args[i] << '\n';
        Args.erase(Args.begin() + i);
      } else
        ++i;
    }
    OS << "### Adding argument " << Edit << " at end\n";
    Args.push_back(GetStableCStr(SavedStrings, '-' + Edit.str()));
  } else {
    OS << "### Unrecognized edit: " << Edit << "\n";
  }
}

void driver::applyOverrideOptions(SmallVectorImpl<const char *> &Args,
                                  const char *OverrideStr,
                                  llvm::StringSet<> &SavedStrings,
                                  StringRef EnvVar, raw_ostream *OS) {
  if (!OS)
    OS = &llvm::nulls();

  if (OverrideStr[0] == '#') {
    ++OverrideStr;
    OS = &llvm::nulls();
  }

  *OS << "### " << EnvVar << ": " << OverrideStr << "\n";

  // This does not need to be efficient.

  const char *S = OverrideStr;
  while (*S) {
    const char *End = ::strchr(S, ' ');
    if (!End)
      End = S + strlen(S);
    if (End != S)
      applyOneOverrideOption(*OS, Args, std::string(S, End), SavedStrings);
    S = End;
    if (*S != '\0')
      ++S;
  }
}<|MERGE_RESOLUTION|>--- conflicted
+++ resolved
@@ -2495,7 +2495,7 @@
       return;
     }
 
-    const ArgStringList &TempFiles = C.getTempFiles();
+    const TempFileList &TempFiles = C.getTempFiles();
     if (TempFiles.empty()) {
       Diag(clang::diag::note_drv_command_failed_diag_msg)
           << "Error generating preprocessed source(s).";
@@ -2503,16 +2503,11 @@
     }
   }
 
-<<<<<<< HEAD
-  const TempFileList &TempFiles = C.getTempFiles();
-  if (TempFiles.empty()) {
-    Diag(clang::diag::note_drv_command_failed_diag_msg)
-        << "Error generating preprocessed source(s).";
-    return;
-=======
   // Copying filenames due to ownership.
-  const ArgStringList &Files = C.getTempFiles();
-  SmallVector<std::string> TempFiles(Files.begin(), Files.end());
+  const TempFileList &Files = C.getTempFiles();
+  SmallVector<std::string> TempFiles;
+  for (auto File : Files)
+    TempFiles.push_back(File.first);
 
   // We'd like to copy the IR input file into our own temp file
   // because the build system might try to clean-up after itself.
@@ -2542,44 +2537,33 @@
     }
 
     TempFiles.push_back(std::string(Path.begin(), Path.end()));
->>>>>>> 83d27f6c
   }
 
   Diag(clang::diag::note_drv_command_failed_diag_msg) << BugReporMsg;
 
   SmallString<128> VFS;
   SmallString<128> ReproCrashFilename;
-<<<<<<< HEAD
-  for (auto &TempFile : TempFiles) {
-    Diag(clang::diag::note_drv_command_failed_diag_msg) << TempFile.first;
-=======
   for (std::string &TempFile : TempFiles) {
     Diag(clang::diag::note_drv_command_failed_diag_msg) << TempFile;
->>>>>>> 83d27f6c
     if (Report)
-      Report->TemporaryFiles.push_back(TempFile.first);
+      Report->TemporaryFiles.push_back(TempFile);
     if (ReproCrashFilename.empty()) {
-      ReproCrashFilename = TempFile.first;
+      ReproCrashFilename = TempFile;
       llvm::sys::path::replace_extension(ReproCrashFilename, ".crash");
     }
-    if (StringRef(TempFile.first).ends_with(".cache")) {
+    if (StringRef(TempFile).ends_with(".cache")) {
       // In some cases (modules) we'll dump extra data to help with reproducing
       // the crash into a directory next to the output.
-      VFS = llvm::sys::path::filename(TempFile.first);
+      VFS = llvm::sys::path::filename(TempFile);
       llvm::sys::path::append(VFS, "vfs", "vfs.yaml");
     }
   }
 
-<<<<<<< HEAD
   for (auto &TempFile : SavedTemps)
-    C.addTempFile(TempFile.first);
-=======
-  for (const char *TempFile : SavedTemps)
-    TempFiles.push_back(TempFile);
->>>>>>> 83d27f6c
+    TempFiles.push_back(TempFile.first);
 
   // Assume associated files are based off of the first temporary file.
-  CrashReportInfo CrashInfo(TempFiles[0].first, VFS);
+  CrashReportInfo CrashInfo(TempFiles[0], VFS);
 
   llvm::SmallString<128> Script(CrashInfo.Filename);
   llvm::sys::path::replace_extension(Script, "sh");
