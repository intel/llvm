--- conflicted
+++ resolved
@@ -1299,59 +1299,7 @@
     if (!isValidSYCLTriple(TT))
       C.getDriver().Diag(clang::diag::err_drv_invalid_sycl_target) << Val;
   }
-<<<<<<< HEAD
 }
-=======
-  bool HasSYCLTargetsOption = SYCLTargets;
-
-  llvm::StringMap<llvm::DenseSet<StringRef>> DerivedArchs;
-  llvm::StringMap<StringRef> FoundNormalizedTriples;
-  // StringSet to contain SYCL target triples.
-  llvm::StringSet<> SYCLTriples;
-  if (HasSYCLTargetsOption) {
-    // At this point, we know we have a valid combination
-    // of -fsycl*target options passed
-    Arg *SYCLTargetsValues = SYCLTargets;
-    if (SYCLTargetsValues) {
-      if (SYCLTargetsValues->getNumValues()) {
-
-        // Multiple targets are currently not supported when using
-        // -fsycl-force-target as the bundler does not allow for multiple
-        // outputs of the same target.
-        if (SYCLForceTarget && SYCLTargetsValues->getNumValues() > 1)
-          Diag(clang::diag::err_drv_multiple_target_with_forced_target)
-              << SYCLTargetsValues->getAsString(C.getInputArgs())
-              << SYCLForceTarget->getAsString(C.getInputArgs());
-
-        std::multiset<StringRef> SYCLTriples;
-        for (StringRef SYCLTargetTriple : SYCLTargetsValues->getValues())
-          SYCLTriples.insert(SYCLTargetTriple);
-
-        llvm::StringMap<StringRef> FoundNormalizedTriples;
-        llvm::Triple TT;
-        for (StringRef Triple : SYCLTriples) {
-
-          if (Triple.starts_with("intel_gpu_")) {
-            TT = getSYCLDeviceTriple("spir64_gen");
-          } else if (Triple.starts_with("nvidia_gpu_")) {
-            TT = getSYCLDeviceTriple("nvptx64-nvidia-cuda");
-          } else if (Triple.starts_with("amd_gpu_")) {
-            TT = getSYCLDeviceTriple("amdgcn-amd-amdhsa");
-          } else
-            TT = getSYCLDeviceTriple(Triple);
-
-          // For the new offloading model, we only want a single triple entry
-          // for each target, even if we have multiple intel_gpu* entries.  We
-          // will track triples for new model and unique strings for the old
-          // model.
-          std::string NormalizedName;
-          bool UseNewOffload =
-              (C.getArgs().hasFlag(options::OPT_offload_new_driver,
-                                   options::OPT_no_offload_new_driver, false));
-          NormalizedName = UseNewOffload
-                               ? TT.normalize()
-                               : getSYCLDeviceTriple(Triple).normalize();
->>>>>>> 8ecbd203
 
 void Driver::CreateOffloadingDeviceToolChains(Compilation &C,
                                               InputList &Inputs) {
@@ -1372,7 +1320,6 @@
        C.getInputArgs().hasArg(options::OPT_hipstdpar)) &&
       !UseLLVMOffload;
 
-<<<<<<< HEAD
   bool IsSYCL = C.getInputArgs().hasFlag(options::OPT_fsycl,
                                          options::OPT_fno_sycl, false) ||
                 C.getInputArgs().hasArgNoClaim(options::OPT_fsycl_device_only,
@@ -1402,17 +1349,6 @@
         << Action::GetOffloadKindName(*(++Kinds.begin())).upper();
     return;
   }
-=======
-          if (!Inserted) {
-            // Only emit the diagnostic of duplicate targets with the new
-            // offloading model only when the found triple matches.  For the
-            // old model, we always emit the diagnostic.
-            if (!UseNewOffload || (UseNewOffload && Triple == TripleIt->second))
-              Diag(clang::diag::warn_drv_sycl_offload_target_duplicate)
-                  << Triple << TripleIt->second;
-            continue;
-          }
->>>>>>> 8ecbd203
 
   diagnoseSYCLOptions(C, IsSYCL);
   // Initialize the compilation identifier used for unique CUDA / HIP names.
@@ -7440,35 +7376,6 @@
   for (auto *Arg : C.getArgsForToolChain(&TC, /*BoundArch=*/"", Kind)) {
     // Extract any '--[no-]offload-arch' arguments intended for this toolchain.
     if (Kind == Action::OFK_SYCL) {
-<<<<<<< HEAD
-=======
-      // -Xsycl-target-backend=spir64_gen "-device pvc,bdw"
-      // -fsycl-targets=spir64_gen -Xsycl-target-backend "-device pvc"
-      if (TC->getTriple().isSPIRAOT() &&
-          TC->getTriple().getSubArch() == llvm::Triple::SPIRSubArch_gen &&
-          (Arg->getOption().matches(options::OPT_Xsycl_backend_EQ) ||
-           Arg->getOption().matches(options::OPT_Xsycl_backend))) {
-        const ToolChain *HostTC =
-            C.getSingleOffloadToolChain<Action::OFK_Host>();
-        auto DeviceTC = std::make_unique<toolchains::SYCLToolChain>(
-            *this, TC->getTriple(), *HostTC, C.getInputArgs());
-        assert(DeviceTC && "Device toolchain not defined.");
-        ArgStringList TargetArgs;
-        DeviceTC->TranslateBackendTargetArgs(DeviceTC->getTriple(),
-                                             C.getInputArgs(), TargetArgs);
-        // Look for -device <string> and use that as the known
-        // arch to be associated with the current spir64_gen entry. Grab
-        // the right most entry.
-        for (int i = TargetArgs.size() - 2; i >= 0; --i) {
-          if (StringRef(TargetArgs[i]) == "-device") {
-            Arch = TargetArgs[i + 1];
-            if (!Arch.empty())
-              Archs.insert(Arch);
-            break;
-          }
-        }
-      }
->>>>>>> 8ecbd203
       // For SYCL based offloading, we allow for -Xsycl-target-backend
       // and -Xsycl-target-backend=amdgcn-amd-hsa --offload-arch=gfx908 for
       // specifying options.
