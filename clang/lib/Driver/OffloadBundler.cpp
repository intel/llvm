//===- OffloadBundler.cpp - File Bundling and Unbundling ------------------===//
//
// Part of the LLVM Project, under the Apache License v2.0 with LLVM Exceptions.
// See https://llvm.org/LICENSE.txt for license information.
// SPDX-License-Identifier: Apache-2.0 WITH LLVM-exception
//
//===----------------------------------------------------------------------===//
///
/// \file
/// This file implements an offload bundling API that bundles different files
/// that relate with the same source code but different targets into a single
/// one. Also the implements the opposite functionality, i.e. unbundle files
/// previous created by this API.
///
//===----------------------------------------------------------------------===//

#include "clang/Driver/OffloadBundler.h"
#include "clang/Basic/Cuda.h"
#include "clang/Basic/TargetID.h"
#include "clang/Basic/Version.h"
#include "llvm/ADT/ArrayRef.h"
#include "llvm/ADT/SmallString.h"
#include "llvm/ADT/SmallVector.h"
#include "llvm/ADT/StringExtras.h"
#include "llvm/ADT/StringMap.h"
#include "llvm/ADT/StringRef.h"
#include "llvm/Bitcode/BitcodeWriter.h"
#include "llvm/IR/Constants.h"
#include "llvm/IR/LLVMContext.h"
#include "llvm/IRReader/IRReader.h"
#include "llvm/BinaryFormat/Magic.h"
#include "llvm/Object/Archive.h"
#include "llvm/Object/ArchiveWriter.h"
#include "llvm/Object/Binary.h"
#include "llvm/Object/ObjectFile.h"
#include "llvm/Support/Casting.h"
#include "llvm/Support/Compression.h"
#include "llvm/Support/Debug.h"
#include "llvm/Support/EndianStream.h"
#include "llvm/Support/Errc.h"
#include "llvm/Support/Error.h"
#include "llvm/Support/ErrorOr.h"
#include "llvm/Support/FileSystem.h"
#include "llvm/Support/MD5.h"
#include "llvm/Support/MemoryBuffer.h"
#include "llvm/Support/Path.h"
#include "llvm/Support/Program.h"
#include "llvm/Support/Signals.h"
#include "llvm/Support/StringSaver.h"
#include "llvm/Support/TargetSelect.h"
#include "llvm/Support/Timer.h"
#include "llvm/Support/WithColor.h"
#include "llvm/Support/raw_ostream.h"
#include "llvm/Support/SourceMgr.h"
#include "llvm/TargetParser/Host.h"
#include "llvm/TargetParser/Triple.h"
#include <algorithm>
#include <cassert>
#include <cstddef>
#include <cstdint>
#include <forward_list>
#include <llvm/Support/Process.h>
#include <memory>
#include <set>
#include <string>
#include <system_error>
#include <unordered_set>
#include <utility>

using namespace llvm;
using namespace llvm::object;
using namespace clang;

static llvm::TimerGroup
    ClangOffloadBundlerTimerGroup("Clang Offload Bundler Timer Group",
                                  "Timer group for clang offload bundler");

/// Magic string that marks the existence of offloading data.
#define OFFLOAD_BUNDLER_MAGIC_STR "__CLANG_OFFLOAD_BUNDLE__"

/// Section name which holds target symbol names.
#define SYMBOLS_SECTION_NAME ".tgtsym"

#define DEBUG_TYPE "clang-offload-bundler"

OffloadTargetInfo::OffloadTargetInfo(const StringRef Target,
                                     const OffloadBundlerConfig &BC)
    : BundlerConfig(BC) {

  // TODO: Add error checking from ClangOffloadBundler.cpp
  auto TargetFeatures = Target.split(':');
  auto TripleOrGPU = TargetFeatures.first.rsplit('-');

  if (clang::StringToOffloadArch(TripleOrGPU.second) !=
      clang::OffloadArch::UNKNOWN) {
    auto KindTriple = TripleOrGPU.first.split('-');
    this->OffloadKind = KindTriple.first;
    this->Triple = llvm::Triple(KindTriple.second);
    this->TargetID = Target.substr(Target.find(TripleOrGPU.second));
  } else {
    auto KindTriple = TargetFeatures.first.split('-');
    this->OffloadKind = KindTriple.first;
    this->Triple = llvm::Triple(KindTriple.second);
    this->TargetID = "";
  }
}

bool OffloadTargetInfo::hasHostKind() const {
  return this->OffloadKind == "host";
}

bool OffloadTargetInfo::isOffloadKindValid() const {
  return OffloadKind == "host" || OffloadKind == "openmp" ||
         OffloadKind == "sycl" || OffloadKind == "fpga" ||
         OffloadKind == "hip" || OffloadKind == "hipv4";
}

bool OffloadTargetInfo::isOffloadKindCompatible(
    const StringRef TargetOffloadKind) const {
  if ((OffloadKind == TargetOffloadKind) ||
      (OffloadKind == "hip" && TargetOffloadKind == "hipv4") ||
      (OffloadKind == "hipv4" && TargetOffloadKind == "hip"))
    return true;

  if (BundlerConfig.HipOpenmpCompatible) {
    bool HIPCompatibleWithOpenMP = OffloadKind.starts_with_insensitive("hip") &&
                                   TargetOffloadKind == "openmp";
    bool OpenMPCompatibleWithHIP =
        OffloadKind == "openmp" &&
        TargetOffloadKind.starts_with_insensitive("hip");
    return HIPCompatibleWithOpenMP || OpenMPCompatibleWithHIP;
  }
  return false;
}

bool OffloadTargetInfo::isTripleValid() const {
  return !Triple.str().empty() && Triple.getArch() != Triple::UnknownArch;
}

bool OffloadTargetInfo::operator==(const OffloadTargetInfo &Target) const {
  return OffloadKind == Target.OffloadKind &&
         Triple.isCompatibleWith(Target.Triple) && TargetID == Target.TargetID;
}

std::string OffloadTargetInfo::str() const {
  return Twine(OffloadKind + "-" + Triple.str() + "-" + TargetID).str();
}

static Triple getTargetTriple(StringRef Target,
                              const OffloadBundlerConfig &BC) {
  auto OffloadInfo = OffloadTargetInfo(Target, BC);
  return Triple(OffloadInfo.getTriple());
}

static StringRef getDeviceFileExtension(StringRef Device,
                                        StringRef BundleFileName) {
  if (Device.contains("gfx"))
    return ".bc";
  if (Device.contains("sm_"))
    return ".cubin";
  return sys::path::extension(BundleFileName);
}

static std::string getDeviceLibraryFileName(StringRef BundleFileName,
                                            StringRef Device) {
  StringRef LibName = sys::path::stem(BundleFileName);
  StringRef Extension = getDeviceFileExtension(Device, BundleFileName);

  std::string Result;
  Result += LibName;
  Result += Extension;
  return Result;
}

namespace {
/// Generic file handler interface.
class FileHandler {
public:
  struct BundleInfo {
    StringRef BundleID;
  };

  FileHandler() {}

  virtual ~FileHandler() {}

  /// Update the file handler with information from the header of the bundled
  /// file.
  virtual Error ReadHeader(MemoryBuffer &Input) = 0;

  /// Read the marker of the next bundled to be read in the file. The bundle
  /// name is returned if there is one in the file, or `std::nullopt` if there
  /// are no more bundles to be read.
  virtual Expected<std::optional<StringRef>>
  ReadBundleStart(MemoryBuffer &Input) = 0;

  /// Read the marker that closes the current bundle.
  virtual Error ReadBundleEnd(MemoryBuffer &Input) = 0;

  /// Read the current bundle and write the result into the stream \a OS.
  virtual Error ReadBundle(raw_ostream &OS, MemoryBuffer &Input) = 0;

  /// Write the header of the bundled file to \a OS based on the information
  /// gathered from \a Inputs.
  virtual Error WriteHeader(raw_ostream &OS,
                            ArrayRef<std::unique_ptr<MemoryBuffer>> Inputs) = 0;

  /// Write the marker that initiates a bundle for the triple \a TargetTriple to
  /// \a OS.
  virtual Error WriteBundleStart(raw_ostream &OS, StringRef TargetTriple) = 0;

  /// Write the marker that closes a bundle for the triple \a TargetTriple to \a
  /// OS.
  virtual Error WriteBundleEnd(raw_ostream &OS, StringRef TargetTriple) = 0;

  /// Write the bundle from \a Input into \a OS.
  virtual Error WriteBundle(raw_ostream &OS, MemoryBuffer &Input) = 0;

  /// Finalize output file.
  virtual Error finalizeOutputFile() { return Error::success(); }

  /// Sets a base name for temporary filename generation.
  void SetTempFileNameBase(StringRef Base) {
    TempFileNameBase = std::string(Base);
  }

  /// List bundle IDs in \a Input.
  virtual Error listBundleIDs(MemoryBuffer &Input) {
    if (Error Err = ReadHeader(Input))
      return Err;
    return forEachBundle(Input, [&](const BundleInfo &Info) -> Error {
      llvm::outs() << Info.BundleID << '\n';
      Error Err = listBundleIDsCallback(Input, Info);
      if (Err)
        return Err;
      return Error::success();
    });
  }

  /// Get bundle IDs in \a Input in \a BundleIds.
  virtual Error getBundleIDs(MemoryBuffer &Input,
                             std::set<StringRef> &BundleIds) {
    if (Error Err = ReadHeader(Input))
      return Err;
    return forEachBundle(Input, [&](const BundleInfo &Info) -> Error {
      BundleIds.insert(Info.BundleID);
      Error Err = listBundleIDsCallback(Input, Info);
      if (Err)
        return Err;
      return Error::success();
    });
  }

  /// For each bundle in \a Input, do \a Func.
  Error forEachBundle(MemoryBuffer &Input,
                      std::function<Error(const BundleInfo &)> Func) {
    while (true) {
      Expected<std::optional<StringRef>> CurTripleOrErr =
          ReadBundleStart(Input);
      if (!CurTripleOrErr)
        return CurTripleOrErr.takeError();

      // No more bundles.
      if (!*CurTripleOrErr)
        break;

      StringRef CurTriple = **CurTripleOrErr;
      assert(!CurTriple.empty());

      BundleInfo Info{CurTriple};
      if (Error Err = Func(Info))
        return Err;
    }
    return Error::success();
  }

protected:
  /// Serves as a base name for temporary filename generation.
  std::string TempFileNameBase;

  virtual Error listBundleIDsCallback(MemoryBuffer &Input,
                                      const BundleInfo &Info) {
    return Error::success();
  }
};

/// Handler for binary files. The bundled file will have the following format
/// (all integers are stored in little-endian format):
///
/// "OFFLOAD_BUNDLER_MAGIC_STR" (ASCII encoding of the string)
///
/// NumberOfOffloadBundles (8-byte integer)
///
/// OffsetOfBundle1 (8-byte integer)
/// SizeOfBundle1 (8-byte integer)
/// NumberOfBytesInTripleOfBundle1 (8-byte integer)
/// TripleOfBundle1 (byte length defined before)
///
/// ...
///
/// OffsetOfBundleN (8-byte integer)
/// SizeOfBundleN (8-byte integer)
/// NumberOfBytesInTripleOfBundleN (8-byte integer)
/// TripleOfBundleN (byte length defined before)
///
/// Bundle1
/// ...
/// BundleN

/// Read 8-byte integers from a buffer in little-endian format.
static uint64_t Read8byteIntegerFromBuffer(StringRef Buffer, size_t pos) {
  return llvm::support::endian::read64le(Buffer.data() + pos);
}

/// Write 8-byte integers to a buffer in little-endian format.
static void Write8byteIntegerToBuffer(raw_ostream &OS, uint64_t Val) {
  llvm::support::endian::write(OS, Val, llvm::endianness::little);
}

class BinaryFileHandler final : public FileHandler {
  /// Information about the bundles extracted from the header.
  struct BinaryBundleInfo final : public BundleInfo {
    /// Size of the bundle.
    uint64_t Size = 0u;
    /// Offset at which the bundle starts in the bundled file.
    uint64_t Offset = 0u;

    BinaryBundleInfo() {}
    BinaryBundleInfo(uint64_t Size, uint64_t Offset)
        : Size(Size), Offset(Offset) {}
  };

  /// Map between a triple and the corresponding bundle information.
  StringMap<BinaryBundleInfo> BundlesInfo;

  /// Iterator for the bundle information that is being read.
  StringMap<BinaryBundleInfo>::iterator CurBundleInfo;
  StringMap<BinaryBundleInfo>::iterator NextBundleInfo;

  /// Current bundle target to be written.
  std::string CurWriteBundleTarget;

  /// Configuration options and arrays for this bundler job
  const OffloadBundlerConfig &BundlerConfig;

public:
  // TODO: Add error checking from ClangOffloadBundler.cpp
  BinaryFileHandler(const OffloadBundlerConfig &BC) : BundlerConfig(BC) {}

  ~BinaryFileHandler() final {}

  Error ReadHeader(MemoryBuffer &Input) final {
    StringRef FC = Input.getBuffer();

    // Initialize the current bundle with the end of the container.
    CurBundleInfo = BundlesInfo.end();

    // Check if buffer is smaller than magic string.
    size_t ReadChars = sizeof(OFFLOAD_BUNDLER_MAGIC_STR) - 1;
    if (ReadChars > FC.size())
      return Error::success();

    // Check if no magic was found.
    if (llvm::identify_magic(FC) != llvm::file_magic::offload_bundle)
      return Error::success();

    // Read number of bundles.
    if (ReadChars + 8 > FC.size())
      return Error::success();

    uint64_t NumberOfBundles = Read8byteIntegerFromBuffer(FC, ReadChars);
    ReadChars += 8;

    // Read bundle offsets, sizes and triples.
    for (uint64_t i = 0; i < NumberOfBundles; ++i) {

      // Read offset.
      if (ReadChars + 8 > FC.size())
        return Error::success();

      uint64_t Offset = Read8byteIntegerFromBuffer(FC, ReadChars);
      ReadChars += 8;

      // Read size.
      if (ReadChars + 8 > FC.size())
        return Error::success();

      uint64_t Size = Read8byteIntegerFromBuffer(FC, ReadChars);
      ReadChars += 8;

      // Read triple size.
      if (ReadChars + 8 > FC.size())
        return Error::success();

      uint64_t TripleSize = Read8byteIntegerFromBuffer(FC, ReadChars);
      ReadChars += 8;

      // Read triple.
      if (ReadChars + TripleSize > FC.size())
        return Error::success();

      StringRef Triple(&FC.data()[ReadChars], TripleSize);
      ReadChars += TripleSize;

      // Check if the offset and size make sense.
      if (!Offset || Offset + Size > FC.size())
        return Error::success();

      assert(!BundlesInfo.contains(Triple) && "Triple is duplicated??");
      BundlesInfo[Triple] = BinaryBundleInfo(Size, Offset);
    }
    // Set the iterator to where we will start to read.
    CurBundleInfo = BundlesInfo.end();
    NextBundleInfo = BundlesInfo.begin();
    return Error::success();
  }

  Expected<std::optional<StringRef>>
  ReadBundleStart(MemoryBuffer &Input) final {
    if (NextBundleInfo == BundlesInfo.end())
      return std::nullopt;
    CurBundleInfo = NextBundleInfo++;
    return CurBundleInfo->first();
  }

  Error ReadBundleEnd(MemoryBuffer &Input) final {
    assert(CurBundleInfo != BundlesInfo.end() && "Invalid reader info!");
    return Error::success();
  }

  Error ReadBundle(raw_ostream &OS, MemoryBuffer &Input) final {
    assert(CurBundleInfo != BundlesInfo.end() && "Invalid reader info!");
    StringRef FC = Input.getBuffer();
    OS.write(FC.data() + CurBundleInfo->second.Offset,
             CurBundleInfo->second.Size);
    return Error::success();
  }

  Error WriteHeader(raw_ostream &OS,
                    ArrayRef<std::unique_ptr<MemoryBuffer>> Inputs) final {

    // Compute size of the header.
    uint64_t HeaderSize = 0;

    HeaderSize += sizeof(OFFLOAD_BUNDLER_MAGIC_STR) - 1;
    HeaderSize += 8; // Number of Bundles

    for (auto &T : BundlerConfig.TargetNames) {
      HeaderSize += 3 * 8; // Bundle offset, Size of bundle and size of triple.
      HeaderSize += T.size(); // The triple.
    }

    // Write to the buffer the header.
    OS << OFFLOAD_BUNDLER_MAGIC_STR;

    Write8byteIntegerToBuffer(OS, BundlerConfig.TargetNames.size());

    unsigned Idx = 0;
    for (auto &T : BundlerConfig.TargetNames) {
      MemoryBuffer &MB = *Inputs[Idx++];
      HeaderSize = alignTo(HeaderSize, BundlerConfig.BundleAlignment);
      // Bundle offset.
      Write8byteIntegerToBuffer(OS, HeaderSize);
      // Size of the bundle (adds to the next bundle's offset)
      Write8byteIntegerToBuffer(OS, MB.getBufferSize());
      BundlesInfo[T] = BinaryBundleInfo(MB.getBufferSize(), HeaderSize);
      HeaderSize += MB.getBufferSize();
      // Size of the triple
      Write8byteIntegerToBuffer(OS, T.size());
      // Triple
      OS << T;
    }
    return Error::success();
  }

  Error WriteBundleStart(raw_ostream &OS, StringRef TargetTriple) final {
    CurWriteBundleTarget = TargetTriple.str();
    return Error::success();
  }

  Error WriteBundleEnd(raw_ostream &OS, StringRef TargetTriple) final {
    return Error::success();
  }

  Error WriteBundle(raw_ostream &OS, MemoryBuffer &Input) final {
    auto BI = BundlesInfo[CurWriteBundleTarget];

    // Pad with 0 to reach specified offset.
    size_t CurrentPos = OS.tell();
    size_t PaddingSize = BI.Offset > CurrentPos ? BI.Offset - CurrentPos : 0;
    for (size_t I = 0; I < PaddingSize; ++I)
      OS.write('\0');
    assert(OS.tell() == BI.Offset);

    OS.write(Input.getBufferStart(), Input.getBufferSize());

    return Error::success();
  }
};

// This class implements a list of temporary files that are removed upon
// object destruction.
class TempFileHandlerRAII {
public:
  ~TempFileHandlerRAII() {
    for (const auto &File : Files)
      sys::fs::remove(File);
  }

  // Creates temporary file with given contents.
  Expected<StringRef> Create(std::optional<ArrayRef<char>> Contents) {
    SmallString<128u> File;
    if (std::error_code EC =
            sys::fs::createTemporaryFile("clang-offload-bundler", "tmp", File))
      return createFileError(File, EC);
    Files.push_front(File);

    if (Contents) {
      std::error_code EC;
      raw_fd_ostream OS(File, EC);
      if (EC)
        return createFileError(File, EC);
      OS.write(Contents->data(), Contents->size());
    }
    return Files.front().str();
  }

private:
  std::forward_list<SmallString<128u>> Files;
};

/// Handler for object files. The bundles are organized by sections with a
/// designated name.
///
/// To unbundle, we just copy the contents of the designated section.
///
/// The bundler produces object file in host target native format (e.g. ELF for
/// Linux). The sections it creates are:
///
/// <OFFLOAD_BUNDLER_MAGIC_STR><target triple 1>
/// |
/// | binary data for the <target 1>'s bundle
/// |
/// ...
/// <OFFLOAD_BUNDLER_MAGIC_STR><target triple N>
/// |
/// | binary data for the <target N>'s bundle
/// |
/// ...
/// <OFFLOAD_BUNDLER_MAGIC_STR><host target>
/// | 0 (1 byte long)
/// ...
///
/// The alignment of all the added sections is set to one to avoid padding
/// between concatenated parts.
///
class ObjectFileHandler final : public FileHandler {

  /// The object file we are currently dealing with.
  std::unique_ptr<ObjectFile> Obj;

  /// Return the input file contents.
  StringRef getInputFileContents() const { return Obj->getData(); }

  /// Return bundle name (<kind>-<triple>) if the provided section is an offload
  /// section.
  static Expected<std::optional<StringRef>>
  IsOffloadSection(SectionRef CurSection) {
    Expected<StringRef> NameOrErr = CurSection.getName();
    if (!NameOrErr)
      return NameOrErr.takeError();

    // If it does not start with the reserved suffix, just skip this section.
    if (llvm::identify_magic(*NameOrErr) != llvm::file_magic::offload_bundle)
      return std::nullopt;

    // Return the triple that is right after the reserved prefix.
    return NameOrErr->substr(sizeof(OFFLOAD_BUNDLER_MAGIC_STR) - 1);
  }

  /// Total number of inputs.
  unsigned NumberOfInputs = 0;

  /// Total number of processed inputs, i.e, inputs that were already
  /// read from the buffers.
  unsigned NumberOfProcessedInputs = 0;

  /// Iterator of the current and next section.
  section_iterator CurrentSection;
  section_iterator NextSection;

  /// Configuration options and arrays for this bundler job
  const OffloadBundlerConfig &BundlerConfig;

  // Return a buffer with symbol names that are defined in target objects.
  // Each symbol name is prefixed by a target name <kind>-<triple> to uniquely
  // identify the target it belongs to, and symbol names are separated from each
  // other by '\0' characters.
  Expected<SmallVector<char, 0>> makeTargetSymbolTable() {
    SmallVector<char, 0> SymbolsBuf;
    raw_svector_ostream SymbolsOS(SymbolsBuf);
    LLVMContext Context;

    for (unsigned I = 0; I < NumberOfInputs; ++I) {
      if (I == BundlerConfig.HostInputIndex)
        continue;

      // Get the list of symbols defined in the target object. Open file and
      // check if it is a symbolic file.
      ErrorOr<std::unique_ptr<MemoryBuffer>> BufOrErr =
          MemoryBuffer::getFileOrSTDIN(BundlerConfig.InputFileNames[I]);
      if (!BufOrErr)
        return createFileError(BundlerConfig.InputFileNames[I], BufOrErr.getError());

      std::unique_ptr<MemoryBuffer> Buf = std::move(*BufOrErr);

      // Workaround for the absence of assembly parser for spir target. If this
      // input is a bitcode for spir target we need to remove module-level
      // inline asm from it, if there is one, and recreate the buffer with new
      // contents.
      // TODO: remove this workaround once spir/spirv target gets asm parser.
      if (isBitcode((const unsigned char *)Buf->getBufferStart(),
                    (const unsigned char *)Buf->getBufferEnd()))
        if (getTargetTriple(BundlerConfig.TargetNames[I], BundlerConfig)
                .isSPIROrSPIRV()) {
          SMDiagnostic Err;
          std::unique_ptr<Module> Mod = parseIR(*Buf, Err, Context);
          if (!Mod)
            return createStringError(inconvertibleErrorCode(),
                                     Err.getMessage());

          bool UpdateBuf = false;
          if (!Mod->getModuleInlineAsm().empty()) {
            Mod->setModuleInlineAsm("");
            UpdateBuf = true;
          }
          for (auto I = Mod->global_begin(), E = Mod->global_end(); I != E;) {
            GlobalVariable &GV = *I++;
            // Do not add globals with constant address space to the tgtsym.
            if (!GV.isDeclaration() && !GV.hasLocalLinkage() &&
                GV.getAddressSpace() == 2) {
              GV.replaceAllUsesWith(UndefValue::get(GV.getType()));
              GV.dropAllReferences();
              GV.eraseFromParent();
              UpdateBuf = true;
            }
          }
          if (UpdateBuf) {
            SmallVector<char, 0> ModuleBuf;
            raw_svector_ostream ModuleOS(ModuleBuf);
            WriteBitcodeToFile(*Mod, ModuleOS);

            Buf = MemoryBuffer::getMemBufferCopy(ModuleOS.str(),
                                                 Buf->getBufferIdentifier());
          }
        }

      Expected<std::unique_ptr<Binary>> BinOrErr =
          createBinary(Buf->getMemBufferRef(), &Context);

      // If it is not a symbolic file just ignore it since we cannot do anything
      // with it.
      if (!BinOrErr) {
        if (auto Err = isNotObjectErrorInvalidFileType(BinOrErr.takeError()))
          return std::move(Err);
        continue;
      }
      auto *SF = dyn_cast<SymbolicFile>(&**BinOrErr);
      if (!SF)
        continue;

      for (BasicSymbolRef Symbol : SF->symbols()) {
        Expected<uint32_t> FlagsOrErr = Symbol.getFlags();
        if (!FlagsOrErr)
          return FlagsOrErr.takeError();

        // We are interested in externally visible and defined symbols only, so
        // ignore it if this is not such a symbol.
        bool Undefined = *FlagsOrErr & SymbolRef::SF_Undefined;
        bool Global = *FlagsOrErr & SymbolRef::SF_Global;
        if (Undefined || !Global)
          continue;

        // Get symbol name.
        std::string Name;
        raw_string_ostream NameOS(Name);
        if (Error Err = Symbol.printName(NameOS))
          return std::move(Err);

        // If we are dealing with a bitcode file do not add special globals to
        // the list of defined symbols.
        if (SF->isIR() &&
            (Name == "llvm.used" || Name == "llvm.compiler.used" ||
             Name == "__AsanDeviceGlobalMetadata" ||
<<<<<<< HEAD
             Name == "__MsanKernelMetadata"))
=======
             Name == "__AsanKernelMetadata"))
>>>>>>> c58affd2
          continue;

        // Add symbol name with the target prefix to the buffer.
        SymbolsOS << BundlerConfig.TargetNames[I] << "." << Name << '\0';
      }
    }
    return SymbolsBuf;
  }

public:
  // TODO: Add error checking from ClangOffloadBundler.cpp
  ObjectFileHandler(std::unique_ptr<ObjectFile> ObjIn,
                    const OffloadBundlerConfig &BC)
      : Obj(std::move(ObjIn)), CurrentSection(Obj->section_begin()),
        NextSection(Obj->section_begin()), BundlerConfig(BC) {}

  ~ObjectFileHandler() final {}

  Error ReadHeader(MemoryBuffer &Input) final { return Error::success(); }

  Expected<std::optional<StringRef>>
  ReadBundleStart(MemoryBuffer &Input) final {
    while (NextSection != Obj->section_end()) {
      CurrentSection = NextSection;
      ++NextSection;

      // Check if the current section name starts with the reserved prefix. If
      // so, return the triple.
      Expected<std::optional<StringRef>> TripleOrErr =
          IsOffloadSection(*CurrentSection);
      if (!TripleOrErr)
        return TripleOrErr.takeError();
      if (*TripleOrErr)
        return **TripleOrErr;
    }
    return std::nullopt;
  }

  Error ReadBundleEnd(MemoryBuffer &Input) final { return Error::success(); }

  Error ReadBundle(raw_ostream &OS, MemoryBuffer &Input) final {
    Expected<StringRef> ContentOrErr = CurrentSection->getContents();
    if (!ContentOrErr)
      return ContentOrErr.takeError();
    StringRef Content = *ContentOrErr;

    // Copy fat object contents to the output when extracting host bundle.
    std::string ModifiedContent;
    if (Content.size() == 1u && Content.front() == 0) {
      auto HostBundleOrErr = getHostBundle(
          StringRef(Input.getBufferStart(), Input.getBufferSize()));
      if (!HostBundleOrErr)
        return HostBundleOrErr.takeError();

      ModifiedContent = std::move(*HostBundleOrErr);
      Content = ModifiedContent;
    }

    OS.write(Content.data(), Content.size());
    return Error::success();
  }

  Error WriteHeader(raw_ostream &OS,
                    ArrayRef<std::unique_ptr<MemoryBuffer>> Inputs) final {
    assert(BundlerConfig.HostInputIndex != ~0u &&
           "Host input index not defined.");

    // Record number of inputs.
    NumberOfInputs = Inputs.size();
    return Error::success();
  }

  Error WriteBundleStart(raw_ostream &OS, StringRef TargetTriple) final {
    ++NumberOfProcessedInputs;
    return Error::success();
  }

  Error WriteBundleEnd(raw_ostream &OS, StringRef TargetTriple) final {
    return Error::success();
  }

  Error finalizeOutputFile() final {
    assert(NumberOfProcessedInputs <= NumberOfInputs &&
           "Processing more inputs that actually exist!");
    assert(BundlerConfig.HostInputIndex != ~0u &&
           "Host input index not defined.");

    // If this is not the last output, we don't have to do anything.
    if (NumberOfProcessedInputs != NumberOfInputs)
      return Error::success();

    // We will use llvm-objcopy to add target objects sections to the output
    // fat object. These sections should have 'exclude' flag set which tells
    // link editor to remove them from linker inputs when linking executable or
    // shared library.

    assert(BundlerConfig.ObjcopyPath != "" &&
           "llvm-objcopy path not specified");

    // Temporary files that need to be removed.
    TempFileHandlerRAII TempFiles;

    // Compose llvm-objcopy command line for add target objects' sections with
    // appropriate flags.
    BumpPtrAllocator Alloc;
    StringSaver SS{Alloc};
    SmallVector<StringRef, 8u> ObjcopyArgs{"llvm-objcopy"};

    for (unsigned I = 0; I < NumberOfInputs; ++I) {
      StringRef InputFile = BundlerConfig.InputFileNames[I];
      if (I == BundlerConfig.HostInputIndex) {
        // Special handling for the host bundle. We do not need to add a
        // standard bundle for the host object since we are going to use fat
        // object as a host object. Therefore use dummy contents (one zero byte)
        // when creating section for the host bundle.
        Expected<StringRef> TempFileOrErr = TempFiles.Create(ArrayRef<char>(0));
        if (!TempFileOrErr)
          return TempFileOrErr.takeError();
        InputFile = *TempFileOrErr;
      }

      ObjcopyArgs.push_back(
          SS.save(Twine("--add-section=") + OFFLOAD_BUNDLER_MAGIC_STR +
                  BundlerConfig.TargetNames[I] + "=" + InputFile));
      ObjcopyArgs.push_back(
          SS.save(Twine("--set-section-flags=") + OFFLOAD_BUNDLER_MAGIC_STR +
                  BundlerConfig.TargetNames[I] + "=readonly,exclude"));
    }
    if (BundlerConfig.AddTargetSymbols) {
      // Add a section with symbol names that are defined in target objects to
      // the output fat object.
      Expected<SmallVector<char, 0>> SymbolsOrErr = makeTargetSymbolTable();
      if (!SymbolsOrErr)
        return SymbolsOrErr.takeError();

      if (!SymbolsOrErr->empty()) {
        // Add section with symbols names to fat object.
        Expected<StringRef> SymbolsFileOrErr =
            TempFiles.Create(ArrayRef<char>(*SymbolsOrErr));
        if (!SymbolsFileOrErr)
          return SymbolsFileOrErr.takeError();

        ObjcopyArgs.push_back(SS.save(Twine("--add-section=") +
                                      SYMBOLS_SECTION_NAME + "=" +
                                      *SymbolsFileOrErr));
      }
    }
    ObjcopyArgs.push_back("--");
    ObjcopyArgs.push_back(
        BundlerConfig.InputFileNames[BundlerConfig.HostInputIndex]);
    ObjcopyArgs.push_back(BundlerConfig.OutputFileNames.front());

    if (Error Err = executeObjcopy(BundlerConfig.ObjcopyPath, ObjcopyArgs))
      return Err;

    return Error::success();
  }

  Error WriteBundle(raw_ostream &OS, MemoryBuffer &Input) final {
    return Error::success();
  }

private:
  Error executeObjcopy(StringRef Objcopy, ArrayRef<StringRef> Args) {
    // If the user asked for the commands to be printed out, we do that
    // instead of executing it.
    if (BundlerConfig.PrintExternalCommands) {
      errs() << "\"" << Objcopy << "\"";
      for (StringRef Arg : drop_begin(Args, 1))
        errs() << " \"" << Arg << "\"";
      errs() << "\n";
    } else {
      if (sys::ExecuteAndWait(Objcopy, Args))
        return createStringError(inconvertibleErrorCode(),
                                 "'llvm-objcopy' tool failed");
    }
    return Error::success();
  }

  Expected<std::string> getHostBundle(StringRef Input) {
    TempFileHandlerRAII TempFiles;

    auto ModifiedObjPathOrErr = TempFiles.Create(std::nullopt);
    if (!ModifiedObjPathOrErr)
      return ModifiedObjPathOrErr.takeError();
    StringRef ModifiedObjPath = *ModifiedObjPathOrErr;

    BumpPtrAllocator Alloc;
    StringSaver SS{Alloc};
    SmallVector<StringRef, 16> ObjcopyArgs{"llvm-objcopy"};

    ObjcopyArgs.push_back("--regex");
    ObjcopyArgs.push_back("--remove-section=__CLANG_OFFLOAD_BUNDLE__.*");
    ObjcopyArgs.push_back("--");

    StringRef ObjcopyInputFileName;
    // When unbundling an archive, the content of each object file in the
    // archive is passed to this function by parameter Input, which is different
    // from the content of the original input archive file, therefore it needs
    // to be saved to a temporary file before passed to llvm-objcopy. Otherwise,
    // Input is the same as the content of the original input file, therefore
    // temporary file is not needed.
    if (StringRef(BundlerConfig.FilesType).starts_with("a")) {
      auto InputFileOrErr =
          TempFiles.Create(ArrayRef<char>(Input.data(), Input.size()));
      if (!InputFileOrErr)
        return InputFileOrErr.takeError();
      ObjcopyInputFileName = *InputFileOrErr;
    } else
      ObjcopyInputFileName = BundlerConfig.InputFileNames.front();

    ObjcopyArgs.push_back(ObjcopyInputFileName);
    ObjcopyArgs.push_back(ModifiedObjPath);

    if (Error Err = executeObjcopy(BundlerConfig.ObjcopyPath, ObjcopyArgs))
      return std::move(Err);

    auto BufOrErr = MemoryBuffer::getFile(ModifiedObjPath);
    if (!BufOrErr)
      return createStringError(BufOrErr.getError(),
                               "Failed to read back the modified object file");

    return BufOrErr->get()->getBuffer().str();
  }

  Expected<std::string> getHostBundle() {
    TempFileHandlerRAII TempFiles;

    auto ModifiedObjPathOrErr = TempFiles.Create(std::nullopt);
    if (!ModifiedObjPathOrErr)
      return ModifiedObjPathOrErr.takeError();
    StringRef ModifiedObjPath = *ModifiedObjPathOrErr;

    BumpPtrAllocator Alloc;
    StringSaver SS{Alloc};
    SmallVector<StringRef, 16> ObjcopyArgs{"llvm-objcopy"};

    ObjcopyArgs.push_back("--regex");
    ObjcopyArgs.push_back("--remove-section=__CLANG_OFFLOAD_BUNDLE__.*");
    ObjcopyArgs.push_back("--");
    ObjcopyArgs.push_back(BundlerConfig.InputFileNames.front());
    ObjcopyArgs.push_back(ModifiedObjPath);

    if (Error Err = executeObjcopy(BundlerConfig.ObjcopyPath, ObjcopyArgs))
      return std::move(Err);

    auto BufOrErr = MemoryBuffer::getFile(ModifiedObjPath);
    if (!BufOrErr)
      return createStringError(BufOrErr.getError(),
                               "Failed to read back the modified object file");

    return BufOrErr->get()->getBuffer().str();
  }
};

/// Handler for text files. The bundled file will have the following format.
///
/// "Comment OFFLOAD_BUNDLER_MAGIC_STR__START__ triple"
/// Bundle 1
/// "Comment OFFLOAD_BUNDLER_MAGIC_STR__END__ triple"
/// ...
/// "Comment OFFLOAD_BUNDLER_MAGIC_STR__START__ triple"
/// Bundle N
/// "Comment OFFLOAD_BUNDLER_MAGIC_STR__END__ triple"
class TextFileHandler final : public FileHandler {
  /// String that begins a line comment.
  StringRef Comment;

  /// String that initiates a bundle.
  std::string BundleStartString;

  /// String that closes a bundle.
  std::string BundleEndString;

  /// Number of chars read from input.
  size_t ReadChars = 0u;

protected:
  Error ReadHeader(MemoryBuffer &Input) final { return Error::success(); }

  Expected<std::optional<StringRef>>
  ReadBundleStart(MemoryBuffer &Input) final {
    StringRef FC = Input.getBuffer();

    // Find start of the bundle.
    ReadChars = FC.find(BundleStartString, ReadChars);
    if (ReadChars == FC.npos)
      return std::nullopt;

    // Get position of the triple.
    size_t TripleStart = ReadChars = ReadChars + BundleStartString.size();

    // Get position that closes the triple.
    size_t TripleEnd = ReadChars = FC.find("\n", ReadChars);
    if (TripleEnd == FC.npos)
      return std::nullopt;

    // Next time we read after the new line.
    ++ReadChars;

    return StringRef(&FC.data()[TripleStart], TripleEnd - TripleStart);
  }

  Error ReadBundleEnd(MemoryBuffer &Input) final {
    StringRef FC = Input.getBuffer();

    // Read up to the next new line.
    assert(FC[ReadChars] == '\n' && "The bundle should end with a new line.");

    size_t TripleEnd = ReadChars = FC.find("\n", ReadChars + 1);
    if (TripleEnd != FC.npos)
      // Next time we read after the new line.
      ++ReadChars;

    return Error::success();
  }

  Error ReadBundle(raw_ostream &OS, MemoryBuffer &Input) final {
    StringRef FC = Input.getBuffer();
    size_t BundleStart = ReadChars;

    // Find end of the bundle.
    size_t BundleEnd = ReadChars = FC.find(BundleEndString, ReadChars);

    StringRef Bundle(&FC.data()[BundleStart], BundleEnd - BundleStart);
    OS << Bundle;

    return Error::success();
  }

  Error WriteHeader(raw_ostream &OS,
                    ArrayRef<std::unique_ptr<MemoryBuffer>> Inputs) final {
    return Error::success();
  }

  Error WriteBundleStart(raw_ostream &OS, StringRef TargetTriple) final {
    OS << BundleStartString << TargetTriple << "\n";
    return Error::success();
  }

  Error WriteBundleEnd(raw_ostream &OS, StringRef TargetTriple) final {
    OS << BundleEndString << TargetTriple << "\n";
    return Error::success();
  }

  Error WriteBundle(raw_ostream &OS, MemoryBuffer &Input) final {
    OS << Input.getBuffer();
    return Error::success();
  }

public:
  TextFileHandler(StringRef Comment) : Comment(Comment), ReadChars(0) {
    BundleStartString =
        "\n" + Comment.str() + " " OFFLOAD_BUNDLER_MAGIC_STR "__START__ ";
    BundleEndString =
        "\n" + Comment.str() + " " OFFLOAD_BUNDLER_MAGIC_STR "__END__ ";
  }

  Error listBundleIDsCallback(MemoryBuffer &Input,
                              const BundleInfo &Info) final {
    // TODO: To list bundle IDs in a bundled text file we need to go through
    // all bundles. The format of bundled text file may need to include a
    // header if the performance of listing bundle IDs of bundled text file is
    // important.
    ReadChars = Input.getBuffer().find(BundleEndString, ReadChars);
    if (Error Err = ReadBundleEnd(Input))
      return Err;
    return Error::success();
  }
};
} // namespace

/// Archive file handler. Only unbundling is supported so far.
class ArchiveFileHandler final : public FileHandler {
  /// Archive we are dealing with.
  std::unique_ptr<Archive> Ar;

  /// Configuration options and arrays for this bundler job
  const OffloadBundlerConfig &BundlerConfig;

  /// Union of bundle names from all object. The value is a count of how many
  /// times we've seen the bundle in the archive object(s).
  StringMap<unsigned> Bundles;

  /// Iterators over the bundle names.
  StringMap<unsigned>::iterator CurrBundle = Bundles.end();
  StringMap<unsigned>::iterator NextBundle = Bundles.end();

  /// Output mode for the archive unbundler.
  enum class OutputType {
    Unknown,
    FileList, // Output is a list file with extracted object file names
    Object,   // Output is a single object file
    Archive   // Output is an archive with extracted objects
  };
  const OutputType Mode =
      StringSwitch<OutputType>(BundlerConfig.FilesType)
          .Cases("aoo", "aocx", "aocr", OutputType::FileList)
          .Case("ao", OutputType::Object)
          .Case("a", OutputType::Archive)
          .Default(OutputType::Unknown);

  // Set contains indexes of Children that should be skipped during
  // unbundling.
  std::unordered_set<size_t> ExcludedChildIndexes;

public:
  ArchiveFileHandler(const OffloadBundlerConfig &BC) : BundlerConfig(BC) {}
  ~ArchiveFileHandler() = default;

  Error ReadHeader(MemoryBuffer &Input) override {
    assert(Mode != OutputType::Unknown && "unknown output mode");

    // Create archive instance for the given input.
    auto ArOrErr = Archive::create(Input);
    if (!ArOrErr)
      return ArOrErr.takeError();
    Ar = std::move(*ArOrErr);

    // Read all children.
    ssize_t ChildIndex = -1;
    Error Err = Error::success();
    for (auto &C : Ar->children(Err)) {
      ++ChildIndex;
      auto BinOrErr = C.getAsBinary();

      std::unique_ptr<FileHandler> FH{nullptr};
      std::unique_ptr<MemoryBuffer> Buf{nullptr};

      if (!BinOrErr) {
        if (auto Err = isNotObjectErrorInvalidFileType(BinOrErr.takeError()))
          return Err;

        // Handle bundled BC Files
        FH = std::make_unique<BinaryFileHandler>(BundlerConfig);
        auto MR = C.getMemoryBufferRef();
        assert(MR);
        Buf = MemoryBuffer::getMemBuffer(*MR, false);
      } else {
        auto &Bin = BinOrErr.get();
        if (!Bin->isObject())
          continue;

        auto CheckOrErr = CheckIfObjectFileContainsExcludedTargets(C);
        if (!CheckOrErr)
          return CheckOrErr.takeError();

        if (*CheckOrErr) {
          LLVM_DEBUG(outs()
                     << "Add child to ban list. Index: " << ChildIndex << "\n");
          ExcludedChildIndexes.emplace(ChildIndex);
        }

        auto Obj = std::unique_ptr<ObjectFile>(cast<ObjectFile>(Bin.release()));
        Buf = MemoryBuffer::getMemBuffer(Obj->getMemoryBufferRef(), false);

        FH = std::make_unique<ObjectFileHandler>(std::move(Obj), BundlerConfig);
      }

      // Collect the list of bundles from the object or bundled BC file.
      if (Error Err = FH->ReadHeader(*Buf))
        return Err;
      Expected<std::optional<StringRef>> NameOrErr = FH->ReadBundleStart(*Buf);
      if (!NameOrErr)
        return NameOrErr.takeError();
      while (*NameOrErr) {
        ++Bundles[**NameOrErr];
        NameOrErr = FH->ReadBundleStart(*Buf);
        if (!NameOrErr)
          return NameOrErr.takeError();
      }
    }
    if (Err)
      return Err;

    CurrBundle = Bundles.end();
    NextBundle = Bundles.begin();
    return Error::success();
  }

  Expected<std::optional<StringRef>>
  ReadBundleStart(MemoryBuffer &Input) override {
    if (NextBundle == Bundles.end())
      return std::nullopt;
    CurrBundle = NextBundle++;
    return CurrBundle->first();
  }

  Error ReadBundleEnd(MemoryBuffer &Input) override { return Error::success(); }

  Error ReadBundle(raw_ostream &OS, MemoryBuffer &Input) override {
    assert(CurrBundle->second && "attempt to extract nonexistent bundle");

    // In single-file mode we do not expect to see bundle more than once.
    if (Mode == OutputType::Object && CurrBundle->second > 1)
      return createStringError(
          errc::invalid_argument,
          "'ao' file type is requested, but the archive contains multiple "
          "device objects; use 'aoo' instead");

    // For 'host' archive bundle just copy input data to the output stream.
    if (Mode == OutputType::Archive &&
        OffloadTargetInfo(CurrBundle->first(), BundlerConfig).hasHostKind()) {
      OS << Input.getBuffer();
      return Error::success();
    }

    // Extracted objects data for archive mode.
    SmallVector<NewArchiveMember, 8u> ArMembers;

    // Read all children.
    Error Err = Error::success();
    ssize_t ChildIndex = -1;
    for (auto &C : Ar->children(Err)) {
      ++ChildIndex;
      if (ExcludedChildIndexes.count(ChildIndex)) {
        LLVM_DEBUG(outs() << "Skip Child. Index: " << ChildIndex << "\n");
        continue;
      }

      std::unique_ptr<FileHandler> FH{nullptr};
      std::unique_ptr<MemoryBuffer> Buf{nullptr};
      StringRef Ext("o");
      if (BundlerConfig.FilesType == "aocr" ||
          BundlerConfig.FilesType == "aocx")
        Ext = BundlerConfig.FilesType;

      auto BinOrErr = C.getAsBinary();
      if (!BinOrErr) {
        // Not a recognized binary file.  Specifically not an object file
        if (auto Err = isNotObjectErrorInvalidFileType(BinOrErr.takeError()))
          return Err;

        if (BundlerConfig.FilesType == "aoo") {
          // Handle bundled BC Files
          Ext = "bc";
          FH = std::make_unique<BinaryFileHandler>(BundlerConfig);
          auto MR = C.getMemoryBufferRef();
          assert(MR);
          Buf = MemoryBuffer::getMemBuffer(*MR, false);
        } else
          continue;
      } else {
        auto &Bin = BinOrErr.get();
        if (!Bin->isObject())
          continue;
        auto Obj = std::unique_ptr<ObjectFile>(cast<ObjectFile>(Bin.release()));
        Buf = MemoryBuffer::getMemBuffer(Obj->getMemoryBufferRef(), false);
        FH = std::make_unique<ObjectFileHandler>(std::move(Obj), BundlerConfig);
      }

      if (Error Err = FH->ReadHeader(*Buf))
        return Err;
      Expected<std::optional<StringRef>> NameOrErr = FH->ReadBundleStart(*Buf);
      if (!NameOrErr)
        return NameOrErr.takeError();
      while (*NameOrErr) {
        auto TT = **NameOrErr;
        if (TT == CurrBundle->first()) {
          // This is the bundle we are looking for.
          if (Mode == OutputType::FileList) {
            // Create temporary file where the device part will be extracted to.
            SmallString<128u> ChildFileName;

            auto EC = sys::fs::createTemporaryFile(TempFileNameBase, Ext,
                                                   ChildFileName);
            if (EC)
              return createFileError(ChildFileName, EC);

            raw_fd_ostream ChildOS(ChildFileName, EC);
            if (EC)
              return createFileError(ChildFileName, EC);

            if (Error Err = FH->ReadBundle(ChildOS, *Buf))
              return Err;

            if (ChildOS.has_error())
              return createFileError(ChildFileName, ChildOS.error());

            // Add temporary file name with the device part to the output file
            // list.
            OS << ChildFileName << "\n";
          } else if (Mode == OutputType::Object) {
            // Extract the bundle to the output file in single file mode.
            if (Error Err = FH->ReadBundle(OS, *Buf))
              return Err;
          } else if (Mode == OutputType::Archive) {
            auto ChildNameOrErr = C.getName();
            if (!ChildNameOrErr)
              return ChildNameOrErr.takeError();

            // Extract the bundle to a buffer.
            SmallVector<char> Data;
            raw_svector_ostream ChildOS{Data};
            if (Error Err = FH->ReadBundle(ChildOS, *Buf))
              return Err;

            // Add new archive member.
            NewArchiveMember &Member = ArMembers.emplace_back();
            std::string Name = (TT + "." + *ChildNameOrErr).str();
            Member.Buf = MemoryBuffer::getMemBufferCopy(ChildOS.str(), Name);
            Member.MemberName = Member.Buf->getBufferIdentifier();
          }
          if (Error Err = FH->ReadBundleEnd(*Buf))
            return Err;
        }
        NameOrErr = FH->ReadBundleStart(*Buf);
        if (!NameOrErr)
          return NameOrErr.takeError();
      }
    }
    if (Err)
      return Err;

    if (Mode == OutputType::Archive) {
      // Determine archive kind for the offload target.
      auto ArKind =
          getTargetTriple(CurrBundle->first(), BundlerConfig).isOSDarwin()
              ? Archive::K_DARWIN
              : Archive::K_GNU;

      // And write archive to the output.
      Expected<std::unique_ptr<MemoryBuffer>> NewAr = writeArchiveToBuffer(
          ArMembers, SymtabWritingMode::NormalSymtab, ArKind,
          /*Deterministic=*/true, /*Thin=*/false);
      if (!NewAr)
        return NewAr.takeError();
      OS << NewAr.get()->getBuffer();
    }
    return Error::success();
  }

  Error WriteHeader(raw_ostream &OS,
                    ArrayRef<std::unique_ptr<MemoryBuffer>> Inputs) override {
    llvm_unreachable("unsupported for the ArchiveFileHandler");
  }

  Error WriteBundleStart(raw_ostream &OS, StringRef TargetTriple) override {
    llvm_unreachable("unsupported for the ArchiveFileHandler");
  }

  Error WriteBundleEnd(raw_ostream &OS, StringRef TargetTriple) override {
    llvm_unreachable("unsupported for the ArchiveFileHandler");
  }

  Error WriteBundle(raw_ostream &OS, MemoryBuffer &Input) override {
    llvm_unreachable("unsupported for the ArchiveFileHandler");
  }

private:
  // NOTE: mostly a copy-paste of ReadHeader method.
  Expected<std::vector<std::string>>
  ReadTargetsFromChild(const Archive::Child &C) {
    Expected<std::unique_ptr<Binary>> BinOrErr = C.getAsBinary();
    if (!BinOrErr)
      return BinOrErr.takeError();

    std::unique_ptr<Binary> &Bin = BinOrErr.get();
    auto Obj = std::unique_ptr<ObjectFile>(cast<ObjectFile>(Bin.release()));
    std::unique_ptr<MemoryBuffer> Buf =
        MemoryBuffer::getMemBuffer(Obj->getMemoryBufferRef(), false);
    ObjectFileHandler OFH(std::move(Obj), BundlerConfig);
    if (Error Err = OFH.ReadHeader(*Buf))
      return {std::move(Err)};
    Expected<std::optional<StringRef>> NameOrErr = OFH.ReadBundleStart(*Buf);
    if (!NameOrErr)
      return NameOrErr.takeError();

    std::vector<std::string> Targets;
    while (*NameOrErr) {
      if (*NameOrErr)
        Targets.emplace_back((**NameOrErr).str());
      NameOrErr = OFH.ReadBundleStart(*Buf);
      if (!NameOrErr)
        return NameOrErr.takeError();
    }

    return Targets;
  }

  // Function reads targets from Child and checks whether one of Targets
  // is in Excluded list.
  Expected<bool>
  CheckIfObjectFileContainsExcludedTargets(const Archive::Child &C) {
    if (BundlerConfig.ExcludedTargetNames.empty())
      return false;

    auto TargetNamesOrErr = ReadTargetsFromChild(C);
    if (!TargetNamesOrErr)
      return TargetNamesOrErr.takeError();

    auto TargetNames = TargetNamesOrErr.get();
    const auto &ExcludedTargets = BundlerConfig.ExcludedTargetNames;
    return std::any_of(TargetNames.begin(), TargetNames.end(),
                       [&ExcludedTargets](const std::string &Target) {
                         auto It = std::find(ExcludedTargets.begin(),
                                             ExcludedTargets.end(), Target);
                         return It != ExcludedTargets.end();
                       });
  }
};

/// Return an appropriate object file handler. We use the specific object
/// handler if we know how to deal with that format, otherwise we use a default
/// binary file handler.
static std::unique_ptr<FileHandler>
CreateObjectFileHandler(MemoryBuffer &FirstInput,
                        const OffloadBundlerConfig &BundlerConfig) {
  // Check if the input file format is one that we know how to deal with.
  Expected<std::unique_ptr<Binary>> BinaryOrErr = createBinary(FirstInput);

  // We only support regular object files. If failed to open the input as a
  // known binary or this is not an object file use the default binary handler.
  if (errorToBool(BinaryOrErr.takeError()) || !isa<ObjectFile>(*BinaryOrErr))
    return std::make_unique<BinaryFileHandler>(BundlerConfig);

  // Otherwise create an object file handler. The handler will be owned by the
  // client of this function.
  return std::make_unique<ObjectFileHandler>(
      std::unique_ptr<ObjectFile>(cast<ObjectFile>(BinaryOrErr->release())),
      BundlerConfig);
}

static bool FilesTypeIsArchiveToList(const std::string& FilesType) {
  return FilesType == "ao" || FilesType == "aoo" || FilesType == "aocr" ||
         FilesType == "aocx";
}

static bool FilesTypeIsArchive(const std::string& FilesType) {
  return FilesType == "a" || FilesTypeIsArchiveToList(FilesType);
}

/// Return an appropriate handler given the input files and options.
static Expected<std::unique_ptr<FileHandler>>
CreateFileHandler(MemoryBuffer &FirstInput,
                  const OffloadBundlerConfig &BundlerConfig) {
  std::string FilesType = BundlerConfig.FilesType;

  if (FilesType == "i")
    return std::make_unique<TextFileHandler>(/*Comment=*/"//");
  if (FilesType == "ii")
    return std::make_unique<TextFileHandler>(/*Comment=*/"//");
  if (FilesType == "cui")
    return std::make_unique<TextFileHandler>(/*Comment=*/"//");
  if (FilesType == "hipi")
    return std::make_unique<TextFileHandler>(/*Comment=*/"//");
  // TODO: `.d` should be eventually removed once `-M` and its variants are
  // handled properly in offload compilation.
  if (FilesType == "d")
    return std::make_unique<TextFileHandler>(/*Comment=*/"#");
  if (FilesType == "ll")
    return std::make_unique<TextFileHandler>(/*Comment=*/";");
  if (FilesType == "bc")
    return std::make_unique<BinaryFileHandler>(BundlerConfig);
  if (FilesType == "s")
    return std::make_unique<TextFileHandler>(/*Comment=*/"#");
  if (FilesType == "o")
    return CreateObjectFileHandler(FirstInput, BundlerConfig);
  if (FilesType == "a")
    return CreateObjectFileHandler(FirstInput, BundlerConfig);
  if (FilesType == "gch")
    return std::make_unique<BinaryFileHandler>(BundlerConfig);
  if (FilesType == "ast")
    return std::make_unique<BinaryFileHandler>(BundlerConfig);
  if (FilesTypeIsArchive(FilesType))
    return std::make_unique<ArchiveFileHandler>(BundlerConfig);

  return createStringError(errc::invalid_argument,
                           "'" + FilesType + "': invalid file type specified");
}

OffloadBundlerConfig::OffloadBundlerConfig() {
  if (llvm::compression::zstd::isAvailable()) {
    CompressionFormat = llvm::compression::Format::Zstd;
    // Compression level 3 is usually sufficient for zstd since long distance
    // matching is enabled.
    CompressionLevel = 3;
  } else if (llvm::compression::zlib::isAvailable()) {
    CompressionFormat = llvm::compression::Format::Zlib;
    // Use default level for zlib since higher level does not have significant
    // improvement.
    CompressionLevel = llvm::compression::zlib::DefaultCompression;
  }
  auto IgnoreEnvVarOpt =
      llvm::sys::Process::GetEnv("OFFLOAD_BUNDLER_IGNORE_ENV_VAR");
  if (IgnoreEnvVarOpt.has_value() && IgnoreEnvVarOpt.value() == "1")
    return;

  auto VerboseEnvVarOpt = llvm::sys::Process::GetEnv("OFFLOAD_BUNDLER_VERBOSE");
  if (VerboseEnvVarOpt.has_value())
    Verbose = VerboseEnvVarOpt.value() == "1";

  auto CompressEnvVarOpt =
      llvm::sys::Process::GetEnv("OFFLOAD_BUNDLER_COMPRESS");
  if (CompressEnvVarOpt.has_value())
    Compress = CompressEnvVarOpt.value() == "1";

  auto CompressionLevelEnvVarOpt =
      llvm::sys::Process::GetEnv("OFFLOAD_BUNDLER_COMPRESSION_LEVEL");
  if (CompressionLevelEnvVarOpt.has_value()) {
    llvm::StringRef CompressionLevelStr = CompressionLevelEnvVarOpt.value();
    int Level;
    if (!CompressionLevelStr.getAsInteger(10, Level))
      CompressionLevel = Level;
    else
      llvm::errs()
          << "Warning: Invalid value for OFFLOAD_BUNDLER_COMPRESSION_LEVEL: "
          << CompressionLevelStr.str() << ". Ignoring it.\n";
  }
}

// Utility function to format numbers with commas
static std::string formatWithCommas(unsigned long long Value) {
  std::string Num = std::to_string(Value);
  int InsertPosition = Num.length() - 3;
  while (InsertPosition > 0) {
    Num.insert(InsertPosition, ",");
    InsertPosition -= 3;
  }
  return Num;
}

llvm::Expected<std::unique_ptr<llvm::MemoryBuffer>>
CompressedOffloadBundle::compress(llvm::compression::Params P,
                                  const llvm::MemoryBuffer &Input,
                                  bool Verbose) {
  if (!llvm::compression::zstd::isAvailable() &&
      !llvm::compression::zlib::isAvailable())
    return createStringError(llvm::inconvertibleErrorCode(),
                             "Compression not supported");

  llvm::Timer HashTimer("Hash Calculation Timer", "Hash calculation time",
                        ClangOffloadBundlerTimerGroup);
  if (Verbose)
    HashTimer.startTimer();
  llvm::MD5 Hash;
  llvm::MD5::MD5Result Result;
  Hash.update(Input.getBuffer());
  Hash.final(Result);
  uint64_t TruncatedHash = Result.low();
  if (Verbose)
    HashTimer.stopTimer();

  SmallVector<uint8_t, 0> CompressedBuffer;
  auto BufferUint8 = llvm::ArrayRef<uint8_t>(
      reinterpret_cast<const uint8_t *>(Input.getBuffer().data()),
      Input.getBuffer().size());

  llvm::Timer CompressTimer("Compression Timer", "Compression time",
                            ClangOffloadBundlerTimerGroup);
  if (Verbose)
    CompressTimer.startTimer();
  llvm::compression::compress(P, BufferUint8, CompressedBuffer);
  if (Verbose)
    CompressTimer.stopTimer();

  uint16_t CompressionMethod = static_cast<uint16_t>(P.format);
  uint32_t UncompressedSize = Input.getBuffer().size();
  uint32_t TotalFileSize = MagicNumber.size() + sizeof(TotalFileSize) +
                           sizeof(Version) + sizeof(CompressionMethod) +
                           sizeof(UncompressedSize) + sizeof(TruncatedHash) +
                           CompressedBuffer.size();

  SmallVector<char, 0> FinalBuffer;
  llvm::raw_svector_ostream OS(FinalBuffer);
  OS << MagicNumber;
  OS.write(reinterpret_cast<const char *>(&Version), sizeof(Version));
  OS.write(reinterpret_cast<const char *>(&CompressionMethod),
           sizeof(CompressionMethod));
  OS.write(reinterpret_cast<const char *>(&TotalFileSize),
           sizeof(TotalFileSize));
  OS.write(reinterpret_cast<const char *>(&UncompressedSize),
           sizeof(UncompressedSize));
  OS.write(reinterpret_cast<const char *>(&TruncatedHash),
           sizeof(TruncatedHash));
  OS.write(reinterpret_cast<const char *>(CompressedBuffer.data()),
           CompressedBuffer.size());

  if (Verbose) {
    auto MethodUsed =
        P.format == llvm::compression::Format::Zstd ? "zstd" : "zlib";
    double CompressionRate =
        static_cast<double>(UncompressedSize) / CompressedBuffer.size();
    double CompressionTimeSeconds = CompressTimer.getTotalTime().getWallTime();
    double CompressionSpeedMBs =
        (UncompressedSize / (1024.0 * 1024.0)) / CompressionTimeSeconds;

    llvm::errs() << "Compressed bundle format version: " << Version << "\n"
                 << "Total file size (including headers): "
                 << formatWithCommas(TotalFileSize) << " bytes\n"
                 << "Compression method used: " << MethodUsed << "\n"
                 << "Compression level: " << P.level << "\n"
                 << "Binary size before compression: "
                 << formatWithCommas(UncompressedSize) << " bytes\n"
                 << "Binary size after compression: "
                 << formatWithCommas(CompressedBuffer.size()) << " bytes\n"
                 << "Compression rate: "
                 << llvm::format("%.2lf", CompressionRate) << "\n"
                 << "Compression ratio: "
                 << llvm::format("%.2lf%%", 100.0 / CompressionRate) << "\n"
                 << "Compression speed: "
                 << llvm::format("%.2lf MB/s", CompressionSpeedMBs) << "\n"
                 << "Truncated MD5 hash: "
                 << llvm::format_hex(TruncatedHash, 16) << "\n";
  }
  return llvm::MemoryBuffer::getMemBufferCopy(
      llvm::StringRef(FinalBuffer.data(), FinalBuffer.size()));
}

llvm::Expected<std::unique_ptr<llvm::MemoryBuffer>>
CompressedOffloadBundle::decompress(const llvm::MemoryBuffer &Input,
                                    bool Verbose) {

  StringRef Blob = Input.getBuffer();

  if (Blob.size() < V1HeaderSize)
    return llvm::MemoryBuffer::getMemBufferCopy(Blob);

  if (llvm::identify_magic(Blob) !=
      llvm::file_magic::offload_bundle_compressed) {
    if (Verbose)
      llvm::errs() << "Uncompressed bundle.\n";
    return llvm::MemoryBuffer::getMemBufferCopy(Blob);
  }

  size_t CurrentOffset = MagicSize;

  uint16_t ThisVersion;
  memcpy(&ThisVersion, Blob.data() + CurrentOffset, sizeof(uint16_t));
  CurrentOffset += VersionFieldSize;

  uint16_t CompressionMethod;
  memcpy(&CompressionMethod, Blob.data() + CurrentOffset, sizeof(uint16_t));
  CurrentOffset += MethodFieldSize;

  uint32_t TotalFileSize;
  if (ThisVersion >= 2) {
    if (Blob.size() < V2HeaderSize)
      return createStringError(inconvertibleErrorCode(),
                               "Compressed bundle header size too small");
    memcpy(&TotalFileSize, Blob.data() + CurrentOffset, sizeof(uint32_t));
    CurrentOffset += FileSizeFieldSize;
  }

  uint32_t UncompressedSize;
  memcpy(&UncompressedSize, Blob.data() + CurrentOffset, sizeof(uint32_t));
  CurrentOffset += UncompressedSizeFieldSize;

  uint64_t StoredHash;
  memcpy(&StoredHash, Blob.data() + CurrentOffset, sizeof(uint64_t));
  CurrentOffset += HashFieldSize;

  llvm::compression::Format CompressionFormat;
  if (CompressionMethod ==
      static_cast<uint16_t>(llvm::compression::Format::Zlib))
    CompressionFormat = llvm::compression::Format::Zlib;
  else if (CompressionMethod ==
           static_cast<uint16_t>(llvm::compression::Format::Zstd))
    CompressionFormat = llvm::compression::Format::Zstd;
  else
    return createStringError(inconvertibleErrorCode(),
                             "Unknown compressing method");

  llvm::Timer DecompressTimer("Decompression Timer", "Decompression time",
                              ClangOffloadBundlerTimerGroup);
  if (Verbose)
    DecompressTimer.startTimer();

  SmallVector<uint8_t, 0> DecompressedData;
  StringRef CompressedData = Blob.substr(CurrentOffset);
  if (llvm::Error DecompressionError = llvm::compression::decompress(
          CompressionFormat, llvm::arrayRefFromStringRef(CompressedData),
          DecompressedData, UncompressedSize))
    return createStringError(inconvertibleErrorCode(),
                             "Could not decompress embedded file contents: " +
                                 llvm::toString(std::move(DecompressionError)));

  if (Verbose) {
    DecompressTimer.stopTimer();

    double DecompressionTimeSeconds =
        DecompressTimer.getTotalTime().getWallTime();

    // Recalculate MD5 hash for integrity check
    llvm::Timer HashRecalcTimer("Hash Recalculation Timer",
                                "Hash recalculation time",
                                ClangOffloadBundlerTimerGroup);
    HashRecalcTimer.startTimer();
    llvm::MD5 Hash;
    llvm::MD5::MD5Result Result;
    Hash.update(llvm::ArrayRef<uint8_t>(DecompressedData.data(),
                                        DecompressedData.size()));
    Hash.final(Result);
    uint64_t RecalculatedHash = Result.low();
    HashRecalcTimer.stopTimer();
    bool HashMatch = (StoredHash == RecalculatedHash);

    double CompressionRate =
        static_cast<double>(UncompressedSize) / CompressedData.size();
    double DecompressionSpeedMBs =
        (UncompressedSize / (1024.0 * 1024.0)) / DecompressionTimeSeconds;

    llvm::errs() << "Compressed bundle format version: " << ThisVersion << "\n";
    if (ThisVersion >= 2)
      llvm::errs() << "Total file size (from header): "
                   << formatWithCommas(TotalFileSize) << " bytes\n";
    llvm::errs() << "Decompression method: "
                 << (CompressionFormat == llvm::compression::Format::Zlib
                         ? "zlib"
                         : "zstd")
                 << "\n"
                 << "Size before decompression: "
                 << formatWithCommas(CompressedData.size()) << " bytes\n"
                 << "Size after decompression: "
                 << formatWithCommas(UncompressedSize) << " bytes\n"
                 << "Compression rate: "
                 << llvm::format("%.2lf", CompressionRate) << "\n"
                 << "Compression ratio: "
                 << llvm::format("%.2lf%%", 100.0 / CompressionRate) << "\n"
                 << "Decompression speed: "
                 << llvm::format("%.2lf MB/s", DecompressionSpeedMBs) << "\n"
                 << "Stored hash: " << llvm::format_hex(StoredHash, 16) << "\n"
                 << "Recalculated hash: "
                 << llvm::format_hex(RecalculatedHash, 16) << "\n"
                 << "Hashes match: " << (HashMatch ? "Yes" : "No") << "\n";
  }

  return llvm::MemoryBuffer::getMemBufferCopy(
      llvm::toStringRef(DecompressedData));
}

// List bundle IDs. Return true if an error was found.
Error OffloadBundler::ListBundleIDsInFile(
    StringRef InputFileName, const OffloadBundlerConfig &BundlerConfig) {
  // Open Input file.
  ErrorOr<std::unique_ptr<MemoryBuffer>> CodeOrErr =
      MemoryBuffer::getFileOrSTDIN(InputFileName, /*IsText=*/true);
  if (std::error_code EC = CodeOrErr.getError())
    return createFileError(InputFileName, EC);

  // Decompress the input if necessary.
  Expected<std::unique_ptr<MemoryBuffer>> DecompressedBufferOrErr =
      CompressedOffloadBundle::decompress(**CodeOrErr, BundlerConfig.Verbose);
  if (!DecompressedBufferOrErr)
    return createStringError(
        inconvertibleErrorCode(),
        "Failed to decompress input: " +
            llvm::toString(DecompressedBufferOrErr.takeError()));

  MemoryBuffer &DecompressedInput = **DecompressedBufferOrErr;

  // Select the right files handler.
  Expected<std::unique_ptr<FileHandler>> FileHandlerOrErr =
      CreateFileHandler(DecompressedInput, BundlerConfig);
  if (!FileHandlerOrErr)
    return FileHandlerOrErr.takeError();

  std::unique_ptr<FileHandler> &FH = *FileHandlerOrErr;
  assert(FH);
  return FH->listBundleIDs(DecompressedInput);
}

/// @brief Checks if a code object \p CodeObjectInfo is compatible with a given
/// target \p TargetInfo.
/// @link https://clang.llvm.org/docs/ClangOffloadBundler.html#bundle-entry-id
bool isCodeObjectCompatible(const OffloadTargetInfo &CodeObjectInfo,
                            const OffloadTargetInfo &TargetInfo) {

  // Compatible in case of exact match.
  if (CodeObjectInfo == TargetInfo) {
    DEBUG_WITH_TYPE("CodeObjectCompatibility",
                    dbgs() << "Compatible: Exact match: \t[CodeObject: "
                           << CodeObjectInfo.str()
                           << "]\t:\t[Target: " << TargetInfo.str() << "]\n");
    return true;
  }

  // Incompatible if Kinds or Triples mismatch.
  if (!CodeObjectInfo.isOffloadKindCompatible(TargetInfo.OffloadKind) ||
      !CodeObjectInfo.Triple.isCompatibleWith(TargetInfo.Triple)) {
    DEBUG_WITH_TYPE(
        "CodeObjectCompatibility",
        dbgs() << "Incompatible: Kind/Triple mismatch \t[CodeObject: "
               << CodeObjectInfo.str() << "]\t:\t[Target: " << TargetInfo.str()
               << "]\n");
    return false;
  }

  // Incompatible if Processors mismatch.
  llvm::StringMap<bool> CodeObjectFeatureMap, TargetFeatureMap;
  std::optional<StringRef> CodeObjectProc = clang::parseTargetID(
      CodeObjectInfo.Triple, CodeObjectInfo.TargetID, &CodeObjectFeatureMap);
  std::optional<StringRef> TargetProc = clang::parseTargetID(
      TargetInfo.Triple, TargetInfo.TargetID, &TargetFeatureMap);

  // Both TargetProc and CodeObjectProc can't be empty here.
  if (!TargetProc || !CodeObjectProc ||
      CodeObjectProc.value() != TargetProc.value()) {
    DEBUG_WITH_TYPE("CodeObjectCompatibility",
                    dbgs() << "Incompatible: Processor mismatch \t[CodeObject: "
                           << CodeObjectInfo.str()
                           << "]\t:\t[Target: " << TargetInfo.str() << "]\n");
    return false;
  }

  // Incompatible if CodeObject has more features than Target, irrespective of
  // type or sign of features.
  if (CodeObjectFeatureMap.getNumItems() > TargetFeatureMap.getNumItems()) {
    DEBUG_WITH_TYPE("CodeObjectCompatibility",
                    dbgs() << "Incompatible: CodeObject has more features "
                              "than target \t[CodeObject: "
                           << CodeObjectInfo.str()
                           << "]\t:\t[Target: " << TargetInfo.str() << "]\n");
    return false;
  }

  // Compatible if each target feature specified by target is compatible with
  // target feature of code object. The target feature is compatible if the
  // code object does not specify it (meaning Any), or if it specifies it
  // with the same value (meaning On or Off).
  for (const auto &CodeObjectFeature : CodeObjectFeatureMap) {
    auto TargetFeature = TargetFeatureMap.find(CodeObjectFeature.getKey());
    if (TargetFeature == TargetFeatureMap.end()) {
      DEBUG_WITH_TYPE(
          "CodeObjectCompatibility",
          dbgs()
              << "Incompatible: Value of CodeObject's non-ANY feature is "
                 "not matching with Target feature's ANY value \t[CodeObject: "
              << CodeObjectInfo.str() << "]\t:\t[Target: " << TargetInfo.str()
              << "]\n");
      return false;
    } else if (TargetFeature->getValue() != CodeObjectFeature.getValue()) {
      DEBUG_WITH_TYPE(
          "CodeObjectCompatibility",
          dbgs() << "Incompatible: Value of CodeObject's non-ANY feature is "
                    "not matching with Target feature's non-ANY value "
                    "\t[CodeObject: "
                 << CodeObjectInfo.str()
                 << "]\t:\t[Target: " << TargetInfo.str() << "]\n");
      return false;
    }
  }

  // CodeObject is compatible if all features of Target are:
  //   - either, present in the Code Object's features map with the same sign,
  //   - or, the feature is missing from CodeObjects's features map i.e. it is
  //   set to ANY
  DEBUG_WITH_TYPE(
      "CodeObjectCompatibility",
      dbgs() << "Compatible: Target IDs are compatible \t[CodeObject: "
             << CodeObjectInfo.str() << "]\t:\t[Target: " << TargetInfo.str()
             << "]\n");
  return true;
}

/// Bundle the files. Return true if an error was found.

Error OffloadBundler::BundleFiles() {
  std::error_code EC;

  if (FilesTypeIsArchive(BundlerConfig.FilesType))
    return createStringError(errc::invalid_argument,
                             "bundling is not supported for archives");

  // Create a buffer to hold the content before compressing.
  SmallVector<char, 0> Buffer;
  llvm::raw_svector_ostream BufferStream(Buffer);

  // Open input files.
  SmallVector<std::unique_ptr<MemoryBuffer>, 8u> InputBuffers;
  InputBuffers.reserve(BundlerConfig.InputFileNames.size());
  for (auto &I : BundlerConfig.InputFileNames) {
    ErrorOr<std::unique_ptr<MemoryBuffer>> CodeOrErr =
        MemoryBuffer::getFileOrSTDIN(I, /*IsText=*/true);
    if (std::error_code EC = CodeOrErr.getError())
      return createFileError(I, EC);
    InputBuffers.emplace_back(std::move(*CodeOrErr));
  }

  // Get the file handler. We use the host buffer as reference.
  assert((BundlerConfig.HostInputIndex != ~0u || BundlerConfig.AllowNoHost) &&
         "Host input index undefined??");
  Expected<std::unique_ptr<FileHandler>> FileHandlerOrErr = CreateFileHandler(
      *InputBuffers[BundlerConfig.AllowNoHost ? 0
                                              : BundlerConfig.HostInputIndex],
      BundlerConfig);
  if (!FileHandlerOrErr)
    return FileHandlerOrErr.takeError();

  std::unique_ptr<FileHandler> &FH = *FileHandlerOrErr;
  assert(FH);

  // Write header.
  if (Error Err = FH->WriteHeader(BufferStream, InputBuffers))
    return Err;

  // Write all bundles along with the start/end markers. If an error was found
  // writing the end of the bundle component, abort the bundle writing.
  auto Input = InputBuffers.begin();
  for (auto &Triple : BundlerConfig.TargetNames) {
    if (Error Err = FH->WriteBundleStart(BufferStream, Triple))
      return Err;
    if (Error Err = FH->WriteBundle(BufferStream, **Input))
      return Err;
    if (Error Err = FH->WriteBundleEnd(BufferStream, Triple))
      return Err;
    ++Input;
  }

  raw_fd_ostream OutputFile(BundlerConfig.OutputFileNames.front(), EC,
                            sys::fs::OF_None);
  if (EC)
    return createFileError(BundlerConfig.OutputFileNames.front(), EC);

  SmallVector<char, 0> CompressedBuffer;
  if (BundlerConfig.Compress) {
    std::unique_ptr<llvm::MemoryBuffer> BufferMemory =
        llvm::MemoryBuffer::getMemBufferCopy(
            llvm::StringRef(Buffer.data(), Buffer.size()));
    auto CompressionResult = CompressedOffloadBundle::compress(
        {BundlerConfig.CompressionFormat, BundlerConfig.CompressionLevel,
         /*zstdEnableLdm=*/true},
        *BufferMemory, BundlerConfig.Verbose);
    if (auto Error = CompressionResult.takeError())
      return Error;

    auto CompressedMemBuffer = std::move(CompressionResult.get());
    CompressedBuffer.assign(CompressedMemBuffer->getBufferStart(),
                            CompressedMemBuffer->getBufferEnd());
  } else
    CompressedBuffer = Buffer;

  OutputFile.write(CompressedBuffer.data(), CompressedBuffer.size());

  return FH->finalizeOutputFile();
}

// Unbundle the files. Return true if an error was found.
Error OffloadBundler::UnbundleFiles() {
  // Open Input file.
  ErrorOr<std::unique_ptr<MemoryBuffer>> CodeOrErr =
      MemoryBuffer::getFileOrSTDIN(BundlerConfig.InputFileNames.front(),
                                   /*IsText=*/true);
  if (std::error_code EC = CodeOrErr.getError())
    return createFileError(BundlerConfig.InputFileNames.front(), EC);

  // Decompress the input if necessary.
  Expected<std::unique_ptr<MemoryBuffer>> DecompressedBufferOrErr =
      CompressedOffloadBundle::decompress(**CodeOrErr, BundlerConfig.Verbose);
  if (!DecompressedBufferOrErr)
    return createStringError(
        inconvertibleErrorCode(),
        "Failed to decompress input: " +
            llvm::toString(DecompressedBufferOrErr.takeError()));

  MemoryBuffer &Input = **DecompressedBufferOrErr;

  // Select the right files handler.
  Expected<std::unique_ptr<FileHandler>> FileHandlerOrErr =
      CreateFileHandler(Input, BundlerConfig);
  if (!FileHandlerOrErr)
    return FileHandlerOrErr.takeError();

  std::unique_ptr<FileHandler> &FH = *FileHandlerOrErr;
  assert(FH);

  // Seed temporary filename generation with the stem of the input file.
  FH->SetTempFileNameBase(llvm::sys::path::stem(BundlerConfig.InputFileNames.front()));

  // Read the header of the bundled file.
  if (Error Err = FH->ReadHeader(Input))
    return Err;

  // Create a work list that consist of the map triple/output file.
  StringMap<StringRef> Worklist;
  auto Output = BundlerConfig.OutputFileNames.begin();
  for (auto &Triple : BundlerConfig.TargetNames) {
    Worklist[Triple] = *Output;
    ++Output;
  }

  // Read all the bundles that are in the work list. If we find no bundles we
  // assume the file is meant for the host target.
  bool FoundHostBundle = false;
  while (!Worklist.empty()) {
    Expected<std::optional<StringRef>> CurTripleOrErr =
        FH->ReadBundleStart(Input);
    if (!CurTripleOrErr)
      return CurTripleOrErr.takeError();

    // We don't have more bundles.
    if (!*CurTripleOrErr)
      break;

    StringRef CurTriple = **CurTripleOrErr;
    assert(!CurTriple.empty());

    auto Output = Worklist.begin();
    for (auto E = Worklist.end(); Output != E; Output++) {
      if (isCodeObjectCompatible(
              OffloadTargetInfo(CurTriple, BundlerConfig),
              OffloadTargetInfo((*Output).first(), BundlerConfig))) {
        break;
      }
    }

    if (Output == Worklist.end())
      continue;
    // Check if the output file can be opened and copy the bundle to it.
    std::error_code EC;
    raw_fd_ostream OutputFile((*Output).second, EC, sys::fs::OF_None);
    if (EC)
      return createFileError((*Output).second, EC);
    if (Error Err = FH->ReadBundle(OutputFile, Input))
      return Err;
    if (Error Err = FH->ReadBundleEnd(Input))
      return Err;
    Worklist.erase(Output);

    // Record if we found the host bundle.
    auto OffloadInfo = OffloadTargetInfo(CurTriple, BundlerConfig);
    if (OffloadInfo.hasHostKind())
      FoundHostBundle = true;
  }

  if (!BundlerConfig.AllowMissingBundles && !Worklist.empty()) {
    std::string ErrMsg = "Can't find bundles for";
    std::set<StringRef> Sorted;
    for (auto &E : Worklist)
      Sorted.insert(E.first());
    unsigned I = 0;
    unsigned Last = Sorted.size() - 1;
    for (auto &E : Sorted) {
      if (I != 0 && Last > 1)
        ErrMsg += ",";
      ErrMsg += " ";
      if (I == Last && I != 0)
        ErrMsg += "and ";
      ErrMsg += E.str();
      ++I;
    }
    return createStringError(inconvertibleErrorCode(), ErrMsg);
  }

  // If no bundles were found, assume the input file is the host bundle and
  // create empty files for the remaining targets.
  if (Worklist.size() == BundlerConfig.TargetNames.size()) {
    for (auto &E : Worklist) {
      std::error_code EC;
      raw_fd_ostream OutputFile(E.second, EC, sys::fs::OF_None);
      if (EC)
        return createFileError(E.second, EC);

      // If this entry has a host kind, copy the input file to the output file
      // except for the archive unbundling where output is a list file.
      auto OffloadInfo = OffloadTargetInfo(E.getKey(), BundlerConfig);
      if (OffloadInfo.hasHostKind() &&
          !FilesTypeIsArchiveToList(BundlerConfig.FilesType))
        OutputFile.write(Input.getBufferStart(), Input.getBufferSize());
    }
    return Error::success();
  }

  // If we found elements, we emit an error if none of those were for the host
  // in case host bundle name was provided in command line.
  if (!(FoundHostBundle || BundlerConfig.HostInputIndex == ~0u ||
        BundlerConfig.AllowMissingBundles))
    return createStringError(inconvertibleErrorCode(),
                             "Can't find bundle for the host target");

  // If we still have any elements in the worklist, create empty files for them.
  for (auto &E : Worklist) {
    std::error_code EC;
    raw_fd_ostream OutputFile(E.second, EC, sys::fs::OF_None);
    if (EC)
      return createFileError(E.second, EC);
  }

  return Error::success();
}

// Unbundle the files. Return true if an error was found.
Expected<bool>
clang::CheckBundledSection(const OffloadBundlerConfig &BundlerConfig) {
  // Open Input file.
  ErrorOr<std::unique_ptr<MemoryBuffer>> CodeOrErr =
      MemoryBuffer::getFileOrSTDIN(BundlerConfig.InputFileNames.front());
  if (std::error_code EC = CodeOrErr.getError())
    return createFileError(BundlerConfig.InputFileNames.front(), EC);
  MemoryBuffer &Input = *CodeOrErr.get();

  // Select the right files handler.
  Expected<std::unique_ptr<FileHandler>> FileHandlerOrErr =
      CreateFileHandler(Input, BundlerConfig);
  if (!FileHandlerOrErr)
    return FileHandlerOrErr.takeError();

  std::unique_ptr<FileHandler> &FH = *FileHandlerOrErr;

  // Quit if we don't have a handler.
  if (!FH)
    return true;

  // Seed temporary filename generation with the stem of the input file.
  FH->SetTempFileNameBase(llvm::sys::path::stem(BundlerConfig.InputFileNames.front()));

  // Read the header of the bundled file.
  if (Error Err = FH->ReadHeader(Input))
    return std::move(Err);

  StringRef triple = BundlerConfig.TargetNames.front();

  // Read all the bundles that are in the work list. If we find no bundles we
  // assume the file is meant for the host target.
  bool found = false;
  while (!found) {
    Expected<std::optional<StringRef>> CurTripleOrErr =
        FH->ReadBundleStart(Input);
    if (!CurTripleOrErr)
      return CurTripleOrErr.takeError();

    // We don't have more bundles.
    if (!*CurTripleOrErr)
      break;

    if (*CurTripleOrErr == triple) {
      found = true;
      break;
    }
  }
  return found;
}

static Archive::Kind getDefaultArchiveKindForHost() {
  return Triple(sys::getDefaultTargetTriple()).isOSDarwin() ? Archive::K_DARWIN
                                                            : Archive::K_GNU;
}

/// @brief Computes a list of targets among all given targets which are
/// compatible with this code object
/// @param [in] CodeObjectInfo Code Object
/// @param [out] CompatibleTargets List of all compatible targets among all
/// given targets
/// @return false, if no compatible target is found.
static bool
getCompatibleOffloadTargets(OffloadTargetInfo &CodeObjectInfo,
                            SmallVectorImpl<StringRef> &CompatibleTargets,
                            const OffloadBundlerConfig &BundlerConfig) {
  if (!CompatibleTargets.empty()) {
    DEBUG_WITH_TYPE("CodeObjectCompatibility",
                    dbgs() << "CompatibleTargets list should be empty\n");
    return false;
  }
  for (auto &Target : BundlerConfig.TargetNames) {
    auto TargetInfo = OffloadTargetInfo(Target, BundlerConfig);
    if (isCodeObjectCompatible(CodeObjectInfo, TargetInfo))
      CompatibleTargets.push_back(Target);
  }
  return !CompatibleTargets.empty();
}

// Check that each code object file in the input archive conforms to following
// rule: for a specific processor, a feature either shows up in all target IDs,
// or does not show up in any target IDs. Otherwise the target ID combination is
// invalid.
static Error
CheckHeterogeneousArchive(StringRef ArchiveName,
                          const OffloadBundlerConfig &BundlerConfig) {
  std::vector<std::unique_ptr<MemoryBuffer>> ArchiveBuffers;
  ErrorOr<std::unique_ptr<MemoryBuffer>> BufOrErr =
      MemoryBuffer::getFileOrSTDIN(ArchiveName, true, false);
  if (std::error_code EC = BufOrErr.getError())
    return createFileError(ArchiveName, EC);

  ArchiveBuffers.push_back(std::move(*BufOrErr));
  Expected<std::unique_ptr<llvm::object::Archive>> LibOrErr =
      Archive::create(ArchiveBuffers.back()->getMemBufferRef());
  if (!LibOrErr)
    return LibOrErr.takeError();

  auto Archive = std::move(*LibOrErr);

  Error ArchiveErr = Error::success();
  auto ChildEnd = Archive->child_end();

  /// Iterate over all bundled code object files in the input archive.
  for (auto ArchiveIter = Archive->child_begin(ArchiveErr);
       ArchiveIter != ChildEnd; ++ArchiveIter) {
    if (ArchiveErr)
      return ArchiveErr;
    auto ArchiveChildNameOrErr = (*ArchiveIter).getName();
    if (!ArchiveChildNameOrErr)
      return ArchiveChildNameOrErr.takeError();

    auto CodeObjectBufferRefOrErr = (*ArchiveIter).getMemoryBufferRef();
    if (!CodeObjectBufferRefOrErr)
      return CodeObjectBufferRefOrErr.takeError();

    auto CodeObjectBuffer =
        MemoryBuffer::getMemBuffer(*CodeObjectBufferRefOrErr, false);

    Expected<std::unique_ptr<FileHandler>> FileHandlerOrErr =
        CreateFileHandler(*CodeObjectBuffer, BundlerConfig);
    if (!FileHandlerOrErr)
      return FileHandlerOrErr.takeError();

    std::unique_ptr<FileHandler> &FileHandler = *FileHandlerOrErr;
    assert(FileHandler);

    std::set<StringRef> BundleIds;
    auto CodeObjectFileError =
        FileHandler->getBundleIDs(*CodeObjectBuffer, BundleIds);
    if (CodeObjectFileError)
      return CodeObjectFileError;

    auto &&ConflictingArchs = clang::getConflictTargetIDCombination(BundleIds);
    if (ConflictingArchs) {
      std::string ErrMsg =
          Twine("conflicting TargetIDs [" + ConflictingArchs.value().first +
                ", " + ConflictingArchs.value().second + "] found in " +
                ArchiveChildNameOrErr.get() + " of " + ArchiveName)
              .str();
      return createStringError(inconvertibleErrorCode(), ErrMsg);
    }
  }

  return ArchiveErr;
}

/// UnbundleArchive takes an archive file (".a") as input containing bundled
/// code object files, and a list of offload targets (not host), and extracts
/// the code objects into a new archive file for each offload target. Each
/// resulting archive file contains all code object files corresponding to that
/// particular offload target. The created archive file does not
/// contain an index of the symbols and code object files are named as
/// <<Parent Bundle Name>-<CodeObject's TargetID>>, with ':' replaced with '_'.
Error OffloadBundler::UnbundleArchive() {
  std::vector<std::unique_ptr<MemoryBuffer>> ArchiveBuffers;

  /// Map of target names with list of object files that will form the device
  /// specific archive for that target
  StringMap<std::vector<NewArchiveMember>> OutputArchivesMap;

  // Map of target names and output archive filenames
  StringMap<StringRef> TargetOutputFileNameMap;

  auto Output = BundlerConfig.OutputFileNames.begin();
  for (auto &Target : BundlerConfig.TargetNames) {
    TargetOutputFileNameMap[Target] = *Output;
    ++Output;
  }

  StringRef IFName = BundlerConfig.InputFileNames.front();

  if (BundlerConfig.CheckInputArchive) {
    // For a specific processor, a feature either shows up in all target IDs, or
    // does not show up in any target IDs. Otherwise the target ID combination
    // is invalid.
    auto ArchiveError = CheckHeterogeneousArchive(IFName, BundlerConfig);
    if (ArchiveError) {
      return ArchiveError;
    }
  }

  ErrorOr<std::unique_ptr<MemoryBuffer>> BufOrErr =
      MemoryBuffer::getFileOrSTDIN(IFName, true, false);
  if (std::error_code EC = BufOrErr.getError())
    return createFileError(BundlerConfig.InputFileNames.front(), EC);

  ArchiveBuffers.push_back(std::move(*BufOrErr));
  Expected<std::unique_ptr<llvm::object::Archive>> LibOrErr =
      Archive::create(ArchiveBuffers.back()->getMemBufferRef());
  if (!LibOrErr)
    return LibOrErr.takeError();

  auto Archive = std::move(*LibOrErr);

  Error ArchiveErr = Error::success();
  auto ChildEnd = Archive->child_end();

  /// Iterate over all bundled code object files in the input archive.
  for (auto ArchiveIter = Archive->child_begin(ArchiveErr);
       ArchiveIter != ChildEnd; ++ArchiveIter) {
    if (ArchiveErr)
      return ArchiveErr;
    auto ArchiveChildNameOrErr = (*ArchiveIter).getName();
    if (!ArchiveChildNameOrErr)
      return ArchiveChildNameOrErr.takeError();

    StringRef BundledObjectFile = sys::path::filename(*ArchiveChildNameOrErr);

    auto CodeObjectBufferRefOrErr = (*ArchiveIter).getMemoryBufferRef();
    if (!CodeObjectBufferRefOrErr)
      return CodeObjectBufferRefOrErr.takeError();

    auto TempCodeObjectBuffer =
        MemoryBuffer::getMemBuffer(*CodeObjectBufferRefOrErr, false);

    // Decompress the buffer if necessary.
    Expected<std::unique_ptr<MemoryBuffer>> DecompressedBufferOrErr =
        CompressedOffloadBundle::decompress(*TempCodeObjectBuffer,
                                            BundlerConfig.Verbose);
    if (!DecompressedBufferOrErr)
      return createStringError(
          inconvertibleErrorCode(),
          "Failed to decompress code object: " +
              llvm::toString(DecompressedBufferOrErr.takeError()));

    MemoryBuffer &CodeObjectBuffer = **DecompressedBufferOrErr;

    Expected<std::unique_ptr<FileHandler>> FileHandlerOrErr =
        CreateFileHandler(CodeObjectBuffer, BundlerConfig);
    if (!FileHandlerOrErr)
      return FileHandlerOrErr.takeError();

    std::unique_ptr<FileHandler> &FileHandler = *FileHandlerOrErr;
    assert(FileHandler &&
           "FileHandle creation failed for file in the archive!");

    if (Error ReadErr = FileHandler->ReadHeader(CodeObjectBuffer))
      return ReadErr;

    Expected<std::optional<StringRef>> CurBundleIDOrErr =
        FileHandler->ReadBundleStart(CodeObjectBuffer);
    if (!CurBundleIDOrErr)
      return CurBundleIDOrErr.takeError();

    std::optional<StringRef> OptionalCurBundleID = *CurBundleIDOrErr;
    // No device code in this child, skip.
    if (!OptionalCurBundleID)
      continue;
    StringRef CodeObject = *OptionalCurBundleID;

    // Process all bundle entries (CodeObjects) found in this child of input
    // archive.
    while (!CodeObject.empty()) {
      SmallVector<StringRef> CompatibleTargets;
      auto CodeObjectInfo = OffloadTargetInfo(CodeObject, BundlerConfig);
      if (getCompatibleOffloadTargets(CodeObjectInfo, CompatibleTargets,
                                      BundlerConfig)) {
        std::string BundleData;
        raw_string_ostream DataStream(BundleData);
        if (Error Err = FileHandler->ReadBundle(DataStream, CodeObjectBuffer))
          return Err;

        for (auto &CompatibleTarget : CompatibleTargets) {
          SmallString<128> BundledObjectFileName;
          BundledObjectFileName.assign(BundledObjectFile);
          auto OutputBundleName =
              Twine(llvm::sys::path::stem(BundledObjectFileName) + "-" +
                    CodeObject +
                    getDeviceLibraryFileName(BundledObjectFileName,
                                             CodeObjectInfo.TargetID))
                  .str();
          // Replace ':' in optional target feature list with '_' to ensure
          // cross-platform validity.
          std::replace(OutputBundleName.begin(), OutputBundleName.end(), ':',
                       '_');

          std::unique_ptr<MemoryBuffer> MemBuf = MemoryBuffer::getMemBufferCopy(
              DataStream.str(), OutputBundleName);
          ArchiveBuffers.push_back(std::move(MemBuf));
          llvm::MemoryBufferRef MemBufRef =
              MemoryBufferRef(*(ArchiveBuffers.back()));

          // For inserting <CompatibleTarget, list<CodeObject>> entry in
          // OutputArchivesMap.
          OutputArchivesMap[CompatibleTarget].push_back(
              NewArchiveMember(MemBufRef));
        }
      }

      if (Error Err = FileHandler->ReadBundleEnd(CodeObjectBuffer))
        return Err;

      Expected<std::optional<StringRef>> NextTripleOrErr =
          FileHandler->ReadBundleStart(CodeObjectBuffer);
      if (!NextTripleOrErr)
        return NextTripleOrErr.takeError();

      CodeObject = ((*NextTripleOrErr).has_value()) ? **NextTripleOrErr : "";
    } // End of processing of all bundle entries of this child of input archive.
  }   // End of while over children of input archive.

  assert(!ArchiveErr && "Error occurred while reading archive!");

  /// Write out an archive for each target
  for (auto &Target : BundlerConfig.TargetNames) {
    StringRef FileName = TargetOutputFileNameMap[Target];
    StringMapIterator<std::vector<llvm::NewArchiveMember>> CurArchiveMembers =
        OutputArchivesMap.find(Target);
    if (CurArchiveMembers != OutputArchivesMap.end()) {
      if (Error WriteErr = writeArchive(FileName, CurArchiveMembers->getValue(),
                                        SymtabWritingMode::NormalSymtab,
                                        getDefaultArchiveKindForHost(), true,
                                        false, nullptr))
        return WriteErr;
    } else if (!BundlerConfig.AllowMissingBundles) {
      std::string ErrMsg =
          Twine("no compatible code object found for the target '" + Target +
                "' in heterogeneous archive library: " + IFName)
              .str();
      return createStringError(inconvertibleErrorCode(), ErrMsg);
    } else { // Create an empty archive file if no compatible code object is
             // found and "allow-missing-bundles" is enabled. It ensures that
             // the linker using output of this step doesn't complain about
             // the missing input file.
      std::vector<llvm::NewArchiveMember> EmptyArchive;
      EmptyArchive.clear();
      if (Error WriteErr = writeArchive(
              FileName, EmptyArchive, SymtabWritingMode::NormalSymtab,
              getDefaultArchiveKindForHost(), true, false, nullptr))
        return WriteErr;
    }
  }

  return Error::success();
}<|MERGE_RESOLUTION|>--- conflicted
+++ resolved
@@ -692,11 +692,7 @@
         if (SF->isIR() &&
             (Name == "llvm.used" || Name == "llvm.compiler.used" ||
              Name == "__AsanDeviceGlobalMetadata" ||
-<<<<<<< HEAD
-             Name == "__MsanKernelMetadata"))
-=======
-             Name == "__AsanKernelMetadata"))
->>>>>>> c58affd2
+             Name == "__AsanKernelMetadata" || Name == "__MsanKernelMetadata"))
           continue;
 
         // Add symbol name with the target prefix to the buffer.
