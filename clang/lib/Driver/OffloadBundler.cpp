//===- OffloadBundler.cpp - File Bundling and Unbundling ------------------===//
//
// Part of the LLVM Project, under the Apache License v2.0 with LLVM Exceptions.
// See https://llvm.org/LICENSE.txt for license information.
// SPDX-License-Identifier: Apache-2.0 WITH LLVM-exception
//
//===----------------------------------------------------------------------===//
///
/// \file
/// This file implements an offload bundling API that bundles different files
/// that relate with the same source code but different targets into a single
/// one. Also the implements the opposite functionality, i.e. unbundle files
/// previous created by this API.
///
//===----------------------------------------------------------------------===//

#include "clang/Driver/OffloadBundler.h"
#include "clang/Basic/Cuda.h"
#include "clang/Basic/TargetID.h"
#include "clang/Basic/Version.h"
#include "llvm/ADT/ArrayRef.h"
#include "llvm/ADT/SmallString.h"
#include "llvm/ADT/SmallVector.h"
#include "llvm/ADT/StringExtras.h"
#include "llvm/ADT/StringMap.h"
#include "llvm/ADT/StringRef.h"
#include "llvm/Bitcode/BitcodeWriter.h"
#include "llvm/IR/Constants.h"
#include "llvm/IR/LLVMContext.h"
#include "llvm/IRReader/IRReader.h"
#include "llvm/BinaryFormat/Magic.h"
#include "llvm/Object/Archive.h"
#include "llvm/Object/ArchiveWriter.h"
#include "llvm/Object/Binary.h"
#include "llvm/Object/ObjectFile.h"
#include "llvm/Support/Casting.h"
#include "llvm/Support/Compression.h"
#include "llvm/Support/Debug.h"
#include "llvm/Support/EndianStream.h"
#include "llvm/Support/Errc.h"
#include "llvm/Support/Error.h"
#include "llvm/Support/ErrorOr.h"
#include "llvm/Support/FileSystem.h"
#include "llvm/Support/MD5.h"
#include "llvm/Support/MemoryBuffer.h"
#include "llvm/Support/Path.h"
#include "llvm/Support/Program.h"
#include "llvm/Support/Signals.h"
#include "llvm/Support/StringSaver.h"
#include "llvm/Support/TargetSelect.h"
#include "llvm/Support/Timer.h"
#include "llvm/Support/WithColor.h"
#include "llvm/Support/raw_ostream.h"
#include "llvm/Support/SourceMgr.h"
#include "llvm/TargetParser/Host.h"
#include "llvm/TargetParser/Triple.h"
#include <algorithm>
#include <cassert>
#include <cstddef>
#include <cstdint>
#include <forward_list>
#include <llvm/Support/Process.h>
#include <memory>
#include <set>
#include <string>
#include <system_error>
#include <unordered_set>
#include <utility>

using namespace llvm;
using namespace llvm::object;
using namespace clang;

static llvm::TimerGroup
    ClangOffloadBundlerTimerGroup("Clang Offload Bundler Timer Group",
                                  "Timer group for clang offload bundler");

/// Magic string that marks the existence of offloading data.
#define OFFLOAD_BUNDLER_MAGIC_STR "__CLANG_OFFLOAD_BUNDLE__"

/// Section name which holds target symbol names.
#define SYMBOLS_SECTION_NAME ".tgtsym"

#define DEBUG_TYPE "clang-offload-bundler"

OffloadTargetInfo::OffloadTargetInfo(const StringRef Target,
                                     const OffloadBundlerConfig &BC)
    : BundlerConfig(BC) {

  // TODO: Add error checking from ClangOffloadBundler.cpp
  auto TargetFeatures = Target.split(':');
  auto TripleOrGPU = TargetFeatures.first.rsplit('-');

  if (clang::StringToOffloadArch(TripleOrGPU.second) !=
      clang::OffloadArch::UNKNOWN) {
    auto KindTriple = TripleOrGPU.first.split('-');
    this->OffloadKind = KindTriple.first;
    this->Triple = llvm::Triple(KindTriple.second);
    this->TargetID = Target.substr(Target.find(TripleOrGPU.second));
  } else {
    auto KindTriple = TargetFeatures.first.split('-');
    this->OffloadKind = KindTriple.first;
    this->Triple = llvm::Triple(KindTriple.second);
    this->TargetID = "";
  }
}

bool OffloadTargetInfo::hasHostKind() const {
  return this->OffloadKind == "host";
}

bool OffloadTargetInfo::isOffloadKindValid() const {
  return OffloadKind == "host" || OffloadKind == "openmp" ||
         OffloadKind == "sycl" || OffloadKind == "fpga" ||
         OffloadKind == "hip" || OffloadKind == "hipv4";
}

bool OffloadTargetInfo::isOffloadKindCompatible(
    const StringRef TargetOffloadKind) const {
  if ((OffloadKind == TargetOffloadKind) ||
      (OffloadKind == "hip" && TargetOffloadKind == "hipv4") ||
      (OffloadKind == "hipv4" && TargetOffloadKind == "hip"))
    return true;

  if (BundlerConfig.HipOpenmpCompatible) {
    bool HIPCompatibleWithOpenMP = OffloadKind.starts_with_insensitive("hip") &&
                                   TargetOffloadKind == "openmp";
    bool OpenMPCompatibleWithHIP =
        OffloadKind == "openmp" &&
        TargetOffloadKind.starts_with_insensitive("hip");
    return HIPCompatibleWithOpenMP || OpenMPCompatibleWithHIP;
  }
  return false;
}

bool OffloadTargetInfo::isTripleValid() const {
  return !Triple.str().empty() && Triple.getArch() != Triple::UnknownArch;
}

bool OffloadTargetInfo::operator==(const OffloadTargetInfo &Target) const {
  return OffloadKind == Target.OffloadKind &&
         Triple.isCompatibleWith(Target.Triple) && TargetID == Target.TargetID;
}

std::string OffloadTargetInfo::str() const {
  return Twine(OffloadKind + "-" + Triple.str() + "-" + TargetID).str();
}

static Triple getTargetTriple(StringRef Target,
                              const OffloadBundlerConfig &BC) {
  auto OffloadInfo = OffloadTargetInfo(Target, BC);
  return Triple(OffloadInfo.getTriple());
}

static StringRef getDeviceFileExtension(StringRef Device,
                                        StringRef BundleFileName) {
  if (Device.contains("gfx"))
    return ".bc";
  if (Device.contains("sm_"))
    return ".cubin";
  return sys::path::extension(BundleFileName);
}

static std::string getDeviceLibraryFileName(StringRef BundleFileName,
                                            StringRef Device) {
  StringRef LibName = sys::path::stem(BundleFileName);
  StringRef Extension = getDeviceFileExtension(Device, BundleFileName);

  std::string Result;
  Result += LibName;
  Result += Extension;
  return Result;
}

namespace {
/// Generic file handler interface.
class FileHandler {
public:
  struct BundleInfo {
    StringRef BundleID;
  };

  FileHandler() {}

  virtual ~FileHandler() {}

  /// Update the file handler with information from the header of the bundled
  /// file.
  virtual Error ReadHeader(MemoryBuffer &Input) = 0;

  /// Read the marker of the next bundled to be read in the file. The bundle
  /// name is returned if there is one in the file, or `std::nullopt` if there
  /// are no more bundles to be read.
  virtual Expected<std::optional<StringRef>>
  ReadBundleStart(MemoryBuffer &Input) = 0;

  /// Read the marker that closes the current bundle.
  virtual Error ReadBundleEnd(MemoryBuffer &Input) = 0;

  /// Read the current bundle and write the result into the stream \a OS.
  virtual Error ReadBundle(raw_ostream &OS, MemoryBuffer &Input) = 0;

  /// Write the header of the bundled file to \a OS based on the information
  /// gathered from \a Inputs.
  virtual Error WriteHeader(raw_ostream &OS,
                            ArrayRef<std::unique_ptr<MemoryBuffer>> Inputs) = 0;

  /// Write the marker that initiates a bundle for the triple \a TargetTriple to
  /// \a OS.
  virtual Error WriteBundleStart(raw_ostream &OS, StringRef TargetTriple) = 0;

  /// Write the marker that closes a bundle for the triple \a TargetTriple to \a
  /// OS.
  virtual Error WriteBundleEnd(raw_ostream &OS, StringRef TargetTriple) = 0;

  /// Write the bundle from \a Input into \a OS.
  virtual Error WriteBundle(raw_ostream &OS, MemoryBuffer &Input) = 0;

  /// Finalize output file.
  virtual Error finalizeOutputFile() { return Error::success(); }

  /// Sets a base name for temporary filename generation.
  void SetTempFileNameBase(StringRef Base) {
    TempFileNameBase = std::string(Base);
  }

  /// List bundle IDs in \a Input.
  virtual Error listBundleIDs(MemoryBuffer &Input) {
    if (Error Err = ReadHeader(Input))
      return Err;
    return forEachBundle(Input, [&](const BundleInfo &Info) -> Error {
      llvm::outs() << Info.BundleID << '\n';
      Error Err = listBundleIDsCallback(Input, Info);
      if (Err)
        return Err;
      return Error::success();
    });
  }

  /// Get bundle IDs in \a Input in \a BundleIds.
  virtual Error getBundleIDs(MemoryBuffer &Input,
                             std::set<StringRef> &BundleIds) {
    if (Error Err = ReadHeader(Input))
      return Err;
    return forEachBundle(Input, [&](const BundleInfo &Info) -> Error {
      BundleIds.insert(Info.BundleID);
      Error Err = listBundleIDsCallback(Input, Info);
      if (Err)
        return Err;
      return Error::success();
    });
  }

  /// For each bundle in \a Input, do \a Func.
  Error forEachBundle(MemoryBuffer &Input,
                      std::function<Error(const BundleInfo &)> Func) {
    while (true) {
      Expected<std::optional<StringRef>> CurTripleOrErr =
          ReadBundleStart(Input);
      if (!CurTripleOrErr)
        return CurTripleOrErr.takeError();

      // No more bundles.
      if (!*CurTripleOrErr)
        break;

      StringRef CurTriple = **CurTripleOrErr;
      assert(!CurTriple.empty());

      BundleInfo Info{CurTriple};
      if (Error Err = Func(Info))
        return Err;
    }
    return Error::success();
  }

protected:
  /// Serves as a base name for temporary filename generation.
  std::string TempFileNameBase;

  virtual Error listBundleIDsCallback(MemoryBuffer &Input,
                                      const BundleInfo &Info) {
    return Error::success();
  }
};

/// Handler for binary files. The bundled file will have the following format
/// (all integers are stored in little-endian format):
///
/// "OFFLOAD_BUNDLER_MAGIC_STR" (ASCII encoding of the string)
///
/// NumberOfOffloadBundles (8-byte integer)
///
/// OffsetOfBundle1 (8-byte integer)
/// SizeOfBundle1 (8-byte integer)
/// NumberOfBytesInTripleOfBundle1 (8-byte integer)
/// TripleOfBundle1 (byte length defined before)
///
/// ...
///
/// OffsetOfBundleN (8-byte integer)
/// SizeOfBundleN (8-byte integer)
/// NumberOfBytesInTripleOfBundleN (8-byte integer)
/// TripleOfBundleN (byte length defined before)
///
/// Bundle1
/// ...
/// BundleN

/// Read 8-byte integers from a buffer in little-endian format.
static uint64_t Read8byteIntegerFromBuffer(StringRef Buffer, size_t pos) {
  return llvm::support::endian::read64le(Buffer.data() + pos);
}

/// Write 8-byte integers to a buffer in little-endian format.
static void Write8byteIntegerToBuffer(raw_ostream &OS, uint64_t Val) {
  llvm::support::endian::write(OS, Val, llvm::endianness::little);
}

class BinaryFileHandler final : public FileHandler {
  /// Information about the bundles extracted from the header.
  struct BinaryBundleInfo final : public BundleInfo {
    /// Size of the bundle.
    uint64_t Size = 0u;
    /// Offset at which the bundle starts in the bundled file.
    uint64_t Offset = 0u;

    BinaryBundleInfo() {}
    BinaryBundleInfo(uint64_t Size, uint64_t Offset)
        : Size(Size), Offset(Offset) {}
  };

  /// Map between a triple and the corresponding bundle information.
  StringMap<BinaryBundleInfo> BundlesInfo;

  /// Iterator for the bundle information that is being read.
  StringMap<BinaryBundleInfo>::iterator CurBundleInfo;
  StringMap<BinaryBundleInfo>::iterator NextBundleInfo;

  /// Current bundle target to be written.
  std::string CurWriteBundleTarget;

  /// Configuration options and arrays for this bundler job
  const OffloadBundlerConfig &BundlerConfig;

public:
  // TODO: Add error checking from ClangOffloadBundler.cpp
  BinaryFileHandler(const OffloadBundlerConfig &BC) : BundlerConfig(BC) {}

  ~BinaryFileHandler() final {}

  Error ReadHeader(MemoryBuffer &Input) final {
    StringRef FC = Input.getBuffer();

    // Initialize the current bundle with the end of the container.
    CurBundleInfo = BundlesInfo.end();

    // Check if buffer is smaller than magic string.
    size_t ReadChars = sizeof(OFFLOAD_BUNDLER_MAGIC_STR) - 1;
    if (ReadChars > FC.size())
      return Error::success();

    // Check if no magic was found.
    if (llvm::identify_magic(FC) != llvm::file_magic::offload_bundle)
      return Error::success();

    // Read number of bundles.
    if (ReadChars + 8 > FC.size())
      return Error::success();

    uint64_t NumberOfBundles = Read8byteIntegerFromBuffer(FC, ReadChars);
    ReadChars += 8;

    // Read bundle offsets, sizes and triples.
    for (uint64_t i = 0; i < NumberOfBundles; ++i) {

      // Read offset.
      if (ReadChars + 8 > FC.size())
        return Error::success();

      uint64_t Offset = Read8byteIntegerFromBuffer(FC, ReadChars);
      ReadChars += 8;

      // Read size.
      if (ReadChars + 8 > FC.size())
        return Error::success();

      uint64_t Size = Read8byteIntegerFromBuffer(FC, ReadChars);
      ReadChars += 8;

      // Read triple size.
      if (ReadChars + 8 > FC.size())
        return Error::success();

      uint64_t TripleSize = Read8byteIntegerFromBuffer(FC, ReadChars);
      ReadChars += 8;

      // Read triple.
      if (ReadChars + TripleSize > FC.size())
        return Error::success();

      StringRef Triple(&FC.data()[ReadChars], TripleSize);
      ReadChars += TripleSize;

      // Check if the offset and size make sense.
      if (!Offset || Offset + Size > FC.size())
        return Error::success();

      assert(!BundlesInfo.contains(Triple) && "Triple is duplicated??");
      BundlesInfo[Triple] = BinaryBundleInfo(Size, Offset);
    }
    // Set the iterator to where we will start to read.
    CurBundleInfo = BundlesInfo.end();
    NextBundleInfo = BundlesInfo.begin();
    return Error::success();
  }

  Expected<std::optional<StringRef>>
  ReadBundleStart(MemoryBuffer &Input) final {
    if (NextBundleInfo == BundlesInfo.end())
      return std::nullopt;
    CurBundleInfo = NextBundleInfo++;
    return CurBundleInfo->first();
  }

  Error ReadBundleEnd(MemoryBuffer &Input) final {
    assert(CurBundleInfo != BundlesInfo.end() && "Invalid reader info!");
    return Error::success();
  }

  Error ReadBundle(raw_ostream &OS, MemoryBuffer &Input) final {
    assert(CurBundleInfo != BundlesInfo.end() && "Invalid reader info!");
    StringRef FC = Input.getBuffer();
    OS.write(FC.data() + CurBundleInfo->second.Offset,
             CurBundleInfo->second.Size);
    return Error::success();
  }

  Error WriteHeader(raw_ostream &OS,
                    ArrayRef<std::unique_ptr<MemoryBuffer>> Inputs) final {

    // Compute size of the header.
    uint64_t HeaderSize = 0;

    HeaderSize += sizeof(OFFLOAD_BUNDLER_MAGIC_STR) - 1;
    HeaderSize += 8; // Number of Bundles

    for (auto &T : BundlerConfig.TargetNames) {
      HeaderSize += 3 * 8; // Bundle offset, Size of bundle and size of triple.
      HeaderSize += T.size(); // The triple.
    }

    // Write to the buffer the header.
    OS << OFFLOAD_BUNDLER_MAGIC_STR;

    Write8byteIntegerToBuffer(OS, BundlerConfig.TargetNames.size());

    unsigned Idx = 0;
    for (auto &T : BundlerConfig.TargetNames) {
      MemoryBuffer &MB = *Inputs[Idx++];
      HeaderSize = alignTo(HeaderSize, BundlerConfig.BundleAlignment);
      // Bundle offset.
      Write8byteIntegerToBuffer(OS, HeaderSize);
      // Size of the bundle (adds to the next bundle's offset)
      Write8byteIntegerToBuffer(OS, MB.getBufferSize());
      BundlesInfo[T] = BinaryBundleInfo(MB.getBufferSize(), HeaderSize);
      HeaderSize += MB.getBufferSize();
      // Size of the triple
      Write8byteIntegerToBuffer(OS, T.size());
      // Triple
      OS << T;
    }
    return Error::success();
  }

  Error WriteBundleStart(raw_ostream &OS, StringRef TargetTriple) final {
    CurWriteBundleTarget = TargetTriple.str();
    return Error::success();
  }

  Error WriteBundleEnd(raw_ostream &OS, StringRef TargetTriple) final {
    return Error::success();
  }

  Error WriteBundle(raw_ostream &OS, MemoryBuffer &Input) final {
    auto BI = BundlesInfo[CurWriteBundleTarget];

    // Pad with 0 to reach specified offset.
    size_t CurrentPos = OS.tell();
    size_t PaddingSize = BI.Offset > CurrentPos ? BI.Offset - CurrentPos : 0;
    for (size_t I = 0; I < PaddingSize; ++I)
      OS.write('\0');
    assert(OS.tell() == BI.Offset);

    OS.write(Input.getBufferStart(), Input.getBufferSize());

    return Error::success();
  }
};

// This class implements a list of temporary files that are removed upon
// object destruction.
class TempFileHandlerRAII {
public:
  ~TempFileHandlerRAII() {
    for (const auto &File : Files)
      sys::fs::remove(File);
  }

  // Creates temporary file with given contents.
  Expected<StringRef> Create(std::optional<ArrayRef<char>> Contents) {
    SmallString<128u> File;
    if (std::error_code EC =
            sys::fs::createTemporaryFile("clang-offload-bundler", "tmp", File))
      return createFileError(File, EC);
    Files.push_front(File);

    if (Contents) {
      std::error_code EC;
      raw_fd_ostream OS(File, EC);
      if (EC)
        return createFileError(File, EC);
      OS.write(Contents->data(), Contents->size());
    }
    return Files.front().str();
  }

private:
  std::forward_list<SmallString<128u>> Files;
};

/// Handler for object files. The bundles are organized by sections with a
/// designated name.
///
/// To unbundle, we just copy the contents of the designated section.
///
/// The bundler produces object file in host target native format (e.g. ELF for
/// Linux). The sections it creates are:
///
/// <OFFLOAD_BUNDLER_MAGIC_STR><target triple 1>
/// |
/// | binary data for the <target 1>'s bundle
/// |
/// ...
/// <OFFLOAD_BUNDLER_MAGIC_STR><target triple N>
/// |
/// | binary data for the <target N>'s bundle
/// |
/// ...
/// <OFFLOAD_BUNDLER_MAGIC_STR><host target>
/// | 0 (1 byte long)
/// ...
///
/// The alignment of all the added sections is set to one to avoid padding
/// between concatenated parts.
///
class ObjectFileHandler final : public FileHandler {

  /// The object file we are currently dealing with.
  std::unique_ptr<ObjectFile> Obj;

  /// Return the input file contents.
  StringRef getInputFileContents() const { return Obj->getData(); }

  /// Return bundle name (<kind>-<triple>) if the provided section is an offload
  /// section.
  static Expected<std::optional<StringRef>>
  IsOffloadSection(SectionRef CurSection) {
    Expected<StringRef> NameOrErr = CurSection.getName();
    if (!NameOrErr)
      return NameOrErr.takeError();

    // If it does not start with the reserved suffix, just skip this section.
    if (llvm::identify_magic(*NameOrErr) != llvm::file_magic::offload_bundle)
      return std::nullopt;

    // Return the triple that is right after the reserved prefix.
    return NameOrErr->substr(sizeof(OFFLOAD_BUNDLER_MAGIC_STR) - 1);
  }

  /// Total number of inputs.
  unsigned NumberOfInputs = 0;

  /// Total number of processed inputs, i.e, inputs that were already
  /// read from the buffers.
  unsigned NumberOfProcessedInputs = 0;

  /// Iterator of the current and next section.
  section_iterator CurrentSection;
  section_iterator NextSection;

  /// Configuration options and arrays for this bundler job
  const OffloadBundlerConfig &BundlerConfig;

  // Return a buffer with symbol names that are defined in target objects.
  // Each symbol name is prefixed by a target name <kind>-<triple> to uniquely
  // identify the target it belongs to, and symbol names are separated from each
  // other by '\0' characters.
  Expected<SmallVector<char, 0>> makeTargetSymbolTable() {
    SmallVector<char, 0> SymbolsBuf;
    raw_svector_ostream SymbolsOS(SymbolsBuf);
    LLVMContext Context;

    for (unsigned I = 0; I < NumberOfInputs; ++I) {
      if (I == BundlerConfig.HostInputIndex)
        continue;

      // Get the list of symbols defined in the target object. Open file and
      // check if it is a symbolic file.
      ErrorOr<std::unique_ptr<MemoryBuffer>> BufOrErr =
          MemoryBuffer::getFileOrSTDIN(BundlerConfig.InputFileNames[I]);
      if (!BufOrErr)
        return createFileError(BundlerConfig.InputFileNames[I], BufOrErr.getError());

      std::unique_ptr<MemoryBuffer> Buf = std::move(*BufOrErr);

      // Workaround for the absence of assembly parser for spir target. If this
      // input is a bitcode for spir target we need to remove module-level
      // inline asm from it, if there is one, and recreate the buffer with new
      // contents.
      // TODO: remove this workaround once spir/spirv target gets asm parser.
      if (isBitcode((const unsigned char *)Buf->getBufferStart(),
                    (const unsigned char *)Buf->getBufferEnd()))
        if (getTargetTriple(BundlerConfig.TargetNames[I], BundlerConfig)
                .isSPIROrSPIRV()) {
          SMDiagnostic Err;
          std::unique_ptr<Module> Mod = parseIR(*Buf, Err, Context);
          if (!Mod)
            return createStringError(inconvertibleErrorCode(),
                                     Err.getMessage());

          bool UpdateBuf = false;
          if (!Mod->getModuleInlineAsm().empty()) {
            Mod->setModuleInlineAsm("");
            UpdateBuf = true;
          }
          for (auto I = Mod->global_begin(), E = Mod->global_end(); I != E;) {
            GlobalVariable &GV = *I++;
            // Do not add globals with constant address space to the tgtsym.
            if (!GV.isDeclaration() && !GV.hasLocalLinkage() &&
                GV.getAddressSpace() == 2) {
              GV.replaceAllUsesWith(UndefValue::get(GV.getType()));
              GV.dropAllReferences();
              GV.eraseFromParent();
              UpdateBuf = true;
            }
          }
          if (UpdateBuf) {
            SmallVector<char, 0> ModuleBuf;
            raw_svector_ostream ModuleOS(ModuleBuf);
            WriteBitcodeToFile(*Mod, ModuleOS);

            Buf = MemoryBuffer::getMemBufferCopy(ModuleOS.str(),
                                                 Buf->getBufferIdentifier());
          }
        }

      Expected<std::unique_ptr<Binary>> BinOrErr =
          createBinary(Buf->getMemBufferRef(), &Context);

      // If it is not a symbolic file just ignore it since we cannot do anything
      // with it.
      if (!BinOrErr) {
        if (auto Err = isNotObjectErrorInvalidFileType(BinOrErr.takeError()))
          return std::move(Err);
        continue;
      }
      auto *SF = dyn_cast<SymbolicFile>(&**BinOrErr);
      if (!SF)
        continue;

      for (BasicSymbolRef Symbol : SF->symbols()) {
        Expected<uint32_t> FlagsOrErr = Symbol.getFlags();
        if (!FlagsOrErr)
          return FlagsOrErr.takeError();

        // We are interested in externally visible and defined symbols only, so
        // ignore it if this is not such a symbol.
        bool Undefined = *FlagsOrErr & SymbolRef::SF_Undefined;
        bool Global = *FlagsOrErr & SymbolRef::SF_Global;
        if (Undefined || !Global)
          continue;

        // Get symbol name.
        std::string Name;
        raw_string_ostream NameOS(Name);
        if (Error Err = Symbol.printName(NameOS))
          return std::move(Err);

<<<<<<< HEAD
        // If we are dealing with a bitcode file do not add special globals to
        // the list of defined symbols.
        if (SF->isIR() &&
            (Name == "llvm.used" || Name == "llvm.compiler.used" ||
             Name == "__AsanKernelMetadata"))
=======
        // If we are dealing with a bitcode file do not add special globals
        // llvm.used and llvm.compiler.used and __AsanDeviceGlobalMetadata to
        // the list of defined symbols.
        if (SF->isIR() &&
            (Name == "llvm.used" || Name == "llvm.compiler.used" ||
             Name == "__AsanDeviceGlobalMetadata"))
>>>>>>> 5e61f8fb
          continue;

        // Add symbol name with the target prefix to the buffer.
        SymbolsOS << BundlerConfig.TargetNames[I] << "." << Name << '\0';
      }
    }
    return SymbolsBuf;
  }

public:
  // TODO: Add error checking from ClangOffloadBundler.cpp
  ObjectFileHandler(std::unique_ptr<ObjectFile> ObjIn,
                    const OffloadBundlerConfig &BC)
      : Obj(std::move(ObjIn)), CurrentSection(Obj->section_begin()),
        NextSection(Obj->section_begin()), BundlerConfig(BC) {}

  ~ObjectFileHandler() final {}

  Error ReadHeader(MemoryBuffer &Input) final { return Error::success(); }

  Expected<std::optional<StringRef>>
  ReadBundleStart(MemoryBuffer &Input) final {
    while (NextSection != Obj->section_end()) {
      CurrentSection = NextSection;
      ++NextSection;

      // Check if the current section name starts with the reserved prefix. If
      // so, return the triple.
      Expected<std::optional<StringRef>> TripleOrErr =
          IsOffloadSection(*CurrentSection);
      if (!TripleOrErr)
        return TripleOrErr.takeError();
      if (*TripleOrErr)
        return **TripleOrErr;
    }
    return std::nullopt;
  }

  Error ReadBundleEnd(MemoryBuffer &Input) final { return Error::success(); }

  Error ReadBundle(raw_ostream &OS, MemoryBuffer &Input) final {
    Expected<StringRef> ContentOrErr = CurrentSection->getContents();
    if (!ContentOrErr)
      return ContentOrErr.takeError();
    StringRef Content = *ContentOrErr;

    // Copy fat object contents to the output when extracting host bundle.
    std::string ModifiedContent;
    if (Content.size() == 1u && Content.front() == 0) {
      auto HostBundleOrErr = getHostBundle(
          StringRef(Input.getBufferStart(), Input.getBufferSize()));
      if (!HostBundleOrErr)
        return HostBundleOrErr.takeError();

      ModifiedContent = std::move(*HostBundleOrErr);
      Content = ModifiedContent;
    }

    OS.write(Content.data(), Content.size());
    return Error::success();
  }

  Error WriteHeader(raw_ostream &OS,
                    ArrayRef<std::unique_ptr<MemoryBuffer>> Inputs) final {
    assert(BundlerConfig.HostInputIndex != ~0u &&
           "Host input index not defined.");

    // Record number of inputs.
    NumberOfInputs = Inputs.size();
    return Error::success();
  }

  Error WriteBundleStart(raw_ostream &OS, StringRef TargetTriple) final {
    ++NumberOfProcessedInputs;
    return Error::success();
  }

  Error WriteBundleEnd(raw_ostream &OS, StringRef TargetTriple) final {
    return Error::success();
  }

  Error finalizeOutputFile() final {
    assert(NumberOfProcessedInputs <= NumberOfInputs &&
           "Processing more inputs that actually exist!");
    assert(BundlerConfig.HostInputIndex != ~0u &&
           "Host input index not defined.");

    // If this is not the last output, we don't have to do anything.
    if (NumberOfProcessedInputs != NumberOfInputs)
      return Error::success();

    // We will use llvm-objcopy to add target objects sections to the output
    // fat object. These sections should have 'exclude' flag set which tells
    // link editor to remove them from linker inputs when linking executable or
    // shared library.

    assert(BundlerConfig.ObjcopyPath != "" &&
           "llvm-objcopy path not specified");

    // Temporary files that need to be removed.
    TempFileHandlerRAII TempFiles;

    // Compose llvm-objcopy command line for add target objects' sections with
    // appropriate flags.
    BumpPtrAllocator Alloc;
    StringSaver SS{Alloc};
    SmallVector<StringRef, 8u> ObjcopyArgs{"llvm-objcopy"};

    for (unsigned I = 0; I < NumberOfInputs; ++I) {
      StringRef InputFile = BundlerConfig.InputFileNames[I];
      if (I == BundlerConfig.HostInputIndex) {
        // Special handling for the host bundle. We do not need to add a
        // standard bundle for the host object since we are going to use fat
        // object as a host object. Therefore use dummy contents (one zero byte)
        // when creating section for the host bundle.
        Expected<StringRef> TempFileOrErr = TempFiles.Create(ArrayRef<char>(0));
        if (!TempFileOrErr)
          return TempFileOrErr.takeError();
        InputFile = *TempFileOrErr;
      }

      ObjcopyArgs.push_back(
          SS.save(Twine("--add-section=") + OFFLOAD_BUNDLER_MAGIC_STR +
                  BundlerConfig.TargetNames[I] + "=" + InputFile));
      ObjcopyArgs.push_back(
          SS.save(Twine("--set-section-flags=") + OFFLOAD_BUNDLER_MAGIC_STR +
                  BundlerConfig.TargetNames[I] + "=readonly,exclude"));
    }
    if (BundlerConfig.AddTargetSymbols) {
      // Add a section with symbol names that are defined in target objects to
      // the output fat object.
      Expected<SmallVector<char, 0>> SymbolsOrErr = makeTargetSymbolTable();
      if (!SymbolsOrErr)
        return SymbolsOrErr.takeError();

      if (!SymbolsOrErr->empty()) {
        // Add section with symbols names to fat object.
        Expected<StringRef> SymbolsFileOrErr =
            TempFiles.Create(ArrayRef<char>(*SymbolsOrErr));
        if (!SymbolsFileOrErr)
          return SymbolsFileOrErr.takeError();

        ObjcopyArgs.push_back(SS.save(Twine("--add-section=") +
                                      SYMBOLS_SECTION_NAME + "=" +
                                      *SymbolsFileOrErr));
      }
    }
    ObjcopyArgs.push_back("--");
    ObjcopyArgs.push_back(
        BundlerConfig.InputFileNames[BundlerConfig.HostInputIndex]);
    ObjcopyArgs.push_back(BundlerConfig.OutputFileNames.front());

    if (Error Err = executeObjcopy(BundlerConfig.ObjcopyPath, ObjcopyArgs))
      return Err;

    return Error::success();
  }

  Error WriteBundle(raw_ostream &OS, MemoryBuffer &Input) final {
    return Error::success();
  }

private:
  Error executeObjcopy(StringRef Objcopy, ArrayRef<StringRef> Args) {
    // If the user asked for the commands to be printed out, we do that
    // instead of executing it.
    if (BundlerConfig.PrintExternalCommands) {
      errs() << "\"" << Objcopy << "\"";
      for (StringRef Arg : drop_begin(Args, 1))
        errs() << " \"" << Arg << "\"";
      errs() << "\n";
    } else {
      if (sys::ExecuteAndWait(Objcopy, Args))
        return createStringError(inconvertibleErrorCode(),
                                 "'llvm-objcopy' tool failed");
    }
    return Error::success();
  }

  Expected<std::string> getHostBundle(StringRef Input) {
    TempFileHandlerRAII TempFiles;

    auto ModifiedObjPathOrErr = TempFiles.Create(std::nullopt);
    if (!ModifiedObjPathOrErr)
      return ModifiedObjPathOrErr.takeError();
    StringRef ModifiedObjPath = *ModifiedObjPathOrErr;

    BumpPtrAllocator Alloc;
    StringSaver SS{Alloc};
    SmallVector<StringRef, 16> ObjcopyArgs{"llvm-objcopy"};

    ObjcopyArgs.push_back("--regex");
    ObjcopyArgs.push_back("--remove-section=__CLANG_OFFLOAD_BUNDLE__.*");
    ObjcopyArgs.push_back("--");

    StringRef ObjcopyInputFileName;
    // When unbundling an archive, the content of each object file in the
    // archive is passed to this function by parameter Input, which is different
    // from the content of the original input archive file, therefore it needs
    // to be saved to a temporary file before passed to llvm-objcopy. Otherwise,
    // Input is the same as the content of the original input file, therefore
    // temporary file is not needed.
    if (StringRef(BundlerConfig.FilesType).starts_with("a")) {
      auto InputFileOrErr =
          TempFiles.Create(ArrayRef<char>(Input.data(), Input.size()));
      if (!InputFileOrErr)
        return InputFileOrErr.takeError();
      ObjcopyInputFileName = *InputFileOrErr;
    } else
      ObjcopyInputFileName = BundlerConfig.InputFileNames.front();

    ObjcopyArgs.push_back(ObjcopyInputFileName);
    ObjcopyArgs.push_back(ModifiedObjPath);

    if (Error Err = executeObjcopy(BundlerConfig.ObjcopyPath, ObjcopyArgs))
      return std::move(Err);

    auto BufOrErr = MemoryBuffer::getFile(ModifiedObjPath);
    if (!BufOrErr)
      return createStringError(BufOrErr.getError(),
                               "Failed to read back the modified object file");

    return BufOrErr->get()->getBuffer().str();
  }

  Expected<std::string> getHostBundle() {
    TempFileHandlerRAII TempFiles;

    auto ModifiedObjPathOrErr = TempFiles.Create(std::nullopt);
    if (!ModifiedObjPathOrErr)
      return ModifiedObjPathOrErr.takeError();
    StringRef ModifiedObjPath = *ModifiedObjPathOrErr;

    BumpPtrAllocator Alloc;
    StringSaver SS{Alloc};
    SmallVector<StringRef, 16> ObjcopyArgs{"llvm-objcopy"};

    ObjcopyArgs.push_back("--regex");
    ObjcopyArgs.push_back("--remove-section=__CLANG_OFFLOAD_BUNDLE__.*");
    ObjcopyArgs.push_back("--");
    ObjcopyArgs.push_back(BundlerConfig.InputFileNames.front());
    ObjcopyArgs.push_back(ModifiedObjPath);

    if (Error Err = executeObjcopy(BundlerConfig.ObjcopyPath, ObjcopyArgs))
      return std::move(Err);

    auto BufOrErr = MemoryBuffer::getFile(ModifiedObjPath);
    if (!BufOrErr)
      return createStringError(BufOrErr.getError(),
                               "Failed to read back the modified object file");

    return BufOrErr->get()->getBuffer().str();
  }
};

/// Handler for text files. The bundled file will have the following format.
///
/// "Comment OFFLOAD_BUNDLER_MAGIC_STR__START__ triple"
/// Bundle 1
/// "Comment OFFLOAD_BUNDLER_MAGIC_STR__END__ triple"
/// ...
/// "Comment OFFLOAD_BUNDLER_MAGIC_STR__START__ triple"
/// Bundle N
/// "Comment OFFLOAD_BUNDLER_MAGIC_STR__END__ triple"
class TextFileHandler final : public FileHandler {
  /// String that begins a line comment.
  StringRef Comment;

  /// String that initiates a bundle.
  std::string BundleStartString;

  /// String that closes a bundle.
  std::string BundleEndString;

  /// Number of chars read from input.
  size_t ReadChars = 0u;

protected:
  Error ReadHeader(MemoryBuffer &Input) final { return Error::success(); }

  Expected<std::optional<StringRef>>
  ReadBundleStart(MemoryBuffer &Input) final {
    StringRef FC = Input.getBuffer();

    // Find start of the bundle.
    ReadChars = FC.find(BundleStartString, ReadChars);
    if (ReadChars == FC.npos)
      return std::nullopt;

    // Get position of the triple.
    size_t TripleStart = ReadChars = ReadChars + BundleStartString.size();

    // Get position that closes the triple.
    size_t TripleEnd = ReadChars = FC.find("\n", ReadChars);
    if (TripleEnd == FC.npos)
      return std::nullopt;

    // Next time we read after the new line.
    ++ReadChars;

    return StringRef(&FC.data()[TripleStart], TripleEnd - TripleStart);
  }

  Error ReadBundleEnd(MemoryBuffer &Input) final {
    StringRef FC = Input.getBuffer();

    // Read up to the next new line.
    assert(FC[ReadChars] == '\n' && "The bundle should end with a new line.");

    size_t TripleEnd = ReadChars = FC.find("\n", ReadChars + 1);
    if (TripleEnd != FC.npos)
      // Next time we read after the new line.
      ++ReadChars;

    return Error::success();
  }

  Error ReadBundle(raw_ostream &OS, MemoryBuffer &Input) final {
    StringRef FC = Input.getBuffer();
    size_t BundleStart = ReadChars;

    // Find end of the bundle.
    size_t BundleEnd = ReadChars = FC.find(BundleEndString, ReadChars);

    StringRef Bundle(&FC.data()[BundleStart], BundleEnd - BundleStart);
    OS << Bundle;

    return Error::success();
  }

  Error WriteHeader(raw_ostream &OS,
                    ArrayRef<std::unique_ptr<MemoryBuffer>> Inputs) final {
    return Error::success();
  }

  Error WriteBundleStart(raw_ostream &OS, StringRef TargetTriple) final {
    OS << BundleStartString << TargetTriple << "\n";
    return Error::success();
  }

  Error WriteBundleEnd(raw_ostream &OS, StringRef TargetTriple) final {
    OS << BundleEndString << TargetTriple << "\n";
    return Error::success();
  }

  Error WriteBundle(raw_ostream &OS, MemoryBuffer &Input) final {
    OS << Input.getBuffer();
    return Error::success();
  }

public:
  TextFileHandler(StringRef Comment) : Comment(Comment), ReadChars(0) {
    BundleStartString =
        "\n" + Comment.str() + " " OFFLOAD_BUNDLER_MAGIC_STR "__START__ ";
    BundleEndString =
        "\n" + Comment.str() + " " OFFLOAD_BUNDLER_MAGIC_STR "__END__ ";
  }

  Error listBundleIDsCallback(MemoryBuffer &Input,
                              const BundleInfo &Info) final {
    // TODO: To list bundle IDs in a bundled text file we need to go through
    // all bundles. The format of bundled text file may need to include a
    // header if the performance of listing bundle IDs of bundled text file is
    // important.
    ReadChars = Input.getBuffer().find(BundleEndString, ReadChars);
    if (Error Err = ReadBundleEnd(Input))
      return Err;
    return Error::success();
  }
};
} // namespace

/// Archive file handler. Only unbundling is supported so far.
class ArchiveFileHandler final : public FileHandler {
  /// Archive we are dealing with.
  std::unique_ptr<Archive> Ar;

  /// Configuration options and arrays for this bundler job
  const OffloadBundlerConfig &BundlerConfig;

  /// Union of bundle names from all object. The value is a count of how many
  /// times we've seen the bundle in the archive object(s).
  StringMap<unsigned> Bundles;

  /// Iterators over the bundle names.
  StringMap<unsigned>::iterator CurrBundle = Bundles.end();
  StringMap<unsigned>::iterator NextBundle = Bundles.end();

  /// Output mode for the archive unbundler.
  enum class OutputType {
    Unknown,
    FileList, // Output is a list file with extracted object file names
    Object,   // Output is a single object file
    Archive   // Output is an archive with extracted objects
  };
  const OutputType Mode =
      StringSwitch<OutputType>(BundlerConfig.FilesType)
          .Cases("aoo", "aocx", "aocr", OutputType::FileList)
          .Case("ao", OutputType::Object)
          .Case("a", OutputType::Archive)
          .Default(OutputType::Unknown);

  // Set contains indexes of Children that should be skipped during
  // unbundling.
  std::unordered_set<size_t> ExcludedChildIndexes;

public:
  ArchiveFileHandler(const OffloadBundlerConfig &BC) : BundlerConfig(BC) {}
  ~ArchiveFileHandler() = default;

  Error ReadHeader(MemoryBuffer &Input) override {
    assert(Mode != OutputType::Unknown && "unknown output mode");

    // Create archive instance for the given input.
    auto ArOrErr = Archive::create(Input);
    if (!ArOrErr)
      return ArOrErr.takeError();
    Ar = std::move(*ArOrErr);

    // Read all children.
    ssize_t ChildIndex = -1;
    Error Err = Error::success();
    for (auto &C : Ar->children(Err)) {
      ++ChildIndex;
      auto BinOrErr = C.getAsBinary();

      std::unique_ptr<FileHandler> FH{nullptr};
      std::unique_ptr<MemoryBuffer> Buf{nullptr};

      if (!BinOrErr) {
        if (auto Err = isNotObjectErrorInvalidFileType(BinOrErr.takeError()))
          return Err;

        // Handle bundled BC Files
        FH = std::make_unique<BinaryFileHandler>(BundlerConfig);
        auto MR = C.getMemoryBufferRef();
        assert(MR);
        Buf = MemoryBuffer::getMemBuffer(*MR, false);
      } else {
        auto &Bin = BinOrErr.get();
        if (!Bin->isObject())
          continue;

        auto CheckOrErr = CheckIfObjectFileContainsExcludedTargets(C);
        if (!CheckOrErr)
          return CheckOrErr.takeError();

        if (*CheckOrErr) {
          LLVM_DEBUG(outs()
                     << "Add child to ban list. Index: " << ChildIndex << "\n");
          ExcludedChildIndexes.emplace(ChildIndex);
        }

        auto Obj = std::unique_ptr<ObjectFile>(cast<ObjectFile>(Bin.release()));
        Buf = MemoryBuffer::getMemBuffer(Obj->getMemoryBufferRef(), false);

        FH = std::make_unique<ObjectFileHandler>(std::move(Obj), BundlerConfig);
      }

      // Collect the list of bundles from the object or bundled BC file.
      if (Error Err = FH->ReadHeader(*Buf))
        return Err;
      Expected<std::optional<StringRef>> NameOrErr = FH->ReadBundleStart(*Buf);
      if (!NameOrErr)
        return NameOrErr.takeError();
      while (*NameOrErr) {
        ++Bundles[**NameOrErr];
        NameOrErr = FH->ReadBundleStart(*Buf);
        if (!NameOrErr)
          return NameOrErr.takeError();
      }
    }
    if (Err)
      return Err;

    CurrBundle = Bundles.end();
    NextBundle = Bundles.begin();
    return Error::success();
  }

  Expected<std::optional<StringRef>>
  ReadBundleStart(MemoryBuffer &Input) override {
    if (NextBundle == Bundles.end())
      return std::nullopt;
    CurrBundle = NextBundle++;
    return CurrBundle->first();
  }

  Error ReadBundleEnd(MemoryBuffer &Input) override { return Error::success(); }

  Error ReadBundle(raw_ostream &OS, MemoryBuffer &Input) override {
    assert(CurrBundle->second && "attempt to extract nonexistent bundle");

    // In single-file mode we do not expect to see bundle more than once.
    if (Mode == OutputType::Object && CurrBundle->second > 1)
      return createStringError(
          errc::invalid_argument,
          "'ao' file type is requested, but the archive contains multiple "
          "device objects; use 'aoo' instead");

    // For 'host' archive bundle just copy input data to the output stream.
    if (Mode == OutputType::Archive &&
        OffloadTargetInfo(CurrBundle->first(), BundlerConfig).hasHostKind()) {
      OS << Input.getBuffer();
      return Error::success();
    }

    // Extracted objects data for archive mode.
    SmallVector<NewArchiveMember, 8u> ArMembers;

    // Read all children.
    Error Err = Error::success();
    ssize_t ChildIndex = -1;
    for (auto &C : Ar->children(Err)) {
      ++ChildIndex;
      if (ExcludedChildIndexes.count(ChildIndex)) {
        LLVM_DEBUG(outs() << "Skip Child. Index: " << ChildIndex << "\n");
        continue;
      }

      std::unique_ptr<FileHandler> FH{nullptr};
      std::unique_ptr<MemoryBuffer> Buf{nullptr};
      StringRef Ext("o");
      if (BundlerConfig.FilesType == "aocr" ||
          BundlerConfig.FilesType == "aocx")
        Ext = BundlerConfig.FilesType;

      auto BinOrErr = C.getAsBinary();
      if (!BinOrErr) {
        // Not a recognized binary file.  Specifically not an object file
        if (auto Err = isNotObjectErrorInvalidFileType(BinOrErr.takeError()))
          return Err;

        if (BundlerConfig.FilesType == "aoo") {
          // Handle bundled BC Files
          Ext = "bc";
          FH = std::make_unique<BinaryFileHandler>(BundlerConfig);
          auto MR = C.getMemoryBufferRef();
          assert(MR);
          Buf = MemoryBuffer::getMemBuffer(*MR, false);
        } else
          continue;
      } else {
        auto &Bin = BinOrErr.get();
        if (!Bin->isObject())
          continue;
        auto Obj = std::unique_ptr<ObjectFile>(cast<ObjectFile>(Bin.release()));
        Buf = MemoryBuffer::getMemBuffer(Obj->getMemoryBufferRef(), false);
        FH = std::make_unique<ObjectFileHandler>(std::move(Obj), BundlerConfig);
      }

      if (Error Err = FH->ReadHeader(*Buf))
        return Err;
      Expected<std::optional<StringRef>> NameOrErr = FH->ReadBundleStart(*Buf);
      if (!NameOrErr)
        return NameOrErr.takeError();
      while (*NameOrErr) {
        auto TT = **NameOrErr;
        if (TT == CurrBundle->first()) {
          // This is the bundle we are looking for.
          if (Mode == OutputType::FileList) {
            // Create temporary file where the device part will be extracted to.
            SmallString<128u> ChildFileName;

            auto EC = sys::fs::createTemporaryFile(TempFileNameBase, Ext,
                                                   ChildFileName);
            if (EC)
              return createFileError(ChildFileName, EC);

            raw_fd_ostream ChildOS(ChildFileName, EC);
            if (EC)
              return createFileError(ChildFileName, EC);

            if (Error Err = FH->ReadBundle(ChildOS, *Buf))
              return Err;

            if (ChildOS.has_error())
              return createFileError(ChildFileName, ChildOS.error());

            // Add temporary file name with the device part to the output file
            // list.
            OS << ChildFileName << "\n";
          } else if (Mode == OutputType::Object) {
            // Extract the bundle to the output file in single file mode.
            if (Error Err = FH->ReadBundle(OS, *Buf))
              return Err;
          } else if (Mode == OutputType::Archive) {
            auto ChildNameOrErr = C.getName();
            if (!ChildNameOrErr)
              return ChildNameOrErr.takeError();

            // Extract the bundle to a buffer.
            SmallVector<char> Data;
            raw_svector_ostream ChildOS{Data};
            if (Error Err = FH->ReadBundle(ChildOS, *Buf))
              return Err;

            // Add new archive member.
            NewArchiveMember &Member = ArMembers.emplace_back();
            std::string Name = (TT + "." + *ChildNameOrErr).str();
            Member.Buf = MemoryBuffer::getMemBufferCopy(ChildOS.str(), Name);
            Member.MemberName = Member.Buf->getBufferIdentifier();
          }
          if (Error Err = FH->ReadBundleEnd(*Buf))
            return Err;
        }
        NameOrErr = FH->ReadBundleStart(*Buf);
        if (!NameOrErr)
          return NameOrErr.takeError();
      }
    }
    if (Err)
      return Err;

    if (Mode == OutputType::Archive) {
      // Determine archive kind for the offload target.
      auto ArKind =
          getTargetTriple(CurrBundle->first(), BundlerConfig).isOSDarwin()
              ? Archive::K_DARWIN
              : Archive::K_GNU;

      // And write archive to the output.
      Expected<std::unique_ptr<MemoryBuffer>> NewAr = writeArchiveToBuffer(
          ArMembers, SymtabWritingMode::NormalSymtab, ArKind,
          /*Deterministic=*/true, /*Thin=*/false);
      if (!NewAr)
        return NewAr.takeError();
      OS << NewAr.get()->getBuffer();
    }
    return Error::success();
  }

  Error WriteHeader(raw_ostream &OS,
                    ArrayRef<std::unique_ptr<MemoryBuffer>> Inputs) override {
    llvm_unreachable("unsupported for the ArchiveFileHandler");
  }

  Error WriteBundleStart(raw_ostream &OS, StringRef TargetTriple) override {
    llvm_unreachable("unsupported for the ArchiveFileHandler");
  }

  Error WriteBundleEnd(raw_ostream &OS, StringRef TargetTriple) override {
    llvm_unreachable("unsupported for the ArchiveFileHandler");
  }

  Error WriteBundle(raw_ostream &OS, MemoryBuffer &Input) override {
    llvm_unreachable("unsupported for the ArchiveFileHandler");
  }

private:
  // NOTE: mostly a copy-paste of ReadHeader method.
  Expected<std::vector<std::string>>
  ReadTargetsFromChild(const Archive::Child &C) {
    Expected<std::unique_ptr<Binary>> BinOrErr = C.getAsBinary();
    if (!BinOrErr)
      return BinOrErr.takeError();

    std::unique_ptr<Binary> &Bin = BinOrErr.get();
    auto Obj = std::unique_ptr<ObjectFile>(cast<ObjectFile>(Bin.release()));
    std::unique_ptr<MemoryBuffer> Buf =
        MemoryBuffer::getMemBuffer(Obj->getMemoryBufferRef(), false);
    ObjectFileHandler OFH(std::move(Obj), BundlerConfig);
    if (Error Err = OFH.ReadHeader(*Buf))
      return {std::move(Err)};
    Expected<std::optional<StringRef>> NameOrErr = OFH.ReadBundleStart(*Buf);
    if (!NameOrErr)
      return NameOrErr.takeError();

    std::vector<std::string> Targets;
    while (*NameOrErr) {
      if (*NameOrErr)
        Targets.emplace_back((**NameOrErr).str());
      NameOrErr = OFH.ReadBundleStart(*Buf);
      if (!NameOrErr)
        return NameOrErr.takeError();
    }

    return Targets;
  }

  // Function reads targets from Child and checks whether one of Targets
  // is in Excluded list.
  Expected<bool>
  CheckIfObjectFileContainsExcludedTargets(const Archive::Child &C) {
    if (BundlerConfig.ExcludedTargetNames.empty())
      return false;

    auto TargetNamesOrErr = ReadTargetsFromChild(C);
    if (!TargetNamesOrErr)
      return TargetNamesOrErr.takeError();

    auto TargetNames = TargetNamesOrErr.get();
    const auto &ExcludedTargets = BundlerConfig.ExcludedTargetNames;
    return std::any_of(TargetNames.begin(), TargetNames.end(),
                       [&ExcludedTargets](const std::string &Target) {
                         auto It = std::find(ExcludedTargets.begin(),
                                             ExcludedTargets.end(), Target);
                         return It != ExcludedTargets.end();
                       });
  }
};

/// Return an appropriate object file handler. We use the specific object
/// handler if we know how to deal with that format, otherwise we use a default
/// binary file handler.
static std::unique_ptr<FileHandler>
CreateObjectFileHandler(MemoryBuffer &FirstInput,
                        const OffloadBundlerConfig &BundlerConfig) {
  // Check if the input file format is one that we know how to deal with.
  Expected<std::unique_ptr<Binary>> BinaryOrErr = createBinary(FirstInput);

  // We only support regular object files. If failed to open the input as a
  // known binary or this is not an object file use the default binary handler.
  if (errorToBool(BinaryOrErr.takeError()) || !isa<ObjectFile>(*BinaryOrErr))
    return std::make_unique<BinaryFileHandler>(BundlerConfig);

  // Otherwise create an object file handler. The handler will be owned by the
  // client of this function.
  return std::make_unique<ObjectFileHandler>(
      std::unique_ptr<ObjectFile>(cast<ObjectFile>(BinaryOrErr->release())),
      BundlerConfig);
}

static bool FilesTypeIsArchiveToList(const std::string& FilesType) {
  return FilesType == "ao" || FilesType == "aoo" || FilesType == "aocr" ||
         FilesType == "aocx";
}

static bool FilesTypeIsArchive(const std::string& FilesType) {
  return FilesType == "a" || FilesTypeIsArchiveToList(FilesType);
}

/// Return an appropriate handler given the input files and options.
static Expected<std::unique_ptr<FileHandler>>
CreateFileHandler(MemoryBuffer &FirstInput,
                  const OffloadBundlerConfig &BundlerConfig) {
  std::string FilesType = BundlerConfig.FilesType;

  if (FilesType == "i")
    return std::make_unique<TextFileHandler>(/*Comment=*/"//");
  if (FilesType == "ii")
    return std::make_unique<TextFileHandler>(/*Comment=*/"//");
  if (FilesType == "cui")
    return std::make_unique<TextFileHandler>(/*Comment=*/"//");
  if (FilesType == "hipi")
    return std::make_unique<TextFileHandler>(/*Comment=*/"//");
  // TODO: `.d` should be eventually removed once `-M` and its variants are
  // handled properly in offload compilation.
  if (FilesType == "d")
    return std::make_unique<TextFileHandler>(/*Comment=*/"#");
  if (FilesType == "ll")
    return std::make_unique<TextFileHandler>(/*Comment=*/";");
  if (FilesType == "bc")
    return std::make_unique<BinaryFileHandler>(BundlerConfig);
  if (FilesType == "s")
    return std::make_unique<TextFileHandler>(/*Comment=*/"#");
  if (FilesType == "o")
    return CreateObjectFileHandler(FirstInput, BundlerConfig);
  if (FilesType == "a")
    return CreateObjectFileHandler(FirstInput, BundlerConfig);
  if (FilesType == "gch")
    return std::make_unique<BinaryFileHandler>(BundlerConfig);
  if (FilesType == "ast")
    return std::make_unique<BinaryFileHandler>(BundlerConfig);
  if (FilesTypeIsArchive(FilesType))
    return std::make_unique<ArchiveFileHandler>(BundlerConfig);

  return createStringError(errc::invalid_argument,
                           "'" + FilesType + "': invalid file type specified");
}

OffloadBundlerConfig::OffloadBundlerConfig() {
  if (llvm::compression::zstd::isAvailable()) {
    CompressionFormat = llvm::compression::Format::Zstd;
    // Compression level 3 is usually sufficient for zstd since long distance
    // matching is enabled.
    CompressionLevel = 3;
  } else if (llvm::compression::zlib::isAvailable()) {
    CompressionFormat = llvm::compression::Format::Zlib;
    // Use default level for zlib since higher level does not have significant
    // improvement.
    CompressionLevel = llvm::compression::zlib::DefaultCompression;
  }
  auto IgnoreEnvVarOpt =
      llvm::sys::Process::GetEnv("OFFLOAD_BUNDLER_IGNORE_ENV_VAR");
  if (IgnoreEnvVarOpt.has_value() && IgnoreEnvVarOpt.value() == "1")
    return;

  auto VerboseEnvVarOpt = llvm::sys::Process::GetEnv("OFFLOAD_BUNDLER_VERBOSE");
  if (VerboseEnvVarOpt.has_value())
    Verbose = VerboseEnvVarOpt.value() == "1";

  auto CompressEnvVarOpt =
      llvm::sys::Process::GetEnv("OFFLOAD_BUNDLER_COMPRESS");
  if (CompressEnvVarOpt.has_value())
    Compress = CompressEnvVarOpt.value() == "1";

  auto CompressionLevelEnvVarOpt =
      llvm::sys::Process::GetEnv("OFFLOAD_BUNDLER_COMPRESSION_LEVEL");
  if (CompressionLevelEnvVarOpt.has_value()) {
    llvm::StringRef CompressionLevelStr = CompressionLevelEnvVarOpt.value();
    int Level;
    if (!CompressionLevelStr.getAsInteger(10, Level))
      CompressionLevel = Level;
    else
      llvm::errs()
          << "Warning: Invalid value for OFFLOAD_BUNDLER_COMPRESSION_LEVEL: "
          << CompressionLevelStr.str() << ". Ignoring it.\n";
  }
}

// Utility function to format numbers with commas
static std::string formatWithCommas(unsigned long long Value) {
  std::string Num = std::to_string(Value);
  int InsertPosition = Num.length() - 3;
  while (InsertPosition > 0) {
    Num.insert(InsertPosition, ",");
    InsertPosition -= 3;
  }
  return Num;
}

llvm::Expected<std::unique_ptr<llvm::MemoryBuffer>>
CompressedOffloadBundle::compress(llvm::compression::Params P,
                                  const llvm::MemoryBuffer &Input,
                                  bool Verbose) {
  if (!llvm::compression::zstd::isAvailable() &&
      !llvm::compression::zlib::isAvailable())
    return createStringError(llvm::inconvertibleErrorCode(),
                             "Compression not supported");

  llvm::Timer HashTimer("Hash Calculation Timer", "Hash calculation time",
                        ClangOffloadBundlerTimerGroup);
  if (Verbose)
    HashTimer.startTimer();
  llvm::MD5 Hash;
  llvm::MD5::MD5Result Result;
  Hash.update(Input.getBuffer());
  Hash.final(Result);
  uint64_t TruncatedHash = Result.low();
  if (Verbose)
    HashTimer.stopTimer();

  SmallVector<uint8_t, 0> CompressedBuffer;
  auto BufferUint8 = llvm::ArrayRef<uint8_t>(
      reinterpret_cast<const uint8_t *>(Input.getBuffer().data()),
      Input.getBuffer().size());

  llvm::Timer CompressTimer("Compression Timer", "Compression time",
                            ClangOffloadBundlerTimerGroup);
  if (Verbose)
    CompressTimer.startTimer();
  llvm::compression::compress(P, BufferUint8, CompressedBuffer);
  if (Verbose)
    CompressTimer.stopTimer();

  uint16_t CompressionMethod = static_cast<uint16_t>(P.format);
  uint32_t UncompressedSize = Input.getBuffer().size();
  uint32_t TotalFileSize = MagicNumber.size() + sizeof(TotalFileSize) +
                           sizeof(Version) + sizeof(CompressionMethod) +
                           sizeof(UncompressedSize) + sizeof(TruncatedHash) +
                           CompressedBuffer.size();

  SmallVector<char, 0> FinalBuffer;
  llvm::raw_svector_ostream OS(FinalBuffer);
  OS << MagicNumber;
  OS.write(reinterpret_cast<const char *>(&Version), sizeof(Version));
  OS.write(reinterpret_cast<const char *>(&CompressionMethod),
           sizeof(CompressionMethod));
  OS.write(reinterpret_cast<const char *>(&TotalFileSize),
           sizeof(TotalFileSize));
  OS.write(reinterpret_cast<const char *>(&UncompressedSize),
           sizeof(UncompressedSize));
  OS.write(reinterpret_cast<const char *>(&TruncatedHash),
           sizeof(TruncatedHash));
  OS.write(reinterpret_cast<const char *>(CompressedBuffer.data()),
           CompressedBuffer.size());

  if (Verbose) {
    auto MethodUsed =
        P.format == llvm::compression::Format::Zstd ? "zstd" : "zlib";
    double CompressionRate =
        static_cast<double>(UncompressedSize) / CompressedBuffer.size();
    double CompressionTimeSeconds = CompressTimer.getTotalTime().getWallTime();
    double CompressionSpeedMBs =
        (UncompressedSize / (1024.0 * 1024.0)) / CompressionTimeSeconds;

    llvm::errs() << "Compressed bundle format version: " << Version << "\n"
                 << "Total file size (including headers): "
                 << formatWithCommas(TotalFileSize) << " bytes\n"
                 << "Compression method used: " << MethodUsed << "\n"
                 << "Compression level: " << P.level << "\n"
                 << "Binary size before compression: "
                 << formatWithCommas(UncompressedSize) << " bytes\n"
                 << "Binary size after compression: "
                 << formatWithCommas(CompressedBuffer.size()) << " bytes\n"
                 << "Compression rate: "
                 << llvm::format("%.2lf", CompressionRate) << "\n"
                 << "Compression ratio: "
                 << llvm::format("%.2lf%%", 100.0 / CompressionRate) << "\n"
                 << "Compression speed: "
                 << llvm::format("%.2lf MB/s", CompressionSpeedMBs) << "\n"
                 << "Truncated MD5 hash: "
                 << llvm::format_hex(TruncatedHash, 16) << "\n";
  }
  return llvm::MemoryBuffer::getMemBufferCopy(
      llvm::StringRef(FinalBuffer.data(), FinalBuffer.size()));
}

llvm::Expected<std::unique_ptr<llvm::MemoryBuffer>>
CompressedOffloadBundle::decompress(const llvm::MemoryBuffer &Input,
                                    bool Verbose) {

  StringRef Blob = Input.getBuffer();

  if (Blob.size() < V1HeaderSize)
    return llvm::MemoryBuffer::getMemBufferCopy(Blob);

  if (llvm::identify_magic(Blob) !=
      llvm::file_magic::offload_bundle_compressed) {
    if (Verbose)
      llvm::errs() << "Uncompressed bundle.\n";
    return llvm::MemoryBuffer::getMemBufferCopy(Blob);
  }

  size_t CurrentOffset = MagicSize;

  uint16_t ThisVersion;
  memcpy(&ThisVersion, Blob.data() + CurrentOffset, sizeof(uint16_t));
  CurrentOffset += VersionFieldSize;

  uint16_t CompressionMethod;
  memcpy(&CompressionMethod, Blob.data() + CurrentOffset, sizeof(uint16_t));
  CurrentOffset += MethodFieldSize;

  uint32_t TotalFileSize;
  if (ThisVersion >= 2) {
    if (Blob.size() < V2HeaderSize)
      return createStringError(inconvertibleErrorCode(),
                               "Compressed bundle header size too small");
    memcpy(&TotalFileSize, Blob.data() + CurrentOffset, sizeof(uint32_t));
    CurrentOffset += FileSizeFieldSize;
  }

  uint32_t UncompressedSize;
  memcpy(&UncompressedSize, Blob.data() + CurrentOffset, sizeof(uint32_t));
  CurrentOffset += UncompressedSizeFieldSize;

  uint64_t StoredHash;
  memcpy(&StoredHash, Blob.data() + CurrentOffset, sizeof(uint64_t));
  CurrentOffset += HashFieldSize;

  llvm::compression::Format CompressionFormat;
  if (CompressionMethod ==
      static_cast<uint16_t>(llvm::compression::Format::Zlib))
    CompressionFormat = llvm::compression::Format::Zlib;
  else if (CompressionMethod ==
           static_cast<uint16_t>(llvm::compression::Format::Zstd))
    CompressionFormat = llvm::compression::Format::Zstd;
  else
    return createStringError(inconvertibleErrorCode(),
                             "Unknown compressing method");

  llvm::Timer DecompressTimer("Decompression Timer", "Decompression time",
                              ClangOffloadBundlerTimerGroup);
  if (Verbose)
    DecompressTimer.startTimer();

  SmallVector<uint8_t, 0> DecompressedData;
  StringRef CompressedData = Blob.substr(CurrentOffset);
  if (llvm::Error DecompressionError = llvm::compression::decompress(
          CompressionFormat, llvm::arrayRefFromStringRef(CompressedData),
          DecompressedData, UncompressedSize))
    return createStringError(inconvertibleErrorCode(),
                             "Could not decompress embedded file contents: " +
                                 llvm::toString(std::move(DecompressionError)));

  if (Verbose) {
    DecompressTimer.stopTimer();

    double DecompressionTimeSeconds =
        DecompressTimer.getTotalTime().getWallTime();

    // Recalculate MD5 hash for integrity check
    llvm::Timer HashRecalcTimer("Hash Recalculation Timer",
                                "Hash recalculation time",
                                ClangOffloadBundlerTimerGroup);
    HashRecalcTimer.startTimer();
    llvm::MD5 Hash;
    llvm::MD5::MD5Result Result;
    Hash.update(llvm::ArrayRef<uint8_t>(DecompressedData.data(),
                                        DecompressedData.size()));
    Hash.final(Result);
    uint64_t RecalculatedHash = Result.low();
    HashRecalcTimer.stopTimer();
    bool HashMatch = (StoredHash == RecalculatedHash);

    double CompressionRate =
        static_cast<double>(UncompressedSize) / CompressedData.size();
    double DecompressionSpeedMBs =
        (UncompressedSize / (1024.0 * 1024.0)) / DecompressionTimeSeconds;

    llvm::errs() << "Compressed bundle format version: " << ThisVersion << "\n";
    if (ThisVersion >= 2)
      llvm::errs() << "Total file size (from header): "
                   << formatWithCommas(TotalFileSize) << " bytes\n";
    llvm::errs() << "Decompression method: "
                 << (CompressionFormat == llvm::compression::Format::Zlib
                         ? "zlib"
                         : "zstd")
                 << "\n"
                 << "Size before decompression: "
                 << formatWithCommas(CompressedData.size()) << " bytes\n"
                 << "Size after decompression: "
                 << formatWithCommas(UncompressedSize) << " bytes\n"
                 << "Compression rate: "
                 << llvm::format("%.2lf", CompressionRate) << "\n"
                 << "Compression ratio: "
                 << llvm::format("%.2lf%%", 100.0 / CompressionRate) << "\n"
                 << "Decompression speed: "
                 << llvm::format("%.2lf MB/s", DecompressionSpeedMBs) << "\n"
                 << "Stored hash: " << llvm::format_hex(StoredHash, 16) << "\n"
                 << "Recalculated hash: "
                 << llvm::format_hex(RecalculatedHash, 16) << "\n"
                 << "Hashes match: " << (HashMatch ? "Yes" : "No") << "\n";
  }

  return llvm::MemoryBuffer::getMemBufferCopy(
      llvm::toStringRef(DecompressedData));
}

// List bundle IDs. Return true if an error was found.
Error OffloadBundler::ListBundleIDsInFile(
    StringRef InputFileName, const OffloadBundlerConfig &BundlerConfig) {
  // Open Input file.
  ErrorOr<std::unique_ptr<MemoryBuffer>> CodeOrErr =
      MemoryBuffer::getFileOrSTDIN(InputFileName, /*IsText=*/true);
  if (std::error_code EC = CodeOrErr.getError())
    return createFileError(InputFileName, EC);

  // Decompress the input if necessary.
  Expected<std::unique_ptr<MemoryBuffer>> DecompressedBufferOrErr =
      CompressedOffloadBundle::decompress(**CodeOrErr, BundlerConfig.Verbose);
  if (!DecompressedBufferOrErr)
    return createStringError(
        inconvertibleErrorCode(),
        "Failed to decompress input: " +
            llvm::toString(DecompressedBufferOrErr.takeError()));

  MemoryBuffer &DecompressedInput = **DecompressedBufferOrErr;

  // Select the right files handler.
  Expected<std::unique_ptr<FileHandler>> FileHandlerOrErr =
      CreateFileHandler(DecompressedInput, BundlerConfig);
  if (!FileHandlerOrErr)
    return FileHandlerOrErr.takeError();

  std::unique_ptr<FileHandler> &FH = *FileHandlerOrErr;
  assert(FH);
  return FH->listBundleIDs(DecompressedInput);
}

/// @brief Checks if a code object \p CodeObjectInfo is compatible with a given
/// target \p TargetInfo.
/// @link https://clang.llvm.org/docs/ClangOffloadBundler.html#bundle-entry-id
bool isCodeObjectCompatible(const OffloadTargetInfo &CodeObjectInfo,
                            const OffloadTargetInfo &TargetInfo) {

  // Compatible in case of exact match.
  if (CodeObjectInfo == TargetInfo) {
    DEBUG_WITH_TYPE("CodeObjectCompatibility",
                    dbgs() << "Compatible: Exact match: \t[CodeObject: "
                           << CodeObjectInfo.str()
                           << "]\t:\t[Target: " << TargetInfo.str() << "]\n");
    return true;
  }

  // Incompatible if Kinds or Triples mismatch.
  if (!CodeObjectInfo.isOffloadKindCompatible(TargetInfo.OffloadKind) ||
      !CodeObjectInfo.Triple.isCompatibleWith(TargetInfo.Triple)) {
    DEBUG_WITH_TYPE(
        "CodeObjectCompatibility",
        dbgs() << "Incompatible: Kind/Triple mismatch \t[CodeObject: "
               << CodeObjectInfo.str() << "]\t:\t[Target: " << TargetInfo.str()
               << "]\n");
    return false;
  }

  // Incompatible if Processors mismatch.
  llvm::StringMap<bool> CodeObjectFeatureMap, TargetFeatureMap;
  std::optional<StringRef> CodeObjectProc = clang::parseTargetID(
      CodeObjectInfo.Triple, CodeObjectInfo.TargetID, &CodeObjectFeatureMap);
  std::optional<StringRef> TargetProc = clang::parseTargetID(
      TargetInfo.Triple, TargetInfo.TargetID, &TargetFeatureMap);

  // Both TargetProc and CodeObjectProc can't be empty here.
  if (!TargetProc || !CodeObjectProc ||
      CodeObjectProc.value() != TargetProc.value()) {
    DEBUG_WITH_TYPE("CodeObjectCompatibility",
                    dbgs() << "Incompatible: Processor mismatch \t[CodeObject: "
                           << CodeObjectInfo.str()
                           << "]\t:\t[Target: " << TargetInfo.str() << "]\n");
    return false;
  }

  // Incompatible if CodeObject has more features than Target, irrespective of
  // type or sign of features.
  if (CodeObjectFeatureMap.getNumItems() > TargetFeatureMap.getNumItems()) {
    DEBUG_WITH_TYPE("CodeObjectCompatibility",
                    dbgs() << "Incompatible: CodeObject has more features "
                              "than target \t[CodeObject: "
                           << CodeObjectInfo.str()
                           << "]\t:\t[Target: " << TargetInfo.str() << "]\n");
    return false;
  }

  // Compatible if each target feature specified by target is compatible with
  // target feature of code object. The target feature is compatible if the
  // code object does not specify it (meaning Any), or if it specifies it
  // with the same value (meaning On or Off).
  for (const auto &CodeObjectFeature : CodeObjectFeatureMap) {
    auto TargetFeature = TargetFeatureMap.find(CodeObjectFeature.getKey());
    if (TargetFeature == TargetFeatureMap.end()) {
      DEBUG_WITH_TYPE(
          "CodeObjectCompatibility",
          dbgs()
              << "Incompatible: Value of CodeObject's non-ANY feature is "
                 "not matching with Target feature's ANY value \t[CodeObject: "
              << CodeObjectInfo.str() << "]\t:\t[Target: " << TargetInfo.str()
              << "]\n");
      return false;
    } else if (TargetFeature->getValue() != CodeObjectFeature.getValue()) {
      DEBUG_WITH_TYPE(
          "CodeObjectCompatibility",
          dbgs() << "Incompatible: Value of CodeObject's non-ANY feature is "
                    "not matching with Target feature's non-ANY value "
                    "\t[CodeObject: "
                 << CodeObjectInfo.str()
                 << "]\t:\t[Target: " << TargetInfo.str() << "]\n");
      return false;
    }
  }

  // CodeObject is compatible if all features of Target are:
  //   - either, present in the Code Object's features map with the same sign,
  //   - or, the feature is missing from CodeObjects's features map i.e. it is
  //   set to ANY
  DEBUG_WITH_TYPE(
      "CodeObjectCompatibility",
      dbgs() << "Compatible: Target IDs are compatible \t[CodeObject: "
             << CodeObjectInfo.str() << "]\t:\t[Target: " << TargetInfo.str()
             << "]\n");
  return true;
}

/// Bundle the files. Return true if an error was found.

Error OffloadBundler::BundleFiles() {
  std::error_code EC;

  if (FilesTypeIsArchive(BundlerConfig.FilesType))
    return createStringError(errc::invalid_argument,
                             "bundling is not supported for archives");

  // Create a buffer to hold the content before compressing.
  SmallVector<char, 0> Buffer;
  llvm::raw_svector_ostream BufferStream(Buffer);

  // Open input files.
  SmallVector<std::unique_ptr<MemoryBuffer>, 8u> InputBuffers;
  InputBuffers.reserve(BundlerConfig.InputFileNames.size());
  for (auto &I : BundlerConfig.InputFileNames) {
    ErrorOr<std::unique_ptr<MemoryBuffer>> CodeOrErr =
        MemoryBuffer::getFileOrSTDIN(I, /*IsText=*/true);
    if (std::error_code EC = CodeOrErr.getError())
      return createFileError(I, EC);
    InputBuffers.emplace_back(std::move(*CodeOrErr));
  }

  // Get the file handler. We use the host buffer as reference.
  assert((BundlerConfig.HostInputIndex != ~0u || BundlerConfig.AllowNoHost) &&
         "Host input index undefined??");
  Expected<std::unique_ptr<FileHandler>> FileHandlerOrErr = CreateFileHandler(
      *InputBuffers[BundlerConfig.AllowNoHost ? 0
                                              : BundlerConfig.HostInputIndex],
      BundlerConfig);
  if (!FileHandlerOrErr)
    return FileHandlerOrErr.takeError();

  std::unique_ptr<FileHandler> &FH = *FileHandlerOrErr;
  assert(FH);

  // Write header.
  if (Error Err = FH->WriteHeader(BufferStream, InputBuffers))
    return Err;

  // Write all bundles along with the start/end markers. If an error was found
  // writing the end of the bundle component, abort the bundle writing.
  auto Input = InputBuffers.begin();
  for (auto &Triple : BundlerConfig.TargetNames) {
    if (Error Err = FH->WriteBundleStart(BufferStream, Triple))
      return Err;
    if (Error Err = FH->WriteBundle(BufferStream, **Input))
      return Err;
    if (Error Err = FH->WriteBundleEnd(BufferStream, Triple))
      return Err;
    ++Input;
  }

  raw_fd_ostream OutputFile(BundlerConfig.OutputFileNames.front(), EC,
                            sys::fs::OF_None);
  if (EC)
    return createFileError(BundlerConfig.OutputFileNames.front(), EC);

  SmallVector<char, 0> CompressedBuffer;
  if (BundlerConfig.Compress) {
    std::unique_ptr<llvm::MemoryBuffer> BufferMemory =
        llvm::MemoryBuffer::getMemBufferCopy(
            llvm::StringRef(Buffer.data(), Buffer.size()));
    auto CompressionResult = CompressedOffloadBundle::compress(
        {BundlerConfig.CompressionFormat, BundlerConfig.CompressionLevel,
         /*zstdEnableLdm=*/true},
        *BufferMemory, BundlerConfig.Verbose);
    if (auto Error = CompressionResult.takeError())
      return Error;

    auto CompressedMemBuffer = std::move(CompressionResult.get());
    CompressedBuffer.assign(CompressedMemBuffer->getBufferStart(),
                            CompressedMemBuffer->getBufferEnd());
  } else
    CompressedBuffer = Buffer;

  OutputFile.write(CompressedBuffer.data(), CompressedBuffer.size());

  return FH->finalizeOutputFile();
}

// Unbundle the files. Return true if an error was found.
Error OffloadBundler::UnbundleFiles() {
  // Open Input file.
  ErrorOr<std::unique_ptr<MemoryBuffer>> CodeOrErr =
      MemoryBuffer::getFileOrSTDIN(BundlerConfig.InputFileNames.front(),
                                   /*IsText=*/true);
  if (std::error_code EC = CodeOrErr.getError())
    return createFileError(BundlerConfig.InputFileNames.front(), EC);

  // Decompress the input if necessary.
  Expected<std::unique_ptr<MemoryBuffer>> DecompressedBufferOrErr =
      CompressedOffloadBundle::decompress(**CodeOrErr, BundlerConfig.Verbose);
  if (!DecompressedBufferOrErr)
    return createStringError(
        inconvertibleErrorCode(),
        "Failed to decompress input: " +
            llvm::toString(DecompressedBufferOrErr.takeError()));

  MemoryBuffer &Input = **DecompressedBufferOrErr;

  // Select the right files handler.
  Expected<std::unique_ptr<FileHandler>> FileHandlerOrErr =
      CreateFileHandler(Input, BundlerConfig);
  if (!FileHandlerOrErr)
    return FileHandlerOrErr.takeError();

  std::unique_ptr<FileHandler> &FH = *FileHandlerOrErr;
  assert(FH);

  // Seed temporary filename generation with the stem of the input file.
  FH->SetTempFileNameBase(llvm::sys::path::stem(BundlerConfig.InputFileNames.front()));

  // Read the header of the bundled file.
  if (Error Err = FH->ReadHeader(Input))
    return Err;

  // Create a work list that consist of the map triple/output file.
  StringMap<StringRef> Worklist;
  auto Output = BundlerConfig.OutputFileNames.begin();
  for (auto &Triple : BundlerConfig.TargetNames) {
    Worklist[Triple] = *Output;
    ++Output;
  }

  // Read all the bundles that are in the work list. If we find no bundles we
  // assume the file is meant for the host target.
  bool FoundHostBundle = false;
  while (!Worklist.empty()) {
    Expected<std::optional<StringRef>> CurTripleOrErr =
        FH->ReadBundleStart(Input);
    if (!CurTripleOrErr)
      return CurTripleOrErr.takeError();

    // We don't have more bundles.
    if (!*CurTripleOrErr)
      break;

    StringRef CurTriple = **CurTripleOrErr;
    assert(!CurTriple.empty());

    auto Output = Worklist.begin();
    for (auto E = Worklist.end(); Output != E; Output++) {
      if (isCodeObjectCompatible(
              OffloadTargetInfo(CurTriple, BundlerConfig),
              OffloadTargetInfo((*Output).first(), BundlerConfig))) {
        break;
      }
    }

    if (Output == Worklist.end())
      continue;
    // Check if the output file can be opened and copy the bundle to it.
    std::error_code EC;
    raw_fd_ostream OutputFile((*Output).second, EC, sys::fs::OF_None);
    if (EC)
      return createFileError((*Output).second, EC);
    if (Error Err = FH->ReadBundle(OutputFile, Input))
      return Err;
    if (Error Err = FH->ReadBundleEnd(Input))
      return Err;
    Worklist.erase(Output);

    // Record if we found the host bundle.
    auto OffloadInfo = OffloadTargetInfo(CurTriple, BundlerConfig);
    if (OffloadInfo.hasHostKind())
      FoundHostBundle = true;
  }

  if (!BundlerConfig.AllowMissingBundles && !Worklist.empty()) {
    std::string ErrMsg = "Can't find bundles for";
    std::set<StringRef> Sorted;
    for (auto &E : Worklist)
      Sorted.insert(E.first());
    unsigned I = 0;
    unsigned Last = Sorted.size() - 1;
    for (auto &E : Sorted) {
      if (I != 0 && Last > 1)
        ErrMsg += ",";
      ErrMsg += " ";
      if (I == Last && I != 0)
        ErrMsg += "and ";
      ErrMsg += E.str();
      ++I;
    }
    return createStringError(inconvertibleErrorCode(), ErrMsg);
  }

  // If no bundles were found, assume the input file is the host bundle and
  // create empty files for the remaining targets.
  if (Worklist.size() == BundlerConfig.TargetNames.size()) {
    for (auto &E : Worklist) {
      std::error_code EC;
      raw_fd_ostream OutputFile(E.second, EC, sys::fs::OF_None);
      if (EC)
        return createFileError(E.second, EC);

      // If this entry has a host kind, copy the input file to the output file
      // except for the archive unbundling where output is a list file.
      auto OffloadInfo = OffloadTargetInfo(E.getKey(), BundlerConfig);
      if (OffloadInfo.hasHostKind() &&
          !FilesTypeIsArchiveToList(BundlerConfig.FilesType))
        OutputFile.write(Input.getBufferStart(), Input.getBufferSize());
    }
    return Error::success();
  }

  // If we found elements, we emit an error if none of those were for the host
  // in case host bundle name was provided in command line.
  if (!(FoundHostBundle || BundlerConfig.HostInputIndex == ~0u ||
        BundlerConfig.AllowMissingBundles))
    return createStringError(inconvertibleErrorCode(),
                             "Can't find bundle for the host target");

  // If we still have any elements in the worklist, create empty files for them.
  for (auto &E : Worklist) {
    std::error_code EC;
    raw_fd_ostream OutputFile(E.second, EC, sys::fs::OF_None);
    if (EC)
      return createFileError(E.second, EC);
  }

  return Error::success();
}

// Unbundle the files. Return true if an error was found.
Expected<bool>
clang::CheckBundledSection(const OffloadBundlerConfig &BundlerConfig) {
  // Open Input file.
  ErrorOr<std::unique_ptr<MemoryBuffer>> CodeOrErr =
      MemoryBuffer::getFileOrSTDIN(BundlerConfig.InputFileNames.front());
  if (std::error_code EC = CodeOrErr.getError())
    return createFileError(BundlerConfig.InputFileNames.front(), EC);
  MemoryBuffer &Input = *CodeOrErr.get();

  // Select the right files handler.
  Expected<std::unique_ptr<FileHandler>> FileHandlerOrErr =
      CreateFileHandler(Input, BundlerConfig);
  if (!FileHandlerOrErr)
    return FileHandlerOrErr.takeError();

  std::unique_ptr<FileHandler> &FH = *FileHandlerOrErr;

  // Quit if we don't have a handler.
  if (!FH)
    return true;

  // Seed temporary filename generation with the stem of the input file.
  FH->SetTempFileNameBase(llvm::sys::path::stem(BundlerConfig.InputFileNames.front()));

  // Read the header of the bundled file.
  if (Error Err = FH->ReadHeader(Input))
    return std::move(Err);

  StringRef triple = BundlerConfig.TargetNames.front();

  // Read all the bundles that are in the work list. If we find no bundles we
  // assume the file is meant for the host target.
  bool found = false;
  while (!found) {
    Expected<std::optional<StringRef>> CurTripleOrErr =
        FH->ReadBundleStart(Input);
    if (!CurTripleOrErr)
      return CurTripleOrErr.takeError();

    // We don't have more bundles.
    if (!*CurTripleOrErr)
      break;

    if (*CurTripleOrErr == triple) {
      found = true;
      break;
    }
  }
  return found;
}

static Archive::Kind getDefaultArchiveKindForHost() {
  return Triple(sys::getDefaultTargetTriple()).isOSDarwin() ? Archive::K_DARWIN
                                                            : Archive::K_GNU;
}

/// @brief Computes a list of targets among all given targets which are
/// compatible with this code object
/// @param [in] CodeObjectInfo Code Object
/// @param [out] CompatibleTargets List of all compatible targets among all
/// given targets
/// @return false, if no compatible target is found.
static bool
getCompatibleOffloadTargets(OffloadTargetInfo &CodeObjectInfo,
                            SmallVectorImpl<StringRef> &CompatibleTargets,
                            const OffloadBundlerConfig &BundlerConfig) {
  if (!CompatibleTargets.empty()) {
    DEBUG_WITH_TYPE("CodeObjectCompatibility",
                    dbgs() << "CompatibleTargets list should be empty\n");
    return false;
  }
  for (auto &Target : BundlerConfig.TargetNames) {
    auto TargetInfo = OffloadTargetInfo(Target, BundlerConfig);
    if (isCodeObjectCompatible(CodeObjectInfo, TargetInfo))
      CompatibleTargets.push_back(Target);
  }
  return !CompatibleTargets.empty();
}

// Check that each code object file in the input archive conforms to following
// rule: for a specific processor, a feature either shows up in all target IDs,
// or does not show up in any target IDs. Otherwise the target ID combination is
// invalid.
static Error
CheckHeterogeneousArchive(StringRef ArchiveName,
                          const OffloadBundlerConfig &BundlerConfig) {
  std::vector<std::unique_ptr<MemoryBuffer>> ArchiveBuffers;
  ErrorOr<std::unique_ptr<MemoryBuffer>> BufOrErr =
      MemoryBuffer::getFileOrSTDIN(ArchiveName, true, false);
  if (std::error_code EC = BufOrErr.getError())
    return createFileError(ArchiveName, EC);

  ArchiveBuffers.push_back(std::move(*BufOrErr));
  Expected<std::unique_ptr<llvm::object::Archive>> LibOrErr =
      Archive::create(ArchiveBuffers.back()->getMemBufferRef());
  if (!LibOrErr)
    return LibOrErr.takeError();

  auto Archive = std::move(*LibOrErr);

  Error ArchiveErr = Error::success();
  auto ChildEnd = Archive->child_end();

  /// Iterate over all bundled code object files in the input archive.
  for (auto ArchiveIter = Archive->child_begin(ArchiveErr);
       ArchiveIter != ChildEnd; ++ArchiveIter) {
    if (ArchiveErr)
      return ArchiveErr;
    auto ArchiveChildNameOrErr = (*ArchiveIter).getName();
    if (!ArchiveChildNameOrErr)
      return ArchiveChildNameOrErr.takeError();

    auto CodeObjectBufferRefOrErr = (*ArchiveIter).getMemoryBufferRef();
    if (!CodeObjectBufferRefOrErr)
      return CodeObjectBufferRefOrErr.takeError();

    auto CodeObjectBuffer =
        MemoryBuffer::getMemBuffer(*CodeObjectBufferRefOrErr, false);

    Expected<std::unique_ptr<FileHandler>> FileHandlerOrErr =
        CreateFileHandler(*CodeObjectBuffer, BundlerConfig);
    if (!FileHandlerOrErr)
      return FileHandlerOrErr.takeError();

    std::unique_ptr<FileHandler> &FileHandler = *FileHandlerOrErr;
    assert(FileHandler);

    std::set<StringRef> BundleIds;
    auto CodeObjectFileError =
        FileHandler->getBundleIDs(*CodeObjectBuffer, BundleIds);
    if (CodeObjectFileError)
      return CodeObjectFileError;

    auto &&ConflictingArchs = clang::getConflictTargetIDCombination(BundleIds);
    if (ConflictingArchs) {
      std::string ErrMsg =
          Twine("conflicting TargetIDs [" + ConflictingArchs.value().first +
                ", " + ConflictingArchs.value().second + "] found in " +
                ArchiveChildNameOrErr.get() + " of " + ArchiveName)
              .str();
      return createStringError(inconvertibleErrorCode(), ErrMsg);
    }
  }

  return ArchiveErr;
}

/// UnbundleArchive takes an archive file (".a") as input containing bundled
/// code object files, and a list of offload targets (not host), and extracts
/// the code objects into a new archive file for each offload target. Each
/// resulting archive file contains all code object files corresponding to that
/// particular offload target. The created archive file does not
/// contain an index of the symbols and code object files are named as
/// <<Parent Bundle Name>-<CodeObject's TargetID>>, with ':' replaced with '_'.
Error OffloadBundler::UnbundleArchive() {
  std::vector<std::unique_ptr<MemoryBuffer>> ArchiveBuffers;

  /// Map of target names with list of object files that will form the device
  /// specific archive for that target
  StringMap<std::vector<NewArchiveMember>> OutputArchivesMap;

  // Map of target names and output archive filenames
  StringMap<StringRef> TargetOutputFileNameMap;

  auto Output = BundlerConfig.OutputFileNames.begin();
  for (auto &Target : BundlerConfig.TargetNames) {
    TargetOutputFileNameMap[Target] = *Output;
    ++Output;
  }

  StringRef IFName = BundlerConfig.InputFileNames.front();

  if (BundlerConfig.CheckInputArchive) {
    // For a specific processor, a feature either shows up in all target IDs, or
    // does not show up in any target IDs. Otherwise the target ID combination
    // is invalid.
    auto ArchiveError = CheckHeterogeneousArchive(IFName, BundlerConfig);
    if (ArchiveError) {
      return ArchiveError;
    }
  }

  ErrorOr<std::unique_ptr<MemoryBuffer>> BufOrErr =
      MemoryBuffer::getFileOrSTDIN(IFName, true, false);
  if (std::error_code EC = BufOrErr.getError())
    return createFileError(BundlerConfig.InputFileNames.front(), EC);

  ArchiveBuffers.push_back(std::move(*BufOrErr));
  Expected<std::unique_ptr<llvm::object::Archive>> LibOrErr =
      Archive::create(ArchiveBuffers.back()->getMemBufferRef());
  if (!LibOrErr)
    return LibOrErr.takeError();

  auto Archive = std::move(*LibOrErr);

  Error ArchiveErr = Error::success();
  auto ChildEnd = Archive->child_end();

  /// Iterate over all bundled code object files in the input archive.
  for (auto ArchiveIter = Archive->child_begin(ArchiveErr);
       ArchiveIter != ChildEnd; ++ArchiveIter) {
    if (ArchiveErr)
      return ArchiveErr;
    auto ArchiveChildNameOrErr = (*ArchiveIter).getName();
    if (!ArchiveChildNameOrErr)
      return ArchiveChildNameOrErr.takeError();

    StringRef BundledObjectFile = sys::path::filename(*ArchiveChildNameOrErr);

    auto CodeObjectBufferRefOrErr = (*ArchiveIter).getMemoryBufferRef();
    if (!CodeObjectBufferRefOrErr)
      return CodeObjectBufferRefOrErr.takeError();

    auto TempCodeObjectBuffer =
        MemoryBuffer::getMemBuffer(*CodeObjectBufferRefOrErr, false);

    // Decompress the buffer if necessary.
    Expected<std::unique_ptr<MemoryBuffer>> DecompressedBufferOrErr =
        CompressedOffloadBundle::decompress(*TempCodeObjectBuffer,
                                            BundlerConfig.Verbose);
    if (!DecompressedBufferOrErr)
      return createStringError(
          inconvertibleErrorCode(),
          "Failed to decompress code object: " +
              llvm::toString(DecompressedBufferOrErr.takeError()));

    MemoryBuffer &CodeObjectBuffer = **DecompressedBufferOrErr;

    Expected<std::unique_ptr<FileHandler>> FileHandlerOrErr =
        CreateFileHandler(CodeObjectBuffer, BundlerConfig);
    if (!FileHandlerOrErr)
      return FileHandlerOrErr.takeError();

    std::unique_ptr<FileHandler> &FileHandler = *FileHandlerOrErr;
    assert(FileHandler &&
           "FileHandle creation failed for file in the archive!");

    if (Error ReadErr = FileHandler->ReadHeader(CodeObjectBuffer))
      return ReadErr;

    Expected<std::optional<StringRef>> CurBundleIDOrErr =
        FileHandler->ReadBundleStart(CodeObjectBuffer);
    if (!CurBundleIDOrErr)
      return CurBundleIDOrErr.takeError();

    std::optional<StringRef> OptionalCurBundleID = *CurBundleIDOrErr;
    // No device code in this child, skip.
    if (!OptionalCurBundleID)
      continue;
    StringRef CodeObject = *OptionalCurBundleID;

    // Process all bundle entries (CodeObjects) found in this child of input
    // archive.
    while (!CodeObject.empty()) {
      SmallVector<StringRef> CompatibleTargets;
      auto CodeObjectInfo = OffloadTargetInfo(CodeObject, BundlerConfig);
      if (getCompatibleOffloadTargets(CodeObjectInfo, CompatibleTargets,
                                      BundlerConfig)) {
        std::string BundleData;
        raw_string_ostream DataStream(BundleData);
        if (Error Err = FileHandler->ReadBundle(DataStream, CodeObjectBuffer))
          return Err;

        for (auto &CompatibleTarget : CompatibleTargets) {
          SmallString<128> BundledObjectFileName;
          BundledObjectFileName.assign(BundledObjectFile);
          auto OutputBundleName =
              Twine(llvm::sys::path::stem(BundledObjectFileName) + "-" +
                    CodeObject +
                    getDeviceLibraryFileName(BundledObjectFileName,
                                             CodeObjectInfo.TargetID))
                  .str();
          // Replace ':' in optional target feature list with '_' to ensure
          // cross-platform validity.
          std::replace(OutputBundleName.begin(), OutputBundleName.end(), ':',
                       '_');

          std::unique_ptr<MemoryBuffer> MemBuf = MemoryBuffer::getMemBufferCopy(
              DataStream.str(), OutputBundleName);
          ArchiveBuffers.push_back(std::move(MemBuf));
          llvm::MemoryBufferRef MemBufRef =
              MemoryBufferRef(*(ArchiveBuffers.back()));

          // For inserting <CompatibleTarget, list<CodeObject>> entry in
          // OutputArchivesMap.
          OutputArchivesMap[CompatibleTarget].push_back(
              NewArchiveMember(MemBufRef));
        }
      }

      if (Error Err = FileHandler->ReadBundleEnd(CodeObjectBuffer))
        return Err;

      Expected<std::optional<StringRef>> NextTripleOrErr =
          FileHandler->ReadBundleStart(CodeObjectBuffer);
      if (!NextTripleOrErr)
        return NextTripleOrErr.takeError();

      CodeObject = ((*NextTripleOrErr).has_value()) ? **NextTripleOrErr : "";
    } // End of processing of all bundle entries of this child of input archive.
  }   // End of while over children of input archive.

  assert(!ArchiveErr && "Error occurred while reading archive!");

  /// Write out an archive for each target
  for (auto &Target : BundlerConfig.TargetNames) {
    StringRef FileName = TargetOutputFileNameMap[Target];
    StringMapIterator<std::vector<llvm::NewArchiveMember>> CurArchiveMembers =
        OutputArchivesMap.find(Target);
    if (CurArchiveMembers != OutputArchivesMap.end()) {
      if (Error WriteErr = writeArchive(FileName, CurArchiveMembers->getValue(),
                                        SymtabWritingMode::NormalSymtab,
                                        getDefaultArchiveKindForHost(), true,
                                        false, nullptr))
        return WriteErr;
    } else if (!BundlerConfig.AllowMissingBundles) {
      std::string ErrMsg =
          Twine("no compatible code object found for the target '" + Target +
                "' in heterogeneous archive library: " + IFName)
              .str();
      return createStringError(inconvertibleErrorCode(), ErrMsg);
    } else { // Create an empty archive file if no compatible code object is
             // found and "allow-missing-bundles" is enabled. It ensures that
             // the linker using output of this step doesn't complain about
             // the missing input file.
      std::vector<llvm::NewArchiveMember> EmptyArchive;
      EmptyArchive.clear();
      if (Error WriteErr = writeArchive(
              FileName, EmptyArchive, SymtabWritingMode::NormalSymtab,
              getDefaultArchiveKindForHost(), true, false, nullptr))
        return WriteErr;
    }
  }

  return Error::success();
}<|MERGE_RESOLUTION|>--- conflicted
+++ resolved
@@ -687,20 +687,12 @@
         if (Error Err = Symbol.printName(NameOS))
           return std::move(Err);
 
-<<<<<<< HEAD
         // If we are dealing with a bitcode file do not add special globals to
         // the list of defined symbols.
         if (SF->isIR() &&
-            (Name == "llvm.used" || Name == "llvm.compiler.used" ||
-             Name == "__AsanKernelMetadata"))
-=======
-        // If we are dealing with a bitcode file do not add special globals
-        // llvm.used and llvm.compiler.used and __AsanDeviceGlobalMetadata to
-        // the list of defined symbols.
-        if (SF->isIR() &&
-            (Name == "llvm.used" || Name == "llvm.compiler.used" ||
-             Name == "__AsanDeviceGlobalMetadata"))
->>>>>>> 5e61f8fb
+                (Name == "llvm.used" || Name == "llvm.compiler.used" ||
+                 Name == "__AsanDeviceGlobalMetadata") ||
+            Name == "__AsanKernelMetadata"))
           continue;
 
         // Add symbol name with the target prefix to the buffer.
