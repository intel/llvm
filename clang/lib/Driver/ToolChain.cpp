//===- ToolChain.cpp - Collections of tools for one platform --------------===//
//
// Part of the LLVM Project, under the Apache License v2.0 with LLVM Exceptions.
// See https://llvm.org/LICENSE.txt for license information.
// SPDX-License-Identifier: Apache-2.0 WITH LLVM-exception
//
//===----------------------------------------------------------------------===//

#include "clang/Driver/ToolChain.h"
#include "ToolChains/Arch/AArch64.h"
#include "ToolChains/Arch/ARM.h"
#include "ToolChains/Arch/RISCV.h"
#include "ToolChains/Clang.h"
#include "ToolChains/CommonArgs.h"
#include "ToolChains/Flang.h"
#include "ToolChains/InterfaceStubs.h"
#include "clang/Basic/ObjCRuntime.h"
#include "clang/Basic/Sanitizers.h"
#include "clang/Config/config.h"
#include "clang/Driver/Action.h"
#include "clang/Driver/Driver.h"
#include "clang/Driver/InputInfo.h"
#include "clang/Driver/Job.h"
#include "clang/Driver/Options.h"
#include "clang/Driver/SanitizerArgs.h"
#include "clang/Driver/XRayArgs.h"
#include "llvm/ADT/SmallString.h"
#include "llvm/ADT/StringExtras.h"
#include "llvm/ADT/StringRef.h"
#include "llvm/ADT/Twine.h"
#include "llvm/Config/llvm-config.h"
#include "llvm/MC/MCTargetOptions.h"
#include "llvm/MC/TargetRegistry.h"
#include "llvm/Option/Arg.h"
#include "llvm/Option/ArgList.h"
#include "llvm/Option/OptTable.h"
#include "llvm/Option/Option.h"
#include "llvm/Support/CommandLine.h"
#include "llvm/Support/ErrorHandling.h"
#include "llvm/Support/FileSystem.h"
#include "llvm/Support/FileUtilities.h"
#include "llvm/Support/Path.h"
#include "llvm/Support/Process.h"
#include "llvm/Support/VersionTuple.h"
#include "llvm/Support/VirtualFileSystem.h"
#include "llvm/TargetParser/AArch64TargetParser.h"
#include "llvm/TargetParser/RISCVISAInfo.h"
#include "llvm/TargetParser/TargetParser.h"
#include "llvm/TargetParser/Triple.h"
#include <cassert>
#include <cstddef>
#include <cstring>
#include <string>

using namespace clang;
using namespace driver;
using namespace tools;
using namespace llvm;
using namespace llvm::opt;

static llvm::opt::Arg *GetRTTIArgument(const ArgList &Args) {
  return Args.getLastArg(options::OPT_mkernel, options::OPT_fapple_kext,
                         options::OPT_fno_rtti, options::OPT_frtti);
}

static ToolChain::RTTIMode CalculateRTTIMode(const ArgList &Args,
                                             const llvm::Triple &Triple,
                                             const Arg *CachedRTTIArg) {
  // Explicit rtti/no-rtti args
  if (CachedRTTIArg) {
    if (CachedRTTIArg->getOption().matches(options::OPT_frtti))
      return ToolChain::RM_Enabled;
    else
      return ToolChain::RM_Disabled;
  }

  // -frtti is default, except for the PS4/PS5 and DriverKit.
  bool NoRTTI = Triple.isPS() || Triple.isDriverKit();
  return NoRTTI ? ToolChain::RM_Disabled : ToolChain::RM_Enabled;
}

static ToolChain::ExceptionsMode CalculateExceptionsMode(const ArgList &Args) {
  if (Args.hasFlag(options::OPT_fexceptions, options::OPT_fno_exceptions,
                   true)) {
    return ToolChain::EM_Enabled;
  }
  return ToolChain::EM_Disabled;
}

ToolChain::ToolChain(const Driver &D, const llvm::Triple &T,
                     const ArgList &Args)
    : D(D), Triple(T), Args(Args), CachedRTTIArg(GetRTTIArgument(Args)),
      CachedRTTIMode(CalculateRTTIMode(Args, Triple, CachedRTTIArg)),
      CachedExceptionsMode(CalculateExceptionsMode(Args)) {
  auto addIfExists = [this](path_list &List, const std::string &Path) {
    if (getVFS().exists(Path))
      List.push_back(Path);
  };

  if (std::optional<std::string> Path = getRuntimePath())
    getLibraryPaths().push_back(*Path);
  if (std::optional<std::string> Path = getStdlibPath())
    getFilePaths().push_back(*Path);
  for (const auto &Path : getArchSpecificLibPaths())
    addIfExists(getFilePaths(), Path);
}

llvm::Expected<std::unique_ptr<llvm::MemoryBuffer>>
ToolChain::executeToolChainProgram(StringRef Executable) const {
  llvm::SmallString<64> OutputFile;
  llvm::sys::fs::createTemporaryFile("toolchain-program", "txt", OutputFile,
                                     llvm::sys::fs::OF_Text);
  llvm::FileRemover OutputRemover(OutputFile.c_str());
  std::optional<llvm::StringRef> Redirects[] = {
      {""},
      OutputFile.str(),
      {""},
  };

  std::string ErrorMessage;
  int SecondsToWait = 60;
  if (std::optional<std::string> Str =
          llvm::sys::Process::GetEnv("CLANG_TOOLCHAIN_PROGRAM_TIMEOUT")) {
    if (!llvm::to_integer(*Str, SecondsToWait))
      return llvm::createStringError(std::error_code(),
                                     "CLANG_TOOLCHAIN_PROGRAM_TIMEOUT expected "
                                     "an integer, got '" +
                                         *Str + "'");
    SecondsToWait = std::max(SecondsToWait, 0); // infinite
  }
  if (llvm::sys::ExecuteAndWait(Executable, {Executable}, {}, Redirects,
                                SecondsToWait,
                                /*MemoryLimit=*/0, &ErrorMessage))
    return llvm::createStringError(std::error_code(),
                                   Executable + ": " + ErrorMessage);

  llvm::ErrorOr<std::unique_ptr<llvm::MemoryBuffer>> OutputBuf =
      llvm::MemoryBuffer::getFile(OutputFile.c_str());
  if (!OutputBuf)
    return llvm::createStringError(OutputBuf.getError(),
                                   "Failed to read stdout of " + Executable +
                                       ": " + OutputBuf.getError().message());
  return std::move(*OutputBuf);
}

void ToolChain::setTripleEnvironment(llvm::Triple::EnvironmentType Env) {
  Triple.setEnvironment(Env);
  if (EffectiveTriple != llvm::Triple())
    EffectiveTriple.setEnvironment(Env);
}

ToolChain::~ToolChain() = default;

llvm::vfs::FileSystem &ToolChain::getVFS() const {
  return getDriver().getVFS();
}

bool ToolChain::useIntegratedAs() const {
  return Args.hasFlag(options::OPT_fintegrated_as,
                      options::OPT_fno_integrated_as,
                      IsIntegratedAssemblerDefault());
}

bool ToolChain::useIntegratedBackend() const {
  assert(
      ((IsIntegratedBackendDefault() && IsIntegratedBackendSupported()) ||
       (!IsIntegratedBackendDefault() || IsNonIntegratedBackendSupported())) &&
      "(Non-)integrated backend set incorrectly!");

  bool IBackend = Args.hasFlag(options::OPT_fintegrated_objemitter,
                               options::OPT_fno_integrated_objemitter,
                               IsIntegratedBackendDefault());

  // Diagnose when integrated-objemitter options are not supported by this
  // toolchain.
  unsigned DiagID;
  if ((IBackend && !IsIntegratedBackendSupported()) ||
      (!IBackend && !IsNonIntegratedBackendSupported()))
    DiagID = clang::diag::err_drv_unsupported_opt_for_target;
  else
    DiagID = clang::diag::warn_drv_unsupported_opt_for_target;
  Arg *A = Args.getLastArg(options::OPT_fno_integrated_objemitter);
  if (A && !IsNonIntegratedBackendSupported())
    D.Diag(DiagID) << A->getAsString(Args) << Triple.getTriple();
  A = Args.getLastArg(options::OPT_fintegrated_objemitter);
  if (A && !IsIntegratedBackendSupported())
    D.Diag(DiagID) << A->getAsString(Args) << Triple.getTriple();

  return IBackend;
}

bool ToolChain::useRelaxRelocations() const {
  return ENABLE_X86_RELAX_RELOCATIONS;
}

bool ToolChain::defaultToIEEELongDouble() const {
  return PPC_LINUX_DEFAULT_IEEELONGDOUBLE && getTriple().isOSLinux();
}

static void getAArch64MultilibFlags(const Driver &D,
                                          const llvm::Triple &Triple,
                                          const llvm::opt::ArgList &Args,
                                          Multilib::flags_list &Result) {
  std::vector<StringRef> Features;
  tools::aarch64::getAArch64TargetFeatures(D, Triple, Args, Features, false);
  const auto UnifiedFeatures = tools::unifyTargetFeatures(Features);
  llvm::DenseSet<StringRef> FeatureSet(UnifiedFeatures.begin(),
                                       UnifiedFeatures.end());
  std::vector<std::string> MArch;
  for (const auto &Ext : AArch64::Extensions)
    if (!Ext.UserVisibleName.empty())
      if (FeatureSet.contains(Ext.PosTargetFeature))
        MArch.push_back(Ext.UserVisibleName.str());
  for (const auto &Ext : AArch64::Extensions)
    if (!Ext.UserVisibleName.empty())
      if (FeatureSet.contains(Ext.NegTargetFeature))
        MArch.push_back(("no" + Ext.UserVisibleName).str());
  StringRef ArchName;
  for (const auto &ArchInfo : AArch64::ArchInfos)
    if (FeatureSet.contains(ArchInfo->ArchFeature))
      ArchName = ArchInfo->Name;
  assert(!ArchName.empty() && "at least one architecture should be found");
  MArch.insert(MArch.begin(), ("-march=" + ArchName).str());
  Result.push_back(llvm::join(MArch, "+"));

  const Arg *BranchProtectionArg =
      Args.getLastArgNoClaim(options::OPT_mbranch_protection_EQ);
  if (BranchProtectionArg) {
    Result.push_back(BranchProtectionArg->getAsString(Args));
  }

  if (Arg *AlignArg = Args.getLastArg(
          options::OPT_mstrict_align, options::OPT_mno_strict_align,
          options::OPT_mno_unaligned_access, options::OPT_munaligned_access)) {
    if (AlignArg->getOption().matches(options::OPT_mstrict_align) ||
        AlignArg->getOption().matches(options::OPT_mno_unaligned_access))
      Result.push_back(AlignArg->getAsString(Args));
  }

  if (Arg *Endian = Args.getLastArg(options::OPT_mbig_endian,
                                    options::OPT_mlittle_endian)) {
    if (Endian->getOption().matches(options::OPT_mbig_endian))
      Result.push_back(Endian->getAsString(Args));
  }

  const Arg *ABIArg = Args.getLastArgNoClaim(options::OPT_mabi_EQ);
  if (ABIArg) {
    Result.push_back(ABIArg->getAsString(Args));
  }
}

static void getARMMultilibFlags(const Driver &D,
                                      const llvm::Triple &Triple,
                                      const llvm::opt::ArgList &Args,
                                      Multilib::flags_list &Result) {
  std::vector<StringRef> Features;
  llvm::ARM::FPUKind FPUKind = tools::arm::getARMTargetFeatures(
      D, Triple, Args, Features, false /*ForAs*/, true /*ForMultilib*/);
  const auto UnifiedFeatures = tools::unifyTargetFeatures(Features);
  llvm::DenseSet<StringRef> FeatureSet(UnifiedFeatures.begin(),
                                       UnifiedFeatures.end());
  std::vector<std::string> MArch;
  for (const auto &Ext : ARM::ARCHExtNames)
    if (!Ext.Name.empty())
      if (FeatureSet.contains(Ext.Feature))
        MArch.push_back(Ext.Name.str());
  for (const auto &Ext : ARM::ARCHExtNames)
    if (!Ext.Name.empty())
      if (FeatureSet.contains(Ext.NegFeature))
        MArch.push_back(("no" + Ext.Name).str());
  MArch.insert(MArch.begin(), ("-march=" + Triple.getArchName()).str());
  Result.push_back(llvm::join(MArch, "+"));

  switch (FPUKind) {
#define ARM_FPU(NAME, KIND, VERSION, NEON_SUPPORT, RESTRICTION)                \
  case llvm::ARM::KIND:                                                        \
    Result.push_back("-mfpu=" NAME);                                           \
    break;
#include "llvm/TargetParser/ARMTargetParser.def"
  default:
    llvm_unreachable("Invalid FPUKind");
  }

  switch (arm::getARMFloatABI(D, Triple, Args)) {
  case arm::FloatABI::Soft:
    Result.push_back("-mfloat-abi=soft");
    break;
  case arm::FloatABI::SoftFP:
    Result.push_back("-mfloat-abi=softfp");
    break;
  case arm::FloatABI::Hard:
    Result.push_back("-mfloat-abi=hard");
    break;
  case arm::FloatABI::Invalid:
    llvm_unreachable("Invalid float ABI");
  }

  const Arg *BranchProtectionArg =
      Args.getLastArgNoClaim(options::OPT_mbranch_protection_EQ);
  if (BranchProtectionArg) {
    Result.push_back(BranchProtectionArg->getAsString(Args));
  }

  if (Arg *AlignArg = Args.getLastArg(
          options::OPT_mstrict_align, options::OPT_mno_strict_align,
          options::OPT_mno_unaligned_access, options::OPT_munaligned_access)) {
    if (AlignArg->getOption().matches(options::OPT_mstrict_align) ||
        AlignArg->getOption().matches(options::OPT_mno_unaligned_access))
      Result.push_back(AlignArg->getAsString(Args));
  }

  if (Arg *Endian = Args.getLastArg(options::OPT_mbig_endian,
                                    options::OPT_mlittle_endian)) {
    if (Endian->getOption().matches(options::OPT_mbig_endian))
      Result.push_back(Endian->getAsString(Args));
  }
}

static void getRISCVMultilibFlags(const Driver &D, const llvm::Triple &Triple,
                                  const llvm::opt::ArgList &Args,
                                  Multilib::flags_list &Result) {
  std::string Arch = riscv::getRISCVArch(Args, Triple);
  // Canonicalize arch for easier matching
  auto ISAInfo = llvm::RISCVISAInfo::parseArchString(
      Arch, /*EnableExperimentalExtensions*/ true);
  if (!llvm::errorToBool(ISAInfo.takeError()))
    Result.push_back("-march=" + (*ISAInfo)->toString());

  Result.push_back(("-mabi=" + riscv::getRISCVABI(Args, Triple)).str());
}

Multilib::flags_list
ToolChain::getMultilibFlags(const llvm::opt::ArgList &Args) const {
  using namespace clang::driver::options;

  std::vector<std::string> Result;
  const llvm::Triple Triple(ComputeEffectiveClangTriple(Args));
  Result.push_back("--target=" + Triple.str());

  switch (Triple.getArch()) {
  case llvm::Triple::aarch64:
  case llvm::Triple::aarch64_32:
  case llvm::Triple::aarch64_be:
    getAArch64MultilibFlags(D, Triple, Args, Result);
    break;
  case llvm::Triple::arm:
  case llvm::Triple::armeb:
  case llvm::Triple::thumb:
  case llvm::Triple::thumbeb:
    getARMMultilibFlags(D, Triple, Args, Result);
    break;
  case llvm::Triple::riscv32:
  case llvm::Triple::riscv64:
    getRISCVMultilibFlags(D, Triple, Args, Result);
    break;
  default:
    break;
  }

  // Include fno-exceptions and fno-rtti
  // to improve multilib selection
  if (getRTTIMode() == ToolChain::RTTIMode::RM_Disabled)
    Result.push_back("-fno-rtti");
  else
    Result.push_back("-frtti");

  if (getExceptionsMode() == ToolChain::ExceptionsMode::EM_Disabled)
    Result.push_back("-fno-exceptions");
  else
    Result.push_back("-fexceptions");

  // Sort and remove duplicates.
  std::sort(Result.begin(), Result.end());
  Result.erase(std::unique(Result.begin(), Result.end()), Result.end());
  return Result;
}

SanitizerArgs
ToolChain::getSanitizerArgs(const llvm::opt::ArgList &JobArgs) const {
  SanitizerArgs SanArgs(*this, JobArgs, !SanitizerArgsChecked);
  SanitizerArgsChecked = true;
  return SanArgs;
}

const XRayArgs& ToolChain::getXRayArgs() const {
  if (!XRayArguments)
    XRayArguments.reset(new XRayArgs(*this, Args));
  return *XRayArguments;
}

namespace {

struct DriverSuffix {
  const char *Suffix;
  const char *ModeFlag;
};

} // namespace

static const DriverSuffix *FindDriverSuffix(StringRef ProgName, size_t &Pos) {
  // A list of known driver suffixes. Suffixes are compared against the
  // program name in order. If there is a match, the frontend type is updated as
  // necessary by applying the ModeFlag.
  static const DriverSuffix DriverSuffixes[] = {
      {"clang", nullptr},
      {"clang++", "--driver-mode=g++"},
      {"clang-c++", "--driver-mode=g++"},
      {"clang-cc", nullptr},
      {"clang-cpp", "--driver-mode=cpp"},
      {"clang-g++", "--driver-mode=g++"},
      {"clang-gcc", nullptr},
      {"clang-cl", "--driver-mode=cl"},
      {"cc", nullptr},
      {"cpp", "--driver-mode=cpp"},
      {"cl", "--driver-mode=cl"},
      {"++", "--driver-mode=g++"},
      {"flang", "--driver-mode=flang"},
      // For backwards compatibility, we create a symlink for `flang` called
      // `flang-new`. This will be removed in the future.
      {"flang-new", "--driver-mode=flang"},
      {"clang-dxc", "--driver-mode=dxc"},
  };

  for (const auto &DS : DriverSuffixes) {
    StringRef Suffix(DS.Suffix);
    if (ProgName.ends_with(Suffix)) {
      Pos = ProgName.size() - Suffix.size();
      return &DS;
    }
  }
  return nullptr;
}

/// Normalize the program name from argv[0] by stripping the file extension if
/// present and lower-casing the string on Windows.
static std::string normalizeProgramName(llvm::StringRef Argv0) {
  std::string ProgName = std::string(llvm::sys::path::filename(Argv0));
  if (is_style_windows(llvm::sys::path::Style::native)) {
    // Transform to lowercase for case insensitive file systems.
    std::transform(ProgName.begin(), ProgName.end(), ProgName.begin(),
                   ::tolower);
  }
  return ProgName;
}

static const DriverSuffix *parseDriverSuffix(StringRef ProgName, size_t &Pos) {
  // Try to infer frontend type and default target from the program name by
  // comparing it against DriverSuffixes in order.

  // If there is a match, the function tries to identify a target as prefix.
  // E.g. "x86_64-linux-clang" as interpreted as suffix "clang" with target
  // prefix "x86_64-linux". If such a target prefix is found, it may be
  // added via -target as implicit first argument.
  const DriverSuffix *DS = FindDriverSuffix(ProgName, Pos);

  if (!DS && ProgName.ends_with(".exe")) {
    // Try again after stripping the executable suffix:
    // clang++.exe -> clang++
    ProgName = ProgName.drop_back(StringRef(".exe").size());
    DS = FindDriverSuffix(ProgName, Pos);
  }

  if (!DS) {
    // Try again after stripping any trailing version number:
    // clang++3.5 -> clang++
    ProgName = ProgName.rtrim("0123456789.");
    DS = FindDriverSuffix(ProgName, Pos);
  }

  if (!DS) {
    // Try again after stripping trailing -component.
    // clang++-tot -> clang++
    ProgName = ProgName.slice(0, ProgName.rfind('-'));
    DS = FindDriverSuffix(ProgName, Pos);
  }
  return DS;
}

ParsedClangName
ToolChain::getTargetAndModeFromProgramName(StringRef PN) {
  std::string ProgName = normalizeProgramName(PN);
  size_t SuffixPos;
  const DriverSuffix *DS = parseDriverSuffix(ProgName, SuffixPos);
  if (!DS)
    return {};
  size_t SuffixEnd = SuffixPos + strlen(DS->Suffix);

  size_t LastComponent = ProgName.rfind('-', SuffixPos);
  if (LastComponent == std::string::npos)
    return ParsedClangName(ProgName.substr(0, SuffixEnd), DS->ModeFlag);
  std::string ModeSuffix = ProgName.substr(LastComponent + 1,
                                           SuffixEnd - LastComponent - 1);

  // Infer target from the prefix.
  StringRef Prefix(ProgName);
  Prefix = Prefix.slice(0, LastComponent);
  std::string IgnoredError;
  bool IsRegistered =
      llvm::TargetRegistry::lookupTarget(std::string(Prefix), IgnoredError);
  return ParsedClangName{std::string(Prefix), ModeSuffix, DS->ModeFlag,
                         IsRegistered};
}

StringRef ToolChain::getDefaultUniversalArchName() const {
  // In universal driver terms, the arch name accepted by -arch isn't exactly
  // the same as the ones that appear in the triple. Roughly speaking, this is
  // an inverse of the darwin::getArchTypeForDarwinArchName() function.
  switch (Triple.getArch()) {
  case llvm::Triple::aarch64: {
    if (getTriple().isArm64e())
      return "arm64e";
    return "arm64";
  }
  case llvm::Triple::aarch64_32:
    return "arm64_32";
  case llvm::Triple::ppc:
    return "ppc";
  case llvm::Triple::ppcle:
    return "ppcle";
  case llvm::Triple::ppc64:
    return "ppc64";
  case llvm::Triple::ppc64le:
    return "ppc64le";
  default:
    return Triple.getArchName();
  }
}

std::string ToolChain::getInputFilename(const InputInfo &Input) const {
  return Input.getFilename();
}

ToolChain::UnwindTableLevel
ToolChain::getDefaultUnwindTableLevel(const ArgList &Args) const {
  return UnwindTableLevel::None;
}

Tool *ToolChain::getClang() const {
  if (!Clang)
    Clang.reset(new tools::Clang(*this, useIntegratedBackend()));
  return Clang.get();
}

Tool *ToolChain::getFlang() const {
  if (!Flang)
    Flang.reset(new tools::Flang(*this));
  return Flang.get();
}

Tool *ToolChain::buildAssembler() const {
  return new tools::ClangAs(*this);
}

Tool *ToolChain::buildLinker() const {
  llvm_unreachable("Linking is not supported by this toolchain");
}

Tool *ToolChain::buildBackendCompiler() const {
  llvm_unreachable("Backend Compilation is not supported by this toolchain");
}

Tool *ToolChain::buildStaticLibTool() const {
  llvm_unreachable("Creating static lib is not supported by this toolchain");
}

Tool *ToolChain::getAssemble() const {
  if (!Assemble)
    Assemble.reset(buildAssembler());
  return Assemble.get();
}

Tool *ToolChain::getClangAs() const {
  if (!Assemble)
    Assemble.reset(new tools::ClangAs(*this));
  return Assemble.get();
}

Tool *ToolChain::getLink() const {
  if (!Link)
    Link.reset(buildLinker());
  return Link.get();
}

Tool *ToolChain::getStaticLibTool() const {
  if (!StaticLibTool)
    StaticLibTool.reset(buildStaticLibTool());
  return StaticLibTool.get();
}

Tool *ToolChain::getIfsMerge() const {
  if (!IfsMerge)
    IfsMerge.reset(new tools::ifstool::Merger(*this));
  return IfsMerge.get();
}

Tool *ToolChain::getOffloadBundler() const {
  if (!OffloadBundler)
    OffloadBundler.reset(new tools::OffloadBundler(*this));
  return OffloadBundler.get();
}

Tool *ToolChain::getOffloadWrapper() const {
  if (!OffloadWrapper)
    OffloadWrapper.reset(new tools::OffloadWrapper(*this));
  return OffloadWrapper.get();
}

Tool *ToolChain::getOffloadPackager() const {
  if (!OffloadPackager)
    OffloadPackager.reset(new tools::OffloadPackager(*this));
  return OffloadPackager.get();
}

Tool *ToolChain::getOffloadDeps() const {
  if (!OffloadDeps)
    OffloadDeps.reset(new tools::OffloadDeps(*this));
  return OffloadDeps.get();
}

Tool *ToolChain::getSPIRVTranslator() const {
  if (!SPIRVTranslator)
    SPIRVTranslator.reset(new tools::SPIRVTranslator(*this));
  return SPIRVTranslator.get();
}

Tool *ToolChain::getSYCLPostLink() const {
  if (!SYCLPostLink)
    SYCLPostLink.reset(new tools::SYCLPostLink(*this));
  return SYCLPostLink.get();
}

Tool *ToolChain::getBackendCompiler() const {
  if (!BackendCompiler)
    BackendCompiler.reset(buildBackendCompiler());
  return BackendCompiler.get();
}

Tool *ToolChain::getAppendFooter() const {
  if (!AppendFooter)
    AppendFooter.reset(new tools::AppendFooter(*this));
  return AppendFooter.get();
}

Tool *ToolChain::getTableTform() const {
  if (!FileTableTform)
    FileTableTform.reset(new tools::FileTableTform(*this));
  return FileTableTform.get();
}

Tool *ToolChain::getSpirvToIrWrapper() const {
  if (!SpirvToIrWrapper)
    SpirvToIrWrapper.reset(new tools::SpirvToIrWrapper(*this));
  return SpirvToIrWrapper.get();
}

Tool *ToolChain::getLinkerWrapper() const {
  if (!LinkerWrapper)
    LinkerWrapper.reset(new tools::LinkerWrapper(*this, getLink()));
  return LinkerWrapper.get();
}

Tool *ToolChain::getTool(Action::ActionClass AC) const {
  switch (AC) {
  case Action::AssembleJobClass:
    return getAssemble();

  case Action::IfsMergeJobClass:
    return getIfsMerge();

  case Action::LinkJobClass:
    return getLink();

  case Action::StaticLibJobClass:
    return getStaticLibTool();

  case Action::InputClass:
  case Action::BindArchClass:
  case Action::OffloadClass:
  case Action::ForEachWrappingClass:
  case Action::LipoJobClass:
  case Action::DsymutilJobClass:
  case Action::VerifyDebugInfoJobClass:
  case Action::BinaryAnalyzeJobClass:
    llvm_unreachable("Invalid tool kind.");

  case Action::CompileJobClass:
  case Action::PrecompileJobClass:
  case Action::PreprocessJobClass:
  case Action::ExtractAPIJobClass:
  case Action::AnalyzeJobClass:
  case Action::MigrateJobClass:
  case Action::VerifyPCHJobClass:
  case Action::BackendJobClass:
    return getClang();

  case Action::OffloadBundlingJobClass:
  case Action::OffloadUnbundlingJobClass:
    return getOffloadBundler();

  case Action::OffloadWrapperJobClass:
    return getOffloadWrapper();
  case Action::OffloadPackagerJobClass:
    return getOffloadPackager();

  case Action::OffloadDepsJobClass:
    return getOffloadDeps();

  case Action::SPIRVTranslatorJobClass:
    return getSPIRVTranslator();

  case Action::SYCLPostLinkJobClass:
    return getSYCLPostLink();

  case Action::BackendCompileJobClass:
    return getBackendCompiler();

  case Action::AppendFooterJobClass:
    return getAppendFooter();

  case Action::FileTableTformJobClass:
    return getTableTform();

  case Action::SpirvToIrWrapperJobClass:
    return getSpirvToIrWrapper();

  case Action::LinkerWrapperJobClass:
    return getLinkerWrapper();
  }

  llvm_unreachable("Invalid tool kind.");
}

static StringRef getArchNameForCompilerRTLib(const ToolChain &TC,
                                             const ArgList &Args) {
  const llvm::Triple &Triple = TC.getTriple();
  bool IsWindows = Triple.isOSWindows();

  if (TC.isBareMetal())
    return Triple.getArchName();

  if (TC.getArch() == llvm::Triple::arm || TC.getArch() == llvm::Triple::armeb)
    return (arm::getARMFloatABI(TC, Args) == arm::FloatABI::Hard && !IsWindows)
               ? "armhf"
               : "arm";

  // For historic reasons, Android library is using i686 instead of i386.
  if (TC.getArch() == llvm::Triple::x86 && Triple.isAndroid())
    return "i686";

  if (TC.getArch() == llvm::Triple::x86_64 && Triple.isX32())
    return "x32";

  return llvm::Triple::getArchTypeName(TC.getArch());
}

StringRef ToolChain::getOSLibName() const {
  if (Triple.isOSDarwin())
    return "darwin";

  switch (Triple.getOS()) {
  case llvm::Triple::FreeBSD:
    return "freebsd";
  case llvm::Triple::NetBSD:
    return "netbsd";
  case llvm::Triple::OpenBSD:
    return "openbsd";
  case llvm::Triple::Solaris:
    return "sunos";
  case llvm::Triple::AIX:
    return "aix";
  default:
    return getOS();
  }
}

std::string ToolChain::getCompilerRTPath() const {
  SmallString<128> Path(getDriver().ResourceDir);
  if (isBareMetal()) {
    llvm::sys::path::append(Path, "lib", getOSLibName());
    if (!SelectedMultilibs.empty()) {
      Path += SelectedMultilibs.back().gccSuffix();
    }
  } else if (Triple.isOSUnknown()) {
    llvm::sys::path::append(Path, "lib");
  } else {
    llvm::sys::path::append(Path, "lib", getOSLibName());
  }
  return std::string(Path);
}

std::string ToolChain::getCompilerRTBasename(const ArgList &Args,
                                             StringRef Component,
                                             FileType Type) const {
  std::string CRTAbsolutePath = getCompilerRT(Args, Component, Type);
  return llvm::sys::path::filename(CRTAbsolutePath).str();
}

std::string ToolChain::buildCompilerRTBasename(const llvm::opt::ArgList &Args,
                                               StringRef Component,
                                               FileType Type,
                                               bool AddArch) const {
  const llvm::Triple &TT = getTriple();
  bool IsITANMSVCWindows =
      TT.isWindowsMSVCEnvironment() || TT.isWindowsItaniumEnvironment();

  const char *Prefix =
      IsITANMSVCWindows || Type == ToolChain::FT_Object ? "" : "lib";
  const char *Suffix;
  switch (Type) {
  case ToolChain::FT_Object:
    Suffix = IsITANMSVCWindows ? ".obj" : ".o";
    break;
  case ToolChain::FT_Static:
    Suffix = IsITANMSVCWindows ? ".lib" : ".a";
    break;
  case ToolChain::FT_Shared:
    Suffix = TT.isOSWindows()
                 ? (TT.isWindowsGNUEnvironment() ? ".dll.a" : ".lib")
                 : ".so";
    break;
  }

  std::string ArchAndEnv;
  if (AddArch) {
    StringRef Arch = getArchNameForCompilerRTLib(*this, Args);
    const char *Env = TT.isAndroid() ? "-android" : "";
    ArchAndEnv = ("-" + Arch + Env).str();
  }
  return (Prefix + Twine("clang_rt.") + Component + ArchAndEnv + Suffix).str();
}

std::string ToolChain::getCompilerRT(const ArgList &Args, StringRef Component,
                                     FileType Type) const {
  // Check for runtime files in the new layout without the architecture first.
  std::string CRTBasename =
      buildCompilerRTBasename(Args, Component, Type, /*AddArch=*/false);
  SmallString<128> Path;
  for (const auto &LibPath : getLibraryPaths()) {
    SmallString<128> P(LibPath);
    llvm::sys::path::append(P, CRTBasename);
    if (getVFS().exists(P))
      return std::string(P);
    if (Path.empty())
      Path = P;
  }
  if (getTriple().isOSAIX())
    Path.clear();

  // Check the filename for the old layout if the new one does not exist.
  CRTBasename =
      buildCompilerRTBasename(Args, Component, Type, /*AddArch=*/true);
  SmallString<128> OldPath(getCompilerRTPath());
  llvm::sys::path::append(OldPath, CRTBasename);
  if (Path.empty() || getVFS().exists(OldPath))
    return std::string(OldPath);

  // If none is found, use a file name from the new layout, which may get
  // printed in an error message, aiding users in knowing what Clang is
  // looking for.
  return std::string(Path);
}

const char *ToolChain::getCompilerRTArgString(const llvm::opt::ArgList &Args,
                                              StringRef Component,
                                              FileType Type) const {
  return Args.MakeArgString(getCompilerRT(Args, Component, Type));
}

// Android target triples contain a target version. If we don't have libraries
// for the exact target version, we should fall back to the next newest version
// or a versionless path, if any.
std::optional<std::string>
ToolChain::getFallbackAndroidTargetPath(StringRef BaseDir) const {
  llvm::Triple TripleWithoutLevel(getTriple());
  TripleWithoutLevel.setEnvironmentName("android"); // remove any version number
  const std::string &TripleWithoutLevelStr = TripleWithoutLevel.str();
  unsigned TripleVersion = getTriple().getEnvironmentVersion().getMajor();
  unsigned BestVersion = 0;

  SmallString<32> TripleDir;
  bool UsingUnversionedDir = false;
  std::error_code EC;
  for (llvm::vfs::directory_iterator LI = getVFS().dir_begin(BaseDir, EC), LE;
       !EC && LI != LE; LI = LI.increment(EC)) {
    StringRef DirName = llvm::sys::path::filename(LI->path());
    StringRef DirNameSuffix = DirName;
    if (DirNameSuffix.consume_front(TripleWithoutLevelStr)) {
      if (DirNameSuffix.empty() && TripleDir.empty()) {
        TripleDir = DirName;
        UsingUnversionedDir = true;
      } else {
        unsigned Version;
        if (!DirNameSuffix.getAsInteger(10, Version) && Version > BestVersion &&
            Version < TripleVersion) {
          BestVersion = Version;
          TripleDir = DirName;
          UsingUnversionedDir = false;
        }
      }
    }
  }

  if (TripleDir.empty())
    return {};

  SmallString<128> P(BaseDir);
  llvm::sys::path::append(P, TripleDir);
  if (UsingUnversionedDir)
    D.Diag(diag::warn_android_unversioned_fallback) << P << getTripleString();
  return std::string(P);
}

std::optional<std::string>
ToolChain::getTargetSubDirPath(StringRef BaseDir) const {
  auto getPathForTriple =
      [&](const llvm::Triple &Triple) -> std::optional<std::string> {
    SmallString<128> P(BaseDir);
    llvm::sys::path::append(P, Triple.str());
    if (getVFS().exists(P))
      return std::string(P);
    return {};
  };

  if (auto Path = getPathForTriple(getTriple()))
    return *Path;

  // When building with per target runtime directories, various ways of naming
  // the Arm architecture may have been normalised to simply "arm".
  // For example "armv8l" (Armv8 AArch32 little endian) is replaced with "arm".
  // Since an armv8l system can use libraries built for earlier architecture
  // versions assuming endian and float ABI match.
  //
  // Original triple: armv8l-unknown-linux-gnueabihf
  //  Runtime triple: arm-unknown-linux-gnueabihf
  //
  // We do not do this for armeb (big endian) because doing so could make us
  // select little endian libraries. In addition, all known armeb triples only
  // use the "armeb" architecture name.
  //
  // M profile Arm is bare metal and we know they will not be using the per
  // target runtime directory layout.
  if (getTriple().getArch() == Triple::arm && !getTriple().isArmMClass()) {
    llvm::Triple ArmTriple = getTriple();
    ArmTriple.setArch(Triple::arm);
    if (auto Path = getPathForTriple(ArmTriple))
      return *Path;
  }

  if (getTriple().isAndroid())
    return getFallbackAndroidTargetPath(BaseDir);

  return {};
}

std::optional<std::string> ToolChain::getRuntimePath() const {
  SmallString<128> P(D.ResourceDir);
  llvm::sys::path::append(P, "lib");
  if (auto Ret = getTargetSubDirPath(P))
    return Ret;
  // Darwin and AIX does not use per-target runtime directory.
  if (Triple.isOSDarwin() || Triple.isOSAIX())
    return {};
  llvm::sys::path::append(P, Triple.str());
  return std::string(P);
}

std::optional<std::string> ToolChain::getStdlibPath() const {
  SmallString<128> P(D.Dir);
  llvm::sys::path::append(P, "..", "lib");
  return getTargetSubDirPath(P);
}

std::optional<std::string> ToolChain::getStdlibIncludePath() const {
  SmallString<128> P(D.Dir);
  llvm::sys::path::append(P, "..", "include");
  return getTargetSubDirPath(P);
}

ToolChain::path_list ToolChain::getArchSpecificLibPaths() const {
  path_list Paths;

  auto AddPath = [&](const ArrayRef<StringRef> &SS) {
    SmallString<128> Path(getDriver().ResourceDir);
    llvm::sys::path::append(Path, "lib");
    for (auto &S : SS)
      llvm::sys::path::append(Path, S);
    Paths.push_back(std::string(Path));
  };

  AddPath({getTriple().str()});
  AddPath({getOSLibName(), llvm::Triple::getArchTypeName(getArch())});
  return Paths;
}

bool ToolChain::needsProfileRT(const ArgList &Args) {
  if (Args.hasArg(options::OPT_noprofilelib))
    return false;

  return Args.hasArg(options::OPT_fprofile_generate) ||
         Args.hasArg(options::OPT_fprofile_generate_EQ) ||
         Args.hasArg(options::OPT_fcs_profile_generate) ||
         Args.hasArg(options::OPT_fcs_profile_generate_EQ) ||
         Args.hasArg(options::OPT_fprofile_instr_generate) ||
         Args.hasArg(options::OPT_fprofile_instr_generate_EQ) ||
         Args.hasArg(options::OPT_fcreate_profile) ||
         Args.hasArg(options::OPT_forder_file_instrumentation) ||
         Args.hasArg(options::OPT_fprofile_generate_cold_function_coverage) ||
         Args.hasArg(options::OPT_fprofile_generate_cold_function_coverage_EQ);
}

bool ToolChain::needsGCovInstrumentation(const llvm::opt::ArgList &Args) {
  return Args.hasArg(options::OPT_coverage) ||
         Args.hasFlag(options::OPT_fprofile_arcs, options::OPT_fno_profile_arcs,
                      false);
}

Tool *ToolChain::SelectTool(const JobAction &JA) const {
  if (D.IsFlangMode() && getDriver().ShouldUseFlangCompiler(JA)) return getFlang();
  if (getDriver().ShouldUseClangCompiler(JA)) return getClang();
  Action::ActionClass AC = JA.getKind();
  if (AC == Action::AssembleJobClass && useIntegratedAs() &&
      !getTriple().isOSAIX())
    return getClangAs();
  return getTool(AC);
}

std::string ToolChain::GetFilePath(const char *Name) const {
  return D.GetFilePath(Name, *this);
}

std::string ToolChain::GetProgramPath(const char *Name) const {
  return D.GetProgramPath(Name, *this);
}

std::string ToolChain::GetLinkerPath(bool *LinkerIsLLD) const {
  if (LinkerIsLLD)
    *LinkerIsLLD = false;

  // Get -fuse-ld= first to prevent -Wunused-command-line-argument. -fuse-ld= is
  // considered as the linker flavor, e.g. "bfd", "gold", or "lld".
  const Arg* A = Args.getLastArg(options::OPT_fuse_ld_EQ);
  StringRef UseLinker = A ? A->getValue() : CLANG_DEFAULT_LINKER;

  // --ld-path= takes precedence over -fuse-ld= and specifies the executable
  // name. -B, COMPILER_PATH and PATH and consulted if the value does not
  // contain a path component separator.
  // -fuse-ld=lld can be used with --ld-path= to inform clang that the binary
  // that --ld-path= points to is lld.
  if (const Arg *A = Args.getLastArg(options::OPT_ld_path_EQ)) {
    std::string Path(A->getValue());
    if (!Path.empty()) {
      if (llvm::sys::path::parent_path(Path).empty())
        Path = GetProgramPath(A->getValue());
      if (llvm::sys::fs::can_execute(Path)) {
        if (LinkerIsLLD)
          *LinkerIsLLD = UseLinker == "lld";
        return std::string(Path);
      }
    }
    getDriver().Diag(diag::err_drv_invalid_linker_name) << A->getAsString(Args);
    return GetProgramPath(getDefaultLinker());
  }
  // If we're passed -fuse-ld= with no argument, or with the argument ld,
  // then use whatever the default system linker is.
  if (UseLinker.empty() || UseLinker == "ld") {
    const char *DefaultLinker = getDefaultLinker();
    if (llvm::sys::path::is_absolute(DefaultLinker))
      return std::string(DefaultLinker);
    else
      return GetProgramPath(DefaultLinker);
  }

  // Extending -fuse-ld= to an absolute or relative path is unexpected. Checking
  // for the linker flavor is brittle. In addition, prepending "ld." or "ld64."
  // to a relative path is surprising. This is more complex due to priorities
  // among -B, COMPILER_PATH and PATH. --ld-path= should be used instead.
  if (UseLinker.contains('/'))
    getDriver().Diag(diag::warn_drv_fuse_ld_path);

  if (llvm::sys::path::is_absolute(UseLinker)) {
    // If we're passed what looks like an absolute path, don't attempt to
    // second-guess that.
    if (llvm::sys::fs::can_execute(UseLinker))
      return std::string(UseLinker);
  } else {
    llvm::SmallString<8> LinkerName;
    if (Triple.isOSDarwin())
      LinkerName.append("ld64.");
    else
      LinkerName.append("ld.");
    LinkerName.append(UseLinker);

    std::string LinkerPath(GetProgramPath(LinkerName.c_str()));
    if (llvm::sys::fs::can_execute(LinkerPath)) {
      if (LinkerIsLLD)
        *LinkerIsLLD = UseLinker == "lld";
      return LinkerPath;
    }
  }

  if (A)
    getDriver().Diag(diag::err_drv_invalid_linker_name) << A->getAsString(Args);

  return GetProgramPath(getDefaultLinker());
}

std::string ToolChain::GetStaticLibToolPath() const {
  // TODO: Add support for static lib archiving on Windows
  if (Triple.isOSDarwin())
    return GetProgramPath("libtool");
  return GetProgramPath("llvm-ar");
}

types::ID ToolChain::LookupTypeForExtension(StringRef Ext) const {
  types::ID id = types::lookupTypeForExtension(Ext);

  // Flang always runs the preprocessor and has no notion of "preprocessed
  // fortran". Here, TY_PP_Fortran is coerced to TY_Fortran to avoid treating
  // them differently.
  if (D.IsFlangMode() && id == types::TY_PP_Fortran)
    id = types::TY_Fortran;

  return id;
}

bool ToolChain::HasNativeLLVMSupport() const {
  return false;
}

bool ToolChain::isCrossCompiling() const {
  llvm::Triple HostTriple(LLVM_HOST_TRIPLE);
  switch (HostTriple.getArch()) {
  // The A32/T32/T16 instruction sets are not separate architectures in this
  // context.
  case llvm::Triple::arm:
  case llvm::Triple::armeb:
  case llvm::Triple::thumb:
  case llvm::Triple::thumbeb:
    return getArch() != llvm::Triple::arm && getArch() != llvm::Triple::thumb &&
           getArch() != llvm::Triple::armeb && getArch() != llvm::Triple::thumbeb;
  default:
    return HostTriple.getArch() != getArch();
  }
}

ObjCRuntime ToolChain::getDefaultObjCRuntime(bool isNonFragile) const {
  return ObjCRuntime(isNonFragile ? ObjCRuntime::GNUstep : ObjCRuntime::GCC,
                     VersionTuple());
}

llvm::ExceptionHandling
ToolChain::GetExceptionModel(const llvm::opt::ArgList &Args) const {
  return llvm::ExceptionHandling::None;
}

bool ToolChain::isThreadModelSupported(const StringRef Model) const {
  if (Model == "single") {
    // FIXME: 'single' is only supported on ARM and WebAssembly so far.
    return Triple.getArch() == llvm::Triple::arm ||
           Triple.getArch() == llvm::Triple::armeb ||
           Triple.getArch() == llvm::Triple::thumb ||
           Triple.getArch() == llvm::Triple::thumbeb || Triple.isWasm();
  } else if (Model == "posix")
    return true;

  return false;
}

std::string ToolChain::ComputeLLVMTriple(const ArgList &Args,
                                         types::ID InputType) const {
  switch (getTriple().getArch()) {
  default:
    return getTripleString();

  case llvm::Triple::x86_64: {
    llvm::Triple Triple = getTriple();
    if (!Triple.isOSBinFormatMachO())
      return getTripleString();

    if (Arg *A = Args.getLastArg(options::OPT_march_EQ)) {
      // x86_64h goes in the triple. Other -march options just use the
      // vanilla triple we already have.
      StringRef MArch = A->getValue();
      if (MArch == "x86_64h")
        Triple.setArchName(MArch);
    }
    return Triple.getTriple();
  }
  case llvm::Triple::aarch64: {
    llvm::Triple Triple = getTriple();
    tools::aarch64::setPAuthABIInTriple(getDriver(), Args, Triple);
    if (!Triple.isOSBinFormatMachO())
      return Triple.getTriple();

    if (Triple.isArm64e())
      return Triple.getTriple();

    // FIXME: older versions of ld64 expect the "arm64" component in the actual
    // triple string and query it to determine whether an LTO file can be
    // handled. Remove this when we don't care any more.
    Triple.setArchName("arm64");
    return Triple.getTriple();
  }
  case llvm::Triple::aarch64_32:
    return getTripleString();
  case llvm::Triple::amdgcn: {
    llvm::Triple Triple = getTriple();
    if (Args.getLastArgValue(options::OPT_mcpu_EQ) == "amdgcnspirv")
      Triple.setArch(llvm::Triple::ArchType::spirv64);
    return Triple.getTriple();
  }
  case llvm::Triple::arm:
  case llvm::Triple::armeb:
  case llvm::Triple::thumb:
  case llvm::Triple::thumbeb: {
    llvm::Triple Triple = getTriple();
    tools::arm::setArchNameInTriple(getDriver(), Args, InputType, Triple);
    tools::arm::setFloatABIInTriple(getDriver(), Args, Triple);
    return Triple.getTriple();
  }
  }
}

std::string ToolChain::ComputeEffectiveClangTriple(const ArgList &Args,
                                                   types::ID InputType) const {
  return ComputeLLVMTriple(Args, InputType);
}

std::string ToolChain::computeSysRoot() const {
  return D.SysRoot;
}

void ToolChain::AddClangSystemIncludeArgs(const ArgList &DriverArgs,
                                          ArgStringList &CC1Args) const {
  // Each toolchain should provide the appropriate include flags.
}

void ToolChain::addClangTargetOptions(
    const ArgList &DriverArgs, ArgStringList &CC1Args,
    Action::OffloadKind DeviceOffloadKind) const {}

void ToolChain::addClangCC1ASTargetOptions(const ArgList &Args,
                                           ArgStringList &CC1ASArgs) const {}

void ToolChain::addClangWarningOptions(ArgStringList &CC1Args) const {}

void ToolChain::addProfileRTLibs(const llvm::opt::ArgList &Args,
                                 llvm::opt::ArgStringList &CmdArgs) const {
  if (!needsProfileRT(Args) && !needsGCovInstrumentation(Args))
    return;

  CmdArgs.push_back(getCompilerRTArgString(Args, "profile"));
}

ToolChain::RuntimeLibType ToolChain::GetRuntimeLibType(
    const ArgList &Args) const {
  if (runtimeLibType)
    return *runtimeLibType;

  const Arg* A = Args.getLastArg(options::OPT_rtlib_EQ);
  StringRef LibName = A ? A->getValue() : CLANG_DEFAULT_RTLIB;

  // Only use "platform" in tests to override CLANG_DEFAULT_RTLIB!
  if (LibName == "compiler-rt")
    runtimeLibType = ToolChain::RLT_CompilerRT;
  else if (LibName == "libgcc")
    runtimeLibType = ToolChain::RLT_Libgcc;
  else if (LibName == "platform")
    runtimeLibType = GetDefaultRuntimeLibType();
  else {
    if (A)
      getDriver().Diag(diag::err_drv_invalid_rtlib_name)
          << A->getAsString(Args);

    runtimeLibType = GetDefaultRuntimeLibType();
  }

  return *runtimeLibType;
}

ToolChain::UnwindLibType ToolChain::GetUnwindLibType(
    const ArgList &Args) const {
  if (unwindLibType)
    return *unwindLibType;

  const Arg *A = Args.getLastArg(options::OPT_unwindlib_EQ);
  StringRef LibName = A ? A->getValue() : CLANG_DEFAULT_UNWINDLIB;

  if (LibName == "none")
    unwindLibType = ToolChain::UNW_None;
  else if (LibName == "platform" || LibName == "") {
    ToolChain::RuntimeLibType RtLibType = GetRuntimeLibType(Args);
    if (RtLibType == ToolChain::RLT_CompilerRT) {
      if (getTriple().isAndroid() || getTriple().isOSAIX())
        unwindLibType = ToolChain::UNW_CompilerRT;
      else
        unwindLibType = ToolChain::UNW_None;
    } else if (RtLibType == ToolChain::RLT_Libgcc)
      unwindLibType = ToolChain::UNW_Libgcc;
  } else if (LibName == "libunwind") {
    if (GetRuntimeLibType(Args) == RLT_Libgcc)
      getDriver().Diag(diag::err_drv_incompatible_unwindlib);
    unwindLibType = ToolChain::UNW_CompilerRT;
  } else if (LibName == "libgcc")
    unwindLibType = ToolChain::UNW_Libgcc;
  else {
    if (A)
      getDriver().Diag(diag::err_drv_invalid_unwindlib_name)
          << A->getAsString(Args);

    unwindLibType = GetDefaultUnwindLibType();
  }

  return *unwindLibType;
}

ToolChain::CXXStdlibType ToolChain::GetCXXStdlibType(const ArgList &Args) const{
  if (cxxStdlibType)
    return *cxxStdlibType;

  const Arg *A = Args.getLastArg(options::OPT_stdlib_EQ);
  StringRef LibName = A ? A->getValue() : CLANG_DEFAULT_CXX_STDLIB;

  // Only use "platform" in tests to override CLANG_DEFAULT_CXX_STDLIB!
  if (LibName == "libc++")
    cxxStdlibType = ToolChain::CST_Libcxx;
  else if (LibName == "libstdc++")
    cxxStdlibType = ToolChain::CST_Libstdcxx;
  else if (LibName == "platform")
    cxxStdlibType = GetDefaultCXXStdlibType();
  else {
    if (A)
      getDriver().Diag(diag::err_drv_invalid_stdlib_name)
          << A->getAsString(Args);

    cxxStdlibType = GetDefaultCXXStdlibType();
  }

  return *cxxStdlibType;
}

/// Utility function to add a system include directory to CC1 arguments.
/*static*/ void ToolChain::addSystemInclude(const ArgList &DriverArgs,
                                            ArgStringList &CC1Args,
                                            const Twine &Path) {
  CC1Args.push_back("-internal-isystem");
  CC1Args.push_back(DriverArgs.MakeArgString(Path));
}

/// Utility function to add a system include directory with extern "C"
/// semantics to CC1 arguments.
///
/// Note that this should be used rarely, and only for directories that
/// historically and for legacy reasons are treated as having implicit extern
/// "C" semantics. These semantics are *ignored* by and large today, but its
/// important to preserve the preprocessor changes resulting from the
/// classification.
/*static*/ void ToolChain::addExternCSystemInclude(const ArgList &DriverArgs,
                                                   ArgStringList &CC1Args,
                                                   const Twine &Path) {
  CC1Args.push_back("-internal-externc-isystem");
  CC1Args.push_back(DriverArgs.MakeArgString(Path));
}

void ToolChain::addExternCSystemIncludeIfExists(const ArgList &DriverArgs,
                                                ArgStringList &CC1Args,
                                                const Twine &Path) {
  if (llvm::sys::fs::exists(Path))
    addExternCSystemInclude(DriverArgs, CC1Args, Path);
}

/// Utility function to add a list of system include directories to CC1.
/*static*/ void ToolChain::addSystemIncludes(const ArgList &DriverArgs,
                                             ArgStringList &CC1Args,
                                             ArrayRef<StringRef> Paths) {
  for (const auto &Path : Paths) {
    CC1Args.push_back("-internal-isystem");
    CC1Args.push_back(DriverArgs.MakeArgString(Path));
  }
}

/*static*/ std::string ToolChain::concat(StringRef Path, const Twine &A,
                                         const Twine &B, const Twine &C,
                                         const Twine &D) {
  SmallString<128> Result(Path);
  llvm::sys::path::append(Result, llvm::sys::path::Style::posix, A, B, C, D);
  return std::string(Result);
}

std::string ToolChain::detectLibcxxVersion(StringRef IncludePath) const {
  std::error_code EC;
  int MaxVersion = 0;
  std::string MaxVersionString;
  SmallString<128> Path(IncludePath);
  llvm::sys::path::append(Path, "c++");
  for (llvm::vfs::directory_iterator LI = getVFS().dir_begin(Path, EC), LE;
       !EC && LI != LE; LI = LI.increment(EC)) {
    StringRef VersionText = llvm::sys::path::filename(LI->path());
    int Version;
    if (VersionText[0] == 'v' &&
        !VersionText.slice(1, StringRef::npos).getAsInteger(10, Version)) {
      if (Version > MaxVersion) {
        MaxVersion = Version;
        MaxVersionString = std::string(VersionText);
      }
    }
  }
  if (!MaxVersion)
    return "";
  return MaxVersionString;
}

void ToolChain::AddClangCXXStdlibIncludeArgs(const ArgList &DriverArgs,
                                             ArgStringList &CC1Args) const {
  // Header search paths should be handled by each of the subclasses.
  // Historically, they have not been, and instead have been handled inside of
  // the CC1-layer frontend. As the logic is hoisted out, this generic function
  // will slowly stop being called.
  //
  // While it is being called, replicate a bit of a hack to propagate the
  // '-stdlib=' flag down to CC1 so that it can in turn customize the C++
  // header search paths with it. Once all systems are overriding this
  // function, the CC1 flag and this line can be removed.
  DriverArgs.AddAllArgs(CC1Args, options::OPT_stdlib_EQ);
}

void ToolChain::AddClangCXXStdlibIsystemArgs(
    const llvm::opt::ArgList &DriverArgs,
    llvm::opt::ArgStringList &CC1Args) const {
  DriverArgs.ClaimAllArgs(options::OPT_stdlibxx_isystem);
  // This intentionally only looks at -nostdinc++, and not -nostdinc or
  // -nostdlibinc. The purpose of -stdlib++-isystem is to support toolchain
  // setups with non-standard search logic for the C++ headers, while still
  // allowing users of the toolchain to bring their own C++ headers. Such a
  // toolchain likely also has non-standard search logic for the C headers and
  // uses -nostdinc to suppress the default logic, but -stdlib++-isystem should
  // still work in that case and only be suppressed by an explicit -nostdinc++
  // in a project using the toolchain.
  if (!DriverArgs.hasArg(options::OPT_nostdincxx))
    for (const auto &P :
         DriverArgs.getAllArgValues(options::OPT_stdlibxx_isystem))
      addSystemInclude(DriverArgs, CC1Args, P);
}

bool ToolChain::ShouldLinkCXXStdlib(const llvm::opt::ArgList &Args) const {
  return getDriver().CCCIsCXX() &&
         !Args.hasArg(options::OPT_nostdlib, options::OPT_nodefaultlibs,
                      options::OPT_nostdlibxx);
}

void ToolChain::AddCXXStdlibLibArgs(const ArgList &Args,
                                    ArgStringList &CmdArgs) const {
  assert(!Args.hasArg(options::OPT_nostdlibxx) &&
         "should not have called this");
  CXXStdlibType Type = GetCXXStdlibType(Args);

  switch (Type) {
  case ToolChain::CST_Libcxx:
    CmdArgs.push_back("-lc++");
    if (Args.hasArg(options::OPT_fexperimental_library))
      CmdArgs.push_back("-lc++experimental");
    break;

  case ToolChain::CST_Libstdcxx:
    CmdArgs.push_back("-lstdc++");
    break;
  }
}

void ToolChain::AddFilePathLibArgs(const ArgList &Args,
                                   ArgStringList &CmdArgs) const {
  for (const auto &LibPath : getFilePaths())
    if(LibPath.length() > 0)
      CmdArgs.push_back(Args.MakeArgString(StringRef("-L") + LibPath));
}

void ToolChain::AddCCKextLibArgs(const ArgList &Args,
                                 ArgStringList &CmdArgs) const {
  CmdArgs.push_back("-lcc_kext");
}

bool ToolChain::isFastMathRuntimeAvailable(const ArgList &Args,
                                           std::string &Path) const {
  // Don't implicitly link in mode-changing libraries in a shared library, since
  // this can have very deleterious effects. See the various links from
  // https://github.com/llvm/llvm-project/issues/57589 for more information.
  bool Default = !Args.hasArgNoClaim(options::OPT_shared);

  // Do not check for -fno-fast-math or -fno-unsafe-math when -Ofast passed
  // (to keep the linker options consistent with gcc and clang itself).
  if (Default && !isOptimizationLevelFast(Args)) {
    // Check if -ffast-math or -funsafe-math.
    Arg *A = Args.getLastArg(
        options::OPT_ffast_math, options::OPT_fno_fast_math,
        options::OPT_funsafe_math_optimizations,
        options::OPT_fno_unsafe_math_optimizations, options::OPT_ffp_model_EQ);

    if (!A || A->getOption().getID() == options::OPT_fno_fast_math ||
        A->getOption().getID() == options::OPT_fno_unsafe_math_optimizations)
      Default = false;
    if (A && A->getOption().getID() == options::OPT_ffp_model_EQ) {
      StringRef Model = A->getValue();
      if (Model != "fast" && Model != "aggressive")
        Default = false;
    }
  }

  // Whatever decision came as a result of the above implicit settings, either
  // -mdaz-ftz or -mno-daz-ftz is capable of overriding it.
  if (!Args.hasFlag(options::OPT_mdaz_ftz, options::OPT_mno_daz_ftz, Default))
    return false;

  // If crtfastmath.o exists add it to the arguments.
  Path = GetFilePath("crtfastmath.o");
  return (Path != "crtfastmath.o"); // Not found.
}

bool ToolChain::addFastMathRuntimeIfAvailable(const ArgList &Args,
                                              ArgStringList &CmdArgs) const {
  std::string Path;
  if (isFastMathRuntimeAvailable(Args, Path)) {
    CmdArgs.push_back(Args.MakeArgString(Path));
    return true;
  }

  return false;
}

Expected<SmallVector<std::string>>
ToolChain::getSystemGPUArchs(const llvm::opt::ArgList &Args) const {
  return SmallVector<std::string>();
}

SanitizerMask ToolChain::getSupportedSanitizers() const {
  // Return sanitizers which don't require runtime support and are not
  // platform dependent.

  SanitizerMask Res =
      (SanitizerKind::Undefined & ~SanitizerKind::Vptr) |
      (SanitizerKind::CFI & ~SanitizerKind::CFIICall) |
      SanitizerKind::CFICastStrict | SanitizerKind::FloatDivideByZero |
      SanitizerKind::KCFI | SanitizerKind::UnsignedIntegerOverflow |
      SanitizerKind::UnsignedShiftBase | SanitizerKind::ImplicitConversion |
      SanitizerKind::Nullability | SanitizerKind::LocalBounds;
  if (getTriple().getArch() == llvm::Triple::x86 ||
      getTriple().getArch() == llvm::Triple::x86_64 ||
      getTriple().getArch() == llvm::Triple::arm ||
      getTriple().getArch() == llvm::Triple::thumb || getTriple().isWasm() ||
      getTriple().isAArch64() || getTriple().isRISCV() ||
      getTriple().isLoongArch64())
    Res |= SanitizerKind::CFIICall;
  if (getTriple().getArch() == llvm::Triple::x86_64 ||
      getTriple().isAArch64(64) || getTriple().isRISCV())
    Res |= SanitizerKind::ShadowCallStack;
  if (getTriple().isAArch64(64))
    Res |= SanitizerKind::MemTag;
  return Res;
}

void ToolChain::AddCudaIncludeArgs(const ArgList &DriverArgs,
                                   ArgStringList &CC1Args) const {}

void ToolChain::AddHIPIncludeArgs(const ArgList &DriverArgs,
                                  ArgStringList &CC1Args) const {}

<<<<<<< HEAD
void ToolChain::AddSYCLIncludeArgs(const ArgList &DriverArgs,
=======
void ToolChain::addSYCLIncludeArgs(const ArgList &DriverArgs,
>>>>>>> d00f65c6
                                   ArgStringList &CC1Args) const {}

llvm::SmallVector<ToolChain::BitCodeLibraryInfo, 12>
ToolChain::getDeviceLibs(
    const ArgList &DriverArgs,
    const Action::OffloadKind DeviceOffloadingKind) const {
  return {};
}

void ToolChain::AddIAMCUIncludeArgs(const ArgList &DriverArgs,
                                    ArgStringList &CC1Args) const {}

static VersionTuple separateMSVCFullVersion(unsigned Version) {
  if (Version < 100)
    return VersionTuple(Version);

  if (Version < 10000)
    return VersionTuple(Version / 100, Version % 100);

  unsigned Build = 0, Factor = 1;
  for (; Version > 10000; Version = Version / 10, Factor = Factor * 10)
    Build = Build + (Version % 10) * Factor;
  return VersionTuple(Version / 100, Version % 100, Build);
}

VersionTuple
ToolChain::computeMSVCVersion(const Driver *D,
                              const llvm::opt::ArgList &Args) const {
  const Arg *MSCVersion = Args.getLastArg(options::OPT_fmsc_version);
  const Arg *MSCompatibilityVersion =
      Args.getLastArg(options::OPT_fms_compatibility_version);

  if (MSCVersion && MSCompatibilityVersion) {
    if (D)
      D->Diag(diag::err_drv_argument_not_allowed_with)
          << MSCVersion->getAsString(Args)
          << MSCompatibilityVersion->getAsString(Args);
    return VersionTuple();
  }

  if (MSCompatibilityVersion) {
    VersionTuple MSVT;
    if (MSVT.tryParse(MSCompatibilityVersion->getValue())) {
      if (D)
        D->Diag(diag::err_drv_invalid_value)
            << MSCompatibilityVersion->getAsString(Args)
            << MSCompatibilityVersion->getValue();
    } else {
      return MSVT;
    }
  }

  if (MSCVersion) {
    unsigned Version = 0;
    if (StringRef(MSCVersion->getValue()).getAsInteger(10, Version)) {
      if (D)
        D->Diag(diag::err_drv_invalid_value)
            << MSCVersion->getAsString(Args) << MSCVersion->getValue();
    } else {
      return separateMSVCFullVersion(Version);
    }
  }

  return VersionTuple();
}

llvm::opt::DerivedArgList *ToolChain::TranslateOffloadTargetArgs(
    const llvm::opt::DerivedArgList &Args, bool SameTripleAsHost,
    SmallVectorImpl<llvm::opt::Arg *> &AllocatedArgs,
    Action::OffloadKind DeviceOffloadKind) const {
  assert((DeviceOffloadKind == Action::OFK_OpenMP ||
          DeviceOffloadKind == Action::OFK_SYCL) &&
         "requires OpenMP or SYCL offload kind");
  DerivedArgList *DAL = new DerivedArgList(Args.getBaseArgs());
  const OptTable &Opts = getDriver().getOpts();
  bool Modified = false;

  // Handle -Xopenmp-target and -Xsycl-target-frontend flags
  for (auto *A : Args) {
    // Exclude flags which may only apply to the host toolchain.
    // Do not exclude flags when the host triple (AuxTriple)
    // matches the current toolchain triple. If it is not present
    // at all, target and host share a toolchain.
    if (A->getOption().matches(options::OPT_m_Group)) {
      // AMD GPU is a special case, as -mcpu is required for the device
      // compilation, except for SYCL which uses --offload-arch.
      // Pass code object version to device toolchain
      // to correctly set metadata in intermediate files.
      if (SameTripleAsHost ||
          A->getOption().matches(options::OPT_mcode_object_version_EQ) ||
          (getTriple().getArch() == llvm::Triple::amdgcn &&
           DeviceOffloadKind != Action::OFK_SYCL)) {
        DAL->append(A);
        continue;
      }
      // SPIR/SPIR-V special case for -mlong-double
      if (getTriple().isSPIROrSPIRV() &&
          A->getOption().matches(options::OPT_LongDouble_Group)) {
        DAL->append(A);
        continue;
      }
      Modified = true;
      continue;
    }

    // Exclude -fsycl
    if (A->getOption().matches(options::OPT_fsycl)) {
      Modified = true;
      continue;
    }

    unsigned Index = 0;
    unsigned Prev;
    bool XOffloadTargetNoTriple;

    // TODO: functionality between OpenMP offloading and SYCL offloading
    // is similar, can be improved
    if (DeviceOffloadKind == Action::OFK_OpenMP) {
      XOffloadTargetNoTriple =
        A->getOption().matches(options::OPT_Xopenmp_target);
      if (A->getOption().matches(options::OPT_Xopenmp_target_EQ)) {
        llvm::Triple TT(getOpenMPTriple(A->getValue(0)));

        // Passing device args: -Xopenmp-target=<triple> -opt=val.
        if (TT.getTriple() == getTripleString())
          Index = Args.getBaseArgs().MakeIndex(A->getValue(1));
        else
          continue;
      } else if (XOffloadTargetNoTriple) {
        // Passing device args: -Xopenmp-target -opt=val.
        Index = Args.getBaseArgs().MakeIndex(A->getValue(0));
      } else {
        DAL->append(A);
        continue;
      }
    } else if (DeviceOffloadKind == Action::OFK_SYCL) {
      XOffloadTargetNoTriple =
        A->getOption().matches(options::OPT_Xsycl_frontend);
      if (A->getOption().matches(options::OPT_Xsycl_frontend_EQ)) {
        // Passing device args: -Xsycl-target-frontend=<triple> -opt=val.
        if (getDriver().getSYCLDeviceTriple(A->getValue(0)) == getTriple())
          Index = Args.getBaseArgs().MakeIndex(A->getValue(1));
        else
          continue;
      } else if (XOffloadTargetNoTriple) {
        // Passing device args: -Xsycl-target-frontend -opt=val.
        Index = Args.getBaseArgs().MakeIndex(A->getValue(0));
      } else {
        DAL->append(A);
        continue;
      }
    }

    // Parse the argument to -Xopenmp-target.
    Prev = Index;
    std::unique_ptr<Arg> XOffloadTargetArg(Opts.ParseOneArg(Args, Index));
    if (!XOffloadTargetArg || Index > Prev + 1) {
      if (DeviceOffloadKind == Action::OFK_OpenMP) {
        getDriver().Diag(diag::err_drv_invalid_Xopenmp_target_with_args)
            << A->getAsString(Args);
      } else {
        getDriver().Diag(diag::err_drv_invalid_Xsycl_frontend_with_args)
            << A->getAsString(Args);
      }
      continue;
    }
    if (XOffloadTargetNoTriple && XOffloadTargetArg) {
      // TODO: similar behaviors with OpenMP and SYCL offloading, can be
      // improved upon
      auto SingleTargetTripleCount = [&Args](OptSpecifier Opt) {
        const Arg *TargetArg = Args.getLastArg(Opt);
        if (!TargetArg || TargetArg->getValues().size() == 1)
          return true;
        return false;
      };
      if (DeviceOffloadKind == Action::OFK_OpenMP &&
          !SingleTargetTripleCount(options::OPT_fopenmp_targets_EQ)) {
        getDriver().Diag(diag::err_drv_Xopenmp_target_missing_triple);
        continue;
      }
      if (DeviceOffloadKind == Action::OFK_SYCL &&
          !SingleTargetTripleCount(options::OPT_fsycl_targets_EQ)) {
        getDriver().Diag(diag::err_drv_Xsycl_target_missing_triple)
            << A->getSpelling();
        continue;
      }
    }

    XOffloadTargetArg->setBaseArg(A);
    A = XOffloadTargetArg.release();
    AllocatedArgs.push_back(A);
    DAL->append(A);
    Modified = true;
  }

  if (Modified)
    return DAL;

  delete DAL;
  return nullptr;
}

// TODO: Currently argument values separated by space e.g.
// -Xclang -mframe-pointer=no cannot be passed by -Xarch_. This should be
// fixed.
void ToolChain::TranslateXarchArgs(
    const llvm::opt::DerivedArgList &Args, llvm::opt::Arg *&A,
    llvm::opt::DerivedArgList *DAL,
    SmallVectorImpl<llvm::opt::Arg *> *AllocatedArgs) const {
  const OptTable &Opts = getDriver().getOpts();
  unsigned ValuePos = 1;
  if (A->getOption().matches(options::OPT_Xarch_device) ||
      A->getOption().matches(options::OPT_Xarch_host))
    ValuePos = 0;

  unsigned Index = Args.getBaseArgs().MakeIndex(A->getValue(ValuePos));
  unsigned Prev = Index;
  std::unique_ptr<llvm::opt::Arg> XarchArg(Opts.ParseOneArg(Args, Index));

  // If the argument parsing failed or more than one argument was
  // consumed, the -Xarch_ argument's parameter tried to consume
  // extra arguments. Emit an error and ignore.
  //
  // We also want to disallow any options which would alter the
  // driver behavior; that isn't going to work in our model. We
  // use options::NoXarchOption to control this.
  if (!XarchArg || Index > Prev + 1) {
    getDriver().Diag(diag::err_drv_invalid_Xarch_argument_with_args)
        << A->getAsString(Args);
    return;
  } else if (XarchArg->getOption().hasFlag(options::NoXarchOption)) {
    auto &Diags = getDriver().getDiags();
    unsigned DiagID =
        Diags.getCustomDiagID(DiagnosticsEngine::Error,
                              "invalid Xarch argument: '%0', not all driver "
                              "options can be forwared via Xarch argument");
    Diags.Report(DiagID) << A->getAsString(Args);
    return;
  }
  XarchArg->setBaseArg(A);
  A = XarchArg.release();
  if (!AllocatedArgs)
    DAL->AddSynthesizedArg(A);
  else
    AllocatedArgs->push_back(A);
}

llvm::opt::DerivedArgList *ToolChain::TranslateXarchArgs(
    const llvm::opt::DerivedArgList &Args, StringRef BoundArch,
    Action::OffloadKind OFK,
    SmallVectorImpl<llvm::opt::Arg *> *AllocatedArgs) const {
  DerivedArgList *DAL = new DerivedArgList(Args.getBaseArgs());
  bool Modified = false;

  bool IsDevice = OFK != Action::OFK_None && OFK != Action::OFK_Host;
  for (Arg *A : Args) {
    bool NeedTrans = false;
    bool Skip = false;
    if (A->getOption().matches(options::OPT_Xarch_device)) {
      NeedTrans = IsDevice;
      Skip = !IsDevice;
    } else if (A->getOption().matches(options::OPT_Xarch_host)) {
      NeedTrans = !IsDevice;
      Skip = IsDevice;
    } else if (A->getOption().matches(options::OPT_Xarch__) && IsDevice) {
      // Do not translate -Xarch_ options for non CUDA/HIP toolchain since
      // they may need special translation.
      // Skip this argument unless the architecture matches BoundArch
      if (BoundArch.empty() || A->getValue(0) != BoundArch)
        Skip = true;
      else
        NeedTrans = true;
    }
    if (NeedTrans || Skip)
      Modified = true;
    if (NeedTrans)
      TranslateXarchArgs(Args, A, DAL, AllocatedArgs);
    if (!Skip)
      DAL->append(A);
  }

  if (Modified)
    return DAL;

  delete DAL;
  return nullptr;
}<|MERGE_RESOLUTION|>--- conflicted
+++ resolved
@@ -1563,11 +1563,7 @@
 void ToolChain::AddHIPIncludeArgs(const ArgList &DriverArgs,
                                   ArgStringList &CC1Args) const {}
 
-<<<<<<< HEAD
-void ToolChain::AddSYCLIncludeArgs(const ArgList &DriverArgs,
-=======
 void ToolChain::addSYCLIncludeArgs(const ArgList &DriverArgs,
->>>>>>> d00f65c6
                                    ArgStringList &CC1Args) const {}
 
 llvm::SmallVector<ToolChain::BitCodeLibraryInfo, 12>
