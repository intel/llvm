//===- ToolChain.cpp - Collections of tools for one platform --------------===//
//
// Part of the LLVM Project, under the Apache License v2.0 with LLVM Exceptions.
// See https://llvm.org/LICENSE.txt for license information.
// SPDX-License-Identifier: Apache-2.0 WITH LLVM-exception
//
//===----------------------------------------------------------------------===//

#include "clang/Driver/ToolChain.h"
#include "ToolChains/Arch/AArch64.h"
#include "ToolChains/Arch/ARM.h"
#include "ToolChains/Arch/RISCV.h"
#include "ToolChains/Clang.h"
#include "ToolChains/Flang.h"
#include "ToolChains/InterfaceStubs.h"
#include "clang/Basic/ObjCRuntime.h"
#include "clang/Basic/Sanitizers.h"
#include "clang/Config/config.h"
#include "clang/Driver/Action.h"
#include "clang/Driver/CommonArgs.h"
#include "clang/Driver/Driver.h"
#include "clang/Driver/InputInfo.h"
#include "clang/Driver/Job.h"
#include "clang/Driver/Options.h"
#include "clang/Driver/SanitizerArgs.h"
#include "clang/Driver/XRayArgs.h"
#include "llvm/ADT/SmallString.h"
#include "llvm/ADT/StringExtras.h"
#include "llvm/ADT/StringRef.h"
#include "llvm/ADT/Twine.h"
#include "llvm/Config/llvm-config.h"
#include "llvm/MC/MCTargetOptions.h"
#include "llvm/MC/TargetRegistry.h"
#include "llvm/Option/Arg.h"
#include "llvm/Option/ArgList.h"
#include "llvm/Option/OptTable.h"
#include "llvm/Option/Option.h"
#include "llvm/Support/CommandLine.h"
#include "llvm/Support/ErrorHandling.h"
#include "llvm/Support/FileSystem.h"
#include "llvm/Support/FileUtilities.h"
#include "llvm/Support/Path.h"
#include "llvm/Support/Process.h"
#include "llvm/Support/VersionTuple.h"
#include "llvm/Support/VirtualFileSystem.h"
#include "llvm/TargetParser/AArch64TargetParser.h"
#include "llvm/TargetParser/RISCVISAInfo.h"
#include "llvm/TargetParser/TargetParser.h"
#include "llvm/TargetParser/Triple.h"
#include <cassert>
#include <cstddef>
#include <cstring>
#include <string>

using namespace clang;
using namespace driver;
using namespace tools;
using namespace llvm;
using namespace llvm::opt;

static llvm::opt::Arg *GetRTTIArgument(const ArgList &Args) {
  return Args.getLastArg(options::OPT_mkernel, options::OPT_fapple_kext,
                         options::OPT_fno_rtti, options::OPT_frtti);
}

static ToolChain::RTTIMode CalculateRTTIMode(const ArgList &Args,
                                             const llvm::Triple &Triple,
                                             const Arg *CachedRTTIArg) {
  // Explicit rtti/no-rtti args
  if (CachedRTTIArg) {
    if (CachedRTTIArg->getOption().matches(options::OPT_frtti))
      return ToolChain::RM_Enabled;
    else
      return ToolChain::RM_Disabled;
  }

  // -frtti is default, except for the PS4/PS5 and DriverKit.
  bool NoRTTI = Triple.isPS() || Triple.isDriverKit();
  return NoRTTI ? ToolChain::RM_Disabled : ToolChain::RM_Enabled;
}

static ToolChain::ExceptionsMode CalculateExceptionsMode(const ArgList &Args) {
  if (Args.hasFlag(options::OPT_fexceptions, options::OPT_fno_exceptions,
                   true)) {
    return ToolChain::EM_Enabled;
  }
  return ToolChain::EM_Disabled;
}

ToolChain::ToolChain(const Driver &D, const llvm::Triple &T,
                     const ArgList &Args)
    : D(D), Triple(T), Args(Args), CachedRTTIArg(GetRTTIArgument(Args)),
      CachedRTTIMode(CalculateRTTIMode(Args, Triple, CachedRTTIArg)),
      CachedExceptionsMode(CalculateExceptionsMode(Args)) {
  auto addIfExists = [this](path_list &List, const std::string &Path) {
    if (getVFS().exists(Path))
      List.push_back(Path);
  };

  if (std::optional<std::string> Path = getRuntimePath())
    getLibraryPaths().push_back(*Path);
  if (std::optional<std::string> Path = getStdlibPath())
    getFilePaths().push_back(*Path);
  for (const auto &Path : getArchSpecificLibPaths())
    addIfExists(getFilePaths(), Path);
}

llvm::Expected<std::unique_ptr<llvm::MemoryBuffer>>
ToolChain::executeToolChainProgram(StringRef Executable) const {
  llvm::SmallString<64> OutputFile;
  llvm::sys::fs::createTemporaryFile("toolchain-program", "txt", OutputFile,
                                     llvm::sys::fs::OF_Text);
  llvm::FileRemover OutputRemover(OutputFile.c_str());
  std::optional<llvm::StringRef> Redirects[] = {
      {""},
      OutputFile.str(),
      {""},
  };

  std::string ErrorMessage;
  int SecondsToWait = 60;
  if (std::optional<std::string> Str =
          llvm::sys::Process::GetEnv("CLANG_TOOLCHAIN_PROGRAM_TIMEOUT")) {
    if (!llvm::to_integer(*Str, SecondsToWait))
      return llvm::createStringError(std::error_code(),
                                     "CLANG_TOOLCHAIN_PROGRAM_TIMEOUT expected "
                                     "an integer, got '" +
                                         *Str + "'");
    SecondsToWait = std::max(SecondsToWait, 0); // infinite
  }
  if (llvm::sys::ExecuteAndWait(Executable, {Executable}, {}, Redirects,
                                SecondsToWait,
                                /*MemoryLimit=*/0, &ErrorMessage))
    return llvm::createStringError(std::error_code(),
                                   Executable + ": " + ErrorMessage);

  llvm::ErrorOr<std::unique_ptr<llvm::MemoryBuffer>> OutputBuf =
      llvm::MemoryBuffer::getFile(OutputFile.c_str());
  if (!OutputBuf)
    return llvm::createStringError(OutputBuf.getError(),
                                   "Failed to read stdout of " + Executable +
                                       ": " + OutputBuf.getError().message());
  return std::move(*OutputBuf);
}

void ToolChain::setTripleEnvironment(llvm::Triple::EnvironmentType Env) {
  Triple.setEnvironment(Env);
  if (EffectiveTriple != llvm::Triple())
    EffectiveTriple.setEnvironment(Env);
}

ToolChain::~ToolChain() = default;

llvm::vfs::FileSystem &ToolChain::getVFS() const {
  return getDriver().getVFS();
}

bool ToolChain::useIntegratedAs() const {
  return Args.hasFlag(options::OPT_fintegrated_as,
                      options::OPT_fno_integrated_as,
                      IsIntegratedAssemblerDefault());
}

bool ToolChain::useIntegratedBackend() const {
  assert(
      ((IsIntegratedBackendDefault() && IsIntegratedBackendSupported()) ||
       (!IsIntegratedBackendDefault() || IsNonIntegratedBackendSupported())) &&
      "(Non-)integrated backend set incorrectly!");

  bool IBackend = Args.hasFlag(options::OPT_fintegrated_objemitter,
                               options::OPT_fno_integrated_objemitter,
                               IsIntegratedBackendDefault());

  // Diagnose when integrated-objemitter options are not supported by this
  // toolchain.
  unsigned DiagID;
  if ((IBackend && !IsIntegratedBackendSupported()) ||
      (!IBackend && !IsNonIntegratedBackendSupported()))
    DiagID = clang::diag::err_drv_unsupported_opt_for_target;
  else
    DiagID = clang::diag::warn_drv_unsupported_opt_for_target;
  Arg *A = Args.getLastArg(options::OPT_fno_integrated_objemitter);
  if (A && !IsNonIntegratedBackendSupported())
    D.Diag(DiagID) << A->getAsString(Args) << Triple.getTriple();
  A = Args.getLastArg(options::OPT_fintegrated_objemitter);
  if (A && !IsIntegratedBackendSupported())
    D.Diag(DiagID) << A->getAsString(Args) << Triple.getTriple();

  return IBackend;
}

bool ToolChain::useRelaxRelocations() const {
  return ENABLE_X86_RELAX_RELOCATIONS;
}

bool ToolChain::defaultToIEEELongDouble() const {
  return PPC_LINUX_DEFAULT_IEEELONGDOUBLE && getTriple().isOSLinux();
}

static void processMultilibCustomFlags(Multilib::flags_list &List,
                                       const llvm::opt::ArgList &Args) {
  for (const Arg *MultilibFlagArg :
       Args.filtered(options::OPT_fmultilib_flag)) {
    List.push_back(MultilibFlagArg->getAsString(Args));
    MultilibFlagArg->claim();
  }
}

static void getAArch64MultilibFlags(const Driver &D,
                                          const llvm::Triple &Triple,
                                          const llvm::opt::ArgList &Args,
                                          Multilib::flags_list &Result) {
  std::vector<StringRef> Features;
  tools::aarch64::getAArch64TargetFeatures(D, Triple, Args, Features,
                                           /*ForAS=*/false,
                                           /*ForMultilib=*/true);
  const auto UnifiedFeatures = tools::unifyTargetFeatures(Features);
  llvm::DenseSet<StringRef> FeatureSet(UnifiedFeatures.begin(),
                                       UnifiedFeatures.end());
  std::vector<std::string> MArch;
  for (const auto &Ext : AArch64::Extensions)
    if (!Ext.UserVisibleName.empty())
      if (FeatureSet.contains(Ext.PosTargetFeature))
        MArch.push_back(Ext.UserVisibleName.str());
  for (const auto &Ext : AArch64::Extensions)
    if (!Ext.UserVisibleName.empty())
      if (FeatureSet.contains(Ext.NegTargetFeature))
        MArch.push_back(("no" + Ext.UserVisibleName).str());
  StringRef ArchName;
  for (const auto &ArchInfo : AArch64::ArchInfos)
    if (FeatureSet.contains(ArchInfo->ArchFeature))
      ArchName = ArchInfo->Name;
  assert(!ArchName.empty() && "at least one architecture should be found");
  MArch.insert(MArch.begin(), ("-march=" + ArchName).str());
  Result.push_back(llvm::join(MArch, "+"));

  const Arg *BranchProtectionArg =
      Args.getLastArgNoClaim(options::OPT_mbranch_protection_EQ);
  if (BranchProtectionArg) {
    Result.push_back(BranchProtectionArg->getAsString(Args));
  }

  if (FeatureSet.contains("+strict-align"))
    Result.push_back("-mno-unaligned-access");
  else
    Result.push_back("-munaligned-access");

  if (Arg *Endian = Args.getLastArg(options::OPT_mbig_endian,
                                    options::OPT_mlittle_endian)) {
    if (Endian->getOption().matches(options::OPT_mbig_endian))
      Result.push_back(Endian->getAsString(Args));
  }

  const Arg *ABIArg = Args.getLastArgNoClaim(options::OPT_mabi_EQ);
  if (ABIArg) {
    Result.push_back(ABIArg->getAsString(Args));
  }

  processMultilibCustomFlags(Result, Args);
}

static void getARMMultilibFlags(const Driver &D,
                                      const llvm::Triple &Triple,
                                      const llvm::opt::ArgList &Args,
                                      Multilib::flags_list &Result) {
  std::vector<StringRef> Features;
  llvm::ARM::FPUKind FPUKind = tools::arm::getARMTargetFeatures(
      D, Triple, Args, Features, false /*ForAs*/, true /*ForMultilib*/);
  const auto UnifiedFeatures = tools::unifyTargetFeatures(Features);
  llvm::DenseSet<StringRef> FeatureSet(UnifiedFeatures.begin(),
                                       UnifiedFeatures.end());
  std::vector<std::string> MArch;
  for (const auto &Ext : ARM::ARCHExtNames)
    if (!Ext.Name.empty())
      if (FeatureSet.contains(Ext.Feature))
        MArch.push_back(Ext.Name.str());
  for (const auto &Ext : ARM::ARCHExtNames)
    if (!Ext.Name.empty())
      if (FeatureSet.contains(Ext.NegFeature))
        MArch.push_back(("no" + Ext.Name).str());
  MArch.insert(MArch.begin(), ("-march=" + Triple.getArchName()).str());
  Result.push_back(llvm::join(MArch, "+"));

  switch (FPUKind) {
#define ARM_FPU(NAME, KIND, VERSION, NEON_SUPPORT, RESTRICTION)                \
  case llvm::ARM::KIND:                                                        \
    Result.push_back("-mfpu=" NAME);                                           \
    break;
#include "llvm/TargetParser/ARMTargetParser.def"
  default:
    llvm_unreachable("Invalid FPUKind");
  }

  switch (arm::getARMFloatABI(D, Triple, Args)) {
  case arm::FloatABI::Soft:
    Result.push_back("-mfloat-abi=soft");
    break;
  case arm::FloatABI::SoftFP:
    Result.push_back("-mfloat-abi=softfp");
    break;
  case arm::FloatABI::Hard:
    Result.push_back("-mfloat-abi=hard");
    break;
  case arm::FloatABI::Invalid:
    llvm_unreachable("Invalid float ABI");
  }

  const Arg *BranchProtectionArg =
      Args.getLastArgNoClaim(options::OPT_mbranch_protection_EQ);
  if (BranchProtectionArg) {
    Result.push_back(BranchProtectionArg->getAsString(Args));
  }

  if (FeatureSet.contains("+strict-align"))
    Result.push_back("-mno-unaligned-access");
  else
    Result.push_back("-munaligned-access");

  if (Arg *Endian = Args.getLastArg(options::OPT_mbig_endian,
                                    options::OPT_mlittle_endian)) {
    if (Endian->getOption().matches(options::OPT_mbig_endian))
      Result.push_back(Endian->getAsString(Args));
  }
  processMultilibCustomFlags(Result, Args);
}

static void getRISCVMultilibFlags(const Driver &D, const llvm::Triple &Triple,
                                  const llvm::opt::ArgList &Args,
                                  Multilib::flags_list &Result) {
  std::string Arch = riscv::getRISCVArch(Args, Triple);
  // Canonicalize arch for easier matching
  auto ISAInfo = llvm::RISCVISAInfo::parseArchString(
      Arch, /*EnableExperimentalExtensions*/ true);
  if (!llvm::errorToBool(ISAInfo.takeError()))
    Result.push_back("-march=" + (*ISAInfo)->toString());

  Result.push_back(("-mabi=" + riscv::getRISCVABI(Args, Triple)).str());
}

Multilib::flags_list
ToolChain::getMultilibFlags(const llvm::opt::ArgList &Args) const {
  using namespace clang::driver::options;

  std::vector<std::string> Result;
  const llvm::Triple Triple(ComputeEffectiveClangTriple(Args));
  Result.push_back("--target=" + Triple.str());

  switch (Triple.getArch()) {
  case llvm::Triple::aarch64:
  case llvm::Triple::aarch64_32:
  case llvm::Triple::aarch64_be:
    getAArch64MultilibFlags(D, Triple, Args, Result);
    break;
  case llvm::Triple::arm:
  case llvm::Triple::armeb:
  case llvm::Triple::thumb:
  case llvm::Triple::thumbeb:
    getARMMultilibFlags(D, Triple, Args, Result);
    break;
  case llvm::Triple::riscv32:
  case llvm::Triple::riscv64:
    getRISCVMultilibFlags(D, Triple, Args, Result);
    break;
  default:
    break;
  }

  // Include fno-exceptions and fno-rtti
  // to improve multilib selection
  if (getRTTIMode() == ToolChain::RTTIMode::RM_Disabled)
    Result.push_back("-fno-rtti");
  else
    Result.push_back("-frtti");

  if (getExceptionsMode() == ToolChain::ExceptionsMode::EM_Disabled)
    Result.push_back("-fno-exceptions");
  else
    Result.push_back("-fexceptions");

  // Sort and remove duplicates.
  std::sort(Result.begin(), Result.end());
  Result.erase(llvm::unique(Result), Result.end());
  return Result;
}

SanitizerArgs
ToolChain::getSanitizerArgs(const llvm::opt::ArgList &JobArgs) const {
  SanitizerArgs SanArgs(*this, JobArgs, !SanitizerArgsChecked);
  SanitizerArgsChecked = true;
  return SanArgs;
}

const XRayArgs ToolChain::getXRayArgs(const llvm::opt::ArgList &JobArgs) const {
  XRayArgs XRayArguments(*this, JobArgs);
  return XRayArguments;
}

namespace {

struct DriverSuffix {
  const char *Suffix;
  const char *ModeFlag;
};

} // namespace

static const DriverSuffix *FindDriverSuffix(StringRef ProgName, size_t &Pos) {
  // A list of known driver suffixes. Suffixes are compared against the
  // program name in order. If there is a match, the frontend type is updated as
  // necessary by applying the ModeFlag.
  static const DriverSuffix DriverSuffixes[] = {
      {"clang", nullptr},
      {"clang++", "--driver-mode=g++"},
      {"clang-c++", "--driver-mode=g++"},
      {"clang-cc", nullptr},
      {"clang-cpp", "--driver-mode=cpp"},
      {"clang-g++", "--driver-mode=g++"},
      {"clang-gcc", nullptr},
      {"clang-cl", "--driver-mode=cl"},
      {"cc", nullptr},
      {"cpp", "--driver-mode=cpp"},
      {"cl", "--driver-mode=cl"},
      {"++", "--driver-mode=g++"},
      {"flang", "--driver-mode=flang"},
      // For backwards compatibility, we create a symlink for `flang` called
      // `flang-new`. This will be removed in the future.
      {"flang-new", "--driver-mode=flang"},
      {"clang-dxc", "--driver-mode=dxc"},
  };

  for (const auto &DS : DriverSuffixes) {
    StringRef Suffix(DS.Suffix);
    if (ProgName.ends_with(Suffix)) {
      Pos = ProgName.size() - Suffix.size();
      return &DS;
    }
  }
  return nullptr;
}

/// Normalize the program name from argv[0] by stripping the file extension if
/// present and lower-casing the string on Windows.
static std::string normalizeProgramName(llvm::StringRef Argv0) {
  std::string ProgName = std::string(llvm::sys::path::filename(Argv0));
  if (is_style_windows(llvm::sys::path::Style::native)) {
    // Transform to lowercase for case insensitive file systems.
    std::transform(ProgName.begin(), ProgName.end(), ProgName.begin(),
                   ::tolower);
  }
  return ProgName;
}

static const DriverSuffix *parseDriverSuffix(StringRef ProgName, size_t &Pos) {
  // Try to infer frontend type and default target from the program name by
  // comparing it against DriverSuffixes in order.

  // If there is a match, the function tries to identify a target as prefix.
  // E.g. "x86_64-linux-clang" as interpreted as suffix "clang" with target
  // prefix "x86_64-linux". If such a target prefix is found, it may be
  // added via -target as implicit first argument.
  const DriverSuffix *DS = FindDriverSuffix(ProgName, Pos);

  if (!DS && ProgName.ends_with(".exe")) {
    // Try again after stripping the executable suffix:
    // clang++.exe -> clang++
    ProgName = ProgName.drop_back(StringRef(".exe").size());
    DS = FindDriverSuffix(ProgName, Pos);
  }

  if (!DS) {
    // Try again after stripping any trailing version number:
    // clang++3.5 -> clang++
    ProgName = ProgName.rtrim("0123456789.");
    DS = FindDriverSuffix(ProgName, Pos);
  }

  if (!DS) {
    // Try again after stripping trailing -component.
    // clang++-tot -> clang++
    ProgName = ProgName.slice(0, ProgName.rfind('-'));
    DS = FindDriverSuffix(ProgName, Pos);
  }
  return DS;
}

ParsedClangName
ToolChain::getTargetAndModeFromProgramName(StringRef PN) {
  std::string ProgName = normalizeProgramName(PN);
  size_t SuffixPos;
  const DriverSuffix *DS = parseDriverSuffix(ProgName, SuffixPos);
  if (!DS)
    return {};
  size_t SuffixEnd = SuffixPos + strlen(DS->Suffix);

  size_t LastComponent = ProgName.rfind('-', SuffixPos);
  if (LastComponent == std::string::npos)
    return ParsedClangName(ProgName.substr(0, SuffixEnd), DS->ModeFlag);
  std::string ModeSuffix = ProgName.substr(LastComponent + 1,
                                           SuffixEnd - LastComponent - 1);

  // Infer target from the prefix.
  StringRef Prefix(ProgName);
  Prefix = Prefix.slice(0, LastComponent);
  std::string IgnoredError;
  bool IsRegistered = llvm::TargetRegistry::lookupTarget(Prefix, IgnoredError);
  return ParsedClangName{std::string(Prefix), ModeSuffix, DS->ModeFlag,
                         IsRegistered};
}

StringRef ToolChain::getDefaultUniversalArchName() const {
  // In universal driver terms, the arch name accepted by -arch isn't exactly
  // the same as the ones that appear in the triple. Roughly speaking, this is
  // an inverse of the darwin::getArchTypeForDarwinArchName() function.
  switch (Triple.getArch()) {
  case llvm::Triple::aarch64: {
    if (getTriple().isArm64e())
      return "arm64e";
    return "arm64";
  }
  case llvm::Triple::aarch64_32:
    return "arm64_32";
  case llvm::Triple::ppc:
    return "ppc";
  case llvm::Triple::ppcle:
    return "ppcle";
  case llvm::Triple::ppc64:
    return "ppc64";
  case llvm::Triple::ppc64le:
    return "ppc64le";
  default:
    return Triple.getArchName();
  }
}

std::string ToolChain::getInputFilename(const InputInfo &Input) const {
  return Input.getFilename();
}

ToolChain::UnwindTableLevel
ToolChain::getDefaultUnwindTableLevel(const ArgList &Args) const {
  return UnwindTableLevel::None;
}

Tool *ToolChain::getClang() const {
  if (!Clang)
    Clang.reset(new tools::Clang(*this, useIntegratedBackend()));
  return Clang.get();
}

Tool *ToolChain::getFlang() const {
  if (!Flang)
    Flang.reset(new tools::Flang(*this));
  return Flang.get();
}

Tool *ToolChain::buildAssembler() const {
  return new tools::ClangAs(*this);
}

Tool *ToolChain::buildLinker() const {
  llvm_unreachable("Linking is not supported by this toolchain");
}

Tool *ToolChain::buildBackendCompiler() const {
  llvm_unreachable("Backend Compilation is not supported by this toolchain");
}

Tool *ToolChain::buildStaticLibTool() const {
  llvm_unreachable("Creating static lib is not supported by this toolchain");
}

Tool *ToolChain::getAssemble() const {
  if (!Assemble)
    Assemble.reset(buildAssembler());
  return Assemble.get();
}

Tool *ToolChain::getClangAs() const {
  if (!Assemble)
    Assemble.reset(new tools::ClangAs(*this));
  return Assemble.get();
}

Tool *ToolChain::getLink() const {
  if (!Link)
    Link.reset(buildLinker());
  return Link.get();
}

Tool *ToolChain::getStaticLibTool() const {
  if (!StaticLibTool)
    StaticLibTool.reset(buildStaticLibTool());
  return StaticLibTool.get();
}

Tool *ToolChain::getIfsMerge() const {
  if (!IfsMerge)
    IfsMerge.reset(new tools::ifstool::Merger(*this));
  return IfsMerge.get();
}

Tool *ToolChain::getOffloadBundler() const {
  if (!OffloadBundler)
    OffloadBundler.reset(new tools::OffloadBundler(*this));
  return OffloadBundler.get();
}

Tool *ToolChain::getOffloadWrapper() const {
  if (!OffloadWrapper)
    OffloadWrapper.reset(new tools::OffloadWrapper(*this));
  return OffloadWrapper.get();
}

Tool *ToolChain::getOffloadPackager() const {
  if (!OffloadPackager)
    OffloadPackager.reset(new tools::OffloadPackager(*this));
  return OffloadPackager.get();
}

Tool *ToolChain::getOffloadDeps() const {
  if (!OffloadDeps)
    OffloadDeps.reset(new tools::OffloadDeps(*this));
  return OffloadDeps.get();
}

Tool *ToolChain::getSPIRVTranslator() const {
  if (!SPIRVTranslator)
    SPIRVTranslator.reset(new tools::SPIRVTranslator(*this));
  return SPIRVTranslator.get();
}

Tool *ToolChain::getSYCLPostLink() const {
  if (!SYCLPostLink)
    SYCLPostLink.reset(new tools::SYCLPostLink(*this));
  return SYCLPostLink.get();
}

Tool *ToolChain::getBackendCompiler() const {
  if (!BackendCompiler)
    BackendCompiler.reset(buildBackendCompiler());
  return BackendCompiler.get();
}

Tool *ToolChain::getAppendFooter() const {
  if (!AppendFooter)
    AppendFooter.reset(new tools::AppendFooter(*this));
  return AppendFooter.get();
}

Tool *ToolChain::getTableTform() const {
  if (!FileTableTform)
    FileTableTform.reset(new tools::FileTableTform(*this));
  return FileTableTform.get();
}

Tool *ToolChain::getSpirvToIrWrapper() const {
  if (!SpirvToIrWrapper)
    SpirvToIrWrapper.reset(new tools::SpirvToIrWrapper(*this));
  return SpirvToIrWrapper.get();
}

Tool *ToolChain::getLinkerWrapper() const {
  if (!LinkerWrapper)
    LinkerWrapper.reset(new tools::LinkerWrapper(*this, getLink()));
  return LinkerWrapper.get();
}

Tool *ToolChain::getTool(Action::ActionClass AC) const {
  switch (AC) {
  case Action::AssembleJobClass:
    return getAssemble();

  case Action::IfsMergeJobClass:
    return getIfsMerge();

  case Action::LinkJobClass:
    return getLink();

  case Action::StaticLibJobClass:
    return getStaticLibTool();

  case Action::InputClass:
  case Action::BindArchClass:
  case Action::OffloadClass:
  case Action::ForEachWrappingClass:
  case Action::LipoJobClass:
  case Action::DsymutilJobClass:
  case Action::VerifyDebugInfoJobClass:
  case Action::BinaryAnalyzeJobClass:
  case Action::BinaryTranslatorJobClass:
    llvm_unreachable("Invalid tool kind.");

  case Action::CompileJobClass:
  case Action::PrecompileJobClass:
  case Action::PreprocessJobClass:
  case Action::ExtractAPIJobClass:
  case Action::AnalyzeJobClass:
  case Action::VerifyPCHJobClass:
  case Action::BackendJobClass:
    return getClang();

  case Action::OffloadBundlingJobClass:
  case Action::OffloadUnbundlingJobClass:
    return getOffloadBundler();

  case Action::OffloadWrapperJobClass:
    return getOffloadWrapper();
  case Action::OffloadPackagerJobClass:
    return getOffloadPackager();

  case Action::OffloadDepsJobClass:
    return getOffloadDeps();

  case Action::SPIRVTranslatorJobClass:
    return getSPIRVTranslator();

  case Action::SYCLPostLinkJobClass:
    return getSYCLPostLink();

  case Action::BackendCompileJobClass:
    return getBackendCompiler();

  case Action::AppendFooterJobClass:
    return getAppendFooter();

  case Action::FileTableTformJobClass:
    return getTableTform();

  case Action::SpirvToIrWrapperJobClass:
    return getSpirvToIrWrapper();

  case Action::LinkerWrapperJobClass:
    return getLinkerWrapper();
  }

  llvm_unreachable("Invalid tool kind.");
}

static StringRef getArchNameForCompilerRTLib(const ToolChain &TC,
                                             const ArgList &Args) {
  const llvm::Triple &Triple = TC.getTriple();
  bool IsWindows = Triple.isOSWindows();

  if (TC.isBareMetal())
    return Triple.getArchName();

  if (TC.getArch() == llvm::Triple::arm || TC.getArch() == llvm::Triple::armeb)
    return (arm::getARMFloatABI(TC, Args) == arm::FloatABI::Hard && !IsWindows)
               ? "armhf"
               : "arm";

  // For historic reasons, Android library is using i686 instead of i386.
  if (TC.getArch() == llvm::Triple::x86 && Triple.isAndroid())
    return "i686";

  if (TC.getArch() == llvm::Triple::x86_64 && Triple.isX32())
    return "x32";

  return llvm::Triple::getArchTypeName(TC.getArch());
}

StringRef ToolChain::getOSLibName() const {
  if (Triple.isOSDarwin())
    return "darwin";

  switch (Triple.getOS()) {
  case llvm::Triple::FreeBSD:
    return "freebsd";
  case llvm::Triple::NetBSD:
    return "netbsd";
  case llvm::Triple::OpenBSD:
    return "openbsd";
  case llvm::Triple::Solaris:
    return "sunos";
  case llvm::Triple::AIX:
    return "aix";
  default:
    return getOS();
  }
}

std::string ToolChain::getCompilerRTPath() const {
  SmallString<128> Path(getDriver().ResourceDir);
  if (isBareMetal()) {
    llvm::sys::path::append(Path, "lib", getOSLibName());
    if (!SelectedMultilibs.empty()) {
      Path += SelectedMultilibs.back().gccSuffix();
    }
  } else if (Triple.isOSUnknown()) {
    llvm::sys::path::append(Path, "lib");
  } else {
    llvm::sys::path::append(Path, "lib", getOSLibName());
  }
  return std::string(Path);
}

std::string ToolChain::getCompilerRTBasename(const ArgList &Args,
                                             StringRef Component,
                                             FileType Type) const {
  std::string CRTAbsolutePath = getCompilerRT(Args, Component, Type);
  return llvm::sys::path::filename(CRTAbsolutePath).str();
}

std::string ToolChain::buildCompilerRTBasename(const llvm::opt::ArgList &Args,
                                               StringRef Component,
                                               FileType Type, bool AddArch,
                                               bool IsFortran) const {
  const llvm::Triple &TT = getTriple();
  bool IsITANMSVCWindows =
      TT.isWindowsMSVCEnvironment() || TT.isWindowsItaniumEnvironment();

  const char *Prefix =
      IsITANMSVCWindows || Type == ToolChain::FT_Object ? "" : "lib";
  const char *Suffix;
  switch (Type) {
  case ToolChain::FT_Object:
    Suffix = IsITANMSVCWindows ? ".obj" : ".o";
    break;
  case ToolChain::FT_Static:
    Suffix = IsITANMSVCWindows ? ".lib" : ".a";
    break;
  case ToolChain::FT_Shared:
    if (TT.isOSWindows())
      Suffix = TT.isWindowsGNUEnvironment() ? ".dll.a" : ".lib";
    else if (TT.isOSAIX())
      Suffix = ".a";
    else
      Suffix = ".so";
    break;
  }

  std::string ArchAndEnv;
  if (AddArch) {
    StringRef Arch = getArchNameForCompilerRTLib(*this, Args);
    const char *Env = TT.isAndroid() ? "-android" : "";
    ArchAndEnv = ("-" + Arch + Env).str();
  }

  std::string LibName = IsFortran ? "flang_rt." : "clang_rt.";
  return (Prefix + Twine(LibName) + Component + ArchAndEnv + Suffix).str();
}

std::string ToolChain::getCompilerRT(const ArgList &Args, StringRef Component,
                                     FileType Type, bool IsFortran) const {
  // Check for runtime files in the new layout without the architecture first.
  std::string CRTBasename = buildCompilerRTBasename(
      Args, Component, Type, /*AddArch=*/false, IsFortran);
  SmallString<128> Path;
  for (const auto &LibPath : getLibraryPaths()) {
    SmallString<128> P(LibPath);
    llvm::sys::path::append(P, CRTBasename);
    if (getVFS().exists(P))
      return std::string(P);
    if (Path.empty())
      Path = P;
  }

  // Check the filename for the old layout if the new one does not exist.
  CRTBasename = buildCompilerRTBasename(Args, Component, Type,
                                        /*AddArch=*/!IsFortran, IsFortran);
  SmallString<128> OldPath(getCompilerRTPath());
  llvm::sys::path::append(OldPath, CRTBasename);
  if (Path.empty() || getVFS().exists(OldPath))
    return std::string(OldPath);

  // If none is found, use a file name from the new layout, which may get
  // printed in an error message, aiding users in knowing what Clang is
  // looking for.
  return std::string(Path);
}

const char *ToolChain::getCompilerRTArgString(const llvm::opt::ArgList &Args,
                                              StringRef Component,
                                              FileType Type,
                                              bool isFortran) const {
  return Args.MakeArgString(getCompilerRT(Args, Component, Type, isFortran));
}

/// Add Fortran runtime libs
void ToolChain::addFortranRuntimeLibs(const ArgList &Args,
                                      llvm::opt::ArgStringList &CmdArgs) const {
  // Link flang_rt.runtime
  // These are handled earlier on Windows by telling the frontend driver to
  // add the correct libraries to link against as dependents in the object
  // file.
  if (!getTriple().isKnownWindowsMSVCEnvironment()) {
    StringRef F128LibName = getDriver().getFlangF128MathLibrary();
    F128LibName.consume_front_insensitive("lib");
    if (!F128LibName.empty()) {
      bool AsNeeded = !getTriple().isOSAIX();
      CmdArgs.push_back("-lflang_rt.quadmath");
      if (AsNeeded)
        addAsNeededOption(*this, Args, CmdArgs, /*as_needed=*/true);
      CmdArgs.push_back(Args.MakeArgString("-l" + F128LibName));
      if (AsNeeded)
        addAsNeededOption(*this, Args, CmdArgs, /*as_needed=*/false);
    }
    addFlangRTLibPath(Args, CmdArgs);

    // needs libexecinfo for backtrace functions
    if (getTriple().isOSFreeBSD() || getTriple().isOSNetBSD() ||
        getTriple().isOSOpenBSD() || getTriple().isOSDragonFly())
      CmdArgs.push_back("-lexecinfo");
  }

  // libomp needs libatomic for atomic operations if using libgcc
  if (Args.hasFlag(options::OPT_fopenmp, options::OPT_fopenmp_EQ,
                   options::OPT_fno_openmp, false)) {
    Driver::OpenMPRuntimeKind OMPRuntime = getDriver().getOpenMPRuntime(Args);
    ToolChain::RuntimeLibType RuntimeLib = GetRuntimeLibType(Args);
    if (OMPRuntime == Driver::OMPRT_OMP && RuntimeLib == ToolChain::RLT_Libgcc)
      CmdArgs.push_back("-latomic");
  }
}

void ToolChain::addFortranRuntimeLibraryPath(const llvm::opt::ArgList &Args,
                                             ArgStringList &CmdArgs) const {
  // Default to the <driver-path>/../lib directory. This works fine on the
  // platforms that we have tested so far. We will probably have to re-fine
  // this in the future. In particular, on some platforms, we may need to use
  // lib64 instead of lib.
  SmallString<256> DefaultLibPath =
      llvm::sys::path::parent_path(getDriver().Dir);
  llvm::sys::path::append(DefaultLibPath, "lib");
  if (getTriple().isKnownWindowsMSVCEnvironment())
    CmdArgs.push_back(Args.MakeArgString("-libpath:" + DefaultLibPath));
  else
    CmdArgs.push_back(Args.MakeArgString("-L" + DefaultLibPath));
}

void ToolChain::addFlangRTLibPath(const ArgList &Args,
                                  llvm::opt::ArgStringList &CmdArgs) const {
  // Link static flang_rt.runtime.a or shared flang_rt.runtime.so.
  // On AIX, default to static flang-rt.
  if (Args.hasFlag(options::OPT_static_libflangrt,
                   options::OPT_shared_libflangrt, getTriple().isOSAIX()))
    CmdArgs.push_back(
        getCompilerRTArgString(Args, "runtime", ToolChain::FT_Static, true));
  else {
    CmdArgs.push_back("-lflang_rt.runtime");
    addArchSpecificRPath(*this, Args, CmdArgs);
  }
}

// Android target triples contain a target version. If we don't have libraries
// for the exact target version, we should fall back to the next newest version
// or a versionless path, if any.
std::optional<std::string>
ToolChain::getFallbackAndroidTargetPath(StringRef BaseDir) const {
  llvm::Triple TripleWithoutLevel(getTriple());
  TripleWithoutLevel.setEnvironmentName("android"); // remove any version number
  const std::string &TripleWithoutLevelStr = TripleWithoutLevel.str();
  unsigned TripleVersion = getTriple().getEnvironmentVersion().getMajor();
  unsigned BestVersion = 0;

  SmallString<32> TripleDir;
  bool UsingUnversionedDir = false;
  std::error_code EC;
  for (llvm::vfs::directory_iterator LI = getVFS().dir_begin(BaseDir, EC), LE;
       !EC && LI != LE; LI = LI.increment(EC)) {
    StringRef DirName = llvm::sys::path::filename(LI->path());
    StringRef DirNameSuffix = DirName;
    if (DirNameSuffix.consume_front(TripleWithoutLevelStr)) {
      if (DirNameSuffix.empty() && TripleDir.empty()) {
        TripleDir = DirName;
        UsingUnversionedDir = true;
      } else {
        unsigned Version;
        if (!DirNameSuffix.getAsInteger(10, Version) && Version > BestVersion &&
            Version < TripleVersion) {
          BestVersion = Version;
          TripleDir = DirName;
          UsingUnversionedDir = false;
        }
      }
    }
  }

  if (TripleDir.empty())
    return {};

  SmallString<128> P(BaseDir);
  llvm::sys::path::append(P, TripleDir);
  if (UsingUnversionedDir)
    D.Diag(diag::warn_android_unversioned_fallback) << P << getTripleString();
  return std::string(P);
}

llvm::Triple ToolChain::getTripleWithoutOSVersion() const {
  return (Triple.hasEnvironment()
              ? llvm::Triple(Triple.getArchName(), Triple.getVendorName(),
                             llvm::Triple::getOSTypeName(Triple.getOS()),
                             llvm::Triple::getEnvironmentTypeName(
                                 Triple.getEnvironment()))
              : llvm::Triple(Triple.getArchName(), Triple.getVendorName(),
                             llvm::Triple::getOSTypeName(Triple.getOS())));
}

std::optional<std::string>
ToolChain::getTargetSubDirPath(StringRef BaseDir) const {
  auto getPathForTriple =
      [&](const llvm::Triple &Triple) -> std::optional<std::string> {
    SmallString<128> P(BaseDir);
    llvm::sys::path::append(P, Triple.str());
    if (getVFS().exists(P))
      return std::string(P);
    return {};
  };

  const llvm::Triple &T = getTriple();
  if (auto Path = getPathForTriple(T))
    return *Path;

  if (T.isOSAIX()) {
    llvm::Triple AIXTriple;
    if (T.getEnvironment() == Triple::UnknownEnvironment) {
      // Strip unknown environment and the OS version from the triple.
      AIXTriple = llvm::Triple(T.getArchName(), T.getVendorName(),
                               llvm::Triple::getOSTypeName(T.getOS()));
    } else {
      // Strip the OS version from the triple.
      AIXTriple = getTripleWithoutOSVersion();
    }
    if (auto Path = getPathForTriple(AIXTriple))
      return *Path;
  }

  if (T.isOSzOS() &&
      (!T.getOSVersion().empty() || !T.getEnvironmentVersion().empty())) {
    // Build the triple without version information
    const llvm::Triple &TripleWithoutVersion = getTripleWithoutOSVersion();
    if (auto Path = getPathForTriple(TripleWithoutVersion))
      return *Path;
  }

  // When building with per target runtime directories, various ways of naming
  // the Arm architecture may have been normalised to simply "arm".
  // For example "armv8l" (Armv8 AArch32 little endian) is replaced with "arm".
  // Since an armv8l system can use libraries built for earlier architecture
  // versions assuming endian and float ABI match.
  //
  // Original triple: armv8l-unknown-linux-gnueabihf
  //  Runtime triple: arm-unknown-linux-gnueabihf
  //
  // We do not do this for armeb (big endian) because doing so could make us
  // select little endian libraries. In addition, all known armeb triples only
  // use the "armeb" architecture name.
  //
  // M profile Arm is bare metal and we know they will not be using the per
  // target runtime directory layout.
  if (T.getArch() == Triple::arm && !T.isArmMClass()) {
    llvm::Triple ArmTriple = T;
    ArmTriple.setArch(Triple::arm);
    if (auto Path = getPathForTriple(ArmTriple))
      return *Path;
  }

  if (T.isAndroid())
    return getFallbackAndroidTargetPath(BaseDir);

  return {};
}

std::optional<std::string> ToolChain::getRuntimePath() const {
  SmallString<128> P(D.ResourceDir);
  llvm::sys::path::append(P, "lib");
  if (auto Ret = getTargetSubDirPath(P))
    return Ret;
  // Darwin does not use per-target runtime directory.
  if (Triple.isOSDarwin())
    return {};

  llvm::sys::path::append(P, Triple.str());
  return std::string(P);
}

std::optional<std::string> ToolChain::getStdlibPath() const {
  SmallString<128> P(D.Dir);
  llvm::sys::path::append(P, "..", "lib");
  return getTargetSubDirPath(P);
}

std::optional<std::string> ToolChain::getStdlibIncludePath() const {
  SmallString<128> P(D.Dir);
  llvm::sys::path::append(P, "..", "include");
  return getTargetSubDirPath(P);
}

ToolChain::path_list ToolChain::getArchSpecificLibPaths() const {
  path_list Paths;

  auto AddPath = [&](const ArrayRef<StringRef> &SS) {
    SmallString<128> Path(getDriver().ResourceDir);
    llvm::sys::path::append(Path, "lib");
    for (auto &S : SS)
      llvm::sys::path::append(Path, S);
    Paths.push_back(std::string(Path));
  };

  AddPath({getTriple().str()});
  AddPath({getOSLibName(), llvm::Triple::getArchTypeName(getArch())});
  return Paths;
}

bool ToolChain::needsProfileRT(const ArgList &Args) {
  if (Args.hasArg(options::OPT_noprofilelib))
    return false;

  return Args.hasArg(options::OPT_fprofile_generate) ||
         Args.hasArg(options::OPT_fprofile_generate_EQ) ||
         Args.hasArg(options::OPT_fcs_profile_generate) ||
         Args.hasArg(options::OPT_fcs_profile_generate_EQ) ||
         Args.hasArg(options::OPT_fprofile_instr_generate) ||
         Args.hasArg(options::OPT_fprofile_instr_generate_EQ) ||
         Args.hasArg(options::OPT_fcreate_profile) ||
         Args.hasArg(options::OPT_fprofile_generate_cold_function_coverage) ||
         Args.hasArg(options::OPT_fprofile_generate_cold_function_coverage_EQ);
}

bool ToolChain::needsGCovInstrumentation(const llvm::opt::ArgList &Args) {
  return Args.hasArg(options::OPT_coverage) ||
         Args.hasFlag(options::OPT_fprofile_arcs, options::OPT_fno_profile_arcs,
                      false);
}

Tool *ToolChain::SelectTool(const JobAction &JA) const {
  if (D.IsFlangMode() && getDriver().ShouldUseFlangCompiler(JA)) return getFlang();
  if (getDriver().ShouldUseClangCompiler(JA)) return getClang();
  Action::ActionClass AC = JA.getKind();
  if (AC == Action::AssembleJobClass && useIntegratedAs() &&
      !getTriple().isOSAIX())
    return getClangAs();
  return getTool(AC);
}

std::string ToolChain::GetFilePath(const char *Name) const {
  return D.GetFilePath(Name, *this);
}

std::string ToolChain::GetProgramPath(const char *Name) const {
  return D.GetProgramPath(Name, *this);
}

std::string ToolChain::GetLinkerPath(bool *LinkerIsLLD) const {
  if (LinkerIsLLD)
    *LinkerIsLLD = false;

  // Get -fuse-ld= first to prevent -Wunused-command-line-argument. -fuse-ld= is
  // considered as the linker flavor, e.g. "bfd", "gold", or "lld".
  const Arg* A = Args.getLastArg(options::OPT_fuse_ld_EQ);
  StringRef UseLinker = A ? A->getValue() : CLANG_DEFAULT_LINKER;

  // --ld-path= takes precedence over -fuse-ld= and specifies the executable
  // name. -B, COMPILER_PATH and PATH and consulted if the value does not
  // contain a path component separator.
  // -fuse-ld=lld can be used with --ld-path= to inform clang that the binary
  // that --ld-path= points to is lld.
  if (const Arg *A = Args.getLastArg(options::OPT_ld_path_EQ)) {
    std::string Path(A->getValue());
    if (!Path.empty()) {
      if (llvm::sys::path::parent_path(Path).empty())
        Path = GetProgramPath(A->getValue());
      if (llvm::sys::fs::can_execute(Path)) {
        if (LinkerIsLLD)
          *LinkerIsLLD = UseLinker == "lld";
        return std::string(Path);
      }
    }
    getDriver().Diag(diag::err_drv_invalid_linker_name) << A->getAsString(Args);
    return GetProgramPath(getDefaultLinker());
  }
  // If we're passed -fuse-ld= with no argument, or with the argument ld,
  // then use whatever the default system linker is.
  if (UseLinker.empty() || UseLinker == "ld") {
    const char *DefaultLinker = getDefaultLinker();
    if (llvm::sys::path::is_absolute(DefaultLinker))
      return std::string(DefaultLinker);
    else
      return GetProgramPath(DefaultLinker);
  }

  // Extending -fuse-ld= to an absolute or relative path is unexpected. Checking
  // for the linker flavor is brittle. In addition, prepending "ld." or "ld64."
  // to a relative path is surprising. This is more complex due to priorities
  // among -B, COMPILER_PATH and PATH. --ld-path= should be used instead.
  if (UseLinker.contains('/'))
    getDriver().Diag(diag::warn_drv_fuse_ld_path);

  if (llvm::sys::path::is_absolute(UseLinker)) {
    // If we're passed what looks like an absolute path, don't attempt to
    // second-guess that.
    if (llvm::sys::fs::can_execute(UseLinker))
      return std::string(UseLinker);
  } else {
    llvm::SmallString<8> LinkerName;
    if (Triple.isOSDarwin())
      LinkerName.append("ld64.");
    else
      LinkerName.append("ld.");
    LinkerName.append(UseLinker);

    std::string LinkerPath(GetProgramPath(LinkerName.c_str()));
    if (llvm::sys::fs::can_execute(LinkerPath)) {
      if (LinkerIsLLD)
        *LinkerIsLLD = UseLinker == "lld";
      return LinkerPath;
    }
  }

  if (A)
    getDriver().Diag(diag::err_drv_invalid_linker_name) << A->getAsString(Args);

  return GetProgramPath(getDefaultLinker());
}

std::string ToolChain::GetStaticLibToolPath() const {
  // TODO: Add support for static lib archiving on Windows
  if (Triple.isOSDarwin())
    return GetProgramPath("libtool");
  return GetProgramPath("llvm-ar");
}

types::ID ToolChain::LookupTypeForExtension(StringRef Ext) const {
  types::ID id = types::lookupTypeForExtension(Ext);

  // Flang always runs the preprocessor and has no notion of "preprocessed
  // fortran". Here, TY_PP_Fortran is coerced to TY_Fortran to avoid treating
  // them differently.
  if (D.IsFlangMode() && id == types::TY_PP_Fortran)
    id = types::TY_Fortran;

  return id;
}

bool ToolChain::HasNativeLLVMSupport() const {
  return false;
}

bool ToolChain::isCrossCompiling() const {
  llvm::Triple HostTriple(LLVM_HOST_TRIPLE);
  switch (HostTriple.getArch()) {
  // The A32/T32/T16 instruction sets are not separate architectures in this
  // context.
  case llvm::Triple::arm:
  case llvm::Triple::armeb:
  case llvm::Triple::thumb:
  case llvm::Triple::thumbeb:
    return getArch() != llvm::Triple::arm && getArch() != llvm::Triple::thumb &&
           getArch() != llvm::Triple::armeb && getArch() != llvm::Triple::thumbeb;
  default:
    return HostTriple.getArch() != getArch();
  }
}

ObjCRuntime ToolChain::getDefaultObjCRuntime(bool isNonFragile) const {
  return ObjCRuntime(isNonFragile ? ObjCRuntime::GNUstep : ObjCRuntime::GCC,
                     VersionTuple());
}

llvm::ExceptionHandling
ToolChain::GetExceptionModel(const llvm::opt::ArgList &Args) const {
  return llvm::ExceptionHandling::None;
}

bool ToolChain::isThreadModelSupported(const StringRef Model) const {
  if (Model == "single") {
    // FIXME: 'single' is only supported on ARM and WebAssembly so far.
    return Triple.getArch() == llvm::Triple::arm ||
           Triple.getArch() == llvm::Triple::armeb ||
           Triple.getArch() == llvm::Triple::thumb ||
           Triple.getArch() == llvm::Triple::thumbeb || Triple.isWasm();
  } else if (Model == "posix")
    return true;

  return false;
}

std::string ToolChain::ComputeLLVMTriple(const ArgList &Args,
                                         types::ID InputType) const {
  switch (getTriple().getArch()) {
  default:
    return getTripleString();

  case llvm::Triple::x86_64: {
    llvm::Triple Triple = getTriple();
    if (!Triple.isOSBinFormatMachO())
      return getTripleString();

    if (Arg *A = Args.getLastArg(options::OPT_march_EQ)) {
      // x86_64h goes in the triple. Other -march options just use the
      // vanilla triple we already have.
      StringRef MArch = A->getValue();
      if (MArch == "x86_64h")
        Triple.setArchName(MArch);
    }
    return Triple.getTriple();
  }
  case llvm::Triple::aarch64: {
    llvm::Triple Triple = getTriple();
    tools::aarch64::setPAuthABIInTriple(getDriver(), Args, Triple);
    if (!Triple.isOSBinFormatMachO())
      return Triple.getTriple();

    if (Triple.isArm64e())
      return Triple.getTriple();

    // FIXME: older versions of ld64 expect the "arm64" component in the actual
    // triple string and query it to determine whether an LTO file can be
    // handled. Remove this when we don't care any more.
    Triple.setArchName("arm64");
    return Triple.getTriple();
  }
  case llvm::Triple::aarch64_32:
    return getTripleString();
  case llvm::Triple::amdgcn: {
    llvm::Triple Triple = getTriple();
    if (Args.getLastArgValue(options::OPT_mcpu_EQ) == "amdgcnspirv")
      Triple.setArch(llvm::Triple::ArchType::spirv64);
    return Triple.getTriple();
  }
  case llvm::Triple::arm:
  case llvm::Triple::armeb:
  case llvm::Triple::thumb:
  case llvm::Triple::thumbeb: {
    llvm::Triple Triple = getTriple();
    tools::arm::setArchNameInTriple(getDriver(), Args, InputType, Triple);
    tools::arm::setFloatABIInTriple(getDriver(), Args, Triple);
    return Triple.getTriple();
  }
  }
}

std::string ToolChain::ComputeEffectiveClangTriple(const ArgList &Args,
                                                   types::ID InputType) const {
  return ComputeLLVMTriple(Args, InputType);
}

std::string ToolChain::computeSysRoot() const {
  return D.SysRoot;
}

void ToolChain::AddClangSystemIncludeArgs(const ArgList &DriverArgs,
                                          ArgStringList &CC1Args) const {
  // Each toolchain should provide the appropriate include flags.
}

void ToolChain::addClangTargetOptions(
    const ArgList &DriverArgs, ArgStringList &CC1Args,
    Action::OffloadKind DeviceOffloadKind) const {}

void ToolChain::addClangCC1ASTargetOptions(const ArgList &Args,
                                           ArgStringList &CC1ASArgs) const {}

void ToolChain::addClangWarningOptions(ArgStringList &CC1Args) const {}

void ToolChain::addProfileRTLibs(const llvm::opt::ArgList &Args,
                                 llvm::opt::ArgStringList &CmdArgs) const {
  if (!needsProfileRT(Args) && !needsGCovInstrumentation(Args))
    return;

  CmdArgs.push_back(getCompilerRTArgString(Args, "profile"));
}

ToolChain::RuntimeLibType ToolChain::GetRuntimeLibType(
    const ArgList &Args) const {
  if (runtimeLibType)
    return *runtimeLibType;

  const Arg* A = Args.getLastArg(options::OPT_rtlib_EQ);
  StringRef LibName = A ? A->getValue() : CLANG_DEFAULT_RTLIB;

  // Only use "platform" in tests to override CLANG_DEFAULT_RTLIB!
  if (LibName == "compiler-rt")
    runtimeLibType = ToolChain::RLT_CompilerRT;
  else if (LibName == "libgcc")
    runtimeLibType = ToolChain::RLT_Libgcc;
  else if (LibName == "platform")
    runtimeLibType = GetDefaultRuntimeLibType();
  else {
    if (A)
      getDriver().Diag(diag::err_drv_invalid_rtlib_name)
          << A->getAsString(Args);

    runtimeLibType = GetDefaultRuntimeLibType();
  }

  return *runtimeLibType;
}

ToolChain::UnwindLibType ToolChain::GetUnwindLibType(
    const ArgList &Args) const {
  if (unwindLibType)
    return *unwindLibType;

  const Arg *A = Args.getLastArg(options::OPT_unwindlib_EQ);
  StringRef LibName = A ? A->getValue() : CLANG_DEFAULT_UNWINDLIB;

  if (LibName == "none")
    unwindLibType = ToolChain::UNW_None;
  else if (LibName == "platform" || LibName == "") {
    ToolChain::RuntimeLibType RtLibType = GetRuntimeLibType(Args);
    if (RtLibType == ToolChain::RLT_CompilerRT) {
      if (getTriple().isAndroid() || getTriple().isOSAIX())
        unwindLibType = ToolChain::UNW_CompilerRT;
      else
        unwindLibType = ToolChain::UNW_None;
    } else if (RtLibType == ToolChain::RLT_Libgcc)
      unwindLibType = ToolChain::UNW_Libgcc;
  } else if (LibName == "libunwind") {
    if (GetRuntimeLibType(Args) == RLT_Libgcc)
      getDriver().Diag(diag::err_drv_incompatible_unwindlib);
    unwindLibType = ToolChain::UNW_CompilerRT;
  } else if (LibName == "libgcc")
    unwindLibType = ToolChain::UNW_Libgcc;
  else {
    if (A)
      getDriver().Diag(diag::err_drv_invalid_unwindlib_name)
          << A->getAsString(Args);

    unwindLibType = GetDefaultUnwindLibType();
  }

  return *unwindLibType;
}

ToolChain::CXXStdlibType ToolChain::GetCXXStdlibType(const ArgList &Args) const{
  if (cxxStdlibType)
    return *cxxStdlibType;

  const Arg *A = Args.getLastArg(options::OPT_stdlib_EQ);
  StringRef LibName = A ? A->getValue() : CLANG_DEFAULT_CXX_STDLIB;

  // Only use "platform" in tests to override CLANG_DEFAULT_CXX_STDLIB!
  if (LibName == "libc++")
    cxxStdlibType = ToolChain::CST_Libcxx;
  else if (LibName == "libstdc++")
    cxxStdlibType = ToolChain::CST_Libstdcxx;
  else if (LibName == "platform")
    cxxStdlibType = GetDefaultCXXStdlibType();
  else {
    if (A)
      getDriver().Diag(diag::err_drv_invalid_stdlib_name)
          << A->getAsString(Args);

    cxxStdlibType = GetDefaultCXXStdlibType();
  }

  return *cxxStdlibType;
}

/// Utility function to add a system framework directory to CC1 arguments.
void ToolChain::addSystemFrameworkInclude(const llvm::opt::ArgList &DriverArgs,
                                          llvm::opt::ArgStringList &CC1Args,
                                          const Twine &Path) {
  CC1Args.push_back("-internal-iframework");
  CC1Args.push_back(DriverArgs.MakeArgString(Path));
}

/// Utility function to add a system include directory to CC1 arguments.
void ToolChain::addSystemInclude(const ArgList &DriverArgs,
                                 ArgStringList &CC1Args, const Twine &Path) {
  CC1Args.push_back("-internal-isystem");
  CC1Args.push_back(DriverArgs.MakeArgString(Path));
}

/// Utility function to add a system include directory with extern "C"
/// semantics to CC1 arguments.
///
/// Note that this should be used rarely, and only for directories that
/// historically and for legacy reasons are treated as having implicit extern
/// "C" semantics. These semantics are *ignored* by and large today, but its
/// important to preserve the preprocessor changes resulting from the
/// classification.
void ToolChain::addExternCSystemInclude(const ArgList &DriverArgs,
                                        ArgStringList &CC1Args,
                                        const Twine &Path) {
  CC1Args.push_back("-internal-externc-isystem");
  CC1Args.push_back(DriverArgs.MakeArgString(Path));
}

void ToolChain::addExternCSystemIncludeIfExists(const ArgList &DriverArgs,
                                                ArgStringList &CC1Args,
                                                const Twine &Path) {
  if (llvm::sys::fs::exists(Path))
    addExternCSystemInclude(DriverArgs, CC1Args, Path);
}

/// Utility function to add a list of system framework directories to CC1.
void ToolChain::addSystemFrameworkIncludes(const ArgList &DriverArgs,
                                           ArgStringList &CC1Args,
                                           ArrayRef<StringRef> Paths) {
  for (const auto &Path : Paths) {
    CC1Args.push_back("-internal-iframework");
    CC1Args.push_back(DriverArgs.MakeArgString(Path));
  }
}

/// Utility function to add a list of system include directories to CC1.
void ToolChain::addSystemIncludes(const ArgList &DriverArgs,
                                  ArgStringList &CC1Args,
                                  ArrayRef<StringRef> Paths) {
  for (const auto &Path : Paths) {
    CC1Args.push_back("-internal-isystem");
    CC1Args.push_back(DriverArgs.MakeArgString(Path));
  }
}

std::string ToolChain::concat(StringRef Path, const Twine &A, const Twine &B,
                              const Twine &C, const Twine &D) {
  SmallString<128> Result(Path);
  llvm::sys::path::append(Result, llvm::sys::path::Style::posix, A, B, C, D);
  return std::string(Result);
}

std::string ToolChain::detectLibcxxVersion(StringRef IncludePath) const {
  std::error_code EC;
  int MaxVersion = 0;
  std::string MaxVersionString;
  SmallString<128> Path(IncludePath);
  llvm::sys::path::append(Path, "c++");
  for (llvm::vfs::directory_iterator LI = getVFS().dir_begin(Path, EC), LE;
       !EC && LI != LE; LI = LI.increment(EC)) {
    StringRef VersionText = llvm::sys::path::filename(LI->path());
    int Version;
    if (VersionText[0] == 'v' &&
        !VersionText.substr(1).getAsInteger(10, Version)) {
      if (Version > MaxVersion) {
        MaxVersion = Version;
        MaxVersionString = std::string(VersionText);
      }
    }
  }
  if (!MaxVersion)
    return "";
  return MaxVersionString;
}

void ToolChain::AddClangCXXStdlibIncludeArgs(const ArgList &DriverArgs,
                                             ArgStringList &CC1Args) const {
  // Header search paths should be handled by each of the subclasses.
  // Historically, they have not been, and instead have been handled inside of
  // the CC1-layer frontend. As the logic is hoisted out, this generic function
  // will slowly stop being called.
  //
  // While it is being called, replicate a bit of a hack to propagate the
  // '-stdlib=' flag down to CC1 so that it can in turn customize the C++
  // header search paths with it. Once all systems are overriding this
  // function, the CC1 flag and this line can be removed.
  DriverArgs.AddAllArgs(CC1Args, options::OPT_stdlib_EQ);
}

void ToolChain::AddClangCXXStdlibIsystemArgs(
    const llvm::opt::ArgList &DriverArgs,
    llvm::opt::ArgStringList &CC1Args) const {
  DriverArgs.ClaimAllArgs(options::OPT_stdlibxx_isystem);
  // This intentionally only looks at -nostdinc++, and not -nostdinc or
  // -nostdlibinc. The purpose of -stdlib++-isystem is to support toolchain
  // setups with non-standard search logic for the C++ headers, while still
  // allowing users of the toolchain to bring their own C++ headers. Such a
  // toolchain likely also has non-standard search logic for the C headers and
  // uses -nostdinc to suppress the default logic, but -stdlib++-isystem should
  // still work in that case and only be suppressed by an explicit -nostdinc++
  // in a project using the toolchain.
  if (!DriverArgs.hasArg(options::OPT_nostdincxx))
    for (const auto &P :
         DriverArgs.getAllArgValues(options::OPT_stdlibxx_isystem))
      addSystemInclude(DriverArgs, CC1Args, P);
}

bool ToolChain::ShouldLinkCXXStdlib(const llvm::opt::ArgList &Args) const {
  return getDriver().CCCIsCXX() &&
         !Args.hasArg(options::OPT_nostdlib, options::OPT_nodefaultlibs,
                      options::OPT_nostdlibxx);
}

void ToolChain::AddCXXStdlibLibArgs(const ArgList &Args,
                                    ArgStringList &CmdArgs) const {
  assert(!Args.hasArg(options::OPT_nostdlibxx) &&
         "should not have called this");
  CXXStdlibType Type = GetCXXStdlibType(Args);

  switch (Type) {
  case ToolChain::CST_Libcxx:
    CmdArgs.push_back("-lc++");
    if (Args.hasArg(options::OPT_fexperimental_library))
      CmdArgs.push_back("-lc++experimental");
    break;

  case ToolChain::CST_Libstdcxx:
    CmdArgs.push_back("-lstdc++");
    break;
  }
}

void ToolChain::AddFilePathLibArgs(const ArgList &Args,
                                   ArgStringList &CmdArgs) const {
  for (const auto &LibPath : getFilePaths())
    if(LibPath.length() > 0)
      CmdArgs.push_back(Args.MakeArgString(StringRef("-L") + LibPath));
}

void ToolChain::AddCCKextLibArgs(const ArgList &Args,
                                 ArgStringList &CmdArgs) const {
  CmdArgs.push_back("-lcc_kext");
}

bool ToolChain::isFastMathRuntimeAvailable(const ArgList &Args,
                                           std::string &Path) const {
  // Don't implicitly link in mode-changing libraries in a shared library, since
  // this can have very deleterious effects. See the various links from
  // https://github.com/llvm/llvm-project/issues/57589 for more information.
  bool Default = !Args.hasArgNoClaim(options::OPT_shared);

  // Do not check for -fno-fast-math or -fno-unsafe-math when -Ofast passed
  // (to keep the linker options consistent with gcc and clang itself).
  if (Default && !isOptimizationLevelFast(Args)) {
    // Check if -ffast-math or -funsafe-math.
    Arg *A = Args.getLastArg(
        options::OPT_ffast_math, options::OPT_fno_fast_math,
        options::OPT_funsafe_math_optimizations,
        options::OPT_fno_unsafe_math_optimizations, options::OPT_ffp_model_EQ);

    if (!A || A->getOption().getID() == options::OPT_fno_fast_math ||
        A->getOption().getID() == options::OPT_fno_unsafe_math_optimizations)
      Default = false;
    if (A && A->getOption().getID() == options::OPT_ffp_model_EQ) {
      StringRef Model = A->getValue();
      if (Model != "fast" && Model != "aggressive")
        Default = false;
    }
  }

  // Whatever decision came as a result of the above implicit settings, either
  // -mdaz-ftz or -mno-daz-ftz is capable of overriding it.
  if (!Args.hasFlag(options::OPT_mdaz_ftz, options::OPT_mno_daz_ftz, Default))
    return false;

  // If crtfastmath.o exists add it to the arguments.
  Path = GetFilePath("crtfastmath.o");
  return (Path != "crtfastmath.o"); // Not found.
}

bool ToolChain::addFastMathRuntimeIfAvailable(const ArgList &Args,
                                              ArgStringList &CmdArgs) const {
  std::string Path;
  if (isFastMathRuntimeAvailable(Args, Path)) {
    CmdArgs.push_back(Args.MakeArgString(Path));
    return true;
  }

  return false;
}

Expected<SmallVector<std::string>>
ToolChain::getSystemGPUArchs(const llvm::opt::ArgList &Args) const {
  return SmallVector<std::string>();
}

SanitizerMask ToolChain::getSupportedSanitizers() const {
  // Return sanitizers which don't require runtime support and are not
  // platform dependent.

  SanitizerMask Res =
      (SanitizerKind::Undefined & ~SanitizerKind::Vptr) |
      (SanitizerKind::CFI & ~SanitizerKind::CFIICall) |
      SanitizerKind::CFICastStrict | SanitizerKind::FloatDivideByZero |
      SanitizerKind::KCFI | SanitizerKind::UnsignedIntegerOverflow |
      SanitizerKind::UnsignedShiftBase | SanitizerKind::ImplicitConversion |
      SanitizerKind::Nullability | SanitizerKind::LocalBounds;
  if (getTriple().getArch() == llvm::Triple::x86 ||
      getTriple().getArch() == llvm::Triple::x86_64 ||
      getTriple().getArch() == llvm::Triple::arm ||
      getTriple().getArch() == llvm::Triple::thumb || getTriple().isWasm() ||
      getTriple().isAArch64() || getTriple().isRISCV() ||
      getTriple().isLoongArch64())
    Res |= SanitizerKind::CFIICall;
  if (getTriple().getArch() == llvm::Triple::x86_64 ||
      getTriple().isAArch64(64) || getTriple().isRISCV())
    Res |= SanitizerKind::ShadowCallStack;
  if (getTriple().isAArch64(64))
    Res |= SanitizerKind::MemTag;
  return Res;
}

void ToolChain::AddCudaIncludeArgs(const ArgList &DriverArgs,
                                   ArgStringList &CC1Args) const {}

void ToolChain::AddHIPIncludeArgs(const ArgList &DriverArgs,
                                  ArgStringList &CC1Args) const {}

void ToolChain::addSYCLIncludeArgs(const ArgList &DriverArgs,
                                   ArgStringList &CC1Args) const {}

llvm::SmallVector<ToolChain::BitCodeLibraryInfo, 12>
ToolChain::getDeviceLibs(
    const ArgList &DriverArgs,
    const Action::OffloadKind DeviceOffloadingKind) const {
  return {};
}

void ToolChain::AddIAMCUIncludeArgs(const ArgList &DriverArgs,
                                    ArgStringList &CC1Args) const {}

static VersionTuple separateMSVCFullVersion(unsigned Version) {
  if (Version < 100)
    return VersionTuple(Version);

  if (Version < 10000)
    return VersionTuple(Version / 100, Version % 100);

  unsigned Build = 0, Factor = 1;
  for (; Version > 10000; Version = Version / 10, Factor = Factor * 10)
    Build = Build + (Version % 10) * Factor;
  return VersionTuple(Version / 100, Version % 100, Build);
}

VersionTuple
ToolChain::computeMSVCVersion(const Driver *D,
                              const llvm::opt::ArgList &Args) const {
  const Arg *MSCVersion = Args.getLastArg(options::OPT_fmsc_version);
  const Arg *MSCompatibilityVersion =
      Args.getLastArg(options::OPT_fms_compatibility_version);

  if (MSCVersion && MSCompatibilityVersion) {
    if (D)
      D->Diag(diag::err_drv_argument_not_allowed_with)
          << MSCVersion->getAsString(Args)
          << MSCompatibilityVersion->getAsString(Args);
    return VersionTuple();
  }

  if (MSCompatibilityVersion) {
    VersionTuple MSVT;
    if (MSVT.tryParse(MSCompatibilityVersion->getValue())) {
      if (D)
        D->Diag(diag::err_drv_invalid_value)
            << MSCompatibilityVersion->getAsString(Args)
            << MSCompatibilityVersion->getValue();
    } else {
      return MSVT;
    }
  }

  if (MSCVersion) {
    unsigned Version = 0;
    if (StringRef(MSCVersion->getValue()).getAsInteger(10, Version)) {
      if (D)
        D->Diag(diag::err_drv_invalid_value)
            << MSCVersion->getAsString(Args) << MSCVersion->getValue();
    } else {
      return separateMSVCFullVersion(Version);
    }
  }

  return VersionTuple();
}

llvm::opt::DerivedArgList *ToolChain::TranslateOffloadTargetArgs(
    const llvm::opt::DerivedArgList &Args, bool SameTripleAsHost,
    SmallVectorImpl<llvm::opt::Arg *> &AllocatedArgs,
    Action::OffloadKind DeviceOffloadKind) const {
  assert((DeviceOffloadKind == Action::OFK_OpenMP ||
          DeviceOffloadKind == Action::OFK_SYCL) &&
         "requires OpenMP or SYCL offload kind");
  DerivedArgList *DAL = new DerivedArgList(Args.getBaseArgs());
  const OptTable &Opts = getDriver().getOpts();
  bool Modified = false;
  auto &Triple = getTriple();
  const bool IsSYCL = DeviceOffloadKind == Action::OFK_SYCL;

  // Handle -Xopenmp-target and -Xsycl-target-frontend flags
  for (auto *A : Args) {
    // Exclude flags which may only apply to the host toolchain.
    // Do not exclude flags when the host triple (AuxTriple)
    // matches the current toolchain triple. If it is not present
    // at all, target and host share a toolchain.
    if (A->getOption().matches(options::OPT_m_Group)) {
      // AMD GPU is a special case, as -mcpu is required for the device
      // compilation, except for SYCL which uses --offload-arch.
      // Pass code object version to device toolchain
      // to correctly set metadata in intermediate files.
      if (SameTripleAsHost ||
          A->getOption().matches(options::OPT_mcode_object_version_EQ) ||
          (Triple.getArch() == llvm::Triple::amdgcn && !IsSYCL)) {
        DAL->append(A);
        continue;
      }
      // SPIR/SPIR-V and SYCL GPU special case for -mlong-double. We have to
      // make sure that if user requested 64bit long double it is honored on
      // both host and device.
      if ((Triple.isSPIROrSPIRV() ||
           (IsSYCL && (Triple.isAMDGCN() || Triple.isNVPTX()))) &&
          A->getOption().matches(options::OPT_LongDouble_Group)) {
        DAL->append(A);
        continue;
      }
      Modified = true;
      continue;
    }

    // Exclude -fsycl
    if (A->getOption().matches(options::OPT_fsycl)) {
      Modified = true;
      continue;
    }

    unsigned Index = 0;
    unsigned Prev;
    bool XOffloadTargetNoTriple;

    // TODO: functionality between OpenMP offloading and SYCL offloading
    // is similar, can be improved
    if (DeviceOffloadKind == Action::OFK_OpenMP) {
      XOffloadTargetNoTriple =
          A->getOption().matches(options::OPT_Xopenmp_target);
      if (A->getOption().matches(options::OPT_Xopenmp_target_EQ)) {
        llvm::Triple TT(getOpenMPTriple(A->getValue(0)));

        // Passing device args: -Xopenmp-target=<triple> -opt=val.
        if (TT.getTriple() == getTripleString())
          Index = Args.getBaseArgs().MakeIndex(A->getValue(1));
        else
          continue;
      } else if (XOffloadTargetNoTriple) {
        // Passing device args: -Xopenmp-target -opt=val.
        Index = Args.getBaseArgs().MakeIndex(A->getValue(0));
      } else {
        DAL->append(A);
        continue;
      }
    } else if (IsSYCL) {
      XOffloadTargetNoTriple =
          A->getOption().matches(options::OPT_Xsycl_frontend);
      if (A->getOption().matches(options::OPT_Xsycl_frontend_EQ)) {
        // Passing device args: -Xsycl-target-frontend=<triple> -opt=val.
        if (getDriver().getSYCLDeviceTriple(A->getValue(0), A) == Triple)
          Index = Args.getBaseArgs().MakeIndex(A->getValue(1));
        else
          continue;
      } else if (XOffloadTargetNoTriple) {
        // Passing device args: -Xsycl-target-frontend -opt=val.
        Index = Args.getBaseArgs().MakeIndex(A->getValue(0));
      } else {
        DAL->append(A);
        continue;
      }
    }

    // Parse the argument to -Xopenmp-target.
    Prev = Index;
    std::unique_ptr<Arg> XOffloadTargetArg(Opts.ParseOneArg(Args, Index));
    if (!XOffloadTargetArg || Index > Prev + 1) {
      if (DeviceOffloadKind == Action::OFK_OpenMP) {
        getDriver().Diag(diag::err_drv_invalid_Xopenmp_target_with_args)
            << A->getAsString(Args);
      } else {
        getDriver().Diag(diag::err_drv_invalid_Xsycl_frontend_with_args)
            << A->getAsString(Args);
      }
      continue;
    }
<<<<<<< HEAD
    if (XOffloadTargetNoTriple && XOffloadTargetArg) {
      // TODO: similar behaviors with OpenMP and SYCL offloading, can be
      // improved upon
      auto SingleTargetTripleCount = [&Args](OptSpecifier Opt) {
        const Arg *TargetArg = Args.getLastArg(Opt);
        if (!TargetArg || TargetArg->getValues().size() == 1)
          return true;
        return false;
      };
      if (DeviceOffloadKind == Action::OFK_OpenMP &&
          !SingleTargetTripleCount(options::OPT_fopenmp_targets_EQ)) {
        getDriver().Diag(diag::err_drv_Xopenmp_target_missing_triple);
        continue;
      }
      if (IsSYCL && !SingleTargetTripleCount(options::OPT_fsycl_targets_EQ)) {
        getDriver().Diag(diag::err_drv_Xsycl_target_missing_triple)
            << A->getSpelling();
        continue;
      }
=======
    if (XOpenMPTargetNoTriple && XOpenMPTargetArg &&
        Args.getAllArgValues(options::OPT_offload_targets_EQ).size() != 1) {
      getDriver().Diag(diag::err_drv_Xopenmp_target_missing_triple);
      continue;
>>>>>>> 6db02dc4
    }

    XOffloadTargetArg->setBaseArg(A);
    A = XOffloadTargetArg.release();
    AllocatedArgs.push_back(A);
    DAL->append(A);
    Modified = true;
  }

  if (Modified)
    return DAL;

  delete DAL;
  return nullptr;
}

// TODO: Currently argument values separated by space e.g.
// -Xclang -mframe-pointer=no cannot be passed by -Xarch_. This should be
// fixed.
void ToolChain::TranslateXarchArgs(
    const llvm::opt::DerivedArgList &Args, llvm::opt::Arg *&A,
    llvm::opt::DerivedArgList *DAL,
    SmallVectorImpl<llvm::opt::Arg *> *AllocatedArgs) const {
  const OptTable &Opts = getDriver().getOpts();
  unsigned ValuePos = 1;
  if (A->getOption().matches(options::OPT_Xarch_device) ||
      A->getOption().matches(options::OPT_Xarch_host))
    ValuePos = 0;

  const InputArgList &BaseArgs = Args.getBaseArgs();
  unsigned Index = BaseArgs.MakeIndex(A->getValue(ValuePos));
  unsigned Prev = Index;
  std::unique_ptr<llvm::opt::Arg> XarchArg(Opts.ParseOneArg(
      Args, Index, llvm::opt::Visibility(clang::driver::options::ClangOption)));

  // If the argument parsing failed or more than one argument was
  // consumed, the -Xarch_ argument's parameter tried to consume
  // extra arguments. Emit an error and ignore.
  //
  // We also want to disallow any options which would alter the
  // driver behavior; that isn't going to work in our model. We
  // use options::NoXarchOption to control this.
  if (!XarchArg || Index > Prev + 1) {
    getDriver().Diag(diag::err_drv_invalid_Xarch_argument_with_args)
        << A->getAsString(Args);
    return;
  } else if (XarchArg->getOption().hasFlag(options::NoXarchOption)) {
    auto &Diags = getDriver().getDiags();
    unsigned DiagID =
        Diags.getCustomDiagID(DiagnosticsEngine::Error,
                              "invalid Xarch argument: '%0', not all driver "
                              "options can be forwared via Xarch argument");
    Diags.Report(DiagID) << A->getAsString(Args);
    return;
  }

  XarchArg->setBaseArg(A);
  A = XarchArg.release();

  // Linker input arguments require custom handling. The problem is that we
  // have already constructed the phase actions, so we can not treat them as
  // "input arguments".
  if (A->getOption().hasFlag(options::LinkerInput)) {
    // Convert the argument into individual Zlinker_input_args. Need to do this
    // manually to avoid memory leaks with the allocated arguments.
    for (const char *Value : A->getValues()) {
      auto Opt = Opts.getOption(options::OPT_Zlinker_input);
      unsigned Index = BaseArgs.MakeIndex(Opt.getName(), Value);
      auto NewArg =
          new Arg(Opt, BaseArgs.MakeArgString(Opt.getPrefix() + Opt.getName()),
                  Index, BaseArgs.getArgString(Index + 1), A);

      DAL->append(NewArg);
      if (!AllocatedArgs)
        DAL->AddSynthesizedArg(NewArg);
      else
        AllocatedArgs->push_back(NewArg);
    }
  }

  if (!AllocatedArgs)
    DAL->AddSynthesizedArg(A);
  else
    AllocatedArgs->push_back(A);
}

llvm::opt::DerivedArgList *ToolChain::TranslateXarchArgs(
    const llvm::opt::DerivedArgList &Args, StringRef BoundArch,
    Action::OffloadKind OFK,
    SmallVectorImpl<llvm::opt::Arg *> *AllocatedArgs) const {
  DerivedArgList *DAL = new DerivedArgList(Args.getBaseArgs());
  bool Modified = false;

  bool IsDevice = OFK != Action::OFK_None && OFK != Action::OFK_Host;
  for (Arg *A : Args) {
    bool NeedTrans = false;
    bool Skip = false;
    if (A->getOption().matches(options::OPT_Xarch_device)) {
      NeedTrans = IsDevice;
      Skip = !IsDevice;
    } else if (A->getOption().matches(options::OPT_Xarch_host)) {
      NeedTrans = !IsDevice;
      Skip = IsDevice;
    } else if (A->getOption().matches(options::OPT_Xarch__)) {
      NeedTrans = A->getValue() == getArchName() ||
                  (!BoundArch.empty() && A->getValue() == BoundArch);
      Skip = !NeedTrans;
    }
    if (NeedTrans || Skip)
      Modified = true;
    if (NeedTrans) {
      A->claim();
      TranslateXarchArgs(Args, A, DAL, AllocatedArgs);
    }
    if (!Skip)
      DAL->append(A);
  }

  if (Modified)
    return DAL;

  delete DAL;
  return nullptr;
}<|MERGE_RESOLUTION|>--- conflicted
+++ resolved
@@ -1859,7 +1859,6 @@
       }
       continue;
     }
-<<<<<<< HEAD
     if (XOffloadTargetNoTriple && XOffloadTargetArg) {
       // TODO: similar behaviors with OpenMP and SYCL offloading, can be
       // improved upon
@@ -1870,7 +1869,7 @@
         return false;
       };
       if (DeviceOffloadKind == Action::OFK_OpenMP &&
-          !SingleTargetTripleCount(options::OPT_fopenmp_targets_EQ)) {
+          !SingleTargetTripleCount(options::OPT_offload_targets_EQ)) {
         getDriver().Diag(diag::err_drv_Xopenmp_target_missing_triple);
         continue;
       }
@@ -1879,12 +1878,6 @@
             << A->getSpelling();
         continue;
       }
-=======
-    if (XOpenMPTargetNoTriple && XOpenMPTargetArg &&
-        Args.getAllArgValues(options::OPT_offload_targets_EQ).size() != 1) {
-      getDriver().Diag(diag::err_drv_Xopenmp_target_missing_triple);
-      continue;
->>>>>>> 6db02dc4
     }
 
     XOffloadTargetArg->setBaseArg(A);
