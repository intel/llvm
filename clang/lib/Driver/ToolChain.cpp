--- conflicted
+++ resolved
@@ -950,18 +950,7 @@
   if (T.isOSzOS() &&
       (!T.getOSVersion().empty() || !T.getEnvironmentVersion().empty())) {
     // Build the triple without version information
-<<<<<<< HEAD
-    const llvm::Triple &TripleWithoutVersion =
-        (T.hasEnvironment()
-             ? llvm::Triple(
-                   T.getArchName(), T.getVendorName(),
-                   llvm::Triple::getOSTypeName(T.getOS()),
-                   llvm::Triple::getEnvironmentTypeName(T.getEnvironment()))
-             : llvm::Triple(T.getArchName(), T.getVendorName(),
-                            llvm::Triple::getOSTypeName(T.getOS())));
-=======
     const llvm::Triple &TripleWithoutVersion = getTripleWithoutOSVersion();
->>>>>>> 5eee2751
     if (auto Path = getPathForTriple(TripleWithoutVersion))
       return *Path;
   }
