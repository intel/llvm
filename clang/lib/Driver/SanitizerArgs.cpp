//===--- SanitizerArgs.cpp - Arguments for sanitizer tools  ---------------===//
//
// Part of the LLVM Project, under the Apache License v2.0 with LLVM Exceptions.
// See https://llvm.org/LICENSE.txt for license information.
// SPDX-License-Identifier: Apache-2.0 WITH LLVM-exception
//
//===----------------------------------------------------------------------===//
#include "clang/Driver/SanitizerArgs.h"
#include "ToolChains/CommonArgs.h"
#include "clang/Basic/Sanitizers.h"
#include "clang/Driver/Driver.h"
#include "clang/Driver/DriverDiagnostic.h"
#include "clang/Driver/Options.h"
#include "clang/Driver/ToolChain.h"
#include "llvm/ADT/StringExtras.h"
#include "llvm/ADT/StringRef.h"
#include "llvm/ADT/StringSwitch.h"
#include "llvm/Support/Path.h"
#include "llvm/Support/SpecialCaseList.h"
#include "llvm/Support/VirtualFileSystem.h"
#include "llvm/TargetParser/AArch64TargetParser.h"
#include "llvm/TargetParser/RISCVTargetParser.h"
#include "llvm/TargetParser/TargetParser.h"
#include "llvm/Transforms/Instrumentation/AddressSanitizerOptions.h"
#include <memory>

using namespace clang;
using namespace clang::driver;
using namespace llvm::opt;

static const SanitizerMask NeedsUbsanRt =
    SanitizerKind::Undefined | SanitizerKind::Integer |
    SanitizerKind::ImplicitConversion | SanitizerKind::Nullability |
    SanitizerKind::CFI | SanitizerKind::FloatDivideByZero |
    SanitizerKind::ObjCCast;
static const SanitizerMask NeedsUbsanCxxRt =
    SanitizerKind::Vptr | SanitizerKind::CFI;
static const SanitizerMask NotAllowedWithTrap = SanitizerKind::Vptr;
static const SanitizerMask NotAllowedWithMinimalRuntime = SanitizerKind::Vptr;
static const SanitizerMask NotAllowedWithExecuteOnly =
    SanitizerKind::Function | SanitizerKind::KCFI;
static const SanitizerMask NeedsUnwindTables =
    SanitizerKind::Address | SanitizerKind::HWAddress | SanitizerKind::Thread |
    SanitizerKind::Memory | SanitizerKind::DataFlow |
    SanitizerKind::NumericalStability;
static const SanitizerMask SupportsCoverage =
    SanitizerKind::Address | SanitizerKind::HWAddress |
    SanitizerKind::KernelAddress | SanitizerKind::KernelHWAddress |
    SanitizerKind::MemtagStack | SanitizerKind::MemtagHeap |
    SanitizerKind::MemtagGlobals | SanitizerKind::Memory |
    SanitizerKind::KernelMemory | SanitizerKind::Leak |
    SanitizerKind::Undefined | SanitizerKind::Integer | SanitizerKind::Bounds |
    SanitizerKind::ImplicitConversion | SanitizerKind::Nullability |
    SanitizerKind::DataFlow | SanitizerKind::Fuzzer |
    SanitizerKind::FuzzerNoLink | SanitizerKind::FloatDivideByZero |
    SanitizerKind::SafeStack | SanitizerKind::ShadowCallStack |
    SanitizerKind::Thread | SanitizerKind::ObjCCast | SanitizerKind::KCFI |
    SanitizerKind::NumericalStability;
static const SanitizerMask RecoverableByDefault =
    SanitizerKind::Undefined | SanitizerKind::Integer |
    SanitizerKind::ImplicitConversion | SanitizerKind::Nullability |
    SanitizerKind::FloatDivideByZero | SanitizerKind::ObjCCast;
static const SanitizerMask Unrecoverable =
    SanitizerKind::Unreachable | SanitizerKind::Return;
static const SanitizerMask AlwaysRecoverable = SanitizerKind::KernelAddress |
                                               SanitizerKind::KernelHWAddress |
                                               SanitizerKind::KCFI;
static const SanitizerMask NeedsLTO = SanitizerKind::CFI;
static const SanitizerMask TrappingSupported =
    (SanitizerKind::Undefined & ~SanitizerKind::Vptr) | SanitizerKind::Integer |
    SanitizerKind::Nullability | SanitizerKind::LocalBounds |
    SanitizerKind::CFI | SanitizerKind::FloatDivideByZero |
    SanitizerKind::ObjCCast;
static const SanitizerMask TrappingDefault = SanitizerKind::CFI;
static const SanitizerMask CFIClasses =
    SanitizerKind::CFIVCall | SanitizerKind::CFINVCall |
    SanitizerKind::CFIMFCall | SanitizerKind::CFIDerivedCast |
    SanitizerKind::CFIUnrelatedCast;
static const SanitizerMask CompatibleWithMinimalRuntime =
    TrappingSupported | SanitizerKind::Scudo | SanitizerKind::ShadowCallStack |
    SanitizerKind::MemtagStack | SanitizerKind::MemtagHeap |
    SanitizerKind::MemtagGlobals | SanitizerKind::KCFI;

enum CoverageFeature {
  CoverageFunc = 1 << 0,
  CoverageBB = 1 << 1,
  CoverageEdge = 1 << 2,
  CoverageIndirCall = 1 << 3,
  CoverageTraceBB = 1 << 4, // Deprecated.
  CoverageTraceCmp = 1 << 5,
  CoverageTraceDiv = 1 << 6,
  CoverageTraceGep = 1 << 7,
  Coverage8bitCounters = 1 << 8, // Deprecated.
  CoverageTracePC = 1 << 9,
  CoverageTracePCGuard = 1 << 10,
  CoverageNoPrune = 1 << 11,
  CoverageInline8bitCounters = 1 << 12,
  CoveragePCTable = 1 << 13,
  CoverageStackDepth = 1 << 14,
  CoverageInlineBoolFlag = 1 << 15,
  CoverageTraceLoads = 1 << 16,
  CoverageTraceStores = 1 << 17,
  CoverageControlFlow = 1 << 18,
};

enum BinaryMetadataFeature {
  BinaryMetadataCovered = 1 << 0,
  BinaryMetadataAtomics = 1 << 1,
  BinaryMetadataUAR = 1 << 2,
};

/// Parse a -fsanitize= or -fno-sanitize= argument's values, diagnosing any
/// invalid components. Returns a SanitizerMask.
static SanitizerMask parseArgValues(const Driver &D, const llvm::opt::Arg *A,
                                    bool DiagnoseErrors);

/// Parse -f(no-)?sanitize-coverage= flag values, diagnosing any invalid
/// components. Returns OR of members of \c CoverageFeature enumeration.
static int parseCoverageFeatures(const Driver &D, const llvm::opt::Arg *A,
                                 bool DiagnoseErrors);

/// Parse -fsanitize-undefined-ignore-overflow-pattern= flag values, diagnosing
/// any invalid values. Returns a mask of excluded overflow patterns.
static int parseOverflowPatternExclusionValues(const Driver &D,
                                               const llvm::opt::Arg *A,
                                               bool DiagnoseErrors);

/// Parse -f(no-)?sanitize-metadata= flag values, diagnosing any invalid
/// components. Returns OR of members of \c BinaryMetadataFeature enumeration.
static int parseBinaryMetadataFeatures(const Driver &D, const llvm::opt::Arg *A,
                                       bool DiagnoseErrors);

/// Produce an argument string from ArgList \p Args, which shows how it
/// provides some sanitizer kind from \p Mask. For example, the argument list
/// "-fsanitize=thread,vptr -fsanitize=address" with mask \c NeedsUbsanRt
/// would produce "-fsanitize=vptr".
static std::string lastArgumentForMask(const Driver &D,
                                       const llvm::opt::ArgList &Args,
                                       SanitizerMask Mask);

/// Produce an argument string from argument \p A, which shows how it provides
/// a value in \p Mask. For instance, the argument
/// "-fsanitize=address,alignment" with mask \c NeedsUbsanRt would produce
/// "-fsanitize=alignment".
static std::string describeSanitizeArg(const llvm::opt::Arg *A,
                                       SanitizerMask Mask);

/// Produce a string containing comma-separated names of sanitizers in \p
/// Sanitizers set.
static std::string toString(const clang::SanitizerSet &Sanitizers);

/// Return true if an execute-only target disallows data access to code
/// sections.
static bool isExecuteOnlyTarget(const llvm::Triple &Triple,
                                const llvm::opt::ArgList &Args) {
  if (Triple.isPS5())
    return true;
  return Args.hasFlagNoClaim(options::OPT_mexecute_only,
                             options::OPT_mno_execute_only, false);
}

static void validateSpecialCaseListFormat(const Driver &D,
                                          std::vector<std::string> &SCLFiles,
                                          unsigned MalformedSCLErrorDiagID,
                                          bool DiagnoseErrors) {
  if (SCLFiles.empty())
    return;

  std::string BLError;
  std::unique_ptr<llvm::SpecialCaseList> SCL(
      llvm::SpecialCaseList::create(SCLFiles, D.getVFS(), BLError));
  if (!SCL.get() && DiagnoseErrors)
    D.Diag(MalformedSCLErrorDiagID) << BLError;
}

static void addDefaultIgnorelists(const Driver &D, SanitizerMask Kinds,
                                  std::vector<std::string> &IgnorelistFiles,
                                  bool DiagnoseErrors) {
  struct Ignorelist {
    const char *File;
    SanitizerMask Mask;
  } Ignorelists[] = {{"asan_ignorelist.txt", SanitizerKind::Address},
                     {"hwasan_ignorelist.txt", SanitizerKind::HWAddress},
                     {"memtag_ignorelist.txt", SanitizerKind::MemTag},
                     {"msan_ignorelist.txt", SanitizerKind::Memory},
                     {"nsan_ignorelist.txt", SanitizerKind::NumericalStability},
                     {"tsan_ignorelist.txt", SanitizerKind::Thread},
                     {"dfsan_abilist.txt", SanitizerKind::DataFlow},
                     {"cfi_ignorelist.txt", SanitizerKind::CFI},
                     {"ubsan_ignorelist.txt",
                      SanitizerKind::Undefined | SanitizerKind::Integer |
                          SanitizerKind::Nullability |
                          SanitizerKind::FloatDivideByZero}};

  for (auto BL : Ignorelists) {
    if (!(Kinds & BL.Mask))
      continue;

    clang::SmallString<64> Path(D.ResourceDir);
    llvm::sys::path::append(Path, "share", BL.File);
    if (D.getVFS().exists(Path))
      IgnorelistFiles.push_back(std::string(Path));
    else if (BL.Mask == SanitizerKind::CFI && DiagnoseErrors)
      // If cfi_ignorelist.txt cannot be found in the resource dir, driver
      // should fail.
      D.Diag(clang::diag::err_drv_missing_sanitizer_ignorelist) << Path;
  }
  validateSpecialCaseListFormat(
      D, IgnorelistFiles, clang::diag::err_drv_malformed_sanitizer_ignorelist,
      DiagnoseErrors);
}

/// Parse -f(no-)?sanitize-(coverage-)?(allow|ignore)list argument's values,
/// diagnosing any invalid file paths and validating special case list format.
static void parseSpecialCaseListArg(const Driver &D,
                                    const llvm::opt::ArgList &Args,
                                    std::vector<std::string> &SCLFiles,
                                    llvm::opt::OptSpecifier SCLOptionID,
                                    llvm::opt::OptSpecifier NoSCLOptionID,
                                    unsigned MalformedSCLErrorDiagID,
                                    bool DiagnoseErrors) {
  for (const auto *Arg : Args) {
    // Match -fsanitize-(coverage-)?(allow|ignore)list.
    if (Arg->getOption().matches(SCLOptionID)) {
      Arg->claim();
      std::string SCLPath = Arg->getValue();
      if (D.getVFS().exists(SCLPath)) {
        SCLFiles.push_back(SCLPath);
      } else if (DiagnoseErrors) {
        D.Diag(clang::diag::err_drv_no_such_file) << SCLPath;
      }
      // Match -fno-sanitize-ignorelist.
    } else if (Arg->getOption().matches(NoSCLOptionID)) {
      Arg->claim();
      SCLFiles.clear();
    }
  }
  validateSpecialCaseListFormat(D, SCLFiles, MalformedSCLErrorDiagID,
                                DiagnoseErrors);
}

/// Sets group bits for every group that has at least one representative already
/// enabled in \p Kinds.
static SanitizerMask setGroupBits(SanitizerMask Kinds) {
#define SANITIZER(NAME, ID)
#define SANITIZER_GROUP(NAME, ID, ALIAS)                                       \
  if (Kinds & SanitizerKind::ID)                                               \
    Kinds |= SanitizerKind::ID##Group;
#include "clang/Basic/Sanitizers.def"
  return Kinds;
}

static SanitizerMask parseSanitizeTrapArgs(const Driver &D,
                                           const llvm::opt::ArgList &Args,
                                           bool DiagnoseErrors) {
  SanitizerMask TrapRemove; // During the loop below, the accumulated set of
                            // sanitizers disabled by the current sanitizer
                            // argument or any argument after it.
  SanitizerMask TrappingKinds;
  SanitizerMask TrappingSupportedWithGroups = setGroupBits(TrappingSupported);

  for (const llvm::opt::Arg *Arg : llvm::reverse(Args)) {
    if (Arg->getOption().matches(options::OPT_fsanitize_trap_EQ)) {
      Arg->claim();
      SanitizerMask Add = parseArgValues(D, Arg, true);
      Add &= ~TrapRemove;
      SanitizerMask InvalidValues = Add & ~TrappingSupportedWithGroups;
      if (InvalidValues && DiagnoseErrors) {
        SanitizerSet S;
        S.Mask = InvalidValues;
        D.Diag(diag::err_drv_unsupported_option_argument)
            << Arg->getSpelling() << toString(S);
      }
      TrappingKinds |= expandSanitizerGroups(Add) & ~TrapRemove;
    } else if (Arg->getOption().matches(options::OPT_fno_sanitize_trap_EQ)) {
      Arg->claim();
      TrapRemove |=
          expandSanitizerGroups(parseArgValues(D, Arg, DiagnoseErrors));
    }
  }

  // Apply default trapping behavior.
  TrappingKinds |= TrappingDefault & ~TrapRemove;

  return TrappingKinds;
}

bool SanitizerArgs::needsFuzzerInterceptors() const {
  return needsFuzzer() && !needsAsanRt() && !needsTsanRt() && !needsMsanRt();
}

bool SanitizerArgs::needsUbsanRt() const {
  // All of these include ubsan.
  if (needsAsanRt() || needsMsanRt() || needsNsanRt() || needsHwasanRt() ||
      needsTsanRt() || needsDfsanRt() || needsLsanRt() || needsCfiDiagRt() ||
      (needsScudoRt() && !requiresMinimalRuntime()))
    return false;

  return (Sanitizers.Mask & NeedsUbsanRt & ~TrapSanitizers.Mask) ||
         CoverageFeatures;
}

bool SanitizerArgs::needsCfiRt() const {
  return !(Sanitizers.Mask & SanitizerKind::CFI & ~TrapSanitizers.Mask) &&
         CfiCrossDso && !ImplicitCfiRuntime;
}

bool SanitizerArgs::needsCfiDiagRt() const {
  return (Sanitizers.Mask & SanitizerKind::CFI & ~TrapSanitizers.Mask) &&
         CfiCrossDso && !ImplicitCfiRuntime;
}

bool SanitizerArgs::requiresPIE() const { return NeedPIE; }

bool SanitizerArgs::needsUnwindTables() const {
  return static_cast<bool>(Sanitizers.Mask & NeedsUnwindTables);
}

bool SanitizerArgs::needsLTO() const {
  return static_cast<bool>(Sanitizers.Mask & NeedsLTO);
}

SanitizerArgs::SanitizerArgs(const ToolChain &TC,
                             const llvm::opt::ArgList &Args,
                             bool DiagnoseErrors) {
  SanitizerMask AllRemove;      // During the loop below, the accumulated set of
                                // sanitizers disabled by the current sanitizer
                                // argument or any argument after it.
  SanitizerMask AllAddedKinds;  // Mask of all sanitizers ever enabled by
                                // -fsanitize= flags (directly or via group
                                // expansion), some of which may be disabled
                                // later. Used to carefully prune
                                // unused-argument diagnostics.
  SanitizerMask DiagnosedKinds; // All Kinds we have diagnosed up to now.
                                // Used to deduplicate diagnostics.
  SanitizerMask Kinds;
  const SanitizerMask Supported = setGroupBits(TC.getSupportedSanitizers());

  CfiCrossDso = Args.hasFlag(options::OPT_fsanitize_cfi_cross_dso,
                             options::OPT_fno_sanitize_cfi_cross_dso, false);

  ToolChain::RTTIMode RTTIMode = TC.getRTTIMode();

  const Driver &D = TC.getDriver();
  SanitizerMask TrappingKinds = parseSanitizeTrapArgs(D, Args, DiagnoseErrors);
  SanitizerMask InvalidTrappingKinds = TrappingKinds & NotAllowedWithTrap;

  MinimalRuntime =
      Args.hasFlag(options::OPT_fsanitize_minimal_runtime,
                   options::OPT_fno_sanitize_minimal_runtime, MinimalRuntime);

  // The object size sanitizer should not be enabled at -O0.
  Arg *OptLevel = Args.getLastArg(options::OPT_O_Group);
  bool RemoveObjectSizeAtO0 =
      !OptLevel || OptLevel->getOption().matches(options::OPT_O0);

  for (const llvm::opt::Arg *Arg : llvm::reverse(Args)) {
    if (Arg->getOption().matches(options::OPT_fsanitize_EQ)) {
      Arg->claim();
      SanitizerMask Add = parseArgValues(D, Arg, DiagnoseErrors);

      if (RemoveObjectSizeAtO0) {
        AllRemove |= SanitizerKind::ObjectSize;

        // The user explicitly enabled the object size sanitizer. Warn
        // that this does nothing at -O0.
        if ((Add & SanitizerKind::ObjectSize) && DiagnoseErrors)
          D.Diag(diag::warn_drv_object_size_disabled_O0)
              << Arg->getAsString(Args);
      }

      AllAddedKinds |= expandSanitizerGroups(Add);

      // Avoid diagnosing any sanitizer which is disabled later.
      Add &= ~AllRemove;
      // At this point we have not expanded groups, so any unsupported
      // sanitizers in Add are those which have been explicitly enabled.
      // Diagnose them.
      if (SanitizerMask KindsToDiagnose =
              Add & InvalidTrappingKinds & ~DiagnosedKinds) {
        if (DiagnoseErrors) {
          std::string Desc = describeSanitizeArg(Arg, KindsToDiagnose);
          D.Diag(diag::err_drv_argument_not_allowed_with)
              << Desc << "-fsanitize-trap=undefined";
        }
        DiagnosedKinds |= KindsToDiagnose;
      }
      Add &= ~InvalidTrappingKinds;

      if (MinimalRuntime) {
        if (SanitizerMask KindsToDiagnose =
                Add & NotAllowedWithMinimalRuntime & ~DiagnosedKinds) {
          if (DiagnoseErrors) {
            std::string Desc = describeSanitizeArg(Arg, KindsToDiagnose);
            D.Diag(diag::err_drv_argument_not_allowed_with)
                << Desc << "-fsanitize-minimal-runtime";
          }
          DiagnosedKinds |= KindsToDiagnose;
        }
        Add &= ~NotAllowedWithMinimalRuntime;
      }

      if (llvm::opt::Arg *A = Args.getLastArg(options::OPT_mcmodel_EQ)) {
        StringRef CM = A->getValue();
        if (CM != "small" &&
            (Add & SanitizerKind::Function & ~DiagnosedKinds)) {
          if (DiagnoseErrors)
            D.Diag(diag::err_drv_argument_only_allowed_with)
                << "-fsanitize=function"
                << "-mcmodel=small";
          Add &= ~SanitizerKind::Function;
          DiagnosedKinds |= SanitizerKind::Function;
        }
      }
      // -fsanitize=function and -fsanitize=kcfi instrument indirect function
      // calls to load a type hash before the function label. Therefore, an
      // execute-only target doesn't support the function and kcfi sanitizers.
      const llvm::Triple &Triple = TC.getTriple();
      if (isExecuteOnlyTarget(Triple, Args)) {
        if (SanitizerMask KindsToDiagnose =
                Add & NotAllowedWithExecuteOnly & ~DiagnosedKinds) {
          if (DiagnoseErrors) {
            std::string Desc = describeSanitizeArg(Arg, KindsToDiagnose);
            D.Diag(diag::err_drv_argument_not_allowed_with)
                << Desc << Triple.str();
          }
          DiagnosedKinds |= KindsToDiagnose;
        }
        Add &= ~NotAllowedWithExecuteOnly;
      }

      // FIXME: Make CFI on member function calls compatible with cross-DSO CFI.
      // There are currently two problems:
      // - Virtual function call checks need to pass a pointer to the function
      //   address to llvm.type.test and a pointer to the address point to the
      //   diagnostic function. Currently we pass the same pointer to both
      //   places.
      // - Non-virtual function call checks may need to check multiple type
      //   identifiers.
      // Fixing both of those may require changes to the cross-DSO CFI
      // interface.
      if (CfiCrossDso && (Add & SanitizerKind::CFIMFCall & ~DiagnosedKinds)) {
        if (DiagnoseErrors)
          D.Diag(diag::err_drv_argument_not_allowed_with)
              << "-fsanitize=cfi-mfcall"
              << "-fsanitize-cfi-cross-dso";
        Add &= ~SanitizerKind::CFIMFCall;
        DiagnosedKinds |= SanitizerKind::CFIMFCall;
      }

      if (SanitizerMask KindsToDiagnose = Add & ~Supported & ~DiagnosedKinds) {
        if (DiagnoseErrors) {
          std::string Desc = describeSanitizeArg(Arg, KindsToDiagnose);
          D.Diag(diag::err_drv_unsupported_opt_for_target)
              << Desc << TC.getTriple().str();
        }
        DiagnosedKinds |= KindsToDiagnose;
      }
      Add &= Supported;

      // Test for -fno-rtti + explicit -fsanitizer=vptr before expanding groups
      // so we don't error out if -fno-rtti and -fsanitize=undefined were
      // passed.
      if ((Add & SanitizerKind::Vptr) && (RTTIMode == ToolChain::RM_Disabled)) {
        if (const llvm::opt::Arg *NoRTTIArg = TC.getRTTIArg()) {
          assert(NoRTTIArg->getOption().matches(options::OPT_fno_rtti) &&
                 "RTTI disabled without -fno-rtti option?");
          // The user explicitly passed -fno-rtti with -fsanitize=vptr, but
          // the vptr sanitizer requires RTTI, so this is a user error.
          if (DiagnoseErrors)
            D.Diag(diag::err_drv_argument_not_allowed_with)
                << "-fsanitize=vptr" << NoRTTIArg->getAsString(Args);
        } else {
          // The vptr sanitizer requires RTTI, but RTTI is disabled (by
          // default). Warn that the vptr sanitizer is being disabled.
          if (DiagnoseErrors)
            D.Diag(diag::warn_drv_disabling_vptr_no_rtti_default);
        }

        // Take out the Vptr sanitizer from the enabled sanitizers
        AllRemove |= SanitizerKind::Vptr;
      }

      Add = expandSanitizerGroups(Add);
      // Group expansion may have enabled a sanitizer which is disabled later.
      Add &= ~AllRemove;
      // Silently discard any unsupported sanitizers implicitly enabled through
      // group expansion.
      Add &= ~InvalidTrappingKinds;
      if (MinimalRuntime) {
        Add &= ~NotAllowedWithMinimalRuntime;
      }
      // NotAllowedWithExecuteOnly is silently discarded on an execute-only
      // target if implicitly enabled through group expansion.
      if (isExecuteOnlyTarget(Triple, Args))
        Add &= ~NotAllowedWithExecuteOnly;
      if (CfiCrossDso)
        Add &= ~SanitizerKind::CFIMFCall;
      // -fsanitize=undefined does not expand to signed-integer-overflow in
      // -fwrapv (implied by -fno-strict-overflow) mode.
      if (Add & SanitizerKind::UndefinedGroup) {
        bool S = Args.hasFlagNoClaim(options::OPT_fno_strict_overflow,
                                     options::OPT_fstrict_overflow, false);
        if (Args.hasFlagNoClaim(options::OPT_fwrapv, options::OPT_fno_wrapv, S))
          Add &= ~SanitizerKind::SignedIntegerOverflow;
      }
      Add &= Supported;

      if (Add & SanitizerKind::Fuzzer)
        Add |= SanitizerKind::FuzzerNoLink;

      // Enable coverage if the fuzzing flag is set.
      if (Add & SanitizerKind::FuzzerNoLink) {
        CoverageFeatures |= CoverageInline8bitCounters | CoverageIndirCall |
                            CoverageTraceCmp | CoveragePCTable;
        // Due to TLS differences, stack depth tracking is only enabled on Linux
        if (TC.getTriple().isOSLinux())
          CoverageFeatures |= CoverageStackDepth;
      }

      Kinds |= Add;
    } else if (Arg->getOption().matches(options::OPT_fno_sanitize_EQ)) {
      Arg->claim();
      SanitizerMask Remove = parseArgValues(D, Arg, DiagnoseErrors);
      AllRemove |= expandSanitizerGroups(Remove);
    }
  }

  std::pair<SanitizerMask, SanitizerMask> IncompatibleGroups[] = {
      std::make_pair(SanitizerKind::Address,
                     SanitizerKind::Thread | SanitizerKind::Memory),
      std::make_pair(SanitizerKind::Thread, SanitizerKind::Memory),
      std::make_pair(SanitizerKind::Leak,
                     SanitizerKind::Thread | SanitizerKind::Memory),
      std::make_pair(SanitizerKind::KernelAddress,
                     SanitizerKind::Address | SanitizerKind::Leak |
                         SanitizerKind::Thread | SanitizerKind::Memory),
      std::make_pair(SanitizerKind::HWAddress,
                     SanitizerKind::Address | SanitizerKind::Thread |
                         SanitizerKind::Memory | SanitizerKind::KernelAddress),
      std::make_pair(SanitizerKind::Scudo,
                     SanitizerKind::Address | SanitizerKind::HWAddress |
                         SanitizerKind::Leak | SanitizerKind::Thread |
                         SanitizerKind::Memory | SanitizerKind::KernelAddress),
      std::make_pair(SanitizerKind::SafeStack,
                     (TC.getTriple().isOSFuchsia() ? SanitizerMask()
                                                   : SanitizerKind::Leak) |
                         SanitizerKind::Address | SanitizerKind::HWAddress |
                         SanitizerKind::Thread | SanitizerKind::Memory |
                         SanitizerKind::KernelAddress),
      std::make_pair(SanitizerKind::KernelHWAddress,
                     SanitizerKind::Address | SanitizerKind::HWAddress |
                         SanitizerKind::Leak | SanitizerKind::Thread |
                         SanitizerKind::Memory | SanitizerKind::KernelAddress |
                         SanitizerKind::SafeStack),
      std::make_pair(SanitizerKind::KernelMemory,
                     SanitizerKind::Address | SanitizerKind::HWAddress |
                         SanitizerKind::Leak | SanitizerKind::Thread |
                         SanitizerKind::Memory | SanitizerKind::KernelAddress |
                         SanitizerKind::Scudo | SanitizerKind::SafeStack),
      std::make_pair(SanitizerKind::MemTag, SanitizerKind::Address |
                                                SanitizerKind::KernelAddress |
                                                SanitizerKind::HWAddress |
                                                SanitizerKind::KernelHWAddress),
      std::make_pair(SanitizerKind::KCFI, SanitizerKind::Function),
      std::make_pair(SanitizerKind::Realtime,
                     SanitizerKind::Address | SanitizerKind::Thread |
                         SanitizerKind::Undefined | SanitizerKind::Memory)};

  // Enable toolchain specific default sanitizers if not explicitly disabled.
  SanitizerMask Default = TC.getDefaultSanitizers() & ~AllRemove;

  // Disable default sanitizers that are incompatible with explicitly requested
  // ones.
  for (auto G : IncompatibleGroups) {
    SanitizerMask Group = G.first;
    if ((Default & Group) && (Kinds & G.second))
      Default &= ~Group;
  }

  Kinds |= Default;

  // We disable the vptr sanitizer if it was enabled by group expansion but RTTI
  // is disabled.
  if ((Kinds & SanitizerKind::Vptr) && (RTTIMode == ToolChain::RM_Disabled)) {
    Kinds &= ~SanitizerKind::Vptr;
  }

  // Check that LTO is enabled if we need it.
  if ((Kinds & NeedsLTO) && !D.isUsingLTO() && DiagnoseErrors) {
    D.Diag(diag::err_drv_argument_only_allowed_with)
        << lastArgumentForMask(D, Args, Kinds & NeedsLTO) << "-flto";
  }

  if ((Kinds & SanitizerKind::ShadowCallStack) && TC.getTriple().isAArch64() &&
      !llvm::AArch64::isX18ReservedByDefault(TC.getTriple()) &&
      !Args.hasArg(options::OPT_ffixed_x18) && DiagnoseErrors) {
    D.Diag(diag::err_drv_argument_only_allowed_with)
        << lastArgumentForMask(D, Args, Kinds & SanitizerKind::ShadowCallStack)
        << "-ffixed-x18";
  }

  // Report error if there are non-trapping sanitizers that require
  // c++abi-specific  parts of UBSan runtime, and they are not provided by the
  // toolchain. We don't have a good way to check the latter, so we just
  // check if the toolchan supports vptr.
  if (~Supported & SanitizerKind::Vptr) {
    SanitizerMask KindsToDiagnose = Kinds & ~TrappingKinds & NeedsUbsanCxxRt;
    // The runtime library supports the Microsoft C++ ABI, but only well enough
    // for CFI. FIXME: Remove this once we support vptr on Windows.
    if (TC.getTriple().isOSWindows())
      KindsToDiagnose &= ~SanitizerKind::CFI;
    if (KindsToDiagnose) {
      SanitizerSet S;
      S.Mask = KindsToDiagnose;
      if (DiagnoseErrors)
        D.Diag(diag::err_drv_unsupported_opt_for_target)
            << ("-fno-sanitize-trap=" + toString(S)) << TC.getTriple().str();
      Kinds &= ~KindsToDiagnose;
    }
  }

  // Warn about incompatible groups of sanitizers.
  for (auto G : IncompatibleGroups) {
    SanitizerMask Group = G.first;
    if (Kinds & Group) {
      if (SanitizerMask Incompatible = Kinds & G.second) {
        if (DiagnoseErrors)
          D.Diag(clang::diag::err_drv_argument_not_allowed_with)
              << lastArgumentForMask(D, Args, Group)
              << lastArgumentForMask(D, Args, Incompatible);
        Kinds &= ~Incompatible;
      }
    }
  }
  // FIXME: Currently -fsanitize=leak is silently ignored in the presence of
  // -fsanitize=address. Perhaps it should print an error, or perhaps
  // -f(-no)sanitize=leak should change whether leak detection is enabled by
  // default in ASan?

  // Parse -f(no-)?sanitize-recover flags.
  SanitizerMask RecoverableKinds = RecoverableByDefault | AlwaysRecoverable;
  SanitizerMask DiagnosedUnrecoverableKinds;
  SanitizerMask DiagnosedAlwaysRecoverableKinds;
  for (const auto *Arg : Args) {
    if (Arg->getOption().matches(options::OPT_fsanitize_recover_EQ)) {
      SanitizerMask Add = parseArgValues(D, Arg, DiagnoseErrors);
      // Report error if user explicitly tries to recover from unrecoverable
      // sanitizer.
      if (SanitizerMask KindsToDiagnose =
              Add & Unrecoverable & ~DiagnosedUnrecoverableKinds) {
        SanitizerSet SetToDiagnose;
        SetToDiagnose.Mask |= KindsToDiagnose;
        if (DiagnoseErrors)
          D.Diag(diag::err_drv_unsupported_option_argument)
              << Arg->getSpelling() << toString(SetToDiagnose);
        DiagnosedUnrecoverableKinds |= KindsToDiagnose;
      }
      RecoverableKinds |= expandSanitizerGroups(Add);
      Arg->claim();
    } else if (Arg->getOption().matches(options::OPT_fno_sanitize_recover_EQ)) {
      SanitizerMask Remove = parseArgValues(D, Arg, DiagnoseErrors);
      // Report error if user explicitly tries to disable recovery from
      // always recoverable sanitizer.
      if (SanitizerMask KindsToDiagnose =
              Remove & AlwaysRecoverable & ~DiagnosedAlwaysRecoverableKinds) {
        SanitizerSet SetToDiagnose;
        SetToDiagnose.Mask |= KindsToDiagnose;
        if (DiagnoseErrors)
          D.Diag(diag::err_drv_unsupported_option_argument)
              << Arg->getSpelling() << toString(SetToDiagnose);
        DiagnosedAlwaysRecoverableKinds |= KindsToDiagnose;
      }
      RecoverableKinds &= ~expandSanitizerGroups(Remove);
      Arg->claim();
    }
  }
  RecoverableKinds &= Kinds;
  RecoverableKinds &= ~Unrecoverable;

  TrappingKinds &= Kinds;
  RecoverableKinds &= ~TrappingKinds;

  // Setup ignorelist files.
  // Add default ignorelist from resource directory for activated sanitizers,
  // and validate special case lists format.
  if (!Args.hasArgNoClaim(options::OPT_fno_sanitize_ignorelist))
    addDefaultIgnorelists(D, Kinds, SystemIgnorelistFiles, DiagnoseErrors);

  // Parse -f(no-)?sanitize-ignorelist options.
  // This also validates special case lists format.
  parseSpecialCaseListArg(
      D, Args, UserIgnorelistFiles, options::OPT_fsanitize_ignorelist_EQ,
      options::OPT_fno_sanitize_ignorelist,
      clang::diag::err_drv_malformed_sanitizer_ignorelist, DiagnoseErrors);

  // Parse -f[no-]sanitize-memory-track-origins[=level] options.
  if (AllAddedKinds & SanitizerKind::Memory) {
    if (Arg *A =
            Args.getLastArg(options::OPT_fsanitize_memory_track_origins_EQ,
                            options::OPT_fno_sanitize_memory_track_origins)) {
      if (!A->getOption().matches(
              options::OPT_fno_sanitize_memory_track_origins)) {
        StringRef S = A->getValue();
        if (S.getAsInteger(0, MsanTrackOrigins) || MsanTrackOrigins < 0 ||
            MsanTrackOrigins > 2) {
          if (DiagnoseErrors)
            D.Diag(clang::diag::err_drv_invalid_value)
                << A->getAsString(Args) << S;
        }
      }
    }
    MsanUseAfterDtor = Args.hasFlag(
        options::OPT_fsanitize_memory_use_after_dtor,
        options::OPT_fno_sanitize_memory_use_after_dtor, MsanUseAfterDtor);
    MsanParamRetval = Args.hasFlag(
        options::OPT_fsanitize_memory_param_retval,
        options::OPT_fno_sanitize_memory_param_retval, MsanParamRetval);
  } else if (AllAddedKinds & SanitizerKind::KernelMemory) {
    MsanUseAfterDtor = false;
    MsanParamRetval = Args.hasFlag(
        options::OPT_fsanitize_memory_param_retval,
        options::OPT_fno_sanitize_memory_param_retval, MsanParamRetval);
  } else {
    MsanUseAfterDtor = false;
    MsanParamRetval = false;
  }

  if (AllAddedKinds & SanitizerKind::MemTag) {
    StringRef S =
        Args.getLastArgValue(options::OPT_fsanitize_memtag_mode_EQ, "sync");
    if (S == "async" || S == "sync") {
      MemtagMode = S.str();
    } else {
      D.Diag(clang::diag::err_drv_invalid_value_with_suggestion)
          << "-fsanitize-memtag-mode=" << S << "{async, sync}";
      MemtagMode = "sync";
    }
  }

  if (AllAddedKinds & SanitizerKind::Thread) {
    TsanMemoryAccess = Args.hasFlag(
        options::OPT_fsanitize_thread_memory_access,
        options::OPT_fno_sanitize_thread_memory_access, TsanMemoryAccess);
    TsanFuncEntryExit = Args.hasFlag(
        options::OPT_fsanitize_thread_func_entry_exit,
        options::OPT_fno_sanitize_thread_func_entry_exit, TsanFuncEntryExit);
    TsanAtomics =
        Args.hasFlag(options::OPT_fsanitize_thread_atomics,
                     options::OPT_fno_sanitize_thread_atomics, TsanAtomics);
  }

  if (AllAddedKinds & SanitizerKind::CFI) {
    // Without PIE, external function address may resolve to a PLT record, which
    // can not be verified by the target module.
    NeedPIE |= CfiCrossDso;
    CfiICallGeneralizePointers =
        Args.hasArg(options::OPT_fsanitize_cfi_icall_generalize_pointers);

    CfiICallNormalizeIntegers =
        Args.hasArg(options::OPT_fsanitize_cfi_icall_normalize_integers);

    if (CfiCrossDso && CfiICallGeneralizePointers && DiagnoseErrors)
      D.Diag(diag::err_drv_argument_not_allowed_with)
          << "-fsanitize-cfi-cross-dso"
          << "-fsanitize-cfi-icall-generalize-pointers";

    CfiCanonicalJumpTables =
        Args.hasFlag(options::OPT_fsanitize_cfi_canonical_jump_tables,
                     options::OPT_fno_sanitize_cfi_canonical_jump_tables, true);
  }

  if (AllAddedKinds & SanitizerKind::KCFI) {
    CfiICallNormalizeIntegers =
        Args.hasArg(options::OPT_fsanitize_cfi_icall_normalize_integers);

    if (AllAddedKinds & SanitizerKind::CFI && DiagnoseErrors)
      D.Diag(diag::err_drv_argument_not_allowed_with)
          << "-fsanitize=kcfi"
          << lastArgumentForMask(D, Args, SanitizerKind::CFI);
  }

  Stats = Args.hasFlag(options::OPT_fsanitize_stats,
                       options::OPT_fno_sanitize_stats, false);

  if (MinimalRuntime) {
    SanitizerMask IncompatibleMask =
        Kinds & ~setGroupBits(CompatibleWithMinimalRuntime);
    if (IncompatibleMask && DiagnoseErrors)
      D.Diag(clang::diag::err_drv_argument_not_allowed_with)
          << "-fsanitize-minimal-runtime"
          << lastArgumentForMask(D, Args, IncompatibleMask);

    SanitizerMask NonTrappingCfi = Kinds & SanitizerKind::CFI & ~TrappingKinds;
    if (NonTrappingCfi && DiagnoseErrors)
      D.Diag(clang::diag::err_drv_argument_only_allowed_with)
          << "fsanitize-minimal-runtime"
          << "fsanitize-trap=cfi";
  }

  for (const auto *Arg : Args.filtered(
           options::OPT_fsanitize_undefined_ignore_overflow_pattern_EQ)) {
    Arg->claim();
    OverflowPatternExclusions |=
        parseOverflowPatternExclusionValues(D, Arg, DiagnoseErrors);
  }

  // Parse -f(no-)?sanitize-coverage flags if coverage is supported by the
  // enabled sanitizers.
  for (const auto *Arg : Args) {
    if (Arg->getOption().matches(options::OPT_fsanitize_coverage)) {
      int LegacySanitizeCoverage;
      if (Arg->getNumValues() == 1 &&
          !StringRef(Arg->getValue(0))
               .getAsInteger(0, LegacySanitizeCoverage)) {
        CoverageFeatures = 0;
        Arg->claim();
        if (LegacySanitizeCoverage != 0 && DiagnoseErrors) {
          D.Diag(diag::warn_drv_deprecated_arg)
              << Arg->getAsString(Args) << /*hasReplacement=*/true
              << "-fsanitize-coverage=trace-pc-guard";
        }
        continue;
      }
      CoverageFeatures |= parseCoverageFeatures(D, Arg, DiagnoseErrors);

      // Disable coverage and not claim the flags if there is at least one
      // non-supporting sanitizer.
      if (!(AllAddedKinds & ~AllRemove & ~setGroupBits(SupportsCoverage))) {
        Arg->claim();
      } else {
        CoverageFeatures = 0;
      }
    } else if (Arg->getOption().matches(options::OPT_fno_sanitize_coverage)) {
      Arg->claim();
      CoverageFeatures &= ~parseCoverageFeatures(D, Arg, DiagnoseErrors);
    }
  }
  // Choose at most one coverage type: function, bb, or edge.
  if (DiagnoseErrors) {
    if ((CoverageFeatures & CoverageFunc) && (CoverageFeatures & CoverageBB))
      D.Diag(clang::diag::err_drv_argument_not_allowed_with)
          << "-fsanitize-coverage=func"
          << "-fsanitize-coverage=bb";
    if ((CoverageFeatures & CoverageFunc) && (CoverageFeatures & CoverageEdge))
      D.Diag(clang::diag::err_drv_argument_not_allowed_with)
          << "-fsanitize-coverage=func"
          << "-fsanitize-coverage=edge";
    if ((CoverageFeatures & CoverageBB) && (CoverageFeatures & CoverageEdge))
      D.Diag(clang::diag::err_drv_argument_not_allowed_with)
          << "-fsanitize-coverage=bb"
          << "-fsanitize-coverage=edge";
    // Basic block tracing and 8-bit counters require some type of coverage
    // enabled.
    if (CoverageFeatures & CoverageTraceBB)
      D.Diag(clang::diag::warn_drv_deprecated_arg)
          << "-fsanitize-coverage=trace-bb" << /*hasReplacement=*/true
          << "-fsanitize-coverage=trace-pc-guard";
    if (CoverageFeatures & Coverage8bitCounters)
      D.Diag(clang::diag::warn_drv_deprecated_arg)
          << "-fsanitize-coverage=8bit-counters" << /*hasReplacement=*/true
          << "-fsanitize-coverage=trace-pc-guard";
  }

  int InsertionPointTypes = CoverageFunc | CoverageBB | CoverageEdge;
  int InstrumentationTypes = CoverageTracePC | CoverageTracePCGuard |
                             CoverageInline8bitCounters | CoverageTraceLoads |
                             CoverageTraceStores | CoverageInlineBoolFlag |
                             CoverageControlFlow;
  if ((CoverageFeatures & InsertionPointTypes) &&
      !(CoverageFeatures & InstrumentationTypes) && DiagnoseErrors) {
    D.Diag(clang::diag::warn_drv_deprecated_arg)
        << "-fsanitize-coverage=[func|bb|edge]" << /*hasReplacement=*/true
        << "-fsanitize-coverage=[func|bb|edge],[trace-pc-guard|trace-pc],["
           "control-flow]";
  }

  // trace-pc w/o func/bb/edge implies edge.
  if (!(CoverageFeatures & InsertionPointTypes)) {
    if (CoverageFeatures &
        (CoverageTracePC | CoverageTracePCGuard | CoverageInline8bitCounters |
         CoverageInlineBoolFlag | CoverageControlFlow))
      CoverageFeatures |= CoverageEdge;

    if (CoverageFeatures & CoverageStackDepth)
      CoverageFeatures |= CoverageFunc;
  }

  // Parse -fsanitize-coverage-(allow|ignore)list options if coverage enabled.
  // This also validates special case lists format.
  // Here, OptSpecifier() acts as a never-matching command-line argument.
  // So, there is no way to clear coverage lists but you can append to them.
  if (CoverageFeatures) {
    parseSpecialCaseListArg(
        D, Args, CoverageAllowlistFiles,
        options::OPT_fsanitize_coverage_allowlist, OptSpecifier(),
        clang::diag::err_drv_malformed_sanitizer_coverage_allowlist,
        DiagnoseErrors);
    parseSpecialCaseListArg(
        D, Args, CoverageIgnorelistFiles,
        options::OPT_fsanitize_coverage_ignorelist, OptSpecifier(),
        clang::diag::err_drv_malformed_sanitizer_coverage_ignorelist,
        DiagnoseErrors);
  }

  // Parse -f(no-)?sanitize-metadata.
  for (const auto *Arg :
       Args.filtered(options::OPT_fexperimental_sanitize_metadata_EQ,
                     options::OPT_fno_experimental_sanitize_metadata_EQ)) {
    if (Arg->getOption().matches(
            options::OPT_fexperimental_sanitize_metadata_EQ)) {
      Arg->claim();
      BinaryMetadataFeatures |=
          parseBinaryMetadataFeatures(D, Arg, DiagnoseErrors);
    } else {
      Arg->claim();
      BinaryMetadataFeatures &=
          ~parseBinaryMetadataFeatures(D, Arg, DiagnoseErrors);
    }
  }

  // Parse -fsanitize-metadata-ignorelist option if enabled.
  if (BinaryMetadataFeatures) {
    parseSpecialCaseListArg(
        D, Args, BinaryMetadataIgnorelistFiles,
        options::OPT_fexperimental_sanitize_metadata_ignorelist_EQ,
        OptSpecifier(), // Cannot clear ignore list, only append.
        clang::diag::err_drv_malformed_sanitizer_metadata_ignorelist,
        DiagnoseErrors);
  }

  SharedRuntime = Args.hasFlag(
      options::OPT_shared_libsan, options::OPT_static_libsan,
      TC.getTriple().isAndroid() || TC.getTriple().isOSFuchsia() ||
          TC.getTriple().isOSDarwin() || TC.getTriple().isOSWindows());
  if (!SharedRuntime && TC.getTriple().isOSWindows()) {
    Arg *A =
        Args.getLastArg(options::OPT_shared_libsan, options::OPT_static_libsan);
    D.Diag(clang::diag::err_drv_unsupported_opt_for_target)
        << A->getSpelling() << TC.getTriple().str();
  }

  ImplicitCfiRuntime = TC.getTriple().isAndroid();

  if (AllAddedKinds & SanitizerKind::Address) {
    NeedPIE |= TC.getTriple().isOSFuchsia();
    if (Arg *A =
            Args.getLastArg(options::OPT_fsanitize_address_field_padding)) {
      StringRef S = A->getValue();
      // Legal values are 0 and 1, 2, but in future we may add more levels.
      if ((S.getAsInteger(0, AsanFieldPadding) || AsanFieldPadding < 0 ||
           AsanFieldPadding > 2) &&
          DiagnoseErrors) {
        D.Diag(clang::diag::err_drv_invalid_value) << A->getAsString(Args) << S;
      }
    }

    if (Arg *WindowsDebugRTArg =
            Args.getLastArg(options::OPT__SLASH_MTd, options::OPT__SLASH_MT,
                            options::OPT__SLASH_MDd, options::OPT__SLASH_MD,
                            options::OPT__SLASH_LDd, options::OPT__SLASH_LD)) {
      switch (WindowsDebugRTArg->getOption().getID()) {
      case options::OPT__SLASH_MTd:
      case options::OPT__SLASH_MDd:
      case options::OPT__SLASH_LDd:
        if (DiagnoseErrors) {
          D.Diag(clang::diag::err_drv_argument_not_allowed_with)
              << WindowsDebugRTArg->getAsString(Args)
              << lastArgumentForMask(D, Args, SanitizerKind::Address);
          D.Diag(clang::diag::note_drv_address_sanitizer_debug_runtime);
        }
      }
    }

    StableABI = Args.hasFlag(options::OPT_fsanitize_stable_abi,
                             options::OPT_fno_sanitize_stable_abi, false);

    AsanUseAfterScope = Args.hasFlag(
        options::OPT_fsanitize_address_use_after_scope,
        options::OPT_fno_sanitize_address_use_after_scope, AsanUseAfterScope);

    AsanPoisonCustomArrayCookie = Args.hasFlag(
        options::OPT_fsanitize_address_poison_custom_array_cookie,
        options::OPT_fno_sanitize_address_poison_custom_array_cookie,
        AsanPoisonCustomArrayCookie);

    AsanOutlineInstrumentation =
        Args.hasFlag(options::OPT_fsanitize_address_outline_instrumentation,
                     options::OPT_fno_sanitize_address_outline_instrumentation,
                     AsanOutlineInstrumentation);

    AsanGlobalsDeadStripping = Args.hasFlag(
        options::OPT_fsanitize_address_globals_dead_stripping,
        options::OPT_fno_sanitize_address_globals_dead_stripping, true);

    // Enable ODR indicators which allow better handling of mixed instrumented
    // and uninstrumented globals. Disable them for Windows where weak odr
    // indicators (.weak.__odr_asan_gen*) may cause multiple definition linker
    // errors in the absence of -lldmingw.
    AsanUseOdrIndicator =
        Args.hasFlag(options::OPT_fsanitize_address_use_odr_indicator,
                     options::OPT_fno_sanitize_address_use_odr_indicator,
                     !TC.getTriple().isOSWindows());

    if (AllAddedKinds & SanitizerKind::PointerCompare & ~AllRemove) {
      AsanInvalidPointerCmp = true;
    }

    if (AllAddedKinds & SanitizerKind::PointerSubtract & ~AllRemove) {
      AsanInvalidPointerSub = true;
    }

    if (TC.getTriple().isOSDarwin() &&
        (Args.hasArg(options::OPT_mkernel) ||
         Args.hasArg(options::OPT_fapple_kext))) {
      AsanDtorKind = llvm::AsanDtorKind::None;
    }

    if (const auto *Arg =
            Args.getLastArg(options::OPT_sanitize_address_destructor_EQ)) {
      auto parsedAsanDtorKind = AsanDtorKindFromString(Arg->getValue());
      if (parsedAsanDtorKind == llvm::AsanDtorKind::Invalid && DiagnoseErrors) {
        TC.getDriver().Diag(clang::diag::err_drv_unsupported_option_argument)
            << Arg->getSpelling() << Arg->getValue();
      }
      AsanDtorKind = parsedAsanDtorKind;
    }

    if (const auto *Arg = Args.getLastArg(
            options::OPT_sanitize_address_use_after_return_EQ)) {
      auto parsedAsanUseAfterReturn =
          AsanDetectStackUseAfterReturnModeFromString(Arg->getValue());
      if (parsedAsanUseAfterReturn ==
              llvm::AsanDetectStackUseAfterReturnMode::Invalid &&
          DiagnoseErrors) {
        TC.getDriver().Diag(clang::diag::err_drv_unsupported_option_argument)
            << Arg->getSpelling() << Arg->getValue();
      }
      AsanUseAfterReturn = parsedAsanUseAfterReturn;
    }

  } else {
    AsanUseAfterScope = false;
    // -fsanitize=pointer-compare/pointer-subtract requires -fsanitize=address.
    SanitizerMask DetectInvalidPointerPairs =
        SanitizerKind::PointerCompare | SanitizerKind::PointerSubtract;
    if ((AllAddedKinds & DetectInvalidPointerPairs & ~AllRemove) &&
        DiagnoseErrors) {
      TC.getDriver().Diag(clang::diag::err_drv_argument_only_allowed_with)
          << lastArgumentForMask(D, Args,
                                 SanitizerKind::PointerCompare |
                                     SanitizerKind::PointerSubtract)
          << "-fsanitize=address";
    }
  }

  if (AllAddedKinds & SanitizerKind::HWAddress) {
    if (Arg *HwasanAbiArg =
            Args.getLastArg(options::OPT_fsanitize_hwaddress_abi_EQ)) {
      HwasanAbi = HwasanAbiArg->getValue();
      if (HwasanAbi != "platform" && HwasanAbi != "interceptor" &&
          DiagnoseErrors)
        D.Diag(clang::diag::err_drv_invalid_value)
            << HwasanAbiArg->getAsString(Args) << HwasanAbi;
    } else {
      HwasanAbi = "interceptor";
    }
    if (TC.getTriple().getArch() == llvm::Triple::x86_64)
      HwasanUseAliases = Args.hasFlag(
          options::OPT_fsanitize_hwaddress_experimental_aliasing,
          options::OPT_fno_sanitize_hwaddress_experimental_aliasing,
          HwasanUseAliases);
  }

  if (AllAddedKinds & SanitizerKind::SafeStack) {
    // SafeStack runtime is built into the system on Android and Fuchsia.
    SafeStackRuntime =
        !TC.getTriple().isAndroid() && !TC.getTriple().isOSFuchsia();
  }

  LinkRuntimes =
      Args.hasFlag(options::OPT_fsanitize_link_runtime,
                   options::OPT_fno_sanitize_link_runtime, LinkRuntimes);

  // Parse -link-cxx-sanitizer flag.
  LinkCXXRuntimes = Args.hasArg(options::OPT_fsanitize_link_cxx_runtime,
                                options::OPT_fno_sanitize_link_cxx_runtime,
                                LinkCXXRuntimes) ||
                    D.CCCIsCXX();

  NeedsMemProfRt = Args.hasFlag(options::OPT_fmemory_profile,
                                options::OPT_fmemory_profile_EQ,
                                options::OPT_fno_memory_profile, false);

  // Finally, initialize the set of available and recoverable sanitizers.
  Sanitizers.Mask |= Kinds;
  RecoverableSanitizers.Mask |= RecoverableKinds;
  TrapSanitizers.Mask |= TrappingKinds;
  assert(!(RecoverableKinds & TrappingKinds) &&
         "Overlap between recoverable and trapping sanitizers");
}

static std::string toString(const clang::SanitizerSet &Sanitizers) {
  std::string Res;
#define SANITIZER(NAME, ID)                                                    \
  if (Sanitizers.has(SanitizerKind::ID)) {                                     \
    if (!Res.empty())                                                          \
      Res += ",";                                                              \
    Res += NAME;                                                               \
  }
#include "clang/Basic/Sanitizers.def"
  return Res;
}

static void addSpecialCaseListOpt(const llvm::opt::ArgList &Args,
                                  llvm::opt::ArgStringList &CmdArgs,
                                  const char *SCLOptFlag,
                                  const std::vector<std::string> &SCLFiles) {
  for (const auto &SCLPath : SCLFiles) {
    SmallString<64> SCLOpt(SCLOptFlag);
    SCLOpt += SCLPath;
    CmdArgs.push_back(Args.MakeArgString(SCLOpt));
  }
}

static void addIncludeLinkerOption(const ToolChain &TC,
                                   const llvm::opt::ArgList &Args,
                                   llvm::opt::ArgStringList &CmdArgs,
                                   StringRef SymbolName) {
  SmallString<64> LinkerOptionFlag;
  LinkerOptionFlag = "--linker-option=/include:";
  if (TC.getTriple().getArch() == llvm::Triple::x86) {
    // Win32 mangles C function names with a '_' prefix.
    LinkerOptionFlag += '_';
  }
  LinkerOptionFlag += SymbolName;
  CmdArgs.push_back(Args.MakeArgString(LinkerOptionFlag));
}

static bool hasTargetFeatureMTE(const llvm::opt::ArgStringList &CmdArgs) {
  for (auto Start = CmdArgs.begin(), End = CmdArgs.end(); Start != End;
       ++Start) {
    auto It = std::find(Start, End, StringRef("+mte"));
    if (It == End)
      break;
    if (It > Start && *std::prev(It) == StringRef("-target-feature"))
      return true;
    Start = It;
  }
  return false;
}

void SanitizerArgs::addArgs(const ToolChain &TC, const llvm::opt::ArgList &Args,
                            llvm::opt::ArgStringList &CmdArgs,
                            types::ID InputType) const {
  // NVPTX doesn't currently support sanitizers.  Bailing out here means
  // that e.g. -fsanitize=address applies only to host code, which is what we
  // want for now.
  if (TC.getTriple().isNVPTX())
    return;
  // AMDGPU sanitizer support is experimental and controlled by -fgpu-sanitize.
  bool GPUSanitize = false;
  if (TC.getTriple().isAMDGPU()) {
    if (!Args.hasFlag(options::OPT_fgpu_sanitize, options::OPT_fno_gpu_sanitize,
                      true))
      return;
    GPUSanitize = true;
  }
  // SPIR/SPIRV sanitizer support is experimental and will pass a fixed set of
  // flags
  if (TC.getTriple().isSPIROrSPIRV()) {
    if (Sanitizers.has(SanitizerKind::Address)) {
      CmdArgs.push_back("-fsanitize=address");
      CmdArgs.push_back("-fsanitize-address-use-after-return=never");
      CmdArgs.push_back("-fno-sanitize-address-use-after-scope");

      // -fsanitize-address-outline-instrumentation
      CmdArgs.push_back("-mllvm");
      CmdArgs.push_back("-asan-instrumentation-with-call-threshold=0");

      // asan initialization is done in unified runtime rather than in ctor.
      CmdArgs.push_back("-mllvm");
      CmdArgs.push_back("-asan-constructor-kind=none");

      CmdArgs.push_back("-mllvm");
      CmdArgs.push_back("-asan-stack=0");
      CmdArgs.push_back("-mllvm");
      CmdArgs.push_back("-asan-globals=0");
      CmdArgs.push_back("-mllvm");
      CmdArgs.push_back("-asan-stack-dynamic-alloca=0");
      CmdArgs.push_back("-mllvm");
      CmdArgs.push_back("-asan-use-after-return=never");

      if (!RecoverableSanitizers.empty())
        CmdArgs.push_back(Args.MakeArgString("-fsanitize-recover=" +
                                             toString(RecoverableSanitizers)));

      CmdArgs.push_back("-mllvm");
      CmdArgs.push_back("-asan-mapping-scale=4");
<<<<<<< HEAD
    } else if (Sanitizers.has(SanitizerKind::Memory)) {
      CmdArgs.push_back("-fsanitize=memory");

      CmdArgs.push_back("-mllvm");
      CmdArgs.push_back("-msan-instrumentation-with-call-threshold=0");

      CmdArgs.push_back("-mllvm");
      CmdArgs.push_back("-msan-eager-checks=1");
=======

      addSpecialCaseListOpt(Args, CmdArgs,
                            "-fsanitize-ignorelist=", UserIgnorelistFiles);
>>>>>>> c58affd2
    }
    return;
  }

  // Translate available CoverageFeatures to corresponding clang-cc1 flags.
  // Do it even if Sanitizers.empty() since some forms of coverage don't require
  // sanitizers.
  std::pair<int, const char *> CoverageFlags[] = {
      std::make_pair(CoverageFunc, "-fsanitize-coverage-type=1"),
      std::make_pair(CoverageBB, "-fsanitize-coverage-type=2"),
      std::make_pair(CoverageEdge, "-fsanitize-coverage-type=3"),
      std::make_pair(CoverageIndirCall, "-fsanitize-coverage-indirect-calls"),
      std::make_pair(CoverageTraceBB, "-fsanitize-coverage-trace-bb"),
      std::make_pair(CoverageTraceCmp, "-fsanitize-coverage-trace-cmp"),
      std::make_pair(CoverageTraceDiv, "-fsanitize-coverage-trace-div"),
      std::make_pair(CoverageTraceGep, "-fsanitize-coverage-trace-gep"),
      std::make_pair(Coverage8bitCounters, "-fsanitize-coverage-8bit-counters"),
      std::make_pair(CoverageTracePC, "-fsanitize-coverage-trace-pc"),
      std::make_pair(CoverageTracePCGuard,
                     "-fsanitize-coverage-trace-pc-guard"),
      std::make_pair(CoverageInline8bitCounters,
                     "-fsanitize-coverage-inline-8bit-counters"),
      std::make_pair(CoverageInlineBoolFlag,
                     "-fsanitize-coverage-inline-bool-flag"),
      std::make_pair(CoveragePCTable, "-fsanitize-coverage-pc-table"),
      std::make_pair(CoverageNoPrune, "-fsanitize-coverage-no-prune"),
      std::make_pair(CoverageStackDepth, "-fsanitize-coverage-stack-depth"),
      std::make_pair(CoverageTraceLoads, "-fsanitize-coverage-trace-loads"),
      std::make_pair(CoverageTraceStores, "-fsanitize-coverage-trace-stores"),
      std::make_pair(CoverageControlFlow, "-fsanitize-coverage-control-flow")};
  for (auto F : CoverageFlags) {
    if (CoverageFeatures & F.first)
      CmdArgs.push_back(F.second);
  }
  addSpecialCaseListOpt(
      Args, CmdArgs, "-fsanitize-coverage-allowlist=", CoverageAllowlistFiles);
  addSpecialCaseListOpt(Args, CmdArgs, "-fsanitize-coverage-ignorelist=",
                        CoverageIgnorelistFiles);

  if (!GPUSanitize) {
    // Translate available BinaryMetadataFeatures to corresponding clang-cc1
    // flags. Does not depend on any other sanitizers. Unsupported on GPUs.
    const std::pair<int, std::string> BinaryMetadataFlags[] = {
        std::make_pair(BinaryMetadataCovered, "covered"),
        std::make_pair(BinaryMetadataAtomics, "atomics"),
        std::make_pair(BinaryMetadataUAR, "uar")};
    for (const auto &F : BinaryMetadataFlags) {
      if (BinaryMetadataFeatures & F.first)
        CmdArgs.push_back(
            Args.MakeArgString("-fexperimental-sanitize-metadata=" + F.second));
    }
    addSpecialCaseListOpt(Args, CmdArgs,
                          "-fexperimental-sanitize-metadata-ignorelist=",
                          BinaryMetadataIgnorelistFiles);
  }

  if (TC.getTriple().isOSWindows() && needsUbsanRt() &&
      Args.hasFlag(options::OPT_frtlib_defaultlib,
                   options::OPT_fno_rtlib_defaultlib, true)) {
    // Instruct the code generator to embed linker directives in the object file
    // that cause the required runtime libraries to be linked.
    CmdArgs.push_back(
        Args.MakeArgString("--dependent-lib=" +
                           TC.getCompilerRTBasename(Args, "ubsan_standalone")));
    if (types::isCXX(InputType))
      CmdArgs.push_back(Args.MakeArgString(
          "--dependent-lib=" +
          TC.getCompilerRTBasename(Args, "ubsan_standalone_cxx")));
  }
  if (TC.getTriple().isOSWindows() && needsStatsRt() &&
      Args.hasFlag(options::OPT_frtlib_defaultlib,
                   options::OPT_fno_rtlib_defaultlib, true)) {
    CmdArgs.push_back(Args.MakeArgString(
        "--dependent-lib=" + TC.getCompilerRTBasename(Args, "stats_client")));

    // The main executable must export the stats runtime.
    // FIXME: Only exporting from the main executable (e.g. based on whether the
    // translation unit defines main()) would save a little space, but having
    // multiple copies of the runtime shouldn't hurt.
    CmdArgs.push_back(Args.MakeArgString(
        "--dependent-lib=" + TC.getCompilerRTBasename(Args, "stats")));
    addIncludeLinkerOption(TC, Args, CmdArgs, "__sanitizer_stats_register");
  }

  if (Sanitizers.empty())
    return;
  CmdArgs.push_back(Args.MakeArgString("-fsanitize=" + toString(Sanitizers)));

  if (!RecoverableSanitizers.empty())
    CmdArgs.push_back(Args.MakeArgString("-fsanitize-recover=" +
                                         toString(RecoverableSanitizers)));

  if (!TrapSanitizers.empty())
    CmdArgs.push_back(
        Args.MakeArgString("-fsanitize-trap=" + toString(TrapSanitizers)));

  addSpecialCaseListOpt(Args, CmdArgs,
                        "-fsanitize-ignorelist=", UserIgnorelistFiles);
  addSpecialCaseListOpt(Args, CmdArgs,
                        "-fsanitize-system-ignorelist=", SystemIgnorelistFiles);

  if (OverflowPatternExclusions)
    Args.AddAllArgs(
        CmdArgs, options::OPT_fsanitize_undefined_ignore_overflow_pattern_EQ);

  if (MsanTrackOrigins)
    CmdArgs.push_back(Args.MakeArgString("-fsanitize-memory-track-origins=" +
                                         Twine(MsanTrackOrigins)));

  if (MsanUseAfterDtor)
    CmdArgs.push_back("-fsanitize-memory-use-after-dtor");

  if (!MsanParamRetval)
    CmdArgs.push_back("-fno-sanitize-memory-param-retval");

  // FIXME: Pass these parameters as function attributes, not as -llvm flags.
  if (!TsanMemoryAccess) {
    CmdArgs.push_back("-mllvm");
    CmdArgs.push_back("-tsan-instrument-memory-accesses=0");
    CmdArgs.push_back("-mllvm");
    CmdArgs.push_back("-tsan-instrument-memintrinsics=0");
  }
  if (!TsanFuncEntryExit) {
    CmdArgs.push_back("-mllvm");
    CmdArgs.push_back("-tsan-instrument-func-entry-exit=0");
  }
  if (!TsanAtomics) {
    CmdArgs.push_back("-mllvm");
    CmdArgs.push_back("-tsan-instrument-atomics=0");
  }

  if (HwasanUseAliases) {
    CmdArgs.push_back("-mllvm");
    CmdArgs.push_back("-hwasan-experimental-use-page-aliases=1");
  }

  if (CfiCrossDso)
    CmdArgs.push_back("-fsanitize-cfi-cross-dso");

  if (CfiICallGeneralizePointers)
    CmdArgs.push_back("-fsanitize-cfi-icall-generalize-pointers");

  if (CfiICallNormalizeIntegers)
    CmdArgs.push_back("-fsanitize-cfi-icall-experimental-normalize-integers");

  if (CfiCanonicalJumpTables)
    CmdArgs.push_back("-fsanitize-cfi-canonical-jump-tables");

  if (Stats)
    CmdArgs.push_back("-fsanitize-stats");

  if (MinimalRuntime)
    CmdArgs.push_back("-fsanitize-minimal-runtime");

  if (AsanFieldPadding)
    CmdArgs.push_back(Args.MakeArgString("-fsanitize-address-field-padding=" +
                                         Twine(AsanFieldPadding)));

  if (AsanUseAfterScope)
    CmdArgs.push_back("-fsanitize-address-use-after-scope");

  if (AsanPoisonCustomArrayCookie)
    CmdArgs.push_back("-fsanitize-address-poison-custom-array-cookie");

  if (AsanGlobalsDeadStripping)
    CmdArgs.push_back("-fsanitize-address-globals-dead-stripping");

  if (!AsanUseOdrIndicator)
    CmdArgs.push_back("-fno-sanitize-address-use-odr-indicator");

  if (AsanInvalidPointerCmp) {
    CmdArgs.push_back("-mllvm");
    CmdArgs.push_back("-asan-detect-invalid-pointer-cmp");
  }

  if (AsanInvalidPointerSub) {
    CmdArgs.push_back("-mllvm");
    CmdArgs.push_back("-asan-detect-invalid-pointer-sub");
  }

  if (AsanOutlineInstrumentation) {
    CmdArgs.push_back("-mllvm");
    CmdArgs.push_back("-asan-instrumentation-with-call-threshold=0");
  }

  // When emitting Stable ABI instrumentation, force outlining calls and avoid
  // inlining shadow memory poisoning. While this is a big performance burden
  // for now it allows full abstraction from implementation details.
  if (StableABI) {
    CmdArgs.push_back("-mllvm");
    CmdArgs.push_back("-asan-instrumentation-with-call-threshold=0");
    CmdArgs.push_back("-mllvm");
    CmdArgs.push_back("-asan-max-inline-poisoning-size=0");
    CmdArgs.push_back("-mllvm");
    CmdArgs.push_back("-asan-guard-against-version-mismatch=0");
  }

  // Only pass the option to the frontend if the user requested,
  // otherwise the frontend will just use the codegen default.
  if (AsanDtorKind != llvm::AsanDtorKind::Invalid) {
    CmdArgs.push_back(Args.MakeArgString("-fsanitize-address-destructor=" +
                                         AsanDtorKindToString(AsanDtorKind)));
  }

  if (AsanUseAfterReturn != llvm::AsanDetectStackUseAfterReturnMode::Invalid) {
    CmdArgs.push_back(Args.MakeArgString(
        "-fsanitize-address-use-after-return=" +
        AsanDetectStackUseAfterReturnModeToString(AsanUseAfterReturn)));
  }

  if (!HwasanAbi.empty()) {
    CmdArgs.push_back("-default-function-attr");
    CmdArgs.push_back(Args.MakeArgString("hwasan-abi=" + HwasanAbi));
  }

  if (Sanitizers.has(SanitizerKind::HWAddress) && !HwasanUseAliases) {
    CmdArgs.push_back("-target-feature");
    CmdArgs.push_back("+tagged-globals");
  }

  // MSan: Workaround for PR16386.
  // ASan: This is mainly to help LSan with cases such as
  // https://github.com/google/sanitizers/issues/373
  // We can't make this conditional on -fsanitize=leak, as that flag shouldn't
  // affect compilation.
  if (Sanitizers.has(SanitizerKind::Memory) ||
      Sanitizers.has(SanitizerKind::Address))
    CmdArgs.push_back("-fno-assume-sane-operator-new");

  // libFuzzer wants to intercept calls to certain library functions, so the
  // following -fno-builtin-* flags force the compiler to emit interposable
  // libcalls to these functions. Other sanitizers effectively do the same thing
  // by marking all library call sites with NoBuiltin attribute in their LLVM
  // pass. (see llvm::maybeMarkSanitizerLibraryCallNoBuiltin)
  if (Sanitizers.has(SanitizerKind::FuzzerNoLink)) {
    CmdArgs.push_back("-fno-builtin-bcmp");
    CmdArgs.push_back("-fno-builtin-memcmp");
    CmdArgs.push_back("-fno-builtin-strncmp");
    CmdArgs.push_back("-fno-builtin-strcmp");
    CmdArgs.push_back("-fno-builtin-strncasecmp");
    CmdArgs.push_back("-fno-builtin-strcasecmp");
    CmdArgs.push_back("-fno-builtin-strstr");
    CmdArgs.push_back("-fno-builtin-strcasestr");
    CmdArgs.push_back("-fno-builtin-memmem");
  }

  // Require -fvisibility= flag on non-Windows when compiling if vptr CFI is
  // enabled.
  if (Sanitizers.hasOneOf(CFIClasses) && !TC.getTriple().isOSWindows() &&
      !Args.hasArg(options::OPT_fvisibility_EQ)) {
    TC.getDriver().Diag(clang::diag::err_drv_argument_only_allowed_with)
        << lastArgumentForMask(TC.getDriver(), Args,
                               Sanitizers.Mask & CFIClasses)
        << "-fvisibility=";
  }

  if (Sanitizers.has(SanitizerKind::MemtagStack) &&
      !hasTargetFeatureMTE(CmdArgs))
    TC.getDriver().Diag(diag::err_stack_tagging_requires_hardware_feature);
}

SanitizerMask parseArgValues(const Driver &D, const llvm::opt::Arg *A,
                             bool DiagnoseErrors) {
  assert((A->getOption().matches(options::OPT_fsanitize_EQ) ||
          A->getOption().matches(options::OPT_fno_sanitize_EQ) ||
          A->getOption().matches(options::OPT_fsanitize_recover_EQ) ||
          A->getOption().matches(options::OPT_fno_sanitize_recover_EQ) ||
          A->getOption().matches(options::OPT_fsanitize_trap_EQ) ||
          A->getOption().matches(options::OPT_fno_sanitize_trap_EQ)) &&
         "Invalid argument in parseArgValues!");
  SanitizerMask Kinds;
  for (int i = 0, n = A->getNumValues(); i != n; ++i) {
    const char *Value = A->getValue(i);
    SanitizerMask Kind;
    // Special case: don't accept -fsanitize=all.
    if (A->getOption().matches(options::OPT_fsanitize_EQ) &&
        0 == strcmp("all", Value))
      Kind = SanitizerMask();
    else
      Kind = parseSanitizerValue(Value, /*AllowGroups=*/true);

    if (Kind)
      Kinds |= Kind;
    else if (DiagnoseErrors)
      D.Diag(clang::diag::err_drv_unsupported_option_argument)
          << A->getSpelling() << Value;
  }
  return Kinds;
}

static int parseOverflowPatternExclusionValues(const Driver &D,
                                               const llvm::opt::Arg *A,
                                               bool DiagnoseErrors) {
  int Exclusions = 0;
  for (int i = 0, n = A->getNumValues(); i != n; ++i) {
    const char *Value = A->getValue(i);
    int E =
        llvm::StringSwitch<int>(Value)
            .Case("none", LangOptionsBase::None)
            .Case("all", LangOptionsBase::All)
            .Case("add-unsigned-overflow-test",
                  LangOptionsBase::AddUnsignedOverflowTest)
            .Case("add-signed-overflow-test",
                  LangOptionsBase::AddSignedOverflowTest)
            .Case("negated-unsigned-const", LangOptionsBase::NegUnsignedConst)
            .Case("unsigned-post-decr-while", LangOptionsBase::PostDecrInWhile)
            .Default(0);
    if (E == 0)
      D.Diag(clang::diag::err_drv_unsupported_option_argument)
          << A->getSpelling() << Value;
    Exclusions |= E;
  }
  return Exclusions;
}

int parseCoverageFeatures(const Driver &D, const llvm::opt::Arg *A,
                          bool DiagnoseErrors) {
  assert(A->getOption().matches(options::OPT_fsanitize_coverage) ||
         A->getOption().matches(options::OPT_fno_sanitize_coverage));
  int Features = 0;
  for (int i = 0, n = A->getNumValues(); i != n; ++i) {
    const char *Value = A->getValue(i);
    int F = llvm::StringSwitch<int>(Value)
                .Case("func", CoverageFunc)
                .Case("bb", CoverageBB)
                .Case("edge", CoverageEdge)
                .Case("indirect-calls", CoverageIndirCall)
                .Case("trace-bb", CoverageTraceBB)
                .Case("trace-cmp", CoverageTraceCmp)
                .Case("trace-div", CoverageTraceDiv)
                .Case("trace-gep", CoverageTraceGep)
                .Case("8bit-counters", Coverage8bitCounters)
                .Case("trace-pc", CoverageTracePC)
                .Case("trace-pc-guard", CoverageTracePCGuard)
                .Case("no-prune", CoverageNoPrune)
                .Case("inline-8bit-counters", CoverageInline8bitCounters)
                .Case("inline-bool-flag", CoverageInlineBoolFlag)
                .Case("pc-table", CoveragePCTable)
                .Case("stack-depth", CoverageStackDepth)
                .Case("trace-loads", CoverageTraceLoads)
                .Case("trace-stores", CoverageTraceStores)
                .Case("control-flow", CoverageControlFlow)
                .Default(0);
    if (F == 0 && DiagnoseErrors)
      D.Diag(clang::diag::err_drv_unsupported_option_argument)
          << A->getSpelling() << Value;
    Features |= F;
  }
  return Features;
}

int parseBinaryMetadataFeatures(const Driver &D, const llvm::opt::Arg *A,
                                bool DiagnoseErrors) {
  assert(
      A->getOption().matches(options::OPT_fexperimental_sanitize_metadata_EQ) ||
      A->getOption().matches(
          options::OPT_fno_experimental_sanitize_metadata_EQ));
  int Features = 0;
  for (int i = 0, n = A->getNumValues(); i != n; ++i) {
    const char *Value = A->getValue(i);
    int F = llvm::StringSwitch<int>(Value)
                .Case("covered", BinaryMetadataCovered)
                .Case("atomics", BinaryMetadataAtomics)
                .Case("uar", BinaryMetadataUAR)
                .Case("all", ~0)
                .Default(0);
    if (F == 0 && DiagnoseErrors)
      D.Diag(clang::diag::err_drv_unsupported_option_argument)
          << A->getSpelling() << Value;
    Features |= F;
  }
  return Features;
}

std::string lastArgumentForMask(const Driver &D, const llvm::opt::ArgList &Args,
                                SanitizerMask Mask) {
  for (llvm::opt::ArgList::const_reverse_iterator I = Args.rbegin(),
                                                  E = Args.rend();
       I != E; ++I) {
    const auto *Arg = *I;
    if (Arg->getOption().matches(options::OPT_fsanitize_EQ)) {
      SanitizerMask AddKinds =
          expandSanitizerGroups(parseArgValues(D, Arg, false));
      if (AddKinds & Mask)
        return describeSanitizeArg(Arg, Mask);
    } else if (Arg->getOption().matches(options::OPT_fno_sanitize_EQ)) {
      SanitizerMask RemoveKinds =
          expandSanitizerGroups(parseArgValues(D, Arg, false));
      Mask &= ~RemoveKinds;
    }
  }
  llvm_unreachable("arg list didn't provide expected value");
}

std::string describeSanitizeArg(const llvm::opt::Arg *A, SanitizerMask Mask) {
  assert(A->getOption().matches(options::OPT_fsanitize_EQ) &&
         "Invalid argument in describeSanitizerArg!");

  std::string Sanitizers;
  for (int i = 0, n = A->getNumValues(); i != n; ++i) {
    if (expandSanitizerGroups(
            parseSanitizerValue(A->getValue(i), /*AllowGroups=*/true)) &
        Mask) {
      if (!Sanitizers.empty())
        Sanitizers += ",";
      Sanitizers += A->getValue(i);
    }
  }

  assert(!Sanitizers.empty() && "arg didn't provide expected value");
  return "-fsanitize=" + Sanitizers;
}<|MERGE_RESOLUTION|>--- conflicted
+++ resolved
@@ -1197,7 +1197,9 @@
 
       CmdArgs.push_back("-mllvm");
       CmdArgs.push_back("-asan-mapping-scale=4");
-<<<<<<< HEAD
+
+      addSpecialCaseListOpt(Args, CmdArgs,
+                            "-fsanitize-ignorelist=", UserIgnorelistFiles);
     } else if (Sanitizers.has(SanitizerKind::Memory)) {
       CmdArgs.push_back("-fsanitize=memory");
 
@@ -1206,11 +1208,6 @@
 
       CmdArgs.push_back("-mllvm");
       CmdArgs.push_back("-msan-eager-checks=1");
-=======
-
-      addSpecialCaseListOpt(Args, CmdArgs,
-                            "-fsanitize-ignorelist=", UserIgnorelistFiles);
->>>>>>> c58affd2
     }
     return;
   }
