//===--- XRayArgs.cpp - Arguments for XRay --------------------------------===//
//
// Part of the LLVM Project, under the Apache License v2.0 with LLVM Exceptions.
// See https://llvm.org/LICENSE.txt for license information.
// SPDX-License-Identifier: Apache-2.0 WITH LLVM-exception
//
//===----------------------------------------------------------------------===//
#include "clang/Driver/XRayArgs.h"
#include "ToolChains/CommonArgs.h"
#include "clang/Driver/Driver.h"
#include "clang/Driver/Options.h"
#include "clang/Driver/ToolChain.h"
#include "llvm/ADT/StringExtras.h"
#include "llvm/ADT/StringSwitch.h"
#include "llvm/Support/SpecialCaseList.h"
#include "llvm/Support/VirtualFileSystem.h"

using namespace clang;
using namespace clang::driver;
using namespace llvm::opt;

constexpr const char *XRaySupportedModes[] = {"xray-fdr", "xray-basic"};

XRayArgs::XRayArgs(const ToolChain &TC, const ArgList &Args) {
  const Driver &D = TC.getDriver();
  const llvm::Triple &Triple = TC.getTriple();
  if (!Args.hasFlag(options::OPT_fxray_instrument,
                    options::OPT_fno_xray_instrument, false))
    return;
  XRayInstrument = Args.getLastArg(options::OPT_fxray_instrument);
  if (Triple.isMacOSX()) {
    switch (Triple.getArch()) {
    case llvm::Triple::aarch64:
    case llvm::Triple::x86_64:
      break;
    default:
      D.Diag(diag::err_drv_unsupported_opt_for_target)
          << XRayInstrument->getSpelling() << Triple.str();
      break;
    }
  } else if (Triple.isOSBinFormatELF()) {
    switch (Triple.getArch()) {
    case llvm::Triple::x86_64:
    case llvm::Triple::arm:
    case llvm::Triple::aarch64:
    case llvm::Triple::hexagon:
    case llvm::Triple::ppc64le:
    case llvm::Triple::loongarch64:
    case llvm::Triple::mips:
    case llvm::Triple::mipsel:
    case llvm::Triple::mips64:
    case llvm::Triple::mips64el:
    case llvm::Triple::systemz:
      break;
    default:
      D.Diag(diag::err_drv_unsupported_opt_for_target)
          << XRayInstrument->getSpelling() << Triple.str();
    }
  } else {
    D.Diag(diag::err_drv_unsupported_opt_for_target)
        << XRayInstrument->getSpelling() << Triple.str();
  }

  if (Args.hasFlag(options::OPT_fxray_shared, options::OPT_fno_xray_shared,
                   false)) {
    XRayShared = true;

<<<<<<< HEAD
    // DSO instrumentation is currently limited to x86_64
    if (Triple.getArch() != llvm::Triple::x86_64) {
=======
    // Certain targets support DSO instrumentation
    switch (Triple.getArch()) {
    case llvm::Triple::aarch64:
    case llvm::Triple::x86_64:
      break;
    default:
>>>>>>> a8d96e15
      D.Diag(diag::err_drv_unsupported_opt_for_target)
          << "-fxray-shared" << Triple.str();
    }

    unsigned PICLvl = std::get<1>(tools::ParsePICArgs(TC, Args));
    if (!PICLvl) {
      D.Diag(diag::err_opt_not_valid_without_opt) << "-fxray-shared"
                                                  << "-fPIC";
    }
  }

  // Both XRay and -fpatchable-function-entry use
  // TargetOpcode::PATCHABLE_FUNCTION_ENTER.
  if (Arg *A = Args.getLastArg(options::OPT_fpatchable_function_entry_EQ))
    D.Diag(diag::err_drv_argument_not_allowed_with)
        << XRayInstrument->getSpelling() << A->getSpelling();

  if (!Args.hasFlag(options::OPT_fxray_link_deps,
                    options::OPT_fno_xray_link_deps, true))
    XRayRT = false;

  auto Bundles =
      Args.getAllArgValues(options::OPT_fxray_instrumentation_bundle);
  if (Bundles.empty())
    InstrumentationBundle.Mask = XRayInstrKind::All;
  else
    for (const auto &B : Bundles) {
      llvm::SmallVector<StringRef, 2> BundleParts;
      llvm::SplitString(B, BundleParts, ",");
      for (const auto &P : BundleParts) {
        // TODO: Automate the generation of the string case table.
        auto Valid = llvm::StringSwitch<bool>(P)
                         .Cases("none", "all", "function", "function-entry",
                                "function-exit", "custom", true)
                         .Default(false);

        if (!Valid) {
          D.Diag(clang::diag::err_drv_invalid_value)
              << "-fxray-instrumentation-bundle=" << P;
          continue;
        }

        auto Mask = parseXRayInstrValue(P);
        if (Mask == XRayInstrKind::None) {
          InstrumentationBundle.clear();
          break;
        }

        InstrumentationBundle.Mask |= Mask;
      }
    }

  // Validate the always/never attribute files. We also make sure that they
  // are treated as actual dependencies.
  for (const auto &Filename :
       Args.getAllArgValues(options::OPT_fxray_always_instrument)) {
    if (D.getVFS().exists(Filename)) {
      AlwaysInstrumentFiles.push_back(Filename);
      ExtraDeps.push_back(Filename);
    } else
      D.Diag(clang::diag::err_drv_no_such_file) << Filename;
  }

  for (const auto &Filename :
       Args.getAllArgValues(options::OPT_fxray_never_instrument)) {
    if (D.getVFS().exists(Filename)) {
      NeverInstrumentFiles.push_back(Filename);
      ExtraDeps.push_back(Filename);
    } else
      D.Diag(clang::diag::err_drv_no_such_file) << Filename;
  }

  for (const auto &Filename :
       Args.getAllArgValues(options::OPT_fxray_attr_list)) {
    if (D.getVFS().exists(Filename)) {
      AttrListFiles.push_back(Filename);
      ExtraDeps.push_back(Filename);
    } else
      D.Diag(clang::diag::err_drv_no_such_file) << Filename;
  }

  // Get the list of modes we want to support.
  auto SpecifiedModes = Args.getAllArgValues(options::OPT_fxray_modes);
  if (SpecifiedModes.empty())
    llvm::copy(XRaySupportedModes, std::back_inserter(Modes));
  else
    for (const auto &Arg : SpecifiedModes) {
      // Parse CSV values for -fxray-modes=...
      llvm::SmallVector<StringRef, 2> ModeParts;
      llvm::SplitString(Arg, ModeParts, ",");
      for (const auto &M : ModeParts)
        if (M == "none")
          Modes.clear();
        else if (M == "all")
          llvm::copy(XRaySupportedModes, std::back_inserter(Modes));
        else
          Modes.push_back(std::string(M));
    }

  // Then we want to sort and unique the modes we've collected.
  llvm::sort(Modes);
  Modes.erase(std::unique(Modes.begin(), Modes.end()), Modes.end());
}

void XRayArgs::addArgs(const ToolChain &TC, const ArgList &Args,
                       ArgStringList &CmdArgs, types::ID InputType) const {
  if (!XRayInstrument)
    return;
  const Driver &D = TC.getDriver();
  XRayInstrument->render(Args, CmdArgs);

  // By default, the back-end will not emit the lowering for XRay customevent
  // calls if the function is not instrumented. In the future we will change
  // this default to be the reverse, but in the meantime we're going to
  // introduce the new functionality behind a flag.
  Args.addOptInFlag(CmdArgs, options::OPT_fxray_always_emit_customevents,
                    options::OPT_fno_xray_always_emit_customevents);

  Args.addOptInFlag(CmdArgs, options::OPT_fxray_always_emit_typedevents,
                    options::OPT_fno_xray_always_emit_typedevents);
  Args.addOptInFlag(CmdArgs, options::OPT_fxray_ignore_loops,
                    options::OPT_fno_xray_ignore_loops);
  Args.addOptOutFlag(CmdArgs, options::OPT_fxray_function_index,
                     options::OPT_fno_xray_function_index);

  if (XRayShared)
    Args.addOptInFlag(CmdArgs, options::OPT_fxray_shared,
                      options::OPT_fno_xray_shared);

  if (const Arg *A =
          Args.getLastArg(options::OPT_fxray_instruction_threshold_EQ)) {
    int Value;
    StringRef S = A->getValue();
    if (S.getAsInteger(0, Value) || Value < 0)
      D.Diag(clang::diag::err_drv_invalid_value) << A->getAsString(Args) << S;
    else
      A->render(Args, CmdArgs);
  }

  int XRayFunctionGroups = 1;
  int XRaySelectedFunctionGroup = 0;
  if (const Arg *A = Args.getLastArg(options::OPT_fxray_function_groups)) {
    StringRef S = A->getValue();
    if (S.getAsInteger(0, XRayFunctionGroups) || XRayFunctionGroups < 1)
      D.Diag(clang::diag::err_drv_invalid_value) << A->getAsString(Args) << S;
    if (XRayFunctionGroups > 1)
      A->render(Args, CmdArgs);
  }
  if (const Arg *A =
          Args.getLastArg(options::OPT_fxray_selected_function_group)) {
    StringRef S = A->getValue();
    if (S.getAsInteger(0, XRaySelectedFunctionGroup) ||
        XRaySelectedFunctionGroup < 0 ||
        XRaySelectedFunctionGroup >= XRayFunctionGroups)
      D.Diag(clang::diag::err_drv_invalid_value) << A->getAsString(Args) << S;
    if (XRaySelectedFunctionGroup != 0)
      A->render(Args, CmdArgs);
  }

  for (const auto &Always : AlwaysInstrumentFiles) {
    SmallString<64> AlwaysInstrumentOpt("-fxray-always-instrument=");
    AlwaysInstrumentOpt += Always;
    CmdArgs.push_back(Args.MakeArgString(AlwaysInstrumentOpt));
  }

  for (const auto &Never : NeverInstrumentFiles) {
    SmallString<64> NeverInstrumentOpt("-fxray-never-instrument=");
    NeverInstrumentOpt += Never;
    CmdArgs.push_back(Args.MakeArgString(NeverInstrumentOpt));
  }

  for (const auto &AttrFile : AttrListFiles) {
    SmallString<64> AttrListFileOpt("-fxray-attr-list=");
    AttrListFileOpt += AttrFile;
    CmdArgs.push_back(Args.MakeArgString(AttrListFileOpt));
  }

  for (const auto &Dep : ExtraDeps) {
    SmallString<64> ExtraDepOpt("-fdepfile-entry=");
    ExtraDepOpt += Dep;
    CmdArgs.push_back(Args.MakeArgString(ExtraDepOpt));
  }

  for (const auto &Mode : Modes) {
    SmallString<64> ModeOpt("-fxray-modes=");
    ModeOpt += Mode;
    CmdArgs.push_back(Args.MakeArgString(ModeOpt));
  }

  SmallString<64> Bundle("-fxray-instrumentation-bundle=");
  if (InstrumentationBundle.full()) {
    Bundle += "all";
  } else if (InstrumentationBundle.empty()) {
    Bundle += "none";
  } else {
    if (InstrumentationBundle.has(XRayInstrKind::FunctionEntry) &&
        InstrumentationBundle.has(XRayInstrKind::FunctionExit))
      Bundle += "function";
    else if (InstrumentationBundle.has(XRayInstrKind::FunctionEntry))
      Bundle += "function-entry";
    else if (InstrumentationBundle.has(XRayInstrKind::FunctionExit))
      Bundle += "function-exit";

    if (InstrumentationBundle.has(XRayInstrKind::Custom))
      Bundle += "custom";
    if (InstrumentationBundle.has(XRayInstrKind::Typed))
      Bundle += "typed";
  }
  CmdArgs.push_back(Args.MakeArgString(Bundle));
}<|MERGE_RESOLUTION|>--- conflicted
+++ resolved
@@ -65,17 +65,12 @@
                    false)) {
     XRayShared = true;
 
-<<<<<<< HEAD
-    // DSO instrumentation is currently limited to x86_64
-    if (Triple.getArch() != llvm::Triple::x86_64) {
-=======
     // Certain targets support DSO instrumentation
     switch (Triple.getArch()) {
     case llvm::Triple::aarch64:
     case llvm::Triple::x86_64:
       break;
     default:
->>>>>>> a8d96e15
       D.Diag(diag::err_drv_unsupported_opt_for_target)
           << "-fxray-shared" << Triple.str();
     }
