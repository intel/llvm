//===-- Clang.cpp - Clang+LLVM ToolChain Implementations --------*- C++ -*-===//
//
// Part of the LLVM Project, under the Apache License v2.0 with LLVM Exceptions.
// See https://llvm.org/LICENSE.txt for license information.
// SPDX-License-Identifier: Apache-2.0 WITH LLVM-exception
//
//===----------------------------------------------------------------------===//

#include "Clang.h"
#include "AMDGPU.h"
#include "Arch/AArch64.h"
#include "Arch/ARM.h"
#include "Arch/M68k.h"
#include "Arch/Mips.h"
#include "Arch/PPC.h"
#include "Arch/RISCV.h"
#include "Arch/Sparc.h"
#include "Arch/SystemZ.h"
#include "Arch/VE.h"
#include "Arch/X86.h"
#include "CommonArgs.h"
#include "Hexagon.h"
#include "InputInfo.h"
#include "MSP430.h"
#include "PS4CPU.h"
#include "SYCL.h"
#include "clang/Basic/CharInfo.h"
#include "clang/Basic/CodeGenOptions.h"
#include "clang/Basic/LangOptions.h"
#include "clang/Basic/LangStandard.h"
#include "clang/Basic/ObjCRuntime.h"
#include "clang/Basic/Version.h"
#include "clang/Driver/Distro.h"
#include "clang/Driver/DriverDiagnostic.h"
#include "clang/Driver/Options.h"
#include "clang/Driver/SanitizerArgs.h"
#include "clang/Driver/XRayArgs.h"
#include "llvm/ADT/StringExtras.h"
#include "llvm/Config/llvm-config.h"
#include "llvm/Option/ArgList.h"
#include "llvm/Support/Casting.h"
#include "llvm/Support/CodeGen.h"
#include "llvm/Support/Compiler.h"
#include "llvm/Support/Compression.h"
#include "llvm/Support/FileSystem.h"
#include "llvm/Support/Host.h"
#include "llvm/Support/Path.h"
#include "llvm/Support/Process.h"
#include "llvm/Support/TargetParser.h"
#include "llvm/Support/YAMLParser.h"

using namespace clang::driver;
using namespace clang::driver::tools;
using namespace clang;
using namespace llvm::opt;

static void CheckPreprocessingOptions(const Driver &D, const ArgList &Args) {
  if (Arg *A =
          Args.getLastArg(clang::driver::options::OPT_C, options::OPT_CC)) {
    if (!Args.hasArg(options::OPT_E) && !Args.hasArg(options::OPT__SLASH_P) &&
        !Args.hasArg(options::OPT__SLASH_EP) && !D.CCCIsCPP()) {
      D.Diag(clang::diag::err_drv_argument_only_allowed_with)
          << A->getBaseArg().getAsString(Args)
          << (D.IsCLMode() ? "/E, /P or /EP" : "-E");
    }
  }
}

static void CheckCodeGenerationOptions(const Driver &D, const ArgList &Args) {
  // In gcc, only ARM checks this, but it seems reasonable to check universally.
  if (Args.hasArg(options::OPT_static))
    if (const Arg *A =
            Args.getLastArg(options::OPT_dynamic, options::OPT_mdynamic_no_pic))
      D.Diag(diag::err_drv_argument_not_allowed_with) << A->getAsString(Args)
                                                      << "-static";
}

// Add backslashes to escape spaces and other backslashes.
// This is used for the space-separated argument list specified with
// the -dwarf-debug-flags option.
static void EscapeSpacesAndBackslashes(const char *Arg,
                                       SmallVectorImpl<char> &Res) {
  for (; *Arg; ++Arg) {
    switch (*Arg) {
    default:
      break;
    case ' ':
    case '\\':
      Res.push_back('\\');
      break;
    }
    Res.push_back(*Arg);
  }
}

// Quote target names for inclusion in GNU Make dependency files.
// Only the characters '$', '#', ' ', '\t' are quoted.
static void QuoteTarget(StringRef Target, SmallVectorImpl<char> &Res) {
  for (unsigned i = 0, e = Target.size(); i != e; ++i) {
    switch (Target[i]) {
    case ' ':
    case '\t':
      // Escape the preceding backslashes
      for (int j = i - 1; j >= 0 && Target[j] == '\\'; --j)
        Res.push_back('\\');

      // Escape the space/tab
      Res.push_back('\\');
      break;
    case '$':
      Res.push_back('$');
      break;
    case '#':
      Res.push_back('\\');
      break;
    default:
      break;
    }

    Res.push_back(Target[i]);
  }
}

/// Apply \a Work on the current tool chain \a RegularToolChain and any other
/// offloading tool chain that is associated with the current action \a JA.
static void
forAllAssociatedToolChains(Compilation &C, const JobAction &JA,
                           const ToolChain &RegularToolChain,
                           llvm::function_ref<void(const ToolChain &)> Work) {
  // Apply Work on the current/regular tool chain.
  Work(RegularToolChain);

  // Apply Work on all the offloading tool chains associated with the current
  // action.
  if (JA.isHostOffloading(Action::OFK_Cuda))
    Work(*C.getSingleOffloadToolChain<Action::OFK_Cuda>());
  else if (JA.isDeviceOffloading(Action::OFK_Cuda))
    Work(*C.getSingleOffloadToolChain<Action::OFK_Host>());
  else if (JA.isHostOffloading(Action::OFK_HIP))
    Work(*C.getSingleOffloadToolChain<Action::OFK_HIP>());
  else if (JA.isDeviceOffloading(Action::OFK_HIP))
    Work(*C.getSingleOffloadToolChain<Action::OFK_Host>());

  if (JA.isHostOffloading(Action::OFK_OpenMP)) {
    auto TCs = C.getOffloadToolChains<Action::OFK_OpenMP>();
    for (auto II = TCs.first, IE = TCs.second; II != IE; ++II)
      Work(*II->second);
  } else if (JA.isDeviceOffloading(Action::OFK_OpenMP))
    Work(*C.getSingleOffloadToolChain<Action::OFK_Host>());

  if (JA.isHostOffloading(Action::OFK_SYCL)) {
    auto TCs = C.getOffloadToolChains<Action::OFK_SYCL>();
    for (auto II = TCs.first, IE = TCs.second; II != IE; ++II)
      Work(*II->second);
  } else if (JA.isDeviceOffloading(Action::OFK_SYCL))
    Work(*C.getSingleOffloadToolChain<Action::OFK_Host>());

  //
  // TODO: Add support for other offloading programming models here.
  //
}

/// This is a helper function for validating the optional refinement step
/// parameter in reciprocal argument strings. Return false if there is an error
/// parsing the refinement step. Otherwise, return true and set the Position
/// of the refinement step in the input string.
static bool getRefinementStep(StringRef In, const Driver &D,
                              const Arg &A, size_t &Position) {
  const char RefinementStepToken = ':';
  Position = In.find(RefinementStepToken);
  if (Position != StringRef::npos) {
    StringRef Option = A.getOption().getName();
    StringRef RefStep = In.substr(Position + 1);
    // Allow exactly one numeric character for the additional refinement
    // step parameter. This is reasonable for all currently-supported
    // operations and architectures because we would expect that a larger value
    // of refinement steps would cause the estimate "optimization" to
    // under-perform the native operation. Also, if the estimate does not
    // converge quickly, it probably will not ever converge, so further
    // refinement steps will not produce a better answer.
    if (RefStep.size() != 1) {
      D.Diag(diag::err_drv_invalid_value) << Option << RefStep;
      return false;
    }
    char RefStepChar = RefStep[0];
    if (RefStepChar < '0' || RefStepChar > '9') {
      D.Diag(diag::err_drv_invalid_value) << Option << RefStep;
      return false;
    }
  }
  return true;
}

/// The -mrecip flag requires processing of many optional parameters.
static void ParseMRecip(const Driver &D, const ArgList &Args,
                        ArgStringList &OutStrings) {
  StringRef DisabledPrefixIn = "!";
  StringRef DisabledPrefixOut = "!";
  StringRef EnabledPrefixOut = "";
  StringRef Out = "-mrecip=";

  Arg *A = Args.getLastArg(options::OPT_mrecip, options::OPT_mrecip_EQ);
  if (!A)
    return;

  unsigned NumOptions = A->getNumValues();
  if (NumOptions == 0) {
    // No option is the same as "all".
    OutStrings.push_back(Args.MakeArgString(Out + "all"));
    return;
  }

  // Pass through "all", "none", or "default" with an optional refinement step.
  if (NumOptions == 1) {
    StringRef Val = A->getValue(0);
    size_t RefStepLoc;
    if (!getRefinementStep(Val, D, *A, RefStepLoc))
      return;
    StringRef ValBase = Val.slice(0, RefStepLoc);
    if (ValBase == "all" || ValBase == "none" || ValBase == "default") {
      OutStrings.push_back(Args.MakeArgString(Out + Val));
      return;
    }
  }

  // Each reciprocal type may be enabled or disabled individually.
  // Check each input value for validity, concatenate them all back together,
  // and pass through.

  llvm::StringMap<bool> OptionStrings;
  OptionStrings.insert(std::make_pair("divd", false));
  OptionStrings.insert(std::make_pair("divf", false));
  OptionStrings.insert(std::make_pair("vec-divd", false));
  OptionStrings.insert(std::make_pair("vec-divf", false));
  OptionStrings.insert(std::make_pair("sqrtd", false));
  OptionStrings.insert(std::make_pair("sqrtf", false));
  OptionStrings.insert(std::make_pair("vec-sqrtd", false));
  OptionStrings.insert(std::make_pair("vec-sqrtf", false));

  for (unsigned i = 0; i != NumOptions; ++i) {
    StringRef Val = A->getValue(i);

    bool IsDisabled = Val.startswith(DisabledPrefixIn);
    // Ignore the disablement token for string matching.
    if (IsDisabled)
      Val = Val.substr(1);

    size_t RefStep;
    if (!getRefinementStep(Val, D, *A, RefStep))
      return;

    StringRef ValBase = Val.slice(0, RefStep);
    llvm::StringMap<bool>::iterator OptionIter = OptionStrings.find(ValBase);
    if (OptionIter == OptionStrings.end()) {
      // Try again specifying float suffix.
      OptionIter = OptionStrings.find(ValBase.str() + 'f');
      if (OptionIter == OptionStrings.end()) {
        // The input name did not match any known option string.
        D.Diag(diag::err_drv_unknown_argument) << Val;
        return;
      }
      // The option was specified without a float or double suffix.
      // Make sure that the double entry was not already specified.
      // The float entry will be checked below.
      if (OptionStrings[ValBase.str() + 'd']) {
        D.Diag(diag::err_drv_invalid_value) << A->getOption().getName() << Val;
        return;
      }
    }

    if (OptionIter->second == true) {
      // Duplicate option specified.
      D.Diag(diag::err_drv_invalid_value) << A->getOption().getName() << Val;
      return;
    }

    // Mark the matched option as found. Do not allow duplicate specifiers.
    OptionIter->second = true;

    // If the precision was not specified, also mark the double entry as found.
    if (ValBase.back() != 'f' && ValBase.back() != 'd')
      OptionStrings[ValBase.str() + 'd'] = true;

    // Build the output string.
    StringRef Prefix = IsDisabled ? DisabledPrefixOut : EnabledPrefixOut;
    Out = Args.MakeArgString(Out + Prefix + Val);
    if (i != NumOptions - 1)
      Out = Args.MakeArgString(Out + ",");
  }

  OutStrings.push_back(Args.MakeArgString(Out));
}

/// The -mprefer-vector-width option accepts either a positive integer
/// or the string "none".
static void ParseMPreferVectorWidth(const Driver &D, const ArgList &Args,
                                    ArgStringList &CmdArgs) {
  Arg *A = Args.getLastArg(options::OPT_mprefer_vector_width_EQ);
  if (!A)
    return;

  StringRef Value = A->getValue();
  if (Value == "none") {
    CmdArgs.push_back("-mprefer-vector-width=none");
  } else {
    unsigned Width;
    if (Value.getAsInteger(10, Width)) {
      D.Diag(diag::err_drv_invalid_value) << A->getOption().getName() << Value;
      return;
    }
    CmdArgs.push_back(Args.MakeArgString("-mprefer-vector-width=" + Value));
  }
}

static void getWebAssemblyTargetFeatures(const ArgList &Args,
                                         std::vector<StringRef> &Features) {
  handleTargetFeaturesGroup(Args, Features, options::OPT_m_wasm_Features_Group);
}

static void getTargetFeatures(const Driver &D, const llvm::Triple &Triple,
                              const ArgList &Args, ArgStringList &CmdArgs,
                              bool ForAS, bool IsAux = false) {
  std::vector<StringRef> Features;
  switch (Triple.getArch()) {
  default:
    break;
  case llvm::Triple::mips:
  case llvm::Triple::mipsel:
  case llvm::Triple::mips64:
  case llvm::Triple::mips64el:
    mips::getMIPSTargetFeatures(D, Triple, Args, Features);
    break;

  case llvm::Triple::arm:
  case llvm::Triple::armeb:
  case llvm::Triple::thumb:
  case llvm::Triple::thumbeb:
    arm::getARMTargetFeatures(D, Triple, Args, CmdArgs, Features, ForAS);
    break;

  case llvm::Triple::ppc:
  case llvm::Triple::ppcle:
  case llvm::Triple::ppc64:
  case llvm::Triple::ppc64le:
    ppc::getPPCTargetFeatures(D, Triple, Args, Features);
    break;
  case llvm::Triple::riscv32:
  case llvm::Triple::riscv64:
    riscv::getRISCVTargetFeatures(D, Triple, Args, Features);
    break;
  case llvm::Triple::systemz:
    systemz::getSystemZTargetFeatures(D, Args, Features);
    break;
  case llvm::Triple::aarch64:
  case llvm::Triple::aarch64_32:
  case llvm::Triple::aarch64_be:
    aarch64::getAArch64TargetFeatures(D, Triple, Args, Features);
    break;
  case llvm::Triple::x86:
  case llvm::Triple::x86_64:
    x86::getX86TargetFeatures(D, Triple, Args, Features);
    break;
  case llvm::Triple::hexagon:
    hexagon::getHexagonTargetFeatures(D, Args, Features);
    break;
  case llvm::Triple::wasm32:
  case llvm::Triple::wasm64:
    getWebAssemblyTargetFeatures(Args, Features);
    break;
  case llvm::Triple::sparc:
  case llvm::Triple::sparcel:
  case llvm::Triple::sparcv9:
    sparc::getSparcTargetFeatures(D, Args, Features);
    break;
  case llvm::Triple::r600:
  case llvm::Triple::amdgcn:
    amdgpu::getAMDGPUTargetFeatures(D, Triple, Args, Features);
    break;
  case llvm::Triple::m68k:
    m68k::getM68kTargetFeatures(D, Triple, Args, Features);
    break;
  case llvm::Triple::msp430:
    msp430::getMSP430TargetFeatures(D, Args, Features);
    break;
  case llvm::Triple::ve:
    ve::getVETargetFeatures(D, Args, Features);
    break;
  }

  for (auto Feature : unifyTargetFeatures(Features)) {
    CmdArgs.push_back(IsAux ? "-aux-target-feature" : "-target-feature");
    CmdArgs.push_back(Feature.data());
  }
}

static bool
shouldUseExceptionTablesForObjCExceptions(const ObjCRuntime &runtime,
                                          const llvm::Triple &Triple) {
  // We use the zero-cost exception tables for Objective-C if the non-fragile
  // ABI is enabled or when compiling for x86_64 and ARM on Snow Leopard and
  // later.
  if (runtime.isNonFragile())
    return true;

  if (!Triple.isMacOSX())
    return false;

  return (!Triple.isMacOSXVersionLT(10, 5) &&
          (Triple.getArch() == llvm::Triple::x86_64 ||
           Triple.getArch() == llvm::Triple::arm));
}

/// Adds exception related arguments to the driver command arguments. There's a
/// master flag, -fexceptions and also language specific flags to enable/disable
/// C++ and Objective-C exceptions. This makes it possible to for example
/// disable C++ exceptions but enable Objective-C exceptions.
static bool addExceptionArgs(const ArgList &Args, types::ID InputType,
                             const ToolChain &TC, bool KernelOrKext,
                             const ObjCRuntime &objcRuntime,
                             ArgStringList &CmdArgs) {
  const llvm::Triple &Triple = TC.getTriple();

  if (KernelOrKext) {
    // -mkernel and -fapple-kext imply no exceptions, so claim exception related
    // arguments now to avoid warnings about unused arguments.
    Args.ClaimAllArgs(options::OPT_fexceptions);
    Args.ClaimAllArgs(options::OPT_fno_exceptions);
    Args.ClaimAllArgs(options::OPT_fobjc_exceptions);
    Args.ClaimAllArgs(options::OPT_fno_objc_exceptions);
    Args.ClaimAllArgs(options::OPT_fcxx_exceptions);
    Args.ClaimAllArgs(options::OPT_fno_cxx_exceptions);
    return false;
  }

  // See if the user explicitly enabled exceptions.
  bool EH = Args.hasFlag(options::OPT_fexceptions, options::OPT_fno_exceptions,
                         false);

  // Obj-C exceptions are enabled by default, regardless of -fexceptions. This
  // is not necessarily sensible, but follows GCC.
  if (types::isObjC(InputType) &&
      Args.hasFlag(options::OPT_fobjc_exceptions,
                   options::OPT_fno_objc_exceptions, true)) {
    CmdArgs.push_back("-fobjc-exceptions");

    EH |= shouldUseExceptionTablesForObjCExceptions(objcRuntime, Triple);
  }

  if (types::isCXX(InputType)) {
    // Disable C++ EH by default on XCore and PS4.
    bool CXXExceptionsEnabled =
        Triple.getArch() != llvm::Triple::xcore && !Triple.isPS4CPU();
    Arg *ExceptionArg = Args.getLastArg(
        options::OPT_fcxx_exceptions, options::OPT_fno_cxx_exceptions,
        options::OPT_fexceptions, options::OPT_fno_exceptions);
    if (ExceptionArg)
      CXXExceptionsEnabled =
          ExceptionArg->getOption().matches(options::OPT_fcxx_exceptions) ||
          ExceptionArg->getOption().matches(options::OPT_fexceptions);

    if (CXXExceptionsEnabled) {
      CmdArgs.push_back("-fcxx-exceptions");

      EH = true;
    }
  }

  // OPT_fignore_exceptions means exception could still be thrown,
  // but no clean up or catch would happen in current module.
  // So we do not set EH to false.
  Args.AddLastArg(CmdArgs, options::OPT_fignore_exceptions);

  if (EH)
    CmdArgs.push_back("-fexceptions");
  return EH;
}

static bool ShouldEnableAutolink(const ArgList &Args, const ToolChain &TC,
                                 const JobAction &JA) {
  bool Default = true;
  if (TC.getTriple().isOSDarwin()) {
    // The native darwin assembler doesn't support the linker_option directives,
    // so we disable them if we think the .s file will be passed to it.
    Default = TC.useIntegratedAs();
  }
  // The linker_option directives are intended for host compilation.
  if (JA.isDeviceOffloading(Action::OFK_Cuda) ||
      JA.isDeviceOffloading(Action::OFK_HIP))
    Default = false;
  return Args.hasFlag(options::OPT_fautolink, options::OPT_fno_autolink,
                      Default);
}

static bool ShouldDisableDwarfDirectory(const ArgList &Args,
                                        const ToolChain &TC) {
  bool UseDwarfDirectory =
      Args.hasFlag(options::OPT_fdwarf_directory_asm,
                   options::OPT_fno_dwarf_directory_asm, TC.useIntegratedAs());
  return !UseDwarfDirectory;
}

// Convert an arg of the form "-gN" or "-ggdbN" or one of their aliases
// to the corresponding DebugInfoKind.
static codegenoptions::DebugInfoKind DebugLevelToInfoKind(const Arg &A) {
  assert(A.getOption().matches(options::OPT_gN_Group) &&
         "Not a -g option that specifies a debug-info level");
  if (A.getOption().matches(options::OPT_g0) ||
      A.getOption().matches(options::OPT_ggdb0))
    return codegenoptions::NoDebugInfo;
  if (A.getOption().matches(options::OPT_gline_tables_only) ||
      A.getOption().matches(options::OPT_ggdb1))
    return codegenoptions::DebugLineTablesOnly;
  if (A.getOption().matches(options::OPT_gline_directives_only))
    return codegenoptions::DebugDirectivesOnly;
  return codegenoptions::LimitedDebugInfo;
}

static bool mustUseNonLeafFramePointerForTarget(const llvm::Triple &Triple) {
  switch (Triple.getArch()){
  default:
    return false;
  case llvm::Triple::arm:
  case llvm::Triple::thumb:
    // ARM Darwin targets require a frame pointer to be always present to aid
    // offline debugging via backtraces.
    return Triple.isOSDarwin();
  }
}

static bool useFramePointerForTargetByDefault(const ArgList &Args,
                                              const llvm::Triple &Triple) {
  if (Args.hasArg(options::OPT_pg) && !Args.hasArg(options::OPT_mfentry))
    return true;

  switch (Triple.getArch()) {
  case llvm::Triple::xcore:
  case llvm::Triple::wasm32:
  case llvm::Triple::wasm64:
  case llvm::Triple::msp430:
    // XCore never wants frame pointers, regardless of OS.
    // WebAssembly never wants frame pointers.
    return false;
  case llvm::Triple::ppc:
  case llvm::Triple::ppcle:
  case llvm::Triple::ppc64:
  case llvm::Triple::ppc64le:
  case llvm::Triple::riscv32:
  case llvm::Triple::riscv64:
  case llvm::Triple::amdgcn:
  case llvm::Triple::r600:
    return !areOptimizationsEnabled(Args);
  default:
    break;
  }

  if (Triple.isOSNetBSD()) {
    return !areOptimizationsEnabled(Args);
  }

  if (Triple.isOSLinux() || Triple.getOS() == llvm::Triple::CloudABI ||
      Triple.isOSHurd()) {
    switch (Triple.getArch()) {
    // Don't use a frame pointer on linux if optimizing for certain targets.
    case llvm::Triple::arm:
    case llvm::Triple::armeb:
    case llvm::Triple::thumb:
    case llvm::Triple::thumbeb:
      if (Triple.isAndroid())
        return true;
      LLVM_FALLTHROUGH;
    case llvm::Triple::mips64:
    case llvm::Triple::mips64el:
    case llvm::Triple::mips:
    case llvm::Triple::mipsel:
    case llvm::Triple::systemz:
    case llvm::Triple::x86:
    case llvm::Triple::x86_64:
      return !areOptimizationsEnabled(Args);
    default:
      return true;
    }
  }

  if (Triple.isOSWindows()) {
    switch (Triple.getArch()) {
    case llvm::Triple::x86:
      return !areOptimizationsEnabled(Args);
    case llvm::Triple::x86_64:
      return Triple.isOSBinFormatMachO();
    case llvm::Triple::arm:
    case llvm::Triple::thumb:
      // Windows on ARM builds with FPO disabled to aid fast stack walking
      return true;
    default:
      // All other supported Windows ISAs use xdata unwind information, so frame
      // pointers are not generally useful.
      return false;
    }
  }

  return true;
}

static CodeGenOptions::FramePointerKind
getFramePointerKind(const ArgList &Args, const llvm::Triple &Triple) {
  // We have 4 states:
  //
  //  00) leaf retained, non-leaf retained
  //  01) leaf retained, non-leaf omitted (this is invalid)
  //  10) leaf omitted, non-leaf retained
  //      (what -momit-leaf-frame-pointer was designed for)
  //  11) leaf omitted, non-leaf omitted
  //
  //  "omit" options taking precedence over "no-omit" options is the only way
  //  to make 3 valid states representable
  Arg *A = Args.getLastArg(options::OPT_fomit_frame_pointer,
                           options::OPT_fno_omit_frame_pointer);
  bool OmitFP = A && A->getOption().matches(options::OPT_fomit_frame_pointer);
  bool NoOmitFP =
      A && A->getOption().matches(options::OPT_fno_omit_frame_pointer);
  bool OmitLeafFP = Args.hasFlag(options::OPT_momit_leaf_frame_pointer,
                                 options::OPT_mno_omit_leaf_frame_pointer,
                                 Triple.isAArch64() || Triple.isPS4CPU());
  if (NoOmitFP || mustUseNonLeafFramePointerForTarget(Triple) ||
      (!OmitFP && useFramePointerForTargetByDefault(Args, Triple))) {
    if (OmitLeafFP)
      return CodeGenOptions::FramePointerKind::NonLeaf;
    return CodeGenOptions::FramePointerKind::All;
  }
  return CodeGenOptions::FramePointerKind::None;
}

/// Add a CC1 option to specify the debug compilation directory.
static void addDebugCompDirArg(const ArgList &Args, ArgStringList &CmdArgs,
                               const llvm::vfs::FileSystem &VFS) {
  if (Arg *A = Args.getLastArg(options::OPT_ffile_compilation_dir_EQ,
                               options::OPT_fdebug_compilation_dir_EQ)) {
    if (A->getOption().matches(options::OPT_ffile_compilation_dir_EQ))
      CmdArgs.push_back(Args.MakeArgString(Twine("-fdebug-compilation-dir=") +
                                           A->getValue()));
    else
      A->render(Args, CmdArgs);
  } else if (llvm::ErrorOr<std::string> CWD =
                 VFS.getCurrentWorkingDirectory()) {
    CmdArgs.push_back(Args.MakeArgString("-fdebug-compilation-dir=" + *CWD));
  }
}

/// Add a CC1 and CC1AS option to specify the debug file path prefix map.
static void addDebugPrefixMapArg(const Driver &D, const ArgList &Args, ArgStringList &CmdArgs) {
  for (const Arg *A : Args.filtered(options::OPT_ffile_prefix_map_EQ,
                                    options::OPT_fdebug_prefix_map_EQ)) {
    StringRef Map = A->getValue();
    if (Map.find('=') == StringRef::npos)
      D.Diag(diag::err_drv_invalid_argument_to_option)
          << Map << A->getOption().getName();
    else
      CmdArgs.push_back(Args.MakeArgString("-fdebug-prefix-map=" + Map));
    A->claim();
  }
}

/// Add a CC1 and CC1AS option to specify the macro file path prefix map.
static void addMacroPrefixMapArg(const Driver &D, const ArgList &Args,
                                 ArgStringList &CmdArgs) {
  for (const Arg *A : Args.filtered(options::OPT_ffile_prefix_map_EQ,
                                    options::OPT_fmacro_prefix_map_EQ)) {
    StringRef Map = A->getValue();
    if (Map.find('=') == StringRef::npos)
      D.Diag(diag::err_drv_invalid_argument_to_option)
          << Map << A->getOption().getName();
    else
      CmdArgs.push_back(Args.MakeArgString("-fmacro-prefix-map=" + Map));
    A->claim();
  }
}

/// Add a CC1 and CC1AS option to specify the coverage file path prefix map.
static void addCoveragePrefixMapArg(const Driver &D, const ArgList &Args,
                                   ArgStringList &CmdArgs) {
  for (const Arg *A : Args.filtered(options::OPT_ffile_prefix_map_EQ,
                                    options::OPT_fcoverage_prefix_map_EQ)) {
    StringRef Map = A->getValue();
    if (Map.find('=') == StringRef::npos)
      D.Diag(diag::err_drv_invalid_argument_to_option)
          << Map << A->getOption().getName();
    else
      CmdArgs.push_back(Args.MakeArgString("-fcoverage-prefix-map=" + Map));
    A->claim();
  }
}

/// Vectorize at all optimization levels greater than 1 except for -Oz.
/// For -Oz the loop vectorizer is disabled, while the slp vectorizer is
/// enabled.
static bool shouldEnableVectorizerAtOLevel(const ArgList &Args, bool isSlpVec) {
  if (Arg *A = Args.getLastArg(options::OPT_O_Group)) {
    if (A->getOption().matches(options::OPT_O4) ||
        A->getOption().matches(options::OPT_Ofast))
      return true;

    if (A->getOption().matches(options::OPT_O0))
      return false;

    assert(A->getOption().matches(options::OPT_O) && "Must have a -O flag");

    // Vectorize -Os.
    StringRef S(A->getValue());
    if (S == "s")
      return true;

    // Don't vectorize -Oz, unless it's the slp vectorizer.
    if (S == "z")
      return isSlpVec;

    unsigned OptLevel = 0;
    if (S.getAsInteger(10, OptLevel))
      return false;

    return OptLevel > 1;
  }

  return false;
}

/// Add -x lang to \p CmdArgs for \p Input.
static void addDashXForInput(const ArgList &Args, const InputInfo &Input,
                             ArgStringList &CmdArgs) {
  // When using -verify-pch, we don't want to provide the type
  // 'precompiled-header' if it was inferred from the file extension
  if (Args.hasArg(options::OPT_verify_pch) && Input.getType() == types::TY_PCH)
    return;

  CmdArgs.push_back("-x");
  if (Args.hasArg(options::OPT_rewrite_objc))
    CmdArgs.push_back(types::getTypeName(types::TY_PP_ObjCXX));
  else {
    // Map the driver type to the frontend type. This is mostly an identity
    // mapping, except that the distinction between module interface units
    // and other source files does not exist at the frontend layer.
    const char *ClangType;
    switch (Input.getType()) {
    case types::TY_CXXModule:
      ClangType = "c++";
      break;
    case types::TY_PP_CXXModule:
      ClangType = "c++-cpp-output";
      break;
    default:
      ClangType = types::getTypeName(Input.getType());
      break;
    }
    CmdArgs.push_back(ClangType);
  }
}

static void addPGOAndCoverageFlags(const ToolChain &TC, Compilation &C,
                                   const Driver &D, const InputInfo &Output,
                                   const ArgList &Args,
                                   ArgStringList &CmdArgs) {

  auto *PGOGenerateArg = Args.getLastArg(options::OPT_fprofile_generate,
                                         options::OPT_fprofile_generate_EQ,
                                         options::OPT_fno_profile_generate);
  if (PGOGenerateArg &&
      PGOGenerateArg->getOption().matches(options::OPT_fno_profile_generate))
    PGOGenerateArg = nullptr;

  auto *CSPGOGenerateArg = Args.getLastArg(options::OPT_fcs_profile_generate,
                                           options::OPT_fcs_profile_generate_EQ,
                                           options::OPT_fno_profile_generate);
  if (CSPGOGenerateArg &&
      CSPGOGenerateArg->getOption().matches(options::OPT_fno_profile_generate))
    CSPGOGenerateArg = nullptr;

  auto *ProfileGenerateArg = Args.getLastArg(
      options::OPT_fprofile_instr_generate,
      options::OPT_fprofile_instr_generate_EQ,
      options::OPT_fno_profile_instr_generate);
  if (ProfileGenerateArg &&
      ProfileGenerateArg->getOption().matches(
          options::OPT_fno_profile_instr_generate))
    ProfileGenerateArg = nullptr;

  if (PGOGenerateArg && ProfileGenerateArg)
    D.Diag(diag::err_drv_argument_not_allowed_with)
        << PGOGenerateArg->getSpelling() << ProfileGenerateArg->getSpelling();

  auto *ProfileUseArg = getLastProfileUseArg(Args);

  if (PGOGenerateArg && ProfileUseArg)
    D.Diag(diag::err_drv_argument_not_allowed_with)
        << ProfileUseArg->getSpelling() << PGOGenerateArg->getSpelling();

  if (ProfileGenerateArg && ProfileUseArg)
    D.Diag(diag::err_drv_argument_not_allowed_with)
        << ProfileGenerateArg->getSpelling() << ProfileUseArg->getSpelling();

  if (CSPGOGenerateArg && PGOGenerateArg) {
    D.Diag(diag::err_drv_argument_not_allowed_with)
        << CSPGOGenerateArg->getSpelling() << PGOGenerateArg->getSpelling();
    PGOGenerateArg = nullptr;
  }

  if (ProfileGenerateArg) {
    if (ProfileGenerateArg->getOption().matches(
            options::OPT_fprofile_instr_generate_EQ))
      CmdArgs.push_back(Args.MakeArgString(Twine("-fprofile-instrument-path=") +
                                           ProfileGenerateArg->getValue()));
    // The default is to use Clang Instrumentation.
    CmdArgs.push_back("-fprofile-instrument=clang");
    if (TC.getTriple().isWindowsMSVCEnvironment()) {
      // Add dependent lib for clang_rt.profile
      CmdArgs.push_back(Args.MakeArgString(
          "--dependent-lib=" + TC.getCompilerRTBasename(Args, "profile")));
    }
  }

  Arg *PGOGenArg = nullptr;
  if (PGOGenerateArg) {
    assert(!CSPGOGenerateArg);
    PGOGenArg = PGOGenerateArg;
    CmdArgs.push_back("-fprofile-instrument=llvm");
  }
  if (CSPGOGenerateArg) {
    assert(!PGOGenerateArg);
    PGOGenArg = CSPGOGenerateArg;
    CmdArgs.push_back("-fprofile-instrument=csllvm");
  }
  if (PGOGenArg) {
    if (TC.getTriple().isWindowsMSVCEnvironment()) {
      // Add dependent lib for clang_rt.profile
      CmdArgs.push_back(Args.MakeArgString(
          "--dependent-lib=" + TC.getCompilerRTBasename(Args, "profile")));
    }
    if (PGOGenArg->getOption().matches(
            PGOGenerateArg ? options::OPT_fprofile_generate_EQ
                           : options::OPT_fcs_profile_generate_EQ)) {
      SmallString<128> Path(PGOGenArg->getValue());
      llvm::sys::path::append(Path, "default_%m.profraw");
      CmdArgs.push_back(
          Args.MakeArgString(Twine("-fprofile-instrument-path=") + Path));
    }
  }

  if (ProfileUseArg) {
    if (ProfileUseArg->getOption().matches(options::OPT_fprofile_instr_use_EQ))
      CmdArgs.push_back(Args.MakeArgString(
          Twine("-fprofile-instrument-use-path=") + ProfileUseArg->getValue()));
    else if ((ProfileUseArg->getOption().matches(
                  options::OPT_fprofile_use_EQ) ||
              ProfileUseArg->getOption().matches(
                  options::OPT_fprofile_instr_use))) {
      SmallString<128> Path(
          ProfileUseArg->getNumValues() == 0 ? "" : ProfileUseArg->getValue());
      if (Path.empty() || llvm::sys::fs::is_directory(Path))
        llvm::sys::path::append(Path, "default.profdata");
      CmdArgs.push_back(
          Args.MakeArgString(Twine("-fprofile-instrument-use-path=") + Path));
    }
  }

  bool EmitCovNotes = Args.hasFlag(options::OPT_ftest_coverage,
                                   options::OPT_fno_test_coverage, false) ||
                      Args.hasArg(options::OPT_coverage);
  bool EmitCovData = TC.needsGCovInstrumentation(Args);
  if (EmitCovNotes)
    CmdArgs.push_back("-ftest-coverage");
  if (EmitCovData)
    CmdArgs.push_back("-fprofile-arcs");

  if (Args.hasFlag(options::OPT_fcoverage_mapping,
                   options::OPT_fno_coverage_mapping, false)) {
    if (!ProfileGenerateArg)
      D.Diag(clang::diag::err_drv_argument_only_allowed_with)
          << "-fcoverage-mapping"
          << "-fprofile-instr-generate";

    CmdArgs.push_back("-fcoverage-mapping");
  }

  if (Arg *A = Args.getLastArg(options::OPT_ffile_compilation_dir_EQ,
                               options::OPT_fcoverage_compilation_dir_EQ)) {
    if (A->getOption().matches(options::OPT_ffile_compilation_dir_EQ))
      CmdArgs.push_back(Args.MakeArgString(
          Twine("-fcoverage-compilation-dir=") + A->getValue()));
    else
      A->render(Args, CmdArgs);
  } else if (llvm::ErrorOr<std::string> CWD =
                 D.getVFS().getCurrentWorkingDirectory()) {
    CmdArgs.push_back(Args.MakeArgString("-fcoverage-compilation-dir=" + *CWD));
  }

  if (Args.hasArg(options::OPT_fprofile_exclude_files_EQ)) {
    auto *Arg = Args.getLastArg(options::OPT_fprofile_exclude_files_EQ);
    if (!Args.hasArg(options::OPT_coverage))
      D.Diag(clang::diag::err_drv_argument_only_allowed_with)
          << "-fprofile-exclude-files="
          << "--coverage";

    StringRef v = Arg->getValue();
    CmdArgs.push_back(
        Args.MakeArgString(Twine("-fprofile-exclude-files=" + v)));
  }

  if (Args.hasArg(options::OPT_fprofile_filter_files_EQ)) {
    auto *Arg = Args.getLastArg(options::OPT_fprofile_filter_files_EQ);
    if (!Args.hasArg(options::OPT_coverage))
      D.Diag(clang::diag::err_drv_argument_only_allowed_with)
          << "-fprofile-filter-files="
          << "--coverage";

    StringRef v = Arg->getValue();
    CmdArgs.push_back(Args.MakeArgString(Twine("-fprofile-filter-files=" + v)));
  }

  if (const auto *A = Args.getLastArg(options::OPT_fprofile_update_EQ)) {
    StringRef Val = A->getValue();
    if (Val == "atomic" || Val == "prefer-atomic")
      CmdArgs.push_back("-fprofile-update=atomic");
    else if (Val != "single")
      D.Diag(diag::err_drv_unsupported_option_argument)
          << A->getOption().getName() << Val;
  } else if (TC.getSanitizerArgs().needsTsanRt()) {
    CmdArgs.push_back("-fprofile-update=atomic");
  }

  // Leave -fprofile-dir= an unused argument unless .gcda emission is
  // enabled. To be polite, with '-fprofile-arcs -fno-profile-arcs' consider
  // the flag used. There is no -fno-profile-dir, so the user has no
  // targeted way to suppress the warning.
  Arg *FProfileDir = nullptr;
  if (Args.hasArg(options::OPT_fprofile_arcs) ||
      Args.hasArg(options::OPT_coverage))
    FProfileDir = Args.getLastArg(options::OPT_fprofile_dir);

  // Put the .gcno and .gcda files (if needed) next to the object file or
  // bitcode file in the case of LTO.
  // FIXME: There should be a simpler way to find the object file for this
  // input, and this code probably does the wrong thing for commands that
  // compile and link all at once.
  if ((Args.hasArg(options::OPT_c) || Args.hasArg(options::OPT_S)) &&
      (EmitCovNotes || EmitCovData) && Output.isFilename()) {
    SmallString<128> OutputFilename;
    if (Arg *FinalOutput = C.getArgs().getLastArg(options::OPT__SLASH_Fo))
      OutputFilename = FinalOutput->getValue();
    else if (Arg *FinalOutput = C.getArgs().getLastArg(options::OPT_o))
      OutputFilename = FinalOutput->getValue();
    else
      OutputFilename = llvm::sys::path::filename(Output.getBaseInput());
    SmallString<128> CoverageFilename = OutputFilename;
    if (llvm::sys::path::is_relative(CoverageFilename))
      (void)D.getVFS().makeAbsolute(CoverageFilename);
    llvm::sys::path::replace_extension(CoverageFilename, "gcno");

    CmdArgs.push_back("-coverage-notes-file");
    CmdArgs.push_back(Args.MakeArgString(CoverageFilename));

    if (EmitCovData) {
      if (FProfileDir) {
        CoverageFilename = FProfileDir->getValue();
        llvm::sys::path::append(CoverageFilename, OutputFilename);
      }
      llvm::sys::path::replace_extension(CoverageFilename, "gcda");
      CmdArgs.push_back("-coverage-data-file");
      CmdArgs.push_back(Args.MakeArgString(CoverageFilename));
    }
  }
}

/// Check whether the given input tree contains any compilation actions.
static bool ContainsCompileAction(const Action *A) {
  if (isa<CompileJobAction>(A) || isa<BackendJobAction>(A))
    return true;

  for (const auto &AI : A->inputs())
    if (ContainsCompileAction(AI))
      return true;

  return false;
}

/// Check if -relax-all should be passed to the internal assembler.
/// This is done by default when compiling non-assembler source with -O0.
static bool UseRelaxAll(Compilation &C, const ArgList &Args) {
  bool RelaxDefault = true;

  if (Arg *A = Args.getLastArg(options::OPT_O_Group))
    RelaxDefault = A->getOption().matches(options::OPT_O0);

  if (RelaxDefault) {
    RelaxDefault = false;
    for (const auto &Act : C.getActions()) {
      if (ContainsCompileAction(Act)) {
        RelaxDefault = true;
        break;
      }
    }
  }

  return Args.hasFlag(options::OPT_mrelax_all, options::OPT_mno_relax_all,
                      RelaxDefault);
}

// Extract the integer N from a string spelled "-dwarf-N", returning 0
// on mismatch. The StringRef input (rather than an Arg) allows
// for use by the "-Xassembler" option parser.
static unsigned DwarfVersionNum(StringRef ArgValue) {
  return llvm::StringSwitch<unsigned>(ArgValue)
      .Case("-gdwarf-2", 2)
      .Case("-gdwarf-3", 3)
      .Case("-gdwarf-4", 4)
      .Case("-gdwarf-5", 5)
      .Default(0);
}

// Find a DWARF format version option.
// This function is a complementary for DwarfVersionNum().
static const Arg *getDwarfNArg(const ArgList &Args) {
  return Args.getLastArg(options::OPT_gdwarf_2, options::OPT_gdwarf_3,
                         options::OPT_gdwarf_4, options::OPT_gdwarf_5,
                         options::OPT_gdwarf);
}

static void RenderDebugEnablingArgs(const ArgList &Args, ArgStringList &CmdArgs,
                                    codegenoptions::DebugInfoKind DebugInfoKind,
                                    unsigned DwarfVersion,
                                    llvm::DebuggerKind DebuggerTuning) {
  switch (DebugInfoKind) {
  case codegenoptions::DebugDirectivesOnly:
    CmdArgs.push_back("-debug-info-kind=line-directives-only");
    break;
  case codegenoptions::DebugLineTablesOnly:
    CmdArgs.push_back("-debug-info-kind=line-tables-only");
    break;
  case codegenoptions::DebugInfoConstructor:
    CmdArgs.push_back("-debug-info-kind=constructor");
    break;
  case codegenoptions::LimitedDebugInfo:
    CmdArgs.push_back("-debug-info-kind=limited");
    break;
  case codegenoptions::FullDebugInfo:
    CmdArgs.push_back("-debug-info-kind=standalone");
    break;
  case codegenoptions::UnusedTypeInfo:
    CmdArgs.push_back("-debug-info-kind=unused-types");
    break;
  default:
    break;
  }
  if (DwarfVersion > 0)
    CmdArgs.push_back(
        Args.MakeArgString("-dwarf-version=" + Twine(DwarfVersion)));
  switch (DebuggerTuning) {
  case llvm::DebuggerKind::GDB:
    CmdArgs.push_back("-debugger-tuning=gdb");
    break;
  case llvm::DebuggerKind::LLDB:
    CmdArgs.push_back("-debugger-tuning=lldb");
    break;
  case llvm::DebuggerKind::SCE:
    CmdArgs.push_back("-debugger-tuning=sce");
    break;
  case llvm::DebuggerKind::DBX:
    CmdArgs.push_back("-debugger-tuning=dbx");
    break;
  default:
    break;
  }
}

static bool checkDebugInfoOption(const Arg *A, const ArgList &Args,
                                 const Driver &D, const ToolChain &TC) {
  assert(A && "Expected non-nullptr argument.");
  if (TC.supportsDebugInfoOption(A))
    return true;
  D.Diag(diag::warn_drv_unsupported_debug_info_opt_for_target)
      << A->getAsString(Args) << TC.getTripleString();
  return false;
}

static void RenderDebugInfoCompressionArgs(const ArgList &Args,
                                           ArgStringList &CmdArgs,
                                           const Driver &D,
                                           const ToolChain &TC) {
  const Arg *A = Args.getLastArg(options::OPT_gz_EQ);
  if (!A)
    return;
  if (checkDebugInfoOption(A, Args, D, TC)) {
    StringRef Value = A->getValue();
    if (Value == "none") {
      CmdArgs.push_back("--compress-debug-sections=none");
    } else if (Value == "zlib" || Value == "zlib-gnu") {
      if (llvm::zlib::isAvailable()) {
        CmdArgs.push_back(
            Args.MakeArgString("--compress-debug-sections=" + Twine(Value)));
      } else {
        D.Diag(diag::warn_debug_compression_unavailable);
      }
    } else {
      D.Diag(diag::err_drv_unsupported_option_argument)
          << A->getOption().getName() << Value;
    }
  }
}

static const char *RelocationModelName(llvm::Reloc::Model Model) {
  switch (Model) {
  case llvm::Reloc::Static:
    return "static";
  case llvm::Reloc::PIC_:
    return "pic";
  case llvm::Reloc::DynamicNoPIC:
    return "dynamic-no-pic";
  case llvm::Reloc::ROPI:
    return "ropi";
  case llvm::Reloc::RWPI:
    return "rwpi";
  case llvm::Reloc::ROPI_RWPI:
    return "ropi-rwpi";
  }
  llvm_unreachable("Unknown Reloc::Model kind");
}
static void handleAMDGPUCodeObjectVersionOptions(const Driver &D,
                                                 const ArgList &Args,
                                                 ArgStringList &CmdArgs) {
  unsigned CodeObjVer = getOrCheckAMDGPUCodeObjectVersion(D, Args);
  CmdArgs.insert(CmdArgs.begin() + 1,
                 Args.MakeArgString(Twine("--amdhsa-code-object-version=") +
                                    Twine(CodeObjVer)));
  CmdArgs.insert(CmdArgs.begin() + 1, "-mllvm");
}

void Clang::AddPreprocessingOptions(Compilation &C, const JobAction &JA,
                                    const Driver &D, const ArgList &Args,
                                    ArgStringList &CmdArgs,
                                    const InputInfo &Output,
                                    const InputInfoList &Inputs) const {
  const bool IsIAMCU = getToolChain().getTriple().isOSIAMCU();
  const bool IsIntelFPGA = Args.hasArg(options::OPT_fintelfpga);

  CheckPreprocessingOptions(D, Args);

  Args.AddLastArg(CmdArgs, options::OPT_C);
  Args.AddLastArg(CmdArgs, options::OPT_CC);

  // Handle dependency file generation.
  Arg *ArgM = Args.getLastArg(options::OPT_MM);
  if (!ArgM)
    ArgM = Args.getLastArg(options::OPT_M);
  Arg *ArgMD = Args.getLastArg(options::OPT_MMD);
  if (!ArgMD)
    ArgMD = Args.getLastArg(options::OPT_MD);

  // -M and -MM imply -w.
  if (ArgM)
    CmdArgs.push_back("-w");
  else
    ArgM = ArgMD;

  auto createFPGATempDepFile = [&](const char *&DepFile) {
    // Generate dependency files as temporary. These will be used for the
    // aoc call/bundled during fat object creation
    std::string BaseName(Clang::getBaseInputName(Args, Inputs[0]));
    std::string DepTmpName =
        C.getDriver().GetTemporaryPath(llvm::sys::path::stem(BaseName), "d");
    DepFile = C.addTempFile(C.getArgs().MakeArgString(DepTmpName));
    C.getDriver().addFPGATempDepFile(DepFile, BaseName);
  };

  if (ArgM) {
    // Determine the output location.
    const char *DepFile;
    if (Arg *MF = Args.getLastArg(options::OPT_MF)) {
      DepFile = MF->getValue();
      C.addFailureResultFile(DepFile, &JA);
      // Populate the named dependency file to be used in the bundle
      // or passed to the offline compilation.
      if (IsIntelFPGA && JA.isDeviceOffloading(Action::OFK_SYCL))
        C.getDriver().addFPGATempDepFile(
            DepFile, Clang::getBaseInputName(Args, Inputs[0]));
    } else if (Output.getType() == types::TY_Dependencies) {
      DepFile = Output.getFilename();
    } else if (!ArgMD) {
      DepFile = "-";
    } else if (IsIntelFPGA && JA.isDeviceOffloading(Action::OFK_SYCL)) {
      createFPGATempDepFile(DepFile);
    } else {
      DepFile = getDependencyFileName(Args, Inputs);
      C.addFailureResultFile(DepFile, &JA);
    }
    CmdArgs.push_back("-dependency-file");
    CmdArgs.push_back(DepFile);

    bool HasTarget = false;
    for (const Arg *A : Args.filtered(options::OPT_MT, options::OPT_MQ)) {
      HasTarget = true;
      A->claim();
      if (A->getOption().matches(options::OPT_MT)) {
        A->render(Args, CmdArgs);
      } else {
        CmdArgs.push_back("-MT");
        SmallString<128> Quoted;
        QuoteTarget(A->getValue(), Quoted);
        CmdArgs.push_back(Args.MakeArgString(Quoted));
      }
    }

    // Add a default target if one wasn't specified.
    if (!HasTarget) {
      const char *DepTarget;

      // If user provided -o, that is the dependency target, except
      // when we are only generating a dependency file.
      Arg *OutputOpt = Args.getLastArg(options::OPT_o);
      if (OutputOpt && Output.getType() != types::TY_Dependencies) {
        DepTarget = OutputOpt->getValue();
      } else {
        // Otherwise derive from the base input.
        //
        // FIXME: This should use the computed output file location.
        SmallString<128> P(Inputs[0].getBaseInput());
        llvm::sys::path::replace_extension(P, "o");
        DepTarget = Args.MakeArgString(llvm::sys::path::filename(P));
      }

      CmdArgs.push_back("-MT");
      SmallString<128> Quoted;
      QuoteTarget(DepTarget, Quoted);
      CmdArgs.push_back(Args.MakeArgString(Quoted));
    }

    if (ArgM->getOption().matches(options::OPT_M) ||
        ArgM->getOption().matches(options::OPT_MD))
      CmdArgs.push_back("-sys-header-deps");
    if ((isa<PrecompileJobAction>(JA) &&
         !Args.hasArg(options::OPT_fno_module_file_deps)) ||
        Args.hasArg(options::OPT_fmodule_file_deps))
      CmdArgs.push_back("-module-file-deps");
  }

  if (!ArgM && IsIntelFPGA && JA.isDeviceOffloading(Action::OFK_SYCL)) {
    // No dep generation option was provided, add all of the needed options
    // to ensure a successful dep generation.
    const char *DepFile;
    createFPGATempDepFile(DepFile);
    CmdArgs.push_back("-dependency-file");
    CmdArgs.push_back(DepFile);
    CmdArgs.push_back("-MT");
    SmallString<128> P(Inputs[0].getBaseInput());
    llvm::sys::path::replace_extension(P, "o");
    SmallString<128> Quoted;
    QuoteTarget(llvm::sys::path::filename(P), Quoted);
    CmdArgs.push_back(Args.MakeArgString(Quoted));
  }

  if (Args.hasArg(options::OPT_MG)) {
    if (!ArgM || ArgM->getOption().matches(options::OPT_MD) ||
        ArgM->getOption().matches(options::OPT_MMD))
      D.Diag(diag::err_drv_mg_requires_m_or_mm);
    CmdArgs.push_back("-MG");
  }

  Args.AddLastArg(CmdArgs, options::OPT_MP);
  Args.AddLastArg(CmdArgs, options::OPT_MV);

  // Add offload include arguments specific for CUDA/HIP.  This must happen
  // before we -I or -include anything else, because we must pick up the
  // CUDA/HIP headers from the particular CUDA/ROCm installation, rather than
  // from e.g. /usr/local/include.
  if (JA.isOffloading(Action::OFK_Cuda))
    getToolChain().AddCudaIncludeArgs(Args, CmdArgs);
  if (JA.isOffloading(Action::OFK_HIP))
    getToolChain().AddHIPIncludeArgs(Args, CmdArgs);

  if (JA.isOffloading(Action::OFK_SYCL))
    toolchains::SYCLToolChain::AddSYCLIncludeArgs(D, Args, CmdArgs);

  // If we are offloading to a target via OpenMP we need to include the
  // openmp_wrappers folder which contains alternative system headers.
  if (JA.isDeviceOffloading(Action::OFK_OpenMP) &&
      getToolChain().getTriple().isNVPTX()){
    if (!Args.hasArg(options::OPT_nobuiltininc)) {
      // Add openmp_wrappers/* to our system include path.  This lets us wrap
      // standard library headers.
      SmallString<128> P(D.ResourceDir);
      llvm::sys::path::append(P, "include");
      llvm::sys::path::append(P, "openmp_wrappers");
      CmdArgs.push_back("-internal-isystem");
      CmdArgs.push_back(Args.MakeArgString(P));
    }

    CmdArgs.push_back("-include");
    CmdArgs.push_back("__clang_openmp_device_functions.h");
  }

  // Add -i* options, and automatically translate to
  // -include-pch/-include-pth for transparent PCH support. It's
  // wonky, but we include looking for .gch so we can support seamless
  // replacement into a build system already set up to be generating
  // .gch files.

  if (getToolChain().getDriver().IsCLMode()) {
    const Arg *YcArg = Args.getLastArg(options::OPT__SLASH_Yc);
    const Arg *YuArg = Args.getLastArg(options::OPT__SLASH_Yu);
    if (YcArg && JA.getKind() >= Action::PrecompileJobClass &&
        JA.getKind() <= Action::AssembleJobClass) {
      CmdArgs.push_back(Args.MakeArgString("-building-pch-with-obj"));
      // -fpch-instantiate-templates is the default when creating
      // precomp using /Yc
      if (Args.hasFlag(options::OPT_fpch_instantiate_templates,
                       options::OPT_fno_pch_instantiate_templates, true))
        CmdArgs.push_back(Args.MakeArgString("-fpch-instantiate-templates"));
    }
    if (YcArg || YuArg) {
      StringRef ThroughHeader = YcArg ? YcArg->getValue() : YuArg->getValue();
      if (!isa<PrecompileJobAction>(JA)) {
        CmdArgs.push_back("-include-pch");
        CmdArgs.push_back(Args.MakeArgString(D.GetClPchPath(
            C, !ThroughHeader.empty()
                   ? ThroughHeader
                   : llvm::sys::path::filename(Inputs[0].getBaseInput()))));
      }

      if (ThroughHeader.empty()) {
        CmdArgs.push_back(Args.MakeArgString(
            Twine("-pch-through-hdrstop-") + (YcArg ? "create" : "use")));
      } else {
        CmdArgs.push_back(
            Args.MakeArgString(Twine("-pch-through-header=") + ThroughHeader));
      }
    }
  }

  bool RenderedImplicitInclude = false;
  for (const Arg *A : Args.filtered(options::OPT_clang_i_Group)) {
    if (A->getOption().matches(options::OPT_include)) {
      // Handling of gcc-style gch precompiled headers.
      bool IsFirstImplicitInclude = !RenderedImplicitInclude;
      RenderedImplicitInclude = true;

      bool FoundPCH = false;
      SmallString<128> P(A->getValue());
      // We want the files to have a name like foo.h.pch. Add a dummy extension
      // so that replace_extension does the right thing.
      P += ".dummy";
      llvm::sys::path::replace_extension(P, "pch");
      if (llvm::sys::fs::exists(P))
        FoundPCH = true;

      if (!FoundPCH) {
        llvm::sys::path::replace_extension(P, "gch");
        if (llvm::sys::fs::exists(P)) {
          FoundPCH = true;
        }
      }

      if (FoundPCH) {
        if (IsFirstImplicitInclude) {
          A->claim();
          CmdArgs.push_back("-include-pch");
          CmdArgs.push_back(Args.MakeArgString(P));
          continue;
        } else {
          // Ignore the PCH if not first on command line and emit warning.
          D.Diag(diag::warn_drv_pch_not_first_include) << P
                                                       << A->getAsString(Args);
        }
      }
    } else if (A->getOption().matches(options::OPT_isystem_after)) {
      // Handling of paths which must come late.  These entries are handled by
      // the toolchain itself after the resource dir is inserted in the right
      // search order.
      // Do not claim the argument so that the use of the argument does not
      // silently go unnoticed on toolchains which do not honour the option.
      continue;
    } else if (A->getOption().matches(options::OPT_stdlibxx_isystem)) {
      // Translated to -internal-isystem by the driver, no need to pass to cc1.
      continue;
    }

    // Not translated, render as usual.
    A->claim();
    A->render(Args, CmdArgs);
  }

  Args.AddAllArgs(CmdArgs,
                  {options::OPT_D, options::OPT_U, options::OPT_I_Group,
                   options::OPT_F, options::OPT_index_header_map});

  // Add -Wp, and -Xpreprocessor if using the preprocessor.

  // FIXME: There is a very unfortunate problem here, some troubled
  // souls abuse -Wp, to pass preprocessor options in gcc syntax. To
  // really support that we would have to parse and then translate
  // those options. :(
  Args.AddAllArgValues(CmdArgs, options::OPT_Wp_COMMA,
                       options::OPT_Xpreprocessor);

  // -I- is a deprecated GCC feature, reject it.
  if (Arg *A = Args.getLastArg(options::OPT_I_))
    D.Diag(diag::err_drv_I_dash_not_supported) << A->getAsString(Args);

  // If we have a --sysroot, and don't have an explicit -isysroot flag, add an
  // -isysroot to the CC1 invocation.
  StringRef sysroot = C.getSysRoot();
  if (sysroot != "") {
    if (!Args.hasArg(options::OPT_isysroot)) {
      CmdArgs.push_back("-isysroot");
      CmdArgs.push_back(C.getArgs().MakeArgString(sysroot));
    }
  }

  // Parse additional include paths from environment variables.
  // FIXME: We should probably sink the logic for handling these from the
  // frontend into the driver. It will allow deleting 4 otherwise unused flags.
  // CPATH - included following the user specified includes (but prior to
  // builtin and standard includes).
  addDirectoryList(Args, CmdArgs, "-I", "CPATH");
  // C_INCLUDE_PATH - system includes enabled when compiling C.
  addDirectoryList(Args, CmdArgs, "-c-isystem", "C_INCLUDE_PATH");
  // CPLUS_INCLUDE_PATH - system includes enabled when compiling C++.
  addDirectoryList(Args, CmdArgs, "-cxx-isystem", "CPLUS_INCLUDE_PATH");
  // OBJC_INCLUDE_PATH - system includes enabled when compiling ObjC.
  addDirectoryList(Args, CmdArgs, "-objc-isystem", "OBJC_INCLUDE_PATH");
  // OBJCPLUS_INCLUDE_PATH - system includes enabled when compiling ObjC++.
  addDirectoryList(Args, CmdArgs, "-objcxx-isystem", "OBJCPLUS_INCLUDE_PATH");

  // While adding the include arguments, we also attempt to retrieve the
  // arguments of related offloading toolchains or arguments that are specific
  // of an offloading programming model.

  // Add C++ include arguments, if needed.
  if (types::isCXX(Inputs[0].getType())) {
    bool HasStdlibxxIsystem = Args.hasArg(options::OPT_stdlibxx_isystem);
    forAllAssociatedToolChains(
        C, JA, getToolChain(),
        [&Args, &CmdArgs, HasStdlibxxIsystem](const ToolChain &TC) {
          HasStdlibxxIsystem ? TC.AddClangCXXStdlibIsystemArgs(Args, CmdArgs)
                             : TC.AddClangCXXStdlibIncludeArgs(Args, CmdArgs);
        });
  }

  // Add system include arguments for all targets but IAMCU.
  if (!IsIAMCU)
    forAllAssociatedToolChains(C, JA, getToolChain(),
                               [&Args, &CmdArgs](const ToolChain &TC) {
                                 TC.AddClangSystemIncludeArgs(Args, CmdArgs);
                               });
  else {
    // For IAMCU add special include arguments.
    getToolChain().AddIAMCUIncludeArgs(Args, CmdArgs);
  }

  addMacroPrefixMapArg(D, Args, CmdArgs);
  addCoveragePrefixMapArg(D, Args, CmdArgs);
}

// FIXME: Move to target hook.
static bool isSignedCharDefault(const llvm::Triple &Triple) {
  switch (Triple.getArch()) {
  default:
    return true;

  case llvm::Triple::aarch64:
  case llvm::Triple::aarch64_32:
  case llvm::Triple::aarch64_be:
  case llvm::Triple::arm:
  case llvm::Triple::armeb:
  case llvm::Triple::thumb:
  case llvm::Triple::thumbeb:
    if (Triple.isOSDarwin() || Triple.isOSWindows())
      return true;
    return false;

  case llvm::Triple::ppc:
  case llvm::Triple::ppc64:
    if (Triple.isOSDarwin())
      return true;
    return false;

  case llvm::Triple::hexagon:
  case llvm::Triple::ppcle:
  case llvm::Triple::ppc64le:
  case llvm::Triple::riscv32:
  case llvm::Triple::riscv64:
  case llvm::Triple::systemz:
  case llvm::Triple::xcore:
    return false;
  }
}

static bool hasMultipleInvocations(const llvm::Triple &Triple,
                                   const ArgList &Args) {
  // Supported only on Darwin where we invoke the compiler multiple times
  // followed by an invocation to lipo.
  if (!Triple.isOSDarwin())
    return false;
  // If more than one "-arch <arch>" is specified, we're targeting multiple
  // architectures resulting in a fat binary.
  return Args.getAllArgValues(options::OPT_arch).size() > 1;
}

static bool checkRemarksOptions(const Driver &D, const ArgList &Args,
                                const llvm::Triple &Triple) {
  // When enabling remarks, we need to error if:
  // * The remark file is specified but we're targeting multiple architectures,
  // which means more than one remark file is being generated.
  bool hasMultipleInvocations = ::hasMultipleInvocations(Triple, Args);
  bool hasExplicitOutputFile =
      Args.getLastArg(options::OPT_foptimization_record_file_EQ);
  if (hasMultipleInvocations && hasExplicitOutputFile) {
    D.Diag(diag::err_drv_invalid_output_with_multiple_archs)
        << "-foptimization-record-file";
    return false;
  }
  return true;
}

static void renderRemarksOptions(const ArgList &Args, ArgStringList &CmdArgs,
                                 const llvm::Triple &Triple,
                                 const InputInfo &Input,
                                 const InputInfo &Output, const JobAction &JA) {
  StringRef Format = "yaml";
  if (const Arg *A = Args.getLastArg(options::OPT_fsave_optimization_record_EQ))
    Format = A->getValue();

  CmdArgs.push_back("-opt-record-file");

  const Arg *A = Args.getLastArg(options::OPT_foptimization_record_file_EQ);
  if (A) {
    CmdArgs.push_back(A->getValue());
  } else {
    bool hasMultipleArchs =
        Triple.isOSDarwin() && // Only supported on Darwin platforms.
        Args.getAllArgValues(options::OPT_arch).size() > 1;

    SmallString<128> F;

    if (Args.hasArg(options::OPT_c) || Args.hasArg(options::OPT_S)) {
      if (Arg *FinalOutput = Args.getLastArg(options::OPT_o))
        F = FinalOutput->getValue();
    } else {
      if (Format != "yaml" && // For YAML, keep the original behavior.
          Triple.isOSDarwin() && // Enable this only on darwin, since it's the only platform supporting .dSYM bundles.
          Output.isFilename())
        F = Output.getFilename();
    }

    if (F.empty()) {
      // Use the input filename.
      F = llvm::sys::path::stem(Input.getBaseInput());

      // If we're compiling for an offload architecture (i.e. a CUDA device),
      // we need to make the file name for the device compilation different
      // from the host compilation.
      if (!JA.isDeviceOffloading(Action::OFK_None) &&
          !JA.isDeviceOffloading(Action::OFK_Host)) {
        llvm::sys::path::replace_extension(F, "");
        F += Action::GetOffloadingFileNamePrefix(JA.getOffloadingDeviceKind(),
                                                 Triple.normalize());
        F += "-";
        F += JA.getOffloadingArch();
      }
    }

    // If we're having more than one "-arch", we should name the files
    // differently so that every cc1 invocation writes to a different file.
    // We're doing that by appending "-<arch>" with "<arch>" being the arch
    // name from the triple.
    if (hasMultipleArchs) {
      // First, remember the extension.
      SmallString<64> OldExtension = llvm::sys::path::extension(F);
      // then, remove it.
      llvm::sys::path::replace_extension(F, "");
      // attach -<arch> to it.
      F += "-";
      F += Triple.getArchName();
      // put back the extension.
      llvm::sys::path::replace_extension(F, OldExtension);
    }

    SmallString<32> Extension;
    Extension += "opt.";
    Extension += Format;

    llvm::sys::path::replace_extension(F, Extension);
    CmdArgs.push_back(Args.MakeArgString(F));
  }

  if (const Arg *A =
          Args.getLastArg(options::OPT_foptimization_record_passes_EQ)) {
    CmdArgs.push_back("-opt-record-passes");
    CmdArgs.push_back(A->getValue());
  }

  if (!Format.empty()) {
    CmdArgs.push_back("-opt-record-format");
    CmdArgs.push_back(Format.data());
  }
}

void AddAAPCSVolatileBitfieldArgs(const ArgList &Args, ArgStringList &CmdArgs) {
  if (!Args.hasFlag(options::OPT_faapcs_bitfield_width,
                    options::OPT_fno_aapcs_bitfield_width, true))
    CmdArgs.push_back("-fno-aapcs-bitfield-width");

  if (Args.getLastArg(options::OPT_ForceAAPCSBitfieldLoad))
    CmdArgs.push_back("-faapcs-bitfield-load");
}

namespace {
void RenderARMABI(const llvm::Triple &Triple, const ArgList &Args,
                  ArgStringList &CmdArgs) {
  // Select the ABI to use.
  // FIXME: Support -meabi.
  // FIXME: Parts of this are duplicated in the backend, unify this somehow.
  const char *ABIName = nullptr;
  if (Arg *A = Args.getLastArg(options::OPT_mabi_EQ)) {
    ABIName = A->getValue();
  } else {
    std::string CPU = getCPUName(Args, Triple, /*FromAs*/ false);
    ABIName = llvm::ARM::computeDefaultTargetABI(Triple, CPU).data();
  }

  CmdArgs.push_back("-target-abi");
  CmdArgs.push_back(ABIName);
}
}

void Clang::AddARMTargetArgs(const llvm::Triple &Triple, const ArgList &Args,
                             ArgStringList &CmdArgs, bool KernelOrKext) const {
  RenderARMABI(Triple, Args, CmdArgs);

  // Determine floating point ABI from the options & target defaults.
  arm::FloatABI ABI = arm::getARMFloatABI(getToolChain(), Args);
  if (ABI == arm::FloatABI::Soft) {
    // Floating point operations and argument passing are soft.
    // FIXME: This changes CPP defines, we need -target-soft-float.
    CmdArgs.push_back("-msoft-float");
    CmdArgs.push_back("-mfloat-abi");
    CmdArgs.push_back("soft");
  } else if (ABI == arm::FloatABI::SoftFP) {
    // Floating point operations are hard, but argument passing is soft.
    CmdArgs.push_back("-mfloat-abi");
    CmdArgs.push_back("soft");
  } else {
    // Floating point operations and argument passing are hard.
    assert(ABI == arm::FloatABI::Hard && "Invalid float abi!");
    CmdArgs.push_back("-mfloat-abi");
    CmdArgs.push_back("hard");
  }

  // Forward the -mglobal-merge option for explicit control over the pass.
  if (Arg *A = Args.getLastArg(options::OPT_mglobal_merge,
                               options::OPT_mno_global_merge)) {
    CmdArgs.push_back("-mllvm");
    if (A->getOption().matches(options::OPT_mno_global_merge))
      CmdArgs.push_back("-arm-global-merge=false");
    else
      CmdArgs.push_back("-arm-global-merge=true");
  }

  if (!Args.hasFlag(options::OPT_mimplicit_float,
                    options::OPT_mno_implicit_float, true))
    CmdArgs.push_back("-no-implicit-float");

  if (Args.getLastArg(options::OPT_mcmse))
    CmdArgs.push_back("-mcmse");

  AddAAPCSVolatileBitfieldArgs(Args, CmdArgs);
}

void Clang::RenderTargetOptions(const llvm::Triple &EffectiveTriple,
                                const ArgList &Args, bool KernelOrKext,
                                ArgStringList &CmdArgs) const {
  const ToolChain &TC = getToolChain();

  // Add the target features
  getTargetFeatures(TC.getDriver(), EffectiveTriple, Args, CmdArgs, false);

  // Add target specific flags.
  switch (TC.getArch()) {
  default:
    break;

  case llvm::Triple::arm:
  case llvm::Triple::armeb:
  case llvm::Triple::thumb:
  case llvm::Triple::thumbeb:
    // Use the effective triple, which takes into account the deployment target.
    AddARMTargetArgs(EffectiveTriple, Args, CmdArgs, KernelOrKext);
    CmdArgs.push_back("-fallow-half-arguments-and-returns");
    break;

  case llvm::Triple::aarch64:
  case llvm::Triple::aarch64_32:
  case llvm::Triple::aarch64_be:
    AddAArch64TargetArgs(Args, CmdArgs);
    CmdArgs.push_back("-fallow-half-arguments-and-returns");
    break;

  case llvm::Triple::mips:
  case llvm::Triple::mipsel:
  case llvm::Triple::mips64:
  case llvm::Triple::mips64el:
    AddMIPSTargetArgs(Args, CmdArgs);
    break;

  case llvm::Triple::ppc:
  case llvm::Triple::ppcle:
  case llvm::Triple::ppc64:
  case llvm::Triple::ppc64le:
    AddPPCTargetArgs(Args, CmdArgs);
    break;

  case llvm::Triple::riscv32:
  case llvm::Triple::riscv64:
    AddRISCVTargetArgs(Args, CmdArgs);
    break;

  case llvm::Triple::sparc:
  case llvm::Triple::sparcel:
  case llvm::Triple::sparcv9:
    AddSparcTargetArgs(Args, CmdArgs);
    break;

  case llvm::Triple::systemz:
    AddSystemZTargetArgs(Args, CmdArgs);
    break;

  case llvm::Triple::x86:
  case llvm::Triple::x86_64:
    AddX86TargetArgs(Args, CmdArgs);
    break;

  case llvm::Triple::lanai:
    AddLanaiTargetArgs(Args, CmdArgs);
    break;

  case llvm::Triple::hexagon:
    AddHexagonTargetArgs(Args, CmdArgs);
    break;

  case llvm::Triple::wasm32:
  case llvm::Triple::wasm64:
    AddWebAssemblyTargetArgs(Args, CmdArgs);
    break;

  case llvm::Triple::ve:
    AddVETargetArgs(Args, CmdArgs);
    break;
  }
}

namespace {
void RenderAArch64ABI(const llvm::Triple &Triple, const ArgList &Args,
                      ArgStringList &CmdArgs) {
  const char *ABIName = nullptr;
  if (Arg *A = Args.getLastArg(options::OPT_mabi_EQ))
    ABIName = A->getValue();
  else if (Triple.isOSDarwin())
    ABIName = "darwinpcs";
  else
    ABIName = "aapcs";

  CmdArgs.push_back("-target-abi");
  CmdArgs.push_back(ABIName);
}
}

void Clang::AddAArch64TargetArgs(const ArgList &Args,
                                 ArgStringList &CmdArgs) const {
  const llvm::Triple &Triple = getToolChain().getEffectiveTriple();

  if (!Args.hasFlag(options::OPT_mred_zone, options::OPT_mno_red_zone, true) ||
      Args.hasArg(options::OPT_mkernel) ||
      Args.hasArg(options::OPT_fapple_kext))
    CmdArgs.push_back("-disable-red-zone");

  if (!Args.hasFlag(options::OPT_mimplicit_float,
                    options::OPT_mno_implicit_float, true))
    CmdArgs.push_back("-no-implicit-float");

  RenderAArch64ABI(Triple, Args, CmdArgs);

  if (Arg *A = Args.getLastArg(options::OPT_mfix_cortex_a53_835769,
                               options::OPT_mno_fix_cortex_a53_835769)) {
    CmdArgs.push_back("-mllvm");
    if (A->getOption().matches(options::OPT_mfix_cortex_a53_835769))
      CmdArgs.push_back("-aarch64-fix-cortex-a53-835769=1");
    else
      CmdArgs.push_back("-aarch64-fix-cortex-a53-835769=0");
  } else if (Triple.isAndroid()) {
    // Enabled A53 errata (835769) workaround by default on android
    CmdArgs.push_back("-mllvm");
    CmdArgs.push_back("-aarch64-fix-cortex-a53-835769=1");
  }

  // Forward the -mglobal-merge option for explicit control over the pass.
  if (Arg *A = Args.getLastArg(options::OPT_mglobal_merge,
                               options::OPT_mno_global_merge)) {
    CmdArgs.push_back("-mllvm");
    if (A->getOption().matches(options::OPT_mno_global_merge))
      CmdArgs.push_back("-aarch64-enable-global-merge=false");
    else
      CmdArgs.push_back("-aarch64-enable-global-merge=true");
  }

  // Enable/disable return address signing and indirect branch targets.
  if (Arg *A = Args.getLastArg(options::OPT_msign_return_address_EQ,
                               options::OPT_mbranch_protection_EQ)) {

    const Driver &D = getToolChain().getDriver();

    StringRef Scope, Key;
    bool IndirectBranches;

    if (A->getOption().matches(options::OPT_msign_return_address_EQ)) {
      Scope = A->getValue();
      if (!Scope.equals("none") && !Scope.equals("non-leaf") &&
          !Scope.equals("all"))
        D.Diag(diag::err_invalid_branch_protection)
            << Scope << A->getAsString(Args);
      Key = "a_key";
      IndirectBranches = false;
    } else {
      StringRef Err;
      llvm::AArch64::ParsedBranchProtection PBP;
      if (!llvm::AArch64::parseBranchProtection(A->getValue(), PBP, Err))
        D.Diag(diag::err_invalid_branch_protection)
            << Err << A->getAsString(Args);
      Scope = PBP.Scope;
      Key = PBP.Key;
      IndirectBranches = PBP.BranchTargetEnforcement;
    }

    CmdArgs.push_back(
        Args.MakeArgString(Twine("-msign-return-address=") + Scope));
    CmdArgs.push_back(
        Args.MakeArgString(Twine("-msign-return-address-key=") + Key));
    if (IndirectBranches)
      CmdArgs.push_back("-mbranch-target-enforce");
  }

  // Handle -msve_vector_bits=<bits>
  if (Arg *A = Args.getLastArg(options::OPT_msve_vector_bits_EQ)) {
    StringRef Val = A->getValue();
    const Driver &D = getToolChain().getDriver();
    if (Val.equals("128") || Val.equals("256") || Val.equals("512") ||
        Val.equals("1024") || Val.equals("2048"))
      CmdArgs.push_back(
          Args.MakeArgString(llvm::Twine("-msve-vector-bits=") + Val));
    // Silently drop requests for vector-length agnostic code as it's implied.
    else if (!Val.equals("scalable"))
      // Handle the unsupported values passed to msve-vector-bits.
      D.Diag(diag::err_drv_unsupported_option_argument)
          << A->getOption().getName() << Val;
  }

  AddAAPCSVolatileBitfieldArgs(Args, CmdArgs);
}

void Clang::AddMIPSTargetArgs(const ArgList &Args,
                              ArgStringList &CmdArgs) const {
  const Driver &D = getToolChain().getDriver();
  StringRef CPUName;
  StringRef ABIName;
  const llvm::Triple &Triple = getToolChain().getTriple();
  mips::getMipsCPUAndABI(Args, Triple, CPUName, ABIName);

  CmdArgs.push_back("-target-abi");
  CmdArgs.push_back(ABIName.data());

  mips::FloatABI ABI = mips::getMipsFloatABI(D, Args, Triple);
  if (ABI == mips::FloatABI::Soft) {
    // Floating point operations and argument passing are soft.
    CmdArgs.push_back("-msoft-float");
    CmdArgs.push_back("-mfloat-abi");
    CmdArgs.push_back("soft");
  } else {
    // Floating point operations and argument passing are hard.
    assert(ABI == mips::FloatABI::Hard && "Invalid float abi!");
    CmdArgs.push_back("-mfloat-abi");
    CmdArgs.push_back("hard");
  }

  if (Arg *A = Args.getLastArg(options::OPT_mldc1_sdc1,
                               options::OPT_mno_ldc1_sdc1)) {
    if (A->getOption().matches(options::OPT_mno_ldc1_sdc1)) {
      CmdArgs.push_back("-mllvm");
      CmdArgs.push_back("-mno-ldc1-sdc1");
    }
  }

  if (Arg *A = Args.getLastArg(options::OPT_mcheck_zero_division,
                               options::OPT_mno_check_zero_division)) {
    if (A->getOption().matches(options::OPT_mno_check_zero_division)) {
      CmdArgs.push_back("-mllvm");
      CmdArgs.push_back("-mno-check-zero-division");
    }
  }

  if (Arg *A = Args.getLastArg(options::OPT_G)) {
    StringRef v = A->getValue();
    CmdArgs.push_back("-mllvm");
    CmdArgs.push_back(Args.MakeArgString("-mips-ssection-threshold=" + v));
    A->claim();
  }

  Arg *GPOpt = Args.getLastArg(options::OPT_mgpopt, options::OPT_mno_gpopt);
  Arg *ABICalls =
      Args.getLastArg(options::OPT_mabicalls, options::OPT_mno_abicalls);

  // -mabicalls is the default for many MIPS environments, even with -fno-pic.
  // -mgpopt is the default for static, -fno-pic environments but these two
  // options conflict. We want to be certain that -mno-abicalls -mgpopt is
  // the only case where -mllvm -mgpopt is passed.
  // NOTE: We need a warning here or in the backend to warn when -mgpopt is
  //       passed explicitly when compiling something with -mabicalls
  //       (implictly) in affect. Currently the warning is in the backend.
  //
  // When the ABI in use is  N64, we also need to determine the PIC mode that
  // is in use, as -fno-pic for N64 implies -mno-abicalls.
  bool NoABICalls =
      ABICalls && ABICalls->getOption().matches(options::OPT_mno_abicalls);

  llvm::Reloc::Model RelocationModel;
  unsigned PICLevel;
  bool IsPIE;
  std::tie(RelocationModel, PICLevel, IsPIE) =
      ParsePICArgs(getToolChain(), Args);

  NoABICalls = NoABICalls ||
               (RelocationModel == llvm::Reloc::Static && ABIName == "n64");

  bool WantGPOpt = GPOpt && GPOpt->getOption().matches(options::OPT_mgpopt);
  // We quietly ignore -mno-gpopt as the backend defaults to -mno-gpopt.
  if (NoABICalls && (!GPOpt || WantGPOpt)) {
    CmdArgs.push_back("-mllvm");
    CmdArgs.push_back("-mgpopt");

    Arg *LocalSData = Args.getLastArg(options::OPT_mlocal_sdata,
                                      options::OPT_mno_local_sdata);
    Arg *ExternSData = Args.getLastArg(options::OPT_mextern_sdata,
                                       options::OPT_mno_extern_sdata);
    Arg *EmbeddedData = Args.getLastArg(options::OPT_membedded_data,
                                        options::OPT_mno_embedded_data);
    if (LocalSData) {
      CmdArgs.push_back("-mllvm");
      if (LocalSData->getOption().matches(options::OPT_mlocal_sdata)) {
        CmdArgs.push_back("-mlocal-sdata=1");
      } else {
        CmdArgs.push_back("-mlocal-sdata=0");
      }
      LocalSData->claim();
    }

    if (ExternSData) {
      CmdArgs.push_back("-mllvm");
      if (ExternSData->getOption().matches(options::OPT_mextern_sdata)) {
        CmdArgs.push_back("-mextern-sdata=1");
      } else {
        CmdArgs.push_back("-mextern-sdata=0");
      }
      ExternSData->claim();
    }

    if (EmbeddedData) {
      CmdArgs.push_back("-mllvm");
      if (EmbeddedData->getOption().matches(options::OPT_membedded_data)) {
        CmdArgs.push_back("-membedded-data=1");
      } else {
        CmdArgs.push_back("-membedded-data=0");
      }
      EmbeddedData->claim();
    }

  } else if ((!ABICalls || (!NoABICalls && ABICalls)) && WantGPOpt)
    D.Diag(diag::warn_drv_unsupported_gpopt) << (ABICalls ? 0 : 1);

  if (GPOpt)
    GPOpt->claim();

  if (Arg *A = Args.getLastArg(options::OPT_mcompact_branches_EQ)) {
    StringRef Val = StringRef(A->getValue());
    if (mips::hasCompactBranches(CPUName)) {
      if (Val == "never" || Val == "always" || Val == "optimal") {
        CmdArgs.push_back("-mllvm");
        CmdArgs.push_back(Args.MakeArgString("-mips-compact-branches=" + Val));
      } else
        D.Diag(diag::err_drv_unsupported_option_argument)
            << A->getOption().getName() << Val;
    } else
      D.Diag(diag::warn_target_unsupported_compact_branches) << CPUName;
  }

  if (Arg *A = Args.getLastArg(options::OPT_mrelax_pic_calls,
                               options::OPT_mno_relax_pic_calls)) {
    if (A->getOption().matches(options::OPT_mno_relax_pic_calls)) {
      CmdArgs.push_back("-mllvm");
      CmdArgs.push_back("-mips-jalr-reloc=0");
    }
  }
}

void Clang::AddPPCTargetArgs(const ArgList &Args,
                             ArgStringList &CmdArgs) const {
  // Select the ABI to use.
  const char *ABIName = nullptr;
  const llvm::Triple &T = getToolChain().getTriple();
  if (T.isOSBinFormatELF()) {
    switch (getToolChain().getArch()) {
    case llvm::Triple::ppc64: {
      if ((T.isOSFreeBSD() && T.getOSMajorVersion() >= 13) ||
          T.isOSOpenBSD() || T.isMusl())
        ABIName = "elfv2";
      else
        ABIName = "elfv1";
      break;
    }
    case llvm::Triple::ppc64le:
      ABIName = "elfv2";
      break;
    default:
      break;
    }
  }

  bool IEEELongDouble = false;
  for (const Arg *A : Args.filtered(options::OPT_mabi_EQ)) {
    StringRef V = A->getValue();
    if (V == "ieeelongdouble")
      IEEELongDouble = true;
    else if (V == "ibmlongdouble")
      IEEELongDouble = false;
    else if (V != "altivec")
      // The ppc64 linux abis are all "altivec" abis by default. Accept and ignore
      // the option if given as we don't have backend support for any targets
      // that don't use the altivec abi.
      ABIName = A->getValue();
  }
  if (IEEELongDouble)
    CmdArgs.push_back("-mabi=ieeelongdouble");

  ppc::FloatABI FloatABI =
      ppc::getPPCFloatABI(getToolChain().getDriver(), Args);

  if (FloatABI == ppc::FloatABI::Soft) {
    // Floating point operations and argument passing are soft.
    CmdArgs.push_back("-msoft-float");
    CmdArgs.push_back("-mfloat-abi");
    CmdArgs.push_back("soft");
  } else {
    // Floating point operations and argument passing are hard.
    assert(FloatABI == ppc::FloatABI::Hard && "Invalid float abi!");
    CmdArgs.push_back("-mfloat-abi");
    CmdArgs.push_back("hard");
  }

  if (ABIName) {
    CmdArgs.push_back("-target-abi");
    CmdArgs.push_back(ABIName);
  }
}

static void SetRISCVSmallDataLimit(const ToolChain &TC, const ArgList &Args,
                                   ArgStringList &CmdArgs) {
  const Driver &D = TC.getDriver();
  const llvm::Triple &Triple = TC.getTriple();
  // Default small data limitation is eight.
  const char *SmallDataLimit = "8";
  // Get small data limitation.
  if (Args.getLastArg(options::OPT_shared, options::OPT_fpic,
                      options::OPT_fPIC)) {
    // Not support linker relaxation for PIC.
    SmallDataLimit = "0";
    if (Args.hasArg(options::OPT_G)) {
      D.Diag(diag::warn_drv_unsupported_sdata);
    }
  } else if (Args.getLastArgValue(options::OPT_mcmodel_EQ)
                 .equals_lower("large") &&
             (Triple.getArch() == llvm::Triple::riscv64)) {
    // Not support linker relaxation for RV64 with large code model.
    SmallDataLimit = "0";
    if (Args.hasArg(options::OPT_G)) {
      D.Diag(diag::warn_drv_unsupported_sdata);
    }
  } else if (Arg *A = Args.getLastArg(options::OPT_G)) {
    SmallDataLimit = A->getValue();
  }
  // Forward the -msmall-data-limit= option.
  CmdArgs.push_back("-msmall-data-limit");
  CmdArgs.push_back(SmallDataLimit);
}

void Clang::AddRISCVTargetArgs(const ArgList &Args,
                               ArgStringList &CmdArgs) const {
  const llvm::Triple &Triple = getToolChain().getTriple();
  StringRef ABIName = riscv::getRISCVABI(Args, Triple);

  CmdArgs.push_back("-target-abi");
  CmdArgs.push_back(ABIName.data());

  SetRISCVSmallDataLimit(getToolChain(), Args, CmdArgs);

  std::string TuneCPU;

  if (const Arg *A = Args.getLastArg(clang::driver::options::OPT_mtune_EQ)) {
    StringRef Name = A->getValue();

    Name = llvm::RISCV::resolveTuneCPUAlias(Name, Triple.isArch64Bit());
    TuneCPU = std::string(Name);
  }

  if (!TuneCPU.empty()) {
    CmdArgs.push_back("-tune-cpu");
    CmdArgs.push_back(Args.MakeArgString(TuneCPU));
  }
}

void Clang::AddSparcTargetArgs(const ArgList &Args,
                               ArgStringList &CmdArgs) const {
  sparc::FloatABI FloatABI =
      sparc::getSparcFloatABI(getToolChain().getDriver(), Args);

  if (FloatABI == sparc::FloatABI::Soft) {
    // Floating point operations and argument passing are soft.
    CmdArgs.push_back("-msoft-float");
    CmdArgs.push_back("-mfloat-abi");
    CmdArgs.push_back("soft");
  } else {
    // Floating point operations and argument passing are hard.
    assert(FloatABI == sparc::FloatABI::Hard && "Invalid float abi!");
    CmdArgs.push_back("-mfloat-abi");
    CmdArgs.push_back("hard");
  }
}

void Clang::AddSystemZTargetArgs(const ArgList &Args,
                                 ArgStringList &CmdArgs) const {
  bool HasBackchain = Args.hasFlag(options::OPT_mbackchain,
                                   options::OPT_mno_backchain, false);
  bool HasPackedStack = Args.hasFlag(options::OPT_mpacked_stack,
                                     options::OPT_mno_packed_stack, false);
  systemz::FloatABI FloatABI =
      systemz::getSystemZFloatABI(getToolChain().getDriver(), Args);
  bool HasSoftFloat = (FloatABI == systemz::FloatABI::Soft);
  if (HasBackchain && HasPackedStack && !HasSoftFloat) {
    const Driver &D = getToolChain().getDriver();
    D.Diag(diag::err_drv_unsupported_opt)
      << "-mpacked-stack -mbackchain -mhard-float";
  }
  if (HasBackchain)
    CmdArgs.push_back("-mbackchain");
  if (HasPackedStack)
    CmdArgs.push_back("-mpacked-stack");
  if (HasSoftFloat) {
    // Floating point operations and argument passing are soft.
    CmdArgs.push_back("-msoft-float");
    CmdArgs.push_back("-mfloat-abi");
    CmdArgs.push_back("soft");
  }
}

void Clang::AddX86TargetArgs(const ArgList &Args,
                             ArgStringList &CmdArgs) const {
  const Driver &D = getToolChain().getDriver();
  addX86AlignBranchArgs(D, Args, CmdArgs, /*IsLTO=*/false);

  if (!Args.hasFlag(options::OPT_mred_zone, options::OPT_mno_red_zone, true) ||
      Args.hasArg(options::OPT_mkernel) ||
      Args.hasArg(options::OPT_fapple_kext))
    CmdArgs.push_back("-disable-red-zone");

  if (!Args.hasFlag(options::OPT_mtls_direct_seg_refs,
                    options::OPT_mno_tls_direct_seg_refs, true))
    CmdArgs.push_back("-mno-tls-direct-seg-refs");

  // Default to avoid implicit floating-point for kernel/kext code, but allow
  // that to be overridden with -mno-soft-float.
  bool NoImplicitFloat = (Args.hasArg(options::OPT_mkernel) ||
                          Args.hasArg(options::OPT_fapple_kext));
  if (Arg *A = Args.getLastArg(
          options::OPT_msoft_float, options::OPT_mno_soft_float,
          options::OPT_mimplicit_float, options::OPT_mno_implicit_float)) {
    const Option &O = A->getOption();
    NoImplicitFloat = (O.matches(options::OPT_mno_implicit_float) ||
                       O.matches(options::OPT_msoft_float));
  }
  if (NoImplicitFloat)
    CmdArgs.push_back("-no-implicit-float");

  if (Arg *A = Args.getLastArg(options::OPT_masm_EQ)) {
    StringRef Value = A->getValue();
    if (Value == "intel" || Value == "att") {
      CmdArgs.push_back("-mllvm");
      CmdArgs.push_back(Args.MakeArgString("-x86-asm-syntax=" + Value));
    } else {
      D.Diag(diag::err_drv_unsupported_option_argument)
          << A->getOption().getName() << Value;
    }
  } else if (D.IsCLMode()) {
    CmdArgs.push_back("-mllvm");
    CmdArgs.push_back("-x86-asm-syntax=intel");
  }

  // Set flags to support MCU ABI.
  if (Args.hasFlag(options::OPT_miamcu, options::OPT_mno_iamcu, false)) {
    CmdArgs.push_back("-mfloat-abi");
    CmdArgs.push_back("soft");
    CmdArgs.push_back("-mstack-alignment=4");
  }

  // Handle -mtune.

  // Default to "generic" unless -march is present or targetting the PS4.
  std::string TuneCPU;
  if (!Args.hasArg(clang::driver::options::OPT_march_EQ) &&
      !getToolChain().getTriple().isPS4CPU())
    TuneCPU = "generic";

  // Override based on -mtune.
  if (const Arg *A = Args.getLastArg(clang::driver::options::OPT_mtune_EQ)) {
    StringRef Name = A->getValue();

    if (Name == "native") {
      Name = llvm::sys::getHostCPUName();
      if (!Name.empty())
        TuneCPU = std::string(Name);
    } else
      TuneCPU = std::string(Name);
  }

  if (!TuneCPU.empty()) {
    CmdArgs.push_back("-tune-cpu");
    CmdArgs.push_back(Args.MakeArgString(TuneCPU));
  }
}

void Clang::AddHexagonTargetArgs(const ArgList &Args,
                                 ArgStringList &CmdArgs) const {
  CmdArgs.push_back("-mqdsp6-compat");
  CmdArgs.push_back("-Wreturn-type");

  if (auto G = toolchains::HexagonToolChain::getSmallDataThreshold(Args)) {
    CmdArgs.push_back("-mllvm");
    CmdArgs.push_back(Args.MakeArgString("-hexagon-small-data-threshold=" +
                                         Twine(G.getValue())));
  }

  if (!Args.hasArg(options::OPT_fno_short_enums))
    CmdArgs.push_back("-fshort-enums");
  if (Args.getLastArg(options::OPT_mieee_rnd_near)) {
    CmdArgs.push_back("-mllvm");
    CmdArgs.push_back("-enable-hexagon-ieee-rnd-near");
  }
  CmdArgs.push_back("-mllvm");
  CmdArgs.push_back("-machine-sink-split=0");
}

void Clang::AddLanaiTargetArgs(const ArgList &Args,
                               ArgStringList &CmdArgs) const {
  if (Arg *A = Args.getLastArg(options::OPT_mcpu_EQ)) {
    StringRef CPUName = A->getValue();

    CmdArgs.push_back("-target-cpu");
    CmdArgs.push_back(Args.MakeArgString(CPUName));
  }
  if (Arg *A = Args.getLastArg(options::OPT_mregparm_EQ)) {
    StringRef Value = A->getValue();
    // Only support mregparm=4 to support old usage. Report error for all other
    // cases.
    int Mregparm;
    if (Value.getAsInteger(10, Mregparm)) {
      if (Mregparm != 4) {
        getToolChain().getDriver().Diag(
            diag::err_drv_unsupported_option_argument)
            << A->getOption().getName() << Value;
      }
    }
  }
}

void Clang::AddWebAssemblyTargetArgs(const ArgList &Args,
                                     ArgStringList &CmdArgs) const {
  // Default to "hidden" visibility.
  if (!Args.hasArg(options::OPT_fvisibility_EQ,
                   options::OPT_fvisibility_ms_compat)) {
    CmdArgs.push_back("-fvisibility");
    CmdArgs.push_back("hidden");
  }
}

void Clang::AddVETargetArgs(const ArgList &Args, ArgStringList &CmdArgs) const {
  // Floating point operations and argument passing are hard.
  CmdArgs.push_back("-mfloat-abi");
  CmdArgs.push_back("hard");
}

void Clang::DumpCompilationDatabase(Compilation &C, StringRef Filename,
                                    StringRef Target, const InputInfo &Output,
                                    const InputInfo &Input, const ArgList &Args) const {
  // If this is a dry run, do not create the compilation database file.
  if (C.getArgs().hasArg(options::OPT__HASH_HASH_HASH))
    return;

  using llvm::yaml::escape;
  const Driver &D = getToolChain().getDriver();

  if (!CompilationDatabase) {
    std::error_code EC;
    auto File = std::make_unique<llvm::raw_fd_ostream>(Filename, EC,
                                                        llvm::sys::fs::OF_Text);
    if (EC) {
      D.Diag(clang::diag::err_drv_compilationdatabase) << Filename
                                                       << EC.message();
      return;
    }
    CompilationDatabase = std::move(File);
  }
  auto &CDB = *CompilationDatabase;
  auto CWD = D.getVFS().getCurrentWorkingDirectory();
  if (!CWD)
    CWD = ".";
  CDB << "{ \"directory\": \"" << escape(*CWD) << "\"";
  CDB << ", \"file\": \"" << escape(Input.getFilename()) << "\"";
  CDB << ", \"output\": \"" << escape(Output.getFilename()) << "\"";
  CDB << ", \"arguments\": [\"" << escape(D.ClangExecutable) << "\"";
  SmallString<128> Buf;
  Buf = "-x";
  Buf += types::getTypeName(Input.getType());
  CDB << ", \"" << escape(Buf) << "\"";
  if (!D.SysRoot.empty() && !Args.hasArg(options::OPT__sysroot_EQ)) {
    Buf = "--sysroot=";
    Buf += D.SysRoot;
    CDB << ", \"" << escape(Buf) << "\"";
  }
  CDB << ", \"" << escape(Input.getFilename()) << "\"";
  for (auto &A: Args) {
    auto &O = A->getOption();
    // Skip language selection, which is positional.
    if (O.getID() == options::OPT_x)
      continue;
    // Skip writing dependency output and the compilation database itself.
    if (O.getGroup().isValid() && O.getGroup().getID() == options::OPT_M_Group)
      continue;
    if (O.getID() == options::OPT_gen_cdb_fragment_path)
      continue;
    // Skip inputs.
    if (O.getKind() == Option::InputClass)
      continue;
    // All other arguments are quoted and appended.
    ArgStringList ASL;
    A->render(Args, ASL);
    for (auto &it: ASL)
      CDB << ", \"" << escape(it) << "\"";
  }
  Buf = "--target=";
  Buf += Target;
  CDB << ", \"" << escape(Buf) << "\"]},\n";
}

void Clang::DumpCompilationDatabaseFragmentToDir(
    StringRef Dir, Compilation &C, StringRef Target, const InputInfo &Output,
    const InputInfo &Input, const llvm::opt::ArgList &Args) const {
  // If this is a dry run, do not create the compilation database file.
  if (C.getArgs().hasArg(options::OPT__HASH_HASH_HASH))
    return;

  if (CompilationDatabase)
    DumpCompilationDatabase(C, "", Target, Output, Input, Args);

  SmallString<256> Path = Dir;
  const auto &Driver = C.getDriver();
  Driver.getVFS().makeAbsolute(Path);
  auto Err = llvm::sys::fs::create_directory(Path, /*IgnoreExisting=*/true);
  if (Err) {
    Driver.Diag(diag::err_drv_compilationdatabase) << Dir << Err.message();
    return;
  }

  llvm::sys::path::append(
      Path,
      Twine(llvm::sys::path::filename(Input.getFilename())) + ".%%%%.json");
  int FD;
  SmallString<256> TempPath;
  Err = llvm::sys::fs::createUniqueFile(Path, FD, TempPath,
                                        llvm::sys::fs::OF_Text);
  if (Err) {
    Driver.Diag(diag::err_drv_compilationdatabase) << Path << Err.message();
    return;
  }
  CompilationDatabase =
      std::make_unique<llvm::raw_fd_ostream>(FD, /*shouldClose=*/true);
  DumpCompilationDatabase(C, "", Target, Output, Input, Args);
}

static bool AddARMImplicitITArgs(const ArgList &Args, ArgStringList &CmdArgs,
                                 StringRef Value) {
  if (Value == "always" || Value == "never" || Value == "arm" ||
      Value == "thumb") {
    CmdArgs.push_back("-mllvm");
    CmdArgs.push_back(Args.MakeArgString("-arm-implicit-it=" + Value));
    return true;
  }
  return false;
}

static void CollectArgsForIntegratedAssembler(Compilation &C,
                                              const ArgList &Args,
                                              ArgStringList &CmdArgs,
                                              const Driver &D) {
  if (UseRelaxAll(C, Args))
    CmdArgs.push_back("-mrelax-all");

  // Only default to -mincremental-linker-compatible if we think we are
  // targeting the MSVC linker.
  bool DefaultIncrementalLinkerCompatible =
      C.getDefaultToolChain().getTriple().isWindowsMSVCEnvironment();
  if (Args.hasFlag(options::OPT_mincremental_linker_compatible,
                   options::OPT_mno_incremental_linker_compatible,
                   DefaultIncrementalLinkerCompatible))
    CmdArgs.push_back("-mincremental-linker-compatible");

  switch (C.getDefaultToolChain().getArch()) {
  case llvm::Triple::arm:
  case llvm::Triple::armeb:
  case llvm::Triple::thumb:
  case llvm::Triple::thumbeb:
    if (Arg *A = Args.getLastArg(options::OPT_mimplicit_it_EQ)) {
      StringRef Value = A->getValue();
      if (!AddARMImplicitITArgs(Args, CmdArgs, Value))
        D.Diag(diag::err_drv_unsupported_option_argument)
            << A->getOption().getName() << Value;
    }
    break;
  default:
    break;
  }

  // If you add more args here, also add them to the block below that
  // starts with "// If CollectArgsForIntegratedAssembler() isn't called below".

  // When passing -I arguments to the assembler we sometimes need to
  // unconditionally take the next argument.  For example, when parsing
  // '-Wa,-I -Wa,foo' we need to accept the -Wa,foo arg after seeing the
  // -Wa,-I arg and when parsing '-Wa,-I,foo' we need to accept the 'foo'
  // arg after parsing the '-I' arg.
  bool TakeNextArg = false;

  bool UseRelaxRelocations = C.getDefaultToolChain().useRelaxRelocations();
  bool UseNoExecStack = C.getDefaultToolChain().isNoExecStackDefault();
  const char *MipsTargetFeature = nullptr;
  for (const Arg *A :
       Args.filtered(options::OPT_Wa_COMMA, options::OPT_Xassembler)) {
    A->claim();

    for (StringRef Value : A->getValues()) {
      if (TakeNextArg) {
        CmdArgs.push_back(Value.data());
        TakeNextArg = false;
        continue;
      }

      if (C.getDefaultToolChain().getTriple().isOSBinFormatCOFF() &&
          Value == "-mbig-obj")
        continue; // LLVM handles bigobj automatically

      switch (C.getDefaultToolChain().getArch()) {
      default:
        break;
      case llvm::Triple::thumb:
      case llvm::Triple::thumbeb:
      case llvm::Triple::arm:
      case llvm::Triple::armeb:
        if (Value.startswith("-mimplicit-it=") &&
            AddARMImplicitITArgs(Args, CmdArgs, Value.split("=").second))
          continue;
        if (Value == "-mthumb")
          // -mthumb has already been processed in ComputeLLVMTriple()
          // recognize but skip over here.
          continue;
        break;
      case llvm::Triple::mips:
      case llvm::Triple::mipsel:
      case llvm::Triple::mips64:
      case llvm::Triple::mips64el:
        if (Value == "--trap") {
          CmdArgs.push_back("-target-feature");
          CmdArgs.push_back("+use-tcc-in-div");
          continue;
        }
        if (Value == "--break") {
          CmdArgs.push_back("-target-feature");
          CmdArgs.push_back("-use-tcc-in-div");
          continue;
        }
        if (Value.startswith("-msoft-float")) {
          CmdArgs.push_back("-target-feature");
          CmdArgs.push_back("+soft-float");
          continue;
        }
        if (Value.startswith("-mhard-float")) {
          CmdArgs.push_back("-target-feature");
          CmdArgs.push_back("-soft-float");
          continue;
        }

        MipsTargetFeature = llvm::StringSwitch<const char *>(Value)
                                .Case("-mips1", "+mips1")
                                .Case("-mips2", "+mips2")
                                .Case("-mips3", "+mips3")
                                .Case("-mips4", "+mips4")
                                .Case("-mips5", "+mips5")
                                .Case("-mips32", "+mips32")
                                .Case("-mips32r2", "+mips32r2")
                                .Case("-mips32r3", "+mips32r3")
                                .Case("-mips32r5", "+mips32r5")
                                .Case("-mips32r6", "+mips32r6")
                                .Case("-mips64", "+mips64")
                                .Case("-mips64r2", "+mips64r2")
                                .Case("-mips64r3", "+mips64r3")
                                .Case("-mips64r5", "+mips64r5")
                                .Case("-mips64r6", "+mips64r6")
                                .Default(nullptr);
        if (MipsTargetFeature)
          continue;
      }

      if (Value == "-force_cpusubtype_ALL") {
        // Do nothing, this is the default and we don't support anything else.
      } else if (Value == "-L") {
        CmdArgs.push_back("-msave-temp-labels");
      } else if (Value == "--fatal-warnings") {
        CmdArgs.push_back("-massembler-fatal-warnings");
      } else if (Value == "--no-warn" || Value == "-W") {
        CmdArgs.push_back("-massembler-no-warn");
      } else if (Value == "--noexecstack") {
        UseNoExecStack = true;
      } else if (Value.startswith("-compress-debug-sections") ||
                 Value.startswith("--compress-debug-sections") ||
                 Value == "-nocompress-debug-sections" ||
                 Value == "--nocompress-debug-sections") {
        CmdArgs.push_back(Value.data());
      } else if (Value == "-mrelax-relocations=yes" ||
                 Value == "--mrelax-relocations=yes") {
        UseRelaxRelocations = true;
      } else if (Value == "-mrelax-relocations=no" ||
                 Value == "--mrelax-relocations=no") {
        UseRelaxRelocations = false;
      } else if (Value.startswith("-I")) {
        CmdArgs.push_back(Value.data());
        // We need to consume the next argument if the current arg is a plain
        // -I. The next arg will be the include directory.
        if (Value == "-I")
          TakeNextArg = true;
      } else if (Value.startswith("-gdwarf-")) {
        // "-gdwarf-N" options are not cc1as options.
        unsigned DwarfVersion = DwarfVersionNum(Value);
        if (DwarfVersion == 0) { // Send it onward, and let cc1as complain.
          CmdArgs.push_back(Value.data());
        } else {
          RenderDebugEnablingArgs(Args, CmdArgs,
                                  codegenoptions::LimitedDebugInfo,
                                  DwarfVersion, llvm::DebuggerKind::Default);
        }
      } else if (Value.startswith("-mcpu") || Value.startswith("-mfpu") ||
                 Value.startswith("-mhwdiv") || Value.startswith("-march")) {
        // Do nothing, we'll validate it later.
      } else if (Value == "-defsym") {
          if (A->getNumValues() != 2) {
            D.Diag(diag::err_drv_defsym_invalid_format) << Value;
            break;
          }
          const char *S = A->getValue(1);
          auto Pair = StringRef(S).split('=');
          auto Sym = Pair.first;
          auto SVal = Pair.second;

          if (Sym.empty() || SVal.empty()) {
            D.Diag(diag::err_drv_defsym_invalid_format) << S;
            break;
          }
          int64_t IVal;
          if (SVal.getAsInteger(0, IVal)) {
            D.Diag(diag::err_drv_defsym_invalid_symval) << SVal;
            break;
          }
          CmdArgs.push_back(Value.data());
          TakeNextArg = true;
      } else if (Value == "-fdebug-compilation-dir") {
        CmdArgs.push_back("-fdebug-compilation-dir");
        TakeNextArg = true;
      } else if (Value.consume_front("-fdebug-compilation-dir=")) {
        // The flag is a -Wa / -Xassembler argument and Options doesn't
        // parse the argument, so this isn't automatically aliased to
        // -fdebug-compilation-dir (without '=') here.
        CmdArgs.push_back("-fdebug-compilation-dir");
        CmdArgs.push_back(Value.data());
      } else if (Value == "--version") {
        D.PrintVersion(C, llvm::outs());
      } else {
        D.Diag(diag::err_drv_unsupported_option_argument)
            << A->getOption().getName() << Value;
      }
    }
  }
  if (UseRelaxRelocations)
    CmdArgs.push_back("--mrelax-relocations");
  if (UseNoExecStack)
    CmdArgs.push_back("-mnoexecstack");
  if (MipsTargetFeature != nullptr) {
    CmdArgs.push_back("-target-feature");
    CmdArgs.push_back(MipsTargetFeature);
  }

  // forward -fembed-bitcode to assmebler
  if (C.getDriver().embedBitcodeEnabled() ||
      C.getDriver().embedBitcodeMarkerOnly())
    Args.AddLastArg(CmdArgs, options::OPT_fembed_bitcode_EQ);
}

static void RenderFloatingPointOptions(const ToolChain &TC, const Driver &D,
                                       bool OFastEnabled, const ArgList &Args,
                                       ArgStringList &CmdArgs,
                                       const JobAction &JA) {
  // Handle various floating point optimization flags, mapping them to the
  // appropriate LLVM code generation flags. This is complicated by several
  // "umbrella" flags, so we do this by stepping through the flags incrementally
  // adjusting what we think is enabled/disabled, then at the end setting the
  // LLVM flags based on the final state.
  bool HonorINFs = true;
  bool HonorNaNs = true;
  // -fmath-errno is the default on some platforms, e.g. BSD-derived OSes.
  bool MathErrno = TC.IsMathErrnoDefault();
  bool AssociativeMath = false;
  bool ReciprocalMath = false;
  bool SignedZeros = true;
  bool TrappingMath = false; // Implemented via -ffp-exception-behavior
  bool TrappingMathPresent = false; // Is trapping-math in args, and not
                                    // overriden by ffp-exception-behavior?
  bool RoundingFPMath = false;
  bool RoundingMathPresent = false; // Is rounding-math in args?
  // -ffp-model values: strict, fast, precise
  StringRef FPModel = "";
  // -ffp-exception-behavior options: strict, maytrap, ignore
  StringRef FPExceptionBehavior = "";
  const llvm::DenormalMode DefaultDenormalFPMath =
      TC.getDefaultDenormalModeForType(Args, JA);
  const llvm::DenormalMode DefaultDenormalFP32Math =
      TC.getDefaultDenormalModeForType(Args, JA, &llvm::APFloat::IEEEsingle());

  llvm::DenormalMode DenormalFPMath = DefaultDenormalFPMath;
  llvm::DenormalMode DenormalFP32Math = DefaultDenormalFP32Math;
  StringRef FPContract = "";
  bool StrictFPModel = false;


  if (const Arg *A = Args.getLastArg(options::OPT_flimited_precision_EQ)) {
    CmdArgs.push_back("-mlimit-float-precision");
    CmdArgs.push_back(A->getValue());
  }

  for (const Arg *A : Args) {
    auto optID = A->getOption().getID();
    bool PreciseFPModel = false;
    switch (optID) {
    default:
      break;
    case options::OPT_ffp_model_EQ: {
      // If -ffp-model= is seen, reset to fno-fast-math
      HonorINFs = true;
      HonorNaNs = true;
      // Turning *off* -ffast-math restores the toolchain default.
      MathErrno = TC.IsMathErrnoDefault();
      AssociativeMath = false;
      ReciprocalMath = false;
      SignedZeros = true;
      // -fno_fast_math restores default denormal and fpcontract handling
      FPContract = "";
      DenormalFPMath = llvm::DenormalMode::getIEEE();

      // FIXME: The target may have picked a non-IEEE default mode here based on
      // -cl-denorms-are-zero. Should the target consider -fp-model interaction?
      DenormalFP32Math = llvm::DenormalMode::getIEEE();

      StringRef Val = A->getValue();
      if (OFastEnabled && !Val.equals("fast")) {
          // Only -ffp-model=fast is compatible with OFast, ignore.
        D.Diag(clang::diag::warn_drv_overriding_flag_option)
          << Args.MakeArgString("-ffp-model=" + Val)
          << "-Ofast";
        break;
      }
      StrictFPModel = false;
      PreciseFPModel = true;
      // ffp-model= is a Driver option, it is entirely rewritten into more
      // granular options before being passed into cc1.
      // Use the gcc option in the switch below.
      if (!FPModel.empty() && !FPModel.equals(Val)) {
        D.Diag(clang::diag::warn_drv_overriding_flag_option)
          << Args.MakeArgString("-ffp-model=" + FPModel)
          << Args.MakeArgString("-ffp-model=" + Val);
        FPContract = "";
      }
      if (Val.equals("fast")) {
        optID = options::OPT_ffast_math;
        FPModel = Val;
        FPContract = "fast";
      } else if (Val.equals("precise")) {
        optID = options::OPT_ffp_contract;
        FPModel = Val;
        FPContract = "fast";
        PreciseFPModel = true;
      } else if (Val.equals("strict")) {
        StrictFPModel = true;
        optID = options::OPT_frounding_math;
        FPExceptionBehavior = "strict";
        FPModel = Val;
        FPContract = "off";
        TrappingMath = true;
      } else
        D.Diag(diag::err_drv_unsupported_option_argument)
            << A->getOption().getName() << Val;
      break;
      }
    }

    switch (optID) {
    // If this isn't an FP option skip the claim below
    default: continue;

    // Options controlling individual features
    case options::OPT_fhonor_infinities:    HonorINFs = true;         break;
    case options::OPT_fno_honor_infinities: HonorINFs = false;        break;
    case options::OPT_fhonor_nans:          HonorNaNs = true;         break;
    case options::OPT_fno_honor_nans:       HonorNaNs = false;        break;
    case options::OPT_fmath_errno:          MathErrno = true;         break;
    case options::OPT_fno_math_errno:       MathErrno = false;        break;
    case options::OPT_fassociative_math:    AssociativeMath = true;   break;
    case options::OPT_fno_associative_math: AssociativeMath = false;  break;
    case options::OPT_freciprocal_math:     ReciprocalMath = true;    break;
    case options::OPT_fno_reciprocal_math:  ReciprocalMath = false;   break;
    case options::OPT_fsigned_zeros:        SignedZeros = true;       break;
    case options::OPT_fno_signed_zeros:     SignedZeros = false;      break;
    case options::OPT_ftrapping_math:
      if (!TrappingMathPresent && !FPExceptionBehavior.empty() &&
          !FPExceptionBehavior.equals("strict"))
        // Warn that previous value of option is overridden.
        D.Diag(clang::diag::warn_drv_overriding_flag_option)
          << Args.MakeArgString("-ffp-exception-behavior=" + FPExceptionBehavior)
          << "-ftrapping-math";
      TrappingMath = true;
      TrappingMathPresent = true;
      FPExceptionBehavior = "strict";
      break;
    case options::OPT_fno_trapping_math:
      if (!TrappingMathPresent && !FPExceptionBehavior.empty() &&
          !FPExceptionBehavior.equals("ignore"))
        // Warn that previous value of option is overridden.
        D.Diag(clang::diag::warn_drv_overriding_flag_option)
          << Args.MakeArgString("-ffp-exception-behavior=" + FPExceptionBehavior)
          << "-fno-trapping-math";
      TrappingMath = false;
      TrappingMathPresent = true;
      FPExceptionBehavior = "ignore";
      break;

    case options::OPT_frounding_math:
      RoundingFPMath = true;
      RoundingMathPresent = true;
      break;

    case options::OPT_fno_rounding_math:
      RoundingFPMath = false;
      RoundingMathPresent = false;
      break;

    case options::OPT_fdenormal_fp_math_EQ:
      DenormalFPMath = llvm::parseDenormalFPAttribute(A->getValue());
      if (!DenormalFPMath.isValid()) {
        D.Diag(diag::err_drv_invalid_value)
            << A->getAsString(Args) << A->getValue();
      }
      break;

    case options::OPT_fdenormal_fp_math_f32_EQ:
      DenormalFP32Math = llvm::parseDenormalFPAttribute(A->getValue());
      if (!DenormalFP32Math.isValid()) {
        D.Diag(diag::err_drv_invalid_value)
            << A->getAsString(Args) << A->getValue();
      }
      break;

    // Validate and pass through -ffp-contract option.
    case options::OPT_ffp_contract: {
      StringRef Val = A->getValue();
      if (PreciseFPModel) {
        // -ffp-model=precise enables ffp-contract=fast as a side effect
        // the FPContract value has already been set to a string literal
        // and the Val string isn't a pertinent value.
        ;
      } else if (Val.equals("fast") || Val.equals("on") || Val.equals("off"))
        FPContract = Val;
      else
        D.Diag(diag::err_drv_unsupported_option_argument)
           << A->getOption().getName() << Val;
      break;
    }

    // Validate and pass through -ffp-model option.
    case options::OPT_ffp_model_EQ:
      // This should only occur in the error case
      // since the optID has been replaced by a more granular
      // floating point option.
      break;

    // Validate and pass through -ffp-exception-behavior option.
    case options::OPT_ffp_exception_behavior_EQ: {
      StringRef Val = A->getValue();
      if (!TrappingMathPresent && !FPExceptionBehavior.empty() &&
          !FPExceptionBehavior.equals(Val))
        // Warn that previous value of option is overridden.
        D.Diag(clang::diag::warn_drv_overriding_flag_option)
          << Args.MakeArgString("-ffp-exception-behavior=" + FPExceptionBehavior)
          << Args.MakeArgString("-ffp-exception-behavior=" + Val);
      TrappingMath = TrappingMathPresent = false;
      if (Val.equals("ignore") || Val.equals("maytrap"))
        FPExceptionBehavior = Val;
      else if (Val.equals("strict")) {
        FPExceptionBehavior = Val;
        TrappingMath = TrappingMathPresent = true;
      } else
        D.Diag(diag::err_drv_unsupported_option_argument)
            << A->getOption().getName() << Val;
      break;
    }

    case options::OPT_ffinite_math_only:
      HonorINFs = false;
      HonorNaNs = false;
      break;
    case options::OPT_fno_finite_math_only:
      HonorINFs = true;
      HonorNaNs = true;
      break;

    case options::OPT_funsafe_math_optimizations:
      AssociativeMath = true;
      ReciprocalMath = true;
      SignedZeros = false;
      TrappingMath = false;
      FPExceptionBehavior = "";
      break;
    case options::OPT_fno_unsafe_math_optimizations:
      AssociativeMath = false;
      ReciprocalMath = false;
      SignedZeros = true;
      TrappingMath = true;
      FPExceptionBehavior = "strict";

      // The target may have opted to flush by default, so force IEEE.
      DenormalFPMath = llvm::DenormalMode::getIEEE();
      DenormalFP32Math = llvm::DenormalMode::getIEEE();
      break;

    case options::OPT_Ofast:
      // If -Ofast is the optimization level, then -ffast-math should be enabled
      if (!OFastEnabled)
        continue;
      LLVM_FALLTHROUGH;
    case options::OPT_ffast_math:
      HonorINFs = false;
      HonorNaNs = false;
      MathErrno = false;
      AssociativeMath = true;
      ReciprocalMath = true;
      SignedZeros = false;
      TrappingMath = false;
      RoundingFPMath = false;
      // If fast-math is set then set the fp-contract mode to fast.
      FPContract = "fast";
      break;
    case options::OPT_fno_fast_math:
      HonorINFs = true;
      HonorNaNs = true;
      // Turning on -ffast-math (with either flag) removes the need for
      // MathErrno. However, turning *off* -ffast-math merely restores the
      // toolchain default (which may be false).
      MathErrno = TC.IsMathErrnoDefault();
      AssociativeMath = false;
      ReciprocalMath = false;
      SignedZeros = true;
      TrappingMath = false;
      RoundingFPMath = false;
      // -fno_fast_math restores default denormal and fpcontract handling
      DenormalFPMath = DefaultDenormalFPMath;
      DenormalFP32Math = llvm::DenormalMode::getIEEE();
      FPContract = "";
      break;
    }
    if (StrictFPModel) {
      // If -ffp-model=strict has been specified on command line but
      // subsequent options conflict then emit warning diagnostic.
      if (HonorINFs && HonorNaNs &&
        !AssociativeMath && !ReciprocalMath &&
        SignedZeros && TrappingMath && RoundingFPMath &&
        (FPContract.equals("off") || FPContract.empty()) &&
        DenormalFPMath == llvm::DenormalMode::getIEEE() &&
        DenormalFP32Math == llvm::DenormalMode::getIEEE())
        // OK: Current Arg doesn't conflict with -ffp-model=strict
        ;
      else {
        StrictFPModel = false;
        FPModel = "";
        D.Diag(clang::diag::warn_drv_overriding_flag_option)
            << "-ffp-model=strict" <<
            ((A->getNumValues() == 0) ?  A->getSpelling()
            : Args.MakeArgString(A->getSpelling() + A->getValue()));
      }
    }

    // If we handled this option claim it
    A->claim();
  }

  if (!HonorINFs)
    CmdArgs.push_back("-menable-no-infs");

  if (!HonorNaNs)
    CmdArgs.push_back("-menable-no-nans");

  if (MathErrno)
    CmdArgs.push_back("-fmath-errno");

  if (!MathErrno && AssociativeMath && ReciprocalMath && !SignedZeros &&
      !TrappingMath)
    CmdArgs.push_back("-menable-unsafe-fp-math");

  if (!SignedZeros)
    CmdArgs.push_back("-fno-signed-zeros");

  if (AssociativeMath && !SignedZeros && !TrappingMath)
    CmdArgs.push_back("-mreassociate");

  if (ReciprocalMath)
    CmdArgs.push_back("-freciprocal-math");

  if (TrappingMath) {
    // FP Exception Behavior is also set to strict
    assert(FPExceptionBehavior.equals("strict"));
  }

  // The default is IEEE.
  if (DenormalFPMath != llvm::DenormalMode::getIEEE()) {
    llvm::SmallString<64> DenormFlag;
    llvm::raw_svector_ostream ArgStr(DenormFlag);
    ArgStr << "-fdenormal-fp-math=" << DenormalFPMath;
    CmdArgs.push_back(Args.MakeArgString(ArgStr.str()));
  }

  // Add f32 specific denormal mode flag if it's different.
  if (DenormalFP32Math != DenormalFPMath) {
    llvm::SmallString<64> DenormFlag;
    llvm::raw_svector_ostream ArgStr(DenormFlag);
    ArgStr << "-fdenormal-fp-math-f32=" << DenormalFP32Math;
    CmdArgs.push_back(Args.MakeArgString(ArgStr.str()));
  }

  if (!FPContract.empty())
    CmdArgs.push_back(Args.MakeArgString("-ffp-contract=" + FPContract));

  if (!RoundingFPMath)
    CmdArgs.push_back(Args.MakeArgString("-fno-rounding-math"));

  if (RoundingFPMath && RoundingMathPresent)
    CmdArgs.push_back(Args.MakeArgString("-frounding-math"));

  if (!FPExceptionBehavior.empty())
    CmdArgs.push_back(Args.MakeArgString("-ffp-exception-behavior=" +
                      FPExceptionBehavior));

  ParseMRecip(D, Args, CmdArgs);

  // -ffast-math enables the __FAST_MATH__ preprocessor macro, but check for the
  // individual features enabled by -ffast-math instead of the option itself as
  // that's consistent with gcc's behaviour.
  if (!HonorINFs && !HonorNaNs && !MathErrno && AssociativeMath &&
      ReciprocalMath && !SignedZeros && !TrappingMath && !RoundingFPMath) {
    CmdArgs.push_back("-ffast-math");
    if (FPModel.equals("fast")) {
      if (FPContract.equals("fast"))
        // All set, do nothing.
        ;
      else if (FPContract.empty())
        // Enable -ffp-contract=fast
        CmdArgs.push_back(Args.MakeArgString("-ffp-contract=fast"));
      else
        D.Diag(clang::diag::warn_drv_overriding_flag_option)
          << "-ffp-model=fast"
          << Args.MakeArgString("-ffp-contract=" + FPContract);
    }
  }

  // Handle __FINITE_MATH_ONLY__ similarly.
  if (!HonorINFs && !HonorNaNs)
    CmdArgs.push_back("-ffinite-math-only");

  if (const Arg *A = Args.getLastArg(options::OPT_mfpmath_EQ)) {
    CmdArgs.push_back("-mfpmath");
    CmdArgs.push_back(A->getValue());
  }

  // Disable a codegen optimization for floating-point casts.
  if (Args.hasFlag(options::OPT_fno_strict_float_cast_overflow,
                   options::OPT_fstrict_float_cast_overflow, false))
    CmdArgs.push_back("-fno-strict-float-cast-overflow");
}

static void RenderAnalyzerOptions(const ArgList &Args, ArgStringList &CmdArgs,
                                  const llvm::Triple &Triple,
                                  const InputInfo &Input) {
  // Enable region store model by default.
  CmdArgs.push_back("-analyzer-store=region");

  // Treat blocks as analysis entry points.
  CmdArgs.push_back("-analyzer-opt-analyze-nested-blocks");

  // Add default argument set.
  if (!Args.hasArg(options::OPT__analyzer_no_default_checks)) {
    CmdArgs.push_back("-analyzer-checker=core");
    CmdArgs.push_back("-analyzer-checker=apiModeling");

    if (!Triple.isWindowsMSVCEnvironment()) {
      CmdArgs.push_back("-analyzer-checker=unix");
    } else {
      // Enable "unix" checkers that also work on Windows.
      CmdArgs.push_back("-analyzer-checker=unix.API");
      CmdArgs.push_back("-analyzer-checker=unix.Malloc");
      CmdArgs.push_back("-analyzer-checker=unix.MallocSizeof");
      CmdArgs.push_back("-analyzer-checker=unix.MismatchedDeallocator");
      CmdArgs.push_back("-analyzer-checker=unix.cstring.BadSizeArg");
      CmdArgs.push_back("-analyzer-checker=unix.cstring.NullArg");
    }

    // Disable some unix checkers for PS4.
    if (Triple.isPS4CPU()) {
      CmdArgs.push_back("-analyzer-disable-checker=unix.API");
      CmdArgs.push_back("-analyzer-disable-checker=unix.Vfork");
    }

    if (Triple.isOSDarwin()) {
      CmdArgs.push_back("-analyzer-checker=osx");
      CmdArgs.push_back(
          "-analyzer-checker=security.insecureAPI.decodeValueOfObjCType");
    }
    else if (Triple.isOSFuchsia())
      CmdArgs.push_back("-analyzer-checker=fuchsia");

    CmdArgs.push_back("-analyzer-checker=deadcode");

    if (types::isCXX(Input.getType()))
      CmdArgs.push_back("-analyzer-checker=cplusplus");

    if (!Triple.isPS4CPU()) {
      CmdArgs.push_back("-analyzer-checker=security.insecureAPI.UncheckedReturn");
      CmdArgs.push_back("-analyzer-checker=security.insecureAPI.getpw");
      CmdArgs.push_back("-analyzer-checker=security.insecureAPI.gets");
      CmdArgs.push_back("-analyzer-checker=security.insecureAPI.mktemp");
      CmdArgs.push_back("-analyzer-checker=security.insecureAPI.mkstemp");
      CmdArgs.push_back("-analyzer-checker=security.insecureAPI.vfork");
    }

    // Default nullability checks.
    CmdArgs.push_back("-analyzer-checker=nullability.NullPassedToNonnull");
    CmdArgs.push_back("-analyzer-checker=nullability.NullReturnedFromNonnull");
  }

  // Set the output format. The default is plist, for (lame) historical reasons.
  CmdArgs.push_back("-analyzer-output");
  if (Arg *A = Args.getLastArg(options::OPT__analyzer_output))
    CmdArgs.push_back(A->getValue());
  else
    CmdArgs.push_back("plist");

  // Disable the presentation of standard compiler warnings when using
  // --analyze.  We only want to show static analyzer diagnostics or frontend
  // errors.
  CmdArgs.push_back("-w");

  // Add -Xanalyzer arguments when running as analyzer.
  Args.AddAllArgValues(CmdArgs, options::OPT_Xanalyzer);
}

static void RenderSSPOptions(const Driver &D, const ToolChain &TC,
                             const ArgList &Args, ArgStringList &CmdArgs,
                             bool KernelOrKext) {
  const llvm::Triple &EffectiveTriple = TC.getEffectiveTriple();

  // NVPTX doesn't support stack protectors; from the compiler's perspective, it
  // doesn't even have a stack!
  if (EffectiveTriple.isNVPTX())
    return;

  // -stack-protector=0 is default.
  LangOptions::StackProtectorMode StackProtectorLevel = LangOptions::SSPOff;
  LangOptions::StackProtectorMode DefaultStackProtectorLevel =
      TC.GetDefaultStackProtectorLevel(KernelOrKext);

  if (Arg *A = Args.getLastArg(options::OPT_fno_stack_protector,
                               options::OPT_fstack_protector_all,
                               options::OPT_fstack_protector_strong,
                               options::OPT_fstack_protector)) {
    if (A->getOption().matches(options::OPT_fstack_protector))
      StackProtectorLevel =
          std::max<>(LangOptions::SSPOn, DefaultStackProtectorLevel);
    else if (A->getOption().matches(options::OPT_fstack_protector_strong))
      StackProtectorLevel = LangOptions::SSPStrong;
    else if (A->getOption().matches(options::OPT_fstack_protector_all))
      StackProtectorLevel = LangOptions::SSPReq;
  } else {
    StackProtectorLevel = DefaultStackProtectorLevel;
  }

  if (StackProtectorLevel) {
    CmdArgs.push_back("-stack-protector");
    CmdArgs.push_back(Args.MakeArgString(Twine(StackProtectorLevel)));
  }

  // --param ssp-buffer-size=
  for (const Arg *A : Args.filtered(options::OPT__param)) {
    StringRef Str(A->getValue());
    if (Str.startswith("ssp-buffer-size=")) {
      if (StackProtectorLevel) {
        CmdArgs.push_back("-stack-protector-buffer-size");
        // FIXME: Verify the argument is a valid integer.
        CmdArgs.push_back(Args.MakeArgString(Str.drop_front(16)));
      }
      A->claim();
    }
  }

  // First support "tls" and "global" for X86 target.
  // TODO: Support "sysreg" for AArch64.
  const std::string &TripleStr = EffectiveTriple.getTriple();
  if (Arg *A = Args.getLastArg(options::OPT_mstack_protector_guard_EQ)) {
    StringRef Value = A->getValue();
    if (!EffectiveTriple.isX86() && !EffectiveTriple.isAArch64())
      D.Diag(diag::err_drv_unsupported_opt_for_target)
          << A->getAsString(Args) << TripleStr;
    if (Value != "tls" && Value != "global") {
      D.Diag(diag::err_drv_invalid_value_with_suggestion)
      << A->getOption().getName() << Value
      << "valid arguments to '-mstack-protector-guard=' are:tls global";
      return;
    }
    A->render(Args, CmdArgs);
  }

  if (Arg *A = Args.getLastArg(options::OPT_mstack_protector_guard_offset_EQ)) {
    StringRef Value = A->getValue();
    if (!EffectiveTriple.isX86())
      D.Diag(diag::err_drv_unsupported_opt_for_target)
          << A->getAsString(Args) << TripleStr;
    unsigned Offset;
    if (Value.getAsInteger(10, Offset)) {
      D.Diag(diag::err_drv_invalid_value) << A->getOption().getName() << Value;
      return;
    }
    A->render(Args, CmdArgs);
  }

  if (Arg *A = Args.getLastArg(options::OPT_mstack_protector_guard_reg_EQ)) {
    StringRef Value = A->getValue();
    if (!EffectiveTriple.isX86())
      D.Diag(diag::err_drv_unsupported_opt_for_target)
          << A->getAsString(Args) << TripleStr;
    if (EffectiveTriple.isX86() && (Value != "fs" && Value != "gs")) {
      D.Diag(diag::err_drv_invalid_value_with_suggestion)
      << A->getOption().getName() << Value
      << "for X86, valid arguments to '-mstack-protector-guard-reg=' are:fs gs";
      return;
    }
    A->render(Args, CmdArgs);
  }
}

static void RenderSCPOptions(const ToolChain &TC, const ArgList &Args,
                             ArgStringList &CmdArgs) {
  const llvm::Triple &EffectiveTriple = TC.getEffectiveTriple();

  if (!EffectiveTriple.isOSLinux())
    return;

  if (!EffectiveTriple.isX86() && !EffectiveTriple.isSystemZ() &&
      !EffectiveTriple.isPPC64())
    return;

  if (Args.hasFlag(options::OPT_fstack_clash_protection,
                   options::OPT_fno_stack_clash_protection, false))
    CmdArgs.push_back("-fstack-clash-protection");
}

static void RenderTrivialAutoVarInitOptions(const Driver &D,
                                            const ToolChain &TC,
                                            const ArgList &Args,
                                            ArgStringList &CmdArgs) {
  auto DefaultTrivialAutoVarInit = TC.GetDefaultTrivialAutoVarInit();
  StringRef TrivialAutoVarInit = "";

  for (const Arg *A : Args) {
    switch (A->getOption().getID()) {
    default:
      continue;
    case options::OPT_ftrivial_auto_var_init: {
      A->claim();
      StringRef Val = A->getValue();
      if (Val == "uninitialized" || Val == "zero" || Val == "pattern")
        TrivialAutoVarInit = Val;
      else
        D.Diag(diag::err_drv_unsupported_option_argument)
            << A->getOption().getName() << Val;
      break;
    }
    }
  }

  if (TrivialAutoVarInit.empty())
    switch (DefaultTrivialAutoVarInit) {
    case LangOptions::TrivialAutoVarInitKind::Uninitialized:
      break;
    case LangOptions::TrivialAutoVarInitKind::Pattern:
      TrivialAutoVarInit = "pattern";
      break;
    case LangOptions::TrivialAutoVarInitKind::Zero:
      TrivialAutoVarInit = "zero";
      break;
    }

  if (!TrivialAutoVarInit.empty()) {
    if (TrivialAutoVarInit == "zero" && !Args.hasArg(options::OPT_enable_trivial_var_init_zero))
      D.Diag(diag::err_drv_trivial_auto_var_init_zero_disabled);
    CmdArgs.push_back(
        Args.MakeArgString("-ftrivial-auto-var-init=" + TrivialAutoVarInit));
  }

  if (Arg *A =
          Args.getLastArg(options::OPT_ftrivial_auto_var_init_stop_after)) {
    if (!Args.hasArg(options::OPT_ftrivial_auto_var_init) ||
        StringRef(
            Args.getLastArg(options::OPT_ftrivial_auto_var_init)->getValue()) ==
            "uninitialized")
      D.Diag(diag::err_drv_trivial_auto_var_init_stop_after_missing_dependency);
    A->claim();
    StringRef Val = A->getValue();
    if (std::stoi(Val.str()) <= 0)
      D.Diag(diag::err_drv_trivial_auto_var_init_stop_after_invalid_value);
    CmdArgs.push_back(
        Args.MakeArgString("-ftrivial-auto-var-init-stop-after=" + Val));
  }
}

static void RenderOpenCLOptions(const ArgList &Args, ArgStringList &CmdArgs,
                                types::ID InputType) {
  // cl-denorms-are-zero is not forwarded. It is translated into a generic flag
  // for denormal flushing handling based on the target.
  const unsigned ForwardedArguments[] = {
      options::OPT_cl_opt_disable,
      options::OPT_cl_strict_aliasing,
      options::OPT_cl_single_precision_constant,
      options::OPT_cl_finite_math_only,
      options::OPT_cl_kernel_arg_info,
      options::OPT_cl_unsafe_math_optimizations,
      options::OPT_cl_fast_relaxed_math,
      options::OPT_cl_mad_enable,
      options::OPT_cl_no_signed_zeros,
      options::OPT_cl_fp32_correctly_rounded_divide_sqrt,
      options::OPT_cl_uniform_work_group_size
  };

  if (Arg *A = Args.getLastArg(options::OPT_cl_std_EQ)) {
    std::string CLStdStr = std::string("-cl-std=") + A->getValue();
    CmdArgs.push_back(Args.MakeArgString(CLStdStr));
  }

  for (const auto &Arg : ForwardedArguments)
    if (const auto *A = Args.getLastArg(Arg))
      CmdArgs.push_back(Args.MakeArgString(A->getOption().getPrefixedName()));

  // Only add the default headers if we are compiling OpenCL sources.
  if ((types::isOpenCL(InputType) || Args.hasArg(options::OPT_cl_std_EQ)) &&
      !Args.hasArg(options::OPT_cl_no_stdinc)) {
    CmdArgs.push_back("-finclude-default-header");
    CmdArgs.push_back("-fdeclare-opencl-builtins");
  }
}

static void RenderARCMigrateToolOptions(const Driver &D, const ArgList &Args,
                                        ArgStringList &CmdArgs) {
  bool ARCMTEnabled = false;
  if (!Args.hasArg(options::OPT_fno_objc_arc, options::OPT_fobjc_arc)) {
    if (const Arg *A = Args.getLastArg(options::OPT_ccc_arcmt_check,
                                       options::OPT_ccc_arcmt_modify,
                                       options::OPT_ccc_arcmt_migrate)) {
      ARCMTEnabled = true;
      switch (A->getOption().getID()) {
      default: llvm_unreachable("missed a case");
      case options::OPT_ccc_arcmt_check:
        CmdArgs.push_back("-arcmt-action=check");
        break;
      case options::OPT_ccc_arcmt_modify:
        CmdArgs.push_back("-arcmt-action=modify");
        break;
      case options::OPT_ccc_arcmt_migrate:
        CmdArgs.push_back("-arcmt-action=migrate");
        CmdArgs.push_back("-mt-migrate-directory");
        CmdArgs.push_back(A->getValue());

        Args.AddLastArg(CmdArgs, options::OPT_arcmt_migrate_report_output);
        Args.AddLastArg(CmdArgs, options::OPT_arcmt_migrate_emit_arc_errors);
        break;
      }
    }
  } else {
    Args.ClaimAllArgs(options::OPT_ccc_arcmt_check);
    Args.ClaimAllArgs(options::OPT_ccc_arcmt_modify);
    Args.ClaimAllArgs(options::OPT_ccc_arcmt_migrate);
  }

  if (const Arg *A = Args.getLastArg(options::OPT_ccc_objcmt_migrate)) {
    if (ARCMTEnabled)
      D.Diag(diag::err_drv_argument_not_allowed_with)
          << A->getAsString(Args) << "-ccc-arcmt-migrate";

    CmdArgs.push_back("-mt-migrate-directory");
    CmdArgs.push_back(A->getValue());

    if (!Args.hasArg(options::OPT_objcmt_migrate_literals,
                     options::OPT_objcmt_migrate_subscripting,
                     options::OPT_objcmt_migrate_property)) {
      // None specified, means enable them all.
      CmdArgs.push_back("-objcmt-migrate-literals");
      CmdArgs.push_back("-objcmt-migrate-subscripting");
      CmdArgs.push_back("-objcmt-migrate-property");
    } else {
      Args.AddLastArg(CmdArgs, options::OPT_objcmt_migrate_literals);
      Args.AddLastArg(CmdArgs, options::OPT_objcmt_migrate_subscripting);
      Args.AddLastArg(CmdArgs, options::OPT_objcmt_migrate_property);
    }
  } else {
    Args.AddLastArg(CmdArgs, options::OPT_objcmt_migrate_literals);
    Args.AddLastArg(CmdArgs, options::OPT_objcmt_migrate_subscripting);
    Args.AddLastArg(CmdArgs, options::OPT_objcmt_migrate_property);
    Args.AddLastArg(CmdArgs, options::OPT_objcmt_migrate_all);
    Args.AddLastArg(CmdArgs, options::OPT_objcmt_migrate_readonly_property);
    Args.AddLastArg(CmdArgs, options::OPT_objcmt_migrate_readwrite_property);
    Args.AddLastArg(CmdArgs, options::OPT_objcmt_migrate_property_dot_syntax);
    Args.AddLastArg(CmdArgs, options::OPT_objcmt_migrate_annotation);
    Args.AddLastArg(CmdArgs, options::OPT_objcmt_migrate_instancetype);
    Args.AddLastArg(CmdArgs, options::OPT_objcmt_migrate_nsmacros);
    Args.AddLastArg(CmdArgs, options::OPT_objcmt_migrate_protocol_conformance);
    Args.AddLastArg(CmdArgs, options::OPT_objcmt_atomic_property);
    Args.AddLastArg(CmdArgs, options::OPT_objcmt_returns_innerpointer_property);
    Args.AddLastArg(CmdArgs, options::OPT_objcmt_ns_nonatomic_iosonly);
    Args.AddLastArg(CmdArgs, options::OPT_objcmt_migrate_designated_init);
    Args.AddLastArg(CmdArgs, options::OPT_objcmt_whitelist_dir_path);
  }
}

static void RenderBuiltinOptions(const ToolChain &TC, const llvm::Triple &T,
                                 const ArgList &Args, ArgStringList &CmdArgs) {
  // -fbuiltin is default unless -mkernel is used.
  bool UseBuiltins =
      Args.hasFlag(options::OPT_fbuiltin, options::OPT_fno_builtin,
                   !Args.hasArg(options::OPT_mkernel));
  if (!UseBuiltins)
    CmdArgs.push_back("-fno-builtin");

  // -ffreestanding implies -fno-builtin.
  if (Args.hasArg(options::OPT_ffreestanding))
    UseBuiltins = false;

  // Process the -fno-builtin-* options.
  for (const auto &Arg : Args) {
    const Option &O = Arg->getOption();
    if (!O.matches(options::OPT_fno_builtin_))
      continue;

    Arg->claim();

    // If -fno-builtin is specified, then there's no need to pass the option to
    // the frontend.
    if (!UseBuiltins)
      continue;

    StringRef FuncName = Arg->getValue();
    CmdArgs.push_back(Args.MakeArgString("-fno-builtin-" + FuncName));
  }

  // le32-specific flags:
  //  -fno-math-builtin: clang should not convert math builtins to intrinsics
  //                     by default.
  if (TC.getArch() == llvm::Triple::le32)
    CmdArgs.push_back("-fno-math-builtin");
}

bool Driver::getDefaultModuleCachePath(SmallVectorImpl<char> &Result) {
  if (llvm::sys::path::cache_directory(Result)) {
    llvm::sys::path::append(Result, "clang");
    llvm::sys::path::append(Result, "ModuleCache");
    return true;
  }
  return false;
}

static void RenderModulesOptions(Compilation &C, const Driver &D,
                                 const ArgList &Args, const InputInfo &Input,
                                 const InputInfo &Output,
                                 ArgStringList &CmdArgs, bool &HaveModules) {
  // -fmodules enables the use of precompiled modules (off by default).
  // Users can pass -fno-cxx-modules to turn off modules support for
  // C++/Objective-C++ programs.
  bool HaveClangModules = false;
  if (Args.hasFlag(options::OPT_fmodules, options::OPT_fno_modules, false)) {
    bool AllowedInCXX = Args.hasFlag(options::OPT_fcxx_modules,
                                     options::OPT_fno_cxx_modules, true);
    if (AllowedInCXX || !types::isCXX(Input.getType())) {
      CmdArgs.push_back("-fmodules");
      HaveClangModules = true;
    }
  }

  HaveModules |= HaveClangModules;
  if (Args.hasArg(options::OPT_fmodules_ts)) {
    CmdArgs.push_back("-fmodules-ts");
    HaveModules = true;
  }

  // -fmodule-maps enables implicit reading of module map files. By default,
  // this is enabled if we are using Clang's flavor of precompiled modules.
  if (Args.hasFlag(options::OPT_fimplicit_module_maps,
                   options::OPT_fno_implicit_module_maps, HaveClangModules))
    CmdArgs.push_back("-fimplicit-module-maps");

  // -fmodules-decluse checks that modules used are declared so (off by default)
  if (Args.hasFlag(options::OPT_fmodules_decluse,
                   options::OPT_fno_modules_decluse, false))
    CmdArgs.push_back("-fmodules-decluse");

  // -fmodules-strict-decluse is like -fmodule-decluse, but also checks that
  // all #included headers are part of modules.
  if (Args.hasFlag(options::OPT_fmodules_strict_decluse,
                   options::OPT_fno_modules_strict_decluse, false))
    CmdArgs.push_back("-fmodules-strict-decluse");

  // -fno-implicit-modules turns off implicitly compiling modules on demand.
  bool ImplicitModules = false;
  if (!Args.hasFlag(options::OPT_fimplicit_modules,
                    options::OPT_fno_implicit_modules, HaveClangModules)) {
    if (HaveModules)
      CmdArgs.push_back("-fno-implicit-modules");
  } else if (HaveModules) {
    ImplicitModules = true;
    // -fmodule-cache-path specifies where our implicitly-built module files
    // should be written.
    SmallString<128> Path;
    if (Arg *A = Args.getLastArg(options::OPT_fmodules_cache_path))
      Path = A->getValue();

    bool HasPath = true;
    if (C.isForDiagnostics()) {
      // When generating crash reports, we want to emit the modules along with
      // the reproduction sources, so we ignore any provided module path.
      Path = Output.getFilename();
      llvm::sys::path::replace_extension(Path, ".cache");
      llvm::sys::path::append(Path, "modules");
    } else if (Path.empty()) {
      // No module path was provided: use the default.
      HasPath = Driver::getDefaultModuleCachePath(Path);
    }

    // `HasPath` will only be false if getDefaultModuleCachePath() fails.
    // That being said, that failure is unlikely and not caching is harmless.
    if (HasPath) {
      const char Arg[] = "-fmodules-cache-path=";
      Path.insert(Path.begin(), Arg, Arg + strlen(Arg));
      CmdArgs.push_back(Args.MakeArgString(Path));
    }
  }

  if (HaveModules) {
    // -fprebuilt-module-path specifies where to load the prebuilt module files.
    for (const Arg *A : Args.filtered(options::OPT_fprebuilt_module_path)) {
      CmdArgs.push_back(Args.MakeArgString(
          std::string("-fprebuilt-module-path=") + A->getValue()));
      A->claim();
    }
    if (Args.hasFlag(options::OPT_fprebuilt_implicit_modules,
                     options::OPT_fno_prebuilt_implicit_modules, false))
      CmdArgs.push_back("-fprebuilt-implicit-modules");
    if (Args.hasFlag(options::OPT_fmodules_validate_input_files_content,
                     options::OPT_fno_modules_validate_input_files_content,
                     false))
      CmdArgs.push_back("-fvalidate-ast-input-files-content");
  }

  // -fmodule-name specifies the module that is currently being built (or
  // used for header checking by -fmodule-maps).
  Args.AddLastArg(CmdArgs, options::OPT_fmodule_name_EQ);

  // -fmodule-map-file can be used to specify files containing module
  // definitions.
  Args.AddAllArgs(CmdArgs, options::OPT_fmodule_map_file);

  // -fbuiltin-module-map can be used to load the clang
  // builtin headers modulemap file.
  if (Args.hasArg(options::OPT_fbuiltin_module_map)) {
    SmallString<128> BuiltinModuleMap(D.ResourceDir);
    llvm::sys::path::append(BuiltinModuleMap, "include");
    llvm::sys::path::append(BuiltinModuleMap, "module.modulemap");
    if (llvm::sys::fs::exists(BuiltinModuleMap))
      CmdArgs.push_back(
          Args.MakeArgString("-fmodule-map-file=" + BuiltinModuleMap));
  }

  // The -fmodule-file=<name>=<file> form specifies the mapping of module
  // names to precompiled module files (the module is loaded only if used).
  // The -fmodule-file=<file> form can be used to unconditionally load
  // precompiled module files (whether used or not).
  if (HaveModules)
    Args.AddAllArgs(CmdArgs, options::OPT_fmodule_file);
  else
    Args.ClaimAllArgs(options::OPT_fmodule_file);

  // When building modules and generating crashdumps, we need to dump a module
  // dependency VFS alongside the output.
  if (HaveClangModules && C.isForDiagnostics()) {
    SmallString<128> VFSDir(Output.getFilename());
    llvm::sys::path::replace_extension(VFSDir, ".cache");
    // Add the cache directory as a temp so the crash diagnostics pick it up.
    C.addTempFile(Args.MakeArgString(VFSDir));

    llvm::sys::path::append(VFSDir, "vfs");
    CmdArgs.push_back("-module-dependency-dir");
    CmdArgs.push_back(Args.MakeArgString(VFSDir));
  }

  if (HaveClangModules)
    Args.AddLastArg(CmdArgs, options::OPT_fmodules_user_build_path);

  // Pass through all -fmodules-ignore-macro arguments.
  Args.AddAllArgs(CmdArgs, options::OPT_fmodules_ignore_macro);
  Args.AddLastArg(CmdArgs, options::OPT_fmodules_prune_interval);
  Args.AddLastArg(CmdArgs, options::OPT_fmodules_prune_after);

  Args.AddLastArg(CmdArgs, options::OPT_fbuild_session_timestamp);

  if (Arg *A = Args.getLastArg(options::OPT_fbuild_session_file)) {
    if (Args.hasArg(options::OPT_fbuild_session_timestamp))
      D.Diag(diag::err_drv_argument_not_allowed_with)
          << A->getAsString(Args) << "-fbuild-session-timestamp";

    llvm::sys::fs::file_status Status;
    if (llvm::sys::fs::status(A->getValue(), Status))
      D.Diag(diag::err_drv_no_such_file) << A->getValue();
    CmdArgs.push_back(
        Args.MakeArgString("-fbuild-session-timestamp=" +
                           Twine((uint64_t)Status.getLastModificationTime()
                                     .time_since_epoch()
                                     .count())));
  }

  if (Args.getLastArg(options::OPT_fmodules_validate_once_per_build_session)) {
    if (!Args.getLastArg(options::OPT_fbuild_session_timestamp,
                         options::OPT_fbuild_session_file))
      D.Diag(diag::err_drv_modules_validate_once_requires_timestamp);

    Args.AddLastArg(CmdArgs,
                    options::OPT_fmodules_validate_once_per_build_session);
  }

  if (Args.hasFlag(options::OPT_fmodules_validate_system_headers,
                   options::OPT_fno_modules_validate_system_headers,
                   ImplicitModules))
    CmdArgs.push_back("-fmodules-validate-system-headers");

  Args.AddLastArg(CmdArgs, options::OPT_fmodules_disable_diagnostic_validation);
}

static void RenderCharacterOptions(const ArgList &Args, const llvm::Triple &T,
                                   ArgStringList &CmdArgs) {
  // -fsigned-char is default.
  if (const Arg *A = Args.getLastArg(options::OPT_fsigned_char,
                                     options::OPT_fno_signed_char,
                                     options::OPT_funsigned_char,
                                     options::OPT_fno_unsigned_char)) {
    if (A->getOption().matches(options::OPT_funsigned_char) ||
        A->getOption().matches(options::OPT_fno_signed_char)) {
      CmdArgs.push_back("-fno-signed-char");
    }
  } else if (!isSignedCharDefault(T)) {
    CmdArgs.push_back("-fno-signed-char");
  }

  // The default depends on the language standard.
  Args.AddLastArg(CmdArgs, options::OPT_fchar8__t, options::OPT_fno_char8__t);

  if (const Arg *A = Args.getLastArg(options::OPT_fshort_wchar,
                                     options::OPT_fno_short_wchar)) {
    if (A->getOption().matches(options::OPT_fshort_wchar)) {
      CmdArgs.push_back("-fwchar-type=short");
      CmdArgs.push_back("-fno-signed-wchar");
    } else {
      bool IsARM = T.isARM() || T.isThumb() || T.isAArch64();
      CmdArgs.push_back("-fwchar-type=int");
      if (T.isOSzOS() ||
          (IsARM && !(T.isOSWindows() || T.isOSNetBSD() || T.isOSOpenBSD())))
        CmdArgs.push_back("-fno-signed-wchar");
      else
        CmdArgs.push_back("-fsigned-wchar");
    }
  }
}

static void RenderObjCOptions(const ToolChain &TC, const Driver &D,
                              const llvm::Triple &T, const ArgList &Args,
                              ObjCRuntime &Runtime, bool InferCovariantReturns,
                              const InputInfo &Input, ArgStringList &CmdArgs) {
  const llvm::Triple::ArchType Arch = TC.getArch();

  // -fobjc-dispatch-method is only relevant with the nonfragile-abi, and legacy
  // is the default. Except for deployment target of 10.5, next runtime is
  // always legacy dispatch and -fno-objc-legacy-dispatch gets ignored silently.
  if (Runtime.isNonFragile()) {
    if (!Args.hasFlag(options::OPT_fobjc_legacy_dispatch,
                      options::OPT_fno_objc_legacy_dispatch,
                      Runtime.isLegacyDispatchDefaultForArch(Arch))) {
      if (TC.UseObjCMixedDispatch())
        CmdArgs.push_back("-fobjc-dispatch-method=mixed");
      else
        CmdArgs.push_back("-fobjc-dispatch-method=non-legacy");
    }
  }

  // When ObjectiveC legacy runtime is in effect on MacOSX, turn on the option
  // to do Array/Dictionary subscripting by default.
  if (Arch == llvm::Triple::x86 && T.isMacOSX() &&
      Runtime.getKind() == ObjCRuntime::FragileMacOSX && Runtime.isNeXTFamily())
    CmdArgs.push_back("-fobjc-subscripting-legacy-runtime");

  // Allow -fno-objc-arr to trump -fobjc-arr/-fobjc-arc.
  // NOTE: This logic is duplicated in ToolChains.cpp.
  if (isObjCAutoRefCount(Args)) {
    TC.CheckObjCARC();

    CmdArgs.push_back("-fobjc-arc");

    // FIXME: It seems like this entire block, and several around it should be
    // wrapped in isObjC, but for now we just use it here as this is where it
    // was being used previously.
    if (types::isCXX(Input.getType()) && types::isObjC(Input.getType())) {
      if (TC.GetCXXStdlibType(Args) == ToolChain::CST_Libcxx)
        CmdArgs.push_back("-fobjc-arc-cxxlib=libc++");
      else
        CmdArgs.push_back("-fobjc-arc-cxxlib=libstdc++");
    }

    // Allow the user to enable full exceptions code emission.
    // We default off for Objective-C, on for Objective-C++.
    if (Args.hasFlag(options::OPT_fobjc_arc_exceptions,
                     options::OPT_fno_objc_arc_exceptions,
                     /*Default=*/types::isCXX(Input.getType())))
      CmdArgs.push_back("-fobjc-arc-exceptions");
  }

  // Silence warning for full exception code emission options when explicitly
  // set to use no ARC.
  if (Args.hasArg(options::OPT_fno_objc_arc)) {
    Args.ClaimAllArgs(options::OPT_fobjc_arc_exceptions);
    Args.ClaimAllArgs(options::OPT_fno_objc_arc_exceptions);
  }

  // Allow the user to control whether messages can be converted to runtime
  // functions.
  if (types::isObjC(Input.getType())) {
    auto *Arg = Args.getLastArg(
        options::OPT_fobjc_convert_messages_to_runtime_calls,
        options::OPT_fno_objc_convert_messages_to_runtime_calls);
    if (Arg &&
        Arg->getOption().matches(
            options::OPT_fno_objc_convert_messages_to_runtime_calls))
      CmdArgs.push_back("-fno-objc-convert-messages-to-runtime-calls");
  }

  // -fobjc-infer-related-result-type is the default, except in the Objective-C
  // rewriter.
  if (InferCovariantReturns)
    CmdArgs.push_back("-fno-objc-infer-related-result-type");

  // Pass down -fobjc-weak or -fno-objc-weak if present.
  if (types::isObjC(Input.getType())) {
    auto WeakArg =
        Args.getLastArg(options::OPT_fobjc_weak, options::OPT_fno_objc_weak);
    if (!WeakArg) {
      // nothing to do
    } else if (!Runtime.allowsWeak()) {
      if (WeakArg->getOption().matches(options::OPT_fobjc_weak))
        D.Diag(diag::err_objc_weak_unsupported);
    } else {
      WeakArg->render(Args, CmdArgs);
    }
  }
}

static void RenderDiagnosticsOptions(const Driver &D, const ArgList &Args,
                                     ArgStringList &CmdArgs) {
  bool CaretDefault = true;
  bool ColumnDefault = true;

  if (const Arg *A = Args.getLastArg(options::OPT__SLASH_diagnostics_classic,
                                     options::OPT__SLASH_diagnostics_column,
                                     options::OPT__SLASH_diagnostics_caret)) {
    switch (A->getOption().getID()) {
    case options::OPT__SLASH_diagnostics_caret:
      CaretDefault = true;
      ColumnDefault = true;
      break;
    case options::OPT__SLASH_diagnostics_column:
      CaretDefault = false;
      ColumnDefault = true;
      break;
    case options::OPT__SLASH_diagnostics_classic:
      CaretDefault = false;
      ColumnDefault = false;
      break;
    }
  }

  // -fcaret-diagnostics is default.
  if (!Args.hasFlag(options::OPT_fcaret_diagnostics,
                    options::OPT_fno_caret_diagnostics, CaretDefault))
    CmdArgs.push_back("-fno-caret-diagnostics");

  // -fdiagnostics-fixit-info is default, only pass non-default.
  if (!Args.hasFlag(options::OPT_fdiagnostics_fixit_info,
                    options::OPT_fno_diagnostics_fixit_info))
    CmdArgs.push_back("-fno-diagnostics-fixit-info");

  // Enable -fdiagnostics-show-option by default.
  if (!Args.hasFlag(options::OPT_fdiagnostics_show_option,
                    options::OPT_fno_diagnostics_show_option, true))
    CmdArgs.push_back("-fno-diagnostics-show-option");

  if (const Arg *A =
          Args.getLastArg(options::OPT_fdiagnostics_show_category_EQ)) {
    CmdArgs.push_back("-fdiagnostics-show-category");
    CmdArgs.push_back(A->getValue());
  }

  if (Args.hasFlag(options::OPT_fdiagnostics_show_hotness,
                   options::OPT_fno_diagnostics_show_hotness, false))
    CmdArgs.push_back("-fdiagnostics-show-hotness");

  if (const Arg *A =
          Args.getLastArg(options::OPT_fdiagnostics_hotness_threshold_EQ)) {
    std::string Opt =
        std::string("-fdiagnostics-hotness-threshold=") + A->getValue();
    CmdArgs.push_back(Args.MakeArgString(Opt));
  }

  if (const Arg *A = Args.getLastArg(options::OPT_fdiagnostics_format_EQ)) {
    CmdArgs.push_back("-fdiagnostics-format");
    CmdArgs.push_back(A->getValue());
  }

  if (const Arg *A = Args.getLastArg(
          options::OPT_fdiagnostics_show_note_include_stack,
          options::OPT_fno_diagnostics_show_note_include_stack)) {
    const Option &O = A->getOption();
    if (O.matches(options::OPT_fdiagnostics_show_note_include_stack))
      CmdArgs.push_back("-fdiagnostics-show-note-include-stack");
    else
      CmdArgs.push_back("-fno-diagnostics-show-note-include-stack");
  }

  // Color diagnostics are parsed by the driver directly from argv and later
  // re-parsed to construct this job; claim any possible color diagnostic here
  // to avoid warn_drv_unused_argument and diagnose bad
  // OPT_fdiagnostics_color_EQ values.
  for (const Arg *A : Args) {
    const Option &O = A->getOption();
    if (!O.matches(options::OPT_fcolor_diagnostics) &&
        !O.matches(options::OPT_fdiagnostics_color) &&
        !O.matches(options::OPT_fno_color_diagnostics) &&
        !O.matches(options::OPT_fno_diagnostics_color) &&
        !O.matches(options::OPT_fdiagnostics_color_EQ))
      continue;

    if (O.matches(options::OPT_fdiagnostics_color_EQ)) {
      StringRef Value(A->getValue());
      if (Value != "always" && Value != "never" && Value != "auto")
        D.Diag(diag::err_drv_clang_unsupported)
            << ("-fdiagnostics-color=" + Value).str();
    }
    A->claim();
  }

  if (D.getDiags().getDiagnosticOptions().ShowColors)
    CmdArgs.push_back("-fcolor-diagnostics");

  if (Args.hasArg(options::OPT_fansi_escape_codes))
    CmdArgs.push_back("-fansi-escape-codes");

  if (!Args.hasFlag(options::OPT_fshow_source_location,
                    options::OPT_fno_show_source_location))
    CmdArgs.push_back("-fno-show-source-location");

  if (Args.hasArg(options::OPT_fdiagnostics_absolute_paths))
    CmdArgs.push_back("-fdiagnostics-absolute-paths");

  if (!Args.hasFlag(options::OPT_fshow_column, options::OPT_fno_show_column,
                    ColumnDefault))
    CmdArgs.push_back("-fno-show-column");

  if (!Args.hasFlag(options::OPT_fspell_checking,
                    options::OPT_fno_spell_checking))
    CmdArgs.push_back("-fno-spell-checking");
}

enum class DwarfFissionKind { None, Split, Single };

static DwarfFissionKind getDebugFissionKind(const Driver &D,
                                            const ArgList &Args, Arg *&Arg) {
  Arg = Args.getLastArg(options::OPT_gsplit_dwarf, options::OPT_gsplit_dwarf_EQ,
                        options::OPT_gno_split_dwarf);
  if (!Arg || Arg->getOption().matches(options::OPT_gno_split_dwarf))
    return DwarfFissionKind::None;

  if (Arg->getOption().matches(options::OPT_gsplit_dwarf))
    return DwarfFissionKind::Split;

  StringRef Value = Arg->getValue();
  if (Value == "split")
    return DwarfFissionKind::Split;
  if (Value == "single")
    return DwarfFissionKind::Single;

  D.Diag(diag::err_drv_unsupported_option_argument)
      << Arg->getOption().getName() << Arg->getValue();
  return DwarfFissionKind::None;
}

static void renderDwarfFormat(const Driver &D, const llvm::Triple &T,
                              const ArgList &Args, ArgStringList &CmdArgs,
                              unsigned DwarfVersion) {
  auto *DwarfFormatArg =
      Args.getLastArg(options::OPT_gdwarf64, options::OPT_gdwarf32);
  if (!DwarfFormatArg)
    return;

  if (DwarfFormatArg->getOption().matches(options::OPT_gdwarf64)) {
    if (DwarfVersion < 3)
      D.Diag(diag::err_drv_argument_only_allowed_with)
          << DwarfFormatArg->getAsString(Args) << "DWARFv3 or greater";
    else if (!T.isArch64Bit())
      D.Diag(diag::err_drv_argument_only_allowed_with)
          << DwarfFormatArg->getAsString(Args) << "64 bit architecture";
    else if (!T.isOSBinFormatELF())
      D.Diag(diag::err_drv_argument_only_allowed_with)
          << DwarfFormatArg->getAsString(Args) << "ELF platforms";
  }

  DwarfFormatArg->render(Args, CmdArgs);
}

static void renderDebugOptions(const ToolChain &TC, const Driver &D,
                               const llvm::Triple &T, const ArgList &Args,
                               bool EmitCodeView, bool IRInput,
                               ArgStringList &CmdArgs,
                               codegenoptions::DebugInfoKind &DebugInfoKind,
                               DwarfFissionKind &DwarfFission) {
  // These two forms of profiling info can't be used together.
  if (const Arg *A1 = Args.getLastArg(options::OPT_fpseudo_probe_for_profiling))
    if (const Arg *A2 = Args.getLastArg(options::OPT_fdebug_info_for_profiling))
      D.Diag(diag::err_drv_argument_not_allowed_with)
          << A1->getAsString(Args) << A2->getAsString(Args);

  if (Args.hasFlag(options::OPT_fdebug_info_for_profiling,
                   options::OPT_fno_debug_info_for_profiling, false) &&
      checkDebugInfoOption(
          Args.getLastArg(options::OPT_fdebug_info_for_profiling), Args, D, TC))
    CmdArgs.push_back("-fdebug-info-for-profiling");

  // The 'g' groups options involve a somewhat intricate sequence of decisions
  // about what to pass from the driver to the frontend, but by the time they
  // reach cc1 they've been factored into three well-defined orthogonal choices:
  //  * what level of debug info to generate
  //  * what dwarf version to write
  //  * what debugger tuning to use
  // This avoids having to monkey around further in cc1 other than to disable
  // codeview if not running in a Windows environment. Perhaps even that
  // decision should be made in the driver as well though.
  llvm::DebuggerKind DebuggerTuning = TC.getDefaultDebuggerTuning();

  bool SplitDWARFInlining =
      Args.hasFlag(options::OPT_fsplit_dwarf_inlining,
                   options::OPT_fno_split_dwarf_inlining, false);

  // Normally -gsplit-dwarf is only useful with -gN. For IR input, Clang does
  // object file generation and no IR generation, -gN should not be needed. So
  // allow -gsplit-dwarf with either -gN or IR input.
  if (IRInput || Args.hasArg(options::OPT_g_Group)) {
    Arg *SplitDWARFArg;
    DwarfFission = getDebugFissionKind(D, Args, SplitDWARFArg);
    if (DwarfFission != DwarfFissionKind::None &&
        !checkDebugInfoOption(SplitDWARFArg, Args, D, TC)) {
      DwarfFission = DwarfFissionKind::None;
      SplitDWARFInlining = false;
    }
  }
  if (const Arg *A = Args.getLastArg(options::OPT_g_Group)) {
    DebugInfoKind = codegenoptions::LimitedDebugInfo;

    // If the last option explicitly specified a debug-info level, use it.
    if (checkDebugInfoOption(A, Args, D, TC) &&
        A->getOption().matches(options::OPT_gN_Group)) {
      DebugInfoKind = DebugLevelToInfoKind(*A);
      // For -g0 or -gline-tables-only, drop -gsplit-dwarf. This gets a bit more
      // complicated if you've disabled inline info in the skeleton CUs
      // (SplitDWARFInlining) - then there's value in composing split-dwarf and
      // line-tables-only, so let those compose naturally in that case.
      if (DebugInfoKind == codegenoptions::NoDebugInfo ||
          DebugInfoKind == codegenoptions::DebugDirectivesOnly ||
          (DebugInfoKind == codegenoptions::DebugLineTablesOnly &&
           SplitDWARFInlining))
        DwarfFission = DwarfFissionKind::None;
    }
  }

  // If a debugger tuning argument appeared, remember it.
  if (const Arg *A =
          Args.getLastArg(options::OPT_gTune_Group, options::OPT_ggdbN_Group)) {
    if (checkDebugInfoOption(A, Args, D, TC)) {
      if (A->getOption().matches(options::OPT_glldb))
        DebuggerTuning = llvm::DebuggerKind::LLDB;
      else if (A->getOption().matches(options::OPT_gsce))
        DebuggerTuning = llvm::DebuggerKind::SCE;
      else if (A->getOption().matches(options::OPT_gdbx))
        DebuggerTuning = llvm::DebuggerKind::DBX;
      else
        DebuggerTuning = llvm::DebuggerKind::GDB;
    }
  }

  // If a -gdwarf argument appeared, remember it.
  const Arg *GDwarfN = getDwarfNArg(Args);
  bool EmitDwarf = false;
  if (GDwarfN) {
    if (checkDebugInfoOption(GDwarfN, Args, D, TC))
      EmitDwarf = true;
    else
      GDwarfN = nullptr;
  }

  if (const Arg *A = Args.getLastArg(options::OPT_gcodeview)) {
    if (checkDebugInfoOption(A, Args, D, TC))
      EmitCodeView = true;
  }

  // If the user asked for debug info but did not explicitly specify -gcodeview
  // or -gdwarf, ask the toolchain for the default format.
  if (!EmitCodeView && !EmitDwarf &&
      DebugInfoKind != codegenoptions::NoDebugInfo) {
    switch (TC.getDefaultDebugFormat()) {
    case codegenoptions::DIF_CodeView:
      EmitCodeView = true;
      break;
    case codegenoptions::DIF_DWARF:
      EmitDwarf = true;
      break;
    }
  }

  unsigned RequestedDWARFVersion = 0; // DWARF version requested by the user
  unsigned EffectiveDWARFVersion = 0; // DWARF version TC can generate. It may
                                      // be lower than what the user wanted.
  unsigned DefaultDWARFVersion = ParseDebugDefaultVersion(TC, Args);
  if (EmitDwarf) {
    // Start with the platform default DWARF version
    RequestedDWARFVersion = TC.GetDefaultDwarfVersion();
    assert(RequestedDWARFVersion &&
           "toolchain default DWARF version must be nonzero");

    // If the user specified a default DWARF version, that takes precedence
    // over the platform default.
    if (DefaultDWARFVersion)
      RequestedDWARFVersion = DefaultDWARFVersion;

    // Override with a user-specified DWARF version
    if (GDwarfN)
      if (auto ExplicitVersion = DwarfVersionNum(GDwarfN->getSpelling()))
        RequestedDWARFVersion = ExplicitVersion;
    // Clamp effective DWARF version to the max supported by the toolchain.
    EffectiveDWARFVersion =
        std::min(RequestedDWARFVersion, TC.getMaxDwarfVersion());
  }

  // -gline-directives-only supported only for the DWARF debug info.
  if (RequestedDWARFVersion == 0 &&
      DebugInfoKind == codegenoptions::DebugDirectivesOnly)
    DebugInfoKind = codegenoptions::NoDebugInfo;

  // We ignore flag -gstrict-dwarf for now.
  // And we handle flag -grecord-gcc-switches later with DWARFDebugFlags.
  Args.ClaimAllArgs(options::OPT_g_flags_Group);

  // Column info is included by default for everything except SCE and
  // CodeView. Clang doesn't track end columns, just starting columns, which,
  // in theory, is fine for CodeView (and PDB).  In practice, however, the
  // Microsoft debuggers don't handle missing end columns well, and the AIX
  // debugger DBX also doesn't handle the columns well, so it's better not to
  // include any column info.
  if (const Arg *A = Args.getLastArg(options::OPT_gcolumn_info))
    (void)checkDebugInfoOption(A, Args, D, TC);
  if (!Args.hasFlag(options::OPT_gcolumn_info, options::OPT_gno_column_info,
                    !EmitCodeView &&
                        (DebuggerTuning != llvm::DebuggerKind::SCE &&
                         DebuggerTuning != llvm::DebuggerKind::DBX)))
    CmdArgs.push_back("-gno-column-info");

  // FIXME: Move backend command line options to the module.
  // If -gline-tables-only or -gline-directives-only is the last option it wins.
  if (const Arg *A = Args.getLastArg(options::OPT_gmodules))
    if (checkDebugInfoOption(A, Args, D, TC)) {
      if (DebugInfoKind != codegenoptions::DebugLineTablesOnly &&
          DebugInfoKind != codegenoptions::DebugDirectivesOnly) {
        DebugInfoKind = codegenoptions::LimitedDebugInfo;
        CmdArgs.push_back("-dwarf-ext-refs");
        CmdArgs.push_back("-fmodule-format=obj");
      }
    }

  if (T.isOSBinFormatELF() && SplitDWARFInlining)
    CmdArgs.push_back("-fsplit-dwarf-inlining");

  // After we've dealt with all combinations of things that could
  // make DebugInfoKind be other than None or DebugLineTablesOnly,
  // figure out if we need to "upgrade" it to standalone debug info.
  // We parse these two '-f' options whether or not they will be used,
  // to claim them even if you wrote "-fstandalone-debug -gline-tables-only"
  bool NeedFullDebug = Args.hasFlag(
      options::OPT_fstandalone_debug, options::OPT_fno_standalone_debug,
      DebuggerTuning == llvm::DebuggerKind::LLDB ||
          TC.GetDefaultStandaloneDebug());
  if (const Arg *A = Args.getLastArg(options::OPT_fstandalone_debug))
    (void)checkDebugInfoOption(A, Args, D, TC);

  if (DebugInfoKind == codegenoptions::LimitedDebugInfo) {
    if (Args.hasFlag(options::OPT_fno_eliminate_unused_debug_types,
                     options::OPT_feliminate_unused_debug_types, false))
      DebugInfoKind = codegenoptions::UnusedTypeInfo;
    else if (NeedFullDebug)
      DebugInfoKind = codegenoptions::FullDebugInfo;
  }

  if (Args.hasFlag(options::OPT_gembed_source, options::OPT_gno_embed_source,
                   false)) {
    // Source embedding is a vendor extension to DWARF v5. By now we have
    // checked if a DWARF version was stated explicitly, and have otherwise
    // fallen back to the target default, so if this is still not at least 5
    // we emit an error.
    const Arg *A = Args.getLastArg(options::OPT_gembed_source);
    if (RequestedDWARFVersion < 5)
      D.Diag(diag::err_drv_argument_only_allowed_with)
          << A->getAsString(Args) << "-gdwarf-5";
    else if (EffectiveDWARFVersion < 5)
      // The toolchain has reduced allowed dwarf version, so we can't enable
      // -gembed-source.
      D.Diag(diag::warn_drv_dwarf_version_limited_by_target)
          << A->getAsString(Args) << TC.getTripleString() << 5
          << EffectiveDWARFVersion;
    else if (checkDebugInfoOption(A, Args, D, TC))
      CmdArgs.push_back("-gembed-source");
  }

  if (EmitCodeView) {
    CmdArgs.push_back("-gcodeview");

    // Emit codeview type hashes if requested.
    if (Args.hasFlag(options::OPT_gcodeview_ghash,
                     options::OPT_gno_codeview_ghash, false)) {
      CmdArgs.push_back("-gcodeview-ghash");
    }
  }

  // Omit inline line tables if requested.
  if (Args.hasFlag(options::OPT_gno_inline_line_tables,
                   options::OPT_ginline_line_tables, false)) {
    CmdArgs.push_back("-gno-inline-line-tables");
  }

  // When emitting remarks, we need at least debug lines in the output.
  if (willEmitRemarks(Args) &&
      DebugInfoKind <= codegenoptions::DebugDirectivesOnly)
    DebugInfoKind = codegenoptions::DebugLineTablesOnly;

  // Adjust the debug info kind for the given toolchain.
  TC.adjustDebugInfoKind(DebugInfoKind, Args);

  RenderDebugEnablingArgs(Args, CmdArgs, DebugInfoKind, EffectiveDWARFVersion,
                          DebuggerTuning);

  // -fdebug-macro turns on macro debug info generation.
  if (Args.hasFlag(options::OPT_fdebug_macro, options::OPT_fno_debug_macro,
                   false))
    if (checkDebugInfoOption(Args.getLastArg(options::OPT_fdebug_macro), Args,
                             D, TC))
      CmdArgs.push_back("-debug-info-macro");

  // -ggnu-pubnames turns on gnu style pubnames in the backend.
  const auto *PubnamesArg =
      Args.getLastArg(options::OPT_ggnu_pubnames, options::OPT_gno_gnu_pubnames,
                      options::OPT_gpubnames, options::OPT_gno_pubnames);
  if (DwarfFission != DwarfFissionKind::None ||
      (PubnamesArg && checkDebugInfoOption(PubnamesArg, Args, D, TC)))
    if (!PubnamesArg ||
        (!PubnamesArg->getOption().matches(options::OPT_gno_gnu_pubnames) &&
         !PubnamesArg->getOption().matches(options::OPT_gno_pubnames)))
      CmdArgs.push_back(PubnamesArg && PubnamesArg->getOption().matches(
                                           options::OPT_gpubnames)
                            ? "-gpubnames"
                            : "-ggnu-pubnames");

  if (Args.hasFlag(options::OPT_fdebug_ranges_base_address,
                   options::OPT_fno_debug_ranges_base_address, false)) {
    CmdArgs.push_back("-fdebug-ranges-base-address");
  }

  // -gdwarf-aranges turns on the emission of the aranges section in the
  // backend.
  // Always enabled for SCE tuning.
  bool NeedAranges = DebuggerTuning == llvm::DebuggerKind::SCE;
  if (const Arg *A = Args.getLastArg(options::OPT_gdwarf_aranges))
    NeedAranges = checkDebugInfoOption(A, Args, D, TC) || NeedAranges;
  if (NeedAranges) {
    CmdArgs.push_back("-mllvm");
    CmdArgs.push_back("-generate-arange-section");
  }

  if (Args.hasFlag(options::OPT_fforce_dwarf_frame,
                   options::OPT_fno_force_dwarf_frame, false))
    CmdArgs.push_back("-fforce-dwarf-frame");

  if (Args.hasFlag(options::OPT_fdebug_types_section,
                   options::OPT_fno_debug_types_section, false)) {
    if (!(T.isOSBinFormatELF() || T.isOSBinFormatWasm())) {
      D.Diag(diag::err_drv_unsupported_opt_for_target)
          << Args.getLastArg(options::OPT_fdebug_types_section)
                 ->getAsString(Args)
          << T.getTriple();
    } else if (checkDebugInfoOption(
                   Args.getLastArg(options::OPT_fdebug_types_section), Args, D,
                   TC)) {
      CmdArgs.push_back("-mllvm");
      CmdArgs.push_back("-generate-type-units");
    }
  }

  // Decide how to render forward declarations of template instantiations.
  // SCE wants full descriptions, others just get them in the name.
  if (DebuggerTuning == llvm::DebuggerKind::SCE)
    CmdArgs.push_back("-debug-forward-template-params");

  // Do we need to explicitly import anonymous namespaces into the parent
  // scope?
  if (DebuggerTuning == llvm::DebuggerKind::SCE)
    CmdArgs.push_back("-dwarf-explicit-import");

  renderDwarfFormat(D, T, Args, CmdArgs, EffectiveDWARFVersion);
  RenderDebugInfoCompressionArgs(Args, CmdArgs, D, TC);
}

/// Check whether the given input tree contains any wrapper actions
static bool ContainsWrapperAction(const Action *A) {
  if (isa<OffloadWrapperJobAction>(A))
    return true;
  for (const auto &AI : A->inputs())
    if (ContainsWrapperAction(AI))
      return true;

  return false;
}

void Clang::ConstructJob(Compilation &C, const JobAction &JA,
                         const InputInfo &Output, const InputInfoList &Inputs,
                         const ArgList &Args, const char *LinkingOutput) const {
  const auto &TC = getToolChain();
  const llvm::Triple &RawTriple = TC.getTriple();
  const llvm::Triple &Triple = TC.getEffectiveTriple();
  const std::string &TripleStr = Triple.getTriple();

  bool KernelOrKext =
      Args.hasArg(options::OPT_mkernel, options::OPT_fapple_kext);
  const Driver &D = TC.getDriver();
  ArgStringList CmdArgs;

  // Check number of inputs for sanity. We need at least one input.
  assert(Inputs.size() >= 1 && "Must have at least one input.");
  // CUDA/HIP compilation may have multiple inputs (source file + results of
  // device-side compilations).
  // OpenMP device jobs take the host IR as a second input.
  // SYCL host jobs accept the integration header from the device-side
  // compilation as a second input.
  // Module precompilation accepts a list of header files to include as part
  // of the module.
  // All other jobs are expected to have exactly one input.
  bool IsCuda = JA.isOffloading(Action::OFK_Cuda);
  bool IsHIP = JA.isOffloading(Action::OFK_HIP);
  bool IsOpenMPDevice = JA.isDeviceOffloading(Action::OFK_OpenMP);
  bool IsSYCLOffloadDevice = JA.isDeviceOffloading(Action::OFK_SYCL);
  bool IsSYCL = JA.isOffloading(Action::OFK_SYCL);
  bool IsHeaderModulePrecompile = isa<HeaderModulePrecompileJobAction>(JA);
  assert((IsCuda || IsHIP || (IsOpenMPDevice && Inputs.size() == 2) || IsSYCL ||
          IsHeaderModulePrecompile || Inputs.size() == 1) &&
         "Unable to handle multiple inputs.");

  // A header module compilation doesn't have a main input file, so invent a
  // fake one as a placeholder.
  const char *ModuleName = [&]{
    auto *ModuleNameArg = Args.getLastArg(options::OPT_fmodule_name_EQ);
    return ModuleNameArg ? ModuleNameArg->getValue() : "";
  }();
  InputInfo HeaderModuleInput(Inputs[0].getType(), ModuleName, ModuleName);

  const InputInfo &Input =
      IsHeaderModulePrecompile ? HeaderModuleInput : Inputs[0];

  InputInfoList ModuleHeaderInputs;
  const InputInfo *CudaDeviceInput = nullptr;
  const InputInfo *OpenMPDeviceInput = nullptr;
  const InputInfo *SYCLDeviceInput = nullptr;
  for (const InputInfo &I : Inputs) {
    if (&I == &Input) {
      // This is the primary input.
    } else if (IsHeaderModulePrecompile &&
               types::getPrecompiledType(I.getType()) == types::TY_PCH) {
      types::ID Expected = HeaderModuleInput.getType();
      if (I.getType() != Expected) {
        D.Diag(diag::err_drv_module_header_wrong_kind)
            << I.getFilename() << types::getTypeName(I.getType())
            << types::getTypeName(Expected);
      }
      ModuleHeaderInputs.push_back(I);
    } else if ((IsCuda || IsHIP) && !CudaDeviceInput) {
      CudaDeviceInput = &I;
    } else if (IsOpenMPDevice && !OpenMPDeviceInput) {
      OpenMPDeviceInput = &I;
    } else if (IsSYCL && !SYCLDeviceInput) {
      SYCLDeviceInput = &I;
    } else {
      llvm_unreachable("unexpectedly given multiple inputs");
    }
  }

  const llvm::Triple *AuxTriple =
      (IsSYCL || IsCuda || IsHIP) ? TC.getAuxTriple() : nullptr;
  bool IsWindowsMSVC = RawTriple.isWindowsMSVCEnvironment();
  bool IsIAMCU = RawTriple.isOSIAMCU();

  // Adjust IsWindowsXYZ for CUDA/HIP/SYCL compilations.  Even when compiling in
  // device mode (i.e., getToolchain().getTriple() is NVPTX/AMDGCN, not
  // Windows), we need to pass Windows-specific flags to cc1.
  if (IsCuda || IsHIP || IsSYCL)
    IsWindowsMSVC |= AuxTriple && AuxTriple->isWindowsMSVCEnvironment();

  // C++ is not supported for IAMCU.
  if (IsIAMCU && types::isCXX(Input.getType()))
    D.Diag(diag::err_drv_clang_unsupported) << "C++ for IAMCU";

  // Invoke ourselves in -cc1 mode.
  //
  // FIXME: Implement custom jobs for internal actions.
  CmdArgs.push_back("-cc1");

  // Add the "effective" target triple.
  CmdArgs.push_back("-triple");
  CmdArgs.push_back(Args.MakeArgString(TripleStr));

  if (const Arg *MJ = Args.getLastArg(options::OPT_MJ)) {
    DumpCompilationDatabase(C, MJ->getValue(), TripleStr, Output, Input, Args);
    Args.ClaimAllArgs(options::OPT_MJ);
  } else if (const Arg *GenCDBFragment =
                 Args.getLastArg(options::OPT_gen_cdb_fragment_path)) {
    DumpCompilationDatabaseFragmentToDir(GenCDBFragment->getValue(), C,
                                         TripleStr, Output, Input, Args);
    Args.ClaimAllArgs(options::OPT_gen_cdb_fragment_path);
  }

  if (IsCuda || IsHIP) {
    // We have to pass the triple of the host if compiling for a CUDA/HIP device
    // and vice-versa.
    std::string NormalizedTriple;
    if (JA.isDeviceOffloading(Action::OFK_Cuda) ||
        JA.isDeviceOffloading(Action::OFK_HIP))
      NormalizedTriple = C.getSingleOffloadToolChain<Action::OFK_Host>()
                             ->getTriple()
                             .normalize();
    else {
      // Host-side compilation.
      NormalizedTriple =
          (IsCuda ? C.getSingleOffloadToolChain<Action::OFK_Cuda>()
                  : C.getSingleOffloadToolChain<Action::OFK_HIP>())
              ->getTriple()
              .normalize();
      if (IsCuda) {
        // We need to figure out which CUDA version we're compiling for, as that
        // determines how we load and launch GPU kernels.
        auto *CTC = static_cast<const toolchains::CudaToolChain *>(
            C.getSingleOffloadToolChain<Action::OFK_Cuda>());
        assert(CTC && "Expected valid CUDA Toolchain.");
        if (CTC && CTC->CudaInstallation.version() != CudaVersion::UNKNOWN)
          CmdArgs.push_back(Args.MakeArgString(
              Twine("-target-sdk-version=") +
              CudaVersionToString(CTC->CudaInstallation.version())));
      }
    }
    CmdArgs.push_back("-aux-triple");
    CmdArgs.push_back(Args.MakeArgString(NormalizedTriple));
  }

  Arg *SYCLStdArg = Args.getLastArg(options::OPT_sycl_std_EQ);

  if (IsSYCLOffloadDevice) {
    // Pass the triple of host when doing SYCL
    llvm::Triple AuxT = C.getDefaultToolChain().getTriple();
    std::string NormalizedTriple = AuxT.normalize();
    CmdArgs.push_back("-aux-triple");
    CmdArgs.push_back(Args.MakeArgString(NormalizedTriple));

    // We want to compile sycl kernels.
    CmdArgs.push_back("-fsycl-is-device");
    CmdArgs.push_back("-fdeclare-spirv-builtins");

    // Default value for FPGA is false, for all other targets is true.
    if (!Args.hasFlag(options::OPT_fsycl_early_optimizations,
                      options::OPT_fno_sycl_early_optimizations,
                      Triple.getSubArch() != llvm::Triple::SPIRSubArch_fpga))
      CmdArgs.push_back("-fno-sycl-early-optimizations");
    else if (RawTriple.isSPIR()) {
      // Set `sycl-opt` option to configure LLVM passes for SPIR target
      CmdArgs.push_back("-mllvm");
      CmdArgs.push_back("-sycl-opt");
    }

    // Turn on Dead Parameter Elimination Optimization with early optimizations
    if (!RawTriple.isNVPTX() &&
        Args.hasFlag(options::OPT_fsycl_dead_args_optimization,
                     options::OPT_fno_sycl_dead_args_optimization, false))
      CmdArgs.push_back("-fenable-sycl-dae");
    bool IsMSVC = AuxT.isWindowsMSVCEnvironment();
    if (IsMSVC) {
      CmdArgs.push_back("-fms-extensions");
      CmdArgs.push_back("-fms-compatibility");
      CmdArgs.push_back("-fdelayed-template-parsing");
      VersionTuple MSVT = TC.computeMSVCVersion(&D, Args);
      if (!MSVT.empty())
        CmdArgs.push_back(Args.MakeArgString("-fms-compatibility-version=" +
                                             MSVT.getAsString()));
      else {
        const char *LowestMSVCSupported =
            "191025017"; // VS2017 v15.0 (initial release)
        CmdArgs.push_back(Args.MakeArgString(
            Twine("-fms-compatibility-version=") + LowestMSVCSupported));
      }
    }

    if (Args.hasFlag(options::OPT_fsycl_allow_func_ptr,
                     options::OPT_fno_sycl_allow_func_ptr, false)) {
      CmdArgs.push_back("-fsycl-allow-func-ptr");
    }

    if (!SYCLStdArg) {
      // The user had not pass SYCL version, thus we'll employ no-sycl-strict
      // to allow address-space unqualified pointers in function params/return
      // along with marking the same function with explicit SYCL_EXTERNAL
      CmdArgs.push_back("-Wno-sycl-strict");
    }

    // Add the integration header option to generate the header.
    StringRef Header(D.getIntegrationHeader(Input.getBaseInput()));
    if (!Header.empty()) {
      SmallString<128> HeaderOpt("-fsycl-int-header=");
      HeaderOpt.append(Header);
      CmdArgs.push_back(Args.MakeArgString(HeaderOpt));
    }
  }

  if (IsSYCL) {
    // Set options for both host and device
    if (Arg *A = Args.getLastArg(options::OPT_fsycl_id_queries_fit_in_int,
                                 options::OPT_fno_sycl_id_queries_fit_in_int))
      A->render(Args, CmdArgs);

    if (SYCLStdArg) {
      SYCLStdArg->render(Args, CmdArgs);
      CmdArgs.push_back("-fsycl-std-layout-kernel-params");
    } else {
      // Ensure the default version in SYCL mode is 2020
      CmdArgs.push_back("-sycl-std=2020");
    }
    if (Args.hasArg(options::OPT_fsycl_unnamed_lambda))
      CmdArgs.push_back("-fsycl-unnamed-lambda");

    // Enable generation of USM address spaces for FPGA.
    // __ENABLE_USM_ADDR_SPACE__ will be used during compilation of SYCL headers
    if (getToolChain().getTriple().getSubArch() ==
        llvm::Triple::SPIRSubArch_fpga)
      CmdArgs.push_back("-D__ENABLE_USM_ADDR_SPACE__");

    // Add any options that are needed specific to SYCL offload while
    // performing the host side compilation.
    if (!IsSYCLOffloadDevice) {
      // Add the -include option to add the integration header
      StringRef Header = D.getIntegrationHeader(Input.getBaseInput());
      if (types::getPreprocessedType(Input.getType()) != types::TY_INVALID &&
          !Header.empty()) {
        CmdArgs.push_back("-include");
        CmdArgs.push_back(Args.MakeArgString(Header));
        // When creating dependency information, filter out the generated
        // header file.
        CmdArgs.push_back("-dependency-filter");
        CmdArgs.push_back(Args.MakeArgString(Header));
      }
      // Let the FE know we are doing a SYCL offload compilation, but we are
      // doing the host pass.
      CmdArgs.push_back("-fsycl-is-host");

      if (!D.IsCLMode()) {
        // SYCL library is guaranteed to work correctly only with dynamic
        // MSVC runtime.
        llvm::Triple AuxT = C.getDefaultToolChain().getTriple();
        if (AuxT.isWindowsMSVCEnvironment()) {
          CmdArgs.push_back("-D_MT");
          CmdArgs.push_back("-D_DLL");
          CmdArgs.push_back("--dependent-lib=msvcrt");
        }
      }
    }
  }

  if (IsOpenMPDevice) {
    // We have to pass the triple of the host if compiling for an OpenMP device.
    std::string NormalizedTriple =
        C.getSingleOffloadToolChain<Action::OFK_Host>()
            ->getTriple()
            .normalize();
    CmdArgs.push_back("-aux-triple");
    CmdArgs.push_back(Args.MakeArgString(NormalizedTriple));
  }

  if (Triple.isOSWindows() && (Triple.getArch() == llvm::Triple::arm ||
                               Triple.getArch() == llvm::Triple::thumb)) {
    unsigned Offset = Triple.getArch() == llvm::Triple::arm ? 4 : 6;
    unsigned Version = 0;
    bool Failure =
        Triple.getArchName().substr(Offset).consumeInteger(10, Version);
    if (Failure || Version < 7)
      D.Diag(diag::err_target_unsupported_arch) << Triple.getArchName()
                                                << TripleStr;
  }

  // Push all default warning arguments that are specific to
  // the given target.  These come before user provided warning options
  // are provided.
  TC.addClangWarningOptions(CmdArgs);

  // FIXME: Subclass ToolChain for SPIR and move this to addClangWarningOptions.
  if (Triple.isSPIR())
    CmdArgs.push_back("-Wspir-compat");

  // Select the appropriate action.
  RewriteKind rewriteKind = RK_None;

  // If CollectArgsForIntegratedAssembler() isn't called below, claim the args
  // it claims when not running an assembler. Otherwise, clang would emit
  // "argument unused" warnings for assembler flags when e.g. adding "-E" to
  // flags while debugging something. That'd be somewhat inconvenient, and it's
  // also inconsistent with most other flags -- we don't warn on
  // -ffunction-sections not being used in -E mode either for example, even
  // though it's not really used either.
  if (!isa<AssembleJobAction>(JA)) {
    // The args claimed here should match the args used in
    // CollectArgsForIntegratedAssembler().
    if (TC.useIntegratedAs()) {
      Args.ClaimAllArgs(options::OPT_mrelax_all);
      Args.ClaimAllArgs(options::OPT_mno_relax_all);
      Args.ClaimAllArgs(options::OPT_mincremental_linker_compatible);
      Args.ClaimAllArgs(options::OPT_mno_incremental_linker_compatible);
      switch (C.getDefaultToolChain().getArch()) {
      case llvm::Triple::arm:
      case llvm::Triple::armeb:
      case llvm::Triple::thumb:
      case llvm::Triple::thumbeb:
        Args.ClaimAllArgs(options::OPT_mimplicit_it_EQ);
        break;
      default:
        break;
      }
    }
    Args.ClaimAllArgs(options::OPT_Wa_COMMA);
    Args.ClaimAllArgs(options::OPT_Xassembler);
  }

  if (isa<AnalyzeJobAction>(JA)) {
    assert(JA.getType() == types::TY_Plist && "Invalid output type.");
    CmdArgs.push_back("-analyze");
  } else if (isa<MigrateJobAction>(JA)) {
    CmdArgs.push_back("-migrate");
  } else if (isa<PreprocessJobAction>(JA)) {
    if (Output.getType() == types::TY_Dependencies)
      CmdArgs.push_back("-Eonly");
    else {
      CmdArgs.push_back("-E");
      if (Args.hasArg(options::OPT_rewrite_objc) &&
          !Args.hasArg(options::OPT_g_Group))
        CmdArgs.push_back("-P");
    }
  } else if (isa<AssembleJobAction>(JA)) {
    if (IsSYCLOffloadDevice) {
      CmdArgs.push_back("-emit-llvm-bc");
    } else {
      CmdArgs.push_back("-emit-obj");
      CollectArgsForIntegratedAssembler(C, Args, CmdArgs, D);
    }

    // Also ignore explicit -force_cpusubtype_ALL option.
    (void)Args.hasArg(options::OPT_force__cpusubtype__ALL);
  } else if (isa<PrecompileJobAction>(JA)) {
    if (JA.getType() == types::TY_Nothing)
      CmdArgs.push_back("-fsyntax-only");
    else if (JA.getType() == types::TY_ModuleFile)
      CmdArgs.push_back(IsHeaderModulePrecompile
                            ? "-emit-header-module"
                            : "-emit-module-interface");
    else
      CmdArgs.push_back("-emit-pch");
  } else if (isa<VerifyPCHJobAction>(JA)) {
    CmdArgs.push_back("-verify-pch");
  } else {
    assert((isa<CompileJobAction>(JA) || isa<BackendJobAction>(JA)) &&
           "Invalid action for clang tool.");
    if (JA.getType() == types::TY_Nothing) {
      CmdArgs.push_back("-fsyntax-only");
    } else if (JA.getType() == types::TY_LLVM_IR ||
               JA.getType() == types::TY_LTO_IR) {
      CmdArgs.push_back("-emit-llvm");
    } else if (JA.getType() == types::TY_LLVM_BC ||
               JA.getType() == types::TY_LTO_BC) {
      CmdArgs.push_back("-emit-llvm-bc");
    } else if (JA.getType() == types::TY_IFS ||
               JA.getType() == types::TY_IFS_CPP) {
      StringRef ArgStr =
          Args.hasArg(options::OPT_interface_stub_version_EQ)
              ? Args.getLastArgValue(options::OPT_interface_stub_version_EQ)
              : "experimental-ifs-v2";
      CmdArgs.push_back("-emit-interface-stubs");
      CmdArgs.push_back(
          Args.MakeArgString(Twine("-interface-stub-version=") + ArgStr.str()));
    } else if (JA.getType() == types::TY_PP_Asm) {
      CmdArgs.push_back("-S");
    } else if (JA.getType() == types::TY_AST) {
      CmdArgs.push_back("-emit-pch");
    } else if (JA.getType() == types::TY_ModuleFile) {
      CmdArgs.push_back("-module-file-info");
    } else if (JA.getType() == types::TY_RewrittenObjC) {
      CmdArgs.push_back("-rewrite-objc");
      rewriteKind = RK_NonFragile;
    } else if (JA.getType() == types::TY_RewrittenLegacyObjC) {
      CmdArgs.push_back("-rewrite-objc");
      rewriteKind = RK_Fragile;
    } else {
      assert(JA.getType() == types::TY_PP_Asm && "Unexpected output type!");
    }

    // Preserve use-list order by default when emitting bitcode, so that
    // loading the bitcode up in 'opt' or 'llc' and running passes gives the
    // same result as running passes here.  For LTO, we don't need to preserve
    // the use-list order, since serialization to bitcode is part of the flow.
    if (JA.getType() == types::TY_LLVM_BC)
      CmdArgs.push_back("-emit-llvm-uselists");

    // Device-side jobs do not support LTO.
    bool isDeviceOffloadAction = !(JA.isDeviceOffloading(Action::OFK_None) ||
                                   JA.isDeviceOffloading(Action::OFK_Host));

    if (D.isUsingLTO() && !isDeviceOffloadAction) {
      Args.AddLastArg(CmdArgs, options::OPT_flto, options::OPT_flto_EQ);
      CmdArgs.push_back("-flto-unit");
    }
  }

  if (const Arg *A = Args.getLastArg(options::OPT_fthinlto_index_EQ)) {
    if (!types::isLLVMIR(Input.getType()))
      D.Diag(diag::err_drv_arg_requires_bitcode_input) << A->getAsString(Args);
    Args.AddLastArg(CmdArgs, options::OPT_fthinlto_index_EQ);
  }

  if (Args.getLastArg(options::OPT_fthin_link_bitcode_EQ))
    Args.AddLastArg(CmdArgs, options::OPT_fthin_link_bitcode_EQ);

  if (Args.getLastArg(options::OPT_save_temps_EQ))
    Args.AddLastArg(CmdArgs, options::OPT_save_temps_EQ);

  auto *MemProfArg = Args.getLastArg(options::OPT_fmemory_profile,
                                     options::OPT_fmemory_profile_EQ,
                                     options::OPT_fno_memory_profile);
  if (MemProfArg &&
      !MemProfArg->getOption().matches(options::OPT_fno_memory_profile))
    MemProfArg->render(Args, CmdArgs);

  // Embed-bitcode option.
  // Only white-listed flags below are allowed to be embedded.
  if (C.getDriver().embedBitcodeInObject() && !C.getDriver().isUsingLTO() &&
      (isa<BackendJobAction>(JA) || isa<AssembleJobAction>(JA))) {
    // Add flags implied by -fembed-bitcode.
    Args.AddLastArg(CmdArgs, options::OPT_fembed_bitcode_EQ);
    // Disable all llvm IR level optimizations.
    CmdArgs.push_back("-disable-llvm-passes");

    // Render target options.
    TC.addClangTargetOptions(Args, CmdArgs, JA.getOffloadingDeviceKind());

    // reject options that shouldn't be supported in bitcode
    // also reject kernel/kext
    static const constexpr unsigned kBitcodeOptionBlacklist[] = {
        options::OPT_mkernel,
        options::OPT_fapple_kext,
        options::OPT_ffunction_sections,
        options::OPT_fno_function_sections,
        options::OPT_fdata_sections,
        options::OPT_fno_data_sections,
        options::OPT_fbasic_block_sections_EQ,
        options::OPT_funique_internal_linkage_names,
        options::OPT_fno_unique_internal_linkage_names,
        options::OPT_funique_section_names,
        options::OPT_fno_unique_section_names,
        options::OPT_funique_basic_block_section_names,
        options::OPT_fno_unique_basic_block_section_names,
        options::OPT_mrestrict_it,
        options::OPT_mno_restrict_it,
        options::OPT_mstackrealign,
        options::OPT_mno_stackrealign,
        options::OPT_mstack_alignment,
        options::OPT_mcmodel_EQ,
        options::OPT_mlong_calls,
        options::OPT_mno_long_calls,
        options::OPT_ggnu_pubnames,
        options::OPT_gdwarf_aranges,
        options::OPT_fdebug_types_section,
        options::OPT_fno_debug_types_section,
        options::OPT_fdwarf_directory_asm,
        options::OPT_fno_dwarf_directory_asm,
        options::OPT_mrelax_all,
        options::OPT_mno_relax_all,
        options::OPT_ftrap_function_EQ,
        options::OPT_ffixed_r9,
        options::OPT_mfix_cortex_a53_835769,
        options::OPT_mno_fix_cortex_a53_835769,
        options::OPT_ffixed_x18,
        options::OPT_mglobal_merge,
        options::OPT_mno_global_merge,
        options::OPT_mred_zone,
        options::OPT_mno_red_zone,
        options::OPT_Wa_COMMA,
        options::OPT_Xassembler,
        options::OPT_mllvm,
    };
    for (const auto &A : Args)
      if (llvm::find(kBitcodeOptionBlacklist, A->getOption().getID()) !=
          std::end(kBitcodeOptionBlacklist))
        D.Diag(diag::err_drv_unsupported_embed_bitcode) << A->getSpelling();

    // Render the CodeGen options that need to be passed.
    if (!Args.hasFlag(options::OPT_foptimize_sibling_calls,
                      options::OPT_fno_optimize_sibling_calls))
      CmdArgs.push_back("-mdisable-tail-calls");

    RenderFloatingPointOptions(TC, D, isOptimizationLevelFast(Args), Args,
                               CmdArgs, JA);

    // Render ABI arguments
    switch (TC.getArch()) {
    default: break;
    case llvm::Triple::arm:
    case llvm::Triple::armeb:
    case llvm::Triple::thumbeb:
      RenderARMABI(Triple, Args, CmdArgs);
      break;
    case llvm::Triple::aarch64:
    case llvm::Triple::aarch64_32:
    case llvm::Triple::aarch64_be:
      RenderAArch64ABI(Triple, Args, CmdArgs);
      break;
    }

    // Optimization level for CodeGen.
    if (const Arg *A = Args.getLastArg(options::OPT_O_Group)) {
      if (A->getOption().matches(options::OPT_O4)) {
        CmdArgs.push_back("-O3");
        D.Diag(diag::warn_O4_is_O3);
      } else {
        A->render(Args, CmdArgs);
      }
    }

    // Input/Output file.
    if (Output.getType() == types::TY_Dependencies) {
      // Handled with other dependency code.
    } else if (Output.isFilename()) {
      CmdArgs.push_back("-o");
      CmdArgs.push_back(Output.getFilename());
    } else {
      assert(Output.isNothing() && "Input output.");
    }

    for (const auto &II : Inputs) {
      addDashXForInput(Args, II, CmdArgs);
      if (II.isFilename())
        CmdArgs.push_back(II.getFilename());
      else
        II.getInputArg().renderAsInput(Args, CmdArgs);
    }

    C.addCommand(std::make_unique<Command>(
        JA, *this, ResponseFileSupport::AtFileUTF8(), D.getClangProgramPath(),
        CmdArgs, Inputs, Output));
    return;
  }

  if (C.getDriver().embedBitcodeMarkerOnly() && !C.getDriver().isUsingLTO())
    CmdArgs.push_back("-fembed-bitcode=marker");

  // We normally speed up the clang process a bit by skipping destructors at
  // exit, but when we're generating diagnostics we can rely on some of the
  // cleanup.
  if (!C.isForDiagnostics())
    CmdArgs.push_back("-disable-free");

#ifdef NDEBUG
  const bool IsAssertBuild = false;
#else
  const bool IsAssertBuild = true;
#endif

  // Disable the verification pass in -asserts builds.
  if (!IsAssertBuild)
    CmdArgs.push_back("-disable-llvm-verifier");

  // Discard value names in assert builds unless otherwise specified.
  if (Args.hasFlag(options::OPT_fdiscard_value_names,
                   options::OPT_fno_discard_value_names, !IsAssertBuild)) {
    if (Args.hasArg(options::OPT_fdiscard_value_names) &&
        (std::any_of(Inputs.begin(), Inputs.end(),
                     [](const clang::driver::InputInfo &II) {
                       return types::isLLVMIR(II.getType());
                     }))) {
      D.Diag(diag::warn_ignoring_fdiscard_for_bitcode);
    }
    CmdArgs.push_back("-discard-value-names");
  }

  // Set the main file name, so that debug info works even with
  // -save-temps.
  CmdArgs.push_back("-main-file-name");
  CmdArgs.push_back(getBaseInputName(Args, Input));

  // Some flags which affect the language (via preprocessor
  // defines).
  if (Args.hasArg(options::OPT_static))
    CmdArgs.push_back("-static-define");

  if (Args.hasArg(options::OPT_municode))
    CmdArgs.push_back("-DUNICODE");

  if (isa<AnalyzeJobAction>(JA))
    RenderAnalyzerOptions(Args, CmdArgs, Triple, Input);

  if (isa<AnalyzeJobAction>(JA) ||
      (isa<PreprocessJobAction>(JA) && Args.hasArg(options::OPT__analyze)))
    CmdArgs.push_back("-setup-static-analyzer");

  // Enable compatilibily mode to avoid analyzer-config related errors.
  // Since we can't access frontend flags through hasArg, let's manually iterate
  // through them.
  bool FoundAnalyzerConfig = false;
  for (auto Arg : Args.filtered(options::OPT_Xclang))
    if (StringRef(Arg->getValue()) == "-analyzer-config") {
      FoundAnalyzerConfig = true;
      break;
    }
  if (!FoundAnalyzerConfig)
    for (auto Arg : Args.filtered(options::OPT_Xanalyzer))
      if (StringRef(Arg->getValue()) == "-analyzer-config") {
        FoundAnalyzerConfig = true;
        break;
      }
  if (FoundAnalyzerConfig)
    CmdArgs.push_back("-analyzer-config-compatibility-mode=true");

  CheckCodeGenerationOptions(D, Args);

  unsigned FunctionAlignment = ParseFunctionAlignment(TC, Args);
  assert(FunctionAlignment <= 31 && "function alignment will be truncated!");
  if (FunctionAlignment) {
    CmdArgs.push_back("-function-alignment");
    CmdArgs.push_back(Args.MakeArgString(std::to_string(FunctionAlignment)));
  }

  llvm::Reloc::Model RelocationModel;
  unsigned PICLevel;
  bool IsPIE;
  std::tie(RelocationModel, PICLevel, IsPIE) = ParsePICArgs(TC, Args);

  bool IsROPI = RelocationModel == llvm::Reloc::ROPI ||
                RelocationModel == llvm::Reloc::ROPI_RWPI;
  bool IsRWPI = RelocationModel == llvm::Reloc::RWPI ||
                RelocationModel == llvm::Reloc::ROPI_RWPI;

  if (Args.hasArg(options::OPT_mcmse) &&
      !Args.hasArg(options::OPT_fallow_unsupported)) {
    if (IsROPI)
      D.Diag(diag::err_cmse_pi_are_incompatible) << IsROPI;
    if (IsRWPI)
      D.Diag(diag::err_cmse_pi_are_incompatible) << !IsRWPI;
  }

  if (IsROPI && types::isCXX(Input.getType()) &&
      !Args.hasArg(options::OPT_fallow_unsupported))
    D.Diag(diag::err_drv_ropi_incompatible_with_cxx);

  const char *RMName = RelocationModelName(RelocationModel);
  if (RMName) {
    CmdArgs.push_back("-mrelocation-model");
    CmdArgs.push_back(RMName);
  }
  if (PICLevel > 0) {
    CmdArgs.push_back("-pic-level");
    CmdArgs.push_back(PICLevel == 1 ? "1" : "2");
    if (IsPIE)
      CmdArgs.push_back("-pic-is-pie");
  }

  if (RelocationModel == llvm::Reloc::ROPI ||
      RelocationModel == llvm::Reloc::ROPI_RWPI)
    CmdArgs.push_back("-fropi");
  if (RelocationModel == llvm::Reloc::RWPI ||
      RelocationModel == llvm::Reloc::ROPI_RWPI)
    CmdArgs.push_back("-frwpi");

  if (Arg *A = Args.getLastArg(options::OPT_meabi)) {
    CmdArgs.push_back("-meabi");
    CmdArgs.push_back(A->getValue());
  }

  // -fsemantic-interposition is forwarded to CC1: set the
  // "SemanticInterposition" metadata to 1 (make some linkages interposable) and
  // make default visibility external linkage definitions dso_preemptable.
  //
  // -fno-semantic-interposition: if the target supports .Lfoo$local local
  // aliases (make default visibility external linkage definitions dso_local).
  // This is the CC1 default for ELF to match COFF/Mach-O.
  //
  // Otherwise use Clang's traditional behavior: like
  // -fno-semantic-interposition but local aliases are not used. So references
  // can be interposed if not optimized out.
  if (Triple.isOSBinFormatELF()) {
    Arg *A = Args.getLastArg(options::OPT_fsemantic_interposition,
                             options::OPT_fno_semantic_interposition);
    if (RelocationModel != llvm::Reloc::Static && !IsPIE) {
      // The supported targets need to call AsmPrinter::getSymbolPreferLocal.
      bool SupportsLocalAlias = Triple.isX86();
      if (!A)
        CmdArgs.push_back("-fhalf-no-semantic-interposition");
      else if (A->getOption().matches(options::OPT_fsemantic_interposition))
        A->render(Args, CmdArgs);
      else if (!SupportsLocalAlias)
        CmdArgs.push_back("-fhalf-no-semantic-interposition");
    }
  }

  {
    std::string Model;
    if (Arg *A = Args.getLastArg(options::OPT_mthread_model)) {
      if (!TC.isThreadModelSupported(A->getValue()))
        D.Diag(diag::err_drv_invalid_thread_model_for_target)
            << A->getValue() << A->getAsString(Args);
      Model = A->getValue();
    } else
      Model = TC.getThreadModel();
    if (Model != "posix") {
      CmdArgs.push_back("-mthread-model");
      CmdArgs.push_back(Args.MakeArgString(Model));
    }
  }

  Args.AddLastArg(CmdArgs, options::OPT_fveclib);

  if (Args.hasFlag(options::OPT_fmerge_all_constants,
                   options::OPT_fno_merge_all_constants, false))
    CmdArgs.push_back("-fmerge-all-constants");

  if (Args.hasFlag(options::OPT_fno_delete_null_pointer_checks,
                   options::OPT_fdelete_null_pointer_checks, false))
    CmdArgs.push_back("-fno-delete-null-pointer-checks");

  // LLVM Code Generator Options.

  for (const Arg *A : Args.filtered(options::OPT_frewrite_map_file_EQ)) {
    StringRef Map = A->getValue();
    if (!llvm::sys::fs::exists(Map)) {
      D.Diag(diag::err_drv_no_such_file) << Map;
    } else {
      A->render(Args, CmdArgs);
      A->claim();
    }
  }

  if (Arg *A = Args.getLastArg(options::OPT_mabi_EQ_vec_extabi,
                               options::OPT_mabi_EQ_vec_default)) {
    if (!Triple.isOSAIX())
      D.Diag(diag::err_drv_unsupported_opt_for_target)
          << A->getSpelling() << RawTriple.str();
    if (A->getOption().getID() == options::OPT_mabi_EQ_vec_extabi)
      CmdArgs.push_back("-mabi=vec-extabi");
    else
      D.Diag(diag::err_aix_default_altivec_abi);
  }

  if (Arg *A = Args.getLastArg(options::OPT_Wframe_larger_than_EQ)) {
    StringRef v = A->getValue();
    CmdArgs.push_back("-mllvm");
    CmdArgs.push_back(Args.MakeArgString("-warn-stack-size=" + v));
    A->claim();
  }

  if (!Args.hasFlag(options::OPT_fjump_tables, options::OPT_fno_jump_tables,
                    true))
    CmdArgs.push_back("-fno-jump-tables");

  if (Args.hasFlag(options::OPT_fprofile_sample_accurate,
                   options::OPT_fno_profile_sample_accurate, false))
    CmdArgs.push_back("-fprofile-sample-accurate");

  if (!Args.hasFlag(options::OPT_fpreserve_as_comments,
                    options::OPT_fno_preserve_as_comments, true))
    CmdArgs.push_back("-fno-preserve-as-comments");

  if (Arg *A = Args.getLastArg(options::OPT_mregparm_EQ)) {
    CmdArgs.push_back("-mregparm");
    CmdArgs.push_back(A->getValue());
  }

  if (Arg *A = Args.getLastArg(options::OPT_maix_struct_return,
                               options::OPT_msvr4_struct_return)) {
    if (!TC.getTriple().isPPC32()) {
      D.Diag(diag::err_drv_unsupported_opt_for_target)
          << A->getSpelling() << RawTriple.str();
    } else if (A->getOption().matches(options::OPT_maix_struct_return)) {
      CmdArgs.push_back("-maix-struct-return");
    } else {
      assert(A->getOption().matches(options::OPT_msvr4_struct_return));
      CmdArgs.push_back("-msvr4-struct-return");
    }
  }

  if (Arg *A = Args.getLastArg(options::OPT_fpcc_struct_return,
                               options::OPT_freg_struct_return)) {
    if (TC.getArch() != llvm::Triple::x86) {
      D.Diag(diag::err_drv_unsupported_opt_for_target)
          << A->getSpelling() << RawTriple.str();
    } else if (A->getOption().matches(options::OPT_fpcc_struct_return)) {
      CmdArgs.push_back("-fpcc-struct-return");
    } else {
      assert(A->getOption().matches(options::OPT_freg_struct_return));
      CmdArgs.push_back("-freg-struct-return");
    }
  }

  if (Args.hasFlag(options::OPT_mrtd, options::OPT_mno_rtd, false))
    CmdArgs.push_back("-fdefault-calling-conv=stdcall");

  if (Args.hasArg(options::OPT_fenable_matrix)) {
    // enable-matrix is needed by both the LangOpts and by LLVM.
    CmdArgs.push_back("-fenable-matrix");
    CmdArgs.push_back("-mllvm");
    CmdArgs.push_back("-enable-matrix");
  }

  CodeGenOptions::FramePointerKind FPKeepKind =
                  getFramePointerKind(Args, RawTriple);
  const char *FPKeepKindStr = nullptr;
  switch (FPKeepKind) {
  case CodeGenOptions::FramePointerKind::None:
    FPKeepKindStr = "-mframe-pointer=none";
    break;
  case CodeGenOptions::FramePointerKind::NonLeaf:
    FPKeepKindStr = "-mframe-pointer=non-leaf";
    break;
  case CodeGenOptions::FramePointerKind::All:
    FPKeepKindStr = "-mframe-pointer=all";
    break;
  }
  assert(FPKeepKindStr && "unknown FramePointerKind");
  CmdArgs.push_back(FPKeepKindStr);

  if (!Args.hasFlag(options::OPT_fzero_initialized_in_bss,
                    options::OPT_fno_zero_initialized_in_bss, true))
    CmdArgs.push_back("-fno-zero-initialized-in-bss");

  bool OFastEnabled = isOptimizationLevelFast(Args);
  // If -Ofast is the optimization level, then -fstrict-aliasing should be
  // enabled.  This alias option is being used to simplify the hasFlag logic.
  OptSpecifier StrictAliasingAliasOption =
      OFastEnabled ? options::OPT_Ofast : options::OPT_fstrict_aliasing;
  // We turn strict aliasing off by default if we're in CL mode, since MSVC
  // doesn't do any TBAA.
  bool TBAAOnByDefault = !D.IsCLMode();
  if (!Args.hasFlag(options::OPT_fstrict_aliasing, StrictAliasingAliasOption,
                    options::OPT_fno_strict_aliasing, TBAAOnByDefault))
    CmdArgs.push_back("-relaxed-aliasing");
  if (!Args.hasFlag(options::OPT_fstruct_path_tbaa,
                    options::OPT_fno_struct_path_tbaa))
    CmdArgs.push_back("-no-struct-path-tbaa");
  if (Args.hasFlag(options::OPT_fstrict_enums, options::OPT_fno_strict_enums,
                   false))
    CmdArgs.push_back("-fstrict-enums");
  if (!Args.hasFlag(options::OPT_fstrict_return, options::OPT_fno_strict_return,
                    true))
    CmdArgs.push_back("-fno-strict-return");
  if (Args.hasFlag(options::OPT_fallow_editor_placeholders,
                   options::OPT_fno_allow_editor_placeholders, false))
    CmdArgs.push_back("-fallow-editor-placeholders");
  if (Args.hasFlag(options::OPT_fstrict_vtable_pointers,
                   options::OPT_fno_strict_vtable_pointers,
                   false))
    CmdArgs.push_back("-fstrict-vtable-pointers");
  if (Args.hasFlag(options::OPT_fforce_emit_vtables,
                   options::OPT_fno_force_emit_vtables,
                   false))
    CmdArgs.push_back("-fforce-emit-vtables");
  if (!Args.hasFlag(options::OPT_foptimize_sibling_calls,
                    options::OPT_fno_optimize_sibling_calls))
    CmdArgs.push_back("-mdisable-tail-calls");
  if (Args.hasFlag(options::OPT_fno_escaping_block_tail_calls,
                   options::OPT_fescaping_block_tail_calls, false))
    CmdArgs.push_back("-fno-escaping-block-tail-calls");

  Args.AddLastArg(CmdArgs, options::OPT_ffine_grained_bitfield_accesses,
                  options::OPT_fno_fine_grained_bitfield_accesses);

  Args.AddLastArg(CmdArgs, options::OPT_fexperimental_relative_cxx_abi_vtables,
                  options::OPT_fno_experimental_relative_cxx_abi_vtables);

  // Handle segmented stacks.
  if (Args.hasFlag(options::OPT_fsplit_stack, options::OPT_fno_split_stack,
                   false))
    CmdArgs.push_back("-fsplit-stack");

  RenderFloatingPointOptions(TC, D, OFastEnabled, Args, CmdArgs, JA);

  if (Arg *A = Args.getLastArg(options::OPT_mdouble_EQ)) {
    if (TC.getArch() == llvm::Triple::avr)
      A->render(Args, CmdArgs);
    else
      D.Diag(diag::err_drv_unsupported_opt_for_target)
          << A->getAsString(Args) << TripleStr;
  }

  if (Arg *A = Args.getLastArg(options::OPT_LongDouble_Group)) {
    if (TC.getTriple().isX86() || TC.getTriple().isSPIR())
      A->render(Args, CmdArgs);
    else if (TC.getTriple().isPPC() &&
             (A->getOption().getID() != options::OPT_mlong_double_80))
      A->render(Args, CmdArgs);
    else
      D.Diag(diag::err_drv_unsupported_opt_for_target)
          << A->getAsString(Args) << TripleStr;
  }

  // Decide whether to use verbose asm. Verbose assembly is the default on
  // toolchains which have the integrated assembler on by default.
  bool IsIntegratedAssemblerDefault = TC.IsIntegratedAssemblerDefault();
  if (!Args.hasFlag(options::OPT_fverbose_asm, options::OPT_fno_verbose_asm,
                    IsIntegratedAssemblerDefault))
    CmdArgs.push_back("-fno-verbose-asm");

  // Parse 'none' or '$major.$minor'. Disallow -fbinutils-version=0 because we
  // use that to indicate the MC default in the backend.
  if (Arg *A = Args.getLastArg(options::OPT_fbinutils_version_EQ)) {
    StringRef V = A->getValue();
    unsigned Num;
    if (V == "none")
      A->render(Args, CmdArgs);
    else if (!V.consumeInteger(10, Num) && Num > 0 &&
             (V.empty() || (V.consume_front(".") &&
                            !V.consumeInteger(10, Num) && V.empty())))
      A->render(Args, CmdArgs);
    else
      D.Diag(diag::err_drv_invalid_argument_to_option)
          << A->getValue() << A->getOption().getName();
  }

  if (!TC.useIntegratedAs())
    CmdArgs.push_back("-no-integrated-as");

  if (Args.hasArg(options::OPT_fdebug_pass_structure)) {
    CmdArgs.push_back("-mdebug-pass");
    CmdArgs.push_back("Structure");
  }
  if (Args.hasArg(options::OPT_fdebug_pass_arguments)) {
    CmdArgs.push_back("-mdebug-pass");
    CmdArgs.push_back("Arguments");
  }

  // Enable -mconstructor-aliases except on darwin, where we have to work around
  // a linker bug (see <rdar://problem/7651567>), and CUDA/AMDGPU device code,
  // where aliases aren't supported. Similarly, aliases aren't yet supported
  // for AIX.
  if (!RawTriple.isOSDarwin() && !RawTriple.isNVPTX() &&
      !RawTriple.isAMDGPU() && !RawTriple.isOSAIX())
    CmdArgs.push_back("-mconstructor-aliases");

  // Darwin's kernel doesn't support guard variables; just die if we
  // try to use them.
  if (KernelOrKext && RawTriple.isOSDarwin())
    CmdArgs.push_back("-fforbid-guard-variables");

  if (Args.hasFlag(options::OPT_mms_bitfields, options::OPT_mno_ms_bitfields,
                   Triple.isWindowsGNUEnvironment())) {
    CmdArgs.push_back("-mms-bitfields");
  }

  // Non-PIC code defaults to -fdirect-access-external-data while PIC code
  // defaults to -fno-direct-access-external-data. Pass the option if different
  // from the default.
  if (Arg *A = Args.getLastArg(options::OPT_fdirect_access_external_data,
                               options::OPT_fno_direct_access_external_data))
    if (A->getOption().matches(options::OPT_fdirect_access_external_data) !=
        (PICLevel == 0))
      A->render(Args, CmdArgs);

  if (Args.hasFlag(options::OPT_fno_plt, options::OPT_fplt, false)) {
    CmdArgs.push_back("-fno-plt");
  }

  // -fhosted is default.
  // TODO: Audit uses of KernelOrKext and see where it'd be more appropriate to
  // use Freestanding.
  bool Freestanding =
      Args.hasFlag(options::OPT_ffreestanding, options::OPT_fhosted, false) ||
      KernelOrKext;
  if (Freestanding)
    CmdArgs.push_back("-ffreestanding");

  // This is a coarse approximation of what llvm-gcc actually does, both
  // -fasynchronous-unwind-tables and -fnon-call-exceptions interact in more
  // complicated ways.
  bool UnwindTables =
      Args.hasFlag(options::OPT_fasynchronous_unwind_tables,
                   options::OPT_fno_asynchronous_unwind_tables,
                   (TC.IsUnwindTablesDefault(Args) ||
                    TC.getSanitizerArgs().needsUnwindTables()) &&
                       !Freestanding);
  UnwindTables = Args.hasFlag(options::OPT_funwind_tables,
                              options::OPT_fno_unwind_tables, UnwindTables);
  if (UnwindTables)
    CmdArgs.push_back("-munwind-tables");

  // Prepare `-aux-target-cpu` and `-aux-target-feature` unless
  // `--gpu-use-aux-triple-only` is specified.
  if (!Args.getLastArg(options::OPT_gpu_use_aux_triple_only) &&
      ((IsCuda && JA.isDeviceOffloading(Action::OFK_Cuda)) ||
       (IsSYCL && IsSYCLOffloadDevice) ||
       (IsHIP && JA.isDeviceOffloading(Action::OFK_HIP)))) {
    const ArgList &HostArgs =
        C.getArgsForToolChain(nullptr, StringRef(), Action::OFK_None);
    std::string HostCPU =
        getCPUName(HostArgs, *TC.getAuxTriple(), /*FromAs*/ false);
    if (!HostCPU.empty()) {
      CmdArgs.push_back("-aux-target-cpu");
      CmdArgs.push_back(Args.MakeArgString(HostCPU));
    }
    getTargetFeatures(D, *TC.getAuxTriple(), HostArgs, CmdArgs,
                      /*ForAS*/ false, /*IsAux*/ true);
  }

  TC.addClangTargetOptions(Args, CmdArgs, JA.getOffloadingDeviceKind());

  // FIXME: Handle -mtune=.
  (void)Args.hasArg(options::OPT_mtune_EQ);

  if (Arg *A = Args.getLastArg(options::OPT_mcmodel_EQ)) {
    StringRef CM = A->getValue();
    if (CM == "small" || CM == "kernel" || CM == "medium" || CM == "large" ||
        CM == "tiny")
      A->render(Args, CmdArgs);
    else
      D.Diag(diag::err_drv_invalid_argument_to_option)
          << CM << A->getOption().getName();
  }

  if (Arg *A = Args.getLastArg(options::OPT_mtls_size_EQ)) {
    StringRef Value = A->getValue();
    unsigned TLSSize = 0;
    Value.getAsInteger(10, TLSSize);
    if (!Triple.isAArch64() || !Triple.isOSBinFormatELF())
      D.Diag(diag::err_drv_unsupported_opt_for_target)
          << A->getOption().getName() << TripleStr;
    if (TLSSize != 12 && TLSSize != 24 && TLSSize != 32 && TLSSize != 48)
      D.Diag(diag::err_drv_invalid_int_value)
          << A->getOption().getName() << Value;
    Args.AddLastArg(CmdArgs, options::OPT_mtls_size_EQ);
  }

  // Add the target cpu
  std::string CPU = getCPUName(Args, Triple, /*FromAs*/ false);
  if (!CPU.empty()) {
    CmdArgs.push_back("-target-cpu");
    CmdArgs.push_back(Args.MakeArgString(CPU));
  }

  RenderTargetOptions(Triple, Args, KernelOrKext, CmdArgs);

  // FIXME: For now we want to demote any errors to warnings, when they have
  // been raised for asking the wrong question of scalable vectors, such as
  // asking for the fixed number of elements. This may happen because code that
  // is not yet ported to work for scalable vectors uses the wrong interfaces,
  // whereas the behaviour is actually correct. Emitting a warning helps bring
  // up scalable vector support in an incremental way. When scalable vector
  // support is stable enough, all uses of wrong interfaces should be considered
  // as errors, but until then, we can live with a warning being emitted by the
  // compiler. This way, Clang can be used to compile code with scalable vectors
  // and identify possible issues.
  if (isa<BackendJobAction>(JA)) {
    CmdArgs.push_back("-mllvm");
    CmdArgs.push_back("-treat-scalable-fixed-error-as-warning");
  }

  // These two are potentially updated by AddClangCLArgs.
  codegenoptions::DebugInfoKind DebugInfoKind = codegenoptions::NoDebugInfo;
  bool EmitCodeView = false;

  // Add clang-cl arguments.
  types::ID InputType = Input.getType();
  if (D.IsCLMode())
    AddClangCLArgs(Args, InputType, CmdArgs, &DebugInfoKind, &EmitCodeView);

  DwarfFissionKind DwarfFission = DwarfFissionKind::None;
  renderDebugOptions(TC, D, RawTriple, Args, EmitCodeView,
                     types::isLLVMIR(InputType), CmdArgs, DebugInfoKind,
                     DwarfFission);

  // Add the split debug info name to the command lines here so we
  // can propagate it to the backend.
  bool SplitDWARF = (DwarfFission != DwarfFissionKind::None) &&
                    (TC.getTriple().isOSBinFormatELF() ||
                     TC.getTriple().isOSBinFormatWasm()) &&
                    (isa<AssembleJobAction>(JA) || isa<CompileJobAction>(JA) ||
                     isa<BackendJobAction>(JA));
  if (SplitDWARF) {
    const char *SplitDWARFOut = SplitDebugName(JA, Args, Input, Output);
    CmdArgs.push_back("-split-dwarf-file");
    CmdArgs.push_back(SplitDWARFOut);
    if (DwarfFission == DwarfFissionKind::Split) {
      CmdArgs.push_back("-split-dwarf-output");
      CmdArgs.push_back(SplitDWARFOut);
    }
  }

  // Pass the linker version in use.
  if (Arg *A = Args.getLastArg(options::OPT_mlinker_version_EQ)) {
    CmdArgs.push_back("-target-linker-version");
    CmdArgs.push_back(A->getValue());
  }

  // Explicitly error on some things we know we don't support and can't just
  // ignore.
  if (!Args.hasArg(options::OPT_fallow_unsupported)) {
    Arg *Unsupported;
    if (types::isCXX(InputType) && RawTriple.isOSDarwin() &&
        TC.getArch() == llvm::Triple::x86) {
      if ((Unsupported = Args.getLastArg(options::OPT_fapple_kext)) ||
          (Unsupported = Args.getLastArg(options::OPT_mkernel)))
        D.Diag(diag::err_drv_clang_unsupported_opt_cxx_darwin_i386)
            << Unsupported->getOption().getName();
    }
    // The faltivec option has been superseded by the maltivec option.
    if ((Unsupported = Args.getLastArg(options::OPT_faltivec)))
      D.Diag(diag::err_drv_clang_unsupported_opt_faltivec)
          << Unsupported->getOption().getName()
          << "please use -maltivec and include altivec.h explicitly";
    if ((Unsupported = Args.getLastArg(options::OPT_fno_altivec)))
      D.Diag(diag::err_drv_clang_unsupported_opt_faltivec)
          << Unsupported->getOption().getName() << "please use -mno-altivec";
  }

  Args.AddAllArgs(CmdArgs, options::OPT_v);

  if (Args.getLastArg(options::OPT_H)) {
    CmdArgs.push_back("-H");
    CmdArgs.push_back("-sys-header-deps");
  }

  if (D.CCPrintHeaders && !D.CCGenDiagnostics) {
    CmdArgs.push_back("-header-include-file");
    CmdArgs.push_back(!D.CCPrintHeadersFilename.empty()
                          ? D.CCPrintHeadersFilename.c_str()
                          : "-");
    CmdArgs.push_back("-sys-header-deps");
  }
  Args.AddLastArg(CmdArgs, options::OPT_P);
  Args.AddLastArg(CmdArgs, options::OPT_print_ivar_layout);

  if (D.CCLogDiagnostics && !D.CCGenDiagnostics) {
    CmdArgs.push_back("-diagnostic-log-file");
    CmdArgs.push_back(!D.CCLogDiagnosticsFilename.empty()
                          ? D.CCLogDiagnosticsFilename.c_str()
                          : "-");
  }

  // Give the gen diagnostics more chances to succeed, by avoiding intentional
  // crashes.
  if (D.CCGenDiagnostics)
    CmdArgs.push_back("-disable-pragma-debug-crash");

  bool UseSeparateSections = isUseSeparateSections(Triple);

  if (Args.hasFlag(options::OPT_ffunction_sections,
                   options::OPT_fno_function_sections, UseSeparateSections)) {
    CmdArgs.push_back("-ffunction-sections");
  }

  if (Arg *A = Args.getLastArg(options::OPT_fbasic_block_sections_EQ)) {
    if (Triple.isX86() && Triple.isOSBinFormatELF()) {
      StringRef Val = A->getValue();
      if (Val != "all" && Val != "labels" && Val != "none" &&
          !Val.startswith("list="))
        D.Diag(diag::err_drv_invalid_value)
            << A->getAsString(Args) << A->getValue();
      else
        A->render(Args, CmdArgs);
    } else {
      D.Diag(diag::err_drv_unsupported_opt_for_target)
          << A->getAsString(Args) << TripleStr;
    }
  }

  bool HasDefaultDataSections = Triple.isOSBinFormatXCOFF();
  if (Args.hasFlag(options::OPT_fdata_sections, options::OPT_fno_data_sections,
                   UseSeparateSections || HasDefaultDataSections)) {
    CmdArgs.push_back("-fdata-sections");
  }

  if (!Args.hasFlag(options::OPT_funique_section_names,
                    options::OPT_fno_unique_section_names, true))
    CmdArgs.push_back("-fno-unique-section-names");

  if (Args.hasFlag(options::OPT_funique_internal_linkage_names,
                   options::OPT_fno_unique_internal_linkage_names, false))
    CmdArgs.push_back("-funique-internal-linkage-names");

  if (Args.hasFlag(options::OPT_funique_basic_block_section_names,
                   options::OPT_fno_unique_basic_block_section_names, false))
    CmdArgs.push_back("-funique-basic-block-section-names");

  if (Arg *A = Args.getLastArg(options::OPT_fsplit_machine_functions,
                               options::OPT_fno_split_machine_functions)) {
    // This codegen pass is only available on x86-elf targets.
    if (Triple.isX86() && Triple.isOSBinFormatELF()) {
      if (A->getOption().matches(options::OPT_fsplit_machine_functions))
        A->render(Args, CmdArgs);
    } else {
      D.Diag(diag::err_drv_unsupported_opt_for_target)
          << A->getAsString(Args) << TripleStr;
    }
  }

  Args.AddLastArg(CmdArgs, options::OPT_finstrument_functions,
                  options::OPT_finstrument_functions_after_inlining,
                  options::OPT_finstrument_function_entry_bare);

  // NVPTX/AMDGCN doesn't support PGO or coverage. There's no runtime support
  // for sampling, overhead of call arc collection is way too high and there's
  // no way to collect the output.
  if (!Triple.isNVPTX() && !Triple.isAMDGCN())
    addPGOAndCoverageFlags(TC, C, D, Output, Args, CmdArgs);

  Args.AddLastArg(CmdArgs, options::OPT_fclang_abi_compat_EQ);

  // Add runtime flag for PS4 when PGO, coverage, or sanitizers are enabled.
  if (RawTriple.isPS4CPU() &&
      !Args.hasArg(options::OPT_nostdlib, options::OPT_nodefaultlibs)) {
    PS4cpu::addProfileRTArgs(TC, Args, CmdArgs);
    PS4cpu::addSanitizerArgs(TC, CmdArgs);
  }

  // Pass options for controlling the default header search paths.
  if (Args.hasArg(options::OPT_nostdinc)) {
    CmdArgs.push_back("-nostdsysteminc");
    CmdArgs.push_back("-nobuiltininc");
  } else {
    if (Args.hasArg(options::OPT_nostdlibinc))
      CmdArgs.push_back("-nostdsysteminc");
    Args.AddLastArg(CmdArgs, options::OPT_nostdincxx);
    Args.AddLastArg(CmdArgs, options::OPT_nobuiltininc);
  }

  // Pass the path to compiler resource files.
  CmdArgs.push_back("-resource-dir");
  CmdArgs.push_back(D.ResourceDir.c_str());

  Args.AddLastArg(CmdArgs, options::OPT_working_directory);

  RenderARCMigrateToolOptions(D, Args, CmdArgs);

  // Add preprocessing options like -I, -D, etc. if we are using the
  // preprocessor.
  //
  // FIXME: Support -fpreprocessed
  if (types::getPreprocessedType(InputType) != types::TY_INVALID)
    AddPreprocessingOptions(C, JA, D, Args, CmdArgs, Output, Inputs);

  // Don't warn about "clang -c -DPIC -fPIC test.i" because libtool.m4 assumes
  // that "The compiler can only warn and ignore the option if not recognized".
  // When building with ccache, it will pass -D options to clang even on
  // preprocessed inputs and configure concludes that -fPIC is not supported.
  Args.ClaimAllArgs(options::OPT_D);

  bool SkipO =
      Args.hasArg(options::OPT_fsycl_link_EQ) && ContainsWrapperAction(&JA);
  const Arg *OArg = Args.getLastArg(options::OPT_O_Group);
  // Manually translate -O4 to -O3; let clang reject others.
  // When compiling a wrapped binary, do not optimize.
  if (!SkipO && OArg) {
    if (OArg->getOption().matches(options::OPT_O4)) {
      CmdArgs.push_back("-O3");
      D.Diag(diag::warn_O4_is_O3);
    } else {
      OArg->render(Args, CmdArgs);
    }
  }

  // Warn about ignored options to clang.
  for (const Arg *A :
       Args.filtered(options::OPT_clang_ignored_gcc_optimization_f_Group)) {
    D.Diag(diag::warn_ignored_gcc_optimization) << A->getAsString(Args);
    A->claim();
  }

  for (const Arg *A :
       Args.filtered(options::OPT_clang_ignored_legacy_options_Group)) {
    D.Diag(diag::warn_ignored_clang_option) << A->getAsString(Args);
    A->claim();
  }

  claimNoWarnArgs(Args);

  Args.AddAllArgs(CmdArgs, options::OPT_R_Group);

  Args.AddAllArgs(CmdArgs, options::OPT_W_Group);
  if (Args.hasFlag(options::OPT_pedantic, options::OPT_no_pedantic, false))
    CmdArgs.push_back("-pedantic");
  Args.AddLastArg(CmdArgs, options::OPT_pedantic_errors);
  Args.AddLastArg(CmdArgs, options::OPT_w);

  // Fixed point flags
  if (Args.hasFlag(options::OPT_ffixed_point, options::OPT_fno_fixed_point,
                   /*Default=*/false))
    Args.AddLastArg(CmdArgs, options::OPT_ffixed_point);

  // Handle -{std, ansi, trigraphs} -- take the last of -{std, ansi}
  // (-ansi is equivalent to -std=c89 or -std=c++98).
  //
  // If a std is supplied, only add -trigraphs if it follows the
  // option.
  bool ImplyVCPPCVer = false;
  bool ImplyVCPPCXXVer = false;
  const Arg *Std = Args.getLastArg(options::OPT_std_EQ, options::OPT_ansi);
  if (Std) {
    if (Std->getOption().matches(options::OPT_ansi))
      if (types::isCXX(InputType))
        CmdArgs.push_back("-std=c++98");
      else
        CmdArgs.push_back("-std=c89");
    else {
      if (Args.hasArg(options::OPT_fsycl)) {
        // Use of -std= with 'C' is not supported for SYCL.
        const LangStandard *LangStd =
            LangStandard::getLangStandardForName(Std->getValue());
        if (LangStd && LangStd->getLanguage() == Language::C)
          D.Diag(diag::err_drv_argument_not_allowed_with)
              << Std->getAsString(Args) << "-fsycl";
      }
      Std->render(Args, CmdArgs);
    }

    // If -f(no-)trigraphs appears after the language standard flag, honor it.
    if (Arg *A = Args.getLastArg(options::OPT_std_EQ, options::OPT_ansi,
                                 options::OPT_ftrigraphs,
                                 options::OPT_fno_trigraphs))
      if (A != Std)
        A->render(Args, CmdArgs);
  } else {
    // Honor -std-default.
    //
    // FIXME: Clang doesn't correctly handle -std= when the input language
    // doesn't match. For the time being just ignore this for C++ inputs;
    // eventually we want to do all the standard defaulting here instead of
    // splitting it between the driver and clang -cc1.
    if (!types::isCXX(InputType)) {
      if (!Args.hasArg(options::OPT__SLASH_std)) {
        Args.AddAllArgsTranslated(CmdArgs, options::OPT_std_default_EQ, "-std=",
                                  /*Joined=*/true);
      } else
        ImplyVCPPCVer = true;
    }
    else if (IsWindowsMSVC)
      ImplyVCPPCXXVer = true;

    if (IsSYCL && types::isCXX(InputType) &&
        !Args.hasArg(options::OPT__SLASH_std))
      // For DPC++, we default to -std=c++17 for all compilations.  Use of -std
      // on the command line will override.
      CmdArgs.push_back("-std=c++17");

    Args.AddLastArg(CmdArgs, options::OPT_ftrigraphs,
                    options::OPT_fno_trigraphs);

    // HIP headers has minimum C++ standard requirements. Therefore set the
    // default language standard.
    if (IsHIP)
      CmdArgs.push_back(IsWindowsMSVC ? "-std=c++14" : "-std=c++11");
  }

  // GCC's behavior for -Wwrite-strings is a bit strange:
  //  * In C, this "warning flag" changes the types of string literals from
  //    'char[N]' to 'const char[N]', and thus triggers an unrelated warning
  //    for the discarded qualifier.
  //  * In C++, this is just a normal warning flag.
  //
  // Implementing this warning correctly in C is hard, so we follow GCC's
  // behavior for now. FIXME: Directly diagnose uses of a string literal as
  // a non-const char* in C, rather than using this crude hack.
  if (!types::isCXX(InputType)) {
    // FIXME: This should behave just like a warning flag, and thus should also
    // respect -Weverything, -Wno-everything, -Werror=write-strings, and so on.
    Arg *WriteStrings =
        Args.getLastArg(options::OPT_Wwrite_strings,
                        options::OPT_Wno_write_strings, options::OPT_w);
    if (WriteStrings &&
        WriteStrings->getOption().matches(options::OPT_Wwrite_strings))
      CmdArgs.push_back("-fconst-strings");
  }

  // GCC provides a macro definition '__DEPRECATED' when -Wdeprecated is active
  // during C++ compilation, which it is by default. GCC keeps this define even
  // in the presence of '-w', match this behavior bug-for-bug.
  if (types::isCXX(InputType) &&
      Args.hasFlag(options::OPT_Wdeprecated, options::OPT_Wno_deprecated,
                   true)) {
    CmdArgs.push_back("-fdeprecated-macro");
  }

  // Translate GCC's misnamer '-fasm' arguments to '-fgnu-keywords'.
  if (Arg *Asm = Args.getLastArg(options::OPT_fasm, options::OPT_fno_asm)) {
    if (Asm->getOption().matches(options::OPT_fasm))
      CmdArgs.push_back("-fgnu-keywords");
    else
      CmdArgs.push_back("-fno-gnu-keywords");
  }

  if (ShouldDisableDwarfDirectory(Args, TC))
    CmdArgs.push_back("-fno-dwarf-directory-asm");

  if (!ShouldEnableAutolink(Args, TC, JA))
    CmdArgs.push_back("-fno-autolink");

  // Add in -fdebug-compilation-dir if necessary.
  addDebugCompDirArg(Args, CmdArgs, D.getVFS());

  addDebugPrefixMapArg(D, Args, CmdArgs);

  if (Arg *A = Args.getLastArg(options::OPT_ftemplate_depth_,
                               options::OPT_ftemplate_depth_EQ)) {
    CmdArgs.push_back("-ftemplate-depth");
    CmdArgs.push_back(A->getValue());
  }

  if (Arg *A = Args.getLastArg(options::OPT_foperator_arrow_depth_EQ)) {
    CmdArgs.push_back("-foperator-arrow-depth");
    CmdArgs.push_back(A->getValue());
  }

  if (Arg *A = Args.getLastArg(options::OPT_fconstexpr_depth_EQ)) {
    CmdArgs.push_back("-fconstexpr-depth");
    CmdArgs.push_back(A->getValue());
  }

  if (Arg *A = Args.getLastArg(options::OPT_fconstexpr_steps_EQ)) {
    CmdArgs.push_back("-fconstexpr-steps");
    CmdArgs.push_back(A->getValue());
  }

  if (Args.hasArg(options::OPT_fexperimental_new_constant_interpreter))
    CmdArgs.push_back("-fexperimental-new-constant-interpreter");

  if (Arg *A = Args.getLastArg(options::OPT_fbracket_depth_EQ)) {
    CmdArgs.push_back("-fbracket-depth");
    CmdArgs.push_back(A->getValue());
  }

  if (Arg *A = Args.getLastArg(options::OPT_Wlarge_by_value_copy_EQ,
                               options::OPT_Wlarge_by_value_copy_def)) {
    if (A->getNumValues()) {
      StringRef bytes = A->getValue();
      CmdArgs.push_back(Args.MakeArgString("-Wlarge-by-value-copy=" + bytes));
    } else
      CmdArgs.push_back("-Wlarge-by-value-copy=64"); // default value
  }

  if (Args.hasArg(options::OPT_relocatable_pch))
    CmdArgs.push_back("-relocatable-pch");

  if (const Arg *A = Args.getLastArg(options::OPT_fcf_runtime_abi_EQ)) {
    static const char *kCFABIs[] = {
      "standalone", "objc", "swift", "swift-5.0", "swift-4.2", "swift-4.1",
    };

    if (find(kCFABIs, StringRef(A->getValue())) == std::end(kCFABIs))
      D.Diag(diag::err_drv_invalid_cf_runtime_abi) << A->getValue();
    else
      A->render(Args, CmdArgs);
  }

  if (Arg *A = Args.getLastArg(options::OPT_fconstant_string_class_EQ)) {
    CmdArgs.push_back("-fconstant-string-class");
    CmdArgs.push_back(A->getValue());
  }

  if (Arg *A = Args.getLastArg(options::OPT_ftabstop_EQ)) {
    CmdArgs.push_back("-ftabstop");
    CmdArgs.push_back(A->getValue());
  }

  if (Args.hasFlag(options::OPT_fstack_size_section,
                   options::OPT_fno_stack_size_section, RawTriple.isPS4()))
    CmdArgs.push_back("-fstack-size-section");

  CmdArgs.push_back("-ferror-limit");
  if (Arg *A = Args.getLastArg(options::OPT_ferror_limit_EQ))
    CmdArgs.push_back(A->getValue());
  else
    CmdArgs.push_back("19");

  if (Arg *A = Args.getLastArg(options::OPT_fmacro_backtrace_limit_EQ)) {
    CmdArgs.push_back("-fmacro-backtrace-limit");
    CmdArgs.push_back(A->getValue());
  }

  if (Arg *A = Args.getLastArg(options::OPT_ftemplate_backtrace_limit_EQ)) {
    CmdArgs.push_back("-ftemplate-backtrace-limit");
    CmdArgs.push_back(A->getValue());
  }

  if (Arg *A = Args.getLastArg(options::OPT_fconstexpr_backtrace_limit_EQ)) {
    CmdArgs.push_back("-fconstexpr-backtrace-limit");
    CmdArgs.push_back(A->getValue());
  }

  if (Arg *A = Args.getLastArg(options::OPT_fspell_checking_limit_EQ)) {
    CmdArgs.push_back("-fspell-checking-limit");
    CmdArgs.push_back(A->getValue());
  }

  // Pass -fmessage-length=.
  unsigned MessageLength = 0;
  if (Arg *A = Args.getLastArg(options::OPT_fmessage_length_EQ)) {
    StringRef V(A->getValue());
    if (V.getAsInteger(0, MessageLength))
      D.Diag(diag::err_drv_invalid_argument_to_option)
          << V << A->getOption().getName();
  } else {
    // If -fmessage-length=N was not specified, determine whether this is a
    // terminal and, if so, implicitly define -fmessage-length appropriately.
    MessageLength = llvm::sys::Process::StandardErrColumns();
  }
  if (MessageLength != 0)
    CmdArgs.push_back(
        Args.MakeArgString("-fmessage-length=" + Twine(MessageLength)));

  // -fvisibility= and -fvisibility-ms-compat are of a piece.
  if (const Arg *A = Args.getLastArg(options::OPT_fvisibility_EQ,
                                     options::OPT_fvisibility_ms_compat)) {
    if (A->getOption().matches(options::OPT_fvisibility_EQ)) {
      CmdArgs.push_back("-fvisibility");
      CmdArgs.push_back(A->getValue());
    } else {
      assert(A->getOption().matches(options::OPT_fvisibility_ms_compat));
      CmdArgs.push_back("-fvisibility");
      CmdArgs.push_back("hidden");
      CmdArgs.push_back("-ftype-visibility");
      CmdArgs.push_back("default");
    }
  }

  if (!RawTriple.isPS4())
    if (const Arg *A =
            Args.getLastArg(options::OPT_fvisibility_from_dllstorageclass,
                            options::OPT_fno_visibility_from_dllstorageclass)) {
      if (A->getOption().matches(
              options::OPT_fvisibility_from_dllstorageclass)) {
        CmdArgs.push_back("-fvisibility-from-dllstorageclass");
        Args.AddLastArg(CmdArgs, options::OPT_fvisibility_dllexport_EQ);
        Args.AddLastArg(CmdArgs, options::OPT_fvisibility_nodllstorageclass_EQ);
        Args.AddLastArg(CmdArgs, options::OPT_fvisibility_externs_dllimport_EQ);
        Args.AddLastArg(CmdArgs,
                        options::OPT_fvisibility_externs_nodllstorageclass_EQ);
      }
    }

  if (const Arg *A = Args.getLastArg(options::OPT_mignore_xcoff_visibility)) {
    if (Triple.isOSAIX())
      CmdArgs.push_back("-mignore-xcoff-visibility");
    else
      D.Diag(diag::err_drv_unsupported_opt_for_target)
          << A->getAsString(Args) << TripleStr;
  }

  Args.AddLastArg(CmdArgs, options::OPT_fvisibility_inlines_hidden);
  Args.AddLastArg(CmdArgs, options::OPT_fvisibility_inlines_hidden_static_local_var,
                           options::OPT_fno_visibility_inlines_hidden_static_local_var);
  Args.AddLastArg(CmdArgs, options::OPT_fvisibility_global_new_delete_hidden);

  Args.AddLastArg(CmdArgs, options::OPT_ftlsmodel_EQ);

  // Forward -f (flag) options which we can pass directly.
  Args.AddLastArg(CmdArgs, options::OPT_femit_all_decls);
  Args.AddLastArg(CmdArgs, options::OPT_fheinous_gnu_extensions);
  Args.AddLastArg(CmdArgs, options::OPT_fdigraphs, options::OPT_fno_digraphs);
  Args.AddLastArg(CmdArgs, options::OPT_fno_operator_names);
  Args.AddLastArg(CmdArgs, options::OPT_femulated_tls,
                  options::OPT_fno_emulated_tls);

  // AltiVec-like language extensions aren't relevant for assembling.
  if (!isa<PreprocessJobAction>(JA) || Output.getType() != types::TY_PP_Asm)
    Args.AddLastArg(CmdArgs, options::OPT_fzvector);

  Args.AddLastArg(CmdArgs, options::OPT_fdiagnostics_show_template_tree);
  Args.AddLastArg(CmdArgs, options::OPT_fno_elide_type);

  // Forward flags for OpenMP. We don't do this if the current action is an
  // device offloading action other than OpenMP.
  if (Args.hasFlag(options::OPT_fopenmp, options::OPT_fopenmp_EQ,
                   options::OPT_fno_openmp, false) &&
      (JA.isDeviceOffloading(Action::OFK_None) ||
       JA.isDeviceOffloading(Action::OFK_OpenMP))) {
    switch (D.getOpenMPRuntime(Args)) {
    case Driver::OMPRT_OMP:
    case Driver::OMPRT_IOMP5:
      // Clang can generate useful OpenMP code for these two runtime libraries.
      CmdArgs.push_back("-fopenmp");

      // If no option regarding the use of TLS in OpenMP codegeneration is
      // given, decide a default based on the target. Otherwise rely on the
      // options and pass the right information to the frontend.
      if (!Args.hasFlag(options::OPT_fopenmp_use_tls,
                        options::OPT_fnoopenmp_use_tls, /*Default=*/true))
        CmdArgs.push_back("-fnoopenmp-use-tls");
      Args.AddLastArg(CmdArgs, options::OPT_fopenmp_simd,
                      options::OPT_fno_openmp_simd);
      Args.AddAllArgs(CmdArgs, options::OPT_fopenmp_enable_irbuilder);
      Args.AddAllArgs(CmdArgs, options::OPT_fopenmp_version_EQ);
      Args.AddAllArgs(CmdArgs, options::OPT_fopenmp_cuda_number_of_sm_EQ);
      Args.AddAllArgs(CmdArgs, options::OPT_fopenmp_cuda_blocks_per_sm_EQ);
      Args.AddAllArgs(CmdArgs,
                      options::OPT_fopenmp_cuda_teams_reduction_recs_num_EQ);
      if (Args.hasFlag(options::OPT_fopenmp_optimistic_collapse,
                       options::OPT_fno_openmp_optimistic_collapse,
                       /*Default=*/false))
        CmdArgs.push_back("-fopenmp-optimistic-collapse");

      // When in OpenMP offloading mode with NVPTX target, forward
      // cuda-mode flag
      if (Args.hasFlag(options::OPT_fopenmp_cuda_mode,
                       options::OPT_fno_openmp_cuda_mode, /*Default=*/false))
        CmdArgs.push_back("-fopenmp-cuda-mode");

      // When in OpenMP offloading mode with NVPTX target, forward
      // cuda-parallel-target-regions flag
      if (Args.hasFlag(options::OPT_fopenmp_cuda_parallel_target_regions,
                       options::OPT_fno_openmp_cuda_parallel_target_regions,
                       /*Default=*/true))
        CmdArgs.push_back("-fopenmp-cuda-parallel-target-regions");

      // When in OpenMP offloading mode with NVPTX target, check if full runtime
      // is required.
      if (Args.hasFlag(options::OPT_fopenmp_cuda_force_full_runtime,
                       options::OPT_fno_openmp_cuda_force_full_runtime,
                       /*Default=*/false))
        CmdArgs.push_back("-fopenmp-cuda-force-full-runtime");
      break;
    default:
      // By default, if Clang doesn't know how to generate useful OpenMP code
      // for a specific runtime library, we just don't pass the '-fopenmp' flag
      // down to the actual compilation.
      // FIXME: It would be better to have a mode which *only* omits IR
      // generation based on the OpenMP support so that we get consistent
      // semantic analysis, etc.
      break;
    }
  } else {
    Args.AddLastArg(CmdArgs, options::OPT_fopenmp_simd,
                    options::OPT_fno_openmp_simd);
    Args.AddAllArgs(CmdArgs, options::OPT_fopenmp_version_EQ);
  }

  const SanitizerArgs &Sanitize = TC.getSanitizerArgs();
  Sanitize.addArgs(TC, Args, CmdArgs, InputType);

  const XRayArgs &XRay = TC.getXRayArgs();
  XRay.addArgs(TC, Args, CmdArgs, InputType);

  for (const auto &Filename :
       Args.getAllArgValues(options::OPT_fprofile_list_EQ)) {
    if (D.getVFS().exists(Filename))
      CmdArgs.push_back(Args.MakeArgString("-fprofile-list=" + Filename));
    else
      D.Diag(clang::diag::err_drv_no_such_file) << Filename;
  }

  if (Arg *A = Args.getLastArg(options::OPT_fpatchable_function_entry_EQ)) {
    StringRef S0 = A->getValue(), S = S0;
    unsigned Size, Offset = 0;
    if (!Triple.isAArch64() && !Triple.isRISCV() && !Triple.isX86())
      D.Diag(diag::err_drv_unsupported_opt_for_target)
          << A->getAsString(Args) << TripleStr;
    else if (S.consumeInteger(10, Size) ||
             (!S.empty() && (!S.consume_front(",") ||
                             S.consumeInteger(10, Offset) || !S.empty())))
      D.Diag(diag::err_drv_invalid_argument_to_option)
          << S0 << A->getOption().getName();
    else if (Size < Offset)
      D.Diag(diag::err_drv_unsupported_fpatchable_function_entry_argument);
    else {
      CmdArgs.push_back(Args.MakeArgString(A->getSpelling() + Twine(Size)));
      CmdArgs.push_back(Args.MakeArgString(
          "-fpatchable-function-entry-offset=" + Twine(Offset)));
    }
  }

  if (TC.SupportsProfiling()) {
    Args.AddLastArg(CmdArgs, options::OPT_pg);

    llvm::Triple::ArchType Arch = TC.getArch();
    if (Arg *A = Args.getLastArg(options::OPT_mfentry)) {
      if (Arch == llvm::Triple::systemz || TC.getTriple().isX86())
        A->render(Args, CmdArgs);
      else
        D.Diag(diag::err_drv_unsupported_opt_for_target)
            << A->getAsString(Args) << TripleStr;
    }
    if (Arg *A = Args.getLastArg(options::OPT_mnop_mcount)) {
      if (Arch == llvm::Triple::systemz)
        A->render(Args, CmdArgs);
      else
        D.Diag(diag::err_drv_unsupported_opt_for_target)
            << A->getAsString(Args) << TripleStr;
    }
    if (Arg *A = Args.getLastArg(options::OPT_mrecord_mcount)) {
      if (Arch == llvm::Triple::systemz)
        A->render(Args, CmdArgs);
      else
        D.Diag(diag::err_drv_unsupported_opt_for_target)
            << A->getAsString(Args) << TripleStr;
    }
  }

  if (Args.getLastArg(options::OPT_fapple_kext) ||
      (Args.hasArg(options::OPT_mkernel) && types::isCXX(InputType)))
    CmdArgs.push_back("-fapple-kext");

  Args.AddLastArg(CmdArgs, options::OPT_flax_vector_conversions_EQ);
  Args.AddLastArg(CmdArgs, options::OPT_fobjc_sender_dependent_dispatch);
  Args.AddLastArg(CmdArgs, options::OPT_fdiagnostics_print_source_range_info);
  Args.AddLastArg(CmdArgs, options::OPT_fdiagnostics_parseable_fixits);
  Args.AddLastArg(CmdArgs, options::OPT_ftime_report);
  Args.AddLastArg(CmdArgs, options::OPT_ftime_report_EQ);
  Args.AddLastArg(CmdArgs, options::OPT_ftime_trace);
  Args.AddLastArg(CmdArgs, options::OPT_ftime_trace_granularity_EQ);
  Args.AddLastArg(CmdArgs, options::OPT_ftrapv);
  Args.AddLastArg(CmdArgs, options::OPT_malign_double);
  Args.AddLastArg(CmdArgs, options::OPT_fno_temp_file);

  if (Arg *A = Args.getLastArg(options::OPT_ftrapv_handler_EQ)) {
    CmdArgs.push_back("-ftrapv-handler");
    CmdArgs.push_back(A->getValue());
  }

  Args.AddLastArg(CmdArgs, options::OPT_ftrap_function_EQ);

  // -fno-strict-overflow implies -fwrapv if it isn't disabled, but
  // -fstrict-overflow won't turn off an explicitly enabled -fwrapv.
  if (Arg *A = Args.getLastArg(options::OPT_fwrapv, options::OPT_fno_wrapv)) {
    if (A->getOption().matches(options::OPT_fwrapv))
      CmdArgs.push_back("-fwrapv");
  } else if (Arg *A = Args.getLastArg(options::OPT_fstrict_overflow,
                                      options::OPT_fno_strict_overflow)) {
    if (A->getOption().matches(options::OPT_fno_strict_overflow))
      CmdArgs.push_back("-fwrapv");
  }

  if (Arg *A = Args.getLastArg(options::OPT_freroll_loops,
                               options::OPT_fno_reroll_loops))
    if (A->getOption().matches(options::OPT_freroll_loops))
      CmdArgs.push_back("-freroll-loops");

  Args.AddLastArg(CmdArgs, options::OPT_ffinite_loops,
                  options::OPT_fno_finite_loops);

  Args.AddLastArg(CmdArgs, options::OPT_fwritable_strings);
  Args.AddLastArg(CmdArgs, options::OPT_funroll_loops,
                  options::OPT_fno_unroll_loops);

  Args.AddLastArg(CmdArgs, options::OPT_pthread);

  if (Args.hasFlag(options::OPT_mspeculative_load_hardening,
                   options::OPT_mno_speculative_load_hardening, false))
    CmdArgs.push_back(Args.MakeArgString("-mspeculative-load-hardening"));

  RenderSSPOptions(D, TC, Args, CmdArgs, KernelOrKext);
  RenderSCPOptions(TC, Args, CmdArgs);
  RenderTrivialAutoVarInitOptions(D, TC, Args, CmdArgs);

  // Translate -mstackrealign
  if (Args.hasFlag(options::OPT_mstackrealign, options::OPT_mno_stackrealign,
                   false))
    CmdArgs.push_back(Args.MakeArgString("-mstackrealign"));

  if (Args.hasArg(options::OPT_mstack_alignment)) {
    StringRef alignment = Args.getLastArgValue(options::OPT_mstack_alignment);
    CmdArgs.push_back(Args.MakeArgString("-mstack-alignment=" + alignment));
  }

  if (Args.hasArg(options::OPT_mstack_probe_size)) {
    StringRef Size = Args.getLastArgValue(options::OPT_mstack_probe_size);

    if (!Size.empty())
      CmdArgs.push_back(Args.MakeArgString("-mstack-probe-size=" + Size));
    else
      CmdArgs.push_back("-mstack-probe-size=0");
  }

  if (!Args.hasFlag(options::OPT_mstack_arg_probe,
                    options::OPT_mno_stack_arg_probe, true))
    CmdArgs.push_back(Args.MakeArgString("-mno-stack-arg-probe"));

  if (Arg *A = Args.getLastArg(options::OPT_mrestrict_it,
                               options::OPT_mno_restrict_it)) {
    if (A->getOption().matches(options::OPT_mrestrict_it)) {
      CmdArgs.push_back("-mllvm");
      CmdArgs.push_back("-arm-restrict-it");
    } else {
      CmdArgs.push_back("-mllvm");
      CmdArgs.push_back("-arm-no-restrict-it");
    }
  } else if (Triple.isOSWindows() &&
             (Triple.getArch() == llvm::Triple::arm ||
              Triple.getArch() == llvm::Triple::thumb)) {
    // Windows on ARM expects restricted IT blocks
    CmdArgs.push_back("-mllvm");
    CmdArgs.push_back("-arm-restrict-it");
  }

  // Forward -cl options to -cc1
  RenderOpenCLOptions(Args, CmdArgs, InputType);

  // Forward -fsycl-instrument-device-code option to cc1. This option can only
  // be used with spir triple.
  if (Arg *A = Args.getLastArg(options::OPT_fsycl_instrument_device_code)) {
    if (!Triple.isSPIR())
      D.Diag(diag::err_drv_unsupported_opt_for_target)
          << A->getAsString(Args) << TripleStr;
    CmdArgs.push_back("-fsycl-instrument-device-code");
  }

  if (IsHIP) {
    if (Args.hasFlag(options::OPT_fhip_new_launch_api,
                     options::OPT_fno_hip_new_launch_api, true))
      CmdArgs.push_back("-fhip-new-launch-api");
    if (Args.hasFlag(options::OPT_fgpu_allow_device_init,
                     options::OPT_fno_gpu_allow_device_init, false))
      CmdArgs.push_back("-fgpu-allow-device-init");
  }

  if (IsCuda || IsHIP) {
    if (Args.hasFlag(options::OPT_fgpu_rdc, options::OPT_fno_gpu_rdc, false))
      CmdArgs.push_back("-fgpu-rdc");
    if (Args.hasFlag(options::OPT_fgpu_defer_diag,
                     options::OPT_fno_gpu_defer_diag, false))
      CmdArgs.push_back("-fgpu-defer-diag");
    if (Args.hasFlag(options::OPT_fgpu_exclude_wrong_side_overloads,
                     options::OPT_fno_gpu_exclude_wrong_side_overloads,
                     false)) {
      CmdArgs.push_back("-fgpu-exclude-wrong-side-overloads");
      CmdArgs.push_back("-fgpu-defer-diag");
    }
  }

  if (Arg *A = Args.getLastArg(options::OPT_fcf_protection_EQ)) {
    CmdArgs.push_back(
        Args.MakeArgString(Twine("-fcf-protection=") + A->getValue()));
  }

  // Forward -f options with positive and negative forms; we translate
  // these by hand.
  if (Arg *A = getLastProfileSampleUseArg(Args)) {
    auto *PGOArg = Args.getLastArg(
        options::OPT_fprofile_generate, options::OPT_fprofile_generate_EQ,
        options::OPT_fcs_profile_generate, options::OPT_fcs_profile_generate_EQ,
        options::OPT_fprofile_use, options::OPT_fprofile_use_EQ);
    if (PGOArg)
      D.Diag(diag::err_drv_argument_not_allowed_with)
          << "SampleUse with PGO options";

    StringRef fname = A->getValue();
    if (!llvm::sys::fs::exists(fname))
      D.Diag(diag::err_drv_no_such_file) << fname;
    else
      A->render(Args, CmdArgs);
  }
  Args.AddLastArg(CmdArgs, options::OPT_fprofile_remapping_file_EQ);

  if (Args.hasFlag(options::OPT_fpseudo_probe_for_profiling,
                   options::OPT_fno_pseudo_probe_for_profiling, false))
    CmdArgs.push_back("-fpseudo-probe-for-profiling");

  RenderBuiltinOptions(TC, RawTriple, Args, CmdArgs);

  if (!Args.hasFlag(options::OPT_fassume_sane_operator_new,
                    options::OPT_fno_assume_sane_operator_new))
    CmdArgs.push_back("-fno-assume-sane-operator-new");

  // -fblocks=0 is default.
  if (Args.hasFlag(options::OPT_fblocks, options::OPT_fno_blocks,
                   TC.IsBlocksDefault()) ||
      (Args.hasArg(options::OPT_fgnu_runtime) &&
       Args.hasArg(options::OPT_fobjc_nonfragile_abi) &&
       !Args.hasArg(options::OPT_fno_blocks))) {
    CmdArgs.push_back("-fblocks");

    if (!Args.hasArg(options::OPT_fgnu_runtime) && !TC.hasBlocksRuntime())
      CmdArgs.push_back("-fblocks-runtime-optional");
  }

  // -fencode-extended-block-signature=1 is default.
  if (TC.IsEncodeExtendedBlockSignatureDefault())
    CmdArgs.push_back("-fencode-extended-block-signature");

  if (Args.hasFlag(options::OPT_fcoroutines_ts, options::OPT_fno_coroutines_ts,
                   false) &&
      types::isCXX(InputType)) {
    CmdArgs.push_back("-fcoroutines-ts");
  }

  Args.AddLastArg(CmdArgs, options::OPT_fdouble_square_bracket_attributes,
                  options::OPT_fno_double_square_bracket_attributes);

  // -faccess-control is default.
  if (Args.hasFlag(options::OPT_fno_access_control,
                   options::OPT_faccess_control, false))
    CmdArgs.push_back("-fno-access-control");

  // -felide-constructors is the default.
  if (Args.hasFlag(options::OPT_fno_elide_constructors,
                   options::OPT_felide_constructors, false))
    CmdArgs.push_back("-fno-elide-constructors");

  ToolChain::RTTIMode RTTIMode = TC.getRTTIMode();

  if (KernelOrKext || (types::isCXX(InputType) &&
                       (RTTIMode == ToolChain::RM_Disabled)))
    CmdArgs.push_back("-fno-rtti");

  // -fshort-enums=0 is default for all architectures except Hexagon and z/OS.
  if (Args.hasFlag(options::OPT_fshort_enums, options::OPT_fno_short_enums,
                   TC.getArch() == llvm::Triple::hexagon || Triple.isOSzOS()))
    CmdArgs.push_back("-fshort-enums");

  RenderCharacterOptions(Args, AuxTriple ? *AuxTriple : RawTriple, CmdArgs);

  // -fuse-cxa-atexit is default.
  if (!Args.hasFlag(
          options::OPT_fuse_cxa_atexit, options::OPT_fno_use_cxa_atexit,
          !RawTriple.isOSAIX() && !RawTriple.isOSWindows() &&
              TC.getArch() != llvm::Triple::xcore &&
              ((RawTriple.getVendor() != llvm::Triple::MipsTechnologies) ||
               RawTriple.hasEnvironment())) ||
      KernelOrKext)
    CmdArgs.push_back("-fno-use-cxa-atexit");

  if (Args.hasFlag(options::OPT_fregister_global_dtors_with_atexit,
                   options::OPT_fno_register_global_dtors_with_atexit,
                   RawTriple.isOSDarwin() && !KernelOrKext))
    CmdArgs.push_back("-fregister-global-dtors-with-atexit");

  // -fno-use-line-directives is default.
  if (Args.hasFlag(options::OPT_fuse_line_directives,
                   options::OPT_fno_use_line_directives, false))
    CmdArgs.push_back("-fuse-line-directives");

  // -fms-extensions=0 is default.
  if (Args.hasFlag(options::OPT_fms_extensions, options::OPT_fno_ms_extensions,
                   IsWindowsMSVC))
    CmdArgs.push_back("-fms-extensions");

  // -fms-compatibility=0 is default.
  bool IsMSVCCompat = Args.hasFlag(
      options::OPT_fms_compatibility, options::OPT_fno_ms_compatibility,
      (IsWindowsMSVC && Args.hasFlag(options::OPT_fms_extensions,
                                     options::OPT_fno_ms_extensions, true)));
  if (IsMSVCCompat)
    CmdArgs.push_back("-fms-compatibility");

  // Handle -fgcc-version, if present.
  VersionTuple GNUCVer;
  if (Arg *A = Args.getLastArg(options::OPT_fgnuc_version_EQ)) {
    // Check that the version has 1 to 3 components and the minor and patch
    // versions fit in two decimal digits.
    StringRef Val = A->getValue();
    Val = Val.empty() ? "0" : Val; // Treat "" as 0 or disable.
    bool Invalid = GNUCVer.tryParse(Val);
    unsigned Minor = GNUCVer.getMinor().getValueOr(0);
    unsigned Patch = GNUCVer.getSubminor().getValueOr(0);
    if (Invalid || GNUCVer.getBuild() || Minor >= 100 || Patch >= 100) {
      D.Diag(diag::err_drv_invalid_value)
          << A->getAsString(Args) << A->getValue();
    }
  } else if (!IsMSVCCompat) {
    // Imitate GCC 4.2.1 by default if -fms-compatibility is not in effect.
    GNUCVer = VersionTuple(4, 2, 1);
  }
  if (!GNUCVer.empty()) {
    CmdArgs.push_back(
        Args.MakeArgString("-fgnuc-version=" + GNUCVer.getAsString()));
  }

  VersionTuple MSVT = TC.computeMSVCVersion(&D, Args);
  if (!MSVT.empty())
    CmdArgs.push_back(
        Args.MakeArgString("-fms-compatibility-version=" + MSVT.getAsString()));

  bool IsMSVC2015Compatible = MSVT.getMajor() >= 19;
  if (ImplyVCPPCVer) {
    StringRef LanguageStandard;
    if (const Arg *StdArg = Args.getLastArg(options::OPT__SLASH_std)) {
      Std = StdArg;
      LanguageStandard = llvm::StringSwitch<StringRef>(StdArg->getValue())
                             .Case("c11", "-std=c11")
                             .Case("c17", "-std=c17")
                             .Default("");
      if (LanguageStandard.empty())
        D.Diag(clang::diag::warn_drv_unused_argument)
            << StdArg->getAsString(Args);
    }
    CmdArgs.push_back(LanguageStandard.data());
  }
  if (ImplyVCPPCXXVer) {
    StringRef LanguageStandard;
    if (const Arg *StdArg = Args.getLastArg(options::OPT__SLASH_std)) {
      Std = StdArg;
      LanguageStandard = llvm::StringSwitch<StringRef>(StdArg->getValue())
                             .Case("c++14", "-std=c++14")
                             .Case("c++17", "-std=c++17")
                             .Case("c++latest", "-std=c++20")
                             .Default("");
      if (LanguageStandard.empty())
        D.Diag(clang::diag::warn_drv_unused_argument)
            << StdArg->getAsString(Args);
    }

    if (LanguageStandard.empty()) {
      if (IsSYCL)
        // For DPC++, C++17 is the default.
        LanguageStandard = "-std=c++17";
      else if (IsMSVC2015Compatible)
        LanguageStandard = "-std=c++14";
      else
        LanguageStandard = "-std=c++11";
    }

    CmdArgs.push_back(LanguageStandard.data());
  }

  // -fno-borland-extensions is default.
  if (Args.hasFlag(options::OPT_fborland_extensions,
                   options::OPT_fno_borland_extensions, false))
    CmdArgs.push_back("-fborland-extensions");

  // -fno-declspec is default, except for PS4.
  if (Args.hasFlag(options::OPT_fdeclspec, options::OPT_fno_declspec,
                   RawTriple.isPS4()))
    CmdArgs.push_back("-fdeclspec");
  else if (Args.hasArg(options::OPT_fno_declspec))
    CmdArgs.push_back("-fno-declspec"); // Explicitly disabling __declspec.

  // -fthreadsafe-static is default, except for MSVC compatibility versions less
  // than 19.
  if (!Args.hasFlag(options::OPT_fthreadsafe_statics,
                    options::OPT_fno_threadsafe_statics,
                    !IsWindowsMSVC || IsMSVC2015Compatible))
    CmdArgs.push_back("-fno-threadsafe-statics");

  // -fno-delayed-template-parsing is default, except when targeting MSVC.
  // Many old Windows SDK versions require this to parse.
  // FIXME: MSVC introduced /Zc:twoPhase- to disable this behavior in their
  // compiler. We should be able to disable this by default at some point.
  if (Args.hasFlag(options::OPT_fdelayed_template_parsing,
                   options::OPT_fno_delayed_template_parsing, IsWindowsMSVC))
    CmdArgs.push_back("-fdelayed-template-parsing");

  // -fgnu-keywords default varies depending on language; only pass if
  // specified.
  Args.AddLastArg(CmdArgs, options::OPT_fgnu_keywords,
                  options::OPT_fno_gnu_keywords);

  if (Args.hasFlag(options::OPT_fgnu89_inline, options::OPT_fno_gnu89_inline,
                   false))
    CmdArgs.push_back("-fgnu89-inline");

  if (Args.hasArg(options::OPT_fno_inline))
    CmdArgs.push_back("-fno-inline");

  Args.AddLastArg(CmdArgs, options::OPT_finline_functions,
                  options::OPT_finline_hint_functions,
                  options::OPT_fno_inline_functions);

  // FIXME: Find a better way to determine whether the language has modules
  // support by default, or just assume that all languages do.
  bool HaveModules =
      Std && (Std->containsValue("c++2a") || Std->containsValue("c++20") ||
              Std->containsValue("c++latest"));
  RenderModulesOptions(C, D, Args, Input, Output, CmdArgs, HaveModules);

  if (Args.hasFlag(options::OPT_fpch_validate_input_files_content,
                   options::OPT_fno_pch_validate_input_files_content, false))
    CmdArgs.push_back("-fvalidate-ast-input-files-content");
  if (Args.hasFlag(options::OPT_fpch_instantiate_templates,
                   options::OPT_fno_pch_instantiate_templates, false))
    CmdArgs.push_back("-fpch-instantiate-templates");
  if (Args.hasFlag(options::OPT_fpch_codegen, options::OPT_fno_pch_codegen,
                   false))
    CmdArgs.push_back("-fmodules-codegen");
  if (Args.hasFlag(options::OPT_fpch_debuginfo, options::OPT_fno_pch_debuginfo,
                   false))
    CmdArgs.push_back("-fmodules-debuginfo");

  Args.AddLastArg(CmdArgs, options::OPT_flegacy_pass_manager,
                  options::OPT_fno_legacy_pass_manager);

  ObjCRuntime Runtime = AddObjCRuntimeArgs(Args, Inputs, CmdArgs, rewriteKind);
  RenderObjCOptions(TC, D, RawTriple, Args, Runtime, rewriteKind != RK_None,
                    Input, CmdArgs);

  if (types::isObjC(Input.getType()) &&
      Args.hasFlag(options::OPT_fobjc_encode_cxx_class_template_spec,
                   options::OPT_fno_objc_encode_cxx_class_template_spec,
                   !Runtime.isNeXTFamily()))
    CmdArgs.push_back("-fobjc-encode-cxx-class-template-spec");

  if (Args.hasFlag(options::OPT_fapplication_extension,
                   options::OPT_fno_application_extension, false))
    CmdArgs.push_back("-fapplication-extension");

  // Handle GCC-style exception args.
  bool EH = false;
  if (!C.getDriver().IsCLMode())
    EH = addExceptionArgs(Args, InputType, TC, KernelOrKext, Runtime, CmdArgs);

  // Handle exception personalities
  Arg *A = Args.getLastArg(
      options::OPT_fsjlj_exceptions, options::OPT_fseh_exceptions,
      options::OPT_fdwarf_exceptions, options::OPT_fwasm_exceptions);
  if (A) {
    const Option &Opt = A->getOption();
    if (Opt.matches(options::OPT_fsjlj_exceptions))
      CmdArgs.push_back("-exception-model=sjlj");
    if (Opt.matches(options::OPT_fseh_exceptions))
      CmdArgs.push_back("-exception-model=seh");
    if (Opt.matches(options::OPT_fdwarf_exceptions))
      CmdArgs.push_back("-exception-model=dwarf");
    if (Opt.matches(options::OPT_fwasm_exceptions))
      CmdArgs.push_back("-exception-model=wasm");
  } else {
    switch (TC.GetExceptionModel(Args)) {
    default:
      break;
    case llvm::ExceptionHandling::DwarfCFI:
      CmdArgs.push_back("-exception-model=dwarf");
      break;
    case llvm::ExceptionHandling::SjLj:
      CmdArgs.push_back("-exception-model=sjlj");
      break;
    case llvm::ExceptionHandling::WinEH:
      CmdArgs.push_back("-exception-model=seh");
      break;
    }
  }

  // C++ "sane" operator new.
  if (!Args.hasFlag(options::OPT_fassume_sane_operator_new,
                    options::OPT_fno_assume_sane_operator_new))
    CmdArgs.push_back("-fno-assume-sane-operator-new");

  // -frelaxed-template-template-args is off by default, as it is a severe
  // breaking change until a corresponding change to template partial ordering
  // is provided.
  if (Args.hasFlag(options::OPT_frelaxed_template_template_args,
                   options::OPT_fno_relaxed_template_template_args, false))
    CmdArgs.push_back("-frelaxed-template-template-args");

  // -fsized-deallocation is off by default, as it is an ABI-breaking change for
  // most platforms.
  if (Args.hasFlag(options::OPT_fsized_deallocation,
                   options::OPT_fno_sized_deallocation, false))
    CmdArgs.push_back("-fsized-deallocation");

  // -faligned-allocation is on by default in C++17 onwards and otherwise off
  // by default.
  if (Arg *A = Args.getLastArg(options::OPT_faligned_allocation,
                               options::OPT_fno_aligned_allocation,
                               options::OPT_faligned_new_EQ)) {
    if (A->getOption().matches(options::OPT_fno_aligned_allocation))
      CmdArgs.push_back("-fno-aligned-allocation");
    else
      CmdArgs.push_back("-faligned-allocation");
  }

  // The default new alignment can be specified using a dedicated option or via
  // a GCC-compatible option that also turns on aligned allocation.
  if (Arg *A = Args.getLastArg(options::OPT_fnew_alignment_EQ,
                               options::OPT_faligned_new_EQ))
    CmdArgs.push_back(
        Args.MakeArgString(Twine("-fnew-alignment=") + A->getValue()));

  // -fconstant-cfstrings is default, and may be subject to argument translation
  // on Darwin.
  if (!Args.hasFlag(options::OPT_fconstant_cfstrings,
                    options::OPT_fno_constant_cfstrings) ||
      !Args.hasFlag(options::OPT_mconstant_cfstrings,
                    options::OPT_mno_constant_cfstrings))
    CmdArgs.push_back("-fno-constant-cfstrings");

  // -fno-pascal-strings is default, only pass non-default.
  if (Args.hasFlag(options::OPT_fpascal_strings,
                   options::OPT_fno_pascal_strings, false))
    CmdArgs.push_back("-fpascal-strings");

  // Honor -fpack-struct= and -fpack-struct, if given. Note that
  // -fno-pack-struct doesn't apply to -fpack-struct=.
  if (Arg *A = Args.getLastArg(options::OPT_fpack_struct_EQ)) {
    std::string PackStructStr = "-fpack-struct=";
    PackStructStr += A->getValue();
    CmdArgs.push_back(Args.MakeArgString(PackStructStr));
  } else if (Args.hasFlag(options::OPT_fpack_struct,
                          options::OPT_fno_pack_struct, false)) {
    CmdArgs.push_back("-fpack-struct=1");
  }

  // Handle -fmax-type-align=N and -fno-type-align
  bool SkipMaxTypeAlign = Args.hasArg(options::OPT_fno_max_type_align);
  if (Arg *A = Args.getLastArg(options::OPT_fmax_type_align_EQ)) {
    if (!SkipMaxTypeAlign) {
      std::string MaxTypeAlignStr = "-fmax-type-align=";
      MaxTypeAlignStr += A->getValue();
      CmdArgs.push_back(Args.MakeArgString(MaxTypeAlignStr));
    }
  } else if (RawTriple.isOSDarwin()) {
    if (!SkipMaxTypeAlign) {
      std::string MaxTypeAlignStr = "-fmax-type-align=16";
      CmdArgs.push_back(Args.MakeArgString(MaxTypeAlignStr));
    }
  }

  if (!Args.hasFlag(options::OPT_Qy, options::OPT_Qn, true))
    CmdArgs.push_back("-Qn");

  // -fno-common is the default, set -fcommon only when that flag is set.
  if (Args.hasFlag(options::OPT_fcommon, options::OPT_fno_common, false))
    CmdArgs.push_back("-fcommon");

  // -fsigned-bitfields is default, and clang doesn't yet support
  // -funsigned-bitfields.
  if (!Args.hasFlag(options::OPT_fsigned_bitfields,
                    options::OPT_funsigned_bitfields))
    D.Diag(diag::warn_drv_clang_unsupported)
        << Args.getLastArg(options::OPT_funsigned_bitfields)->getAsString(Args);

  // -fsigned-bitfields is default, and clang doesn't support -fno-for-scope.
  if (!Args.hasFlag(options::OPT_ffor_scope, options::OPT_fno_for_scope))
    D.Diag(diag::err_drv_clang_unsupported)
        << Args.getLastArg(options::OPT_fno_for_scope)->getAsString(Args);

  // -finput_charset=UTF-8 is default. Reject others
  if (Arg *inputCharset = Args.getLastArg(options::OPT_finput_charset_EQ)) {
    StringRef value = inputCharset->getValue();
    if (!value.equals_lower("utf-8"))
      D.Diag(diag::err_drv_invalid_value) << inputCharset->getAsString(Args)
                                          << value;
  }

  // -fexec_charset=UTF-8 is default. Reject others
  if (Arg *execCharset = Args.getLastArg(options::OPT_fexec_charset_EQ)) {
    StringRef value = execCharset->getValue();
    if (!value.equals_lower("utf-8"))
      D.Diag(diag::err_drv_invalid_value) << execCharset->getAsString(Args)
                                          << value;
  }

  RenderDiagnosticsOptions(D, Args, CmdArgs);

  // -fno-asm-blocks is default.
  if (Args.hasFlag(options::OPT_fasm_blocks, options::OPT_fno_asm_blocks,
                   false))
    CmdArgs.push_back("-fasm-blocks");

  // -fgnu-inline-asm is default.
  if (!Args.hasFlag(options::OPT_fgnu_inline_asm,
                    options::OPT_fno_gnu_inline_asm, true))
    CmdArgs.push_back("-fno-gnu-inline-asm");

  bool EnableSYCLEarlyOptimizations =
      Args.hasFlag(options::OPT_fsycl_early_optimizations,
                   options::OPT_fno_sycl_early_optimizations,
                   Triple.getSubArch() != llvm::Triple::SPIRSubArch_fpga);

  // Enable vectorization per default according to the optimization level
  // selected. For optimization levels that want vectorization we use the alias
  // option to simplify the hasFlag logic.
  bool EnableVec = shouldEnableVectorizerAtOLevel(Args, false);
  if (RawTriple.isSPIR() && EnableSYCLEarlyOptimizations)
    EnableVec = false; // But disable vectorization for SYCL device code
  OptSpecifier VectorizeAliasOption =
      EnableVec ? options::OPT_O_Group : options::OPT_fvectorize;
  if (Args.hasFlag(options::OPT_fvectorize, VectorizeAliasOption,
                   options::OPT_fno_vectorize, EnableVec))
    CmdArgs.push_back("-vectorize-loops");

  // -fslp-vectorize is enabled based on the optimization level selected.
  bool EnableSLPVec = shouldEnableVectorizerAtOLevel(Args, true);
  if (RawTriple.isSPIR() && EnableSYCLEarlyOptimizations)
    EnableSLPVec = false; // But disable vectorization for SYCL device code
  OptSpecifier SLPVectAliasOption =
      EnableSLPVec ? options::OPT_O_Group : options::OPT_fslp_vectorize;
  if (Args.hasFlag(options::OPT_fslp_vectorize, SLPVectAliasOption,
                   options::OPT_fno_slp_vectorize, EnableSLPVec))
    CmdArgs.push_back("-vectorize-slp");

  ParseMPreferVectorWidth(D, Args, CmdArgs);

  Args.AddLastArg(CmdArgs, options::OPT_fshow_overloads_EQ);
  Args.AddLastArg(CmdArgs,
                  options::OPT_fsanitize_undefined_strip_path_components_EQ);

  // -fdollars-in-identifiers default varies depending on platform and
  // language; only pass if specified.
  if (Arg *A = Args.getLastArg(options::OPT_fdollars_in_identifiers,
                               options::OPT_fno_dollars_in_identifiers)) {
    if (A->getOption().matches(options::OPT_fdollars_in_identifiers))
      CmdArgs.push_back("-fdollars-in-identifiers");
    else
      CmdArgs.push_back("-fno-dollars-in-identifiers");
  }

  // -funit-at-a-time is default, and we don't support -fno-unit-at-a-time for
  // practical purposes.
  if (Arg *A = Args.getLastArg(options::OPT_funit_at_a_time,
                               options::OPT_fno_unit_at_a_time)) {
    if (A->getOption().matches(options::OPT_fno_unit_at_a_time))
      D.Diag(diag::warn_drv_clang_unsupported) << A->getAsString(Args);
  }

  if (Args.hasFlag(options::OPT_fapple_pragma_pack,
                   options::OPT_fno_apple_pragma_pack, false))
    CmdArgs.push_back("-fapple-pragma-pack");

  if (Args.hasFlag(options::OPT_fxl_pragma_pack,
                   options::OPT_fno_xl_pragma_pack, RawTriple.isOSAIX()))
    CmdArgs.push_back("-fxl-pragma-pack");

  // Remarks can be enabled with any of the `-f.*optimization-record.*` flags.
  if (willEmitRemarks(Args) && checkRemarksOptions(D, Args, Triple))
    renderRemarksOptions(Args, CmdArgs, Triple, Input, Output, JA);

  bool RewriteImports = Args.hasFlag(options::OPT_frewrite_imports,
                                     options::OPT_fno_rewrite_imports, false);
  if (RewriteImports)
    CmdArgs.push_back("-frewrite-imports");

  // Enable rewrite includes if the user's asked for it or if we're generating
  // diagnostics.
  // TODO: Once -module-dependency-dir works with -frewrite-includes it'd be
  // nice to enable this when doing a crashdump for modules as well.
  if (Args.hasFlag(options::OPT_frewrite_includes,
                   options::OPT_fno_rewrite_includes, false) ||
      (C.isForDiagnostics() && !HaveModules))
    CmdArgs.push_back("-frewrite-includes");

  // Only allow -traditional or -traditional-cpp outside in preprocessing modes.
  if (Arg *A = Args.getLastArg(options::OPT_traditional,
                               options::OPT_traditional_cpp)) {
    if (isa<PreprocessJobAction>(JA))
      CmdArgs.push_back("-traditional-cpp");
    else
      D.Diag(diag::err_drv_clang_unsupported) << A->getAsString(Args);
  }

  Args.AddLastArg(CmdArgs, options::OPT_dM);
  Args.AddLastArg(CmdArgs, options::OPT_dD);

  Args.AddLastArg(CmdArgs, options::OPT_fmax_tokens_EQ);

  // Handle serialized diagnostics.
  if (Arg *A = Args.getLastArg(options::OPT__serialize_diags)) {
    CmdArgs.push_back("-serialize-diagnostic-file");
    CmdArgs.push_back(Args.MakeArgString(A->getValue()));
  }

  if (Args.hasArg(options::OPT_fretain_comments_from_system_headers))
    CmdArgs.push_back("-fretain-comments-from-system-headers");

  // Forward -fcomment-block-commands to -cc1.
  Args.AddAllArgs(CmdArgs, options::OPT_fcomment_block_commands);
  // Forward -fparse-all-comments to -cc1.
  Args.AddAllArgs(CmdArgs, options::OPT_fparse_all_comments);

  // Turn -fplugin=name.so into -load name.so
  for (const Arg *A : Args.filtered(options::OPT_fplugin_EQ)) {
    CmdArgs.push_back("-load");
    CmdArgs.push_back(A->getValue());
    A->claim();
  }

  // Forward -fpass-plugin=name.so to -cc1.
  for (const Arg *A : Args.filtered(options::OPT_fpass_plugin_EQ)) {
    CmdArgs.push_back(
        Args.MakeArgString(Twine("-fpass-plugin=") + A->getValue()));
    A->claim();
  }

  // Setup statistics file output.
  SmallString<128> StatsFile = getStatsFileName(Args, Output, Input, D);
  if (!StatsFile.empty())
    CmdArgs.push_back(Args.MakeArgString(Twine("-stats-file=") + StatsFile));

  // Forward -Xclang arguments to -cc1, and -mllvm arguments to the LLVM option
  // parser.
  // -finclude-default-header flag is for preprocessor,
  // do not pass it to other cc1 commands when save-temps is enabled
  if (C.getDriver().isSaveTempsEnabled() &&
      !isa<PreprocessJobAction>(JA)) {
    for (auto Arg : Args.filtered(options::OPT_Xclang)) {
      Arg->claim();
      if (StringRef(Arg->getValue()) != "-finclude-default-header")
        CmdArgs.push_back(Arg->getValue());
    }
  }
  else {
    Args.AddAllArgValues(CmdArgs, options::OPT_Xclang);
  }
  for (const Arg *A : Args.filtered(options::OPT_mllvm)) {
    A->claim();

    // We translate this by hand to the -cc1 argument, since nightly test uses
    // it and developers have been trained to spell it with -mllvm. Both
    // spellings are now deprecated and should be removed.
    if (StringRef(A->getValue(0)) == "-disable-llvm-optzns") {
      CmdArgs.push_back("-disable-llvm-optzns");
    } else {
      A->render(Args, CmdArgs);
    }
  }

  // With -save-temps, we want to save the unoptimized bitcode output from the
  // CompileJobAction, use -disable-llvm-passes to get pristine IR generated
  // by the frontend.
  // When -fembed-bitcode is enabled, optimized bitcode is emitted because it
  // has slightly different breakdown between stages.
  // FIXME: -fembed-bitcode -save-temps will save optimized bitcode instead of
  // pristine IR generated by the frontend. Ideally, a new compile action should
  // be added so both IR can be captured.
  if ((C.getDriver().isSaveTempsEnabled() ||
       JA.isHostOffloading(Action::OFK_OpenMP)) &&
      !(C.getDriver().embedBitcodeInObject() && !C.getDriver().isUsingLTO()) &&
      isa<CompileJobAction>(JA))
    CmdArgs.push_back("-disable-llvm-passes");

  Args.AddAllArgs(CmdArgs, options::OPT_undef);

  const char *Exec = D.getClangProgramPath();

  // Optionally embed the -cc1 level arguments into the debug info or a
  // section, for build analysis.
  // Also record command line arguments into the debug info if
  // -grecord-gcc-switches options is set on.
  // By default, -gno-record-gcc-switches is set on and no recording.
  auto GRecordSwitches =
      Args.hasFlag(options::OPT_grecord_command_line,
                   options::OPT_gno_record_command_line, false);
  auto FRecordSwitches =
      Args.hasFlag(options::OPT_frecord_command_line,
                   options::OPT_fno_record_command_line, false);
  if (FRecordSwitches && !Triple.isOSBinFormatELF())
    D.Diag(diag::err_drv_unsupported_opt_for_target)
        << Args.getLastArg(options::OPT_frecord_command_line)->getAsString(Args)
        << TripleStr;
  if (TC.UseDwarfDebugFlags() || GRecordSwitches || FRecordSwitches) {
    ArgStringList OriginalArgs;
    for (const auto &Arg : Args)
      Arg->render(Args, OriginalArgs);

    SmallString<256> Flags;
    EscapeSpacesAndBackslashes(Exec, Flags);
    for (const char *OriginalArg : OriginalArgs) {
      SmallString<128> EscapedArg;
      EscapeSpacesAndBackslashes(OriginalArg, EscapedArg);
      Flags += " ";
      Flags += EscapedArg;
    }
    auto FlagsArgString = Args.MakeArgString(Flags);
    if (TC.UseDwarfDebugFlags() || GRecordSwitches) {
      CmdArgs.push_back("-dwarf-debug-flags");
      CmdArgs.push_back(FlagsArgString);
    }
    if (FRecordSwitches) {
      CmdArgs.push_back("-record-command-line");
      CmdArgs.push_back(FlagsArgString);
    }
  }

  // Host-side cuda compilation receives all device-side outputs in a single
  // fatbin as Inputs[1]. Include the binary with -fcuda-include-gpubinary.
  if ((IsCuda || IsHIP) && CudaDeviceInput) {
      CmdArgs.push_back("-fcuda-include-gpubinary");
      CmdArgs.push_back(CudaDeviceInput->getFilename());
      if (Args.hasFlag(options::OPT_fgpu_rdc, options::OPT_fno_gpu_rdc, false))
        CmdArgs.push_back("-fgpu-rdc");
  }

  if (IsCuda) {
    if (Args.hasFlag(options::OPT_fcuda_short_ptr,
                     options::OPT_fno_cuda_short_ptr, false))
      CmdArgs.push_back("-fcuda-short-ptr");
  }

<<<<<<< HEAD
  if (IsSYCL) {
    // Add any options that are needed specific to SYCL offload while
    // performing the host side compilation.
    if (!IsSYCLOffloadDevice) {
      // Add the integration header option to generate the header.
      StringRef Header = D.getIntegrationHeader(Input.getBaseInput());
      if (types::getPreprocessedType(InputType) != types::TY_INVALID &&
          !Header.empty()) {
        CmdArgs.push_back("-include");
        CmdArgs.push_back(Args.MakeArgString(Header));
        // When creating dependency information, filter out the generated
        // header file.
        CmdArgs.push_back("-dependency-filter");
        CmdArgs.push_back(Args.MakeArgString(Header));
      }
      // Let the FE know we are doing a SYCL offload compilation, but we are
      // doing the host pass.
      CmdArgs.push_back("-fsycl-is-host");

      if (!D.IsCLMode()) {
        // SYCL library is guaranteed to work correctly only with dynamic
        // MSVC runtime.
        llvm::Triple AuxT = C.getDefaultToolChain().getTriple();
        if (AuxT.isWindowsMSVCEnvironment()) {
          CmdArgs.push_back("-D_MT");
          CmdArgs.push_back("-D_DLL");
          CmdArgs.push_back("--dependent-lib=msvcrt");
        }
      }
    }
    if (IsSYCLOffloadDevice) {
      // Add the integration header option to generate the header.
      StringRef Header(D.getIntegrationHeader(Input.getBaseInput()));
      if (!Header.empty()) {
        SmallString<128> HeaderOpt("-fsycl-int-header=");
        HeaderOpt.append(Header);
        CmdArgs.push_back(Args.MakeArgString(HeaderOpt));
      }

      // Forward -fsycl-default-sub-group-size if in SYCL mode.
      Args.AddLastArg(CmdArgs, options::OPT_fsycl_default_sub_group_size);
    }

    if (Args.hasArg(options::OPT_fsycl_unnamed_lambda))
      CmdArgs.push_back("-fsycl-unnamed-lambda");

    // Enable generation of USM address spaces for FPGA.
    // __ENABLE_USM_ADDR_SPACE__ will be used during compilation of SYCL headers
    if (getToolChain().getTriple().getSubArch() ==
        llvm::Triple::SPIRSubArch_fpga)
      CmdArgs.push_back("-D__ENABLE_USM_ADDR_SPACE__");
  }

=======
>>>>>>> c0c23892
  if (IsCuda || IsHIP) {
    // Determine the original source input.
    const Action *SourceAction = &JA;
    while (SourceAction->getKind() != Action::InputClass) {
      assert(!SourceAction->getInputs().empty() && "unexpected root action!");
      SourceAction = SourceAction->getInputs()[0];
    }
    auto CUID = cast<InputAction>(SourceAction)->getId();
    if (!CUID.empty())
      CmdArgs.push_back(Args.MakeArgString(Twine("-cuid=") + Twine(CUID)));
  }

  if (IsHIP)
    CmdArgs.push_back("-fcuda-allow-variadic-functions");

  // OpenMP offloading device jobs take the argument -fopenmp-host-ir-file-path
  // to specify the result of the compile phase on the host, so the meaningful
  // device declarations can be identified. Also, -fopenmp-is-device is passed
  // along to tell the frontend that it is generating code for a device, so that
  // only the relevant declarations are emitted.
  if (IsOpenMPDevice) {
    CmdArgs.push_back("-fopenmp-is-device");
    if (OpenMPDeviceInput) {
      CmdArgs.push_back("-fopenmp-host-ir-file-path");
      CmdArgs.push_back(Args.MakeArgString(OpenMPDeviceInput->getFilename()));
    }
  }

  if (Triple.isAMDGPU()) {
    handleAMDGPUCodeObjectVersionOptions(D, Args, CmdArgs);

    if (Args.hasFlag(options::OPT_munsafe_fp_atomics,
                     options::OPT_mno_unsafe_fp_atomics, /*Default=*/false))
      CmdArgs.push_back("-munsafe-fp-atomics");
  }

  // For all the host OpenMP offloading compile jobs we need to pass the targets
  // information using -fopenmp-targets= option.
  if (JA.isHostOffloading(Action::OFK_OpenMP)) {
    SmallString<128> TargetInfo("-fopenmp-targets=");

    Arg *Tgts = Args.getLastArg(options::OPT_fopenmp_targets_EQ);
    assert(Tgts && Tgts->getNumValues() &&
           "OpenMP offloading has to have targets specified.");
    for (unsigned i = 0; i < Tgts->getNumValues(); ++i) {
      if (i)
        TargetInfo += ',';
      // We need to get the string from the triple because it may be not exactly
      // the same as the one we get directly from the arguments.
      llvm::Triple T(Tgts->getValue(i));
      TargetInfo += T.getTriple();
    }
    CmdArgs.push_back(Args.MakeArgString(TargetInfo.str()));
  }

  // For all the host SYCL offloading compile jobs we need to pass the targets
  // information using -fsycl-targets= option.
  if (isa<CompileJobAction>(JA) && JA.isHostOffloading(Action::OFK_SYCL)) {
    SmallString<128> TargetInfo("-fsycl-targets=");

    if (Arg *Tgts = Args.getLastArg(options::OPT_fsycl_targets_EQ)) {
      for (unsigned i = 0; i < Tgts->getNumValues(); ++i) {
        if (i)
          TargetInfo += ',';
        // We need to get the string from the triple because it may be not
        // exactly the same as the one we get directly from the arguments.
        llvm::Triple T(Tgts->getValue(i));
        TargetInfo += T.getTriple();
      }
    } else
      // Use the default.
      TargetInfo += C.getDriver().MakeSYCLDeviceTriple().normalize();
    CmdArgs.push_back(Args.MakeArgString(TargetInfo.str()));
  }

  bool VirtualFunctionElimination =
      Args.hasFlag(options::OPT_fvirtual_function_elimination,
                   options::OPT_fno_virtual_function_elimination, false);
  if (VirtualFunctionElimination) {
    // VFE requires full LTO (currently, this might be relaxed to allow ThinLTO
    // in the future).
    if (D.getLTOMode() != LTOK_Full)
      D.Diag(diag::err_drv_argument_only_allowed_with)
          << "-fvirtual-function-elimination"
          << "-flto=full";

    CmdArgs.push_back("-fvirtual-function-elimination");
  }

  // VFE requires whole-program-vtables, and enables it by default.
  bool WholeProgramVTables = Args.hasFlag(
      options::OPT_fwhole_program_vtables,
      options::OPT_fno_whole_program_vtables, VirtualFunctionElimination);
  if (VirtualFunctionElimination && !WholeProgramVTables) {
    D.Diag(diag::err_drv_argument_not_allowed_with)
        << "-fno-whole-program-vtables"
        << "-fvirtual-function-elimination";
  }

  if (WholeProgramVTables) {
    if (!D.isUsingLTO())
      D.Diag(diag::err_drv_argument_only_allowed_with)
          << "-fwhole-program-vtables"
          << "-flto";
    CmdArgs.push_back("-fwhole-program-vtables");
  }

  bool DefaultsSplitLTOUnit =
      (WholeProgramVTables || Sanitize.needsLTO()) &&
      (D.getLTOMode() == LTOK_Full || TC.canSplitThinLTOUnit());
  bool SplitLTOUnit =
      Args.hasFlag(options::OPT_fsplit_lto_unit,
                   options::OPT_fno_split_lto_unit, DefaultsSplitLTOUnit);
  if (Sanitize.needsLTO() && !SplitLTOUnit)
    D.Diag(diag::err_drv_argument_not_allowed_with) << "-fno-split-lto-unit"
                                                    << "-fsanitize=cfi";
  if (SplitLTOUnit)
    CmdArgs.push_back("-fsplit-lto-unit");

  if (Arg *A = Args.getLastArg(options::OPT_fglobal_isel,
                               options::OPT_fno_global_isel)) {
    CmdArgs.push_back("-mllvm");
    if (A->getOption().matches(options::OPT_fglobal_isel)) {
      CmdArgs.push_back("-global-isel=1");

      // GISel is on by default on AArch64 -O0, so don't bother adding
      // the fallback remarks for it. Other combinations will add a warning of
      // some kind.
      bool IsArchSupported = Triple.getArch() == llvm::Triple::aarch64;
      bool IsOptLevelSupported = false;

      Arg *A = Args.getLastArg(options::OPT_O_Group);
      if (Triple.getArch() == llvm::Triple::aarch64) {
        if (!A || A->getOption().matches(options::OPT_O0))
          IsOptLevelSupported = true;
      }
      if (!IsArchSupported || !IsOptLevelSupported) {
        CmdArgs.push_back("-mllvm");
        CmdArgs.push_back("-global-isel-abort=2");

        if (!IsArchSupported)
          D.Diag(diag::warn_drv_global_isel_incomplete) << Triple.getArchName();
        else
          D.Diag(diag::warn_drv_global_isel_incomplete_opt);
      }
    } else {
      CmdArgs.push_back("-global-isel=0");
    }
  }

  if (Args.hasArg(options::OPT_forder_file_instrumentation)) {
     CmdArgs.push_back("-forder-file-instrumentation");
     // Enable order file instrumentation when ThinLTO is not on. When ThinLTO is
     // on, we need to pass these flags as linker flags and that will be handled
     // outside of the compiler.
     if (!D.isUsingLTO()) {
       CmdArgs.push_back("-mllvm");
       CmdArgs.push_back("-enable-order-file-instrumentation");
     }
  }

  if (Arg *A = Args.getLastArg(options::OPT_fforce_enable_int128,
                               options::OPT_fno_force_enable_int128)) {
    if (A->getOption().matches(options::OPT_fforce_enable_int128))
      CmdArgs.push_back("-fforce-enable-int128");
  }

  if (Args.hasFlag(options::OPT_fkeep_static_consts,
                   options::OPT_fno_keep_static_consts, false))
    CmdArgs.push_back("-fkeep-static-consts");

  if (Args.hasFlag(options::OPT_fcomplete_member_pointers,
                   options::OPT_fno_complete_member_pointers, false))
    CmdArgs.push_back("-fcomplete-member-pointers");

  if (!Args.hasFlag(options::OPT_fcxx_static_destructors,
                    options::OPT_fno_cxx_static_destructors, true))
    CmdArgs.push_back("-fno-c++-static-destructors");

  addMachineOutlinerArgs(D, Args, CmdArgs, Triple, /*IsLTO=*/false);

  if (Arg *A = Args.getLastArg(options::OPT_moutline_atomics,
                               options::OPT_mno_outline_atomics)) {
    if (A->getOption().matches(options::OPT_moutline_atomics)) {
      // Option -moutline-atomics supported for AArch64 target only.
      if (!Triple.isAArch64()) {
        D.Diag(diag::warn_drv_moutline_atomics_unsupported_opt)
            << Triple.getArchName();
      } else {
        CmdArgs.push_back("-target-feature");
        CmdArgs.push_back("+outline-atomics");
      }
    } else {
      CmdArgs.push_back("-target-feature");
      CmdArgs.push_back("-outline-atomics");
    }
  } else if (Triple.isAArch64() &&
             getToolChain().IsAArch64OutlineAtomicsDefault(Args)) {
    CmdArgs.push_back("-target-feature");
    CmdArgs.push_back("+outline-atomics");
  }

  if (Args.hasFlag(options::OPT_faddrsig, options::OPT_fno_addrsig,
                   (TC.getTriple().isOSBinFormatELF() ||
                    TC.getTriple().isOSBinFormatCOFF()) &&
                       !TC.getTriple().isPS4() && !TC.getTriple().isVE() &&
                       !TC.getTriple().isOSNetBSD() &&
                       !Distro(D.getVFS(), TC.getTriple()).IsGentoo() &&
                       !TC.getTriple().isAndroid() && TC.useIntegratedAs()))
    CmdArgs.push_back("-faddrsig");

  if ((Triple.isOSBinFormatELF() || Triple.isOSBinFormatMachO()) &&
      (EH || UnwindTables || DebugInfoKind != codegenoptions::NoDebugInfo))
    CmdArgs.push_back("-D__GCC_HAVE_DWARF2_CFI_ASM=1");

  if (Arg *A = Args.getLastArg(options::OPT_fsymbol_partition_EQ)) {
    std::string Str = A->getAsString(Args);
    if (!TC.getTriple().isOSBinFormatELF())
      D.Diag(diag::err_drv_unsupported_opt_for_target)
          << Str << TC.getTripleString();
    CmdArgs.push_back(Args.MakeArgString(Str));
  }

  // Add the "-o out -x type src.c" flags last. This is done primarily to make
  // the -cc1 command easier to edit when reproducing compiler crashes.
  if (Output.getType() == types::TY_Dependencies) {
    // Handled with other dependency code.
  } else if (Output.isFilename()) {
    if (Output.getType() == clang::driver::types::TY_IFS_CPP ||
        Output.getType() == clang::driver::types::TY_IFS) {
      SmallString<128> OutputFilename(Output.getFilename());
      llvm::sys::path::replace_extension(OutputFilename, "ifs");
      CmdArgs.push_back("-o");
      CmdArgs.push_back(Args.MakeArgString(OutputFilename));
    } else {
      CmdArgs.push_back("-o");
      CmdArgs.push_back(Output.getFilename());
    }
  } else {
    assert(Output.isNothing() && "Invalid output.");
  }

  addDashXForInput(Args, Input, CmdArgs);

  ArrayRef<InputInfo> FrontendInputs = Input;
  if (IsHeaderModulePrecompile)
    FrontendInputs = ModuleHeaderInputs;
  else if (Input.isNothing())
    FrontendInputs = {};

  for (const InputInfo &Input : FrontendInputs) {
    if (Input.isFilename())
      CmdArgs.push_back(Input.getFilename());
    else
      Input.getInputArg().renderAsInput(Args, CmdArgs);
  }

  if (D.CC1Main && !D.CCGenDiagnostics) {
    // Invoke the CC1 directly in this process
    C.addCommand(std::make_unique<CC1Command>(JA, *this,
                                              ResponseFileSupport::AtFileUTF8(),
                                              Exec, CmdArgs, Inputs, Output));
  } else {
    C.addCommand(std::make_unique<Command>(JA, *this,
                                           ResponseFileSupport::AtFileUTF8(),
                                           Exec, CmdArgs, Inputs, Output));
  }

  // Make the compile command echo its inputs for /showFilenames.
  if (Output.getType() == types::TY_Object &&
      Args.hasFlag(options::OPT__SLASH_showFilenames,
                   options::OPT__SLASH_showFilenames_, false)) {
    C.getJobs().getJobs().back()->PrintInputFilenames = true;
  }

  if (Arg *A = Args.getLastArg(options::OPT_pg))
    if (FPKeepKind == CodeGenOptions::FramePointerKind::None &&
        !Args.hasArg(options::OPT_mfentry))
      D.Diag(diag::err_drv_argument_not_allowed_with) << "-fomit-frame-pointer"
                                                      << A->getAsString(Args);

  // Claim some arguments which clang supports automatically.

  // -fpch-preprocess is used with gcc to add a special marker in the output to
  // include the PCH file.
  Args.ClaimAllArgs(options::OPT_fpch_preprocess);

  // Claim some arguments which clang doesn't support, but we don't
  // care to warn the user about.
  Args.ClaimAllArgs(options::OPT_clang_ignored_f_Group);
  Args.ClaimAllArgs(options::OPT_clang_ignored_m_Group);

  // Disable warnings for clang -E -emit-llvm foo.c
  Args.ClaimAllArgs(options::OPT_emit_llvm);
}

Clang::Clang(const ToolChain &TC)
    // CAUTION! The first constructor argument ("clang") is not arbitrary,
    // as it is for other tools. Some operations on a Tool actually test
    // whether that tool is Clang based on the Tool's Name as a string.
    : Tool("clang", "clang frontend", TC) {}

Clang::~Clang() {}

/// Add options related to the Objective-C runtime/ABI.
///
/// Returns true if the runtime is non-fragile.
ObjCRuntime Clang::AddObjCRuntimeArgs(const ArgList &args,
                                      const InputInfoList &inputs,
                                      ArgStringList &cmdArgs,
                                      RewriteKind rewriteKind) const {
  // Look for the controlling runtime option.
  Arg *runtimeArg =
      args.getLastArg(options::OPT_fnext_runtime, options::OPT_fgnu_runtime,
                      options::OPT_fobjc_runtime_EQ);

  // Just forward -fobjc-runtime= to the frontend.  This supercedes
  // options about fragility.
  if (runtimeArg &&
      runtimeArg->getOption().matches(options::OPT_fobjc_runtime_EQ)) {
    ObjCRuntime runtime;
    StringRef value = runtimeArg->getValue();
    if (runtime.tryParse(value)) {
      getToolChain().getDriver().Diag(diag::err_drv_unknown_objc_runtime)
          << value;
    }
    if ((runtime.getKind() == ObjCRuntime::GNUstep) &&
        (runtime.getVersion() >= VersionTuple(2, 0)))
      if (!getToolChain().getTriple().isOSBinFormatELF() &&
          !getToolChain().getTriple().isOSBinFormatCOFF()) {
        getToolChain().getDriver().Diag(
            diag::err_drv_gnustep_objc_runtime_incompatible_binary)
          << runtime.getVersion().getMajor();
      }

    runtimeArg->render(args, cmdArgs);
    return runtime;
  }

  // Otherwise, we'll need the ABI "version".  Version numbers are
  // slightly confusing for historical reasons:
  //   1 - Traditional "fragile" ABI
  //   2 - Non-fragile ABI, version 1
  //   3 - Non-fragile ABI, version 2
  unsigned objcABIVersion = 1;
  // If -fobjc-abi-version= is present, use that to set the version.
  if (Arg *abiArg = args.getLastArg(options::OPT_fobjc_abi_version_EQ)) {
    StringRef value = abiArg->getValue();
    if (value == "1")
      objcABIVersion = 1;
    else if (value == "2")
      objcABIVersion = 2;
    else if (value == "3")
      objcABIVersion = 3;
    else
      getToolChain().getDriver().Diag(diag::err_drv_clang_unsupported) << value;
  } else {
    // Otherwise, determine if we are using the non-fragile ABI.
    bool nonFragileABIIsDefault =
        (rewriteKind == RK_NonFragile ||
         (rewriteKind == RK_None &&
          getToolChain().IsObjCNonFragileABIDefault()));
    if (args.hasFlag(options::OPT_fobjc_nonfragile_abi,
                     options::OPT_fno_objc_nonfragile_abi,
                     nonFragileABIIsDefault)) {
// Determine the non-fragile ABI version to use.
#ifdef DISABLE_DEFAULT_NONFRAGILEABI_TWO
      unsigned nonFragileABIVersion = 1;
#else
      unsigned nonFragileABIVersion = 2;
#endif

      if (Arg *abiArg =
              args.getLastArg(options::OPT_fobjc_nonfragile_abi_version_EQ)) {
        StringRef value = abiArg->getValue();
        if (value == "1")
          nonFragileABIVersion = 1;
        else if (value == "2")
          nonFragileABIVersion = 2;
        else
          getToolChain().getDriver().Diag(diag::err_drv_clang_unsupported)
              << value;
      }

      objcABIVersion = 1 + nonFragileABIVersion;
    } else {
      objcABIVersion = 1;
    }
  }

  // We don't actually care about the ABI version other than whether
  // it's non-fragile.
  bool isNonFragile = objcABIVersion != 1;

  // If we have no runtime argument, ask the toolchain for its default runtime.
  // However, the rewriter only really supports the Mac runtime, so assume that.
  ObjCRuntime runtime;
  if (!runtimeArg) {
    switch (rewriteKind) {
    case RK_None:
      runtime = getToolChain().getDefaultObjCRuntime(isNonFragile);
      break;
    case RK_Fragile:
      runtime = ObjCRuntime(ObjCRuntime::FragileMacOSX, VersionTuple());
      break;
    case RK_NonFragile:
      runtime = ObjCRuntime(ObjCRuntime::MacOSX, VersionTuple());
      break;
    }

    // -fnext-runtime
  } else if (runtimeArg->getOption().matches(options::OPT_fnext_runtime)) {
    // On Darwin, make this use the default behavior for the toolchain.
    if (getToolChain().getTriple().isOSDarwin()) {
      runtime = getToolChain().getDefaultObjCRuntime(isNonFragile);

      // Otherwise, build for a generic macosx port.
    } else {
      runtime = ObjCRuntime(ObjCRuntime::MacOSX, VersionTuple());
    }

    // -fgnu-runtime
  } else {
    assert(runtimeArg->getOption().matches(options::OPT_fgnu_runtime));
    // Legacy behaviour is to target the gnustep runtime if we are in
    // non-fragile mode or the GCC runtime in fragile mode.
    if (isNonFragile)
      runtime = ObjCRuntime(ObjCRuntime::GNUstep, VersionTuple(2, 0));
    else
      runtime = ObjCRuntime(ObjCRuntime::GCC, VersionTuple());
  }

  if (llvm::any_of(inputs, [](const InputInfo &input) {
        return types::isObjC(input.getType());
      }))
    cmdArgs.push_back(
        args.MakeArgString("-fobjc-runtime=" + runtime.getAsString()));
  return runtime;
}

static bool maybeConsumeDash(const std::string &EH, size_t &I) {
  bool HaveDash = (I + 1 < EH.size() && EH[I + 1] == '-');
  I += HaveDash;
  return !HaveDash;
}

namespace {
struct EHFlags {
  bool Synch = false;
  bool Asynch = false;
  bool NoUnwindC = false;
};
} // end anonymous namespace

/// /EH controls whether to run destructor cleanups when exceptions are
/// thrown.  There are three modifiers:
/// - s: Cleanup after "synchronous" exceptions, aka C++ exceptions.
/// - a: Cleanup after "asynchronous" exceptions, aka structured exceptions.
///      The 'a' modifier is unimplemented and fundamentally hard in LLVM IR.
/// - c: Assume that extern "C" functions are implicitly nounwind.
/// The default is /EHs-c-, meaning cleanups are disabled.
static EHFlags parseClangCLEHFlags(const Driver &D, const ArgList &Args) {
  EHFlags EH;

  std::vector<std::string> EHArgs =
      Args.getAllArgValues(options::OPT__SLASH_EH);
  for (auto EHVal : EHArgs) {
    for (size_t I = 0, E = EHVal.size(); I != E; ++I) {
      switch (EHVal[I]) {
      case 'a':
        EH.Asynch = maybeConsumeDash(EHVal, I);
        if (EH.Asynch)
          EH.Synch = false;
        continue;
      case 'c':
        EH.NoUnwindC = maybeConsumeDash(EHVal, I);
        continue;
      case 's':
        EH.Synch = maybeConsumeDash(EHVal, I);
        if (EH.Synch)
          EH.Asynch = false;
        continue;
      default:
        break;
      }
      D.Diag(clang::diag::err_drv_invalid_value) << "/EH" << EHVal;
      break;
    }
  }
  // The /GX, /GX- flags are only processed if there are not /EH flags.
  // The default is that /GX is not specified.
  if (EHArgs.empty() &&
      Args.hasFlag(options::OPT__SLASH_GX, options::OPT__SLASH_GX_,
                   /*Default=*/false)) {
    EH.Synch = true;
    EH.NoUnwindC = true;
  }

  return EH;
}

void Clang::AddClangCLArgs(const ArgList &Args, types::ID InputType,
                           ArgStringList &CmdArgs,
                           codegenoptions::DebugInfoKind *DebugInfoKind,
                           bool *EmitCodeView) const {
  unsigned RTOptionID = options::OPT__SLASH_MT;
  bool isNVPTX = getToolChain().getTriple().isNVPTX();
  bool isSYCLDevice =
      getToolChain().getTriple().getEnvironment() == llvm::Triple::SYCLDevice;
  bool isSYCL = Args.hasArg(options::OPT_fsycl) || isSYCLDevice;
  // For SYCL Windows, /MD is the default.
  if (isSYCL)
    RTOptionID = options::OPT__SLASH_MD;

  if (Args.hasArg(options::OPT__SLASH_LDd))
    // The /LDd option implies /MTd (/MDd for SYCL). The dependent lib part
    // can be overridden but defining _DEBUG is sticky.
    RTOptionID = isSYCL ? options::OPT__SLASH_MDd : options::OPT__SLASH_MTd;

  if (Arg *A = Args.getLastArg(options::OPT__SLASH_M_Group)) {
    RTOptionID = A->getOption().getID();
    if (isSYCL && !isSYCLDevice &&
        (RTOptionID == options::OPT__SLASH_MT ||
         RTOptionID == options::OPT__SLASH_MTd))
      // Use of /MT or /MTd is not supported for SYCL.
      getToolChain().getDriver().Diag(diag::err_drv_unsupported_opt_dpcpp)
          << A->getOption().getName();
  }

  enum { addDEBUG = 0x1, addMT = 0x2, addDLL = 0x4 };
  auto addPreDefines = [&](unsigned Defines) {
    if (Defines & addDEBUG)
      CmdArgs.push_back("-D_DEBUG");
    if (Defines & addMT && !isSYCLDevice)
      CmdArgs.push_back("-D_MT");
    if (Defines & addDLL && !isSYCLDevice)
      CmdArgs.push_back("-D_DLL");
  };
  StringRef FlagForCRT;
  switch (RTOptionID) {
  case options::OPT__SLASH_MD:
    addPreDefines((Args.hasArg(options::OPT__SLASH_LDd) ? addDEBUG : 0x0) |
                  addMT | addDLL);
    FlagForCRT = "--dependent-lib=msvcrt";
    break;
  case options::OPT__SLASH_MDd:
    addPreDefines(addDEBUG | addMT | addDLL);
    FlagForCRT = "--dependent-lib=msvcrtd";
    break;
  case options::OPT__SLASH_MT:
    addPreDefines((Args.hasArg(options::OPT__SLASH_LDd) ? addDEBUG : 0x0) |
                  addMT);
    CmdArgs.push_back("-flto-visibility-public-std");
    FlagForCRT = "--dependent-lib=libcmt";
    break;
  case options::OPT__SLASH_MTd:
    addPreDefines(addDEBUG | addMT);
    CmdArgs.push_back("-flto-visibility-public-std");
    FlagForCRT = "--dependent-lib=libcmtd";
    break;
  default:
    llvm_unreachable("Unexpected option ID.");
  }

  if (Args.hasArg(options::OPT__SLASH_Zl)) {
    CmdArgs.push_back("-D_VC_NODEFAULTLIB");
  } else {
    CmdArgs.push_back(FlagForCRT.data());

    // This provides POSIX compatibility (maps 'open' to '_open'), which most
    // users want.  The /Za flag to cl.exe turns this off, but it's not
    // implemented in clang.
    CmdArgs.push_back("--dependent-lib=oldnames");

    // Add SYCL dependent library
    if (Args.hasArg(options::OPT_fsycl) &&
        !Args.hasArg(options::OPT_nolibsycl)) {
      if (RTOptionID == options::OPT__SLASH_MDd)
        CmdArgs.push_back("--dependent-lib=sycld");
      else
        CmdArgs.push_back("--dependent-lib=sycl");
    }
  }

  if (Arg *ShowIncludes =
          Args.getLastArg(options::OPT__SLASH_showIncludes,
                          options::OPT__SLASH_showIncludes_user)) {
    CmdArgs.push_back("--show-includes");
    if (ShowIncludes->getOption().matches(options::OPT__SLASH_showIncludes))
      CmdArgs.push_back("-sys-header-deps");
  }

  // This controls whether or not we emit RTTI data for polymorphic types.
  if (Args.hasFlag(options::OPT__SLASH_GR_, options::OPT__SLASH_GR,
                   /*Default=*/false))
    CmdArgs.push_back("-fno-rtti-data");

  // This controls whether or not we emit stack-protector instrumentation.
  // In MSVC, Buffer Security Check (/GS) is on by default.
  if (!isNVPTX && Args.hasFlag(options::OPT__SLASH_GS, options::OPT__SLASH_GS_,
                               /*Default=*/true)) {
    CmdArgs.push_back("-stack-protector");
    CmdArgs.push_back(Args.MakeArgString(Twine(LangOptions::SSPStrong)));
  }

  // Emit CodeView if -Z7 or -gline-tables-only are present.
  if (Arg *DebugInfoArg = Args.getLastArg(options::OPT__SLASH_Z7,
                                          options::OPT_gline_tables_only)) {
    *EmitCodeView = true;
    if (DebugInfoArg->getOption().matches(options::OPT__SLASH_Z7))
      *DebugInfoKind = codegenoptions::LimitedDebugInfo;
    else
      *DebugInfoKind = codegenoptions::DebugLineTablesOnly;
  } else {
    *EmitCodeView = false;
  }

  const Driver &D = getToolChain().getDriver();
  EHFlags EH = parseClangCLEHFlags(D, Args);
  if (!isNVPTX && (EH.Synch || EH.Asynch)) {
    if (types::isCXX(InputType))
      CmdArgs.push_back("-fcxx-exceptions");
    CmdArgs.push_back("-fexceptions");
  }
  if (types::isCXX(InputType) && EH.Synch && EH.NoUnwindC)
    CmdArgs.push_back("-fexternc-nounwind");

  // /EP should expand to -E -P.
  if (Args.hasArg(options::OPT__SLASH_EP)) {
    CmdArgs.push_back("-E");
    CmdArgs.push_back("-P");
  }

  unsigned VolatileOptionID;
  if (getToolChain().getTriple().isX86())
    VolatileOptionID = options::OPT__SLASH_volatile_ms;
  else
    VolatileOptionID = options::OPT__SLASH_volatile_iso;

  if (Arg *A = Args.getLastArg(options::OPT__SLASH_volatile_Group))
    VolatileOptionID = A->getOption().getID();

  if (VolatileOptionID == options::OPT__SLASH_volatile_ms)
    CmdArgs.push_back("-fms-volatile");

 if (Args.hasFlag(options::OPT__SLASH_Zc_dllexportInlines_,
                  options::OPT__SLASH_Zc_dllexportInlines,
                  false)) {
  CmdArgs.push_back("-fno-dllexport-inlines");
 }

  Arg *MostGeneralArg = Args.getLastArg(options::OPT__SLASH_vmg);
  Arg *BestCaseArg = Args.getLastArg(options::OPT__SLASH_vmb);
  if (MostGeneralArg && BestCaseArg)
    D.Diag(clang::diag::err_drv_argument_not_allowed_with)
        << MostGeneralArg->getAsString(Args) << BestCaseArg->getAsString(Args);

  if (MostGeneralArg) {
    Arg *SingleArg = Args.getLastArg(options::OPT__SLASH_vms);
    Arg *MultipleArg = Args.getLastArg(options::OPT__SLASH_vmm);
    Arg *VirtualArg = Args.getLastArg(options::OPT__SLASH_vmv);

    Arg *FirstConflict = SingleArg ? SingleArg : MultipleArg;
    Arg *SecondConflict = VirtualArg ? VirtualArg : MultipleArg;
    if (FirstConflict && SecondConflict && FirstConflict != SecondConflict)
      D.Diag(clang::diag::err_drv_argument_not_allowed_with)
          << FirstConflict->getAsString(Args)
          << SecondConflict->getAsString(Args);

    if (SingleArg)
      CmdArgs.push_back("-fms-memptr-rep=single");
    else if (MultipleArg)
      CmdArgs.push_back("-fms-memptr-rep=multiple");
    else
      CmdArgs.push_back("-fms-memptr-rep=virtual");
  }

  // Parse the default calling convention options.
  if (Arg *CCArg =
          Args.getLastArg(options::OPT__SLASH_Gd, options::OPT__SLASH_Gr,
                          options::OPT__SLASH_Gz, options::OPT__SLASH_Gv,
                          options::OPT__SLASH_Gregcall)) {
    unsigned DCCOptId = CCArg->getOption().getID();
    const char *DCCFlag = nullptr;
    bool ArchSupported = !isNVPTX;
    llvm::Triple::ArchType Arch = getToolChain().getArch();
    switch (DCCOptId) {
    case options::OPT__SLASH_Gd:
      DCCFlag = "-fdefault-calling-conv=cdecl";
      break;
    case options::OPT__SLASH_Gr:
      ArchSupported = Arch == llvm::Triple::x86;
      DCCFlag = "-fdefault-calling-conv=fastcall";
      break;
    case options::OPT__SLASH_Gz:
      ArchSupported = Arch == llvm::Triple::x86;
      DCCFlag = "-fdefault-calling-conv=stdcall";
      break;
    case options::OPT__SLASH_Gv:
      ArchSupported = Arch == llvm::Triple::x86 || Arch == llvm::Triple::x86_64;
      DCCFlag = "-fdefault-calling-conv=vectorcall";
      break;
    case options::OPT__SLASH_Gregcall:
      ArchSupported = Arch == llvm::Triple::x86 || Arch == llvm::Triple::x86_64;
      DCCFlag = "-fdefault-calling-conv=regcall";
      break;
    }

    // MSVC doesn't warn if /Gr or /Gz is used on x64, so we don't either.
    if (ArchSupported && DCCFlag)
      CmdArgs.push_back(DCCFlag);
  }

  Args.AddLastArg(CmdArgs, options::OPT_vtordisp_mode_EQ);

  if (!Args.hasArg(options::OPT_fdiagnostics_format_EQ)) {
    CmdArgs.push_back("-fdiagnostics-format");
    CmdArgs.push_back("msvc");
  }

  if (Arg *A = Args.getLastArg(options::OPT__SLASH_guard)) {
    StringRef GuardArgs = A->getValue();
    // The only valid options are "cf", "cf,nochecks", "cf-", "ehcont" and
    // "ehcont-".
    if (GuardArgs.equals_lower("cf")) {
      // Emit CFG instrumentation and the table of address-taken functions.
      CmdArgs.push_back("-cfguard");
    } else if (GuardArgs.equals_lower("cf,nochecks")) {
      // Emit only the table of address-taken functions.
      CmdArgs.push_back("-cfguard-no-checks");
    } else if (GuardArgs.equals_lower("ehcont")) {
      // Emit EH continuation table.
      CmdArgs.push_back("-ehcontguard");
    } else if (GuardArgs.equals_lower("cf-") ||
               GuardArgs.equals_lower("ehcont-")) {
      // Do nothing, but we might want to emit a security warning in future.
    } else {
      D.Diag(diag::err_drv_invalid_value) << A->getSpelling() << GuardArgs;
    }
  }
}

const char *Clang::getBaseInputName(const ArgList &Args,
                                    const InputInfo &Input) {
  return Args.MakeArgString(llvm::sys::path::filename(Input.getBaseInput()));
}

const char *Clang::getBaseInputStem(const ArgList &Args,
                                    const InputInfoList &Inputs) {
  const char *Str = getBaseInputName(Args, Inputs[0]);

  if (const char *End = strrchr(Str, '.'))
    return Args.MakeArgString(std::string(Str, End));

  return Str;
}

const char *Clang::getDependencyFileName(const ArgList &Args,
                                         const InputInfoList &Inputs) {
  // FIXME: Think about this more.

  if (Arg *OutputOpt =
          Args.getLastArg(options::OPT_o, options::OPT__SLASH_Fo)) {
    SmallString<128> OutputArgument(OutputOpt->getValue());
    if (llvm::sys::path::is_separator(OutputArgument.back()))
      // If the argument is a directory, output to BaseName in that dir.
      llvm::sys::path::append(OutputArgument, getBaseInputStem(Args, Inputs));
    llvm::sys::path::replace_extension(OutputArgument, llvm::Twine('d'));
    return Args.MakeArgString(OutputArgument);
  }

  return Args.MakeArgString(Twine(getBaseInputStem(Args, Inputs)) + ".d");
}

// Begin ClangAs

void ClangAs::AddMIPSTargetArgs(const ArgList &Args,
                                ArgStringList &CmdArgs) const {
  StringRef CPUName;
  StringRef ABIName;
  const llvm::Triple &Triple = getToolChain().getTriple();
  mips::getMipsCPUAndABI(Args, Triple, CPUName, ABIName);

  CmdArgs.push_back("-target-abi");
  CmdArgs.push_back(ABIName.data());
}

void ClangAs::AddX86TargetArgs(const ArgList &Args,
                               ArgStringList &CmdArgs) const {
  addX86AlignBranchArgs(getToolChain().getDriver(), Args, CmdArgs,
                        /*IsLTO=*/false);

  if (Arg *A = Args.getLastArg(options::OPT_masm_EQ)) {
    StringRef Value = A->getValue();
    if (Value == "intel" || Value == "att") {
      CmdArgs.push_back("-mllvm");
      CmdArgs.push_back(Args.MakeArgString("-x86-asm-syntax=" + Value));
    } else {
      getToolChain().getDriver().Diag(diag::err_drv_unsupported_option_argument)
          << A->getOption().getName() << Value;
    }
  }
}

void ClangAs::AddRISCVTargetArgs(const ArgList &Args,
                               ArgStringList &CmdArgs) const {
  const llvm::Triple &Triple = getToolChain().getTriple();
  StringRef ABIName = riscv::getRISCVABI(Args, Triple);

  CmdArgs.push_back("-target-abi");
  CmdArgs.push_back(ABIName.data());
}

void ClangAs::ConstructJob(Compilation &C, const JobAction &JA,
                           const InputInfo &Output, const InputInfoList &Inputs,
                           const ArgList &Args,
                           const char *LinkingOutput) const {
  ArgStringList CmdArgs;

  assert(Inputs.size() == 1 && "Unexpected number of inputs.");
  const InputInfo &Input = Inputs[0];

  const llvm::Triple &Triple = getToolChain().getEffectiveTriple();
  const std::string &TripleStr = Triple.getTriple();
  const auto &D = getToolChain().getDriver();

  // Don't warn about "clang -w -c foo.s"
  Args.ClaimAllArgs(options::OPT_w);
  // and "clang -emit-llvm -c foo.s"
  Args.ClaimAllArgs(options::OPT_emit_llvm);

  claimNoWarnArgs(Args);

  // Invoke ourselves in -cc1as mode.
  //
  // FIXME: Implement custom jobs for internal actions.
  CmdArgs.push_back("-cc1as");

  // Add the "effective" target triple.
  CmdArgs.push_back("-triple");
  CmdArgs.push_back(Args.MakeArgString(TripleStr));

  // Set the output mode, we currently only expect to be used as a real
  // assembler.
  CmdArgs.push_back("-filetype");
  CmdArgs.push_back("obj");

  // Set the main file name, so that debug info works even with
  // -save-temps or preprocessed assembly.
  CmdArgs.push_back("-main-file-name");
  CmdArgs.push_back(Clang::getBaseInputName(Args, Input));

  // Add the target cpu
  std::string CPU = getCPUName(Args, Triple, /*FromAs*/ true);
  if (!CPU.empty()) {
    CmdArgs.push_back("-target-cpu");
    CmdArgs.push_back(Args.MakeArgString(CPU));
  }

  // Add the target features
  getTargetFeatures(D, Triple, Args, CmdArgs, true);

  // Ignore explicit -force_cpusubtype_ALL option.
  (void)Args.hasArg(options::OPT_force__cpusubtype__ALL);

  // Pass along any -I options so we get proper .include search paths.
  Args.AddAllArgs(CmdArgs, options::OPT_I_Group);

  // Determine the original source input.
  const Action *SourceAction = &JA;
  while (SourceAction->getKind() != Action::InputClass) {
    assert(!SourceAction->getInputs().empty() && "unexpected root action!");
    SourceAction = SourceAction->getInputs()[0];
  }

  // Forward -g and handle debug info related flags, assuming we are dealing
  // with an actual assembly file.
  bool WantDebug = false;
  Args.ClaimAllArgs(options::OPT_g_Group);
  if (Arg *A = Args.getLastArg(options::OPT_g_Group))
    WantDebug = !A->getOption().matches(options::OPT_g0) &&
                !A->getOption().matches(options::OPT_ggdb0);

  unsigned DwarfVersion = ParseDebugDefaultVersion(getToolChain(), Args);
  if (const Arg *GDwarfN = getDwarfNArg(Args))
    DwarfVersion = DwarfVersionNum(GDwarfN->getSpelling());

  if (DwarfVersion == 0)
    DwarfVersion = getToolChain().GetDefaultDwarfVersion();

  codegenoptions::DebugInfoKind DebugInfoKind = codegenoptions::NoDebugInfo;

  if (SourceAction->getType() == types::TY_Asm ||
      SourceAction->getType() == types::TY_PP_Asm) {
    // You might think that it would be ok to set DebugInfoKind outside of
    // the guard for source type, however there is a test which asserts
    // that some assembler invocation receives no -debug-info-kind,
    // and it's not clear whether that test is just overly restrictive.
    DebugInfoKind = (WantDebug ? codegenoptions::LimitedDebugInfo
                               : codegenoptions::NoDebugInfo);
    // Add the -fdebug-compilation-dir flag if needed.
    addDebugCompDirArg(Args, CmdArgs, C.getDriver().getVFS());

    addDebugPrefixMapArg(getToolChain().getDriver(), Args, CmdArgs);

    // Set the AT_producer to the clang version when using the integrated
    // assembler on assembly source files.
    CmdArgs.push_back("-dwarf-debug-producer");
    CmdArgs.push_back(Args.MakeArgString(getClangFullVersion()));

    // And pass along -I options
    Args.AddAllArgs(CmdArgs, options::OPT_I);
  }
  RenderDebugEnablingArgs(Args, CmdArgs, DebugInfoKind, DwarfVersion,
                          llvm::DebuggerKind::Default);
  renderDwarfFormat(D, Triple, Args, CmdArgs, DwarfVersion);
  RenderDebugInfoCompressionArgs(Args, CmdArgs, D, getToolChain());


  // Handle -fPIC et al -- the relocation-model affects the assembler
  // for some targets.
  llvm::Reloc::Model RelocationModel;
  unsigned PICLevel;
  bool IsPIE;
  std::tie(RelocationModel, PICLevel, IsPIE) =
      ParsePICArgs(getToolChain(), Args);

  const char *RMName = RelocationModelName(RelocationModel);
  if (RMName) {
    CmdArgs.push_back("-mrelocation-model");
    CmdArgs.push_back(RMName);
  }

  // Optionally embed the -cc1as level arguments into the debug info, for build
  // analysis.
  if (getToolChain().UseDwarfDebugFlags()) {
    ArgStringList OriginalArgs;
    for (const auto &Arg : Args)
      Arg->render(Args, OriginalArgs);

    SmallString<256> Flags;
    const char *Exec = getToolChain().getDriver().getClangProgramPath();
    EscapeSpacesAndBackslashes(Exec, Flags);
    for (const char *OriginalArg : OriginalArgs) {
      SmallString<128> EscapedArg;
      EscapeSpacesAndBackslashes(OriginalArg, EscapedArg);
      Flags += " ";
      Flags += EscapedArg;
    }
    CmdArgs.push_back("-dwarf-debug-flags");
    CmdArgs.push_back(Args.MakeArgString(Flags));
  }

  // FIXME: Add -static support, once we have it.

  // Add target specific flags.
  switch (getToolChain().getArch()) {
  default:
    break;

  case llvm::Triple::mips:
  case llvm::Triple::mipsel:
  case llvm::Triple::mips64:
  case llvm::Triple::mips64el:
    AddMIPSTargetArgs(Args, CmdArgs);
    break;

  case llvm::Triple::x86:
  case llvm::Triple::x86_64:
    AddX86TargetArgs(Args, CmdArgs);
    break;

  case llvm::Triple::arm:
  case llvm::Triple::armeb:
  case llvm::Triple::thumb:
  case llvm::Triple::thumbeb:
    // This isn't in AddARMTargetArgs because we want to do this for assembly
    // only, not C/C++.
    if (Args.hasFlag(options::OPT_mdefault_build_attributes,
                     options::OPT_mno_default_build_attributes, true)) {
        CmdArgs.push_back("-mllvm");
        CmdArgs.push_back("-arm-add-build-attributes");
    }
    break;

  case llvm::Triple::aarch64:
  case llvm::Triple::aarch64_32:
  case llvm::Triple::aarch64_be:
    if (Args.hasArg(options::OPT_mmark_bti_property)) {
      CmdArgs.push_back("-mllvm");
      CmdArgs.push_back("-aarch64-mark-bti-property");
    }
    break;

  case llvm::Triple::riscv32:
  case llvm::Triple::riscv64:
    AddRISCVTargetArgs(Args, CmdArgs);
    break;
  }

  // Consume all the warning flags. Usually this would be handled more
  // gracefully by -cc1 (warning about unknown warning flags, etc) but -cc1as
  // doesn't handle that so rather than warning about unused flags that are
  // actually used, we'll lie by omission instead.
  // FIXME: Stop lying and consume only the appropriate driver flags
  Args.ClaimAllArgs(options::OPT_W_Group);

  CollectArgsForIntegratedAssembler(C, Args, CmdArgs,
                                    getToolChain().getDriver());

  Args.AddAllArgs(CmdArgs, options::OPT_mllvm);

  assert(Output.isFilename() && "Unexpected lipo output.");
  CmdArgs.push_back("-o");
  CmdArgs.push_back(Output.getFilename());

  const llvm::Triple &T = getToolChain().getTriple();
  Arg *A;
  if (getDebugFissionKind(D, Args, A) == DwarfFissionKind::Split &&
      T.isOSBinFormatELF()) {
    CmdArgs.push_back("-split-dwarf-output");
    CmdArgs.push_back(SplitDebugName(JA, Args, Input, Output));
  }

  if (Triple.isAMDGPU())
    handleAMDGPUCodeObjectVersionOptions(D, Args, CmdArgs);

  assert(Input.isFilename() && "Invalid input.");
  CmdArgs.push_back(Input.getFilename());

  const char *Exec = getToolChain().getDriver().getClangProgramPath();
  if (D.CC1Main && !D.CCGenDiagnostics) {
    // Invoke cc1as directly in this process.
    C.addCommand(std::make_unique<CC1Command>(JA, *this,
                                              ResponseFileSupport::AtFileUTF8(),
                                              Exec, CmdArgs, Inputs, Output));
  } else {
    C.addCommand(std::make_unique<Command>(JA, *this,
                                           ResponseFileSupport::AtFileUTF8(),
                                           Exec, CmdArgs, Inputs, Output));
  }
}

// Begin OffloadBundler

void OffloadBundler::ConstructJob(Compilation &C, const JobAction &JA,
                                  const InputInfo &Output,
                                  const InputInfoList &Inputs,
                                  const llvm::opt::ArgList &TCArgs,
                                  const char *LinkingOutput) const {
  // The version with only one output is expected to refer to a bundling job.
  assert(isa<OffloadBundlingJobAction>(JA) && "Expecting bundling job!");

  // The bundling command looks like this:
  // clang-offload-bundler -type=bc
  //   -targets=host-triple,openmp-triple1,openmp-triple2
  //   -outputs=input_file
  //   -inputs=unbundle_file_host,unbundle_file_tgt1,unbundle_file_tgt2"

  ArgStringList CmdArgs;

  // Get the type.
  CmdArgs.push_back(TCArgs.MakeArgString(
      Twine("-type=") + types::getTypeTempSuffix(Output.getType())));

  assert(JA.getInputs().size() == Inputs.size() &&
         "Not have inputs for all dependence actions??");

  // Get the targets.
  SmallString<128> Triples;
  Triples += "-targets=";
  for (unsigned I = 0; I < Inputs.size(); ++I) {
    if (I)
      Triples += ',';

    // Find ToolChain for this input.
    Action::OffloadKind CurKind = Action::OFK_Host;
    const ToolChain *CurTC = &getToolChain();
    const Action *CurDep = JA.getInputs()[I];

    if (const auto *OA = dyn_cast<OffloadAction>(CurDep)) {
      CurTC = nullptr;
      OA->doOnEachDependence([&](Action *A, const ToolChain *TC, const char *) {
        assert(CurTC == nullptr && "Expected one dependence!");
        CurKind = A->getOffloadingDeviceKind();
        CurTC = TC;
      });
    }
    Triples += Action::GetOffloadKindName(CurKind);
    Triples += '-';
    Triples += CurTC->getTriple().normalize();
    if (CurKind == Action::OFK_HIP && CurDep->getOffloadingArch()) {
      Triples += '-';
      Triples += CurDep->getOffloadingArch();
    }
  }
  // If we see we are bundling for FPGA using -fintelfpga, add the
  // dependency bundle
  bool IsFPGADepBundle = TCArgs.hasArg(options::OPT_fintelfpga) &&
                         Output.getType() == types::TY_Object;

  // For spir64_fpga target, when bundling objects we also want to bundle up the
  // named dependency file.
  // TODO - We are currently using the target triple inputs to slot a location
  // of the dependency information into the bundle.  It would be good to
  // separate this out to an explicit option in the bundler for the dependency
  // file as it does not match the type being bundled.
  if (IsFPGADepBundle) {
    Triples += ',';
    Triples += Action::GetOffloadKindName(Action::OFK_SYCL);
    Triples += '-';
    Triples += llvm::Triple::getArchTypeName(llvm::Triple::fpga_dep);
  }
  CmdArgs.push_back(TCArgs.MakeArgString(Triples));

  // Get bundled file command.
  CmdArgs.push_back(
      TCArgs.MakeArgString(Twine("-outputs=") + Output.getFilename()));

  // Get unbundled files command.
  SmallString<128> UB;
  UB += "-inputs=";
  for (unsigned I = 0; I < Inputs.size(); ++I) {
    if (I)
      UB += ',';

    // Find ToolChain for this input.
    const ToolChain *CurTC = &getToolChain();
    if (const auto *OA = dyn_cast<OffloadAction>(JA.getInputs()[I])) {
      CurTC = nullptr;
      OA->doOnEachDependence([&](Action *, const ToolChain *TC, const char *) {
        assert(CurTC == nullptr && "Expected one dependence!");
        CurTC = TC;
      });
    }
    UB += CurTC->getInputFilename(Inputs[I]);
  }
  // For -fintelfpga, when bundling objects we also want to bundle up the
  // named dependency file.
  if (IsFPGADepBundle) {
    const char *BaseName = Clang::getBaseInputName(TCArgs, Inputs[0]);
    SmallString<128> DepFile(C.getDriver().getFPGATempDepFile(BaseName));
    if (!DepFile.empty()) {
      UB += ',';
      UB += DepFile;
    }
  }
  CmdArgs.push_back(TCArgs.MakeArgString(UB));

  // All the inputs are encoded as commands.
  C.addCommand(std::make_unique<Command>(
      JA, *this, ResponseFileSupport::None(),
      TCArgs.MakeArgString(getToolChain().GetProgramPath(getShortName())),
      CmdArgs, None, Output));
}

void OffloadBundler::ConstructJobMultipleOutputs(
    Compilation &C, const JobAction &JA, const InputInfoList &Outputs,
    const InputInfoList &Inputs, const llvm::opt::ArgList &TCArgs,
    const char *LinkingOutput) const {
  // The version with multiple outputs is expected to refer to a unbundling job.
  auto &UA = cast<OffloadUnbundlingJobAction>(JA);

  // The unbundling command looks like this:
  // clang-offload-bundler -type=bc
  //   -targets=host-triple,openmp-triple1,openmp-triple2
  //   -inputs=input_file
  //   -outputs=unbundle_file_host,unbundle_file_tgt1,unbundle_file_tgt2"
  //   -unbundle

  ArgStringList CmdArgs;
  InputInfo Input = Inputs.front();
  const char *TypeArg = types::getTypeTempSuffix(Input.getType());
  const char *InputFileName = Input.getFilename();
  types::ID InputType(Input.getType());
  bool IsFPGADepUnbundle = JA.getType() == types::TY_FPGA_Dependencies;
  bool IsFPGADepLibUnbundle = JA.getType() == types::TY_FPGA_Dependencies_List;

  if (InputType == types::TY_FPGA_AOCX || InputType == types::TY_FPGA_AOCR) {
    // Override type with AOCX/AOCR which will unbundle to a list containing
    // binaries with the appropriate file extension (.aocx/.aocr).
    // TODO - representation of the output file from the unbundle for these
    // types (aocx/aocr) are always list files.  We should represent this
    // better in the output extension and type for improved understanding
    // of file contents and debuggability.
    if (getToolChain().getTriple().getSubArch() ==
        llvm::Triple::SPIRSubArch_fpga)
      TypeArg = InputType == types::TY_FPGA_AOCX ? "aocx" : "aocr";
    else
      TypeArg = "aoo";
  }
  if (InputType == types::TY_FPGA_AOCO || IsFPGADepLibUnbundle)
    TypeArg = "aoo";
  if (IsFPGADepUnbundle)
    TypeArg = "o";

  // Get the type.
  CmdArgs.push_back(TCArgs.MakeArgString(Twine("-type=") + TypeArg));

  // Get the targets.
  SmallString<128> Triples;
  Triples += "-targets=";
  auto DepInfo = UA.getDependentActionsInfo();
  for (unsigned I = 0, J = 0; I < DepInfo.size(); ++I) {
    auto &Dep = DepInfo[I];
    // FPGA device triples are 'transformed' for the bundler when creating
    // aocx or aocr type bundles.  Also, we only do a specific target
    // unbundling, skipping the host side or device side.
    if (types::isFPGA(InputType)) {
      if (getToolChain().getTriple().getSubArch() ==
              llvm::Triple::SPIRSubArch_fpga &&
          Dep.DependentOffloadKind == Action::OFK_SYCL) {
        llvm::Triple TT;
        TT.setArchName(types::getTypeName(InputType));
        TT.setVendorName("intel");
        TT.setOS(getToolChain().getTriple().getOS());
        TT.setEnvironment(llvm::Triple::SYCLDevice);
        Triples += "sycl-";
        Triples += TT.normalize();
      } else if (getToolChain().getTriple().getSubArch() !=
                     llvm::Triple::SPIRSubArch_fpga &&
                 Dep.DependentOffloadKind == Action::OFK_Host) {
        Triples += Action::GetOffloadKindName(Dep.DependentOffloadKind);
        Triples += '-';
        Triples += Dep.DependentToolChain->getTriple().normalize();
      }
      continue;
    } else if (InputType == types::TY_Archive ||
               (TCArgs.hasArg(options::OPT_fintelfpga) &&
                TCArgs.hasArg(options::OPT_fsycl_link_EQ))) {
      // Do not extract host part if we are unbundling archive on Windows
      // because it is not needed. Static offload libraries are added to the
      // host link command just as normal libraries.  Do not extract the host
      // part from -fintelfpga -fsycl-link unbundles either, as the full obj
      // is used in the final link
      if (Dep.DependentOffloadKind == Action::OFK_Host)
        continue;
    }
    if (J++)
      Triples += ',';
    Triples += Action::GetOffloadKindName(Dep.DependentOffloadKind);
    Triples += '-';
    Triples += Dep.DependentToolChain->getTriple().normalize();
    if (Dep.DependentOffloadKind == Action::OFK_HIP &&
        !Dep.DependentBoundArch.empty()) {
      Triples += '-';
      Triples += Dep.DependentBoundArch;
    }
  }
  if (IsFPGADepUnbundle || IsFPGADepLibUnbundle) {
    // TODO - We are currently using the target triple inputs to slot a location
    // of the dependency information into the bundle.  It would be good to
    // separate this out to an explicit option in the bundler for the dependency
    // file as it does not match the type being bundled.
    Triples += Action::GetOffloadKindName(Action::OFK_SYCL);
    Triples += '-';
    Triples += llvm::Triple::getArchTypeName(llvm::Triple::fpga_dep);
  }
  CmdArgs.push_back(TCArgs.MakeArgString(Triples));

  // Get bundled file command.
  CmdArgs.push_back(
      TCArgs.MakeArgString(Twine("-inputs=") + InputFileName));

  // Get unbundled files command.
  SmallString<128> UB;
  UB += "-outputs=";
  // When dealing with -fintelfpga, there is an additional unbundle step
  // that occurs for the dependency file.  In that case, do not use the
  // dependent information, but just the output file.
  if (IsFPGADepUnbundle || IsFPGADepLibUnbundle)
    UB += Outputs[0].getFilename();
  else {
    for (unsigned I = 0; I < Outputs.size(); ++I) {
      if (I)
        UB += ',';
      UB += DepInfo[I].DependentToolChain->getInputFilename(Outputs[I]);
    }
  }
  CmdArgs.push_back(TCArgs.MakeArgString(UB));
  CmdArgs.push_back("-unbundle");
  CmdArgs.push_back("-allow-missing-bundles");

  // All the inputs are encoded as commands.
  C.addCommand(std::make_unique<Command>(
      JA, *this, ResponseFileSupport::None(),
      TCArgs.MakeArgString(getToolChain().GetProgramPath(getShortName())),
      CmdArgs, None, Outputs));
}

// Begin OffloadWrapper

void OffloadWrapper::ConstructJob(Compilation &C, const JobAction &JA,
                                  const InputInfo &Output,
                                  const InputInfoList &Inputs,
                                  const llvm::opt::ArgList &TCArgs,
                                  const char *LinkingOutput) const {
  // Construct offload-wrapper command.  Also calls llc to generate the
  // object that is fed to the linker from the wrapper generated bc file
  assert(isa<OffloadWrapperJobAction>(JA) && "Expecting wrapping job!");

  Action::OffloadKind OffloadingKind = JA.getOffloadingDeviceKind();
  if (OffloadingKind == Action::OFK_SYCL) {
    // The wrapper command looks like this:
    // clang-offload-wrapper
    //   -o=<outputfile>.bc
    //   -host=x86_64-pc-linux-gnu -kind=sycl
    //   -format=spirv <inputfile1>.spv <manifest1>(optional)
    //   -format=spirv <inputfile2>.spv <manifest2>(optional)
    //  ...
    ArgStringList WrapperArgs;

    std::string OutTmpName = C.getDriver().GetTemporaryPath("wrapper", "bc");
    const char *WrapperFileName =
        C.addTempFile(C.getArgs().MakeArgString(OutTmpName));
    SmallString<128> OutOpt("-o=");
    OutOpt += WrapperFileName;
    WrapperArgs.push_back(C.getArgs().MakeArgString(OutOpt));

    SmallString<128> HostTripleOpt("-host=");
    HostTripleOpt += getToolChain().getAuxTriple()->str();
    WrapperArgs.push_back(C.getArgs().MakeArgString(HostTripleOpt));

    llvm::Triple TT = getToolChain().getTriple();
    SmallString<128> TargetTripleOpt = TT.getArchName();
    // When wrapping an FPGA device binary, we need to be sure to apply the
    // appropriate triple that corresponds (fpga_aoc[xr]-intel-<os>-sycldevice)
    // to the target triple setting.
    if (TT.getSubArch() == llvm::Triple::SPIRSubArch_fpga &&
        TCArgs.hasArg(options::OPT_fsycl_link_EQ)) {
      auto *A = C.getInputArgs().getLastArg(options::OPT_fsycl_link_EQ);
      TT.setArchName((A->getValue() == StringRef("early")) ? "fpga_aocr"
                                                           : "fpga_aocx");
      TT.setVendorName("intel");
      TT.setEnvironment(llvm::Triple::SYCLDevice);
      TargetTripleOpt = TT.str();
      // When wrapping an FPGA aocx binary to archive, do not emit registration
      // functions
      if (A->getValue() == StringRef("image"))
        WrapperArgs.push_back(C.getArgs().MakeArgString("--emit-reg-funcs=0"));
    }
    // Grab any Target specific options that need to be added to the wrapper
    // information.
    ArgStringList BuildArgs;
    auto createArgString = [&](const char *Opt) {
      if (BuildArgs.empty())
        return;
      SmallString<128> AL;
      for (const char *A : BuildArgs) {
        if (AL.empty()) {
          AL = A;
          continue;
        }
        AL += " ";
        AL += A;
      }
      WrapperArgs.push_back(C.getArgs().MakeArgString(Twine(Opt) + AL));
    };
    const toolchains::SYCLToolChain &TC =
              static_cast<const toolchains::SYCLToolChain &>(getToolChain());
    // TODO: Consider separating the mechanisms for:
    // - passing standard-defined options to AOT/JIT compilation steps;
    // - passing AOT-compiler specific options.
    // This would allow retaining standard language options in the
    // image descriptor, while excluding tool-specific options that
    // have been known to confuse RT implementations.
    if (TC.getTriple().getSubArch() == llvm::Triple::NoSubArch) {
      // Only store compile/link opts in the image descriptor for the SPIR-V
      // target; AOT compilation has already been performed otherwise.
      TC.TranslateBackendTargetArgs(TCArgs, BuildArgs);
      createArgString("-compile-opts=");
      BuildArgs.clear();
      TC.TranslateLinkerTargetArgs(TCArgs, BuildArgs);
      createArgString("-link-opts=");
    }

    WrapperArgs.push_back(
        C.getArgs().MakeArgString(Twine("-target=") + TargetTripleOpt));

    // TODO forcing offload kind is a simplification which assumes wrapper used
    // only with SYCL. Device binary format (-format=xxx) option should also
    // come from the command line and/or the native compiler. Should be fixed
    // together with supporting AOT in the driver. If format is not set, the
    // default is "none" which means runtime must try to determine it
    // automatically.
    StringRef Kind = Action::GetOffloadKindName(OffloadingKind);
    WrapperArgs.push_back(
        C.getArgs().MakeArgString(Twine("-kind=") + Twine(Kind)));

    assert((Inputs.size() > 0) && "no inputs for clang-offload-wrapper");
    assert(((Inputs[0].getType() != types::TY_Tempfiletable) ||
            (Inputs.size() == 1)) &&
           "wrong usage of clang-offload-wrapper with SYCL");
    const InputInfo &I = Inputs[0];
    assert(I.isFilename() && "Invalid input.");

    if (I.getType() == types::TY_Tempfiletable ||
        I.getType() == types::TY_Tempfilelist)
      // wrapper actual input files are passed via the batch job file table:
      WrapperArgs.push_back(C.getArgs().MakeArgString("-batch"));
    WrapperArgs.push_back(C.getArgs().MakeArgString(I.getFilename()));

    auto Cmd = std::make_unique<Command>(
        JA, *this, ResponseFileSupport::None(),
        TCArgs.MakeArgString(getToolChain().GetProgramPath(getShortName())),
        WrapperArgs, None);
    C.addCommand(std::move(Cmd));

    // Construct llc command.
    // The output is an object file
    ArgStringList LlcArgs{"-filetype=obj", "-o", Output.getFilename(),
                          WrapperFileName};
    llvm::Reloc::Model RelocationModel;
    unsigned PICLevel;
    bool IsPIE;
    std::tie(RelocationModel, PICLevel, IsPIE) =
        ParsePICArgs(getToolChain(), TCArgs);
    if (PICLevel > 0) {
      LlcArgs.push_back("-relocation-model=pic");
    }
    if (IsPIE) {
      LlcArgs.push_back("-enable-pie");
    }
    SmallString<128> LlcPath(C.getDriver().Dir);
    llvm::sys::path::append(LlcPath, "llc");
    const char *Llc = C.getArgs().MakeArgString(LlcPath);
    C.addCommand(std::make_unique<Command>(
         JA, *this, ResponseFileSupport::None(), Llc, LlcArgs, None));
    return;
  } // end of SYCL flavor of offload wrapper command creation

  ArgStringList CmdArgs;

  const llvm::Triple &Triple = getToolChain().getEffectiveTriple();

  // Add the "effective" target triple.
  CmdArgs.push_back("-host");
  CmdArgs.push_back(TCArgs.MakeArgString(Triple.getTriple()));

  // Add the output file name.
  assert(Output.isFilename() && "Invalid output.");
  CmdArgs.push_back("-o");
  CmdArgs.push_back(TCArgs.MakeArgString(Output.getFilename()));

  assert(JA.getInputs().size() == Inputs.size() &&
         "Not have inputs for all dependence actions??");

  // For FPGA, we wrap the host objects before archiving them when using
  // -fsycl-link.  This allows for better extraction control from the
  // archive when we need the host objects for subsequent compilations.
  if (OffloadingKind == Action::OFK_None &&
      C.getArgs().hasArg(options::OPT_fintelfpga) &&
      C.getArgs().hasArg(options::OPT_fsycl_link_EQ)) {

    // Add offload targets and inputs.
    CmdArgs.push_back(C.getArgs().MakeArgString(
        Twine("-kind=") + Action::GetOffloadKindName(OffloadingKind)));
    CmdArgs.push_back(
        TCArgs.MakeArgString(Twine("-target=") + Triple.getTriple()));

    // Add input.
    assert(Inputs[0].isFilename() && "Invalid input.");
    CmdArgs.push_back(TCArgs.MakeArgString(Inputs[0].getFilename()));

    C.addCommand(std::make_unique<Command>(
        JA, *this, ResponseFileSupport::None(),
        TCArgs.MakeArgString(getToolChain().GetProgramPath(getShortName())),
        CmdArgs, Inputs));
    return;
  }

  // Add offload targets and inputs.
  for (unsigned I = 0; I < Inputs.size(); ++I) {
    // Get input's Offload Kind and ToolChain.
    const auto *OA = cast<OffloadAction>(JA.getInputs()[I]);
    assert(OA->hasSingleDeviceDependence(/*DoNotConsiderHostActions=*/true) &&
           "Expected one device dependence!");
    Action::OffloadKind DeviceKind = Action::OFK_None;
    const ToolChain *DeviceTC = nullptr;
    OA->doOnEachDependence([&](Action *A, const ToolChain *TC, const char *) {
      DeviceKind = A->getOffloadingDeviceKind();
      DeviceTC = TC;
    });

    // And add it to the offload targets.
    CmdArgs.push_back(C.getArgs().MakeArgString(
        Twine("-kind=") + Action::GetOffloadKindName(DeviceKind)));
    CmdArgs.push_back(TCArgs.MakeArgString(Twine("-target=") +
                                           DeviceTC->getTriple().normalize()));

    // Add input.
    assert(Inputs[I].isFilename() && "Invalid input.");
    CmdArgs.push_back(TCArgs.MakeArgString(Inputs[I].getFilename()));
  }

  C.addCommand(std::make_unique<Command>(
      JA, *this, ResponseFileSupport::None(),
      TCArgs.MakeArgString(getToolChain().GetProgramPath(getShortName())),
      CmdArgs, Inputs));
}

// Begin OffloadDeps

void OffloadDeps::constructJob(Compilation &C, const JobAction &JA,
                               ArrayRef<InputInfo> Outputs,
                               ArrayRef<InputInfo> Inputs,
                               const llvm::opt::ArgList &TCArgs,
                               const char *LinkingOutput) const {
  auto &DA = cast<OffloadDepsJobAction>(JA);

  ArgStringList CmdArgs;

  // Get the targets.
  SmallString<128> Targets{"-targets="};
  auto DepInfo = DA.getDependentActionsInfo();
  for (unsigned I = 0; I < DepInfo.size(); ++I) {
    auto &Dep = DepInfo[I];
    if (I)
      Targets += ',';
    Targets += Action::GetOffloadKindName(Dep.DependentOffloadKind);
    Targets += '-';
    Targets += Dep.DependentToolChain->getTriple().normalize();
    if (Dep.DependentOffloadKind == Action::OFK_HIP &&
        !Dep.DependentBoundArch.empty()) {
      Targets += '-';
      Targets += Dep.DependentBoundArch;
    }
  }
  CmdArgs.push_back(TCArgs.MakeArgString(Targets));

  // Prepare outputs.
  SmallString<128> Outs{"-outputs="};
  for (unsigned I = 0; I < Outputs.size(); ++I) {
    if (I)
      Outs += ',';
    Outs += DepInfo[I].DependentToolChain->getInputFilename(Outputs[I]);
  }
  CmdArgs.push_back(TCArgs.MakeArgString(Outs));

  // Add input file.
  CmdArgs.push_back(Inputs.front().getFilename());

  // All the inputs are encoded as commands.
  C.addCommand(std::make_unique<Command>(
      JA, *this, ResponseFileSupport::None(),
      TCArgs.MakeArgString(getToolChain().GetProgramPath(getShortName())),
      CmdArgs, None, Outputs));
}

void OffloadDeps::ConstructJob(Compilation &C, const JobAction &JA,
                               const InputInfo &Output,
                               const InputInfoList &Inputs,
                               const llvm::opt::ArgList &TCArgs,
                               const char *LinkingOutput) const {
  constructJob(C, JA, Output, Inputs, TCArgs, LinkingOutput);
}

void OffloadDeps::ConstructJobMultipleOutputs(Compilation &C,
                                              const JobAction &JA,
                                              const InputInfoList &Outputs,
                                              const InputInfoList &Inputs,
                                              const llvm::opt::ArgList &TCArgs,
                                              const char *LinkingOutput) const {
  constructJob(C, JA, Outputs, Inputs, TCArgs, LinkingOutput);
}

// Begin SPIRVTranslator

void SPIRVTranslator::ConstructJob(Compilation &C, const JobAction &JA,
                                  const InputInfo &Output,
                                  const InputInfoList &Inputs,
                                  const llvm::opt::ArgList &TCArgs,
                                  const char *LinkingOutput) const {
  // Construct llvm-spirv command.
  assert(isa<SPIRVTranslatorJobAction>(JA) && "Expecting Translator job!");

  // The translator command looks like this:
  // llvm-spirv -o <file>.spv <file>.bc
  ArgStringList ForeachArgs;
  ArgStringList TranslatorArgs;

  TranslatorArgs.push_back("-o");
  TranslatorArgs.push_back(Output.getFilename());
  if (getToolChain().getTriple().isSYCLDeviceEnvironment()) {
    TranslatorArgs.push_back("-spirv-max-version=1.3");
    TranslatorArgs.push_back("-spirv-debug-info-version=legacy");
    // Prevent crash in the translator if input IR contains DIExpression
    // operations which don't have mapping to OpenCL.DebugInfo.100 spec.
    TranslatorArgs.push_back("-spirv-allow-extra-diexpressions");
    TranslatorArgs.push_back("-spirv-allow-unknown-intrinsics=llvm.genx.");

    // Disable SPV_INTEL_usm_storage_classes by default since it adds new
    // storage classes that represent global_device and global_host address
    // spaces, which are not supported for all targets. With the extension
    // disable the storage classes will be lowered to CrossWorkgroup storage
    // class that is mapped to just global address space. The extension is
    // supposed to be enabled only for FPGA hardware.
    std::string ExtArg("-spirv-ext=+all,-SPV_INTEL_usm_storage_classes");
    if (getToolChain().getTriple().getSubArch() ==
        llvm::Triple::SPIRSubArch_fpga) {
      for (auto *A : TCArgs) {
        if (A->getOption().matches(options::OPT_Xs_separate) ||
            A->getOption().matches(options::OPT_Xs)) {
          StringRef ArgString(A->getValue());
          if (ArgString == "hardware" || ArgString == "simulation")
            ExtArg = "-spirv-ext=+all";
        }
      }
    }
    // Temporary disable SPV_INTEL_optnone & SPV_KHR_linkonce_odr until some
    // targets support it.
    ExtArg += ",-SPV_INTEL_optnone,-SPV_KHR_linkonce_odr";
    TranslatorArgs.push_back(TCArgs.MakeArgString(ExtArg));
  }
  for (auto I : Inputs) {
    std::string Filename(I.getFilename());
    if (I.getType() == types::TY_Tempfilelist) {
      ForeachArgs.push_back(
          C.getArgs().MakeArgString("--in-file-list=" + Filename));
      ForeachArgs.push_back(
          C.getArgs().MakeArgString("--in-replace=" + Filename));
      ForeachArgs.push_back(
          C.getArgs().MakeArgString("--out-ext=spv"));
    }
    TranslatorArgs.push_back(C.getArgs().MakeArgString(Filename));
  }

  auto Cmd = std::make_unique<Command>(JA, *this, ResponseFileSupport::None(),
      TCArgs.MakeArgString(getToolChain().GetProgramPath(getShortName())),
      TranslatorArgs, None);

  if (!ForeachArgs.empty()) {
    // Construct llvm-foreach command.
    // The llvm-foreach command looks like this:
    // llvm-foreach a.list --out-replace=out "cp {} out"
    // --out-file-list=list
    std::string OutputFileName(Output.getFilename());
    ForeachArgs.push_back(
        TCArgs.MakeArgString("--out-file-list=" + OutputFileName));
    ForeachArgs.push_back(
        TCArgs.MakeArgString("--out-replace=" + OutputFileName));
    ForeachArgs.push_back(TCArgs.MakeArgString("--"));
    ForeachArgs.push_back(TCArgs.MakeArgString(Cmd->getExecutable()));

    for (auto &Arg : Cmd->getArguments())
      ForeachArgs.push_back(Arg);

    SmallString<128> ForeachPath(C.getDriver().Dir);
    llvm::sys::path::append(ForeachPath, "llvm-foreach");
    const char *Foreach = C.getArgs().MakeArgString(ForeachPath);
    C.addCommand(std::make_unique<Command>(
        JA, *this, ResponseFileSupport::None(), Foreach, ForeachArgs, None));
  } else
    C.addCommand(std::move(Cmd));
}

void SPIRCheck::ConstructJob(Compilation &C, const JobAction &JA,
                             const InputInfo &Output,
                             const InputInfoList &Inputs,
                             const llvm::opt::ArgList &TCArgs,
                             const char *LinkingOutput) const {
  // Construct llvm-no-spir-kernel command.
  assert(isa<SPIRCheckJobAction>(JA) && "Expecting SPIR Check job!");

  // The spir check command looks like this:
  // llvm-no-spir-kernel <file>.bc
  // Upon success, we just move ahead.  Error means the check failed and
  // we need to exit.  The expected output is the input as this is just an
  // intermediate check with no functional change.
  ArgStringList CheckArgs;
  assert(Inputs.size() == 1 && "Unexpected number of inputs to the tool");
  const InputInfo &InputFile = Inputs.front();
  CheckArgs.push_back(InputFile.getFilename());

  // Add output file, which is just a copy of the input to better fit in the
  // toolchain flow.
  CheckArgs.push_back("-o");
  CheckArgs.push_back(Output.getFilename());
  auto Cmd = std::make_unique<Command>(
      JA, *this, ResponseFileSupport::None(),
      TCArgs.MakeArgString(getToolChain().GetProgramPath(getShortName())),
      CheckArgs, None);

  if (getToolChain().getTriple().getSubArch() ==
      llvm::Triple::SPIRSubArch_fpga) {
    const char *Msg = TCArgs.MakeArgString(
        Twine("The FPGA image does not include all device kernels from ") +
        Twine(InputFile.getBaseInput()) +
        Twine(". Please re-generate the image"));
    Cmd->addDiagForErrorCode(/*ErrorCode*/ 1, Msg);
  }

  C.addCommand(std::move(Cmd));
}

static void addArgs(ArgStringList &DstArgs, const llvm::opt::ArgList &Alloc,
                    ArrayRef<StringRef> SrcArgs) {
  for (const auto Arg : SrcArgs) {
    DstArgs.push_back(Alloc.MakeArgString(Arg));
  }
}

// Partially copied from clang/lib/Frontend/CompilerInvocation.cpp
static std::string getSYCLPostLinkOptimizationLevel(const ArgList &Args) {
  if (Arg *A = Args.getLastArg(options::OPT_O_Group)) {
    if (A->getOption().matches(options::OPT_O0))
      return "-O0";

    if (A->getOption().matches(options::OPT_Ofast))
      return "-O3";

    assert(A->getOption().matches(options::OPT_O));

    StringRef S(A->getValue());
    if (S == "g")
      return "-O1";

    // Options -O[1|2|3|s|z] are passed as they are. '-O0' is handled earlier.
    std::array<char, 5> AcceptedOptions = {'1', '2', '3', 's', 'z'};
    if (std::any_of(AcceptedOptions.begin(), AcceptedOptions.end(),
                    [=](char c) { return c == S[0]; }))
      return std::string("-O") + S[0];
  }

  // The default for SYCL device code optimization
  return "-O2";
}

// sycl-post-link tool normally outputs a file table (see the tool sources for
// format description) which lists all the other output files associated with
// the device LLVMIR bitcode. This is basically a triple of bitcode, symbols
// and specialization constant files. Single LLVM IR output can be generated as
// well under an option.
//
void SYCLPostLink::ConstructJob(Compilation &C, const JobAction &JA,
                             const InputInfo &Output,
                             const InputInfoList &Inputs,
                             const llvm::opt::ArgList &TCArgs,
                             const char *LinkingOutput) const {
  // Construct sycl-post-link command.
  assert(isa<SYCLPostLinkJobAction>(JA) && "Expecting SYCL post link job!");
  ArgStringList CmdArgs;

  // See if device code splitting is requested
  if (Arg *A = TCArgs.getLastArg(options::OPT_fsycl_device_code_split_EQ)) {
    if (StringRef(A->getValue()) == "per_kernel")
      addArgs(CmdArgs, TCArgs, {"-split=kernel"});
    else if (StringRef(A->getValue()) == "per_source")
      addArgs(CmdArgs, TCArgs, {"-split=source"});
    else if (StringRef(A->getValue()) == "auto")
      addArgs(CmdArgs, TCArgs, {"-split=auto"});
    else
      // split must be off
      assert(StringRef(A->getValue()) == "off");
  } else {
    // auto is the default split mode
    addArgs(CmdArgs, TCArgs, {"-split=auto"});
  }
  // OPT_fsycl_device_code_split is not checked as it is an alias to
  // -fsycl-device-code-split=auto

  // Turn on Dead Parameter Elimination Optimization with early optimizations
  if (!getToolChain().getTriple().isNVPTX() &&
      TCArgs.hasFlag(options::OPT_fsycl_dead_args_optimization,
                     options::OPT_fno_sycl_dead_args_optimization, false))
    addArgs(CmdArgs, TCArgs, {"-emit-param-info"});
  if (JA.getType() == types::TY_LLVM_BC) {
    // single file output requested - this means only perform necessary IR
    // transformations (like specialization constant intrinsic lowering) and
    // output LLVMIR
    addArgs(CmdArgs, TCArgs, {"-ir-output-only"});
  } else {
    assert(JA.getType() == types::TY_Tempfiletable);
    // Symbol file and specialization constant info generation is mandatory -
    // add options unconditionally
    addArgs(CmdArgs, TCArgs, {"-symbols"});
    // By default we split SYCL and ESIMD kernels into separate modules
    if (TCArgs.hasFlag(options::OPT_fsycl_device_code_split_esimd,
                       options::OPT_fno_sycl_device_code_split_esimd, true))
      addArgs(CmdArgs, TCArgs, {"-split-esimd"});
    if (TCArgs.hasFlag(options::OPT_fsycl_device_code_lower_esimd,
                       options::OPT_fno_sycl_device_code_lower_esimd, true))
      addArgs(CmdArgs, TCArgs, {"-lower-esimd"});
  }
  addArgs(CmdArgs, TCArgs,
          {StringRef(getSYCLPostLinkOptimizationLevel(TCArgs))});
  // specialization constants processing is mandatory
  auto *SYCLPostLink = llvm::dyn_cast<SYCLPostLinkJobAction>(&JA);
  if (SYCLPostLink && SYCLPostLink->getRTSetsSpecConstants())
    addArgs(CmdArgs, TCArgs, {"-spec-const=rt"});
  else
    addArgs(CmdArgs, TCArgs, {"-spec-const=default"});

  // Add output file table file option
  assert(Output.isFilename() && "output must be a filename");
  addArgs(CmdArgs, TCArgs, {"-o", Output.getFilename()});

  // Add input file
  assert(Inputs.size() == 1 && Inputs.front().isFilename() &&
         "single input file expected");
  addArgs(CmdArgs, TCArgs, {Inputs.front().getFilename()});
  std::string OutputFileName(Output.getFilename());

  // All the inputs are encoded as commands.
  C.addCommand(std::make_unique<Command>(
      JA, *this, ResponseFileSupport::None(),
      TCArgs.MakeArgString(getToolChain().GetProgramPath(getShortName())),
      CmdArgs, Inputs, Output));
}

// Transforms the abstract representation (JA + Inputs + Outputs) of a file
// table transformation action to concrete command line (job) with actual
// inputs/outputs/options, and adds it to given compilation object.
void FileTableTform::ConstructJob(Compilation &C, const JobAction &JA,
                                  const InputInfo &Output,
                                  const InputInfoList &Inputs,
                                  const llvm::opt::ArgList &TCArgs,
                                  const char *LinkingOutput) const {

  const auto &TformJob = *llvm::dyn_cast<FileTableTformJobAction>(&JA);
  ArgStringList CmdArgs;

  // don't try to assert here whether the number of inputs is OK, argumnets are
  // OK, etc. - better invoke the tool and see good error diagnostics

  // 1) add transformations
  for (const auto &Tf : TformJob.getTforms()) {
    switch (Tf.TheKind) {
    case FileTableTformJobAction::Tform::EXTRACT:
    case FileTableTformJobAction::Tform::EXTRACT_DROP_TITLE: {
      SmallString<128> Arg("-extract=");
      Arg += Tf.TheArgs[0];

      for (unsigned I = 1; I < Tf.TheArgs.size(); ++I) {
        Arg += ",";
        Arg += Tf.TheArgs[I];
      }
      addArgs(CmdArgs, TCArgs, {Arg});

      if (Tf.TheKind == FileTableTformJobAction::Tform::EXTRACT_DROP_TITLE)
        addArgs(CmdArgs, TCArgs, {"-drop_titles"});
      break;
    }
    case FileTableTformJobAction::Tform::REPLACE: {
      assert(Tf.TheArgs.size() == 2 && "from/to column names expected");
      SmallString<128> Arg("-replace=");
      Arg += Tf.TheArgs[0];
      Arg += ",";
      Arg += Tf.TheArgs[1];
      addArgs(CmdArgs, TCArgs, {Arg});
      break;
    }
    case FileTableTformJobAction::Tform::RENAME: {
      assert(Tf.TheArgs.size() == 2 && "from/to names expected");
      SmallString<128> Arg("-rename=");
      Arg += Tf.TheArgs[0];
      Arg += ",";
      Arg += Tf.TheArgs[1];
      addArgs(CmdArgs, TCArgs, {Arg});
      break;
    }
    }
  }
  // 2) add output option
  assert(Output.isFilename() && "table tform output must be a file");
  addArgs(CmdArgs, TCArgs, {"-o", Output.getFilename()});

  // 3) add inputs
  for (const auto &Input : Inputs) {
    assert(Input.isFilename() && "table tform input must be a file");
    addArgs(CmdArgs, TCArgs, {Input.getFilename()});
  }
  // 4) finally construct and add a command to the compilation
  C.addCommand(std::make_unique<Command>(
      JA, *this, ResponseFileSupport::None(),
      TCArgs.MakeArgString(getToolChain().GetProgramPath(getShortName())),
      CmdArgs, Inputs));
}<|MERGE_RESOLUTION|>--- conflicted
+++ resolved
@@ -4394,6 +4394,9 @@
       HeaderOpt.append(Header);
       CmdArgs.push_back(Args.MakeArgString(HeaderOpt));
     }
+
+    // Forward -fsycl-default-sub-group-size if in SYCL mode.
+    Args.AddLastArg(CmdArgs, options::OPT_fsycl_default_sub_group_size);
   }
 
   if (IsSYCL) {
@@ -6663,62 +6666,6 @@
       CmdArgs.push_back("-fcuda-short-ptr");
   }
 
-<<<<<<< HEAD
-  if (IsSYCL) {
-    // Add any options that are needed specific to SYCL offload while
-    // performing the host side compilation.
-    if (!IsSYCLOffloadDevice) {
-      // Add the integration header option to generate the header.
-      StringRef Header = D.getIntegrationHeader(Input.getBaseInput());
-      if (types::getPreprocessedType(InputType) != types::TY_INVALID &&
-          !Header.empty()) {
-        CmdArgs.push_back("-include");
-        CmdArgs.push_back(Args.MakeArgString(Header));
-        // When creating dependency information, filter out the generated
-        // header file.
-        CmdArgs.push_back("-dependency-filter");
-        CmdArgs.push_back(Args.MakeArgString(Header));
-      }
-      // Let the FE know we are doing a SYCL offload compilation, but we are
-      // doing the host pass.
-      CmdArgs.push_back("-fsycl-is-host");
-
-      if (!D.IsCLMode()) {
-        // SYCL library is guaranteed to work correctly only with dynamic
-        // MSVC runtime.
-        llvm::Triple AuxT = C.getDefaultToolChain().getTriple();
-        if (AuxT.isWindowsMSVCEnvironment()) {
-          CmdArgs.push_back("-D_MT");
-          CmdArgs.push_back("-D_DLL");
-          CmdArgs.push_back("--dependent-lib=msvcrt");
-        }
-      }
-    }
-    if (IsSYCLOffloadDevice) {
-      // Add the integration header option to generate the header.
-      StringRef Header(D.getIntegrationHeader(Input.getBaseInput()));
-      if (!Header.empty()) {
-        SmallString<128> HeaderOpt("-fsycl-int-header=");
-        HeaderOpt.append(Header);
-        CmdArgs.push_back(Args.MakeArgString(HeaderOpt));
-      }
-
-      // Forward -fsycl-default-sub-group-size if in SYCL mode.
-      Args.AddLastArg(CmdArgs, options::OPT_fsycl_default_sub_group_size);
-    }
-
-    if (Args.hasArg(options::OPT_fsycl_unnamed_lambda))
-      CmdArgs.push_back("-fsycl-unnamed-lambda");
-
-    // Enable generation of USM address spaces for FPGA.
-    // __ENABLE_USM_ADDR_SPACE__ will be used during compilation of SYCL headers
-    if (getToolChain().getTriple().getSubArch() ==
-        llvm::Triple::SPIRSubArch_fpga)
-      CmdArgs.push_back("-D__ENABLE_USM_ADDR_SPACE__");
-  }
-
-=======
->>>>>>> c0c23892
   if (IsCuda || IsHIP) {
     // Determine the original source input.
     const Action *SourceAction = &JA;
