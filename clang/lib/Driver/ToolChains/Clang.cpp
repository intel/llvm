//===-- Clang.cpp - Clang+LLVM ToolChain Implementations --------*- C++ -*-===//
//
// Part of the LLVM Project, under the Apache License v2.0 with LLVM Exceptions.
// See https://llvm.org/LICENSE.txt for license information.
// SPDX-License-Identifier: Apache-2.0 WITH LLVM-exception
//
//===----------------------------------------------------------------------===//

#include "Clang.h"
#include "Arch/ARM.h"
#include "Arch/LoongArch.h"
#include "Arch/Mips.h"
#include "Arch/PPC.h"
#include "Arch/RISCV.h"
#include "Arch/Sparc.h"
#include "Arch/SystemZ.h"
#include "Hexagon.h"
#include "PS4CPU.h"
#include "ToolChains/Cuda.h"
#include "clang/Basic/CLWarnings.h"
#include "clang/Basic/CodeGenOptions.h"
#include "clang/Basic/HeaderInclude.h"
#include "clang/Basic/LangOptions.h"
#include "clang/Basic/LangStandard.h"
#include "clang/Basic/MakeSupport.h"
#include "clang/Basic/ObjCRuntime.h"
#include "clang/Basic/Version.h"
#include "clang/Config/config.h"
#include "clang/Driver/Action.h"
#include "clang/Driver/CommonArgs.h"
#include "clang/Driver/Distro.h"
#include "clang/Driver/InputInfo.h"
#include "clang/Driver/Options.h"
#include "clang/Driver/SanitizerArgs.h"
#include "clang/Driver/Types.h"
#include "clang/Driver/XRayArgs.h"
#include "llvm/ADT/ScopeExit.h"
#include "llvm/ADT/SmallSet.h"
#include "llvm/ADT/StringExtras.h"
#include "llvm/BinaryFormat/Magic.h"
#include "llvm/Config/llvm-config.h"
#include "llvm/Frontend/Debug/Options.h"
#include "llvm/Object/ObjectFile.h"
#include "llvm/Option/ArgList.h"
#include "llvm/Support/Casting.h"
#include "llvm/Support/CodeGen.h"
#include "llvm/Support/CommandLine.h"
#include "llvm/Support/Compiler.h"
#include "llvm/Support/Compression.h"
#include "llvm/Support/Error.h"
#include "llvm/Support/FileSystem.h"
#include "llvm/Support/Path.h"
#include "llvm/Support/Process.h"
#include "llvm/Support/YAMLParser.h"
#include "llvm/TargetParser/AArch64TargetParser.h"
#include "llvm/TargetParser/ARMTargetParserCommon.h"
#include "llvm/TargetParser/Host.h"
#include "llvm/TargetParser/LoongArchTargetParser.h"
#include "llvm/TargetParser/PPCTargetParser.h"
#include "llvm/TargetParser/RISCVISAInfo.h"
#include "llvm/TargetParser/RISCVTargetParser.h"
#include <cctype>

using namespace clang::driver;
using namespace clang::driver::tools;
using namespace clang;
using namespace llvm::opt;

static bool isSYCLCudaCompatEnabled(const ArgList &Args) {
  return Args.hasFlag(options::OPT_fsycl_cuda_compat,
                      options::OPT_fno_sycl_cuda_compat, false);
}

static void CheckPreprocessingOptions(const Driver &D, const ArgList &Args) {
  if (Arg *A = Args.getLastArg(clang::driver::options::OPT_C, options::OPT_CC,
                               options::OPT_fminimize_whitespace,
                               options::OPT_fno_minimize_whitespace,
                               options::OPT_fkeep_system_includes,
                               options::OPT_fno_keep_system_includes)) {
    if (!Args.hasArg(options::OPT_E) && !Args.hasArg(options::OPT__SLASH_P) &&
        !Args.hasArg(options::OPT__SLASH_EP) && !D.CCCIsCPP()) {
      D.Diag(clang::diag::err_drv_argument_only_allowed_with)
          << A->getBaseArg().getAsString(Args)
          << (D.IsCLMode() ? "/E, /P or /EP" : "-E");
    }
  }
}

static void CheckCodeGenerationOptions(const Driver &D, const ArgList &Args) {
  // In gcc, only ARM checks this, but it seems reasonable to check universally.
  if (Args.hasArg(options::OPT_static))
    if (const Arg *A =
            Args.getLastArg(options::OPT_dynamic, options::OPT_mdynamic_no_pic))
      D.Diag(diag::err_drv_argument_not_allowed_with) << A->getAsString(Args)
                                                      << "-static";
}

/// Apply \a Work on the current tool chain \a RegularToolChain and any other
/// offloading tool chain that is associated with the current action \a JA.
static void
forAllAssociatedToolChains(Compilation &C, const JobAction &JA,
                           const ToolChain &RegularToolChain,
                           llvm::function_ref<void(const ToolChain &)> Work) {
  // Apply Work on the current/regular tool chain.
  Work(RegularToolChain);

  // Apply Work on all the offloading tool chains associated with the current
  // action.
  for (Action::OffloadKind Kind : {Action::OFK_Cuda, Action::OFK_OpenMP,
                                   Action::OFK_HIP, Action::OFK_SYCL}) {
    if (JA.isHostOffloading(Kind)) {
      auto TCs = C.getOffloadToolChains(Kind);
      for (auto II = TCs.first, IE = TCs.second; II != IE; ++II)
        Work(*II->second);
    } else if (JA.isDeviceOffloading(Kind))
      Work(*C.getSingleOffloadToolChain<Action::OFK_Host>());
  }
}

static bool
shouldUseExceptionTablesForObjCExceptions(const ObjCRuntime &runtime,
                                          const llvm::Triple &Triple) {
  // We use the zero-cost exception tables for Objective-C if the non-fragile
  // ABI is enabled or when compiling for x86_64 and ARM on Snow Leopard and
  // later.
  if (runtime.isNonFragile())
    return true;

  if (!Triple.isMacOSX())
    return false;

  return (!Triple.isMacOSXVersionLT(10, 5) &&
          (Triple.getArch() == llvm::Triple::x86_64 ||
           Triple.getArch() == llvm::Triple::arm));
}

/// Adds exception related arguments to the driver command arguments. There's a
/// main flag, -fexceptions and also language specific flags to enable/disable
/// C++ and Objective-C exceptions. This makes it possible to for example
/// disable C++ exceptions but enable Objective-C exceptions.
static bool addExceptionArgs(const ArgList &Args, types::ID InputType,
                             const ToolChain &TC, bool KernelOrKext,
                             const ObjCRuntime &objcRuntime,
                             ArgStringList &CmdArgs) {
  const llvm::Triple &Triple = TC.getTriple();

  if (KernelOrKext) {
    // -mkernel and -fapple-kext imply no exceptions, so claim exception related
    // arguments now to avoid warnings about unused arguments.
    Args.ClaimAllArgs(options::OPT_fexceptions);
    Args.ClaimAllArgs(options::OPT_fno_exceptions);
    Args.ClaimAllArgs(options::OPT_fobjc_exceptions);
    Args.ClaimAllArgs(options::OPT_fno_objc_exceptions);
    Args.ClaimAllArgs(options::OPT_fcxx_exceptions);
    Args.ClaimAllArgs(options::OPT_fno_cxx_exceptions);
    Args.ClaimAllArgs(options::OPT_fasync_exceptions);
    Args.ClaimAllArgs(options::OPT_fno_async_exceptions);
    return false;
  }

  // See if the user explicitly enabled exceptions.
  bool EH = Args.hasFlag(options::OPT_fexceptions, options::OPT_fno_exceptions,
                         false);

  // Async exceptions are Windows MSVC only.
  if (Triple.isWindowsMSVCEnvironment()) {
    bool EHa = Args.hasFlag(options::OPT_fasync_exceptions,
                            options::OPT_fno_async_exceptions, false);
    if (EHa) {
      CmdArgs.push_back("-fasync-exceptions");
      EH = true;
    }
  }

  // Obj-C exceptions are enabled by default, regardless of -fexceptions. This
  // is not necessarily sensible, but follows GCC.
  if (types::isObjC(InputType) &&
      Args.hasFlag(options::OPT_fobjc_exceptions,
                   options::OPT_fno_objc_exceptions, true)) {
    CmdArgs.push_back("-fobjc-exceptions");

    EH |= shouldUseExceptionTablesForObjCExceptions(objcRuntime, Triple);
  }

  if (types::isCXX(InputType)) {
    // Disable C++ EH by default on XCore and PS4/PS5.
    bool CXXExceptionsEnabled = Triple.getArch() != llvm::Triple::xcore &&
                                !Triple.isPS() && !Triple.isDriverKit();
    Arg *ExceptionArg = Args.getLastArg(
        options::OPT_fcxx_exceptions, options::OPT_fno_cxx_exceptions,
        options::OPT_fexceptions, options::OPT_fno_exceptions);
    if (ExceptionArg)
      CXXExceptionsEnabled =
          ExceptionArg->getOption().matches(options::OPT_fcxx_exceptions) ||
          ExceptionArg->getOption().matches(options::OPT_fexceptions);

    if (CXXExceptionsEnabled) {
      CmdArgs.push_back("-fcxx-exceptions");

      EH = true;
    }
  }

  // OPT_fignore_exceptions means exception could still be thrown,
  // but no clean up or catch would happen in current module.
  // So we do not set EH to false.
  Args.AddLastArg(CmdArgs, options::OPT_fignore_exceptions);

  Args.addOptInFlag(CmdArgs, options::OPT_fassume_nothrow_exception_dtor,
                    options::OPT_fno_assume_nothrow_exception_dtor);

  if (EH)
    CmdArgs.push_back("-fexceptions");
  return EH;
}

static bool ShouldEnableAutolink(const ArgList &Args, const ToolChain &TC,
                                 const JobAction &JA) {
  bool Default = true;
  if (TC.getTriple().isOSDarwin()) {
    // The native darwin assembler doesn't support the linker_option directives,
    // so we disable them if we think the .s file will be passed to it.
    Default = TC.useIntegratedAs();
  }
  // The linker_option directives are intended for host compilation.
  if (JA.isDeviceOffloading(Action::OFK_Cuda) ||
      JA.isDeviceOffloading(Action::OFK_HIP))
    Default = false;
  return Args.hasFlag(options::OPT_fautolink, options::OPT_fno_autolink,
                      Default);
}

/// Add a CC1 option to specify the debug compilation directory.
static const char *addDebugCompDirArg(const ArgList &Args,
                                      ArgStringList &CmdArgs,
                                      const llvm::vfs::FileSystem &VFS) {
  std::string DebugCompDir;
  if (Arg *A = Args.getLastArg(options::OPT_ffile_compilation_dir_EQ,
                               options::OPT_fdebug_compilation_dir_EQ))
    DebugCompDir = A->getValue();

  if (DebugCompDir.empty()) {
    if (llvm::ErrorOr<std::string> CWD = VFS.getCurrentWorkingDirectory())
      DebugCompDir = std::move(*CWD);
    else
      return nullptr;
  }
  CmdArgs.push_back(
      Args.MakeArgString("-fdebug-compilation-dir=" + DebugCompDir));
  StringRef Path(CmdArgs.back());
  return Path.substr(Path.find('=') + 1).data();
}

static void addDebugObjectName(const ArgList &Args, ArgStringList &CmdArgs,
                               const char *DebugCompilationDir,
                               const char *OutputFileName) {
  // No need to generate a value for -object-file-name if it was provided.
  for (auto *Arg : Args.filtered(options::OPT_Xclang))
    if (StringRef(Arg->getValue()).starts_with("-object-file-name"))
      return;

  if (Args.hasArg(options::OPT_object_file_name_EQ))
    return;

  SmallString<128> ObjFileNameForDebug(OutputFileName);
  if (ObjFileNameForDebug != "-" &&
      !llvm::sys::path::is_absolute(ObjFileNameForDebug) &&
      (!DebugCompilationDir ||
       llvm::sys::path::is_absolute(DebugCompilationDir))) {
    // Make the path absolute in the debug infos like MSVC does.
    llvm::sys::fs::make_absolute(ObjFileNameForDebug);
  }
  // If the object file name is a relative path, then always use Windows
  // backslash style as -object-file-name is used for embedding object file path
  // in codeview and it can only be generated when targeting on Windows.
  // Otherwise, just use native absolute path.
  llvm::sys::path::Style Style =
      llvm::sys::path::is_absolute(ObjFileNameForDebug)
          ? llvm::sys::path::Style::native
          : llvm::sys::path::Style::windows_backslash;
  llvm::sys::path::remove_dots(ObjFileNameForDebug, /*remove_dot_dot=*/true,
                               Style);
  CmdArgs.push_back(
      Args.MakeArgString(Twine("-object-file-name=") + ObjFileNameForDebug));
}

/// Add a CC1 and CC1AS option to specify the debug file path prefix map.
static void addDebugPrefixMapArg(const Driver &D, const ToolChain &TC,
                                 const ArgList &Args, ArgStringList &CmdArgs) {
  auto AddOneArg = [&](StringRef Map, StringRef Name) {
    if (!Map.contains('='))
      D.Diag(diag::err_drv_invalid_argument_to_option) << Map << Name;
    else
      CmdArgs.push_back(Args.MakeArgString("-fdebug-prefix-map=" + Map));
  };

  for (const Arg *A : Args.filtered(options::OPT_ffile_prefix_map_EQ,
                                    options::OPT_fdebug_prefix_map_EQ)) {
    AddOneArg(A->getValue(), A->getOption().getName());
    A->claim();
  }
  std::string GlobalRemapEntry = TC.GetGlobalDebugPathRemapping();
  if (GlobalRemapEntry.empty())
    return;
  AddOneArg(GlobalRemapEntry, "environment");
}

/// Add a CC1 and CC1AS option to specify the macro file path prefix map.
static void addMacroPrefixMapArg(const Driver &D, const ArgList &Args,
                                 ArgStringList &CmdArgs) {
  for (const Arg *A : Args.filtered(options::OPT_ffile_prefix_map_EQ,
                                    options::OPT_fmacro_prefix_map_EQ)) {
    StringRef Map = A->getValue();
    if (!Map.contains('='))
      D.Diag(diag::err_drv_invalid_argument_to_option)
          << Map << A->getOption().getName();
    else
      CmdArgs.push_back(Args.MakeArgString("-fmacro-prefix-map=" + Map));
    A->claim();
  }
}

/// Add a CC1 and CC1AS option to specify the coverage file path prefix map.
static void addCoveragePrefixMapArg(const Driver &D, const ArgList &Args,
                                   ArgStringList &CmdArgs) {
  for (const Arg *A : Args.filtered(options::OPT_ffile_prefix_map_EQ,
                                    options::OPT_fcoverage_prefix_map_EQ)) {
    StringRef Map = A->getValue();
    if (!Map.contains('='))
      D.Diag(diag::err_drv_invalid_argument_to_option)
          << Map << A->getOption().getName();
    else
      CmdArgs.push_back(Args.MakeArgString("-fcoverage-prefix-map=" + Map));
    A->claim();
  }
}

/// Simple check to see if the optimization level is at -O2 or higher.
/// For -fsycl (DPC++) -O2 is the default.
static bool isSYCLOptimizationO2orHigher(const ArgList &Args) {
  if (Arg *A = Args.getLastArg(options::OPT_O_Group)) {
    if (A->getOption().matches(options::OPT_O4) ||
        A->getOption().matches(options::OPT_Ofast))
      return true;

    if (A->getOption().matches(options::OPT_O0))
      return false;

    assert(A->getOption().matches(options::OPT_O) && "Must have a -O flag");

    StringRef S(A->getValue());
    unsigned OptLevel = 0;
    if (S.getAsInteger(10, OptLevel))
      return false;
    return OptLevel > 1;
  }
  // No -O setting seen, default is -O2 for device.
  return true;
}

/// Add -x lang to \p CmdArgs for \p Input.
static void addDashXForInput(const ArgList &Args, const InputInfo &Input,
                             ArgStringList &CmdArgs) {
  // When using -verify-pch, we don't want to provide the type
  // 'precompiled-header' if it was inferred from the file extension
  if (Args.hasArg(options::OPT_verify_pch) && Input.getType() == types::TY_PCH)
    return;

  // If the input is a Tempfilelist, this call is part for a
  // llvm-foreach call and we should infer the type from the file extension.
  if (Input.getType() == types::TY_Tempfilelist)
    return;

  CmdArgs.push_back("-x");
  if (Args.hasArg(options::OPT_rewrite_objc))
    CmdArgs.push_back(types::getTypeName(types::TY_ObjCXX));
  else {
    // Map the driver type to the frontend type. This is mostly an identity
    // mapping, except that the distinction between module interface units
    // and other source files does not exist at the frontend layer.
    const char *ClangType;
    switch (Input.getType()) {
    case types::TY_CXXModule:
      ClangType = "c++";
      break;
    case types::TY_PP_CXXModule:
      ClangType = "c++-cpp-output";
      break;
    default:
      ClangType = types::getTypeName(Input.getType());
      break;
    }
    CmdArgs.push_back(ClangType);
  }
}

static void addPGOAndCoverageFlags(const ToolChain &TC, Compilation &C,
                                   const JobAction &JA, const InputInfo &Output,
                                   const ArgList &Args, SanitizerArgs &SanArgs,
                                   ArgStringList &CmdArgs) {
  const Driver &D = TC.getDriver();
  const llvm::Triple &T = TC.getTriple();
  auto *PGOGenerateArg = Args.getLastArg(options::OPT_fprofile_generate,
                                         options::OPT_fprofile_generate_EQ,
                                         options::OPT_fno_profile_generate);
  if (PGOGenerateArg &&
      PGOGenerateArg->getOption().matches(options::OPT_fno_profile_generate))
    PGOGenerateArg = nullptr;

  auto *CSPGOGenerateArg = getLastCSProfileGenerateArg(Args);

  auto *ProfileGenerateArg = Args.getLastArg(
      options::OPT_fprofile_instr_generate,
      options::OPT_fprofile_instr_generate_EQ,
      options::OPT_fno_profile_instr_generate);
  if (ProfileGenerateArg &&
      ProfileGenerateArg->getOption().matches(
          options::OPT_fno_profile_instr_generate))
    ProfileGenerateArg = nullptr;

  if (PGOGenerateArg && ProfileGenerateArg)
    D.Diag(diag::err_drv_argument_not_allowed_with)
        << PGOGenerateArg->getSpelling() << ProfileGenerateArg->getSpelling();

  auto *ProfileUseArg = getLastProfileUseArg(Args);

  if (PGOGenerateArg && ProfileUseArg)
    D.Diag(diag::err_drv_argument_not_allowed_with)
        << ProfileUseArg->getSpelling() << PGOGenerateArg->getSpelling();

  if (ProfileGenerateArg && ProfileUseArg)
    D.Diag(diag::err_drv_argument_not_allowed_with)
        << ProfileGenerateArg->getSpelling() << ProfileUseArg->getSpelling();

  if (CSPGOGenerateArg && PGOGenerateArg) {
    D.Diag(diag::err_drv_argument_not_allowed_with)
        << CSPGOGenerateArg->getSpelling() << PGOGenerateArg->getSpelling();
    PGOGenerateArg = nullptr;
  }

  if (TC.getTriple().isOSAIX()) {
    if (Arg *ProfileSampleUseArg = getLastProfileSampleUseArg(Args))
      D.Diag(diag::err_drv_unsupported_opt_for_target)
          << ProfileSampleUseArg->getSpelling() << TC.getTriple().str();
  }

  if (ProfileGenerateArg) {
    if (ProfileGenerateArg->getOption().matches(
            options::OPT_fprofile_instr_generate_EQ))
      CmdArgs.push_back(Args.MakeArgString(Twine("-fprofile-instrument-path=") +
                                           ProfileGenerateArg->getValue()));
    // The default is to use Clang Instrumentation.
    CmdArgs.push_back("-fprofile-instrument=clang");
    if (TC.getTriple().isWindowsMSVCEnvironment() &&
        Args.hasFlag(options::OPT_frtlib_defaultlib,
                     options::OPT_fno_rtlib_defaultlib, true)) {
      // Add dependent lib for clang_rt.profile
      CmdArgs.push_back(Args.MakeArgString(
          "--dependent-lib=" + TC.getCompilerRTBasename(Args, "profile")));
    }
  }

  if (auto *ColdFuncCoverageArg = Args.getLastArg(
          options::OPT_fprofile_generate_cold_function_coverage,
          options::OPT_fprofile_generate_cold_function_coverage_EQ)) {
    SmallString<128> Path(
        ColdFuncCoverageArg->getOption().matches(
            options::OPT_fprofile_generate_cold_function_coverage_EQ)
            ? ColdFuncCoverageArg->getValue()
            : "");
    llvm::sys::path::append(Path, "default_%m.profraw");
    // FIXME: Idealy the file path should be passed through
    // `-fprofile-instrument-path=`(InstrProfileOutput), however, this field is
    // shared with other profile use path(see PGOOptions), we need to refactor
    // PGOOptions to make it work.
    CmdArgs.push_back("-mllvm");
    CmdArgs.push_back(Args.MakeArgString(
        Twine("--instrument-cold-function-only-path=") + Path));
    CmdArgs.push_back("-mllvm");
    CmdArgs.push_back("--pgo-instrument-cold-function-only");
    CmdArgs.push_back("-mllvm");
    CmdArgs.push_back("--pgo-function-entry-coverage");
    CmdArgs.push_back("-fprofile-instrument=sample-coldcov");
  }

  if (auto *A = Args.getLastArg(options::OPT_ftemporal_profile)) {
    if (!PGOGenerateArg && !CSPGOGenerateArg)
      D.Diag(clang::diag::err_drv_argument_only_allowed_with)
          << A->getSpelling() << "-fprofile-generate or -fcs-profile-generate";
    CmdArgs.push_back("-mllvm");
    CmdArgs.push_back("--pgo-temporal-instrumentation");
  }

  Arg *PGOGenArg = nullptr;
  if (PGOGenerateArg) {
    assert(!CSPGOGenerateArg);
    PGOGenArg = PGOGenerateArg;
    CmdArgs.push_back("-fprofile-instrument=llvm");
  }
  if (CSPGOGenerateArg) {
    assert(!PGOGenerateArg);
    PGOGenArg = CSPGOGenerateArg;
    CmdArgs.push_back("-fprofile-instrument=csllvm");
  }
  if (PGOGenArg) {
    if (TC.getTriple().isWindowsMSVCEnvironment() &&
        Args.hasFlag(options::OPT_frtlib_defaultlib,
                     options::OPT_fno_rtlib_defaultlib, true)) {
      // Add dependent lib for clang_rt.profile
      CmdArgs.push_back(Args.MakeArgString(
          "--dependent-lib=" + TC.getCompilerRTBasename(Args, "profile")));
    }
    if (PGOGenArg->getOption().matches(
            PGOGenerateArg ? options::OPT_fprofile_generate_EQ
                           : options::OPT_fcs_profile_generate_EQ)) {
      SmallString<128> Path(PGOGenArg->getValue());
      llvm::sys::path::append(Path, "default_%m.profraw");
      CmdArgs.push_back(
          Args.MakeArgString(Twine("-fprofile-instrument-path=") + Path));
    }
  }

  if (ProfileUseArg) {
    if (ProfileUseArg->getOption().matches(options::OPT_fprofile_instr_use_EQ))
      CmdArgs.push_back(Args.MakeArgString(
          Twine("-fprofile-instrument-use-path=") + ProfileUseArg->getValue()));
    else if ((ProfileUseArg->getOption().matches(
                  options::OPT_fprofile_use_EQ) ||
              ProfileUseArg->getOption().matches(
                  options::OPT_fprofile_instr_use))) {
      SmallString<128> Path(
          ProfileUseArg->getNumValues() == 0 ? "" : ProfileUseArg->getValue());
      if (Path.empty() || llvm::sys::fs::is_directory(Path))
        llvm::sys::path::append(Path, "default.profdata");
      CmdArgs.push_back(
          Args.MakeArgString(Twine("-fprofile-instrument-use-path=") + Path));
    }
  }

  bool EmitCovNotes = Args.hasFlag(options::OPT_ftest_coverage,
                                   options::OPT_fno_test_coverage, false) ||
                      Args.hasArg(options::OPT_coverage);
  bool EmitCovData = TC.needsGCovInstrumentation(Args);

  if (Args.hasFlag(options::OPT_fcoverage_mapping,
                   options::OPT_fno_coverage_mapping, false)) {
    if (!ProfileGenerateArg)
      D.Diag(clang::diag::err_drv_argument_only_allowed_with)
          << "-fcoverage-mapping"
          << "-fprofile-instr-generate";

    CmdArgs.push_back("-fcoverage-mapping");
  }

  if (Args.hasFlag(options::OPT_fmcdc_coverage, options::OPT_fno_mcdc_coverage,
                   false)) {
    if (!Args.hasFlag(options::OPT_fcoverage_mapping,
                      options::OPT_fno_coverage_mapping, false))
      D.Diag(clang::diag::err_drv_argument_only_allowed_with)
          << "-fcoverage-mcdc"
          << "-fcoverage-mapping";

    CmdArgs.push_back("-fcoverage-mcdc");
  }

  StringRef CoverageCompDir;
  if (Arg *A = Args.getLastArg(options::OPT_ffile_compilation_dir_EQ,
                               options::OPT_fcoverage_compilation_dir_EQ))
    CoverageCompDir = A->getValue();
  if (CoverageCompDir.empty()) {
    if (auto CWD = D.getVFS().getCurrentWorkingDirectory())
      CmdArgs.push_back(
          Args.MakeArgString(Twine("-fcoverage-compilation-dir=") + *CWD));
  } else
    CmdArgs.push_back(Args.MakeArgString(Twine("-fcoverage-compilation-dir=") +
                                         CoverageCompDir));

  if (Args.hasArg(options::OPT_fprofile_exclude_files_EQ)) {
    auto *Arg = Args.getLastArg(options::OPT_fprofile_exclude_files_EQ);
    if (!Args.hasArg(options::OPT_coverage))
      D.Diag(clang::diag::err_drv_argument_only_allowed_with)
          << "-fprofile-exclude-files="
          << "--coverage";

    StringRef v = Arg->getValue();
    CmdArgs.push_back(
        Args.MakeArgString(Twine("-fprofile-exclude-files=" + v)));
  }

  if (Args.hasArg(options::OPT_fprofile_filter_files_EQ)) {
    auto *Arg = Args.getLastArg(options::OPT_fprofile_filter_files_EQ);
    if (!Args.hasArg(options::OPT_coverage))
      D.Diag(clang::diag::err_drv_argument_only_allowed_with)
          << "-fprofile-filter-files="
          << "--coverage";

    StringRef v = Arg->getValue();
    CmdArgs.push_back(Args.MakeArgString(Twine("-fprofile-filter-files=" + v)));
  }

  if (const auto *A = Args.getLastArg(options::OPT_fprofile_update_EQ)) {
    StringRef Val = A->getValue();
    if (Val == "atomic" || Val == "prefer-atomic")
      CmdArgs.push_back("-fprofile-update=atomic");
    else if (Val != "single")
      D.Diag(diag::err_drv_unsupported_option_argument)
          << A->getSpelling() << Val;
  }
  if (const auto *A = Args.getLastArg(options::OPT_fprofile_continuous)) {
    if (!PGOGenerateArg && !CSPGOGenerateArg && !ProfileGenerateArg)
      D.Diag(clang::diag::err_drv_argument_only_allowed_with)
          << A->getSpelling()
          << "-fprofile-generate, -fprofile-instr-generate, or "
             "-fcs-profile-generate";
    else {
      CmdArgs.push_back("-fprofile-continuous");
      // Platforms that require a bias variable:
      if (T.isOSBinFormatELF() || T.isOSAIX() || T.isOSWindows()) {
        CmdArgs.push_back("-mllvm");
        CmdArgs.push_back("-runtime-counter-relocation");
      }
      // -fprofile-instr-generate does not decide the profile file name in the
      // FE, and so it does not define the filename symbol
      // (__llvm_profile_filename). Instead, the runtime uses the name
      // "default.profraw" for the profile file. When continuous mode is ON, we
      // will create the filename symbol so that we can insert the "%c"
      // modifier.
      if (ProfileGenerateArg &&
          (ProfileGenerateArg->getOption().matches(
               options::OPT_fprofile_instr_generate) ||
           (ProfileGenerateArg->getOption().matches(
                options::OPT_fprofile_instr_generate_EQ) &&
            strlen(ProfileGenerateArg->getValue()) == 0)))
        CmdArgs.push_back("-fprofile-instrument-path=default.profraw");
    }
  }

  int FunctionGroups = 1;
  int SelectedFunctionGroup = 0;
  if (const auto *A = Args.getLastArg(options::OPT_fprofile_function_groups)) {
    StringRef Val = A->getValue();
    if (Val.getAsInteger(0, FunctionGroups) || FunctionGroups < 1)
      D.Diag(diag::err_drv_invalid_int_value) << A->getAsString(Args) << Val;
  }
  if (const auto *A =
          Args.getLastArg(options::OPT_fprofile_selected_function_group)) {
    StringRef Val = A->getValue();
    if (Val.getAsInteger(0, SelectedFunctionGroup) ||
        SelectedFunctionGroup < 0 || SelectedFunctionGroup >= FunctionGroups)
      D.Diag(diag::err_drv_invalid_int_value) << A->getAsString(Args) << Val;
  }
  if (FunctionGroups != 1)
    CmdArgs.push_back(Args.MakeArgString("-fprofile-function-groups=" +
                                         Twine(FunctionGroups)));
  if (SelectedFunctionGroup != 0)
    CmdArgs.push_back(Args.MakeArgString("-fprofile-selected-function-group=" +
                                         Twine(SelectedFunctionGroup)));

  // Leave -fprofile-dir= an unused argument unless .gcda emission is
  // enabled. To be polite, with '-fprofile-arcs -fno-profile-arcs' consider
  // the flag used. There is no -fno-profile-dir, so the user has no
  // targeted way to suppress the warning.
  Arg *FProfileDir = nullptr;
  if (Args.hasArg(options::OPT_fprofile_arcs) ||
      Args.hasArg(options::OPT_coverage))
    FProfileDir = Args.getLastArg(options::OPT_fprofile_dir);

  // Put the .gcno and .gcda files (if needed) next to the primary output file,
  // or fall back to a file in the current directory for `clang -c --coverage
  // d/a.c` in the absence of -o.
  if (EmitCovNotes || EmitCovData) {
    SmallString<128> CoverageFilename;
    if (Arg *DumpDir = Args.getLastArgNoClaim(options::OPT_dumpdir)) {
      // Form ${dumpdir}${basename}.gcno. Note that dumpdir may not end with a
      // path separator.
      CoverageFilename = DumpDir->getValue();
      CoverageFilename += llvm::sys::path::filename(Output.getBaseInput());
    } else if (Arg *FinalOutput =
                   C.getArgs().getLastArg(options::OPT__SLASH_Fo)) {
      CoverageFilename = FinalOutput->getValue();
    } else if (Arg *FinalOutput = C.getArgs().getLastArg(options::OPT_o)) {
      CoverageFilename = FinalOutput->getValue();
    } else {
      CoverageFilename = llvm::sys::path::filename(Output.getBaseInput());
    }
    if (llvm::sys::path::is_relative(CoverageFilename))
      (void)D.getVFS().makeAbsolute(CoverageFilename);
    llvm::sys::path::replace_extension(CoverageFilename, "gcno");
    if (EmitCovNotes) {
      CmdArgs.push_back(
          Args.MakeArgString("-coverage-notes-file=" + CoverageFilename));
    }

    if (EmitCovData) {
      if (FProfileDir) {
        SmallString<128> Gcno = std::move(CoverageFilename);
        CoverageFilename = FProfileDir->getValue();
        llvm::sys::path::append(CoverageFilename, Gcno);
      }
      llvm::sys::path::replace_extension(CoverageFilename, "gcda");
      CmdArgs.push_back(
          Args.MakeArgString("-coverage-data-file=" + CoverageFilename));
    }
  }
}

static void
RenderDebugEnablingArgs(const ArgList &Args, ArgStringList &CmdArgs,
                        llvm::codegenoptions::DebugInfoKind DebugInfoKind,
                        unsigned DwarfVersion,
                        llvm::DebuggerKind DebuggerTuning) {
  addDebugInfoKind(CmdArgs, DebugInfoKind);
  if (DwarfVersion > 0)
    CmdArgs.push_back(
        Args.MakeArgString("-dwarf-version=" + Twine(DwarfVersion)));
  switch (DebuggerTuning) {
  case llvm::DebuggerKind::GDB:
    CmdArgs.push_back("-debugger-tuning=gdb");
    break;
  case llvm::DebuggerKind::LLDB:
    CmdArgs.push_back("-debugger-tuning=lldb");
    break;
  case llvm::DebuggerKind::SCE:
    CmdArgs.push_back("-debugger-tuning=sce");
    break;
  case llvm::DebuggerKind::DBX:
    CmdArgs.push_back("-debugger-tuning=dbx");
    break;
  default:
    break;
  }
}

static void RenderDebugInfoCompressionArgs(const ArgList &Args,
                                           ArgStringList &CmdArgs,
                                           const Driver &D,
                                           const ToolChain &TC) {
  const Arg *A = Args.getLastArg(options::OPT_gz_EQ);
  if (!A)
    return;
  if (checkDebugInfoOption(A, Args, D, TC)) {
    StringRef Value = A->getValue();
    if (Value == "none") {
      CmdArgs.push_back("--compress-debug-sections=none");
    } else if (Value == "zlib") {
      if (llvm::compression::zlib::isAvailable()) {
        CmdArgs.push_back(
            Args.MakeArgString("--compress-debug-sections=" + Twine(Value)));
      } else {
        D.Diag(diag::warn_debug_compression_unavailable) << "zlib";
      }
    } else if (Value == "zstd") {
      if (llvm::compression::zstd::isAvailable()) {
        CmdArgs.push_back(
            Args.MakeArgString("--compress-debug-sections=" + Twine(Value)));
      } else {
        D.Diag(diag::warn_debug_compression_unavailable) << "zstd";
      }
    } else {
      D.Diag(diag::err_drv_unsupported_option_argument)
          << A->getSpelling() << Value;
    }
  }
}

static void handleAMDGPUCodeObjectVersionOptions(const Driver &D,
                                                 const ArgList &Args,
                                                 ArgStringList &CmdArgs,
                                                 bool IsCC1As = false) {
  // If no version was requested by the user, use the default value from the
  // back end. This is consistent with the value returned from
  // getAMDGPUCodeObjectVersion. This lets clang emit IR for amdgpu without
  // requiring the corresponding llvm to have the AMDGPU target enabled,
  // provided the user (e.g. front end tests) can use the default.
  if (haveAMDGPUCodeObjectVersionArgument(D, Args)) {
    unsigned CodeObjVer = getAMDGPUCodeObjectVersion(D, Args);
    CmdArgs.insert(CmdArgs.begin() + 1,
                   Args.MakeArgString(Twine("--amdhsa-code-object-version=") +
                                      Twine(CodeObjVer)));
    CmdArgs.insert(CmdArgs.begin() + 1, "-mllvm");
    // -cc1as does not accept -mcode-object-version option.
    if (!IsCC1As)
      CmdArgs.insert(CmdArgs.begin() + 1,
                     Args.MakeArgString(Twine("-mcode-object-version=") +
                                        Twine(CodeObjVer)));
  }
}

/// Check whether the given input tree contains any append footer actions
static bool ContainsAppendFooterAction(const Action *A) {
  if (isa<AppendFooterJobAction>(A))
    return true;
  for (const auto &AI : A->inputs())
    if (ContainsAppendFooterAction(AI))
      return true;

  return false;
}

static bool maybeHasClangPchSignature(const Driver &D, StringRef Path) {
  llvm::ErrorOr<std::unique_ptr<llvm::MemoryBuffer>> MemBuf =
      D.getVFS().getBufferForFile(Path);
  if (!MemBuf)
    return false;
  llvm::file_magic Magic = llvm::identify_magic((*MemBuf)->getBuffer());
  if (Magic == llvm::file_magic::unknown)
    return false;
  // Return true for both raw Clang AST files and object files which may
  // contain a __clangast section.
  if (Magic == llvm::file_magic::clang_ast)
    return true;
  Expected<std::unique_ptr<llvm::object::ObjectFile>> Obj =
      llvm::object::ObjectFile::createObjectFile(**MemBuf, Magic);
  return !Obj.takeError();
}

static bool gchProbe(const Driver &D, StringRef Path) {
  llvm::ErrorOr<llvm::vfs::Status> Status = D.getVFS().status(Path);
  if (!Status)
    return false;

  if (Status->isDirectory()) {
    std::error_code EC;
    for (llvm::vfs::directory_iterator DI = D.getVFS().dir_begin(Path, EC), DE;
         !EC && DI != DE; DI = DI.increment(EC)) {
      if (maybeHasClangPchSignature(D, DI->path()))
        return true;
    }
    D.Diag(diag::warn_drv_pch_ignoring_gch_dir) << Path;
    return false;
  }

  if (maybeHasClangPchSignature(D, Path))
    return true;
  D.Diag(diag::warn_drv_pch_ignoring_gch_file) << Path;
  return false;
}

void Clang::AddPreprocessingOptions(Compilation &C, const JobAction &JA,
                                    const Driver &D, const ArgList &Args,
                                    ArgStringList &CmdArgs,
                                    const InputInfo &Output,
                                    const InputInfoList &Inputs) const {
  const bool IsIAMCU = getToolChain().getTriple().isOSIAMCU();
  bool SYCLDeviceCompilation = JA.isOffloading(Action::OFK_SYCL) &&
                               JA.isDeviceOffloading(Action::OFK_SYCL);

  CheckPreprocessingOptions(D, Args);

  Args.AddLastArg(CmdArgs, options::OPT_C);
  Args.AddLastArg(CmdArgs, options::OPT_CC);

  // Handle dependency file generation.
  Arg *ArgM = Args.getLastArg(options::OPT_MM);
  if (!ArgM)
    ArgM = Args.getLastArg(options::OPT_M);
  Arg *ArgMD = Args.getLastArg(options::OPT_MMD);
  if (!ArgMD)
    ArgMD = Args.getLastArg(options::OPT_MD);

  // -M and -MM imply -w.
  if (ArgM)
    CmdArgs.push_back("-w");
  else
    ArgM = ArgMD;

  if (ArgM) {
    if (!JA.isDeviceOffloading(Action::OFK_HIP)) {
      // Determine the output location.
      const char *DepFile;
      if (Arg *MF = Args.getLastArg(options::OPT_MF)) {
        DepFile = MF->getValue();
        C.addFailureResultFile(DepFile, &JA);
        // Populate the named dependency file to be used in the bundle
        // or passed to the offline compilation.
      } else if (Output.getType() == types::TY_Dependencies) {
        DepFile = Output.getFilename();
      } else if (!ArgMD) {
        DepFile = "-";
      } else {
        DepFile = getDependencyFileName(Args, Inputs);
        C.addFailureResultFile(DepFile, &JA);
      }
      CmdArgs.push_back("-dependency-file");
      CmdArgs.push_back(DepFile);
    }
    // Cmake generates dependency files using all compilation options specified
    // by users. Claim those not used for dependency files.
    if (JA.isOffloading(Action::OFK_HIP)) {
      Args.ClaimAllArgs(options::OPT_offload_compress);
      Args.ClaimAllArgs(options::OPT_no_offload_compress);
      Args.ClaimAllArgs(options::OPT_offload_jobs_EQ);
    }

    bool HasTarget = false;
    for (const Arg *A : Args.filtered(options::OPT_MT, options::OPT_MQ)) {
      HasTarget = true;
      A->claim();
      if (A->getOption().matches(options::OPT_MT)) {
        A->render(Args, CmdArgs);
      } else {
        CmdArgs.push_back("-MT");
        SmallString<128> Quoted;
        quoteMakeTarget(A->getValue(), Quoted);
        CmdArgs.push_back(Args.MakeArgString(Quoted));
      }
    }

    // Add a default target if one wasn't specified.
    if (!HasTarget) {
      const char *DepTarget;

      // If user provided -o, that is the dependency target, except
      // when we are only generating a dependency file.
      Arg *OutputOpt = Args.getLastArg(options::OPT_o, options::OPT__SLASH_Fo);
      if (OutputOpt && Output.getType() != types::TY_Dependencies) {
        DepTarget = OutputOpt->getValue();
      } else {
        // Otherwise derive from the base input.
        //
        // FIXME: This should use the computed output file location.
        SmallString<128> P(Inputs[0].getBaseInput());
        llvm::sys::path::replace_extension(P, "o");
        DepTarget = Args.MakeArgString(llvm::sys::path::filename(P));
      }

      CmdArgs.push_back("-MT");
      SmallString<128> Quoted;
      quoteMakeTarget(DepTarget, Quoted);
      CmdArgs.push_back(Args.MakeArgString(Quoted));
    }

    if (ArgM->getOption().matches(options::OPT_M) ||
        ArgM->getOption().matches(options::OPT_MD))
      CmdArgs.push_back("-sys-header-deps");
    if ((isa<PrecompileJobAction>(JA) &&
         !Args.hasArg(options::OPT_fno_module_file_deps)) ||
        Args.hasArg(options::OPT_fmodule_file_deps))
      CmdArgs.push_back("-module-file-deps");
  }

  if (Args.hasArg(options::OPT_MG)) {
    if (!ArgM || ArgM->getOption().matches(options::OPT_MD) ||
        ArgM->getOption().matches(options::OPT_MMD))
      D.Diag(diag::err_drv_mg_requires_m_or_mm);
    CmdArgs.push_back("-MG");
  }

  Args.AddLastArg(CmdArgs, options::OPT_MP);
  Args.AddLastArg(CmdArgs, options::OPT_MV);

  // Add offload include arguments specific for CUDA/HIP/SYCL. This must happen
  // before we -I or -include anything else, because we must pick up the
  // CUDA/HIP/SYCL headers from the particular CUDA/ROCm/SYCL installation,
  // rather than from e.g. /usr/local/include.
  if (JA.isOffloading(Action::OFK_Cuda))
    getToolChain().AddCudaIncludeArgs(Args, CmdArgs);
  if (JA.isOffloading(Action::OFK_HIP))
    getToolChain().AddHIPIncludeArgs(Args, CmdArgs);
  if (JA.isOffloading(Action::OFK_SYCL))
    getToolChain().addSYCLIncludeArgs(Args, CmdArgs);

  if (JA.isOffloading(Action::OFK_SYCL)) {
    getToolChain().addSYCLIncludeArgs(Args, CmdArgs);
    if (Inputs[0].getType() == types::TY_CUDA ||
        isSYCLCudaCompatEnabled(Args)) {
      // Include __clang_cuda_runtime_wrapper.h in .cu SYCL compilation.
      getToolChain().AddCudaIncludeArgs(Args, CmdArgs);
    }
  }

  // If we are offloading to a target via OpenMP we need to include the
  // openmp_wrappers folder which contains alternative system headers.
  if (JA.isDeviceOffloading(Action::OFK_OpenMP) &&
      !Args.hasArg(options::OPT_nostdinc) &&
      Args.hasFlag(options::OPT_offload_inc, options::OPT_no_offload_inc,
                   true) &&
      getToolChain().getTriple().isGPU()) {
    if (!Args.hasArg(options::OPT_nobuiltininc)) {
      // Add openmp_wrappers/* to our system include path.  This lets us wrap
      // standard library headers.
      SmallString<128> P(D.ResourceDir);
      llvm::sys::path::append(P, "include");
      llvm::sys::path::append(P, "openmp_wrappers");
      CmdArgs.push_back("-internal-isystem");
      CmdArgs.push_back(Args.MakeArgString(P));
    }

    CmdArgs.push_back("-include");
    CmdArgs.push_back("__clang_openmp_device_functions.h");
  }

  if (Args.hasArg(options::OPT_foffload_via_llvm)) {
    // Add llvm_wrappers/* to our system include path.  This lets us wrap
    // standard library headers and other headers.
    SmallString<128> P(D.ResourceDir);
    llvm::sys::path::append(P, "include", "llvm_offload_wrappers");
    CmdArgs.append({"-internal-isystem", Args.MakeArgString(P), "-include"});
    if (JA.isDeviceOffloading(Action::OFK_OpenMP))
      CmdArgs.push_back("__llvm_offload_device.h");
    else
      CmdArgs.push_back("__llvm_offload_host.h");
  }

  // Add -i* options, and automatically translate to
  // -include-pch/-include-pth for transparent PCH support. It's
  // wonky, but we include looking for .gch so we can support seamless
  // replacement into a build system already set up to be generating
  // .gch files.

  if (getToolChain().getDriver().IsCLMode()) {
    const Arg *YcArg = Args.getLastArg(options::OPT__SLASH_Yc);
    const Arg *YuArg = Args.getLastArg(options::OPT__SLASH_Yu);
    if (YcArg && JA.getKind() >= Action::PrecompileJobClass &&
        JA.getKind() <= Action::AssembleJobClass) {
      CmdArgs.push_back(Args.MakeArgString("-building-pch-with-obj"));
      // -fpch-instantiate-templates is the default when creating
      // precomp using /Yc
      if (Args.hasFlag(options::OPT_fpch_instantiate_templates,
                       options::OPT_fno_pch_instantiate_templates, true))
        CmdArgs.push_back(Args.MakeArgString("-fpch-instantiate-templates"));
    }

    if (YcArg || YuArg) {
      StringRef ThroughHeader = YcArg ? YcArg->getValue() : YuArg->getValue();
      // If PCH file is available, include it while performing
      // host compilation (-fsycl-is-host) in SYCL mode (-fsycl).
      // as well as in non-sycl mode.

      if (!isa<PrecompileJobAction>(JA) && !SYCLDeviceCompilation) {
        CmdArgs.push_back("-include-pch");
        CmdArgs.push_back(Args.MakeArgString(D.GetClPchPath(
            C, !ThroughHeader.empty()
                   ? ThroughHeader
                   : llvm::sys::path::filename(Inputs[0].getBaseInput()))));
      }

      if (ThroughHeader.empty()) {
        CmdArgs.push_back(Args.MakeArgString(
            Twine("-pch-through-hdrstop-") + (YcArg ? "create" : "use")));
      } else {
        CmdArgs.push_back(
            Args.MakeArgString(Twine("-pch-through-header=") + ThroughHeader));
      }
    }
  }

  bool RenderedImplicitInclude = false;

  for (const Arg *A : Args.filtered(options::OPT_clang_i_Group)) {
    if ((A->getOption().matches(options::OPT_include) &&
         D.getProbePrecompiled()) ||
        A->getOption().matches(options::OPT_include_pch)) {

      // Handling of gcc-style gch precompiled headers.
      bool IsFirstImplicitInclude = !RenderedImplicitInclude;
      RenderedImplicitInclude = true;

      bool FoundPCH = false;
      SmallString<128> P(A->getValue());
      // We want the files to have a name like foo.h.pch. Add a dummy extension
      // so that replace_extension does the right thing.
      P += ".dummy";
      llvm::sys::path::replace_extension(P, "pch");
      if (D.getVFS().exists(P))
        FoundPCH = true;

      if (!FoundPCH) {
        // For GCC compat, probe for a file or directory ending in .gch instead.
        llvm::sys::path::replace_extension(P, "gch");
        FoundPCH = gchProbe(D, P.str());
      }
      // If PCH file is available, include it while performing
      // host compilation (-fsycl-is-host) in SYCL mode (-fsycl).
      // as well as in non-sycl mode.

      if (FoundPCH && !SYCLDeviceCompilation) {
        if (IsFirstImplicitInclude) {
          A->claim();
          CmdArgs.push_back("-include-pch");
          CmdArgs.push_back(Args.MakeArgString(P));
          continue;
        } else {
          // Ignore the PCH if not first on command line and emit warning.
          D.Diag(diag::warn_drv_pch_not_first_include) << P
                                                       << A->getAsString(Args);
        }
      }
      // No PCH file, but we still want to include the header file
      // (-include dummy.h) in device compilation mode.
      else if (JA.isDeviceOffloading(Action::OFK_SYCL) &&
               A->getOption().matches(options::OPT_include_pch)) {
        continue;
      }

    } else if (A->getOption().matches(options::OPT_isystem_after)) {
      // Handling of paths which must come late.  These entries are handled by
      // the toolchain itself after the resource dir is inserted in the right
      // search order.
      // Do not claim the argument so that the use of the argument does not
      // silently go unnoticed on toolchains which do not honour the option.
      continue;
    } else if (A->getOption().matches(options::OPT_stdlibxx_isystem)) {
      // Translated to -internal-isystem by the driver, no need to pass to cc1.
      continue;
    } else if (A->getOption().matches(options::OPT_ibuiltininc)) {
      // This is used only by the driver. No need to pass to cc1.
      continue;
    }

    // Not translated, render as usual.
    A->claim();
    A->render(Args, CmdArgs);
  }

  Args.addAllArgs(CmdArgs,
                  {options::OPT_D, options::OPT_U, options::OPT_I_Group,
                   options::OPT_F, options::OPT_embed_dir_EQ});

  // Add -Wp, and -Xpreprocessor if using the preprocessor.

  // FIXME: There is a very unfortunate problem here, some troubled
  // souls abuse -Wp, to pass preprocessor options in gcc syntax. To
  // really support that we would have to parse and then translate
  // those options. :(
  Args.AddAllArgValues(CmdArgs, options::OPT_Wp_COMMA,
                       options::OPT_Xpreprocessor);

  // -I- is a deprecated GCC feature, reject it.
  if (Arg *A = Args.getLastArg(options::OPT_I_))
    D.Diag(diag::err_drv_I_dash_not_supported) << A->getAsString(Args);

  // If we have a --sysroot, and don't have an explicit -isysroot flag, add an
  // -isysroot to the CC1 invocation.
  StringRef sysroot = C.getSysRoot();
  if (sysroot != "") {
    if (!Args.hasArg(options::OPT_isysroot)) {
      CmdArgs.push_back("-isysroot");
      CmdArgs.push_back(C.getArgs().MakeArgString(sysroot));
    }
  }

  // Parse additional include paths from environment variables.
  // FIXME: We should probably sink the logic for handling these from the
  // frontend into the driver. It will allow deleting 4 otherwise unused flags.
  // CPATH - included following the user specified includes (but prior to
  // builtin and standard includes).
  addDirectoryList(Args, CmdArgs, "-I", "CPATH");
  // C_INCLUDE_PATH - system includes enabled when compiling C.
  addDirectoryList(Args, CmdArgs, "-c-isystem", "C_INCLUDE_PATH");
  // CPLUS_INCLUDE_PATH - system includes enabled when compiling C++.
  addDirectoryList(Args, CmdArgs, "-cxx-isystem", "CPLUS_INCLUDE_PATH");
  // OBJC_INCLUDE_PATH - system includes enabled when compiling ObjC.
  addDirectoryList(Args, CmdArgs, "-objc-isystem", "OBJC_INCLUDE_PATH");
  // OBJCPLUS_INCLUDE_PATH - system includes enabled when compiling ObjC++.
  addDirectoryList(Args, CmdArgs, "-objcxx-isystem", "OBJCPLUS_INCLUDE_PATH");

  // While adding the include arguments, we also attempt to retrieve the
  // arguments of related offloading toolchains or arguments that are specific
  // of an offloading programming model.

  // Add C++ include arguments, if needed.
  if (types::isCXX(Inputs[0].getType())) {
    bool HasStdlibxxIsystem = Args.hasArg(options::OPT_stdlibxx_isystem);
    forAllAssociatedToolChains(
        C, JA, getToolChain(),
        [&Args, &CmdArgs, HasStdlibxxIsystem](const ToolChain &TC) {
          HasStdlibxxIsystem ? TC.AddClangCXXStdlibIsystemArgs(Args, CmdArgs)
                             : TC.AddClangCXXStdlibIncludeArgs(Args, CmdArgs);
        });
  }

  // If we are compiling for a GPU target we want to override the system headers
  // with ones created by the 'libc' project if present.
  // TODO: This should be moved to `AddClangSystemIncludeArgs` by passing the
  //       OffloadKind as an argument.
  if (!Args.hasArg(options::OPT_nostdinc) &&
      Args.hasFlag(options::OPT_offload_inc, options::OPT_no_offload_inc,
                   true) &&
      !Args.hasArg(options::OPT_nobuiltininc) &&
      (C.getActiveOffloadKinds() == Action::OFK_OpenMP)) {
    // TODO: CUDA / HIP include their own headers for some common functions
    // implemented here. We'll need to clean those up so they do not conflict.
    SmallString<128> P(D.ResourceDir);
    llvm::sys::path::append(P, "include");
    llvm::sys::path::append(P, "llvm_libc_wrappers");
    CmdArgs.push_back("-internal-isystem");
    CmdArgs.push_back(Args.MakeArgString(P));
  }

  // Add system include arguments for all targets but IAMCU.
  if (!IsIAMCU)
    forAllAssociatedToolChains(C, JA, getToolChain(),
                               [&Args, &CmdArgs](const ToolChain &TC) {
                                 TC.AddClangSystemIncludeArgs(Args, CmdArgs);
                               });
  else {
    // For IAMCU add special include arguments.
    getToolChain().AddIAMCUIncludeArgs(Args, CmdArgs);
  }

  addMacroPrefixMapArg(D, Args, CmdArgs);
  addCoveragePrefixMapArg(D, Args, CmdArgs);

  Args.AddLastArg(CmdArgs, options::OPT_ffile_reproducible,
                  options::OPT_fno_file_reproducible);

  if (const char *Epoch = std::getenv("SOURCE_DATE_EPOCH")) {
    CmdArgs.push_back("-source-date-epoch");
    CmdArgs.push_back(Args.MakeArgString(Epoch));
  }

  Args.addOptInFlag(CmdArgs, options::OPT_fdefine_target_os_macros,
                    options::OPT_fno_define_target_os_macros);
}

// FIXME: Move to target hook.
static bool isSignedCharDefault(const llvm::Triple &Triple) {
  switch (Triple.getArch()) {
  default:
    return true;

  case llvm::Triple::aarch64:
  case llvm::Triple::aarch64_32:
  case llvm::Triple::aarch64_be:
  case llvm::Triple::arm:
  case llvm::Triple::armeb:
  case llvm::Triple::thumb:
  case llvm::Triple::thumbeb:
    if (Triple.isOSDarwin() || Triple.isOSWindows())
      return true;
    return false;

  case llvm::Triple::ppc:
  case llvm::Triple::ppc64:
    if (Triple.isOSDarwin())
      return true;
    return false;

  case llvm::Triple::csky:
  case llvm::Triple::hexagon:
  case llvm::Triple::msp430:
  case llvm::Triple::ppcle:
  case llvm::Triple::ppc64le:
  case llvm::Triple::riscv32:
  case llvm::Triple::riscv64:
  case llvm::Triple::systemz:
  case llvm::Triple::xcore:
  case llvm::Triple::xtensa:
    return false;
  }
}

static bool hasMultipleInvocations(const llvm::Triple &Triple,
                                   const ArgList &Args) {
  // Supported only on Darwin where we invoke the compiler multiple times
  // followed by an invocation to lipo.
  if (!Triple.isOSDarwin())
    return false;
  // If more than one "-arch <arch>" is specified, we're targeting multiple
  // architectures resulting in a fat binary.
  return Args.getAllArgValues(options::OPT_arch).size() > 1;
}

static bool checkRemarksOptions(const Driver &D, const ArgList &Args,
                                const llvm::Triple &Triple) {
  // When enabling remarks, we need to error if:
  // * The remark file is specified but we're targeting multiple architectures,
  // which means more than one remark file is being generated.
  bool hasMultipleInvocations = ::hasMultipleInvocations(Triple, Args);
  bool hasExplicitOutputFile =
      Args.getLastArg(options::OPT_foptimization_record_file_EQ);
  if (hasMultipleInvocations && hasExplicitOutputFile) {
    D.Diag(diag::err_drv_invalid_output_with_multiple_archs)
        << "-foptimization-record-file";
    return false;
  }
  return true;
}

static void renderRemarksOptions(const ArgList &Args, ArgStringList &CmdArgs,
                                 const llvm::Triple &Triple,
                                 const InputInfo &Input,
                                 const InputInfo &Output, const JobAction &JA) {
  StringRef Format = "yaml";
  if (const Arg *A = Args.getLastArg(options::OPT_fsave_optimization_record_EQ))
    Format = A->getValue();

  CmdArgs.push_back("-opt-record-file");

  const Arg *A = Args.getLastArg(options::OPT_foptimization_record_file_EQ);
  if (A) {
    CmdArgs.push_back(A->getValue());
  } else {
    bool hasMultipleArchs =
        Triple.isOSDarwin() && // Only supported on Darwin platforms.
        Args.getAllArgValues(options::OPT_arch).size() > 1;

    SmallString<128> F;

    if (Args.hasArg(options::OPT_c) || Args.hasArg(options::OPT_S)) {
      if (Arg *FinalOutput = Args.getLastArg(options::OPT_o))
        F = FinalOutput->getValue();
    } else {
      if (Format != "yaml" && // For YAML, keep the original behavior.
          Triple.isOSDarwin() && // Enable this only on darwin, since it's the only platform supporting .dSYM bundles.
          Output.isFilename())
        F = Output.getFilename();
    }

    if (F.empty()) {
      // Use the input filename.
      F = llvm::sys::path::stem(Input.getBaseInput());

      // If we're compiling for an offload architecture (i.e. a CUDA device),
      // we need to make the file name for the device compilation different
      // from the host compilation.
      if (!JA.isDeviceOffloading(Action::OFK_None) &&
          !JA.isDeviceOffloading(Action::OFK_Host)) {
        llvm::sys::path::replace_extension(F, "");
        F += Action::GetOffloadingFileNamePrefix(JA.getOffloadingDeviceKind(),
                                                 Triple.normalize());
        F += "-";
        F += JA.getOffloadingArch();
      }
    }

    // If we're having more than one "-arch", we should name the files
    // differently so that every cc1 invocation writes to a different file.
    // We're doing that by appending "-<arch>" with "<arch>" being the arch
    // name from the triple.
    if (hasMultipleArchs) {
      // First, remember the extension.
      SmallString<64> OldExtension = llvm::sys::path::extension(F);
      // then, remove it.
      llvm::sys::path::replace_extension(F, "");
      // attach -<arch> to it.
      F += "-";
      F += Triple.getArchName();
      // put back the extension.
      llvm::sys::path::replace_extension(F, OldExtension);
    }

    SmallString<32> Extension;
    Extension += "opt.";
    Extension += Format;

    llvm::sys::path::replace_extension(F, Extension);
    CmdArgs.push_back(Args.MakeArgString(F));
  }

  if (const Arg *A =
          Args.getLastArg(options::OPT_foptimization_record_passes_EQ)) {
    CmdArgs.push_back("-opt-record-passes");
    CmdArgs.push_back(A->getValue());
  }

  if (!Format.empty()) {
    CmdArgs.push_back("-opt-record-format");
    CmdArgs.push_back(Format.data());
  }
}

void AddAAPCSVolatileBitfieldArgs(const ArgList &Args, ArgStringList &CmdArgs) {
  if (!Args.hasFlag(options::OPT_faapcs_bitfield_width,
                    options::OPT_fno_aapcs_bitfield_width, true))
    CmdArgs.push_back("-fno-aapcs-bitfield-width");

  if (Args.getLastArg(options::OPT_ForceAAPCSBitfieldLoad))
    CmdArgs.push_back("-faapcs-bitfield-load");
}

namespace {
void RenderARMABI(const Driver &D, const llvm::Triple &Triple,
                  const ArgList &Args, ArgStringList &CmdArgs) {
  // Select the ABI to use.
  // FIXME: Support -meabi.
  // FIXME: Parts of this are duplicated in the backend, unify this somehow.
  const char *ABIName = nullptr;
  if (Arg *A = Args.getLastArg(options::OPT_mabi_EQ))
    ABIName = A->getValue();
  else
    ABIName = llvm::ARM::computeDefaultTargetABI(Triple).data();

  CmdArgs.push_back("-target-abi");
  CmdArgs.push_back(ABIName);
}

void AddUnalignedAccessWarning(ArgStringList &CmdArgs) {
  auto StrictAlignIter =
      llvm::find_if(llvm::reverse(CmdArgs), [](StringRef Arg) {
        return Arg == "+strict-align" || Arg == "-strict-align";
      });
  if (StrictAlignIter != CmdArgs.rend() &&
      StringRef(*StrictAlignIter) == "+strict-align")
    CmdArgs.push_back("-Wunaligned-access");
}
}

// Each combination of options here forms a signing schema, and in most cases
// each signing schema is its own incompatible ABI. The default values of the
// options represent the default signing schema.
static void handlePAuthABI(const ArgList &DriverArgs, ArgStringList &CC1Args) {
  if (!DriverArgs.hasArg(options::OPT_fptrauth_intrinsics,
                         options::OPT_fno_ptrauth_intrinsics))
    CC1Args.push_back("-fptrauth-intrinsics");

  if (!DriverArgs.hasArg(options::OPT_fptrauth_calls,
                         options::OPT_fno_ptrauth_calls))
    CC1Args.push_back("-fptrauth-calls");

  if (!DriverArgs.hasArg(options::OPT_fptrauth_returns,
                         options::OPT_fno_ptrauth_returns))
    CC1Args.push_back("-fptrauth-returns");

  if (!DriverArgs.hasArg(options::OPT_fptrauth_auth_traps,
                         options::OPT_fno_ptrauth_auth_traps))
    CC1Args.push_back("-fptrauth-auth-traps");

  if (!DriverArgs.hasArg(
          options::OPT_fptrauth_vtable_pointer_address_discrimination,
          options::OPT_fno_ptrauth_vtable_pointer_address_discrimination))
    CC1Args.push_back("-fptrauth-vtable-pointer-address-discrimination");

  if (!DriverArgs.hasArg(
          options::OPT_fptrauth_vtable_pointer_type_discrimination,
          options::OPT_fno_ptrauth_vtable_pointer_type_discrimination))
    CC1Args.push_back("-fptrauth-vtable-pointer-type-discrimination");

  if (!DriverArgs.hasArg(
          options::OPT_fptrauth_type_info_vtable_pointer_discrimination,
          options::OPT_fno_ptrauth_type_info_vtable_pointer_discrimination))
    CC1Args.push_back("-fptrauth-type-info-vtable-pointer-discrimination");

  if (!DriverArgs.hasArg(options::OPT_fptrauth_indirect_gotos,
                         options::OPT_fno_ptrauth_indirect_gotos))
    CC1Args.push_back("-fptrauth-indirect-gotos");

  if (!DriverArgs.hasArg(options::OPT_fptrauth_init_fini,
                         options::OPT_fno_ptrauth_init_fini))
    CC1Args.push_back("-fptrauth-init-fini");

  if (!DriverArgs.hasArg(
          options::OPT_fptrauth_init_fini_address_discrimination,
          options::OPT_fno_ptrauth_init_fini_address_discrimination))
    CC1Args.push_back("-fptrauth-init-fini-address-discrimination");

  if (!DriverArgs.hasArg(options::OPT_faarch64_jump_table_hardening,
                         options::OPT_fno_aarch64_jump_table_hardening))
    CC1Args.push_back("-faarch64-jump-table-hardening");
}

static void CollectARMPACBTIOptions(const ToolChain &TC, const ArgList &Args,
                                    ArgStringList &CmdArgs, bool isAArch64) {
  const llvm::Triple &Triple = TC.getEffectiveTriple();
  const Arg *A = isAArch64
                     ? Args.getLastArg(options::OPT_msign_return_address_EQ,
                                       options::OPT_mbranch_protection_EQ)
                     : Args.getLastArg(options::OPT_mbranch_protection_EQ);
  if (!A) {
    if (Triple.isOSOpenBSD() && isAArch64) {
      CmdArgs.push_back("-msign-return-address=non-leaf");
      CmdArgs.push_back("-msign-return-address-key=a_key");
      CmdArgs.push_back("-mbranch-target-enforce");
    }
    return;
  }

  const Driver &D = TC.getDriver();
  if (!(isAArch64 || (Triple.isArmT32() && Triple.isArmMClass())))
    D.Diag(diag::warn_incompatible_branch_protection_option)
        << Triple.getArchName();

  StringRef Scope, Key;
  bool IndirectBranches, BranchProtectionPAuthLR, GuardedControlStack;

  if (A->getOption().matches(options::OPT_msign_return_address_EQ)) {
    Scope = A->getValue();
    if (Scope != "none" && Scope != "non-leaf" && Scope != "all")
      D.Diag(diag::err_drv_unsupported_option_argument)
          << A->getSpelling() << Scope;
    Key = "a_key";
    IndirectBranches = Triple.isOSOpenBSD() && isAArch64;
    BranchProtectionPAuthLR = false;
    GuardedControlStack = false;
  } else {
    StringRef DiagMsg;
    llvm::ARM::ParsedBranchProtection PBP;
    bool EnablePAuthLR = false;

    // To know if we need to enable PAuth-LR As part of the standard branch
    // protection option, it needs to be determined if the feature has been
    // activated in the `march` argument. This information is stored within the
    // CmdArgs variable and can be found using a search.
    if (isAArch64) {
      auto isPAuthLR = [](const char *member) {
        llvm::AArch64::ExtensionInfo pauthlr_extension =
            llvm::AArch64::getExtensionByID(llvm::AArch64::AEK_PAUTHLR);
        return pauthlr_extension.PosTargetFeature == member;
      };

      if (llvm::any_of(CmdArgs, isPAuthLR))
        EnablePAuthLR = true;
    }
    if (!llvm::ARM::parseBranchProtection(A->getValue(), PBP, DiagMsg,
                                          EnablePAuthLR))
      D.Diag(diag::err_drv_unsupported_option_argument)
          << A->getSpelling() << DiagMsg;
    if (!isAArch64 && PBP.Key == "b_key")
      D.Diag(diag::warn_unsupported_branch_protection)
          << "b-key" << A->getAsString(Args);
    Scope = PBP.Scope;
    Key = PBP.Key;
    BranchProtectionPAuthLR = PBP.BranchProtectionPAuthLR;
    IndirectBranches = PBP.BranchTargetEnforcement;
    GuardedControlStack = PBP.GuardedControlStack;
  }

  bool HasPtrauthReturns = llvm::any_of(CmdArgs, [](const char *Arg) {
    return StringRef(Arg) == "-fptrauth-returns";
  });
  // GCS is currently untested with ptrauth-returns, but enabling this could be
  // allowed in future after testing with a suitable system.
  if (HasPtrauthReturns &&
      (Scope != "none" || BranchProtectionPAuthLR || GuardedControlStack)) {
    if (Triple.getEnvironment() == llvm::Triple::PAuthTest)
      D.Diag(diag::err_drv_unsupported_opt_for_target)
          << A->getAsString(Args) << Triple.getTriple();
    else
      D.Diag(diag::err_drv_incompatible_options)
          << A->getAsString(Args) << "-fptrauth-returns";
  }

  CmdArgs.push_back(
      Args.MakeArgString(Twine("-msign-return-address=") + Scope));
  if (Scope != "none")
    CmdArgs.push_back(
        Args.MakeArgString(Twine("-msign-return-address-key=") + Key));
  if (BranchProtectionPAuthLR)
    CmdArgs.push_back(
        Args.MakeArgString(Twine("-mbranch-protection-pauth-lr")));
  if (IndirectBranches)
    CmdArgs.push_back("-mbranch-target-enforce");

  if (GuardedControlStack)
    CmdArgs.push_back("-mguarded-control-stack");
}

void Clang::AddARMTargetArgs(const llvm::Triple &Triple, const ArgList &Args,
                             ArgStringList &CmdArgs, bool KernelOrKext) const {
  RenderARMABI(getToolChain().getDriver(), Triple, Args, CmdArgs);

  // Determine floating point ABI from the options & target defaults.
  arm::FloatABI ABI = arm::getARMFloatABI(getToolChain(), Args);
  if (ABI == arm::FloatABI::Soft) {
    // Floating point operations and argument passing are soft.
    // FIXME: This changes CPP defines, we need -target-soft-float.
    CmdArgs.push_back("-msoft-float");
    CmdArgs.push_back("-mfloat-abi");
    CmdArgs.push_back("soft");
  } else if (ABI == arm::FloatABI::SoftFP) {
    // Floating point operations are hard, but argument passing is soft.
    CmdArgs.push_back("-mfloat-abi");
    CmdArgs.push_back("soft");
  } else {
    // Floating point operations and argument passing are hard.
    assert(ABI == arm::FloatABI::Hard && "Invalid float abi!");
    CmdArgs.push_back("-mfloat-abi");
    CmdArgs.push_back("hard");
  }

  // Forward the -mglobal-merge option for explicit control over the pass.
  if (Arg *A = Args.getLastArg(options::OPT_mglobal_merge,
                               options::OPT_mno_global_merge)) {
    CmdArgs.push_back("-mllvm");
    if (A->getOption().matches(options::OPT_mno_global_merge))
      CmdArgs.push_back("-arm-global-merge=false");
    else
      CmdArgs.push_back("-arm-global-merge=true");
  }

  if (!Args.hasFlag(options::OPT_mimplicit_float,
                    options::OPT_mno_implicit_float, true))
    CmdArgs.push_back("-no-implicit-float");

  if (Args.getLastArg(options::OPT_mcmse))
    CmdArgs.push_back("-mcmse");

  AddAAPCSVolatileBitfieldArgs(Args, CmdArgs);

  // Enable/disable return address signing and indirect branch targets.
  CollectARMPACBTIOptions(getToolChain(), Args, CmdArgs, false /*isAArch64*/);

  AddUnalignedAccessWarning(CmdArgs);
}

void Clang::RenderTargetOptions(const llvm::Triple &EffectiveTriple,
                                const ArgList &Args, bool KernelOrKext,
                                ArgStringList &CmdArgs) const {
  const ToolChain &TC = getToolChain();

  // Add the target features
  getTargetFeatures(TC.getDriver(), EffectiveTriple, Args, CmdArgs, false);

  // Add target specific flags.
  switch (TC.getArch()) {
  default:
    break;

  case llvm::Triple::arm:
  case llvm::Triple::armeb:
  case llvm::Triple::thumb:
  case llvm::Triple::thumbeb:
    // Use the effective triple, which takes into account the deployment target.
    AddARMTargetArgs(EffectiveTriple, Args, CmdArgs, KernelOrKext);
    break;

  case llvm::Triple::aarch64:
  case llvm::Triple::aarch64_32:
  case llvm::Triple::aarch64_be:
    AddAArch64TargetArgs(Args, CmdArgs);
    break;

  case llvm::Triple::loongarch32:
  case llvm::Triple::loongarch64:
    AddLoongArchTargetArgs(Args, CmdArgs);
    break;

  case llvm::Triple::mips:
  case llvm::Triple::mipsel:
  case llvm::Triple::mips64:
  case llvm::Triple::mips64el:
    AddMIPSTargetArgs(Args, CmdArgs);
    break;

  case llvm::Triple::ppc:
  case llvm::Triple::ppcle:
  case llvm::Triple::ppc64:
  case llvm::Triple::ppc64le:
    AddPPCTargetArgs(Args, CmdArgs);
    break;

  case llvm::Triple::riscv32:
  case llvm::Triple::riscv64:
    AddRISCVTargetArgs(Args, CmdArgs);
    break;

  case llvm::Triple::sparc:
  case llvm::Triple::sparcel:
  case llvm::Triple::sparcv9:
    AddSparcTargetArgs(Args, CmdArgs);
    break;

  case llvm::Triple::systemz:
    AddSystemZTargetArgs(Args, CmdArgs);
    break;

  case llvm::Triple::x86:
  case llvm::Triple::x86_64:
    AddX86TargetArgs(Args, CmdArgs);
    break;

  case llvm::Triple::lanai:
    AddLanaiTargetArgs(Args, CmdArgs);
    break;

  case llvm::Triple::hexagon:
    AddHexagonTargetArgs(Args, CmdArgs);
    break;

  case llvm::Triple::wasm32:
  case llvm::Triple::wasm64:
    AddWebAssemblyTargetArgs(Args, CmdArgs);
    break;

  case llvm::Triple::ve:
    AddVETargetArgs(Args, CmdArgs);
    break;
  }
}

namespace {
void RenderAArch64ABI(const llvm::Triple &Triple, const ArgList &Args,
                      ArgStringList &CmdArgs) {
  const char *ABIName = nullptr;
  if (Arg *A = Args.getLastArg(options::OPT_mabi_EQ))
    ABIName = A->getValue();
  else if (Triple.isOSDarwin())
    ABIName = "darwinpcs";
  else if (Triple.getEnvironment() == llvm::Triple::PAuthTest)
    ABIName = "pauthtest";
  else
    ABIName = "aapcs";

  CmdArgs.push_back("-target-abi");
  CmdArgs.push_back(ABIName);
}
}

void Clang::AddAArch64TargetArgs(const ArgList &Args,
                                 ArgStringList &CmdArgs) const {
  const llvm::Triple &Triple = getToolChain().getEffectiveTriple();

  if (!Args.hasFlag(options::OPT_mred_zone, options::OPT_mno_red_zone, true) ||
      Args.hasArg(options::OPT_mkernel) ||
      Args.hasArg(options::OPT_fapple_kext))
    CmdArgs.push_back("-disable-red-zone");

  if (!Args.hasFlag(options::OPT_mimplicit_float,
                    options::OPT_mno_implicit_float, true))
    CmdArgs.push_back("-no-implicit-float");

  RenderAArch64ABI(Triple, Args, CmdArgs);

  // Forward the -mglobal-merge option for explicit control over the pass.
  if (Arg *A = Args.getLastArg(options::OPT_mglobal_merge,
                               options::OPT_mno_global_merge)) {
    CmdArgs.push_back("-mllvm");
    if (A->getOption().matches(options::OPT_mno_global_merge))
      CmdArgs.push_back("-aarch64-enable-global-merge=false");
    else
      CmdArgs.push_back("-aarch64-enable-global-merge=true");
  }

  // Handle -msve_vector_bits=<bits>
  auto HandleVectorBits = [&](Arg *A, StringRef VScaleMin,
                              StringRef VScaleMax) {
    StringRef Val = A->getValue();
    const Driver &D = getToolChain().getDriver();
    if (Val == "128" || Val == "256" || Val == "512" || Val == "1024" ||
        Val == "2048" || Val == "128+" || Val == "256+" || Val == "512+" ||
        Val == "1024+" || Val == "2048+") {
      unsigned Bits = 0;
      if (!Val.consume_back("+")) {
        bool Invalid = Val.getAsInteger(10, Bits);
        (void)Invalid;
        assert(!Invalid && "Failed to parse value");
        CmdArgs.push_back(
            Args.MakeArgString(VScaleMax + llvm::Twine(Bits / 128)));
      }

      bool Invalid = Val.getAsInteger(10, Bits);
      (void)Invalid;
      assert(!Invalid && "Failed to parse value");

      CmdArgs.push_back(
          Args.MakeArgString(VScaleMin + llvm::Twine(Bits / 128)));
    } else if (Val == "scalable") {
      // Silently drop requests for vector-length agnostic code as it's implied.
    } else {
      // Handle the unsupported values passed to msve-vector-bits.
      D.Diag(diag::err_drv_unsupported_option_argument)
          << A->getSpelling() << Val;
    }
  };
  if (Arg *A = Args.getLastArg(options::OPT_msve_vector_bits_EQ))
    HandleVectorBits(A, "-mvscale-min=", "-mvscale-max=");
  if (Arg *A = Args.getLastArg(options::OPT_msve_streaming_vector_bits_EQ))
    HandleVectorBits(A, "-mvscale-streaming-min=", "-mvscale-streaming-max=");

  AddAAPCSVolatileBitfieldArgs(Args, CmdArgs);

  if (const Arg *A = Args.getLastArg(clang::driver::options::OPT_mtune_EQ)) {
    CmdArgs.push_back("-tune-cpu");
    if (strcmp(A->getValue(), "native") == 0)
      CmdArgs.push_back(Args.MakeArgString(llvm::sys::getHostCPUName()));
    else
      CmdArgs.push_back(A->getValue());
  }

  AddUnalignedAccessWarning(CmdArgs);

  Args.addOptInFlag(CmdArgs, options::OPT_fptrauth_intrinsics,
                    options::OPT_fno_ptrauth_intrinsics);
  Args.addOptInFlag(CmdArgs, options::OPT_fptrauth_calls,
                    options::OPT_fno_ptrauth_calls);
  Args.addOptInFlag(CmdArgs, options::OPT_fptrauth_returns,
                    options::OPT_fno_ptrauth_returns);
  Args.addOptInFlag(CmdArgs, options::OPT_fptrauth_auth_traps,
                    options::OPT_fno_ptrauth_auth_traps);
  Args.addOptInFlag(
      CmdArgs, options::OPT_fptrauth_vtable_pointer_address_discrimination,
      options::OPT_fno_ptrauth_vtable_pointer_address_discrimination);
  Args.addOptInFlag(
      CmdArgs, options::OPT_fptrauth_vtable_pointer_type_discrimination,
      options::OPT_fno_ptrauth_vtable_pointer_type_discrimination);
  Args.addOptInFlag(
      CmdArgs, options::OPT_fptrauth_type_info_vtable_pointer_discrimination,
      options::OPT_fno_ptrauth_type_info_vtable_pointer_discrimination);
  Args.addOptInFlag(
      CmdArgs, options::OPT_fptrauth_function_pointer_type_discrimination,
      options::OPT_fno_ptrauth_function_pointer_type_discrimination);

  Args.addOptInFlag(CmdArgs, options::OPT_fptrauth_indirect_gotos,
                    options::OPT_fno_ptrauth_indirect_gotos);
  Args.addOptInFlag(CmdArgs, options::OPT_fptrauth_init_fini,
                    options::OPT_fno_ptrauth_init_fini);
  Args.addOptInFlag(CmdArgs,
                    options::OPT_fptrauth_init_fini_address_discrimination,
                    options::OPT_fno_ptrauth_init_fini_address_discrimination);
  Args.addOptInFlag(CmdArgs, options::OPT_faarch64_jump_table_hardening,
                    options::OPT_fno_aarch64_jump_table_hardening);

  Args.addOptInFlag(CmdArgs, options::OPT_fptrauth_objc_isa,
                    options::OPT_fno_ptrauth_objc_isa);
  Args.addOptInFlag(CmdArgs, options::OPT_fptrauth_objc_interface_sel,
                    options::OPT_fno_ptrauth_objc_interface_sel);
  Args.addOptInFlag(CmdArgs, options::OPT_fptrauth_objc_class_ro,
                    options::OPT_fno_ptrauth_objc_class_ro);
  if (Triple.getEnvironment() == llvm::Triple::PAuthTest)
    handlePAuthABI(Args, CmdArgs);

  // Enable/disable return address signing and indirect branch targets.
  CollectARMPACBTIOptions(getToolChain(), Args, CmdArgs, true /*isAArch64*/);
}

void Clang::AddLoongArchTargetArgs(const ArgList &Args,
                                   ArgStringList &CmdArgs) const {
  const llvm::Triple &Triple = getToolChain().getTriple();

  CmdArgs.push_back("-target-abi");
  CmdArgs.push_back(
      loongarch::getLoongArchABI(getToolChain().getDriver(), Args, Triple)
          .data());

  // Handle -mtune.
  if (const Arg *A = Args.getLastArg(options::OPT_mtune_EQ)) {
    std::string TuneCPU = A->getValue();
    TuneCPU = loongarch::postProcessTargetCPUString(TuneCPU, Triple);
    CmdArgs.push_back("-tune-cpu");
    CmdArgs.push_back(Args.MakeArgString(TuneCPU));
  }

  if (Arg *A = Args.getLastArg(options::OPT_mannotate_tablejump,
                               options::OPT_mno_annotate_tablejump)) {
    if (A->getOption().matches(options::OPT_mannotate_tablejump)) {
      CmdArgs.push_back("-mllvm");
      CmdArgs.push_back("-loongarch-annotate-tablejump");
    }
  }
}

void Clang::AddMIPSTargetArgs(const ArgList &Args,
                              ArgStringList &CmdArgs) const {
  const Driver &D = getToolChain().getDriver();
  StringRef CPUName;
  StringRef ABIName;
  const llvm::Triple &Triple = getToolChain().getTriple();
  mips::getMipsCPUAndABI(Args, Triple, CPUName, ABIName);

  CmdArgs.push_back("-target-abi");
  CmdArgs.push_back(ABIName.data());

  mips::FloatABI ABI = mips::getMipsFloatABI(D, Args, Triple);
  if (ABI == mips::FloatABI::Soft) {
    // Floating point operations and argument passing are soft.
    CmdArgs.push_back("-msoft-float");
    CmdArgs.push_back("-mfloat-abi");
    CmdArgs.push_back("soft");
  } else {
    // Floating point operations and argument passing are hard.
    assert(ABI == mips::FloatABI::Hard && "Invalid float abi!");
    CmdArgs.push_back("-mfloat-abi");
    CmdArgs.push_back("hard");
  }

  if (Arg *A = Args.getLastArg(options::OPT_mldc1_sdc1,
                               options::OPT_mno_ldc1_sdc1)) {
    if (A->getOption().matches(options::OPT_mno_ldc1_sdc1)) {
      CmdArgs.push_back("-mllvm");
      CmdArgs.push_back("-mno-ldc1-sdc1");
    }
  }

  if (Arg *A = Args.getLastArg(options::OPT_mcheck_zero_division,
                               options::OPT_mno_check_zero_division)) {
    if (A->getOption().matches(options::OPT_mno_check_zero_division)) {
      CmdArgs.push_back("-mllvm");
      CmdArgs.push_back("-mno-check-zero-division");
    }
  }

  if (Args.getLastArg(options::OPT_mfix4300)) {
    CmdArgs.push_back("-mllvm");
    CmdArgs.push_back("-mfix4300");
  }

  if (Arg *A = Args.getLastArg(options::OPT_G)) {
    StringRef v = A->getValue();
    CmdArgs.push_back("-mllvm");
    CmdArgs.push_back(Args.MakeArgString("-mips-ssection-threshold=" + v));
    A->claim();
  }

  Arg *GPOpt = Args.getLastArg(options::OPT_mgpopt, options::OPT_mno_gpopt);
  Arg *ABICalls =
      Args.getLastArg(options::OPT_mabicalls, options::OPT_mno_abicalls);

  // -mabicalls is the default for many MIPS environments, even with -fno-pic.
  // -mgpopt is the default for static, -fno-pic environments but these two
  // options conflict. We want to be certain that -mno-abicalls -mgpopt is
  // the only case where -mllvm -mgpopt is passed.
  // NOTE: We need a warning here or in the backend to warn when -mgpopt is
  //       passed explicitly when compiling something with -mabicalls
  //       (implictly) in affect. Currently the warning is in the backend.
  //
  // When the ABI in use is  N64, we also need to determine the PIC mode that
  // is in use, as -fno-pic for N64 implies -mno-abicalls.
  bool NoABICalls =
      ABICalls && ABICalls->getOption().matches(options::OPT_mno_abicalls);

  llvm::Reloc::Model RelocationModel;
  unsigned PICLevel;
  bool IsPIE;
  std::tie(RelocationModel, PICLevel, IsPIE) =
      ParsePICArgs(getToolChain(), Args);

  NoABICalls = NoABICalls ||
               (RelocationModel == llvm::Reloc::Static && ABIName == "n64");

  bool WantGPOpt = GPOpt && GPOpt->getOption().matches(options::OPT_mgpopt);
  // We quietly ignore -mno-gpopt as the backend defaults to -mno-gpopt.
  if (NoABICalls && (!GPOpt || WantGPOpt)) {
    CmdArgs.push_back("-mllvm");
    CmdArgs.push_back("-mgpopt");

    Arg *LocalSData = Args.getLastArg(options::OPT_mlocal_sdata,
                                      options::OPT_mno_local_sdata);
    Arg *ExternSData = Args.getLastArg(options::OPT_mextern_sdata,
                                       options::OPT_mno_extern_sdata);
    Arg *EmbeddedData = Args.getLastArg(options::OPT_membedded_data,
                                        options::OPT_mno_embedded_data);
    if (LocalSData) {
      CmdArgs.push_back("-mllvm");
      if (LocalSData->getOption().matches(options::OPT_mlocal_sdata)) {
        CmdArgs.push_back("-mlocal-sdata=1");
      } else {
        CmdArgs.push_back("-mlocal-sdata=0");
      }
      LocalSData->claim();
    }

    if (ExternSData) {
      CmdArgs.push_back("-mllvm");
      if (ExternSData->getOption().matches(options::OPT_mextern_sdata)) {
        CmdArgs.push_back("-mextern-sdata=1");
      } else {
        CmdArgs.push_back("-mextern-sdata=0");
      }
      ExternSData->claim();
    }

    if (EmbeddedData) {
      CmdArgs.push_back("-mllvm");
      if (EmbeddedData->getOption().matches(options::OPT_membedded_data)) {
        CmdArgs.push_back("-membedded-data=1");
      } else {
        CmdArgs.push_back("-membedded-data=0");
      }
      EmbeddedData->claim();
    }

  } else if ((!ABICalls || (!NoABICalls && ABICalls)) && WantGPOpt)
    D.Diag(diag::warn_drv_unsupported_gpopt) << (ABICalls ? 0 : 1);

  if (GPOpt)
    GPOpt->claim();

  if (Arg *A = Args.getLastArg(options::OPT_mcompact_branches_EQ)) {
    StringRef Val = StringRef(A->getValue());
    if (mips::hasCompactBranches(CPUName)) {
      if (Val == "never" || Val == "always" || Val == "optimal") {
        CmdArgs.push_back("-mllvm");
        CmdArgs.push_back(Args.MakeArgString("-mips-compact-branches=" + Val));
      } else
        D.Diag(diag::err_drv_unsupported_option_argument)
            << A->getSpelling() << Val;
    } else
      D.Diag(diag::warn_target_unsupported_compact_branches) << CPUName;
  }

  if (Arg *A = Args.getLastArg(options::OPT_mrelax_pic_calls,
                               options::OPT_mno_relax_pic_calls)) {
    if (A->getOption().matches(options::OPT_mno_relax_pic_calls)) {
      CmdArgs.push_back("-mllvm");
      CmdArgs.push_back("-mips-jalr-reloc=0");
    }
  }
}

void Clang::AddPPCTargetArgs(const ArgList &Args,
                             ArgStringList &CmdArgs) const {
  const Driver &D = getToolChain().getDriver();
  const llvm::Triple &T = getToolChain().getTriple();
  if (Arg *A = Args.getLastArg(options::OPT_mtune_EQ)) {
    CmdArgs.push_back("-tune-cpu");
    StringRef CPU = llvm::PPC::getNormalizedPPCTuneCPU(T, A->getValue());
    CmdArgs.push_back(Args.MakeArgString(CPU.str()));
  }

  // Select the ABI to use.
  const char *ABIName = nullptr;
  if (T.isOSBinFormatELF()) {
    switch (getToolChain().getArch()) {
    case llvm::Triple::ppc64: {
      if (T.isPPC64ELFv2ABI())
        ABIName = "elfv2";
      else
        ABIName = "elfv1";
      break;
    }
    case llvm::Triple::ppc64le:
      ABIName = "elfv2";
      break;
    default:
      break;
    }
  }

  bool IEEELongDouble = getToolChain().defaultToIEEELongDouble();
  bool VecExtabi = false;
  for (const Arg *A : Args.filtered(options::OPT_mabi_EQ)) {
    StringRef V = A->getValue();
    if (V == "ieeelongdouble") {
      IEEELongDouble = true;
      A->claim();
    } else if (V == "ibmlongdouble") {
      IEEELongDouble = false;
      A->claim();
    } else if (V == "vec-default") {
      VecExtabi = false;
      A->claim();
    } else if (V == "vec-extabi") {
      VecExtabi = true;
      A->claim();
    } else if (V == "elfv1") {
      ABIName = "elfv1";
      A->claim();
    } else if (V == "elfv2") {
      ABIName = "elfv2";
      A->claim();
    } else if (V != "altivec")
      // The ppc64 linux abis are all "altivec" abis by default. Accept and ignore
      // the option if given as we don't have backend support for any targets
      // that don't use the altivec abi.
      ABIName = A->getValue();
  }
  if (IEEELongDouble)
    CmdArgs.push_back("-mabi=ieeelongdouble");
  if (VecExtabi) {
    if (!T.isOSAIX())
      D.Diag(diag::err_drv_unsupported_opt_for_target)
          << "-mabi=vec-extabi" << T.str();
    CmdArgs.push_back("-mabi=vec-extabi");
  }

  if (!Args.hasFlag(options::OPT_mred_zone, options::OPT_mno_red_zone, true))
    CmdArgs.push_back("-disable-red-zone");

  ppc::FloatABI FloatABI = ppc::getPPCFloatABI(D, Args);
  if (FloatABI == ppc::FloatABI::Soft) {
    // Floating point operations and argument passing are soft.
    CmdArgs.push_back("-msoft-float");
    CmdArgs.push_back("-mfloat-abi");
    CmdArgs.push_back("soft");
  } else {
    // Floating point operations and argument passing are hard.
    assert(FloatABI == ppc::FloatABI::Hard && "Invalid float abi!");
    CmdArgs.push_back("-mfloat-abi");
    CmdArgs.push_back("hard");
  }

  if (ABIName) {
    CmdArgs.push_back("-target-abi");
    CmdArgs.push_back(ABIName);
  }
}

void Clang::AddRISCVTargetArgs(const ArgList &Args,
                               ArgStringList &CmdArgs) const {
  const llvm::Triple &Triple = getToolChain().getTriple();
  StringRef ABIName = riscv::getRISCVABI(Args, Triple);

  CmdArgs.push_back("-target-abi");
  CmdArgs.push_back(ABIName.data());

  if (Arg *A = Args.getLastArg(options::OPT_G)) {
    CmdArgs.push_back("-msmall-data-limit");
    CmdArgs.push_back(A->getValue());
  }

  if (!Args.hasFlag(options::OPT_mimplicit_float,
                    options::OPT_mno_implicit_float, true))
    CmdArgs.push_back("-no-implicit-float");

  if (const Arg *A = Args.getLastArg(options::OPT_mtune_EQ)) {
    CmdArgs.push_back("-tune-cpu");
    if (strcmp(A->getValue(), "native") == 0)
      CmdArgs.push_back(Args.MakeArgString(llvm::sys::getHostCPUName()));
    else
      CmdArgs.push_back(A->getValue());
  }

  // Handle -mrvv-vector-bits=<bits>
  if (Arg *A = Args.getLastArg(options::OPT_mrvv_vector_bits_EQ)) {
    StringRef Val = A->getValue();
    const Driver &D = getToolChain().getDriver();

    // Get minimum VLen from march.
    unsigned MinVLen = 0;
    std::string Arch = riscv::getRISCVArch(Args, Triple);
    auto ISAInfo = llvm::RISCVISAInfo::parseArchString(
        Arch, /*EnableExperimentalExtensions*/ true);
    // Ignore parsing error.
    if (!errorToBool(ISAInfo.takeError()))
      MinVLen = (*ISAInfo)->getMinVLen();

    // If the value is "zvl", use MinVLen from march. Otherwise, try to parse
    // as integer as long as we have a MinVLen.
    unsigned Bits = 0;
    if (Val == "zvl" && MinVLen >= llvm::RISCV::RVVBitsPerBlock) {
      Bits = MinVLen;
    } else if (!Val.getAsInteger(10, Bits)) {
      // Only accept power of 2 values beteen RVVBitsPerBlock and 65536 that
      // at least MinVLen.
      if (Bits < MinVLen || Bits < llvm::RISCV::RVVBitsPerBlock ||
          Bits > 65536 || !llvm::isPowerOf2_32(Bits))
        Bits = 0;
    }

    // If we got a valid value try to use it.
    if (Bits != 0) {
      unsigned VScaleMin = Bits / llvm::RISCV::RVVBitsPerBlock;
      CmdArgs.push_back(
          Args.MakeArgString("-mvscale-max=" + llvm::Twine(VScaleMin)));
      CmdArgs.push_back(
          Args.MakeArgString("-mvscale-min=" + llvm::Twine(VScaleMin)));
    } else if (Val != "scalable") {
      // Handle the unsupported values passed to mrvv-vector-bits.
      D.Diag(diag::err_drv_unsupported_option_argument)
          << A->getSpelling() << Val;
    }
  }
}

void Clang::AddSparcTargetArgs(const ArgList &Args,
                               ArgStringList &CmdArgs) const {
  sparc::FloatABI FloatABI =
      sparc::getSparcFloatABI(getToolChain().getDriver(), Args);

  if (FloatABI == sparc::FloatABI::Soft) {
    // Floating point operations and argument passing are soft.
    CmdArgs.push_back("-msoft-float");
    CmdArgs.push_back("-mfloat-abi");
    CmdArgs.push_back("soft");
  } else {
    // Floating point operations and argument passing are hard.
    assert(FloatABI == sparc::FloatABI::Hard && "Invalid float abi!");
    CmdArgs.push_back("-mfloat-abi");
    CmdArgs.push_back("hard");
  }

  if (const Arg *A = Args.getLastArg(clang::driver::options::OPT_mtune_EQ)) {
    StringRef Name = A->getValue();
    std::string TuneCPU;
    if (Name == "native")
      TuneCPU = std::string(llvm::sys::getHostCPUName());
    else
      TuneCPU = std::string(Name);

    CmdArgs.push_back("-tune-cpu");
    CmdArgs.push_back(Args.MakeArgString(TuneCPU));
  }
}

void Clang::AddSystemZTargetArgs(const ArgList &Args,
                                 ArgStringList &CmdArgs) const {
  if (const Arg *A = Args.getLastArg(options::OPT_mtune_EQ)) {
    CmdArgs.push_back("-tune-cpu");
    if (strcmp(A->getValue(), "native") == 0)
      CmdArgs.push_back(Args.MakeArgString(llvm::sys::getHostCPUName()));
    else
      CmdArgs.push_back(A->getValue());
  }

  bool HasBackchain =
      Args.hasFlag(options::OPT_mbackchain, options::OPT_mno_backchain, false);
  bool HasPackedStack = Args.hasFlag(options::OPT_mpacked_stack,
                                     options::OPT_mno_packed_stack, false);
  systemz::FloatABI FloatABI =
      systemz::getSystemZFloatABI(getToolChain().getDriver(), Args);
  bool HasSoftFloat = (FloatABI == systemz::FloatABI::Soft);
  if (HasBackchain && HasPackedStack && !HasSoftFloat) {
    const Driver &D = getToolChain().getDriver();
    D.Diag(diag::err_drv_unsupported_opt)
      << "-mpacked-stack -mbackchain -mhard-float";
  }
  if (HasBackchain)
    CmdArgs.push_back("-mbackchain");
  if (HasPackedStack)
    CmdArgs.push_back("-mpacked-stack");
  if (HasSoftFloat) {
    // Floating point operations and argument passing are soft.
    CmdArgs.push_back("-msoft-float");
    CmdArgs.push_back("-mfloat-abi");
    CmdArgs.push_back("soft");
  }
}

void Clang::AddX86TargetArgs(const ArgList &Args,
                             ArgStringList &CmdArgs) const {
  const Driver &D = getToolChain().getDriver();
  addX86AlignBranchArgs(D, Args, CmdArgs, /*IsLTO=*/false);

  if (!Args.hasFlag(options::OPT_mred_zone, options::OPT_mno_red_zone, true) ||
      Args.hasArg(options::OPT_mkernel) ||
      Args.hasArg(options::OPT_fapple_kext))
    CmdArgs.push_back("-disable-red-zone");

  if (!Args.hasFlag(options::OPT_mtls_direct_seg_refs,
                    options::OPT_mno_tls_direct_seg_refs, true))
    CmdArgs.push_back("-mno-tls-direct-seg-refs");

  // Default to avoid implicit floating-point for kernel/kext code, but allow
  // that to be overridden with -mno-soft-float.
  bool NoImplicitFloat = (Args.hasArg(options::OPT_mkernel) ||
                          Args.hasArg(options::OPT_fapple_kext));
  if (Arg *A = Args.getLastArg(
          options::OPT_msoft_float, options::OPT_mno_soft_float,
          options::OPT_mimplicit_float, options::OPT_mno_implicit_float)) {
    const Option &O = A->getOption();
    NoImplicitFloat = (O.matches(options::OPT_mno_implicit_float) ||
                       O.matches(options::OPT_msoft_float));
  }
  if (NoImplicitFloat)
    CmdArgs.push_back("-no-implicit-float");

  if (Arg *A = Args.getLastArg(options::OPT_masm_EQ)) {
    StringRef Value = A->getValue();
    if (Value == "intel" || Value == "att") {
      CmdArgs.push_back("-mllvm");
      CmdArgs.push_back(Args.MakeArgString("-x86-asm-syntax=" + Value));
      CmdArgs.push_back(Args.MakeArgString("-inline-asm=" + Value));
    } else {
      D.Diag(diag::err_drv_unsupported_option_argument)
          << A->getSpelling() << Value;
    }
  } else if (D.IsCLMode()) {
    CmdArgs.push_back("-mllvm");
    CmdArgs.push_back("-x86-asm-syntax=intel");
  }

  if (Arg *A = Args.getLastArg(options::OPT_mskip_rax_setup,
                               options::OPT_mno_skip_rax_setup))
    if (A->getOption().matches(options::OPT_mskip_rax_setup))
      CmdArgs.push_back(Args.MakeArgString("-mskip-rax-setup"));

  // Set flags to support MCU ABI.
  if (Args.hasFlag(options::OPT_miamcu, options::OPT_mno_iamcu, false)) {
    CmdArgs.push_back("-mfloat-abi");
    CmdArgs.push_back("soft");
    CmdArgs.push_back("-mstack-alignment=4");
  }

  // Handle -mtune.

  // Default to "generic" unless -march is present or targetting the PS4/PS5.
  std::string TuneCPU;
  if (!Args.hasArg(clang::driver::options::OPT_march_EQ) &&
      !getToolChain().getTriple().isPS())
    TuneCPU = "generic";

  // Override based on -mtune.
  if (const Arg *A = Args.getLastArg(clang::driver::options::OPT_mtune_EQ)) {
    StringRef Name = A->getValue();

    if (Name == "native") {
      Name = llvm::sys::getHostCPUName();
      if (!Name.empty())
        TuneCPU = std::string(Name);
    } else
      TuneCPU = std::string(Name);
  }

  if (!TuneCPU.empty()) {
    CmdArgs.push_back("-tune-cpu");
    CmdArgs.push_back(Args.MakeArgString(TuneCPU));
  }
}

void Clang::AddHexagonTargetArgs(const ArgList &Args,
                                 ArgStringList &CmdArgs) const {
  CmdArgs.push_back("-mqdsp6-compat");
  CmdArgs.push_back("-Wreturn-type");

  if (auto G = toolchains::HexagonToolChain::getSmallDataThreshold(Args)) {
    CmdArgs.push_back("-mllvm");
    CmdArgs.push_back(
        Args.MakeArgString("-hexagon-small-data-threshold=" + Twine(*G)));
  }

  if (!Args.hasArg(options::OPT_fno_short_enums))
    CmdArgs.push_back("-fshort-enums");
  if (Args.getLastArg(options::OPT_mieee_rnd_near)) {
    CmdArgs.push_back("-mllvm");
    CmdArgs.push_back("-enable-hexagon-ieee-rnd-near");
  }
  CmdArgs.push_back("-mllvm");
  CmdArgs.push_back("-machine-sink-split=0");
}

void Clang::AddLanaiTargetArgs(const ArgList &Args,
                               ArgStringList &CmdArgs) const {
  if (Arg *A = Args.getLastArg(options::OPT_mcpu_EQ)) {
    StringRef CPUName = A->getValue();

    CmdArgs.push_back("-target-cpu");
    CmdArgs.push_back(Args.MakeArgString(CPUName));
  }
  if (Arg *A = Args.getLastArg(options::OPT_mregparm_EQ)) {
    StringRef Value = A->getValue();
    // Only support mregparm=4 to support old usage. Report error for all other
    // cases.
    int Mregparm;
    if (Value.getAsInteger(10, Mregparm)) {
      if (Mregparm != 4) {
        getToolChain().getDriver().Diag(
            diag::err_drv_unsupported_option_argument)
            << A->getSpelling() << Value;
      }
    }
  }
}

void Clang::AddWebAssemblyTargetArgs(const ArgList &Args,
                                     ArgStringList &CmdArgs) const {
  // Default to "hidden" visibility.
  if (!Args.hasArg(options::OPT_fvisibility_EQ,
                   options::OPT_fvisibility_ms_compat))
    CmdArgs.push_back("-fvisibility=hidden");
}

void Clang::AddVETargetArgs(const ArgList &Args, ArgStringList &CmdArgs) const {
  // Floating point operations and argument passing are hard.
  CmdArgs.push_back("-mfloat-abi");
  CmdArgs.push_back("hard");
}

void Clang::DumpCompilationDatabase(Compilation &C, StringRef Filename,
                                    StringRef Target, const InputInfo &Output,
                                    const InputInfo &Input, const ArgList &Args) const {
  // If this is a dry run, do not create the compilation database file.
  if (C.getArgs().hasArg(options::OPT__HASH_HASH_HASH))
    return;

  using llvm::yaml::escape;
  const Driver &D = getToolChain().getDriver();

  if (!CompilationDatabase) {
    std::error_code EC;
    auto File = std::make_unique<llvm::raw_fd_ostream>(
        Filename, EC,
        llvm::sys::fs::OF_TextWithCRLF | llvm::sys::fs::OF_Append);
    if (EC) {
      D.Diag(clang::diag::err_drv_compilationdatabase) << Filename
                                                       << EC.message();
      return;
    }
    CompilationDatabase = std::move(File);
  }
  auto &CDB = *CompilationDatabase;
  auto CWD = D.getVFS().getCurrentWorkingDirectory();
  if (!CWD)
    CWD = ".";
  CDB << "{ \"directory\": \"" << escape(*CWD) << "\"";
  CDB << ", \"file\": \"" << escape(Input.getFilename()) << "\"";
  if (Output.isFilename())
    CDB << ", \"output\": \"" << escape(Output.getFilename()) << "\"";
  CDB << ", \"arguments\": [\"" << escape(D.ClangExecutable) << "\"";
  SmallString<128> Buf;
  Buf = "-x";
  Buf += types::getTypeName(Input.getType());
  CDB << ", \"" << escape(Buf) << "\"";
  if (!D.SysRoot.empty() && !Args.hasArg(options::OPT__sysroot_EQ)) {
    Buf = "--sysroot=";
    Buf += D.SysRoot;
    CDB << ", \"" << escape(Buf) << "\"";
  }
  CDB << ", \"" << escape(Input.getFilename()) << "\"";
  if (Output.isFilename())
    CDB << ", \"-o\", \"" << escape(Output.getFilename()) << "\"";
  for (auto &A: Args) {
    auto &O = A->getOption();
    // Skip language selection, which is positional.
    if (O.getID() == options::OPT_x)
      continue;
    // Skip writing dependency output and the compilation database itself.
    if (O.getGroup().isValid() && O.getGroup().getID() == options::OPT_M_Group)
      continue;
    if (O.getID() == options::OPT_gen_cdb_fragment_path)
      continue;
    // Skip inputs.
    if (O.getKind() == Option::InputClass)
      continue;
    // Skip output.
    if (O.getID() == options::OPT_o)
      continue;
    // All other arguments are quoted and appended.
    ArgStringList ASL;
    A->render(Args, ASL);
    for (auto &it: ASL)
      CDB << ", \"" << escape(it) << "\"";
  }
  Buf = "--target=";
  Buf += Target;
  CDB << ", \"" << escape(Buf) << "\"]},\n";
}

void Clang::DumpCompilationDatabaseFragmentToDir(
    StringRef Dir, Compilation &C, StringRef Target, const InputInfo &Output,
    const InputInfo &Input, const llvm::opt::ArgList &Args) const {
  // If this is a dry run, do not create the compilation database file.
  if (C.getArgs().hasArg(options::OPT__HASH_HASH_HASH))
    return;

  if (CompilationDatabase)
    DumpCompilationDatabase(C, "", Target, Output, Input, Args);

  SmallString<256> Path = Dir;
  const auto &Driver = C.getDriver();
  Driver.getVFS().makeAbsolute(Path);
  auto Err = llvm::sys::fs::create_directory(Path, /*IgnoreExisting=*/true);
  if (Err) {
    Driver.Diag(diag::err_drv_compilationdatabase) << Dir << Err.message();
    return;
  }

  llvm::sys::path::append(
      Path,
      Twine(llvm::sys::path::filename(Input.getFilename())) + ".%%%%.json");
  int FD;
  SmallString<256> TempPath;
  Err = llvm::sys::fs::createUniqueFile(Path, FD, TempPath,
                                        llvm::sys::fs::OF_Text);
  if (Err) {
    Driver.Diag(diag::err_drv_compilationdatabase) << Path << Err.message();
    return;
  }
  CompilationDatabase =
      std::make_unique<llvm::raw_fd_ostream>(FD, /*shouldClose=*/true);
  DumpCompilationDatabase(C, "", Target, Output, Input, Args);
}

static bool CheckARMImplicitITArg(StringRef Value) {
  return Value == "always" || Value == "never" || Value == "arm" ||
         Value == "thumb";
}

static void AddARMImplicitITArgs(const ArgList &Args, ArgStringList &CmdArgs,
                                 StringRef Value) {
  CmdArgs.push_back("-mllvm");
  CmdArgs.push_back(Args.MakeArgString("-arm-implicit-it=" + Value));
}

static void CollectArgsForIntegratedAssembler(Compilation &C,
                                              const ArgList &Args,
                                              ArgStringList &CmdArgs,
                                              const Driver &D) {
  // Default to -mno-relax-all.
  //
  // Note: RISC-V requires an indirect jump for offsets larger than 1MiB. This
  // cannot be done by assembler branch relaxation as it needs a free temporary
  // register. Because of this, branch relaxation is handled by a MachineIR pass
  // before the assembler. Forcing assembler branch relaxation for -O0 makes the
  // MachineIR branch relaxation inaccurate and it will miss cases where an
  // indirect branch is necessary.
  Args.addOptInFlag(CmdArgs, options::OPT_mrelax_all,
                    options::OPT_mno_relax_all);

  // Only default to -mincremental-linker-compatible if we think we are
  // targeting the MSVC linker.
  bool DefaultIncrementalLinkerCompatible =
      C.getDefaultToolChain().getTriple().isWindowsMSVCEnvironment();
  if (Args.hasFlag(options::OPT_mincremental_linker_compatible,
                   options::OPT_mno_incremental_linker_compatible,
                   DefaultIncrementalLinkerCompatible))
    CmdArgs.push_back("-mincremental-linker-compatible");

  Args.AddLastArg(CmdArgs, options::OPT_femit_dwarf_unwind_EQ);

  Args.addOptInFlag(CmdArgs, options::OPT_femit_compact_unwind_non_canonical,
                    options::OPT_fno_emit_compact_unwind_non_canonical);

  // If you add more args here, also add them to the block below that
  // starts with "// If CollectArgsForIntegratedAssembler() isn't called below".

  // When passing -I arguments to the assembler we sometimes need to
  // unconditionally take the next argument.  For example, when parsing
  // '-Wa,-I -Wa,foo' we need to accept the -Wa,foo arg after seeing the
  // -Wa,-I arg and when parsing '-Wa,-I,foo' we need to accept the 'foo'
  // arg after parsing the '-I' arg.
  bool TakeNextArg = false;

  const llvm::Triple &Triple = C.getDefaultToolChain().getTriple();
  bool IsELF = Triple.isOSBinFormatELF();
  bool Crel = false, ExperimentalCrel = false;
  bool ImplicitMapSyms = false;
  bool UseRelaxRelocations = C.getDefaultToolChain().useRelaxRelocations();
  bool UseNoExecStack = false;
  bool Msa = false;
  const char *MipsTargetFeature = nullptr;
  llvm::SmallVector<const char *> SparcTargetFeatures;
  StringRef ImplicitIt;
  for (const Arg *A :
       Args.filtered(options::OPT_Wa_COMMA, options::OPT_Xassembler,
                     options::OPT_mimplicit_it_EQ)) {
    A->claim();

    if (A->getOption().getID() == options::OPT_mimplicit_it_EQ) {
      switch (C.getDefaultToolChain().getArch()) {
      case llvm::Triple::arm:
      case llvm::Triple::armeb:
      case llvm::Triple::thumb:
      case llvm::Triple::thumbeb:
        // Only store the value; the last value set takes effect.
        ImplicitIt = A->getValue();
        if (!CheckARMImplicitITArg(ImplicitIt))
          D.Diag(diag::err_drv_unsupported_option_argument)
              << A->getSpelling() << ImplicitIt;
        continue;
      default:
        break;
      }
    }

    for (StringRef Value : A->getValues()) {
      if (TakeNextArg) {
        CmdArgs.push_back(Value.data());
        TakeNextArg = false;
        continue;
      }

      if (C.getDefaultToolChain().getTriple().isOSBinFormatCOFF() &&
          Value == "-mbig-obj")
        continue; // LLVM handles bigobj automatically

      auto Equal = Value.split('=');
      auto checkArg = [&](bool ValidTarget,
                          std::initializer_list<const char *> Set) {
        if (!ValidTarget) {
          D.Diag(diag::err_drv_unsupported_opt_for_target)
              << (Twine("-Wa,") + Equal.first + "=").str()
              << Triple.getTriple();
        } else if (!llvm::is_contained(Set, Equal.second)) {
          D.Diag(diag::err_drv_unsupported_option_argument)
              << (Twine("-Wa,") + Equal.first + "=").str() << Equal.second;
        }
      };
      switch (C.getDefaultToolChain().getArch()) {
      default:
        break;
      case llvm::Triple::x86:
      case llvm::Triple::x86_64:
        if (Equal.first == "-mrelax-relocations" ||
            Equal.first == "--mrelax-relocations") {
          UseRelaxRelocations = Equal.second == "yes";
          checkArg(IsELF, {"yes", "no"});
          continue;
        }
        if (Value == "-msse2avx") {
          CmdArgs.push_back("-msse2avx");
          continue;
        }
        break;
      case llvm::Triple::wasm32:
      case llvm::Triple::wasm64:
        if (Value == "--no-type-check") {
          CmdArgs.push_back("-mno-type-check");
          continue;
        }
        break;
      case llvm::Triple::thumb:
      case llvm::Triple::thumbeb:
      case llvm::Triple::arm:
      case llvm::Triple::armeb:
        if (Equal.first == "-mimplicit-it") {
          // Only store the value; the last value set takes effect.
          ImplicitIt = Equal.second;
          checkArg(true, {"always", "never", "arm", "thumb"});
          continue;
        }
        if (Value == "-mthumb")
          // -mthumb has already been processed in ComputeLLVMTriple()
          // recognize but skip over here.
          continue;
        break;
      case llvm::Triple::aarch64:
      case llvm::Triple::aarch64_be:
      case llvm::Triple::aarch64_32:
        if (Equal.first == "-mmapsyms") {
          ImplicitMapSyms = Equal.second == "implicit";
          checkArg(IsELF, {"default", "implicit"});
          continue;
        }
        break;
      case llvm::Triple::mips:
      case llvm::Triple::mipsel:
      case llvm::Triple::mips64:
      case llvm::Triple::mips64el:
        if (Value == "--trap") {
          CmdArgs.push_back("-target-feature");
          CmdArgs.push_back("+use-tcc-in-div");
          continue;
        }
        if (Value == "--break") {
          CmdArgs.push_back("-target-feature");
          CmdArgs.push_back("-use-tcc-in-div");
          continue;
        }
        if (Value.starts_with("-msoft-float")) {
          CmdArgs.push_back("-target-feature");
          CmdArgs.push_back("+soft-float");
          continue;
        }
        if (Value.starts_with("-mhard-float")) {
          CmdArgs.push_back("-target-feature");
          CmdArgs.push_back("-soft-float");
          continue;
        }
        if (Value == "-mmsa") {
          Msa = true;
          continue;
        }
        if (Value == "-mno-msa") {
          Msa = false;
          continue;
        }
        MipsTargetFeature = llvm::StringSwitch<const char *>(Value)
                                .Case("-mips1", "+mips1")
                                .Case("-mips2", "+mips2")
                                .Case("-mips3", "+mips3")
                                .Case("-mips4", "+mips4")
                                .Case("-mips5", "+mips5")
                                .Case("-mips32", "+mips32")
                                .Case("-mips32r2", "+mips32r2")
                                .Case("-mips32r3", "+mips32r3")
                                .Case("-mips32r5", "+mips32r5")
                                .Case("-mips32r6", "+mips32r6")
                                .Case("-mips64", "+mips64")
                                .Case("-mips64r2", "+mips64r2")
                                .Case("-mips64r3", "+mips64r3")
                                .Case("-mips64r5", "+mips64r5")
                                .Case("-mips64r6", "+mips64r6")
                                .Default(nullptr);
        if (MipsTargetFeature)
          continue;
        break;

      case llvm::Triple::sparc:
      case llvm::Triple::sparcel:
      case llvm::Triple::sparcv9:
        if (Value == "--undeclared-regs") {
          // LLVM already allows undeclared use of G registers, so this option
          // becomes a no-op. This solely exists for GNU compatibility.
          // TODO implement --no-undeclared-regs
          continue;
        }
        SparcTargetFeatures =
            llvm::StringSwitch<llvm::SmallVector<const char *>>(Value)
                .Case("-Av8", {"-v8plus"})
                .Case("-Av8plus", {"+v8plus", "+v9"})
                .Case("-Av8plusa", {"+v8plus", "+v9", "+vis"})
                .Case("-Av8plusb", {"+v8plus", "+v9", "+vis", "+vis2"})
                .Case("-Av8plusd", {"+v8plus", "+v9", "+vis", "+vis2", "+vis3"})
                .Case("-Av9", {"+v9"})
                .Case("-Av9a", {"+v9", "+vis"})
                .Case("-Av9b", {"+v9", "+vis", "+vis2"})
                .Case("-Av9d", {"+v9", "+vis", "+vis2", "+vis3"})
                .Default({});
        if (!SparcTargetFeatures.empty())
          continue;
        break;
      }

      if (Value == "-force_cpusubtype_ALL") {
        // Do nothing, this is the default and we don't support anything else.
      } else if (Value == "-L") {
        CmdArgs.push_back("-msave-temp-labels");
      } else if (Value == "--fatal-warnings") {
        CmdArgs.push_back("-massembler-fatal-warnings");
      } else if (Value == "--no-warn" || Value == "-W") {
        CmdArgs.push_back("-massembler-no-warn");
      } else if (Value == "--noexecstack") {
        UseNoExecStack = true;
      } else if (Value.starts_with("-compress-debug-sections") ||
                 Value.starts_with("--compress-debug-sections") ||
                 Value == "-nocompress-debug-sections" ||
                 Value == "--nocompress-debug-sections") {
        CmdArgs.push_back(Value.data());
      } else if (Value == "--crel") {
        Crel = true;
      } else if (Value == "--no-crel") {
        Crel = false;
      } else if (Value == "--allow-experimental-crel") {
        ExperimentalCrel = true;
      } else if (Value.starts_with("-I")) {
        CmdArgs.push_back(Value.data());
        // We need to consume the next argument if the current arg is a plain
        // -I. The next arg will be the include directory.
        if (Value == "-I")
          TakeNextArg = true;
      } else if (Value.starts_with("-gdwarf-")) {
        // "-gdwarf-N" options are not cc1as options.
        unsigned DwarfVersion = DwarfVersionNum(Value);
        if (DwarfVersion == 0) { // Send it onward, and let cc1as complain.
          CmdArgs.push_back(Value.data());
        } else {
          RenderDebugEnablingArgs(Args, CmdArgs,
                                  llvm::codegenoptions::DebugInfoConstructor,
                                  DwarfVersion, llvm::DebuggerKind::Default);
        }
      } else if (Value.starts_with("-mcpu") || Value.starts_with("-mfpu") ||
                 Value.starts_with("-mhwdiv") || Value.starts_with("-march")) {
        // Do nothing, we'll validate it later.
      } else if (Value == "-defsym" || Value == "--defsym") {
        if (A->getNumValues() != 2) {
          D.Diag(diag::err_drv_defsym_invalid_format) << Value;
          break;
        }
        const char *S = A->getValue(1);
        auto Pair = StringRef(S).split('=');
        auto Sym = Pair.first;
        auto SVal = Pair.second;

        if (Sym.empty() || SVal.empty()) {
          D.Diag(diag::err_drv_defsym_invalid_format) << S;
          break;
        }
        int64_t IVal;
        if (SVal.getAsInteger(0, IVal)) {
          D.Diag(diag::err_drv_defsym_invalid_symval) << SVal;
          break;
        }
        CmdArgs.push_back("--defsym");
        TakeNextArg = true;
      } else if (Value == "-fdebug-compilation-dir") {
        CmdArgs.push_back("-fdebug-compilation-dir");
        TakeNextArg = true;
      } else if (Value.consume_front("-fdebug-compilation-dir=")) {
        // The flag is a -Wa / -Xassembler argument and Options doesn't
        // parse the argument, so this isn't automatically aliased to
        // -fdebug-compilation-dir (without '=') here.
        CmdArgs.push_back("-fdebug-compilation-dir");
        CmdArgs.push_back(Value.data());
      } else if (Value == "--version") {
        D.PrintVersion(C, llvm::outs());
      } else {
        D.Diag(diag::err_drv_unsupported_option_argument)
            << A->getSpelling() << Value;
      }
    }
  }
  if (ImplicitIt.size())
    AddARMImplicitITArgs(Args, CmdArgs, ImplicitIt);
  if (Crel) {
    if (!ExperimentalCrel)
      D.Diag(diag::err_drv_experimental_crel);
    if (Triple.isOSBinFormatELF() && !Triple.isMIPS()) {
      CmdArgs.push_back("--crel");
    } else {
      D.Diag(diag::err_drv_unsupported_opt_for_target)
          << "-Wa,--crel" << D.getTargetTriple();
    }
  }
  if (ImplicitMapSyms)
    CmdArgs.push_back("-mmapsyms=implicit");
  if (Msa)
    CmdArgs.push_back("-mmsa");
  if (!UseRelaxRelocations)
    CmdArgs.push_back("-mrelax-relocations=no");
  if (UseNoExecStack)
    CmdArgs.push_back("-mnoexecstack");
  if (MipsTargetFeature != nullptr) {
    CmdArgs.push_back("-target-feature");
    CmdArgs.push_back(MipsTargetFeature);
  }

  for (const char *Feature : SparcTargetFeatures) {
    CmdArgs.push_back("-target-feature");
    CmdArgs.push_back(Feature);
  }

  // forward -fembed-bitcode to assmebler
  if (C.getDriver().embedBitcodeEnabled() ||
      C.getDriver().embedBitcodeMarkerOnly())
    Args.AddLastArg(CmdArgs, options::OPT_fembed_bitcode_EQ);

  if (const char *AsSecureLogFile = getenv("AS_SECURE_LOG_FILE")) {
    CmdArgs.push_back("-as-secure-log-file");
    CmdArgs.push_back(Args.MakeArgString(AsSecureLogFile));
  }
}

<<<<<<< HEAD
static void EmitComplexRangeDiag(const Driver &D, StringRef LastOpt,
                                 LangOptions::ComplexRangeKind Range,
                                 StringRef NewOpt,
                                 LangOptions::ComplexRangeKind NewRange) {
  //  Do not emit a warning if NewOpt overrides LastOpt in the following cases.
  //
  // | LastOpt               | NewOpt                |
  // |-----------------------|-----------------------|
  // | -fcx-limited-range    | -fno-cx-limited-range |
  // | -fno-cx-limited-range | -fcx-limited-range    |
  // | -fcx-fortran-rules    | -fno-cx-fortran-rules |
  // | -fno-cx-fortran-rules | -fcx-fortran-rules    |
  // | -ffast-math           | -fno-fast-math        |
  // | -ffp-model=           | -ffast-math           |
  // | -ffp-model=           | -fno-fast-math        |
  // | -ffp-model=           | -ffp-model=           |
  // | -fcomplex-arithmetic= | -fcomplex-arithmetic= |
  if (LastOpt == NewOpt || NewOpt.empty() || LastOpt.empty() ||
      (LastOpt == "-fcx-limited-range" && NewOpt == "-fno-cx-limited-range") ||
      (LastOpt == "-fno-cx-limited-range" && NewOpt == "-fcx-limited-range") ||
      (LastOpt == "-fcx-fortran-rules" && NewOpt == "-fno-cx-fortran-rules") ||
      (LastOpt == "-fno-cx-fortran-rules" && NewOpt == "-fcx-fortran-rules") ||
      (LastOpt == "-ffast-math" && NewOpt == "-fno-fast-math") ||
      (LastOpt.starts_with("-ffp-model=") && NewOpt == "-ffast-math") ||
      (LastOpt.starts_with("-ffp-model=") && NewOpt == "-fno-fast-math") ||
      (LastOpt.starts_with("-ffp-model=") &&
       NewOpt.starts_with("-ffp-model=")) ||
      (LastOpt.starts_with("-fcomplex-arithmetic=") &&
       NewOpt.starts_with("-fcomplex-arithmetic=")))
    return;

  D.Diag(clang::diag::warn_drv_overriding_complex_range)
      << LastOpt << NewOpt << complexRangeKindToStr(Range)
      << complexRangeKindToStr(NewRange);
}

static void EmitAccuracyDiag(const Driver &D, const JobAction &JA,
                             StringRef AccuracValStr, StringRef TargetPrecStr) {
  if (JA.isDeviceOffloading(Action::OFK_SYCL)) {
    D.Diag(clang::diag::
               warn_acuracy_conflicts_with_explicit_offload_fp32_prec_option)
        << AccuracValStr << TargetPrecStr;
  }
}

static SmallVector<StringRef, 8> SplitFPAccuracyVal(StringRef Val) {
  SmallVector<StringRef, 8> ValuesArr;
  SmallVector<StringRef, 8> FuncsArr;
  Val.split(ValuesArr, ":");
  if (ValuesArr.size() > 1) {
    StringRef x = ValuesArr[1];
    x.split(FuncsArr, ",");
  }
  return FuncsArr;
}

=======
>>>>>>> fd4e77cf
static void RenderFloatingPointOptions(const ToolChain &TC, const Driver &D,
                                       bool OFastEnabled, const ArgList &Args,
                                       ArgStringList &CmdArgs,
                                       const JobAction &JA,
                                       bool &NoOffloadFP32PrecDiv,
                                       bool &NoOffloadFP32PrecSqrt) {
  // List of veclibs which when used with -fveclib imply -fno-math-errno.
  constexpr std::array VecLibImpliesNoMathErrno{llvm::StringLiteral("ArmPL"),
                                                llvm::StringLiteral("SLEEF")};
  bool NoMathErrnoWasImpliedByVecLib = false;
  const Arg *VecLibArg = nullptr;
  // Track the arg (if any) that enabled errno after -fveclib for diagnostics.
  const Arg *ArgThatEnabledMathErrnoAfterVecLib = nullptr;

  // Handle various floating point optimization flags, mapping them to the
  // appropriate LLVM code generation flags. This is complicated by several
  // "umbrella" flags, so we do this by stepping through the flags incrementally
  // adjusting what we think is enabled/disabled, then at the end setting the
  // LLVM flags based on the final state.
  bool HonorINFs = true;
  bool HonorNaNs = true;
  bool ApproxFunc = false;
  // -fmath-errno is the default on some platforms, e.g. BSD-derived OSes.
  bool MathErrno = TC.IsMathErrnoDefault();
  bool AssociativeMath = false;
  bool ReciprocalMath = false;
  bool SignedZeros = true;
  bool TrappingMath = false; // Implemented via -ffp-exception-behavior
  bool TrappingMathPresent = false; // Is trapping-math in args, and not
                                    // overriden by ffp-exception-behavior?
  bool RoundingFPMath = false;
  // -ffp-model values: strict, fast, precise
  StringRef FPModel = "";
  // -ffp-exception-behavior options: strict, maytrap, ignore
  StringRef FPExceptionBehavior = "";
  // -ffp-eval-method options: double, extended, source
  StringRef FPEvalMethod = "";
  llvm::DenormalMode DenormalFPMath =
      TC.getDefaultDenormalModeForType(Args, JA);
  llvm::DenormalMode DenormalFP32Math =
      TC.getDefaultDenormalModeForType(Args, JA, &llvm::APFloat::IEEEsingle());

  // CUDA and HIP don't rely on the frontend to pass an ffp-contract option.
  // If one wasn't given by the user, don't pass it here.
  StringRef FPContract;
  StringRef LastSeenFfpContractOption;
  StringRef LastFpContractOverrideOption;
  bool SeenUnsafeMathModeOption = false;
  if (!JA.isDeviceOffloading(Action::OFK_Cuda) &&
      !JA.isOffloading(Action::OFK_HIP))
    FPContract = "on";
  bool StrictFPModel = false;
  StringRef Float16ExcessPrecision = "";
  StringRef BFloat16ExcessPrecision = "";
  StringRef FPAccuracy = "";
  LangOptions::ComplexRangeKind Range = LangOptions::ComplexRangeKind::CX_None;
  std::string ComplexRangeStr;
  StringRef LastComplexRangeOption;
  bool IsFp32PrecDivSqrtAllowed = JA.isDeviceOffloading(Action::OFK_SYCL);

  // Lambda to set fast-math options. This is also used by -ffp-model=fast
  auto applyFastMath = [&](bool Aggressive, StringRef CallerOption) {
    if (Aggressive) {
      HonorINFs = false;
      HonorNaNs = false;
      setComplexRange(D, CallerOption, LangOptions::ComplexRangeKind::CX_Basic,
                      LastComplexRangeOption, Range);
    } else {
      HonorINFs = true;
      HonorNaNs = true;
      setComplexRange(D, CallerOption,
                      LangOptions::ComplexRangeKind::CX_Promoted,
                      LastComplexRangeOption, Range);
    }
    MathErrno = false;
    AssociativeMath = true;
    ReciprocalMath = true;
    ApproxFunc = true;
    SignedZeros = false;
    TrappingMath = false;
    RoundingFPMath = false;
    FPExceptionBehavior = "";
    FPContract = "fast";
    SeenUnsafeMathModeOption = true;
    if (IsFp32PrecDivSqrtAllowed) {
      // when fp-model=fast is used the default precision for division and
      // sqrt is not precise.
      NoOffloadFP32PrecDiv = true;
      NoOffloadFP32PrecSqrt = true;
    }
  };

  // Lambda to consolidate common handling for fp-contract
  auto restoreFPContractState = [&]() {
    // CUDA and HIP don't rely on the frontend to pass an ffp-contract option.
    // For other targets, if the state has been changed by one of the
    // unsafe-math umbrella options a subsequent -fno-fast-math or
    // -fno-unsafe-math-optimizations option reverts to the last value seen for
    // the -ffp-contract option or "on" if we have not seen the -ffp-contract
    // option. If we have not seen an unsafe-math option or -ffp-contract,
    // we leave the FPContract state unchanged.
    if (!JA.isDeviceOffloading(Action::OFK_Cuda) &&
        !JA.isOffloading(Action::OFK_HIP)) {
      if (LastSeenFfpContractOption != "")
        FPContract = LastSeenFfpContractOption;
      else if (SeenUnsafeMathModeOption)
        FPContract = "on";
    }
    // In this case, we're reverting to the last explicit fp-contract option
    // or the platform default
    LastFpContractOverrideOption = "";
  };

  if (const Arg *A = Args.getLastArg(options::OPT_flimited_precision_EQ)) {
    CmdArgs.push_back("-mlimit-float-precision");
    CmdArgs.push_back(A->getValue());
  }

  auto addSPIRVArgs = [&](const Arg *PrecArg) {
    if (IsFp32PrecDivSqrtAllowed) {
      OptSpecifier Opt(PrecArg->getOption().getID());
      if (!FPAccuracy.empty())
        EmitAccuracyDiag(D, JA, FPAccuracy, PrecArg->getSpelling());
      if (Opt == options::OPT_fno_offload_fp32_prec_div)
        NoOffloadFP32PrecDiv = true;
      else if (Opt == options::OPT_fno_offload_fp32_prec_sqrt)
        NoOffloadFP32PrecSqrt = true;
      else if (Opt == options::OPT_foffload_fp32_prec_sqrt)
        NoOffloadFP32PrecSqrt = false;
      else if (Opt == options::OPT_foffload_fp32_prec_div)
        NoOffloadFP32PrecDiv = false;
    }
  };

  auto parseFPAccOption = [&](StringRef Val, bool &NoOffloadFlag) {
    SmallVector<StringRef, 8> FuncsArr = SplitFPAccuracyVal(Val);
    for (const auto &V : FuncsArr) {
      if (V == "fdiv")
        NoOffloadFlag = false;
      else if (V == "sqrt")
        NoOffloadFlag = false;
    }
  };

  for (const Arg *A : Args) {
    auto CheckMathErrnoForVecLib =
        llvm::make_scope_exit([&, MathErrnoBeforeArg = MathErrno] {
          if (NoMathErrnoWasImpliedByVecLib && !MathErrnoBeforeArg && MathErrno)
            ArgThatEnabledMathErrnoAfterVecLib = A;
        });

    switch (A->getOption().getID()) {
    // If this isn't an FP option skip the claim below
    default: continue;

    case options::OPT_foffload_fp32_prec_div:
    case options::OPT_foffload_fp32_prec_sqrt:
    case options::OPT_fno_offload_fp32_prec_div:
    case options::OPT_fno_offload_fp32_prec_sqrt:
      if (IsFp32PrecDivSqrtAllowed) {
        addSPIRVArgs(A);
        break;
      }
      // Skip claim, as we didn't use the option.
      continue;
    case options::OPT_fcx_limited_range:
      setComplexRange(D, A->getSpelling(),
                      LangOptions::ComplexRangeKind::CX_Basic,
                      LastComplexRangeOption, Range);
      break;
    case options::OPT_fno_cx_limited_range:
      setComplexRange(D, A->getSpelling(),
                      LangOptions::ComplexRangeKind::CX_Full,
                      LastComplexRangeOption, Range);
      break;
    case options::OPT_fcx_fortran_rules:
      setComplexRange(D, A->getSpelling(),
                      LangOptions::ComplexRangeKind::CX_Improved,
                      LastComplexRangeOption, Range);
      break;
    case options::OPT_fno_cx_fortran_rules:
      setComplexRange(D, A->getSpelling(),
                      LangOptions::ComplexRangeKind::CX_Full,
                      LastComplexRangeOption, Range);
      break;
    case options::OPT_fcomplex_arithmetic_EQ: {
      LangOptions::ComplexRangeKind RangeVal;
      StringRef Val = A->getValue();
      if (Val == "full")
        RangeVal = LangOptions::ComplexRangeKind::CX_Full;
      else if (Val == "improved")
        RangeVal = LangOptions::ComplexRangeKind::CX_Improved;
      else if (Val == "promoted")
        RangeVal = LangOptions::ComplexRangeKind::CX_Promoted;
      else if (Val == "basic")
        RangeVal = LangOptions::ComplexRangeKind::CX_Basic;
      else {
        D.Diag(diag::err_drv_unsupported_option_argument)
            << A->getSpelling() << Val;
        break;
      }
      setComplexRange(D, Args.MakeArgString(A->getSpelling() + Val), RangeVal,
                      LastComplexRangeOption, Range);
      break;
    }
    case options::OPT_ffp_accuracy_EQ: {
      StringRef Val = A->getValue();
      FPAccuracy = Val;
      if (NoOffloadFP32PrecDiv) {
        EmitAccuracyDiag(D, JA, FPAccuracy, "-fno-offload-fp32-prec-div");
        parseFPAccOption(Val, NoOffloadFP32PrecDiv);
      }
      if (NoOffloadFP32PrecSqrt) {
        EmitAccuracyDiag(D, JA, FPAccuracy, "-fno-offload-fp32-prec-sqrt");
        parseFPAccOption(Val, NoOffloadFP32PrecSqrt);
      }
      break;
    }
    case options::OPT_ffp_model_EQ: {
      // If -ffp-model= is seen, reset to fno-fast-math
      HonorINFs = true;
      HonorNaNs = true;
      ApproxFunc = false;
      // Turning *off* -ffast-math restores the toolchain default,
      // unless -fp-accuracy is used.
      if (FPAccuracy.empty())
        MathErrno = TC.IsMathErrnoDefault();
      AssociativeMath = false;
      ReciprocalMath = false;
      SignedZeros = true;

      StringRef Val = A->getValue();
      if (OFastEnabled && Val != "aggressive") {
        // Only -ffp-model=aggressive is compatible with -OFast, ignore.
        D.Diag(clang::diag::warn_drv_overriding_option)
            << Args.MakeArgString("-ffp-model=" + Val) << "-Ofast";
        break;
      }
      StrictFPModel = false;
      if (!FPModel.empty() && FPModel != Val)
        D.Diag(clang::diag::warn_drv_overriding_option)
            << Args.MakeArgString("-ffp-model=" + FPModel)
            << Args.MakeArgString("-ffp-model=" + Val);
      if (Val == "fast") {
        FPModel = Val;
        applyFastMath(false, Args.MakeArgString(A->getSpelling() + Val));
        // applyFastMath sets fp-contract="fast"
        LastFpContractOverrideOption = "-ffp-model=fast";
      } else if (Val == "aggressive") {
        FPModel = Val;
        applyFastMath(true, Args.MakeArgString(A->getSpelling() + Val));
        // applyFastMath sets fp-contract="fast"
        LastFpContractOverrideOption = "-ffp-model=aggressive";
      } else if (Val == "precise") {
        FPModel = Val;
        FPContract = "on";
        LastFpContractOverrideOption = "-ffp-model=precise";
        setComplexRange(D, Args.MakeArgString(A->getSpelling() + Val),
                        LangOptions::ComplexRangeKind::CX_Full,
                        LastComplexRangeOption, Range);
      } else if (Val == "strict") {
        StrictFPModel = true;
        FPExceptionBehavior = "strict";
        FPModel = Val;
        FPContract = "off";
        LastFpContractOverrideOption = "-ffp-model=strict";
        TrappingMath = true;
        RoundingFPMath = true;
        setComplexRange(D, Args.MakeArgString(A->getSpelling() + Val),
                        LangOptions::ComplexRangeKind::CX_Full,
                        LastComplexRangeOption, Range);
      } else
        D.Diag(diag::err_drv_unsupported_option_argument)
            << A->getSpelling() << Val;
      break;
    }

    // Options controlling individual features
    case options::OPT_fhonor_infinities:    HonorINFs = true;         break;
    case options::OPT_fno_honor_infinities: HonorINFs = false;        break;
    case options::OPT_fhonor_nans:          HonorNaNs = true;         break;
    case options::OPT_fno_honor_nans:       HonorNaNs = false;        break;
    case options::OPT_fapprox_func:         ApproxFunc = true;        break;
    case options::OPT_fno_approx_func:      ApproxFunc = false;       break;
    case options::OPT_fmath_errno:          MathErrno = true;         break;
    case options::OPT_fno_math_errno:       MathErrno = false;        break;
    case options::OPT_fassociative_math:    AssociativeMath = true;   break;
    case options::OPT_fno_associative_math: AssociativeMath = false;  break;
    case options::OPT_freciprocal_math:     ReciprocalMath = true;    break;
    case options::OPT_fno_reciprocal_math:  ReciprocalMath = false;   break;
    case options::OPT_fsigned_zeros:        SignedZeros = true;       break;
    case options::OPT_fno_signed_zeros:     SignedZeros = false;      break;
    case options::OPT_ftrapping_math:
      if (!TrappingMathPresent && !FPExceptionBehavior.empty() &&
          FPExceptionBehavior != "strict")
        // Warn that previous value of option is overridden.
        D.Diag(clang::diag::warn_drv_overriding_option)
            << Args.MakeArgString("-ffp-exception-behavior=" +
                                  FPExceptionBehavior)
            << "-ftrapping-math";
      TrappingMath = true;
      TrappingMathPresent = true;
      FPExceptionBehavior = "strict";
      break;
    case options::OPT_fveclib:
      VecLibArg = A;
      NoMathErrnoWasImpliedByVecLib =
          llvm::is_contained(VecLibImpliesNoMathErrno, A->getValue());
      if (NoMathErrnoWasImpliedByVecLib)
        MathErrno = false;
      break;
    case options::OPT_fno_trapping_math:
      if (!TrappingMathPresent && !FPExceptionBehavior.empty() &&
          FPExceptionBehavior != "ignore")
        // Warn that previous value of option is overridden.
        D.Diag(clang::diag::warn_drv_overriding_option)
            << Args.MakeArgString("-ffp-exception-behavior=" +
                                  FPExceptionBehavior)
            << "-fno-trapping-math";
      TrappingMath = false;
      TrappingMathPresent = true;
      FPExceptionBehavior = "ignore";
      break;

    case options::OPT_frounding_math:
      RoundingFPMath = true;
      break;

    case options::OPT_fno_rounding_math:
      RoundingFPMath = false;
      break;

    case options::OPT_fcuda_flush_denormals_to_zero:
    case options::OPT_fgpu_flush_denormals_to_zero:
      DenormalFP32Math = llvm::DenormalMode::getPreserveSign();
      break;

    case options::OPT_fdenormal_fp_math_EQ:
      DenormalFPMath = llvm::parseDenormalFPAttribute(A->getValue());
      DenormalFP32Math = DenormalFPMath;
      if (!DenormalFPMath.isValid()) {
        D.Diag(diag::err_drv_invalid_value)
            << A->getAsString(Args) << A->getValue();
      }
      break;

    case options::OPT_fdenormal_fp_math_f32_EQ:
      DenormalFP32Math = llvm::parseDenormalFPAttribute(A->getValue());
      if (!DenormalFP32Math.isValid()) {
        D.Diag(diag::err_drv_invalid_value)
            << A->getAsString(Args) << A->getValue();
      }
      break;

    // Validate and pass through -ffp-contract option.
    case options::OPT_ffp_contract: {
      StringRef Val = A->getValue();
      if (Val == "fast" || Val == "on" || Val == "off" ||
          Val == "fast-honor-pragmas") {
        if (Val != FPContract && LastFpContractOverrideOption != "") {
          D.Diag(clang::diag::warn_drv_overriding_option)
              << LastFpContractOverrideOption
              << Args.MakeArgString("-ffp-contract=" + Val);
        }

        FPContract = Val;
        LastSeenFfpContractOption = Val;
        LastFpContractOverrideOption = "";
      } else
        D.Diag(diag::err_drv_unsupported_option_argument)
            << A->getSpelling() << Val;
      break;
    }

    // Validate and pass through -ffp-exception-behavior option.
    case options::OPT_ffp_exception_behavior_EQ: {
      StringRef Val = A->getValue();
      if (!TrappingMathPresent && !FPExceptionBehavior.empty() &&
          FPExceptionBehavior != Val)
        // Warn that previous value of option is overridden.
        D.Diag(clang::diag::warn_drv_overriding_option)
            << Args.MakeArgString("-ffp-exception-behavior=" +
                                  FPExceptionBehavior)
            << Args.MakeArgString("-ffp-exception-behavior=" + Val);
      TrappingMath = TrappingMathPresent = false;
      if (Val == "ignore" || Val == "maytrap")
        FPExceptionBehavior = Val;
      else if (Val == "strict") {
        FPExceptionBehavior = Val;
        TrappingMath = TrappingMathPresent = true;
      } else
        D.Diag(diag::err_drv_unsupported_option_argument)
            << A->getSpelling() << Val;
      break;
    }

    // Validate and pass through -ffp-eval-method option.
    case options::OPT_ffp_eval_method_EQ: {
      StringRef Val = A->getValue();
      if (Val == "double" || Val == "extended" || Val == "source")
        FPEvalMethod = Val;
      else
        D.Diag(diag::err_drv_unsupported_option_argument)
            << A->getSpelling() << Val;
      break;
    }

    case options::OPT_fexcess_precision_EQ: {
      StringRef Val = A->getValue();
      const llvm::Triple::ArchType Arch = TC.getArch();
      if (Arch == llvm::Triple::x86 || Arch == llvm::Triple::x86_64) {
        if (Val == "standard" || Val == "fast")
          Float16ExcessPrecision = Val;
        // To make it GCC compatible, allow the value of "16" which
        // means disable excess precision, the same meaning than clang's
        // equivalent value "none".
        else if (Val == "16")
          Float16ExcessPrecision = "none";
        else
          D.Diag(diag::err_drv_unsupported_option_argument)
              << A->getSpelling() << Val;
      } else {
        if (!(Val == "standard" || Val == "fast"))
          D.Diag(diag::err_drv_unsupported_option_argument)
              << A->getSpelling() << Val;
      }
      BFloat16ExcessPrecision = Float16ExcessPrecision;
      break;
    }
    case options::OPT_ffinite_math_only:
      HonorINFs = false;
      HonorNaNs = false;
      break;
    case options::OPT_fno_finite_math_only:
      HonorINFs = true;
      HonorNaNs = true;
      break;

    case options::OPT_funsafe_math_optimizations:
      AssociativeMath = true;
      ReciprocalMath = true;
      SignedZeros = false;
      ApproxFunc = true;
      TrappingMath = false;
      FPExceptionBehavior = "";
      FPContract = "fast";
      LastFpContractOverrideOption = "-funsafe-math-optimizations";
      SeenUnsafeMathModeOption = true;
      break;
    case options::OPT_fno_unsafe_math_optimizations:
      AssociativeMath = false;
      ReciprocalMath = false;
      SignedZeros = true;
      ApproxFunc = false;
      restoreFPContractState();
      break;

    case options::OPT_Ofast:
      // If -Ofast is the optimization level, then -ffast-math should be enabled
      if (!OFastEnabled)
        continue;
      [[fallthrough]];
    case options::OPT_ffast_math:
      applyFastMath(true, A->getSpelling());
      if (A->getOption().getID() == options::OPT_Ofast)
        LastFpContractOverrideOption = "-Ofast";
      else
        LastFpContractOverrideOption = "-ffast-math";
      break;
    case options::OPT_fno_fast_math:
      HonorINFs = true;
      HonorNaNs = true;
      // Turning on -ffast-math (with either flag) removes the need for
      // MathErrno. However, turning *off* -ffast-math merely restores the
      // toolchain default (which may be false), unless -fp-accuracy is used.
      if (FPAccuracy.empty())
        MathErrno = TC.IsMathErrnoDefault();
      AssociativeMath = false;
      ReciprocalMath = false;
      ApproxFunc = false;
      SignedZeros = true;
      restoreFPContractState();
      if (Range != LangOptions::ComplexRangeKind::CX_Full)
        setComplexRange(D, A->getSpelling(),
                        LangOptions::ComplexRangeKind::CX_None,
                        LastComplexRangeOption, Range);
      else
        Range = LangOptions::ComplexRangeKind::CX_None;
      LastComplexRangeOption = "";
      LastFpContractOverrideOption = "";
      break;
    } // End switch (A->getOption().getID())

    // The StrictFPModel local variable is needed to report warnings
    // in the way we intend. If -ffp-model=strict has been used, we
    // want to report a warning for the next option encountered that
    // takes us out of the settings described by fp-model=strict, but
    // we don't want to continue issuing warnings for other conflicting
    // options after that.
    if (StrictFPModel) {
      // If -ffp-model=strict has been specified on command line but
      // subsequent options conflict then emit warning diagnostic.
      if (HonorINFs && HonorNaNs && !AssociativeMath && !ReciprocalMath &&
          SignedZeros && TrappingMath && RoundingFPMath && !ApproxFunc &&
          FPContract == "off")
        // OK: Current Arg doesn't conflict with -ffp-model=strict
        ;
      else {
        StrictFPModel = false;
        FPModel = "";
        // The warning for -ffp-contract would have been reported by the
        // OPT_ffp_contract_EQ handler above. A special check here is needed
        // to avoid duplicating the warning.
        auto RHS = (A->getNumValues() == 0)
                       ? A->getSpelling()
                       : Args.MakeArgString(A->getSpelling() + A->getValue());
        if (A->getSpelling() != "-ffp-contract=") {
          if (RHS != "-ffp-model=strict")
            D.Diag(clang::diag::warn_drv_overriding_option)
                << "-ffp-model=strict" << RHS;
        }
      }
    }

    // If we handled this option claim it
    A->claim();
  }

  if (!HonorINFs)
    CmdArgs.push_back("-menable-no-infs");

  if (!HonorNaNs)
    CmdArgs.push_back("-menable-no-nans");

  if (ApproxFunc)
    CmdArgs.push_back("-fapprox-func");

  if (MathErrno) {
    CmdArgs.push_back("-fmath-errno");
    if (NoMathErrnoWasImpliedByVecLib)
      D.Diag(clang::diag::warn_drv_math_errno_enabled_after_veclib)
          << ArgThatEnabledMathErrnoAfterVecLib->getAsString(Args)
          << VecLibArg->getAsString(Args);
  }

 if (AssociativeMath && ReciprocalMath && !SignedZeros && ApproxFunc &&
     !TrappingMath)
    CmdArgs.push_back("-funsafe-math-optimizations");

  if (!SignedZeros)
    CmdArgs.push_back("-fno-signed-zeros");

  if (AssociativeMath && !SignedZeros && !TrappingMath)
    CmdArgs.push_back("-mreassociate");

  if (ReciprocalMath)
    CmdArgs.push_back("-freciprocal-math");

  if (TrappingMath) {
    // FP Exception Behavior is also set to strict
    assert(FPExceptionBehavior == "strict");
  }

  // The default is IEEE.
  if (DenormalFPMath != llvm::DenormalMode::getIEEE()) {
    llvm::SmallString<64> DenormFlag;
    llvm::raw_svector_ostream ArgStr(DenormFlag);
    ArgStr << "-fdenormal-fp-math=" << DenormalFPMath;
    CmdArgs.push_back(Args.MakeArgString(ArgStr.str()));
  }

  // Add f32 specific denormal mode flag if it's different.
  if (DenormalFP32Math != DenormalFPMath) {
    llvm::SmallString<64> DenormFlag;
    llvm::raw_svector_ostream ArgStr(DenormFlag);
    ArgStr << "-fdenormal-fp-math-f32=" << DenormalFP32Math;
    CmdArgs.push_back(Args.MakeArgString(ArgStr.str()));
  }

  if (!FPContract.empty())
    CmdArgs.push_back(Args.MakeArgString("-ffp-contract=" + FPContract));

  if (RoundingFPMath)
    CmdArgs.push_back(Args.MakeArgString("-frounding-math"));
  else
    CmdArgs.push_back(Args.MakeArgString("-fno-rounding-math"));

  if (!FPExceptionBehavior.empty())
    CmdArgs.push_back(Args.MakeArgString("-ffp-exception-behavior=" +
                      FPExceptionBehavior));

  if (!FPEvalMethod.empty())
    CmdArgs.push_back(Args.MakeArgString("-ffp-eval-method=" + FPEvalMethod));

  if (!Float16ExcessPrecision.empty())
    CmdArgs.push_back(Args.MakeArgString("-ffloat16-excess-precision=" +
                                         Float16ExcessPrecision));
  if (!BFloat16ExcessPrecision.empty())
    CmdArgs.push_back(Args.MakeArgString("-fbfloat16-excess-precision=" +
                                         BFloat16ExcessPrecision));

  StringRef Recip = parseMRecipOption(D.getDiags(), Args);
  if (!Recip.empty())
    CmdArgs.push_back(Args.MakeArgString("-mrecip=" + Recip));

  // -ffast-math enables the __FAST_MATH__ preprocessor macro, but check for the
  // individual features enabled by -ffast-math instead of the option itself as
  // that's consistent with gcc's behaviour.
  if (!HonorINFs && !HonorNaNs && !MathErrno && AssociativeMath && ApproxFunc &&
      ReciprocalMath && !SignedZeros && !TrappingMath && !RoundingFPMath)
    CmdArgs.push_back("-ffast-math");

  // Handle __FINITE_MATH_ONLY__ similarly.
  // The -ffinite-math-only is added to CmdArgs when !HonorINFs && !HonorNaNs.
  // Otherwise process the Xclang arguments to determine if -menable-no-infs and
  // -menable-no-nans are set by the user.
  bool shouldAddFiniteMathOnly = false;
  if (!HonorINFs && !HonorNaNs) {
    shouldAddFiniteMathOnly = true;
  } else {
    bool InfValues = true;
    bool NanValues = true;
    for (const auto *Arg : Args.filtered(options::OPT_Xclang)) {
      StringRef ArgValue = Arg->getValue();
      if (ArgValue == "-menable-no-nans")
        NanValues = false;
      else if (ArgValue == "-menable-no-infs")
        InfValues = false;
    }
    if (!NanValues && !InfValues)
      shouldAddFiniteMathOnly = true;
  }
  if (shouldAddFiniteMathOnly) {
    CmdArgs.push_back("-ffinite-math-only");
  }
  if (const Arg *A = Args.getLastArg(options::OPT_mfpmath_EQ)) {
    CmdArgs.push_back("-mfpmath");
    CmdArgs.push_back(A->getValue());
  }

  // Disable a codegen optimization for floating-point casts.
  if (Args.hasFlag(options::OPT_fno_strict_float_cast_overflow,
                   options::OPT_fstrict_float_cast_overflow, false))
    CmdArgs.push_back("-fno-strict-float-cast-overflow");

  if (Range != LangOptions::ComplexRangeKind::CX_None)
    ComplexRangeStr = renderComplexRangeOption(Range);
  if (!ComplexRangeStr.empty()) {
    CmdArgs.push_back(Args.MakeArgString(ComplexRangeStr));
    if (Args.hasArg(options::OPT_fcomplex_arithmetic_EQ))
      CmdArgs.push_back(Args.MakeArgString("-fcomplex-arithmetic=" +
                                           complexRangeKindToStr(Range)));
  }
  if (Args.hasArg(options::OPT_fcx_limited_range))
    CmdArgs.push_back("-fcx-limited-range");
  if (Args.hasArg(options::OPT_fcx_fortran_rules))
    CmdArgs.push_back("-fcx-fortran-rules");
  if (Args.hasArg(options::OPT_fno_cx_limited_range))
    CmdArgs.push_back("-fno-cx-limited-range");
  if (Args.hasArg(options::OPT_fno_cx_fortran_rules))
    CmdArgs.push_back("-fno-cx-fortran-rules");
  if (IsFp32PrecDivSqrtAllowed) {
    if (NoOffloadFP32PrecDiv)
      CmdArgs.push_back("-fno-offload-fp32-prec-div");
    if (NoOffloadFP32PrecSqrt)
      CmdArgs.push_back("-fno-offload-fp32-prec-sqrt");
  }
}

static void RenderAnalyzerOptions(const ArgList &Args, ArgStringList &CmdArgs,
                                  const llvm::Triple &Triple,
                                  const InputInfo &Input) {
  // Add default argument set.
  if (!Args.hasArg(options::OPT__analyzer_no_default_checks)) {
    CmdArgs.push_back("-analyzer-checker=core");
    CmdArgs.push_back("-analyzer-checker=apiModeling");

    if (!Triple.isWindowsMSVCEnvironment()) {
      CmdArgs.push_back("-analyzer-checker=unix");
    } else {
      // Enable "unix" checkers that also work on Windows.
      CmdArgs.push_back("-analyzer-checker=unix.API");
      CmdArgs.push_back("-analyzer-checker=unix.Malloc");
      CmdArgs.push_back("-analyzer-checker=unix.MallocSizeof");
      CmdArgs.push_back("-analyzer-checker=unix.MismatchedDeallocator");
      CmdArgs.push_back("-analyzer-checker=unix.cstring.BadSizeArg");
      CmdArgs.push_back("-analyzer-checker=unix.cstring.NullArg");
    }

    // Disable some unix checkers for PS4/PS5.
    if (Triple.isPS()) {
      CmdArgs.push_back("-analyzer-disable-checker=unix.API");
      CmdArgs.push_back("-analyzer-disable-checker=unix.Vfork");
    }

    if (Triple.isOSDarwin()) {
      CmdArgs.push_back("-analyzer-checker=osx");
      CmdArgs.push_back(
          "-analyzer-checker=security.insecureAPI.decodeValueOfObjCType");
    }
    else if (Triple.isOSFuchsia())
      CmdArgs.push_back("-analyzer-checker=fuchsia");

    CmdArgs.push_back("-analyzer-checker=deadcode");

    if (types::isCXX(Input.getType()))
      CmdArgs.push_back("-analyzer-checker=cplusplus");

    if (!Triple.isPS()) {
      CmdArgs.push_back("-analyzer-checker=security.insecureAPI.UncheckedReturn");
      CmdArgs.push_back("-analyzer-checker=security.insecureAPI.getpw");
      CmdArgs.push_back("-analyzer-checker=security.insecureAPI.gets");
      CmdArgs.push_back("-analyzer-checker=security.insecureAPI.mktemp");
      CmdArgs.push_back("-analyzer-checker=security.insecureAPI.mkstemp");
      CmdArgs.push_back("-analyzer-checker=security.insecureAPI.vfork");
    }

    // Default nullability checks.
    CmdArgs.push_back("-analyzer-checker=nullability.NullPassedToNonnull");
    CmdArgs.push_back("-analyzer-checker=nullability.NullReturnedFromNonnull");
  }

  // Set the output format. The default is plist, for (lame) historical reasons.
  CmdArgs.push_back("-analyzer-output");
  if (Arg *A = Args.getLastArg(options::OPT__analyzer_output))
    CmdArgs.push_back(A->getValue());
  else
    CmdArgs.push_back("plist");

  // Disable the presentation of standard compiler warnings when using
  // --analyze.  We only want to show static analyzer diagnostics or frontend
  // errors.
  CmdArgs.push_back("-w");

  // Add -Xanalyzer arguments when running as analyzer.
  Args.AddAllArgValues(CmdArgs, options::OPT_Xanalyzer);
}

static bool isValidSymbolName(StringRef S) {
  if (S.empty())
    return false;

  if (std::isdigit(S[0]))
    return false;

  return llvm::all_of(S, [](char C) { return std::isalnum(C) || C == '_'; });
}

static void RenderSSPOptions(const Driver &D, const ToolChain &TC,
                             const ArgList &Args, ArgStringList &CmdArgs,
                             bool KernelOrKext) {
  const llvm::Triple &EffectiveTriple = TC.getEffectiveTriple();

  // NVPTX doesn't support stack protectors; from the compiler's perspective, it
  // doesn't even have a stack!
  if (EffectiveTriple.isNVPTX())
    return;

  // -stack-protector=0 is default.
  LangOptions::StackProtectorMode StackProtectorLevel = LangOptions::SSPOff;
  LangOptions::StackProtectorMode DefaultStackProtectorLevel =
      TC.GetDefaultStackProtectorLevel(KernelOrKext);

  if (Arg *A = Args.getLastArg(options::OPT_fno_stack_protector,
                               options::OPT_fstack_protector_all,
                               options::OPT_fstack_protector_strong,
                               options::OPT_fstack_protector)) {
    if (A->getOption().matches(options::OPT_fstack_protector))
      StackProtectorLevel =
          std::max<>(LangOptions::SSPOn, DefaultStackProtectorLevel);
    else if (A->getOption().matches(options::OPT_fstack_protector_strong))
      StackProtectorLevel = LangOptions::SSPStrong;
    else if (A->getOption().matches(options::OPT_fstack_protector_all))
      StackProtectorLevel = LangOptions::SSPReq;

    if (EffectiveTriple.isBPF() && StackProtectorLevel != LangOptions::SSPOff) {
      D.Diag(diag::warn_drv_unsupported_option_for_target)
          << A->getSpelling() << EffectiveTriple.getTriple() << 0;
      StackProtectorLevel = DefaultStackProtectorLevel;
    }
  } else {
    StackProtectorLevel = DefaultStackProtectorLevel;
  }

  if (StackProtectorLevel) {
    CmdArgs.push_back("-stack-protector");
    CmdArgs.push_back(Args.MakeArgString(Twine(StackProtectorLevel)));
  }

  // --param ssp-buffer-size=
  for (const Arg *A : Args.filtered(options::OPT__param)) {
    StringRef Str(A->getValue());
    if (Str.consume_front("ssp-buffer-size=")) {
      if (StackProtectorLevel) {
        CmdArgs.push_back("-stack-protector-buffer-size");
        // FIXME: Verify the argument is a valid integer.
        CmdArgs.push_back(Args.MakeArgString(Str));
      }
      A->claim();
    }
  }

  const std::string &TripleStr = EffectiveTriple.getTriple();
  if (Arg *A = Args.getLastArg(options::OPT_mstack_protector_guard_EQ)) {
    StringRef Value = A->getValue();
    if (!EffectiveTriple.isX86() && !EffectiveTriple.isAArch64() &&
        !EffectiveTriple.isARM() && !EffectiveTriple.isThumb() &&
        !EffectiveTriple.isRISCV() && !EffectiveTriple.isPPC())
      D.Diag(diag::err_drv_unsupported_opt_for_target)
          << A->getAsString(Args) << TripleStr;
    if ((EffectiveTriple.isX86() || EffectiveTriple.isARM() ||
         EffectiveTriple.isThumb()) &&
        Value != "tls" && Value != "global") {
      D.Diag(diag::err_drv_invalid_value_with_suggestion)
          << A->getOption().getName() << Value << "tls global";
      return;
    }
    if ((EffectiveTriple.isARM() || EffectiveTriple.isThumb()) &&
        Value == "tls") {
      if (!Args.hasArg(options::OPT_mstack_protector_guard_offset_EQ)) {
        D.Diag(diag::err_drv_ssp_missing_offset_argument)
            << A->getAsString(Args);
        return;
      }
      // Check whether the target subarch supports the hardware TLS register
      if (!arm::isHardTPSupported(EffectiveTriple)) {
        D.Diag(diag::err_target_unsupported_tp_hard)
            << EffectiveTriple.getArchName();
        return;
      }
      // Check whether the user asked for something other than -mtp=cp15
      if (Arg *A = Args.getLastArg(options::OPT_mtp_mode_EQ)) {
        StringRef Value = A->getValue();
        if (Value != "cp15") {
          D.Diag(diag::err_drv_argument_not_allowed_with)
              << A->getAsString(Args) << "-mstack-protector-guard=tls";
          return;
        }
      }
      CmdArgs.push_back("-target-feature");
      CmdArgs.push_back("+read-tp-tpidruro");
    }
    if (EffectiveTriple.isAArch64() && Value != "sysreg" && Value != "global") {
      D.Diag(diag::err_drv_invalid_value_with_suggestion)
          << A->getOption().getName() << Value << "sysreg global";
      return;
    }
    if (EffectiveTriple.isRISCV() || EffectiveTriple.isPPC()) {
      if (Value != "tls" && Value != "global") {
        D.Diag(diag::err_drv_invalid_value_with_suggestion)
            << A->getOption().getName() << Value << "tls global";
        return;
      }
      if (Value == "tls") {
        if (!Args.hasArg(options::OPT_mstack_protector_guard_offset_EQ)) {
          D.Diag(diag::err_drv_ssp_missing_offset_argument)
              << A->getAsString(Args);
          return;
        }
      }
    }
    A->render(Args, CmdArgs);
  }

  if (Arg *A = Args.getLastArg(options::OPT_mstack_protector_guard_offset_EQ)) {
    StringRef Value = A->getValue();
    if (!EffectiveTriple.isX86() && !EffectiveTriple.isAArch64() &&
        !EffectiveTriple.isARM() && !EffectiveTriple.isThumb() &&
        !EffectiveTriple.isRISCV() && !EffectiveTriple.isPPC())
      D.Diag(diag::err_drv_unsupported_opt_for_target)
          << A->getAsString(Args) << TripleStr;
    int Offset;
    if (Value.getAsInteger(10, Offset)) {
      D.Diag(diag::err_drv_invalid_value) << A->getOption().getName() << Value;
      return;
    }
    if ((EffectiveTriple.isARM() || EffectiveTriple.isThumb()) &&
        (Offset < 0 || Offset > 0xfffff)) {
      D.Diag(diag::err_drv_invalid_int_value)
          << A->getOption().getName() << Value;
      return;
    }
    A->render(Args, CmdArgs);
  }

  if (Arg *A = Args.getLastArg(options::OPT_mstack_protector_guard_reg_EQ)) {
    StringRef Value = A->getValue();
    if (!EffectiveTriple.isX86() && !EffectiveTriple.isAArch64() &&
        !EffectiveTriple.isRISCV() && !EffectiveTriple.isPPC())
      D.Diag(diag::err_drv_unsupported_opt_for_target)
          << A->getAsString(Args) << TripleStr;
    if (EffectiveTriple.isX86() && (Value != "fs" && Value != "gs")) {
      D.Diag(diag::err_drv_invalid_value_with_suggestion)
          << A->getOption().getName() << Value << "fs gs";
      return;
    }
    if (EffectiveTriple.isAArch64() && Value != "sp_el0") {
      D.Diag(diag::err_drv_invalid_value) << A->getOption().getName() << Value;
      return;
    }
    if (EffectiveTriple.isRISCV() && Value != "tp") {
      D.Diag(diag::err_drv_invalid_value_with_suggestion)
          << A->getOption().getName() << Value << "tp";
      return;
    }
    if (EffectiveTriple.isPPC64() && Value != "r13") {
      D.Diag(diag::err_drv_invalid_value_with_suggestion)
          << A->getOption().getName() << Value << "r13";
      return;
    }
    if (EffectiveTriple.isPPC32() && Value != "r2") {
      D.Diag(diag::err_drv_invalid_value_with_suggestion)
          << A->getOption().getName() << Value << "r2";
      return;
    }
    A->render(Args, CmdArgs);
  }

  if (Arg *A = Args.getLastArg(options::OPT_mstack_protector_guard_symbol_EQ)) {
    StringRef Value = A->getValue();
    if (!isValidSymbolName(Value)) {
      D.Diag(diag::err_drv_argument_only_allowed_with)
          << A->getOption().getName() << "legal symbol name";
      return;
    }
    A->render(Args, CmdArgs);
  }
}

static void RenderSCPOptions(const ToolChain &TC, const ArgList &Args,
                             ArgStringList &CmdArgs) {
  const llvm::Triple &EffectiveTriple = TC.getEffectiveTriple();

  if (!EffectiveTriple.isOSFreeBSD() && !EffectiveTriple.isOSLinux() &&
      !EffectiveTriple.isOSFuchsia())
    return;

  if (!EffectiveTriple.isX86() && !EffectiveTriple.isSystemZ() &&
      !EffectiveTriple.isPPC64() && !EffectiveTriple.isAArch64() &&
      !EffectiveTriple.isRISCV())
    return;

  Args.addOptInFlag(CmdArgs, options::OPT_fstack_clash_protection,
                    options::OPT_fno_stack_clash_protection);
}

static void RenderTrivialAutoVarInitOptions(const Driver &D,
                                            const ToolChain &TC,
                                            const ArgList &Args,
                                            ArgStringList &CmdArgs) {
  auto DefaultTrivialAutoVarInit = TC.GetDefaultTrivialAutoVarInit();
  StringRef TrivialAutoVarInit = "";

  for (const Arg *A : Args) {
    switch (A->getOption().getID()) {
    default:
      continue;
    case options::OPT_ftrivial_auto_var_init: {
      A->claim();
      StringRef Val = A->getValue();
      if (Val == "uninitialized" || Val == "zero" || Val == "pattern")
        TrivialAutoVarInit = Val;
      else
        D.Diag(diag::err_drv_unsupported_option_argument)
            << A->getSpelling() << Val;
      break;
    }
    }
  }

  if (TrivialAutoVarInit.empty())
    switch (DefaultTrivialAutoVarInit) {
    case LangOptions::TrivialAutoVarInitKind::Uninitialized:
      break;
    case LangOptions::TrivialAutoVarInitKind::Pattern:
      TrivialAutoVarInit = "pattern";
      break;
    case LangOptions::TrivialAutoVarInitKind::Zero:
      TrivialAutoVarInit = "zero";
      break;
    }

  if (!TrivialAutoVarInit.empty()) {
    CmdArgs.push_back(
        Args.MakeArgString("-ftrivial-auto-var-init=" + TrivialAutoVarInit));
  }

  if (Arg *A =
          Args.getLastArg(options::OPT_ftrivial_auto_var_init_stop_after)) {
    if (!Args.hasArg(options::OPT_ftrivial_auto_var_init) ||
        StringRef(
            Args.getLastArg(options::OPT_ftrivial_auto_var_init)->getValue()) ==
            "uninitialized")
      D.Diag(diag::err_drv_trivial_auto_var_init_stop_after_missing_dependency);
    A->claim();
    StringRef Val = A->getValue();
    if (std::stoi(Val.str()) <= 0)
      D.Diag(diag::err_drv_trivial_auto_var_init_stop_after_invalid_value);
    CmdArgs.push_back(
        Args.MakeArgString("-ftrivial-auto-var-init-stop-after=" + Val));
  }

  if (Arg *A = Args.getLastArg(options::OPT_ftrivial_auto_var_init_max_size)) {
    if (!Args.hasArg(options::OPT_ftrivial_auto_var_init) ||
        StringRef(
            Args.getLastArg(options::OPT_ftrivial_auto_var_init)->getValue()) ==
            "uninitialized")
      D.Diag(diag::err_drv_trivial_auto_var_init_max_size_missing_dependency);
    A->claim();
    StringRef Val = A->getValue();
    if (std::stoi(Val.str()) <= 0)
      D.Diag(diag::err_drv_trivial_auto_var_init_max_size_invalid_value);
    CmdArgs.push_back(
        Args.MakeArgString("-ftrivial-auto-var-init-max-size=" + Val));
  }
}

static void RenderOpenCLOptions(const ArgList &Args, ArgStringList &CmdArgs,
                                types::ID InputType) {
  // cl-denorms-are-zero is not forwarded. It is translated into a generic flag
  // for denormal flushing handling based on the target.
  const unsigned ForwardedArguments[] = {
      options::OPT_cl_opt_disable,
      options::OPT_cl_strict_aliasing,
      options::OPT_cl_single_precision_constant,
      options::OPT_cl_finite_math_only,
      options::OPT_cl_kernel_arg_info,
      options::OPT_cl_unsafe_math_optimizations,
      options::OPT_cl_fast_relaxed_math,
      options::OPT_cl_mad_enable,
      options::OPT_cl_no_signed_zeros,
      options::OPT_cl_fp32_correctly_rounded_divide_sqrt,
      options::OPT_cl_uniform_work_group_size
  };

  if (Arg *A = Args.getLastArg(options::OPT_cl_std_EQ)) {
    std::string CLStdStr = std::string("-cl-std=") + A->getValue();
    CmdArgs.push_back(Args.MakeArgString(CLStdStr));
  } else if (Arg *A = Args.getLastArg(options::OPT_cl_ext_EQ)) {
    std::string CLExtStr = std::string("-cl-ext=") + A->getValue();
    CmdArgs.push_back(Args.MakeArgString(CLExtStr));
  }

  if (Args.hasArg(options::OPT_cl_finite_math_only)) {
    CmdArgs.push_back("-menable-no-infs");
    CmdArgs.push_back("-menable-no-nans");
  }

  for (const auto &Arg : ForwardedArguments)
    if (const auto *A = Args.getLastArg(Arg))
      CmdArgs.push_back(Args.MakeArgString(A->getOption().getPrefixedName()));

  // Only add the default headers if we are compiling OpenCL sources.
  if ((types::isOpenCL(InputType) ||
       (Args.hasArg(options::OPT_cl_std_EQ) && types::isSrcFile(InputType))) &&
      !Args.hasArg(options::OPT_cl_no_stdinc)) {
    CmdArgs.push_back("-finclude-default-header");
    CmdArgs.push_back("-fdeclare-opencl-builtins");
  }
}

static void RenderHLSLOptions(const ArgList &Args, ArgStringList &CmdArgs,
                              types::ID InputType) {
  const unsigned ForwardedArguments[] = {
      options::OPT_dxil_validator_version,
      options::OPT_res_may_alias,
      options::OPT_D,
      options::OPT_I,
      options::OPT_O,
      options::OPT_emit_llvm,
      options::OPT_emit_obj,
      options::OPT_disable_llvm_passes,
      options::OPT_fnative_half_type,
      options::OPT_hlsl_entrypoint,
      options::OPT_fdx_rootsignature_define,
      options::OPT_fdx_rootsignature_version,
      options::OPT_fhlsl_spv_use_unknown_image_format};
  if (!types::isHLSL(InputType))
    return;
  for (const auto &Arg : ForwardedArguments)
    if (const auto *A = Args.getLastArg(Arg))
      A->renderAsInput(Args, CmdArgs);
  // Add the default headers if dxc_no_stdinc is not set.
  if (!Args.hasArg(options::OPT_dxc_no_stdinc) &&
      !Args.hasArg(options::OPT_nostdinc))
    CmdArgs.push_back("-finclude-default-header");
}

static void RenderOpenACCOptions(const Driver &D, const ArgList &Args,
                                 ArgStringList &CmdArgs, types::ID InputType) {
  if (!Args.hasArg(options::OPT_fopenacc))
    return;

  CmdArgs.push_back("-fopenacc");
}

static void RenderBuiltinOptions(const ToolChain &TC, const llvm::Triple &T,
                                 const ArgList &Args, ArgStringList &CmdArgs) {
  // -fbuiltin is default unless -mkernel is used.
  bool UseBuiltins =
      Args.hasFlag(options::OPT_fbuiltin, options::OPT_fno_builtin,
                   !Args.hasArg(options::OPT_mkernel));
  if (!UseBuiltins)
    CmdArgs.push_back("-fno-builtin");

  // -ffreestanding implies -fno-builtin.
  if (Args.hasArg(options::OPT_ffreestanding))
    UseBuiltins = false;

  // Process the -fno-builtin-* options.
  for (const Arg *A : Args.filtered(options::OPT_fno_builtin_)) {
    A->claim();

    // If -fno-builtin is specified, then there's no need to pass the option to
    // the frontend.
    if (UseBuiltins)
      A->render(Args, CmdArgs);
  }
}

bool Driver::getDefaultModuleCachePath(SmallVectorImpl<char> &Result) {
  if (const char *Str = std::getenv("CLANG_MODULE_CACHE_PATH")) {
    Twine Path{Str};
    Path.toVector(Result);
    return Path.getSingleStringRef() != "";
  }
  if (llvm::sys::path::cache_directory(Result)) {
    llvm::sys::path::append(Result, "clang");
    llvm::sys::path::append(Result, "ModuleCache");
    return true;
  }
  return false;
}

llvm::SmallString<256>
clang::driver::tools::getCXX20NamedModuleOutputPath(const ArgList &Args,
                                                    const char *BaseInput) {
  if (Arg *ModuleOutputEQ = Args.getLastArg(options::OPT_fmodule_output_EQ))
    return StringRef(ModuleOutputEQ->getValue());

  SmallString<256> OutputPath;
  if (Arg *FinalOutput = Args.getLastArg(options::OPT_o);
      FinalOutput && Args.hasArg(options::OPT_c))
    OutputPath = FinalOutput->getValue();
  else
    OutputPath = BaseInput;

  const char *Extension = types::getTypeTempSuffix(types::TY_ModuleFile);
  llvm::sys::path::replace_extension(OutputPath, Extension);
  return OutputPath;
}

static bool RenderModulesOptions(Compilation &C, const Driver &D,
                                 const ArgList &Args, const InputInfo &Input,
                                 const InputInfo &Output, bool HaveStd20,
                                 ArgStringList &CmdArgs) {
  const bool IsCXX = types::isCXX(Input.getType());
  const bool HaveStdCXXModules = IsCXX && HaveStd20;
  bool HaveModules = HaveStdCXXModules;

  // -fmodules enables the use of precompiled modules (off by default).
  // Users can pass -fno-cxx-modules to turn off modules support for
  // C++/Objective-C++ programs.
  const bool AllowedInCXX = Args.hasFlag(options::OPT_fcxx_modules,
                                         options::OPT_fno_cxx_modules, true);
  bool HaveClangModules = false;
  if (Args.hasFlag(options::OPT_fmodules, options::OPT_fno_modules, false)) {
    if (AllowedInCXX || !IsCXX) {
      CmdArgs.push_back("-fmodules");
      HaveClangModules = true;
    }
  }

  HaveModules |= HaveClangModules;

  if (HaveModules && !AllowedInCXX)
    CmdArgs.push_back("-fno-cxx-modules");

  // -fmodule-maps enables implicit reading of module map files. By default,
  // this is enabled if we are using Clang's flavor of precompiled modules.
  if (Args.hasFlag(options::OPT_fimplicit_module_maps,
                   options::OPT_fno_implicit_module_maps, HaveClangModules))
    CmdArgs.push_back("-fimplicit-module-maps");

  // -fmodules-decluse checks that modules used are declared so (off by default)
  Args.addOptInFlag(CmdArgs, options::OPT_fmodules_decluse,
                    options::OPT_fno_modules_decluse);

  // -fmodules-strict-decluse is like -fmodule-decluse, but also checks that
  // all #included headers are part of modules.
  if (Args.hasFlag(options::OPT_fmodules_strict_decluse,
                   options::OPT_fno_modules_strict_decluse, false))
    CmdArgs.push_back("-fmodules-strict-decluse");

  Args.addOptOutFlag(CmdArgs, options::OPT_fmodulemap_allow_subdirectory_search,
                     options::OPT_fno_modulemap_allow_subdirectory_search);

  // -fno-implicit-modules turns off implicitly compiling modules on demand.
  bool ImplicitModules = false;
  if (!Args.hasFlag(options::OPT_fimplicit_modules,
                    options::OPT_fno_implicit_modules, HaveClangModules)) {
    if (HaveModules)
      CmdArgs.push_back("-fno-implicit-modules");
  } else if (HaveModules) {
    ImplicitModules = true;
    // -fmodule-cache-path specifies where our implicitly-built module files
    // should be written.
    SmallString<128> Path;
    if (Arg *A = Args.getLastArg(options::OPT_fmodules_cache_path))
      Path = A->getValue();

    bool HasPath = true;
    if (C.isForDiagnostics()) {
      // When generating crash reports, we want to emit the modules along with
      // the reproduction sources, so we ignore any provided module path.
      Path = Output.getFilename();
      llvm::sys::path::replace_extension(Path, ".cache");
      llvm::sys::path::append(Path, "modules");
    } else if (Path.empty()) {
      // No module path was provided: use the default.
      HasPath = Driver::getDefaultModuleCachePath(Path);
    }

    // `HasPath` will only be false if getDefaultModuleCachePath() fails.
    // That being said, that failure is unlikely and not caching is harmless.
    if (HasPath) {
      const char Arg[] = "-fmodules-cache-path=";
      Path.insert(Path.begin(), Arg, Arg + strlen(Arg));
      CmdArgs.push_back(Args.MakeArgString(Path));
    }
  }

  if (HaveModules) {
    if (Args.hasFlag(options::OPT_fprebuilt_implicit_modules,
                     options::OPT_fno_prebuilt_implicit_modules, false))
      CmdArgs.push_back("-fprebuilt-implicit-modules");
    if (Args.hasFlag(options::OPT_fmodules_validate_input_files_content,
                     options::OPT_fno_modules_validate_input_files_content,
                     false))
      CmdArgs.push_back("-fvalidate-ast-input-files-content");
  }

  // -fmodule-name specifies the module that is currently being built (or
  // used for header checking by -fmodule-maps).
  Args.AddLastArg(CmdArgs, options::OPT_fmodule_name_EQ);

  // -fmodule-map-file can be used to specify files containing module
  // definitions.
  Args.AddAllArgs(CmdArgs, options::OPT_fmodule_map_file);

  // -fbuiltin-module-map can be used to load the clang
  // builtin headers modulemap file.
  if (Args.hasArg(options::OPT_fbuiltin_module_map)) {
    SmallString<128> BuiltinModuleMap(D.ResourceDir);
    llvm::sys::path::append(BuiltinModuleMap, "include");
    llvm::sys::path::append(BuiltinModuleMap, "module.modulemap");
    if (llvm::sys::fs::exists(BuiltinModuleMap))
      CmdArgs.push_back(
          Args.MakeArgString("-fmodule-map-file=" + BuiltinModuleMap));
  }

  // The -fmodule-file=<name>=<file> form specifies the mapping of module
  // names to precompiled module files (the module is loaded only if used).
  // The -fmodule-file=<file> form can be used to unconditionally load
  // precompiled module files (whether used or not).
  if (HaveModules || Input.getType() == clang::driver::types::TY_ModuleFile) {
    Args.AddAllArgs(CmdArgs, options::OPT_fmodule_file);

    // -fprebuilt-module-path specifies where to load the prebuilt module files.
    for (const Arg *A : Args.filtered(options::OPT_fprebuilt_module_path)) {
      CmdArgs.push_back(Args.MakeArgString(
          std::string("-fprebuilt-module-path=") + A->getValue()));
      A->claim();
    }
  } else
    Args.ClaimAllArgs(options::OPT_fmodule_file);

  // When building modules and generating crashdumps, we need to dump a module
  // dependency VFS alongside the output.
  if (HaveClangModules && C.isForDiagnostics()) {
    SmallString<128> VFSDir(Output.getFilename());
    llvm::sys::path::replace_extension(VFSDir, ".cache");
    // Add the cache directory as a temp so the crash diagnostics pick it up.
    C.addTempFile(Args.MakeArgString(VFSDir));

    llvm::sys::path::append(VFSDir, "vfs");
    CmdArgs.push_back("-module-dependency-dir");
    CmdArgs.push_back(Args.MakeArgString(VFSDir));
  }

  if (HaveClangModules)
    Args.AddLastArg(CmdArgs, options::OPT_fmodules_user_build_path);

  // Pass through all -fmodules-ignore-macro arguments.
  Args.AddAllArgs(CmdArgs, options::OPT_fmodules_ignore_macro);
  Args.AddLastArg(CmdArgs, options::OPT_fmodules_prune_interval);
  Args.AddLastArg(CmdArgs, options::OPT_fmodules_prune_after);

  if (HaveClangModules) {
    Args.AddLastArg(CmdArgs, options::OPT_fbuild_session_timestamp);

    if (Arg *A = Args.getLastArg(options::OPT_fbuild_session_file)) {
      if (Args.hasArg(options::OPT_fbuild_session_timestamp))
        D.Diag(diag::err_drv_argument_not_allowed_with)
            << A->getAsString(Args) << "-fbuild-session-timestamp";

      llvm::sys::fs::file_status Status;
      if (llvm::sys::fs::status(A->getValue(), Status))
        D.Diag(diag::err_drv_no_such_file) << A->getValue();
      CmdArgs.push_back(Args.MakeArgString(
          "-fbuild-session-timestamp=" +
          Twine((uint64_t)std::chrono::duration_cast<std::chrono::seconds>(
                    Status.getLastModificationTime().time_since_epoch())
                    .count())));
    }

    if (Args.getLastArg(
            options::OPT_fmodules_validate_once_per_build_session)) {
      if (!Args.getLastArg(options::OPT_fbuild_session_timestamp,
                           options::OPT_fbuild_session_file))
        D.Diag(diag::err_drv_modules_validate_once_requires_timestamp);

      Args.AddLastArg(CmdArgs,
                      options::OPT_fmodules_validate_once_per_build_session);
    }

    if (Args.hasFlag(options::OPT_fmodules_validate_system_headers,
                     options::OPT_fno_modules_validate_system_headers,
                     ImplicitModules))
      CmdArgs.push_back("-fmodules-validate-system-headers");

    Args.AddLastArg(CmdArgs,
                    options::OPT_fmodules_disable_diagnostic_validation);
  } else {
    Args.ClaimAllArgs(options::OPT_fbuild_session_timestamp);
    Args.ClaimAllArgs(options::OPT_fbuild_session_file);
    Args.ClaimAllArgs(options::OPT_fmodules_validate_once_per_build_session);
    Args.ClaimAllArgs(options::OPT_fmodules_validate_system_headers);
    Args.ClaimAllArgs(options::OPT_fno_modules_validate_system_headers);
    Args.ClaimAllArgs(options::OPT_fmodules_disable_diagnostic_validation);
  }

  // FIXME: We provisionally don't check ODR violations for decls in the global
  // module fragment.
  CmdArgs.push_back("-fskip-odr-check-in-gmf");

  if (Input.getType() == driver::types::TY_CXXModule ||
      Input.getType() == driver::types::TY_PP_CXXModule) {
    if (!Args.hasArg(options::OPT_fno_modules_reduced_bmi))
      CmdArgs.push_back("-fmodules-reduced-bmi");

    if (Args.hasArg(options::OPT_fmodule_output_EQ))
      Args.AddLastArg(CmdArgs, options::OPT_fmodule_output_EQ);
    else if (!Args.hasArg(options::OPT__precompile) ||
             Args.hasArg(options::OPT_fmodule_output))
      // If --precompile is specified, we will always generate a module file if
      // we're compiling an importable module unit. This is fine even if the
      // compilation process won't reach the point of generating the module file
      // (e.g., in the preprocessing mode), since the attached flag
      // '-fmodule-output' is useless.
      //
      // But if '--precompile' is specified, it might be annoying to always
      // generate the module file as '--precompile' will generate the module
      // file anyway.
      CmdArgs.push_back(Args.MakeArgString(
          "-fmodule-output=" +
          getCXX20NamedModuleOutputPath(Args, Input.getBaseInput())));
  }

  if (Args.hasArg(options::OPT_fmodules_reduced_bmi) &&
      Args.hasArg(options::OPT__precompile) &&
      (!Args.hasArg(options::OPT_o) ||
       Args.getLastArg(options::OPT_o)->getValue() ==
           getCXX20NamedModuleOutputPath(Args, Input.getBaseInput()))) {
    D.Diag(diag::err_drv_reduced_module_output_overrided);
  }

  // Noop if we see '-fmodules-reduced-bmi' or `-fno-modules-reduced-bmi` with
  // other translation units than module units. This is more user friendly to
  // allow end uers to enable this feature without asking for help from build
  // systems.
  Args.ClaimAllArgs(options::OPT_fmodules_reduced_bmi);
  Args.ClaimAllArgs(options::OPT_fno_modules_reduced_bmi);

  // We need to include the case the input file is a module file here.
  // Since the default compilation model for C++ module interface unit will
  // create temporary module file and compile the temporary module file
  // to get the object file. Then the `-fmodule-output` flag will be
  // brought to the second compilation process. So we have to claim it for
  // the case too.
  if (Input.getType() == driver::types::TY_CXXModule ||
      Input.getType() == driver::types::TY_PP_CXXModule ||
      Input.getType() == driver::types::TY_ModuleFile) {
    Args.ClaimAllArgs(options::OPT_fmodule_output);
    Args.ClaimAllArgs(options::OPT_fmodule_output_EQ);
  }

  if (Args.hasArg(options::OPT_fmodules_embed_all_files))
    CmdArgs.push_back("-fmodules-embed-all-files");

  return HaveModules;
}

static void RenderCharacterOptions(const ArgList &Args, const llvm::Triple &T,
                                   ArgStringList &CmdArgs) {
  // -fsigned-char is default.
  if (const Arg *A = Args.getLastArg(options::OPT_fsigned_char,
                                     options::OPT_fno_signed_char,
                                     options::OPT_funsigned_char,
                                     options::OPT_fno_unsigned_char)) {
    if (A->getOption().matches(options::OPT_funsigned_char) ||
        A->getOption().matches(options::OPT_fno_signed_char)) {
      CmdArgs.push_back("-fno-signed-char");
    }
  } else if (!isSignedCharDefault(T)) {
    CmdArgs.push_back("-fno-signed-char");
  }

  // The default depends on the language standard.
  Args.AddLastArg(CmdArgs, options::OPT_fchar8__t, options::OPT_fno_char8__t);

  if (const Arg *A = Args.getLastArg(options::OPT_fshort_wchar,
                                     options::OPT_fno_short_wchar)) {
    if (A->getOption().matches(options::OPT_fshort_wchar)) {
      CmdArgs.push_back("-fwchar-type=short");
      CmdArgs.push_back("-fno-signed-wchar");
    } else {
      bool IsARM = T.isARM() || T.isThumb() || T.isAArch64();
      CmdArgs.push_back("-fwchar-type=int");
      if (T.isOSzOS() ||
          (IsARM && !(T.isOSWindows() || T.isOSNetBSD() || T.isOSOpenBSD())))
        CmdArgs.push_back("-fno-signed-wchar");
      else
        CmdArgs.push_back("-fsigned-wchar");
    }
  } else if (T.isOSzOS())
    CmdArgs.push_back("-fno-signed-wchar");
}

static void RenderObjCOptions(const ToolChain &TC, const Driver &D,
                              const llvm::Triple &T, const ArgList &Args,
                              ObjCRuntime &Runtime, bool InferCovariantReturns,
                              const InputInfo &Input, ArgStringList &CmdArgs) {
  const llvm::Triple::ArchType Arch = TC.getArch();

  // -fobjc-dispatch-method is only relevant with the nonfragile-abi, and legacy
  // is the default. Except for deployment target of 10.5, next runtime is
  // always legacy dispatch and -fno-objc-legacy-dispatch gets ignored silently.
  if (Runtime.isNonFragile()) {
    if (!Args.hasFlag(options::OPT_fobjc_legacy_dispatch,
                      options::OPT_fno_objc_legacy_dispatch,
                      Runtime.isLegacyDispatchDefaultForArch(Arch))) {
      if (TC.UseObjCMixedDispatch())
        CmdArgs.push_back("-fobjc-dispatch-method=mixed");
      else
        CmdArgs.push_back("-fobjc-dispatch-method=non-legacy");
    }
  }

  // When ObjectiveC legacy runtime is in effect on MacOSX, turn on the option
  // to do Array/Dictionary subscripting by default.
  if (Arch == llvm::Triple::x86 && T.isMacOSX() &&
      Runtime.getKind() == ObjCRuntime::FragileMacOSX && Runtime.isNeXTFamily())
    CmdArgs.push_back("-fobjc-subscripting-legacy-runtime");

  // Allow -fno-objc-arr to trump -fobjc-arr/-fobjc-arc.
  // NOTE: This logic is duplicated in ToolChains.cpp.
  if (isObjCAutoRefCount(Args)) {
    TC.CheckObjCARC();

    CmdArgs.push_back("-fobjc-arc");

    // FIXME: It seems like this entire block, and several around it should be
    // wrapped in isObjC, but for now we just use it here as this is where it
    // was being used previously.
    if (types::isCXX(Input.getType()) && types::isObjC(Input.getType())) {
      if (TC.GetCXXStdlibType(Args) == ToolChain::CST_Libcxx)
        CmdArgs.push_back("-fobjc-arc-cxxlib=libc++");
      else
        CmdArgs.push_back("-fobjc-arc-cxxlib=libstdc++");
    }

    // Allow the user to enable full exceptions code emission.
    // We default off for Objective-C, on for Objective-C++.
    if (Args.hasFlag(options::OPT_fobjc_arc_exceptions,
                     options::OPT_fno_objc_arc_exceptions,
                     /*Default=*/types::isCXX(Input.getType())))
      CmdArgs.push_back("-fobjc-arc-exceptions");
  }

  // Silence warning for full exception code emission options when explicitly
  // set to use no ARC.
  if (Args.hasArg(options::OPT_fno_objc_arc)) {
    Args.ClaimAllArgs(options::OPT_fobjc_arc_exceptions);
    Args.ClaimAllArgs(options::OPT_fno_objc_arc_exceptions);
  }

  // Allow the user to control whether messages can be converted to runtime
  // functions.
  if (types::isObjC(Input.getType())) {
    auto *Arg = Args.getLastArg(
        options::OPT_fobjc_convert_messages_to_runtime_calls,
        options::OPT_fno_objc_convert_messages_to_runtime_calls);
    if (Arg &&
        Arg->getOption().matches(
            options::OPT_fno_objc_convert_messages_to_runtime_calls))
      CmdArgs.push_back("-fno-objc-convert-messages-to-runtime-calls");
  }

  // -fobjc-infer-related-result-type is the default, except in the Objective-C
  // rewriter.
  if (InferCovariantReturns)
    CmdArgs.push_back("-fno-objc-infer-related-result-type");

  // Pass down -fobjc-weak or -fno-objc-weak if present.
  if (types::isObjC(Input.getType())) {
    auto WeakArg =
        Args.getLastArg(options::OPT_fobjc_weak, options::OPT_fno_objc_weak);
    if (!WeakArg) {
      // nothing to do
    } else if (!Runtime.allowsWeak()) {
      if (WeakArg->getOption().matches(options::OPT_fobjc_weak))
        D.Diag(diag::err_objc_weak_unsupported);
    } else {
      WeakArg->render(Args, CmdArgs);
    }
  }

  if (Args.hasArg(options::OPT_fobjc_disable_direct_methods_for_testing))
    CmdArgs.push_back("-fobjc-disable-direct-methods-for-testing");
}

static void RenderDiagnosticsOptions(const Driver &D, const ArgList &Args,
                                     ArgStringList &CmdArgs) {
  bool CaretDefault = true;
  bool ColumnDefault = true;

  if (const Arg *A = Args.getLastArg(options::OPT__SLASH_diagnostics_classic,
                                     options::OPT__SLASH_diagnostics_column,
                                     options::OPT__SLASH_diagnostics_caret)) {
    switch (A->getOption().getID()) {
    case options::OPT__SLASH_diagnostics_caret:
      CaretDefault = true;
      ColumnDefault = true;
      break;
    case options::OPT__SLASH_diagnostics_column:
      CaretDefault = false;
      ColumnDefault = true;
      break;
    case options::OPT__SLASH_diagnostics_classic:
      CaretDefault = false;
      ColumnDefault = false;
      break;
    }
  }

  // -fcaret-diagnostics is default.
  if (!Args.hasFlag(options::OPT_fcaret_diagnostics,
                    options::OPT_fno_caret_diagnostics, CaretDefault))
    CmdArgs.push_back("-fno-caret-diagnostics");

  Args.addOptOutFlag(CmdArgs, options::OPT_fdiagnostics_fixit_info,
                     options::OPT_fno_diagnostics_fixit_info);
  Args.addOptOutFlag(CmdArgs, options::OPT_fdiagnostics_show_option,
                     options::OPT_fno_diagnostics_show_option);

  if (const Arg *A =
          Args.getLastArg(options::OPT_fdiagnostics_show_category_EQ)) {
    CmdArgs.push_back("-fdiagnostics-show-category");
    CmdArgs.push_back(A->getValue());
  }

  Args.addOptInFlag(CmdArgs, options::OPT_fdiagnostics_show_hotness,
                    options::OPT_fno_diagnostics_show_hotness);

  if (const Arg *A =
          Args.getLastArg(options::OPT_fdiagnostics_hotness_threshold_EQ)) {
    std::string Opt =
        std::string("-fdiagnostics-hotness-threshold=") + A->getValue();
    CmdArgs.push_back(Args.MakeArgString(Opt));
  }

  if (const Arg *A =
          Args.getLastArg(options::OPT_fdiagnostics_misexpect_tolerance_EQ)) {
    std::string Opt =
        std::string("-fdiagnostics-misexpect-tolerance=") + A->getValue();
    CmdArgs.push_back(Args.MakeArgString(Opt));
  }

  if (const Arg *A = Args.getLastArg(options::OPT_fdiagnostics_format_EQ)) {
    CmdArgs.push_back("-fdiagnostics-format");
    CmdArgs.push_back(A->getValue());
    if (StringRef(A->getValue()) == "sarif" ||
        StringRef(A->getValue()) == "SARIF")
      D.Diag(diag::warn_drv_sarif_format_unstable);
  }

  if (const Arg *A = Args.getLastArg(
          options::OPT_fdiagnostics_show_note_include_stack,
          options::OPT_fno_diagnostics_show_note_include_stack)) {
    const Option &O = A->getOption();
    if (O.matches(options::OPT_fdiagnostics_show_note_include_stack))
      CmdArgs.push_back("-fdiagnostics-show-note-include-stack");
    else
      CmdArgs.push_back("-fno-diagnostics-show-note-include-stack");
  }

  handleColorDiagnosticsArgs(D, Args, CmdArgs);

  if (Args.hasArg(options::OPT_fansi_escape_codes))
    CmdArgs.push_back("-fansi-escape-codes");

  Args.addOptOutFlag(CmdArgs, options::OPT_fshow_source_location,
                     options::OPT_fno_show_source_location);

  Args.addOptOutFlag(CmdArgs, options::OPT_fdiagnostics_show_line_numbers,
                     options::OPT_fno_diagnostics_show_line_numbers);

  if (Args.hasArg(options::OPT_fdiagnostics_absolute_paths))
    CmdArgs.push_back("-fdiagnostics-absolute-paths");

  if (!Args.hasFlag(options::OPT_fshow_column, options::OPT_fno_show_column,
                    ColumnDefault))
    CmdArgs.push_back("-fno-show-column");

  Args.addOptOutFlag(CmdArgs, options::OPT_fspell_checking,
                     options::OPT_fno_spell_checking);

  Args.addLastArg(CmdArgs, options::OPT_warning_suppression_mappings_EQ);
}

static void renderDwarfFormat(const Driver &D, const llvm::Triple &T,
                              const ArgList &Args, ArgStringList &CmdArgs,
                              unsigned DwarfVersion) {
  auto *DwarfFormatArg =
      Args.getLastArg(options::OPT_gdwarf64, options::OPT_gdwarf32);
  if (!DwarfFormatArg)
    return;

  if (DwarfFormatArg->getOption().matches(options::OPT_gdwarf64)) {
    if (DwarfVersion < 3)
      D.Diag(diag::err_drv_argument_only_allowed_with)
          << DwarfFormatArg->getAsString(Args) << "DWARFv3 or greater";
    else if (!T.isArch64Bit())
      D.Diag(diag::err_drv_argument_only_allowed_with)
          << DwarfFormatArg->getAsString(Args) << "64 bit architecture";
    else if (!T.isOSBinFormatELF())
      D.Diag(diag::err_drv_argument_only_allowed_with)
          << DwarfFormatArg->getAsString(Args) << "ELF platforms";
  }

  DwarfFormatArg->render(Args, CmdArgs);
}

static void
renderDebugOptions(const ToolChain &TC, const Driver &D, const llvm::Triple &T,
                   const ArgList &Args, types::ID InputType,
                   ArgStringList &CmdArgs, const InputInfo &Output,
                   llvm::codegenoptions::DebugInfoKind &DebugInfoKind,
                   DwarfFissionKind &DwarfFission) {
  bool IRInput = isLLVMIR(InputType);
  bool PlainCOrCXX = isDerivedFromC(InputType) && !isCuda(InputType) &&
                     !isHIP(InputType) && !isObjC(InputType) &&
                     !isOpenCL(InputType);

  if (Args.hasFlag(options::OPT_fdebug_info_for_profiling,
                   options::OPT_fno_debug_info_for_profiling, false) &&
      checkDebugInfoOption(
          Args.getLastArg(options::OPT_fdebug_info_for_profiling), Args, D, TC))
    CmdArgs.push_back("-fdebug-info-for-profiling");

  // The 'g' groups options involve a somewhat intricate sequence of decisions
  // about what to pass from the driver to the frontend, but by the time they
  // reach cc1 they've been factored into three well-defined orthogonal choices:
  //  * what level of debug info to generate
  //  * what dwarf version to write
  //  * what debugger tuning to use
  // This avoids having to monkey around further in cc1 other than to disable
  // codeview if not running in a Windows environment. Perhaps even that
  // decision should be made in the driver as well though.
  llvm::DebuggerKind DebuggerTuning = TC.getDefaultDebuggerTuning();

  bool SplitDWARFInlining =
      Args.hasFlag(options::OPT_fsplit_dwarf_inlining,
                   options::OPT_fno_split_dwarf_inlining, false);

  // Normally -gsplit-dwarf is only useful with -gN. For IR input, Clang does
  // object file generation and no IR generation, -gN should not be needed. So
  // allow -gsplit-dwarf with either -gN or IR input.
  if (IRInput || Args.hasArg(options::OPT_g_Group)) {
    // FIXME: -gsplit-dwarf on AIX is currently unimplemented.
    if (TC.getTriple().isOSAIX() && Args.hasArg(options::OPT_gsplit_dwarf)) {
      D.Diag(diag::err_drv_unsupported_opt_for_target)
          << Args.getLastArg(options::OPT_gsplit_dwarf)->getSpelling()
          << TC.getTriple().str();
      return;
    }
    Arg *SplitDWARFArg;
    DwarfFission = getDebugFissionKind(D, Args, SplitDWARFArg);
    if (DwarfFission != DwarfFissionKind::None &&
        !checkDebugInfoOption(SplitDWARFArg, Args, D, TC)) {
      DwarfFission = DwarfFissionKind::None;
      SplitDWARFInlining = false;
    }
  }
  if (const Arg *A = Args.getLastArg(options::OPT_g_Group)) {
    DebugInfoKind = llvm::codegenoptions::DebugInfoConstructor;

    // If the last option explicitly specified a debug-info level, use it.
    if (checkDebugInfoOption(A, Args, D, TC) &&
        A->getOption().matches(options::OPT_gN_Group)) {
      DebugInfoKind = debugLevelToInfoKind(*A);
      // For -g0 or -gline-tables-only, drop -gsplit-dwarf. This gets a bit more
      // complicated if you've disabled inline info in the skeleton CUs
      // (SplitDWARFInlining) - then there's value in composing split-dwarf and
      // line-tables-only, so let those compose naturally in that case.
      if (DebugInfoKind == llvm::codegenoptions::NoDebugInfo ||
          DebugInfoKind == llvm::codegenoptions::DebugDirectivesOnly ||
          (DebugInfoKind == llvm::codegenoptions::DebugLineTablesOnly &&
           SplitDWARFInlining))
        DwarfFission = DwarfFissionKind::None;
    }
  }

  // If a debugger tuning argument appeared, remember it.
  bool HasDebuggerTuning = false;
  if (const Arg *A =
          Args.getLastArg(options::OPT_gTune_Group, options::OPT_ggdbN_Group)) {
    HasDebuggerTuning = true;
    if (checkDebugInfoOption(A, Args, D, TC)) {
      if (A->getOption().matches(options::OPT_glldb))
        DebuggerTuning = llvm::DebuggerKind::LLDB;
      else if (A->getOption().matches(options::OPT_gsce))
        DebuggerTuning = llvm::DebuggerKind::SCE;
      else if (A->getOption().matches(options::OPT_gdbx))
        DebuggerTuning = llvm::DebuggerKind::DBX;
      else
        DebuggerTuning = llvm::DebuggerKind::GDB;
    }
  }

  // If a -gdwarf argument appeared, remember it.
  bool EmitDwarf = false;
  if (const Arg *A = getDwarfNArg(Args))
    EmitDwarf = checkDebugInfoOption(A, Args, D, TC);

  bool EmitCodeView = false;
  if (const Arg *A = Args.getLastArg(options::OPT_gcodeview))
    EmitCodeView = checkDebugInfoOption(A, Args, D, TC);

  // If the user asked for debug info but did not explicitly specify -gcodeview
  // or -gdwarf, ask the toolchain for the default format.
  if (!EmitCodeView && !EmitDwarf &&
      DebugInfoKind != llvm::codegenoptions::NoDebugInfo) {
    switch (TC.getDefaultDebugFormat()) {
    case llvm::codegenoptions::DIF_CodeView:
      EmitCodeView = true;
      break;
    case llvm::codegenoptions::DIF_DWARF:
      EmitDwarf = true;
      break;
    }
  }

  unsigned RequestedDWARFVersion = 0; // DWARF version requested by the user
  unsigned EffectiveDWARFVersion = 0; // DWARF version TC can generate. It may
                                      // be lower than what the user wanted.
  if (EmitDwarf) {
    RequestedDWARFVersion = getDwarfVersion(TC, Args);
    // Clamp effective DWARF version to the max supported by the toolchain.
    EffectiveDWARFVersion =
        std::min(RequestedDWARFVersion, TC.getMaxDwarfVersion());
  } else {
    Args.ClaimAllArgs(options::OPT_fdebug_default_version);
  }

  // -gline-directives-only supported only for the DWARF debug info.
  if (RequestedDWARFVersion == 0 &&
      DebugInfoKind == llvm::codegenoptions::DebugDirectivesOnly)
    DebugInfoKind = llvm::codegenoptions::NoDebugInfo;

  // strict DWARF is set to false by default. But for DBX, we need it to be set
  // as true by default.
  if (const Arg *A = Args.getLastArg(options::OPT_gstrict_dwarf))
    (void)checkDebugInfoOption(A, Args, D, TC);
  if (Args.hasFlag(options::OPT_gstrict_dwarf, options::OPT_gno_strict_dwarf,
                   DebuggerTuning == llvm::DebuggerKind::DBX))
    CmdArgs.push_back("-gstrict-dwarf");

  // And we handle flag -grecord-gcc-switches later with DWARFDebugFlags.
  Args.ClaimAllArgs(options::OPT_g_flags_Group);

  // Column info is included by default for everything except SCE and
  // CodeView if not use sampling PGO. Clang doesn't track end columns, just
  // starting columns, which, in theory, is fine for CodeView (and PDB).  In
  // practice, however, the Microsoft debuggers don't handle missing end columns
  // well, and the AIX debugger DBX also doesn't handle the columns well, so
  // it's better not to include any column info.
  if (const Arg *A = Args.getLastArg(options::OPT_gcolumn_info))
    (void)checkDebugInfoOption(A, Args, D, TC);
  if (!Args.hasFlag(options::OPT_gcolumn_info, options::OPT_gno_column_info,
                    !(EmitCodeView && !getLastProfileSampleUseArg(Args)) &&
                        (DebuggerTuning != llvm::DebuggerKind::SCE &&
                         DebuggerTuning != llvm::DebuggerKind::DBX)))
    CmdArgs.push_back("-gno-column-info");

  // FIXME: Move backend command line options to the module.
  if (Args.hasFlag(options::OPT_gmodules, options::OPT_gno_modules, false)) {
    // If -gline-tables-only or -gline-directives-only is the last option it
    // wins.
    if (checkDebugInfoOption(Args.getLastArg(options::OPT_gmodules), Args, D,
                             TC)) {
      if (DebugInfoKind != llvm::codegenoptions::DebugLineTablesOnly &&
          DebugInfoKind != llvm::codegenoptions::DebugDirectivesOnly) {
        DebugInfoKind = llvm::codegenoptions::DebugInfoConstructor;
        CmdArgs.push_back("-dwarf-ext-refs");
        CmdArgs.push_back("-fmodule-format=obj");
      }
    }
  }

  if (T.isOSBinFormatELF() && SplitDWARFInlining)
    CmdArgs.push_back("-fsplit-dwarf-inlining");

  // After we've dealt with all combinations of things that could
  // make DebugInfoKind be other than std::nullopt or DebugLineTablesOnly,
  // figure out if we need to "upgrade" it to standalone debug info.
  // We parse these two '-f' options whether or not they will be used,
  // to claim them even if you wrote "-fstandalone-debug -gline-tables-only"
  bool NeedFullDebug = Args.hasFlag(
      options::OPT_fstandalone_debug, options::OPT_fno_standalone_debug,
      DebuggerTuning == llvm::DebuggerKind::LLDB ||
          TC.GetDefaultStandaloneDebug());
  if (const Arg *A = Args.getLastArg(options::OPT_fstandalone_debug))
    (void)checkDebugInfoOption(A, Args, D, TC);

  if (DebugInfoKind == llvm::codegenoptions::LimitedDebugInfo ||
      DebugInfoKind == llvm::codegenoptions::DebugInfoConstructor) {
    if (Args.hasFlag(options::OPT_fno_eliminate_unused_debug_types,
                     options::OPT_feliminate_unused_debug_types, false))
      DebugInfoKind = llvm::codegenoptions::UnusedTypeInfo;
    else if (NeedFullDebug)
      DebugInfoKind = llvm::codegenoptions::FullDebugInfo;
  }

  if (Args.hasFlag(options::OPT_gembed_source, options::OPT_gno_embed_source,
                   false)) {
    // Source embedding is a vendor extension to DWARF v5. By now we have
    // checked if a DWARF version was stated explicitly, and have otherwise
    // fallen back to the target default, so if this is still not at least 5
    // we emit an error.
    const Arg *A = Args.getLastArg(options::OPT_gembed_source);
    if (RequestedDWARFVersion < 5)
      D.Diag(diag::err_drv_argument_only_allowed_with)
          << A->getAsString(Args) << "-gdwarf-5";
    else if (EffectiveDWARFVersion < 5)
      // The toolchain has reduced allowed dwarf version, so we can't enable
      // -gembed-source.
      D.Diag(diag::warn_drv_dwarf_version_limited_by_target)
          << A->getAsString(Args) << TC.getTripleString() << 5
          << EffectiveDWARFVersion;
    else if (checkDebugInfoOption(A, Args, D, TC))
      CmdArgs.push_back("-gembed-source");
  }

  // Enable Key Instructions by default if we're emitting DWARF, the language is
  // plain C or C++, and optimisations are enabled.
  Arg *OptLevel = Args.getLastArg(options::OPT_O_Group);
  bool KeyInstructionsOnByDefault =
      EmitDwarf && PlainCOrCXX && OptLevel &&
      !OptLevel->getOption().matches(options::OPT_O0);
  if (Args.hasFlag(options::OPT_gkey_instructions,
                   options::OPT_gno_key_instructions,
                   KeyInstructionsOnByDefault))
    CmdArgs.push_back("-gkey-instructions");

  if (!Args.hasFlag(options::OPT_gstructor_decl_linkage_names,
                    options::OPT_gno_structor_decl_linkage_names, true))
    CmdArgs.push_back("-gno-structor-decl-linkage-names");

  if (EmitCodeView) {
    CmdArgs.push_back("-gcodeview");

    Args.addOptInFlag(CmdArgs, options::OPT_gcodeview_ghash,
                      options::OPT_gno_codeview_ghash);

    Args.addOptOutFlag(CmdArgs, options::OPT_gcodeview_command_line,
                       options::OPT_gno_codeview_command_line);
  }

  Args.addOptOutFlag(CmdArgs, options::OPT_ginline_line_tables,
                     options::OPT_gno_inline_line_tables);

  // When emitting remarks, we need at least debug lines in the output.
  if (willEmitRemarks(Args) &&
      DebugInfoKind <= llvm::codegenoptions::DebugDirectivesOnly)
    DebugInfoKind = llvm::codegenoptions::DebugLineTablesOnly;

  // Adjust the debug info kind for the given toolchain.
  TC.adjustDebugInfoKind(DebugInfoKind, Args);

  // On AIX, the debugger tuning option can be omitted if it is not explicitly
  // set.
  RenderDebugEnablingArgs(Args, CmdArgs, DebugInfoKind, EffectiveDWARFVersion,
                          T.isOSAIX() && !HasDebuggerTuning
                              ? llvm::DebuggerKind::Default
                              : DebuggerTuning);

  // -fdebug-macro turns on macro debug info generation.
  if (Args.hasFlag(options::OPT_fdebug_macro, options::OPT_fno_debug_macro,
                   false))
    if (checkDebugInfoOption(Args.getLastArg(options::OPT_fdebug_macro), Args,
                             D, TC))
      CmdArgs.push_back("-debug-info-macro");

  // -fno-system-debug turns off debug info generation for system headers
  if (!Args.hasFlag(options::OPT_fsystem_debug, options::OPT_fno_system_debug,
                    true))
    CmdArgs.push_back("-fno-system-debug");

  // -ggnu-pubnames turns on gnu style pubnames in the backend.
  const auto *PubnamesArg =
      Args.getLastArg(options::OPT_ggnu_pubnames, options::OPT_gno_gnu_pubnames,
                      options::OPT_gpubnames, options::OPT_gno_pubnames);
  if (DwarfFission != DwarfFissionKind::None ||
      (PubnamesArg && checkDebugInfoOption(PubnamesArg, Args, D, TC))) {
    const bool OptionSet =
        (PubnamesArg &&
         (PubnamesArg->getOption().matches(options::OPT_gpubnames) ||
          PubnamesArg->getOption().matches(options::OPT_ggnu_pubnames)));
    if ((DebuggerTuning != llvm::DebuggerKind::LLDB || OptionSet) &&
        (!PubnamesArg ||
         (!PubnamesArg->getOption().matches(options::OPT_gno_gnu_pubnames) &&
          !PubnamesArg->getOption().matches(options::OPT_gno_pubnames))))
      CmdArgs.push_back(PubnamesArg && PubnamesArg->getOption().matches(
                                           options::OPT_gpubnames)
                            ? "-gpubnames"
                            : "-ggnu-pubnames");
  }
  const auto *SimpleTemplateNamesArg =
      Args.getLastArg(options::OPT_gsimple_template_names,
                      options::OPT_gno_simple_template_names);
  bool ForwardTemplateParams = DebuggerTuning == llvm::DebuggerKind::SCE;
  if (SimpleTemplateNamesArg &&
      checkDebugInfoOption(SimpleTemplateNamesArg, Args, D, TC)) {
    const auto &Opt = SimpleTemplateNamesArg->getOption();
    if (Opt.matches(options::OPT_gsimple_template_names)) {
      ForwardTemplateParams = true;
      CmdArgs.push_back("-gsimple-template-names=simple");
    }
  }

  // Emit DW_TAG_template_alias for template aliases? True by default for SCE.
  bool UseDebugTemplateAlias =
      DebuggerTuning == llvm::DebuggerKind::SCE && RequestedDWARFVersion >= 4;
  if (const auto *DebugTemplateAlias = Args.getLastArg(
          options::OPT_gtemplate_alias, options::OPT_gno_template_alias)) {
    // DW_TAG_template_alias is only supported from DWARFv5 but if a user
    // asks for it we should let them have it (if the target supports it).
    if (checkDebugInfoOption(DebugTemplateAlias, Args, D, TC)) {
      const auto &Opt = DebugTemplateAlias->getOption();
      UseDebugTemplateAlias = Opt.matches(options::OPT_gtemplate_alias);
    }
  }
  if (UseDebugTemplateAlias)
    CmdArgs.push_back("-gtemplate-alias");

  if (const Arg *A = Args.getLastArg(options::OPT_gsrc_hash_EQ)) {
    StringRef v = A->getValue();
    CmdArgs.push_back(Args.MakeArgString("-gsrc-hash=" + v));
  }

  Args.addOptInFlag(CmdArgs, options::OPT_fdebug_ranges_base_address,
                    options::OPT_fno_debug_ranges_base_address);

  // -gdwarf-aranges turns on the emission of the aranges section in the
  // backend.
  if (const Arg *A = Args.getLastArg(options::OPT_gdwarf_aranges);
      A && checkDebugInfoOption(A, Args, D, TC)) {
    CmdArgs.push_back("-mllvm");
    CmdArgs.push_back("-generate-arange-section");
  }

  Args.addOptInFlag(CmdArgs, options::OPT_fforce_dwarf_frame,
                    options::OPT_fno_force_dwarf_frame);

  bool EnableTypeUnits = false;
  if (Args.hasFlag(options::OPT_fdebug_types_section,
                   options::OPT_fno_debug_types_section, false)) {
    if (!(T.isOSBinFormatELF() || T.isOSBinFormatWasm())) {
      D.Diag(diag::err_drv_unsupported_opt_for_target)
          << Args.getLastArg(options::OPT_fdebug_types_section)
                 ->getAsString(Args)
          << T.getTriple();
    } else if (checkDebugInfoOption(
                   Args.getLastArg(options::OPT_fdebug_types_section), Args, D,
                   TC)) {
      EnableTypeUnits = true;
      CmdArgs.push_back("-mllvm");
      CmdArgs.push_back("-generate-type-units");
    }
  }

  if (const Arg *A =
          Args.getLastArg(options::OPT_gomit_unreferenced_methods,
                          options::OPT_gno_omit_unreferenced_methods))
    (void)checkDebugInfoOption(A, Args, D, TC);
  if (Args.hasFlag(options::OPT_gomit_unreferenced_methods,
                   options::OPT_gno_omit_unreferenced_methods, false) &&
      (DebugInfoKind == llvm::codegenoptions::DebugInfoConstructor ||
       DebugInfoKind == llvm::codegenoptions::LimitedDebugInfo) &&
      !EnableTypeUnits) {
    CmdArgs.push_back("-gomit-unreferenced-methods");
  }

  // To avoid join/split of directory+filename, the integrated assembler prefers
  // the directory form of .file on all DWARF versions. GNU as doesn't allow the
  // form before DWARF v5.
  if (!Args.hasFlag(options::OPT_fdwarf_directory_asm,
                    options::OPT_fno_dwarf_directory_asm,
                    TC.useIntegratedAs() || EffectiveDWARFVersion >= 5))
    CmdArgs.push_back("-fno-dwarf-directory-asm");

  // Decide how to render forward declarations of template instantiations.
  // SCE wants full descriptions, others just get them in the name.
  if (ForwardTemplateParams)
    CmdArgs.push_back("-debug-forward-template-params");

  // Do we need to explicitly import anonymous namespaces into the parent
  // scope?
  if (DebuggerTuning == llvm::DebuggerKind::SCE)
    CmdArgs.push_back("-dwarf-explicit-import");

  renderDwarfFormat(D, T, Args, CmdArgs, EffectiveDWARFVersion);
  RenderDebugInfoCompressionArgs(Args, CmdArgs, D, TC);

  // This controls whether or not we perform JustMyCode instrumentation.
  if (Args.hasFlag(options::OPT_fjmc, options::OPT_fno_jmc, false)) {
    if (TC.getTriple().isOSBinFormatELF() ||
        TC.getTriple().isWindowsMSVCEnvironment()) {
      if (DebugInfoKind >= llvm::codegenoptions::DebugInfoConstructor)
        CmdArgs.push_back("-fjmc");
      else if (D.IsCLMode())
        D.Diag(clang::diag::warn_drv_jmc_requires_debuginfo) << "/JMC"
                                                             << "'/Zi', '/Z7'";
      else
        D.Diag(clang::diag::warn_drv_jmc_requires_debuginfo) << "-fjmc"
                                                             << "-g";
    } else {
      D.Diag(clang::diag::warn_drv_fjmc_for_elf_only);
    }
  }

  // Add in -fdebug-compilation-dir if necessary.
  const char *DebugCompilationDir =
      addDebugCompDirArg(Args, CmdArgs, D.getVFS());

  addDebugPrefixMapArg(D, TC, Args, CmdArgs);

  // Add the output path to the object file for CodeView debug infos.
  if (EmitCodeView && Output.isFilename())
    addDebugObjectName(Args, CmdArgs, DebugCompilationDir,
                       Output.getFilename());
}

/// Check whether the given input tree contains any wrapper actions
static bool ContainsWrapperAction(const Action *A) {
  if (isa<OffloadWrapperJobAction>(A))
    return true;
  for (const auto &AI : A->inputs())
    if (ContainsWrapperAction(AI))
      return true;

  return false;
}

// Put together an external compiler compilation call which is used instead
// of the clang invocation for the host compile of an offload compilation.
// Enabling command line:  clang++ -fsycl -fsycl-host-compiler=<HostExe>
//                         <ClangOpts> -fsycl-host-compiler-options=<HostOpts>
// Any <ClangOpts> used which are phase limiting (preprocessing, assembly,
// object generation) are specifically handled here by specifying the
// equivalent phase limiting option(s).
// It is expected that any user <HostOpts> options passed will be placed
// after any implied options set here.  This will have overriding behaviors
// for any options which are considered to be evaluated from left to right.
// Specifying any <HostOpts> option which conficts any of the implied options
// will result in undefined behavior.  Potential conflicting options:
//  * Output specification options (-o, -Fo, -Fa, etc)
//  * Phase limiting options (-E, -c, -P, etc)
void Clang::ConstructHostCompilerJob(Compilation &C, const JobAction &JA,
                                     const InputInfo &Output,
                                     const InputInfoList &Inputs,
                                     const llvm::opt::ArgList &TCArgs) const {

  // The Host compilation step that occurs here is constructed based on the
  // input from the user.  This consists of the compiler to call and the
  // options that will be used during the compilation.
  ArgStringList HostCompileArgs;
  const InputInfo &InputFile = Inputs.front();
  const ToolChain &TC = getToolChain();

  // Input file.
  HostCompileArgs.push_back(InputFile.getFilename());

  // When performing the host compilation, we are expecting to only be
  // creating intermediate files, namely preprocessor output, assembly or
  // object files.
  // We are making assumptions in regards to what options are used to
  // generate these intermediate files.
  //                gcc/g++/clang/clang++/default | cl
  //  Object:                   -c                | -c
  //  Preprocessed:             -E                | -P -Fi<file>
  //  Assembly:                 -S                | -c -Fa<file>
  //  Header Input:        -include <file>        | -FI <file>
  //
  // The options used are determined by the compiler name and target triple.
  Arg *HostCompilerDefArg =
      TCArgs.getLastArg(options::OPT_fsycl_host_compiler_EQ);
  assert(HostCompilerDefArg && "Expected host compiler designation.");

  bool OutputAdded = false;
  StringRef CompilerName =
      llvm::sys::path::stem(HostCompilerDefArg->getValue());
  if (CompilerName.empty())
    TC.getDriver().Diag(diag::err_drv_missing_arg_mtp)
        << HostCompilerDefArg->getAsString(TCArgs);
  // FIXME: Consider requiring user input to specify a compatibility class
  // to determine the type of host compiler being used.
  SmallVector<StringRef, 4> MSVCCompilers = {"cl", "clang-cl", "icl"};
  bool IsMSVCHostCompiler =
      std::find(MSVCCompilers.begin(), MSVCCompilers.end(), CompilerName) !=
      MSVCCompilers.end();

  auto addMSVCOutputFile = [&](StringRef Opt) {
    SmallString<128> OutOpt(Opt);
    OutOpt += Output.getFilename();
    HostCompileArgs.push_back(TCArgs.MakeArgString(OutOpt));
    OutputAdded = true;
  };
  // By default: pass /Zc:__cplusplus if we see a MSVC compiler.
  // Users can disable this through
  // -fsycl-host-compiler-options=/Zc:__cplusplus-
  // It overrides the default option.
  if (IsMSVCHostCompiler)
    HostCompileArgs.push_back("/Zc:__cplusplus");

  if (TCArgs.hasArg(options::OPT_fpreview_breaking_changes)) {
    HostCompileArgs.push_back(IsMSVCHostCompiler ? "/D" : "-D");
    HostCompileArgs.push_back("__INTEL_PREVIEW_BREAKING_CHANGES");
  }

  // FIXME: Reuse existing toolchains which are already supported to put
  // together the options.
  // FIXME: For any potential obscure host compilers that do not use the
  // 'standard' set of options, we should provide a user interface that allows
  // users to override the implied options.
  if (isa<PreprocessJobAction>(JA)) {
    if (IsMSVCHostCompiler) {
      // Check the output file, if it is 'stdout' we want to use -E.
      if (StringRef(Output.getFilename()) == "-") {
        HostCompileArgs.push_back("-E");
        OutputAdded = true;
      } else {
        HostCompileArgs.push_back("-P");
        addMSVCOutputFile("-Fi");
      }
    } else
      HostCompileArgs.push_back("-E");
  } else if (isa<AssembleJobAction>(JA)) {
    HostCompileArgs.push_back("-c");
    if (IsMSVCHostCompiler)
      addMSVCOutputFile("-Fo");
  } else {
    assert((isa<CompileJobAction, BackendJobAction>(JA)) &&
           "Invalid action for external host compilation tool.");
    if (JA.getType() == types::TY_PP_Asm) {
      if (IsMSVCHostCompiler) {
        HostCompileArgs.push_back("-c");
        addMSVCOutputFile("-Fa");
        // The MSVC Compiler does not have a way to just create the assembly
        // file so we create the assembly file and object file, and redirect
        // the object file to a temporary.
        std::string ObjTmpName = C.getDriver().GetTemporaryPath("host", "obj");
        StringRef WrapperFileName =
            C.addTempFile(C.getArgs().MakeArgString(ObjTmpName));
        SmallString<128> ObjOutOpt("-Fo");
        ObjOutOpt += WrapperFileName;
        HostCompileArgs.push_back(C.getArgs().MakeArgString(ObjOutOpt));
      } else
        HostCompileArgs.push_back("-S");
    } else {
      TC.getDriver().Diag(diag::err_drv_output_type_with_host_compiler);
    }
  }

  // Add the integration header.
  StringRef Header =
      TC.getDriver().getIntegrationHeader(InputFile.getBaseInput());
  if (types::getPreprocessedType(InputFile.getType()) != types::TY_INVALID &&
      !Header.empty()) {
    HostCompileArgs.push_back(IsMSVCHostCompiler ? "-FI" : "-include");
    HostCompileArgs.push_back(TCArgs.MakeArgString(Header));
  }

  // Add directory in which the original source file resides, as there could
  // be headers that need to be picked up from there.
  SmallString<128> SourcePath(InputFile.getBaseInput());
  llvm::sys::path::remove_filename(SourcePath);
  if (!SourcePath.empty()) {
    HostCompileArgs.push_back(IsMSVCHostCompiler ? "-I" : "-iquote");
    HostCompileArgs.push_back(TCArgs.MakeArgString(SourcePath));
  } else if (llvm::ErrorOr<std::string> CWD =
                 TC.getDriver().getVFS().getCurrentWorkingDirectory()) {
    HostCompileArgs.push_back(IsMSVCHostCompiler ? "-I" : "-iquote");
    HostCompileArgs.push_back(TCArgs.MakeArgString(*CWD));
  }

  // Add /external:W0 for MSVC based compilation. We are using /external:I
  // which requires /external:Wn upon usage. Use of /external:W0 disables
  // warnings from headers that are included with /external:I.
  if (IsMSVCHostCompiler)
    HostCompileArgs.push_back("/external:W0");

  // Add default header search directories.
  SmallString<128> BaseDir(C.getDriver().Dir);
  llvm::sys::path::append(BaseDir, "..", "include");
  SmallString<128> SYCLDir(BaseDir);
  llvm::sys::path::append(SYCLDir, "sycl");
  // This is used to provide our wrappers around STL headers that provide
  // additional functions/template specializations when the user includes those
  // STL headers in their programs (e.g., <complex>).
  SmallString<128> STLWrappersDir(SYCLDir);
  llvm::sys::path::append(STLWrappersDir, "stl_wrappers");
  // Add the SYCL specific header directories as system directories for non
  // MSVC compilers.
  HostCompileArgs.push_back(IsMSVCHostCompiler ? "/external:I" : "-isystem");
  HostCompileArgs.push_back(TCArgs.MakeArgString(SYCLDir));
  HostCompileArgs.push_back(IsMSVCHostCompiler ? "/external:I" : "-isystem");
  HostCompileArgs.push_back(TCArgs.MakeArgString(STLWrappersDir));
  HostCompileArgs.push_back(IsMSVCHostCompiler ? "/external:I" : "-isystem");
  HostCompileArgs.push_back(TCArgs.MakeArgString(BaseDir));

  if (!OutputAdded) {
    // Add output file to the command line.  This is assumed to be prefaced
    // with the '-o' option that is used to designate the output file.
    HostCompileArgs.push_back("-o");
    HostCompileArgs.push_back(Output.getFilename());
  }

  SmallString<128> ExecPath;
  if (HostCompilerDefArg) {
    ExecPath = HostCompilerDefArg->getValue();
    if (!ExecPath.empty() && ExecPath == llvm::sys::path::stem(ExecPath))
      // Use PATH to find executable passed in from -fsycl-host-compiler.
      if (llvm::ErrorOr<std::string> Prog =
              llvm::sys::findProgramByName(ExecPath))
        ExecPath = *Prog;
  }

  // Add any user-specified arguments.
  if (Arg *HostCompilerOptsArg =
          TCArgs.getLastArg(options::OPT_fsycl_host_compiler_options_EQ)) {
    SmallVector<const char *, 8> TargetArgs;
    llvm::BumpPtrAllocator BPA;
    llvm::StringSaver S(BPA);
    // Tokenize the string.
    llvm::cl::TokenizeGNUCommandLine(HostCompilerOptsArg->getValue(), S,
                                     TargetArgs);
    llvm::transform(TargetArgs, std::back_inserter(HostCompileArgs),
                    [&TCArgs](StringRef A) { return TCArgs.MakeArgString(A); });
  }
  const Tool *T = TC.SelectTool(JA);
  auto Cmd = std::make_unique<Command>(JA, *T, ResponseFileSupport::None(),
                                       TCArgs.MakeArgString(ExecPath),
                                       HostCompileArgs, std::nullopt);

  C.addCommand(std::move(Cmd));
}

static void ProcessVSRuntimeLibrary(const ToolChain &TC, const ArgList &Args,
                                    ArgStringList &CmdArgs) {
  unsigned RTOptionID = options::OPT__SLASH_MT;

  bool isSPIROrSPIRV = TC.getTriple().isSPIROrSPIRV();
  bool isSYCL = Args.hasArg(options::OPT_fsycl);
  // For SYCL Windows, /MD is the default.
  if (isSYCL)
    RTOptionID = options::OPT__SLASH_MD;

  if (Args.hasArg(options::OPT__SLASH_LDd))
    // The /LDd option implies /MTd (/MDd for SYCL). The dependent lib part
    // can be overridden, but defining _DEBUG is sticky.
    RTOptionID = isSYCL ? options::OPT__SLASH_MDd : options::OPT__SLASH_MTd;

  Arg *SetArg = nullptr;
  if (Arg *A = Args.getLastArg(options::OPT__SLASH_M_Group)) {
    RTOptionID = A->getOption().getID();
    SetArg = A;
  }

  if (Arg *A = Args.getLastArg(options::OPT_fms_runtime_lib_EQ)) {
    RTOptionID = llvm::StringSwitch<unsigned>(A->getValue())
                     .Case("static", options::OPT__SLASH_MT)
                     .Case("static_dbg", options::OPT__SLASH_MTd)
                     .Case("dll", options::OPT__SLASH_MD)
                     .Case("dll_dbg", options::OPT__SLASH_MDd)
                     .Default(options::OPT__SLASH_MT);
    SetArg = A;
  }
  if (isSYCL && !isSPIROrSPIRV && SetArg &&
      (RTOptionID == options::OPT__SLASH_MT ||
       RTOptionID == options::OPT__SLASH_MTd))
    // Use of /MT or /MTd is not supported for SYCL.
    TC.getDriver().Diag(clang::diag::err_drv_argument_not_allowed_with)
        << SetArg->getOption().getName() << "-fsycl";

  enum { addDEBUG = 0x1, addMT = 0x2, addDLL = 0x4 };
  auto addPreDefines = [&](unsigned Defines) {
    if (Defines & addDEBUG)
      CmdArgs.push_back("-D_DEBUG");
    if (Defines & addMT && !isSPIROrSPIRV)
      CmdArgs.push_back("-D_MT");
    if (Defines & addDLL && !isSPIROrSPIRV)
      CmdArgs.push_back("-D_DLL");
  };
  StringRef FlagForCRT;
  switch (RTOptionID) {
  case options::OPT__SLASH_MD:
    addPreDefines((Args.hasArg(options::OPT__SLASH_LDd) ? addDEBUG : 0x0) |
                  addMT | addDLL);
    FlagForCRT = "--dependent-lib=msvcrt";
    break;
  case options::OPT__SLASH_MDd:
    addPreDefines(addDEBUG | addMT | addDLL);
    FlagForCRT = "--dependent-lib=msvcrtd";
    break;
  case options::OPT__SLASH_MT:
    addPreDefines((Args.hasArg(options::OPT__SLASH_LDd) ? addDEBUG : 0x0) |
                  addMT);
    CmdArgs.push_back("-flto-visibility-public-std");
    FlagForCRT = "--dependent-lib=libcmt";
    break;
  case options::OPT__SLASH_MTd:
    addPreDefines(addDEBUG | addMT);
    CmdArgs.push_back("-flto-visibility-public-std");
    FlagForCRT = "--dependent-lib=libcmtd";
    break;
  default:
    llvm_unreachable("Unexpected option ID.");
  }

  if (Args.hasArg(options::OPT_fms_omit_default_lib)) {
    CmdArgs.push_back("-D_VC_NODEFAULTLIB");
  } else {
    CmdArgs.push_back(FlagForCRT.data());

    // This provides POSIX compatibility (maps 'open' to '_open'), which most
    // users want.  The /Za flag to cl.exe turns this off, but it's not
    // implemented in clang.
    CmdArgs.push_back("--dependent-lib=oldnames");
    // Add SYCL dependent library
    if (Args.hasArg(options::OPT_fsycl) &&
        !Args.hasArg(options::OPT_nolibsycl)) {
      SmallString<128> SYCLLibName("sycl" SYCL_MAJOR_VERSION);
      if (Args.hasArg(options::OPT_fpreview_breaking_changes))
        SYCLLibName += "-preview";
      if (RTOptionID == options::OPT__SLASH_MDd)
        SYCLLibName += "d";
      CmdArgs.push_back(
          Args.MakeArgString(Twine("--dependent-lib=") + SYCLLibName));
      CmdArgs.push_back("--dependent-lib=sycl-devicelib-host");
    }
  }

  // All Arm64EC object files implicitly add softintrin.lib. This is necessary
  // even if the file doesn't actually refer to any of the routines because
  // the CRT itself has incomplete dependency markings.
  if (TC.getTriple().isWindowsArm64EC())
    CmdArgs.push_back("--dependent-lib=softintrin");
}

void Clang::ConstructJob(Compilation &C, const JobAction &JA,
                         const InputInfo &Output, const InputInfoList &Inputs,
                         const ArgList &Args, const char *LinkingOutput) const {
  const auto &TC = getToolChain();
  const llvm::Triple &RawTriple = TC.getTriple();
  llvm::Triple Triple = TC.getEffectiveTriple();
  std::string TripleStr = Triple.getTriple();

  bool KernelOrKext =
      Args.hasArg(options::OPT_mkernel, options::OPT_fapple_kext);
  const Driver &D = TC.getDriver();
  ArgStringList CmdArgs;
  bool NoOffloadFP32PrecDiv = false;
  bool NoOffloadFP32PrecSqrt = false;

  assert(Inputs.size() >= 1 && "Must have at least one input.");
  // CUDA/HIP compilation may have multiple inputs (source file + results of
  // device-side compilations). OpenMP device jobs also take the host IR as a
  // second input. Module precompilation accepts a list of header files to
  // include as part of the module. API extraction accepts a list of header
  // files whose API information is emitted in the output. All other jobs are
  // expected to have exactly one input. SYCL compilation only expects a
  // single input.
  // SYCL host jobs accept the integration header from the device-side
  // compilation as a second input.
  bool IsCuda = JA.isOffloading(Action::OFK_Cuda);
  bool IsCudaDevice = JA.isDeviceOffloading(Action::OFK_Cuda);
  bool IsHIP = JA.isOffloading(Action::OFK_HIP);
  bool IsHIPDevice = JA.isDeviceOffloading(Action::OFK_HIP);
  bool IsSYCL = JA.isOffloading(Action::OFK_SYCL);
  bool IsSYCLDevice = JA.isDeviceOffloading(Action::OFK_SYCL);
  bool IsOpenMPDevice = JA.isDeviceOffloading(Action::OFK_OpenMP);
  bool IsExtractAPI = isa<ExtractAPIJobAction>(JA);
  bool IsDeviceOffloadAction = !(JA.isDeviceOffloading(Action::OFK_None) ||
                                 JA.isDeviceOffloading(Action::OFK_Host));
  bool IsHostOffloadingAction =
      JA.isHostOffloading(Action::OFK_OpenMP) ||
      (JA.isHostOffloading(C.getActiveOffloadKinds()) &&
       Args.hasFlag(options::OPT_offload_new_driver,
                    options::OPT_no_offload_new_driver,
                    C.isOffloadingHostKind(Action::OFK_Cuda)));

  bool IsRDCMode =
      Args.hasFlag(options::OPT_fgpu_rdc, options::OPT_fno_gpu_rdc, IsSYCL);
  auto LTOMode = IsDeviceOffloadAction ? D.getOffloadLTOMode() : D.getLTOMode();
  bool IsUsingLTO = LTOMode != LTOK_None;
  const bool IsSYCLCUDACompat = isSYCLCudaCompatEnabled(Args);

  // Perform the SYCL host compilation using an external compiler if the user
  // requested.
  if (Args.hasArg(options::OPT_fsycl_host_compiler_EQ) && IsSYCL &&
      !IsSYCLDevice) {
    ConstructHostCompilerJob(C, JA, Output, Inputs, Args);
    return;
  }

  // Extract API doesn't have a main input file, so invent a fake one as a
  // placeholder.
  InputInfo ExtractAPIPlaceholderInput(Inputs[0].getType(), "extract-api",
                                       "extract-api");

  const InputInfo &Input =
      IsExtractAPI ? ExtractAPIPlaceholderInput : Inputs[0];

  InputInfoList ExtractAPIInputs;
  InputInfoList HostOffloadingInputs;
  const InputInfo *CudaDeviceInput = nullptr;
  const InputInfo *OpenMPDeviceInput = nullptr;
  const InputInfo *SYCLDeviceInput = nullptr;
  for (const InputInfo &I : Inputs) {
    if (&I == &Input || I.getType() == types::TY_Nothing) {
      // This is the primary input or contains nothing.
    } else if (IsExtractAPI) {
      auto ExpectedInputType = ExtractAPIPlaceholderInput.getType();
      if (I.getType() != ExpectedInputType) {
        D.Diag(diag::err_drv_extract_api_wrong_kind)
            << I.getFilename() << types::getTypeName(I.getType())
            << types::getTypeName(ExpectedInputType);
      }
      ExtractAPIInputs.push_back(I);
    } else if (IsHostOffloadingAction) {
      HostOffloadingInputs.push_back(I);
    } else if ((IsCuda || IsHIP) && !CudaDeviceInput) {
      CudaDeviceInput = &I;
    } else if (IsOpenMPDevice && !OpenMPDeviceInput) {
      OpenMPDeviceInput = &I;
    } else if (IsSYCL && !SYCLDeviceInput) {
      SYCLDeviceInput = &I;
    } else {
      llvm_unreachable("unexpectedly given multiple inputs");
    }
  }

  const llvm::Triple *AuxTriple =
      (IsSYCL || IsCuda || IsHIP) ? TC.getAuxTriple() : nullptr;
  bool IsWindowsMSVC = RawTriple.isWindowsMSVCEnvironment();
  bool IsUEFI = RawTriple.isUEFI();
  bool IsIAMCU = RawTriple.isOSIAMCU();

  // Adjust IsWindowsXYZ for CUDA/HIP/SYCL compilations.  Even when compiling in
  // device mode (i.e., getToolchain().getTriple() is NVPTX/AMDGCN, not
  // Windows), we need to pass Windows-specific flags to cc1.
  if (IsCuda || IsHIP || IsSYCL)
    IsWindowsMSVC |= AuxTriple && AuxTriple->isWindowsMSVCEnvironment();

  // Adjust for SYCL NativeCPU compilations.  When compiling in device mode, the
  // first compilation uses the NativeCPU target for LLVM IR generation, the
  // second compilation uses the host target for machine code generation.
  if (IsSYCL && IsSYCLDevice && Triple.isNativeCPU() && AuxTriple &&
      isa<AssembleJobAction>(JA)) {
    Triple = *AuxTriple;
    TripleStr = Triple.getTriple();
  }

  // C++ is not supported for IAMCU.
  if (IsIAMCU && types::isCXX(Input.getType()))
    D.Diag(diag::err_drv_clang_unsupported) << "C++ for IAMCU";

  // Invoke ourselves in -cc1 mode.
  //
  // FIXME: Implement custom jobs for internal actions.
  CmdArgs.push_back("-cc1");

  // Add the "effective" target triple.
  CmdArgs.push_back("-triple");
  CmdArgs.push_back(Args.MakeArgString(TripleStr));

  if (const Arg *MJ = Args.getLastArg(options::OPT_MJ)) {
    DumpCompilationDatabase(C, MJ->getValue(), TripleStr, Output, Input, Args);
    Args.ClaimAllArgs(options::OPT_MJ);
  } else if (const Arg *GenCDBFragment =
                 Args.getLastArg(options::OPT_gen_cdb_fragment_path)) {
    DumpCompilationDatabaseFragmentToDir(GenCDBFragment->getValue(), C,
                                         TripleStr, Output, Input, Args);
    Args.ClaimAllArgs(options::OPT_gen_cdb_fragment_path);
  }

  if (IsCuda || IsHIP) {
    // We have to pass the triple of the host if compiling for a CUDA/HIP device
    // and vice-versa.
    std::string NormalizedTriple;
    if (JA.isDeviceOffloading(Action::OFK_Cuda) ||
        JA.isDeviceOffloading(Action::OFK_HIP))
      NormalizedTriple = C.getSingleOffloadToolChain<Action::OFK_Host>()
                             ->getTriple()
                             .normalize();
    else {
      // Host-side compilation.
      NormalizedTriple =
          (IsCuda ? C.getOffloadToolChains(Action::OFK_Cuda).first->second
                  : C.getOffloadToolChains(Action::OFK_HIP).first->second)
              ->getTriple()
              .normalize();
      if (IsCuda) {
        // We need to figure out which CUDA version we're compiling for, as that
        // determines how we load and launch GPU kernels.
        auto *CTC = static_cast<const toolchains::CudaToolChain *>(
            C.getSingleOffloadToolChain<Action::OFK_Cuda>());
        assert(CTC && "Expected valid CUDA Toolchain.");
        if (CTC && CTC->CudaInstallation.version() != CudaVersion::UNKNOWN)
          CmdArgs.push_back(Args.MakeArgString(
              Twine("-target-sdk-version=") +
              CudaVersionToString(CTC->CudaInstallation.version())));
        // Unsized function arguments used for variadics were introduced in
        // CUDA-9.0. We still do not support generating code that actually uses
        // variadic arguments yet, but we do need to allow parsing them as
        // recent CUDA headers rely on that.
        // https://github.com/llvm/llvm-project/issues/58410
        if (CTC->CudaInstallation.version() >= CudaVersion::CUDA_90)
          CmdArgs.push_back("-fcuda-allow-variadic-functions");
      }
    }
    CmdArgs.push_back("-aux-triple");
    CmdArgs.push_back(Args.MakeArgString(NormalizedTriple));

    if (JA.isDeviceOffloading(Action::OFK_HIP) &&
        (getToolChain().getTriple().isAMDGPU() ||
         (getToolChain().getTriple().isSPIRV() &&
          getToolChain().getTriple().getVendor() == llvm::Triple::AMD))) {
      // Device side compilation printf
      if (Args.getLastArg(options::OPT_mprintf_kind_EQ)) {
        CmdArgs.push_back(Args.MakeArgString(
            "-mprintf-kind=" +
            Args.getLastArgValue(options::OPT_mprintf_kind_EQ)));
        // Force compiler error on invalid conversion specifiers
        CmdArgs.push_back(
            Args.MakeArgString("-Werror=format-invalid-specifier"));
      }
    }
  }

  bool SkipO =
      Args.hasArg(options::OPT_fsycl_link_EQ) && ContainsWrapperAction(&JA);
  const Arg *OArg = Args.getLastArg(options::OPT_O_Group);
  // Optimization level for CodeGen.
  // When compiling a wrapped binary, do not optimize.
  if (!SkipO && OArg) {
      if (OArg->getOption().matches(options::OPT_O4)) {
        CmdArgs.push_back("-O3");
        D.Diag(diag::warn_O4_is_O3);
      } else {
        OArg->render(Args, CmdArgs);
      }
  }

  // Unconditionally claim the printf option now to avoid unused diagnostic.
  if (const Arg *PF = Args.getLastArg(options::OPT_mprintf_kind_EQ))
    PF->claim();

  Arg *SYCLStdArg = Args.getLastArg(options::OPT_sycl_std_EQ);

  if (IsSYCL) {
    if (IsSYCLDevice) {
      if (Triple.isNVPTX()) {
        StringRef GPUArchName = JA.getOffloadingArch();
        // TODO: Once default arch is moved to at least SM_53, empty arch should
        // also result in the flag added.
        if (!GPUArchName.empty() &&
            StringToOffloadArch(GPUArchName) >= OffloadArch::SM_53)
          CmdArgs.push_back("-fnative-half-type");
      }
      // Pass the triple of host when doing SYCL
      llvm::Triple AuxT = C.getDefaultToolChain().getTriple();
      std::string NormalizedTriple = AuxT.normalize();
      CmdArgs.push_back("-aux-triple");
      CmdArgs.push_back(Args.MakeArgString(NormalizedTriple));

      // We want to compile sycl kernels.
      CmdArgs.push_back("-fsycl-is-device");
      CmdArgs.push_back("-fdeclare-spirv-builtins");

      // Set O2 optimization level by default
      if (!Args.getLastArg(options::OPT_O_Group))
        CmdArgs.push_back("-O2");

      if (!Args.hasFlag(options::OPT_fsycl_early_optimizations,
                        options::OPT_fno_sycl_early_optimizations, true))
        CmdArgs.push_back("-fno-sycl-early-optimizations");
      else if (RawTriple.isSPIROrSPIRV()) {
        // Set `sycl-opt` option to configure LLVM passes for SPIR/SPIR-V target
        CmdArgs.push_back("-mllvm");
        CmdArgs.push_back("-sycl-opt");
      }
      if (RawTriple.isNativeCPU()) {
        CmdArgs.push_back("-D");
        CmdArgs.push_back("__SYCL_NATIVE_CPU__");
        CmdArgs.push_back("-fno-autolink");
      }

      // Turn on Dead Parameter Elimination Optimization with early
      // optimizations
      // TODO: Enable DAE by default without the Optimization level check in the
      // driver.  The enabling can be done in CodeGenOpt, and we can pass an
      // option to explicitly disable/disable here.
      if (!(RawTriple.isAMDGCN()) &&
          Args.hasFlag(options::OPT_fsycl_dead_args_optimization,
                       options::OPT_fno_sycl_dead_args_optimization,
                       isSYCLOptimizationO2orHigher(Args)))
        CmdArgs.push_back("-fenable-sycl-dae");
      if (IsWindowsMSVC) {
        CmdArgs.push_back("-fms-extensions");
        CmdArgs.push_back("-fms-compatibility");
        CmdArgs.push_back("-fdelayed-template-parsing");
        VersionTuple MSVT =
            C.getDefaultToolChain().computeMSVCVersion(&D, Args);
        if (!MSVT.empty())
          CmdArgs.push_back(Args.MakeArgString("-fms-compatibility-version=" +
                                               MSVT.getAsString()));
        else {
          const char *LowestMSVCSupported = "19.16.27023"; // VS2017 v15.9
          CmdArgs.push_back(Args.MakeArgString(
              Twine("-fms-compatibility-version=") + LowestMSVCSupported));
        }
      }

      if (Args.hasFlag(options::OPT_fsycl_allow_func_ptr,
                       options::OPT_fno_sycl_allow_func_ptr, false)) {
        CmdArgs.push_back("-fsycl-allow-func-ptr");
      }

      Args.AddLastArg(CmdArgs, options::OPT_fsycl_decompose_functor,
                      options::OPT_fno_sycl_decompose_functor);

      Args.AddLastArg(CmdArgs, options::OPT_fsycl_rtc_mode,
                      options::OPT_fno_sycl_rtc_mode);

      // Forward -fsycl-instrument-device-code option to cc1. This option will
      // only be used for SPIR/SPIR-V based targets.
      if (Triple.isSPIROrSPIRV())
        if (Args.hasFlag(options::OPT_fsycl_instrument_device_code,
                         options::OPT_fno_sycl_instrument_device_code, false))
          CmdArgs.push_back("-fsycl-instrument-device-code");

      if (!SYCLStdArg) {
        // The user had not pass SYCL version, thus we'll employ no-sycl-strict
        // to allow address-space unqualified pointers in function params/return
        // along with marking the same function with explicit SYCL_EXTERNAL
        CmdArgs.push_back("-Wno-sycl-strict");
      }

      // Add the integration header option to generate the header.
      StringRef Header(D.getIntegrationHeader(Input.getBaseInput()));
      if (!Header.empty()) {
        SmallString<128> HeaderOpt("-fsycl-int-header=");
        HeaderOpt.append(Header);
        CmdArgs.push_back(Args.MakeArgString(HeaderOpt));
      }

      if (!Args.hasArg(options::OPT_fno_sycl_use_footer)) {
        // Add the integration footer option to generated the footer.
        StringRef Footer(D.getIntegrationFooter(Input.getBaseInput()));
        if (!Footer.empty()) {
          SmallString<128> FooterOpt("-fsycl-int-footer=");
          FooterOpt.append(Footer);
          CmdArgs.push_back(Args.MakeArgString(FooterOpt));
        }
      }

      // Forward -fsycl-default-sub-group-size if in SYCL mode.
      Args.AddLastArg(CmdArgs, options::OPT_fsycl_default_sub_group_size);

      if (Args.hasArg(options::OPT_fsycl_optimize_non_user_code)) {
        const Arg *OArg = Args.getLastArg(options::OPT_O_Group);
        if (!OArg || !OArg->getOption().matches(options::OPT_O0)) {
          bool isCLMode = C.getDriver().IsCLMode();
          // Linux and Windows have different debug options.
          const StringRef Option = isCLMode ? "-Od" : "-O0";
          D.Diag(diag::err_drv_fsycl_wrong_optimization_options) << Option;
        }

        CmdArgs.push_back("-fsycl-optimize-non-user-code");
      }
      // Add any predefined macros associated with intel_gpu* type targets
      // passed in with -fsycl-targets
      // TODO: Macros are populated during device compilations and saved for
      // addition to the host compilation. There is no dependence connection
      // between device and host where we should be able to use the offloading
      // arch to add the macro to the host compile.
      auto addTargetMacros = [&](const llvm::Triple &Triple) {
        if (!Triple.isSPIR() && !Triple.isNVPTX() && !Triple.isAMDGCN())
          return;
        SmallString<64> Macro;
        if ((Triple.isSPIR() &&
             Triple.getSubArch() == llvm::Triple::SPIRSubArch_gen) ||
            Triple.isNVPTX() || Triple.isAMDGCN()) {
          StringRef Device = JA.getOffloadingArch();
          if (!Device.empty() &&
              !SYCL::gen::getGenDeviceMacro(Device).empty()) {
            Macro = "-D";
            Macro += SYCL::gen::getGenDeviceMacro(Device);
          }
        } else if (Triple.getSubArch() == llvm::Triple::SPIRSubArch_x86_64)
          Macro = "-D__SYCL_TARGET_INTEL_X86_64__";
        if (Macro.size()) {
          CmdArgs.push_back(Args.MakeArgString(Macro));
          D.addSYCLTargetMacroArg(Args, Macro);
        }
      };
      addTargetMacros(RawTriple);
    } else {
      // Add any options that are needed specific to SYCL offload while
      // performing the host side compilation.

      // Let the front-end host compilation flow know about SYCL offload
      // compilation
      CmdArgs.push_back("-fsycl-is-host");

      // Add the -include option to add the integration header
      StringRef Header = D.getIntegrationHeader(Input.getBaseInput());
      // Do not add the integration header if we are compiling after the
      // integration footer has been applied.  Check for the append job
      // action to determine this.
      if (types::getPreprocessedType(Input.getType()) != types::TY_INVALID &&
          !Header.empty()) {
        // Add the -include-internal-header option to add the integration header
        CmdArgs.push_back("-include-internal-header");
        CmdArgs.push_back(Args.MakeArgString(Header));
        // When creating dependency information, filter out the generated
        // header file.
        CmdArgs.push_back("-dependency-filter");
        CmdArgs.push_back(Args.MakeArgString(Header));

        // Since this is a host compilation and the integration header is
        // included, enable the integration header based diagnostics.
        CmdArgs.push_back("-fsycl-enable-int-header-diags");
      }

      StringRef Footer = D.getIntegrationFooter(Input.getBaseInput());
      if (types::getPreprocessedType(Input.getType()) != types::TY_INVALID &&
          !Args.hasArg(options::OPT_fno_sycl_use_footer) && !Footer.empty()) {
        // Add the -include-internal-footer option to add the integration footer
        CmdArgs.push_back("-include-internal-footer");
        CmdArgs.push_back(Args.MakeArgString(Footer));
        // When creating dependency information, filter out the generated
        // integration footer file.
        CmdArgs.push_back("-dependency-filter");
        CmdArgs.push_back(Args.MakeArgString(Footer));
      }

      if (!D.IsCLMode() && IsWindowsMSVC &&
          !Args.hasArg(options::OPT_fms_runtime_lib_EQ)) {
        // SYCL library is guaranteed to work correctly only with dynamic
        // MSVC runtime.
        CmdArgs.push_back("-D_MT");
        CmdArgs.push_back("-D_DLL");
      }
      // Add the SYCL target macro arguments that were generated during the
      // device compilation step.
      for (auto &Macro : D.getSYCLTargetMacroArgs())
        CmdArgs.push_back(Args.MakeArgString(Macro));
      if (Args.hasArg(options::OPT_fno_sycl_esimd_build_host_code))
        CmdArgs.push_back("-fno-sycl-esimd-build-host-code");
    }

    if (IsSYCLCUDACompat) {
      Args.addOptInFlag(CmdArgs, options::OPT_fsycl_cuda_compat,
                        options::OPT_fno_sycl_cuda_compat);
      // FIXME: clang's CUDA headers require this ...
      // remove when clang/lib/Headers/__clang_cuda_builtin_vars.h no longer
      // requires it.
      CmdArgs.push_back("-fdeclspec");
      // Note: assumes CUDA 9.0 or more (required by SYCL for CUDA)
      CmdArgs.push_back("-fcuda-allow-variadic-functions");
    }

    // Set options for both host and device
    if (SYCLStdArg) {
      SYCLStdArg->render(Args, CmdArgs);
      CmdArgs.push_back("-fsycl-std-layout-kernel-params");
    } else {
      // Ensure the default version in SYCL mode is 2020.
      CmdArgs.push_back("-sycl-std=2020");
    }

    if (Arg *A = Args.getLastArg(options::OPT_fsycl_id_queries_fit_in_int,
                                 options::OPT_fno_sycl_id_queries_fit_in_int))
      A->render(Args, CmdArgs);

    if (Args.hasArg(options::OPT_fpreview_breaking_changes))
      CmdArgs.push_back("-D__INTEL_PREVIEW_BREAKING_CHANGES");

    bool DisableSYCLForceInlineKernelLambda = false;
    if (Arg *A = Args.getLastArg(options::OPT_O_Group))
      DisableSYCLForceInlineKernelLambda =
          A->getOption().matches(options::OPT_O0);
    // At -O0, disable the inlining for debugging purposes.
    if (!Args.hasFlag(options::OPT_fsycl_force_inline_kernel_lambda,
                      options::OPT_fno_sycl_force_inline_kernel_lambda,
                      !DisableSYCLForceInlineKernelLambda))
      CmdArgs.push_back("-fno-sycl-force-inline-kernel-lambda");

    // Add -ffine-grained-bitfield-accesses option. This will be added
    // only for SPIR/SPIR-V based targets.
    if (Triple.isSPIROrSPIRV()) {
      // It cannot be enabled together with a sanitizer
      if (!Args.getLastArg(options::OPT_fsanitize_EQ))
        CmdArgs.push_back("-ffine-grained-bitfield-accesses");
    }

    // '-fsycl-unnamed-lambda' is not supported with '-fsycl-host-compiler'
    if (Args.hasArg(options::OPT_fsycl_host_compiler_EQ)) {
      if (Args.hasFlag(options::OPT_fsycl_unnamed_lambda,
                       options::OPT_fno_sycl_unnamed_lambda, false))
        D.Diag(diag::err_drv_cannot_mix_options) << "-fsycl-host-compiler"
                                                 << "-fsycl-unnamed-lambda";
      else // '-fsycl-host-compiler' implies '-fno-sycl-unnamed-lambda'
        CmdArgs.push_back("-fno-sycl-unnamed-lambda");
    } else if (!Args.hasFlag(options::OPT_fsycl_unnamed_lambda,
                             options::OPT_fno_sycl_unnamed_lambda, true))
      CmdArgs.push_back("-fno-sycl-unnamed-lambda");

    if (!Args.hasFlag(options::OPT_fsycl_esimd_force_stateless_mem,
                      options::OPT_fno_sycl_esimd_force_stateless_mem, true))
      CmdArgs.push_back("-fno-sycl-esimd-force-stateless-mem");

    if (Arg *A = Args.getLastArg(options::OPT_fsycl_range_rounding_EQ))
      A->render(Args, CmdArgs);

    if (Arg *A = Args.getLastArg(options::OPT_fsycl_exp_range_rounding))
      A->render(Args, CmdArgs);

    if (Arg *A = Args.getLastArg(options::OPT_fsycl_fp64_conv_emu)) {
      if (Triple.isSPIRAOT() &&
          Triple.getSubArch() == llvm::Triple::SPIRSubArch_gen)
        A->render(Args, CmdArgs);
    }

    // Add the Unique ID prefix
    StringRef UniqueID = D.getSYCLUniqueID(Input.getBaseInput());
    if (!UniqueID.empty())
      CmdArgs.push_back(
          Args.MakeArgString(Twine("-fsycl-unique-prefix=") + UniqueID));

    auto SYCLTCRange = C.getOffloadToolChains<Action::OFK_SYCL>();
    for (auto TI = SYCLTCRange.first, TE = SYCLTCRange.second; TI != TE; ++TI) {
      llvm::Triple SYCLTriple = TI->second->getTriple();
      if (SYCLTriple.isNVPTX() && IsSYCLCUDACompat && !IsSYCLDevice) {
        CmdArgs.push_back("-aux-triple");
        CmdArgs.push_back(Args.MakeArgString(SYCLTriple.normalize()));
        // We need to figure out which CUDA version we're compiling for, as that
        // determines how we load and launch GPU kernels.
        auto *CTC = static_cast<const toolchains::CudaToolChain *>(TI->second);
        assert(CTC && "Expected valid CUDA Toolchain.");
        if (CTC->CudaInstallation.version() != CudaVersion::UNKNOWN)
          CmdArgs.push_back(Args.MakeArgString(
              Twine("-target-sdk-version=") +
              CudaVersionToString(CTC->CudaInstallation.version())));
        break;
      }
    }
    // At -O0, imply -fsycl-disable-range-rounding.
    bool DisableRangeRounding = false;
    if (Arg *A = Args.getLastArg(options::OPT_O_Group)) {
      if (A->getOption().matches(options::OPT_O0))
        // If the user has set some range rounding preference then let that
        // override not range rounding at -O0
        if (!Args.getLastArg(options::OPT_fsycl_range_rounding_EQ))
          DisableRangeRounding = true;
    }
    if (DisableRangeRounding)
      CmdArgs.push_back("-fsycl-range-rounding=disable");

    const auto DeviceTraitsMacrosArgs = D.getDeviceTraitsMacrosArgs();
    for (const auto &Arg : DeviceTraitsMacrosArgs) {
      CmdArgs.push_back(Arg);
    }
  }

  if (Args.hasArg(options::OPT_fclangir))
    CmdArgs.push_back("-fclangir");

  if (IsOpenMPDevice) {
    // We have to pass the triple of the host if compiling for an OpenMP device.
    std::string NormalizedTriple =
        C.getSingleOffloadToolChain<Action::OFK_Host>()
            ->getTriple()
            .normalize();
    CmdArgs.push_back("-aux-triple");
    CmdArgs.push_back(Args.MakeArgString(NormalizedTriple));
  }

  if (Triple.isOSWindows() && (Triple.getArch() == llvm::Triple::arm ||
                               Triple.getArch() == llvm::Triple::thumb)) {
    unsigned Offset = Triple.getArch() == llvm::Triple::arm ? 4 : 6;
    unsigned Version = 0;
    bool Failure =
        Triple.getArchName().substr(Offset).consumeInteger(10, Version);
    if (Failure || Version < 7)
      D.Diag(diag::err_target_unsupported_arch) << Triple.getArchName()
                                                << TripleStr;
  }

  // Push all default warning arguments that are specific to
  // the given target.  These come before user provided warning options
  // are provided.
  TC.addClangWarningOptions(CmdArgs);

  if (Triple.isSPIROrSPIRV()) {
    // FIXME: Subclass ToolChain for SPIR/SPIR-V and move this to
    // addClangWarningOptions.
    CmdArgs.push_back("-Wspir-compat");
    // Disable this option for SPIR targets.
    // TODO:  This needs to be re-enabled once we have a real fix.
    CmdArgs.push_back("-fno-offload-use-alloca-addrspace-for-srets");
  }

  // Select the appropriate action.
  RewriteKind rewriteKind = RK_None;

  bool UnifiedLTO = false;
  if (IsUsingLTO) {
    UnifiedLTO = Args.hasFlag(options::OPT_funified_lto,
                              options::OPT_fno_unified_lto, Triple.isPS());
    if (UnifiedLTO)
      CmdArgs.push_back("-funified-lto");
  }

  // If CollectArgsForIntegratedAssembler() isn't called below, claim the args
  // it claims when not running an assembler. Otherwise, clang would emit
  // "argument unused" warnings for assembler flags when e.g. adding "-E" to
  // flags while debugging something. That'd be somewhat inconvenient, and it's
  // also inconsistent with most other flags -- we don't warn on
  // -ffunction-sections not being used in -E mode either for example, even
  // though it's not really used either.
  if (!isa<AssembleJobAction>(JA)) {
    // The args claimed here should match the args used in
    // CollectArgsForIntegratedAssembler().
    if (TC.useIntegratedAs()) {
      Args.ClaimAllArgs(options::OPT_mrelax_all);
      Args.ClaimAllArgs(options::OPT_mno_relax_all);
      Args.ClaimAllArgs(options::OPT_mincremental_linker_compatible);
      Args.ClaimAllArgs(options::OPT_mno_incremental_linker_compatible);
      switch (C.getDefaultToolChain().getArch()) {
      case llvm::Triple::arm:
      case llvm::Triple::armeb:
      case llvm::Triple::thumb:
      case llvm::Triple::thumbeb:
        Args.ClaimAllArgs(options::OPT_mimplicit_it_EQ);
        break;
      default:
        break;
      }
    }
    Args.ClaimAllArgs(options::OPT_Wa_COMMA);
    Args.ClaimAllArgs(options::OPT_Xassembler);
    Args.ClaimAllArgs(options::OPT_femit_dwarf_unwind_EQ);
  }

  if (isa<AnalyzeJobAction>(JA)) {
    assert(JA.getType() == types::TY_Plist && "Invalid output type.");
    CmdArgs.push_back("-analyze");
  } else if (isa<PreprocessJobAction>(JA)) {
    if (Output.getType() == types::TY_Dependencies)
      CmdArgs.push_back("-Eonly");
    else {
      CmdArgs.push_back("-E");
      if (Args.hasArg(options::OPT_rewrite_objc) &&
          !Args.hasArg(options::OPT_g_Group))
        CmdArgs.push_back("-P");
      else if (JA.getType() == types::TY_PP_CXXHeaderUnit)
        CmdArgs.push_back("-fdirectives-only");
    }
  } else if (isa<AssembleJobAction>(JA)) {
    if (IsSYCLDevice && !RawTriple.isNativeCPU()) {
      CmdArgs.push_back("-emit-llvm-bc");
    } else {
      CmdArgs.push_back("-emit-obj");
      CollectArgsForIntegratedAssembler(C, Args, CmdArgs, D);
    }
    if (IsSYCLDevice && RawTriple.isNativeCPU()) {
      // NativeCPU generates an initial LLVM module for a dummy target, then
      // compiles that for host. Avoid generating a warning for that.
      CmdArgs.push_back("-Wno-override-module");
      CmdArgs.push_back("-mllvm");
      CmdArgs.push_back("-sycl-native-cpu-backend");
    }

    // Also ignore explicit -force_cpusubtype_ALL option.
    (void)Args.hasArg(options::OPT_force__cpusubtype__ALL);
  } else if (isa<PrecompileJobAction>(JA)) {
    if (JA.getType() == types::TY_Nothing)
      CmdArgs.push_back("-fsyntax-only");
    else if (JA.getType() == types::TY_ModuleFile)
      CmdArgs.push_back("-emit-module-interface");
    else if (JA.getType() == types::TY_HeaderUnit)
      CmdArgs.push_back("-emit-header-unit");
    else if (!Args.hasArg(options::OPT_ignore_pch))
      CmdArgs.push_back("-emit-pch");
  } else if (isa<VerifyPCHJobAction>(JA)) {
    CmdArgs.push_back("-verify-pch");
  } else if (isa<ExtractAPIJobAction>(JA)) {
    assert(JA.getType() == types::TY_API_INFO &&
           "Extract API actions must generate a API information.");
    CmdArgs.push_back("-extract-api");

    if (Arg *PrettySGFArg = Args.getLastArg(options::OPT_emit_pretty_sgf))
      PrettySGFArg->render(Args, CmdArgs);

    Arg *SymbolGraphDirArg = Args.getLastArg(options::OPT_symbol_graph_dir_EQ);

    if (Arg *ProductNameArg = Args.getLastArg(options::OPT_product_name_EQ))
      ProductNameArg->render(Args, CmdArgs);
    if (Arg *ExtractAPIIgnoresFileArg =
            Args.getLastArg(options::OPT_extract_api_ignores_EQ))
      ExtractAPIIgnoresFileArg->render(Args, CmdArgs);
    if (Arg *EmitExtensionSymbolGraphs =
            Args.getLastArg(options::OPT_emit_extension_symbol_graphs)) {
      if (!SymbolGraphDirArg)
        D.Diag(diag::err_drv_missing_symbol_graph_dir);

      EmitExtensionSymbolGraphs->render(Args, CmdArgs);
    }
    if (SymbolGraphDirArg)
      SymbolGraphDirArg->render(Args, CmdArgs);
  } else {
    assert((isa<CompileJobAction>(JA) || isa<BackendJobAction>(JA)) &&
           "Invalid action for clang tool.");
    if (JA.getType() == types::TY_Nothing) {
      CmdArgs.push_back("-fsyntax-only");
    } else if (JA.getType() == types::TY_LLVM_IR ||
               JA.getType() == types::TY_LTO_IR) {
      CmdArgs.push_back("-emit-llvm");
    } else if (JA.getType() == types::TY_LLVM_BC ||
               JA.getType() == types::TY_LTO_BC) {
      // Emit textual llvm IR for AMDGPU offloading for -emit-llvm -S
      if (Triple.isAMDGCN() && IsOpenMPDevice && Args.hasArg(options::OPT_S) &&
          Args.hasArg(options::OPT_emit_llvm)) {
        CmdArgs.push_back("-emit-llvm");
      } else {
        CmdArgs.push_back("-emit-llvm-bc");
      }
    } else if (JA.getType() == types::TY_IFS ||
               JA.getType() == types::TY_IFS_CPP) {
      StringRef ArgStr =
          Args.hasArg(options::OPT_interface_stub_version_EQ)
              ? Args.getLastArgValue(options::OPT_interface_stub_version_EQ)
              : "ifs-v1";
      CmdArgs.push_back("-emit-interface-stubs");
      CmdArgs.push_back(
          Args.MakeArgString(Twine("-interface-stub-version=") + ArgStr.str()));
    } else if (JA.getType() == types::TY_PP_Asm) {
      CmdArgs.push_back("-S");
    } else if (JA.getType() == types::TY_AST) {
      if (!Args.hasArg(options::OPT_ignore_pch))
        CmdArgs.push_back("-emit-pch");
    } else if (JA.getType() == types::TY_ModuleFile) {
      CmdArgs.push_back("-module-file-info");
    } else if (JA.getType() == types::TY_RewrittenObjC) {
      CmdArgs.push_back("-rewrite-objc");
      rewriteKind = RK_NonFragile;
    } else if (JA.getType() == types::TY_RewrittenLegacyObjC) {
      CmdArgs.push_back("-rewrite-objc");
      rewriteKind = RK_Fragile;
    } else if (JA.getType() == types::TY_CIR) {
      CmdArgs.push_back("-emit-cir");
    } else {
      assert(JA.getType() == types::TY_PP_Asm && "Unexpected output type!");
    }

    // Preserve use-list order by default when emitting bitcode, so that
    // loading the bitcode up in 'opt' or 'llc' and running passes gives the
    // same result as running passes here.  For LTO, we don't need to preserve
    // the use-list order, since serialization to bitcode is part of the flow.
    if (JA.getType() == types::TY_LLVM_BC)
      CmdArgs.push_back("-emit-llvm-uselists");

    if (IsUsingLTO) {
      bool IsUsingOffloadNewDriver =
          Args.hasFlag(options::OPT_offload_new_driver,
                       options::OPT_no_offload_new_driver, false);
      Arg *SYCLSplitMode =
          Args.getLastArg(options::OPT_fsycl_device_code_split_EQ);
      bool IsDeviceCodeSplitDisabled =
          SYCLSplitMode && StringRef(SYCLSplitMode->getValue()) == "off";
      bool IsSYCLLTOSupported =
          JA.isDeviceOffloading(Action::OFK_SYCL) && IsUsingOffloadNewDriver;
      if ((IsDeviceOffloadAction &&
           !JA.isDeviceOffloading(Action::OFK_OpenMP) && !Triple.isAMDGPU() &&
           !IsUsingOffloadNewDriver) ||
          (JA.isDeviceOffloading(Action::OFK_SYCL) && !IsSYCLLTOSupported)) {
        D.Diag(diag::err_drv_unsupported_opt_for_target)
            << Args.getLastArg(options::OPT_foffload_lto,
                               options::OPT_foffload_lto_EQ)
                   ->getAsString(Args)
            << Triple.getTriple();
      } else if (Triple.isNVPTX() && !IsRDCMode &&
                 JA.isDeviceOffloading(Action::OFK_Cuda)) {
        D.Diag(diag::err_drv_unsupported_opt_for_language_mode)
            << Args.getLastArg(options::OPT_foffload_lto,
                               options::OPT_foffload_lto_EQ)
                   ->getAsString(Args)
            << "-fno-gpu-rdc";
      } else if (JA.isDeviceOffloading(Action::OFK_SYCL) &&
                 IsDeviceCodeSplitDisabled && LTOMode == LTOK_Thin) {
        D.Diag(diag::err_drv_sycl_thinlto_split_off)
            << SYCLSplitMode->getAsString(Args)
            << Args.getLastArg(options::OPT_foffload_lto,
                               options::OPT_foffload_lto_EQ)
                   ->getAsString(Args);
      } else {
        assert(LTOMode == LTOK_Full || LTOMode == LTOK_Thin);
        CmdArgs.push_back(Args.MakeArgString(
            Twine("-flto=") + (LTOMode == LTOK_Thin ? "thin" : "full")));
        // PS4 uses the legacy LTO API, which does not support some of the
        // features enabled by -flto-unit.
        if (!RawTriple.isPS4() ||
            (D.getLTOMode() == LTOK_Full) || !UnifiedLTO)
          CmdArgs.push_back("-flto-unit");
      }
    }
  }

  Args.AddLastArg(CmdArgs, options::OPT_dumpdir);

  if (const Arg *A = Args.getLastArg(options::OPT_fthinlto_index_EQ)) {
    if (!types::isLLVMIR(Input.getType()))
      D.Diag(diag::err_drv_arg_requires_bitcode_input) << A->getAsString(Args);
    Args.AddLastArg(CmdArgs, options::OPT_fthinlto_index_EQ);
  }

  if (Triple.isPPC())
    Args.addOptInFlag(CmdArgs, options::OPT_mregnames,
                      options::OPT_mno_regnames);

  if (Args.getLastArg(options::OPT_fthin_link_bitcode_EQ))
    Args.AddLastArg(CmdArgs, options::OPT_fthin_link_bitcode_EQ);

  if (Args.getLastArg(options::OPT_save_temps_EQ))
    Args.AddLastArg(CmdArgs, options::OPT_save_temps_EQ);

  auto *MemProfArg = Args.getLastArg(options::OPT_fmemory_profile,
                                     options::OPT_fmemory_profile_EQ,
                                     options::OPT_fno_memory_profile);
  if (MemProfArg &&
      !MemProfArg->getOption().matches(options::OPT_fno_memory_profile))
    MemProfArg->render(Args, CmdArgs);

  if (auto *MemProfUseArg =
          Args.getLastArg(options::OPT_fmemory_profile_use_EQ)) {
    if (MemProfArg)
      D.Diag(diag::err_drv_argument_not_allowed_with)
          << MemProfUseArg->getAsString(Args) << MemProfArg->getAsString(Args);
    if (auto *PGOInstrArg = Args.getLastArg(options::OPT_fprofile_generate,
                                            options::OPT_fprofile_generate_EQ))
      D.Diag(diag::err_drv_argument_not_allowed_with)
          << MemProfUseArg->getAsString(Args) << PGOInstrArg->getAsString(Args);
    MemProfUseArg->render(Args, CmdArgs);
  }

  // Embed-bitcode option.
  // Only white-listed flags below are allowed to be embedded.
  if (C.getDriver().embedBitcodeInObject() && !IsUsingLTO &&
      (isa<BackendJobAction>(JA) || isa<AssembleJobAction>(JA))) {
    // Add flags implied by -fembed-bitcode.
    Args.AddLastArg(CmdArgs, options::OPT_fembed_bitcode_EQ);
    // Disable all llvm IR level optimizations.
    CmdArgs.push_back("-disable-llvm-passes");

    // Render target options.
    TC.addClangTargetOptions(Args, CmdArgs, JA.getOffloadingDeviceKind());

    // reject options that shouldn't be supported in bitcode
    // also reject kernel/kext
    static const constexpr unsigned kBitcodeOptionIgnorelist[] = {
        options::OPT_mkernel,
        options::OPT_fapple_kext,
        options::OPT_ffunction_sections,
        options::OPT_fno_function_sections,
        options::OPT_fdata_sections,
        options::OPT_fno_data_sections,
        options::OPT_fbasic_block_sections_EQ,
        options::OPT_funique_internal_linkage_names,
        options::OPT_fno_unique_internal_linkage_names,
        options::OPT_funique_section_names,
        options::OPT_fno_unique_section_names,
        options::OPT_funique_basic_block_section_names,
        options::OPT_fno_unique_basic_block_section_names,
        options::OPT_mrestrict_it,
        options::OPT_mno_restrict_it,
        options::OPT_mstackrealign,
        options::OPT_mno_stackrealign,
        options::OPT_mstack_alignment,
        options::OPT_mcmodel_EQ,
        options::OPT_mlong_calls,
        options::OPT_mno_long_calls,
        options::OPT_ggnu_pubnames,
        options::OPT_gdwarf_aranges,
        options::OPT_fdebug_types_section,
        options::OPT_fno_debug_types_section,
        options::OPT_fdwarf_directory_asm,
        options::OPT_fno_dwarf_directory_asm,
        options::OPT_mrelax_all,
        options::OPT_mno_relax_all,
        options::OPT_ftrap_function_EQ,
        options::OPT_ffixed_r9,
        options::OPT_mfix_cortex_a53_835769,
        options::OPT_mno_fix_cortex_a53_835769,
        options::OPT_ffixed_x18,
        options::OPT_mglobal_merge,
        options::OPT_mno_global_merge,
        options::OPT_mred_zone,
        options::OPT_mno_red_zone,
        options::OPT_Wa_COMMA,
        options::OPT_Xassembler,
        options::OPT_mllvm,
        options::OPT_mmlir,
    };
    for (const auto &A : Args)
      if (llvm::is_contained(kBitcodeOptionIgnorelist, A->getOption().getID()))
        D.Diag(diag::err_drv_unsupported_embed_bitcode) << A->getSpelling();

    // Render the CodeGen options that need to be passed.
    Args.addOptOutFlag(CmdArgs, options::OPT_foptimize_sibling_calls,
                       options::OPT_fno_optimize_sibling_calls);

    Args.addOptOutFlag(CmdArgs,
                       options::OPT_foffload_use_alloca_addrspace_for_srets,
                       options::OPT_fno_offload_use_alloca_addrspace_for_srets);

    RenderFloatingPointOptions(TC, D, isOptimizationLevelFast(Args), Args,
                               CmdArgs, JA, NoOffloadFP32PrecDiv,
                               NoOffloadFP32PrecSqrt);

    // Render ABI arguments
    switch (TC.getArch()) {
    default: break;
    case llvm::Triple::arm:
    case llvm::Triple::armeb:
    case llvm::Triple::thumbeb:
      RenderARMABI(D, Triple, Args, CmdArgs);
      break;
    case llvm::Triple::aarch64:
    case llvm::Triple::aarch64_32:
    case llvm::Triple::aarch64_be:
      RenderAArch64ABI(Triple, Args, CmdArgs);
      break;
    }

    // Input/Output file.
    if (Output.getType() == types::TY_Dependencies) {
      // Handled with other dependency code.
    } else if (Output.isFilename()) {
      CmdArgs.push_back("-o");
      CmdArgs.push_back(Output.getFilename());
    } else {
      assert(Output.isNothing() && "Input output.");
    }

    for (const auto &II : Inputs) {
      addDashXForInput(Args, II, CmdArgs);
      if (II.isFilename())
        CmdArgs.push_back(II.getFilename());
      else
        II.getInputArg().renderAsInput(Args, CmdArgs);
    }

    C.addCommand(std::make_unique<Command>(
        JA, *this, ResponseFileSupport::AtFileUTF8(), D.getClangProgramPath(),
        CmdArgs, Inputs, Output, D.getPrependArg()));
    return;
  }

  if (C.getDriver().embedBitcodeMarkerOnly() && !IsUsingLTO)
    CmdArgs.push_back("-fembed-bitcode=marker");

  // We normally speed up the clang process a bit by skipping destructors at
  // exit, but when we're generating diagnostics we can rely on some of the
  // cleanup.
  if (!C.isForDiagnostics())
    CmdArgs.push_back("-disable-free");
  CmdArgs.push_back("-clear-ast-before-backend");

#ifdef NDEBUG
  const bool IsAssertBuild = false;
#else
  const bool IsAssertBuild = true;
#endif

  // Disable the verification pass in no-asserts builds unless otherwise
  // specified.
  if (Args.hasFlag(options::OPT_fno_verify_intermediate_code,
                   options::OPT_fverify_intermediate_code, !IsAssertBuild)) {
    CmdArgs.push_back("-disable-llvm-verifier");
  }

  // Discard value names in no-asserts builds unless otherwise specified.
  if (Args.hasFlag(options::OPT_fdiscard_value_names,
                   options::OPT_fno_discard_value_names, !IsAssertBuild)) {
    if (Args.hasArg(options::OPT_fdiscard_value_names) &&
        llvm::any_of(Inputs, [](const clang::driver::InputInfo &II) {
          return types::isLLVMIR(II.getType());
        })) {
      D.Diag(diag::warn_ignoring_fdiscard_for_bitcode);
    }
    CmdArgs.push_back("-discard-value-names");
  }

  // Set the main file name, so that debug info works even with
  // -save-temps.
  CmdArgs.push_back("-main-file-name");
  CmdArgs.push_back(getBaseInputName(Args, Input));

  // Some flags which affect the language (via preprocessor
  // defines).
  if (Args.hasArg(options::OPT_static))
    CmdArgs.push_back("-static-define");

  Args.AddLastArg(CmdArgs, options::OPT_static_libclosure);

  if (Args.hasArg(options::OPT_municode))
    CmdArgs.push_back("-DUNICODE");

  if (isa<AnalyzeJobAction>(JA))
    RenderAnalyzerOptions(Args, CmdArgs, Triple, Input);

  if (isa<AnalyzeJobAction>(JA) ||
      (isa<PreprocessJobAction>(JA) && Args.hasArg(options::OPT__analyze)))
    CmdArgs.push_back("-setup-static-analyzer");

  // Enable compatilibily mode to avoid analyzer-config related errors.
  // Since we can't access frontend flags through hasArg, let's manually iterate
  // through them.
  bool FoundAnalyzerConfig = false;
  for (auto *Arg : Args.filtered(options::OPT_Xclang))
    if (StringRef(Arg->getValue()) == "-analyzer-config") {
      FoundAnalyzerConfig = true;
      break;
    }
  if (!FoundAnalyzerConfig)
    for (auto *Arg : Args.filtered(options::OPT_Xanalyzer))
      if (StringRef(Arg->getValue()) == "-analyzer-config") {
        FoundAnalyzerConfig = true;
        break;
      }
  if (FoundAnalyzerConfig)
    CmdArgs.push_back("-analyzer-config-compatibility-mode=true");

  CheckCodeGenerationOptions(D, Args);

  unsigned FunctionAlignment = ParseFunctionAlignment(TC, Args);
  assert(FunctionAlignment <= 31 && "function alignment will be truncated!");
  if (FunctionAlignment) {
    CmdArgs.push_back("-function-alignment");
    CmdArgs.push_back(Args.MakeArgString(std::to_string(FunctionAlignment)));
  }

  // We support -falign-loops=N where N is a power of 2. GCC supports more
  // forms.
  if (const Arg *A = Args.getLastArg(options::OPT_falign_loops_EQ)) {
    unsigned Value = 0;
    if (StringRef(A->getValue()).getAsInteger(10, Value) || Value > 65536)
      TC.getDriver().Diag(diag::err_drv_invalid_int_value)
          << A->getAsString(Args) << A->getValue();
    else if (Value & (Value - 1))
      TC.getDriver().Diag(diag::err_drv_alignment_not_power_of_two)
          << A->getAsString(Args) << A->getValue();
    // Treat =0 as unspecified (use the target preference).
    if (Value)
      CmdArgs.push_back(Args.MakeArgString("-falign-loops=" +
                                           Twine(std::min(Value, 65536u))));
  }

  if (Triple.isOSzOS()) {
    // On z/OS some of the system header feature macros need to
    // be defined to enable most cross platform projects to build
    // successfully.  Ths include the libc++ library.  A
    // complicating factor is that users can define these
    // macros to the same or different values.  We need to add
    // the definition for these macros to the compilation command
    // if the user hasn't already defined them.

    auto findMacroDefinition = [&](const std::string &Macro) {
      auto MacroDefs = Args.getAllArgValues(options::OPT_D);
      return llvm::any_of(MacroDefs, [&](const std::string &M) {
        return M == Macro || M.find(Macro + '=') != std::string::npos;
      });
    };

    // _UNIX03_WITHDRAWN is required for libcxx & porting.
    if (!findMacroDefinition("_UNIX03_WITHDRAWN"))
      CmdArgs.push_back("-D_UNIX03_WITHDRAWN");
    // _OPEN_DEFAULT is required for XL compat
    if (!findMacroDefinition("_OPEN_DEFAULT"))
      CmdArgs.push_back("-D_OPEN_DEFAULT");
    if (D.CCCIsCXX() || types::isCXX(Input.getType())) {
      // _XOPEN_SOURCE=600 is required for libcxx.
      if (!findMacroDefinition("_XOPEN_SOURCE"))
        CmdArgs.push_back("-D_XOPEN_SOURCE=600");
    }
  }

  llvm::Reloc::Model RelocationModel;
  unsigned PICLevel;
  bool IsPIE;
  std::tie(RelocationModel, PICLevel, IsPIE) = ParsePICArgs(TC, Args);
  Arg *LastPICDataRelArg =
      Args.getLastArg(options::OPT_mno_pic_data_is_text_relative,
                      options::OPT_mpic_data_is_text_relative);
  bool NoPICDataIsTextRelative = false;
  if (LastPICDataRelArg) {
    if (LastPICDataRelArg->getOption().matches(
            options::OPT_mno_pic_data_is_text_relative)) {
      NoPICDataIsTextRelative = true;
      if (!PICLevel)
        D.Diag(diag::err_drv_argument_only_allowed_with)
            << "-mno-pic-data-is-text-relative"
            << "-fpic/-fpie";
    }
    if (!Triple.isSystemZ())
      D.Diag(diag::err_drv_unsupported_opt_for_target)
          << (NoPICDataIsTextRelative ? "-mno-pic-data-is-text-relative"
                                      : "-mpic-data-is-text-relative")
          << RawTriple.str();
  }

  bool IsROPI = RelocationModel == llvm::Reloc::ROPI ||
                RelocationModel == llvm::Reloc::ROPI_RWPI;
  bool IsRWPI = RelocationModel == llvm::Reloc::RWPI ||
                RelocationModel == llvm::Reloc::ROPI_RWPI;

  if (Args.hasArg(options::OPT_mcmse) &&
      !Args.hasArg(options::OPT_fallow_unsupported)) {
    if (IsROPI)
      D.Diag(diag::err_cmse_pi_are_incompatible) << IsROPI;
    if (IsRWPI)
      D.Diag(diag::err_cmse_pi_are_incompatible) << !IsRWPI;
  }

  if (IsROPI && types::isCXX(Input.getType()) &&
      !Args.hasArg(options::OPT_fallow_unsupported))
    D.Diag(diag::err_drv_ropi_incompatible_with_cxx);

  const char *RMName = RelocationModelName(RelocationModel);
  if (RMName) {
    CmdArgs.push_back("-mrelocation-model");
    CmdArgs.push_back(RMName);
  }
  if (PICLevel > 0) {
    CmdArgs.push_back("-pic-level");
    CmdArgs.push_back(PICLevel == 1 ? "1" : "2");
    if (IsPIE)
      CmdArgs.push_back("-pic-is-pie");
    if (NoPICDataIsTextRelative)
      CmdArgs.push_back("-mcmodel=medium");
  }

  if (RelocationModel == llvm::Reloc::ROPI ||
      RelocationModel == llvm::Reloc::ROPI_RWPI)
    CmdArgs.push_back("-fropi");
  if (RelocationModel == llvm::Reloc::RWPI ||
      RelocationModel == llvm::Reloc::ROPI_RWPI)
    CmdArgs.push_back("-frwpi");

  if (Arg *A = Args.getLastArg(options::OPT_meabi)) {
    CmdArgs.push_back("-meabi");
    CmdArgs.push_back(A->getValue());
  }

  // -fsemantic-interposition is forwarded to CC1: set the
  // "SemanticInterposition" metadata to 1 (make some linkages interposable) and
  // make default visibility external linkage definitions dso_preemptable.
  //
  // -fno-semantic-interposition: if the target supports .Lfoo$local local
  // aliases (make default visibility external linkage definitions dso_local).
  // This is the CC1 default for ELF to match COFF/Mach-O.
  //
  // Otherwise use Clang's traditional behavior: like
  // -fno-semantic-interposition but local aliases are not used. So references
  // can be interposed if not optimized out.
  if (Triple.isOSBinFormatELF()) {
    Arg *A = Args.getLastArg(options::OPT_fsemantic_interposition,
                             options::OPT_fno_semantic_interposition);
    if (RelocationModel != llvm::Reloc::Static && !IsPIE) {
      // The supported targets need to call AsmPrinter::getSymbolPreferLocal.
      bool SupportsLocalAlias =
          Triple.isAArch64() || Triple.isRISCV() || Triple.isX86();
      if (!A)
        CmdArgs.push_back("-fhalf-no-semantic-interposition");
      else if (A->getOption().matches(options::OPT_fsemantic_interposition))
        A->render(Args, CmdArgs);
      else if (!SupportsLocalAlias)
        CmdArgs.push_back("-fhalf-no-semantic-interposition");
    }
  }

  {
    std::string Model;
    if (Arg *A = Args.getLastArg(options::OPT_mthread_model)) {
      if (!TC.isThreadModelSupported(A->getValue()))
        D.Diag(diag::err_drv_invalid_thread_model_for_target)
            << A->getValue() << A->getAsString(Args);
      Model = A->getValue();
    } else
      Model = TC.getThreadModel();
    if (Model != "posix") {
      CmdArgs.push_back("-mthread-model");
      CmdArgs.push_back(Args.MakeArgString(Model));
    }
  }

  if (Arg *A = Args.getLastArg(options::OPT_fveclib)) {
    StringRef Name = A->getValue();
    if (Name == "SVML") {
      if (Triple.getArch() != llvm::Triple::x86 &&
          Triple.getArch() != llvm::Triple::x86_64)
        D.Diag(diag::err_drv_unsupported_opt_for_target)
            << Name << Triple.getArchName();
    } else if (Name == "AMDLIBM") {
      if (Triple.getArch() != llvm::Triple::x86 &&
          Triple.getArch() != llvm::Triple::x86_64)
        D.Diag(diag::err_drv_unsupported_opt_for_target)
            << Name << Triple.getArchName();
    } else if (Name == "libmvec") {
      if (Triple.getArch() != llvm::Triple::x86 &&
          Triple.getArch() != llvm::Triple::x86_64 &&
          Triple.getArch() != llvm::Triple::aarch64 &&
          Triple.getArch() != llvm::Triple::aarch64_be)
        D.Diag(diag::err_drv_unsupported_opt_for_target)
            << Name << Triple.getArchName();
    } else if (Name == "SLEEF" || Name == "ArmPL") {
      if (Triple.getArch() != llvm::Triple::aarch64 &&
          Triple.getArch() != llvm::Triple::aarch64_be &&
          Triple.getArch() != llvm::Triple::riscv64)
        D.Diag(diag::err_drv_unsupported_opt_for_target)
            << Name << Triple.getArchName();
    }
    A->render(Args, CmdArgs);
  }

  if (Arg *A = Args.getLastArg(options::OPT_faltmathlib_EQ))
    A->render(Args, CmdArgs);

  if (Args.hasFlag(options::OPT_fmerge_all_constants,
                   options::OPT_fno_merge_all_constants, false))
    CmdArgs.push_back("-fmerge-all-constants");

  Args.addOptOutFlag(CmdArgs, options::OPT_fdelete_null_pointer_checks,
                     options::OPT_fno_delete_null_pointer_checks);

  // LLVM Code Generator Options.

  if (Arg *A = Args.getLastArg(options::OPT_mabi_EQ_quadword_atomics)) {
    if (!Triple.isOSAIX() || Triple.isPPC32())
      D.Diag(diag::err_drv_unsupported_opt_for_target)
        << A->getSpelling() << RawTriple.str();
    CmdArgs.push_back("-mabi=quadword-atomics");
  }

  if (Arg *A = Args.getLastArg(options::OPT_mlong_double_128)) {
    // Emit the unsupported option error until the Clang's library integration
    // support for 128-bit long double is available for AIX.
    if (Triple.isOSAIX())
      D.Diag(diag::err_drv_unsupported_opt_for_target)
          << A->getSpelling() << RawTriple.str();
  }

  if (Arg *A = Args.getLastArg(options::OPT_Wframe_larger_than_EQ)) {
    StringRef V = A->getValue(), V1 = V;
    unsigned Size;
    if (V1.consumeInteger(10, Size) || !V1.empty())
      D.Diag(diag::err_drv_invalid_argument_to_option)
          << V << A->getOption().getName();
    else
      CmdArgs.push_back(Args.MakeArgString("-fwarn-stack-size=" + V));
  }

  Args.addOptOutFlag(CmdArgs, options::OPT_fjump_tables,
                     options::OPT_fno_jump_tables);
  Args.addOptInFlag(CmdArgs, options::OPT_fprofile_sample_accurate,
                    options::OPT_fno_profile_sample_accurate);
  Args.addOptOutFlag(CmdArgs, options::OPT_fpreserve_as_comments,
                     options::OPT_fno_preserve_as_comments);

  if (Arg *A = Args.getLastArg(options::OPT_mregparm_EQ)) {
    CmdArgs.push_back("-mregparm");
    CmdArgs.push_back(A->getValue());
  }

  if (Arg *A = Args.getLastArg(options::OPT_maix_struct_return,
                               options::OPT_msvr4_struct_return)) {
    if (!TC.getTriple().isPPC32()) {
      D.Diag(diag::err_drv_unsupported_opt_for_target)
          << A->getSpelling() << RawTriple.str();
    } else if (A->getOption().matches(options::OPT_maix_struct_return)) {
      CmdArgs.push_back("-maix-struct-return");
    } else {
      assert(A->getOption().matches(options::OPT_msvr4_struct_return));
      CmdArgs.push_back("-msvr4-struct-return");
    }
  }

  if (Arg *A = Args.getLastArg(options::OPT_fpcc_struct_return,
                               options::OPT_freg_struct_return)) {
    if (TC.getArch() != llvm::Triple::x86) {
      D.Diag(diag::err_drv_unsupported_opt_for_target)
          << A->getSpelling() << RawTriple.str();
    } else if (A->getOption().matches(options::OPT_fpcc_struct_return)) {
      CmdArgs.push_back("-fpcc-struct-return");
    } else {
      assert(A->getOption().matches(options::OPT_freg_struct_return));
      CmdArgs.push_back("-freg-struct-return");
    }
  }

  if (Args.hasFlag(options::OPT_mrtd, options::OPT_mno_rtd, false)) {
    if (Triple.getArch() == llvm::Triple::m68k)
      CmdArgs.push_back("-fdefault-calling-conv=rtdcall");
    else
      CmdArgs.push_back("-fdefault-calling-conv=stdcall");
  }

  if (Args.hasArg(options::OPT_fenable_matrix)) {
    // enable-matrix is needed by both the LangOpts and by LLVM.
    CmdArgs.push_back("-fenable-matrix");
    CmdArgs.push_back("-mllvm");
    CmdArgs.push_back("-enable-matrix");
  }

  CodeGenOptions::FramePointerKind FPKeepKind =
                  getFramePointerKind(Args, RawTriple);
  const char *FPKeepKindStr = nullptr;
  switch (FPKeepKind) {
  case CodeGenOptions::FramePointerKind::None:
    FPKeepKindStr = "-mframe-pointer=none";
    break;
  case CodeGenOptions::FramePointerKind::Reserved:
    FPKeepKindStr = "-mframe-pointer=reserved";
    break;
  case CodeGenOptions::FramePointerKind::NonLeaf:
    FPKeepKindStr = "-mframe-pointer=non-leaf";
    break;
  case CodeGenOptions::FramePointerKind::All:
    FPKeepKindStr = "-mframe-pointer=all";
    break;
  }
  assert(FPKeepKindStr && "unknown FramePointerKind");
  CmdArgs.push_back(FPKeepKindStr);

  Args.addOptOutFlag(CmdArgs, options::OPT_fzero_initialized_in_bss,
                     options::OPT_fno_zero_initialized_in_bss);

  bool OFastEnabled = isOptimizationLevelFast(Args);
  if (OFastEnabled)
    D.Diag(diag::warn_drv_deprecated_arg_ofast);
  // If -Ofast is the optimization level, then -fstrict-aliasing should be
  // enabled.  This alias option is being used to simplify the hasFlag logic.
  OptSpecifier StrictAliasingAliasOption =
      OFastEnabled ? options::OPT_Ofast : options::OPT_fstrict_aliasing;
  // We turn strict aliasing off by default if we're Windows MSVC since MSVC
  // doesn't do any TBAA.
  if (!Args.hasFlag(options::OPT_fstrict_aliasing, StrictAliasingAliasOption,
                    options::OPT_fno_strict_aliasing,
                    !IsWindowsMSVC && !IsUEFI))
    CmdArgs.push_back("-relaxed-aliasing");
  if (Args.hasFlag(options::OPT_fno_pointer_tbaa, options::OPT_fpointer_tbaa,
                   false))
    CmdArgs.push_back("-no-pointer-tbaa");
  if (!Args.hasFlag(options::OPT_fstruct_path_tbaa,
                    options::OPT_fno_struct_path_tbaa, true))
    CmdArgs.push_back("-no-struct-path-tbaa");
  Args.addOptInFlag(CmdArgs, options::OPT_fstrict_enums,
                    options::OPT_fno_strict_enums);
  Args.addOptOutFlag(CmdArgs, options::OPT_fstrict_return,
                     options::OPT_fno_strict_return);
  Args.addOptInFlag(CmdArgs, options::OPT_fallow_editor_placeholders,
                    options::OPT_fno_allow_editor_placeholders);
  Args.addOptInFlag(CmdArgs, options::OPT_fstrict_vtable_pointers,
                    options::OPT_fno_strict_vtable_pointers);
  Args.addOptInFlag(CmdArgs, options::OPT_fforce_emit_vtables,
                    options::OPT_fno_force_emit_vtables);
  Args.addOptOutFlag(CmdArgs, options::OPT_foptimize_sibling_calls,
                     options::OPT_fno_optimize_sibling_calls);
  Args.addOptOutFlag(CmdArgs, options::OPT_fescaping_block_tail_calls,
                     options::OPT_fno_escaping_block_tail_calls);

  Args.AddLastArg(CmdArgs, options::OPT_ffine_grained_bitfield_accesses,
                  options::OPT_fno_fine_grained_bitfield_accesses);

  Args.AddLastArg(CmdArgs, options::OPT_fexperimental_relative_cxx_abi_vtables,
                  options::OPT_fno_experimental_relative_cxx_abi_vtables);

  Args.AddLastArg(CmdArgs, options::OPT_fexperimental_omit_vtable_rtti,
                  options::OPT_fno_experimental_omit_vtable_rtti);

  Args.AddLastArg(CmdArgs, options::OPT_fdisable_block_signature_string,
                  options::OPT_fno_disable_block_signature_string);

  // Handle segmented stacks.
  Args.addOptInFlag(CmdArgs, options::OPT_fsplit_stack,
                    options::OPT_fno_split_stack);

  // -fprotect-parens=0 is default.
  if (Args.hasFlag(options::OPT_fprotect_parens,
                   options::OPT_fno_protect_parens, false))
    CmdArgs.push_back("-fprotect-parens");

  RenderFloatingPointOptions(TC, D, OFastEnabled, Args, CmdArgs, JA,
                             NoOffloadFP32PrecDiv, NoOffloadFP32PrecSqrt);

  Args.addOptInFlag(CmdArgs, options::OPT_fatomic_remote_memory,
                    options::OPT_fno_atomic_remote_memory);
  Args.addOptInFlag(CmdArgs, options::OPT_fatomic_fine_grained_memory,
                    options::OPT_fno_atomic_fine_grained_memory);
  Args.addOptInFlag(CmdArgs, options::OPT_fatomic_ignore_denormal_mode,
                    options::OPT_fno_atomic_ignore_denormal_mode);

  if (Arg *A = Args.getLastArg(options::OPT_fextend_args_EQ)) {
    const llvm::Triple::ArchType Arch = TC.getArch();
    if (Arch == llvm::Triple::x86 || Arch == llvm::Triple::x86_64) {
      StringRef V = A->getValue();
      if (V == "64")
        CmdArgs.push_back("-fextend-arguments=64");
      else if (V != "32")
        D.Diag(diag::err_drv_invalid_argument_to_option)
            << A->getValue() << A->getOption().getName();
    } else
      D.Diag(diag::err_drv_unsupported_opt_for_target)
          << A->getOption().getName() << TripleStr;
  }

  if (Arg *A = Args.getLastArg(options::OPT_mdouble_EQ)) {
    if (TC.getArch() == llvm::Triple::avr)
      A->render(Args, CmdArgs);
    else
      D.Diag(diag::err_drv_unsupported_opt_for_target)
          << A->getAsString(Args) << TripleStr;
  }

  if (Arg *A = Args.getLastArg(options::OPT_LongDouble_Group)) {
    if (TC.getTriple().isX86())
      A->render(Args, CmdArgs);
    else if (TC.getTriple().isSPIROrSPIRV() &&
             (A->getOption().getID() == options::OPT_mlong_double_64))
      // Only allow for -mlong-double-64 for SPIR/SPIR-V
      A->render(Args, CmdArgs);
    else if ((IsSYCL &&
              (TC.getTriple().isAMDGCN() || TC.getTriple().isNVPTX())) &&
             (A->getOption().getID() == options::OPT_mlong_double_64))
      // similarly, allow 64bit long double for SYCL GPU targets
      A->render(Args, CmdArgs);
    else if (TC.getTriple().isPPC() &&
             (A->getOption().getID() != options::OPT_mlong_double_80))
      A->render(Args, CmdArgs);
    else
      D.Diag(diag::err_drv_unsupported_opt_for_target)
          << A->getAsString(Args) << TripleStr;
  }

  std::string FpAccuracyAttr;
  auto RenderFPAccuracyOptions = [&FpAccuracyAttr](const Twine &OptStr) {
    // In case the value is 'default' don't add the -ffp-builtin-accuracy
    // attribute.
    if (OptStr.str() != "default") {
      if (FpAccuracyAttr.empty())
        FpAccuracyAttr = "-ffp-builtin-accuracy=";
      else
        FpAccuracyAttr += " ";
      FpAccuracyAttr += OptStr.str();
    }
  };
  auto shouldAddFpAccuracyOption = [&](StringRef Val, StringRef Func) {
    SmallVector<StringRef, 8> FuncsArr = SplitFPAccuracyVal(Val);
    for (const auto &V : FuncsArr)
      return (V == Func);
    return false;
  };

  for (StringRef A : Args.getAllArgValues(options::OPT_ffp_accuracy_EQ)) {
    if (!(NoOffloadFP32PrecDiv && shouldAddFpAccuracyOption(A, "fdiv")) &&
        !(NoOffloadFP32PrecSqrt && shouldAddFpAccuracyOption(A, "sqrt")))
      RenderFPAccuracyOptions(A);
  }
  if (!FpAccuracyAttr.empty())
    CmdArgs.push_back(Args.MakeArgString(FpAccuracyAttr));

  // Decide whether to use verbose asm. Verbose assembly is the default on
  // toolchains which have the integrated assembler on by default.
  bool IsIntegratedAssemblerDefault = TC.IsIntegratedAssemblerDefault();
  if (!Args.hasFlag(options::OPT_fverbose_asm, options::OPT_fno_verbose_asm,
                    IsIntegratedAssemblerDefault))
    CmdArgs.push_back("-fno-verbose-asm");

  // Parse 'none' or '$major.$minor'. Disallow -fbinutils-version=0 because we
  // use that to indicate the MC default in the backend.
  if (Arg *A = Args.getLastArg(options::OPT_fbinutils_version_EQ)) {
    StringRef V = A->getValue();
    unsigned Num;
    if (V == "none")
      A->render(Args, CmdArgs);
    else if (!V.consumeInteger(10, Num) && Num > 0 &&
             (V.empty() || (V.consume_front(".") &&
                            !V.consumeInteger(10, Num) && V.empty())))
      A->render(Args, CmdArgs);
    else
      D.Diag(diag::err_drv_invalid_argument_to_option)
          << A->getValue() << A->getOption().getName();
  }

  // If toolchain choose to use MCAsmParser for inline asm don't pass the
  // option to disable integrated-as explicitly.
  if (!TC.useIntegratedAs() && !TC.parseInlineAsmUsingAsmParser())
    CmdArgs.push_back("-no-integrated-as");

  if (Args.hasArg(options::OPT_fdebug_pass_structure)) {
    CmdArgs.push_back("-mdebug-pass");
    CmdArgs.push_back("Structure");
  }
  if (Args.hasArg(options::OPT_fdebug_pass_arguments)) {
    CmdArgs.push_back("-mdebug-pass");
    CmdArgs.push_back("Arguments");
  }

  // Enable -mconstructor-aliases except on darwin, where we have to work around
  // a linker bug (see https://openradar.appspot.com/7198997), and CUDA device
  // code, where aliases aren't supported.
  if (!RawTriple.isOSDarwin() && !RawTriple.isNVPTX())
    CmdArgs.push_back("-mconstructor-aliases");

  // Darwin's kernel doesn't support guard variables; just die if we
  // try to use them.
  if (KernelOrKext && RawTriple.isOSDarwin())
    CmdArgs.push_back("-fforbid-guard-variables");

  if (Args.hasFlag(options::OPT_mms_bitfields, options::OPT_mno_ms_bitfields,
                   Triple.isWindowsGNUEnvironment())) {
    CmdArgs.push_back("-mms-bitfields");
  }

  if (Triple.isOSCygMing()) {
    Args.addOptOutFlag(CmdArgs, options::OPT_fauto_import,
                       options::OPT_fno_auto_import);
  }

  if (Args.hasFlag(options::OPT_fms_volatile, options::OPT_fno_ms_volatile,
                   Triple.isX86() && IsWindowsMSVC))
    CmdArgs.push_back("-fms-volatile");

  // Non-PIC code defaults to -fdirect-access-external-data while PIC code
  // defaults to -fno-direct-access-external-data. Pass the option if different
  // from the default.
  if (Arg *A = Args.getLastArg(options::OPT_fdirect_access_external_data,
                               options::OPT_fno_direct_access_external_data)) {
    if (A->getOption().matches(options::OPT_fdirect_access_external_data) !=
        (PICLevel == 0))
      A->render(Args, CmdArgs);
  } else if (PICLevel == 0 && Triple.isLoongArch()) {
    // Some targets default to -fno-direct-access-external-data even for
    // -fno-pic.
    CmdArgs.push_back("-fno-direct-access-external-data");
  }

  if (Triple.isOSBinFormatELF() && (Triple.isAArch64() || Triple.isX86()))
    Args.addOptOutFlag(CmdArgs, options::OPT_fplt, options::OPT_fno_plt);

  // -fhosted is default.
  // TODO: Audit uses of KernelOrKext and see where it'd be more appropriate to
  // use Freestanding.
  bool Freestanding =
      Args.hasFlag(options::OPT_ffreestanding, options::OPT_fhosted, false) ||
      KernelOrKext;
  if (Freestanding)
    CmdArgs.push_back("-ffreestanding");

  Args.AddLastArg(CmdArgs, options::OPT_fno_knr_functions);

  auto SanitizeArgs = TC.getSanitizerArgs(Args);
  Args.AddLastArg(CmdArgs,
                  options::OPT_fallow_runtime_check_skip_hot_cutoff_EQ);

  // This is a coarse approximation of what llvm-gcc actually does, both
  // -fasynchronous-unwind-tables and -fnon-call-exceptions interact in more
  // complicated ways.
  bool IsAsyncUnwindTablesDefault =
      TC.getDefaultUnwindTableLevel(Args) == ToolChain::UnwindTableLevel::Asynchronous;
  bool IsSyncUnwindTablesDefault =
      TC.getDefaultUnwindTableLevel(Args) == ToolChain::UnwindTableLevel::Synchronous;

  bool AsyncUnwindTables = Args.hasFlag(
      options::OPT_fasynchronous_unwind_tables,
      options::OPT_fno_asynchronous_unwind_tables,
      (IsAsyncUnwindTablesDefault || SanitizeArgs.needsUnwindTables()) &&
          !Freestanding);
  bool UnwindTables =
      Args.hasFlag(options::OPT_funwind_tables, options::OPT_fno_unwind_tables,
                   IsSyncUnwindTablesDefault && !Freestanding);
  if (AsyncUnwindTables)
    CmdArgs.push_back("-funwind-tables=2");
  else if (UnwindTables)
     CmdArgs.push_back("-funwind-tables=1");

  // Prepare `-aux-target-cpu` and `-aux-target-feature` unless
  // `--gpu-use-aux-triple-only` is specified.
  if (!Args.getLastArg(options::OPT_gpu_use_aux_triple_only) &&
      (IsCudaDevice || (IsSYCL && IsSYCLDevice) || IsHIPDevice)) {
    const ArgList &HostArgs =
        C.getArgsForToolChain(nullptr, StringRef(), Action::OFK_None);
    std::string HostCPU =
        getCPUName(D, HostArgs, *TC.getAuxTriple(), /*FromAs*/ false);
    if (!HostCPU.empty()) {
      CmdArgs.push_back("-aux-target-cpu");
      CmdArgs.push_back(Args.MakeArgString(HostCPU));
    }
    getTargetFeatures(D, *TC.getAuxTriple(), HostArgs, CmdArgs,
                      /*ForAS*/ false, /*IsAux*/ true);
  }

  TC.addClangTargetOptions(Args, CmdArgs, JA.getOffloadingDeviceKind());

  addMCModel(D, Args, Triple, RelocationModel, CmdArgs);

  if (Arg *A = Args.getLastArg(options::OPT_mtls_size_EQ)) {
    StringRef Value = A->getValue();
    unsigned TLSSize = 0;
    Value.getAsInteger(10, TLSSize);
    if (!Triple.isAArch64() || !Triple.isOSBinFormatELF())
      D.Diag(diag::err_drv_unsupported_opt_for_target)
          << A->getOption().getName() << TripleStr;
    if (TLSSize != 12 && TLSSize != 24 && TLSSize != 32 && TLSSize != 48)
      D.Diag(diag::err_drv_invalid_int_value)
          << A->getOption().getName() << Value;
    Args.AddLastArg(CmdArgs, options::OPT_mtls_size_EQ);
  }

  if (isTLSDESCEnabled(TC, Args))
    CmdArgs.push_back("-enable-tlsdesc");

  // Add the target cpu
  std::string CPU = getCPUName(D, Args, Triple, /*FromAs*/ false);
  if (!CPU.empty()) {
    CmdArgs.push_back("-target-cpu");
    CmdArgs.push_back(Args.MakeArgString(CPU));
  }

  RenderTargetOptions(Triple, Args, KernelOrKext, CmdArgs);

  // Add clang-cl arguments.
  types::ID InputType = Input.getType();
  if (D.IsCLMode())
    AddClangCLArgs(Args, InputType, CmdArgs);

  // Add the sycld debug library when --dependent-lib=msvcrtd is used from
  // the command line.  This is to allow for CMake based builds using the
  // Linux based driver on Windows to correctly pull in the expected debug
  // library.  Do not add when -fms-runtime-lib is used, as that pulls in the
  // libraries separately.
  if (Args.hasArg(options::OPT_fsycl) && !Args.hasArg(options::OPT_nolibsycl) &&
      !D.IsCLMode()) {
    if (TC.getTriple().isWindowsMSVCEnvironment()) {
      if (isDependentLibAdded(Args, "msvcrtd") &&
          !Args.hasArg(options::OPT_fms_runtime_lib_EQ)) {
        if (Args.hasArg(options::OPT_fpreview_breaking_changes))
          CmdArgs.push_back("--dependent-lib=sycl" SYCL_MAJOR_VERSION
                            "-previewd");
        else
          CmdArgs.push_back("--dependent-lib=sycl" SYCL_MAJOR_VERSION "d");
      }
    } else if (TC.getTriple().isWindowsGNUEnvironment()) {
      if (Args.hasArg(options::OPT_fpreview_breaking_changes))
        CmdArgs.push_back("--dependent-lib=sycl" SYCL_MAJOR_VERSION
                          "-preview.dll");
      else
        CmdArgs.push_back("--dependent-lib=sycl" SYCL_MAJOR_VERSION ".dll");
    }
    CmdArgs.push_back("--dependent-lib=sycl-devicelib-host");
  }

  llvm::codegenoptions::DebugInfoKind DebugInfoKind =
      llvm::codegenoptions::NoDebugInfo;
  DwarfFissionKind DwarfFission = DwarfFissionKind::None;
  renderDebugOptions(TC, D, RawTriple, Args, InputType, CmdArgs, Output,
                     DebugInfoKind, DwarfFission);

  // Add the split debug info name to the command lines here so we
  // can propagate it to the backend.
  bool SplitDWARF = (DwarfFission != DwarfFissionKind::None) &&
                    (TC.getTriple().isOSBinFormatELF() ||
                     TC.getTriple().isOSBinFormatWasm() ||
                     TC.getTriple().isOSBinFormatCOFF()) &&
                    (isa<AssembleJobAction>(JA) || isa<CompileJobAction>(JA) ||
                     isa<BackendJobAction>(JA));
  if (SplitDWARF) {
    const char *SplitDWARFOut = SplitDebugName(JA, Args, Input, Output);
    CmdArgs.push_back("-split-dwarf-file");
    CmdArgs.push_back(SplitDWARFOut);
    if (DwarfFission == DwarfFissionKind::Split) {
      CmdArgs.push_back("-split-dwarf-output");
      CmdArgs.push_back(SplitDWARFOut);
    }
  }

  // Pass the linker version in use.
  if (Arg *A = Args.getLastArg(options::OPT_mlinker_version_EQ)) {
    CmdArgs.push_back("-target-linker-version");
    CmdArgs.push_back(A->getValue());
  }

  // Explicitly error on some things we know we don't support and can't just
  // ignore.
  if (!Args.hasArg(options::OPT_fallow_unsupported)) {
    Arg *Unsupported;
    if (types::isCXX(InputType) && RawTriple.isOSDarwin() &&
        TC.getArch() == llvm::Triple::x86) {
      if ((Unsupported = Args.getLastArg(options::OPT_fapple_kext)) ||
          (Unsupported = Args.getLastArg(options::OPT_mkernel)))
        D.Diag(diag::err_drv_clang_unsupported_opt_cxx_darwin_i386)
            << Unsupported->getOption().getName();
    }
    // The faltivec option has been superseded by the maltivec option.
    if ((Unsupported = Args.getLastArg(options::OPT_faltivec)))
      D.Diag(diag::err_drv_clang_unsupported_opt_faltivec)
          << Unsupported->getOption().getName()
          << "please use -maltivec and include altivec.h explicitly";
    if ((Unsupported = Args.getLastArg(options::OPT_fno_altivec)))
      D.Diag(diag::err_drv_clang_unsupported_opt_faltivec)
          << Unsupported->getOption().getName() << "please use -mno-altivec";
  }

  Args.AddAllArgs(CmdArgs, options::OPT_v);

  if (Args.getLastArg(options::OPT_H)) {
    CmdArgs.push_back("-H");
    CmdArgs.push_back("-sys-header-deps");
  }
  Args.AddAllArgs(CmdArgs, options::OPT_fshow_skipped_includes);

  if (D.CCPrintHeadersFormat && !D.CCGenDiagnostics) {
    CmdArgs.push_back("-header-include-file");
    CmdArgs.push_back(!D.CCPrintHeadersFilename.empty()
                          ? D.CCPrintHeadersFilename.c_str()
                          : "-");
    CmdArgs.push_back("-sys-header-deps");
    CmdArgs.push_back(Args.MakeArgString(
        "-header-include-format=" +
        std::string(headerIncludeFormatKindToString(D.CCPrintHeadersFormat))));
    CmdArgs.push_back(
        Args.MakeArgString("-header-include-filtering=" +
                           std::string(headerIncludeFilteringKindToString(
                               D.CCPrintHeadersFiltering))));
  }
  Args.AddLastArg(CmdArgs, options::OPT_P);
  Args.AddLastArg(CmdArgs, options::OPT_print_ivar_layout);

  if (D.CCLogDiagnostics && !D.CCGenDiagnostics) {
    CmdArgs.push_back("-diagnostic-log-file");
    CmdArgs.push_back(!D.CCLogDiagnosticsFilename.empty()
                          ? D.CCLogDiagnosticsFilename.c_str()
                          : "-");
  }

  // Give the gen diagnostics more chances to succeed, by avoiding intentional
  // crashes.
  if (D.CCGenDiagnostics)
    CmdArgs.push_back("-disable-pragma-debug-crash");

  // Allow backend to put its diagnostic files in the same place as frontend
  // crash diagnostics files.
  if (Args.hasArg(options::OPT_fcrash_diagnostics_dir)) {
    StringRef Dir = Args.getLastArgValue(options::OPT_fcrash_diagnostics_dir);
    CmdArgs.push_back("-mllvm");
    CmdArgs.push_back(Args.MakeArgString("-crash-diagnostics-dir=" + Dir));
  }

  bool UseSeparateSections = isUseSeparateSections(Triple);

  if (Args.hasFlag(options::OPT_ffunction_sections,
                   options::OPT_fno_function_sections, UseSeparateSections)) {
    CmdArgs.push_back("-ffunction-sections");
  }

  if (Arg *A = Args.getLastArg(options::OPT_fbasic_block_address_map,
                               options::OPT_fno_basic_block_address_map)) {
    if ((Triple.isX86() || Triple.isAArch64()) && Triple.isOSBinFormatELF()) {
      if (A->getOption().matches(options::OPT_fbasic_block_address_map))
        A->render(Args, CmdArgs);
    } else {
      D.Diag(diag::err_drv_unsupported_opt_for_target)
          << A->getAsString(Args) << TripleStr;
    }
  }

  if (Arg *A = Args.getLastArg(options::OPT_fbasic_block_sections_EQ)) {
    StringRef Val = A->getValue();
    if (Val == "labels") {
      D.Diag(diag::warn_drv_deprecated_arg)
          << A->getAsString(Args) << /*hasReplacement=*/true
          << "-fbasic-block-address-map";
      CmdArgs.push_back("-fbasic-block-address-map");
    } else if (Triple.isX86() && Triple.isOSBinFormatELF()) {
      if (Val != "all" && Val != "none" && !Val.starts_with("list="))
        D.Diag(diag::err_drv_invalid_value)
            << A->getAsString(Args) << A->getValue();
      else
        A->render(Args, CmdArgs);
    } else if (Triple.isAArch64() && Triple.isOSBinFormatELF()) {
      // "all" is not supported on AArch64 since branch relaxation creates new
      // basic blocks for some cross-section branches.
      if (Val != "labels" && Val != "none" && !Val.starts_with("list="))
        D.Diag(diag::err_drv_invalid_value)
            << A->getAsString(Args) << A->getValue();
      else
        A->render(Args, CmdArgs);
    } else if (Triple.isNVPTX()) {
      // Do not pass the option to the GPU compilation. We still want it enabled
      // for the host-side compilation, so seeing it here is not an error.
    } else if (Val != "none") {
      // =none is allowed everywhere. It's useful for overriding the option
      // and is the same as not specifying the option.
      D.Diag(diag::err_drv_unsupported_opt_for_target)
          << A->getAsString(Args) << TripleStr;
    }
  }

  bool HasDefaultDataSections = Triple.isOSBinFormatXCOFF();
  if (Args.hasFlag(options::OPT_fdata_sections, options::OPT_fno_data_sections,
                   UseSeparateSections || HasDefaultDataSections)) {
    CmdArgs.push_back("-fdata-sections");
  }

  Args.addOptOutFlag(CmdArgs, options::OPT_funique_section_names,
                     options::OPT_fno_unique_section_names);
  Args.addOptInFlag(CmdArgs, options::OPT_fseparate_named_sections,
                    options::OPT_fno_separate_named_sections);
  Args.addOptInFlag(CmdArgs, options::OPT_funique_internal_linkage_names,
                    options::OPT_fno_unique_internal_linkage_names);
  Args.addOptInFlag(CmdArgs, options::OPT_funique_basic_block_section_names,
                    options::OPT_fno_unique_basic_block_section_names);

  if (Arg *A = Args.getLastArg(options::OPT_fsplit_machine_functions,
                               options::OPT_fno_split_machine_functions)) {
    if (!A->getOption().matches(options::OPT_fno_split_machine_functions)) {
      // This codegen pass is only available on x86 and AArch64 ELF targets.
      if ((Triple.isX86() || Triple.isAArch64()) && Triple.isOSBinFormatELF())
        A->render(Args, CmdArgs);
      else
        D.Diag(diag::err_drv_unsupported_opt_for_target)
            << A->getAsString(Args) << TripleStr;
    }
  }

  Args.AddLastArg(CmdArgs, options::OPT_finstrument_functions,
                  options::OPT_finstrument_functions_after_inlining,
                  options::OPT_finstrument_function_entry_bare);
  Args.AddLastArg(CmdArgs, options::OPT_fconvergent_functions,
                  options::OPT_fno_convergent_functions);

  // NVPTX doesn't support PGO or coverage
  if (!Triple.isNVPTX())
    addPGOAndCoverageFlags(TC, C, JA, Output, Args, SanitizeArgs, CmdArgs);

  Args.AddLastArg(CmdArgs, options::OPT_fclang_abi_compat_EQ);

  if (getLastProfileSampleUseArg(Args) &&
      Args.hasFlag(options::OPT_fsample_profile_use_profi,
                   options::OPT_fno_sample_profile_use_profi, true)) {
    CmdArgs.push_back("-mllvm");
    CmdArgs.push_back("-sample-profile-use-profi");
  }

  // Add runtime flag for PS4/PS5 when PGO, coverage, or sanitizers are enabled.
  if (RawTriple.isPS() &&
      !Args.hasArg(options::OPT_nostdlib, options::OPT_nodefaultlibs)) {
    PScpu::addProfileRTArgs(TC, Args, CmdArgs);
    PScpu::addSanitizerArgs(TC, Args, CmdArgs);
  }

  // Pass options for controlling the default header search paths.
  if (Args.hasArg(options::OPT_nostdinc)) {
    CmdArgs.push_back("-nostdsysteminc");
    CmdArgs.push_back("-nobuiltininc");
  } else {
    if (Args.hasArg(options::OPT_nostdlibinc))
      CmdArgs.push_back("-nostdsysteminc");
    Args.AddLastArg(CmdArgs, options::OPT_nostdincxx);
    Args.AddLastArg(CmdArgs, options::OPT_nobuiltininc);
  }

  // Pass the path to compiler resource files.
  CmdArgs.push_back("-resource-dir");
  CmdArgs.push_back(D.ResourceDir.c_str());

  Args.AddLastArg(CmdArgs, options::OPT_working_directory);

  // Add preprocessing options like -I, -D, etc. if we are using the
  // preprocessor.
  //
  // FIXME: Support -fpreprocessed
  if (types::getPreprocessedType(InputType) != types::TY_INVALID)
    AddPreprocessingOptions(C, JA, D, Args, CmdArgs, Output, Inputs);

  // Don't warn about "clang -c -DPIC -fPIC test.i" because libtool.m4 assumes
  // that "The compiler can only warn and ignore the option if not recognized".
  // When building with ccache, it will pass -D options to clang even on
  // preprocessed inputs and configure concludes that -fPIC is not supported.
  Args.ClaimAllArgs(options::OPT_D);

  // Warn about ignored options to clang.
  for (const Arg *A :
       Args.filtered(options::OPT_clang_ignored_gcc_optimization_f_Group)) {
    D.Diag(diag::warn_ignored_gcc_optimization) << A->getAsString(Args);
    A->claim();
  }

  for (const Arg *A :
       Args.filtered(options::OPT_clang_ignored_legacy_options_Group)) {
    D.Diag(diag::warn_ignored_clang_option) << A->getAsString(Args);
    A->claim();
  }

  claimNoWarnArgs(Args);

  Args.AddAllArgs(CmdArgs, options::OPT_R_Group);

  for (const Arg *A :
       Args.filtered(options::OPT_W_Group, options::OPT__SLASH_wd)) {
    A->claim();
    if (A->getOption().getID() == options::OPT__SLASH_wd) {
      unsigned WarningNumber;
      if (StringRef(A->getValue()).getAsInteger(10, WarningNumber)) {
        D.Diag(diag::err_drv_invalid_int_value)
            << A->getAsString(Args) << A->getValue();
        continue;
      }

      if (auto Group = diagGroupFromCLWarningID(WarningNumber)) {
        CmdArgs.push_back(Args.MakeArgString(
            "-Wno-" + DiagnosticIDs::getWarningOptionForGroup(*Group)));
      }
      continue;
    }
    A->render(Args, CmdArgs);
  }

  Args.AddAllArgs(CmdArgs, options::OPT_Wsystem_headers_in_module_EQ);

  if (Args.hasFlag(options::OPT_pedantic, options::OPT_no_pedantic, false))
    CmdArgs.push_back("-pedantic");
  Args.AddLastArg(CmdArgs, options::OPT_pedantic_errors);
  Args.AddLastArg(CmdArgs, options::OPT_w);

  Args.addOptInFlag(CmdArgs, options::OPT_ffixed_point,
                    options::OPT_fno_fixed_point);

  if (Arg *A = Args.getLastArg(options::OPT_fcxx_abi_EQ))
    A->render(Args, CmdArgs);

  Args.AddLastArg(CmdArgs, options::OPT_fexperimental_relative_cxx_abi_vtables,
                  options::OPT_fno_experimental_relative_cxx_abi_vtables);

  Args.AddLastArg(CmdArgs, options::OPT_fexperimental_omit_vtable_rtti,
                  options::OPT_fno_experimental_omit_vtable_rtti);

  if (Arg *A = Args.getLastArg(options::OPT_ffuchsia_api_level_EQ))
    A->render(Args, CmdArgs);

  // Handle -{std, ansi, trigraphs} -- take the last of -{std, ansi}
  // (-ansi is equivalent to -std=c89 or -std=c++98).
  //
  // If a std is supplied, only add -trigraphs if it follows the
  // option.
  bool ImplyVCPPCVer = false;
  bool ImplyVCPPCXXVer = false;
  const Arg *Std = Args.getLastArg(options::OPT_std_EQ, options::OPT_ansi);
  if (Std) {
    if (Std->getOption().matches(options::OPT_ansi))
      if (types::isCXX(InputType))
        CmdArgs.push_back("-std=c++98");
      else
        CmdArgs.push_back("-std=c89");
    else {
      if (Args.hasArg(options::OPT_fsycl)) {
        // Use of -std= with 'C' is not supported for SYCL.
        const LangStandard *LangStd =
            LangStandard::getLangStandardForName(Std->getValue());
        if (LangStd && LangStd->getLanguage() == Language::C)
          D.Diag(diag::err_drv_argument_not_allowed_with)
              << Std->getAsString(Args) << "-fsycl";
      }
      Std->render(Args, CmdArgs);
    }

    // If -f(no-)trigraphs appears after the language standard flag, honor it.
    if (Arg *A = Args.getLastArg(options::OPT_std_EQ, options::OPT_ansi,
                                 options::OPT_ftrigraphs,
                                 options::OPT_fno_trigraphs))
      if (A != Std)
        A->render(Args, CmdArgs);
  } else {
    // Honor -std-default.
    //
    // FIXME: Clang doesn't correctly handle -std= when the input language
    // doesn't match. For the time being just ignore this for C++ inputs;
    // eventually we want to do all the standard defaulting here instead of
    // splitting it between the driver and clang -cc1.
    if (!types::isCXX(InputType)) {
      if (!Args.hasArg(options::OPT__SLASH_std)) {
        Args.AddAllArgsTranslated(CmdArgs, options::OPT_std_default_EQ, "-std=",
                                  /*Joined=*/true);
      } else
        ImplyVCPPCVer = true;
    }
    else if (IsWindowsMSVC)
      ImplyVCPPCXXVer = true;

    if (IsSYCL && types::isCXX(InputType) &&
        !Args.hasArg(options::OPT__SLASH_std))
      // For DPC++, we default to -std=c++17 for all compilations.  Use of -std
      // on the command line will override.
      CmdArgs.push_back("-std=c++17");

    Args.AddLastArg(CmdArgs, options::OPT_ftrigraphs,
                    options::OPT_fno_trigraphs);
  }

  // GCC's behavior for -Wwrite-strings is a bit strange:
  //  * In C, this "warning flag" changes the types of string literals from
  //    'char[N]' to 'const char[N]', and thus triggers an unrelated warning
  //    for the discarded qualifier.
  //  * In C++, this is just a normal warning flag.
  //
  // Implementing this warning correctly in C is hard, so we follow GCC's
  // behavior for now. FIXME: Directly diagnose uses of a string literal as
  // a non-const char* in C, rather than using this crude hack.
  if (!types::isCXX(InputType)) {
    // FIXME: This should behave just like a warning flag, and thus should also
    // respect -Weverything, -Wno-everything, -Werror=write-strings, and so on.
    Arg *WriteStrings =
        Args.getLastArg(options::OPT_Wwrite_strings,
                        options::OPT_Wno_write_strings, options::OPT_w);
    if (WriteStrings &&
        WriteStrings->getOption().matches(options::OPT_Wwrite_strings))
      CmdArgs.push_back("-fconst-strings");
  }

  // GCC provides a macro definition '__DEPRECATED' when -Wdeprecated is active
  // during C++ compilation, which it is by default. GCC keeps this define even
  // in the presence of '-w', match this behavior bug-for-bug.
  if (types::isCXX(InputType) &&
      Args.hasFlag(options::OPT_Wdeprecated, options::OPT_Wno_deprecated,
                   true)) {
    CmdArgs.push_back("-fdeprecated-macro");
  }

  // Translate GCC's misnamer '-fasm' arguments to '-fgnu-keywords'.
  if (Arg *Asm = Args.getLastArg(options::OPT_fasm, options::OPT_fno_asm)) {
    if (Asm->getOption().matches(options::OPT_fasm))
      CmdArgs.push_back("-fgnu-keywords");
    else
      CmdArgs.push_back("-fno-gnu-keywords");
  }

  if (!ShouldEnableAutolink(Args, TC, JA))
    CmdArgs.push_back("-fno-autolink");

  Args.AddLastArg(CmdArgs, options::OPT_ftemplate_depth_EQ);
  Args.AddLastArg(CmdArgs, options::OPT_foperator_arrow_depth_EQ);
  Args.AddLastArg(CmdArgs, options::OPT_fconstexpr_depth_EQ);
  Args.AddLastArg(CmdArgs, options::OPT_fconstexpr_steps_EQ);

  Args.AddLastArg(CmdArgs, options::OPT_fexperimental_library);

  if (Args.hasArg(options::OPT_fexperimental_new_constant_interpreter))
    CmdArgs.push_back("-fexperimental-new-constant-interpreter");

  if (Arg *A = Args.getLastArg(options::OPT_fbracket_depth_EQ)) {
    CmdArgs.push_back("-fbracket-depth");
    CmdArgs.push_back(A->getValue());
  }

  if (Arg *A = Args.getLastArg(options::OPT_Wlarge_by_value_copy_EQ,
                               options::OPT_Wlarge_by_value_copy_def)) {
    if (A->getNumValues()) {
      StringRef bytes = A->getValue();
      CmdArgs.push_back(Args.MakeArgString("-Wlarge-by-value-copy=" + bytes));
    } else
      CmdArgs.push_back("-Wlarge-by-value-copy=64"); // default value
  }

  if (Args.hasArg(options::OPT_relocatable_pch))
    CmdArgs.push_back("-relocatable-pch");

  if (const Arg *A = Args.getLastArg(options::OPT_fcf_runtime_abi_EQ)) {
    static const char *kCFABIs[] = {
      "standalone", "objc", "swift", "swift-5.0", "swift-4.2", "swift-4.1",
    };

    if (!llvm::is_contained(kCFABIs, StringRef(A->getValue())))
      D.Diag(diag::err_drv_invalid_cf_runtime_abi) << A->getValue();
    else
      A->render(Args, CmdArgs);
  }

  if (Arg *A = Args.getLastArg(options::OPT_fconstant_string_class_EQ)) {
    CmdArgs.push_back("-fconstant-string-class");
    CmdArgs.push_back(A->getValue());
  }

  if (Arg *A = Args.getLastArg(options::OPT_ftabstop_EQ)) {
    CmdArgs.push_back("-ftabstop");
    CmdArgs.push_back(A->getValue());
  }

  Args.addOptInFlag(CmdArgs, options::OPT_fstack_size_section,
                    options::OPT_fno_stack_size_section);

  if (Args.hasArg(options::OPT_fstack_usage)) {
    CmdArgs.push_back("-stack-usage-file");

    if (Arg *OutputOpt = Args.getLastArg(options::OPT_o)) {
      SmallString<128> OutputFilename(OutputOpt->getValue());
      llvm::sys::path::replace_extension(OutputFilename, "su");
      CmdArgs.push_back(Args.MakeArgString(OutputFilename));
    } else
      CmdArgs.push_back(
          Args.MakeArgString(Twine(getBaseInputStem(Args, Inputs)) + ".su"));
  }

  CmdArgs.push_back("-ferror-limit");
  if (Arg *A = Args.getLastArg(options::OPT_ferror_limit_EQ))
    CmdArgs.push_back(A->getValue());
  else
    CmdArgs.push_back("19");

  Args.AddLastArg(CmdArgs, options::OPT_fconstexpr_backtrace_limit_EQ);
  Args.AddLastArg(CmdArgs, options::OPT_fmacro_backtrace_limit_EQ);
  Args.AddLastArg(CmdArgs, options::OPT_ftemplate_backtrace_limit_EQ);
  Args.AddLastArg(CmdArgs, options::OPT_fspell_checking_limit_EQ);
  Args.AddLastArg(CmdArgs, options::OPT_fcaret_diagnostics_max_lines_EQ);

  // Pass -fmessage-length=.
  unsigned MessageLength = 0;
  if (Arg *A = Args.getLastArg(options::OPT_fmessage_length_EQ)) {
    StringRef V(A->getValue());
    if (V.getAsInteger(0, MessageLength))
      D.Diag(diag::err_drv_invalid_argument_to_option)
          << V << A->getOption().getName();
  } else {
    // If -fmessage-length=N was not specified, determine whether this is a
    // terminal and, if so, implicitly define -fmessage-length appropriately.
    MessageLength = llvm::sys::Process::StandardErrColumns();
  }
  if (MessageLength != 0)
    CmdArgs.push_back(
        Args.MakeArgString("-fmessage-length=" + Twine(MessageLength)));

  if (Arg *A = Args.getLastArg(options::OPT_frandomize_layout_seed_EQ))
    CmdArgs.push_back(
        Args.MakeArgString("-frandomize-layout-seed=" + Twine(A->getValue(0))));

  if (Arg *A = Args.getLastArg(options::OPT_frandomize_layout_seed_file_EQ))
    CmdArgs.push_back(Args.MakeArgString("-frandomize-layout-seed-file=" +
                                         Twine(A->getValue(0))));

  // -fvisibility= and -fvisibility-ms-compat are of a piece.
  if (const Arg *A = Args.getLastArg(options::OPT_fvisibility_EQ,
                                     options::OPT_fvisibility_ms_compat)) {
    if (A->getOption().matches(options::OPT_fvisibility_EQ)) {
      A->render(Args, CmdArgs);
    } else {
      assert(A->getOption().matches(options::OPT_fvisibility_ms_compat));
      CmdArgs.push_back("-fvisibility=hidden");
      CmdArgs.push_back("-ftype-visibility=default");
    }
  } else if (IsOpenMPDevice) {
    // When compiling for the OpenMP device we want protected visibility by
    // default. This prevents the device from accidentally preempting code on
    // the host, makes the system more robust, and improves performance.
    CmdArgs.push_back("-fvisibility=protected");
  }

  // PS4/PS5 process these options in addClangTargetOptions.
  if (!RawTriple.isPS()) {
    if (const Arg *A =
            Args.getLastArg(options::OPT_fvisibility_from_dllstorageclass,
                            options::OPT_fno_visibility_from_dllstorageclass)) {
      if (A->getOption().matches(
              options::OPT_fvisibility_from_dllstorageclass)) {
        CmdArgs.push_back("-fvisibility-from-dllstorageclass");
        Args.AddLastArg(CmdArgs, options::OPT_fvisibility_dllexport_EQ);
        Args.AddLastArg(CmdArgs, options::OPT_fvisibility_nodllstorageclass_EQ);
        Args.AddLastArg(CmdArgs, options::OPT_fvisibility_externs_dllimport_EQ);
        Args.AddLastArg(CmdArgs,
                        options::OPT_fvisibility_externs_nodllstorageclass_EQ);
      }
    }
  }

  if (Args.hasFlag(options::OPT_fvisibility_inlines_hidden,
                    options::OPT_fno_visibility_inlines_hidden, false))
    CmdArgs.push_back("-fvisibility-inlines-hidden");

  Args.AddLastArg(CmdArgs, options::OPT_fvisibility_inlines_hidden_static_local_var,
                           options::OPT_fno_visibility_inlines_hidden_static_local_var);

  // -fvisibility-global-new-delete-hidden is a deprecated spelling of
  // -fvisibility-global-new-delete=force-hidden.
  if (const Arg *A =
          Args.getLastArg(options::OPT_fvisibility_global_new_delete_hidden)) {
    D.Diag(diag::warn_drv_deprecated_arg)
        << A->getAsString(Args) << /*hasReplacement=*/true
        << "-fvisibility-global-new-delete=force-hidden";
  }

  if (const Arg *A =
          Args.getLastArg(options::OPT_fvisibility_global_new_delete_EQ,
                          options::OPT_fvisibility_global_new_delete_hidden)) {
    if (A->getOption().matches(options::OPT_fvisibility_global_new_delete_EQ)) {
      A->render(Args, CmdArgs);
    } else {
      assert(A->getOption().matches(
          options::OPT_fvisibility_global_new_delete_hidden));
      CmdArgs.push_back("-fvisibility-global-new-delete=force-hidden");
    }
  }

  Args.AddLastArg(CmdArgs, options::OPT_ftlsmodel_EQ);

  if (Args.hasFlag(options::OPT_fnew_infallible,
                   options::OPT_fno_new_infallible, false))
    CmdArgs.push_back("-fnew-infallible");

  if (Args.hasFlag(options::OPT_fno_operator_names,
                   options::OPT_foperator_names, false))
    CmdArgs.push_back("-fno-operator-names");

  // Forward -f (flag) options which we can pass directly.
  Args.AddLastArg(CmdArgs, options::OPT_femit_all_decls);
  Args.AddLastArg(CmdArgs, options::OPT_fheinous_gnu_extensions);
  Args.AddLastArg(CmdArgs, options::OPT_fdigraphs, options::OPT_fno_digraphs);
  Args.AddLastArg(CmdArgs, options::OPT_fzero_call_used_regs_EQ);
  Args.AddLastArg(CmdArgs, options::OPT_fraw_string_literals,
                  options::OPT_fno_raw_string_literals);

  if (Args.hasFlag(options::OPT_femulated_tls, options::OPT_fno_emulated_tls,
                   Triple.hasDefaultEmulatedTLS()))
    CmdArgs.push_back("-femulated-tls");

  Args.addOptInFlag(CmdArgs, options::OPT_fcheck_new,
                    options::OPT_fno_check_new);

  if (Arg *A = Args.getLastArg(options::OPT_fzero_call_used_regs_EQ)) {
    // FIXME: There's no reason for this to be restricted to X86. The backend
    // code needs to be changed to include the appropriate function calls
    // automatically.
    if (!Triple.isX86() && !Triple.isAArch64())
      D.Diag(diag::err_drv_unsupported_opt_for_target)
          << A->getAsString(Args) << TripleStr;
  }

  // AltiVec-like language extensions aren't relevant for assembling.
  if (!isa<PreprocessJobAction>(JA) || Output.getType() != types::TY_PP_Asm)
    Args.AddLastArg(CmdArgs, options::OPT_fzvector);

  Args.AddLastArg(CmdArgs, options::OPT_fdiagnostics_show_template_tree);
  Args.AddLastArg(CmdArgs, options::OPT_fno_elide_type);

  // Forward flags for OpenMP. We don't do this if the current action is an
  // device offloading action other than OpenMP.
  if (Args.hasFlag(options::OPT_fopenmp, options::OPT_fopenmp_EQ,
                   options::OPT_fno_openmp, false) &&
      !Args.hasFlag(options::OPT_foffload_via_llvm,
                    options::OPT_fno_offload_via_llvm, false) &&
      (JA.isDeviceOffloading(Action::OFK_None) ||
       JA.isDeviceOffloading(Action::OFK_OpenMP))) {
    switch (D.getOpenMPRuntime(Args)) {
    case Driver::OMPRT_OMP:
    case Driver::OMPRT_IOMP5:
      // Clang can generate useful OpenMP code for these two runtime libraries.
      CmdArgs.push_back("-fopenmp");

      // If no option regarding the use of TLS in OpenMP codegeneration is
      // given, decide a default based on the target. Otherwise rely on the
      // options and pass the right information to the frontend.
      if (!Args.hasFlag(options::OPT_fopenmp_use_tls,
                        options::OPT_fnoopenmp_use_tls, /*Default=*/true))
        CmdArgs.push_back("-fnoopenmp-use-tls");
      Args.AddLastArg(CmdArgs, options::OPT_fopenmp_simd,
                      options::OPT_fno_openmp_simd);
      Args.AddAllArgs(CmdArgs, options::OPT_fopenmp_enable_irbuilder);
      Args.AddAllArgs(CmdArgs, options::OPT_fopenmp_version_EQ);
      if (!Args.hasFlag(options::OPT_fopenmp_extensions,
                        options::OPT_fno_openmp_extensions, /*Default=*/true))
        CmdArgs.push_back("-fno-openmp-extensions");
      Args.AddAllArgs(CmdArgs, options::OPT_fopenmp_cuda_number_of_sm_EQ);
      Args.AddAllArgs(CmdArgs, options::OPT_fopenmp_cuda_blocks_per_sm_EQ);
      Args.AddAllArgs(CmdArgs,
                      options::OPT_fopenmp_cuda_teams_reduction_recs_num_EQ);
      if (Args.hasFlag(options::OPT_fopenmp_optimistic_collapse,
                       options::OPT_fno_openmp_optimistic_collapse,
                       /*Default=*/false))
        CmdArgs.push_back("-fopenmp-optimistic-collapse");

      // When in OpenMP offloading mode with NVPTX target, forward
      // cuda-mode flag
      if (Args.hasFlag(options::OPT_fopenmp_cuda_mode,
                       options::OPT_fno_openmp_cuda_mode, /*Default=*/false))
        CmdArgs.push_back("-fopenmp-cuda-mode");

      // When in OpenMP offloading mode, enable debugging on the device.
      Args.AddAllArgs(CmdArgs, options::OPT_fopenmp_target_debug_EQ);
      if (Args.hasFlag(options::OPT_fopenmp_target_debug,
                       options::OPT_fno_openmp_target_debug, /*Default=*/false))
        CmdArgs.push_back("-fopenmp-target-debug");

      // When in OpenMP offloading mode, forward assumptions information about
      // thread and team counts in the device.
      if (Args.hasFlag(options::OPT_fopenmp_assume_teams_oversubscription,
                       options::OPT_fno_openmp_assume_teams_oversubscription,
                       /*Default=*/false))
        CmdArgs.push_back("-fopenmp-assume-teams-oversubscription");
      if (Args.hasFlag(options::OPT_fopenmp_assume_threads_oversubscription,
                       options::OPT_fno_openmp_assume_threads_oversubscription,
                       /*Default=*/false))
        CmdArgs.push_back("-fopenmp-assume-threads-oversubscription");
      if (Args.hasArg(options::OPT_fopenmp_assume_no_thread_state))
        CmdArgs.push_back("-fopenmp-assume-no-thread-state");
      if (Args.hasArg(options::OPT_fopenmp_assume_no_nested_parallelism))
        CmdArgs.push_back("-fopenmp-assume-no-nested-parallelism");
      if (Args.hasArg(options::OPT_fopenmp_offload_mandatory))
        CmdArgs.push_back("-fopenmp-offload-mandatory");
      if (Args.hasArg(options::OPT_fopenmp_force_usm))
        CmdArgs.push_back("-fopenmp-force-usm");
      break;
    default:
      // By default, if Clang doesn't know how to generate useful OpenMP code
      // for a specific runtime library, we just don't pass the '-fopenmp' flag
      // down to the actual compilation.
      // FIXME: It would be better to have a mode which *only* omits IR
      // generation based on the OpenMP support so that we get consistent
      // semantic analysis, etc.
      break;
    }
  } else {
    if (!JA.isDeviceOffloading(Action::OFK_SYCL))
      Args.AddLastArg(CmdArgs, options::OPT_fopenmp_simd,
                      options::OPT_fno_openmp_simd);
    Args.AddAllArgs(CmdArgs, options::OPT_fopenmp_version_EQ);
    Args.addOptOutFlag(CmdArgs, options::OPT_fopenmp_extensions,
                       options::OPT_fno_openmp_extensions);
  }
  // Forward the offload runtime change to code generation, liboffload implies
  // new driver. Otherwise, check if we should forward the new driver to change
  // offloading code generation.
  if (Args.hasFlag(options::OPT_foffload_via_llvm,
                   options::OPT_fno_offload_via_llvm, false)) {
    CmdArgs.append({"--offload-new-driver", "-foffload-via-llvm"});
  } else if (Args.hasFlag(options::OPT_offload_new_driver,
                          options::OPT_no_offload_new_driver,
                          C.isOffloadingHostKind(Action::OFK_Cuda))) {
    CmdArgs.push_back("--offload-new-driver");
  }

  const XRayArgs &XRay = TC.getXRayArgs(Args);
  XRay.addArgs(TC, Args, CmdArgs, InputType);

  for (const auto &Filename :
       Args.getAllArgValues(options::OPT_fprofile_list_EQ)) {
    if (D.getVFS().exists(Filename))
      CmdArgs.push_back(Args.MakeArgString("-fprofile-list=" + Filename));
    else
      D.Diag(clang::diag::err_drv_no_such_file) << Filename;
  }

  if (Arg *A = Args.getLastArg(options::OPT_fpatchable_function_entry_EQ)) {
    StringRef S0 = A->getValue(), S = S0;
    unsigned Size, Offset = 0;
    if (!Triple.isAArch64() && !Triple.isLoongArch() && !Triple.isRISCV() &&
        !Triple.isX86() &&
        !(!Triple.isOSAIX() && (Triple.getArch() == llvm::Triple::ppc ||
                                Triple.getArch() == llvm::Triple::ppc64 ||
                                Triple.getArch() == llvm::Triple::ppc64le)))
      D.Diag(diag::err_drv_unsupported_opt_for_target)
          << A->getAsString(Args) << TripleStr;
    else if (S.consumeInteger(10, Size) ||
             (!S.empty() &&
              (!S.consume_front(",") || S.consumeInteger(10, Offset))) ||
             (!S.empty() && (!S.consume_front(",") || S.empty())))
      D.Diag(diag::err_drv_invalid_argument_to_option)
          << S0 << A->getOption().getName();
    else if (Size < Offset)
      D.Diag(diag::err_drv_unsupported_fpatchable_function_entry_argument);
    else {
      CmdArgs.push_back(Args.MakeArgString(A->getSpelling() + Twine(Size)));
      CmdArgs.push_back(Args.MakeArgString(
          "-fpatchable-function-entry-offset=" + Twine(Offset)));
      if (!S.empty())
        CmdArgs.push_back(
            Args.MakeArgString("-fpatchable-function-entry-section=" + S));
    }
  }

  Args.AddLastArg(CmdArgs, options::OPT_fms_hotpatch);

  if (Args.hasArg(options::OPT_fms_secure_hotpatch_functions_file))
    Args.AddLastArg(CmdArgs, options::OPT_fms_secure_hotpatch_functions_file);

  for (const auto &A :
       Args.getAllArgValues(options::OPT_fms_secure_hotpatch_functions_list))
    CmdArgs.push_back(
        Args.MakeArgString("-fms-secure-hotpatch-functions-list=" + Twine(A)));

  if (TC.SupportsProfiling()) {
    Args.AddLastArg(CmdArgs, options::OPT_pg);

    llvm::Triple::ArchType Arch = TC.getArch();
    if (Arg *A = Args.getLastArg(options::OPT_mfentry)) {
      if (Arch == llvm::Triple::systemz || TC.getTriple().isX86())
        A->render(Args, CmdArgs);
      else
        D.Diag(diag::err_drv_unsupported_opt_for_target)
            << A->getAsString(Args) << TripleStr;
    }
    if (Arg *A = Args.getLastArg(options::OPT_mnop_mcount)) {
      if (Arch == llvm::Triple::systemz)
        A->render(Args, CmdArgs);
      else
        D.Diag(diag::err_drv_unsupported_opt_for_target)
            << A->getAsString(Args) << TripleStr;
    }
    if (Arg *A = Args.getLastArg(options::OPT_mrecord_mcount)) {
      if (Arch == llvm::Triple::systemz)
        A->render(Args, CmdArgs);
      else
        D.Diag(diag::err_drv_unsupported_opt_for_target)
            << A->getAsString(Args) << TripleStr;
    }
  }

  if (Arg *A = Args.getLastArgNoClaim(options::OPT_pg)) {
    if (TC.getTriple().isOSzOS()) {
      D.Diag(diag::err_drv_unsupported_opt_for_target)
          << A->getAsString(Args) << TripleStr;
    }
  }
  if (Arg *A = Args.getLastArgNoClaim(options::OPT_p)) {
    if (!(TC.getTriple().isOSAIX() || TC.getTriple().isOSOpenBSD())) {
      D.Diag(diag::err_drv_unsupported_opt_for_target)
          << A->getAsString(Args) << TripleStr;
    }
  }
  if (Arg *A = Args.getLastArgNoClaim(options::OPT_p, options::OPT_pg)) {
    if (A->getOption().matches(options::OPT_p)) {
      A->claim();
      if (TC.getTriple().isOSAIX() && !Args.hasArgNoClaim(options::OPT_pg))
        CmdArgs.push_back("-pg");
    }
  }

  // Reject AIX-specific link options on other targets.
  if (!TC.getTriple().isOSAIX()) {
    for (const Arg *A : Args.filtered(options::OPT_b, options::OPT_K,
                                      options::OPT_mxcoff_build_id_EQ)) {
      D.Diag(diag::err_drv_unsupported_opt_for_target)
          << A->getSpelling() << TripleStr;
    }
  }

  if (Args.getLastArg(options::OPT_fapple_kext) ||
      (Args.hasArg(options::OPT_mkernel) && types::isCXX(InputType)))
    CmdArgs.push_back("-fapple-kext");

  Args.AddLastArg(CmdArgs, options::OPT_altivec_src_compat);
  Args.AddLastArg(CmdArgs, options::OPT_flax_vector_conversions_EQ);
  Args.AddLastArg(CmdArgs, options::OPT_fobjc_sender_dependent_dispatch);
  Args.AddLastArg(CmdArgs, options::OPT_fdiagnostics_print_source_range_info);
  Args.AddLastArg(CmdArgs, options::OPT_fdiagnostics_parseable_fixits);
  Args.AddLastArg(CmdArgs, options::OPT_ftime_report);
  Args.AddLastArg(CmdArgs, options::OPT_ftime_report_EQ);
  Args.AddLastArg(CmdArgs, options::OPT_ftime_report_json);
  Args.AddLastArg(CmdArgs, options::OPT_ftrapv);
  Args.AddLastArg(CmdArgs, options::OPT_malign_double);
  Args.AddLastArg(CmdArgs, options::OPT_fno_temp_file);

  if (const char *Name = C.getTimeTraceFile(&JA)) {
    CmdArgs.push_back(Args.MakeArgString("-ftime-trace=" + Twine(Name)));
    Args.AddLastArg(CmdArgs, options::OPT_ftime_trace_granularity_EQ);
    Args.AddLastArg(CmdArgs, options::OPT_ftime_trace_verbose);
  }

  if (Arg *A = Args.getLastArg(options::OPT_ftrapv_handler_EQ)) {
    CmdArgs.push_back("-ftrapv-handler");
    CmdArgs.push_back(A->getValue());
  }

  Args.AddLastArg(CmdArgs, options::OPT_ftrap_function_EQ);

  // Handle -f[no-]wrapv and -f[no-]strict-overflow, which are used by both
  // clang and flang.
  renderCommonIntegerOverflowOptions(Args, CmdArgs);

  Args.AddLastArg(CmdArgs, options::OPT_ffinite_loops,
                  options::OPT_fno_finite_loops);

  Args.AddLastArg(CmdArgs, options::OPT_fwritable_strings);
  Args.AddLastArg(CmdArgs, options::OPT_funroll_loops,
                  options::OPT_fno_unroll_loops);
  Args.AddLastArg(CmdArgs, options::OPT_floop_interchange,
                  options::OPT_fno_loop_interchange);
  Args.addOptInFlag(CmdArgs, options::OPT_fexperimental_loop_fusion,
                    options::OPT_fno_experimental_loop_fusion);

  Args.AddLastArg(CmdArgs, options::OPT_fstrict_flex_arrays_EQ);

  Args.AddLastArg(CmdArgs, options::OPT_pthread);

  Args.addOptInFlag(CmdArgs, options::OPT_mspeculative_load_hardening,
                    options::OPT_mno_speculative_load_hardening);

  RenderSSPOptions(D, TC, Args, CmdArgs, KernelOrKext);
  RenderSCPOptions(TC, Args, CmdArgs);
  RenderTrivialAutoVarInitOptions(D, TC, Args, CmdArgs);

  Args.AddLastArg(CmdArgs, options::OPT_fswift_async_fp_EQ);

  Args.addOptInFlag(CmdArgs, options::OPT_mstackrealign,
                    options::OPT_mno_stackrealign);

  if (const Arg *A = Args.getLastArg(options::OPT_mstack_alignment)) {
    StringRef Value = A->getValue();
    int64_t Alignment = 0;
    if (Value.getAsInteger(10, Alignment) || Alignment < 0)
      D.Diag(diag::err_drv_invalid_argument_to_option)
          << Value << A->getOption().getName();
    else if (Alignment & (Alignment - 1))
      D.Diag(diag::err_drv_alignment_not_power_of_two)
          << A->getAsString(Args) << Value;
    else
      CmdArgs.push_back(Args.MakeArgString("-mstack-alignment=" + Value));
  }

  if (Args.hasArg(options::OPT_mstack_probe_size)) {
    StringRef Size = Args.getLastArgValue(options::OPT_mstack_probe_size);

    if (!Size.empty())
      CmdArgs.push_back(Args.MakeArgString("-mstack-probe-size=" + Size));
    else
      CmdArgs.push_back("-mstack-probe-size=0");
  }

  Args.addOptOutFlag(CmdArgs, options::OPT_mstack_arg_probe,
                     options::OPT_mno_stack_arg_probe);

  if (Arg *A = Args.getLastArg(options::OPT_mrestrict_it,
                               options::OPT_mno_restrict_it)) {
    if (A->getOption().matches(options::OPT_mrestrict_it)) {
      CmdArgs.push_back("-mllvm");
      CmdArgs.push_back("-arm-restrict-it");
    } else {
      CmdArgs.push_back("-mllvm");
      CmdArgs.push_back("-arm-default-it");
    }
  }

  // Forward -cl options to -cc1
  RenderOpenCLOptions(Args, CmdArgs, InputType);

  // Forward hlsl options to -cc1
  RenderHLSLOptions(Args, CmdArgs, InputType);

  // Forward OpenACC options to -cc1
  RenderOpenACCOptions(D, Args, CmdArgs, InputType);

  if (IsHIP) {
    if (Args.hasFlag(options::OPT_fhip_new_launch_api,
                     options::OPT_fno_hip_new_launch_api, true))
      CmdArgs.push_back("-fhip-new-launch-api");
    Args.addOptInFlag(CmdArgs, options::OPT_fgpu_allow_device_init,
                      options::OPT_fno_gpu_allow_device_init);
    Args.AddLastArg(CmdArgs, options::OPT_hipstdpar);
    Args.AddLastArg(CmdArgs, options::OPT_hipstdpar_interpose_alloc);
    Args.addOptInFlag(CmdArgs, options::OPT_fhip_kernel_arg_name,
                      options::OPT_fno_hip_kernel_arg_name);
  }

  if (IsCuda || IsHIP || IsSYCL) {
    if (IsRDCMode)
      CmdArgs.push_back("-fgpu-rdc");
    else
      CmdArgs.push_back("-fno-gpu-rdc");
  }
  if (IsCuda || IsHIP) {
    Args.addOptInFlag(CmdArgs, options::OPT_fgpu_defer_diag,
                      options::OPT_fno_gpu_defer_diag);
    if (Args.hasFlag(options::OPT_fgpu_exclude_wrong_side_overloads,
                     options::OPT_fno_gpu_exclude_wrong_side_overloads,
                     false)) {
      CmdArgs.push_back("-fgpu-exclude-wrong-side-overloads");
      CmdArgs.push_back("-fgpu-defer-diag");
    }
  }

  // Forward --no-offloadlib to -cc1.
  if (!Args.hasFlag(options::OPT_offloadlib, options::OPT_no_offloadlib, true))
    CmdArgs.push_back("--no-offloadlib");

  if (Arg *A = Args.getLastArg(options::OPT_fcf_protection_EQ)) {
    CmdArgs.push_back(
        Args.MakeArgString(Twine("-fcf-protection=") + A->getValue()));

    if (Arg *SA = Args.getLastArg(options::OPT_mcf_branch_label_scheme_EQ))
      CmdArgs.push_back(Args.MakeArgString(Twine("-mcf-branch-label-scheme=") +
                                           SA->getValue()));
  } else if (Triple.isOSOpenBSD() && Triple.getArch() == llvm::Triple::x86_64) {
    // Emit IBT endbr64 instructions by default
    CmdArgs.push_back("-fcf-protection=branch");
    // jump-table can generate indirect jumps, which are not permitted
    CmdArgs.push_back("-fno-jump-tables");
  }

  if (Arg *A = Args.getLastArg(options::OPT_mfunction_return_EQ))
    CmdArgs.push_back(
        Args.MakeArgString(Twine("-mfunction-return=") + A->getValue()));

  Args.AddLastArg(CmdArgs, options::OPT_mindirect_branch_cs_prefix);

  // Forward -f options with positive and negative forms; we translate these by
  // hand.  Do not propagate PGO options to the GPU-side compilations as the
  // profile info is for the host-side compilation only.
  if (!(IsCudaDevice || IsHIPDevice)) {
    if (Arg *A = getLastProfileSampleUseArg(Args)) {
      auto *PGOArg = Args.getLastArg(
          options::OPT_fprofile_generate, options::OPT_fprofile_generate_EQ,
          options::OPT_fcs_profile_generate,
          options::OPT_fcs_profile_generate_EQ, options::OPT_fprofile_use,
          options::OPT_fprofile_use_EQ);
      if (PGOArg)
        D.Diag(diag::err_drv_argument_not_allowed_with)
            << "SampleUse with PGO options";

      StringRef fname = A->getValue();
      if (!llvm::sys::fs::exists(fname))
        D.Diag(diag::err_drv_no_such_file) << fname;
      else
        A->render(Args, CmdArgs);
    }
    Args.AddLastArg(CmdArgs, options::OPT_fprofile_remapping_file_EQ);

    if (Args.hasFlag(options::OPT_fpseudo_probe_for_profiling,
                     options::OPT_fno_pseudo_probe_for_profiling, false)) {
      CmdArgs.push_back("-fpseudo-probe-for-profiling");
      // Enforce -funique-internal-linkage-names if it's not explicitly turned
      // off.
      if (Args.hasFlag(options::OPT_funique_internal_linkage_names,
                       options::OPT_fno_unique_internal_linkage_names, true))
        CmdArgs.push_back("-funique-internal-linkage-names");
    }
  }
  RenderBuiltinOptions(TC, RawTriple, Args, CmdArgs);

  Args.addOptOutFlag(CmdArgs, options::OPT_fassume_sane_operator_new,
                     options::OPT_fno_assume_sane_operator_new);

  if (Args.hasFlag(options::OPT_fapinotes, options::OPT_fno_apinotes, false))
    CmdArgs.push_back("-fapinotes");
  if (Args.hasFlag(options::OPT_fapinotes_modules,
                   options::OPT_fno_apinotes_modules, false))
    CmdArgs.push_back("-fapinotes-modules");
  Args.AddLastArg(CmdArgs, options::OPT_fapinotes_swift_version);

  if (Args.hasFlag(options::OPT_fswift_version_independent_apinotes,
                   options::OPT_fno_swift_version_independent_apinotes, false))
    CmdArgs.push_back("-fswift-version-independent-apinotes");

  // -fblocks=0 is default.
  if (Args.hasFlag(options::OPT_fblocks, options::OPT_fno_blocks,
                   TC.IsBlocksDefault()) ||
      (Args.hasArg(options::OPT_fgnu_runtime) &&
       Args.hasArg(options::OPT_fobjc_nonfragile_abi) &&
       !Args.hasArg(options::OPT_fno_blocks))) {
    CmdArgs.push_back("-fblocks");

    if (!Args.hasArg(options::OPT_fgnu_runtime) && !TC.hasBlocksRuntime())
      CmdArgs.push_back("-fblocks-runtime-optional");
  }

  // -fencode-extended-block-signature=1 is default.
  if (TC.IsEncodeExtendedBlockSignatureDefault())
    CmdArgs.push_back("-fencode-extended-block-signature");

  if (Args.hasFlag(options::OPT_fcoro_aligned_allocation,
                   options::OPT_fno_coro_aligned_allocation, false) &&
      types::isCXX(InputType))
    CmdArgs.push_back("-fcoro-aligned-allocation");

  Args.AddLastArg(CmdArgs, options::OPT_fdouble_square_bracket_attributes,
                  options::OPT_fno_double_square_bracket_attributes);

  Args.addOptOutFlag(CmdArgs, options::OPT_faccess_control,
                     options::OPT_fno_access_control);
  Args.addOptOutFlag(CmdArgs, options::OPT_felide_constructors,
                     options::OPT_fno_elide_constructors);

  ToolChain::RTTIMode RTTIMode = TC.getRTTIMode();

  if (KernelOrKext || (types::isCXX(InputType) &&
                       (RTTIMode == ToolChain::RM_Disabled)))
    CmdArgs.push_back("-fno-rtti");

  // -fshort-enums=0 is default for all architectures except Hexagon and z/OS.
  if (Args.hasFlag(options::OPT_fshort_enums, options::OPT_fno_short_enums,
                   TC.getArch() == llvm::Triple::hexagon || Triple.isOSzOS()))
    CmdArgs.push_back("-fshort-enums");

  RenderCharacterOptions(Args, AuxTriple ? *AuxTriple : RawTriple, CmdArgs);

  // -fuse-cxa-atexit is default.
  if (!Args.hasFlag(
          options::OPT_fuse_cxa_atexit, options::OPT_fno_use_cxa_atexit,
          !RawTriple.isOSAIX() &&
              (!RawTriple.isOSWindows() ||
               RawTriple.isWindowsCygwinEnvironment()) &&
              ((RawTriple.getVendor() != llvm::Triple::MipsTechnologies) ||
               RawTriple.hasEnvironment())) ||
      KernelOrKext)
    CmdArgs.push_back("-fno-use-cxa-atexit");

  if (Args.hasFlag(options::OPT_fregister_global_dtors_with_atexit,
                   options::OPT_fno_register_global_dtors_with_atexit,
                   RawTriple.isOSDarwin() && !KernelOrKext))
    CmdArgs.push_back("-fregister-global-dtors-with-atexit");

  Args.addOptInFlag(CmdArgs, options::OPT_fuse_line_directives,
                    options::OPT_fno_use_line_directives);

  // -fno-minimize-whitespace is default.
  if (Args.hasFlag(options::OPT_fminimize_whitespace,
                   options::OPT_fno_minimize_whitespace, false)) {
    types::ID InputType = Inputs[0].getType();
    if (!isDerivedFromC(InputType))
      D.Diag(diag::err_drv_opt_unsupported_input_type)
          << "-fminimize-whitespace" << types::getTypeName(InputType);
    CmdArgs.push_back("-fminimize-whitespace");
  }

  // -fno-keep-system-includes is default.
  if (Args.hasFlag(options::OPT_fkeep_system_includes,
                   options::OPT_fno_keep_system_includes, false)) {
    types::ID InputType = Inputs[0].getType();
    if (!isDerivedFromC(InputType))
      D.Diag(diag::err_drv_opt_unsupported_input_type)
          << "-fkeep-system-includes" << types::getTypeName(InputType);
    CmdArgs.push_back("-fkeep-system-includes");
  }

  // -fms-extensions=0 is default.
  if (Args.hasFlag(options::OPT_fms_extensions, options::OPT_fno_ms_extensions,
                   IsWindowsMSVC || IsUEFI))
    CmdArgs.push_back("-fms-extensions");

  // -fms-compatibility=0 is default.
  bool IsMSVCCompat = Args.hasFlag(
      options::OPT_fms_compatibility, options::OPT_fno_ms_compatibility,
      (IsWindowsMSVC && Args.hasFlag(options::OPT_fms_extensions,
                                     options::OPT_fno_ms_extensions, true)));
  if (IsMSVCCompat) {
    CmdArgs.push_back("-fms-compatibility");
    if (!types::isCXX(Input.getType()) &&
        Args.hasArg(options::OPT_fms_define_stdc))
      CmdArgs.push_back("-fms-define-stdc");
  }

  if (Triple.isWindowsMSVCEnvironment() && !D.IsCLMode() &&
      Args.hasArg(options::OPT_fms_runtime_lib_EQ))
    ProcessVSRuntimeLibrary(getToolChain(), Args, CmdArgs);

  // Handle -fgcc-version, if present.
  VersionTuple GNUCVer;
  if (Arg *A = Args.getLastArg(options::OPT_fgnuc_version_EQ)) {
    // Check that the version has 1 to 3 components and the minor and patch
    // versions fit in two decimal digits.
    StringRef Val = A->getValue();
    Val = Val.empty() ? "0" : Val; // Treat "" as 0 or disable.
    bool Invalid = GNUCVer.tryParse(Val);
    unsigned Minor = GNUCVer.getMinor().value_or(0);
    unsigned Patch = GNUCVer.getSubminor().value_or(0);
    if (Invalid || GNUCVer.getBuild() || Minor >= 100 || Patch >= 100) {
      D.Diag(diag::err_drv_invalid_value)
          << A->getAsString(Args) << A->getValue();
    }
  } else if (!IsMSVCCompat) {
    // Imitate GCC 4.2.1 by default if -fms-compatibility is not in effect.
    GNUCVer = VersionTuple(4, 2, 1);
  }
  if (!GNUCVer.empty()) {
    CmdArgs.push_back(
        Args.MakeArgString("-fgnuc-version=" + GNUCVer.getAsString()));
  }

  VersionTuple MSVT = TC.computeMSVCVersion(&D, Args);
  if (!MSVT.empty())
    CmdArgs.push_back(
        Args.MakeArgString("-fms-compatibility-version=" + MSVT.getAsString()));

  bool IsMSVC2015Compatible = MSVT.getMajor() >= 19;
  if (ImplyVCPPCVer) {
    StringRef LanguageStandard;
    if (const Arg *StdArg = Args.getLastArg(options::OPT__SLASH_std)) {
      Std = StdArg;
      LanguageStandard = llvm::StringSwitch<StringRef>(StdArg->getValue())
                             .Case("c11", "-std=c11")
                             .Case("c17", "-std=c17")
                             // TODO: add c23 when MSVC supports it.
                             .Case("clatest", "-std=c23")
                             .Default("");
      if (LanguageStandard.empty())
        D.Diag(clang::diag::warn_drv_unused_argument)
            << StdArg->getAsString(Args);
    }
    CmdArgs.push_back(LanguageStandard.data());
  }
  if (ImplyVCPPCXXVer) {
    StringRef LanguageStandard;
    if (const Arg *StdArg = Args.getLastArg(options::OPT__SLASH_std)) {
      Std = StdArg;
      LanguageStandard = llvm::StringSwitch<StringRef>(StdArg->getValue())
                             .Case("c++14", "-std=c++14")
                             .Case("c++17", "-std=c++17")
                             .Case("c++20", "-std=c++20")
                             // TODO add c++23 and c++26 when MSVC supports it.
                             .Case("c++23preview", "-std=c++23")
                             .Case("c++latest", "-std=c++26")
                             .Default("");
      if (LanguageStandard.empty())
        D.Diag(clang::diag::warn_drv_unused_argument)
            << StdArg->getAsString(Args);
    }

    if (LanguageStandard.empty()) {
      if (IsSYCL)
        // For DPC++, C++17 is the default.
        LanguageStandard = "-std=c++17";
      else if (IsMSVC2015Compatible)
        LanguageStandard = "-std=c++14";
      else
        LanguageStandard = "-std=c++11";
    }

    CmdArgs.push_back(LanguageStandard.data());
  }

  Args.addOptInFlag(CmdArgs, options::OPT_fborland_extensions,
                    options::OPT_fno_borland_extensions);

  // -fno-declspec is default, except for PS4/PS5.
  if (Args.hasFlag(options::OPT_fdeclspec, options::OPT_fno_declspec,
                   RawTriple.isPS()))
    CmdArgs.push_back("-fdeclspec");
  else if (Args.hasArg(options::OPT_fno_declspec))
    CmdArgs.push_back("-fno-declspec"); // Explicitly disabling __declspec.

  // -fthreadsafe-static is default, except for MSVC compatibility versions less
  // than 19.
  if (!Args.hasFlag(options::OPT_fthreadsafe_statics,
                    options::OPT_fno_threadsafe_statics,
                    !types::isOpenCL(InputType) &&
                        (!IsWindowsMSVC || IsMSVC2015Compatible)))
    CmdArgs.push_back("-fno-threadsafe-statics");

  if (!Args.hasFlag(options::OPT_fms_tls_guards, options::OPT_fno_ms_tls_guards,
                    true))
    CmdArgs.push_back("-fno-ms-tls-guards");

  // Add -fno-assumptions, if it was specified.
  if (!Args.hasFlag(options::OPT_fassumptions, options::OPT_fno_assumptions,
                    true))
    CmdArgs.push_back("-fno-assumptions");

  // -fgnu-keywords default varies depending on language; only pass if
  // specified.
  Args.AddLastArg(CmdArgs, options::OPT_fgnu_keywords,
                  options::OPT_fno_gnu_keywords);

  Args.addOptInFlag(CmdArgs, options::OPT_fgnu89_inline,
                    options::OPT_fno_gnu89_inline);

  const Arg *InlineArg = Args.getLastArg(options::OPT_finline_functions,
                                         options::OPT_finline_hint_functions,
                                         options::OPT_fno_inline_functions);
  if (Arg *A = Args.getLastArg(options::OPT_finline, options::OPT_fno_inline)) {
    if (A->getOption().matches(options::OPT_fno_inline))
      A->render(Args, CmdArgs);
  } else if (InlineArg) {
    InlineArg->render(Args, CmdArgs);
  }

  Args.AddLastArg(CmdArgs, options::OPT_finline_max_stacksize_EQ);

  // FIXME: Find a better way to determine whether we are in C++20.
  bool HaveCxx20 =
      Std &&
      (Std->containsValue("c++2a") || Std->containsValue("gnu++2a") ||
       Std->containsValue("c++20") || Std->containsValue("gnu++20") ||
       Std->containsValue("c++2b") || Std->containsValue("gnu++2b") ||
       Std->containsValue("c++23") || Std->containsValue("gnu++23") ||
       Std->containsValue("c++2c") || Std->containsValue("gnu++2c") ||
       Std->containsValue("c++26") || Std->containsValue("gnu++26") ||
       Std->containsValue("c++latest") || Std->containsValue("gnu++latest"));
  bool HaveModules =
      RenderModulesOptions(C, D, Args, Input, Output, HaveCxx20, CmdArgs);

  // -fdelayed-template-parsing is default when targeting MSVC.
  // Many old Windows SDK versions require this to parse.
  //
  // According to
  // https://learn.microsoft.com/en-us/cpp/build/reference/permissive-standards-conformance?view=msvc-170,
  // MSVC actually defaults to -fno-delayed-template-parsing (/Zc:twoPhase-
  // with MSVC CLI) if using C++20. So we match the behavior with MSVC here to
  // not enable -fdelayed-template-parsing by default after C++20.
  //
  // FIXME: Given -fdelayed-template-parsing is a source of bugs, we should be
  // able to disable this by default at some point.
  if (Args.hasFlag(options::OPT_fdelayed_template_parsing,
                   options::OPT_fno_delayed_template_parsing,
                   IsWindowsMSVC && !HaveCxx20)) {
    if (HaveCxx20)
      D.Diag(clang::diag::warn_drv_delayed_template_parsing_after_cxx20);

    CmdArgs.push_back("-fdelayed-template-parsing");
  }

  if (Args.hasFlag(options::OPT_fpch_validate_input_files_content,
                   options::OPT_fno_pch_validate_input_files_content, false))
    CmdArgs.push_back("-fvalidate-ast-input-files-content");
  if (Args.hasFlag(options::OPT_fpch_instantiate_templates,
                   options::OPT_fno_pch_instantiate_templates, false))
    CmdArgs.push_back("-fpch-instantiate-templates");
  if (Args.hasFlag(options::OPT_fpch_codegen, options::OPT_fno_pch_codegen,
                   false))
    CmdArgs.push_back("-fmodules-codegen");
  if (Args.hasFlag(options::OPT_fpch_debuginfo, options::OPT_fno_pch_debuginfo,
                   false))
    CmdArgs.push_back("-fmodules-debuginfo");

  ObjCRuntime Runtime = AddObjCRuntimeArgs(Args, Inputs, CmdArgs, rewriteKind);
  RenderObjCOptions(TC, D, RawTriple, Args, Runtime, rewriteKind != RK_None,
                    Input, CmdArgs);

  if (types::isObjC(Input.getType()) &&
      Args.hasFlag(options::OPT_fobjc_encode_cxx_class_template_spec,
                   options::OPT_fno_objc_encode_cxx_class_template_spec,
                   !Runtime.isNeXTFamily()))
    CmdArgs.push_back("-fobjc-encode-cxx-class-template-spec");

  if (Args.hasFlag(options::OPT_fapplication_extension,
                   options::OPT_fno_application_extension, false))
    CmdArgs.push_back("-fapplication-extension");

  // Handle GCC-style exception args.
  bool EH = false;
  if (!C.getDriver().IsCLMode())
    EH = addExceptionArgs(Args, InputType, TC, KernelOrKext, Runtime, CmdArgs);

  // Handle exception personalities
  Arg *A = Args.getLastArg(
      options::OPT_fsjlj_exceptions, options::OPT_fseh_exceptions,
      options::OPT_fdwarf_exceptions, options::OPT_fwasm_exceptions);
  if (A) {
    const Option &Opt = A->getOption();
    if (Opt.matches(options::OPT_fsjlj_exceptions))
      CmdArgs.push_back("-exception-model=sjlj");
    if (Opt.matches(options::OPT_fseh_exceptions))
      CmdArgs.push_back("-exception-model=seh");
    if (Opt.matches(options::OPT_fdwarf_exceptions))
      CmdArgs.push_back("-exception-model=dwarf");
    if (Opt.matches(options::OPT_fwasm_exceptions))
      CmdArgs.push_back("-exception-model=wasm");
  } else {
    switch (TC.GetExceptionModel(Args)) {
    default:
      break;
    case llvm::ExceptionHandling::DwarfCFI:
      CmdArgs.push_back("-exception-model=dwarf");
      break;
    case llvm::ExceptionHandling::SjLj:
      CmdArgs.push_back("-exception-model=sjlj");
      break;
    case llvm::ExceptionHandling::WinEH:
      CmdArgs.push_back("-exception-model=seh");
      break;
    }
  }

  // Unwind v2 (epilog) information for x64 Windows.
  Args.AddLastArg(CmdArgs, options::OPT_winx64_eh_unwindv2);

  // C++ "sane" operator new.
  Args.addOptOutFlag(CmdArgs, options::OPT_fassume_sane_operator_new,
                     options::OPT_fno_assume_sane_operator_new);

  // -fassume-unique-vtables is on by default.
  Args.addOptOutFlag(CmdArgs, options::OPT_fassume_unique_vtables,
                     options::OPT_fno_assume_unique_vtables);

  // -fsized-deallocation is on by default in C++14 onwards and otherwise off
  // by default.
  Args.addLastArg(CmdArgs, options::OPT_fsized_deallocation,
                  options::OPT_fno_sized_deallocation);

  // -faligned-allocation is on by default in C++17 onwards and otherwise off
  // by default.
  if (Arg *A = Args.getLastArg(options::OPT_faligned_allocation,
                               options::OPT_fno_aligned_allocation,
                               options::OPT_faligned_new_EQ)) {
    if (A->getOption().matches(options::OPT_fno_aligned_allocation))
      CmdArgs.push_back("-fno-aligned-allocation");
    else
      CmdArgs.push_back("-faligned-allocation");
  }

  // The default new alignment can be specified using a dedicated option or via
  // a GCC-compatible option that also turns on aligned allocation.
  if (Arg *A = Args.getLastArg(options::OPT_fnew_alignment_EQ,
                               options::OPT_faligned_new_EQ))
    CmdArgs.push_back(
        Args.MakeArgString(Twine("-fnew-alignment=") + A->getValue()));

  // -fconstant-cfstrings is default, and may be subject to argument translation
  // on Darwin.
  if (!Args.hasFlag(options::OPT_fconstant_cfstrings,
                    options::OPT_fno_constant_cfstrings, true) ||
      !Args.hasFlag(options::OPT_mconstant_cfstrings,
                    options::OPT_mno_constant_cfstrings, true))
    CmdArgs.push_back("-fno-constant-cfstrings");

  Args.addOptInFlag(CmdArgs, options::OPT_fpascal_strings,
                    options::OPT_fno_pascal_strings);

  // Honor -fpack-struct= and -fpack-struct, if given. Note that
  // -fno-pack-struct doesn't apply to -fpack-struct=.
  if (Arg *A = Args.getLastArg(options::OPT_fpack_struct_EQ)) {
    std::string PackStructStr = "-fpack-struct=";
    PackStructStr += A->getValue();
    CmdArgs.push_back(Args.MakeArgString(PackStructStr));
  } else if (Args.hasFlag(options::OPT_fpack_struct,
                          options::OPT_fno_pack_struct, false)) {
    CmdArgs.push_back("-fpack-struct=1");
  }

  // Handle -fmax-type-align=N and -fno-type-align
  bool SkipMaxTypeAlign = Args.hasArg(options::OPT_fno_max_type_align);
  if (Arg *A = Args.getLastArg(options::OPT_fmax_type_align_EQ)) {
    if (!SkipMaxTypeAlign) {
      std::string MaxTypeAlignStr = "-fmax-type-align=";
      MaxTypeAlignStr += A->getValue();
      CmdArgs.push_back(Args.MakeArgString(MaxTypeAlignStr));
    }
  } else if (RawTriple.isOSDarwin()) {
    if (!SkipMaxTypeAlign) {
      std::string MaxTypeAlignStr = "-fmax-type-align=16";
      CmdArgs.push_back(Args.MakeArgString(MaxTypeAlignStr));
    }
  }

  if (!Args.hasFlag(options::OPT_Qy, options::OPT_Qn, true))
    CmdArgs.push_back("-Qn");

  // -fno-common is the default, set -fcommon only when that flag is set.
  Args.addOptInFlag(CmdArgs, options::OPT_fcommon, options::OPT_fno_common);

  // -fsigned-bitfields is default, and clang doesn't yet support
  // -funsigned-bitfields.
  if (!Args.hasFlag(options::OPT_fsigned_bitfields,
                    options::OPT_funsigned_bitfields, true))
    D.Diag(diag::warn_drv_clang_unsupported)
        << Args.getLastArg(options::OPT_funsigned_bitfields)->getAsString(Args);

  // -fsigned-bitfields is default, and clang doesn't support -fno-for-scope.
  if (!Args.hasFlag(options::OPT_ffor_scope, options::OPT_fno_for_scope, true))
    D.Diag(diag::err_drv_clang_unsupported)
        << Args.getLastArg(options::OPT_fno_for_scope)->getAsString(Args);

  // -finput_charset=UTF-8 is default. Reject others
  if (Arg *inputCharset = Args.getLastArg(options::OPT_finput_charset_EQ)) {
    StringRef value = inputCharset->getValue();
    if (!value.equals_insensitive("utf-8"))
      D.Diag(diag::err_drv_invalid_value) << inputCharset->getAsString(Args)
                                          << value;
  }

  // -fexec_charset=UTF-8 is default. Reject others
  if (Arg *execCharset = Args.getLastArg(options::OPT_fexec_charset_EQ)) {
    StringRef value = execCharset->getValue();
    if (!value.equals_insensitive("utf-8"))
      D.Diag(diag::err_drv_invalid_value) << execCharset->getAsString(Args)
                                          << value;
  }

  RenderDiagnosticsOptions(D, Args, CmdArgs);

  Args.addOptInFlag(CmdArgs, options::OPT_fasm_blocks,
                    options::OPT_fno_asm_blocks);

  Args.addOptOutFlag(CmdArgs, options::OPT_fgnu_inline_asm,
                     options::OPT_fno_gnu_inline_asm);

  handleVectorizeLoopsArgs(Args, CmdArgs);
  handleVectorizeSLPArgs(Args, CmdArgs);

  StringRef VecWidth = parseMPreferVectorWidthOption(D.getDiags(), Args);
  if (!VecWidth.empty())
    CmdArgs.push_back(Args.MakeArgString("-mprefer-vector-width=" + VecWidth));

  Args.AddLastArg(CmdArgs, options::OPT_fshow_overloads_EQ);
  Args.AddLastArg(CmdArgs,
                  options::OPT_fsanitize_undefined_strip_path_components_EQ);

  // -fdollars-in-identifiers default varies depending on platform and
  // language; only pass if specified.
  if (Arg *A = Args.getLastArg(options::OPT_fdollars_in_identifiers,
                               options::OPT_fno_dollars_in_identifiers)) {
    if (A->getOption().matches(options::OPT_fdollars_in_identifiers))
      CmdArgs.push_back("-fdollars-in-identifiers");
    else
      CmdArgs.push_back("-fno-dollars-in-identifiers");
  }

  Args.addOptInFlag(CmdArgs, options::OPT_fapple_pragma_pack,
                    options::OPT_fno_apple_pragma_pack);

  // Remarks can be enabled with any of the `-f.*optimization-record.*` flags.
  if (willEmitRemarks(Args) && checkRemarksOptions(D, Args, Triple))
    renderRemarksOptions(Args, CmdArgs, Triple, Input, Output, JA);

  bool RewriteImports = Args.hasFlag(options::OPT_frewrite_imports,
                                     options::OPT_fno_rewrite_imports, false);
  if (RewriteImports)
    CmdArgs.push_back("-frewrite-imports");

  Args.addOptInFlag(CmdArgs, options::OPT_fdirectives_only,
                    options::OPT_fno_directives_only);

  // Enable rewrite includes if the user's asked for it or if we're generating
  // diagnostics.
  // TODO: Once -module-dependency-dir works with -frewrite-includes it'd be
  // nice to enable this when doing a crashdump for modules as well.
  if (Args.hasFlag(options::OPT_frewrite_includes,
                   options::OPT_fno_rewrite_includes, false) ||
      (C.isForDiagnostics() && !HaveModules))
    CmdArgs.push_back("-frewrite-includes");

  if (Args.hasFlag(options::OPT_fzos_extensions,
                   options::OPT_fno_zos_extensions, false))
    CmdArgs.push_back("-fzos-extensions");
  else if (Args.hasArg(options::OPT_fno_zos_extensions))
    CmdArgs.push_back("-fno-zos-extensions");

  // Only allow -traditional or -traditional-cpp outside in preprocessing modes.
  if (Arg *A = Args.getLastArg(options::OPT_traditional,
                               options::OPT_traditional_cpp)) {
    if (isa<PreprocessJobAction>(JA))
      CmdArgs.push_back("-traditional-cpp");
    else
      D.Diag(diag::err_drv_clang_unsupported) << A->getAsString(Args);
  }

  Args.AddLastArg(CmdArgs, options::OPT_dM);
  Args.AddLastArg(CmdArgs, options::OPT_dD);
  Args.AddLastArg(CmdArgs, options::OPT_dI);

  Args.AddLastArg(CmdArgs, options::OPT_fmax_tokens_EQ);

  // Handle serialized diagnostics.
  if (Arg *A = Args.getLastArg(options::OPT__serialize_diags)) {
    CmdArgs.push_back("-serialize-diagnostic-file");
    CmdArgs.push_back(Args.MakeArgString(A->getValue()));
  }

  if (Args.hasArg(options::OPT_fretain_comments_from_system_headers))
    CmdArgs.push_back("-fretain-comments-from-system-headers");

  if (Arg *A = Args.getLastArg(options::OPT_fextend_variable_liveness_EQ)) {
    A->render(Args, CmdArgs);
  } else if (Arg *A = Args.getLastArg(options::OPT_O_Group);
             A && A->containsValue("g")) {
    // Set -fextend-variable-liveness=all by default at -Og.
    CmdArgs.push_back("-fextend-variable-liveness=all");
  }

  // Forward -fcomment-block-commands to -cc1.
  Args.AddAllArgs(CmdArgs, options::OPT_fcomment_block_commands);
  // Forward -fparse-all-comments to -cc1.
  Args.AddAllArgs(CmdArgs, options::OPT_fparse_all_comments);

  // Turn -fplugin=name.so into -load name.so
  for (const Arg *A : Args.filtered(options::OPT_fplugin_EQ)) {
    CmdArgs.push_back("-load");
    CmdArgs.push_back(A->getValue());
    A->claim();
  }

  // Turn -fplugin-arg-pluginname-key=value into
  // -plugin-arg-pluginname key=value
  // GCC has an actual plugin_argument struct with key/value pairs that it
  // passes to its plugins, but we don't, so just pass it on as-is.
  //
  // The syntax for -fplugin-arg- is ambiguous if both plugin name and
  // argument key are allowed to contain dashes. GCC therefore only
  // allows dashes in the key. We do the same.
  for (const Arg *A : Args.filtered(options::OPT_fplugin_arg)) {
    auto ArgValue = StringRef(A->getValue());
    auto FirstDashIndex = ArgValue.find('-');
    StringRef PluginName = ArgValue.substr(0, FirstDashIndex);
    StringRef Arg = ArgValue.substr(FirstDashIndex + 1);

    A->claim();
    if (FirstDashIndex == StringRef::npos || Arg.empty()) {
      if (PluginName.empty()) {
        D.Diag(diag::warn_drv_missing_plugin_name) << A->getAsString(Args);
      } else {
        D.Diag(diag::warn_drv_missing_plugin_arg)
            << PluginName << A->getAsString(Args);
      }
      continue;
    }

    CmdArgs.push_back(Args.MakeArgString(Twine("-plugin-arg-") + PluginName));
    CmdArgs.push_back(Args.MakeArgString(Arg));
  }

  // Forward -fpass-plugin=name.so to -cc1.
  for (const Arg *A : Args.filtered(options::OPT_fpass_plugin_EQ)) {
    CmdArgs.push_back(
        Args.MakeArgString(Twine("-fpass-plugin=") + A->getValue()));
    A->claim();
  }

  // Forward --vfsoverlay to -cc1.
  for (const Arg *A : Args.filtered(options::OPT_vfsoverlay)) {
    CmdArgs.push_back("--vfsoverlay");
    CmdArgs.push_back(A->getValue());
    A->claim();
  }

  Args.addOptInFlag(CmdArgs, options::OPT_fsafe_buffer_usage_suggestions,
                    options::OPT_fno_safe_buffer_usage_suggestions);

  Args.addOptInFlag(CmdArgs, options::OPT_fexperimental_late_parse_attributes,
                    options::OPT_fno_experimental_late_parse_attributes);

  if (Args.hasFlag(options::OPT_funique_source_file_names,
                   options::OPT_fno_unique_source_file_names, false)) {
    if (Arg *A = Args.getLastArg(options::OPT_unique_source_file_identifier_EQ))
      A->render(Args, CmdArgs);
    else
      CmdArgs.push_back(Args.MakeArgString(
          Twine("-funique-source-file-identifier=") + Input.getBaseInput()));
  }

  // Setup statistics file output.
  SmallString<128> StatsFile = getStatsFileName(Args, Output, Input, D);
  if (!StatsFile.empty()) {
    CmdArgs.push_back(Args.MakeArgString(Twine("-stats-file=") + StatsFile));
    if (D.CCPrintInternalStats)
      CmdArgs.push_back("-stats-file-append");
  }

  // Forward -Xclang arguments to -cc1, and -mllvm arguments to the LLVM option
  // parser.
  for (auto Arg : Args.filtered(options::OPT_Xclang)) {
    Arg->claim();
    // -finclude-default-header flag is for preprocessor,
    // do not pass it to other cc1 commands when save-temps is enabled
    if (C.getDriver().isSaveTempsEnabled() &&
        !isa<PreprocessJobAction>(JA)) {
      if (StringRef(Arg->getValue()) == "-finclude-default-header")
        continue;
    }
    CmdArgs.push_back(Arg->getValue());
  }
  for (const Arg *A : Args.filtered(options::OPT_mllvm)) {
    A->claim();

    // We translate this by hand to the -cc1 argument, since nightly test uses
    // it and developers have been trained to spell it with -mllvm. Both
    // spellings are now deprecated and should be removed.
    if (StringRef(A->getValue(0)) == "-disable-llvm-optzns") {
      CmdArgs.push_back("-disable-llvm-optzns");
    } else {
      A->render(Args, CmdArgs);
    }
  }

  // This needs to run after -Xclang argument forwarding to pick up the target
  // features enabled through -Xclang -target-feature flags.
  SanitizeArgs.addArgs(TC, Args, CmdArgs, InputType);

#if CLANG_ENABLE_CIR
  // Forward -mmlir arguments to to the MLIR option parser.
  for (const Arg *A : Args.filtered(options::OPT_mmlir)) {
    A->claim();
    A->render(Args, CmdArgs);
  }
#endif // CLANG_ENABLE_CIR

  // With -save-temps, we want to save the unoptimized bitcode output from the
  // CompileJobAction, use -disable-llvm-passes to get pristine IR generated
  // by the frontend.
  // When -fembed-bitcode is enabled, optimized bitcode is emitted because it
  // has slightly different breakdown between stages.
  // When generating IR for -fsycl device compilations, optimized bitcode is
  // emitted as we want the -save-temps values to match regular compilation.
  // FIXME: -fembed-bitcode -save-temps will save optimized bitcode instead of
  // pristine IR generated by the frontend. Ideally, a new compile action should
  // be added so both IR can be captured.
  if ((C.getDriver().isSaveTempsEnabled() ||
       JA.isHostOffloading(Action::OFK_OpenMP)) &&
      !(C.getDriver().embedBitcodeInObject() && !IsUsingLTO) && !IsSYCLDevice &&
      isa<CompileJobAction>(JA))
    CmdArgs.push_back("-disable-llvm-passes");

  Args.AddAllArgs(CmdArgs, options::OPT_undef);

  const char *Exec = D.getClangProgramPath();

  // Optionally embed the -cc1 level arguments into the debug info or a
  // section, for build analysis.
  // Also record command line arguments into the debug info if
  // -grecord-gcc-switches options is set on.
  // By default, -gno-record-gcc-switches is set on and no recording.
  auto GRecordSwitches = false;
  auto FRecordSwitches = false;
  if (shouldRecordCommandLine(TC, Args, FRecordSwitches, GRecordSwitches)) {
    auto FlagsArgString = renderEscapedCommandLine(TC, Args);
    if (TC.UseDwarfDebugFlags() || GRecordSwitches) {
      CmdArgs.push_back("-dwarf-debug-flags");
      CmdArgs.push_back(FlagsArgString);
    }
    if (FRecordSwitches) {
      CmdArgs.push_back("-record-command-line");
      CmdArgs.push_back(FlagsArgString);
    }
  }

  // Host-side offloading compilation receives all device-side outputs. Include
  // them in the host compilation depending on the target. If the host inputs
  // are not empty we use the new-driver scheme, otherwise use the old scheme.
  if ((IsCuda || IsHIP) && CudaDeviceInput) {
    CmdArgs.push_back("-fcuda-include-gpubinary");
    CmdArgs.push_back(CudaDeviceInput->getFilename());
  } else if (!HostOffloadingInputs.empty()) {
    if (IsCuda && !IsRDCMode) {
      assert(HostOffloadingInputs.size() == 1 && "Only one input expected");
      CmdArgs.push_back("-fcuda-include-gpubinary");
      CmdArgs.push_back(HostOffloadingInputs.front().getFilename());
    } else {
      for (const InputInfo Input : HostOffloadingInputs)
        CmdArgs.push_back(Args.MakeArgString("-fembed-offload-object=" +
                                             TC.getInputFilename(Input)));
    }
  }

  // Propagate -fcuda-short-ptr if compiling CUDA or SYCL for NVPTX
  if (IsCuda || (IsSYCLDevice && Triple.isNVPTX())) {
    if (Args.hasFlag(options::OPT_fcuda_short_ptr,
                     options::OPT_fno_cuda_short_ptr, false))
      CmdArgs.push_back("-fcuda-short-ptr");
  }

  if (IsCuda || IsHIP) {
    // Determine the original source input.
    const Action *SourceAction = &JA;
    while (SourceAction->getKind() != Action::InputClass) {
      assert(!SourceAction->getInputs().empty() && "unexpected root action!");
      SourceAction = SourceAction->getInputs()[0];
    }
    auto CUID = cast<InputAction>(SourceAction)->getId();
    if (!CUID.empty())
      CmdArgs.push_back(Args.MakeArgString(Twine("-cuid=") + Twine(CUID)));

    // -ffast-math turns on -fgpu-approx-transcendentals implicitly, but will
    // be overriden by -fno-gpu-approx-transcendentals.
    bool UseApproxTranscendentals = Args.hasFlag(
        options::OPT_ffast_math, options::OPT_fno_fast_math, false);
    if (Args.hasFlag(options::OPT_fgpu_approx_transcendentals,
                     options::OPT_fno_gpu_approx_transcendentals,
                     UseApproxTranscendentals))
      CmdArgs.push_back("-fgpu-approx-transcendentals");
  } else {
    Args.claimAllArgs(options::OPT_fgpu_approx_transcendentals,
                      options::OPT_fno_gpu_approx_transcendentals);
  }

  if (IsHIP) {
    CmdArgs.push_back("-fcuda-allow-variadic-functions");
    Args.AddLastArg(CmdArgs, options::OPT_fgpu_default_stream_EQ);
  }

  Args.AddAllArgs(CmdArgs,
                  options::OPT_fsanitize_undefined_ignore_overflow_pattern_EQ);

  Args.AddLastArg(CmdArgs, options::OPT_foffload_uniform_block,
                  options::OPT_fno_offload_uniform_block);

  Args.AddLastArg(CmdArgs, options::OPT_foffload_implicit_host_device_templates,
                  options::OPT_fno_offload_implicit_host_device_templates);

  if (IsCudaDevice || IsHIPDevice || IsSYCLDevice) {
    StringRef InlineThresh =
        Args.getLastArgValue(options::OPT_fgpu_inline_threshold_EQ);
    if (!InlineThresh.empty()) {
      std::string ArgStr =
          std::string("-inline-threshold=") + InlineThresh.str();
      CmdArgs.append({"-mllvm", Args.MakeArgStringRef(ArgStr)});
    }
  }

  if (IsHIPDevice)
    Args.addOptOutFlag(CmdArgs,
                       options::OPT_fhip_fp32_correctly_rounded_divide_sqrt,
                       options::OPT_fno_hip_fp32_correctly_rounded_divide_sqrt);

  // OpenMP offloading device jobs take the argument -fopenmp-host-ir-file-path
  // to specify the result of the compile phase on the host, so the meaningful
  // device declarations can be identified. Also, -fopenmp-is-target-device is
  // passed along to tell the frontend that it is generating code for a device,
  // so that only the relevant declarations are emitted.
  if (IsOpenMPDevice) {
    CmdArgs.push_back("-fopenmp-is-target-device");
    // If we are offloading cuda/hip via llvm, it's also "cuda device code".
    if (Args.hasArg(options::OPT_foffload_via_llvm))
      CmdArgs.push_back("-fcuda-is-device");

    if (OpenMPDeviceInput) {
      CmdArgs.push_back("-fopenmp-host-ir-file-path");
      CmdArgs.push_back(Args.MakeArgString(OpenMPDeviceInput->getFilename()));
    }
  }

  if (Triple.isAMDGPU()) {
    handleAMDGPUCodeObjectVersionOptions(D, Args, CmdArgs);

    Args.addOptInFlag(CmdArgs, options::OPT_munsafe_fp_atomics,
                      options::OPT_mno_unsafe_fp_atomics);
    Args.addOptOutFlag(CmdArgs, options::OPT_mamdgpu_ieee,
                       options::OPT_mno_amdgpu_ieee);
  }

  addOpenMPHostOffloadingArgs(C, JA, Args, CmdArgs);

  // For all the host SYCL offloading compile jobs we need to pass the targets
  // information using -fsycl-targets= option.
  if (isa<CompileJobAction>(JA) && JA.isHostOffloading(Action::OFK_SYCL)) {
    SmallString<128> TargetInfo("-fsycl-targets=");

    if (Arg *Tgts = Args.getLastArg(options::OPT_offload_targets_EQ)) {
      for (unsigned i = 0; i < Tgts->getNumValues(); ++i) {
        if (i)
          TargetInfo += ',';
        // We need to get the string from the triple because it may be not
        // exactly the same as the one we get directly from the arguments.
        llvm::Triple T(Tgts->getValue(i));
        TargetInfo += T.getTriple();
      }
    } else
      // Use the default.
      TargetInfo += C.getDriver().getSYCLDeviceTriple().normalize();
    CmdArgs.push_back(Args.MakeArgString(TargetInfo.str()));
  }

  bool VirtualFunctionElimination =
      Args.hasFlag(options::OPT_fvirtual_function_elimination,
                   options::OPT_fno_virtual_function_elimination, false);
  if (VirtualFunctionElimination) {
    // VFE requires full LTO (currently, this might be relaxed to allow ThinLTO
    // in the future).
    if (LTOMode != LTOK_Full)
      D.Diag(diag::err_drv_argument_only_allowed_with)
          << "-fvirtual-function-elimination"
          << "-flto=full";

    CmdArgs.push_back("-fvirtual-function-elimination");
  }

  // VFE requires whole-program-vtables, and enables it by default.
  bool WholeProgramVTables = Args.hasFlag(
      options::OPT_fwhole_program_vtables,
      options::OPT_fno_whole_program_vtables, VirtualFunctionElimination);
  if (VirtualFunctionElimination && !WholeProgramVTables) {
    D.Diag(diag::err_drv_argument_not_allowed_with)
        << "-fno-whole-program-vtables"
        << "-fvirtual-function-elimination";
  }

  if (WholeProgramVTables) {
    // PS4 uses the legacy LTO API, which does not support this feature in
    // ThinLTO mode.
    bool IsPS4 = getToolChain().getTriple().isPS4();

    // Check if we passed LTO options but they were suppressed because this is a
    // device offloading action, or we passed device offload LTO options which
    // were suppressed because this is not the device offload action.
    // Check if we are using PS4 in regular LTO mode.
    // Otherwise, issue an error.

    auto OtherLTOMode =
        IsDeviceOffloadAction ? D.getLTOMode() : D.getOffloadLTOMode();
    auto OtherIsUsingLTO = OtherLTOMode != LTOK_None;

    if ((!IsUsingLTO && !OtherIsUsingLTO) ||
        (IsPS4 && !UnifiedLTO && (D.getLTOMode() != LTOK_Full)))
      D.Diag(diag::err_drv_argument_only_allowed_with)
          << "-fwhole-program-vtables"
          << ((IsPS4 && !UnifiedLTO) ? "-flto=full" : "-flto");

    // Propagate -fwhole-program-vtables if this is an LTO compile.
    if (IsUsingLTO)
      CmdArgs.push_back("-fwhole-program-vtables");
  }

  bool DefaultsSplitLTOUnit =
      ((WholeProgramVTables || SanitizeArgs.needsLTO()) &&
          (LTOMode == LTOK_Full || TC.canSplitThinLTOUnit())) ||
      (!Triple.isPS4() && UnifiedLTO);
  bool SplitLTOUnit =
      Args.hasFlag(options::OPT_fsplit_lto_unit,
                   options::OPT_fno_split_lto_unit, DefaultsSplitLTOUnit);
  if (SanitizeArgs.needsLTO() && !SplitLTOUnit)
    D.Diag(diag::err_drv_argument_not_allowed_with) << "-fno-split-lto-unit"
                                                    << "-fsanitize=cfi";
  if (SplitLTOUnit)
    CmdArgs.push_back("-fsplit-lto-unit");

  if (Arg *A = Args.getLastArg(options::OPT_ffat_lto_objects,
                               options::OPT_fno_fat_lto_objects)) {
    if (IsUsingLTO && A->getOption().matches(options::OPT_ffat_lto_objects)) {
      assert(LTOMode == LTOK_Full || LTOMode == LTOK_Thin);
      if (!Triple.isOSBinFormatELF()) {
        D.Diag(diag::err_drv_unsupported_opt_for_target)
            << A->getAsString(Args) << TC.getTripleString();
      }
      CmdArgs.push_back(Args.MakeArgString(
          Twine("-flto=") + (LTOMode == LTOK_Thin ? "thin" : "full")));
      CmdArgs.push_back("-flto-unit");
      CmdArgs.push_back("-ffat-lto-objects");
      A->render(Args, CmdArgs);
    }
  }

  if (Arg *A = Args.getLastArg(options::OPT_fglobal_isel,
                               options::OPT_fno_global_isel)) {
    CmdArgs.push_back("-mllvm");
    if (A->getOption().matches(options::OPT_fglobal_isel)) {
      CmdArgs.push_back("-global-isel=1");

      // GISel is on by default on AArch64 -O0, so don't bother adding
      // the fallback remarks for it. Other combinations will add a warning of
      // some kind.
      bool IsArchSupported = Triple.getArch() == llvm::Triple::aarch64;
      bool IsOptLevelSupported = false;

      Arg *A = Args.getLastArg(options::OPT_O_Group);
      if (Triple.getArch() == llvm::Triple::aarch64) {
        if (!A || A->getOption().matches(options::OPT_O0))
          IsOptLevelSupported = true;
      }
      if (!IsArchSupported || !IsOptLevelSupported) {
        CmdArgs.push_back("-mllvm");
        CmdArgs.push_back("-global-isel-abort=2");

        if (!IsArchSupported)
          D.Diag(diag::warn_drv_global_isel_incomplete) << Triple.getArchName();
        else
          D.Diag(diag::warn_drv_global_isel_incomplete_opt);
      }
    } else {
      CmdArgs.push_back("-global-isel=0");
    }
  }

  if (Arg *A = Args.getLastArg(options::OPT_fforce_enable_int128,
                               options::OPT_fno_force_enable_int128)) {
    if (A->getOption().matches(options::OPT_fforce_enable_int128))
      CmdArgs.push_back("-fforce-enable-int128");
  }

  Args.addOptInFlag(CmdArgs, options::OPT_fkeep_static_consts,
                    options::OPT_fno_keep_static_consts);
  Args.addOptInFlag(CmdArgs, options::OPT_fkeep_persistent_storage_variables,
                    options::OPT_fno_keep_persistent_storage_variables);
  Args.addOptInFlag(CmdArgs, options::OPT_fcomplete_member_pointers,
                    options::OPT_fno_complete_member_pointers);
  if (Arg *A = Args.getLastArg(options::OPT_cxx_static_destructors_EQ))
    A->render(Args, CmdArgs);

  addMachineOutlinerArgs(D, Args, CmdArgs, Triple, /*IsLTO=*/false);

  addOutlineAtomicsArgs(D, getToolChain(), Args, CmdArgs, Triple);

  if (Triple.isAArch64() &&
      (Args.hasArg(options::OPT_mno_fmv) ||
       (Triple.isAndroid() && Triple.isAndroidVersionLT(23)) ||
       getToolChain().GetRuntimeLibType(Args) != ToolChain::RLT_CompilerRT)) {
    // Disable Function Multiversioning on AArch64 target.
    CmdArgs.push_back("-target-feature");
    CmdArgs.push_back("-fmv");
  }

  if (Args.hasFlag(options::OPT_faddrsig, options::OPT_fno_addrsig,
                   (TC.getTriple().isOSBinFormatELF() ||
                    TC.getTriple().isOSBinFormatCOFF()) &&
                       !TC.getTriple().isPS4() && !TC.getTriple().isVE() &&
                       !TC.getTriple().isOSNetBSD() &&
                       !Distro(D.getVFS(), TC.getTriple()).IsGentoo() &&
                       !TC.getTriple().isAndroid() && TC.useIntegratedAs()))
    CmdArgs.push_back("-faddrsig");

  if ((Triple.isOSBinFormatELF() || Triple.isOSBinFormatMachO()) &&
      (EH || UnwindTables || AsyncUnwindTables ||
       DebugInfoKind != llvm::codegenoptions::NoDebugInfo))
    CmdArgs.push_back("-D__GCC_HAVE_DWARF2_CFI_ASM=1");

  if (Arg *A = Args.getLastArg(options::OPT_fsymbol_partition_EQ)) {
    std::string Str = A->getAsString(Args);
    if (!TC.getTriple().isOSBinFormatELF())
      D.Diag(diag::err_drv_unsupported_opt_for_target)
          << Str << TC.getTripleString();
    CmdArgs.push_back(Args.MakeArgString(Str));
  }

  // Add the "-o out -x type src.c" flags last. This is done primarily to make
  // the -cc1 command easier to edit when reproducing compiler crashes.
  if (Output.getType() == types::TY_Dependencies) {
    // Handled with other dependency code.
  } else if (Output.isFilename()) {
    if (Output.getType() == clang::driver::types::TY_IFS_CPP ||
        Output.getType() == clang::driver::types::TY_IFS) {
      SmallString<128> OutputFilename(Output.getFilename());
      llvm::sys::path::replace_extension(OutputFilename, "ifs");
      CmdArgs.push_back("-o");
      CmdArgs.push_back(Args.MakeArgString(OutputFilename));
    } else {
      CmdArgs.push_back("-o");
      CmdArgs.push_back(Output.getFilename());
    }
  } else {
    assert(Output.isNothing() && "Invalid output.");
  }

  addDashXForInput(Args, Input, CmdArgs);

  ArrayRef<InputInfo> FrontendInputs = Input;
  if (IsExtractAPI)
    FrontendInputs = ExtractAPIInputs;
  else if (Input.isNothing())
    FrontendInputs = {};

  for (const InputInfo &Input : FrontendInputs) {
    if (Input.isFilename())
      CmdArgs.push_back(Input.getFilename());
    else
      Input.getInputArg().renderAsInput(Args, CmdArgs);
  }

  if (D.CC1Main && !D.CCGenDiagnostics) {
    // Invoke the CC1 directly in this process
    C.addCommand(std::make_unique<CC1Command>(
        JA, *this, ResponseFileSupport::AtFileUTF8(), Exec, CmdArgs, Inputs,
        Output, D.getPrependArg()));
  } else {
    C.addCommand(std::make_unique<Command>(
        JA, *this, ResponseFileSupport::AtFileUTF8(), Exec, CmdArgs, Inputs,
        Output, D.getPrependArg()));
  }

  // Make the compile command echo its inputs for /showFilenames.
  if (Output.getType() == types::TY_Object &&
      Args.hasFlag(options::OPT__SLASH_showFilenames,
                   options::OPT__SLASH_showFilenames_, false)) {
    C.getJobs().getJobs().back()->PrintInputFilenames = true;
  }

  if (Arg *A = Args.getLastArg(options::OPT_pg))
    if (FPKeepKind == CodeGenOptions::FramePointerKind::None &&
        !Args.hasArg(options::OPT_mfentry))
      D.Diag(diag::err_drv_argument_not_allowed_with) << "-fomit-frame-pointer"
                                                      << A->getAsString(Args);

  // Claim some arguments which clang supports automatically.

  // -fpch-preprocess is used with gcc to add a special marker in the output to
  // include the PCH file.
  Args.ClaimAllArgs(options::OPT_fpch_preprocess);

  // Claim some arguments which clang doesn't support, but we don't
  // care to warn the user about.
  Args.ClaimAllArgs(options::OPT_clang_ignored_f_Group);
  Args.ClaimAllArgs(options::OPT_clang_ignored_m_Group);

  // Disable warnings for clang -E -emit-llvm foo.c
  Args.ClaimAllArgs(options::OPT_emit_llvm);
}

Clang::Clang(const ToolChain &TC, bool HasIntegratedBackend)
    // CAUTION! The first constructor argument ("clang") is not arbitrary,
    // as it is for other tools. Some operations on a Tool actually test
    // whether that tool is Clang based on the Tool's Name as a string.
    : Tool("clang", "clang frontend", TC), HasBackend(HasIntegratedBackend) {}

Clang::~Clang() {}

/// Add options related to the Objective-C runtime/ABI.
///
/// Returns true if the runtime is non-fragile.
ObjCRuntime Clang::AddObjCRuntimeArgs(const ArgList &args,
                                      const InputInfoList &inputs,
                                      ArgStringList &cmdArgs,
                                      RewriteKind rewriteKind) const {
  // Look for the controlling runtime option.
  Arg *runtimeArg =
      args.getLastArg(options::OPT_fnext_runtime, options::OPT_fgnu_runtime,
                      options::OPT_fobjc_runtime_EQ);

  // Just forward -fobjc-runtime= to the frontend.  This supercedes
  // options about fragility.
  if (runtimeArg &&
      runtimeArg->getOption().matches(options::OPT_fobjc_runtime_EQ)) {
    ObjCRuntime runtime;
    StringRef value = runtimeArg->getValue();
    if (runtime.tryParse(value)) {
      getToolChain().getDriver().Diag(diag::err_drv_unknown_objc_runtime)
          << value;
    }
    if ((runtime.getKind() == ObjCRuntime::GNUstep) &&
        (runtime.getVersion() >= VersionTuple(2, 0)))
      if (!getToolChain().getTriple().isOSBinFormatELF() &&
          !getToolChain().getTriple().isOSBinFormatCOFF()) {
        getToolChain().getDriver().Diag(
            diag::err_drv_gnustep_objc_runtime_incompatible_binary)
          << runtime.getVersion().getMajor();
      }

    runtimeArg->render(args, cmdArgs);
    return runtime;
  }

  // Otherwise, we'll need the ABI "version".  Version numbers are
  // slightly confusing for historical reasons:
  //   1 - Traditional "fragile" ABI
  //   2 - Non-fragile ABI, version 1
  //   3 - Non-fragile ABI, version 2
  unsigned objcABIVersion = 1;
  // If -fobjc-abi-version= is present, use that to set the version.
  if (Arg *abiArg = args.getLastArg(options::OPT_fobjc_abi_version_EQ)) {
    StringRef value = abiArg->getValue();
    if (value == "1")
      objcABIVersion = 1;
    else if (value == "2")
      objcABIVersion = 2;
    else if (value == "3")
      objcABIVersion = 3;
    else
      getToolChain().getDriver().Diag(diag::err_drv_clang_unsupported) << value;
  } else {
    // Otherwise, determine if we are using the non-fragile ABI.
    bool nonFragileABIIsDefault =
        (rewriteKind == RK_NonFragile ||
         (rewriteKind == RK_None &&
          getToolChain().IsObjCNonFragileABIDefault()));
    if (args.hasFlag(options::OPT_fobjc_nonfragile_abi,
                     options::OPT_fno_objc_nonfragile_abi,
                     nonFragileABIIsDefault)) {
// Determine the non-fragile ABI version to use.
#ifdef DISABLE_DEFAULT_NONFRAGILEABI_TWO
      unsigned nonFragileABIVersion = 1;
#else
      unsigned nonFragileABIVersion = 2;
#endif

      if (Arg *abiArg =
              args.getLastArg(options::OPT_fobjc_nonfragile_abi_version_EQ)) {
        StringRef value = abiArg->getValue();
        if (value == "1")
          nonFragileABIVersion = 1;
        else if (value == "2")
          nonFragileABIVersion = 2;
        else
          getToolChain().getDriver().Diag(diag::err_drv_clang_unsupported)
              << value;
      }

      objcABIVersion = 1 + nonFragileABIVersion;
    } else {
      objcABIVersion = 1;
    }
  }

  // We don't actually care about the ABI version other than whether
  // it's non-fragile.
  bool isNonFragile = objcABIVersion != 1;

  // If we have no runtime argument, ask the toolchain for its default runtime.
  // However, the rewriter only really supports the Mac runtime, so assume that.
  ObjCRuntime runtime;
  if (!runtimeArg) {
    switch (rewriteKind) {
    case RK_None:
      runtime = getToolChain().getDefaultObjCRuntime(isNonFragile);
      break;
    case RK_Fragile:
      runtime = ObjCRuntime(ObjCRuntime::FragileMacOSX, VersionTuple());
      break;
    case RK_NonFragile:
      runtime = ObjCRuntime(ObjCRuntime::MacOSX, VersionTuple());
      break;
    }

    // -fnext-runtime
  } else if (runtimeArg->getOption().matches(options::OPT_fnext_runtime)) {
    // On Darwin, make this use the default behavior for the toolchain.
    if (getToolChain().getTriple().isOSDarwin()) {
      runtime = getToolChain().getDefaultObjCRuntime(isNonFragile);

      // Otherwise, build for a generic macosx port.
    } else {
      runtime = ObjCRuntime(ObjCRuntime::MacOSX, VersionTuple());
    }

    // -fgnu-runtime
  } else {
    assert(runtimeArg->getOption().matches(options::OPT_fgnu_runtime));
    // Legacy behaviour is to target the gnustep runtime if we are in
    // non-fragile mode or the GCC runtime in fragile mode.
    if (isNonFragile)
      runtime = ObjCRuntime(ObjCRuntime::GNUstep, VersionTuple(2, 0));
    else
      runtime = ObjCRuntime(ObjCRuntime::GCC, VersionTuple());
  }

  if (llvm::any_of(inputs, [](const InputInfo &input) {
        return types::isObjC(input.getType());
      }))
    cmdArgs.push_back(
        args.MakeArgString("-fobjc-runtime=" + runtime.getAsString()));
  return runtime;
}

static bool maybeConsumeDash(const std::string &EH, size_t &I) {
  bool HaveDash = (I + 1 < EH.size() && EH[I + 1] == '-');
  I += HaveDash;
  return !HaveDash;
}

namespace {
struct EHFlags {
  bool Synch = false;
  bool Asynch = false;
  bool NoUnwindC = false;
};
} // end anonymous namespace

/// /EH controls whether to run destructor cleanups when exceptions are
/// thrown.  There are three modifiers:
/// - s: Cleanup after "synchronous" exceptions, aka C++ exceptions.
/// - a: Cleanup after "asynchronous" exceptions, aka structured exceptions.
///      The 'a' modifier is unimplemented and fundamentally hard in LLVM IR.
/// - c: Assume that extern "C" functions are implicitly nounwind.
/// The default is /EHs-c-, meaning cleanups are disabled.
static EHFlags parseClangCLEHFlags(const Driver &D, const ArgList &Args,
                                   bool isWindowsMSVC) {
  EHFlags EH;

  std::vector<std::string> EHArgs =
      Args.getAllArgValues(options::OPT__SLASH_EH);
  for (const auto &EHVal : EHArgs) {
    for (size_t I = 0, E = EHVal.size(); I != E; ++I) {
      switch (EHVal[I]) {
      case 'a':
        EH.Asynch = maybeConsumeDash(EHVal, I);
        if (EH.Asynch) {
          // Async exceptions are Windows MSVC only.
          if (!isWindowsMSVC) {
            EH.Asynch = false;
            D.Diag(clang::diag::warn_drv_unused_argument) << "/EHa" << EHVal;
            continue;
          }
          EH.Synch = false;
        }
        continue;
      case 'c':
        EH.NoUnwindC = maybeConsumeDash(EHVal, I);
        continue;
      case 's':
        EH.Synch = maybeConsumeDash(EHVal, I);
        if (EH.Synch)
          EH.Asynch = false;
        continue;
      default:
        break;
      }
      D.Diag(clang::diag::err_drv_invalid_value) << "/EH" << EHVal;
      break;
    }
  }
  // The /GX, /GX- flags are only processed if there are not /EH flags.
  // The default is that /GX is not specified.
  if (EHArgs.empty() &&
      Args.hasFlag(options::OPT__SLASH_GX, options::OPT__SLASH_GX_,
                   /*Default=*/false)) {
    EH.Synch = true;
    EH.NoUnwindC = true;
  }

  if (Args.hasArg(options::OPT__SLASH_kernel)) {
    EH.Synch = false;
    EH.NoUnwindC = false;
    EH.Asynch = false;
  }

  return EH;
}

void Clang::AddClangCLArgs(const ArgList &Args, types::ID InputType,
                           ArgStringList &CmdArgs) const {
  bool isNVPTX = getToolChain().getTriple().isNVPTX();

  ProcessVSRuntimeLibrary(getToolChain(), Args, CmdArgs);

  if (Arg *ShowIncludes =
          Args.getLastArg(options::OPT__SLASH_showIncludes,
                          options::OPT__SLASH_showIncludes_user)) {
    CmdArgs.push_back("--show-includes");
    if (ShowIncludes->getOption().matches(options::OPT__SLASH_showIncludes))
      CmdArgs.push_back("-sys-header-deps");
  }

  // This controls whether or not we emit RTTI data for polymorphic types.
  if (Args.hasFlag(options::OPT__SLASH_GR_, options::OPT__SLASH_GR,
                   /*Default=*/false))
    CmdArgs.push_back("-fno-rtti-data");

  // This controls whether or not we emit stack-protector instrumentation.
  // In MSVC, Buffer Security Check (/GS) is on by default.
  if (!isNVPTX && Args.hasFlag(options::OPT__SLASH_GS, options::OPT__SLASH_GS_,
                               /*Default=*/true)) {
    CmdArgs.push_back("-stack-protector");
    CmdArgs.push_back(Args.MakeArgString(Twine(LangOptions::SSPStrong)));
  }

  const Driver &D = getToolChain().getDriver();

  bool IsWindowsMSVC = getToolChain().getTriple().isWindowsMSVCEnvironment();
  EHFlags EH = parseClangCLEHFlags(D, Args, IsWindowsMSVC);
  if (!isNVPTX && (EH.Synch || EH.Asynch)) {
    if (types::isCXX(InputType))
      CmdArgs.push_back("-fcxx-exceptions");
    CmdArgs.push_back("-fexceptions");
    if (EH.Asynch)
      CmdArgs.push_back("-fasync-exceptions");
  }
  if (types::isCXX(InputType) && EH.Synch && EH.NoUnwindC)
    CmdArgs.push_back("-fexternc-nounwind");

  // /EP should expand to -E -P.
  if (Args.hasArg(options::OPT__SLASH_EP)) {
    CmdArgs.push_back("-E");
    CmdArgs.push_back("-P");
  }

 if (Args.hasFlag(options::OPT__SLASH_Zc_dllexportInlines_,
                  options::OPT__SLASH_Zc_dllexportInlines,
                  false)) {
  CmdArgs.push_back("-fno-dllexport-inlines");
 }

 if (Args.hasFlag(options::OPT__SLASH_Zc_wchar_t_,
                  options::OPT__SLASH_Zc_wchar_t, false)) {
   CmdArgs.push_back("-fno-wchar");
 }

 if (Args.hasArg(options::OPT__SLASH_kernel)) {
   llvm::Triple::ArchType Arch = getToolChain().getArch();
   std::vector<std::string> Values =
       Args.getAllArgValues(options::OPT__SLASH_arch);
   if (!Values.empty()) {
     llvm::SmallSet<std::string, 4> SupportedArches;
     if (Arch == llvm::Triple::x86)
       SupportedArches.insert("IA32");

     for (auto &V : Values)
       if (!SupportedArches.contains(V))
         D.Diag(diag::err_drv_argument_not_allowed_with)
             << std::string("/arch:").append(V) << "/kernel";
   }

   CmdArgs.push_back("-fno-rtti");
   if (Args.hasFlag(options::OPT__SLASH_GR, options::OPT__SLASH_GR_, false))
     D.Diag(diag::err_drv_argument_not_allowed_with) << "/GR"
                                                     << "/kernel";
 }

  Arg *MostGeneralArg = Args.getLastArg(options::OPT__SLASH_vmg);
  Arg *BestCaseArg = Args.getLastArg(options::OPT__SLASH_vmb);
  if (MostGeneralArg && BestCaseArg)
    D.Diag(clang::diag::err_drv_argument_not_allowed_with)
        << MostGeneralArg->getAsString(Args) << BestCaseArg->getAsString(Args);

  if (MostGeneralArg) {
    Arg *SingleArg = Args.getLastArg(options::OPT__SLASH_vms);
    Arg *MultipleArg = Args.getLastArg(options::OPT__SLASH_vmm);
    Arg *VirtualArg = Args.getLastArg(options::OPT__SLASH_vmv);

    Arg *FirstConflict = SingleArg ? SingleArg : MultipleArg;
    Arg *SecondConflict = VirtualArg ? VirtualArg : MultipleArg;
    if (FirstConflict && SecondConflict && FirstConflict != SecondConflict)
      D.Diag(clang::diag::err_drv_argument_not_allowed_with)
          << FirstConflict->getAsString(Args)
          << SecondConflict->getAsString(Args);

    if (SingleArg)
      CmdArgs.push_back("-fms-memptr-rep=single");
    else if (MultipleArg)
      CmdArgs.push_back("-fms-memptr-rep=multiple");
    else
      CmdArgs.push_back("-fms-memptr-rep=virtual");
  }

  if (Args.hasArg(options::OPT_regcall4))
    CmdArgs.push_back("-regcall4");

  // Parse the default calling convention options.
  if (Arg *CCArg =
          Args.getLastArg(options::OPT__SLASH_Gd, options::OPT__SLASH_Gr,
                          options::OPT__SLASH_Gz, options::OPT__SLASH_Gv,
                          options::OPT__SLASH_Gregcall)) {
    unsigned DCCOptId = CCArg->getOption().getID();
    const char *DCCFlag = nullptr;
    bool ArchSupported = !isNVPTX;
    llvm::Triple::ArchType Arch = getToolChain().getArch();
    switch (DCCOptId) {
    case options::OPT__SLASH_Gd:
      DCCFlag = "-fdefault-calling-conv=cdecl";
      break;
    case options::OPT__SLASH_Gr:
      ArchSupported = Arch == llvm::Triple::x86;
      DCCFlag = "-fdefault-calling-conv=fastcall";
      break;
    case options::OPT__SLASH_Gz:
      ArchSupported = Arch == llvm::Triple::x86;
      DCCFlag = "-fdefault-calling-conv=stdcall";
      break;
    case options::OPT__SLASH_Gv:
      ArchSupported = Arch == llvm::Triple::x86 || Arch == llvm::Triple::x86_64;
      DCCFlag = "-fdefault-calling-conv=vectorcall";
      break;
    case options::OPT__SLASH_Gregcall:
      ArchSupported = Arch == llvm::Triple::x86 || Arch == llvm::Triple::x86_64;
      DCCFlag = "-fdefault-calling-conv=regcall";
      break;
    }

    // MSVC doesn't warn if /Gr or /Gz is used on x64, so we don't either.
    if (ArchSupported && DCCFlag)
      CmdArgs.push_back(DCCFlag);
  }

  if (Args.hasArg(options::OPT__SLASH_Gregcall4))
    CmdArgs.push_back("-regcall4");

  Args.AddLastArg(CmdArgs, options::OPT_vtordisp_mode_EQ);

  if (!Args.hasArg(options::OPT_fdiagnostics_format_EQ)) {
    CmdArgs.push_back("-fdiagnostics-format");
    CmdArgs.push_back("msvc");
  }

  if (Args.hasArg(options::OPT__SLASH_kernel))
    CmdArgs.push_back("-fms-kernel");

  // Unwind v2 (epilog) information for x64 Windows.
  if (Args.hasArg(options::OPT__SLASH_d2epilogunwindrequirev2))
    CmdArgs.push_back("-fwinx64-eh-unwindv2=required");
  else if (Args.hasArg(options::OPT__SLASH_d2epilogunwind))
    CmdArgs.push_back("-fwinx64-eh-unwindv2=best-effort");

  for (const Arg *A : Args.filtered(options::OPT__SLASH_guard)) {
    StringRef GuardArgs = A->getValue();
    // The only valid options are "cf", "cf,nochecks", "cf-", "ehcont" and
    // "ehcont-".
    if (GuardArgs.equals_insensitive("cf")) {
      // Emit CFG instrumentation and the table of address-taken functions.
      CmdArgs.push_back("-cfguard");
    } else if (GuardArgs.equals_insensitive("cf,nochecks")) {
      // Emit only the table of address-taken functions.
      CmdArgs.push_back("-cfguard-no-checks");
    } else if (GuardArgs.equals_insensitive("ehcont")) {
      // Emit EH continuation table.
      CmdArgs.push_back("-ehcontguard");
    } else if (GuardArgs.equals_insensitive("cf-") ||
               GuardArgs.equals_insensitive("ehcont-")) {
      // Do nothing, but we might want to emit a security warning in future.
    } else {
      D.Diag(diag::err_drv_invalid_value) << A->getSpelling() << GuardArgs;
    }
    A->claim();
  }

  for (const auto &FuncOverride :
       Args.getAllArgValues(options::OPT__SLASH_funcoverride)) {
    CmdArgs.push_back(Args.MakeArgString(
        Twine("-loader-replaceable-function=") + FuncOverride));
  }
}

const char *Clang::getBaseInputName(const ArgList &Args,
                                    const InputInfo &Input) {
  return Args.MakeArgString(llvm::sys::path::filename(Input.getBaseInput()));
}

const char *Clang::getBaseInputStem(const ArgList &Args,
                                    const InputInfoList &Inputs) {
  const char *Str = getBaseInputName(Args, Inputs[0]);

  if (const char *End = strrchr(Str, '.'))
    return Args.MakeArgString(std::string(Str, End));

  return Str;
}

const char *Clang::getDependencyFileName(const ArgList &Args,
                                         const InputInfoList &Inputs) {
  // FIXME: Think about this more.

  if (Arg *OutputOpt =
          Args.getLastArg(options::OPT_o, options::OPT__SLASH_Fo)) {
    SmallString<128> OutputArgument(OutputOpt->getValue());
    if (llvm::sys::path::is_separator(OutputArgument.back()))
      // If the argument is a directory, output to BaseName in that dir.
      llvm::sys::path::append(OutputArgument, getBaseInputStem(Args, Inputs));
    llvm::sys::path::replace_extension(OutputArgument, llvm::Twine('d'));
    return Args.MakeArgString(OutputArgument);
  }

  return Args.MakeArgString(Twine(getBaseInputStem(Args, Inputs)) + ".d");
}

// Begin ClangAs

void ClangAs::AddMIPSTargetArgs(const ArgList &Args,
                                ArgStringList &CmdArgs) const {
  StringRef CPUName;
  StringRef ABIName;
  const llvm::Triple &Triple = getToolChain().getTriple();
  mips::getMipsCPUAndABI(Args, Triple, CPUName, ABIName);

  CmdArgs.push_back("-target-abi");
  CmdArgs.push_back(ABIName.data());
}

void ClangAs::AddX86TargetArgs(const ArgList &Args,
                               ArgStringList &CmdArgs) const {
  addX86AlignBranchArgs(getToolChain().getDriver(), Args, CmdArgs,
                        /*IsLTO=*/false);

  if (Arg *A = Args.getLastArg(options::OPT_masm_EQ)) {
    StringRef Value = A->getValue();
    if (Value == "intel" || Value == "att") {
      CmdArgs.push_back("-mllvm");
      CmdArgs.push_back(Args.MakeArgString("-x86-asm-syntax=" + Value));
    } else {
      getToolChain().getDriver().Diag(diag::err_drv_unsupported_option_argument)
          << A->getSpelling() << Value;
    }
  }
}

void ClangAs::AddLoongArchTargetArgs(const ArgList &Args,
                                     ArgStringList &CmdArgs) const {
  CmdArgs.push_back("-target-abi");
  CmdArgs.push_back(loongarch::getLoongArchABI(getToolChain().getDriver(), Args,
                                               getToolChain().getTriple())
                        .data());
}

void ClangAs::AddRISCVTargetArgs(const ArgList &Args,
                               ArgStringList &CmdArgs) const {
  const llvm::Triple &Triple = getToolChain().getTriple();
  StringRef ABIName = riscv::getRISCVABI(Args, Triple);

  CmdArgs.push_back("-target-abi");
  CmdArgs.push_back(ABIName.data());

  if (Args.hasFlag(options::OPT_mdefault_build_attributes,
                   options::OPT_mno_default_build_attributes, true)) {
      CmdArgs.push_back("-mllvm");
      CmdArgs.push_back("-riscv-add-build-attributes");
  }
}

void ClangAs::ConstructJob(Compilation &C, const JobAction &JA,
                           const InputInfo &Output, const InputInfoList &Inputs,
                           const ArgList &Args,
                           const char *LinkingOutput) const {
  ArgStringList CmdArgs;

  assert(Inputs.size() == 1 && "Unexpected number of inputs.");
  const InputInfo &Input = Inputs[0];

  const llvm::Triple &Triple = getToolChain().getEffectiveTriple();
  const std::string &TripleStr = Triple.getTriple();
  const auto &D = getToolChain().getDriver();

  // Don't warn about "clang -w -c foo.s"
  Args.ClaimAllArgs(options::OPT_w);
  // and "clang -emit-llvm -c foo.s"
  Args.ClaimAllArgs(options::OPT_emit_llvm);

  claimNoWarnArgs(Args);

  // Invoke ourselves in -cc1as mode.
  //
  // FIXME: Implement custom jobs for internal actions.
  CmdArgs.push_back("-cc1as");

  // Add the "effective" target triple.
  CmdArgs.push_back("-triple");
  CmdArgs.push_back(Args.MakeArgString(TripleStr));

  getToolChain().addClangCC1ASTargetOptions(Args, CmdArgs);

  // Set the output mode, we currently only expect to be used as a real
  // assembler.
  CmdArgs.push_back("-filetype");
  CmdArgs.push_back("obj");

  // Set the main file name, so that debug info works even with
  // -save-temps or preprocessed assembly.
  CmdArgs.push_back("-main-file-name");
  CmdArgs.push_back(Clang::getBaseInputName(Args, Input));

  // Add the target cpu
  std::string CPU = getCPUName(D, Args, Triple, /*FromAs*/ true);
  if (!CPU.empty()) {
    CmdArgs.push_back("-target-cpu");
    CmdArgs.push_back(Args.MakeArgString(CPU));
  }

  // Add the target features
  getTargetFeatures(D, Triple, Args, CmdArgs, true);

  // Ignore explicit -force_cpusubtype_ALL option.
  (void)Args.hasArg(options::OPT_force__cpusubtype__ALL);

  // Pass along any -I options so we get proper .include search paths.
  Args.AddAllArgs(CmdArgs, options::OPT_I_Group);

  // Pass along any --embed-dir or similar options so we get proper embed paths.
  Args.AddAllArgs(CmdArgs, options::OPT_embed_dir_EQ);

  // Determine the original source input.
  auto FindSource = [](const Action *S) -> const Action * {
    while (S->getKind() != Action::InputClass) {
      assert(!S->getInputs().empty() && "unexpected root action!");
      S = S->getInputs()[0];
    }
    return S;
  };
  const Action *SourceAction = FindSource(&JA);

  // Forward -g and handle debug info related flags, assuming we are dealing
  // with an actual assembly file.
  bool WantDebug = false;
  Args.ClaimAllArgs(options::OPT_g_Group);
  if (Arg *A = Args.getLastArg(options::OPT_g_Group))
    WantDebug = !A->getOption().matches(options::OPT_g0) &&
                !A->getOption().matches(options::OPT_ggdb0);

  // If a -gdwarf argument appeared, remember it.
  bool EmitDwarf = false;
  if (const Arg *A = getDwarfNArg(Args))
    EmitDwarf = checkDebugInfoOption(A, Args, D, getToolChain());

  bool EmitCodeView = false;
  if (const Arg *A = Args.getLastArg(options::OPT_gcodeview))
    EmitCodeView = checkDebugInfoOption(A, Args, D, getToolChain());

  // If the user asked for debug info but did not explicitly specify -gcodeview
  // or -gdwarf, ask the toolchain for the default format.
  if (!EmitCodeView && !EmitDwarf && WantDebug) {
    switch (getToolChain().getDefaultDebugFormat()) {
    case llvm::codegenoptions::DIF_CodeView:
      EmitCodeView = true;
      break;
    case llvm::codegenoptions::DIF_DWARF:
      EmitDwarf = true;
      break;
    }
  }

  // If the arguments don't imply DWARF, don't emit any debug info here.
  if (!EmitDwarf)
    WantDebug = false;

  llvm::codegenoptions::DebugInfoKind DebugInfoKind =
      llvm::codegenoptions::NoDebugInfo;

  // Add the -fdebug-compilation-dir flag if needed.
  const char *DebugCompilationDir =
      addDebugCompDirArg(Args, CmdArgs, C.getDriver().getVFS());

  if (SourceAction->getType() == types::TY_Asm ||
      SourceAction->getType() == types::TY_PP_Asm) {
    // You might think that it would be ok to set DebugInfoKind outside of
    // the guard for source type, however there is a test which asserts
    // that some assembler invocation receives no -debug-info-kind,
    // and it's not clear whether that test is just overly restrictive.
    DebugInfoKind = (WantDebug ? llvm::codegenoptions::DebugInfoConstructor
                               : llvm::codegenoptions::NoDebugInfo);

    addDebugPrefixMapArg(getToolChain().getDriver(), getToolChain(), Args,
                         CmdArgs);

    // Set the AT_producer to the clang version when using the integrated
    // assembler on assembly source files.
    CmdArgs.push_back("-dwarf-debug-producer");
    CmdArgs.push_back(Args.MakeArgString(getClangFullVersion()));

    // And pass along -I options
    Args.AddAllArgs(CmdArgs, options::OPT_I);
  }
  const unsigned DwarfVersion = getDwarfVersion(getToolChain(), Args);
  RenderDebugEnablingArgs(Args, CmdArgs, DebugInfoKind, DwarfVersion,
                          llvm::DebuggerKind::Default);
  renderDwarfFormat(D, Triple, Args, CmdArgs, DwarfVersion);
  RenderDebugInfoCompressionArgs(Args, CmdArgs, D, getToolChain());

  // Handle -fPIC et al -- the relocation-model affects the assembler
  // for some targets.
  llvm::Reloc::Model RelocationModel;
  unsigned PICLevel;
  bool IsPIE;
  std::tie(RelocationModel, PICLevel, IsPIE) =
      ParsePICArgs(getToolChain(), Args);

  const char *RMName = RelocationModelName(RelocationModel);
  if (RMName) {
    CmdArgs.push_back("-mrelocation-model");
    CmdArgs.push_back(RMName);
  }

  // Optionally embed the -cc1as level arguments into the debug info, for build
  // analysis.
  if (getToolChain().UseDwarfDebugFlags()) {
    ArgStringList OriginalArgs;
    for (const auto &Arg : Args)
      Arg->render(Args, OriginalArgs);

    SmallString<256> Flags;
    const char *Exec = getToolChain().getDriver().getClangProgramPath();
    escapeSpacesAndBackslashes(Exec, Flags);
    for (const char *OriginalArg : OriginalArgs) {
      SmallString<128> EscapedArg;
      escapeSpacesAndBackslashes(OriginalArg, EscapedArg);
      Flags += " ";
      Flags += EscapedArg;
    }
    CmdArgs.push_back("-dwarf-debug-flags");
    CmdArgs.push_back(Args.MakeArgString(Flags));
  }

  // FIXME: Add -static support, once we have it.

  // Add target specific flags.
  switch (getToolChain().getArch()) {
  default:
    break;

  case llvm::Triple::mips:
  case llvm::Triple::mipsel:
  case llvm::Triple::mips64:
  case llvm::Triple::mips64el:
    AddMIPSTargetArgs(Args, CmdArgs);
    break;

  case llvm::Triple::x86:
  case llvm::Triple::x86_64:
    AddX86TargetArgs(Args, CmdArgs);
    break;

  case llvm::Triple::arm:
  case llvm::Triple::armeb:
  case llvm::Triple::thumb:
  case llvm::Triple::thumbeb:
    // This isn't in AddARMTargetArgs because we want to do this for assembly
    // only, not C/C++.
    if (Args.hasFlag(options::OPT_mdefault_build_attributes,
                     options::OPT_mno_default_build_attributes, true)) {
        CmdArgs.push_back("-mllvm");
        CmdArgs.push_back("-arm-add-build-attributes");
    }
    break;

  case llvm::Triple::aarch64:
  case llvm::Triple::aarch64_32:
  case llvm::Triple::aarch64_be:
    if (Args.hasArg(options::OPT_mmark_bti_property)) {
      CmdArgs.push_back("-mllvm");
      CmdArgs.push_back("-aarch64-mark-bti-property");
    }
    break;

  case llvm::Triple::loongarch32:
  case llvm::Triple::loongarch64:
    AddLoongArchTargetArgs(Args, CmdArgs);
    break;

  case llvm::Triple::riscv32:
  case llvm::Triple::riscv64:
    AddRISCVTargetArgs(Args, CmdArgs);
    break;

  case llvm::Triple::hexagon:
    if (Args.hasFlag(options::OPT_mdefault_build_attributes,
                     options::OPT_mno_default_build_attributes, true)) {
      CmdArgs.push_back("-mllvm");
      CmdArgs.push_back("-hexagon-add-build-attributes");
    }
    break;
  }

  // Consume all the warning flags. Usually this would be handled more
  // gracefully by -cc1 (warning about unknown warning flags, etc) but -cc1as
  // doesn't handle that so rather than warning about unused flags that are
  // actually used, we'll lie by omission instead.
  // FIXME: Stop lying and consume only the appropriate driver flags
  Args.ClaimAllArgs(options::OPT_W_Group);

  CollectArgsForIntegratedAssembler(C, Args, CmdArgs,
                                    getToolChain().getDriver());

  // Forward -Xclangas arguments to -cc1as
  for (auto Arg : Args.filtered(options::OPT_Xclangas)) {
    Arg->claim();
    CmdArgs.push_back(Arg->getValue());
  }

  Args.AddAllArgs(CmdArgs, options::OPT_mllvm);

  if (DebugInfoKind > llvm::codegenoptions::NoDebugInfo && Output.isFilename())
    addDebugObjectName(Args, CmdArgs, DebugCompilationDir,
                       Output.getFilename());

  // Fixup any previous commands that use -object-file-name because when we
  // generated them, the final .obj name wasn't yet known.
  for (Command &J : C.getJobs()) {
    if (SourceAction != FindSource(&J.getSource()))
      continue;
    auto &JArgs = J.getArguments();
    for (unsigned I = 0; I < JArgs.size(); ++I) {
      if (StringRef(JArgs[I]).starts_with("-object-file-name=") &&
          Output.isFilename()) {
       ArgStringList NewArgs(JArgs.begin(), JArgs.begin() + I);
       addDebugObjectName(Args, NewArgs, DebugCompilationDir,
                          Output.getFilename());
       NewArgs.append(JArgs.begin() + I + 1, JArgs.end());
       J.replaceArguments(NewArgs);
       break;
      }
    }
  }

  assert(Output.isFilename() && "Unexpected lipo output.");
  CmdArgs.push_back("-o");
  CmdArgs.push_back(Output.getFilename());

  const llvm::Triple &T = getToolChain().getTriple();
  Arg *A;
  if (getDebugFissionKind(D, Args, A) == DwarfFissionKind::Split &&
      T.isOSBinFormatELF()) {
    CmdArgs.push_back("-split-dwarf-output");
    CmdArgs.push_back(SplitDebugName(JA, Args, Input, Output));
  }

  if (Triple.isAMDGPU())
    handleAMDGPUCodeObjectVersionOptions(D, Args, CmdArgs, /*IsCC1As=*/true);

  assert(Input.isFilename() && "Invalid input.");
  CmdArgs.push_back(Input.getFilename());

  const char *Exec = getToolChain().getDriver().getClangProgramPath();
  if (D.CC1Main && !D.CCGenDiagnostics) {
    // Invoke cc1as directly in this process.
    C.addCommand(std::make_unique<CC1Command>(
        JA, *this, ResponseFileSupport::AtFileUTF8(), Exec, CmdArgs, Inputs,
        Output, D.getPrependArg()));
  } else {
    C.addCommand(std::make_unique<Command>(
        JA, *this, ResponseFileSupport::AtFileUTF8(), Exec, CmdArgs, Inputs,
        Output, D.getPrependArg()));
  }
}

// Begin OffloadBundler
void OffloadBundler::ConstructJob(Compilation &C, const JobAction &JA,
                                  const InputInfo &Output,
                                  const InputInfoList &Inputs,
                                  const llvm::opt::ArgList &TCArgs,
                                  const char *LinkingOutput) const {
  // The version with only one output is expected to refer to a bundling job.
  assert(isa<OffloadBundlingJobAction>(JA) && "Expecting bundling job!");

  // The bundling command looks like this:
  // clang-offload-bundler -type=bc
  //   -targets=host-triple,openmp-triple1,openmp-triple2
  //   -output=output_file
  //   -input=unbundle_file_host
  //   -input=unbundle_file_tgt1
  //   -input=unbundle_file_tgt2

  ArgStringList CmdArgs;

  // Get the type.
  CmdArgs.push_back(TCArgs.MakeArgString(
      Twine("-type=") + types::getTypeTempSuffix(Output.getType())));

  assert(JA.getInputs().size() == Inputs.size() &&
         "Not have inputs for all dependence actions??");

  // Get the targets.
  SmallString<128> Triples;
  Triples += "-targets=";
  for (unsigned I = 0; I < Inputs.size(); ++I) {
    if (I)
      Triples += ',';

    // Find ToolChain for this input.
    Action::OffloadKind CurKind = Action::OFK_Host;
    const ToolChain *CurTC = &getToolChain();
    const Action *CurDep = JA.getInputs()[I];

    if (const auto *OA = dyn_cast<OffloadAction>(CurDep)) {
      CurTC = nullptr;
      OA->doOnEachDependence([&](Action *A, const ToolChain *TC, const char *) {
        assert(CurTC == nullptr && "Expected one dependence!");
        CurKind = A->getOffloadingDeviceKind();
        CurTC = TC;
      });
    }

    bool IsSYCL =
        TCArgs.hasFlag(options::OPT_fsycl, options::OPT_fno_sycl, false);
    Triples += (IsSYCL && (CurKind == Action::OFK_Cuda))
                   ? Action::GetOffloadKindName(Action::OFK_SYCL)
                   : Action::GetOffloadKindName(CurKind);
    Triples += '-';
    // Incoming DeviceArch is set, break down the Current triple and add the
    // device arch value to it.
    // This is done for AOT targets only.
    std::string DeviceArch;
    llvm::Triple TargetTriple(CurTC->getTriple());
    if (CurKind == Action::OFK_SYCL && TargetTriple.isSPIRAOT() &&
        tools::SYCL::shouldDoPerObjectFileLinking(C))
      DeviceArch = std::string("image");
    if (CurKind != Action::OFK_Host && !DeviceArch.empty()) {
      llvm::Triple T(CurTC->getTriple());
      SmallString<128> ArchName(CurTC->getArchName());
      ArchName += "_";
      ArchName += DeviceArch.data();
      T.setArchName(ArchName);
      Triples += T.normalize();
    } else {
      // Use of the 4-field triple will be done for HIP only, with other
      // offload targets not being modified.
      // TODO: All targets should use the 4-field triple, which can be done
      //       during an ABI breaking juncture.
      if (CurKind == Action::OFK_HIP)
        Triples += CurTC->getTriple().normalize(
            llvm::Triple::CanonicalForm::FOUR_IDENT);
      else
        Triples += CurTC->getTriple().normalize();
    }
    if ((CurKind == Action::OFK_HIP || CurKind == Action::OFK_OpenMP ||
         CurKind == Action::OFK_Cuda || CurKind == Action::OFK_SYCL) &&
        !StringRef(CurDep->getOffloadingArch()).empty() &&
        !TCArgs.hasArg(options::OPT_fno_bundle_offload_arch)) {
      Triples += '-';
      Triples += CurDep->getOffloadingArch();
    }

    // TODO: Replace parsing of -march flag. Can be done by storing GPUArch
    //       with each toolchain.
    StringRef GPUArchName;
    if (CurKind == Action::OFK_OpenMP) {
      // Extract GPUArch from -march argument in TC argument list.
      for (unsigned ArgIndex = 0; ArgIndex < TCArgs.size(); ArgIndex++) {
        auto ArchStr = StringRef(TCArgs.getArgString(ArgIndex));
        auto Arch = ArchStr.starts_with_insensitive("-march=");
        if (Arch) {
          GPUArchName = ArchStr.substr(7);
          Triples += "-";
          break;
        }
      }
      Triples += GPUArchName.str();
    }
  }
  CmdArgs.push_back(TCArgs.MakeArgString(Triples));

  // Get bundled file command.
  CmdArgs.push_back(
      TCArgs.MakeArgString(Twine("-output=") + Output.getFilename()));

  // Get unbundled files command.
  for (unsigned I = 0; I < Inputs.size(); ++I) {
    SmallString<128> UB;
    UB += "-input=";

    // Find ToolChain for this input.
    const ToolChain *CurTC = &getToolChain();
    if (const auto *OA = dyn_cast<OffloadAction>(JA.getInputs()[I])) {
      CurTC = nullptr;
      OA->doOnEachDependence([&](Action *, const ToolChain *TC, const char *) {
        assert(CurTC == nullptr && "Expected one dependence!");
        CurTC = TC;
      });
      UB += C.addTempFile(
          C.getArgs().MakeArgString(CurTC->getInputFilename(Inputs[I])));
    } else {
      UB += CurTC->getInputFilename(Inputs[I]);
    }
    CmdArgs.push_back(TCArgs.MakeArgString(UB));
  }
  addOffloadCompressArgs(TCArgs, CmdArgs);
  // All the inputs are encoded as commands.
  C.addCommand(std::make_unique<Command>(
      JA, *this, ResponseFileSupport::None(),
      TCArgs.MakeArgString(getToolChain().GetProgramPath(getShortName())),
      CmdArgs, ArrayRef<InputInfo>(), Output));
}

void OffloadBundler::ConstructJobMultipleOutputs(
    Compilation &C, const JobAction &JA, const InputInfoList &Outputs,
    const InputInfoList &Inputs, const llvm::opt::ArgList &TCArgs,
    const char *LinkingOutput) const {
  // The version with multiple outputs is expected to refer to a unbundling job.
  auto &UA = cast<OffloadUnbundlingJobAction>(JA);

  // The unbundling command looks like this:
  // clang-offload-bundler -type=bc
  //   -targets=host-triple,openmp-triple1,openmp-triple2
  //   -input=input_file
  //   -output=unbundle_file_host
  //   -output=unbundle_file_tgt1
  //   -output=unbundle_file_tgt2
  //   -unbundle

  ArgStringList CmdArgs;
  InputInfo Input = Inputs.front();
  const char *TypeArg = types::getTypeTempSuffix(Input.getType());
  const char *InputFileName = Input.getFilename();
  types::ID InputType(Input.getType());
  InputInfoList ForeachInputs;
  if (InputType == types::TY_Tempfilelist)
    ForeachInputs.push_back(Input);

  bool HasSPIRTarget = false;
  auto SYCLTCRange = C.getOffloadToolChains<Action::OFK_SYCL>();
  for (auto TI = SYCLTCRange.first, TE = SYCLTCRange.second; TI != TE; ++TI) {
    llvm::Triple TT(TI->second->getTriple());
    if (TT.isSPIROrSPIRV())
      HasSPIRTarget = true;
  }
  if (InputType == types::TY_Archive && HasSPIRTarget)
    TypeArg = "aoo";

  // Get the type.
  CmdArgs.push_back(TCArgs.MakeArgString(Twine("-type=") + TypeArg));

  // Get the targets.
  SmallString<128> Triples;
  Triples += "-targets=";
  auto DepInfo = UA.getDependentActionsInfo();
  for (unsigned I = 0, J = 0; I < DepInfo.size(); ++I) {
    auto &Dep = DepInfo[I];
    // We only do a specific target unbundling, skipping the host side or
    // device side.
    if (InputType == types::TY_Tempfilelist) {
      if (getToolChain().getTriple().isSPIROrSPIRV()) {
        if (Dep.DependentOffloadKind == Action::OFK_Host)
          continue;
      } else if (Dep.DependentOffloadKind == Action::OFK_SYCL)
        continue;
    } else if (InputType == types::TY_Archive) {
      // Do not extract host part if we are unbundling archive on Windows
      // because it is not needed. Static offload libraries are added to the
      // host link command just as normal libraries.
      if (Dep.DependentOffloadKind == Action::OFK_Host)
        continue;
    }
    if (J++)
      Triples += ',';
    Triples += Action::GetOffloadKindName(Dep.DependentOffloadKind);
    Triples += '-';
    // When -fsycl-force-target is used, this value overrides the expected
    // output type we are unbundling.
    if (Dep.DependentOffloadKind == Action::OFK_SYCL &&
        TCArgs.hasArg(options::OPT_fsycl_force_target_EQ)) {
      StringRef Val(
          TCArgs.getLastArg(options::OPT_fsycl_force_target_EQ)->getValue());
      llvm::Triple TT(C.getDriver().getSYCLDeviceTriple(Val));
      Triples += TT.normalize();
    } else {
      // Use of the 4-field triple will be done for HIP only, with other
      // offload targets not being modified.
      // TODO: All targets should use the 4-field triple, which can be done
      //       during an ABI breaking juncture.
      if (Dep.DependentOffloadKind == Action::OFK_HIP)
        Triples += Dep.DependentToolChain->getTriple().normalize(
          llvm::Triple::CanonicalForm::FOUR_IDENT);
      else
        Triples += Dep.DependentToolChain->getTriple().normalize();
    }
    if ((Dep.DependentOffloadKind == Action::OFK_HIP ||
         Dep.DependentOffloadKind == Action::OFK_OpenMP ||
         Dep.DependentOffloadKind == Action::OFK_Cuda ||
         Dep.DependentOffloadKind == Action::OFK_SYCL) &&
        !Dep.DependentBoundArch.empty() &&
        !TCArgs.hasArg(options::OPT_fno_bundle_offload_arch)) {
      Triples += '-';
      Triples += Dep.DependentBoundArch;
    }
    // TODO: Replace parsing of -march flag. Can be done by storing GPUArch
    //       with each toolchain.
    StringRef GPUArchName;
    if (Dep.DependentOffloadKind == Action::OFK_OpenMP) {
      // Extract GPUArch from -march argument in TC argument list.
      for (unsigned ArgIndex = 0; ArgIndex < TCArgs.size(); ArgIndex++) {
        StringRef ArchStr = StringRef(TCArgs.getArgString(ArgIndex));
        auto Arch = ArchStr.starts_with_insensitive("-march=");
        if (Arch) {
          GPUArchName = ArchStr.substr(7);
          Triples += "-";
          break;
        }
      }
      Triples += GPUArchName.str();
    }
  }
  std::string TargetString(UA.getTargetString());
  if (!TargetString.empty()) {
    // The target string was provided, we will override the defaults and use
    // the string provided.
    SmallString<128> TSTriple("-targets=");
    TSTriple += TargetString;
    CmdArgs.push_back(TCArgs.MakeArgString(TSTriple));
  } else {
    CmdArgs.push_back(TCArgs.MakeArgString(Triples));
  }

  // Get bundled file command.
  CmdArgs.push_back(
      TCArgs.MakeArgString(Twine("-input=") + InputFileName));

  // Get unbundled files command.
  for (unsigned I = 0; I < Outputs.size(); ++I) {
    SmallString<128> UB;
    UB += "-output=";
    UB += DepInfo[I].DependentToolChain->getInputFilename(Outputs[I]);
    CmdArgs.push_back(TCArgs.MakeArgString(UB));
  }
  CmdArgs.push_back("-unbundle");
  CmdArgs.push_back("-allow-missing-bundles");
  if (TCArgs.hasArg(options::OPT_v))
    CmdArgs.push_back("-verbose");

  // Input is a list, we need to work on each individually and create a new
  // list file.
  // All the inputs are encoded as commands.
  auto Cmd = std::make_unique<Command>(
      JA, *this, ResponseFileSupport::None(),
      TCArgs.MakeArgString(getToolChain().GetProgramPath(getShortName())),
      CmdArgs, ArrayRef<InputInfo>(), Outputs);
  if (!ForeachInputs.empty() && Outputs.size() == 1) {
    StringRef ParallelJobs =
        TCArgs.getLastArgValue(options::OPT_fsycl_max_parallel_jobs_EQ);
    tools::SYCL::constructLLVMForeachCommand(
        C, JA, std::move(Cmd), ForeachInputs, Outputs[0], this, "",
        types::getTypeTempSuffix(types::TY_Tempfilelist), ParallelJobs);
  } else
    C.addCommand(std::move(Cmd));
}

// Begin OffloadWrapper

static void addRunTimeWrapperOpts(Compilation &C,
                                  Action::OffloadKind DeviceOffloadKind,
                                  const llvm::opt::ArgList &TCArgs,
                                  ArgStringList &CmdArgs,
                                  const ToolChain &TC,
                                  const JobAction &JA) {
  // Grab any Target specific options that need to be added to the wrapper
  // information.
  ArgStringList BuildArgs;
  auto createArgString = [&](const char *Opt) {
    if (BuildArgs.empty())
      return;
    SmallString<128> AL;
    for (const char *A : BuildArgs) {
      if (AL.empty()) {
        AL = A;
        continue;
      }
      AL += " ";
      AL += A;
    }
    CmdArgs.push_back(C.getArgs().MakeArgString(Twine(Opt) + AL));
  };
  const toolchains::SYCLToolChain &SYCLTC =
            static_cast<const toolchains::SYCLToolChain &>(TC);
  llvm::Triple TT = SYCLTC.getTriple();
  // TODO: Consider separating the mechanisms for:
  // - passing standard-defined options to AOT/JIT compilation steps;
  // - passing AOT-compiler specific options.
  // This would allow retaining standard language options in the
  // image descriptor, while excluding tool-specific options that
  // have been known to confuse RT implementations.
  if (TT.getSubArch() == llvm::Triple::NoSubArch) {
    // Only store compile/link opts in the image descriptor for the SPIR-V
    // target; AOT compilation has already been performed otherwise.
    const ArgList &Args = C.getArgsForToolChain(nullptr, StringRef(),
                                                DeviceOffloadKind);
    const ToolChain *HostTC = C.getSingleOffloadToolChain<Action::OFK_Host>();
    SYCLTC.AddImpliedTargetArgs(TT, Args, BuildArgs, JA, *HostTC);
    SYCLTC.TranslateBackendTargetArgs(TT, Args, BuildArgs);
    createArgString("-compile-opts=");
    BuildArgs.clear();
    SYCLTC.TranslateLinkerTargetArgs(TT, Args, BuildArgs);
    createArgString("-link-opts=");
  }
}

void OffloadWrapper::ConstructJob(Compilation &C, const JobAction &JA,
                                  const InputInfo &Output,
                                  const InputInfoList &Inputs,
                                  const llvm::opt::ArgList &TCArgs,
                                  const char *LinkingOutput) const {
  // Construct offload-wrapper command.  Also calls llc to generate the
  // object that is fed to the linker from the wrapper generated bc file
  assert(isa<OffloadWrapperJobAction>(JA) && "Expecting wrapping job!");

  Action::OffloadKind OffloadingKind = JA.getOffloadingDeviceKind();
  if (OffloadingKind == Action::OFK_SYCL) {
    // The wrapper command looks like this:
    // clang-offload-wrapper
    //   -o=<outputfile>.bc
    //   -host=x86_64-pc-linux-gnu -kind=sycl
#ifndef __INTEL_PREVIEW_BREAKING_CHANGES
    //   -format=spirv <inputfile1>.spv <manifest1>(optional)
    //   -format=spirv <inputfile2>.spv <manifest2>(optional)
#else
    //   -format=spirv <inputfile1>.spv
    //   -format=spirv <inputfile2>.spv
#endif
    //  ...
    ArgStringList WrapperArgs;

    const auto &WrapperJob = *llvm::dyn_cast<OffloadWrapperJobAction>(&JA);
    bool WrapperCompileEnabled = WrapperJob.getCompileStep();
    SmallString<128> OutOpt("-o=");
    std::string OutTmpName = C.getDriver().GetTemporaryPath("wrapper", "bc");
    const char *WrapperFileName =
        C.addTempFile(C.getArgs().MakeArgString(OutTmpName));
    OutOpt += WrapperCompileEnabled ? WrapperFileName : Output.getFilename();
    WrapperArgs.push_back(C.getArgs().MakeArgString(OutOpt));

    SmallString<128> HostTripleOpt("-host=");
    const ToolChain *HostTC = C.getSingleOffloadToolChain<Action::OFK_Host>();
    // Use the Effective Triple to match the expected triple when using the
    // clang compiler to compile the wrapped binary.
    std::string HostTripleStr = HostTC->ComputeEffectiveClangTriple(TCArgs);
    HostTripleOpt += HostTripleStr;
    WrapperArgs.push_back(C.getArgs().MakeArgString(HostTripleOpt));

    llvm::Triple TT = getToolChain().getTriple();
    SmallString<128> TargetTripleOpt = TT.getArchName();

    // Validate and propogate CLI options related to device image compression.
    // -offload-compress
    if (C.getInputArgs().getLastArg(options::OPT_offload_compress)) {
      WrapperArgs.push_back(
          C.getArgs().MakeArgString(Twine("-offload-compress")));
      // -offload-compression-level=<>
      if (Arg *A = C.getInputArgs().getLastArg(
              options::OPT_offload_compression_level_EQ))
        WrapperArgs.push_back(C.getArgs().MakeArgString(
            Twine("-offload-compression-level=") + A->getValue()));
    }

    addRunTimeWrapperOpts(C, OffloadingKind, TCArgs, WrapperArgs,
                          getToolChain(), JA);

    const toolchains::SYCLToolChain &TC =
              static_cast<const toolchains::SYCLToolChain &>(getToolChain());
    bool IsEmbeddedIR = cast<OffloadWrapperJobAction>(JA).isEmbeddedIR();
    if (IsEmbeddedIR) {
      // When the offload-wrapper is called to embed LLVM IR, add a prefix to
      // the target triple to distinguish the LLVM IR from the actual device
      // binary for that target.
      TargetTripleOpt = ("llvm_" + TargetTripleOpt).str();
    }

    WrapperArgs.push_back(
        C.getArgs().MakeArgString(Twine("-target=") + TargetTripleOpt));

    // TODO forcing offload kind is a simplification which assumes wrapper used
    // only with SYCL. Device binary format (-format=xxx) option should also
    // come from the command line and/or the native compiler. Should be fixed
    // together with supporting AOT in the driver. If format is not set, the
    // default is "none" which means runtime must try to determine it
    // automatically.
    StringRef Kind = Action::GetOffloadKindName(OffloadingKind);
    Action::OffloadKind OK = WrapperJob.getOffloadKind();
    if (OK != Action::OFK_None)
      Kind = Action::GetOffloadKindName(OK);
    WrapperArgs.push_back(
        C.getArgs().MakeArgString(Twine("-kind=") + Twine(Kind)));

    // Enable preview breaking changes in clang-offload-wrapper,
    // in case it needs to introduce any ABI breaking changes.
    // For example, changes in offload binary descriptor format.
    if (C.getArgs().hasArg(options::OPT_fpreview_breaking_changes))
      WrapperArgs.push_back("-fpreview-breaking-changes");

    assert((Inputs.size() > 0) && "no inputs for clang-offload-wrapper");
    assert(((Inputs[0].getType() != types::TY_Tempfiletable) ||
            (Inputs.size() == 1)) &&
           "wrong usage of clang-offload-wrapper with SYCL");
    const InputInfo &I = Inputs[0];
    assert(I.isFilename() && "Invalid input.");

    const InputInfo TempOutput(types::TY_LLVM_BC, WrapperFileName,
                               WrapperFileName);
    if (I.getType() == types::TY_Tempfiletable ||
        I.getType() == types::TY_Tempfilelist || IsEmbeddedIR)
      // Input files are passed via the batch job file table.
      WrapperArgs.push_back(C.getArgs().MakeArgString("-batch"));
    WrapperArgs.push_back(C.getArgs().MakeArgString(I.getFilename()));

    auto Cmd = std::make_unique<Command>(
        JA, *this, ResponseFileSupport::None(),
        TCArgs.MakeArgString(getToolChain().GetProgramPath(getShortName())),
        WrapperArgs, std::nullopt);
    C.addCommand(std::move(Cmd));

    if (WrapperCompileEnabled) {
      // TODO Use TC.SelectTool().
      ArgStringList ClangArgs{TCArgs.MakeArgString("--target=" + HostTripleStr),
                              "-c", "-o", Output.getFilename(),
                              WrapperFileName};
      llvm::Reloc::Model RelocationModel;
      unsigned PICLevel;
      bool IsPIE;
      std::tie(RelocationModel, PICLevel, IsPIE) =
          ParsePICArgs(getToolChain(), TCArgs);
      if (PICLevel > 0 || TCArgs.hasArg(options::OPT_shared)) {
        if (!TC.getAuxTriple()->isOSWindows())
          ClangArgs.push_back("-fPIC");
      }
      if (Arg *A = C.getArgs().getLastArg(options::OPT_mcmodel_EQ))
        ClangArgs.push_back(
            TCArgs.MakeArgString(Twine("-mcmodel=") + A->getValue()));

      SmallString<128> ClangPath(C.getDriver().Dir);
      llvm::sys::path::append(ClangPath, "clang");
      const char *Clang = C.getArgs().MakeArgString(ClangPath);
      auto PostWrapCompileCmd =
          std::make_unique<Command>(JA, *this, ResponseFileSupport::None(),
                                    Clang, ClangArgs, std::nullopt);
      C.addCommand(std::move(PostWrapCompileCmd));
    }
    return;
  } // end of SYCL flavor of offload wrapper command creation

  ArgStringList CmdArgs;

  const llvm::Triple &Triple = getToolChain().getEffectiveTriple();

  // Add the "effective" target triple.
  CmdArgs.push_back("-host");
  CmdArgs.push_back(TCArgs.MakeArgString(Triple.getTriple()));

  // Add the output file name.
  assert(Output.isFilename() && "Invalid output.");
  CmdArgs.push_back("-o");
  CmdArgs.push_back(TCArgs.MakeArgString(Output.getFilename()));

  assert(JA.getInputs().size() == Inputs.size() &&
         "Not have inputs for all dependence actions??");

  if (OffloadingKind == Action::OFK_None &&
      C.getArgs().hasArg(options::OPT_fsycl_link_EQ)) {

    // When compiling and linking separately, we need to propagate the
    // compression related CLI options to offload-wrapper.
    if (C.getInputArgs().getLastArg(options::OPT_offload_compress)) {
      CmdArgs.push_back(C.getArgs().MakeArgString(Twine("-offload-compress")));
      // -offload-compression-level=<>
      if (Arg *A = C.getInputArgs().getLastArg(
              options::OPT_offload_compression_level_EQ))
        CmdArgs.push_back(C.getArgs().MakeArgString(
            Twine("-offload-compression-level=") + A->getValue()));
    }
  }

  // Add offload targets and inputs.
  for (unsigned I = 0; I < Inputs.size(); ++I) {
    // Get input's Offload Kind and ToolChain.
    const auto *OA = cast<OffloadAction>(JA.getInputs()[I]);
    assert(OA->hasSingleDeviceDependence(/*DoNotConsiderHostActions=*/true) &&
           "Expected one device dependence!");
    Action::OffloadKind DeviceKind = Action::OFK_None;
    const ToolChain *DeviceTC = nullptr;
    OA->doOnEachDependence([&](Action *A, const ToolChain *TC, const char *) {
      DeviceKind = A->getOffloadingDeviceKind();
      DeviceTC = TC;
    });

    // And add it to the offload targets.
    CmdArgs.push_back(C.getArgs().MakeArgString(
        Twine("-kind=") + Action::GetOffloadKindName(DeviceKind)));
    std::string TargetTripleOpt = DeviceTC->getTriple().normalize();
    // SYCL toolchain target only uses the arch name.
    if (DeviceKind == Action::OFK_SYCL)
      TargetTripleOpt = DeviceTC->getTriple().getArchName();
    CmdArgs.push_back(
        TCArgs.MakeArgString(Twine("-target=") + TargetTripleOpt));
    addRunTimeWrapperOpts(C, DeviceKind, TCArgs, CmdArgs, *DeviceTC, JA);

    if (Inputs[I].getType() == types::TY_Tempfiletable ||
        Inputs[I].getType() == types::TY_Tempfilelist)
      // Input files are passed via the batch job file table.
      CmdArgs.push_back(C.getArgs().MakeArgString("-batch"));

    // Add input.
    assert(Inputs[I].isFilename() && "Invalid input.");
    CmdArgs.push_back(TCArgs.MakeArgString(Inputs[I].getFilename()));
  }

  C.addCommand(std::make_unique<Command>(
      JA, *this, ResponseFileSupport::None(),
      TCArgs.MakeArgString(getToolChain().GetProgramPath(getShortName())),
      CmdArgs, Inputs));
}

void OffloadPackager::ConstructJob(Compilation &C, const JobAction &JA,
                                   const InputInfo &Output,
                                   const InputInfoList &Inputs,
                                   const llvm::opt::ArgList &Args,
                                   const char *LinkingOutput) const {
  ArgStringList CmdArgs;

  // Add the output file name.
  assert(Output.isFilename() && "Invalid output.");
  CmdArgs.push_back("-o");
  CmdArgs.push_back(Output.getFilename());

  // Create the inputs to bundle the needed metadata.
  for (const InputInfo &Input : Inputs) {
    const Action *OffloadAction = Input.getAction();
    const ToolChain *TC = OffloadAction->getOffloadingToolChain();
    if (!TC)
      TC = &C.getDefaultToolChain();
    const ArgList &TCArgs =
        C.getArgsForToolChain(TC, OffloadAction->getOffloadingArch(),
                              OffloadAction->getOffloadingDeviceKind());
    StringRef File = C.getArgs().MakeArgString(TC->getInputFilename(Input));

    // If the input is a Tempfilelist, it is a response file
    // which internally contains a list of files to be processed.
    // Add an '@' so the tool knows to expand the response file.
    if (Input.getType() == types::TY_Tempfilelist)
      File = C.getArgs().MakeArgString("@" + File);

    StringRef Arch;
    if (OffloadAction->getOffloadingArch()) {
      if (TC->getTripleString() == "spir64_gen-unknown-unknown") {
        Arch = mapIntelGPUArchName(OffloadAction->getOffloadingArch());
      } else {
        Arch = OffloadAction->getOffloadingArch();
      }
    } else {
      TCArgs.getLastArgValue(options::OPT_march_EQ);
    }

    StringRef Kind =
      Action::GetOffloadKindName(OffloadAction->getOffloadingDeviceKind());

    ArgStringList Features;
    SmallVector<StringRef> FeatureArgs;
    getTargetFeatures(TC->getDriver(), TC->getTriple(), TCArgs, Features,
                      false);
    llvm::copy_if(Features, std::back_inserter(FeatureArgs),
                  [](StringRef Arg) { return !Arg.starts_with("-target"); });

    // TODO: We need to pass in the full target-id and handle it properly in the
    // linker wrapper.
    SmallVector<std::string> Parts{
        "file=" + File.str(),
        "triple=" + TC->getTripleString(),
        "arch=" + (Arch.empty() ? "generic" : Arch.str()),
        "kind=" + Kind.str(),
    };

    if (TC->getDriver().isUsingOffloadLTO())
      for (StringRef Feature : FeatureArgs)
        Parts.emplace_back("feature=" + Feature.str());

    // Now that the standard parts are added to the packager string, add any
    // additional supplemental options that cover compile and link opts that
    // are used for SYCL based offloading.
    // Here, we add the compile and link options that are required by backend
    // compilers and the clang-offload-wrapper in the case of SYCL offloading.
    if (OffloadAction->getOffloadingDeviceKind() == Action::OFK_SYCL) {
      ArgStringList BuildArgs;
      auto createArgString = [&](const char *Opt) {
        if (BuildArgs.empty())
          return;
        SmallString<128> AL;
        for (const char *A : BuildArgs) {
          if (AL.empty()) {
            AL = A;
            continue;
          }
          AL += " ";
          AL += A;
        }
        Parts.emplace_back(C.getArgs().MakeArgString(Twine(Opt) + AL));
      };
      const ArgList &Args =
          C.getArgsForToolChain(nullptr, StringRef(), Action::OFK_SYCL);
      const ToolChain *HostTC = C.getSingleOffloadToolChain<Action::OFK_Host>();
      const toolchains::SYCLToolChain &SYCLTC =
          static_cast<const toolchains::SYCLToolChain &>(*TC);
      SYCLTC.AddImpliedTargetArgs(TC->getTriple(), Args, BuildArgs, JA, *HostTC,
                                  Arch);
      SYCLTC.TranslateBackendTargetArgs(TC->getTriple(), Args, BuildArgs, Arch);
      createArgString("compile-opts=");
      BuildArgs.clear();
      SYCLTC.TranslateLinkerTargetArgs(TC->getTriple(), Args, BuildArgs, Arch);
      createArgString("link-opts=");
    }

    CmdArgs.push_back(Args.MakeArgString("--image=" + llvm::join(Parts, ",")));
  }

  C.addCommand(std::make_unique<Command>(
      JA, *this, ResponseFileSupport::None(),
      Args.MakeArgString(getToolChain().GetProgramPath(getShortName())),
      CmdArgs, Inputs, Output));
}

// Use the clang-offload-packager to extract binaries from a packaged
// binary.  This currently only supports single input/single output.
void OffloadPackagerExtract::ConstructJob(Compilation &C, const JobAction &JA,
                                          const InputInfo &Output,
                                          const InputInfoList &Inputs,
                                          const llvm::opt::ArgList &Args,
                                          const char *LinkingOutput) const {
  ArgStringList CmdArgs;
  const Action *OffloadAction = Inputs[0].getAction();
  const ToolChain *TC = OffloadAction->getOffloadingToolChain();
  if (!TC)
    TC = &C.getDefaultToolChain();
  const ArgList &TCArgs =
      C.getArgsForToolChain(TC, OffloadAction->getOffloadingArch(),
                            OffloadAction->getOffloadingDeviceKind());

  // Input file name.
  StringRef InFile = C.getArgs().MakeArgString(TC->getInputFilename(Inputs[0]));
  CmdArgs.push_back(Args.MakeArgString(InFile));

  // Generated --image option containing the output file name, triple, arch
  // and associated offload kind.
  assert(Output.isFilename() && "Invalid output.");
  StringRef File = Output.getFilename();
  StringRef Arch = OffloadAction->getOffloadingArch()
                       ? OffloadAction->getOffloadingArch()
                       : TCArgs.getLastArgValue(options::OPT_march_EQ);
  StringRef Kind =
      Action::GetOffloadKindName(OffloadAction->getOffloadingDeviceKind());

  SmallVector<std::string> Parts{
      "file=" + File.str(),
      "triple=" + TC->getTripleString(),
      "arch=" + (Arch.empty() ? "generic" : Arch.str()),
      "kind=" + Kind.str(),
  };
  CmdArgs.push_back(Args.MakeArgString("--image=" + llvm::join(Parts, ",")));

  C.addCommand(std::make_unique<Command>(
      JA, *this, ResponseFileSupport::None(),
      Args.MakeArgString(getToolChain().GetProgramPath(getShortName())),
      CmdArgs, Inputs, Output));
}

// Begin OffloadDeps

void OffloadDeps::constructJob(Compilation &C, const JobAction &JA,
                               ArrayRef<InputInfo> Outputs,
                               ArrayRef<InputInfo> Inputs,
                               const llvm::opt::ArgList &TCArgs,
                               const char *LinkingOutput) const {
  auto &DA = cast<OffloadDepsJobAction>(JA);

  ArgStringList CmdArgs;

  // Get the targets.
  SmallString<128> Targets{"-targets="};
  auto DepInfo = DA.getDependentActionsInfo();
  for (unsigned I = 0; I < DepInfo.size(); ++I) {
    auto &Dep = DepInfo[I];
    if (I)
      Targets += ',';
    Targets += Action::GetOffloadKindName(Dep.DependentOffloadKind);
    Targets += '-';
    // When -fsycl-force-target is used, this value overrides the expected
    // output type we are creating deps for.
    if (Dep.DependentOffloadKind == Action::OFK_SYCL &&
        TCArgs.hasArg(options::OPT_fsycl_force_target_EQ)) {
      StringRef Val(
          TCArgs.getLastArg(options::OPT_fsycl_force_target_EQ)->getValue());
      llvm::Triple TT(C.getDriver().getSYCLDeviceTriple(Val));
      Targets += TT.normalize();
    } else {
      std::string NormalizedTriple =
          Dep.DependentToolChain->getTriple().normalize();
      Targets += NormalizedTriple;
    }
    if ((Dep.DependentOffloadKind == Action::OFK_HIP ||
         Dep.DependentOffloadKind == Action::OFK_SYCL) &&
        !Dep.DependentBoundArch.empty()) {
      Targets += '-';
      Targets += Dep.DependentBoundArch;
    }
  }
  CmdArgs.push_back(TCArgs.MakeArgString(Targets));

  // Prepare outputs.
  SmallString<128> Outs{"-outputs="};
  for (unsigned I = 0; I < Outputs.size(); ++I) {
    if (I)
      Outs += ',';
    Outs += DepInfo[I].DependentToolChain->getInputFilename(Outputs[I]);
  }
  CmdArgs.push_back(TCArgs.MakeArgString(Outs));

  // Add input file.
  CmdArgs.push_back(Inputs.front().getFilename());

  // All the inputs are encoded as commands.
  C.addCommand(std::make_unique<Command>(
      JA, *this, ResponseFileSupport::None(),
      TCArgs.MakeArgString(getToolChain().GetProgramPath(getShortName())),
      CmdArgs, std::nullopt, Outputs));
}

void OffloadDeps::ConstructJob(Compilation &C, const JobAction &JA,
                               const InputInfo &Output,
                               const InputInfoList &Inputs,
                               const llvm::opt::ArgList &TCArgs,
                               const char *LinkingOutput) const {
  constructJob(C, JA, Output, Inputs, TCArgs, LinkingOutput);
}

void OffloadDeps::ConstructJobMultipleOutputs(Compilation &C,
                                              const JobAction &JA,
                                              const InputInfoList &Outputs,
                                              const InputInfoList &Inputs,
                                              const llvm::opt::ArgList &TCArgs,
                                              const char *LinkingOutput) const {
  constructJob(C, JA, Outputs, Inputs, TCArgs, LinkingOutput);
}

// Utility function to gather all arguments for SPIR-V generation using the
// SPIR-V backend. This set of arguments is expected to get updated as we add
// more features/extensions to the SPIR-V backend.
static void getSPIRVBackendOpts(const llvm::opt::ArgList &TCArgs,
                                ArgStringList &BackendArgs) {
  BackendArgs.push_back(TCArgs.MakeArgString("-filetype=obj"));
  BackendArgs.push_back(
      TCArgs.MakeArgString("-mtriple=spirv64v1.6-unknown-unknown"));
  BackendArgs.push_back(
      TCArgs.MakeArgString("--avoid-spirv-capabilities=Shader"));
  BackendArgs.push_back(
      TCArgs.MakeArgString("--translator-compatibility-mode"));
  // TODO: A list of SPIR-V extensions that are supported by the SPIR-V backend
  // is growing. Let's postpone the decision on which extensions to enable until
  // - the list is stable, and
  // - we decide on a mapping of user requested extensions into backend's ones.
  // Meanwhile we enable all the SPIR-V backend extensions.
  BackendArgs.push_back(TCArgs.MakeArgString("--spirv-ext=all"));
  // TODO:
  // - handle -Xspirv-translator option to avoid "argument unused during
  // compilation" error
  // - handle --spirv-ext=+<extension> and --spirv-ext=-<extension> options
}

// Utility function to gather all llvm-spirv options.
// Not dependent on target triple.
static void getNonTripleBasedSPIRVTransOpts(Compilation &C,
                                            const llvm::opt::ArgList &TCArgs,
                                            ArgStringList &TranslatorArgs) {
  TranslatorArgs.push_back("-spirv-max-version=1.5");
  bool CreatingSyclSPIRVFatObj =
      C.getDriver().getFinalPhase(C.getArgs()) != phases::Link &&
      TCArgs.getLastArgValue(options::OPT_fsycl_device_obj_EQ)
          .equals_insensitive("spirv") &&
      !C.getDriver().offloadDeviceOnly();
  bool ShouldPreserveMetadataInFinalImage =
      TCArgs.hasArg(options::OPT_fsycl_preserve_device_nonsemantic_metadata);
  bool ShouldPreserveMetadata =
      CreatingSyclSPIRVFatObj || ShouldPreserveMetadataInFinalImage;
  if (ShouldPreserveMetadata)
    TranslatorArgs.push_back("--spirv-preserve-auxdata");
}

// Add any llvm-spirv option that relies on a specific Triple in addition
// to user supplied options.
// NOTE: Any changes made here should be reflected in the similarly named
// function in clang/tools/clang-linker-wrapper/ClangLinkerWrapper.cpp.
// NOTE2: JIT related changes made here should be reflected in 'translatorOpts'
// from sycl-jit/jit-compiler/lib/translation/SPIRVLLVMTranslation.cpp.
static void getTripleBasedSPIRVTransOpts(Compilation &C,
                                         const llvm::opt::ArgList &TCArgs,
                                         llvm::Triple Triple,
                                         ArgStringList &TranslatorArgs) {
  bool IsCPU = Triple.isSPIR() &&
               Triple.getSubArch() == llvm::Triple::SPIRSubArch_x86_64;
  TranslatorArgs.push_back("-spirv-debug-info-version=nonsemantic-shader-200");
  std::string UnknownIntrinsics("-spirv-allow-unknown-intrinsics=llvm.genx.");
  if (IsCPU)
    UnknownIntrinsics += ",llvm.fpbuiltin";
  TranslatorArgs.push_back(TCArgs.MakeArgString(UnknownIntrinsics));

  // Disable all the extensions by default
  std::string ExtArg("-spirv-ext=-all");
  std::string DefaultExtArg =
      ",+SPV_EXT_shader_atomic_float_add,+SPV_EXT_shader_atomic_float_min_max"
      ",+SPV_KHR_no_integer_wrap_decoration,+SPV_KHR_float_controls"
      ",+SPV_KHR_expect_assume,+SPV_KHR_linkonce_odr";
  std::string INTELExtArg =
      ",+SPV_INTEL_subgroups,+SPV_INTEL_media_block_io"
      ",+SPV_INTEL_device_side_avc_motion_estimation"
      ",+SPV_INTEL_fpga_loop_controls,+SPV_INTEL_unstructured_loop_controls"
      ",+SPV_INTEL_fpga_reg,+SPV_INTEL_blocking_pipes"
      ",+SPV_INTEL_function_pointers,+SPV_INTEL_kernel_attributes"
      ",+SPV_INTEL_io_pipes,+SPV_INTEL_inline_assembly"
      ",+SPV_INTEL_arbitrary_precision_integers"
      ",+SPV_INTEL_float_controls2,+SPV_INTEL_vector_compute"
      ",+SPV_INTEL_fast_composite"
      ",+SPV_INTEL_arbitrary_precision_fixed_point"
      ",+SPV_INTEL_arbitrary_precision_floating_point"
      ",+SPV_INTEL_variable_length_array,+SPV_INTEL_fp_fast_math_mode"
      ",+SPV_INTEL_long_composites"
      ",+SPV_INTEL_arithmetic_fence"
      ",+SPV_INTEL_global_variable_decorations"
      ",+SPV_INTEL_cache_controls"
      ",+SPV_INTEL_fpga_buffer_location"
      ",+SPV_INTEL_fpga_argument_interfaces"
      ",+SPV_INTEL_fpga_invocation_pipelining_attributes"
      ",+SPV_INTEL_fpga_latency_control"
      ",+SPV_KHR_shader_clock"
      ",+SPV_INTEL_bindless_images"
      ",+SPV_INTEL_task_sequence";
  ExtArg = ExtArg + DefaultExtArg + INTELExtArg;
  ExtArg += ",+SPV_INTEL_bfloat16_conversion"
            ",+SPV_INTEL_joint_matrix"
            ",+SPV_INTEL_hw_thread_queries"
            ",+SPV_KHR_uniform_group_instructions"
            ",+SPV_INTEL_masked_gather_scatter"
            ",+SPV_INTEL_tensor_float32_conversion"
            ",+SPV_INTEL_optnone"
            ",+SPV_KHR_non_semantic_info"
            ",+SPV_KHR_cooperative_matrix"
            ",+SPV_EXT_shader_atomic_float16_add"
            ",+SPV_INTEL_fp_max_error";

  TranslatorArgs.push_back(TCArgs.MakeArgString(ExtArg));
}

// Begin SPIRVTranslator
// TODO: Add a unique 'llc' JobAction for SPIR-V backends.
void SPIRVTranslator::ConstructJob(Compilation &C, const JobAction &JA,
                                  const InputInfo &Output,
                                  const InputInfoList &Inputs,
                                  const llvm::opt::ArgList &TCArgs,
                                  const char *LinkingOutput) const {
  // Construct llvm-spirv command.
  assert(isa<SPIRVTranslatorJobAction>(JA) && "Expecting Translator job!");

  // The translator command looks like this:
  // llvm-spirv -o <file>.spv <file>.bc
  ArgStringList ForeachArgs;
  ArgStringList TranslatorArgs;

  TranslatorArgs.push_back("-o");
  TranslatorArgs.push_back(Output.getFilename());
  bool UseSPIRVBackend =
      TCArgs.hasArg(options::OPT_fsycl_use_spirv_backend_for_spirv_gen);
  if (JA.isDeviceOffloading(Action::OFK_SYCL)) {
    const toolchains::SYCLToolChain &TC =
        static_cast<const toolchains::SYCLToolChain &>(getToolChain());
    if (UseSPIRVBackend) {
      getSPIRVBackendOpts(TCArgs, TranslatorArgs);
    } else {
      getNonTripleBasedSPIRVTransOpts(C, TCArgs, TranslatorArgs);
      llvm::Triple Triple = TC.getTriple();
      getTripleBasedSPIRVTransOpts(C, TCArgs, Triple, TranslatorArgs);
      // Handle -Xspirv-translator
      TC.TranslateTargetOpt(
          Triple, TCArgs, TranslatorArgs, options::OPT_Xspirv_translator,
          options::OPT_Xspirv_translator_EQ, JA.getOffloadingArch());
    }
  }
  for (auto I : Inputs) {
    std::string Filename(I.getFilename());
    if (I.getType() == types::TY_Tempfilelist) {
      ForeachArgs.push_back(
          C.getArgs().MakeArgString("--in-file-list=" + Filename));
      ForeachArgs.push_back(
          C.getArgs().MakeArgString("--in-replace=" + Filename));
      ForeachArgs.push_back(
          C.getArgs().MakeArgString("--out-ext=spv"));
    }
    TranslatorArgs.push_back(C.getArgs().MakeArgString(Filename));
  }

  auto ToolName = UseSPIRVBackend ? "llc" : getShortName();
  auto Cmd = std::make_unique<Command>(
      JA, *this, ResponseFileSupport::None(),
      TCArgs.MakeArgString(getToolChain().GetProgramPath(ToolName)),
      TranslatorArgs, std::nullopt);

  if (!ForeachArgs.empty()) {
    // Construct llvm-foreach command.
    // The llvm-foreach command looks like this:
    // llvm-foreach a.list --out-replace=out "cp {} out"
    // --out-file-list=list
    std::string OutputFileName(Output.getFilename());
    ForeachArgs.push_back(
        TCArgs.MakeArgString("--out-file-list=" + OutputFileName));
    ForeachArgs.push_back(
        TCArgs.MakeArgString("--out-replace=" + OutputFileName));
    // If save-offload-code is passed, put the output files from llvm-spirv
    // into the path provided in save-offload-code.
    if (C.getDriver().isSaveOffloadCodeEnabled()) {
      SmallString<128> OutputDir;

      Arg *SaveOffloadCodeArg =
          C.getArgs().getLastArg(options::OPT_save_offload_code_EQ);

      OutputDir = (SaveOffloadCodeArg ? SaveOffloadCodeArg->getValue() : "");

      // If the output directory path is empty, put the llvm-spirv output in the
      // current directory.
      if (OutputDir.empty())
        llvm::sys::path::native(OutputDir = "./");
      else
        OutputDir.append(llvm::sys::path::get_separator());
      ForeachArgs.push_back(
          C.getArgs().MakeArgString("--out-dir=" + OutputDir));
    }

    StringRef ParallelJobs =
        TCArgs.getLastArgValue(options::OPT_fsycl_max_parallel_jobs_EQ);
    if (!ParallelJobs.empty())
      ForeachArgs.push_back(TCArgs.MakeArgString("--jobs=" + ParallelJobs));

    ForeachArgs.push_back(TCArgs.MakeArgString("--"));
    ForeachArgs.push_back(TCArgs.MakeArgString(Cmd->getExecutable()));

    for (auto &Arg : Cmd->getArguments())
      ForeachArgs.push_back(Arg);

    SmallString<128> ForeachPath(C.getDriver().Dir);
    llvm::sys::path::append(ForeachPath, "llvm-foreach");
    const char *Foreach = C.getArgs().MakeArgString(ForeachPath);
    C.addCommand(std::make_unique<Command>(
        JA, *this, ResponseFileSupport::None(), Foreach, ForeachArgs, std::nullopt));
  } else
    C.addCommand(std::move(Cmd));
}

// Partially copied from clang/lib/Frontend/CompilerInvocation.cpp
static std::string getSYCLPostLinkOptimizationLevel(const ArgList &Args) {
  if (Arg *A = Args.getLastArg(options::OPT_O_Group)) {
    // Pass -O2 when the user passes -O0 due to IGC
    // debugging limitation. Note this only effects
    // ESIMD code.
    if (A->getOption().matches(options::OPT_O0))
      return "-O2";

    if (A->getOption().matches(options::OPT_Ofast))
      return "-O3";

    assert(A->getOption().matches(options::OPT_O));

    StringRef S(A->getValue());
    if (S == "g")
      return "-O1";

    // Options -O[1|2|3|s|z] are passed as they are. '-O0' is handled earlier.
    std::array<char, 5> AcceptedOptions = {'1', '2', '3', 's', 'z'};
    if (std::any_of(AcceptedOptions.begin(), AcceptedOptions.end(),
                    [=](char c) { return c == S[0]; }))
      return std::string("-O") + S[0];
  }

  // The default for SYCL device code optimization
  return "-O2";
}

static void addArgs(ArgStringList &DstArgs, const llvm::opt::ArgList &Alloc,
                    ArrayRef<StringRef> SrcArgs) {
  for (const auto Arg : SrcArgs) {
    DstArgs.push_back(Alloc.MakeArgString(Arg));
  }
}

static bool allowDeviceImageDependencies(const llvm::opt::ArgList &TCArgs) {
  // deprecated
  if (TCArgs.hasFlag(options::OPT_fsycl_allow_device_dependencies,
                     options::OPT_fno_sycl_allow_device_dependencies, false))
    return true;

  // preferred
  if (TCArgs.hasFlag(options::OPT_fsycl_allow_device_image_dependencies,
                     options::OPT_fno_sycl_allow_device_image_dependencies, false))
    return true;

  return false;
}

static void getNonTripleBasedSYCLPostLinkOpts(const ToolChain &TC,
                                              const JobAction &JA,
                                              const llvm::opt::ArgList &TCArgs,
                                              ArgStringList &PostLinkArgs) {

  // See if device code splitting is requested
  if (Arg *A = TCArgs.getLastArg(options::OPT_fsycl_device_code_split_EQ)) {
    auto CodeSplitValue = StringRef(A->getValue());
    if (CodeSplitValue == "per_kernel")
      addArgs(PostLinkArgs, TCArgs, {"-split=kernel"});
    else if (CodeSplitValue == "per_source")
      addArgs(PostLinkArgs, TCArgs, {"-split=source"});
    else if (CodeSplitValue == "auto")
      addArgs(PostLinkArgs, TCArgs, {"-split=auto"});
    else { // Device code split is off
    }
  }
  addArgs(PostLinkArgs, TCArgs,
          {StringRef(getSYCLPostLinkOptimizationLevel(TCArgs))});

  // Process device-globals.
  addArgs(PostLinkArgs, TCArgs, {"-device-globals"});

  // Make ESIMD accessors use stateless memory accesses.
  if (TCArgs.hasFlag(options::OPT_fno_sycl_esimd_force_stateless_mem,
                     options::OPT_fsycl_esimd_force_stateless_mem, false))
    addArgs(PostLinkArgs, TCArgs, {"-lower-esimd-force-stateless-mem=false"});

  if (allowDeviceImageDependencies(TCArgs))
    addArgs(PostLinkArgs, TCArgs, {"-allow-device-image-dependencies"});

  // For bfloat16 conversions LLVM IR devicelib, we only need to embed it
  // when non-AOT compilation is used.
  if (TC.getTriple().isSPIROrSPIRV() && !TC.getTriple().isSPIRAOT()) {
    SYCLInstallationDetector SYCLInstall(TC.getDriver());
    SmallVector<SmallString<128>, 4> DeviceLibLocCandidates;
    SmallString<128> NativeBfloat16Name("libsycl-native-bfloat16.bc");
    SYCLInstall.getSYCLDeviceLibPath(DeviceLibLocCandidates);
    for (const auto &DeviceLibLoc : DeviceLibLocCandidates) {
      SmallString<128> FullLibName(DeviceLibLoc);
      llvm::sys::path::append(FullLibName, NativeBfloat16Name);
      if (llvm::sys::fs::exists(FullLibName)) {
        SmallString<128> SYCLDeviceLibDir("--device-lib-dir=");
        SYCLDeviceLibDir += DeviceLibLoc.str();
        addArgs(PostLinkArgs, TCArgs, {SYCLDeviceLibDir.str()});
        break;
      }
    }
  }
}

// On Intel targets we don't need non-kernel functions as entry points,
// because it only increases amount of code for device compiler to handle,
// without any actual benefits.
// TODO: Try to extend this feature for non-Intel GPUs.
static bool shouldEmitOnlyKernelsAsEntryPoints(const ToolChain &TC,
                                               const llvm::opt::ArgList &TCArgs,
                                               llvm::Triple Triple) {
  if (TCArgs.hasFlag(options::OPT_fno_sycl_remove_unused_external_funcs,
                     options::OPT_fsycl_remove_unused_external_funcs, false))
    return false;
  if (Triple.isNativeCPU())
    return true;
  // When supporting dynamic linking, non-kernels in a device image can be
  // called.
  if (allowDeviceImageDependencies(TCArgs))
    return false;
  if (Triple.isNVPTX() || Triple.isAMDGPU())
    return false;
  bool IsUsingLTO = TC.getDriver().isUsingOffloadLTO();
  auto LTOMode = TC.getDriver().getOffloadLTOMode();
  // With thinLTO, final entry point handing is done in clang-linker-wrapper
  if (IsUsingLTO && LTOMode == LTOK_Thin)
    return false;
  return true;
}

// Add any sycl-post-link options that rely on a specific Triple in addition
// to user supplied options. This function is invoked only for the old
// offloading model. For the new offloading model, a slightly modified version
// of this function is called inside clang-linker-wrapper.
// NOTE: Any changes made here should be reflected in the similarly named
// function in clang/tools/clang-linker-wrapper/ClangLinkerWrapper.cpp.
static void getTripleBasedSYCLPostLinkOpts(const ToolChain &TC,
                                           const llvm::opt::ArgList &TCArgs,
                                           ArgStringList &PostLinkArgs,
                                           llvm::Triple Triple,
                                           bool SpecConstsSupported,
                                           types::ID OutputType) {

  bool IsUsingLTO = TC.getDriver().isUsingOffloadLTO();
  auto LTOMode = TC.getDriver().getOffloadLTOMode();
  if (OutputType == types::TY_LLVM_BC) {
    // single file output requested - this means only perform necessary IR
    // transformations (like specialization constant intrinsic lowering) and
    // output LLVMIR
    addArgs(PostLinkArgs, TCArgs, {"-ir-output-only"});
  } else if (!IsUsingLTO || LTOMode != LTOK_Thin) {
    // Only create a properties file if we are not
    // only outputting IR.
    addArgs(PostLinkArgs, TCArgs, {"-properties"});
  }
  if (SpecConstsSupported)
    addArgs(PostLinkArgs, TCArgs, {"-spec-const=native"});
  else
    addArgs(PostLinkArgs, TCArgs, {"-spec-const=emulation"});

  // See if device code splitting is requested.  The logic here works along side
  // the behavior in getNonTripleBasedSYCLPostLinkOpts, where the option is
  // added based on the user setting of -fsycl-device-code-split.
  if (!TCArgs.hasArg(options::OPT_fsycl_device_code_split_EQ))
    addArgs(PostLinkArgs, TCArgs, {"-split=auto"});

  if (shouldEmitOnlyKernelsAsEntryPoints(TC, TCArgs, Triple))
    addArgs(PostLinkArgs, TCArgs, {"-emit-only-kernels-as-entry-points"});

  if (!Triple.isAMDGCN())
    addArgs(PostLinkArgs, TCArgs, {"-emit-param-info"});
  // Enable program metadata
  if (Triple.isNVPTX() || Triple.isAMDGCN() || Triple.isNativeCPU())
    addArgs(PostLinkArgs, TCArgs, {"-emit-program-metadata"});
  if (OutputType != types::TY_LLVM_BC) {
    assert(OutputType == types::TY_Tempfiletable);
    bool SplitEsimdByDefault = Triple.isSPIROrSPIRV();
    bool SplitEsimd = TCArgs.hasFlag(
        options::OPT_fsycl_device_code_split_esimd,
        options::OPT_fno_sycl_device_code_split_esimd, SplitEsimdByDefault);
    bool IsUsingLTO = TC.getDriver().isUsingOffloadLTO();
    auto LTOMode = TC.getDriver().getOffloadLTOMode();
    if (!IsUsingLTO || LTOMode != LTOK_Thin)
      addArgs(PostLinkArgs, TCArgs, {"-symbols"});
    // Specialization constant info generation is mandatory -
    // add options unconditionally
    addArgs(PostLinkArgs, TCArgs, {"-emit-exported-symbols"});
    addArgs(PostLinkArgs, TCArgs, {"-emit-imported-symbols"});
    if (SplitEsimd)
      addArgs(PostLinkArgs, TCArgs, {"-split-esimd"});
    addArgs(PostLinkArgs, TCArgs, {"-lower-esimd"});
  }
  bool IsAOT = Triple.isNVPTX() || Triple.isAMDGCN() ||
               Triple.getSubArch() == llvm::Triple::SPIRSubArch_gen ||
               Triple.getSubArch() == llvm::Triple::SPIRSubArch_x86_64;
  if (TCArgs.hasFlag(options::OPT_fsycl_add_default_spec_consts_image,
                     options::OPT_fno_sycl_add_default_spec_consts_image,
                     false) &&
      IsAOT)
    addArgs(PostLinkArgs, TCArgs,
            {"-generate-device-image-default-spec-consts"});
}

// sycl-post-link tool normally outputs a file table (see the tool sources for
// format description) which lists all the other output files associated with
// the device LLVMIR bitcode. This is basically a triple of bitcode, symbols
// and specialization constant files. Single LLVM IR output can be generated as
// well under an option.
//
void SYCLPostLink::ConstructJob(Compilation &C, const JobAction &JA,
                                const InputInfo &Output,
                                const InputInfoList &Inputs,
                                const llvm::opt::ArgList &TCArgs,
                                const char *LinkingOutput) const {
  const SYCLPostLinkJobAction *SYCLPostLink =
      dyn_cast<SYCLPostLinkJobAction>(&JA);
  // Construct sycl-post-link command.
  assert(SYCLPostLink && "Expecting SYCL post link job!");
  ArgStringList CmdArgs;

  llvm::Triple T = getToolChain().getTriple();
  getNonTripleBasedSYCLPostLinkOpts(getToolChain(), JA, TCArgs, CmdArgs);
  getTripleBasedSYCLPostLinkOpts(getToolChain(), TCArgs, CmdArgs, T,
                                 SYCLPostLink->getRTSetsSpecConstants(),
                                 SYCLPostLink->getTrueType());

  // Add output file table file option
  assert(Output.isFilename() && "output must be a filename");
  StringRef Device = JA.getOffloadingArch();
  std::string OutputArg = Output.getFilename();
  if (T.getSubArch() == llvm::Triple::SPIRSubArch_gen && Device.data())
    OutputArg = ("intel_gpu_" + Device + "," + OutputArg).str();
  else if (T.getSubArch() == llvm::Triple::SPIRSubArch_x86_64)
    OutputArg = "spir64_x86_64," + OutputArg;

  const toolchains::SYCLToolChain &TC =
      static_cast<const toolchains::SYCLToolChain &>(getToolChain());

  // Handle -Xdevice-post-link
  TC.TranslateTargetOpt(T, TCArgs, CmdArgs, options::OPT_Xdevice_post_link,
                        options::OPT_Xdevice_post_link_EQ,
                        JA.getOffloadingArch());

  addArgs(CmdArgs, TCArgs, {"-o", OutputArg});

  // Add input file
  assert(Inputs.size() == 1 && Inputs.front().isFilename() &&
         "single input file expected");
  addArgs(CmdArgs, TCArgs, {Inputs.front().getFilename()});
  std::string OutputFileName(Output.getFilename());

  // All the inputs are encoded as commands.
  C.addCommand(std::make_unique<Command>(
      JA, *this, ResponseFileSupport::None(),
      TCArgs.MakeArgString(getToolChain().GetProgramPath(getShortName())),
      CmdArgs, Inputs, Output));
}

// Transforms the abstract representation (JA + Inputs + Outputs) of a file
// table transformation action to concrete command line (job) with actual
// inputs/outputs/options, and adds it to given compilation object.
void FileTableTform::ConstructJob(Compilation &C, const JobAction &JA,
                                  const InputInfo &Output,
                                  const InputInfoList &Inputs,
                                  const llvm::opt::ArgList &TCArgs,
                                  const char *LinkingOutput) const {

  const auto &TformJob = *llvm::dyn_cast<FileTableTformJobAction>(&JA);
  ArgStringList CmdArgs;

  // don't try to assert here whether the number of inputs is OK, argumnets are
  // OK, etc. - better invoke the tool and see good error diagnostics

  // 1) add transformations
  for (const auto &Tf : TformJob.getTforms()) {
    switch (Tf.TheKind) {
    case FileTableTformJobAction::Tform::EXTRACT:
    case FileTableTformJobAction::Tform::EXTRACT_DROP_TITLE: {
      SmallString<128> Arg("-extract=");
      Arg += Tf.TheArgs[0];

      for (unsigned I = 1; I < Tf.TheArgs.size(); ++I) {
        Arg += ",";
        Arg += Tf.TheArgs[I];
      }
      addArgs(CmdArgs, TCArgs, {Arg});

      if (Tf.TheKind == FileTableTformJobAction::Tform::EXTRACT_DROP_TITLE)
        addArgs(CmdArgs, TCArgs, {"-drop_titles"});
      break;
    }
    case FileTableTformJobAction::Tform::REPLACE: {
      assert(Tf.TheArgs.size() == 2 && "from/to column names expected");
      SmallString<128> Arg("-replace=");
      Arg += Tf.TheArgs[0];
      Arg += ",";
      Arg += Tf.TheArgs[1];
      addArgs(CmdArgs, TCArgs, {Arg});
      break;
    }
    case FileTableTformJobAction::Tform::REPLACE_CELL: {
      assert(Tf.TheArgs.size() == 2 && "column name and row id expected");
      SmallString<128> Arg("-replace_cell=");
      Arg += Tf.TheArgs[0];
      Arg += ",";
      Arg += Tf.TheArgs[1];
      addArgs(CmdArgs, TCArgs, {Arg});
      break;
    }
    case FileTableTformJobAction::Tform::RENAME: {
      assert(Tf.TheArgs.size() == 2 && "from/to names expected");
      SmallString<128> Arg("-rename=");
      Arg += Tf.TheArgs[0];
      Arg += ",";
      Arg += Tf.TheArgs[1];
      addArgs(CmdArgs, TCArgs, {Arg});
      break;
    }
    case FileTableTformJobAction::Tform::COPY_SINGLE_FILE: {
      assert(Tf.TheArgs.size() == 2 && "column name and row id expected");
      SmallString<128> Arg("-copy_single_file=");
      Arg += Tf.TheArgs[0];
      Arg += ",";
      Arg += Tf.TheArgs[1];
      addArgs(CmdArgs, TCArgs, {Arg});
      break;
    }
    case FileTableTformJobAction::Tform::MERGE: {
      assert(Tf.TheArgs.size() == 1 && "column name expected");
      SmallString<128> Arg("-merge=");
      Arg += Tf.TheArgs[0];
      addArgs(CmdArgs, TCArgs, {Arg});
      break;
    }
    }
  }

  // 2) add output option
  assert(Output.isFilename() && "table tform output must be a file");
  addArgs(CmdArgs, TCArgs, {"-o", Output.getFilename()});

  // 3) add inputs
  for (const auto &Input : Inputs) {
    assert(Input.isFilename() && "table tform input must be a file");
    addArgs(CmdArgs, TCArgs, {Input.getFilename()});
  }
  // 4) finally construct and add a command to the compilation
  C.addCommand(std::make_unique<Command>(
      JA, *this, ResponseFileSupport::None(),
      TCArgs.MakeArgString(getToolChain().GetProgramPath(getShortName())),
      CmdArgs, Inputs));
}

void AppendFooter::ConstructJob(Compilation &C, const JobAction &JA,
                                const InputInfo &Output,
                                const InputInfoList &Inputs,
                                const llvm::opt::ArgList &TCArgs,
                                const char *LinkingOutput) const {
  ArgStringList CmdArgs;

  // Input File
  addArgs(CmdArgs, TCArgs, {Inputs[0].getFilename()});

  // Integration Footer
  StringRef Footer(
      C.getDriver().getIntegrationFooter(Inputs[0].getBaseInput()));
  if (!Footer.empty()) {
    SmallString<128> AppendOpt("--append=");
    AppendOpt.append(Footer);
    addArgs(CmdArgs, TCArgs, {AppendOpt});
  }

  // Name of original source file passed in to be prepended to the newly
  // modified file as a #line directive.
  SmallString<128> PrependOpt("--orig-filename=");
  PrependOpt.append(
      llvm::sys::path::convert_to_slash(Inputs[0].getBaseInput()));
  addArgs(CmdArgs, TCArgs, {PrependOpt});

  SmallString<128> OutputOpt("--output=");
  OutputOpt.append(Output.getFilename());
  addArgs(CmdArgs, TCArgs, {OutputOpt});

  // Use #include to pull in footer
  addArgs(CmdArgs, TCArgs, {"--use-include"});

  C.addCommand(std::make_unique<Command>(
      JA, *this, ResponseFileSupport::None(),
      TCArgs.MakeArgString(getToolChain().GetProgramPath(getShortName())),
      CmdArgs, std::nullopt));
}

void SpirvToIrWrapper::ConstructJob(Compilation &C, const JobAction &JA,
                                    const InputInfo &Output,
                                    const InputInfoList &Inputs,
                                    const llvm::opt::ArgList &TCArgs,
                                    const char *LinkingOutput) const {
  InputInfoList ForeachInputs;
  ArgStringList CmdArgs;

  assert(Inputs.size() == 1 &&
         "Only one input expected to spirv-to-ir-wrapper");

  // Input File
  for (const auto &I : Inputs) {
    if (I.getType() == types::TY_Tempfilelist)
      ForeachInputs.push_back(I);
    addArgs(CmdArgs, TCArgs, {I.getFilename()});
  }

  // Output File
  addArgs(CmdArgs, TCArgs, {"-o", Output.getFilename()});

  // Make sure we preserve any auxiliary data which may be present in the
  // SPIR-V object, use SPIR-V style IR as opposed to OpenCL, and represent
  // SPIR-V globals as global variables instead of functions, all of which we
  // need for SPIR-V-based fat objects.
  addArgs(CmdArgs, TCArgs,
          {"-llvm-spirv-opts",
           "--spirv-preserve-auxdata --spirv-target-env=SPV-IR "
           "--spirv-builtin-format=global"});

  const toolchains::SYCLToolChain &TC =
      static_cast<const toolchains::SYCLToolChain &>(getToolChain());

  // Handle -Xspirv-to-ir-wrapper
  TC.TranslateTargetOpt(getToolChain().getTriple(), TCArgs, CmdArgs,
                        options::OPT_Xspirv_to_ir_wrapper,
                        options::OPT_Xspirv_to_ir_wrapper_EQ,
                        JA.getOffloadingArch());

  auto Cmd = std::make_unique<Command>(
      JA, *this, ResponseFileSupport::None(),
      TCArgs.MakeArgString(getToolChain().GetProgramPath(getShortName())),
      CmdArgs, std::nullopt);
  if (!ForeachInputs.empty()) {
    StringRef ParallelJobs =
        TCArgs.getLastArgValue(options::OPT_fsycl_max_parallel_jobs_EQ);
    tools::SYCL::constructLLVMForeachCommand(
        C, JA, std::move(Cmd), ForeachInputs, Output, this, "",
        types::getTypeTempSuffix(types::TY_Tempfilelist), ParallelJobs);
  } else
    C.addCommand(std::move(Cmd));
}

void LinkerWrapper::ConstructJob(Compilation &C, const JobAction &JA,
                                 const InputInfo &Output,
                                 const InputInfoList &Inputs,
                                 const ArgList &Args,
                                 const char *LinkingOutput) const {
  using namespace options;

  // A list of permitted options that will be forwarded to the embedded device
  // compilation job.
  const llvm::DenseSet<unsigned> CompilerOptions{
      OPT_v,
      OPT_cuda_path_EQ,
      OPT_rocm_path_EQ,
      OPT_O_Group,
      OPT_g_Group,
      OPT_g_flags_Group,
      OPT_R_value_Group,
      OPT_R_Group,
      OPT_Xcuda_ptxas,
      OPT_ftime_report,
      OPT_ftime_trace,
      OPT_ftime_trace_EQ,
      OPT_ftime_trace_granularity_EQ,
      OPT_ftime_trace_verbose,
      OPT_opt_record_file,
      OPT_opt_record_format,
      OPT_opt_record_passes,
      OPT_fsave_optimization_record,
      OPT_fsave_optimization_record_EQ,
      OPT_fno_save_optimization_record,
      OPT_foptimization_record_file_EQ,
      OPT_foptimization_record_passes_EQ,
      OPT_save_temps,
      OPT_save_temps_EQ,
      OPT_mcode_object_version_EQ,
      OPT_load,
      OPT_fno_lto,
      OPT_flto,
      OPT_flto_partitions_EQ,
      OPT_flto_EQ};
  const llvm::DenseSet<unsigned> LinkerOptions{OPT_mllvm, OPT_Zlinker_input};
  auto ShouldForwardForToolChain = [&](Arg *A, const ToolChain &TC) {
    // Don't forward -mllvm to toolchains that don't support LLVM.
    return TC.HasNativeLLVMSupport() || A->getOption().getID() != OPT_mllvm;
  };
  auto ShouldForward = [&](const llvm::DenseSet<unsigned> &Set, Arg *A,
                           const ToolChain &TC) {
    return (Set.contains(A->getOption().getID()) ||
            (A->getOption().getGroup().isValid() &&
             Set.contains(A->getOption().getGroup().getID()))) &&
           ShouldForwardForToolChain(A, TC);
  };

  const Driver &D = getToolChain().getDriver();
  const llvm::Triple TheTriple = getToolChain().getTriple();
  ArgStringList CmdArgs;
  for (Action::OffloadKind Kind : {Action::OFK_Cuda, Action::OFK_OpenMP,
                                   Action::OFK_HIP, Action::OFK_SYCL}) {
    auto TCRange = C.getOffloadToolChains(Kind);
    for (auto &I : llvm::make_range(TCRange)) {
      const ToolChain *TC = I.second;

      // We do not use a bound architecture here so options passed only to a
      // specific architecture via -Xarch_<cpu> will not be forwarded.
      ArgStringList CompilerArgs;
      ArgStringList LinkerArgs;
      const DerivedArgList &ToolChainArgs =
          C.getArgsForToolChain(TC, /*BoundArch=*/"", Kind);
      for (Arg *A : ToolChainArgs) {
        if (A->getOption().matches(OPT_Zlinker_input))
          LinkerArgs.emplace_back(A->getValue());
        else if (ShouldForward(CompilerOptions, A, *TC))
          A->render(Args, CompilerArgs);
        else if (ShouldForward(LinkerOptions, A, *TC))
          A->render(Args, LinkerArgs);
      }

      // If the user explicitly requested it via `--offload-arch` we should
      // extract it from any static libraries if present.
      for (StringRef Arg : ToolChainArgs.getAllArgValues(OPT_offload_arch_EQ))
        CmdArgs.emplace_back(Args.MakeArgString("--should-extract=" + Arg));

      // If this is OpenMP the device linker will need `-lompdevice`.
      if (Kind == Action::OFK_OpenMP && !Args.hasArg(OPT_no_offloadlib) &&
          (TC->getTriple().isAMDGPU() || TC->getTriple().isNVPTX()))
        LinkerArgs.emplace_back("-lompdevice");

      // Forward all of these to the appropriate toolchain.
      for (StringRef Arg : CompilerArgs)
        CmdArgs.push_back(Args.MakeArgString(
            "--device-compiler=" + TC->getTripleString() + "=" + Arg));
      for (StringRef Arg : LinkerArgs)
        CmdArgs.push_back(Args.MakeArgString(
            "--device-linker=" + TC->getTripleString() + "=" + Arg));

      // Forward the LTO mode relying on the Driver's parsing.
      if (C.getDriver().getOffloadLTOMode() == LTOK_Full)
        CmdArgs.push_back(Args.MakeArgString(
            "--device-compiler=" + TC->getTripleString() + "=-flto=full"));
      else if (C.getDriver().getOffloadLTOMode() == LTOK_Thin) {
        CmdArgs.push_back(Args.MakeArgString(
            "--device-compiler=" + TC->getTripleString() + "=-flto=thin"));
        if (TC->getTriple().isAMDGPU()) {
          CmdArgs.push_back(
              Args.MakeArgString("--device-linker=" + TC->getTripleString() +
                                 "=-plugin-opt=-force-import-all"));
          CmdArgs.push_back(
              Args.MakeArgString("--device-linker=" + TC->getTripleString() +
                                 "=-plugin-opt=-avail-extern-to-local"));
          CmdArgs.push_back(Args.MakeArgString(
              "--device-linker=" + TC->getTripleString() +
              "=-plugin-opt=-avail-extern-gv-in-addrspace-to-local=3"));
          if (Kind == Action::OFK_OpenMP) {
            CmdArgs.push_back(
                Args.MakeArgString("--device-linker=" + TC->getTripleString() +
                                   "=-plugin-opt=-amdgpu-internalize-symbols"));
          }
        }
      }
    }
  }

  CmdArgs.push_back(
      Args.MakeArgString("--host-triple=" + getToolChain().getTripleString()));
  if (Args.hasArg(options::OPT_v))
    CmdArgs.push_back("--wrapper-verbose");
  if (Arg *A = Args.getLastArg(options::OPT_cuda_path_EQ))
    CmdArgs.push_back(
        Args.MakeArgString(Twine("--cuda-path=") + A->getValue()));

  // Add any SYCL offloading specific options to the clang-linker-wrapper
  if (C.hasOffloadToolChain<Action::OFK_SYCL>()) {

    if (Args.hasArg(options::OPT_fsycl_link_EQ))
      CmdArgs.push_back(Args.MakeArgString("--sycl-device-link"));

    // -sycl-device-libraries=<comma separated list> contains all of the SYCL
    // device specific libraries that are needed. This generic list will be
    // populated with device binaries for all target triples in the current
    // compilation flow.

    // Create a comma separated list to pass along to the linker wrapper.
    SmallString<256> LibList;
    llvm::Triple TargetTriple;
    auto ToolChainRange = C.getOffloadToolChains<Action::OFK_SYCL>();
    for (auto &I :
         llvm::make_range(ToolChainRange.first, ToolChainRange.second)) {
      const ToolChain *TC = I.second;
      // Note: For AMD targets, we do not pass any SYCL device libraries.
      if (TC->getTriple().isSPIROrSPIRV() || TC->getTriple().isNVPTX()) {
        TargetTriple = TC->getTriple();
        SmallVector<std::string, 8> SYCLDeviceLibs;
        bool IsSPIR = TargetTriple.isSPIROrSPIRV();
        bool IsSpirvAOT = TargetTriple.isSPIRAOT();
        bool UseJitLink =
            IsSPIR &&
            Args.hasFlag(options::OPT_fsycl_device_lib_jit_link,
                         options::OPT_fno_sycl_device_lib_jit_link, false);
        bool UseAOTLink = IsSPIR && (IsSpirvAOT || !UseJitLink);
        SYCLDeviceLibs = SYCL::getDeviceLibraries(C, TargetTriple, UseAOTLink);
        for (const auto &AddLib : SYCLDeviceLibs) {
          if (LibList.size() > 0)
            LibList += ",";
          LibList += AddLib;
        }
      }
    }
    // -sycl-device-libraries=<libs> provides a comma separate list of
    // libraries to add to the device linking step.
    if (LibList.size())
      CmdArgs.push_back(
          Args.MakeArgString(Twine("-sycl-device-libraries=") + LibList));

    // -sycl-device-library-location=<dir> provides the location in which the
    // SYCL device libraries can be found.
    SmallString<128> DeviceLibDir(D.Dir);
    llvm::sys::path::append(DeviceLibDir, "..", "lib");
    // Check the library location candidates for the the libsycl-crt library
    // and use that location.  Base the location on relative to driver if this
    // is not resolved.
    SmallVector<SmallString<128>, 4> LibLocCandidates;
    SYCLInstallationDetector SYCLInstallation(D);
    SYCLInstallation.getSYCLDeviceLibPath(LibLocCandidates);
    SmallString<128> LibName("libsycl-crt");
    bool IsNewOffload = D.getUseNewOffloadingDriver();
    StringRef LibSuffix = TheTriple.isWindowsMSVCEnvironment()
                              ? (IsNewOffload ? ".new.obj" : ".obj")
                              : (IsNewOffload ? ".new.o" : ".o");
    llvm::sys::path::replace_extension(LibName, LibSuffix);
    for (const auto &LibLoc : LibLocCandidates) {
      SmallString<128> FullLibName(LibLoc);
      llvm::sys::path::append(FullLibName, LibName);
      if (llvm::sys::fs::exists(FullLibName)) {
        DeviceLibDir = LibLoc;
        break;
      }
    }
    CmdArgs.push_back(Args.MakeArgString(
        Twine("-sycl-device-library-location=") + DeviceLibDir));

    if (C.getDriver().isSaveOffloadCodeEnabled()) {
      SmallString<128> DumpDir;
      Arg *A = C.getArgs().getLastArg(options::OPT_save_offload_code_EQ);
      DumpDir = A ? A->getValue() : "";
      CmdArgs.push_back(
          Args.MakeArgString(Twine("-sycl-dump-device-code=") + DumpDir));
    }

    auto appendOption = [](SmallString<128> &OptString, StringRef AddOpt) {
      if (!OptString.empty())
        OptString += " ";
      OptString += AddOpt.str();
    };
    // --sycl-post-link-options="options" provides a string of options to be
    // passed along to the sycl-post-link tool during device link.
    SmallString<128> PostLinkOptString;
    ArgStringList PostLinkArgs;
    getNonTripleBasedSYCLPostLinkOpts(getToolChain(), JA, Args, PostLinkArgs);
    for (const auto &A : PostLinkArgs)
      appendOption(PostLinkOptString, A);
    if (Args.hasArg(options::OPT_Xdevice_post_link)) {
      for (const auto &A : Args.getAllArgValues(options::OPT_Xdevice_post_link))
        appendOption(PostLinkOptString, A);
    }
    if (!PostLinkOptString.empty())
      CmdArgs.push_back(
          Args.MakeArgString("--sycl-post-link-options=" + PostLinkOptString));

    if (Args.hasArg(options::OPT_fsycl_remove_unused_external_funcs))
      CmdArgs.push_back(
          Args.MakeArgString("-sycl-remove-unused-external-funcs"));
    if (Args.hasArg(options::OPT_fno_sycl_remove_unused_external_funcs))
      CmdArgs.push_back(
          Args.MakeArgString("-no-sycl-remove-unused-external-funcs"));
    if (Args.hasArg(options::OPT_fsycl_device_code_split_esimd))
      CmdArgs.push_back(Args.MakeArgString("-sycl-device-code-split-esimd"));
    if (Args.hasArg(options::OPT_fno_sycl_device_code_split_esimd))
      CmdArgs.push_back(Args.MakeArgString("-no-sycl-device-code-split-esimd"));
    if (Args.hasArg(options::OPT_fsycl_add_default_spec_consts_image))
      CmdArgs.push_back(
          Args.MakeArgString("-sycl-add-default-spec-consts-image"));
    if (Args.hasArg(options::OPT_fno_sycl_add_default_spec_consts_image))
      CmdArgs.push_back(
          Args.MakeArgString("-no-sycl-add-default-spec-consts-image"));

    // --llvm-spirv-options="options" provides a string of options to be passed
    // along to the llvm-spirv (translation) step during device link.
    SmallString<128> OptString;
    if (Args.hasArg(options::OPT_Xspirv_translator)) {
      for (const auto &A : Args.getAllArgValues(options::OPT_Xspirv_translator))
        appendOption(OptString, A);
    }
    ArgStringList TranslatorArgs;
    getNonTripleBasedSPIRVTransOpts(C, Args, TranslatorArgs);
    for (const auto &A : TranslatorArgs)
      appendOption(OptString, A);
    CmdArgs.push_back(Args.MakeArgString("--llvm-spirv-options=" + OptString));

    if (C.getDefaultToolChain().getTriple().isWindowsMSVCEnvironment())
      CmdArgs.push_back("-sycl-is-windows-msvc-env");

    bool IsUsingLTO = D.isUsingOffloadLTO();
    auto LTOMode = D.getOffloadLTOMode();
    if (IsUsingLTO && LTOMode == LTOK_Thin)
      CmdArgs.push_back(Args.MakeArgString("-sycl-thin-lto"));

    if (Args.hasArg(options::OPT_fsycl_embed_ir))
      CmdArgs.push_back(Args.MakeArgString("-sycl-embed-ir"));

    if (Args.hasFlag(options::OPT_fsycl_allow_device_image_dependencies,
                     options::OPT_fno_sycl_allow_device_image_dependencies,
                     false))
      CmdArgs.push_back(
          Args.MakeArgString("-sycl-allow-device-image-dependencies"));

    // Formulate and add any offload-wrapper and AOT specific options. These
    // are additional options passed in via -Xsycl-target-linker and
    // -Xsycl-target-backend.
    const toolchains::SYCLToolChain &SYCLTC =
        static_cast<const toolchains::SYCLToolChain &>(getToolChain());
    // Only store compile/link opts in the image descriptor for the SPIR-V
    // target.  For AOT, pass along the addition options via GPU or CPU
    // specific clang-linker-wrapper options.
    const ArgList &Args =
        C.getArgsForToolChain(nullptr, StringRef(), Action::OFK_SYCL);
    for (auto &ToolChainMember :
         llvm::make_range(ToolChainRange.first, ToolChainRange.second)) {
      const ToolChain *TC = ToolChainMember.second;
      bool IsJIT = false;
      StringRef WrapperOption;
      StringRef WrapperLinkOption;
      if (TC->getTriple().isSPIROrSPIRV()) {
        if (TC->getTriple().getSubArch() == llvm::Triple::NoSubArch) {
          IsJIT = true;
          WrapperOption = "--sycl-backend-compile-options=";
        }
        if (TC->getTriple().getSubArch() == llvm::Triple::SPIRSubArch_gen)
          WrapperOption = "--gpu-tool-arg=";
        if (TC->getTriple().getSubArch() == llvm::Triple::SPIRSubArch_x86_64)
          WrapperOption = "--cpu-tool-arg=";
      } else
        continue;
      ArgStringList BuildArgs;
      SmallString<128> BackendOptString;
      SmallString<128> LinkOptString;
      SYCLTC.TranslateBackendTargetArgs(TC->getTriple(), Args, BuildArgs);
      for (const auto &A : BuildArgs)
        appendOption(BackendOptString, A);

      BuildArgs.clear();
      SYCLTC.TranslateLinkerTargetArgs(TC->getTriple(), Args, BuildArgs);
      for (const auto &A : BuildArgs) {
        if (IsJIT)
          appendOption(LinkOptString, A);
        else
          // For AOT, combine the Backend and Linker strings into one.
          appendOption(BackendOptString, A);
      }
      if (!BackendOptString.empty())
        CmdArgs.push_back(
            Args.MakeArgString(Twine(WrapperOption) + BackendOptString));
      if (!LinkOptString.empty())
        CmdArgs.push_back(
            Args.MakeArgString("--sycl-target-link-options=" + LinkOptString));
    }
    // Add option to enable creating of the .syclbin file.
    if (Arg *A = Args.getLastArg(options::OPT_fsyclbin_EQ))
      CmdArgs.push_back(
          Args.MakeArgString("--syclbin=" + StringRef{A->getValue()}));
  }

  // Construct the link job so we can wrap around it.
  Linker->ConstructJob(C, JA, Output, Inputs, Args, LinkingOutput);
  const auto &LinkCommand = C.getJobs().getJobs().back();

  // Forward -Xoffload-linker<-triple> arguments to the device link job.
  for (Arg *A : Args.filtered(options::OPT_Xoffload_linker)) {
    StringRef Val = A->getValue(0);
    if (Val.empty())
      CmdArgs.push_back(
          Args.MakeArgString(Twine("--device-linker=") + A->getValue(1)));
    else
      CmdArgs.push_back(Args.MakeArgString(
          "--device-linker=" +
          ToolChain::getOpenMPTriple(Val.drop_front()).getTriple() + "=" +
          A->getValue(1)));
  }
  Args.ClaimAllArgs(options::OPT_Xoffload_linker);

  // Embed bitcode instead of an object in JIT mode.
  if (Args.hasFlag(options::OPT_fopenmp_target_jit,
                   options::OPT_fno_openmp_target_jit, false))
    CmdArgs.push_back("--embed-bitcode");

  // Save temporary files created by the linker wrapper.
  if (Args.hasArg(options::OPT_save_temps_EQ) ||
      Args.hasArg(options::OPT_save_temps))
    CmdArgs.push_back("--save-temps");

  // Pass in the C library for GPUs if present and not disabled.
  if (Args.hasFlag(options::OPT_offloadlib, OPT_no_offloadlib, true) &&
      !Args.hasArg(options::OPT_nostdlib, options::OPT_r,
                   options::OPT_nodefaultlibs, options::OPT_nolibc,
                   options::OPT_nogpulibc)) {
    forAllAssociatedToolChains(C, JA, getToolChain(), [&](const ToolChain &TC) {
      // The device C library is only available for NVPTX and AMDGPU targets
      // currently.
      if (!TC.getTriple().isNVPTX() && !TC.getTriple().isAMDGPU())
        return;
      bool HasLibC = TC.getStdlibIncludePath().has_value();
      if (HasLibC) {
        CmdArgs.push_back(Args.MakeArgString(
            "--device-linker=" + TC.getTripleString() + "=" + "-lc"));
        CmdArgs.push_back(Args.MakeArgString(
            "--device-linker=" + TC.getTripleString() + "=" + "-lm"));
      }
      auto HasCompilerRT = getToolChain().getVFS().exists(
          TC.getCompilerRT(Args, "builtins", ToolChain::FT_Static));
      if (HasCompilerRT)
        CmdArgs.push_back(
            Args.MakeArgString("--device-linker=" + TC.getTripleString() + "=" +
                               "-lclang_rt.builtins"));
      bool HasFlangRT = HasCompilerRT && C.getDriver().IsFlangMode();
      if (HasFlangRT)
        CmdArgs.push_back(
            Args.MakeArgString("--device-linker=" + TC.getTripleString() + "=" +
                               "-lflang_rt.runtime"));
    });
  }

  // Add the linker arguments to be forwarded by the wrapper.
  CmdArgs.push_back(Args.MakeArgString(Twine("--linker-path=") +
                                       LinkCommand->getExecutable()));

  // We use action type to differentiate two use cases of the linker wrapper.
  // TY_Image for normal linker wrapper work.
  // TY_Object for HIP fno-gpu-rdc embedding device binary in a relocatable
  // object.
  assert(JA.getType() == types::TY_Object || JA.getType() == types::TY_Image);
  if (JA.getType() == types::TY_Object) {
    CmdArgs.append({"-o", Output.getFilename()});
    for (auto Input : Inputs)
      CmdArgs.push_back(Input.getFilename());
    CmdArgs.push_back("-r");
  } else
    for (const char *LinkArg : LinkCommand->getArguments())
      CmdArgs.push_back(LinkArg);

  addOffloadCompressArgs(Args, CmdArgs);

  if (Arg *A = Args.getLastArg(options::OPT_offload_jobs_EQ)) {
    int NumThreads;
    if (StringRef(A->getValue()).getAsInteger(10, NumThreads) ||
        NumThreads <= 0)
      C.getDriver().Diag(diag::err_drv_invalid_int_value)
          << A->getAsString(Args) << A->getValue();
    else
      CmdArgs.push_back(
          Args.MakeArgString("--wrapper-jobs=" + Twine(NumThreads)));
  }

  // Enable preview breaking changes in clang-linker-wrapper,
  // in case it needs to introduce any ABI breaking changes.
  // For example, changes in offload binary descriptor format.
  if (Args.hasArg(options::OPT_fpreview_breaking_changes))
    CmdArgs.push_back("-fpreview-breaking-changes");

  const char *Exec =
      Args.MakeArgString(getToolChain().GetProgramPath("clang-linker-wrapper"));

  // Replace the executable and arguments of the link job with the
  // wrapper.
  LinkCommand->replaceExecutable(Exec);
  LinkCommand->replaceArguments(CmdArgs);
}<|MERGE_RESOLUTION|>--- conflicted
+++ resolved
@@ -2801,43 +2801,6 @@
   }
 }
 
-<<<<<<< HEAD
-static void EmitComplexRangeDiag(const Driver &D, StringRef LastOpt,
-                                 LangOptions::ComplexRangeKind Range,
-                                 StringRef NewOpt,
-                                 LangOptions::ComplexRangeKind NewRange) {
-  //  Do not emit a warning if NewOpt overrides LastOpt in the following cases.
-  //
-  // | LastOpt               | NewOpt                |
-  // |-----------------------|-----------------------|
-  // | -fcx-limited-range    | -fno-cx-limited-range |
-  // | -fno-cx-limited-range | -fcx-limited-range    |
-  // | -fcx-fortran-rules    | -fno-cx-fortran-rules |
-  // | -fno-cx-fortran-rules | -fcx-fortran-rules    |
-  // | -ffast-math           | -fno-fast-math        |
-  // | -ffp-model=           | -ffast-math           |
-  // | -ffp-model=           | -fno-fast-math        |
-  // | -ffp-model=           | -ffp-model=           |
-  // | -fcomplex-arithmetic= | -fcomplex-arithmetic= |
-  if (LastOpt == NewOpt || NewOpt.empty() || LastOpt.empty() ||
-      (LastOpt == "-fcx-limited-range" && NewOpt == "-fno-cx-limited-range") ||
-      (LastOpt == "-fno-cx-limited-range" && NewOpt == "-fcx-limited-range") ||
-      (LastOpt == "-fcx-fortran-rules" && NewOpt == "-fno-cx-fortran-rules") ||
-      (LastOpt == "-fno-cx-fortran-rules" && NewOpt == "-fcx-fortran-rules") ||
-      (LastOpt == "-ffast-math" && NewOpt == "-fno-fast-math") ||
-      (LastOpt.starts_with("-ffp-model=") && NewOpt == "-ffast-math") ||
-      (LastOpt.starts_with("-ffp-model=") && NewOpt == "-fno-fast-math") ||
-      (LastOpt.starts_with("-ffp-model=") &&
-       NewOpt.starts_with("-ffp-model=")) ||
-      (LastOpt.starts_with("-fcomplex-arithmetic=") &&
-       NewOpt.starts_with("-fcomplex-arithmetic=")))
-    return;
-
-  D.Diag(clang::diag::warn_drv_overriding_complex_range)
-      << LastOpt << NewOpt << complexRangeKindToStr(Range)
-      << complexRangeKindToStr(NewRange);
-}
-
 static void EmitAccuracyDiag(const Driver &D, const JobAction &JA,
                              StringRef AccuracValStr, StringRef TargetPrecStr) {
   if (JA.isDeviceOffloading(Action::OFK_SYCL)) {
@@ -2858,8 +2821,6 @@
   return FuncsArr;
 }
 
-=======
->>>>>>> fd4e77cf
 static void RenderFloatingPointOptions(const ToolChain &TC, const Driver &D,
                                        bool OFastEnabled, const ArgList &Args,
                                        ArgStringList &CmdArgs,
