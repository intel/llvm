//===-- Clang.cpp - Clang+LLVM ToolChain Implementations --------*- C++ -*-===//
//
// Part of the LLVM Project, under the Apache License v2.0 with LLVM Exceptions.
// See https://llvm.org/LICENSE.txt for license information.
// SPDX-License-Identifier: Apache-2.0 WITH LLVM-exception
//
//===----------------------------------------------------------------------===//

#include "Clang.h"
#include "AMDGPU.h"
#include "Arch/AArch64.h"
#include "Arch/ARM.h"
#include "Arch/M68k.h"
#include "Arch/Mips.h"
#include "Arch/PPC.h"
#include "Arch/RISCV.h"
#include "Arch/Sparc.h"
#include "Arch/SystemZ.h"
#include "Arch/VE.h"
#include "Arch/X86.h"
#include "CommonArgs.h"
#include "Hexagon.h"
#include "InputInfo.h"
#include "MSP430.h"
#include "PS4CPU.h"
#include "SYCL.h"
#include "clang/Basic/CharInfo.h"
#include "clang/Basic/CodeGenOptions.h"
#include "clang/Basic/LangOptions.h"
#include "clang/Basic/LangStandard.h"
#include "clang/Basic/ObjCRuntime.h"
#include "clang/Basic/Version.h"
#include "clang/Driver/Distro.h"
#include "clang/Driver/DriverDiagnostic.h"
#include "clang/Driver/Options.h"
#include "clang/Driver/SanitizerArgs.h"
#include "clang/Driver/XRayArgs.h"
#include "llvm/ADT/StringExtras.h"
#include "llvm/Config/llvm-config.h"
#include "llvm/Option/ArgList.h"
#include "llvm/Support/Casting.h"
#include "llvm/Support/CodeGen.h"
#include "llvm/Support/CommandLine.h"
#include "llvm/Support/Compiler.h"
#include "llvm/Support/Compression.h"
#include "llvm/Support/FileSystem.h"
#include "llvm/Support/Host.h"
#include "llvm/Support/Path.h"
#include "llvm/Support/Process.h"
#include "llvm/Support/TargetParser.h"
#include "llvm/Support/YAMLParser.h"

using namespace clang::driver;
using namespace clang::driver::tools;
using namespace clang;
using namespace llvm::opt;

static void CheckPreprocessingOptions(const Driver &D, const ArgList &Args) {
  if (Arg *A =
          Args.getLastArg(clang::driver::options::OPT_C, options::OPT_CC)) {
    if (!Args.hasArg(options::OPT_E) && !Args.hasArg(options::OPT__SLASH_P) &&
        !Args.hasArg(options::OPT__SLASH_EP) && !D.CCCIsCPP()) {
      D.Diag(clang::diag::err_drv_argument_only_allowed_with)
          << A->getBaseArg().getAsString(Args)
          << (D.IsCLMode() ? "/E, /P or /EP" : "-E");
    }
  }
}

static void CheckCodeGenerationOptions(const Driver &D, const ArgList &Args) {
  // In gcc, only ARM checks this, but it seems reasonable to check universally.
  if (Args.hasArg(options::OPT_static))
    if (const Arg *A =
            Args.getLastArg(options::OPT_dynamic, options::OPT_mdynamic_no_pic))
      D.Diag(diag::err_drv_argument_not_allowed_with) << A->getAsString(Args)
                                                      << "-static";
}

// Add backslashes to escape spaces and other backslashes.
// This is used for the space-separated argument list specified with
// the -dwarf-debug-flags option.
static void EscapeSpacesAndBackslashes(const char *Arg,
                                       SmallVectorImpl<char> &Res) {
  for (; *Arg; ++Arg) {
    switch (*Arg) {
    default:
      break;
    case ' ':
    case '\\':
      Res.push_back('\\');
      break;
    }
    Res.push_back(*Arg);
  }
}

// Quote target names for inclusion in GNU Make dependency files.
// Only the characters '$', '#', ' ', '\t' are quoted.
static void QuoteTarget(StringRef Target, SmallVectorImpl<char> &Res) {
  for (unsigned i = 0, e = Target.size(); i != e; ++i) {
    switch (Target[i]) {
    case ' ':
    case '\t':
      // Escape the preceding backslashes
      for (int j = i - 1; j >= 0 && Target[j] == '\\'; --j)
        Res.push_back('\\');

      // Escape the space/tab
      Res.push_back('\\');
      break;
    case '$':
      Res.push_back('$');
      break;
    case '#':
      Res.push_back('\\');
      break;
    default:
      break;
    }

    Res.push_back(Target[i]);
  }
}

/// Apply \a Work on the current tool chain \a RegularToolChain and any other
/// offloading tool chain that is associated with the current action \a JA.
static void
forAllAssociatedToolChains(Compilation &C, const JobAction &JA,
                           const ToolChain &RegularToolChain,
                           llvm::function_ref<void(const ToolChain &)> Work) {
  // Apply Work on the current/regular tool chain.
  Work(RegularToolChain);

  // Apply Work on all the offloading tool chains associated with the current
  // action.
  if (JA.isHostOffloading(Action::OFK_Cuda))
    Work(*C.getSingleOffloadToolChain<Action::OFK_Cuda>());
  else if (JA.isDeviceOffloading(Action::OFK_Cuda))
    Work(*C.getSingleOffloadToolChain<Action::OFK_Host>());
  else if (JA.isHostOffloading(Action::OFK_HIP))
    Work(*C.getSingleOffloadToolChain<Action::OFK_HIP>());
  else if (JA.isDeviceOffloading(Action::OFK_HIP))
    Work(*C.getSingleOffloadToolChain<Action::OFK_Host>());

  if (JA.isHostOffloading(Action::OFK_OpenMP)) {
    auto TCs = C.getOffloadToolChains<Action::OFK_OpenMP>();
    for (auto II = TCs.first, IE = TCs.second; II != IE; ++II)
      Work(*II->second);
  } else if (JA.isDeviceOffloading(Action::OFK_OpenMP))
    Work(*C.getSingleOffloadToolChain<Action::OFK_Host>());

  if (JA.isHostOffloading(Action::OFK_SYCL)) {
    auto TCs = C.getOffloadToolChains<Action::OFK_SYCL>();
    for (auto II = TCs.first, IE = TCs.second; II != IE; ++II)
      Work(*II->second);
  } else if (JA.isDeviceOffloading(Action::OFK_SYCL))
    Work(*C.getSingleOffloadToolChain<Action::OFK_Host>());

  //
  // TODO: Add support for other offloading programming models here.
  //
}

/// This is a helper function for validating the optional refinement step
/// parameter in reciprocal argument strings. Return false if there is an error
/// parsing the refinement step. Otherwise, return true and set the Position
/// of the refinement step in the input string.
static bool getRefinementStep(StringRef In, const Driver &D,
                              const Arg &A, size_t &Position) {
  const char RefinementStepToken = ':';
  Position = In.find(RefinementStepToken);
  if (Position != StringRef::npos) {
    StringRef Option = A.getOption().getName();
    StringRef RefStep = In.substr(Position + 1);
    // Allow exactly one numeric character for the additional refinement
    // step parameter. This is reasonable for all currently-supported
    // operations and architectures because we would expect that a larger value
    // of refinement steps would cause the estimate "optimization" to
    // under-perform the native operation. Also, if the estimate does not
    // converge quickly, it probably will not ever converge, so further
    // refinement steps will not produce a better answer.
    if (RefStep.size() != 1) {
      D.Diag(diag::err_drv_invalid_value) << Option << RefStep;
      return false;
    }
    char RefStepChar = RefStep[0];
    if (RefStepChar < '0' || RefStepChar > '9') {
      D.Diag(diag::err_drv_invalid_value) << Option << RefStep;
      return false;
    }
  }
  return true;
}

/// The -mrecip flag requires processing of many optional parameters.
static void ParseMRecip(const Driver &D, const ArgList &Args,
                        ArgStringList &OutStrings) {
  StringRef DisabledPrefixIn = "!";
  StringRef DisabledPrefixOut = "!";
  StringRef EnabledPrefixOut = "";
  StringRef Out = "-mrecip=";

  Arg *A = Args.getLastArg(options::OPT_mrecip, options::OPT_mrecip_EQ);
  if (!A)
    return;

  unsigned NumOptions = A->getNumValues();
  if (NumOptions == 0) {
    // No option is the same as "all".
    OutStrings.push_back(Args.MakeArgString(Out + "all"));
    return;
  }

  // Pass through "all", "none", or "default" with an optional refinement step.
  if (NumOptions == 1) {
    StringRef Val = A->getValue(0);
    size_t RefStepLoc;
    if (!getRefinementStep(Val, D, *A, RefStepLoc))
      return;
    StringRef ValBase = Val.slice(0, RefStepLoc);
    if (ValBase == "all" || ValBase == "none" || ValBase == "default") {
      OutStrings.push_back(Args.MakeArgString(Out + Val));
      return;
    }
  }

  // Each reciprocal type may be enabled or disabled individually.
  // Check each input value for validity, concatenate them all back together,
  // and pass through.

  llvm::StringMap<bool> OptionStrings;
  OptionStrings.insert(std::make_pair("divd", false));
  OptionStrings.insert(std::make_pair("divf", false));
  OptionStrings.insert(std::make_pair("vec-divd", false));
  OptionStrings.insert(std::make_pair("vec-divf", false));
  OptionStrings.insert(std::make_pair("sqrtd", false));
  OptionStrings.insert(std::make_pair("sqrtf", false));
  OptionStrings.insert(std::make_pair("vec-sqrtd", false));
  OptionStrings.insert(std::make_pair("vec-sqrtf", false));

  for (unsigned i = 0; i != NumOptions; ++i) {
    StringRef Val = A->getValue(i);

    bool IsDisabled = Val.startswith(DisabledPrefixIn);
    // Ignore the disablement token for string matching.
    if (IsDisabled)
      Val = Val.substr(1);

    size_t RefStep;
    if (!getRefinementStep(Val, D, *A, RefStep))
      return;

    StringRef ValBase = Val.slice(0, RefStep);
    llvm::StringMap<bool>::iterator OptionIter = OptionStrings.find(ValBase);
    if (OptionIter == OptionStrings.end()) {
      // Try again specifying float suffix.
      OptionIter = OptionStrings.find(ValBase.str() + 'f');
      if (OptionIter == OptionStrings.end()) {
        // The input name did not match any known option string.
        D.Diag(diag::err_drv_unknown_argument) << Val;
        return;
      }
      // The option was specified without a float or double suffix.
      // Make sure that the double entry was not already specified.
      // The float entry will be checked below.
      if (OptionStrings[ValBase.str() + 'd']) {
        D.Diag(diag::err_drv_invalid_value) << A->getOption().getName() << Val;
        return;
      }
    }

    if (OptionIter->second == true) {
      // Duplicate option specified.
      D.Diag(diag::err_drv_invalid_value) << A->getOption().getName() << Val;
      return;
    }

    // Mark the matched option as found. Do not allow duplicate specifiers.
    OptionIter->second = true;

    // If the precision was not specified, also mark the double entry as found.
    if (ValBase.back() != 'f' && ValBase.back() != 'd')
      OptionStrings[ValBase.str() + 'd'] = true;

    // Build the output string.
    StringRef Prefix = IsDisabled ? DisabledPrefixOut : EnabledPrefixOut;
    Out = Args.MakeArgString(Out + Prefix + Val);
    if (i != NumOptions - 1)
      Out = Args.MakeArgString(Out + ",");
  }

  OutStrings.push_back(Args.MakeArgString(Out));
}

/// The -mprefer-vector-width option accepts either a positive integer
/// or the string "none".
static void ParseMPreferVectorWidth(const Driver &D, const ArgList &Args,
                                    ArgStringList &CmdArgs) {
  Arg *A = Args.getLastArg(options::OPT_mprefer_vector_width_EQ);
  if (!A)
    return;

  StringRef Value = A->getValue();
  if (Value == "none") {
    CmdArgs.push_back("-mprefer-vector-width=none");
  } else {
    unsigned Width;
    if (Value.getAsInteger(10, Width)) {
      D.Diag(diag::err_drv_invalid_value) << A->getOption().getName() << Value;
      return;
    }
    CmdArgs.push_back(Args.MakeArgString("-mprefer-vector-width=" + Value));
  }
}

static void getWebAssemblyTargetFeatures(const ArgList &Args,
                                         std::vector<StringRef> &Features) {
  handleTargetFeaturesGroup(Args, Features, options::OPT_m_wasm_Features_Group);
}

static void getTargetFeatures(const Driver &D, const llvm::Triple &Triple,
                              const ArgList &Args, ArgStringList &CmdArgs,
                              bool ForAS, bool IsAux = false) {
  std::vector<StringRef> Features;
  switch (Triple.getArch()) {
  default:
    break;
  case llvm::Triple::mips:
  case llvm::Triple::mipsel:
  case llvm::Triple::mips64:
  case llvm::Triple::mips64el:
    mips::getMIPSTargetFeatures(D, Triple, Args, Features);
    break;

  case llvm::Triple::arm:
  case llvm::Triple::armeb:
  case llvm::Triple::thumb:
  case llvm::Triple::thumbeb:
    arm::getARMTargetFeatures(D, Triple, Args, CmdArgs, Features, ForAS);
    break;

  case llvm::Triple::ppc:
  case llvm::Triple::ppcle:
  case llvm::Triple::ppc64:
  case llvm::Triple::ppc64le:
    ppc::getPPCTargetFeatures(D, Triple, Args, Features);
    break;
  case llvm::Triple::riscv32:
  case llvm::Triple::riscv64:
    riscv::getRISCVTargetFeatures(D, Triple, Args, Features);
    break;
  case llvm::Triple::systemz:
    systemz::getSystemZTargetFeatures(D, Args, Features);
    break;
  case llvm::Triple::aarch64:
  case llvm::Triple::aarch64_32:
  case llvm::Triple::aarch64_be:
    aarch64::getAArch64TargetFeatures(D, Triple, Args, Features, ForAS);
    break;
  case llvm::Triple::x86:
  case llvm::Triple::x86_64:
    x86::getX86TargetFeatures(D, Triple, Args, Features);
    break;
  case llvm::Triple::hexagon:
    hexagon::getHexagonTargetFeatures(D, Args, Features);
    break;
  case llvm::Triple::wasm32:
  case llvm::Triple::wasm64:
    getWebAssemblyTargetFeatures(Args, Features);
    break;
  case llvm::Triple::sparc:
  case llvm::Triple::sparcel:
  case llvm::Triple::sparcv9:
    sparc::getSparcTargetFeatures(D, Args, Features);
    break;
  case llvm::Triple::r600:
  case llvm::Triple::amdgcn:
    amdgpu::getAMDGPUTargetFeatures(D, Triple, Args, Features);
    break;
  case llvm::Triple::m68k:
    m68k::getM68kTargetFeatures(D, Triple, Args, Features);
    break;
  case llvm::Triple::msp430:
    msp430::getMSP430TargetFeatures(D, Args, Features);
    break;
  case llvm::Triple::ve:
    ve::getVETargetFeatures(D, Args, Features);
    break;
  }

  for (auto Feature : unifyTargetFeatures(Features)) {
    CmdArgs.push_back(IsAux ? "-aux-target-feature" : "-target-feature");
    CmdArgs.push_back(Feature.data());
  }
}

static bool
shouldUseExceptionTablesForObjCExceptions(const ObjCRuntime &runtime,
                                          const llvm::Triple &Triple) {
  // We use the zero-cost exception tables for Objective-C if the non-fragile
  // ABI is enabled or when compiling for x86_64 and ARM on Snow Leopard and
  // later.
  if (runtime.isNonFragile())
    return true;

  if (!Triple.isMacOSX())
    return false;

  return (!Triple.isMacOSXVersionLT(10, 5) &&
          (Triple.getArch() == llvm::Triple::x86_64 ||
           Triple.getArch() == llvm::Triple::arm));
}

/// Adds exception related arguments to the driver command arguments. There's a
/// master flag, -fexceptions and also language specific flags to enable/disable
/// C++ and Objective-C exceptions. This makes it possible to for example
/// disable C++ exceptions but enable Objective-C exceptions.
static bool addExceptionArgs(const ArgList &Args, types::ID InputType,
                             const ToolChain &TC, bool KernelOrKext,
                             const ObjCRuntime &objcRuntime,
                             ArgStringList &CmdArgs) {
  const llvm::Triple &Triple = TC.getTriple();

  if (KernelOrKext) {
    // -mkernel and -fapple-kext imply no exceptions, so claim exception related
    // arguments now to avoid warnings about unused arguments.
    Args.ClaimAllArgs(options::OPT_fexceptions);
    Args.ClaimAllArgs(options::OPT_fno_exceptions);
    Args.ClaimAllArgs(options::OPT_fobjc_exceptions);
    Args.ClaimAllArgs(options::OPT_fno_objc_exceptions);
    Args.ClaimAllArgs(options::OPT_fcxx_exceptions);
    Args.ClaimAllArgs(options::OPT_fno_cxx_exceptions);
    Args.ClaimAllArgs(options::OPT_fasync_exceptions);
    Args.ClaimAllArgs(options::OPT_fno_async_exceptions);
    return false;
  }

  // See if the user explicitly enabled exceptions.
  bool EH = Args.hasFlag(options::OPT_fexceptions, options::OPT_fno_exceptions,
                         false);

  bool EHa = Args.hasFlag(options::OPT_fasync_exceptions,
                          options::OPT_fno_async_exceptions, false);
  if (EHa) {
    CmdArgs.push_back("-fasync-exceptions");
    EH = true;
  }

  // Obj-C exceptions are enabled by default, regardless of -fexceptions. This
  // is not necessarily sensible, but follows GCC.
  if (types::isObjC(InputType) &&
      Args.hasFlag(options::OPT_fobjc_exceptions,
                   options::OPT_fno_objc_exceptions, true)) {
    CmdArgs.push_back("-fobjc-exceptions");

    EH |= shouldUseExceptionTablesForObjCExceptions(objcRuntime, Triple);
  }

  if (types::isCXX(InputType)) {
    // Disable C++ EH by default on XCore and PS4.
    bool CXXExceptionsEnabled =
        Triple.getArch() != llvm::Triple::xcore && !Triple.isPS4CPU();
    Arg *ExceptionArg = Args.getLastArg(
        options::OPT_fcxx_exceptions, options::OPT_fno_cxx_exceptions,
        options::OPT_fexceptions, options::OPT_fno_exceptions);
    if (ExceptionArg)
      CXXExceptionsEnabled =
          ExceptionArg->getOption().matches(options::OPT_fcxx_exceptions) ||
          ExceptionArg->getOption().matches(options::OPT_fexceptions);

    if (CXXExceptionsEnabled) {
      CmdArgs.push_back("-fcxx-exceptions");

      EH = true;
    }
  }

  // OPT_fignore_exceptions means exception could still be thrown,
  // but no clean up or catch would happen in current module.
  // So we do not set EH to false.
  Args.AddLastArg(CmdArgs, options::OPT_fignore_exceptions);

  if (EH)
    CmdArgs.push_back("-fexceptions");
  return EH;
}

static bool ShouldEnableAutolink(const ArgList &Args, const ToolChain &TC,
                                 const JobAction &JA) {
  bool Default = true;
  if (TC.getTriple().isOSDarwin()) {
    // The native darwin assembler doesn't support the linker_option directives,
    // so we disable them if we think the .s file will be passed to it.
    Default = TC.useIntegratedAs();
  }
  // The linker_option directives are intended for host compilation.
  if (JA.isDeviceOffloading(Action::OFK_Cuda) ||
      JA.isDeviceOffloading(Action::OFK_HIP))
    Default = false;
  return Args.hasFlag(options::OPT_fautolink, options::OPT_fno_autolink,
                      Default);
}

static bool ShouldDisableDwarfDirectory(const ArgList &Args,
                                        const ToolChain &TC) {
  bool UseDwarfDirectory =
      Args.hasFlag(options::OPT_fdwarf_directory_asm,
                   options::OPT_fno_dwarf_directory_asm, TC.useIntegratedAs());
  return !UseDwarfDirectory;
}

// Convert an arg of the form "-gN" or "-ggdbN" or one of their aliases
// to the corresponding DebugInfoKind.
static codegenoptions::DebugInfoKind DebugLevelToInfoKind(const Arg &A) {
  assert(A.getOption().matches(options::OPT_gN_Group) &&
         "Not a -g option that specifies a debug-info level");
  if (A.getOption().matches(options::OPT_g0) ||
      A.getOption().matches(options::OPT_ggdb0))
    return codegenoptions::NoDebugInfo;
  if (A.getOption().matches(options::OPT_gline_tables_only) ||
      A.getOption().matches(options::OPT_ggdb1))
    return codegenoptions::DebugLineTablesOnly;
  if (A.getOption().matches(options::OPT_gline_directives_only))
    return codegenoptions::DebugDirectivesOnly;
  return codegenoptions::LimitedDebugInfo;
}

static bool mustUseNonLeafFramePointerForTarget(const llvm::Triple &Triple) {
  switch (Triple.getArch()){
  default:
    return false;
  case llvm::Triple::arm:
  case llvm::Triple::thumb:
    // ARM Darwin targets require a frame pointer to be always present to aid
    // offline debugging via backtraces.
    return Triple.isOSDarwin();
  }
}

static bool useFramePointerForTargetByDefault(const ArgList &Args,
                                              const llvm::Triple &Triple) {
  if (Args.hasArg(options::OPT_pg) && !Args.hasArg(options::OPT_mfentry))
    return true;

  switch (Triple.getArch()) {
  case llvm::Triple::xcore:
  case llvm::Triple::wasm32:
  case llvm::Triple::wasm64:
  case llvm::Triple::msp430:
    // XCore never wants frame pointers, regardless of OS.
    // WebAssembly never wants frame pointers.
    return false;
  case llvm::Triple::ppc:
  case llvm::Triple::ppcle:
  case llvm::Triple::ppc64:
  case llvm::Triple::ppc64le:
  case llvm::Triple::riscv32:
  case llvm::Triple::riscv64:
  case llvm::Triple::amdgcn:
  case llvm::Triple::r600:
    return !areOptimizationsEnabled(Args);
  default:
    break;
  }

  if (Triple.isOSNetBSD()) {
    return !areOptimizationsEnabled(Args);
  }

  if (Triple.isOSLinux() || Triple.getOS() == llvm::Triple::CloudABI ||
      Triple.isOSHurd()) {
    switch (Triple.getArch()) {
    // Don't use a frame pointer on linux if optimizing for certain targets.
    case llvm::Triple::arm:
    case llvm::Triple::armeb:
    case llvm::Triple::thumb:
    case llvm::Triple::thumbeb:
      if (Triple.isAndroid())
        return true;
      LLVM_FALLTHROUGH;
    case llvm::Triple::mips64:
    case llvm::Triple::mips64el:
    case llvm::Triple::mips:
    case llvm::Triple::mipsel:
    case llvm::Triple::systemz:
    case llvm::Triple::x86:
    case llvm::Triple::x86_64:
      return !areOptimizationsEnabled(Args);
    default:
      return true;
    }
  }

  if (Triple.isOSWindows()) {
    switch (Triple.getArch()) {
    case llvm::Triple::x86:
      return !areOptimizationsEnabled(Args);
    case llvm::Triple::x86_64:
      return Triple.isOSBinFormatMachO();
    case llvm::Triple::arm:
    case llvm::Triple::thumb:
      // Windows on ARM builds with FPO disabled to aid fast stack walking
      return true;
    default:
      // All other supported Windows ISAs use xdata unwind information, so frame
      // pointers are not generally useful.
      return false;
    }
  }

  return true;
}

static CodeGenOptions::FramePointerKind
getFramePointerKind(const ArgList &Args, const llvm::Triple &Triple) {
  // We have 4 states:
  //
  //  00) leaf retained, non-leaf retained
  //  01) leaf retained, non-leaf omitted (this is invalid)
  //  10) leaf omitted, non-leaf retained
  //      (what -momit-leaf-frame-pointer was designed for)
  //  11) leaf omitted, non-leaf omitted
  //
  //  "omit" options taking precedence over "no-omit" options is the only way
  //  to make 3 valid states representable
  Arg *A = Args.getLastArg(options::OPT_fomit_frame_pointer,
                           options::OPT_fno_omit_frame_pointer);
  bool OmitFP = A && A->getOption().matches(options::OPT_fomit_frame_pointer);
  bool NoOmitFP =
      A && A->getOption().matches(options::OPT_fno_omit_frame_pointer);
  bool OmitLeafFP = Args.hasFlag(options::OPT_momit_leaf_frame_pointer,
                                 options::OPT_mno_omit_leaf_frame_pointer,
                                 Triple.isAArch64() || Triple.isPS4CPU());
  if (NoOmitFP || mustUseNonLeafFramePointerForTarget(Triple) ||
      (!OmitFP && useFramePointerForTargetByDefault(Args, Triple))) {
    if (OmitLeafFP)
      return CodeGenOptions::FramePointerKind::NonLeaf;
    return CodeGenOptions::FramePointerKind::All;
  }
  return CodeGenOptions::FramePointerKind::None;
}

/// Add a CC1 option to specify the debug compilation directory.
static void addDebugCompDirArg(const ArgList &Args, ArgStringList &CmdArgs,
                               const llvm::vfs::FileSystem &VFS) {
  if (Arg *A = Args.getLastArg(options::OPT_ffile_compilation_dir_EQ,
                               options::OPT_fdebug_compilation_dir_EQ)) {
    if (A->getOption().matches(options::OPT_ffile_compilation_dir_EQ))
      CmdArgs.push_back(Args.MakeArgString(Twine("-fdebug-compilation-dir=") +
                                           A->getValue()));
    else
      A->render(Args, CmdArgs);
  } else if (llvm::ErrorOr<std::string> CWD =
                 VFS.getCurrentWorkingDirectory()) {
    CmdArgs.push_back(Args.MakeArgString("-fdebug-compilation-dir=" + *CWD));
  }
}

/// Add a CC1 and CC1AS option to specify the debug file path prefix map.
static void addDebugPrefixMapArg(const Driver &D, const ArgList &Args, ArgStringList &CmdArgs) {
  for (const Arg *A : Args.filtered(options::OPT_ffile_prefix_map_EQ,
                                    options::OPT_fdebug_prefix_map_EQ)) {
    StringRef Map = A->getValue();
    if (Map.find('=') == StringRef::npos)
      D.Diag(diag::err_drv_invalid_argument_to_option)
          << Map << A->getOption().getName();
    else
      CmdArgs.push_back(Args.MakeArgString("-fdebug-prefix-map=" + Map));
    A->claim();
  }
}

/// Add a CC1 and CC1AS option to specify the macro file path prefix map.
static void addMacroPrefixMapArg(const Driver &D, const ArgList &Args,
                                 ArgStringList &CmdArgs) {
  for (const Arg *A : Args.filtered(options::OPT_ffile_prefix_map_EQ,
                                    options::OPT_fmacro_prefix_map_EQ)) {
    StringRef Map = A->getValue();
    if (Map.find('=') == StringRef::npos)
      D.Diag(diag::err_drv_invalid_argument_to_option)
          << Map << A->getOption().getName();
    else
      CmdArgs.push_back(Args.MakeArgString("-fmacro-prefix-map=" + Map));
    A->claim();
  }
}

/// Add a CC1 and CC1AS option to specify the coverage file path prefix map.
static void addCoveragePrefixMapArg(const Driver &D, const ArgList &Args,
                                   ArgStringList &CmdArgs) {
  for (const Arg *A : Args.filtered(options::OPT_ffile_prefix_map_EQ,
                                    options::OPT_fcoverage_prefix_map_EQ)) {
    StringRef Map = A->getValue();
    if (Map.find('=') == StringRef::npos)
      D.Diag(diag::err_drv_invalid_argument_to_option)
          << Map << A->getOption().getName();
    else
      CmdArgs.push_back(Args.MakeArgString("-fcoverage-prefix-map=" + Map));
    A->claim();
  }
}

/// Vectorize at all optimization levels greater than 1 except for -Oz.
/// For -Oz the loop vectorizer is disabled, while the slp vectorizer is
/// enabled.
static bool shouldEnableVectorizerAtOLevel(const ArgList &Args, bool isSlpVec) {
  if (Arg *A = Args.getLastArg(options::OPT_O_Group)) {
    if (A->getOption().matches(options::OPT_O4) ||
        A->getOption().matches(options::OPT_Ofast))
      return true;

    if (A->getOption().matches(options::OPT_O0))
      return false;

    assert(A->getOption().matches(options::OPT_O) && "Must have a -O flag");

    // Vectorize -Os.
    StringRef S(A->getValue());
    if (S == "s")
      return true;

    // Don't vectorize -Oz, unless it's the slp vectorizer.
    if (S == "z")
      return isSlpVec;

    unsigned OptLevel = 0;
    if (S.getAsInteger(10, OptLevel))
      return false;

    return OptLevel > 1;
  }

  return false;
}

/// Add -x lang to \p CmdArgs for \p Input.
static void addDashXForInput(const ArgList &Args, const InputInfo &Input,
                             ArgStringList &CmdArgs) {
  // When using -verify-pch, we don't want to provide the type
  // 'precompiled-header' if it was inferred from the file extension
  if (Args.hasArg(options::OPT_verify_pch) && Input.getType() == types::TY_PCH)
    return;

  CmdArgs.push_back("-x");
  if (Args.hasArg(options::OPT_rewrite_objc))
    CmdArgs.push_back(types::getTypeName(types::TY_PP_ObjCXX));
  else {
    // Map the driver type to the frontend type. This is mostly an identity
    // mapping, except that the distinction between module interface units
    // and other source files does not exist at the frontend layer.
    const char *ClangType;
    switch (Input.getType()) {
    case types::TY_CXXModule:
      ClangType = "c++";
      break;
    case types::TY_PP_CXXModule:
      ClangType = "c++-cpp-output";
      break;
    default:
      ClangType = types::getTypeName(Input.getType());
      break;
    }
    CmdArgs.push_back(ClangType);
  }
}

static void addPGOAndCoverageFlags(const ToolChain &TC, Compilation &C,
                                   const Driver &D, const InputInfo &Output,
                                   const ArgList &Args,
                                   ArgStringList &CmdArgs) {

  auto *PGOGenerateArg = Args.getLastArg(options::OPT_fprofile_generate,
                                         options::OPT_fprofile_generate_EQ,
                                         options::OPT_fno_profile_generate);
  if (PGOGenerateArg &&
      PGOGenerateArg->getOption().matches(options::OPT_fno_profile_generate))
    PGOGenerateArg = nullptr;

  auto *CSPGOGenerateArg = Args.getLastArg(options::OPT_fcs_profile_generate,
                                           options::OPT_fcs_profile_generate_EQ,
                                           options::OPT_fno_profile_generate);
  if (CSPGOGenerateArg &&
      CSPGOGenerateArg->getOption().matches(options::OPT_fno_profile_generate))
    CSPGOGenerateArg = nullptr;

  auto *ProfileGenerateArg = Args.getLastArg(
      options::OPT_fprofile_instr_generate,
      options::OPT_fprofile_instr_generate_EQ,
      options::OPT_fno_profile_instr_generate);
  if (ProfileGenerateArg &&
      ProfileGenerateArg->getOption().matches(
          options::OPT_fno_profile_instr_generate))
    ProfileGenerateArg = nullptr;

  if (PGOGenerateArg && ProfileGenerateArg)
    D.Diag(diag::err_drv_argument_not_allowed_with)
        << PGOGenerateArg->getSpelling() << ProfileGenerateArg->getSpelling();

  auto *ProfileUseArg = getLastProfileUseArg(Args);

  if (PGOGenerateArg && ProfileUseArg)
    D.Diag(diag::err_drv_argument_not_allowed_with)
        << ProfileUseArg->getSpelling() << PGOGenerateArg->getSpelling();

  if (ProfileGenerateArg && ProfileUseArg)
    D.Diag(diag::err_drv_argument_not_allowed_with)
        << ProfileGenerateArg->getSpelling() << ProfileUseArg->getSpelling();

  if (CSPGOGenerateArg && PGOGenerateArg) {
    D.Diag(diag::err_drv_argument_not_allowed_with)
        << CSPGOGenerateArg->getSpelling() << PGOGenerateArg->getSpelling();
    PGOGenerateArg = nullptr;
  }

  if (TC.getTriple().isOSAIX()) {
    if (PGOGenerateArg)
      if (!D.isUsingLTO(false /*IsDeviceOffloadAction */) ||
          D.getLTOMode() != LTOK_Full)
        D.Diag(clang::diag::err_drv_argument_only_allowed_with)
            << PGOGenerateArg->getSpelling() << "-flto";
    if (ProfileGenerateArg)
      D.Diag(diag::err_drv_unsupported_opt_for_target)
          << ProfileGenerateArg->getSpelling() << TC.getTriple().str();
    if (Arg *ProfileSampleUseArg = getLastProfileSampleUseArg(Args))
      D.Diag(diag::err_drv_unsupported_opt_for_target)
          << ProfileSampleUseArg->getSpelling() << TC.getTriple().str();
  }

  if (ProfileGenerateArg) {
    if (ProfileGenerateArg->getOption().matches(
            options::OPT_fprofile_instr_generate_EQ))
      CmdArgs.push_back(Args.MakeArgString(Twine("-fprofile-instrument-path=") +
                                           ProfileGenerateArg->getValue()));
    // The default is to use Clang Instrumentation.
    CmdArgs.push_back("-fprofile-instrument=clang");
    if (TC.getTriple().isWindowsMSVCEnvironment()) {
      // Add dependent lib for clang_rt.profile
      CmdArgs.push_back(Args.MakeArgString(
          "--dependent-lib=" + TC.getCompilerRTBasename(Args, "profile")));
    }
  }

  Arg *PGOGenArg = nullptr;
  if (PGOGenerateArg) {
    assert(!CSPGOGenerateArg);
    PGOGenArg = PGOGenerateArg;
    CmdArgs.push_back("-fprofile-instrument=llvm");
  }
  if (CSPGOGenerateArg) {
    assert(!PGOGenerateArg);
    PGOGenArg = CSPGOGenerateArg;
    CmdArgs.push_back("-fprofile-instrument=csllvm");
  }
  if (PGOGenArg) {
    if (TC.getTriple().isWindowsMSVCEnvironment()) {
      // Add dependent lib for clang_rt.profile
      CmdArgs.push_back(Args.MakeArgString(
          "--dependent-lib=" + TC.getCompilerRTBasename(Args, "profile")));
    }
    if (PGOGenArg->getOption().matches(
            PGOGenerateArg ? options::OPT_fprofile_generate_EQ
                           : options::OPT_fcs_profile_generate_EQ)) {
      SmallString<128> Path(PGOGenArg->getValue());
      llvm::sys::path::append(Path, "default_%m.profraw");
      CmdArgs.push_back(
          Args.MakeArgString(Twine("-fprofile-instrument-path=") + Path));
    }
  }

  if (ProfileUseArg) {
    if (ProfileUseArg->getOption().matches(options::OPT_fprofile_instr_use_EQ))
      CmdArgs.push_back(Args.MakeArgString(
          Twine("-fprofile-instrument-use-path=") + ProfileUseArg->getValue()));
    else if ((ProfileUseArg->getOption().matches(
                  options::OPT_fprofile_use_EQ) ||
              ProfileUseArg->getOption().matches(
                  options::OPT_fprofile_instr_use))) {
      SmallString<128> Path(
          ProfileUseArg->getNumValues() == 0 ? "" : ProfileUseArg->getValue());
      if (Path.empty() || llvm::sys::fs::is_directory(Path))
        llvm::sys::path::append(Path, "default.profdata");
      CmdArgs.push_back(
          Args.MakeArgString(Twine("-fprofile-instrument-use-path=") + Path));
    }
  }

  bool EmitCovNotes = Args.hasFlag(options::OPT_ftest_coverage,
                                   options::OPT_fno_test_coverage, false) ||
                      Args.hasArg(options::OPT_coverage);
  bool EmitCovData = TC.needsGCovInstrumentation(Args);
  if (EmitCovNotes)
    CmdArgs.push_back("-ftest-coverage");
  if (EmitCovData)
    CmdArgs.push_back("-fprofile-arcs");

  if (Args.hasFlag(options::OPT_fcoverage_mapping,
                   options::OPT_fno_coverage_mapping, false)) {
    if (!ProfileGenerateArg)
      D.Diag(clang::diag::err_drv_argument_only_allowed_with)
          << "-fcoverage-mapping"
          << "-fprofile-instr-generate";

    CmdArgs.push_back("-fcoverage-mapping");
  }

  if (Arg *A = Args.getLastArg(options::OPT_ffile_compilation_dir_EQ,
                               options::OPT_fcoverage_compilation_dir_EQ)) {
    if (A->getOption().matches(options::OPT_ffile_compilation_dir_EQ))
      CmdArgs.push_back(Args.MakeArgString(
          Twine("-fcoverage-compilation-dir=") + A->getValue()));
    else
      A->render(Args, CmdArgs);
  } else if (llvm::ErrorOr<std::string> CWD =
                 D.getVFS().getCurrentWorkingDirectory()) {
    CmdArgs.push_back(Args.MakeArgString("-fcoverage-compilation-dir=" + *CWD));
  }

  if (Args.hasArg(options::OPT_fprofile_exclude_files_EQ)) {
    auto *Arg = Args.getLastArg(options::OPT_fprofile_exclude_files_EQ);
    if (!Args.hasArg(options::OPT_coverage))
      D.Diag(clang::diag::err_drv_argument_only_allowed_with)
          << "-fprofile-exclude-files="
          << "--coverage";

    StringRef v = Arg->getValue();
    CmdArgs.push_back(
        Args.MakeArgString(Twine("-fprofile-exclude-files=" + v)));
  }

  if (Args.hasArg(options::OPT_fprofile_filter_files_EQ)) {
    auto *Arg = Args.getLastArg(options::OPT_fprofile_filter_files_EQ);
    if (!Args.hasArg(options::OPT_coverage))
      D.Diag(clang::diag::err_drv_argument_only_allowed_with)
          << "-fprofile-filter-files="
          << "--coverage";

    StringRef v = Arg->getValue();
    CmdArgs.push_back(Args.MakeArgString(Twine("-fprofile-filter-files=" + v)));
  }

  if (const auto *A = Args.getLastArg(options::OPT_fprofile_update_EQ)) {
    StringRef Val = A->getValue();
    if (Val == "atomic" || Val == "prefer-atomic")
      CmdArgs.push_back("-fprofile-update=atomic");
    else if (Val != "single")
      D.Diag(diag::err_drv_unsupported_option_argument)
          << A->getOption().getName() << Val;
  } else if (TC.getSanitizerArgs().needsTsanRt()) {
    CmdArgs.push_back("-fprofile-update=atomic");
  }

  // Leave -fprofile-dir= an unused argument unless .gcda emission is
  // enabled. To be polite, with '-fprofile-arcs -fno-profile-arcs' consider
  // the flag used. There is no -fno-profile-dir, so the user has no
  // targeted way to suppress the warning.
  Arg *FProfileDir = nullptr;
  if (Args.hasArg(options::OPT_fprofile_arcs) ||
      Args.hasArg(options::OPT_coverage))
    FProfileDir = Args.getLastArg(options::OPT_fprofile_dir);

  // Put the .gcno and .gcda files (if needed) next to the object file or
  // bitcode file in the case of LTO.
  // FIXME: There should be a simpler way to find the object file for this
  // input, and this code probably does the wrong thing for commands that
  // compile and link all at once.
  if ((Args.hasArg(options::OPT_c) || Args.hasArg(options::OPT_S)) &&
      (EmitCovNotes || EmitCovData) && Output.isFilename()) {
    SmallString<128> OutputFilename;
    if (Arg *FinalOutput = C.getArgs().getLastArg(options::OPT__SLASH_Fo))
      OutputFilename = FinalOutput->getValue();
    else if (Arg *FinalOutput = C.getArgs().getLastArg(options::OPT_o))
      OutputFilename = FinalOutput->getValue();
    else
      OutputFilename = llvm::sys::path::filename(Output.getBaseInput());
    SmallString<128> CoverageFilename = OutputFilename;
    if (llvm::sys::path::is_relative(CoverageFilename))
      (void)D.getVFS().makeAbsolute(CoverageFilename);
    llvm::sys::path::replace_extension(CoverageFilename, "gcno");

    CmdArgs.push_back("-coverage-notes-file");
    CmdArgs.push_back(Args.MakeArgString(CoverageFilename));

    if (EmitCovData) {
      if (FProfileDir) {
        CoverageFilename = FProfileDir->getValue();
        llvm::sys::path::append(CoverageFilename, OutputFilename);
      }
      llvm::sys::path::replace_extension(CoverageFilename, "gcda");
      CmdArgs.push_back("-coverage-data-file");
      CmdArgs.push_back(Args.MakeArgString(CoverageFilename));
    }
  }
}

/// Check whether the given input tree contains any compilation actions.
static bool ContainsCompileAction(const Action *A) {
  if (isa<CompileJobAction>(A) || isa<BackendJobAction>(A))
    return true;

  for (const auto &AI : A->inputs())
    if (ContainsCompileAction(AI))
      return true;

  return false;
}

/// Check if -relax-all should be passed to the internal assembler.
/// This is done by default when compiling non-assembler source with -O0.
static bool UseRelaxAll(Compilation &C, const ArgList &Args) {
  bool RelaxDefault = true;

  if (Arg *A = Args.getLastArg(options::OPT_O_Group))
    RelaxDefault = A->getOption().matches(options::OPT_O0);

  if (RelaxDefault) {
    RelaxDefault = false;
    for (const auto &Act : C.getActions()) {
      if (ContainsCompileAction(Act)) {
        RelaxDefault = true;
        break;
      }
    }
  }

  return Args.hasFlag(options::OPT_mrelax_all, options::OPT_mno_relax_all,
                      RelaxDefault);
}

// Extract the integer N from a string spelled "-dwarf-N", returning 0
// on mismatch. The StringRef input (rather than an Arg) allows
// for use by the "-Xassembler" option parser.
static unsigned DwarfVersionNum(StringRef ArgValue) {
  return llvm::StringSwitch<unsigned>(ArgValue)
      .Case("-gdwarf-2", 2)
      .Case("-gdwarf-3", 3)
      .Case("-gdwarf-4", 4)
      .Case("-gdwarf-5", 5)
      .Default(0);
}

// Find a DWARF format version option.
// This function is a complementary for DwarfVersionNum().
static const Arg *getDwarfNArg(const ArgList &Args) {
  return Args.getLastArg(options::OPT_gdwarf_2, options::OPT_gdwarf_3,
                         options::OPT_gdwarf_4, options::OPT_gdwarf_5,
                         options::OPT_gdwarf);
}

static void RenderDebugEnablingArgs(const ArgList &Args, ArgStringList &CmdArgs,
                                    codegenoptions::DebugInfoKind DebugInfoKind,
                                    unsigned DwarfVersion,
                                    llvm::DebuggerKind DebuggerTuning) {
  switch (DebugInfoKind) {
  case codegenoptions::DebugDirectivesOnly:
    CmdArgs.push_back("-debug-info-kind=line-directives-only");
    break;
  case codegenoptions::DebugLineTablesOnly:
    CmdArgs.push_back("-debug-info-kind=line-tables-only");
    break;
  case codegenoptions::DebugInfoConstructor:
    CmdArgs.push_back("-debug-info-kind=constructor");
    break;
  case codegenoptions::LimitedDebugInfo:
    CmdArgs.push_back("-debug-info-kind=limited");
    break;
  case codegenoptions::FullDebugInfo:
    CmdArgs.push_back("-debug-info-kind=standalone");
    break;
  case codegenoptions::UnusedTypeInfo:
    CmdArgs.push_back("-debug-info-kind=unused-types");
    break;
  default:
    break;
  }
  if (DwarfVersion > 0)
    CmdArgs.push_back(
        Args.MakeArgString("-dwarf-version=" + Twine(DwarfVersion)));
  switch (DebuggerTuning) {
  case llvm::DebuggerKind::GDB:
    CmdArgs.push_back("-debugger-tuning=gdb");
    break;
  case llvm::DebuggerKind::LLDB:
    CmdArgs.push_back("-debugger-tuning=lldb");
    break;
  case llvm::DebuggerKind::SCE:
    CmdArgs.push_back("-debugger-tuning=sce");
    break;
  case llvm::DebuggerKind::DBX:
    CmdArgs.push_back("-debugger-tuning=dbx");
    break;
  default:
    break;
  }
}

static bool checkDebugInfoOption(const Arg *A, const ArgList &Args,
                                 const Driver &D, const ToolChain &TC) {
  assert(A && "Expected non-nullptr argument.");
  if (TC.supportsDebugInfoOption(A))
    return true;
  D.Diag(diag::warn_drv_unsupported_debug_info_opt_for_target)
      << A->getAsString(Args) << TC.getTripleString();
  return false;
}

static void RenderDebugInfoCompressionArgs(const ArgList &Args,
                                           ArgStringList &CmdArgs,
                                           const Driver &D,
                                           const ToolChain &TC) {
  const Arg *A = Args.getLastArg(options::OPT_gz_EQ);
  if (!A)
    return;
  if (checkDebugInfoOption(A, Args, D, TC)) {
    StringRef Value = A->getValue();
    if (Value == "none") {
      CmdArgs.push_back("--compress-debug-sections=none");
    } else if (Value == "zlib" || Value == "zlib-gnu") {
      if (llvm::zlib::isAvailable()) {
        CmdArgs.push_back(
            Args.MakeArgString("--compress-debug-sections=" + Twine(Value)));
      } else {
        D.Diag(diag::warn_debug_compression_unavailable);
      }
    } else {
      D.Diag(diag::err_drv_unsupported_option_argument)
          << A->getOption().getName() << Value;
    }
  }
}

static const char *RelocationModelName(llvm::Reloc::Model Model) {
  switch (Model) {
  case llvm::Reloc::Static:
    return "static";
  case llvm::Reloc::PIC_:
    return "pic";
  case llvm::Reloc::DynamicNoPIC:
    return "dynamic-no-pic";
  case llvm::Reloc::ROPI:
    return "ropi";
  case llvm::Reloc::RWPI:
    return "rwpi";
  case llvm::Reloc::ROPI_RWPI:
    return "ropi-rwpi";
  }
  llvm_unreachable("Unknown Reloc::Model kind");
}
static void handleAMDGPUCodeObjectVersionOptions(const Driver &D,
                                                 const ArgList &Args,
                                                 ArgStringList &CmdArgs) {
  // If no version was requested by the user, use the default value from the
  // back end. This is consistent with the value returned from
  // getAMDGPUCodeObjectVersion. This lets clang emit IR for amdgpu without
  // requiring the corresponding llvm to have the AMDGPU target enabled,
  // provided the user (e.g. front end tests) can use the default.
  if (haveAMDGPUCodeObjectVersionArgument(D, Args)) {
    unsigned CodeObjVer = getAMDGPUCodeObjectVersion(D, Args);
    CmdArgs.insert(CmdArgs.begin() + 1,
                   Args.MakeArgString(Twine("--amdhsa-code-object-version=") +
                                      Twine(CodeObjVer)));
    CmdArgs.insert(CmdArgs.begin() + 1, "-mllvm");
  }
}

/// Check whether the given input tree contains any append footer actions
static bool ContainsAppendFooterAction(const Action *A) {
  if (isa<AppendFooterJobAction>(A))
    return true;
  for (const auto &AI : A->inputs())
    if (ContainsAppendFooterAction(AI))
      return true;

  return false;
}

void Clang::AddPreprocessingOptions(Compilation &C, const JobAction &JA,
                                    const Driver &D, const ArgList &Args,
                                    ArgStringList &CmdArgs,
                                    const InputInfo &Output,
                                    const InputInfoList &Inputs) const {
  const bool IsIAMCU = getToolChain().getTriple().isOSIAMCU();
  const bool IsIntelFPGA = Args.hasArg(options::OPT_fintelfpga);

  CheckPreprocessingOptions(D, Args);

  Args.AddLastArg(CmdArgs, options::OPT_C);
  Args.AddLastArg(CmdArgs, options::OPT_CC);

  // When preprocessing using the integration footer, add the comments
  // to the first preprocessing step.
  if (JA.isOffloading(Action::OFK_SYCL) && !ContainsAppendFooterAction(&JA) &&
      !Args.hasArg(options::OPT_fno_sycl_use_footer) &&
      JA.isDeviceOffloading(Action::OFK_None))
    CmdArgs.push_back("-C");

  // Handle dependency file generation.
  Arg *ArgM = Args.getLastArg(options::OPT_MM);
  if (!ArgM)
    ArgM = Args.getLastArg(options::OPT_M);
  Arg *ArgMD = Args.getLastArg(options::OPT_MMD);
  if (!ArgMD)
    ArgMD = Args.getLastArg(options::OPT_MD);

  // -M and -MM imply -w.
  if (ArgM)
    CmdArgs.push_back("-w");
  else
    ArgM = ArgMD;

  auto createFPGATempDepFile = [&](const char *&DepFile) {
    // Generate dependency files as temporary. These will be used for the
    // aoc call/bundled during fat object creation
    std::string BaseName(Clang::getBaseInputName(Args, Inputs[0]));
    std::string DepTmpName =
        C.getDriver().GetTemporaryPath(llvm::sys::path::stem(BaseName), "d");
    DepFile = C.addTempFile(C.getArgs().MakeArgString(DepTmpName));
    C.getDriver().addFPGATempDepFile(DepFile, BaseName);
  };

  if (ArgM) {
    // Determine the output location.
    const char *DepFile;
    if (Arg *MF = Args.getLastArg(options::OPT_MF)) {
      DepFile = MF->getValue();
      C.addFailureResultFile(DepFile, &JA);
      // Populate the named dependency file to be used in the bundle
      // or passed to the offline compilation.
      if (IsIntelFPGA && JA.isDeviceOffloading(Action::OFK_SYCL))
        C.getDriver().addFPGATempDepFile(
            DepFile, Clang::getBaseInputName(Args, Inputs[0]));
    } else if (Output.getType() == types::TY_Dependencies) {
      DepFile = Output.getFilename();
    } else if (!ArgMD) {
      DepFile = "-";
    } else if (IsIntelFPGA && JA.isDeviceOffloading(Action::OFK_SYCL)) {
      createFPGATempDepFile(DepFile);
    } else {
      DepFile = getDependencyFileName(Args, Inputs);
      C.addFailureResultFile(DepFile, &JA);
    }
    CmdArgs.push_back("-dependency-file");
    CmdArgs.push_back(DepFile);

    bool HasTarget = false;
    for (const Arg *A : Args.filtered(options::OPT_MT, options::OPT_MQ)) {
      HasTarget = true;
      A->claim();
      if (A->getOption().matches(options::OPT_MT)) {
        A->render(Args, CmdArgs);
      } else {
        CmdArgs.push_back("-MT");
        SmallString<128> Quoted;
        QuoteTarget(A->getValue(), Quoted);
        CmdArgs.push_back(Args.MakeArgString(Quoted));
      }
    }

    // Add a default target if one wasn't specified.
    if (!HasTarget) {
      const char *DepTarget;

      // If user provided -o, that is the dependency target, except
      // when we are only generating a dependency file.
      Arg *OutputOpt = Args.getLastArg(options::OPT_o);
      if (OutputOpt && Output.getType() != types::TY_Dependencies) {
        DepTarget = OutputOpt->getValue();
      } else {
        // Otherwise derive from the base input.
        //
        // FIXME: This should use the computed output file location.
        SmallString<128> P(Inputs[0].getBaseInput());
        llvm::sys::path::replace_extension(P, "o");
        DepTarget = Args.MakeArgString(llvm::sys::path::filename(P));
      }

      CmdArgs.push_back("-MT");
      SmallString<128> Quoted;
      QuoteTarget(DepTarget, Quoted);
      CmdArgs.push_back(Args.MakeArgString(Quoted));
    }

    if (ArgM->getOption().matches(options::OPT_M) ||
        ArgM->getOption().matches(options::OPT_MD))
      CmdArgs.push_back("-sys-header-deps");
    if ((isa<PrecompileJobAction>(JA) &&
         !Args.hasArg(options::OPT_fno_module_file_deps)) ||
        Args.hasArg(options::OPT_fmodule_file_deps))
      CmdArgs.push_back("-module-file-deps");
  }

  if (!ArgM && IsIntelFPGA && JA.isDeviceOffloading(Action::OFK_SYCL)) {
    // No dep generation option was provided, add all of the needed options
    // to ensure a successful dep generation.
    const char *DepFile;
    createFPGATempDepFile(DepFile);
    CmdArgs.push_back("-dependency-file");
    CmdArgs.push_back(DepFile);
    CmdArgs.push_back("-MT");
    SmallString<128> P(Inputs[0].getBaseInput());
    llvm::sys::path::replace_extension(P, "o");
    SmallString<128> Quoted;
    QuoteTarget(llvm::sys::path::filename(P), Quoted);
    CmdArgs.push_back(Args.MakeArgString(Quoted));
  }

  if (Args.hasArg(options::OPT_MG)) {
    if (!ArgM || ArgM->getOption().matches(options::OPT_MD) ||
        ArgM->getOption().matches(options::OPT_MMD))
      D.Diag(diag::err_drv_mg_requires_m_or_mm);
    CmdArgs.push_back("-MG");
  }

  Args.AddLastArg(CmdArgs, options::OPT_MP);
  Args.AddLastArg(CmdArgs, options::OPT_MV);

  // Add offload include arguments specific for CUDA/HIP.  This must happen
  // before we -I or -include anything else, because we must pick up the
  // CUDA/HIP headers from the particular CUDA/ROCm installation, rather than
  // from e.g. /usr/local/include.
  if (JA.isOffloading(Action::OFK_Cuda))
    getToolChain().AddCudaIncludeArgs(Args, CmdArgs);
  if (JA.isOffloading(Action::OFK_HIP))
    getToolChain().AddHIPIncludeArgs(Args, CmdArgs);

  if (JA.isOffloading(Action::OFK_SYCL))
    toolchains::SYCLToolChain::AddSYCLIncludeArgs(D, Args, CmdArgs);

  // If we are offloading to a target via OpenMP we need to include the
  // openmp_wrappers folder which contains alternative system headers.
  if (JA.isDeviceOffloading(Action::OFK_OpenMP) &&
      getToolChain().getTriple().isNVPTX()){
    if (!Args.hasArg(options::OPT_nobuiltininc)) {
      // Add openmp_wrappers/* to our system include path.  This lets us wrap
      // standard library headers.
      SmallString<128> P(D.ResourceDir);
      llvm::sys::path::append(P, "include");
      llvm::sys::path::append(P, "openmp_wrappers");
      CmdArgs.push_back("-internal-isystem");
      CmdArgs.push_back(Args.MakeArgString(P));
    }

    CmdArgs.push_back("-include");
    CmdArgs.push_back("__clang_openmp_device_functions.h");
  }

  // Add -i* options, and automatically translate to
  // -include-pch/-include-pth for transparent PCH support. It's
  // wonky, but we include looking for .gch so we can support seamless
  // replacement into a build system already set up to be generating
  // .gch files.

  if (getToolChain().getDriver().IsCLMode()) {
    const Arg *YcArg = Args.getLastArg(options::OPT__SLASH_Yc);
    const Arg *YuArg = Args.getLastArg(options::OPT__SLASH_Yu);
    if (YcArg && JA.getKind() >= Action::PrecompileJobClass &&
        JA.getKind() <= Action::AssembleJobClass) {
      CmdArgs.push_back(Args.MakeArgString("-building-pch-with-obj"));
      // -fpch-instantiate-templates is the default when creating
      // precomp using /Yc
      if (Args.hasFlag(options::OPT_fpch_instantiate_templates,
                       options::OPT_fno_pch_instantiate_templates, true))
        CmdArgs.push_back(Args.MakeArgString("-fpch-instantiate-templates"));
    }
    if (YcArg || YuArg) {
      StringRef ThroughHeader = YcArg ? YcArg->getValue() : YuArg->getValue();
      if (!isa<PrecompileJobAction>(JA)) {
        CmdArgs.push_back("-include-pch");
        CmdArgs.push_back(Args.MakeArgString(D.GetClPchPath(
            C, !ThroughHeader.empty()
                   ? ThroughHeader
                   : llvm::sys::path::filename(Inputs[0].getBaseInput()))));
      }

      if (ThroughHeader.empty()) {
        CmdArgs.push_back(Args.MakeArgString(
            Twine("-pch-through-hdrstop-") + (YcArg ? "create" : "use")));
      } else {
        CmdArgs.push_back(
            Args.MakeArgString(Twine("-pch-through-header=") + ThroughHeader));
      }
    }
  }

  bool RenderedImplicitInclude = false;
  for (const Arg *A : Args.filtered(options::OPT_clang_i_Group)) {
    if (A->getOption().matches(options::OPT_include)) {
      // Handling of gcc-style gch precompiled headers.
      bool IsFirstImplicitInclude = !RenderedImplicitInclude;
      RenderedImplicitInclude = true;

      bool FoundPCH = false;
      SmallString<128> P(A->getValue());
      // We want the files to have a name like foo.h.pch. Add a dummy extension
      // so that replace_extension does the right thing.
      P += ".dummy";
      llvm::sys::path::replace_extension(P, "pch");
      if (llvm::sys::fs::exists(P))
        FoundPCH = true;

      if (!FoundPCH) {
        llvm::sys::path::replace_extension(P, "gch");
        if (llvm::sys::fs::exists(P)) {
          FoundPCH = true;
        }
      }

      if (FoundPCH) {
        if (IsFirstImplicitInclude) {
          A->claim();
          CmdArgs.push_back("-include-pch");
          CmdArgs.push_back(Args.MakeArgString(P));
          continue;
        } else {
          // Ignore the PCH if not first on command line and emit warning.
          D.Diag(diag::warn_drv_pch_not_first_include) << P
                                                       << A->getAsString(Args);
        }
      }
      // Do not render -include when performing the compilation that occurs
      // after the the integration footer has been appended.  This has already
      // been preprocessed and should not be included again.
      if (ContainsAppendFooterAction(&JA))
        continue;
    } else if (A->getOption().matches(options::OPT_isystem_after)) {
      // Handling of paths which must come late.  These entries are handled by
      // the toolchain itself after the resource dir is inserted in the right
      // search order.
      // Do not claim the argument so that the use of the argument does not
      // silently go unnoticed on toolchains which do not honour the option.
      continue;
    } else if (A->getOption().matches(options::OPT_stdlibxx_isystem)) {
      // Translated to -internal-isystem by the driver, no need to pass to cc1.
      continue;
    }

    // Not translated, render as usual.
    A->claim();
    A->render(Args, CmdArgs);
  }

  Args.AddAllArgs(CmdArgs,
                  {options::OPT_D, options::OPT_U, options::OPT_I_Group,
                   options::OPT_F, options::OPT_index_header_map});

  // Add -Wp, and -Xpreprocessor if using the preprocessor.

  // FIXME: There is a very unfortunate problem here, some troubled
  // souls abuse -Wp, to pass preprocessor options in gcc syntax. To
  // really support that we would have to parse and then translate
  // those options. :(
  Args.AddAllArgValues(CmdArgs, options::OPT_Wp_COMMA,
                       options::OPT_Xpreprocessor);

  // -I- is a deprecated GCC feature, reject it.
  if (Arg *A = Args.getLastArg(options::OPT_I_))
    D.Diag(diag::err_drv_I_dash_not_supported) << A->getAsString(Args);

  // If we have a --sysroot, and don't have an explicit -isysroot flag, add an
  // -isysroot to the CC1 invocation.
  StringRef sysroot = C.getSysRoot();
  if (sysroot != "") {
    if (!Args.hasArg(options::OPT_isysroot)) {
      CmdArgs.push_back("-isysroot");
      CmdArgs.push_back(C.getArgs().MakeArgString(sysroot));
    }
  }

  // Parse additional include paths from environment variables.
  // FIXME: We should probably sink the logic for handling these from the
  // frontend into the driver. It will allow deleting 4 otherwise unused flags.
  // CPATH - included following the user specified includes (but prior to
  // builtin and standard includes).
  addDirectoryList(Args, CmdArgs, "-I", "CPATH");
  // C_INCLUDE_PATH - system includes enabled when compiling C.
  addDirectoryList(Args, CmdArgs, "-c-isystem", "C_INCLUDE_PATH");
  // CPLUS_INCLUDE_PATH - system includes enabled when compiling C++.
  addDirectoryList(Args, CmdArgs, "-cxx-isystem", "CPLUS_INCLUDE_PATH");
  // OBJC_INCLUDE_PATH - system includes enabled when compiling ObjC.
  addDirectoryList(Args, CmdArgs, "-objc-isystem", "OBJC_INCLUDE_PATH");
  // OBJCPLUS_INCLUDE_PATH - system includes enabled when compiling ObjC++.
  addDirectoryList(Args, CmdArgs, "-objcxx-isystem", "OBJCPLUS_INCLUDE_PATH");

  // While adding the include arguments, we also attempt to retrieve the
  // arguments of related offloading toolchains or arguments that are specific
  // of an offloading programming model.

  // Add C++ include arguments, if needed.
  if (types::isCXX(Inputs[0].getType())) {
    bool HasStdlibxxIsystem = Args.hasArg(options::OPT_stdlibxx_isystem);
    forAllAssociatedToolChains(
        C, JA, getToolChain(),
        [&Args, &CmdArgs, HasStdlibxxIsystem](const ToolChain &TC) {
          HasStdlibxxIsystem ? TC.AddClangCXXStdlibIsystemArgs(Args, CmdArgs)
                             : TC.AddClangCXXStdlibIncludeArgs(Args, CmdArgs);
        });
  }

  // Add system include arguments for all targets but IAMCU.
  if (!IsIAMCU)
    forAllAssociatedToolChains(C, JA, getToolChain(),
                               [&Args, &CmdArgs](const ToolChain &TC) {
                                 TC.AddClangSystemIncludeArgs(Args, CmdArgs);
                               });
  else {
    // For IAMCU add special include arguments.
    getToolChain().AddIAMCUIncludeArgs(Args, CmdArgs);
  }

  addMacroPrefixMapArg(D, Args, CmdArgs);
  addCoveragePrefixMapArg(D, Args, CmdArgs);
}

// FIXME: Move to target hook.
static bool isSignedCharDefault(const llvm::Triple &Triple) {
  switch (Triple.getArch()) {
  default:
    return true;

  case llvm::Triple::aarch64:
  case llvm::Triple::aarch64_32:
  case llvm::Triple::aarch64_be:
  case llvm::Triple::arm:
  case llvm::Triple::armeb:
  case llvm::Triple::thumb:
  case llvm::Triple::thumbeb:
    if (Triple.isOSDarwin() || Triple.isOSWindows())
      return true;
    return false;

  case llvm::Triple::ppc:
  case llvm::Triple::ppc64:
    if (Triple.isOSDarwin())
      return true;
    return false;

  case llvm::Triple::hexagon:
  case llvm::Triple::ppcle:
  case llvm::Triple::ppc64le:
  case llvm::Triple::riscv32:
  case llvm::Triple::riscv64:
  case llvm::Triple::systemz:
  case llvm::Triple::xcore:
    return false;
  }
}

static bool hasMultipleInvocations(const llvm::Triple &Triple,
                                   const ArgList &Args) {
  // Supported only on Darwin where we invoke the compiler multiple times
  // followed by an invocation to lipo.
  if (!Triple.isOSDarwin())
    return false;
  // If more than one "-arch <arch>" is specified, we're targeting multiple
  // architectures resulting in a fat binary.
  return Args.getAllArgValues(options::OPT_arch).size() > 1;
}

static bool checkRemarksOptions(const Driver &D, const ArgList &Args,
                                const llvm::Triple &Triple) {
  // When enabling remarks, we need to error if:
  // * The remark file is specified but we're targeting multiple architectures,
  // which means more than one remark file is being generated.
  bool hasMultipleInvocations = ::hasMultipleInvocations(Triple, Args);
  bool hasExplicitOutputFile =
      Args.getLastArg(options::OPT_foptimization_record_file_EQ);
  if (hasMultipleInvocations && hasExplicitOutputFile) {
    D.Diag(diag::err_drv_invalid_output_with_multiple_archs)
        << "-foptimization-record-file";
    return false;
  }
  return true;
}

static void renderRemarksOptions(const ArgList &Args, ArgStringList &CmdArgs,
                                 const llvm::Triple &Triple,
                                 const InputInfo &Input,
                                 const InputInfo &Output, const JobAction &JA) {
  StringRef Format = "yaml";
  if (const Arg *A = Args.getLastArg(options::OPT_fsave_optimization_record_EQ))
    Format = A->getValue();

  CmdArgs.push_back("-opt-record-file");

  const Arg *A = Args.getLastArg(options::OPT_foptimization_record_file_EQ);
  if (A) {
    CmdArgs.push_back(A->getValue());
  } else {
    bool hasMultipleArchs =
        Triple.isOSDarwin() && // Only supported on Darwin platforms.
        Args.getAllArgValues(options::OPT_arch).size() > 1;

    SmallString<128> F;

    if (Args.hasArg(options::OPT_c) || Args.hasArg(options::OPT_S)) {
      if (Arg *FinalOutput = Args.getLastArg(options::OPT_o))
        F = FinalOutput->getValue();
    } else {
      if (Format != "yaml" && // For YAML, keep the original behavior.
          Triple.isOSDarwin() && // Enable this only on darwin, since it's the only platform supporting .dSYM bundles.
          Output.isFilename())
        F = Output.getFilename();
    }

    if (F.empty()) {
      // Use the input filename.
      F = llvm::sys::path::stem(Input.getBaseInput());

      // If we're compiling for an offload architecture (i.e. a CUDA device),
      // we need to make the file name for the device compilation different
      // from the host compilation.
      if (!JA.isDeviceOffloading(Action::OFK_None) &&
          !JA.isDeviceOffloading(Action::OFK_Host)) {
        llvm::sys::path::replace_extension(F, "");
        F += Action::GetOffloadingFileNamePrefix(JA.getOffloadingDeviceKind(),
                                                 Triple.normalize());
        F += "-";
        F += JA.getOffloadingArch();
      }
    }

    // If we're having more than one "-arch", we should name the files
    // differently so that every cc1 invocation writes to a different file.
    // We're doing that by appending "-<arch>" with "<arch>" being the arch
    // name from the triple.
    if (hasMultipleArchs) {
      // First, remember the extension.
      SmallString<64> OldExtension = llvm::sys::path::extension(F);
      // then, remove it.
      llvm::sys::path::replace_extension(F, "");
      // attach -<arch> to it.
      F += "-";
      F += Triple.getArchName();
      // put back the extension.
      llvm::sys::path::replace_extension(F, OldExtension);
    }

    SmallString<32> Extension;
    Extension += "opt.";
    Extension += Format;

    llvm::sys::path::replace_extension(F, Extension);
    CmdArgs.push_back(Args.MakeArgString(F));
  }

  if (const Arg *A =
          Args.getLastArg(options::OPT_foptimization_record_passes_EQ)) {
    CmdArgs.push_back("-opt-record-passes");
    CmdArgs.push_back(A->getValue());
  }

  if (!Format.empty()) {
    CmdArgs.push_back("-opt-record-format");
    CmdArgs.push_back(Format.data());
  }
}

void AddAAPCSVolatileBitfieldArgs(const ArgList &Args, ArgStringList &CmdArgs) {
  if (!Args.hasFlag(options::OPT_faapcs_bitfield_width,
                    options::OPT_fno_aapcs_bitfield_width, true))
    CmdArgs.push_back("-fno-aapcs-bitfield-width");

  if (Args.getLastArg(options::OPT_ForceAAPCSBitfieldLoad))
    CmdArgs.push_back("-faapcs-bitfield-load");
}

namespace {
void RenderARMABI(const llvm::Triple &Triple, const ArgList &Args,
                  ArgStringList &CmdArgs) {
  // Select the ABI to use.
  // FIXME: Support -meabi.
  // FIXME: Parts of this are duplicated in the backend, unify this somehow.
  const char *ABIName = nullptr;
  if (Arg *A = Args.getLastArg(options::OPT_mabi_EQ)) {
    ABIName = A->getValue();
  } else {
    std::string CPU = getCPUName(Args, Triple, /*FromAs*/ false);
    ABIName = llvm::ARM::computeDefaultTargetABI(Triple, CPU).data();
  }

  CmdArgs.push_back("-target-abi");
  CmdArgs.push_back(ABIName);
}
}

void Clang::AddARMTargetArgs(const llvm::Triple &Triple, const ArgList &Args,
                             ArgStringList &CmdArgs, bool KernelOrKext) const {
  RenderARMABI(Triple, Args, CmdArgs);

  // Determine floating point ABI from the options & target defaults.
  arm::FloatABI ABI = arm::getARMFloatABI(getToolChain(), Args);
  if (ABI == arm::FloatABI::Soft) {
    // Floating point operations and argument passing are soft.
    // FIXME: This changes CPP defines, we need -target-soft-float.
    CmdArgs.push_back("-msoft-float");
    CmdArgs.push_back("-mfloat-abi");
    CmdArgs.push_back("soft");
  } else if (ABI == arm::FloatABI::SoftFP) {
    // Floating point operations are hard, but argument passing is soft.
    CmdArgs.push_back("-mfloat-abi");
    CmdArgs.push_back("soft");
  } else {
    // Floating point operations and argument passing are hard.
    assert(ABI == arm::FloatABI::Hard && "Invalid float abi!");
    CmdArgs.push_back("-mfloat-abi");
    CmdArgs.push_back("hard");
  }

  // Forward the -mglobal-merge option for explicit control over the pass.
  if (Arg *A = Args.getLastArg(options::OPT_mglobal_merge,
                               options::OPT_mno_global_merge)) {
    CmdArgs.push_back("-mllvm");
    if (A->getOption().matches(options::OPT_mno_global_merge))
      CmdArgs.push_back("-arm-global-merge=false");
    else
      CmdArgs.push_back("-arm-global-merge=true");
  }

  if (!Args.hasFlag(options::OPT_mimplicit_float,
                    options::OPT_mno_implicit_float, true))
    CmdArgs.push_back("-no-implicit-float");

  if (Args.getLastArg(options::OPT_mcmse))
    CmdArgs.push_back("-mcmse");

  AddAAPCSVolatileBitfieldArgs(Args, CmdArgs);
}

void Clang::RenderTargetOptions(const llvm::Triple &EffectiveTriple,
                                const ArgList &Args, bool KernelOrKext,
                                ArgStringList &CmdArgs) const {
  const ToolChain &TC = getToolChain();

  // Add the target features
  getTargetFeatures(TC.getDriver(), EffectiveTriple, Args, CmdArgs, false);

  // Add target specific flags.
  switch (TC.getArch()) {
  default:
    break;

  case llvm::Triple::arm:
  case llvm::Triple::armeb:
  case llvm::Triple::thumb:
  case llvm::Triple::thumbeb:
    // Use the effective triple, which takes into account the deployment target.
    AddARMTargetArgs(EffectiveTriple, Args, CmdArgs, KernelOrKext);
    CmdArgs.push_back("-fallow-half-arguments-and-returns");
    break;

  case llvm::Triple::aarch64:
  case llvm::Triple::aarch64_32:
  case llvm::Triple::aarch64_be:
    AddAArch64TargetArgs(Args, CmdArgs);
    CmdArgs.push_back("-fallow-half-arguments-and-returns");
    break;

  case llvm::Triple::mips:
  case llvm::Triple::mipsel:
  case llvm::Triple::mips64:
  case llvm::Triple::mips64el:
    AddMIPSTargetArgs(Args, CmdArgs);
    break;

  case llvm::Triple::ppc:
  case llvm::Triple::ppcle:
  case llvm::Triple::ppc64:
  case llvm::Triple::ppc64le:
    AddPPCTargetArgs(Args, CmdArgs);
    break;

  case llvm::Triple::riscv32:
  case llvm::Triple::riscv64:
    AddRISCVTargetArgs(Args, CmdArgs);
    break;

  case llvm::Triple::sparc:
  case llvm::Triple::sparcel:
  case llvm::Triple::sparcv9:
    AddSparcTargetArgs(Args, CmdArgs);
    break;

  case llvm::Triple::systemz:
    AddSystemZTargetArgs(Args, CmdArgs);
    break;

  case llvm::Triple::x86:
  case llvm::Triple::x86_64:
    AddX86TargetArgs(Args, CmdArgs);
    break;

  case llvm::Triple::lanai:
    AddLanaiTargetArgs(Args, CmdArgs);
    break;

  case llvm::Triple::hexagon:
    AddHexagonTargetArgs(Args, CmdArgs);
    break;

  case llvm::Triple::wasm32:
  case llvm::Triple::wasm64:
    AddWebAssemblyTargetArgs(Args, CmdArgs);
    break;

  case llvm::Triple::ve:
    AddVETargetArgs(Args, CmdArgs);
    break;
  }
}

namespace {
void RenderAArch64ABI(const llvm::Triple &Triple, const ArgList &Args,
                      ArgStringList &CmdArgs) {
  const char *ABIName = nullptr;
  if (Arg *A = Args.getLastArg(options::OPT_mabi_EQ))
    ABIName = A->getValue();
  else if (Triple.isOSDarwin())
    ABIName = "darwinpcs";
  else
    ABIName = "aapcs";

  CmdArgs.push_back("-target-abi");
  CmdArgs.push_back(ABIName);
}
}

void Clang::AddAArch64TargetArgs(const ArgList &Args,
                                 ArgStringList &CmdArgs) const {
  const llvm::Triple &Triple = getToolChain().getEffectiveTriple();

  if (!Args.hasFlag(options::OPT_mred_zone, options::OPT_mno_red_zone, true) ||
      Args.hasArg(options::OPT_mkernel) ||
      Args.hasArg(options::OPT_fapple_kext))
    CmdArgs.push_back("-disable-red-zone");

  if (!Args.hasFlag(options::OPT_mimplicit_float,
                    options::OPT_mno_implicit_float, true))
    CmdArgs.push_back("-no-implicit-float");

  RenderAArch64ABI(Triple, Args, CmdArgs);

  if (Arg *A = Args.getLastArg(options::OPT_mfix_cortex_a53_835769,
                               options::OPT_mno_fix_cortex_a53_835769)) {
    CmdArgs.push_back("-mllvm");
    if (A->getOption().matches(options::OPT_mfix_cortex_a53_835769))
      CmdArgs.push_back("-aarch64-fix-cortex-a53-835769=1");
    else
      CmdArgs.push_back("-aarch64-fix-cortex-a53-835769=0");
  } else if (Triple.isAndroid()) {
    // Enabled A53 errata (835769) workaround by default on android
    CmdArgs.push_back("-mllvm");
    CmdArgs.push_back("-aarch64-fix-cortex-a53-835769=1");
  }

  // Forward the -mglobal-merge option for explicit control over the pass.
  if (Arg *A = Args.getLastArg(options::OPT_mglobal_merge,
                               options::OPT_mno_global_merge)) {
    CmdArgs.push_back("-mllvm");
    if (A->getOption().matches(options::OPT_mno_global_merge))
      CmdArgs.push_back("-aarch64-enable-global-merge=false");
    else
      CmdArgs.push_back("-aarch64-enable-global-merge=true");
  }

  // Enable/disable return address signing and indirect branch targets.
  if (Arg *A = Args.getLastArg(options::OPT_msign_return_address_EQ,
                               options::OPT_mbranch_protection_EQ)) {

    const Driver &D = getToolChain().getDriver();

    StringRef Scope, Key;
    bool IndirectBranches;

    if (A->getOption().matches(options::OPT_msign_return_address_EQ)) {
      Scope = A->getValue();
      if (!Scope.equals("none") && !Scope.equals("non-leaf") &&
          !Scope.equals("all"))
        D.Diag(diag::err_invalid_branch_protection)
            << Scope << A->getAsString(Args);
      Key = "a_key";
      IndirectBranches = false;
    } else {
      StringRef Err;
      llvm::AArch64::ParsedBranchProtection PBP;
      if (!llvm::AArch64::parseBranchProtection(A->getValue(), PBP, Err))
        D.Diag(diag::err_invalid_branch_protection)
            << Err << A->getAsString(Args);
      Scope = PBP.Scope;
      Key = PBP.Key;
      IndirectBranches = PBP.BranchTargetEnforcement;
    }

    CmdArgs.push_back(
        Args.MakeArgString(Twine("-msign-return-address=") + Scope));
    CmdArgs.push_back(
        Args.MakeArgString(Twine("-msign-return-address-key=") + Key));
    if (IndirectBranches)
      CmdArgs.push_back("-mbranch-target-enforce");
  }

  // Handle -msve_vector_bits=<bits>
  if (Arg *A = Args.getLastArg(options::OPT_msve_vector_bits_EQ)) {
    StringRef Val = A->getValue();
    const Driver &D = getToolChain().getDriver();
    if (Val.equals("128") || Val.equals("256") || Val.equals("512") ||
        Val.equals("1024") || Val.equals("2048"))
      CmdArgs.push_back(
          Args.MakeArgString(llvm::Twine("-msve-vector-bits=") + Val));
    // Silently drop requests for vector-length agnostic code as it's implied.
    else if (!Val.equals("scalable"))
      // Handle the unsupported values passed to msve-vector-bits.
      D.Diag(diag::err_drv_unsupported_option_argument)
          << A->getOption().getName() << Val;
  }

  AddAAPCSVolatileBitfieldArgs(Args, CmdArgs);
}

void Clang::AddMIPSTargetArgs(const ArgList &Args,
                              ArgStringList &CmdArgs) const {
  const Driver &D = getToolChain().getDriver();
  StringRef CPUName;
  StringRef ABIName;
  const llvm::Triple &Triple = getToolChain().getTriple();
  mips::getMipsCPUAndABI(Args, Triple, CPUName, ABIName);

  CmdArgs.push_back("-target-abi");
  CmdArgs.push_back(ABIName.data());

  mips::FloatABI ABI = mips::getMipsFloatABI(D, Args, Triple);
  if (ABI == mips::FloatABI::Soft) {
    // Floating point operations and argument passing are soft.
    CmdArgs.push_back("-msoft-float");
    CmdArgs.push_back("-mfloat-abi");
    CmdArgs.push_back("soft");
  } else {
    // Floating point operations and argument passing are hard.
    assert(ABI == mips::FloatABI::Hard && "Invalid float abi!");
    CmdArgs.push_back("-mfloat-abi");
    CmdArgs.push_back("hard");
  }

  if (Arg *A = Args.getLastArg(options::OPT_mldc1_sdc1,
                               options::OPT_mno_ldc1_sdc1)) {
    if (A->getOption().matches(options::OPT_mno_ldc1_sdc1)) {
      CmdArgs.push_back("-mllvm");
      CmdArgs.push_back("-mno-ldc1-sdc1");
    }
  }

  if (Arg *A = Args.getLastArg(options::OPT_mcheck_zero_division,
                               options::OPT_mno_check_zero_division)) {
    if (A->getOption().matches(options::OPT_mno_check_zero_division)) {
      CmdArgs.push_back("-mllvm");
      CmdArgs.push_back("-mno-check-zero-division");
    }
  }

  if (Arg *A = Args.getLastArg(options::OPT_G)) {
    StringRef v = A->getValue();
    CmdArgs.push_back("-mllvm");
    CmdArgs.push_back(Args.MakeArgString("-mips-ssection-threshold=" + v));
    A->claim();
  }

  Arg *GPOpt = Args.getLastArg(options::OPT_mgpopt, options::OPT_mno_gpopt);
  Arg *ABICalls =
      Args.getLastArg(options::OPT_mabicalls, options::OPT_mno_abicalls);

  // -mabicalls is the default for many MIPS environments, even with -fno-pic.
  // -mgpopt is the default for static, -fno-pic environments but these two
  // options conflict. We want to be certain that -mno-abicalls -mgpopt is
  // the only case where -mllvm -mgpopt is passed.
  // NOTE: We need a warning here or in the backend to warn when -mgpopt is
  //       passed explicitly when compiling something with -mabicalls
  //       (implictly) in affect. Currently the warning is in the backend.
  //
  // When the ABI in use is  N64, we also need to determine the PIC mode that
  // is in use, as -fno-pic for N64 implies -mno-abicalls.
  bool NoABICalls =
      ABICalls && ABICalls->getOption().matches(options::OPT_mno_abicalls);

  llvm::Reloc::Model RelocationModel;
  unsigned PICLevel;
  bool IsPIE;
  std::tie(RelocationModel, PICLevel, IsPIE) =
      ParsePICArgs(getToolChain(), Args);

  NoABICalls = NoABICalls ||
               (RelocationModel == llvm::Reloc::Static && ABIName == "n64");

  bool WantGPOpt = GPOpt && GPOpt->getOption().matches(options::OPT_mgpopt);
  // We quietly ignore -mno-gpopt as the backend defaults to -mno-gpopt.
  if (NoABICalls && (!GPOpt || WantGPOpt)) {
    CmdArgs.push_back("-mllvm");
    CmdArgs.push_back("-mgpopt");

    Arg *LocalSData = Args.getLastArg(options::OPT_mlocal_sdata,
                                      options::OPT_mno_local_sdata);
    Arg *ExternSData = Args.getLastArg(options::OPT_mextern_sdata,
                                       options::OPT_mno_extern_sdata);
    Arg *EmbeddedData = Args.getLastArg(options::OPT_membedded_data,
                                        options::OPT_mno_embedded_data);
    if (LocalSData) {
      CmdArgs.push_back("-mllvm");
      if (LocalSData->getOption().matches(options::OPT_mlocal_sdata)) {
        CmdArgs.push_back("-mlocal-sdata=1");
      } else {
        CmdArgs.push_back("-mlocal-sdata=0");
      }
      LocalSData->claim();
    }

    if (ExternSData) {
      CmdArgs.push_back("-mllvm");
      if (ExternSData->getOption().matches(options::OPT_mextern_sdata)) {
        CmdArgs.push_back("-mextern-sdata=1");
      } else {
        CmdArgs.push_back("-mextern-sdata=0");
      }
      ExternSData->claim();
    }

    if (EmbeddedData) {
      CmdArgs.push_back("-mllvm");
      if (EmbeddedData->getOption().matches(options::OPT_membedded_data)) {
        CmdArgs.push_back("-membedded-data=1");
      } else {
        CmdArgs.push_back("-membedded-data=0");
      }
      EmbeddedData->claim();
    }

  } else if ((!ABICalls || (!NoABICalls && ABICalls)) && WantGPOpt)
    D.Diag(diag::warn_drv_unsupported_gpopt) << (ABICalls ? 0 : 1);

  if (GPOpt)
    GPOpt->claim();

  if (Arg *A = Args.getLastArg(options::OPT_mcompact_branches_EQ)) {
    StringRef Val = StringRef(A->getValue());
    if (mips::hasCompactBranches(CPUName)) {
      if (Val == "never" || Val == "always" || Val == "optimal") {
        CmdArgs.push_back("-mllvm");
        CmdArgs.push_back(Args.MakeArgString("-mips-compact-branches=" + Val));
      } else
        D.Diag(diag::err_drv_unsupported_option_argument)
            << A->getOption().getName() << Val;
    } else
      D.Diag(diag::warn_target_unsupported_compact_branches) << CPUName;
  }

  if (Arg *A = Args.getLastArg(options::OPT_mrelax_pic_calls,
                               options::OPT_mno_relax_pic_calls)) {
    if (A->getOption().matches(options::OPT_mno_relax_pic_calls)) {
      CmdArgs.push_back("-mllvm");
      CmdArgs.push_back("-mips-jalr-reloc=0");
    }
  }
}

void Clang::AddPPCTargetArgs(const ArgList &Args,
                             ArgStringList &CmdArgs) const {
  // Select the ABI to use.
  const char *ABIName = nullptr;
  const llvm::Triple &T = getToolChain().getTriple();
  if (T.isOSBinFormatELF()) {
    switch (getToolChain().getArch()) {
    case llvm::Triple::ppc64: {
      if ((T.isOSFreeBSD() && T.getOSMajorVersion() >= 13) ||
          T.isOSOpenBSD() || T.isMusl())
        ABIName = "elfv2";
      else
        ABIName = "elfv1";
      break;
    }
    case llvm::Triple::ppc64le:
      ABIName = "elfv2";
      break;
    default:
      break;
    }
  }

  bool IEEELongDouble = false;
  for (const Arg *A : Args.filtered(options::OPT_mabi_EQ)) {
    StringRef V = A->getValue();
    if (V == "ieeelongdouble")
      IEEELongDouble = true;
    else if (V == "ibmlongdouble")
      IEEELongDouble = false;
    else if (V != "altivec")
      // The ppc64 linux abis are all "altivec" abis by default. Accept and ignore
      // the option if given as we don't have backend support for any targets
      // that don't use the altivec abi.
      ABIName = A->getValue();
  }
  if (IEEELongDouble)
    CmdArgs.push_back("-mabi=ieeelongdouble");

  ppc::FloatABI FloatABI =
      ppc::getPPCFloatABI(getToolChain().getDriver(), Args);

  if (FloatABI == ppc::FloatABI::Soft) {
    // Floating point operations and argument passing are soft.
    CmdArgs.push_back("-msoft-float");
    CmdArgs.push_back("-mfloat-abi");
    CmdArgs.push_back("soft");
  } else {
    // Floating point operations and argument passing are hard.
    assert(FloatABI == ppc::FloatABI::Hard && "Invalid float abi!");
    CmdArgs.push_back("-mfloat-abi");
    CmdArgs.push_back("hard");
  }

  if (ABIName) {
    CmdArgs.push_back("-target-abi");
    CmdArgs.push_back(ABIName);
  }
}

static void SetRISCVSmallDataLimit(const ToolChain &TC, const ArgList &Args,
                                   ArgStringList &CmdArgs) {
  const Driver &D = TC.getDriver();
  const llvm::Triple &Triple = TC.getTriple();
  // Default small data limitation is eight.
  const char *SmallDataLimit = "8";
  // Get small data limitation.
  if (Args.getLastArg(options::OPT_shared, options::OPT_fpic,
                      options::OPT_fPIC)) {
    // Not support linker relaxation for PIC.
    SmallDataLimit = "0";
    if (Args.hasArg(options::OPT_G)) {
      D.Diag(diag::warn_drv_unsupported_sdata);
    }
  } else if (Args.getLastArgValue(options::OPT_mcmodel_EQ)
                 .equals_insensitive("large") &&
             (Triple.getArch() == llvm::Triple::riscv64)) {
    // Not support linker relaxation for RV64 with large code model.
    SmallDataLimit = "0";
    if (Args.hasArg(options::OPT_G)) {
      D.Diag(diag::warn_drv_unsupported_sdata);
    }
  } else if (Arg *A = Args.getLastArg(options::OPT_G)) {
    SmallDataLimit = A->getValue();
  }
  // Forward the -msmall-data-limit= option.
  CmdArgs.push_back("-msmall-data-limit");
  CmdArgs.push_back(SmallDataLimit);
}

void Clang::AddRISCVTargetArgs(const ArgList &Args,
                               ArgStringList &CmdArgs) const {
  const llvm::Triple &Triple = getToolChain().getTriple();
  StringRef ABIName = riscv::getRISCVABI(Args, Triple);

  CmdArgs.push_back("-target-abi");
  CmdArgs.push_back(ABIName.data());

  SetRISCVSmallDataLimit(getToolChain(), Args, CmdArgs);

  std::string TuneCPU;

  if (const Arg *A = Args.getLastArg(clang::driver::options::OPT_mtune_EQ)) {
    StringRef Name = A->getValue();

    Name = llvm::RISCV::resolveTuneCPUAlias(Name, Triple.isArch64Bit());
    TuneCPU = std::string(Name);
  }

  if (!TuneCPU.empty()) {
    CmdArgs.push_back("-tune-cpu");
    CmdArgs.push_back(Args.MakeArgString(TuneCPU));
  }
}

void Clang::AddSparcTargetArgs(const ArgList &Args,
                               ArgStringList &CmdArgs) const {
  sparc::FloatABI FloatABI =
      sparc::getSparcFloatABI(getToolChain().getDriver(), Args);

  if (FloatABI == sparc::FloatABI::Soft) {
    // Floating point operations and argument passing are soft.
    CmdArgs.push_back("-msoft-float");
    CmdArgs.push_back("-mfloat-abi");
    CmdArgs.push_back("soft");
  } else {
    // Floating point operations and argument passing are hard.
    assert(FloatABI == sparc::FloatABI::Hard && "Invalid float abi!");
    CmdArgs.push_back("-mfloat-abi");
    CmdArgs.push_back("hard");
  }
}

void Clang::AddSystemZTargetArgs(const ArgList &Args,
                                 ArgStringList &CmdArgs) const {
  bool HasBackchain = Args.hasFlag(options::OPT_mbackchain,
                                   options::OPT_mno_backchain, false);
  bool HasPackedStack = Args.hasFlag(options::OPT_mpacked_stack,
                                     options::OPT_mno_packed_stack, false);
  systemz::FloatABI FloatABI =
      systemz::getSystemZFloatABI(getToolChain().getDriver(), Args);
  bool HasSoftFloat = (FloatABI == systemz::FloatABI::Soft);
  if (HasBackchain && HasPackedStack && !HasSoftFloat) {
    const Driver &D = getToolChain().getDriver();
    D.Diag(diag::err_drv_unsupported_opt)
      << "-mpacked-stack -mbackchain -mhard-float";
  }
  if (HasBackchain)
    CmdArgs.push_back("-mbackchain");
  if (HasPackedStack)
    CmdArgs.push_back("-mpacked-stack");
  if (HasSoftFloat) {
    // Floating point operations and argument passing are soft.
    CmdArgs.push_back("-msoft-float");
    CmdArgs.push_back("-mfloat-abi");
    CmdArgs.push_back("soft");
  }
}

void Clang::AddX86TargetArgs(const ArgList &Args,
                             ArgStringList &CmdArgs) const {
  const Driver &D = getToolChain().getDriver();
  addX86AlignBranchArgs(D, Args, CmdArgs, /*IsLTO=*/false);

  if (!Args.hasFlag(options::OPT_mred_zone, options::OPT_mno_red_zone, true) ||
      Args.hasArg(options::OPT_mkernel) ||
      Args.hasArg(options::OPT_fapple_kext))
    CmdArgs.push_back("-disable-red-zone");

  if (!Args.hasFlag(options::OPT_mtls_direct_seg_refs,
                    options::OPT_mno_tls_direct_seg_refs, true))
    CmdArgs.push_back("-mno-tls-direct-seg-refs");

  // Default to avoid implicit floating-point for kernel/kext code, but allow
  // that to be overridden with -mno-soft-float.
  bool NoImplicitFloat = (Args.hasArg(options::OPT_mkernel) ||
                          Args.hasArg(options::OPT_fapple_kext));
  if (Arg *A = Args.getLastArg(
          options::OPT_msoft_float, options::OPT_mno_soft_float,
          options::OPT_mimplicit_float, options::OPT_mno_implicit_float)) {
    const Option &O = A->getOption();
    NoImplicitFloat = (O.matches(options::OPT_mno_implicit_float) ||
                       O.matches(options::OPT_msoft_float));
  }
  if (NoImplicitFloat)
    CmdArgs.push_back("-no-implicit-float");

  if (Arg *A = Args.getLastArg(options::OPT_masm_EQ)) {
    StringRef Value = A->getValue();
    if (Value == "intel" || Value == "att") {
      CmdArgs.push_back("-mllvm");
      CmdArgs.push_back(Args.MakeArgString("-x86-asm-syntax=" + Value));
    } else {
      D.Diag(diag::err_drv_unsupported_option_argument)
          << A->getOption().getName() << Value;
    }
  } else if (D.IsCLMode()) {
    CmdArgs.push_back("-mllvm");
    CmdArgs.push_back("-x86-asm-syntax=intel");
  }

  // Set flags to support MCU ABI.
  if (Args.hasFlag(options::OPT_miamcu, options::OPT_mno_iamcu, false)) {
    CmdArgs.push_back("-mfloat-abi");
    CmdArgs.push_back("soft");
    CmdArgs.push_back("-mstack-alignment=4");
  }

  // Handle -mtune.

  // Default to "generic" unless -march is present or targetting the PS4.
  std::string TuneCPU;
  if (!Args.hasArg(clang::driver::options::OPT_march_EQ) &&
      !getToolChain().getTriple().isPS4CPU())
    TuneCPU = "generic";

  // Override based on -mtune.
  if (const Arg *A = Args.getLastArg(clang::driver::options::OPT_mtune_EQ)) {
    StringRef Name = A->getValue();

    if (Name == "native") {
      Name = llvm::sys::getHostCPUName();
      if (!Name.empty())
        TuneCPU = std::string(Name);
    } else
      TuneCPU = std::string(Name);
  }

  if (!TuneCPU.empty()) {
    CmdArgs.push_back("-tune-cpu");
    CmdArgs.push_back(Args.MakeArgString(TuneCPU));
  }
}

void Clang::AddHexagonTargetArgs(const ArgList &Args,
                                 ArgStringList &CmdArgs) const {
  CmdArgs.push_back("-mqdsp6-compat");
  CmdArgs.push_back("-Wreturn-type");

  if (auto G = toolchains::HexagonToolChain::getSmallDataThreshold(Args)) {
    CmdArgs.push_back("-mllvm");
    CmdArgs.push_back(Args.MakeArgString("-hexagon-small-data-threshold=" +
                                         Twine(G.getValue())));
  }

  if (!Args.hasArg(options::OPT_fno_short_enums))
    CmdArgs.push_back("-fshort-enums");
  if (Args.getLastArg(options::OPT_mieee_rnd_near)) {
    CmdArgs.push_back("-mllvm");
    CmdArgs.push_back("-enable-hexagon-ieee-rnd-near");
  }
  CmdArgs.push_back("-mllvm");
  CmdArgs.push_back("-machine-sink-split=0");
}

void Clang::AddLanaiTargetArgs(const ArgList &Args,
                               ArgStringList &CmdArgs) const {
  if (Arg *A = Args.getLastArg(options::OPT_mcpu_EQ)) {
    StringRef CPUName = A->getValue();

    CmdArgs.push_back("-target-cpu");
    CmdArgs.push_back(Args.MakeArgString(CPUName));
  }
  if (Arg *A = Args.getLastArg(options::OPT_mregparm_EQ)) {
    StringRef Value = A->getValue();
    // Only support mregparm=4 to support old usage. Report error for all other
    // cases.
    int Mregparm;
    if (Value.getAsInteger(10, Mregparm)) {
      if (Mregparm != 4) {
        getToolChain().getDriver().Diag(
            diag::err_drv_unsupported_option_argument)
            << A->getOption().getName() << Value;
      }
    }
  }
}

void Clang::AddWebAssemblyTargetArgs(const ArgList &Args,
                                     ArgStringList &CmdArgs) const {
  // Default to "hidden" visibility.
  if (!Args.hasArg(options::OPT_fvisibility_EQ,
                   options::OPT_fvisibility_ms_compat)) {
    CmdArgs.push_back("-fvisibility");
    CmdArgs.push_back("hidden");
  }
}

void Clang::AddVETargetArgs(const ArgList &Args, ArgStringList &CmdArgs) const {
  // Floating point operations and argument passing are hard.
  CmdArgs.push_back("-mfloat-abi");
  CmdArgs.push_back("hard");
}

void Clang::DumpCompilationDatabase(Compilation &C, StringRef Filename,
                                    StringRef Target, const InputInfo &Output,
                                    const InputInfo &Input, const ArgList &Args) const {
  // If this is a dry run, do not create the compilation database file.
  if (C.getArgs().hasArg(options::OPT__HASH_HASH_HASH))
    return;

  using llvm::yaml::escape;
  const Driver &D = getToolChain().getDriver();

  if (!CompilationDatabase) {
    std::error_code EC;
    auto File = std::make_unique<llvm::raw_fd_ostream>(
        Filename, EC, llvm::sys::fs::OF_TextWithCRLF);
    if (EC) {
      D.Diag(clang::diag::err_drv_compilationdatabase) << Filename
                                                       << EC.message();
      return;
    }
    CompilationDatabase = std::move(File);
  }
  auto &CDB = *CompilationDatabase;
  auto CWD = D.getVFS().getCurrentWorkingDirectory();
  if (!CWD)
    CWD = ".";
  CDB << "{ \"directory\": \"" << escape(*CWD) << "\"";
  CDB << ", \"file\": \"" << escape(Input.getFilename()) << "\"";
  CDB << ", \"output\": \"" << escape(Output.getFilename()) << "\"";
  CDB << ", \"arguments\": [\"" << escape(D.ClangExecutable) << "\"";
  SmallString<128> Buf;
  Buf = "-x";
  Buf += types::getTypeName(Input.getType());
  CDB << ", \"" << escape(Buf) << "\"";
  if (!D.SysRoot.empty() && !Args.hasArg(options::OPT__sysroot_EQ)) {
    Buf = "--sysroot=";
    Buf += D.SysRoot;
    CDB << ", \"" << escape(Buf) << "\"";
  }
  CDB << ", \"" << escape(Input.getFilename()) << "\"";
  for (auto &A: Args) {
    auto &O = A->getOption();
    // Skip language selection, which is positional.
    if (O.getID() == options::OPT_x)
      continue;
    // Skip writing dependency output and the compilation database itself.
    if (O.getGroup().isValid() && O.getGroup().getID() == options::OPT_M_Group)
      continue;
    if (O.getID() == options::OPT_gen_cdb_fragment_path)
      continue;
    // Skip inputs.
    if (O.getKind() == Option::InputClass)
      continue;
    // All other arguments are quoted and appended.
    ArgStringList ASL;
    A->render(Args, ASL);
    for (auto &it: ASL)
      CDB << ", \"" << escape(it) << "\"";
  }
  Buf = "--target=";
  Buf += Target;
  CDB << ", \"" << escape(Buf) << "\"]},\n";
}

void Clang::DumpCompilationDatabaseFragmentToDir(
    StringRef Dir, Compilation &C, StringRef Target, const InputInfo &Output,
    const InputInfo &Input, const llvm::opt::ArgList &Args) const {
  // If this is a dry run, do not create the compilation database file.
  if (C.getArgs().hasArg(options::OPT__HASH_HASH_HASH))
    return;

  if (CompilationDatabase)
    DumpCompilationDatabase(C, "", Target, Output, Input, Args);

  SmallString<256> Path = Dir;
  const auto &Driver = C.getDriver();
  Driver.getVFS().makeAbsolute(Path);
  auto Err = llvm::sys::fs::create_directory(Path, /*IgnoreExisting=*/true);
  if (Err) {
    Driver.Diag(diag::err_drv_compilationdatabase) << Dir << Err.message();
    return;
  }

  llvm::sys::path::append(
      Path,
      Twine(llvm::sys::path::filename(Input.getFilename())) + ".%%%%.json");
  int FD;
  SmallString<256> TempPath;
  Err = llvm::sys::fs::createUniqueFile(Path, FD, TempPath,
                                        llvm::sys::fs::OF_Text);
  if (Err) {
    Driver.Diag(diag::err_drv_compilationdatabase) << Path << Err.message();
    return;
  }
  CompilationDatabase =
      std::make_unique<llvm::raw_fd_ostream>(FD, /*shouldClose=*/true);
  DumpCompilationDatabase(C, "", Target, Output, Input, Args);
}

static bool CheckARMImplicitITArg(StringRef Value) {
  return Value == "always" || Value == "never" || Value == "arm" ||
         Value == "thumb";
}

static void AddARMImplicitITArgs(const ArgList &Args, ArgStringList &CmdArgs,
                                 StringRef Value) {
  CmdArgs.push_back("-mllvm");
  CmdArgs.push_back(Args.MakeArgString("-arm-implicit-it=" + Value));
}

static void CollectArgsForIntegratedAssembler(Compilation &C,
                                              const ArgList &Args,
                                              ArgStringList &CmdArgs,
                                              const Driver &D) {
  if (UseRelaxAll(C, Args))
    CmdArgs.push_back("-mrelax-all");

  // Only default to -mincremental-linker-compatible if we think we are
  // targeting the MSVC linker.
  bool DefaultIncrementalLinkerCompatible =
      C.getDefaultToolChain().getTriple().isWindowsMSVCEnvironment();
  if (Args.hasFlag(options::OPT_mincremental_linker_compatible,
                   options::OPT_mno_incremental_linker_compatible,
                   DefaultIncrementalLinkerCompatible))
    CmdArgs.push_back("-mincremental-linker-compatible");

  // If you add more args here, also add them to the block below that
  // starts with "// If CollectArgsForIntegratedAssembler() isn't called below".

  // When passing -I arguments to the assembler we sometimes need to
  // unconditionally take the next argument.  For example, when parsing
  // '-Wa,-I -Wa,foo' we need to accept the -Wa,foo arg after seeing the
  // -Wa,-I arg and when parsing '-Wa,-I,foo' we need to accept the 'foo'
  // arg after parsing the '-I' arg.
  bool TakeNextArg = false;

  bool UseRelaxRelocations = C.getDefaultToolChain().useRelaxRelocations();
  bool UseNoExecStack = C.getDefaultToolChain().isNoExecStackDefault();
  const char *MipsTargetFeature = nullptr;
  StringRef ImplicitIt;
  for (const Arg *A :
       Args.filtered(options::OPT_Wa_COMMA, options::OPT_Xassembler,
                     options::OPT_mimplicit_it_EQ)) {
    A->claim();

    if (A->getOption().getID() == options::OPT_mimplicit_it_EQ) {
      switch (C.getDefaultToolChain().getArch()) {
      case llvm::Triple::arm:
      case llvm::Triple::armeb:
      case llvm::Triple::thumb:
      case llvm::Triple::thumbeb:
        // Only store the value; the last value set takes effect.
        ImplicitIt = A->getValue();
        if (!CheckARMImplicitITArg(ImplicitIt))
          D.Diag(diag::err_drv_unsupported_option_argument)
              << A->getOption().getName() << ImplicitIt;
        continue;
      default:
        break;
      }
    }

    for (StringRef Value : A->getValues()) {
      if (TakeNextArg) {
        CmdArgs.push_back(Value.data());
        TakeNextArg = false;
        continue;
      }

      if (C.getDefaultToolChain().getTriple().isOSBinFormatCOFF() &&
          Value == "-mbig-obj")
        continue; // LLVM handles bigobj automatically

      switch (C.getDefaultToolChain().getArch()) {
      default:
        break;
      case llvm::Triple::thumb:
      case llvm::Triple::thumbeb:
      case llvm::Triple::arm:
      case llvm::Triple::armeb:
        if (Value.startswith("-mimplicit-it=")) {
          // Only store the value; the last value set takes effect.
          ImplicitIt = Value.split("=").second;
          if (CheckARMImplicitITArg(ImplicitIt))
            continue;
        }
        if (Value == "-mthumb")
          // -mthumb has already been processed in ComputeLLVMTriple()
          // recognize but skip over here.
          continue;
        break;
      case llvm::Triple::mips:
      case llvm::Triple::mipsel:
      case llvm::Triple::mips64:
      case llvm::Triple::mips64el:
        if (Value == "--trap") {
          CmdArgs.push_back("-target-feature");
          CmdArgs.push_back("+use-tcc-in-div");
          continue;
        }
        if (Value == "--break") {
          CmdArgs.push_back("-target-feature");
          CmdArgs.push_back("-use-tcc-in-div");
          continue;
        }
        if (Value.startswith("-msoft-float")) {
          CmdArgs.push_back("-target-feature");
          CmdArgs.push_back("+soft-float");
          continue;
        }
        if (Value.startswith("-mhard-float")) {
          CmdArgs.push_back("-target-feature");
          CmdArgs.push_back("-soft-float");
          continue;
        }

        MipsTargetFeature = llvm::StringSwitch<const char *>(Value)
                                .Case("-mips1", "+mips1")
                                .Case("-mips2", "+mips2")
                                .Case("-mips3", "+mips3")
                                .Case("-mips4", "+mips4")
                                .Case("-mips5", "+mips5")
                                .Case("-mips32", "+mips32")
                                .Case("-mips32r2", "+mips32r2")
                                .Case("-mips32r3", "+mips32r3")
                                .Case("-mips32r5", "+mips32r5")
                                .Case("-mips32r6", "+mips32r6")
                                .Case("-mips64", "+mips64")
                                .Case("-mips64r2", "+mips64r2")
                                .Case("-mips64r3", "+mips64r3")
                                .Case("-mips64r5", "+mips64r5")
                                .Case("-mips64r6", "+mips64r6")
                                .Default(nullptr);
        if (MipsTargetFeature)
          continue;
      }

      if (Value == "-force_cpusubtype_ALL") {
        // Do nothing, this is the default and we don't support anything else.
      } else if (Value == "-L") {
        CmdArgs.push_back("-msave-temp-labels");
      } else if (Value == "--fatal-warnings") {
        CmdArgs.push_back("-massembler-fatal-warnings");
      } else if (Value == "--no-warn" || Value == "-W") {
        CmdArgs.push_back("-massembler-no-warn");
      } else if (Value == "--noexecstack") {
        UseNoExecStack = true;
      } else if (Value.startswith("-compress-debug-sections") ||
                 Value.startswith("--compress-debug-sections") ||
                 Value == "-nocompress-debug-sections" ||
                 Value == "--nocompress-debug-sections") {
        CmdArgs.push_back(Value.data());
      } else if (Value == "-mrelax-relocations=yes" ||
                 Value == "--mrelax-relocations=yes") {
        UseRelaxRelocations = true;
      } else if (Value == "-mrelax-relocations=no" ||
                 Value == "--mrelax-relocations=no") {
        UseRelaxRelocations = false;
      } else if (Value.startswith("-I")) {
        CmdArgs.push_back(Value.data());
        // We need to consume the next argument if the current arg is a plain
        // -I. The next arg will be the include directory.
        if (Value == "-I")
          TakeNextArg = true;
      } else if (Value.startswith("-gdwarf-")) {
        // "-gdwarf-N" options are not cc1as options.
        unsigned DwarfVersion = DwarfVersionNum(Value);
        if (DwarfVersion == 0) { // Send it onward, and let cc1as complain.
          CmdArgs.push_back(Value.data());
        } else {
          RenderDebugEnablingArgs(Args, CmdArgs,
                                  codegenoptions::LimitedDebugInfo,
                                  DwarfVersion, llvm::DebuggerKind::Default);
        }
      } else if (Value.startswith("-mcpu") || Value.startswith("-mfpu") ||
                 Value.startswith("-mhwdiv") || Value.startswith("-march")) {
        // Do nothing, we'll validate it later.
      } else if (Value == "-defsym") {
          if (A->getNumValues() != 2) {
            D.Diag(diag::err_drv_defsym_invalid_format) << Value;
            break;
          }
          const char *S = A->getValue(1);
          auto Pair = StringRef(S).split('=');
          auto Sym = Pair.first;
          auto SVal = Pair.second;

          if (Sym.empty() || SVal.empty()) {
            D.Diag(diag::err_drv_defsym_invalid_format) << S;
            break;
          }
          int64_t IVal;
          if (SVal.getAsInteger(0, IVal)) {
            D.Diag(diag::err_drv_defsym_invalid_symval) << SVal;
            break;
          }
          CmdArgs.push_back(Value.data());
          TakeNextArg = true;
      } else if (Value == "-fdebug-compilation-dir") {
        CmdArgs.push_back("-fdebug-compilation-dir");
        TakeNextArg = true;
      } else if (Value.consume_front("-fdebug-compilation-dir=")) {
        // The flag is a -Wa / -Xassembler argument and Options doesn't
        // parse the argument, so this isn't automatically aliased to
        // -fdebug-compilation-dir (without '=') here.
        CmdArgs.push_back("-fdebug-compilation-dir");
        CmdArgs.push_back(Value.data());
      } else if (Value == "--version") {
        D.PrintVersion(C, llvm::outs());
      } else {
        D.Diag(diag::err_drv_unsupported_option_argument)
            << A->getOption().getName() << Value;
      }
    }
  }
  if (ImplicitIt.size())
    AddARMImplicitITArgs(Args, CmdArgs, ImplicitIt);
  if (UseRelaxRelocations)
    CmdArgs.push_back("--mrelax-relocations");
  if (UseNoExecStack)
    CmdArgs.push_back("-mnoexecstack");
  if (MipsTargetFeature != nullptr) {
    CmdArgs.push_back("-target-feature");
    CmdArgs.push_back(MipsTargetFeature);
  }

  // forward -fembed-bitcode to assmebler
  if (C.getDriver().embedBitcodeEnabled() ||
      C.getDriver().embedBitcodeMarkerOnly())
    Args.AddLastArg(CmdArgs, options::OPT_fembed_bitcode_EQ);
}

static void RenderFloatingPointOptions(const ToolChain &TC, const Driver &D,
                                       bool OFastEnabled, const ArgList &Args,
                                       ArgStringList &CmdArgs,
                                       const JobAction &JA) {
  // Handle various floating point optimization flags, mapping them to the
  // appropriate LLVM code generation flags. This is complicated by several
  // "umbrella" flags, so we do this by stepping through the flags incrementally
  // adjusting what we think is enabled/disabled, then at the end setting the
  // LLVM flags based on the final state.
  bool HonorINFs = true;
  bool HonorNaNs = true;
  // -fmath-errno is the default on some platforms, e.g. BSD-derived OSes.
  bool MathErrno = TC.IsMathErrnoDefault();
  bool AssociativeMath = false;
  bool ReciprocalMath = false;
  bool SignedZeros = true;
  bool TrappingMath = false; // Implemented via -ffp-exception-behavior
  bool TrappingMathPresent = false; // Is trapping-math in args, and not
                                    // overriden by ffp-exception-behavior?
  bool RoundingFPMath = false;
  bool RoundingMathPresent = false; // Is rounding-math in args?
  // -ffp-model values: strict, fast, precise
  StringRef FPModel = "";
  // -ffp-exception-behavior options: strict, maytrap, ignore
  StringRef FPExceptionBehavior = "";
  const llvm::DenormalMode DefaultDenormalFPMath =
      TC.getDefaultDenormalModeForType(Args, JA);
  const llvm::DenormalMode DefaultDenormalFP32Math =
      TC.getDefaultDenormalModeForType(Args, JA, &llvm::APFloat::IEEEsingle());

  llvm::DenormalMode DenormalFPMath = DefaultDenormalFPMath;
  llvm::DenormalMode DenormalFP32Math = DefaultDenormalFP32Math;
  StringRef FPContract = "";
  bool StrictFPModel = false;


  if (const Arg *A = Args.getLastArg(options::OPT_flimited_precision_EQ)) {
    CmdArgs.push_back("-mlimit-float-precision");
    CmdArgs.push_back(A->getValue());
  }

  for (const Arg *A : Args) {
    auto optID = A->getOption().getID();
    bool PreciseFPModel = false;
    switch (optID) {
    default:
      break;
    case options::OPT_ffp_model_EQ: {
      // If -ffp-model= is seen, reset to fno-fast-math
      HonorINFs = true;
      HonorNaNs = true;
      // Turning *off* -ffast-math restores the toolchain default.
      MathErrno = TC.IsMathErrnoDefault();
      AssociativeMath = false;
      ReciprocalMath = false;
      SignedZeros = true;
      // -fno_fast_math restores default denormal and fpcontract handling
      FPContract = "";
      DenormalFPMath = llvm::DenormalMode::getIEEE();

      // FIXME: The target may have picked a non-IEEE default mode here based on
      // -cl-denorms-are-zero. Should the target consider -fp-model interaction?
      DenormalFP32Math = llvm::DenormalMode::getIEEE();

      StringRef Val = A->getValue();
      if (OFastEnabled && !Val.equals("fast")) {
          // Only -ffp-model=fast is compatible with OFast, ignore.
        D.Diag(clang::diag::warn_drv_overriding_flag_option)
          << Args.MakeArgString("-ffp-model=" + Val)
          << "-Ofast";
        break;
      }
      StrictFPModel = false;
      PreciseFPModel = true;
      // ffp-model= is a Driver option, it is entirely rewritten into more
      // granular options before being passed into cc1.
      // Use the gcc option in the switch below.
      if (!FPModel.empty() && !FPModel.equals(Val)) {
        D.Diag(clang::diag::warn_drv_overriding_flag_option)
          << Args.MakeArgString("-ffp-model=" + FPModel)
          << Args.MakeArgString("-ffp-model=" + Val);
        FPContract = "";
      }
      if (Val.equals("fast")) {
        optID = options::OPT_ffast_math;
        FPModel = Val;
        FPContract = "fast";
      } else if (Val.equals("precise")) {
        optID = options::OPT_ffp_contract;
        FPModel = Val;
        FPContract = "fast";
        PreciseFPModel = true;
      } else if (Val.equals("strict")) {
        StrictFPModel = true;
        optID = options::OPT_frounding_math;
        FPExceptionBehavior = "strict";
        FPModel = Val;
        FPContract = "off";
        TrappingMath = true;
      } else
        D.Diag(diag::err_drv_unsupported_option_argument)
            << A->getOption().getName() << Val;
      break;
      }
    }

    switch (optID) {
    // If this isn't an FP option skip the claim below
    default: continue;

    // Options controlling individual features
    case options::OPT_fhonor_infinities:    HonorINFs = true;         break;
    case options::OPT_fno_honor_infinities: HonorINFs = false;        break;
    case options::OPT_fhonor_nans:          HonorNaNs = true;         break;
    case options::OPT_fno_honor_nans:       HonorNaNs = false;        break;
    case options::OPT_fmath_errno:          MathErrno = true;         break;
    case options::OPT_fno_math_errno:       MathErrno = false;        break;
    case options::OPT_fassociative_math:    AssociativeMath = true;   break;
    case options::OPT_fno_associative_math: AssociativeMath = false;  break;
    case options::OPT_freciprocal_math:     ReciprocalMath = true;    break;
    case options::OPT_fno_reciprocal_math:  ReciprocalMath = false;   break;
    case options::OPT_fsigned_zeros:        SignedZeros = true;       break;
    case options::OPT_fno_signed_zeros:     SignedZeros = false;      break;
    case options::OPT_ftrapping_math:
      if (!TrappingMathPresent && !FPExceptionBehavior.empty() &&
          !FPExceptionBehavior.equals("strict"))
        // Warn that previous value of option is overridden.
        D.Diag(clang::diag::warn_drv_overriding_flag_option)
          << Args.MakeArgString("-ffp-exception-behavior=" + FPExceptionBehavior)
          << "-ftrapping-math";
      TrappingMath = true;
      TrappingMathPresent = true;
      FPExceptionBehavior = "strict";
      break;
    case options::OPT_fno_trapping_math:
      if (!TrappingMathPresent && !FPExceptionBehavior.empty() &&
          !FPExceptionBehavior.equals("ignore"))
        // Warn that previous value of option is overridden.
        D.Diag(clang::diag::warn_drv_overriding_flag_option)
          << Args.MakeArgString("-ffp-exception-behavior=" + FPExceptionBehavior)
          << "-fno-trapping-math";
      TrappingMath = false;
      TrappingMathPresent = true;
      FPExceptionBehavior = "ignore";
      break;

    case options::OPT_frounding_math:
      RoundingFPMath = true;
      RoundingMathPresent = true;
      break;

    case options::OPT_fno_rounding_math:
      RoundingFPMath = false;
      RoundingMathPresent = false;
      break;

    case options::OPT_fdenormal_fp_math_EQ:
      DenormalFPMath = llvm::parseDenormalFPAttribute(A->getValue());
      if (!DenormalFPMath.isValid()) {
        D.Diag(diag::err_drv_invalid_value)
            << A->getAsString(Args) << A->getValue();
      }
      break;

    case options::OPT_fdenormal_fp_math_f32_EQ:
      DenormalFP32Math = llvm::parseDenormalFPAttribute(A->getValue());
      if (!DenormalFP32Math.isValid()) {
        D.Diag(diag::err_drv_invalid_value)
            << A->getAsString(Args) << A->getValue();
      }
      break;

    // Validate and pass through -ffp-contract option.
    case options::OPT_ffp_contract: {
      StringRef Val = A->getValue();
      if (PreciseFPModel) {
        // -ffp-model=precise enables ffp-contract=fast as a side effect
        // the FPContract value has already been set to a string literal
        // and the Val string isn't a pertinent value.
        ;
      } else if (Val.equals("fast") || Val.equals("on") || Val.equals("off"))
        FPContract = Val;
      else
        D.Diag(diag::err_drv_unsupported_option_argument)
           << A->getOption().getName() << Val;
      break;
    }

    // Validate and pass through -ffp-model option.
    case options::OPT_ffp_model_EQ:
      // This should only occur in the error case
      // since the optID has been replaced by a more granular
      // floating point option.
      break;

    // Validate and pass through -ffp-exception-behavior option.
    case options::OPT_ffp_exception_behavior_EQ: {
      StringRef Val = A->getValue();
      if (!TrappingMathPresent && !FPExceptionBehavior.empty() &&
          !FPExceptionBehavior.equals(Val))
        // Warn that previous value of option is overridden.
        D.Diag(clang::diag::warn_drv_overriding_flag_option)
          << Args.MakeArgString("-ffp-exception-behavior=" + FPExceptionBehavior)
          << Args.MakeArgString("-ffp-exception-behavior=" + Val);
      TrappingMath = TrappingMathPresent = false;
      if (Val.equals("ignore") || Val.equals("maytrap"))
        FPExceptionBehavior = Val;
      else if (Val.equals("strict")) {
        FPExceptionBehavior = Val;
        TrappingMath = TrappingMathPresent = true;
      } else
        D.Diag(diag::err_drv_unsupported_option_argument)
            << A->getOption().getName() << Val;
      break;
    }

    case options::OPT_ffinite_math_only:
      HonorINFs = false;
      HonorNaNs = false;
      break;
    case options::OPT_fno_finite_math_only:
      HonorINFs = true;
      HonorNaNs = true;
      break;

    case options::OPT_funsafe_math_optimizations:
      AssociativeMath = true;
      ReciprocalMath = true;
      SignedZeros = false;
      TrappingMath = false;
      FPExceptionBehavior = "";
      break;
    case options::OPT_fno_unsafe_math_optimizations:
      AssociativeMath = false;
      ReciprocalMath = false;
      SignedZeros = true;
      TrappingMath = true;
      FPExceptionBehavior = "strict";

      // The target may have opted to flush by default, so force IEEE.
      DenormalFPMath = llvm::DenormalMode::getIEEE();
      DenormalFP32Math = llvm::DenormalMode::getIEEE();
      break;

    case options::OPT_Ofast:
      // If -Ofast is the optimization level, then -ffast-math should be enabled
      if (!OFastEnabled)
        continue;
      LLVM_FALLTHROUGH;
    case options::OPT_ffast_math:
      HonorINFs = false;
      HonorNaNs = false;
      MathErrno = false;
      AssociativeMath = true;
      ReciprocalMath = true;
      SignedZeros = false;
      TrappingMath = false;
      RoundingFPMath = false;
      // If fast-math is set then set the fp-contract mode to fast.
      FPContract = "fast";
      break;
    case options::OPT_fno_fast_math:
      HonorINFs = true;
      HonorNaNs = true;
      // Turning on -ffast-math (with either flag) removes the need for
      // MathErrno. However, turning *off* -ffast-math merely restores the
      // toolchain default (which may be false).
      MathErrno = TC.IsMathErrnoDefault();
      AssociativeMath = false;
      ReciprocalMath = false;
      SignedZeros = true;
      TrappingMath = false;
      RoundingFPMath = false;
      // -fno_fast_math restores default denormal and fpcontract handling
      DenormalFPMath = DefaultDenormalFPMath;
      DenormalFP32Math = llvm::DenormalMode::getIEEE();
      FPContract = "";
      break;
    }
    if (StrictFPModel) {
      // If -ffp-model=strict has been specified on command line but
      // subsequent options conflict then emit warning diagnostic.
      if (HonorINFs && HonorNaNs &&
        !AssociativeMath && !ReciprocalMath &&
        SignedZeros && TrappingMath && RoundingFPMath &&
        (FPContract.equals("off") || FPContract.empty()) &&
        DenormalFPMath == llvm::DenormalMode::getIEEE() &&
        DenormalFP32Math == llvm::DenormalMode::getIEEE())
        // OK: Current Arg doesn't conflict with -ffp-model=strict
        ;
      else {
        StrictFPModel = false;
        FPModel = "";
        D.Diag(clang::diag::warn_drv_overriding_flag_option)
            << "-ffp-model=strict" <<
            ((A->getNumValues() == 0) ?  A->getSpelling()
            : Args.MakeArgString(A->getSpelling() + A->getValue()));
      }
    }

    // If we handled this option claim it
    A->claim();
  }

  if (!HonorINFs)
    CmdArgs.push_back("-menable-no-infs");

  if (!HonorNaNs)
    CmdArgs.push_back("-menable-no-nans");

  if (MathErrno)
    CmdArgs.push_back("-fmath-errno");

  if (!MathErrno && AssociativeMath && ReciprocalMath && !SignedZeros &&
      !TrappingMath)
    CmdArgs.push_back("-menable-unsafe-fp-math");

  if (!SignedZeros)
    CmdArgs.push_back("-fno-signed-zeros");

  if (AssociativeMath && !SignedZeros && !TrappingMath)
    CmdArgs.push_back("-mreassociate");

  if (ReciprocalMath)
    CmdArgs.push_back("-freciprocal-math");

  if (TrappingMath) {
    // FP Exception Behavior is also set to strict
    assert(FPExceptionBehavior.equals("strict"));
  }

  // The default is IEEE.
  if (DenormalFPMath != llvm::DenormalMode::getIEEE()) {
    llvm::SmallString<64> DenormFlag;
    llvm::raw_svector_ostream ArgStr(DenormFlag);
    ArgStr << "-fdenormal-fp-math=" << DenormalFPMath;
    CmdArgs.push_back(Args.MakeArgString(ArgStr.str()));
  }

  // Add f32 specific denormal mode flag if it's different.
  if (DenormalFP32Math != DenormalFPMath) {
    llvm::SmallString<64> DenormFlag;
    llvm::raw_svector_ostream ArgStr(DenormFlag);
    ArgStr << "-fdenormal-fp-math-f32=" << DenormalFP32Math;
    CmdArgs.push_back(Args.MakeArgString(ArgStr.str()));
  }

  if (!FPContract.empty())
    CmdArgs.push_back(Args.MakeArgString("-ffp-contract=" + FPContract));

  if (!RoundingFPMath)
    CmdArgs.push_back(Args.MakeArgString("-fno-rounding-math"));

  if (RoundingFPMath && RoundingMathPresent)
    CmdArgs.push_back(Args.MakeArgString("-frounding-math"));

  if (!FPExceptionBehavior.empty())
    CmdArgs.push_back(Args.MakeArgString("-ffp-exception-behavior=" +
                      FPExceptionBehavior));

  ParseMRecip(D, Args, CmdArgs);

  // -ffast-math enables the __FAST_MATH__ preprocessor macro, but check for the
  // individual features enabled by -ffast-math instead of the option itself as
  // that's consistent with gcc's behaviour.
  if (!HonorINFs && !HonorNaNs && !MathErrno && AssociativeMath &&
      ReciprocalMath && !SignedZeros && !TrappingMath && !RoundingFPMath) {
    CmdArgs.push_back("-ffast-math");
    if (FPModel.equals("fast")) {
      if (FPContract.equals("fast"))
        // All set, do nothing.
        ;
      else if (FPContract.empty())
        // Enable -ffp-contract=fast
        CmdArgs.push_back(Args.MakeArgString("-ffp-contract=fast"));
      else
        D.Diag(clang::diag::warn_drv_overriding_flag_option)
          << "-ffp-model=fast"
          << Args.MakeArgString("-ffp-contract=" + FPContract);
    }
  }

  // Handle __FINITE_MATH_ONLY__ similarly.
  if (!HonorINFs && !HonorNaNs)
    CmdArgs.push_back("-ffinite-math-only");

  if (const Arg *A = Args.getLastArg(options::OPT_mfpmath_EQ)) {
    CmdArgs.push_back("-mfpmath");
    CmdArgs.push_back(A->getValue());
  }

  // Disable a codegen optimization for floating-point casts.
  if (Args.hasFlag(options::OPT_fno_strict_float_cast_overflow,
                   options::OPT_fstrict_float_cast_overflow, false))
    CmdArgs.push_back("-fno-strict-float-cast-overflow");
}

static void RenderAnalyzerOptions(const ArgList &Args, ArgStringList &CmdArgs,
                                  const llvm::Triple &Triple,
                                  const InputInfo &Input) {
  // Enable region store model by default.
  CmdArgs.push_back("-analyzer-store=region");

  // Treat blocks as analysis entry points.
  CmdArgs.push_back("-analyzer-opt-analyze-nested-blocks");

  // Add default argument set.
  if (!Args.hasArg(options::OPT__analyzer_no_default_checks)) {
    CmdArgs.push_back("-analyzer-checker=core");
    CmdArgs.push_back("-analyzer-checker=apiModeling");

    if (!Triple.isWindowsMSVCEnvironment()) {
      CmdArgs.push_back("-analyzer-checker=unix");
    } else {
      // Enable "unix" checkers that also work on Windows.
      CmdArgs.push_back("-analyzer-checker=unix.API");
      CmdArgs.push_back("-analyzer-checker=unix.Malloc");
      CmdArgs.push_back("-analyzer-checker=unix.MallocSizeof");
      CmdArgs.push_back("-analyzer-checker=unix.MismatchedDeallocator");
      CmdArgs.push_back("-analyzer-checker=unix.cstring.BadSizeArg");
      CmdArgs.push_back("-analyzer-checker=unix.cstring.NullArg");
    }

    // Disable some unix checkers for PS4.
    if (Triple.isPS4CPU()) {
      CmdArgs.push_back("-analyzer-disable-checker=unix.API");
      CmdArgs.push_back("-analyzer-disable-checker=unix.Vfork");
    }

    if (Triple.isOSDarwin()) {
      CmdArgs.push_back("-analyzer-checker=osx");
      CmdArgs.push_back(
          "-analyzer-checker=security.insecureAPI.decodeValueOfObjCType");
    }
    else if (Triple.isOSFuchsia())
      CmdArgs.push_back("-analyzer-checker=fuchsia");

    CmdArgs.push_back("-analyzer-checker=deadcode");

    if (types::isCXX(Input.getType()))
      CmdArgs.push_back("-analyzer-checker=cplusplus");

    if (!Triple.isPS4CPU()) {
      CmdArgs.push_back("-analyzer-checker=security.insecureAPI.UncheckedReturn");
      CmdArgs.push_back("-analyzer-checker=security.insecureAPI.getpw");
      CmdArgs.push_back("-analyzer-checker=security.insecureAPI.gets");
      CmdArgs.push_back("-analyzer-checker=security.insecureAPI.mktemp");
      CmdArgs.push_back("-analyzer-checker=security.insecureAPI.mkstemp");
      CmdArgs.push_back("-analyzer-checker=security.insecureAPI.vfork");
    }

    // Default nullability checks.
    CmdArgs.push_back("-analyzer-checker=nullability.NullPassedToNonnull");
    CmdArgs.push_back("-analyzer-checker=nullability.NullReturnedFromNonnull");
  }

  // Set the output format. The default is plist, for (lame) historical reasons.
  CmdArgs.push_back("-analyzer-output");
  if (Arg *A = Args.getLastArg(options::OPT__analyzer_output))
    CmdArgs.push_back(A->getValue());
  else
    CmdArgs.push_back("plist");

  // Disable the presentation of standard compiler warnings when using
  // --analyze.  We only want to show static analyzer diagnostics or frontend
  // errors.
  CmdArgs.push_back("-w");

  // Add -Xanalyzer arguments when running as analyzer.
  Args.AddAllArgValues(CmdArgs, options::OPT_Xanalyzer);
}

static void RenderSSPOptions(const Driver &D, const ToolChain &TC,
                             const ArgList &Args, ArgStringList &CmdArgs,
                             bool KernelOrKext) {
  const llvm::Triple &EffectiveTriple = TC.getEffectiveTriple();

  // NVPTX doesn't support stack protectors; from the compiler's perspective, it
  // doesn't even have a stack!
  if (EffectiveTriple.isNVPTX())
    return;

  // -stack-protector=0 is default.
  LangOptions::StackProtectorMode StackProtectorLevel = LangOptions::SSPOff;
  LangOptions::StackProtectorMode DefaultStackProtectorLevel =
      TC.GetDefaultStackProtectorLevel(KernelOrKext);

  if (Arg *A = Args.getLastArg(options::OPT_fno_stack_protector,
                               options::OPT_fstack_protector_all,
                               options::OPT_fstack_protector_strong,
                               options::OPT_fstack_protector)) {
    if (A->getOption().matches(options::OPT_fstack_protector))
      StackProtectorLevel =
          std::max<>(LangOptions::SSPOn, DefaultStackProtectorLevel);
    else if (A->getOption().matches(options::OPT_fstack_protector_strong))
      StackProtectorLevel = LangOptions::SSPStrong;
    else if (A->getOption().matches(options::OPT_fstack_protector_all))
      StackProtectorLevel = LangOptions::SSPReq;
  } else {
    StackProtectorLevel = DefaultStackProtectorLevel;
  }

  if (StackProtectorLevel) {
    CmdArgs.push_back("-stack-protector");
    CmdArgs.push_back(Args.MakeArgString(Twine(StackProtectorLevel)));
  }

  // --param ssp-buffer-size=
  for (const Arg *A : Args.filtered(options::OPT__param)) {
    StringRef Str(A->getValue());
    if (Str.startswith("ssp-buffer-size=")) {
      if (StackProtectorLevel) {
        CmdArgs.push_back("-stack-protector-buffer-size");
        // FIXME: Verify the argument is a valid integer.
        CmdArgs.push_back(Args.MakeArgString(Str.drop_front(16)));
      }
      A->claim();
    }
  }

  const std::string &TripleStr = EffectiveTriple.getTriple();
  if (Arg *A = Args.getLastArg(options::OPT_mstack_protector_guard_EQ)) {
    StringRef Value = A->getValue();
    if (!EffectiveTriple.isX86() && !EffectiveTriple.isAArch64())
      D.Diag(diag::err_drv_unsupported_opt_for_target)
          << A->getAsString(Args) << TripleStr;
    if (EffectiveTriple.isX86() && Value != "tls" && Value != "global") {
      D.Diag(diag::err_drv_invalid_value_with_suggestion)
          << A->getOption().getName() << Value << "tls global";
      return;
    }
    if (EffectiveTriple.isAArch64() && Value != "sysreg" && Value != "global") {
      D.Diag(diag::err_drv_invalid_value_with_suggestion)
          << A->getOption().getName() << Value << "sysreg global";
      return;
    }
    A->render(Args, CmdArgs);
  }

  if (Arg *A = Args.getLastArg(options::OPT_mstack_protector_guard_offset_EQ)) {
    StringRef Value = A->getValue();
    if (!EffectiveTriple.isX86() && !EffectiveTriple.isAArch64())
      D.Diag(diag::err_drv_unsupported_opt_for_target)
          << A->getAsString(Args) << TripleStr;
    int Offset;
    if (Value.getAsInteger(10, Offset)) {
      D.Diag(diag::err_drv_invalid_value) << A->getOption().getName() << Value;
      return;
    }
    A->render(Args, CmdArgs);
  }

  if (Arg *A = Args.getLastArg(options::OPT_mstack_protector_guard_reg_EQ)) {
    StringRef Value = A->getValue();
    if (!EffectiveTriple.isX86() && !EffectiveTriple.isAArch64())
      D.Diag(diag::err_drv_unsupported_opt_for_target)
          << A->getAsString(Args) << TripleStr;
    if (EffectiveTriple.isX86() && (Value != "fs" && Value != "gs")) {
      D.Diag(diag::err_drv_invalid_value_with_suggestion)
          << A->getOption().getName() << Value << "fs gs";
      return;
    }
    if (EffectiveTriple.isAArch64() && Value != "sp_el0") {
      D.Diag(diag::err_drv_invalid_value) << A->getOption().getName() << Value;
      return;
    }
    A->render(Args, CmdArgs);
  }
}

static void RenderSCPOptions(const ToolChain &TC, const ArgList &Args,
                             ArgStringList &CmdArgs) {
  const llvm::Triple &EffectiveTriple = TC.getEffectiveTriple();

  if (!EffectiveTriple.isOSLinux())
    return;

  if (!EffectiveTriple.isX86() && !EffectiveTriple.isSystemZ() &&
      !EffectiveTriple.isPPC64())
    return;

  if (Args.hasFlag(options::OPT_fstack_clash_protection,
                   options::OPT_fno_stack_clash_protection, false))
    CmdArgs.push_back("-fstack-clash-protection");
}

static void RenderTrivialAutoVarInitOptions(const Driver &D,
                                            const ToolChain &TC,
                                            const ArgList &Args,
                                            ArgStringList &CmdArgs) {
  auto DefaultTrivialAutoVarInit = TC.GetDefaultTrivialAutoVarInit();
  StringRef TrivialAutoVarInit = "";

  for (const Arg *A : Args) {
    switch (A->getOption().getID()) {
    default:
      continue;
    case options::OPT_ftrivial_auto_var_init: {
      A->claim();
      StringRef Val = A->getValue();
      if (Val == "uninitialized" || Val == "zero" || Val == "pattern")
        TrivialAutoVarInit = Val;
      else
        D.Diag(diag::err_drv_unsupported_option_argument)
            << A->getOption().getName() << Val;
      break;
    }
    }
  }

  if (TrivialAutoVarInit.empty())
    switch (DefaultTrivialAutoVarInit) {
    case LangOptions::TrivialAutoVarInitKind::Uninitialized:
      break;
    case LangOptions::TrivialAutoVarInitKind::Pattern:
      TrivialAutoVarInit = "pattern";
      break;
    case LangOptions::TrivialAutoVarInitKind::Zero:
      TrivialAutoVarInit = "zero";
      break;
    }

  if (!TrivialAutoVarInit.empty()) {
    if (TrivialAutoVarInit == "zero" && !Args.hasArg(options::OPT_enable_trivial_var_init_zero))
      D.Diag(diag::err_drv_trivial_auto_var_init_zero_disabled);
    CmdArgs.push_back(
        Args.MakeArgString("-ftrivial-auto-var-init=" + TrivialAutoVarInit));
  }

  if (Arg *A =
          Args.getLastArg(options::OPT_ftrivial_auto_var_init_stop_after)) {
    if (!Args.hasArg(options::OPT_ftrivial_auto_var_init) ||
        StringRef(
            Args.getLastArg(options::OPT_ftrivial_auto_var_init)->getValue()) ==
            "uninitialized")
      D.Diag(diag::err_drv_trivial_auto_var_init_stop_after_missing_dependency);
    A->claim();
    StringRef Val = A->getValue();
    if (std::stoi(Val.str()) <= 0)
      D.Diag(diag::err_drv_trivial_auto_var_init_stop_after_invalid_value);
    CmdArgs.push_back(
        Args.MakeArgString("-ftrivial-auto-var-init-stop-after=" + Val));
  }
}

static void RenderOpenCLOptions(const ArgList &Args, ArgStringList &CmdArgs,
                                types::ID InputType) {
  // cl-denorms-are-zero is not forwarded. It is translated into a generic flag
  // for denormal flushing handling based on the target.
  const unsigned ForwardedArguments[] = {
      options::OPT_cl_opt_disable,
      options::OPT_cl_strict_aliasing,
      options::OPT_cl_single_precision_constant,
      options::OPT_cl_finite_math_only,
      options::OPT_cl_kernel_arg_info,
      options::OPT_cl_unsafe_math_optimizations,
      options::OPT_cl_fast_relaxed_math,
      options::OPT_cl_mad_enable,
      options::OPT_cl_no_signed_zeros,
      options::OPT_cl_fp32_correctly_rounded_divide_sqrt,
      options::OPT_cl_uniform_work_group_size
  };

  if (Arg *A = Args.getLastArg(options::OPT_cl_std_EQ)) {
    std::string CLStdStr = std::string("-cl-std=") + A->getValue();
    CmdArgs.push_back(Args.MakeArgString(CLStdStr));
  }

  for (const auto &Arg : ForwardedArguments)
    if (const auto *A = Args.getLastArg(Arg))
      CmdArgs.push_back(Args.MakeArgString(A->getOption().getPrefixedName()));

  // Only add the default headers if we are compiling OpenCL sources.
  if ((types::isOpenCL(InputType) ||
       (Args.hasArg(options::OPT_cl_std_EQ) && types::isSrcFile(InputType))) &&
      !Args.hasArg(options::OPT_cl_no_stdinc)) {
    CmdArgs.push_back("-finclude-default-header");
    CmdArgs.push_back("-fdeclare-opencl-builtins");
  }
}

static void RenderARCMigrateToolOptions(const Driver &D, const ArgList &Args,
                                        ArgStringList &CmdArgs) {
  bool ARCMTEnabled = false;
  if (!Args.hasArg(options::OPT_fno_objc_arc, options::OPT_fobjc_arc)) {
    if (const Arg *A = Args.getLastArg(options::OPT_ccc_arcmt_check,
                                       options::OPT_ccc_arcmt_modify,
                                       options::OPT_ccc_arcmt_migrate)) {
      ARCMTEnabled = true;
      switch (A->getOption().getID()) {
      default: llvm_unreachable("missed a case");
      case options::OPT_ccc_arcmt_check:
        CmdArgs.push_back("-arcmt-action=check");
        break;
      case options::OPT_ccc_arcmt_modify:
        CmdArgs.push_back("-arcmt-action=modify");
        break;
      case options::OPT_ccc_arcmt_migrate:
        CmdArgs.push_back("-arcmt-action=migrate");
        CmdArgs.push_back("-mt-migrate-directory");
        CmdArgs.push_back(A->getValue());

        Args.AddLastArg(CmdArgs, options::OPT_arcmt_migrate_report_output);
        Args.AddLastArg(CmdArgs, options::OPT_arcmt_migrate_emit_arc_errors);
        break;
      }
    }
  } else {
    Args.ClaimAllArgs(options::OPT_ccc_arcmt_check);
    Args.ClaimAllArgs(options::OPT_ccc_arcmt_modify);
    Args.ClaimAllArgs(options::OPT_ccc_arcmt_migrate);
  }

  if (const Arg *A = Args.getLastArg(options::OPT_ccc_objcmt_migrate)) {
    if (ARCMTEnabled)
      D.Diag(diag::err_drv_argument_not_allowed_with)
          << A->getAsString(Args) << "-ccc-arcmt-migrate";

    CmdArgs.push_back("-mt-migrate-directory");
    CmdArgs.push_back(A->getValue());

    if (!Args.hasArg(options::OPT_objcmt_migrate_literals,
                     options::OPT_objcmt_migrate_subscripting,
                     options::OPT_objcmt_migrate_property)) {
      // None specified, means enable them all.
      CmdArgs.push_back("-objcmt-migrate-literals");
      CmdArgs.push_back("-objcmt-migrate-subscripting");
      CmdArgs.push_back("-objcmt-migrate-property");
    } else {
      Args.AddLastArg(CmdArgs, options::OPT_objcmt_migrate_literals);
      Args.AddLastArg(CmdArgs, options::OPT_objcmt_migrate_subscripting);
      Args.AddLastArg(CmdArgs, options::OPT_objcmt_migrate_property);
    }
  } else {
    Args.AddLastArg(CmdArgs, options::OPT_objcmt_migrate_literals);
    Args.AddLastArg(CmdArgs, options::OPT_objcmt_migrate_subscripting);
    Args.AddLastArg(CmdArgs, options::OPT_objcmt_migrate_property);
    Args.AddLastArg(CmdArgs, options::OPT_objcmt_migrate_all);
    Args.AddLastArg(CmdArgs, options::OPT_objcmt_migrate_readonly_property);
    Args.AddLastArg(CmdArgs, options::OPT_objcmt_migrate_readwrite_property);
    Args.AddLastArg(CmdArgs, options::OPT_objcmt_migrate_property_dot_syntax);
    Args.AddLastArg(CmdArgs, options::OPT_objcmt_migrate_annotation);
    Args.AddLastArg(CmdArgs, options::OPT_objcmt_migrate_instancetype);
    Args.AddLastArg(CmdArgs, options::OPT_objcmt_migrate_nsmacros);
    Args.AddLastArg(CmdArgs, options::OPT_objcmt_migrate_protocol_conformance);
    Args.AddLastArg(CmdArgs, options::OPT_objcmt_atomic_property);
    Args.AddLastArg(CmdArgs, options::OPT_objcmt_returns_innerpointer_property);
    Args.AddLastArg(CmdArgs, options::OPT_objcmt_ns_nonatomic_iosonly);
    Args.AddLastArg(CmdArgs, options::OPT_objcmt_migrate_designated_init);
    Args.AddLastArg(CmdArgs, options::OPT_objcmt_whitelist_dir_path);
  }
}

static void RenderBuiltinOptions(const ToolChain &TC, const llvm::Triple &T,
                                 const ArgList &Args, ArgStringList &CmdArgs) {
  // -fbuiltin is default unless -mkernel is used.
  bool UseBuiltins =
      Args.hasFlag(options::OPT_fbuiltin, options::OPT_fno_builtin,
                   !Args.hasArg(options::OPT_mkernel));
  if (!UseBuiltins)
    CmdArgs.push_back("-fno-builtin");

  // -ffreestanding implies -fno-builtin.
  if (Args.hasArg(options::OPT_ffreestanding))
    UseBuiltins = false;

  // Process the -fno-builtin-* options.
  for (const auto &Arg : Args) {
    const Option &O = Arg->getOption();
    if (!O.matches(options::OPT_fno_builtin_))
      continue;

    Arg->claim();

    // If -fno-builtin is specified, then there's no need to pass the option to
    // the frontend.
    if (!UseBuiltins)
      continue;

    StringRef FuncName = Arg->getValue();
    CmdArgs.push_back(Args.MakeArgString("-fno-builtin-" + FuncName));
  }

  // le32-specific flags:
  //  -fno-math-builtin: clang should not convert math builtins to intrinsics
  //                     by default.
  if (TC.getArch() == llvm::Triple::le32)
    CmdArgs.push_back("-fno-math-builtin");
}

bool Driver::getDefaultModuleCachePath(SmallVectorImpl<char> &Result) {
  if (llvm::sys::path::cache_directory(Result)) {
    llvm::sys::path::append(Result, "clang");
    llvm::sys::path::append(Result, "ModuleCache");
    return true;
  }
  return false;
}

static void RenderModulesOptions(Compilation &C, const Driver &D,
                                 const ArgList &Args, const InputInfo &Input,
                                 const InputInfo &Output,
                                 ArgStringList &CmdArgs, bool &HaveModules) {
  // -fmodules enables the use of precompiled modules (off by default).
  // Users can pass -fno-cxx-modules to turn off modules support for
  // C++/Objective-C++ programs.
  bool HaveClangModules = false;
  if (Args.hasFlag(options::OPT_fmodules, options::OPT_fno_modules, false)) {
    bool AllowedInCXX = Args.hasFlag(options::OPT_fcxx_modules,
                                     options::OPT_fno_cxx_modules, true);
    if (AllowedInCXX || !types::isCXX(Input.getType())) {
      CmdArgs.push_back("-fmodules");
      HaveClangModules = true;
    }
  }

  HaveModules |= HaveClangModules;
  if (Args.hasArg(options::OPT_fmodules_ts)) {
    CmdArgs.push_back("-fmodules-ts");
    HaveModules = true;
  }

  // -fmodule-maps enables implicit reading of module map files. By default,
  // this is enabled if we are using Clang's flavor of precompiled modules.
  if (Args.hasFlag(options::OPT_fimplicit_module_maps,
                   options::OPT_fno_implicit_module_maps, HaveClangModules))
    CmdArgs.push_back("-fimplicit-module-maps");

  // -fmodules-decluse checks that modules used are declared so (off by default)
  if (Args.hasFlag(options::OPT_fmodules_decluse,
                   options::OPT_fno_modules_decluse, false))
    CmdArgs.push_back("-fmodules-decluse");

  // -fmodules-strict-decluse is like -fmodule-decluse, but also checks that
  // all #included headers are part of modules.
  if (Args.hasFlag(options::OPT_fmodules_strict_decluse,
                   options::OPT_fno_modules_strict_decluse, false))
    CmdArgs.push_back("-fmodules-strict-decluse");

  // -fno-implicit-modules turns off implicitly compiling modules on demand.
  bool ImplicitModules = false;
  if (!Args.hasFlag(options::OPT_fimplicit_modules,
                    options::OPT_fno_implicit_modules, HaveClangModules)) {
    if (HaveModules)
      CmdArgs.push_back("-fno-implicit-modules");
  } else if (HaveModules) {
    ImplicitModules = true;
    // -fmodule-cache-path specifies where our implicitly-built module files
    // should be written.
    SmallString<128> Path;
    if (Arg *A = Args.getLastArg(options::OPT_fmodules_cache_path))
      Path = A->getValue();

    bool HasPath = true;
    if (C.isForDiagnostics()) {
      // When generating crash reports, we want to emit the modules along with
      // the reproduction sources, so we ignore any provided module path.
      Path = Output.getFilename();
      llvm::sys::path::replace_extension(Path, ".cache");
      llvm::sys::path::append(Path, "modules");
    } else if (Path.empty()) {
      // No module path was provided: use the default.
      HasPath = Driver::getDefaultModuleCachePath(Path);
    }

    // `HasPath` will only be false if getDefaultModuleCachePath() fails.
    // That being said, that failure is unlikely and not caching is harmless.
    if (HasPath) {
      const char Arg[] = "-fmodules-cache-path=";
      Path.insert(Path.begin(), Arg, Arg + strlen(Arg));
      CmdArgs.push_back(Args.MakeArgString(Path));
    }
  }

  if (HaveModules) {
    // -fprebuilt-module-path specifies where to load the prebuilt module files.
    for (const Arg *A : Args.filtered(options::OPT_fprebuilt_module_path)) {
      CmdArgs.push_back(Args.MakeArgString(
          std::string("-fprebuilt-module-path=") + A->getValue()));
      A->claim();
    }
    if (Args.hasFlag(options::OPT_fprebuilt_implicit_modules,
                     options::OPT_fno_prebuilt_implicit_modules, false))
      CmdArgs.push_back("-fprebuilt-implicit-modules");
    if (Args.hasFlag(options::OPT_fmodules_validate_input_files_content,
                     options::OPT_fno_modules_validate_input_files_content,
                     false))
      CmdArgs.push_back("-fvalidate-ast-input-files-content");
  }

  // -fmodule-name specifies the module that is currently being built (or
  // used for header checking by -fmodule-maps).
  Args.AddLastArg(CmdArgs, options::OPT_fmodule_name_EQ);

  // -fmodule-map-file can be used to specify files containing module
  // definitions.
  Args.AddAllArgs(CmdArgs, options::OPT_fmodule_map_file);

  // -fbuiltin-module-map can be used to load the clang
  // builtin headers modulemap file.
  if (Args.hasArg(options::OPT_fbuiltin_module_map)) {
    SmallString<128> BuiltinModuleMap(D.ResourceDir);
    llvm::sys::path::append(BuiltinModuleMap, "include");
    llvm::sys::path::append(BuiltinModuleMap, "module.modulemap");
    if (llvm::sys::fs::exists(BuiltinModuleMap))
      CmdArgs.push_back(
          Args.MakeArgString("-fmodule-map-file=" + BuiltinModuleMap));
  }

  // The -fmodule-file=<name>=<file> form specifies the mapping of module
  // names to precompiled module files (the module is loaded only if used).
  // The -fmodule-file=<file> form can be used to unconditionally load
  // precompiled module files (whether used or not).
  if (HaveModules)
    Args.AddAllArgs(CmdArgs, options::OPT_fmodule_file);
  else
    Args.ClaimAllArgs(options::OPT_fmodule_file);

  // When building modules and generating crashdumps, we need to dump a module
  // dependency VFS alongside the output.
  if (HaveClangModules && C.isForDiagnostics()) {
    SmallString<128> VFSDir(Output.getFilename());
    llvm::sys::path::replace_extension(VFSDir, ".cache");
    // Add the cache directory as a temp so the crash diagnostics pick it up.
    C.addTempFile(Args.MakeArgString(VFSDir));

    llvm::sys::path::append(VFSDir, "vfs");
    CmdArgs.push_back("-module-dependency-dir");
    CmdArgs.push_back(Args.MakeArgString(VFSDir));
  }

  if (HaveClangModules)
    Args.AddLastArg(CmdArgs, options::OPT_fmodules_user_build_path);

  // Pass through all -fmodules-ignore-macro arguments.
  Args.AddAllArgs(CmdArgs, options::OPT_fmodules_ignore_macro);
  Args.AddLastArg(CmdArgs, options::OPT_fmodules_prune_interval);
  Args.AddLastArg(CmdArgs, options::OPT_fmodules_prune_after);

  Args.AddLastArg(CmdArgs, options::OPT_fbuild_session_timestamp);

  if (Arg *A = Args.getLastArg(options::OPT_fbuild_session_file)) {
    if (Args.hasArg(options::OPT_fbuild_session_timestamp))
      D.Diag(diag::err_drv_argument_not_allowed_with)
          << A->getAsString(Args) << "-fbuild-session-timestamp";

    llvm::sys::fs::file_status Status;
    if (llvm::sys::fs::status(A->getValue(), Status))
      D.Diag(diag::err_drv_no_such_file) << A->getValue();
    CmdArgs.push_back(
        Args.MakeArgString("-fbuild-session-timestamp=" +
                           Twine((uint64_t)Status.getLastModificationTime()
                                     .time_since_epoch()
                                     .count())));
  }

  if (Args.getLastArg(options::OPT_fmodules_validate_once_per_build_session)) {
    if (!Args.getLastArg(options::OPT_fbuild_session_timestamp,
                         options::OPT_fbuild_session_file))
      D.Diag(diag::err_drv_modules_validate_once_requires_timestamp);

    Args.AddLastArg(CmdArgs,
                    options::OPT_fmodules_validate_once_per_build_session);
  }

  if (Args.hasFlag(options::OPT_fmodules_validate_system_headers,
                   options::OPT_fno_modules_validate_system_headers,
                   ImplicitModules))
    CmdArgs.push_back("-fmodules-validate-system-headers");

  Args.AddLastArg(CmdArgs, options::OPT_fmodules_disable_diagnostic_validation);
}

static void RenderCharacterOptions(const ArgList &Args, const llvm::Triple &T,
                                   ArgStringList &CmdArgs) {
  // -fsigned-char is default.
  if (const Arg *A = Args.getLastArg(options::OPT_fsigned_char,
                                     options::OPT_fno_signed_char,
                                     options::OPT_funsigned_char,
                                     options::OPT_fno_unsigned_char)) {
    if (A->getOption().matches(options::OPT_funsigned_char) ||
        A->getOption().matches(options::OPT_fno_signed_char)) {
      CmdArgs.push_back("-fno-signed-char");
    }
  } else if (!isSignedCharDefault(T)) {
    CmdArgs.push_back("-fno-signed-char");
  }

  // The default depends on the language standard.
  Args.AddLastArg(CmdArgs, options::OPT_fchar8__t, options::OPT_fno_char8__t);

  if (const Arg *A = Args.getLastArg(options::OPT_fshort_wchar,
                                     options::OPT_fno_short_wchar)) {
    if (A->getOption().matches(options::OPT_fshort_wchar)) {
      CmdArgs.push_back("-fwchar-type=short");
      CmdArgs.push_back("-fno-signed-wchar");
    } else {
      bool IsARM = T.isARM() || T.isThumb() || T.isAArch64();
      CmdArgs.push_back("-fwchar-type=int");
      if (T.isOSzOS() ||
          (IsARM && !(T.isOSWindows() || T.isOSNetBSD() || T.isOSOpenBSD())))
        CmdArgs.push_back("-fno-signed-wchar");
      else
        CmdArgs.push_back("-fsigned-wchar");
    }
  }
}

static void RenderObjCOptions(const ToolChain &TC, const Driver &D,
                              const llvm::Triple &T, const ArgList &Args,
                              ObjCRuntime &Runtime, bool InferCovariantReturns,
                              const InputInfo &Input, ArgStringList &CmdArgs) {
  const llvm::Triple::ArchType Arch = TC.getArch();

  // -fobjc-dispatch-method is only relevant with the nonfragile-abi, and legacy
  // is the default. Except for deployment target of 10.5, next runtime is
  // always legacy dispatch and -fno-objc-legacy-dispatch gets ignored silently.
  if (Runtime.isNonFragile()) {
    if (!Args.hasFlag(options::OPT_fobjc_legacy_dispatch,
                      options::OPT_fno_objc_legacy_dispatch,
                      Runtime.isLegacyDispatchDefaultForArch(Arch))) {
      if (TC.UseObjCMixedDispatch())
        CmdArgs.push_back("-fobjc-dispatch-method=mixed");
      else
        CmdArgs.push_back("-fobjc-dispatch-method=non-legacy");
    }
  }

  // When ObjectiveC legacy runtime is in effect on MacOSX, turn on the option
  // to do Array/Dictionary subscripting by default.
  if (Arch == llvm::Triple::x86 && T.isMacOSX() &&
      Runtime.getKind() == ObjCRuntime::FragileMacOSX && Runtime.isNeXTFamily())
    CmdArgs.push_back("-fobjc-subscripting-legacy-runtime");

  // Allow -fno-objc-arr to trump -fobjc-arr/-fobjc-arc.
  // NOTE: This logic is duplicated in ToolChains.cpp.
  if (isObjCAutoRefCount(Args)) {
    TC.CheckObjCARC();

    CmdArgs.push_back("-fobjc-arc");

    // FIXME: It seems like this entire block, and several around it should be
    // wrapped in isObjC, but for now we just use it here as this is where it
    // was being used previously.
    if (types::isCXX(Input.getType()) && types::isObjC(Input.getType())) {
      if (TC.GetCXXStdlibType(Args) == ToolChain::CST_Libcxx)
        CmdArgs.push_back("-fobjc-arc-cxxlib=libc++");
      else
        CmdArgs.push_back("-fobjc-arc-cxxlib=libstdc++");
    }

    // Allow the user to enable full exceptions code emission.
    // We default off for Objective-C, on for Objective-C++.
    if (Args.hasFlag(options::OPT_fobjc_arc_exceptions,
                     options::OPT_fno_objc_arc_exceptions,
                     /*Default=*/types::isCXX(Input.getType())))
      CmdArgs.push_back("-fobjc-arc-exceptions");
  }

  // Silence warning for full exception code emission options when explicitly
  // set to use no ARC.
  if (Args.hasArg(options::OPT_fno_objc_arc)) {
    Args.ClaimAllArgs(options::OPT_fobjc_arc_exceptions);
    Args.ClaimAllArgs(options::OPT_fno_objc_arc_exceptions);
  }

  // Allow the user to control whether messages can be converted to runtime
  // functions.
  if (types::isObjC(Input.getType())) {
    auto *Arg = Args.getLastArg(
        options::OPT_fobjc_convert_messages_to_runtime_calls,
        options::OPT_fno_objc_convert_messages_to_runtime_calls);
    if (Arg &&
        Arg->getOption().matches(
            options::OPT_fno_objc_convert_messages_to_runtime_calls))
      CmdArgs.push_back("-fno-objc-convert-messages-to-runtime-calls");
  }

  // -fobjc-infer-related-result-type is the default, except in the Objective-C
  // rewriter.
  if (InferCovariantReturns)
    CmdArgs.push_back("-fno-objc-infer-related-result-type");

  // Pass down -fobjc-weak or -fno-objc-weak if present.
  if (types::isObjC(Input.getType())) {
    auto WeakArg =
        Args.getLastArg(options::OPT_fobjc_weak, options::OPT_fno_objc_weak);
    if (!WeakArg) {
      // nothing to do
    } else if (!Runtime.allowsWeak()) {
      if (WeakArg->getOption().matches(options::OPT_fobjc_weak))
        D.Diag(diag::err_objc_weak_unsupported);
    } else {
      WeakArg->render(Args, CmdArgs);
    }
  }

  if (Args.hasArg(options::OPT_fobjc_disable_direct_methods_for_testing))
    CmdArgs.push_back("-fobjc-disable-direct-methods-for-testing");
}

static void RenderDiagnosticsOptions(const Driver &D, const ArgList &Args,
                                     ArgStringList &CmdArgs) {
  bool CaretDefault = true;
  bool ColumnDefault = true;

  if (const Arg *A = Args.getLastArg(options::OPT__SLASH_diagnostics_classic,
                                     options::OPT__SLASH_diagnostics_column,
                                     options::OPT__SLASH_diagnostics_caret)) {
    switch (A->getOption().getID()) {
    case options::OPT__SLASH_diagnostics_caret:
      CaretDefault = true;
      ColumnDefault = true;
      break;
    case options::OPT__SLASH_diagnostics_column:
      CaretDefault = false;
      ColumnDefault = true;
      break;
    case options::OPT__SLASH_diagnostics_classic:
      CaretDefault = false;
      ColumnDefault = false;
      break;
    }
  }

  // -fcaret-diagnostics is default.
  if (!Args.hasFlag(options::OPT_fcaret_diagnostics,
                    options::OPT_fno_caret_diagnostics, CaretDefault))
    CmdArgs.push_back("-fno-caret-diagnostics");

  // -fdiagnostics-fixit-info is default, only pass non-default.
  if (!Args.hasFlag(options::OPT_fdiagnostics_fixit_info,
                    options::OPT_fno_diagnostics_fixit_info))
    CmdArgs.push_back("-fno-diagnostics-fixit-info");

  // Enable -fdiagnostics-show-option by default.
  if (!Args.hasFlag(options::OPT_fdiagnostics_show_option,
                    options::OPT_fno_diagnostics_show_option, true))
    CmdArgs.push_back("-fno-diagnostics-show-option");

  if (const Arg *A =
          Args.getLastArg(options::OPT_fdiagnostics_show_category_EQ)) {
    CmdArgs.push_back("-fdiagnostics-show-category");
    CmdArgs.push_back(A->getValue());
  }

  if (Args.hasFlag(options::OPT_fdiagnostics_show_hotness,
                   options::OPT_fno_diagnostics_show_hotness, false))
    CmdArgs.push_back("-fdiagnostics-show-hotness");

  if (const Arg *A =
          Args.getLastArg(options::OPT_fdiagnostics_hotness_threshold_EQ)) {
    std::string Opt =
        std::string("-fdiagnostics-hotness-threshold=") + A->getValue();
    CmdArgs.push_back(Args.MakeArgString(Opt));
  }

  if (const Arg *A = Args.getLastArg(options::OPT_fdiagnostics_format_EQ)) {
    CmdArgs.push_back("-fdiagnostics-format");
    CmdArgs.push_back(A->getValue());
  }

  if (const Arg *A = Args.getLastArg(
          options::OPT_fdiagnostics_show_note_include_stack,
          options::OPT_fno_diagnostics_show_note_include_stack)) {
    const Option &O = A->getOption();
    if (O.matches(options::OPT_fdiagnostics_show_note_include_stack))
      CmdArgs.push_back("-fdiagnostics-show-note-include-stack");
    else
      CmdArgs.push_back("-fno-diagnostics-show-note-include-stack");
  }

  // Color diagnostics are parsed by the driver directly from argv and later
  // re-parsed to construct this job; claim any possible color diagnostic here
  // to avoid warn_drv_unused_argument and diagnose bad
  // OPT_fdiagnostics_color_EQ values.
  for (const Arg *A : Args) {
    const Option &O = A->getOption();
    if (!O.matches(options::OPT_fcolor_diagnostics) &&
        !O.matches(options::OPT_fdiagnostics_color) &&
        !O.matches(options::OPT_fno_color_diagnostics) &&
        !O.matches(options::OPT_fno_diagnostics_color) &&
        !O.matches(options::OPT_fdiagnostics_color_EQ))
      continue;

    if (O.matches(options::OPT_fdiagnostics_color_EQ)) {
      StringRef Value(A->getValue());
      if (Value != "always" && Value != "never" && Value != "auto")
        D.Diag(diag::err_drv_clang_unsupported)
            << ("-fdiagnostics-color=" + Value).str();
    }
    A->claim();
  }

  if (D.getDiags().getDiagnosticOptions().ShowColors)
    CmdArgs.push_back("-fcolor-diagnostics");

  if (Args.hasArg(options::OPT_fansi_escape_codes))
    CmdArgs.push_back("-fansi-escape-codes");

  if (!Args.hasFlag(options::OPT_fshow_source_location,
                    options::OPT_fno_show_source_location))
    CmdArgs.push_back("-fno-show-source-location");

  if (Args.hasArg(options::OPT_fdiagnostics_absolute_paths))
    CmdArgs.push_back("-fdiagnostics-absolute-paths");

  if (!Args.hasFlag(options::OPT_fshow_column, options::OPT_fno_show_column,
                    ColumnDefault))
    CmdArgs.push_back("-fno-show-column");

  if (!Args.hasFlag(options::OPT_fspell_checking,
                    options::OPT_fno_spell_checking))
    CmdArgs.push_back("-fno-spell-checking");
}

enum class DwarfFissionKind { None, Split, Single };

static DwarfFissionKind getDebugFissionKind(const Driver &D,
                                            const ArgList &Args, Arg *&Arg) {
  Arg = Args.getLastArg(options::OPT_gsplit_dwarf, options::OPT_gsplit_dwarf_EQ,
                        options::OPT_gno_split_dwarf);
  if (!Arg || Arg->getOption().matches(options::OPT_gno_split_dwarf))
    return DwarfFissionKind::None;

  if (Arg->getOption().matches(options::OPT_gsplit_dwarf))
    return DwarfFissionKind::Split;

  StringRef Value = Arg->getValue();
  if (Value == "split")
    return DwarfFissionKind::Split;
  if (Value == "single")
    return DwarfFissionKind::Single;

  D.Diag(diag::err_drv_unsupported_option_argument)
      << Arg->getOption().getName() << Arg->getValue();
  return DwarfFissionKind::None;
}

static void renderDwarfFormat(const Driver &D, const llvm::Triple &T,
                              const ArgList &Args, ArgStringList &CmdArgs,
                              unsigned DwarfVersion) {
  auto *DwarfFormatArg =
      Args.getLastArg(options::OPT_gdwarf64, options::OPT_gdwarf32);
  if (!DwarfFormatArg)
    return;

  if (DwarfFormatArg->getOption().matches(options::OPT_gdwarf64)) {
    if (DwarfVersion < 3)
      D.Diag(diag::err_drv_argument_only_allowed_with)
          << DwarfFormatArg->getAsString(Args) << "DWARFv3 or greater";
    else if (!T.isArch64Bit())
      D.Diag(diag::err_drv_argument_only_allowed_with)
          << DwarfFormatArg->getAsString(Args) << "64 bit architecture";
    else if (!T.isOSBinFormatELF())
      D.Diag(diag::err_drv_argument_only_allowed_with)
          << DwarfFormatArg->getAsString(Args) << "ELF platforms";
  }

  DwarfFormatArg->render(Args, CmdArgs);
}

static void renderDebugOptions(const ToolChain &TC, const Driver &D,
                               const llvm::Triple &T, const ArgList &Args,
                               bool EmitCodeView, bool IRInput,
                               ArgStringList &CmdArgs,
                               codegenoptions::DebugInfoKind &DebugInfoKind,
                               DwarfFissionKind &DwarfFission) {
  // These two forms of profiling info can't be used together.
  if (const Arg *A1 = Args.getLastArg(options::OPT_fpseudo_probe_for_profiling))
    if (const Arg *A2 = Args.getLastArg(options::OPT_fdebug_info_for_profiling))
      D.Diag(diag::err_drv_argument_not_allowed_with)
          << A1->getAsString(Args) << A2->getAsString(Args);

  if (Args.hasFlag(options::OPT_fdebug_info_for_profiling,
                   options::OPT_fno_debug_info_for_profiling, false) &&
      checkDebugInfoOption(
          Args.getLastArg(options::OPT_fdebug_info_for_profiling), Args, D, TC))
    CmdArgs.push_back("-fdebug-info-for-profiling");

  // The 'g' groups options involve a somewhat intricate sequence of decisions
  // about what to pass from the driver to the frontend, but by the time they
  // reach cc1 they've been factored into three well-defined orthogonal choices:
  //  * what level of debug info to generate
  //  * what dwarf version to write
  //  * what debugger tuning to use
  // This avoids having to monkey around further in cc1 other than to disable
  // codeview if not running in a Windows environment. Perhaps even that
  // decision should be made in the driver as well though.
  llvm::DebuggerKind DebuggerTuning = TC.getDefaultDebuggerTuning();

  bool SplitDWARFInlining =
      Args.hasFlag(options::OPT_fsplit_dwarf_inlining,
                   options::OPT_fno_split_dwarf_inlining, false);

  // Normally -gsplit-dwarf is only useful with -gN. For IR input, Clang does
  // object file generation and no IR generation, -gN should not be needed. So
  // allow -gsplit-dwarf with either -gN or IR input.
  if (IRInput || Args.hasArg(options::OPT_g_Group)) {
    Arg *SplitDWARFArg;
    DwarfFission = getDebugFissionKind(D, Args, SplitDWARFArg);
    if (DwarfFission != DwarfFissionKind::None &&
        !checkDebugInfoOption(SplitDWARFArg, Args, D, TC)) {
      DwarfFission = DwarfFissionKind::None;
      SplitDWARFInlining = false;
    }
  }
  if (const Arg *A = Args.getLastArg(options::OPT_g_Group)) {
    DebugInfoKind = codegenoptions::LimitedDebugInfo;

    // If the last option explicitly specified a debug-info level, use it.
    if (checkDebugInfoOption(A, Args, D, TC) &&
        A->getOption().matches(options::OPT_gN_Group)) {
      DebugInfoKind = DebugLevelToInfoKind(*A);
      // For -g0 or -gline-tables-only, drop -gsplit-dwarf. This gets a bit more
      // complicated if you've disabled inline info in the skeleton CUs
      // (SplitDWARFInlining) - then there's value in composing split-dwarf and
      // line-tables-only, so let those compose naturally in that case.
      if (DebugInfoKind == codegenoptions::NoDebugInfo ||
          DebugInfoKind == codegenoptions::DebugDirectivesOnly ||
          (DebugInfoKind == codegenoptions::DebugLineTablesOnly &&
           SplitDWARFInlining))
        DwarfFission = DwarfFissionKind::None;
    }
  }

  // If a debugger tuning argument appeared, remember it.
  if (const Arg *A =
          Args.getLastArg(options::OPT_gTune_Group, options::OPT_ggdbN_Group)) {
    if (checkDebugInfoOption(A, Args, D, TC)) {
      if (A->getOption().matches(options::OPT_glldb))
        DebuggerTuning = llvm::DebuggerKind::LLDB;
      else if (A->getOption().matches(options::OPT_gsce))
        DebuggerTuning = llvm::DebuggerKind::SCE;
      else if (A->getOption().matches(options::OPT_gdbx))
        DebuggerTuning = llvm::DebuggerKind::DBX;
      else
        DebuggerTuning = llvm::DebuggerKind::GDB;
    }
  }

  // If a -gdwarf argument appeared, remember it.
  const Arg *GDwarfN = getDwarfNArg(Args);
  bool EmitDwarf = false;
  if (GDwarfN) {
    if (checkDebugInfoOption(GDwarfN, Args, D, TC))
      EmitDwarf = true;
    else
      GDwarfN = nullptr;
  }

  if (const Arg *A = Args.getLastArg(options::OPT_gcodeview)) {
    if (checkDebugInfoOption(A, Args, D, TC))
      EmitCodeView = true;
  }

  // If the user asked for debug info but did not explicitly specify -gcodeview
  // or -gdwarf, ask the toolchain for the default format.
  if (!EmitCodeView && !EmitDwarf &&
      DebugInfoKind != codegenoptions::NoDebugInfo) {
    switch (TC.getDefaultDebugFormat()) {
    case codegenoptions::DIF_CodeView:
      EmitCodeView = true;
      break;
    case codegenoptions::DIF_DWARF:
      EmitDwarf = true;
      break;
    }
  }

  unsigned RequestedDWARFVersion = 0; // DWARF version requested by the user
  unsigned EffectiveDWARFVersion = 0; // DWARF version TC can generate. It may
                                      // be lower than what the user wanted.
  unsigned DefaultDWARFVersion = ParseDebugDefaultVersion(TC, Args);
  if (EmitDwarf) {
    // Start with the platform default DWARF version
    RequestedDWARFVersion = TC.GetDefaultDwarfVersion();
    assert(RequestedDWARFVersion &&
           "toolchain default DWARF version must be nonzero");

    // If the user specified a default DWARF version, that takes precedence
    // over the platform default.
    if (DefaultDWARFVersion)
      RequestedDWARFVersion = DefaultDWARFVersion;

    // Override with a user-specified DWARF version
    if (GDwarfN)
      if (auto ExplicitVersion = DwarfVersionNum(GDwarfN->getSpelling()))
        RequestedDWARFVersion = ExplicitVersion;
    // Clamp effective DWARF version to the max supported by the toolchain.
    EffectiveDWARFVersion =
        std::min(RequestedDWARFVersion, TC.getMaxDwarfVersion());
  }

  // -gline-directives-only supported only for the DWARF debug info.
  if (RequestedDWARFVersion == 0 &&
      DebugInfoKind == codegenoptions::DebugDirectivesOnly)
    DebugInfoKind = codegenoptions::NoDebugInfo;

  // strict DWARF is set to false by default. But for DBX, we need it to be set
  // as true by default.
  if (const Arg *A = Args.getLastArg(options::OPT_gstrict_dwarf))
    (void)checkDebugInfoOption(A, Args, D, TC);
  if (Args.hasFlag(options::OPT_gstrict_dwarf, options::OPT_gno_strict_dwarf,
                   DebuggerTuning == llvm::DebuggerKind::DBX))
    CmdArgs.push_back("-gstrict-dwarf");

  // And we handle flag -grecord-gcc-switches later with DWARFDebugFlags.
  Args.ClaimAllArgs(options::OPT_g_flags_Group);

  // Column info is included by default for everything except SCE and
  // CodeView. Clang doesn't track end columns, just starting columns, which,
  // in theory, is fine for CodeView (and PDB).  In practice, however, the
  // Microsoft debuggers don't handle missing end columns well, and the AIX
  // debugger DBX also doesn't handle the columns well, so it's better not to
  // include any column info.
  if (const Arg *A = Args.getLastArg(options::OPT_gcolumn_info))
    (void)checkDebugInfoOption(A, Args, D, TC);
  if (!Args.hasFlag(options::OPT_gcolumn_info, options::OPT_gno_column_info,
                    !EmitCodeView &&
                        (DebuggerTuning != llvm::DebuggerKind::SCE &&
                         DebuggerTuning != llvm::DebuggerKind::DBX)))
    CmdArgs.push_back("-gno-column-info");

  // FIXME: Move backend command line options to the module.
  // If -gline-tables-only or -gline-directives-only is the last option it wins.
  if (const Arg *A = Args.getLastArg(options::OPT_gmodules))
    if (checkDebugInfoOption(A, Args, D, TC)) {
      if (DebugInfoKind != codegenoptions::DebugLineTablesOnly &&
          DebugInfoKind != codegenoptions::DebugDirectivesOnly) {
        DebugInfoKind = codegenoptions::LimitedDebugInfo;
        CmdArgs.push_back("-dwarf-ext-refs");
        CmdArgs.push_back("-fmodule-format=obj");
      }
    }

  if (T.isOSBinFormatELF() && SplitDWARFInlining)
    CmdArgs.push_back("-fsplit-dwarf-inlining");

  // After we've dealt with all combinations of things that could
  // make DebugInfoKind be other than None or DebugLineTablesOnly,
  // figure out if we need to "upgrade" it to standalone debug info.
  // We parse these two '-f' options whether or not they will be used,
  // to claim them even if you wrote "-fstandalone-debug -gline-tables-only"
  bool NeedFullDebug = Args.hasFlag(
      options::OPT_fstandalone_debug, options::OPT_fno_standalone_debug,
      DebuggerTuning == llvm::DebuggerKind::LLDB ||
          TC.GetDefaultStandaloneDebug());
  if (const Arg *A = Args.getLastArg(options::OPT_fstandalone_debug))
    (void)checkDebugInfoOption(A, Args, D, TC);

  if (DebugInfoKind == codegenoptions::LimitedDebugInfo) {
    if (Args.hasFlag(options::OPT_fno_eliminate_unused_debug_types,
                     options::OPT_feliminate_unused_debug_types, false))
      DebugInfoKind = codegenoptions::UnusedTypeInfo;
    else if (NeedFullDebug)
      DebugInfoKind = codegenoptions::FullDebugInfo;
  }

  if (Args.hasFlag(options::OPT_gembed_source, options::OPT_gno_embed_source,
                   false)) {
    // Source embedding is a vendor extension to DWARF v5. By now we have
    // checked if a DWARF version was stated explicitly, and have otherwise
    // fallen back to the target default, so if this is still not at least 5
    // we emit an error.
    const Arg *A = Args.getLastArg(options::OPT_gembed_source);
    if (RequestedDWARFVersion < 5)
      D.Diag(diag::err_drv_argument_only_allowed_with)
          << A->getAsString(Args) << "-gdwarf-5";
    else if (EffectiveDWARFVersion < 5)
      // The toolchain has reduced allowed dwarf version, so we can't enable
      // -gembed-source.
      D.Diag(diag::warn_drv_dwarf_version_limited_by_target)
          << A->getAsString(Args) << TC.getTripleString() << 5
          << EffectiveDWARFVersion;
    else if (checkDebugInfoOption(A, Args, D, TC))
      CmdArgs.push_back("-gembed-source");
  }

  if (EmitCodeView) {
    CmdArgs.push_back("-gcodeview");

    // Emit codeview type hashes if requested.
    if (Args.hasFlag(options::OPT_gcodeview_ghash,
                     options::OPT_gno_codeview_ghash, false)) {
      CmdArgs.push_back("-gcodeview-ghash");
    }
  }

  // Omit inline line tables if requested.
  if (Args.hasFlag(options::OPT_gno_inline_line_tables,
                   options::OPT_ginline_line_tables, false)) {
    CmdArgs.push_back("-gno-inline-line-tables");
  }

  // When emitting remarks, we need at least debug lines in the output.
  if (willEmitRemarks(Args) &&
      DebugInfoKind <= codegenoptions::DebugDirectivesOnly)
    DebugInfoKind = codegenoptions::DebugLineTablesOnly;

  // Adjust the debug info kind for the given toolchain.
  TC.adjustDebugInfoKind(DebugInfoKind, Args);

  RenderDebugEnablingArgs(Args, CmdArgs, DebugInfoKind, EffectiveDWARFVersion,
                          DebuggerTuning);

  // -fdebug-macro turns on macro debug info generation.
  if (Args.hasFlag(options::OPT_fdebug_macro, options::OPT_fno_debug_macro,
                   false))
    if (checkDebugInfoOption(Args.getLastArg(options::OPT_fdebug_macro), Args,
                             D, TC))
      CmdArgs.push_back("-debug-info-macro");

  // -ggnu-pubnames turns on gnu style pubnames in the backend.
  const auto *PubnamesArg =
      Args.getLastArg(options::OPT_ggnu_pubnames, options::OPT_gno_gnu_pubnames,
                      options::OPT_gpubnames, options::OPT_gno_pubnames);
  if (DwarfFission != DwarfFissionKind::None ||
      (PubnamesArg && checkDebugInfoOption(PubnamesArg, Args, D, TC)))
    if (!PubnamesArg ||
        (!PubnamesArg->getOption().matches(options::OPT_gno_gnu_pubnames) &&
         !PubnamesArg->getOption().matches(options::OPT_gno_pubnames)))
      CmdArgs.push_back(PubnamesArg && PubnamesArg->getOption().matches(
                                           options::OPT_gpubnames)
                            ? "-gpubnames"
                            : "-ggnu-pubnames");

  if (Args.hasFlag(options::OPT_fdebug_ranges_base_address,
                   options::OPT_fno_debug_ranges_base_address, false)) {
    CmdArgs.push_back("-fdebug-ranges-base-address");
  }

  // -gdwarf-aranges turns on the emission of the aranges section in the
  // backend.
  // Always enabled for SCE tuning.
  bool NeedAranges = DebuggerTuning == llvm::DebuggerKind::SCE;
  if (const Arg *A = Args.getLastArg(options::OPT_gdwarf_aranges))
    NeedAranges = checkDebugInfoOption(A, Args, D, TC) || NeedAranges;
  if (NeedAranges) {
    CmdArgs.push_back("-mllvm");
    CmdArgs.push_back("-generate-arange-section");
  }

  if (Args.hasFlag(options::OPT_fforce_dwarf_frame,
                   options::OPT_fno_force_dwarf_frame, false))
    CmdArgs.push_back("-fforce-dwarf-frame");

  if (Args.hasFlag(options::OPT_fdebug_types_section,
                   options::OPT_fno_debug_types_section, false)) {
    if (!(T.isOSBinFormatELF() || T.isOSBinFormatWasm())) {
      D.Diag(diag::err_drv_unsupported_opt_for_target)
          << Args.getLastArg(options::OPT_fdebug_types_section)
                 ->getAsString(Args)
          << T.getTriple();
    } else if (checkDebugInfoOption(
                   Args.getLastArg(options::OPT_fdebug_types_section), Args, D,
                   TC)) {
      CmdArgs.push_back("-mllvm");
      CmdArgs.push_back("-generate-type-units");
    }
  }

  // Decide how to render forward declarations of template instantiations.
  // SCE wants full descriptions, others just get them in the name.
  if (DebuggerTuning == llvm::DebuggerKind::SCE)
    CmdArgs.push_back("-debug-forward-template-params");

  // Do we need to explicitly import anonymous namespaces into the parent
  // scope?
  if (DebuggerTuning == llvm::DebuggerKind::SCE)
    CmdArgs.push_back("-dwarf-explicit-import");

  renderDwarfFormat(D, T, Args, CmdArgs, EffectiveDWARFVersion);
  RenderDebugInfoCompressionArgs(Args, CmdArgs, D, TC);
}

/// Check whether the given input tree contains any wrapper actions
static bool ContainsWrapperAction(const Action *A) {
  if (isa<OffloadWrapperJobAction>(A))
    return true;
  for (const auto &AI : A->inputs())
    if (ContainsWrapperAction(AI))
      return true;

  return false;
}

// Put together an external compiler compilation call which is used instead
// of the clang invocation for the host compile of an offload compilation.
// Enabling command line:  clang++ -fsycl -fsycl-host-compiler=<HostExe>
//                         <ClangOpts> -fsycl-host-compiler-options=<HostOpts>
// Any <ClangOpts> used which are phase limiting (preprocessing, assembly,
// object generation) are specifically handled here by specifying the
// equivalent phase limiting option(s).
// It is expected that any user <HostOpts> options passed will be placed
// after any implied options set here.  This will have overriding behaviors
// for any options which are considered to be evaluated from left to right.
// Specifying any <HostOpts> option which conficts any of the implied options
// will result in undefined behavior.  Potential conflicting options:
//  * Output specification options (-o, -Fo, -Fa, etc)
//  * Phase limiting options (-E, -c, -P, etc)
void Clang::ConstructHostCompilerJob(Compilation &C, const JobAction &JA,
                                     const InputInfo &Output,
                                     const InputInfoList &Inputs,
                                     const llvm::opt::ArgList &TCArgs) const {

  // The Host compilation step that occurs here is constructed based on the
  // input from the user.  This consists of the compiler to call and the
  // options that will be used during the compilation.
  ArgStringList HostCompileArgs;
  const InputInfo &InputFile = Inputs.front();
  const ToolChain &TC = getToolChain();

  // Input file.
  HostCompileArgs.push_back(InputFile.getFilename());

  // When performing the host compilation, we are expecting to only be
  // creating intermediate files, namely preprocessor output, assembly or
  // object files.
  // We are making assumptions in regards to what options are used to
  // generate these intermediate files.
  //                gcc/g++/clang/clang++/default | cl
  //  Object:                   -c                | -c
  //  Preprocessed:             -E                | -P -Fi<file>
  //  Assembly:                 -S                | -c -Fa<file>
  //  Header Input:        -include <file>        | -FI <file>
  //
  // The options used are determined by the compiler name and target triple.
  Arg *HostCompilerDefArg =
      TCArgs.getLastArg(options::OPT_fsycl_host_compiler_EQ);
  assert(HostCompilerDefArg && "Expected host compiler designation.");

  bool OutputAdded = false;
  StringRef CompilerName =
      llvm::sys::path::stem(HostCompilerDefArg->getValue());
  if (CompilerName.empty())
    TC.getDriver().Diag(diag::err_drv_missing_arg_mtp)
        << HostCompilerDefArg->getAsString(TCArgs);
  // FIXME: Consider requiring user input to specify a compatibility class
  // to determine the type of host compiler being used.
  SmallVector<StringRef, 4> MSVCCompilers = {"cl", "clang-cl", "icl"};
  bool IsMSVCHostCompiler =
      std::find(MSVCCompilers.begin(), MSVCCompilers.end(), CompilerName) !=
      MSVCCompilers.end();

  auto addMSVCOutputFile = [&](StringRef Opt) {
    SmallString<128> OutOpt(Opt);
    OutOpt += Output.getFilename();
    HostCompileArgs.push_back(TCArgs.MakeArgString(OutOpt));
    OutputAdded = true;
  };
  // FIXME: Reuse existing toolchains which are already supported to put
  // together the options.
  // FIXME: For any potential obscure host compilers that do not use the
  // 'standard' set of options, we should provide a user interface that allows
  // users to override the implied options.
  if (isa<PreprocessJobAction>(JA)) {
    if (IsMSVCHostCompiler) {
      // Check the output file, if it is 'stdout' we want to use -E.
      if (StringRef(Output.getFilename()).equals("-")) {
        HostCompileArgs.push_back("-E");
        OutputAdded = true;
      } else {
        HostCompileArgs.push_back("-P");
        addMSVCOutputFile("-Fi");
      }
    } else
      HostCompileArgs.push_back("-E");

    // Add the integration header.
    StringRef Header =
        TC.getDriver().getIntegrationHeader(InputFile.getBaseInput());
    if (types::getPreprocessedType(InputFile.getType()) != types::TY_INVALID &&
        !Header.empty()) {
      HostCompileArgs.push_back(IsMSVCHostCompiler ? "-FI" : "-include");
      HostCompileArgs.push_back(TCArgs.MakeArgString(Header));
    }
  } else if (isa<AssembleJobAction>(JA)) {
    HostCompileArgs.push_back("-c");
    if (IsMSVCHostCompiler)
      addMSVCOutputFile("-Fo");
  } else {
    assert((isa<CompileJobAction, BackendJobAction>(JA)) &&
           "Invalid action for external host compilation tool.");
    if (JA.getType() == types::TY_PP_Asm) {
      if (IsMSVCHostCompiler) {
        HostCompileArgs.push_back("-c");
        addMSVCOutputFile("-Fa");
        // The MSVC Compiler does not have a way to just create the assembly
        // file so we create the assembly file and object file, and redirect
        // the object file to a temporary.
        std::string ObjTmpName = C.getDriver().GetTemporaryPath("host", "obj");
        StringRef WrapperFileName =
            C.addTempFile(C.getArgs().MakeArgString(ObjTmpName));
        SmallString<128> ObjOutOpt("-Fo");
        ObjOutOpt += WrapperFileName;
        HostCompileArgs.push_back(C.getArgs().MakeArgString(ObjOutOpt));
      } else
        HostCompileArgs.push_back("-S");
    } else {
      TC.getDriver().Diag(diag::err_drv_output_type_with_host_compiler);
    }
  }

  // Add default header search directories.
  SmallString<128> BaseDir(C.getDriver().Dir);
  llvm::sys::path::append(BaseDir, "..", "include");
  SmallString<128> SYCLDir(BaseDir);
  llvm::sys::path::append(SYCLDir, "sycl");
  HostCompileArgs.push_back("-I");
  HostCompileArgs.push_back(TCArgs.MakeArgString(SYCLDir));
  HostCompileArgs.push_back("-I");
  HostCompileArgs.push_back(TCArgs.MakeArgString(BaseDir));

  if (!OutputAdded) {
    // Add output file to the command line.  This is assumed to be prefaced
    // with the '-o' option that is used to designate the output file.
    HostCompileArgs.push_back("-o");
    HostCompileArgs.push_back(Output.getFilename());
  }

  SmallString<128> ExecPath;
  if (HostCompilerDefArg) {
    ExecPath = HostCompilerDefArg->getValue();
    if (!ExecPath.empty() && ExecPath == llvm::sys::path::stem(ExecPath))
      ExecPath = TC.GetProgramPath(ExecPath.c_str());
  }

  // Add any user-specified arguments.
  if (Arg *HostCompilerOptsArg =
          TCArgs.getLastArg(options::OPT_fsycl_host_compiler_options_EQ)) {
    SmallVector<const char *, 8> TargetArgs;
    llvm::BumpPtrAllocator BPA;
    llvm::StringSaver S(BPA);
    // Tokenize the string.
    llvm::cl::TokenizeGNUCommandLine(HostCompilerOptsArg->getValue(), S,
                                     TargetArgs);
    llvm::transform(TargetArgs, std::back_inserter(HostCompileArgs),
                    [&TCArgs](StringRef A) { return TCArgs.MakeArgString(A); });
  }
  const Tool *T = TC.SelectTool(JA);
  auto Cmd = std::make_unique<Command>(JA, *T, ResponseFileSupport::None(),
                                       TCArgs.MakeArgString(ExecPath),
                                       HostCompileArgs, None);

  C.addCommand(std::move(Cmd));
}

void Clang::ConstructJob(Compilation &C, const JobAction &JA,
                         const InputInfo &Output, const InputInfoList &Inputs,
                         const ArgList &Args, const char *LinkingOutput) const {
  const auto &TC = getToolChain();
  const llvm::Triple &RawTriple = TC.getTriple();
  const llvm::Triple &Triple = TC.getEffectiveTriple();
  const std::string &TripleStr = Triple.getTriple();

  bool KernelOrKext =
      Args.hasArg(options::OPT_mkernel, options::OPT_fapple_kext);
  const Driver &D = TC.getDriver();
  ArgStringList CmdArgs;

  // Check number of inputs for sanity. We need at least one input.
  assert(Inputs.size() >= 1 && "Must have at least one input.");
  // CUDA/HIP compilation may have multiple inputs (source file + results of
  // device-side compilations).
  // OpenMP device jobs take the host IR as a second input.
  // SYCL host jobs accept the integration header from the device-side
  // compilation as a second input.
  // Module precompilation accepts a list of header files to include as part
  // of the module.
  // All other jobs are expected to have exactly one input.
  bool IsCuda = JA.isOffloading(Action::OFK_Cuda);
  bool IsCudaDevice = JA.isDeviceOffloading(Action::OFK_Cuda);
  bool IsHIP = JA.isOffloading(Action::OFK_HIP);
  bool IsHIPDevice = JA.isDeviceOffloading(Action::OFK_HIP);
  bool IsOpenMPDevice = JA.isDeviceOffloading(Action::OFK_OpenMP);
  bool IsSYCLOffloadDevice = JA.isDeviceOffloading(Action::OFK_SYCL);
  bool IsSYCL = JA.isOffloading(Action::OFK_SYCL);
  bool IsHeaderModulePrecompile = isa<HeaderModulePrecompileJobAction>(JA);
  assert((IsCuda || IsHIP || (IsOpenMPDevice && Inputs.size() == 2) || IsSYCL ||
          IsHeaderModulePrecompile || Inputs.size() == 1) &&
         "Unable to handle multiple inputs.");

  // Perform the SYCL host compilation using an external compiler if the user
  // requested.
  if (Args.hasArg(options::OPT_fsycl_host_compiler_EQ) && IsSYCL &&
      !IsSYCLOffloadDevice) {
    ConstructHostCompilerJob(C, JA, Output, Inputs, Args);
    return;
  }
  bool IsDeviceOffloadAction = !(JA.isDeviceOffloading(Action::OFK_None) ||
                                 JA.isDeviceOffloading(Action::OFK_Host));
  bool IsUsingLTO = D.isUsingLTO(IsDeviceOffloadAction);
  auto LTOMode = D.getLTOMode(IsDeviceOffloadAction);

  // A header module compilation doesn't have a main input file, so invent a
  // fake one as a placeholder.
  const char *ModuleName = [&]{
    auto *ModuleNameArg = Args.getLastArg(options::OPT_fmodule_name_EQ);
    return ModuleNameArg ? ModuleNameArg->getValue() : "";
  }();
  InputInfo HeaderModuleInput(Inputs[0].getType(), ModuleName, ModuleName);

  const InputInfo &Input =
      IsHeaderModulePrecompile ? HeaderModuleInput : Inputs[0];

  InputInfoList ModuleHeaderInputs;
  const InputInfo *CudaDeviceInput = nullptr;
  const InputInfo *OpenMPDeviceInput = nullptr;
  const InputInfo *SYCLDeviceInput = nullptr;
  for (const InputInfo &I : Inputs) {
    if (&I == &Input) {
      // This is the primary input.
    } else if (IsHeaderModulePrecompile &&
               types::getPrecompiledType(I.getType()) == types::TY_PCH) {
      types::ID Expected = HeaderModuleInput.getType();
      if (I.getType() != Expected) {
        D.Diag(diag::err_drv_module_header_wrong_kind)
            << I.getFilename() << types::getTypeName(I.getType())
            << types::getTypeName(Expected);
      }
      ModuleHeaderInputs.push_back(I);
    } else if ((IsCuda || IsHIP) && !CudaDeviceInput) {
      CudaDeviceInput = &I;
    } else if (IsOpenMPDevice && !OpenMPDeviceInput) {
      OpenMPDeviceInput = &I;
    } else if (IsSYCL && !SYCLDeviceInput) {
      SYCLDeviceInput = &I;
    } else {
      llvm_unreachable("unexpectedly given multiple inputs");
    }
  }

  const llvm::Triple *AuxTriple =
      (IsSYCL || IsCuda || IsHIP) ? TC.getAuxTriple() : nullptr;
  bool IsWindowsMSVC = RawTriple.isWindowsMSVCEnvironment();
  bool IsIAMCU = RawTriple.isOSIAMCU();

  // Adjust IsWindowsXYZ for CUDA/HIP/SYCL compilations.  Even when compiling in
  // device mode (i.e., getToolchain().getTriple() is NVPTX/AMDGCN, not
  // Windows), we need to pass Windows-specific flags to cc1.
  if (IsCuda || IsHIP || IsSYCL)
    IsWindowsMSVC |= AuxTriple && AuxTriple->isWindowsMSVCEnvironment();

  // C++ is not supported for IAMCU.
  if (IsIAMCU && types::isCXX(Input.getType()))
    D.Diag(diag::err_drv_clang_unsupported) << "C++ for IAMCU";

  // Invoke ourselves in -cc1 mode.
  //
  // FIXME: Implement custom jobs for internal actions.
  CmdArgs.push_back("-cc1");

  // Add the "effective" target triple.
  CmdArgs.push_back("-triple");
  CmdArgs.push_back(Args.MakeArgString(TripleStr));

  if (const Arg *MJ = Args.getLastArg(options::OPT_MJ)) {
    DumpCompilationDatabase(C, MJ->getValue(), TripleStr, Output, Input, Args);
    Args.ClaimAllArgs(options::OPT_MJ);
  } else if (const Arg *GenCDBFragment =
                 Args.getLastArg(options::OPT_gen_cdb_fragment_path)) {
    DumpCompilationDatabaseFragmentToDir(GenCDBFragment->getValue(), C,
                                         TripleStr, Output, Input, Args);
    Args.ClaimAllArgs(options::OPT_gen_cdb_fragment_path);
  }

  if (IsCuda || IsHIP) {
    // We have to pass the triple of the host if compiling for a CUDA/HIP device
    // and vice-versa.
    std::string NormalizedTriple;
    if (JA.isDeviceOffloading(Action::OFK_Cuda) ||
        JA.isDeviceOffloading(Action::OFK_HIP))
      NormalizedTriple = C.getSingleOffloadToolChain<Action::OFK_Host>()
                             ->getTriple()
                             .normalize();
    else {
      // Host-side compilation.
      NormalizedTriple =
          (IsCuda ? C.getSingleOffloadToolChain<Action::OFK_Cuda>()
                  : C.getSingleOffloadToolChain<Action::OFK_HIP>())
              ->getTriple()
              .normalize();
      if (IsCuda) {
        // We need to figure out which CUDA version we're compiling for, as that
        // determines how we load and launch GPU kernels.
        auto *CTC = static_cast<const toolchains::CudaToolChain *>(
            C.getSingleOffloadToolChain<Action::OFK_Cuda>());
        assert(CTC && "Expected valid CUDA Toolchain.");
        if (CTC && CTC->CudaInstallation.version() != CudaVersion::UNKNOWN)
          CmdArgs.push_back(Args.MakeArgString(
              Twine("-target-sdk-version=") +
              CudaVersionToString(CTC->CudaInstallation.version())));
      }
    }
    CmdArgs.push_back("-aux-triple");
    CmdArgs.push_back(Args.MakeArgString(NormalizedTriple));
  }

  Arg *SYCLStdArg = Args.getLastArg(options::OPT_sycl_std_EQ);

  if (IsSYCLOffloadDevice) {
    // Pass the triple of host when doing SYCL
    llvm::Triple AuxT = C.getDefaultToolChain().getTriple();
    std::string NormalizedTriple = AuxT.normalize();
    CmdArgs.push_back("-aux-triple");
    CmdArgs.push_back(Args.MakeArgString(NormalizedTriple));

    // We want to compile sycl kernels.
    CmdArgs.push_back("-fsycl-is-device");
    CmdArgs.push_back("-fdeclare-spirv-builtins");

    // Default value for FPGA is false, for all other targets is true.
    if (!Args.hasFlag(options::OPT_fsycl_early_optimizations,
                      options::OPT_fno_sycl_early_optimizations,
                      Triple.getSubArch() != llvm::Triple::SPIRSubArch_fpga))
      CmdArgs.push_back("-fno-sycl-early-optimizations");
    else if (RawTriple.isSPIR()) {
      // Set `sycl-opt` option to configure LLVM passes for SPIR target
      CmdArgs.push_back("-mllvm");
      CmdArgs.push_back("-sycl-opt");
    }

    // Turn on Dead Parameter Elimination Optimization with early optimizations
    if (!RawTriple.isNVPTX() &&
        Args.hasFlag(options::OPT_fsycl_dead_args_optimization,
                     options::OPT_fno_sycl_dead_args_optimization, false))
      CmdArgs.push_back("-fenable-sycl-dae");
    bool IsMSVC = AuxT.isWindowsMSVCEnvironment();
    if (IsMSVC) {
      CmdArgs.push_back("-fms-extensions");
      CmdArgs.push_back("-fms-compatibility");
      CmdArgs.push_back("-fdelayed-template-parsing");
      VersionTuple MSVT = TC.computeMSVCVersion(&D, Args);
      if (!MSVT.empty())
        CmdArgs.push_back(Args.MakeArgString("-fms-compatibility-version=" +
                                             MSVT.getAsString()));
      else {
        const char *LowestMSVCSupported =
            "191025017"; // VS2017 v15.0 (initial release)
        CmdArgs.push_back(Args.MakeArgString(
            Twine("-fms-compatibility-version=") + LowestMSVCSupported));
      }
    }

    if (Args.hasFlag(options::OPT_fsycl_allow_func_ptr,
                     options::OPT_fno_sycl_allow_func_ptr, false)) {
      CmdArgs.push_back("-fsycl-allow-func-ptr");
    }

    if (!SYCLStdArg) {
      // The user had not pass SYCL version, thus we'll employ no-sycl-strict
      // to allow address-space unqualified pointers in function params/return
      // along with marking the same function with explicit SYCL_EXTERNAL
      CmdArgs.push_back("-Wno-sycl-strict");
    }

    // Add the integration header option to generate the header.
    StringRef Header(D.getIntegrationHeader(Input.getBaseInput()));
    if (!Header.empty()) {
      SmallString<128> HeaderOpt("-fsycl-int-header=");
      HeaderOpt.append(Header);
      CmdArgs.push_back(Args.MakeArgString(HeaderOpt));
    }

    if (!Args.hasArg(options::OPT_fno_sycl_use_footer)) {
      // Add the integration footer option to generated the footer.
      StringRef Footer(D.getIntegrationFooter(Input.getBaseInput()));
      if (!Footer.empty()) {
        SmallString<128> FooterOpt("-fsycl-int-footer=");
        FooterOpt.append(Footer);
        CmdArgs.push_back(Args.MakeArgString(FooterOpt));
      }
    }

    // Forward -fsycl-default-sub-group-size if in SYCL mode.
    Args.AddLastArg(CmdArgs, options::OPT_fsycl_default_sub_group_size);
  }

  if (IsSYCL) {
    // Set options for both host and device
    if (Arg *A = Args.getLastArg(options::OPT_fsycl_id_queries_fit_in_int,
                                 options::OPT_fno_sycl_id_queries_fit_in_int))
      A->render(Args, CmdArgs);

    if (SYCLStdArg) {
      SYCLStdArg->render(Args, CmdArgs);
      CmdArgs.push_back("-fsycl-std-layout-kernel-params");
    } else {
      // Ensure the default version in SYCL mode is 2020.
      CmdArgs.push_back("-sycl-std=2020");
    }

    if (!Args.hasFlag(options::OPT_fsycl_unnamed_lambda,
                      options::OPT_fno_sycl_unnamed_lambda))
      CmdArgs.push_back("-fno-sycl-unnamed-lambda");

    // Add the Unique ID prefix
    StringRef UniqueID = D.getSYCLUniqueID(Input.getBaseInput());
    if (!UniqueID.empty())
      CmdArgs.push_back(
          Args.MakeArgString(Twine("-fsycl-unique-prefix=") + UniqueID));

    // Disable parallel for range-rounding for anything involving FPGA
    auto SYCLTCRange = C.getOffloadToolChains<Action::OFK_SYCL>();
    bool HasFPGA = false;
    for (auto TI = SYCLTCRange.first, TE = SYCLTCRange.second; TI != TE; ++TI)
      if (TI->second->getTriple().getSubArch() ==
          llvm::Triple::SPIRSubArch_fpga) {
        HasFPGA = true;
        break;
      }
    if (HasFPGA)
      CmdArgs.push_back("-fsycl-disable-range-rounding");

    // Add any options that are needed specific to SYCL offload while
    // performing the host side compilation.
    if (!IsSYCLOffloadDevice) {
      // Add the -include option to add the integration header
      StringRef Header = D.getIntegrationHeader(Input.getBaseInput());
      // Do not add the integration header if we are compiling after the
      // integration footer has been applied.  Check for the append job
      // action to determine this.
      if (types::getPreprocessedType(Input.getType()) != types::TY_INVALID &&
          !Header.empty() && !ContainsAppendFooterAction(&JA)) {
        CmdArgs.push_back("-include");
        CmdArgs.push_back(Args.MakeArgString(Header));
        // When creating dependency information, filter out the generated
        // header file.
        CmdArgs.push_back("-dependency-filter");
        CmdArgs.push_back(Args.MakeArgString(Header));
      }
      // Let the FE know we are doing a SYCL offload compilation, but we are
      // doing the host pass.
      CmdArgs.push_back("-fsycl-is-host");

      if (!D.IsCLMode()) {
        // SYCL library is guaranteed to work correctly only with dynamic
        // MSVC runtime.
        llvm::Triple AuxT = C.getDefaultToolChain().getTriple();
        if (AuxT.isWindowsMSVCEnvironment()) {
          CmdArgs.push_back("-D_MT");
          CmdArgs.push_back("-D_DLL");
        }
      }
    }
  }

  if (IsOpenMPDevice) {
    // We have to pass the triple of the host if compiling for an OpenMP device.
    std::string NormalizedTriple =
        C.getSingleOffloadToolChain<Action::OFK_Host>()
            ->getTriple()
            .normalize();
    CmdArgs.push_back("-aux-triple");
    CmdArgs.push_back(Args.MakeArgString(NormalizedTriple));
  }

  if (Triple.isOSWindows() && (Triple.getArch() == llvm::Triple::arm ||
                               Triple.getArch() == llvm::Triple::thumb)) {
    unsigned Offset = Triple.getArch() == llvm::Triple::arm ? 4 : 6;
    unsigned Version = 0;
    bool Failure =
        Triple.getArchName().substr(Offset).consumeInteger(10, Version);
    if (Failure || Version < 7)
      D.Diag(diag::err_target_unsupported_arch) << Triple.getArchName()
                                                << TripleStr;
  }

  // Push all default warning arguments that are specific to
  // the given target.  These come before user provided warning options
  // are provided.
  TC.addClangWarningOptions(CmdArgs);

  // FIXME: Subclass ToolChain for SPIR and move this to addClangWarningOptions.
  if (Triple.isSPIR())
    CmdArgs.push_back("-Wspir-compat");

  // Select the appropriate action.
  RewriteKind rewriteKind = RK_None;

  // If CollectArgsForIntegratedAssembler() isn't called below, claim the args
  // it claims when not running an assembler. Otherwise, clang would emit
  // "argument unused" warnings for assembler flags when e.g. adding "-E" to
  // flags while debugging something. That'd be somewhat inconvenient, and it's
  // also inconsistent with most other flags -- we don't warn on
  // -ffunction-sections not being used in -E mode either for example, even
  // though it's not really used either.
  if (!isa<AssembleJobAction>(JA)) {
    // The args claimed here should match the args used in
    // CollectArgsForIntegratedAssembler().
    if (TC.useIntegratedAs()) {
      Args.ClaimAllArgs(options::OPT_mrelax_all);
      Args.ClaimAllArgs(options::OPT_mno_relax_all);
      Args.ClaimAllArgs(options::OPT_mincremental_linker_compatible);
      Args.ClaimAllArgs(options::OPT_mno_incremental_linker_compatible);
      switch (C.getDefaultToolChain().getArch()) {
      case llvm::Triple::arm:
      case llvm::Triple::armeb:
      case llvm::Triple::thumb:
      case llvm::Triple::thumbeb:
        Args.ClaimAllArgs(options::OPT_mimplicit_it_EQ);
        break;
      default:
        break;
      }
    }
    Args.ClaimAllArgs(options::OPT_Wa_COMMA);
    Args.ClaimAllArgs(options::OPT_Xassembler);
  }

  if (isa<AnalyzeJobAction>(JA)) {
    assert(JA.getType() == types::TY_Plist && "Invalid output type.");
    CmdArgs.push_back("-analyze");
  } else if (isa<MigrateJobAction>(JA)) {
    CmdArgs.push_back("-migrate");
  } else if (isa<PreprocessJobAction>(JA)) {
    if (Output.getType() == types::TY_Dependencies)
      CmdArgs.push_back("-Eonly");
    else {
      CmdArgs.push_back("-E");
      if (Args.hasArg(options::OPT_rewrite_objc) &&
          !Args.hasArg(options::OPT_g_Group))
        CmdArgs.push_back("-P");
    }
  } else if (isa<AssembleJobAction>(JA)) {
    if (IsSYCLOffloadDevice) {
      CmdArgs.push_back("-emit-llvm-bc");
    } else {
      CmdArgs.push_back("-emit-obj");
      CollectArgsForIntegratedAssembler(C, Args, CmdArgs, D);
    }

    // Also ignore explicit -force_cpusubtype_ALL option.
    (void)Args.hasArg(options::OPT_force__cpusubtype__ALL);
  } else if (isa<PrecompileJobAction>(JA)) {
    if (JA.getType() == types::TY_Nothing)
      CmdArgs.push_back("-fsyntax-only");
    else if (JA.getType() == types::TY_ModuleFile)
      CmdArgs.push_back(IsHeaderModulePrecompile
                            ? "-emit-header-module"
                            : "-emit-module-interface");
    else
      CmdArgs.push_back("-emit-pch");
  } else if (isa<VerifyPCHJobAction>(JA)) {
    CmdArgs.push_back("-verify-pch");
  } else {
    assert((isa<CompileJobAction>(JA) || isa<BackendJobAction>(JA)) &&
           "Invalid action for clang tool.");
    if (JA.getType() == types::TY_Nothing) {
      CmdArgs.push_back("-fsyntax-only");
    } else if (JA.getType() == types::TY_LLVM_IR ||
               JA.getType() == types::TY_LTO_IR) {
      CmdArgs.push_back("-emit-llvm");
    } else if (JA.getType() == types::TY_LLVM_BC ||
               JA.getType() == types::TY_LTO_BC) {
      // Emit textual llvm IR for AMDGPU offloading for -emit-llvm -S
      if (Triple.isAMDGCN() && IsOpenMPDevice && Args.hasArg(options::OPT_S) &&
          Args.hasArg(options::OPT_emit_llvm)) {
        CmdArgs.push_back("-emit-llvm");
      } else {
        CmdArgs.push_back("-emit-llvm-bc");
      }
    } else if (JA.getType() == types::TY_IFS ||
               JA.getType() == types::TY_IFS_CPP) {
      StringRef ArgStr =
          Args.hasArg(options::OPT_interface_stub_version_EQ)
              ? Args.getLastArgValue(options::OPT_interface_stub_version_EQ)
              : "experimental-ifs-v2";
      CmdArgs.push_back("-emit-interface-stubs");
      CmdArgs.push_back(
          Args.MakeArgString(Twine("-interface-stub-version=") + ArgStr.str()));
    } else if (JA.getType() == types::TY_PP_Asm) {
      CmdArgs.push_back("-S");
    } else if (JA.getType() == types::TY_AST) {
      CmdArgs.push_back("-emit-pch");
    } else if (JA.getType() == types::TY_ModuleFile) {
      CmdArgs.push_back("-module-file-info");
    } else if (JA.getType() == types::TY_RewrittenObjC) {
      CmdArgs.push_back("-rewrite-objc");
      rewriteKind = RK_NonFragile;
    } else if (JA.getType() == types::TY_RewrittenLegacyObjC) {
      CmdArgs.push_back("-rewrite-objc");
      rewriteKind = RK_Fragile;
    } else {
      assert(JA.getType() == types::TY_PP_Asm && "Unexpected output type!");
    }

    // Preserve use-list order by default when emitting bitcode, so that
    // loading the bitcode up in 'opt' or 'llc' and running passes gives the
    // same result as running passes here.  For LTO, we don't need to preserve
    // the use-list order, since serialization to bitcode is part of the flow.
    if (JA.getType() == types::TY_LLVM_BC)
      CmdArgs.push_back("-emit-llvm-uselists");

    if (IsUsingLTO) {
      if (!IsDeviceOffloadAction) {
        if (Args.hasArg(options::OPT_flto))
          CmdArgs.push_back("-flto");
        else {
          if (D.getLTOMode() == LTOK_Thin)
            CmdArgs.push_back("-flto=thin");
          else
            CmdArgs.push_back("-flto=full");
        }
        CmdArgs.push_back("-flto-unit");
      } else if (Triple.isAMDGPU()) {
        // Only AMDGPU supports device-side LTO
        assert(LTOMode == LTOK_Full || LTOMode == LTOK_Thin);
        CmdArgs.push_back(Args.MakeArgString(
            Twine("-flto=") + (LTOMode == LTOK_Thin ? "thin" : "full")));
        CmdArgs.push_back("-flto-unit");
      } else {
        D.Diag(diag::err_drv_unsupported_opt_for_target)
            << Args.getLastArg(options::OPT_foffload_lto,
                               options::OPT_foffload_lto_EQ)
                   ->getAsString(Args)
            << Triple.getTriple();
      }
    }
  }

  if (const Arg *A = Args.getLastArg(options::OPT_fthinlto_index_EQ)) {
    if (!types::isLLVMIR(Input.getType()))
      D.Diag(diag::err_drv_arg_requires_bitcode_input) << A->getAsString(Args);
    Args.AddLastArg(CmdArgs, options::OPT_fthinlto_index_EQ);
  }

  if (Args.getLastArg(options::OPT_fthin_link_bitcode_EQ))
    Args.AddLastArg(CmdArgs, options::OPT_fthin_link_bitcode_EQ);

  if (Args.getLastArg(options::OPT_save_temps_EQ))
    Args.AddLastArg(CmdArgs, options::OPT_save_temps_EQ);

  auto *MemProfArg = Args.getLastArg(options::OPT_fmemory_profile,
                                     options::OPT_fmemory_profile_EQ,
                                     options::OPT_fno_memory_profile);
  if (MemProfArg &&
      !MemProfArg->getOption().matches(options::OPT_fno_memory_profile))
    MemProfArg->render(Args, CmdArgs);

  // Embed-bitcode option.
  // Only white-listed flags below are allowed to be embedded.
  if (C.getDriver().embedBitcodeInObject() && !IsUsingLTO &&
      (isa<BackendJobAction>(JA) || isa<AssembleJobAction>(JA))) {
    // Add flags implied by -fembed-bitcode.
    Args.AddLastArg(CmdArgs, options::OPT_fembed_bitcode_EQ);
    // Disable all llvm IR level optimizations.
    CmdArgs.push_back("-disable-llvm-passes");

    // Render target options.
    TC.addClangTargetOptions(Args, CmdArgs, JA.getOffloadingDeviceKind());

    // reject options that shouldn't be supported in bitcode
    // also reject kernel/kext
    static const constexpr unsigned kBitcodeOptionBlacklist[] = {
        options::OPT_mkernel,
        options::OPT_fapple_kext,
        options::OPT_ffunction_sections,
        options::OPT_fno_function_sections,
        options::OPT_fdata_sections,
        options::OPT_fno_data_sections,
        options::OPT_fbasic_block_sections_EQ,
        options::OPT_funique_internal_linkage_names,
        options::OPT_fno_unique_internal_linkage_names,
        options::OPT_funique_section_names,
        options::OPT_fno_unique_section_names,
        options::OPT_funique_basic_block_section_names,
        options::OPT_fno_unique_basic_block_section_names,
        options::OPT_mrestrict_it,
        options::OPT_mno_restrict_it,
        options::OPT_mstackrealign,
        options::OPT_mno_stackrealign,
        options::OPT_mstack_alignment,
        options::OPT_mcmodel_EQ,
        options::OPT_mlong_calls,
        options::OPT_mno_long_calls,
        options::OPT_ggnu_pubnames,
        options::OPT_gdwarf_aranges,
        options::OPT_fdebug_types_section,
        options::OPT_fno_debug_types_section,
        options::OPT_fdwarf_directory_asm,
        options::OPT_fno_dwarf_directory_asm,
        options::OPT_mrelax_all,
        options::OPT_mno_relax_all,
        options::OPT_ftrap_function_EQ,
        options::OPT_ffixed_r9,
        options::OPT_mfix_cortex_a53_835769,
        options::OPT_mno_fix_cortex_a53_835769,
        options::OPT_ffixed_x18,
        options::OPT_mglobal_merge,
        options::OPT_mno_global_merge,
        options::OPT_mred_zone,
        options::OPT_mno_red_zone,
        options::OPT_Wa_COMMA,
        options::OPT_Xassembler,
        options::OPT_mllvm,
    };
    for (const auto &A : Args)
      if (llvm::find(kBitcodeOptionBlacklist, A->getOption().getID()) !=
          std::end(kBitcodeOptionBlacklist))
        D.Diag(diag::err_drv_unsupported_embed_bitcode) << A->getSpelling();

    // Render the CodeGen options that need to be passed.
    if (!Args.hasFlag(options::OPT_foptimize_sibling_calls,
                      options::OPT_fno_optimize_sibling_calls))
      CmdArgs.push_back("-mdisable-tail-calls");

    RenderFloatingPointOptions(TC, D, isOptimizationLevelFast(Args), Args,
                               CmdArgs, JA);

    // Render ABI arguments
    switch (TC.getArch()) {
    default: break;
    case llvm::Triple::arm:
    case llvm::Triple::armeb:
    case llvm::Triple::thumbeb:
      RenderARMABI(Triple, Args, CmdArgs);
      break;
    case llvm::Triple::aarch64:
    case llvm::Triple::aarch64_32:
    case llvm::Triple::aarch64_be:
      RenderAArch64ABI(Triple, Args, CmdArgs);
      break;
    }

    // Optimization level for CodeGen.
    if (const Arg *A = Args.getLastArg(options::OPT_O_Group)) {
      if (A->getOption().matches(options::OPT_O4)) {
        CmdArgs.push_back("-O3");
        D.Diag(diag::warn_O4_is_O3);
      } else {
        A->render(Args, CmdArgs);
      }
    }

    // Input/Output file.
    if (Output.getType() == types::TY_Dependencies) {
      // Handled with other dependency code.
    } else if (Output.isFilename()) {
      CmdArgs.push_back("-o");
      CmdArgs.push_back(Output.getFilename());
    } else {
      assert(Output.isNothing() && "Input output.");
    }

    for (const auto &II : Inputs) {
      addDashXForInput(Args, II, CmdArgs);
      if (II.isFilename())
        CmdArgs.push_back(II.getFilename());
      else
        II.getInputArg().renderAsInput(Args, CmdArgs);
    }

    C.addCommand(std::make_unique<Command>(
        JA, *this, ResponseFileSupport::AtFileUTF8(), D.getClangProgramPath(),
        CmdArgs, Inputs, Output));
    return;
  }

  if (C.getDriver().embedBitcodeMarkerOnly() && !IsUsingLTO)
    CmdArgs.push_back("-fembed-bitcode=marker");

  // We normally speed up the clang process a bit by skipping destructors at
  // exit, but when we're generating diagnostics we can rely on some of the
  // cleanup.
  if (!C.isForDiagnostics())
    CmdArgs.push_back("-disable-free");

#ifdef NDEBUG
  const bool IsAssertBuild = false;
#else
  const bool IsAssertBuild = true;
#endif

  // Disable the verification pass in -asserts builds.
  if (!IsAssertBuild)
    CmdArgs.push_back("-disable-llvm-verifier");

  // Discard value names in assert builds unless otherwise specified.
  if (Args.hasFlag(options::OPT_fdiscard_value_names,
                   options::OPT_fno_discard_value_names, !IsAssertBuild)) {
    if (Args.hasArg(options::OPT_fdiscard_value_names) &&
        (std::any_of(Inputs.begin(), Inputs.end(),
                     [](const clang::driver::InputInfo &II) {
                       return types::isLLVMIR(II.getType());
                     }))) {
      D.Diag(diag::warn_ignoring_fdiscard_for_bitcode);
    }
    CmdArgs.push_back("-discard-value-names");
  }

  // Set the main file name, so that debug info works even with
  // -save-temps.
  CmdArgs.push_back("-main-file-name");
  CmdArgs.push_back(getBaseInputName(Args, Input));

  // Some flags which affect the language (via preprocessor
  // defines).
  if (Args.hasArg(options::OPT_static))
    CmdArgs.push_back("-static-define");

  if (Args.hasArg(options::OPT_municode))
    CmdArgs.push_back("-DUNICODE");

  if (isa<AnalyzeJobAction>(JA))
    RenderAnalyzerOptions(Args, CmdArgs, Triple, Input);

  if (isa<AnalyzeJobAction>(JA) ||
      (isa<PreprocessJobAction>(JA) && Args.hasArg(options::OPT__analyze)))
    CmdArgs.push_back("-setup-static-analyzer");

  // Enable compatilibily mode to avoid analyzer-config related errors.
  // Since we can't access frontend flags through hasArg, let's manually iterate
  // through them.
  bool FoundAnalyzerConfig = false;
  for (auto Arg : Args.filtered(options::OPT_Xclang))
    if (StringRef(Arg->getValue()) == "-analyzer-config") {
      FoundAnalyzerConfig = true;
      break;
    }
  if (!FoundAnalyzerConfig)
    for (auto Arg : Args.filtered(options::OPT_Xanalyzer))
      if (StringRef(Arg->getValue()) == "-analyzer-config") {
        FoundAnalyzerConfig = true;
        break;
      }
  if (FoundAnalyzerConfig)
    CmdArgs.push_back("-analyzer-config-compatibility-mode=true");

  CheckCodeGenerationOptions(D, Args);

  unsigned FunctionAlignment = ParseFunctionAlignment(TC, Args);
  assert(FunctionAlignment <= 31 && "function alignment will be truncated!");
  if (FunctionAlignment) {
    CmdArgs.push_back("-function-alignment");
    CmdArgs.push_back(Args.MakeArgString(std::to_string(FunctionAlignment)));
  }

  llvm::Reloc::Model RelocationModel;
  unsigned PICLevel;
  bool IsPIE;
  std::tie(RelocationModel, PICLevel, IsPIE) = ParsePICArgs(TC, Args);

  bool IsROPI = RelocationModel == llvm::Reloc::ROPI ||
                RelocationModel == llvm::Reloc::ROPI_RWPI;
  bool IsRWPI = RelocationModel == llvm::Reloc::RWPI ||
                RelocationModel == llvm::Reloc::ROPI_RWPI;

  if (Args.hasArg(options::OPT_mcmse) &&
      !Args.hasArg(options::OPT_fallow_unsupported)) {
    if (IsROPI)
      D.Diag(diag::err_cmse_pi_are_incompatible) << IsROPI;
    if (IsRWPI)
      D.Diag(diag::err_cmse_pi_are_incompatible) << !IsRWPI;
  }

  if (IsROPI && types::isCXX(Input.getType()) &&
      !Args.hasArg(options::OPT_fallow_unsupported))
    D.Diag(diag::err_drv_ropi_incompatible_with_cxx);

  const char *RMName = RelocationModelName(RelocationModel);
  if (RMName) {
    CmdArgs.push_back("-mrelocation-model");
    CmdArgs.push_back(RMName);
  }
  if (PICLevel > 0) {
    CmdArgs.push_back("-pic-level");
    CmdArgs.push_back(PICLevel == 1 ? "1" : "2");
    if (IsPIE)
      CmdArgs.push_back("-pic-is-pie");
  }

  if (RelocationModel == llvm::Reloc::ROPI ||
      RelocationModel == llvm::Reloc::ROPI_RWPI)
    CmdArgs.push_back("-fropi");
  if (RelocationModel == llvm::Reloc::RWPI ||
      RelocationModel == llvm::Reloc::ROPI_RWPI)
    CmdArgs.push_back("-frwpi");

  if (Arg *A = Args.getLastArg(options::OPT_meabi)) {
    CmdArgs.push_back("-meabi");
    CmdArgs.push_back(A->getValue());
  }

  // -fsemantic-interposition is forwarded to CC1: set the
  // "SemanticInterposition" metadata to 1 (make some linkages interposable) and
  // make default visibility external linkage definitions dso_preemptable.
  //
  // -fno-semantic-interposition: if the target supports .Lfoo$local local
  // aliases (make default visibility external linkage definitions dso_local).
  // This is the CC1 default for ELF to match COFF/Mach-O.
  //
  // Otherwise use Clang's traditional behavior: like
  // -fno-semantic-interposition but local aliases are not used. So references
  // can be interposed if not optimized out.
  if (Triple.isOSBinFormatELF()) {
    Arg *A = Args.getLastArg(options::OPT_fsemantic_interposition,
                             options::OPT_fno_semantic_interposition);
    if (RelocationModel != llvm::Reloc::Static && !IsPIE) {
      // The supported targets need to call AsmPrinter::getSymbolPreferLocal.
      bool SupportsLocalAlias =
          Triple.isAArch64() || Triple.isRISCV() || Triple.isX86();
      if (!A)
        CmdArgs.push_back("-fhalf-no-semantic-interposition");
      else if (A->getOption().matches(options::OPT_fsemantic_interposition))
        A->render(Args, CmdArgs);
      else if (!SupportsLocalAlias)
        CmdArgs.push_back("-fhalf-no-semantic-interposition");
    }
  }

  {
    std::string Model;
    if (Arg *A = Args.getLastArg(options::OPT_mthread_model)) {
      if (!TC.isThreadModelSupported(A->getValue()))
        D.Diag(diag::err_drv_invalid_thread_model_for_target)
            << A->getValue() << A->getAsString(Args);
      Model = A->getValue();
    } else
      Model = TC.getThreadModel();
    if (Model != "posix") {
      CmdArgs.push_back("-mthread-model");
      CmdArgs.push_back(Args.MakeArgString(Model));
    }
  }

  Args.AddLastArg(CmdArgs, options::OPT_fveclib);

  if (Args.hasFlag(options::OPT_fmerge_all_constants,
                   options::OPT_fno_merge_all_constants, false))
    CmdArgs.push_back("-fmerge-all-constants");

  if (Args.hasFlag(options::OPT_fno_delete_null_pointer_checks,
                   options::OPT_fdelete_null_pointer_checks, false))
    CmdArgs.push_back("-fno-delete-null-pointer-checks");

  // LLVM Code Generator Options.

  for (const Arg *A : Args.filtered(options::OPT_frewrite_map_file_EQ)) {
    StringRef Map = A->getValue();
    if (!llvm::sys::fs::exists(Map)) {
      D.Diag(diag::err_drv_no_such_file) << Map;
    } else {
      A->render(Args, CmdArgs);
      A->claim();
    }
  }

  if (Arg *A = Args.getLastArg(options::OPT_mabi_EQ_vec_extabi,
                               options::OPT_mabi_EQ_vec_default)) {
    if (!Triple.isOSAIX())
      D.Diag(diag::err_drv_unsupported_opt_for_target)
          << A->getSpelling() << RawTriple.str();
    if (A->getOption().getID() == options::OPT_mabi_EQ_vec_extabi)
      CmdArgs.push_back("-mabi=vec-extabi");
    else
      CmdArgs.push_back("-mabi=vec-default");
  }

  if (Arg *A = Args.getLastArg(options::OPT_Wframe_larger_than_EQ)) {
    StringRef v = A->getValue();
    // FIXME: Validate the argument here so we don't produce meaningless errors
    // about -fwarn-stack-size=.
    if (v.empty())
      D.Diag(diag::err_drv_missing_argument) << A->getSpelling() << 1;
    else
      CmdArgs.push_back(Args.MakeArgString("-fwarn-stack-size=" + v));
    A->claim();
  }

  if (!Args.hasFlag(options::OPT_fjump_tables, options::OPT_fno_jump_tables,
                    true))
    CmdArgs.push_back("-fno-jump-tables");

  if (Args.hasFlag(options::OPT_fprofile_sample_accurate,
                   options::OPT_fno_profile_sample_accurate, false))
    CmdArgs.push_back("-fprofile-sample-accurate");

  if (!Args.hasFlag(options::OPT_fpreserve_as_comments,
                    options::OPT_fno_preserve_as_comments, true))
    CmdArgs.push_back("-fno-preserve-as-comments");

  if (Arg *A = Args.getLastArg(options::OPT_mregparm_EQ)) {
    CmdArgs.push_back("-mregparm");
    CmdArgs.push_back(A->getValue());
  }

  if (Arg *A = Args.getLastArg(options::OPT_maix_struct_return,
                               options::OPT_msvr4_struct_return)) {
    if (!TC.getTriple().isPPC32()) {
      D.Diag(diag::err_drv_unsupported_opt_for_target)
          << A->getSpelling() << RawTriple.str();
    } else if (A->getOption().matches(options::OPT_maix_struct_return)) {
      CmdArgs.push_back("-maix-struct-return");
    } else {
      assert(A->getOption().matches(options::OPT_msvr4_struct_return));
      CmdArgs.push_back("-msvr4-struct-return");
    }
  }

  if (Arg *A = Args.getLastArg(options::OPT_fpcc_struct_return,
                               options::OPT_freg_struct_return)) {
    if (TC.getArch() != llvm::Triple::x86) {
      D.Diag(diag::err_drv_unsupported_opt_for_target)
          << A->getSpelling() << RawTriple.str();
    } else if (A->getOption().matches(options::OPT_fpcc_struct_return)) {
      CmdArgs.push_back("-fpcc-struct-return");
    } else {
      assert(A->getOption().matches(options::OPT_freg_struct_return));
      CmdArgs.push_back("-freg-struct-return");
    }
  }

  if (Args.hasFlag(options::OPT_mrtd, options::OPT_mno_rtd, false))
    CmdArgs.push_back("-fdefault-calling-conv=stdcall");

  if (Args.hasArg(options::OPT_fenable_matrix)) {
    // enable-matrix is needed by both the LangOpts and by LLVM.
    CmdArgs.push_back("-fenable-matrix");
    CmdArgs.push_back("-mllvm");
    CmdArgs.push_back("-enable-matrix");
  }

  CodeGenOptions::FramePointerKind FPKeepKind =
                  getFramePointerKind(Args, RawTriple);
  const char *FPKeepKindStr = nullptr;
  switch (FPKeepKind) {
  case CodeGenOptions::FramePointerKind::None:
    FPKeepKindStr = "-mframe-pointer=none";
    break;
  case CodeGenOptions::FramePointerKind::NonLeaf:
    FPKeepKindStr = "-mframe-pointer=non-leaf";
    break;
  case CodeGenOptions::FramePointerKind::All:
    FPKeepKindStr = "-mframe-pointer=all";
    break;
  }
  assert(FPKeepKindStr && "unknown FramePointerKind");
  CmdArgs.push_back(FPKeepKindStr);

  if (!Args.hasFlag(options::OPT_fzero_initialized_in_bss,
                    options::OPT_fno_zero_initialized_in_bss, true))
    CmdArgs.push_back("-fno-zero-initialized-in-bss");

  bool OFastEnabled = isOptimizationLevelFast(Args);
  // If -Ofast is the optimization level, then -fstrict-aliasing should be
  // enabled.  This alias option is being used to simplify the hasFlag logic.
  OptSpecifier StrictAliasingAliasOption =
      OFastEnabled ? options::OPT_Ofast : options::OPT_fstrict_aliasing;
  // We turn strict aliasing off by default if we're in CL mode, since MSVC
  // doesn't do any TBAA.
  bool TBAAOnByDefault = !D.IsCLMode();
  if (!Args.hasFlag(options::OPT_fstrict_aliasing, StrictAliasingAliasOption,
                    options::OPT_fno_strict_aliasing, TBAAOnByDefault))
    CmdArgs.push_back("-relaxed-aliasing");
  if (!Args.hasFlag(options::OPT_fstruct_path_tbaa,
                    options::OPT_fno_struct_path_tbaa))
    CmdArgs.push_back("-no-struct-path-tbaa");
  if (Args.hasFlag(options::OPT_fstrict_enums, options::OPT_fno_strict_enums,
                   false))
    CmdArgs.push_back("-fstrict-enums");
  if (!Args.hasFlag(options::OPT_fstrict_return, options::OPT_fno_strict_return,
                    true))
    CmdArgs.push_back("-fno-strict-return");
  if (Args.hasFlag(options::OPT_fallow_editor_placeholders,
                   options::OPT_fno_allow_editor_placeholders, false))
    CmdArgs.push_back("-fallow-editor-placeholders");
  if (Args.hasFlag(options::OPT_fstrict_vtable_pointers,
                   options::OPT_fno_strict_vtable_pointers,
                   false))
    CmdArgs.push_back("-fstrict-vtable-pointers");
  if (Args.hasFlag(options::OPT_fforce_emit_vtables,
                   options::OPT_fno_force_emit_vtables,
                   false))
    CmdArgs.push_back("-fforce-emit-vtables");
  if (!Args.hasFlag(options::OPT_foptimize_sibling_calls,
                    options::OPT_fno_optimize_sibling_calls))
    CmdArgs.push_back("-mdisable-tail-calls");
  if (Args.hasFlag(options::OPT_fno_escaping_block_tail_calls,
                   options::OPT_fescaping_block_tail_calls, false))
    CmdArgs.push_back("-fno-escaping-block-tail-calls");

  Args.AddLastArg(CmdArgs, options::OPT_ffine_grained_bitfield_accesses,
                  options::OPT_fno_fine_grained_bitfield_accesses);

  Args.AddLastArg(CmdArgs, options::OPT_fexperimental_relative_cxx_abi_vtables,
                  options::OPT_fno_experimental_relative_cxx_abi_vtables);

  // Handle segmented stacks.
  if (Args.hasFlag(options::OPT_fsplit_stack, options::OPT_fno_split_stack,
                   false))
    CmdArgs.push_back("-fsplit-stack");

  // -fprotect-parens=0 is default.
  if (Args.hasFlag(options::OPT_fprotect_parens,
                   options::OPT_fno_protect_parens, false))
    CmdArgs.push_back("-fprotect-parens");

  RenderFloatingPointOptions(TC, D, OFastEnabled, Args, CmdArgs, JA);

  if (Arg *A = Args.getLastArg(options::OPT_fextend_args_EQ)) {
    const llvm::Triple::ArchType Arch = TC.getArch();
    if (Arch == llvm::Triple::x86 || Arch == llvm::Triple::x86_64) {
      StringRef V = A->getValue();
      if (V == "64")
        CmdArgs.push_back("-fextend-arguments=64");
      else if (V != "32")
        D.Diag(diag::err_drv_invalid_argument_to_option)
            << A->getValue() << A->getOption().getName();
    } else
      D.Diag(diag::err_drv_unsupported_opt_for_target)
          << A->getOption().getName() << TripleStr;
  }

  if (Arg *A = Args.getLastArg(options::OPT_mdouble_EQ)) {
    if (TC.getArch() == llvm::Triple::avr)
      A->render(Args, CmdArgs);
    else
      D.Diag(diag::err_drv_unsupported_opt_for_target)
          << A->getAsString(Args) << TripleStr;
  }

  if (Arg *A = Args.getLastArg(options::OPT_LongDouble_Group)) {
    if (TC.getTriple().isX86() || TC.getTriple().isSPIR())
      A->render(Args, CmdArgs);
    else if (TC.getTriple().isPPC() &&
             (A->getOption().getID() != options::OPT_mlong_double_80))
      A->render(Args, CmdArgs);
    else
      D.Diag(diag::err_drv_unsupported_opt_for_target)
          << A->getAsString(Args) << TripleStr;
  }

  // Decide whether to use verbose asm. Verbose assembly is the default on
  // toolchains which have the integrated assembler on by default.
  bool IsIntegratedAssemblerDefault = TC.IsIntegratedAssemblerDefault();
  if (!Args.hasFlag(options::OPT_fverbose_asm, options::OPT_fno_verbose_asm,
                    IsIntegratedAssemblerDefault))
    CmdArgs.push_back("-fno-verbose-asm");

  // Parse 'none' or '$major.$minor'. Disallow -fbinutils-version=0 because we
  // use that to indicate the MC default in the backend.
  if (Arg *A = Args.getLastArg(options::OPT_fbinutils_version_EQ)) {
    StringRef V = A->getValue();
    unsigned Num;
    if (V == "none")
      A->render(Args, CmdArgs);
    else if (!V.consumeInteger(10, Num) && Num > 0 &&
             (V.empty() || (V.consume_front(".") &&
                            !V.consumeInteger(10, Num) && V.empty())))
      A->render(Args, CmdArgs);
    else
      D.Diag(diag::err_drv_invalid_argument_to_option)
          << A->getValue() << A->getOption().getName();
  }

  // If toolchain choose to use MCAsmParser for inline asm don't pass the
  // option to disable integrated-as explictly.
  if (!TC.useIntegratedAs() && !TC.parseInlineAsmUsingAsmParser())
    CmdArgs.push_back("-no-integrated-as");

  if (Args.hasArg(options::OPT_fdebug_pass_structure)) {
    CmdArgs.push_back("-mdebug-pass");
    CmdArgs.push_back("Structure");
  }
  if (Args.hasArg(options::OPT_fdebug_pass_arguments)) {
    CmdArgs.push_back("-mdebug-pass");
    CmdArgs.push_back("Arguments");
  }

  // Enable -mconstructor-aliases except on darwin, where we have to work around
  // a linker bug (see <rdar://problem/7651567>), and CUDA/AMDGPU device code,
  // where aliases aren't supported.
  if (!RawTriple.isOSDarwin() && !RawTriple.isNVPTX() && !RawTriple.isAMDGPU())
    CmdArgs.push_back("-mconstructor-aliases");

  // Darwin's kernel doesn't support guard variables; just die if we
  // try to use them.
  if (KernelOrKext && RawTriple.isOSDarwin())
    CmdArgs.push_back("-fforbid-guard-variables");

  if (Args.hasFlag(options::OPT_mms_bitfields, options::OPT_mno_ms_bitfields,
                   Triple.isWindowsGNUEnvironment())) {
    CmdArgs.push_back("-mms-bitfields");
  }

  // Non-PIC code defaults to -fdirect-access-external-data while PIC code
  // defaults to -fno-direct-access-external-data. Pass the option if different
  // from the default.
  if (Arg *A = Args.getLastArg(options::OPT_fdirect_access_external_data,
                               options::OPT_fno_direct_access_external_data))
    if (A->getOption().matches(options::OPT_fdirect_access_external_data) !=
        (PICLevel == 0))
      A->render(Args, CmdArgs);

  if (Args.hasFlag(options::OPT_fno_plt, options::OPT_fplt, false)) {
    CmdArgs.push_back("-fno-plt");
  }

  // -fhosted is default.
  // TODO: Audit uses of KernelOrKext and see where it'd be more appropriate to
  // use Freestanding.
  bool Freestanding =
      Args.hasFlag(options::OPT_ffreestanding, options::OPT_fhosted, false) ||
      KernelOrKext;
  if (Freestanding)
    CmdArgs.push_back("-ffreestanding");

  // This is a coarse approximation of what llvm-gcc actually does, both
  // -fasynchronous-unwind-tables and -fnon-call-exceptions interact in more
  // complicated ways.
  bool UnwindTables =
      Args.hasFlag(options::OPT_fasynchronous_unwind_tables,
                   options::OPT_fno_asynchronous_unwind_tables,
                   (TC.IsUnwindTablesDefault(Args) ||
                    TC.getSanitizerArgs().needsUnwindTables()) &&
                       !Freestanding);
  UnwindTables = Args.hasFlag(options::OPT_funwind_tables,
                              options::OPT_fno_unwind_tables, UnwindTables);
  if (UnwindTables)
    CmdArgs.push_back("-munwind-tables");

  // Prepare `-aux-target-cpu` and `-aux-target-feature` unless
  // `--gpu-use-aux-triple-only` is specified.
  if (!Args.getLastArg(options::OPT_gpu_use_aux_triple_only) &&
      (IsCudaDevice || (IsSYCL && IsSYCLOffloadDevice) || IsHIPDevice)) {
    const ArgList &HostArgs =
        C.getArgsForToolChain(nullptr, StringRef(), Action::OFK_None);
    std::string HostCPU =
        getCPUName(HostArgs, *TC.getAuxTriple(), /*FromAs*/ false);
    if (!HostCPU.empty()) {
      CmdArgs.push_back("-aux-target-cpu");
      CmdArgs.push_back(Args.MakeArgString(HostCPU));
    }
    getTargetFeatures(D, *TC.getAuxTriple(), HostArgs, CmdArgs,
                      /*ForAS*/ false, /*IsAux*/ true);
  }

  TC.addClangTargetOptions(Args, CmdArgs, JA.getOffloadingDeviceKind());

  // FIXME: Handle -mtune=.
  (void)Args.hasArg(options::OPT_mtune_EQ);

  if (Arg *A = Args.getLastArg(options::OPT_mcmodel_EQ)) {
    StringRef CM = A->getValue();
    if (CM == "small" || CM == "kernel" || CM == "medium" || CM == "large" ||
        CM == "tiny")
      A->render(Args, CmdArgs);
    else
      D.Diag(diag::err_drv_invalid_argument_to_option)
          << CM << A->getOption().getName();
  }

  if (Arg *A = Args.getLastArg(options::OPT_mtls_size_EQ)) {
    StringRef Value = A->getValue();
    unsigned TLSSize = 0;
    Value.getAsInteger(10, TLSSize);
    if (!Triple.isAArch64() || !Triple.isOSBinFormatELF())
      D.Diag(diag::err_drv_unsupported_opt_for_target)
          << A->getOption().getName() << TripleStr;
    if (TLSSize != 12 && TLSSize != 24 && TLSSize != 32 && TLSSize != 48)
      D.Diag(diag::err_drv_invalid_int_value)
          << A->getOption().getName() << Value;
    Args.AddLastArg(CmdArgs, options::OPT_mtls_size_EQ);
  }

  // Add the target cpu
  std::string CPU = getCPUName(Args, Triple, /*FromAs*/ false);
  if (!CPU.empty()) {
    CmdArgs.push_back("-target-cpu");
    CmdArgs.push_back(Args.MakeArgString(CPU));
  }

  RenderTargetOptions(Triple, Args, KernelOrKext, CmdArgs);

  // FIXME: For now we want to demote any errors to warnings, when they have
  // been raised for asking the wrong question of scalable vectors, such as
  // asking for the fixed number of elements. This may happen because code that
  // is not yet ported to work for scalable vectors uses the wrong interfaces,
  // whereas the behaviour is actually correct. Emitting a warning helps bring
  // up scalable vector support in an incremental way. When scalable vector
  // support is stable enough, all uses of wrong interfaces should be considered
  // as errors, but until then, we can live with a warning being emitted by the
  // compiler. This way, Clang can be used to compile code with scalable vectors
  // and identify possible issues.
  if (isa<BackendJobAction>(JA)) {
    CmdArgs.push_back("-mllvm");
    CmdArgs.push_back("-treat-scalable-fixed-error-as-warning");
  }

  // These two are potentially updated by AddClangCLArgs.
  codegenoptions::DebugInfoKind DebugInfoKind = codegenoptions::NoDebugInfo;
  bool EmitCodeView = false;

  // Add clang-cl arguments.
  types::ID InputType = Input.getType();
  if (D.IsCLMode())
    AddClangCLArgs(Args, InputType, CmdArgs, &DebugInfoKind, &EmitCodeView);

  DwarfFissionKind DwarfFission = DwarfFissionKind::None;
  renderDebugOptions(TC, D, RawTriple, Args, EmitCodeView,
                     types::isLLVMIR(InputType), CmdArgs, DebugInfoKind,
                     DwarfFission);

  // Add the split debug info name to the command lines here so we
  // can propagate it to the backend.
  bool SplitDWARF = (DwarfFission != DwarfFissionKind::None) &&
                    (TC.getTriple().isOSBinFormatELF() ||
                     TC.getTriple().isOSBinFormatWasm()) &&
                    (isa<AssembleJobAction>(JA) || isa<CompileJobAction>(JA) ||
                     isa<BackendJobAction>(JA));
  if (SplitDWARF) {
    const char *SplitDWARFOut = SplitDebugName(JA, Args, Input, Output);
    CmdArgs.push_back("-split-dwarf-file");
    CmdArgs.push_back(SplitDWARFOut);
    if (DwarfFission == DwarfFissionKind::Split) {
      CmdArgs.push_back("-split-dwarf-output");
      CmdArgs.push_back(SplitDWARFOut);
    }
  }

  // Pass the linker version in use.
  if (Arg *A = Args.getLastArg(options::OPT_mlinker_version_EQ)) {
    CmdArgs.push_back("-target-linker-version");
    CmdArgs.push_back(A->getValue());
  }

  // Explicitly error on some things we know we don't support and can't just
  // ignore.
  if (!Args.hasArg(options::OPT_fallow_unsupported)) {
    Arg *Unsupported;
    if (types::isCXX(InputType) && RawTriple.isOSDarwin() &&
        TC.getArch() == llvm::Triple::x86) {
      if ((Unsupported = Args.getLastArg(options::OPT_fapple_kext)) ||
          (Unsupported = Args.getLastArg(options::OPT_mkernel)))
        D.Diag(diag::err_drv_clang_unsupported_opt_cxx_darwin_i386)
            << Unsupported->getOption().getName();
    }
    // The faltivec option has been superseded by the maltivec option.
    if ((Unsupported = Args.getLastArg(options::OPT_faltivec)))
      D.Diag(diag::err_drv_clang_unsupported_opt_faltivec)
          << Unsupported->getOption().getName()
          << "please use -maltivec and include altivec.h explicitly";
    if ((Unsupported = Args.getLastArg(options::OPT_fno_altivec)))
      D.Diag(diag::err_drv_clang_unsupported_opt_faltivec)
          << Unsupported->getOption().getName() << "please use -mno-altivec";
  }

  Args.AddAllArgs(CmdArgs, options::OPT_v);

  if (Args.getLastArg(options::OPT_H)) {
    CmdArgs.push_back("-H");
    CmdArgs.push_back("-sys-header-deps");
  }
  Args.AddAllArgs(CmdArgs, options::OPT_fshow_skipped_includes);

  if (D.CCPrintHeaders && !D.CCGenDiagnostics) {
    CmdArgs.push_back("-header-include-file");
    CmdArgs.push_back(!D.CCPrintHeadersFilename.empty()
                          ? D.CCPrintHeadersFilename.c_str()
                          : "-");
    CmdArgs.push_back("-sys-header-deps");
  }
  Args.AddLastArg(CmdArgs, options::OPT_P);
  Args.AddLastArg(CmdArgs, options::OPT_print_ivar_layout);

  if (D.CCLogDiagnostics && !D.CCGenDiagnostics) {
    CmdArgs.push_back("-diagnostic-log-file");
    CmdArgs.push_back(!D.CCLogDiagnosticsFilename.empty()
                          ? D.CCLogDiagnosticsFilename.c_str()
                          : "-");
  }

  // Give the gen diagnostics more chances to succeed, by avoiding intentional
  // crashes.
  if (D.CCGenDiagnostics)
    CmdArgs.push_back("-disable-pragma-debug-crash");

  // Allow backend to put its diagnostic files in the same place as frontend
  // crash diagnostics files.
  if (Args.hasArg(options::OPT_fcrash_diagnostics_dir)) {
    StringRef Dir = Args.getLastArgValue(options::OPT_fcrash_diagnostics_dir);
    CmdArgs.push_back("-mllvm");
    CmdArgs.push_back(Args.MakeArgString("-crash-diagnostics-dir=" + Dir));
  }

  bool UseSeparateSections = isUseSeparateSections(Triple);

  if (Args.hasFlag(options::OPT_ffunction_sections,
                   options::OPT_fno_function_sections, UseSeparateSections)) {
    CmdArgs.push_back("-ffunction-sections");
  }

  if (Arg *A = Args.getLastArg(options::OPT_fbasic_block_sections_EQ)) {
    StringRef Val = A->getValue();
    if (Triple.isX86() && Triple.isOSBinFormatELF()) {
      if (Val != "all" && Val != "labels" && Val != "none" &&
          !Val.startswith("list="))
        D.Diag(diag::err_drv_invalid_value)
            << A->getAsString(Args) << A->getValue();
      else
        A->render(Args, CmdArgs);
    } else if (Triple.isNVPTX()) {
      // Do not pass the option to the GPU compilation. We still want it enabled
      // for the host-side compilation, so seeing it here is not an error.
    } else if (Val != "none") {
      // =none is allowed everywhere. It's useful for overriding the option
      // and is the same as not specifying the option.
      D.Diag(diag::err_drv_unsupported_opt_for_target)
          << A->getAsString(Args) << TripleStr;
    }
  }

  bool HasDefaultDataSections = Triple.isOSBinFormatXCOFF();
  if (Args.hasFlag(options::OPT_fdata_sections, options::OPT_fno_data_sections,
                   UseSeparateSections || HasDefaultDataSections)) {
    CmdArgs.push_back("-fdata-sections");
  }

  if (!Args.hasFlag(options::OPT_funique_section_names,
                    options::OPT_fno_unique_section_names, true))
    CmdArgs.push_back("-fno-unique-section-names");

  if (Args.hasFlag(options::OPT_funique_internal_linkage_names,
                   options::OPT_fno_unique_internal_linkage_names, false))
    CmdArgs.push_back("-funique-internal-linkage-names");

  if (Args.hasFlag(options::OPT_funique_basic_block_section_names,
                   options::OPT_fno_unique_basic_block_section_names, false))
    CmdArgs.push_back("-funique-basic-block-section-names");

  if (Arg *A = Args.getLastArg(options::OPT_fsplit_machine_functions,
                               options::OPT_fno_split_machine_functions)) {
    // This codegen pass is only available on x86-elf targets.
    if (Triple.isX86() && Triple.isOSBinFormatELF()) {
      if (A->getOption().matches(options::OPT_fsplit_machine_functions))
        A->render(Args, CmdArgs);
    } else {
      D.Diag(diag::err_drv_unsupported_opt_for_target)
          << A->getAsString(Args) << TripleStr;
    }
  }

  Args.AddLastArg(CmdArgs, options::OPT_finstrument_functions,
                  options::OPT_finstrument_functions_after_inlining,
                  options::OPT_finstrument_function_entry_bare);

  // NVPTX/AMDGCN doesn't support PGO or coverage. There's no runtime support
  // for sampling, overhead of call arc collection is way too high and there's
  // no way to collect the output.
  if (!Triple.isNVPTX() && !Triple.isAMDGCN())
    addPGOAndCoverageFlags(TC, C, D, Output, Args, CmdArgs);

  Args.AddLastArg(CmdArgs, options::OPT_fclang_abi_compat_EQ);

  // Add runtime flag for PS4 when PGO, coverage, or sanitizers are enabled.
  if (RawTriple.isPS4CPU() &&
      !Args.hasArg(options::OPT_nostdlib, options::OPT_nodefaultlibs)) {
    PS4cpu::addProfileRTArgs(TC, Args, CmdArgs);
    PS4cpu::addSanitizerArgs(TC, CmdArgs);
  }

  // Pass options for controlling the default header search paths.
  if (Args.hasArg(options::OPT_nostdinc)) {
    CmdArgs.push_back("-nostdsysteminc");
    CmdArgs.push_back("-nobuiltininc");
  } else {
    if (Args.hasArg(options::OPT_nostdlibinc))
      CmdArgs.push_back("-nostdsysteminc");
    Args.AddLastArg(CmdArgs, options::OPT_nostdincxx);
    Args.AddLastArg(CmdArgs, options::OPT_nobuiltininc);
  }

  // Pass the path to compiler resource files.
  CmdArgs.push_back("-resource-dir");
  CmdArgs.push_back(D.ResourceDir.c_str());

  Args.AddLastArg(CmdArgs, options::OPT_working_directory);

  RenderARCMigrateToolOptions(D, Args, CmdArgs);

  // Add preprocessing options like -I, -D, etc. if we are using the
  // preprocessor.
  //
  // FIXME: Support -fpreprocessed
  if (types::getPreprocessedType(InputType) != types::TY_INVALID)
    AddPreprocessingOptions(C, JA, D, Args, CmdArgs, Output, Inputs);

  // Don't warn about "clang -c -DPIC -fPIC test.i" because libtool.m4 assumes
  // that "The compiler can only warn and ignore the option if not recognized".
  // When building with ccache, it will pass -D options to clang even on
  // preprocessed inputs and configure concludes that -fPIC is not supported.
  Args.ClaimAllArgs(options::OPT_D);

  bool SkipO =
      Args.hasArg(options::OPT_fsycl_link_EQ) && ContainsWrapperAction(&JA);
  const Arg *OArg = Args.getLastArg(options::OPT_O_Group);
  // Manually translate -O4 to -O3; let clang reject others.
  // When compiling a wrapped binary, do not optimize.
  if (!SkipO && OArg) {
    if (OArg->getOption().matches(options::OPT_O4)) {
      CmdArgs.push_back("-O3");
      D.Diag(diag::warn_O4_is_O3);
    } else {
      OArg->render(Args, CmdArgs);
    }
  }

  // Warn about ignored options to clang.
  for (const Arg *A :
       Args.filtered(options::OPT_clang_ignored_gcc_optimization_f_Group)) {
    D.Diag(diag::warn_ignored_gcc_optimization) << A->getAsString(Args);
    A->claim();
  }

  for (const Arg *A :
       Args.filtered(options::OPT_clang_ignored_legacy_options_Group)) {
    D.Diag(diag::warn_ignored_clang_option) << A->getAsString(Args);
    A->claim();
  }

  claimNoWarnArgs(Args);

  Args.AddAllArgs(CmdArgs, options::OPT_R_Group);

  Args.AddAllArgs(CmdArgs, options::OPT_W_Group);
  if (Args.hasFlag(options::OPT_pedantic, options::OPT_no_pedantic, false))
    CmdArgs.push_back("-pedantic");
  Args.AddLastArg(CmdArgs, options::OPT_pedantic_errors);
  Args.AddLastArg(CmdArgs, options::OPT_w);

  // Fixed point flags
  if (Args.hasFlag(options::OPT_ffixed_point, options::OPT_fno_fixed_point,
                   /*Default=*/false))
    Args.AddLastArg(CmdArgs, options::OPT_ffixed_point);

  if (Arg *A = Args.getLastArg(options::OPT_fcxx_abi_EQ))
    A->render(Args, CmdArgs);

  Args.AddLastArg(CmdArgs, options::OPT_fexperimental_relative_cxx_abi_vtables,
                  options::OPT_fno_experimental_relative_cxx_abi_vtables);

  // Handle -{std, ansi, trigraphs} -- take the last of -{std, ansi}
  // (-ansi is equivalent to -std=c89 or -std=c++98).
  //
  // If a std is supplied, only add -trigraphs if it follows the
  // option.
  bool ImplyVCPPCVer = false;
  bool ImplyVCPPCXXVer = false;
  const Arg *Std = Args.getLastArg(options::OPT_std_EQ, options::OPT_ansi);
  if (Std) {
    if (Std->getOption().matches(options::OPT_ansi))
      if (types::isCXX(InputType))
        CmdArgs.push_back("-std=c++98");
      else
        CmdArgs.push_back("-std=c89");
    else {
      if (Args.hasArg(options::OPT_fsycl)) {
        // Use of -std= with 'C' is not supported for SYCL.
        const LangStandard *LangStd =
            LangStandard::getLangStandardForName(Std->getValue());
        if (LangStd && LangStd->getLanguage() == Language::C)
          D.Diag(diag::err_drv_argument_not_allowed_with)
              << Std->getAsString(Args) << "-fsycl";
      }
      Std->render(Args, CmdArgs);
    }

    // If -f(no-)trigraphs appears after the language standard flag, honor it.
    if (Arg *A = Args.getLastArg(options::OPT_std_EQ, options::OPT_ansi,
                                 options::OPT_ftrigraphs,
                                 options::OPT_fno_trigraphs))
      if (A != Std)
        A->render(Args, CmdArgs);
  } else {
    // Honor -std-default.
    //
    // FIXME: Clang doesn't correctly handle -std= when the input language
    // doesn't match. For the time being just ignore this for C++ inputs;
    // eventually we want to do all the standard defaulting here instead of
    // splitting it between the driver and clang -cc1.
    if (!types::isCXX(InputType)) {
      if (!Args.hasArg(options::OPT__SLASH_std)) {
        Args.AddAllArgsTranslated(CmdArgs, options::OPT_std_default_EQ, "-std=",
                                  /*Joined=*/true);
      } else
        ImplyVCPPCVer = true;
    }
    else if (IsWindowsMSVC)
      ImplyVCPPCXXVer = true;

    if (IsSYCL && types::isCXX(InputType) &&
        !Args.hasArg(options::OPT__SLASH_std))
      // For DPC++, we default to -std=c++17 for all compilations.  Use of -std
      // on the command line will override.
      CmdArgs.push_back("-std=c++17");

    Args.AddLastArg(CmdArgs, options::OPT_ftrigraphs,
                    options::OPT_fno_trigraphs);

    // HIP headers has minimum C++ standard requirements. Therefore set the
    // default language standard.
    if (IsHIP)
      CmdArgs.push_back(IsWindowsMSVC ? "-std=c++14" : "-std=c++11");
  }

  // GCC's behavior for -Wwrite-strings is a bit strange:
  //  * In C, this "warning flag" changes the types of string literals from
  //    'char[N]' to 'const char[N]', and thus triggers an unrelated warning
  //    for the discarded qualifier.
  //  * In C++, this is just a normal warning flag.
  //
  // Implementing this warning correctly in C is hard, so we follow GCC's
  // behavior for now. FIXME: Directly diagnose uses of a string literal as
  // a non-const char* in C, rather than using this crude hack.
  if (!types::isCXX(InputType)) {
    // FIXME: This should behave just like a warning flag, and thus should also
    // respect -Weverything, -Wno-everything, -Werror=write-strings, and so on.
    Arg *WriteStrings =
        Args.getLastArg(options::OPT_Wwrite_strings,
                        options::OPT_Wno_write_strings, options::OPT_w);
    if (WriteStrings &&
        WriteStrings->getOption().matches(options::OPT_Wwrite_strings))
      CmdArgs.push_back("-fconst-strings");
  }

  // GCC provides a macro definition '__DEPRECATED' when -Wdeprecated is active
  // during C++ compilation, which it is by default. GCC keeps this define even
  // in the presence of '-w', match this behavior bug-for-bug.
  if (types::isCXX(InputType) &&
      Args.hasFlag(options::OPT_Wdeprecated, options::OPT_Wno_deprecated,
                   true)) {
    CmdArgs.push_back("-fdeprecated-macro");
  }

  // Translate GCC's misnamer '-fasm' arguments to '-fgnu-keywords'.
  if (Arg *Asm = Args.getLastArg(options::OPT_fasm, options::OPT_fno_asm)) {
    if (Asm->getOption().matches(options::OPT_fasm))
      CmdArgs.push_back("-fgnu-keywords");
    else
      CmdArgs.push_back("-fno-gnu-keywords");
  }

  if (ShouldDisableDwarfDirectory(Args, TC))
    CmdArgs.push_back("-fno-dwarf-directory-asm");

  if (!ShouldEnableAutolink(Args, TC, JA))
    CmdArgs.push_back("-fno-autolink");

  // Add in -fdebug-compilation-dir if necessary.
  addDebugCompDirArg(Args, CmdArgs, D.getVFS());

  addDebugPrefixMapArg(D, Args, CmdArgs);

  if (Arg *A = Args.getLastArg(options::OPT_ftemplate_depth_,
                               options::OPT_ftemplate_depth_EQ)) {
    CmdArgs.push_back("-ftemplate-depth");
    CmdArgs.push_back(A->getValue());
  }

  if (Arg *A = Args.getLastArg(options::OPT_foperator_arrow_depth_EQ)) {
    CmdArgs.push_back("-foperator-arrow-depth");
    CmdArgs.push_back(A->getValue());
  }

  if (Arg *A = Args.getLastArg(options::OPT_fconstexpr_depth_EQ)) {
    CmdArgs.push_back("-fconstexpr-depth");
    CmdArgs.push_back(A->getValue());
  }

  if (Arg *A = Args.getLastArg(options::OPT_fconstexpr_steps_EQ)) {
    CmdArgs.push_back("-fconstexpr-steps");
    CmdArgs.push_back(A->getValue());
  }

  if (Args.hasArg(options::OPT_fexperimental_new_constant_interpreter))
    CmdArgs.push_back("-fexperimental-new-constant-interpreter");

  if (Arg *A = Args.getLastArg(options::OPT_fbracket_depth_EQ)) {
    CmdArgs.push_back("-fbracket-depth");
    CmdArgs.push_back(A->getValue());
  }

  if (Arg *A = Args.getLastArg(options::OPT_Wlarge_by_value_copy_EQ,
                               options::OPT_Wlarge_by_value_copy_def)) {
    if (A->getNumValues()) {
      StringRef bytes = A->getValue();
      CmdArgs.push_back(Args.MakeArgString("-Wlarge-by-value-copy=" + bytes));
    } else
      CmdArgs.push_back("-Wlarge-by-value-copy=64"); // default value
  }

  if (Args.hasArg(options::OPT_relocatable_pch))
    CmdArgs.push_back("-relocatable-pch");

  if (const Arg *A = Args.getLastArg(options::OPT_fcf_runtime_abi_EQ)) {
    static const char *kCFABIs[] = {
      "standalone", "objc", "swift", "swift-5.0", "swift-4.2", "swift-4.1",
    };

    if (find(kCFABIs, StringRef(A->getValue())) == std::end(kCFABIs))
      D.Diag(diag::err_drv_invalid_cf_runtime_abi) << A->getValue();
    else
      A->render(Args, CmdArgs);
  }

  if (Arg *A = Args.getLastArg(options::OPT_fconstant_string_class_EQ)) {
    CmdArgs.push_back("-fconstant-string-class");
    CmdArgs.push_back(A->getValue());
  }

  if (Arg *A = Args.getLastArg(options::OPT_ftabstop_EQ)) {
    CmdArgs.push_back("-ftabstop");
    CmdArgs.push_back(A->getValue());
  }

  if (Args.hasFlag(options::OPT_fstack_size_section,
                   options::OPT_fno_stack_size_section, RawTriple.isPS4()))
    CmdArgs.push_back("-fstack-size-section");

  if (Args.hasArg(options::OPT_fstack_usage)) {
    CmdArgs.push_back("-stack-usage-file");

    if (Arg *OutputOpt = Args.getLastArg(options::OPT_o)) {
      SmallString<128> OutputFilename(OutputOpt->getValue());
      llvm::sys::path::replace_extension(OutputFilename, "su");
      CmdArgs.push_back(Args.MakeArgString(OutputFilename));
    } else
      CmdArgs.push_back(
          Args.MakeArgString(Twine(getBaseInputStem(Args, Inputs)) + ".su"));
  }

  CmdArgs.push_back("-ferror-limit");
  if (Arg *A = Args.getLastArg(options::OPT_ferror_limit_EQ))
    CmdArgs.push_back(A->getValue());
  else
    CmdArgs.push_back("19");

  if (Arg *A = Args.getLastArg(options::OPT_fmacro_backtrace_limit_EQ)) {
    CmdArgs.push_back("-fmacro-backtrace-limit");
    CmdArgs.push_back(A->getValue());
  }

  if (Arg *A = Args.getLastArg(options::OPT_ftemplate_backtrace_limit_EQ)) {
    CmdArgs.push_back("-ftemplate-backtrace-limit");
    CmdArgs.push_back(A->getValue());
  }

  if (Arg *A = Args.getLastArg(options::OPT_fconstexpr_backtrace_limit_EQ)) {
    CmdArgs.push_back("-fconstexpr-backtrace-limit");
    CmdArgs.push_back(A->getValue());
  }

  if (Arg *A = Args.getLastArg(options::OPT_fspell_checking_limit_EQ)) {
    CmdArgs.push_back("-fspell-checking-limit");
    CmdArgs.push_back(A->getValue());
  }

  // Pass -fmessage-length=.
  unsigned MessageLength = 0;
  if (Arg *A = Args.getLastArg(options::OPT_fmessage_length_EQ)) {
    StringRef V(A->getValue());
    if (V.getAsInteger(0, MessageLength))
      D.Diag(diag::err_drv_invalid_argument_to_option)
          << V << A->getOption().getName();
  } else {
    // If -fmessage-length=N was not specified, determine whether this is a
    // terminal and, if so, implicitly define -fmessage-length appropriately.
    MessageLength = llvm::sys::Process::StandardErrColumns();
  }
  if (MessageLength != 0)
    CmdArgs.push_back(
        Args.MakeArgString("-fmessage-length=" + Twine(MessageLength)));

  // -fvisibility= and -fvisibility-ms-compat are of a piece.
  if (const Arg *A = Args.getLastArg(options::OPT_fvisibility_EQ,
                                     options::OPT_fvisibility_ms_compat)) {
    if (A->getOption().matches(options::OPT_fvisibility_EQ)) {
      CmdArgs.push_back("-fvisibility");
      CmdArgs.push_back(A->getValue());
    } else {
      assert(A->getOption().matches(options::OPT_fvisibility_ms_compat));
      CmdArgs.push_back("-fvisibility");
      CmdArgs.push_back("hidden");
      CmdArgs.push_back("-ftype-visibility");
      CmdArgs.push_back("default");
    }
  }

  if (!RawTriple.isPS4())
    if (const Arg *A =
            Args.getLastArg(options::OPT_fvisibility_from_dllstorageclass,
                            options::OPT_fno_visibility_from_dllstorageclass)) {
      if (A->getOption().matches(
              options::OPT_fvisibility_from_dllstorageclass)) {
        CmdArgs.push_back("-fvisibility-from-dllstorageclass");
        Args.AddLastArg(CmdArgs, options::OPT_fvisibility_dllexport_EQ);
        Args.AddLastArg(CmdArgs, options::OPT_fvisibility_nodllstorageclass_EQ);
        Args.AddLastArg(CmdArgs, options::OPT_fvisibility_externs_dllimport_EQ);
        Args.AddLastArg(CmdArgs,
                        options::OPT_fvisibility_externs_nodllstorageclass_EQ);
      }
    }

  if (const Arg *A = Args.getLastArg(options::OPT_mignore_xcoff_visibility)) {
    if (Triple.isOSAIX())
      CmdArgs.push_back("-mignore-xcoff-visibility");
    else
      D.Diag(diag::err_drv_unsupported_opt_for_target)
          << A->getAsString(Args) << TripleStr;
  }


  if (Args.hasFlag(options::OPT_fvisibility_inlines_hidden,
                    options::OPT_fno_visibility_inlines_hidden, false))
    CmdArgs.push_back("-fvisibility-inlines-hidden");

  Args.AddLastArg(CmdArgs, options::OPT_fvisibility_inlines_hidden_static_local_var,
                           options::OPT_fno_visibility_inlines_hidden_static_local_var);
  Args.AddLastArg(CmdArgs, options::OPT_fvisibility_global_new_delete_hidden);

  Args.AddLastArg(CmdArgs, options::OPT_ftlsmodel_EQ);

  if (Args.hasFlag(options::OPT_fno_operator_names,
                   options::OPT_foperator_names, false))
    CmdArgs.push_back("-fno-operator-names");

  // Forward -f (flag) options which we can pass directly.
  Args.AddLastArg(CmdArgs, options::OPT_femit_all_decls);
  Args.AddLastArg(CmdArgs, options::OPT_fheinous_gnu_extensions);
  Args.AddLastArg(CmdArgs, options::OPT_fdigraphs, options::OPT_fno_digraphs);
  Args.AddLastArg(CmdArgs, options::OPT_femulated_tls,
                  options::OPT_fno_emulated_tls);

  // AltiVec-like language extensions aren't relevant for assembling.
  if (!isa<PreprocessJobAction>(JA) || Output.getType() != types::TY_PP_Asm)
    Args.AddLastArg(CmdArgs, options::OPT_fzvector);

  Args.AddLastArg(CmdArgs, options::OPT_fdiagnostics_show_template_tree);
  Args.AddLastArg(CmdArgs, options::OPT_fno_elide_type);

  // Forward flags for OpenMP. We don't do this if the current action is an
  // device offloading action other than OpenMP.
  if (Args.hasFlag(options::OPT_fopenmp, options::OPT_fopenmp_EQ,
                   options::OPT_fno_openmp, false) &&
      (JA.isDeviceOffloading(Action::OFK_None) ||
       JA.isDeviceOffloading(Action::OFK_OpenMP))) {
    switch (D.getOpenMPRuntime(Args)) {
    case Driver::OMPRT_OMP:
    case Driver::OMPRT_IOMP5:
      // Clang can generate useful OpenMP code for these two runtime libraries.
      CmdArgs.push_back("-fopenmp");

      // If no option regarding the use of TLS in OpenMP codegeneration is
      // given, decide a default based on the target. Otherwise rely on the
      // options and pass the right information to the frontend.
      if (!Args.hasFlag(options::OPT_fopenmp_use_tls,
                        options::OPT_fnoopenmp_use_tls, /*Default=*/true))
        CmdArgs.push_back("-fnoopenmp-use-tls");
      Args.AddLastArg(CmdArgs, options::OPT_fopenmp_simd,
                      options::OPT_fno_openmp_simd);
      Args.AddAllArgs(CmdArgs, options::OPT_fopenmp_enable_irbuilder);
      Args.AddAllArgs(CmdArgs, options::OPT_fopenmp_version_EQ);
      Args.AddAllArgs(CmdArgs, options::OPT_fopenmp_cuda_number_of_sm_EQ);
      Args.AddAllArgs(CmdArgs, options::OPT_fopenmp_cuda_blocks_per_sm_EQ);
      Args.AddAllArgs(CmdArgs,
                      options::OPT_fopenmp_cuda_teams_reduction_recs_num_EQ);
      if (Args.hasFlag(options::OPT_fopenmp_optimistic_collapse,
                       options::OPT_fno_openmp_optimistic_collapse,
                       /*Default=*/false))
        CmdArgs.push_back("-fopenmp-optimistic-collapse");

      // When in OpenMP offloading mode with NVPTX target, forward
      // cuda-mode flag
      if (Args.hasFlag(options::OPT_fopenmp_cuda_mode,
                       options::OPT_fno_openmp_cuda_mode, /*Default=*/false))
        CmdArgs.push_back("-fopenmp-cuda-mode");

      // When in OpenMP offloading mode with NVPTX target, check if full runtime
      // is required.
      if (Args.hasFlag(options::OPT_fopenmp_cuda_force_full_runtime,
                       options::OPT_fno_openmp_cuda_force_full_runtime,
                       /*Default=*/false))
        CmdArgs.push_back("-fopenmp-cuda-force-full-runtime");
      break;
    default:
      // By default, if Clang doesn't know how to generate useful OpenMP code
      // for a specific runtime library, we just don't pass the '-fopenmp' flag
      // down to the actual compilation.
      // FIXME: It would be better to have a mode which *only* omits IR
      // generation based on the OpenMP support so that we get consistent
      // semantic analysis, etc.
      break;
    }
  } else {
    if (!JA.isDeviceOffloading(Action::OFK_SYCL))
      Args.AddLastArg(CmdArgs, options::OPT_fopenmp_simd,
                      options::OPT_fno_openmp_simd);
    Args.AddAllArgs(CmdArgs, options::OPT_fopenmp_version_EQ);
  }

  const SanitizerArgs &Sanitize = TC.getSanitizerArgs();
  Sanitize.addArgs(TC, Args, CmdArgs, InputType);

  const XRayArgs &XRay = TC.getXRayArgs();
  XRay.addArgs(TC, Args, CmdArgs, InputType);

  for (const auto &Filename :
       Args.getAllArgValues(options::OPT_fprofile_list_EQ)) {
    if (D.getVFS().exists(Filename))
      CmdArgs.push_back(Args.MakeArgString("-fprofile-list=" + Filename));
    else
      D.Diag(clang::diag::err_drv_no_such_file) << Filename;
  }

  if (Arg *A = Args.getLastArg(options::OPT_fpatchable_function_entry_EQ)) {
    StringRef S0 = A->getValue(), S = S0;
    unsigned Size, Offset = 0;
    if (!Triple.isAArch64() && !Triple.isRISCV() && !Triple.isX86())
      D.Diag(diag::err_drv_unsupported_opt_for_target)
          << A->getAsString(Args) << TripleStr;
    else if (S.consumeInteger(10, Size) ||
             (!S.empty() && (!S.consume_front(",") ||
                             S.consumeInteger(10, Offset) || !S.empty())))
      D.Diag(diag::err_drv_invalid_argument_to_option)
          << S0 << A->getOption().getName();
    else if (Size < Offset)
      D.Diag(diag::err_drv_unsupported_fpatchable_function_entry_argument);
    else {
      CmdArgs.push_back(Args.MakeArgString(A->getSpelling() + Twine(Size)));
      CmdArgs.push_back(Args.MakeArgString(
          "-fpatchable-function-entry-offset=" + Twine(Offset)));
    }
  }

  if (TC.SupportsProfiling()) {
    Args.AddLastArg(CmdArgs, options::OPT_pg);

    llvm::Triple::ArchType Arch = TC.getArch();
    if (Arg *A = Args.getLastArg(options::OPT_mfentry)) {
      if (Arch == llvm::Triple::systemz || TC.getTriple().isX86())
        A->render(Args, CmdArgs);
      else
        D.Diag(diag::err_drv_unsupported_opt_for_target)
            << A->getAsString(Args) << TripleStr;
    }
    if (Arg *A = Args.getLastArg(options::OPT_mnop_mcount)) {
      if (Arch == llvm::Triple::systemz)
        A->render(Args, CmdArgs);
      else
        D.Diag(diag::err_drv_unsupported_opt_for_target)
            << A->getAsString(Args) << TripleStr;
    }
    if (Arg *A = Args.getLastArg(options::OPT_mrecord_mcount)) {
      if (Arch == llvm::Triple::systemz)
        A->render(Args, CmdArgs);
      else
        D.Diag(diag::err_drv_unsupported_opt_for_target)
            << A->getAsString(Args) << TripleStr;
    }
  }

  if (Args.getLastArg(options::OPT_fapple_kext) ||
      (Args.hasArg(options::OPT_mkernel) && types::isCXX(InputType)))
    CmdArgs.push_back("-fapple-kext");

  Args.AddLastArg(CmdArgs, options::OPT_altivec_src_compat);
  Args.AddLastArg(CmdArgs, options::OPT_flax_vector_conversions_EQ);
  Args.AddLastArg(CmdArgs, options::OPT_fobjc_sender_dependent_dispatch);
  Args.AddLastArg(CmdArgs, options::OPT_fdiagnostics_print_source_range_info);
  Args.AddLastArg(CmdArgs, options::OPT_fdiagnostics_parseable_fixits);
  Args.AddLastArg(CmdArgs, options::OPT_ftime_report);
  Args.AddLastArg(CmdArgs, options::OPT_ftime_report_EQ);
  Args.AddLastArg(CmdArgs, options::OPT_ftime_trace);
  Args.AddLastArg(CmdArgs, options::OPT_ftime_trace_granularity_EQ);
  Args.AddLastArg(CmdArgs, options::OPT_ftrapv);
  Args.AddLastArg(CmdArgs, options::OPT_malign_double);
  Args.AddLastArg(CmdArgs, options::OPT_fno_temp_file);

  if (Arg *A = Args.getLastArg(options::OPT_ftrapv_handler_EQ)) {
    CmdArgs.push_back("-ftrapv-handler");
    CmdArgs.push_back(A->getValue());
  }

  Args.AddLastArg(CmdArgs, options::OPT_ftrap_function_EQ);

  // -fno-strict-overflow implies -fwrapv if it isn't disabled, but
  // -fstrict-overflow won't turn off an explicitly enabled -fwrapv.
  if (Arg *A = Args.getLastArg(options::OPT_fwrapv, options::OPT_fno_wrapv)) {
    if (A->getOption().matches(options::OPT_fwrapv))
      CmdArgs.push_back("-fwrapv");
  } else if (Arg *A = Args.getLastArg(options::OPT_fstrict_overflow,
                                      options::OPT_fno_strict_overflow)) {
    if (A->getOption().matches(options::OPT_fno_strict_overflow))
      CmdArgs.push_back("-fwrapv");
  }

  if (Arg *A = Args.getLastArg(options::OPT_freroll_loops,
                               options::OPT_fno_reroll_loops))
    if (A->getOption().matches(options::OPT_freroll_loops))
      CmdArgs.push_back("-freroll-loops");

  Args.AddLastArg(CmdArgs, options::OPT_ffinite_loops,
                  options::OPT_fno_finite_loops);

  Args.AddLastArg(CmdArgs, options::OPT_fwritable_strings);
  Args.AddLastArg(CmdArgs, options::OPT_funroll_loops,
                  options::OPT_fno_unroll_loops);

  Args.AddLastArg(CmdArgs, options::OPT_pthread);

  if (Args.hasFlag(options::OPT_mspeculative_load_hardening,
                   options::OPT_mno_speculative_load_hardening, false))
    CmdArgs.push_back(Args.MakeArgString("-mspeculative-load-hardening"));

  RenderSSPOptions(D, TC, Args, CmdArgs, KernelOrKext);
  RenderSCPOptions(TC, Args, CmdArgs);
  RenderTrivialAutoVarInitOptions(D, TC, Args, CmdArgs);

  // Translate -mstackrealign
  if (Args.hasFlag(options::OPT_mstackrealign, options::OPT_mno_stackrealign,
                   false))
    CmdArgs.push_back(Args.MakeArgString("-mstackrealign"));

  if (Args.hasArg(options::OPT_mstack_alignment)) {
    StringRef alignment = Args.getLastArgValue(options::OPT_mstack_alignment);
    CmdArgs.push_back(Args.MakeArgString("-mstack-alignment=" + alignment));
  }

  if (Args.hasArg(options::OPT_mstack_probe_size)) {
    StringRef Size = Args.getLastArgValue(options::OPT_mstack_probe_size);

    if (!Size.empty())
      CmdArgs.push_back(Args.MakeArgString("-mstack-probe-size=" + Size));
    else
      CmdArgs.push_back("-mstack-probe-size=0");
  }

  if (!Args.hasFlag(options::OPT_mstack_arg_probe,
                    options::OPT_mno_stack_arg_probe, true))
    CmdArgs.push_back(Args.MakeArgString("-mno-stack-arg-probe"));

  if (Arg *A = Args.getLastArg(options::OPT_mrestrict_it,
                               options::OPT_mno_restrict_it)) {
    if (A->getOption().matches(options::OPT_mrestrict_it)) {
      CmdArgs.push_back("-mllvm");
      CmdArgs.push_back("-arm-restrict-it");
    } else {
      CmdArgs.push_back("-mllvm");
      CmdArgs.push_back("-arm-no-restrict-it");
    }
  } else if (Triple.isOSWindows() &&
             (Triple.getArch() == llvm::Triple::arm ||
              Triple.getArch() == llvm::Triple::thumb)) {
    // Windows on ARM expects restricted IT blocks
    CmdArgs.push_back("-mllvm");
    CmdArgs.push_back("-arm-restrict-it");
  }

  // Forward -cl options to -cc1
  RenderOpenCLOptions(Args, CmdArgs, InputType);

  // Forward -fsycl-instrument-device-code option to cc1. This option can only
  // be used with spir triple.
  if (Arg *A = Args.getLastArg(options::OPT_fsycl_instrument_device_code)) {
    if (!Triple.isSPIR())
      D.Diag(diag::err_drv_unsupported_opt_for_target)
          << A->getAsString(Args) << TripleStr;
    CmdArgs.push_back("-fsycl-instrument-device-code");
  }

  if (IsHIP) {
    if (Args.hasFlag(options::OPT_fhip_new_launch_api,
                     options::OPT_fno_hip_new_launch_api, true))
      CmdArgs.push_back("-fhip-new-launch-api");
    if (Args.hasFlag(options::OPT_fgpu_allow_device_init,
                     options::OPT_fno_gpu_allow_device_init, false))
      CmdArgs.push_back("-fgpu-allow-device-init");
  }

  if (IsCuda || IsHIP) {
    if (Args.hasFlag(options::OPT_fgpu_rdc, options::OPT_fno_gpu_rdc, false))
      CmdArgs.push_back("-fgpu-rdc");
    if (Args.hasFlag(options::OPT_fgpu_defer_diag,
                     options::OPT_fno_gpu_defer_diag, false))
      CmdArgs.push_back("-fgpu-defer-diag");
    if (Args.hasFlag(options::OPT_fgpu_exclude_wrong_side_overloads,
                     options::OPT_fno_gpu_exclude_wrong_side_overloads,
                     false)) {
      CmdArgs.push_back("-fgpu-exclude-wrong-side-overloads");
      CmdArgs.push_back("-fgpu-defer-diag");
    }
  }

  if (Arg *A = Args.getLastArg(options::OPT_fcf_protection_EQ)) {
    CmdArgs.push_back(
        Args.MakeArgString(Twine("-fcf-protection=") + A->getValue()));
  }

  // Forward -f options with positive and negative forms; we translate these by
  // hand.  Do not propagate PGO options to the GPU-side compilations as the
  // profile info is for the host-side compilation only.
  if (!(IsCudaDevice || IsHIPDevice)) {
    if (Arg *A = getLastProfileSampleUseArg(Args)) {
      auto *PGOArg = Args.getLastArg(
          options::OPT_fprofile_generate, options::OPT_fprofile_generate_EQ,
          options::OPT_fcs_profile_generate,
          options::OPT_fcs_profile_generate_EQ, options::OPT_fprofile_use,
          options::OPT_fprofile_use_EQ);
      if (PGOArg)
        D.Diag(diag::err_drv_argument_not_allowed_with)
            << "SampleUse with PGO options";

      StringRef fname = A->getValue();
      if (!llvm::sys::fs::exists(fname))
        D.Diag(diag::err_drv_no_such_file) << fname;
      else
        A->render(Args, CmdArgs);
    }
    Args.AddLastArg(CmdArgs, options::OPT_fprofile_remapping_file_EQ);

    if (Args.hasFlag(options::OPT_fpseudo_probe_for_profiling,
                     options::OPT_fno_pseudo_probe_for_profiling, false))
      CmdArgs.push_back("-fpseudo-probe-for-profiling");
  }
  RenderBuiltinOptions(TC, RawTriple, Args, CmdArgs);

  if (!Args.hasFlag(options::OPT_fassume_sane_operator_new,
                    options::OPT_fno_assume_sane_operator_new))
    CmdArgs.push_back("-fno-assume-sane-operator-new");

  // -fblocks=0 is default.
  if (Args.hasFlag(options::OPT_fblocks, options::OPT_fno_blocks,
                   TC.IsBlocksDefault()) ||
      (Args.hasArg(options::OPT_fgnu_runtime) &&
       Args.hasArg(options::OPT_fobjc_nonfragile_abi) &&
       !Args.hasArg(options::OPT_fno_blocks))) {
    CmdArgs.push_back("-fblocks");

    if (!Args.hasArg(options::OPT_fgnu_runtime) && !TC.hasBlocksRuntime())
      CmdArgs.push_back("-fblocks-runtime-optional");
  }

  // -fencode-extended-block-signature=1 is default.
  if (TC.IsEncodeExtendedBlockSignatureDefault())
    CmdArgs.push_back("-fencode-extended-block-signature");

  if (Args.hasFlag(options::OPT_fcoroutines_ts, options::OPT_fno_coroutines_ts,
                   false) &&
      types::isCXX(InputType)) {
    CmdArgs.push_back("-fcoroutines-ts");
  }

  Args.AddLastArg(CmdArgs, options::OPT_fdouble_square_bracket_attributes,
                  options::OPT_fno_double_square_bracket_attributes);

  // -faccess-control is default.
  if (Args.hasFlag(options::OPT_fno_access_control,
                   options::OPT_faccess_control, false))
    CmdArgs.push_back("-fno-access-control");

  // -felide-constructors is the default.
  if (Args.hasFlag(options::OPT_fno_elide_constructors,
                   options::OPT_felide_constructors, false))
    CmdArgs.push_back("-fno-elide-constructors");

  ToolChain::RTTIMode RTTIMode = TC.getRTTIMode();

  if (KernelOrKext || (types::isCXX(InputType) &&
                       (RTTIMode == ToolChain::RM_Disabled)))
    CmdArgs.push_back("-fno-rtti");

  // -fshort-enums=0 is default for all architectures except Hexagon and z/OS.
  if (Args.hasFlag(options::OPT_fshort_enums, options::OPT_fno_short_enums,
                   TC.getArch() == llvm::Triple::hexagon || Triple.isOSzOS()))
    CmdArgs.push_back("-fshort-enums");

  RenderCharacterOptions(Args, AuxTriple ? *AuxTriple : RawTriple, CmdArgs);

  // -fuse-cxa-atexit is default.
  if (!Args.hasFlag(
          options::OPT_fuse_cxa_atexit, options::OPT_fno_use_cxa_atexit,
          !RawTriple.isOSAIX() && !RawTriple.isOSWindows() &&
              TC.getArch() != llvm::Triple::xcore &&
              ((RawTriple.getVendor() != llvm::Triple::MipsTechnologies) ||
               RawTriple.hasEnvironment())) ||
      KernelOrKext)
    CmdArgs.push_back("-fno-use-cxa-atexit");

  if (Args.hasFlag(options::OPT_fregister_global_dtors_with_atexit,
                   options::OPT_fno_register_global_dtors_with_atexit,
                   RawTriple.isOSDarwin() && !KernelOrKext))
    CmdArgs.push_back("-fregister-global-dtors-with-atexit");

  // -fno-use-line-directives is default.
  if (Args.hasFlag(options::OPT_fuse_line_directives,
                   options::OPT_fno_use_line_directives, false))
    CmdArgs.push_back("-fuse-line-directives");

  // -fms-extensions=0 is default.
  if (Args.hasFlag(options::OPT_fms_extensions, options::OPT_fno_ms_extensions,
                   IsWindowsMSVC))
    CmdArgs.push_back("-fms-extensions");

  // -fms-compatibility=0 is default.
  bool IsMSVCCompat = Args.hasFlag(
      options::OPT_fms_compatibility, options::OPT_fno_ms_compatibility,
      (IsWindowsMSVC && Args.hasFlag(options::OPT_fms_extensions,
                                     options::OPT_fno_ms_extensions, true)));
  if (IsMSVCCompat)
    CmdArgs.push_back("-fms-compatibility");

  // Handle -fgcc-version, if present.
  VersionTuple GNUCVer;
  if (Arg *A = Args.getLastArg(options::OPT_fgnuc_version_EQ)) {
    // Check that the version has 1 to 3 components and the minor and patch
    // versions fit in two decimal digits.
    StringRef Val = A->getValue();
    Val = Val.empty() ? "0" : Val; // Treat "" as 0 or disable.
    bool Invalid = GNUCVer.tryParse(Val);
    unsigned Minor = GNUCVer.getMinor().getValueOr(0);
    unsigned Patch = GNUCVer.getSubminor().getValueOr(0);
    if (Invalid || GNUCVer.getBuild() || Minor >= 100 || Patch >= 100) {
      D.Diag(diag::err_drv_invalid_value)
          << A->getAsString(Args) << A->getValue();
    }
  } else if (!IsMSVCCompat) {
    // Imitate GCC 4.2.1 by default if -fms-compatibility is not in effect.
    GNUCVer = VersionTuple(4, 2, 1);
  }
  if (!GNUCVer.empty()) {
    CmdArgs.push_back(
        Args.MakeArgString("-fgnuc-version=" + GNUCVer.getAsString()));
  }

  VersionTuple MSVT = TC.computeMSVCVersion(&D, Args);
  if (!MSVT.empty())
    CmdArgs.push_back(
        Args.MakeArgString("-fms-compatibility-version=" + MSVT.getAsString()));

  bool IsMSVC2015Compatible = MSVT.getMajor() >= 19;
  if (ImplyVCPPCVer) {
    StringRef LanguageStandard;
    if (const Arg *StdArg = Args.getLastArg(options::OPT__SLASH_std)) {
      Std = StdArg;
      LanguageStandard = llvm::StringSwitch<StringRef>(StdArg->getValue())
                             .Case("c11", "-std=c11")
                             .Case("c17", "-std=c17")
                             .Default("");
      if (LanguageStandard.empty())
        D.Diag(clang::diag::warn_drv_unused_argument)
            << StdArg->getAsString(Args);
    }
    CmdArgs.push_back(LanguageStandard.data());
  }
  if (ImplyVCPPCXXVer) {
    StringRef LanguageStandard;
    if (const Arg *StdArg = Args.getLastArg(options::OPT__SLASH_std)) {
      Std = StdArg;
      LanguageStandard = llvm::StringSwitch<StringRef>(StdArg->getValue())
                             .Case("c++14", "-std=c++14")
                             .Case("c++17", "-std=c++17")
                             .Case("c++20", "-std=c++20")
                             .Case("c++latest", "-std=c++2b")
                             .Default("");
      if (LanguageStandard.empty())
        D.Diag(clang::diag::warn_drv_unused_argument)
            << StdArg->getAsString(Args);
    }

    if (LanguageStandard.empty()) {
      if (IsSYCL)
        // For DPC++, C++17 is the default.
        LanguageStandard = "-std=c++17";
      else if (IsMSVC2015Compatible)
        LanguageStandard = "-std=c++14";
      else
        LanguageStandard = "-std=c++11";
    }

    CmdArgs.push_back(LanguageStandard.data());
  }

  // -fno-borland-extensions is default.
  if (Args.hasFlag(options::OPT_fborland_extensions,
                   options::OPT_fno_borland_extensions, false))
    CmdArgs.push_back("-fborland-extensions");

  // -fno-declspec is default, except for PS4.
  if (Args.hasFlag(options::OPT_fdeclspec, options::OPT_fno_declspec,
                   RawTriple.isPS4()))
    CmdArgs.push_back("-fdeclspec");
  else if (Args.hasArg(options::OPT_fno_declspec))
    CmdArgs.push_back("-fno-declspec"); // Explicitly disabling __declspec.

  // -fthreadsafe-static is default, except for MSVC compatibility versions less
  // than 19.
  if (!Args.hasFlag(options::OPT_fthreadsafe_statics,
                    options::OPT_fno_threadsafe_statics,
                    !IsWindowsMSVC || IsMSVC2015Compatible))
    CmdArgs.push_back("-fno-threadsafe-statics");

  // -fno-delayed-template-parsing is default, except when targeting MSVC.
  // Many old Windows SDK versions require this to parse.
  // FIXME: MSVC introduced /Zc:twoPhase- to disable this behavior in their
  // compiler. We should be able to disable this by default at some point.
  if (Args.hasFlag(options::OPT_fdelayed_template_parsing,
                   options::OPT_fno_delayed_template_parsing, IsWindowsMSVC))
    CmdArgs.push_back("-fdelayed-template-parsing");

  // -fgnu-keywords default varies depending on language; only pass if
  // specified.
  Args.AddLastArg(CmdArgs, options::OPT_fgnu_keywords,
                  options::OPT_fno_gnu_keywords);

  if (Args.hasFlag(options::OPT_fgnu89_inline, options::OPT_fno_gnu89_inline,
                   false))
    CmdArgs.push_back("-fgnu89-inline");

  if (Args.hasArg(options::OPT_fno_inline))
    CmdArgs.push_back("-fno-inline");

  Args.AddLastArg(CmdArgs, options::OPT_finline_functions,
                  options::OPT_finline_hint_functions,
                  options::OPT_fno_inline_functions);

  // FIXME: Find a better way to determine whether the language has modules
  // support by default, or just assume that all languages do.
  bool HaveModules =
      Std && (Std->containsValue("c++2a") || Std->containsValue("c++20") ||
              Std->containsValue("c++latest"));
  RenderModulesOptions(C, D, Args, Input, Output, CmdArgs, HaveModules);

  if (Args.hasFlag(options::OPT_fpch_validate_input_files_content,
                   options::OPT_fno_pch_validate_input_files_content, false))
    CmdArgs.push_back("-fvalidate-ast-input-files-content");
  if (Args.hasFlag(options::OPT_fpch_instantiate_templates,
                   options::OPT_fno_pch_instantiate_templates, false))
    CmdArgs.push_back("-fpch-instantiate-templates");
  if (Args.hasFlag(options::OPT_fpch_codegen, options::OPT_fno_pch_codegen,
                   false))
    CmdArgs.push_back("-fmodules-codegen");
  if (Args.hasFlag(options::OPT_fpch_debuginfo, options::OPT_fno_pch_debuginfo,
                   false))
    CmdArgs.push_back("-fmodules-debuginfo");

  Args.AddLastArg(CmdArgs, options::OPT_flegacy_pass_manager,
                  options::OPT_fno_legacy_pass_manager);

  ObjCRuntime Runtime = AddObjCRuntimeArgs(Args, Inputs, CmdArgs, rewriteKind);
  RenderObjCOptions(TC, D, RawTriple, Args, Runtime, rewriteKind != RK_None,
                    Input, CmdArgs);

  if (types::isObjC(Input.getType()) &&
      Args.hasFlag(options::OPT_fobjc_encode_cxx_class_template_spec,
                   options::OPT_fno_objc_encode_cxx_class_template_spec,
                   !Runtime.isNeXTFamily()))
    CmdArgs.push_back("-fobjc-encode-cxx-class-template-spec");

  if (Args.hasFlag(options::OPT_fapplication_extension,
                   options::OPT_fno_application_extension, false))
    CmdArgs.push_back("-fapplication-extension");

  // Handle GCC-style exception args.
  bool EH = false;
  if (!C.getDriver().IsCLMode())
    EH = addExceptionArgs(Args, InputType, TC, KernelOrKext, Runtime, CmdArgs);

  // Handle exception personalities
  Arg *A = Args.getLastArg(
      options::OPT_fsjlj_exceptions, options::OPT_fseh_exceptions,
      options::OPT_fdwarf_exceptions, options::OPT_fwasm_exceptions);
  if (A) {
    const Option &Opt = A->getOption();
    if (Opt.matches(options::OPT_fsjlj_exceptions))
      CmdArgs.push_back("-exception-model=sjlj");
    if (Opt.matches(options::OPT_fseh_exceptions))
      CmdArgs.push_back("-exception-model=seh");
    if (Opt.matches(options::OPT_fdwarf_exceptions))
      CmdArgs.push_back("-exception-model=dwarf");
    if (Opt.matches(options::OPT_fwasm_exceptions))
      CmdArgs.push_back("-exception-model=wasm");
  } else {
    switch (TC.GetExceptionModel(Args)) {
    default:
      break;
    case llvm::ExceptionHandling::DwarfCFI:
      CmdArgs.push_back("-exception-model=dwarf");
      break;
    case llvm::ExceptionHandling::SjLj:
      CmdArgs.push_back("-exception-model=sjlj");
      break;
    case llvm::ExceptionHandling::WinEH:
      CmdArgs.push_back("-exception-model=seh");
      break;
    }
  }

  // C++ "sane" operator new.
  if (!Args.hasFlag(options::OPT_fassume_sane_operator_new,
                    options::OPT_fno_assume_sane_operator_new))
    CmdArgs.push_back("-fno-assume-sane-operator-new");

  // -frelaxed-template-template-args is off by default, as it is a severe
  // breaking change until a corresponding change to template partial ordering
  // is provided.
  if (Args.hasFlag(options::OPT_frelaxed_template_template_args,
                   options::OPT_fno_relaxed_template_template_args, false))
    CmdArgs.push_back("-frelaxed-template-template-args");

  // -fsized-deallocation is off by default, as it is an ABI-breaking change for
  // most platforms.
  if (Args.hasFlag(options::OPT_fsized_deallocation,
                   options::OPT_fno_sized_deallocation, false))
    CmdArgs.push_back("-fsized-deallocation");

  // -faligned-allocation is on by default in C++17 onwards and otherwise off
  // by default.
  if (Arg *A = Args.getLastArg(options::OPT_faligned_allocation,
                               options::OPT_fno_aligned_allocation,
                               options::OPT_faligned_new_EQ)) {
    if (A->getOption().matches(options::OPT_fno_aligned_allocation))
      CmdArgs.push_back("-fno-aligned-allocation");
    else
      CmdArgs.push_back("-faligned-allocation");
  }

  // The default new alignment can be specified using a dedicated option or via
  // a GCC-compatible option that also turns on aligned allocation.
  if (Arg *A = Args.getLastArg(options::OPT_fnew_alignment_EQ,
                               options::OPT_faligned_new_EQ))
    CmdArgs.push_back(
        Args.MakeArgString(Twine("-fnew-alignment=") + A->getValue()));

  // -fconstant-cfstrings is default, and may be subject to argument translation
  // on Darwin.
  if (!Args.hasFlag(options::OPT_fconstant_cfstrings,
                    options::OPT_fno_constant_cfstrings) ||
      !Args.hasFlag(options::OPT_mconstant_cfstrings,
                    options::OPT_mno_constant_cfstrings))
    CmdArgs.push_back("-fno-constant-cfstrings");

  // -fno-pascal-strings is default, only pass non-default.
  if (Args.hasFlag(options::OPT_fpascal_strings,
                   options::OPT_fno_pascal_strings, false))
    CmdArgs.push_back("-fpascal-strings");

  // Honor -fpack-struct= and -fpack-struct, if given. Note that
  // -fno-pack-struct doesn't apply to -fpack-struct=.
  if (Arg *A = Args.getLastArg(options::OPT_fpack_struct_EQ)) {
    std::string PackStructStr = "-fpack-struct=";
    PackStructStr += A->getValue();
    CmdArgs.push_back(Args.MakeArgString(PackStructStr));
  } else if (Args.hasFlag(options::OPT_fpack_struct,
                          options::OPT_fno_pack_struct, false)) {
    CmdArgs.push_back("-fpack-struct=1");
  }

  // Handle -fmax-type-align=N and -fno-type-align
  bool SkipMaxTypeAlign = Args.hasArg(options::OPT_fno_max_type_align);
  if (Arg *A = Args.getLastArg(options::OPT_fmax_type_align_EQ)) {
    if (!SkipMaxTypeAlign) {
      std::string MaxTypeAlignStr = "-fmax-type-align=";
      MaxTypeAlignStr += A->getValue();
      CmdArgs.push_back(Args.MakeArgString(MaxTypeAlignStr));
    }
  } else if (RawTriple.isOSDarwin()) {
    if (!SkipMaxTypeAlign) {
      std::string MaxTypeAlignStr = "-fmax-type-align=16";
      CmdArgs.push_back(Args.MakeArgString(MaxTypeAlignStr));
    }
  }

  if (!Args.hasFlag(options::OPT_Qy, options::OPT_Qn, true))
    CmdArgs.push_back("-Qn");

  // -fno-common is the default, set -fcommon only when that flag is set.
  if (Args.hasFlag(options::OPT_fcommon, options::OPT_fno_common, false))
    CmdArgs.push_back("-fcommon");

  // -fsigned-bitfields is default, and clang doesn't yet support
  // -funsigned-bitfields.
  if (!Args.hasFlag(options::OPT_fsigned_bitfields,
                    options::OPT_funsigned_bitfields))
    D.Diag(diag::warn_drv_clang_unsupported)
        << Args.getLastArg(options::OPT_funsigned_bitfields)->getAsString(Args);

  // -fsigned-bitfields is default, and clang doesn't support -fno-for-scope.
  if (!Args.hasFlag(options::OPT_ffor_scope, options::OPT_fno_for_scope))
    D.Diag(diag::err_drv_clang_unsupported)
        << Args.getLastArg(options::OPT_fno_for_scope)->getAsString(Args);

  // -finput_charset=UTF-8 is default. Reject others
  if (Arg *inputCharset = Args.getLastArg(options::OPT_finput_charset_EQ)) {
    StringRef value = inputCharset->getValue();
    if (!value.equals_insensitive("utf-8"))
      D.Diag(diag::err_drv_invalid_value) << inputCharset->getAsString(Args)
                                          << value;
  }

  // -fexec_charset=UTF-8 is default. Reject others
  if (Arg *execCharset = Args.getLastArg(options::OPT_fexec_charset_EQ)) {
    StringRef value = execCharset->getValue();
    if (!value.equals_insensitive("utf-8"))
      D.Diag(diag::err_drv_invalid_value) << execCharset->getAsString(Args)
                                          << value;
  }

  RenderDiagnosticsOptions(D, Args, CmdArgs);

  // -fno-asm-blocks is default.
  if (Args.hasFlag(options::OPT_fasm_blocks, options::OPT_fno_asm_blocks,
                   false))
    CmdArgs.push_back("-fasm-blocks");

  // -fgnu-inline-asm is default.
  if (!Args.hasFlag(options::OPT_fgnu_inline_asm,
                    options::OPT_fno_gnu_inline_asm, true))
    CmdArgs.push_back("-fno-gnu-inline-asm");

  // Enable vectorization per default according to the optimization level
  // selected. For optimization levels that want vectorization we use the alias
  // option to simplify the hasFlag logic.
  bool EnableVec = shouldEnableVectorizerAtOLevel(Args, false);
  OptSpecifier VectorizeAliasOption =
      EnableVec ? options::OPT_O_Group : options::OPT_fvectorize;
  if (Args.hasFlag(options::OPT_fvectorize, VectorizeAliasOption,
                   options::OPT_fno_vectorize, EnableVec))
    CmdArgs.push_back("-vectorize-loops");

  // -fslp-vectorize is enabled based on the optimization level selected.
  bool EnableSLPVec = shouldEnableVectorizerAtOLevel(Args, true);
  OptSpecifier SLPVectAliasOption =
      EnableSLPVec ? options::OPT_O_Group : options::OPT_fslp_vectorize;
  if (Args.hasFlag(options::OPT_fslp_vectorize, SLPVectAliasOption,
                   options::OPT_fno_slp_vectorize, EnableSLPVec))
    CmdArgs.push_back("-vectorize-slp");

  ParseMPreferVectorWidth(D, Args, CmdArgs);

  Args.AddLastArg(CmdArgs, options::OPT_fshow_overloads_EQ);
  Args.AddLastArg(CmdArgs,
                  options::OPT_fsanitize_undefined_strip_path_components_EQ);

  // -fdollars-in-identifiers default varies depending on platform and
  // language; only pass if specified.
  if (Arg *A = Args.getLastArg(options::OPT_fdollars_in_identifiers,
                               options::OPT_fno_dollars_in_identifiers)) {
    if (A->getOption().matches(options::OPT_fdollars_in_identifiers))
      CmdArgs.push_back("-fdollars-in-identifiers");
    else
      CmdArgs.push_back("-fno-dollars-in-identifiers");
  }

  // -funit-at-a-time is default, and we don't support -fno-unit-at-a-time for
  // practical purposes.
  if (Arg *A = Args.getLastArg(options::OPT_funit_at_a_time,
                               options::OPT_fno_unit_at_a_time)) {
    if (A->getOption().matches(options::OPT_fno_unit_at_a_time))
      D.Diag(diag::warn_drv_clang_unsupported) << A->getAsString(Args);
  }

  if (Args.hasFlag(options::OPT_fapple_pragma_pack,
                   options::OPT_fno_apple_pragma_pack, false))
    CmdArgs.push_back("-fapple-pragma-pack");

  if (Args.hasFlag(options::OPT_fxl_pragma_pack,
                   options::OPT_fno_xl_pragma_pack, RawTriple.isOSAIX()))
    CmdArgs.push_back("-fxl-pragma-pack");

  // Remarks can be enabled with any of the `-f.*optimization-record.*` flags.
  if (willEmitRemarks(Args) && checkRemarksOptions(D, Args, Triple))
    renderRemarksOptions(Args, CmdArgs, Triple, Input, Output, JA);

  bool RewriteImports = Args.hasFlag(options::OPT_frewrite_imports,
                                     options::OPT_fno_rewrite_imports, false);
  if (RewriteImports)
    CmdArgs.push_back("-frewrite-imports");

  // Enable rewrite includes if the user's asked for it or if we're generating
  // diagnostics.
  // TODO: Once -module-dependency-dir works with -frewrite-includes it'd be
  // nice to enable this when doing a crashdump for modules as well.
  if (Args.hasFlag(options::OPT_frewrite_includes,
                   options::OPT_fno_rewrite_includes, false) ||
      (C.isForDiagnostics() && !HaveModules))
    CmdArgs.push_back("-frewrite-includes");

  // Only allow -traditional or -traditional-cpp outside in preprocessing modes.
  if (Arg *A = Args.getLastArg(options::OPT_traditional,
                               options::OPT_traditional_cpp)) {
    if (isa<PreprocessJobAction>(JA))
      CmdArgs.push_back("-traditional-cpp");
    else
      D.Diag(diag::err_drv_clang_unsupported) << A->getAsString(Args);
  }

  Args.AddLastArg(CmdArgs, options::OPT_dM);
  Args.AddLastArg(CmdArgs, options::OPT_dD);

  Args.AddLastArg(CmdArgs, options::OPT_fmax_tokens_EQ);

  // Handle serialized diagnostics.
  if (Arg *A = Args.getLastArg(options::OPT__serialize_diags)) {
    CmdArgs.push_back("-serialize-diagnostic-file");
    CmdArgs.push_back(Args.MakeArgString(A->getValue()));
  }

  if (Args.hasArg(options::OPT_fretain_comments_from_system_headers))
    CmdArgs.push_back("-fretain-comments-from-system-headers");

  // Forward -fcomment-block-commands to -cc1.
  Args.AddAllArgs(CmdArgs, options::OPT_fcomment_block_commands);
  // Forward -fparse-all-comments to -cc1.
  Args.AddAllArgs(CmdArgs, options::OPT_fparse_all_comments);

  // Turn -fplugin=name.so into -load name.so
  for (const Arg *A : Args.filtered(options::OPT_fplugin_EQ)) {
    CmdArgs.push_back("-load");
    CmdArgs.push_back(A->getValue());
    A->claim();
  }

  // Forward -fpass-plugin=name.so to -cc1.
  for (const Arg *A : Args.filtered(options::OPT_fpass_plugin_EQ)) {
    CmdArgs.push_back(
        Args.MakeArgString(Twine("-fpass-plugin=") + A->getValue()));
    A->claim();
  }

  // Setup statistics file output.
  SmallString<128> StatsFile = getStatsFileName(Args, Output, Input, D);
  if (!StatsFile.empty())
    CmdArgs.push_back(Args.MakeArgString(Twine("-stats-file=") + StatsFile));

  // Forward -Xclang arguments to -cc1, and -mllvm arguments to the LLVM option
  // parser.
  // -finclude-default-header flag is for preprocessor,
  // do not pass it to other cc1 commands when save-temps is enabled
  if (C.getDriver().isSaveTempsEnabled() &&
      !isa<PreprocessJobAction>(JA)) {
    for (auto Arg : Args.filtered(options::OPT_Xclang)) {
      Arg->claim();
      if (StringRef(Arg->getValue()) != "-finclude-default-header")
        CmdArgs.push_back(Arg->getValue());
    }
  }
  else {
    Args.AddAllArgValues(CmdArgs, options::OPT_Xclang);
  }
  for (const Arg *A : Args.filtered(options::OPT_mllvm)) {
    A->claim();

    // We translate this by hand to the -cc1 argument, since nightly test uses
    // it and developers have been trained to spell it with -mllvm. Both
    // spellings are now deprecated and should be removed.
    if (StringRef(A->getValue(0)) == "-disable-llvm-optzns") {
      CmdArgs.push_back("-disable-llvm-optzns");
    } else {
      A->render(Args, CmdArgs);
    }
  }

  // With -save-temps, we want to save the unoptimized bitcode output from the
  // CompileJobAction, use -disable-llvm-passes to get pristine IR generated
  // by the frontend.
  // When -fembed-bitcode is enabled, optimized bitcode is emitted because it
  // has slightly different breakdown between stages.
  // FIXME: -fembed-bitcode -save-temps will save optimized bitcode instead of
  // pristine IR generated by the frontend. Ideally, a new compile action should
  // be added so both IR can be captured.
  if ((C.getDriver().isSaveTempsEnabled() ||
       JA.isHostOffloading(Action::OFK_OpenMP)) &&
      !(C.getDriver().embedBitcodeInObject() && !IsUsingLTO) &&
      isa<CompileJobAction>(JA))
    CmdArgs.push_back("-disable-llvm-passes");

  Args.AddAllArgs(CmdArgs, options::OPT_undef);

  const char *Exec = D.getClangProgramPath();

  // Optionally embed the -cc1 level arguments into the debug info or a
  // section, for build analysis.
  // Also record command line arguments into the debug info if
  // -grecord-gcc-switches options is set on.
  // By default, -gno-record-gcc-switches is set on and no recording.
  auto GRecordSwitches =
      Args.hasFlag(options::OPT_grecord_command_line,
                   options::OPT_gno_record_command_line, false);
  auto FRecordSwitches =
      Args.hasFlag(options::OPT_frecord_command_line,
                   options::OPT_fno_record_command_line, false);
  if (FRecordSwitches && !Triple.isOSBinFormatELF())
    D.Diag(diag::err_drv_unsupported_opt_for_target)
        << Args.getLastArg(options::OPT_frecord_command_line)->getAsString(Args)
        << TripleStr;
  if (TC.UseDwarfDebugFlags() || GRecordSwitches || FRecordSwitches) {
    ArgStringList OriginalArgs;
    for (const auto &Arg : Args)
      Arg->render(Args, OriginalArgs);

    SmallString<256> Flags;
    EscapeSpacesAndBackslashes(Exec, Flags);
    for (const char *OriginalArg : OriginalArgs) {
      SmallString<128> EscapedArg;
      EscapeSpacesAndBackslashes(OriginalArg, EscapedArg);
      Flags += " ";
      Flags += EscapedArg;
    }
    auto FlagsArgString = Args.MakeArgString(Flags);
    if (TC.UseDwarfDebugFlags() || GRecordSwitches) {
      CmdArgs.push_back("-dwarf-debug-flags");
      CmdArgs.push_back(FlagsArgString);
    }
    if (FRecordSwitches) {
      CmdArgs.push_back("-record-command-line");
      CmdArgs.push_back(FlagsArgString);
    }
  }

  // Host-side cuda compilation receives all device-side outputs in a single
  // fatbin as Inputs[1]. Include the binary with -fcuda-include-gpubinary.
  if ((IsCuda || IsHIP) && CudaDeviceInput) {
      CmdArgs.push_back("-fcuda-include-gpubinary");
      CmdArgs.push_back(CudaDeviceInput->getFilename());
      if (Args.hasFlag(options::OPT_fgpu_rdc, options::OPT_fno_gpu_rdc, false))
        CmdArgs.push_back("-fgpu-rdc");
  }

  if (IsCuda) {
    if (Args.hasFlag(options::OPT_fcuda_short_ptr,
                     options::OPT_fno_cuda_short_ptr, false))
      CmdArgs.push_back("-fcuda-short-ptr");
  }

  if (IsCuda || IsHIP) {
    // Determine the original source input.
    const Action *SourceAction = &JA;
    while (SourceAction->getKind() != Action::InputClass) {
      assert(!SourceAction->getInputs().empty() && "unexpected root action!");
      SourceAction = SourceAction->getInputs()[0];
    }
    auto CUID = cast<InputAction>(SourceAction)->getId();
    if (!CUID.empty())
      CmdArgs.push_back(Args.MakeArgString(Twine("-cuid=") + Twine(CUID)));
  }

  if (IsHIP)
    CmdArgs.push_back("-fcuda-allow-variadic-functions");

  if (IsCudaDevice || IsHIPDevice) {
    StringRef InlineThresh =
        Args.getLastArgValue(options::OPT_fgpu_inline_threshold_EQ);
    if (!InlineThresh.empty()) {
      std::string ArgStr =
          std::string("-inline-threshold=") + InlineThresh.str();
      CmdArgs.append({"-mllvm", Args.MakeArgStringRef(ArgStr)});
    }
  }

  // OpenMP offloading device jobs take the argument -fopenmp-host-ir-file-path
  // to specify the result of the compile phase on the host, so the meaningful
  // device declarations can be identified. Also, -fopenmp-is-device is passed
  // along to tell the frontend that it is generating code for a device, so that
  // only the relevant declarations are emitted.
  if (IsOpenMPDevice) {
    CmdArgs.push_back("-fopenmp-is-device");
    if (OpenMPDeviceInput) {
      CmdArgs.push_back("-fopenmp-host-ir-file-path");
      CmdArgs.push_back(Args.MakeArgString(OpenMPDeviceInput->getFilename()));
    }
  }

  if (Triple.isAMDGPU()) {
    handleAMDGPUCodeObjectVersionOptions(D, Args, CmdArgs);

    if (Args.hasFlag(options::OPT_munsafe_fp_atomics,
                     options::OPT_mno_unsafe_fp_atomics, /*Default=*/false))
      CmdArgs.push_back("-munsafe-fp-atomics");
  }

  // For all the host OpenMP offloading compile jobs we need to pass the targets
  // information using -fopenmp-targets= option.
  if (JA.isHostOffloading(Action::OFK_OpenMP)) {
    SmallString<128> TargetInfo("-fopenmp-targets=");

    Arg *Tgts = Args.getLastArg(options::OPT_fopenmp_targets_EQ);
    assert(Tgts && Tgts->getNumValues() &&
           "OpenMP offloading has to have targets specified.");
    for (unsigned i = 0; i < Tgts->getNumValues(); ++i) {
      if (i)
        TargetInfo += ',';
      // We need to get the string from the triple because it may be not exactly
      // the same as the one we get directly from the arguments.
      llvm::Triple T(Tgts->getValue(i));
      TargetInfo += T.getTriple();
    }
    CmdArgs.push_back(Args.MakeArgString(TargetInfo.str()));
  }

  // For all the host SYCL offloading compile jobs we need to pass the targets
  // information using -fsycl-targets= option.
  if (isa<CompileJobAction>(JA) && JA.isHostOffloading(Action::OFK_SYCL)) {
    SmallString<128> TargetInfo("-fsycl-targets=");

    if (Arg *Tgts = Args.getLastArg(options::OPT_fsycl_targets_EQ)) {
      for (unsigned i = 0; i < Tgts->getNumValues(); ++i) {
        if (i)
          TargetInfo += ',';
        // We need to get the string from the triple because it may be not
        // exactly the same as the one we get directly from the arguments.
        llvm::Triple T(Tgts->getValue(i));
        TargetInfo += T.getTriple();
      }
    } else
      // Use the default.
      TargetInfo += C.getDriver().MakeSYCLDeviceTriple().normalize();
    CmdArgs.push_back(Args.MakeArgString(TargetInfo.str()));
  }

  bool VirtualFunctionElimination =
      Args.hasFlag(options::OPT_fvirtual_function_elimination,
                   options::OPT_fno_virtual_function_elimination, false);
  if (VirtualFunctionElimination) {
    // VFE requires full LTO (currently, this might be relaxed to allow ThinLTO
    // in the future).
    if (LTOMode != LTOK_Full)
      D.Diag(diag::err_drv_argument_only_allowed_with)
          << "-fvirtual-function-elimination"
          << "-flto=full";

    CmdArgs.push_back("-fvirtual-function-elimination");
  }

  // VFE requires whole-program-vtables, and enables it by default.
  bool WholeProgramVTables = Args.hasFlag(
      options::OPT_fwhole_program_vtables,
      options::OPT_fno_whole_program_vtables, VirtualFunctionElimination);
  if (VirtualFunctionElimination && !WholeProgramVTables) {
    D.Diag(diag::err_drv_argument_not_allowed_with)
        << "-fno-whole-program-vtables"
        << "-fvirtual-function-elimination";
  }

  if (WholeProgramVTables) {
    // Propagate -fwhole-program-vtables if this is an LTO compile.
    if (IsUsingLTO)
      CmdArgs.push_back("-fwhole-program-vtables");
    // Check if we passed LTO options but they were suppressed because this is a
    // device offloading action, or we passed device offload LTO options which
    // were suppressed because this is not the device offload action.
    // Otherwise, issue an error.
    else if (!D.isUsingLTO(!IsDeviceOffloadAction))
      D.Diag(diag::err_drv_argument_only_allowed_with)
          << "-fwhole-program-vtables"
          << "-flto";
  }

  bool DefaultsSplitLTOUnit =
      (WholeProgramVTables || Sanitize.needsLTO()) &&
      (LTOMode == LTOK_Full || TC.canSplitThinLTOUnit());
  bool SplitLTOUnit =
      Args.hasFlag(options::OPT_fsplit_lto_unit,
                   options::OPT_fno_split_lto_unit, DefaultsSplitLTOUnit);
  if (Sanitize.needsLTO() && !SplitLTOUnit)
    D.Diag(diag::err_drv_argument_not_allowed_with) << "-fno-split-lto-unit"
                                                    << "-fsanitize=cfi";
  if (SplitLTOUnit)
    CmdArgs.push_back("-fsplit-lto-unit");

  if (Arg *A = Args.getLastArg(options::OPT_fglobal_isel,
                               options::OPT_fno_global_isel)) {
    CmdArgs.push_back("-mllvm");
    if (A->getOption().matches(options::OPT_fglobal_isel)) {
      CmdArgs.push_back("-global-isel=1");

      // GISel is on by default on AArch64 -O0, so don't bother adding
      // the fallback remarks for it. Other combinations will add a warning of
      // some kind.
      bool IsArchSupported = Triple.getArch() == llvm::Triple::aarch64;
      bool IsOptLevelSupported = false;

      Arg *A = Args.getLastArg(options::OPT_O_Group);
      if (Triple.getArch() == llvm::Triple::aarch64) {
        if (!A || A->getOption().matches(options::OPT_O0))
          IsOptLevelSupported = true;
      }
      if (!IsArchSupported || !IsOptLevelSupported) {
        CmdArgs.push_back("-mllvm");
        CmdArgs.push_back("-global-isel-abort=2");

        if (!IsArchSupported)
          D.Diag(diag::warn_drv_global_isel_incomplete) << Triple.getArchName();
        else
          D.Diag(diag::warn_drv_global_isel_incomplete_opt);
      }
    } else {
      CmdArgs.push_back("-global-isel=0");
    }
  }

  if (Args.hasArg(options::OPT_forder_file_instrumentation)) {
     CmdArgs.push_back("-forder-file-instrumentation");
     // Enable order file instrumentation when ThinLTO is not on. When ThinLTO is
     // on, we need to pass these flags as linker flags and that will be handled
     // outside of the compiler.
     if (!IsUsingLTO) {
       CmdArgs.push_back("-mllvm");
       CmdArgs.push_back("-enable-order-file-instrumentation");
     }
  }

  if (Arg *A = Args.getLastArg(options::OPT_fforce_enable_int128,
                               options::OPT_fno_force_enable_int128)) {
    if (A->getOption().matches(options::OPT_fforce_enable_int128))
      CmdArgs.push_back("-fforce-enable-int128");
  }

  if (Args.hasFlag(options::OPT_fkeep_static_consts,
                   options::OPT_fno_keep_static_consts, false))
    CmdArgs.push_back("-fkeep-static-consts");

  if (Args.hasFlag(options::OPT_fcomplete_member_pointers,
                   options::OPT_fno_complete_member_pointers, false))
    CmdArgs.push_back("-fcomplete-member-pointers");

  if (!Args.hasFlag(options::OPT_fcxx_static_destructors,
                    options::OPT_fno_cxx_static_destructors, true))
    CmdArgs.push_back("-fno-c++-static-destructors");

  addMachineOutlinerArgs(D, Args, CmdArgs, Triple, /*IsLTO=*/false);

  if (Arg *A = Args.getLastArg(options::OPT_moutline_atomics,
                               options::OPT_mno_outline_atomics)) {
    if (A->getOption().matches(options::OPT_moutline_atomics)) {
      // Option -moutline-atomics supported for AArch64 target only.
      if (!Triple.isAArch64()) {
        D.Diag(diag::warn_drv_moutline_atomics_unsupported_opt)
            << Triple.getArchName();
      } else {
        CmdArgs.push_back("-target-feature");
        CmdArgs.push_back("+outline-atomics");
      }
    } else {
      CmdArgs.push_back("-target-feature");
      CmdArgs.push_back("-outline-atomics");
    }
  } else if (Triple.isAArch64() &&
             getToolChain().IsAArch64OutlineAtomicsDefault(Args)) {
    CmdArgs.push_back("-target-feature");
    CmdArgs.push_back("+outline-atomics");
  }

  if (Args.hasFlag(options::OPT_faddrsig, options::OPT_fno_addrsig,
                   (TC.getTriple().isOSBinFormatELF() ||
                    TC.getTriple().isOSBinFormatCOFF()) &&
                       !TC.getTriple().isPS4() && !TC.getTriple().isVE() &&
                       !TC.getTriple().isOSNetBSD() &&
                       !Distro(D.getVFS(), TC.getTriple()).IsGentoo() &&
                       !TC.getTriple().isAndroid() && TC.useIntegratedAs()))
    CmdArgs.push_back("-faddrsig");

  if ((Triple.isOSBinFormatELF() || Triple.isOSBinFormatMachO()) &&
      (EH || UnwindTables || DebugInfoKind != codegenoptions::NoDebugInfo))
    CmdArgs.push_back("-D__GCC_HAVE_DWARF2_CFI_ASM=1");

  if (Arg *A = Args.getLastArg(options::OPT_fsymbol_partition_EQ)) {
    std::string Str = A->getAsString(Args);
    if (!TC.getTriple().isOSBinFormatELF())
      D.Diag(diag::err_drv_unsupported_opt_for_target)
          << Str << TC.getTripleString();
    CmdArgs.push_back(Args.MakeArgString(Str));
  }

  // Add the "-o out -x type src.c" flags last. This is done primarily to make
  // the -cc1 command easier to edit when reproducing compiler crashes.
  if (Output.getType() == types::TY_Dependencies) {
    // Handled with other dependency code.
  } else if (Output.isFilename()) {
    if (Output.getType() == clang::driver::types::TY_IFS_CPP ||
        Output.getType() == clang::driver::types::TY_IFS) {
      SmallString<128> OutputFilename(Output.getFilename());
      llvm::sys::path::replace_extension(OutputFilename, "ifs");
      CmdArgs.push_back("-o");
      CmdArgs.push_back(Args.MakeArgString(OutputFilename));
    } else {
      CmdArgs.push_back("-o");
      CmdArgs.push_back(Output.getFilename());
    }
  } else {
    assert(Output.isNothing() && "Invalid output.");
  }

  addDashXForInput(Args, Input, CmdArgs);

  ArrayRef<InputInfo> FrontendInputs = Input;
  if (IsHeaderModulePrecompile)
    FrontendInputs = ModuleHeaderInputs;
  else if (Input.isNothing())
    FrontendInputs = {};

  for (const InputInfo &Input : FrontendInputs) {
    if (Input.isFilename())
      CmdArgs.push_back(Input.getFilename());
    else
      Input.getInputArg().renderAsInput(Args, CmdArgs);
  }

  if (D.CC1Main && !D.CCGenDiagnostics) {
    // Invoke the CC1 directly in this process
    C.addCommand(std::make_unique<CC1Command>(JA, *this,
                                              ResponseFileSupport::AtFileUTF8(),
                                              Exec, CmdArgs, Inputs, Output));
  } else {
    C.addCommand(std::make_unique<Command>(JA, *this,
                                           ResponseFileSupport::AtFileUTF8(),
                                           Exec, CmdArgs, Inputs, Output));
  }

  // Make the compile command echo its inputs for /showFilenames.
  if (Output.getType() == types::TY_Object &&
      Args.hasFlag(options::OPT__SLASH_showFilenames,
                   options::OPT__SLASH_showFilenames_, false)) {
    C.getJobs().getJobs().back()->PrintInputFilenames = true;
  }

  if (Arg *A = Args.getLastArg(options::OPT_pg))
    if (FPKeepKind == CodeGenOptions::FramePointerKind::None &&
        !Args.hasArg(options::OPT_mfentry))
      D.Diag(diag::err_drv_argument_not_allowed_with) << "-fomit-frame-pointer"
                                                      << A->getAsString(Args);

  // Claim some arguments which clang supports automatically.

  // -fpch-preprocess is used with gcc to add a special marker in the output to
  // include the PCH file.
  Args.ClaimAllArgs(options::OPT_fpch_preprocess);

  // Claim some arguments which clang doesn't support, but we don't
  // care to warn the user about.
  Args.ClaimAllArgs(options::OPT_clang_ignored_f_Group);
  Args.ClaimAllArgs(options::OPT_clang_ignored_m_Group);

  // Disable warnings for clang -E -emit-llvm foo.c
  Args.ClaimAllArgs(options::OPT_emit_llvm);
}

Clang::Clang(const ToolChain &TC)
    // CAUTION! The first constructor argument ("clang") is not arbitrary,
    // as it is for other tools. Some operations on a Tool actually test
    // whether that tool is Clang based on the Tool's Name as a string.
    : Tool("clang", "clang frontend", TC) {}

Clang::~Clang() {}

/// Add options related to the Objective-C runtime/ABI.
///
/// Returns true if the runtime is non-fragile.
ObjCRuntime Clang::AddObjCRuntimeArgs(const ArgList &args,
                                      const InputInfoList &inputs,
                                      ArgStringList &cmdArgs,
                                      RewriteKind rewriteKind) const {
  // Look for the controlling runtime option.
  Arg *runtimeArg =
      args.getLastArg(options::OPT_fnext_runtime, options::OPT_fgnu_runtime,
                      options::OPT_fobjc_runtime_EQ);

  // Just forward -fobjc-runtime= to the frontend.  This supercedes
  // options about fragility.
  if (runtimeArg &&
      runtimeArg->getOption().matches(options::OPT_fobjc_runtime_EQ)) {
    ObjCRuntime runtime;
    StringRef value = runtimeArg->getValue();
    if (runtime.tryParse(value)) {
      getToolChain().getDriver().Diag(diag::err_drv_unknown_objc_runtime)
          << value;
    }
    if ((runtime.getKind() == ObjCRuntime::GNUstep) &&
        (runtime.getVersion() >= VersionTuple(2, 0)))
      if (!getToolChain().getTriple().isOSBinFormatELF() &&
          !getToolChain().getTriple().isOSBinFormatCOFF()) {
        getToolChain().getDriver().Diag(
            diag::err_drv_gnustep_objc_runtime_incompatible_binary)
          << runtime.getVersion().getMajor();
      }

    runtimeArg->render(args, cmdArgs);
    return runtime;
  }

  // Otherwise, we'll need the ABI "version".  Version numbers are
  // slightly confusing for historical reasons:
  //   1 - Traditional "fragile" ABI
  //   2 - Non-fragile ABI, version 1
  //   3 - Non-fragile ABI, version 2
  unsigned objcABIVersion = 1;
  // If -fobjc-abi-version= is present, use that to set the version.
  if (Arg *abiArg = args.getLastArg(options::OPT_fobjc_abi_version_EQ)) {
    StringRef value = abiArg->getValue();
    if (value == "1")
      objcABIVersion = 1;
    else if (value == "2")
      objcABIVersion = 2;
    else if (value == "3")
      objcABIVersion = 3;
    else
      getToolChain().getDriver().Diag(diag::err_drv_clang_unsupported) << value;
  } else {
    // Otherwise, determine if we are using the non-fragile ABI.
    bool nonFragileABIIsDefault =
        (rewriteKind == RK_NonFragile ||
         (rewriteKind == RK_None &&
          getToolChain().IsObjCNonFragileABIDefault()));
    if (args.hasFlag(options::OPT_fobjc_nonfragile_abi,
                     options::OPT_fno_objc_nonfragile_abi,
                     nonFragileABIIsDefault)) {
// Determine the non-fragile ABI version to use.
#ifdef DISABLE_DEFAULT_NONFRAGILEABI_TWO
      unsigned nonFragileABIVersion = 1;
#else
      unsigned nonFragileABIVersion = 2;
#endif

      if (Arg *abiArg =
              args.getLastArg(options::OPT_fobjc_nonfragile_abi_version_EQ)) {
        StringRef value = abiArg->getValue();
        if (value == "1")
          nonFragileABIVersion = 1;
        else if (value == "2")
          nonFragileABIVersion = 2;
        else
          getToolChain().getDriver().Diag(diag::err_drv_clang_unsupported)
              << value;
      }

      objcABIVersion = 1 + nonFragileABIVersion;
    } else {
      objcABIVersion = 1;
    }
  }

  // We don't actually care about the ABI version other than whether
  // it's non-fragile.
  bool isNonFragile = objcABIVersion != 1;

  // If we have no runtime argument, ask the toolchain for its default runtime.
  // However, the rewriter only really supports the Mac runtime, so assume that.
  ObjCRuntime runtime;
  if (!runtimeArg) {
    switch (rewriteKind) {
    case RK_None:
      runtime = getToolChain().getDefaultObjCRuntime(isNonFragile);
      break;
    case RK_Fragile:
      runtime = ObjCRuntime(ObjCRuntime::FragileMacOSX, VersionTuple());
      break;
    case RK_NonFragile:
      runtime = ObjCRuntime(ObjCRuntime::MacOSX, VersionTuple());
      break;
    }

    // -fnext-runtime
  } else if (runtimeArg->getOption().matches(options::OPT_fnext_runtime)) {
    // On Darwin, make this use the default behavior for the toolchain.
    if (getToolChain().getTriple().isOSDarwin()) {
      runtime = getToolChain().getDefaultObjCRuntime(isNonFragile);

      // Otherwise, build for a generic macosx port.
    } else {
      runtime = ObjCRuntime(ObjCRuntime::MacOSX, VersionTuple());
    }

    // -fgnu-runtime
  } else {
    assert(runtimeArg->getOption().matches(options::OPT_fgnu_runtime));
    // Legacy behaviour is to target the gnustep runtime if we are in
    // non-fragile mode or the GCC runtime in fragile mode.
    if (isNonFragile)
      runtime = ObjCRuntime(ObjCRuntime::GNUstep, VersionTuple(2, 0));
    else
      runtime = ObjCRuntime(ObjCRuntime::GCC, VersionTuple());
  }

  if (llvm::any_of(inputs, [](const InputInfo &input) {
        return types::isObjC(input.getType());
      }))
    cmdArgs.push_back(
        args.MakeArgString("-fobjc-runtime=" + runtime.getAsString()));
  return runtime;
}

static bool maybeConsumeDash(const std::string &EH, size_t &I) {
  bool HaveDash = (I + 1 < EH.size() && EH[I + 1] == '-');
  I += HaveDash;
  return !HaveDash;
}

namespace {
struct EHFlags {
  bool Synch = false;
  bool Asynch = false;
  bool NoUnwindC = false;
};
} // end anonymous namespace

/// /EH controls whether to run destructor cleanups when exceptions are
/// thrown.  There are three modifiers:
/// - s: Cleanup after "synchronous" exceptions, aka C++ exceptions.
/// - a: Cleanup after "asynchronous" exceptions, aka structured exceptions.
///      The 'a' modifier is unimplemented and fundamentally hard in LLVM IR.
/// - c: Assume that extern "C" functions are implicitly nounwind.
/// The default is /EHs-c-, meaning cleanups are disabled.
static EHFlags parseClangCLEHFlags(const Driver &D, const ArgList &Args) {
  EHFlags EH;

  std::vector<std::string> EHArgs =
      Args.getAllArgValues(options::OPT__SLASH_EH);
  for (auto EHVal : EHArgs) {
    for (size_t I = 0, E = EHVal.size(); I != E; ++I) {
      switch (EHVal[I]) {
      case 'a':
        EH.Asynch = maybeConsumeDash(EHVal, I);
        if (EH.Asynch)
          EH.Synch = false;
        continue;
      case 'c':
        EH.NoUnwindC = maybeConsumeDash(EHVal, I);
        continue;
      case 's':
        EH.Synch = maybeConsumeDash(EHVal, I);
        if (EH.Synch)
          EH.Asynch = false;
        continue;
      default:
        break;
      }
      D.Diag(clang::diag::err_drv_invalid_value) << "/EH" << EHVal;
      break;
    }
  }
  // The /GX, /GX- flags are only processed if there are not /EH flags.
  // The default is that /GX is not specified.
  if (EHArgs.empty() &&
      Args.hasFlag(options::OPT__SLASH_GX, options::OPT__SLASH_GX_,
                   /*Default=*/false)) {
    EH.Synch = true;
    EH.NoUnwindC = true;
  }

  return EH;
}

void Clang::AddClangCLArgs(const ArgList &Args, types::ID InputType,
                           ArgStringList &CmdArgs,
                           codegenoptions::DebugInfoKind *DebugInfoKind,
                           bool *EmitCodeView) const {
  unsigned RTOptionID = options::OPT__SLASH_MT;
  bool isNVPTX = getToolChain().getTriple().isNVPTX();
  bool isSYCLDevice =
      getToolChain().getTriple().getEnvironment() == llvm::Triple::SYCLDevice;
  bool isSYCL = Args.hasArg(options::OPT_fsycl) || isSYCLDevice;
  // For SYCL Windows, /MD is the default.
  if (isSYCL)
    RTOptionID = options::OPT__SLASH_MD;

  if (Args.hasArg(options::OPT__SLASH_LDd))
    // The /LDd option implies /MTd (/MDd for SYCL). The dependent lib part
    // can be overridden but defining _DEBUG is sticky.
    RTOptionID = isSYCL ? options::OPT__SLASH_MDd : options::OPT__SLASH_MTd;

  if (Arg *A = Args.getLastArg(options::OPT__SLASH_M_Group)) {
    RTOptionID = A->getOption().getID();
    if (isSYCL && !isSYCLDevice &&
        (RTOptionID == options::OPT__SLASH_MT ||
         RTOptionID == options::OPT__SLASH_MTd))
      // Use of /MT or /MTd is not supported for SYCL.
      getToolChain().getDriver().Diag(diag::err_drv_unsupported_opt_dpcpp)
          << A->getOption().getName();
  }

  enum { addDEBUG = 0x1, addMT = 0x2, addDLL = 0x4 };
  auto addPreDefines = [&](unsigned Defines) {
    if (Defines & addDEBUG)
      CmdArgs.push_back("-D_DEBUG");
    if (Defines & addMT && !isSYCLDevice)
      CmdArgs.push_back("-D_MT");
    if (Defines & addDLL && !isSYCLDevice)
      CmdArgs.push_back("-D_DLL");
  };
  StringRef FlagForCRT;
  switch (RTOptionID) {
  case options::OPT__SLASH_MD:
    addPreDefines((Args.hasArg(options::OPT__SLASH_LDd) ? addDEBUG : 0x0) |
                  addMT | addDLL);
    FlagForCRT = "--dependent-lib=msvcrt";
    break;
  case options::OPT__SLASH_MDd:
    addPreDefines(addDEBUG | addMT | addDLL);
    FlagForCRT = "--dependent-lib=msvcrtd";
    break;
  case options::OPT__SLASH_MT:
    addPreDefines((Args.hasArg(options::OPT__SLASH_LDd) ? addDEBUG : 0x0) |
                  addMT);
    CmdArgs.push_back("-flto-visibility-public-std");
    FlagForCRT = "--dependent-lib=libcmt";
    break;
  case options::OPT__SLASH_MTd:
    addPreDefines(addDEBUG | addMT);
    CmdArgs.push_back("-flto-visibility-public-std");
    FlagForCRT = "--dependent-lib=libcmtd";
    break;
  default:
    llvm_unreachable("Unexpected option ID.");
  }

  if (Args.hasArg(options::OPT__SLASH_Zl)) {
    CmdArgs.push_back("-D_VC_NODEFAULTLIB");
  } else {
    CmdArgs.push_back(FlagForCRT.data());

    // This provides POSIX compatibility (maps 'open' to '_open'), which most
    // users want.  The /Za flag to cl.exe turns this off, but it's not
    // implemented in clang.
    CmdArgs.push_back("--dependent-lib=oldnames");

    // Add SYCL dependent library
    if (Args.hasArg(options::OPT_fsycl) &&
        !Args.hasArg(options::OPT_nolibsycl)) {
      if (RTOptionID == options::OPT__SLASH_MDd)
        CmdArgs.push_back("--dependent-lib=sycld");
      else
        CmdArgs.push_back("--dependent-lib=sycl");
    }
  }

  if (Arg *ShowIncludes =
          Args.getLastArg(options::OPT__SLASH_showIncludes,
                          options::OPT__SLASH_showIncludes_user)) {
    CmdArgs.push_back("--show-includes");
    if (ShowIncludes->getOption().matches(options::OPT__SLASH_showIncludes))
      CmdArgs.push_back("-sys-header-deps");
  }

  // This controls whether or not we emit RTTI data for polymorphic types.
  if (Args.hasFlag(options::OPT__SLASH_GR_, options::OPT__SLASH_GR,
                   /*Default=*/false))
    CmdArgs.push_back("-fno-rtti-data");

  // This controls whether or not we emit stack-protector instrumentation.
  // In MSVC, Buffer Security Check (/GS) is on by default.
  if (!isNVPTX && Args.hasFlag(options::OPT__SLASH_GS, options::OPT__SLASH_GS_,
                               /*Default=*/true)) {
    CmdArgs.push_back("-stack-protector");
    CmdArgs.push_back(Args.MakeArgString(Twine(LangOptions::SSPStrong)));
  }

  // Emit CodeView if -Z7 or -gline-tables-only are present.
  if (Arg *DebugInfoArg = Args.getLastArg(options::OPT__SLASH_Z7,
                                          options::OPT_gline_tables_only)) {
    *EmitCodeView = true;
    if (DebugInfoArg->getOption().matches(options::OPT__SLASH_Z7))
      *DebugInfoKind = codegenoptions::LimitedDebugInfo;
    else
      *DebugInfoKind = codegenoptions::DebugLineTablesOnly;
  } else {
    *EmitCodeView = false;
  }

  const Driver &D = getToolChain().getDriver();
  EHFlags EH = parseClangCLEHFlags(D, Args);
  if (!isNVPTX && (EH.Synch || EH.Asynch)) {
    if (types::isCXX(InputType))
      CmdArgs.push_back("-fcxx-exceptions");
    CmdArgs.push_back("-fexceptions");
  }
  if (types::isCXX(InputType) && EH.Synch && EH.NoUnwindC)
    CmdArgs.push_back("-fexternc-nounwind");

  // /EP should expand to -E -P.
  if (Args.hasArg(options::OPT__SLASH_EP)) {
    CmdArgs.push_back("-E");
    CmdArgs.push_back("-P");
  }

  unsigned VolatileOptionID;
  if (getToolChain().getTriple().isX86())
    VolatileOptionID = options::OPT__SLASH_volatile_ms;
  else
    VolatileOptionID = options::OPT__SLASH_volatile_iso;

  if (Arg *A = Args.getLastArg(options::OPT__SLASH_volatile_Group))
    VolatileOptionID = A->getOption().getID();

  if (VolatileOptionID == options::OPT__SLASH_volatile_ms)
    CmdArgs.push_back("-fms-volatile");

 if (Args.hasFlag(options::OPT__SLASH_Zc_dllexportInlines_,
                  options::OPT__SLASH_Zc_dllexportInlines,
                  false)) {
  CmdArgs.push_back("-fno-dllexport-inlines");
 }

  Arg *MostGeneralArg = Args.getLastArg(options::OPT__SLASH_vmg);
  Arg *BestCaseArg = Args.getLastArg(options::OPT__SLASH_vmb);
  if (MostGeneralArg && BestCaseArg)
    D.Diag(clang::diag::err_drv_argument_not_allowed_with)
        << MostGeneralArg->getAsString(Args) << BestCaseArg->getAsString(Args);

  if (MostGeneralArg) {
    Arg *SingleArg = Args.getLastArg(options::OPT__SLASH_vms);
    Arg *MultipleArg = Args.getLastArg(options::OPT__SLASH_vmm);
    Arg *VirtualArg = Args.getLastArg(options::OPT__SLASH_vmv);

    Arg *FirstConflict = SingleArg ? SingleArg : MultipleArg;
    Arg *SecondConflict = VirtualArg ? VirtualArg : MultipleArg;
    if (FirstConflict && SecondConflict && FirstConflict != SecondConflict)
      D.Diag(clang::diag::err_drv_argument_not_allowed_with)
          << FirstConflict->getAsString(Args)
          << SecondConflict->getAsString(Args);

    if (SingleArg)
      CmdArgs.push_back("-fms-memptr-rep=single");
    else if (MultipleArg)
      CmdArgs.push_back("-fms-memptr-rep=multiple");
    else
      CmdArgs.push_back("-fms-memptr-rep=virtual");
  }

  // Parse the default calling convention options.
  if (Arg *CCArg =
          Args.getLastArg(options::OPT__SLASH_Gd, options::OPT__SLASH_Gr,
                          options::OPT__SLASH_Gz, options::OPT__SLASH_Gv,
                          options::OPT__SLASH_Gregcall)) {
    unsigned DCCOptId = CCArg->getOption().getID();
    const char *DCCFlag = nullptr;
    bool ArchSupported = !isNVPTX;
    llvm::Triple::ArchType Arch = getToolChain().getArch();
    switch (DCCOptId) {
    case options::OPT__SLASH_Gd:
      DCCFlag = "-fdefault-calling-conv=cdecl";
      break;
    case options::OPT__SLASH_Gr:
      ArchSupported = Arch == llvm::Triple::x86;
      DCCFlag = "-fdefault-calling-conv=fastcall";
      break;
    case options::OPT__SLASH_Gz:
      ArchSupported = Arch == llvm::Triple::x86;
      DCCFlag = "-fdefault-calling-conv=stdcall";
      break;
    case options::OPT__SLASH_Gv:
      ArchSupported = Arch == llvm::Triple::x86 || Arch == llvm::Triple::x86_64;
      DCCFlag = "-fdefault-calling-conv=vectorcall";
      break;
    case options::OPT__SLASH_Gregcall:
      ArchSupported = Arch == llvm::Triple::x86 || Arch == llvm::Triple::x86_64;
      DCCFlag = "-fdefault-calling-conv=regcall";
      break;
    }

    // MSVC doesn't warn if /Gr or /Gz is used on x64, so we don't either.
    if (ArchSupported && DCCFlag)
      CmdArgs.push_back(DCCFlag);
  }

  Args.AddLastArg(CmdArgs, options::OPT_vtordisp_mode_EQ);

  if (!Args.hasArg(options::OPT_fdiagnostics_format_EQ)) {
    CmdArgs.push_back("-fdiagnostics-format");
    CmdArgs.push_back("msvc");
  }

  if (Arg *A = Args.getLastArg(options::OPT__SLASH_guard)) {
    StringRef GuardArgs = A->getValue();
    // The only valid options are "cf", "cf,nochecks", "cf-", "ehcont" and
    // "ehcont-".
    if (GuardArgs.equals_insensitive("cf")) {
      // Emit CFG instrumentation and the table of address-taken functions.
      CmdArgs.push_back("-cfguard");
    } else if (GuardArgs.equals_insensitive("cf,nochecks")) {
      // Emit only the table of address-taken functions.
      CmdArgs.push_back("-cfguard-no-checks");
    } else if (GuardArgs.equals_insensitive("ehcont")) {
      // Emit EH continuation table.
      CmdArgs.push_back("-ehcontguard");
    } else if (GuardArgs.equals_insensitive("cf-") ||
               GuardArgs.equals_insensitive("ehcont-")) {
      // Do nothing, but we might want to emit a security warning in future.
    } else {
      D.Diag(diag::err_drv_invalid_value) << A->getSpelling() << GuardArgs;
    }
  }
}

const char *Clang::getBaseInputName(const ArgList &Args,
                                    const InputInfo &Input) {
  return Args.MakeArgString(llvm::sys::path::filename(Input.getBaseInput()));
}

const char *Clang::getBaseInputStem(const ArgList &Args,
                                    const InputInfoList &Inputs) {
  const char *Str = getBaseInputName(Args, Inputs[0]);

  if (const char *End = strrchr(Str, '.'))
    return Args.MakeArgString(std::string(Str, End));

  return Str;
}

const char *Clang::getDependencyFileName(const ArgList &Args,
                                         const InputInfoList &Inputs) {
  // FIXME: Think about this more.

  if (Arg *OutputOpt =
          Args.getLastArg(options::OPT_o, options::OPT__SLASH_Fo)) {
    SmallString<128> OutputArgument(OutputOpt->getValue());
    if (llvm::sys::path::is_separator(OutputArgument.back()))
      // If the argument is a directory, output to BaseName in that dir.
      llvm::sys::path::append(OutputArgument, getBaseInputStem(Args, Inputs));
    llvm::sys::path::replace_extension(OutputArgument, llvm::Twine('d'));
    return Args.MakeArgString(OutputArgument);
  }

  return Args.MakeArgString(Twine(getBaseInputStem(Args, Inputs)) + ".d");
}

// Begin ClangAs

void ClangAs::AddMIPSTargetArgs(const ArgList &Args,
                                ArgStringList &CmdArgs) const {
  StringRef CPUName;
  StringRef ABIName;
  const llvm::Triple &Triple = getToolChain().getTriple();
  mips::getMipsCPUAndABI(Args, Triple, CPUName, ABIName);

  CmdArgs.push_back("-target-abi");
  CmdArgs.push_back(ABIName.data());
}

void ClangAs::AddX86TargetArgs(const ArgList &Args,
                               ArgStringList &CmdArgs) const {
  addX86AlignBranchArgs(getToolChain().getDriver(), Args, CmdArgs,
                        /*IsLTO=*/false);

  if (Arg *A = Args.getLastArg(options::OPT_masm_EQ)) {
    StringRef Value = A->getValue();
    if (Value == "intel" || Value == "att") {
      CmdArgs.push_back("-mllvm");
      CmdArgs.push_back(Args.MakeArgString("-x86-asm-syntax=" + Value));
    } else {
      getToolChain().getDriver().Diag(diag::err_drv_unsupported_option_argument)
          << A->getOption().getName() << Value;
    }
  }
}

void ClangAs::AddRISCVTargetArgs(const ArgList &Args,
                               ArgStringList &CmdArgs) const {
  const llvm::Triple &Triple = getToolChain().getTriple();
  StringRef ABIName = riscv::getRISCVABI(Args, Triple);

  CmdArgs.push_back("-target-abi");
  CmdArgs.push_back(ABIName.data());
}

void ClangAs::ConstructJob(Compilation &C, const JobAction &JA,
                           const InputInfo &Output, const InputInfoList &Inputs,
                           const ArgList &Args,
                           const char *LinkingOutput) const {
  ArgStringList CmdArgs;

  assert(Inputs.size() == 1 && "Unexpected number of inputs.");
  const InputInfo &Input = Inputs[0];

  const llvm::Triple &Triple = getToolChain().getEffectiveTriple();
  const std::string &TripleStr = Triple.getTriple();
  const auto &D = getToolChain().getDriver();

  // Don't warn about "clang -w -c foo.s"
  Args.ClaimAllArgs(options::OPT_w);
  // and "clang -emit-llvm -c foo.s"
  Args.ClaimAllArgs(options::OPT_emit_llvm);

  claimNoWarnArgs(Args);

  // Invoke ourselves in -cc1as mode.
  //
  // FIXME: Implement custom jobs for internal actions.
  CmdArgs.push_back("-cc1as");

  // Add the "effective" target triple.
  CmdArgs.push_back("-triple");
  CmdArgs.push_back(Args.MakeArgString(TripleStr));

  // Set the output mode, we currently only expect to be used as a real
  // assembler.
  CmdArgs.push_back("-filetype");
  CmdArgs.push_back("obj");

  // Set the main file name, so that debug info works even with
  // -save-temps or preprocessed assembly.
  CmdArgs.push_back("-main-file-name");
  CmdArgs.push_back(Clang::getBaseInputName(Args, Input));

  // Add the target cpu
  std::string CPU = getCPUName(Args, Triple, /*FromAs*/ true);
  if (!CPU.empty()) {
    CmdArgs.push_back("-target-cpu");
    CmdArgs.push_back(Args.MakeArgString(CPU));
  }

  // Add the target features
  getTargetFeatures(D, Triple, Args, CmdArgs, true);

  // Ignore explicit -force_cpusubtype_ALL option.
  (void)Args.hasArg(options::OPT_force__cpusubtype__ALL);

  // Pass along any -I options so we get proper .include search paths.
  Args.AddAllArgs(CmdArgs, options::OPT_I_Group);

  // Determine the original source input.
  const Action *SourceAction = &JA;
  while (SourceAction->getKind() != Action::InputClass) {
    assert(!SourceAction->getInputs().empty() && "unexpected root action!");
    SourceAction = SourceAction->getInputs()[0];
  }

  // Forward -g and handle debug info related flags, assuming we are dealing
  // with an actual assembly file.
  bool WantDebug = false;
  Args.ClaimAllArgs(options::OPT_g_Group);
  if (Arg *A = Args.getLastArg(options::OPT_g_Group))
    WantDebug = !A->getOption().matches(options::OPT_g0) &&
                !A->getOption().matches(options::OPT_ggdb0);

  unsigned DwarfVersion = ParseDebugDefaultVersion(getToolChain(), Args);
  if (const Arg *GDwarfN = getDwarfNArg(Args))
    DwarfVersion = DwarfVersionNum(GDwarfN->getSpelling());

  if (DwarfVersion == 0)
    DwarfVersion = getToolChain().GetDefaultDwarfVersion();

  codegenoptions::DebugInfoKind DebugInfoKind = codegenoptions::NoDebugInfo;

  if (SourceAction->getType() == types::TY_Asm ||
      SourceAction->getType() == types::TY_PP_Asm) {
    // You might think that it would be ok to set DebugInfoKind outside of
    // the guard for source type, however there is a test which asserts
    // that some assembler invocation receives no -debug-info-kind,
    // and it's not clear whether that test is just overly restrictive.
    DebugInfoKind = (WantDebug ? codegenoptions::LimitedDebugInfo
                               : codegenoptions::NoDebugInfo);
    // Add the -fdebug-compilation-dir flag if needed.
    addDebugCompDirArg(Args, CmdArgs, C.getDriver().getVFS());

    addDebugPrefixMapArg(getToolChain().getDriver(), Args, CmdArgs);

    // Set the AT_producer to the clang version when using the integrated
    // assembler on assembly source files.
    CmdArgs.push_back("-dwarf-debug-producer");
    CmdArgs.push_back(Args.MakeArgString(getClangFullVersion()));

    // And pass along -I options
    Args.AddAllArgs(CmdArgs, options::OPT_I);
  }
  RenderDebugEnablingArgs(Args, CmdArgs, DebugInfoKind, DwarfVersion,
                          llvm::DebuggerKind::Default);
  renderDwarfFormat(D, Triple, Args, CmdArgs, DwarfVersion);
  RenderDebugInfoCompressionArgs(Args, CmdArgs, D, getToolChain());


  // Handle -fPIC et al -- the relocation-model affects the assembler
  // for some targets.
  llvm::Reloc::Model RelocationModel;
  unsigned PICLevel;
  bool IsPIE;
  std::tie(RelocationModel, PICLevel, IsPIE) =
      ParsePICArgs(getToolChain(), Args);

  const char *RMName = RelocationModelName(RelocationModel);
  if (RMName) {
    CmdArgs.push_back("-mrelocation-model");
    CmdArgs.push_back(RMName);
  }

  // Optionally embed the -cc1as level arguments into the debug info, for build
  // analysis.
  if (getToolChain().UseDwarfDebugFlags()) {
    ArgStringList OriginalArgs;
    for (const auto &Arg : Args)
      Arg->render(Args, OriginalArgs);

    SmallString<256> Flags;
    const char *Exec = getToolChain().getDriver().getClangProgramPath();
    EscapeSpacesAndBackslashes(Exec, Flags);
    for (const char *OriginalArg : OriginalArgs) {
      SmallString<128> EscapedArg;
      EscapeSpacesAndBackslashes(OriginalArg, EscapedArg);
      Flags += " ";
      Flags += EscapedArg;
    }
    CmdArgs.push_back("-dwarf-debug-flags");
    CmdArgs.push_back(Args.MakeArgString(Flags));
  }

  // FIXME: Add -static support, once we have it.

  // Add target specific flags.
  switch (getToolChain().getArch()) {
  default:
    break;

  case llvm::Triple::mips:
  case llvm::Triple::mipsel:
  case llvm::Triple::mips64:
  case llvm::Triple::mips64el:
    AddMIPSTargetArgs(Args, CmdArgs);
    break;

  case llvm::Triple::x86:
  case llvm::Triple::x86_64:
    AddX86TargetArgs(Args, CmdArgs);
    break;

  case llvm::Triple::arm:
  case llvm::Triple::armeb:
  case llvm::Triple::thumb:
  case llvm::Triple::thumbeb:
    // This isn't in AddARMTargetArgs because we want to do this for assembly
    // only, not C/C++.
    if (Args.hasFlag(options::OPT_mdefault_build_attributes,
                     options::OPT_mno_default_build_attributes, true)) {
        CmdArgs.push_back("-mllvm");
        CmdArgs.push_back("-arm-add-build-attributes");
    }
    break;

  case llvm::Triple::aarch64:
  case llvm::Triple::aarch64_32:
  case llvm::Triple::aarch64_be:
    if (Args.hasArg(options::OPT_mmark_bti_property)) {
      CmdArgs.push_back("-mllvm");
      CmdArgs.push_back("-aarch64-mark-bti-property");
    }
    break;

  case llvm::Triple::riscv32:
  case llvm::Triple::riscv64:
    AddRISCVTargetArgs(Args, CmdArgs);
    break;
  }

  // Consume all the warning flags. Usually this would be handled more
  // gracefully by -cc1 (warning about unknown warning flags, etc) but -cc1as
  // doesn't handle that so rather than warning about unused flags that are
  // actually used, we'll lie by omission instead.
  // FIXME: Stop lying and consume only the appropriate driver flags
  Args.ClaimAllArgs(options::OPT_W_Group);

  CollectArgsForIntegratedAssembler(C, Args, CmdArgs,
                                    getToolChain().getDriver());

  Args.AddAllArgs(CmdArgs, options::OPT_mllvm);

  assert(Output.isFilename() && "Unexpected lipo output.");
  CmdArgs.push_back("-o");
  CmdArgs.push_back(Output.getFilename());

  const llvm::Triple &T = getToolChain().getTriple();
  Arg *A;
  if (getDebugFissionKind(D, Args, A) == DwarfFissionKind::Split &&
      T.isOSBinFormatELF()) {
    CmdArgs.push_back("-split-dwarf-output");
    CmdArgs.push_back(SplitDebugName(JA, Args, Input, Output));
  }

  if (Triple.isAMDGPU())
    handleAMDGPUCodeObjectVersionOptions(D, Args, CmdArgs);

  assert(Input.isFilename() && "Invalid input.");
  CmdArgs.push_back(Input.getFilename());

  const char *Exec = getToolChain().getDriver().getClangProgramPath();
  if (D.CC1Main && !D.CCGenDiagnostics) {
    // Invoke cc1as directly in this process.
    C.addCommand(std::make_unique<CC1Command>(JA, *this,
                                              ResponseFileSupport::AtFileUTF8(),
                                              Exec, CmdArgs, Inputs, Output));
  } else {
    C.addCommand(std::make_unique<Command>(JA, *this,
                                           ResponseFileSupport::AtFileUTF8(),
                                           Exec, CmdArgs, Inputs, Output));
  }
}

// Begin OffloadBundler

void OffloadBundler::ConstructJob(Compilation &C, const JobAction &JA,
                                  const InputInfo &Output,
                                  const InputInfoList &Inputs,
                                  const llvm::opt::ArgList &TCArgs,
                                  const char *LinkingOutput) const {
  // The version with only one output is expected to refer to a bundling job.
  assert(isa<OffloadBundlingJobAction>(JA) && "Expecting bundling job!");

  // The bundling command looks like this:
  // clang-offload-bundler -type=bc
  //   -targets=host-triple,openmp-triple1,openmp-triple2
  //   -outputs=input_file
  //   -inputs=unbundle_file_host,unbundle_file_tgt1,unbundle_file_tgt2"

  ArgStringList CmdArgs;

  // Get the type.
  CmdArgs.push_back(TCArgs.MakeArgString(
      Twine("-type=") + types::getTypeTempSuffix(Output.getType())));

  assert(JA.getInputs().size() == Inputs.size() &&
         "Not have inputs for all dependence actions??");

  // Get the targets.
  SmallString<128> Triples;
  Triples += "-targets=";
  for (unsigned I = 0; I < Inputs.size(); ++I) {
    if (I)
      Triples += ',';

    // Find ToolChain for this input.
    Action::OffloadKind CurKind = Action::OFK_Host;
    const ToolChain *CurTC = &getToolChain();
    const Action *CurDep = JA.getInputs()[I];

    if (const auto *OA = dyn_cast<OffloadAction>(CurDep)) {
      CurTC = nullptr;
      OA->doOnEachDependence([&](Action *A, const ToolChain *TC, const char *) {
        assert(CurTC == nullptr && "Expected one dependence!");
        CurKind = A->getOffloadingDeviceKind();
        CurTC = TC;
      });
    }
    Triples += Action::GetOffloadKindName(CurKind);
    Triples += "-";
    std::string NormalizedTriple = CurTC->getTriple().normalize();
    Triples += NormalizedTriple;

    if (CurDep->getOffloadingArch() != nullptr) {
      // If OffloadArch is present it can only appear as the 6th hypen
      // sepearated field of Bundle Entry ID. So, pad required number of
      // hyphens in Triple.
      for (int i = 4 - StringRef(NormalizedTriple).count("-"); i > 0; i--)
        Triples += "-";
      Triples += CurDep->getOffloadingArch();
    }
  }
  // If we see we are bundling for FPGA using -fintelfpga, add the
  // dependency bundle
  bool IsFPGADepBundle = TCArgs.hasArg(options::OPT_fintelfpga) &&
                         Output.getType() == types::TY_Object;

  // For spir64_fpga target, when bundling objects we also want to bundle up the
  // named dependency file.
  // TODO - We are currently using the target triple inputs to slot a location
  // of the dependency information into the bundle.  It would be good to
  // separate this out to an explicit option in the bundler for the dependency
  // file as it does not match the type being bundled.
  if (IsFPGADepBundle) {
    Triples += ',';
    Triples += Action::GetOffloadKindName(Action::OFK_SYCL);
    Triples += '-';
    Triples += types::getTypeName(types::TY_FPGA_Dependencies);
  }
  CmdArgs.push_back(TCArgs.MakeArgString(Triples));

  // Get bundled file command.
  CmdArgs.push_back(
      TCArgs.MakeArgString(Twine("-outputs=") + Output.getFilename()));

  // Get unbundled files command.
  SmallString<128> UB;
  UB += "-inputs=";
  for (unsigned I = 0; I < Inputs.size(); ++I) {
    if (I)
      UB += ',';

    // Find ToolChain for this input.
    const ToolChain *CurTC = &getToolChain();
    if (const auto *OA = dyn_cast<OffloadAction>(JA.getInputs()[I])) {
      CurTC = nullptr;
      OA->doOnEachDependence([&](Action *, const ToolChain *TC, const char *) {
        assert(CurTC == nullptr && "Expected one dependence!");
        CurTC = TC;
      });
    }
    UB += CurTC->getInputFilename(Inputs[I]);
  }
  // For -fintelfpga, when bundling objects we also want to bundle up the
  // named dependency file.
  if (IsFPGADepBundle) {
    const char *BaseName = Clang::getBaseInputName(TCArgs, Inputs[0]);
    SmallString<128> DepFile(C.getDriver().getFPGATempDepFile(BaseName));
    if (!DepFile.empty()) {
      UB += ',';
      UB += DepFile;
    }
  }
  CmdArgs.push_back(TCArgs.MakeArgString(UB));

  // All the inputs are encoded as commands.
  C.addCommand(std::make_unique<Command>(
      JA, *this, ResponseFileSupport::None(),
      TCArgs.MakeArgString(getToolChain().GetProgramPath(getShortName())),
      CmdArgs, None, Output));
}

void OffloadBundler::ConstructJobMultipleOutputs(
    Compilation &C, const JobAction &JA, const InputInfoList &Outputs,
    const InputInfoList &Inputs, const llvm::opt::ArgList &TCArgs,
    const char *LinkingOutput) const {
  // The version with multiple outputs is expected to refer to a unbundling job.
  auto &UA = cast<OffloadUnbundlingJobAction>(JA);

  // The unbundling command looks like this:
  // clang-offload-bundler -type=bc
  //   -targets=host-triple,openmp-triple1,openmp-triple2
  //   -inputs=input_file
  //   -outputs=unbundle_file_host,unbundle_file_tgt1,unbundle_file_tgt2"
  //   -unbundle

  ArgStringList CmdArgs;
  InputInfo Input = Inputs.front();
  const char *TypeArg = types::getTypeTempSuffix(Input.getType());
  const char *InputFileName = Input.getFilename();
  types::ID InputType(Input.getType());
  bool IsFPGADepUnbundle = JA.getType() == types::TY_FPGA_Dependencies;
  bool IsFPGADepLibUnbundle = JA.getType() == types::TY_FPGA_Dependencies_List;

  if (InputType == types::TY_FPGA_AOCX || InputType == types::TY_FPGA_AOCR ||
      InputType == types::TY_FPGA_AOCX_EMU ||
      InputType == types::TY_FPGA_AOCR_EMU) {
    // Override type with AOCX/AOCR which will unbundle to a list containing
    // binaries with the appropriate file extension (.aocx/.aocr).
    // TODO - representation of the output file from the unbundle for these
    // types (aocx/aocr) are always list files.  We should represent this
    // better in the output extension and type for improved understanding
    // of file contents and debuggability.
    if (getToolChain().getTriple().getSubArch() ==
        llvm::Triple::SPIRSubArch_fpga) {
      bool isAOCX = InputType == types::TY_FPGA_AOCX ||
                    InputType == types::TY_FPGA_AOCX_EMU;
      TypeArg = isAOCX ? "aocx" : "aocr";
    } else
      TypeArg = "aoo";
  }
  if (InputType == types::TY_FPGA_AOCO || IsFPGADepLibUnbundle)
    TypeArg = "aoo";
  if (IsFPGADepUnbundle)
    TypeArg = "o";

  // Get the type.
  CmdArgs.push_back(TCArgs.MakeArgString(Twine("-type=") + TypeArg));

  // Get the targets.
  SmallString<128> Triples;
  Triples += "-targets=";
  auto DepInfo = UA.getDependentActionsInfo();
  for (unsigned I = 0, J = 0; I < DepInfo.size(); ++I) {
    auto &Dep = DepInfo[I];
    // FPGA device triples are 'transformed' for the bundler when creating
    // aocx or aocr type bundles.  Also, we only do a specific target
    // unbundling, skipping the host side or device side.
    if (types::isFPGA(InputType)) {
      if (getToolChain().getTriple().getSubArch() ==
              llvm::Triple::SPIRSubArch_fpga &&
          Dep.DependentOffloadKind == Action::OFK_SYCL) {
        llvm::Triple TT;
        TT.setArchName(types::getTypeName(InputType));
        TT.setVendorName("intel");
        TT.setOS(getToolChain().getTriple().getOS());
        TT.setEnvironment(llvm::Triple::SYCLDevice);
        Triples += "sycl-";
        Triples += TT.normalize();
      } else if (getToolChain().getTriple().getSubArch() !=
                     llvm::Triple::SPIRSubArch_fpga &&
                 Dep.DependentOffloadKind == Action::OFK_Host) {
        Triples += Action::GetOffloadKindName(Dep.DependentOffloadKind);
        Triples += '-';
        Triples += Dep.DependentToolChain->getTriple().normalize();
      }
      continue;
    } else if (InputType == types::TY_Archive ||
               (getToolChain().getTriple().getSubArch() ==
                    llvm::Triple::SPIRSubArch_fpga &&
                TCArgs.hasArg(options::OPT_fsycl_link_EQ))) {
      // Do not extract host part if we are unbundling archive on Windows
      // because it is not needed. Static offload libraries are added to the
      // host link command just as normal libraries.  Do not extract the host
      // part from FPGA -fsycl-link unbundles either, as the full obj
      // is used in the final link
      if (Dep.DependentOffloadKind == Action::OFK_Host)
        continue;
    }
    if (J++)
      Triples += ',';
    Triples += Action::GetOffloadKindName(Dep.DependentOffloadKind);
    Triples += "-";
    std::string NormalizedTriple =
        Dep.DependentToolChain->getTriple().normalize();
    Triples += NormalizedTriple;

    if (!Dep.DependentBoundArch.empty()) {
      // If OffloadArch is present it can only appear as the 6th hypen
      // sepearated field of Bundle Entry ID. So, pad required number of
      // hyphens in Triple.
      for (int i = 4 - StringRef(NormalizedTriple).count("-"); i > 0; i--)
        Triples += "-";
      Triples += Dep.DependentBoundArch;
    }
  }
  if (IsFPGADepUnbundle || IsFPGADepLibUnbundle) {
    // TODO - We are currently using the target triple inputs to slot a location
    // of the dependency information into the bundle.  It would be good to
    // separate this out to an explicit option in the bundler for the dependency
    // file as it does not match the type being bundled.
    Triples += Action::GetOffloadKindName(Action::OFK_SYCL);
    Triples += '-';
    Triples += types::getTypeName(types::TY_FPGA_Dependencies);
  }
  CmdArgs.push_back(TCArgs.MakeArgString(Triples));

  // Get bundled file command.
  CmdArgs.push_back(
      TCArgs.MakeArgString(Twine("-inputs=") + InputFileName));

  // Get unbundled files command.
  SmallString<128> UB;
  UB += "-outputs=";
  // When dealing with -fintelfpga, there is an additional unbundle step
  // that occurs for the dependency file.  In that case, do not use the
  // dependent information, but just the output file.
  if (IsFPGADepUnbundle || IsFPGADepLibUnbundle)
    UB += Outputs[0].getFilename();
  else {
    for (unsigned I = 0; I < Outputs.size(); ++I) {
      if (I)
        UB += ',';
      UB += DepInfo[I].DependentToolChain->getInputFilename(Outputs[I]);
    }
  }
  CmdArgs.push_back(TCArgs.MakeArgString(UB));
  CmdArgs.push_back("-unbundle");
  CmdArgs.push_back("-allow-missing-bundles");

  // All the inputs are encoded as commands.
  C.addCommand(std::make_unique<Command>(
      JA, *this, ResponseFileSupport::None(),
      TCArgs.MakeArgString(getToolChain().GetProgramPath(getShortName())),
      CmdArgs, None, Outputs));
}

// Begin OffloadWrapper

void OffloadWrapper::ConstructJob(Compilation &C, const JobAction &JA,
                                  const InputInfo &Output,
                                  const InputInfoList &Inputs,
                                  const llvm::opt::ArgList &TCArgs,
                                  const char *LinkingOutput) const {
  // Construct offload-wrapper command.  Also calls llc to generate the
  // object that is fed to the linker from the wrapper generated bc file
  assert(isa<OffloadWrapperJobAction>(JA) && "Expecting wrapping job!");

  Action::OffloadKind OffloadingKind = JA.getOffloadingDeviceKind();
  if (OffloadingKind == Action::OFK_SYCL) {
    // The wrapper command looks like this:
    // clang-offload-wrapper
    //   -o=<outputfile>.bc
    //   -host=x86_64-pc-linux-gnu -kind=sycl
    //   -format=spirv <inputfile1>.spv <manifest1>(optional)
    //   -format=spirv <inputfile2>.spv <manifest2>(optional)
    //  ...
    ArgStringList WrapperArgs;

    std::string OutTmpName = C.getDriver().GetTemporaryPath("wrapper", "bc");
    const char *WrapperFileName =
        C.addTempFile(C.getArgs().MakeArgString(OutTmpName));
    SmallString<128> OutOpt("-o=");
    OutOpt += WrapperFileName;
    WrapperArgs.push_back(C.getArgs().MakeArgString(OutOpt));

    SmallString<128> HostTripleOpt("-host=");
    HostTripleOpt += getToolChain().getAuxTriple()->str();
    WrapperArgs.push_back(C.getArgs().MakeArgString(HostTripleOpt));

    llvm::Triple TT = getToolChain().getTriple();
    SmallString<128> TargetTripleOpt = TT.getArchName();
    // When wrapping an FPGA device binary, we need to be sure to apply the
    // appropriate triple that corresponds (fpga_aoc[xr]-intel-<os>-sycldevice)
    // to the target triple setting.
    if (TT.getSubArch() == llvm::Triple::SPIRSubArch_fpga &&
        TCArgs.hasArg(options::OPT_fsycl_link_EQ)) {
      SmallString<16> FPGAArch("fpga_");
      auto *A = C.getInputArgs().getLastArg(options::OPT_fsycl_link_EQ);
      FPGAArch += A->getValue() == StringRef("early") ? "aocr" : "aocx";
      if (C.getDriver().isFPGAEmulationMode())
        FPGAArch += "_emu";
      TT.setArchName(FPGAArch);
      TT.setVendorName("intel");
      TT.setEnvironment(llvm::Triple::SYCLDevice);
      TargetTripleOpt = TT.str();
      // When wrapping an FPGA aocx binary to archive, do not emit registration
      // functions
      if (A->getValue() == StringRef("image"))
        WrapperArgs.push_back(C.getArgs().MakeArgString("--emit-reg-funcs=0"));
    }
    // Grab any Target specific options that need to be added to the wrapper
    // information.
    ArgStringList BuildArgs;
    auto createArgString = [&](const char *Opt) {
      if (BuildArgs.empty())
        return;
      SmallString<128> AL;
      for (const char *A : BuildArgs) {
        if (AL.empty()) {
          AL = A;
          continue;
        }
        AL += " ";
        AL += A;
      }
      WrapperArgs.push_back(C.getArgs().MakeArgString(Twine(Opt) + AL));
    };
    const toolchains::SYCLToolChain &TC =
              static_cast<const toolchains::SYCLToolChain &>(getToolChain());
    // TODO: Consider separating the mechanisms for:
    // - passing standard-defined options to AOT/JIT compilation steps;
    // - passing AOT-compiler specific options.
    // This would allow retaining standard language options in the
    // image descriptor, while excluding tool-specific options that
    // have been known to confuse RT implementations.
    if (TC.getTriple().getSubArch() == llvm::Triple::NoSubArch) {
      // Only store compile/link opts in the image descriptor for the SPIR-V
      // target; AOT compilation has already been performed otherwise.
      TC.AddImpliedTargetArgs(TT, TCArgs, BuildArgs);
      TC.TranslateBackendTargetArgs(TCArgs, BuildArgs);
      createArgString("-compile-opts=");
      BuildArgs.clear();
      TC.TranslateLinkerTargetArgs(TCArgs, BuildArgs);
      createArgString("-link-opts=");
    }

    WrapperArgs.push_back(
        C.getArgs().MakeArgString(Twine("-target=") + TargetTripleOpt));

    // TODO forcing offload kind is a simplification which assumes wrapper used
    // only with SYCL. Device binary format (-format=xxx) option should also
    // come from the command line and/or the native compiler. Should be fixed
    // together with supporting AOT in the driver. If format is not set, the
    // default is "none" which means runtime must try to determine it
    // automatically.
    StringRef Kind = Action::GetOffloadKindName(OffloadingKind);
    WrapperArgs.push_back(
        C.getArgs().MakeArgString(Twine("-kind=") + Twine(Kind)));

    assert((Inputs.size() > 0) && "no inputs for clang-offload-wrapper");
    assert(((Inputs[0].getType() != types::TY_Tempfiletable) ||
            (Inputs.size() == 1)) &&
           "wrong usage of clang-offload-wrapper with SYCL");
    const InputInfo &I = Inputs[0];
    assert(I.isFilename() && "Invalid input.");

    if (I.getType() == types::TY_Tempfiletable ||
        I.getType() == types::TY_Tempfilelist)
      // wrapper actual input files are passed via the batch job file table:
      WrapperArgs.push_back(C.getArgs().MakeArgString("-batch"));
    WrapperArgs.push_back(C.getArgs().MakeArgString(I.getFilename()));

    auto Cmd = std::make_unique<Command>(
        JA, *this, ResponseFileSupport::None(),
        TCArgs.MakeArgString(getToolChain().GetProgramPath(getShortName())),
        WrapperArgs, None);
    C.addCommand(std::move(Cmd));

    // Construct llc command.
    // The output is an object file
    ArgStringList LlcArgs{"-filetype=obj", "-o", Output.getFilename(),
                          WrapperFileName};
    llvm::Reloc::Model RelocationModel;
    unsigned PICLevel;
    bool IsPIE;
    std::tie(RelocationModel, PICLevel, IsPIE) =
        ParsePICArgs(getToolChain(), TCArgs);
    if (PICLevel > 0 || TCArgs.hasArg(options::OPT_shared)) {
      LlcArgs.push_back("-relocation-model=pic");
    }
    if (IsPIE) {
      LlcArgs.push_back("-enable-pie");
    }
    SmallString<128> LlcPath(C.getDriver().Dir);
    llvm::sys::path::append(LlcPath, "llc");
    const char *Llc = C.getArgs().MakeArgString(LlcPath);
    C.addCommand(std::make_unique<Command>(
         JA, *this, ResponseFileSupport::None(), Llc, LlcArgs, None));
    return;
  } // end of SYCL flavor of offload wrapper command creation

  ArgStringList CmdArgs;

  const llvm::Triple &Triple = getToolChain().getEffectiveTriple();

  // Add the "effective" target triple.
  CmdArgs.push_back("-host");
  CmdArgs.push_back(TCArgs.MakeArgString(Triple.getTriple()));

  // Add the output file name.
  assert(Output.isFilename() && "Invalid output.");
  CmdArgs.push_back("-o");
  CmdArgs.push_back(TCArgs.MakeArgString(Output.getFilename()));

  assert(JA.getInputs().size() == Inputs.size() &&
         "Not have inputs for all dependence actions??");

  // For FPGA, we wrap the host objects before archiving them when using
  // -fsycl-link.  This allows for better extraction control from the
  // archive when we need the host objects for subsequent compilations.
  if (OffloadingKind == Action::OFK_None &&
      C.getArgs().hasArg(options::OPT_fintelfpga) &&
      C.getArgs().hasArg(options::OPT_fsycl_link_EQ)) {

    // Add offload targets and inputs.
    CmdArgs.push_back(C.getArgs().MakeArgString(
        Twine("-kind=") + Action::GetOffloadKindName(OffloadingKind)));
    CmdArgs.push_back(
        TCArgs.MakeArgString(Twine("-target=") + Triple.getTriple()));

    // Add input.
    assert(Inputs[0].isFilename() && "Invalid input.");
    CmdArgs.push_back(TCArgs.MakeArgString(Inputs[0].getFilename()));

    C.addCommand(std::make_unique<Command>(
        JA, *this, ResponseFileSupport::None(),
        TCArgs.MakeArgString(getToolChain().GetProgramPath(getShortName())),
        CmdArgs, Inputs));
    return;
  }

  // Add offload targets and inputs.
  for (unsigned I = 0; I < Inputs.size(); ++I) {
    // Get input's Offload Kind and ToolChain.
    const auto *OA = cast<OffloadAction>(JA.getInputs()[I]);
    assert(OA->hasSingleDeviceDependence(/*DoNotConsiderHostActions=*/true) &&
           "Expected one device dependence!");
    Action::OffloadKind DeviceKind = Action::OFK_None;
    const ToolChain *DeviceTC = nullptr;
    OA->doOnEachDependence([&](Action *A, const ToolChain *TC, const char *) {
      DeviceKind = A->getOffloadingDeviceKind();
      DeviceTC = TC;
    });

    // And add it to the offload targets.
    CmdArgs.push_back(C.getArgs().MakeArgString(
        Twine("-kind=") + Action::GetOffloadKindName(DeviceKind)));
    CmdArgs.push_back(TCArgs.MakeArgString(Twine("-target=") +
                                           DeviceTC->getTriple().normalize()));

    // Add input.
    assert(Inputs[I].isFilename() && "Invalid input.");
    CmdArgs.push_back(TCArgs.MakeArgString(Inputs[I].getFilename()));
  }

  C.addCommand(std::make_unique<Command>(
      JA, *this, ResponseFileSupport::None(),
      TCArgs.MakeArgString(getToolChain().GetProgramPath(getShortName())),
      CmdArgs, Inputs));
}

// Begin OffloadDeps

void OffloadDeps::constructJob(Compilation &C, const JobAction &JA,
                               ArrayRef<InputInfo> Outputs,
                               ArrayRef<InputInfo> Inputs,
                               const llvm::opt::ArgList &TCArgs,
                               const char *LinkingOutput) const {
  auto &DA = cast<OffloadDepsJobAction>(JA);

  ArgStringList CmdArgs;

  // Get the targets.
  SmallString<128> Targets{"-targets="};
  auto DepInfo = DA.getDependentActionsInfo();
  for (unsigned I = 0; I < DepInfo.size(); ++I) {
    auto &Dep = DepInfo[I];
    if (I)
      Targets += ',';
    Targets += Action::GetOffloadKindName(Dep.DependentOffloadKind);
    Targets += '-';
    Targets += Dep.DependentToolChain->getTriple().normalize();
    if (Dep.DependentOffloadKind == Action::OFK_HIP &&
        !Dep.DependentBoundArch.empty()) {
      Targets += '-';
      Targets += Dep.DependentBoundArch;
    }
  }
  CmdArgs.push_back(TCArgs.MakeArgString(Targets));

  // Prepare outputs.
  SmallString<128> Outs{"-outputs="};
  for (unsigned I = 0; I < Outputs.size(); ++I) {
    if (I)
      Outs += ',';
    Outs += DepInfo[I].DependentToolChain->getInputFilename(Outputs[I]);
  }
  CmdArgs.push_back(TCArgs.MakeArgString(Outs));

  // Add input file.
  CmdArgs.push_back(Inputs.front().getFilename());

  // All the inputs are encoded as commands.
  C.addCommand(std::make_unique<Command>(
      JA, *this, ResponseFileSupport::None(),
      TCArgs.MakeArgString(getToolChain().GetProgramPath(getShortName())),
      CmdArgs, None, Outputs));
}

void OffloadDeps::ConstructJob(Compilation &C, const JobAction &JA,
                               const InputInfo &Output,
                               const InputInfoList &Inputs,
                               const llvm::opt::ArgList &TCArgs,
                               const char *LinkingOutput) const {
  constructJob(C, JA, Output, Inputs, TCArgs, LinkingOutput);
}

void OffloadDeps::ConstructJobMultipleOutputs(Compilation &C,
                                              const JobAction &JA,
                                              const InputInfoList &Outputs,
                                              const InputInfoList &Inputs,
                                              const llvm::opt::ArgList &TCArgs,
                                              const char *LinkingOutput) const {
  constructJob(C, JA, Outputs, Inputs, TCArgs, LinkingOutput);
}

// Begin SPIRVTranslator

void SPIRVTranslator::ConstructJob(Compilation &C, const JobAction &JA,
                                  const InputInfo &Output,
                                  const InputInfoList &Inputs,
                                  const llvm::opt::ArgList &TCArgs,
                                  const char *LinkingOutput) const {
  // Construct llvm-spirv command.
  assert(isa<SPIRVTranslatorJobAction>(JA) && "Expecting Translator job!");

  // The translator command looks like this:
  // llvm-spirv -o <file>.spv <file>.bc
  ArgStringList ForeachArgs;
  ArgStringList TranslatorArgs;

  TranslatorArgs.push_back("-o");
  TranslatorArgs.push_back(Output.getFilename());
  if (getToolChain().getTriple().isSYCLDeviceEnvironment()) {
    TranslatorArgs.push_back("-spirv-max-version=1.3");
    // TODO: align debug info for FPGA H/W when its SPIR-V consumer is ready
    if (C.getDriver().isFPGAEmulationMode())
      TranslatorArgs.push_back("-spirv-debug-info-version=ocl-100");
    else
      TranslatorArgs.push_back("-spirv-debug-info-version=legacy");
    // Prevent crash in the translator if input IR contains DIExpression
    // operations which don't have mapping to OpenCL.DebugInfo.100 spec.
    TranslatorArgs.push_back("-spirv-allow-extra-diexpressions");
    TranslatorArgs.push_back("-spirv-allow-unknown-intrinsics=llvm.genx.");

    // Disable all the extensions by default
    std::string ExtArg("-spirv-ext=-all");
    std::string DefaultExtArg =
        ",+SPV_EXT_shader_atomic_float_add,+SPV_EXT_shader_atomic_float_min_max"
        ",+SPV_KHR_no_integer_wrap_decoration,+SPV_KHR_float_controls";
    std::string INTELExtArg =
        ",+SPV_INTEL_subgroups,+SPV_INTEL_media_block_io"
        ",+SPV_INTEL_device_side_avc_motion_estimation"
        ",+SPV_INTEL_fpga_loop_controls,+SPV_INTEL_fpga_memory_attributes"
        ",+SPV_INTEL_fpga_memory_accesses"
        ",+SPV_INTEL_unstructured_loop_controls,+SPV_INTEL_fpga_reg"
        ",+SPV_INTEL_blocking_pipes,+SPV_INTEL_function_pointers"
        ",+SPV_INTEL_kernel_attributes,+SPV_INTEL_io_pipes"
        ",+SPV_INTEL_inline_assembly,+SPV_INTEL_arbitrary_precision_integers"
        ",+SPV_INTEL_optimization_hints,+SPV_INTEL_float_controls2"
        ",+SPV_INTEL_vector_compute,+SPV_INTEL_fast_composite"
        ",+SPV_INTEL_fpga_buffer_location"
        ",+SPV_INTEL_arbitrary_precision_fixed_point"
        ",+SPV_INTEL_arbitrary_precision_floating_point"
        ",+SPV_INTEL_arbitrary_precision_floating_point"
        ",+SPV_INTEL_variable_length_array,+SPV_INTEL_fp_fast_math_mode"
        ",+SPV_INTEL_fpga_cluster_attributes,+SPV_INTEL_loop_fuse"
        ",+SPV_INTEL_long_constant_composite"
        ",+SPV_INTEL_fpga_invocation_pipelining_attributes"
<<<<<<< HEAD
        ",+SPV_INTEL_arithmetic_fence";
=======
        ",+SPV_INTEL_fpga_dsp_control";
>>>>>>> f71a1d5c
    ExtArg = ExtArg + DefaultExtArg + INTELExtArg;
    if (!C.getDriver().isFPGAEmulationMode())
      // Enable SPV_INTEL_usm_storage_classes only for FPGA hardware,
      // since it adds new storage classes that represent global_device and
      // global_host address spaces, which are not supported for all
      // targets. With the extension disabled the storage classes will be
      // lowered to CrossWorkgroup storage class that is mapped to just
      // global address space.
      ExtArg += ",+SPV_INTEL_usm_storage_classes";
    else
      // Don't enable several freshly added extensions on FPGA H/W
      ExtArg += ",+SPV_INTEL_token_type";
    TranslatorArgs.push_back(TCArgs.MakeArgString(ExtArg));
  }
  for (auto I : Inputs) {
    std::string Filename(I.getFilename());
    if (I.getType() == types::TY_Tempfilelist) {
      ForeachArgs.push_back(
          C.getArgs().MakeArgString("--in-file-list=" + Filename));
      ForeachArgs.push_back(
          C.getArgs().MakeArgString("--in-replace=" + Filename));
      ForeachArgs.push_back(
          C.getArgs().MakeArgString("--out-ext=spv"));
    }
    TranslatorArgs.push_back(C.getArgs().MakeArgString(Filename));
  }

  auto Cmd = std::make_unique<Command>(JA, *this, ResponseFileSupport::None(),
      TCArgs.MakeArgString(getToolChain().GetProgramPath(getShortName())),
      TranslatorArgs, None);

  if (!ForeachArgs.empty()) {
    // Construct llvm-foreach command.
    // The llvm-foreach command looks like this:
    // llvm-foreach a.list --out-replace=out "cp {} out"
    // --out-file-list=list
    std::string OutputFileName(Output.getFilename());
    ForeachArgs.push_back(
        TCArgs.MakeArgString("--out-file-list=" + OutputFileName));
    ForeachArgs.push_back(
        TCArgs.MakeArgString("--out-replace=" + OutputFileName));
    ForeachArgs.push_back(TCArgs.MakeArgString("--"));
    ForeachArgs.push_back(TCArgs.MakeArgString(Cmd->getExecutable()));

    for (auto &Arg : Cmd->getArguments())
      ForeachArgs.push_back(Arg);

    SmallString<128> ForeachPath(C.getDriver().Dir);
    llvm::sys::path::append(ForeachPath, "llvm-foreach");
    const char *Foreach = C.getArgs().MakeArgString(ForeachPath);
    C.addCommand(std::make_unique<Command>(
        JA, *this, ResponseFileSupport::None(), Foreach, ForeachArgs, None));
  } else
    C.addCommand(std::move(Cmd));
}

void SPIRCheck::ConstructJob(Compilation &C, const JobAction &JA,
                             const InputInfo &Output,
                             const InputInfoList &Inputs,
                             const llvm::opt::ArgList &TCArgs,
                             const char *LinkingOutput) const {
  // Construct llvm-no-spir-kernel command.
  assert(isa<SPIRCheckJobAction>(JA) && "Expecting SPIR Check job!");

  // The spir check command looks like this:
  // llvm-no-spir-kernel <file>.bc
  // Upon success, we just move ahead.  Error means the check failed and
  // we need to exit.  The expected output is the input as this is just an
  // intermediate check with no functional change.
  ArgStringList CheckArgs;
  assert(Inputs.size() == 1 && "Unexpected number of inputs to the tool");
  const InputInfo &InputFile = Inputs.front();
  CheckArgs.push_back(InputFile.getFilename());

  // Add output file, which is just a copy of the input to better fit in the
  // toolchain flow.
  CheckArgs.push_back("-o");
  CheckArgs.push_back(Output.getFilename());
  auto Cmd = std::make_unique<Command>(
      JA, *this, ResponseFileSupport::None(),
      TCArgs.MakeArgString(getToolChain().GetProgramPath(getShortName())),
      CheckArgs, None);

  if (getToolChain().getTriple().getSubArch() ==
      llvm::Triple::SPIRSubArch_fpga) {
    const char *Msg = TCArgs.MakeArgString(
        Twine("The FPGA image does not include all device kernels from ") +
        Twine(InputFile.getBaseInput()) +
        Twine(". Please re-generate the image"));
    Cmd->addDiagForErrorCode(/*ErrorCode*/ 1, Msg);
  }

  C.addCommand(std::move(Cmd));
}

static void addArgs(ArgStringList &DstArgs, const llvm::opt::ArgList &Alloc,
                    ArrayRef<StringRef> SrcArgs) {
  for (const auto Arg : SrcArgs) {
    DstArgs.push_back(Alloc.MakeArgString(Arg));
  }
}

// Partially copied from clang/lib/Frontend/CompilerInvocation.cpp
static std::string getSYCLPostLinkOptimizationLevel(const ArgList &Args) {
  if (Arg *A = Args.getLastArg(options::OPT_O_Group)) {
    if (A->getOption().matches(options::OPT_O0))
      return "-O0";

    if (A->getOption().matches(options::OPT_Ofast))
      return "-O3";

    assert(A->getOption().matches(options::OPT_O));

    StringRef S(A->getValue());
    if (S == "g")
      return "-O1";

    // Options -O[1|2|3|s|z] are passed as they are. '-O0' is handled earlier.
    std::array<char, 5> AcceptedOptions = {'1', '2', '3', 's', 'z'};
    if (std::any_of(AcceptedOptions.begin(), AcceptedOptions.end(),
                    [=](char c) { return c == S[0]; }))
      return std::string("-O") + S[0];
  }

  // The default for SYCL device code optimization
  return "-O2";
}

// sycl-post-link tool normally outputs a file table (see the tool sources for
// format description) which lists all the other output files associated with
// the device LLVMIR bitcode. This is basically a triple of bitcode, symbols
// and specialization constant files. Single LLVM IR output can be generated as
// well under an option.
//
void SYCLPostLink::ConstructJob(Compilation &C, const JobAction &JA,
                             const InputInfo &Output,
                             const InputInfoList &Inputs,
                             const llvm::opt::ArgList &TCArgs,
                             const char *LinkingOutput) const {
  // Construct sycl-post-link command.
  assert(isa<SYCLPostLinkJobAction>(JA) && "Expecting SYCL post link job!");
  ArgStringList CmdArgs;

  // See if device code splitting is requested
  if (Arg *A = TCArgs.getLastArg(options::OPT_fsycl_device_code_split_EQ)) {
    if (StringRef(A->getValue()) == "per_kernel")
      addArgs(CmdArgs, TCArgs, {"-split=kernel"});
    else if (StringRef(A->getValue()) == "per_source")
      addArgs(CmdArgs, TCArgs, {"-split=source"});
    else if (StringRef(A->getValue()) == "auto")
      addArgs(CmdArgs, TCArgs, {"-split=auto"});
    else
      // split must be off
      assert(StringRef(A->getValue()) == "off");
  } else {
    // auto is the default split mode
    addArgs(CmdArgs, TCArgs, {"-split=auto"});
  }
  // OPT_fsycl_device_code_split is not checked as it is an alias to
  // -fsycl-device-code-split=auto

  // Turn on Dead Parameter Elimination Optimization with early optimizations
  if (!getToolChain().getTriple().isNVPTX() &&
      TCArgs.hasFlag(options::OPT_fsycl_dead_args_optimization,
                     options::OPT_fno_sycl_dead_args_optimization, false))
    addArgs(CmdArgs, TCArgs, {"-emit-param-info"});
  if (JA.getType() == types::TY_LLVM_BC) {
    // single file output requested - this means only perform necessary IR
    // transformations (like specialization constant intrinsic lowering) and
    // output LLVMIR
    addArgs(CmdArgs, TCArgs, {"-ir-output-only"});
  } else {
    assert(JA.getType() == types::TY_Tempfiletable);
    // Symbol file and specialization constant info generation is mandatory -
    // add options unconditionally
    addArgs(CmdArgs, TCArgs, {"-symbols"});
    // By default we split SYCL and ESIMD kernels into separate modules
    if (TCArgs.hasFlag(options::OPT_fsycl_device_code_split_esimd,
                       options::OPT_fno_sycl_device_code_split_esimd, true))
      addArgs(CmdArgs, TCArgs, {"-split-esimd"});
    if (TCArgs.hasFlag(options::OPT_fsycl_device_code_lower_esimd,
                       options::OPT_fno_sycl_device_code_lower_esimd, true))
      addArgs(CmdArgs, TCArgs, {"-lower-esimd"});
  }
  addArgs(CmdArgs, TCArgs,
          {StringRef(getSYCLPostLinkOptimizationLevel(TCArgs))});
  // specialization constants processing is mandatory
  auto *SYCLPostLink = llvm::dyn_cast<SYCLPostLinkJobAction>(&JA);
  if (SYCLPostLink && SYCLPostLink->getRTSetsSpecConstants())
    addArgs(CmdArgs, TCArgs, {"-spec-const=rt"});
  else
    addArgs(CmdArgs, TCArgs, {"-spec-const=default"});

  // Add output file table file option
  assert(Output.isFilename() && "output must be a filename");
  addArgs(CmdArgs, TCArgs, {"-o", Output.getFilename()});

  // Add input file
  assert(Inputs.size() == 1 && Inputs.front().isFilename() &&
         "single input file expected");
  addArgs(CmdArgs, TCArgs, {Inputs.front().getFilename()});
  std::string OutputFileName(Output.getFilename());

  // All the inputs are encoded as commands.
  C.addCommand(std::make_unique<Command>(
      JA, *this, ResponseFileSupport::None(),
      TCArgs.MakeArgString(getToolChain().GetProgramPath(getShortName())),
      CmdArgs, Inputs, Output));
}

// Transforms the abstract representation (JA + Inputs + Outputs) of a file
// table transformation action to concrete command line (job) with actual
// inputs/outputs/options, and adds it to given compilation object.
void FileTableTform::ConstructJob(Compilation &C, const JobAction &JA,
                                  const InputInfo &Output,
                                  const InputInfoList &Inputs,
                                  const llvm::opt::ArgList &TCArgs,
                                  const char *LinkingOutput) const {

  const auto &TformJob = *llvm::dyn_cast<FileTableTformJobAction>(&JA);
  ArgStringList CmdArgs;

  // don't try to assert here whether the number of inputs is OK, argumnets are
  // OK, etc. - better invoke the tool and see good error diagnostics

  // 1) add transformations
  for (const auto &Tf : TformJob.getTforms()) {
    switch (Tf.TheKind) {
    case FileTableTformJobAction::Tform::EXTRACT:
    case FileTableTformJobAction::Tform::EXTRACT_DROP_TITLE: {
      SmallString<128> Arg("-extract=");
      Arg += Tf.TheArgs[0];

      for (unsigned I = 1; I < Tf.TheArgs.size(); ++I) {
        Arg += ",";
        Arg += Tf.TheArgs[I];
      }
      addArgs(CmdArgs, TCArgs, {Arg});

      if (Tf.TheKind == FileTableTformJobAction::Tform::EXTRACT_DROP_TITLE)
        addArgs(CmdArgs, TCArgs, {"-drop_titles"});
      break;
    }
    case FileTableTformJobAction::Tform::REPLACE: {
      assert(Tf.TheArgs.size() == 2 && "from/to column names expected");
      SmallString<128> Arg("-replace=");
      Arg += Tf.TheArgs[0];
      Arg += ",";
      Arg += Tf.TheArgs[1];
      addArgs(CmdArgs, TCArgs, {Arg});
      break;
    }
    case FileTableTformJobAction::Tform::RENAME: {
      assert(Tf.TheArgs.size() == 2 && "from/to names expected");
      SmallString<128> Arg("-rename=");
      Arg += Tf.TheArgs[0];
      Arg += ",";
      Arg += Tf.TheArgs[1];
      addArgs(CmdArgs, TCArgs, {Arg});
      break;
    }
    }
  }
  // 2) add output option
  assert(Output.isFilename() && "table tform output must be a file");
  addArgs(CmdArgs, TCArgs, {"-o", Output.getFilename()});

  // 3) add inputs
  for (const auto &Input : Inputs) {
    assert(Input.isFilename() && "table tform input must be a file");
    addArgs(CmdArgs, TCArgs, {Input.getFilename()});
  }
  // 4) finally construct and add a command to the compilation
  C.addCommand(std::make_unique<Command>(
      JA, *this, ResponseFileSupport::None(),
      TCArgs.MakeArgString(getToolChain().GetProgramPath(getShortName())),
      CmdArgs, Inputs));
}

void AppendFooter::ConstructJob(Compilation &C, const JobAction &JA,
                                const InputInfo &Output,
                                const InputInfoList &Inputs,
                                const llvm::opt::ArgList &TCArgs,
                                const char *LinkingOutput) const {
  ArgStringList CmdArgs;

  // Input File
  addArgs(CmdArgs, TCArgs, {Inputs[0].getFilename()});

  // Integration Footer
  StringRef Footer(
      C.getDriver().getIntegrationFooter(Inputs[0].getBaseInput()));
  if (!Footer.empty()) {
    SmallString<128> AppendOpt("--append=");
    AppendOpt.append(Footer);
    addArgs(CmdArgs, TCArgs, {AppendOpt});
  }

  SmallString<128> OutputOpt("--output=");
  OutputOpt.append(Output.getFilename());
  addArgs(CmdArgs, TCArgs, {OutputOpt});

  C.addCommand(std::make_unique<Command>(
      JA, *this, ResponseFileSupport::None(),
      TCArgs.MakeArgString(getToolChain().GetProgramPath(getShortName())),
      CmdArgs, None));
}<|MERGE_RESOLUTION|>--- conflicted
+++ resolved
@@ -8675,11 +8675,8 @@
         ",+SPV_INTEL_fpga_cluster_attributes,+SPV_INTEL_loop_fuse"
         ",+SPV_INTEL_long_constant_composite"
         ",+SPV_INTEL_fpga_invocation_pipelining_attributes"
-<<<<<<< HEAD
+        ",+SPV_INTEL_fpga_dsp_control"
         ",+SPV_INTEL_arithmetic_fence";
-=======
-        ",+SPV_INTEL_fpga_dsp_control";
->>>>>>> f71a1d5c
     ExtArg = ExtArg + DefaultExtArg + INTELExtArg;
     if (!C.getDriver().isFPGAEmulationMode())
       // Enable SPV_INTEL_usm_storage_classes only for FPGA hardware,
