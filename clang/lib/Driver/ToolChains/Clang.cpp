--- conflicted
+++ resolved
@@ -1155,11 +1155,7 @@
   Args.AddLastArg(CmdArgs, options::OPT_MP);
   Args.AddLastArg(CmdArgs, options::OPT_MV);
 
-<<<<<<< HEAD
-  // Add offload include arguments specific for CUDA/HIP/SYCL.  This must happen
-=======
   // Add offload include arguments specific for CUDA/HIP/SYCL. This must happen
->>>>>>> d00f65c6
   // before we -I or -include anything else, because we must pick up the
   // CUDA/HIP/SYCL headers from the particular CUDA/ROCm/SYCL installation,
   // rather than from e.g. /usr/local/include.
@@ -1171,7 +1167,7 @@
     getToolChain().addSYCLIncludeArgs(Args, CmdArgs);
 
   if (JA.isOffloading(Action::OFK_SYCL)) {
-    getToolChain().AddSYCLIncludeArgs(Args, CmdArgs);
+    getToolChain().addSYCLIncludeArgs(Args, CmdArgs);
     if (Inputs[0].getType() == types::TY_CUDA) {
       // Include __clang_cuda_runtime_wrapper.h in .cu SYCL compilation.
       getToolChain().AddCudaIncludeArgs(Args, CmdArgs);
@@ -5422,14 +5418,10 @@
   // second input. Module precompilation accepts a list of header files to
   // include as part of the module. API extraction accepts a list of header
   // files whose API information is emitted in the output. All other jobs are
-<<<<<<< HEAD
-  // expected to have exactly one input.
+  // expected to have exactly one input. SYCL compilation only expects a
+  // single input.
   // SYCL host jobs accept the integration header from the device-side
   // compilation as a second input.
-=======
-  // expected to have exactly one input. SYCL compilation only expects a
-  // single input.
->>>>>>> d00f65c6
   bool IsCuda = JA.isOffloading(Action::OFK_Cuda);
   bool IsCudaDevice = JA.isDeviceOffloading(Action::OFK_Cuda);
   bool IsHIP = JA.isOffloading(Action::OFK_HIP);
@@ -5437,8 +5429,6 @@
   bool IsSYCL = JA.isOffloading(Action::OFK_SYCL);
   bool IsSYCLDevice = JA.isDeviceOffloading(Action::OFK_SYCL);
   bool IsOpenMPDevice = JA.isDeviceOffloading(Action::OFK_OpenMP);
-  bool IsSYCLDevice = JA.isDeviceOffloading(Action::OFK_SYCL);
-  bool IsSYCL = JA.isOffloading(Action::OFK_SYCL);
   bool IsExtractAPI = isa<ExtractAPIJobAction>(JA);
   bool IsDeviceOffloadAction = !(JA.isDeviceOffloading(Action::OFK_None) ||
                                  JA.isDeviceOffloading(Action::OFK_Host));
@@ -5594,7 +5584,6 @@
   if (const Arg *PF = Args.getLastArg(options::OPT_mprintf_kind_EQ))
     PF->claim();
 
-<<<<<<< HEAD
   Arg *SYCLStdArg = Args.getLastArg(options::OPT_sycl_std_EQ);
 
   if (IsSYCL) {
@@ -5608,20 +5597,18 @@
           CmdArgs.push_back("-fnative-half-type");
       }
       // Pass the triple of host when doing SYCL
-=======
-  if (IsSYCL) {
-    if (IsSYCLDevice) {
-      // Host triple is needed when doing SYCL device compilations.
->>>>>>> d00f65c6
       llvm::Triple AuxT = C.getDefaultToolChain().getTriple();
       std::string NormalizedTriple = AuxT.normalize();
       CmdArgs.push_back("-aux-triple");
       CmdArgs.push_back(Args.MakeArgString(NormalizedTriple));
-<<<<<<< HEAD
 
       // We want to compile sycl kernels.
       CmdArgs.push_back("-fsycl-is-device");
       CmdArgs.push_back("-fdeclare-spirv-builtins");
+      
+      // Set O2 optimization level by default
+      if (!Args.getLastArg(options::OPT_O_Group))
+        CmdArgs.push_back("-O2");
 
       // Default value for FPGA is false, for all other targets is true.
       if (!Args.hasFlag(options::OPT_fsycl_early_optimizations,
@@ -5772,21 +5759,11 @@
         }
       };
       addTargetMacros(RawTriple);
-=======
-
-      // We want to compile sycl kernels.
-      CmdArgs.push_back("-fsycl-is-device");
-
-      // Set O2 optimization level by default
-      if (!Args.getLastArg(options::OPT_O_Group))
-        CmdArgs.push_back("-O2");
->>>>>>> d00f65c6
     } else {
       // Add any options that are needed specific to SYCL offload while
       // performing the host side compilation.
 
       // Let the front-end host compilation flow know about SYCL offload
-<<<<<<< HEAD
       // compilation
       CmdArgs.push_back("-fsycl-is-host");
 
@@ -5841,16 +5818,6 @@
     if (SYCLStdArg) {
       SYCLStdArg->render(Args, CmdArgs);
       CmdArgs.push_back("-fsycl-std-layout-kernel-params");
-=======
-      // compilation.
-      CmdArgs.push_back("-fsycl-is-host");
-    }
-
-    // Set options for both host and device.
-    Arg *SYCLStdArg = Args.getLastArg(options::OPT_sycl_std_EQ);
-    if (SYCLStdArg) {
-      SYCLStdArg->render(Args, CmdArgs);
->>>>>>> d00f65c6
     } else {
       // Ensure the default version in SYCL mode is 2020.
       CmdArgs.push_back("-sycl-std=2020");
@@ -6934,11 +6901,7 @@
   // Prepare `-aux-target-cpu` and `-aux-target-feature` unless
   // `--gpu-use-aux-triple-only` is specified.
   if (!Args.getLastArg(options::OPT_gpu_use_aux_triple_only) &&
-<<<<<<< HEAD
       (IsCudaDevice || (IsSYCL && IsSYCLDevice) || IsHIPDevice)) {
-=======
-      (IsCudaDevice || IsHIPDevice || IsSYCLDevice)) {
->>>>>>> d00f65c6
     const ArgList &HostArgs =
         C.getArgsForToolChain(nullptr, StringRef(), Action::OFK_None);
     std::string HostCPU =
