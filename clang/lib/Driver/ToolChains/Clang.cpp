//===-- Clang.cpp - Clang+LLVM ToolChain Implementations --------*- C++ -*-===//
//
// Part of the LLVM Project, under the Apache License v2.0 with LLVM Exceptions.
// See https://llvm.org/LICENSE.txt for license information.
// SPDX-License-Identifier: Apache-2.0 WITH LLVM-exception
//
//===----------------------------------------------------------------------===//

#include "Clang.h"
#include "Arch/ARM.h"
#include "Arch/LoongArch.h"
#include "Arch/Mips.h"
#include "Arch/PPC.h"
#include "Arch/RISCV.h"
#include "Arch/Sparc.h"
#include "Arch/SystemZ.h"
#include "Hexagon.h"
#include "PS4CPU.h"
#include "ToolChains/Cuda.h"
#include "clang/Basic/CLWarnings.h"
#include "clang/Basic/CodeGenOptions.h"
#include "clang/Basic/HeaderInclude.h"
#include "clang/Basic/LangOptions.h"
#include "clang/Basic/MakeSupport.h"
#include "clang/Basic/ObjCRuntime.h"
#include "clang/Basic/Version.h"
#include "clang/Config/config.h"
#include "clang/Driver/Action.h"
#include "clang/Driver/CommonArgs.h"
#include "clang/Driver/Distro.h"
#include "clang/Driver/InputInfo.h"
#include "clang/Driver/Options.h"
#include "clang/Driver/SanitizerArgs.h"
#include "clang/Driver/Types.h"
#include "clang/Driver/XRayArgs.h"
#include "llvm/ADT/ScopeExit.h"
#include "llvm/ADT/SmallSet.h"
#include "llvm/ADT/StringExtras.h"
#include "llvm/BinaryFormat/Magic.h"
#include "llvm/Config/llvm-config.h"
#include "llvm/Frontend/Debug/Options.h"
#include "llvm/Object/ObjectFile.h"
#include "llvm/Option/ArgList.h"
#include "llvm/ProfileData/InstrProfReader.h"
#include "llvm/Support/CodeGen.h"
#include "llvm/Support/Compiler.h"
#include "llvm/Support/Compression.h"
#include "llvm/Support/Error.h"
#include "llvm/Support/FileSystem.h"
#include "llvm/Support/Path.h"
#include "llvm/Support/Process.h"
#include "llvm/Support/YAMLParser.h"
#include "llvm/TargetParser/AArch64TargetParser.h"
#include "llvm/TargetParser/ARMTargetParserCommon.h"
#include "llvm/TargetParser/Host.h"
#include "llvm/TargetParser/LoongArchTargetParser.h"
#include "llvm/TargetParser/PPCTargetParser.h"
#include "llvm/TargetParser/RISCVISAInfo.h"
#include "llvm/TargetParser/RISCVTargetParser.h"
#include <cctype>

#include "clang/Basic/LangStandard.h"
#include "llvm/Support/Casting.h"
#include "llvm/Support/CommandLine.h"

using namespace clang::driver;
using namespace clang::driver::tools;
using namespace clang;
using namespace llvm::opt;

static bool isSYCLCudaCompatEnabled(const ArgList &Args) {
  return Args.hasFlag(options::OPT_fsycl_cuda_compat,
                      options::OPT_fno_sycl_cuda_compat, false);
}

static void CheckPreprocessingOptions(const Driver &D, const ArgList &Args) {
  if (Arg *A = Args.getLastArg(clang::driver::options::OPT_C, options::OPT_CC,
                               options::OPT_fminimize_whitespace,
                               options::OPT_fno_minimize_whitespace,
                               options::OPT_fkeep_system_includes,
                               options::OPT_fno_keep_system_includes)) {
    if (!Args.hasArg(options::OPT_E) && !Args.hasArg(options::OPT__SLASH_P) &&
        !Args.hasArg(options::OPT__SLASH_EP) && !D.CCCIsCPP()) {
      D.Diag(clang::diag::err_drv_argument_only_allowed_with)
          << A->getBaseArg().getAsString(Args)
          << (D.IsCLMode() ? "/E, /P or /EP" : "-E");
    }
  }
}

static void CheckCodeGenerationOptions(const Driver &D, const ArgList &Args) {
  // In gcc, only ARM checks this, but it seems reasonable to check universally.
  if (Args.hasArg(options::OPT_static))
    if (const Arg *A =
            Args.getLastArg(options::OPT_dynamic, options::OPT_mdynamic_no_pic))
      D.Diag(diag::err_drv_argument_not_allowed_with) << A->getAsString(Args)
                                                      << "-static";
}

/// Apply \a Work on the current tool chain \a RegularToolChain and any other
/// offloading tool chain that is associated with the current action \a JA.
static void
forAllAssociatedToolChains(Compilation &C, const JobAction &JA,
                           const ToolChain &RegularToolChain,
                           llvm::function_ref<void(const ToolChain &)> Work) {
  // Apply Work on the current/regular tool chain.
  Work(RegularToolChain);

  // Apply Work on all the offloading tool chains associated with the current
  // action.
  for (Action::OffloadKind Kind : {Action::OFK_Cuda, Action::OFK_OpenMP,
                                   Action::OFK_HIP, Action::OFK_SYCL}) {
    if (JA.isHostOffloading(Kind)) {
      auto TCs = C.getOffloadToolChains(Kind);
      for (auto II = TCs.first, IE = TCs.second; II != IE; ++II)
        Work(*II->second);
    } else if (JA.isDeviceOffloading(Kind))
      Work(*C.getSingleOffloadToolChain<Action::OFK_Host>());
  }
}

static bool
shouldUseExceptionTablesForObjCExceptions(const ObjCRuntime &runtime,
                                          const llvm::Triple &Triple) {
  // We use the zero-cost exception tables for Objective-C if the non-fragile
  // ABI is enabled or when compiling for x86_64 and ARM on Snow Leopard and
  // later.
  if (runtime.isNonFragile())
    return true;

  if (!Triple.isMacOSX())
    return false;

  return (!Triple.isMacOSXVersionLT(10, 5) &&
          (Triple.getArch() == llvm::Triple::x86_64 ||
           Triple.getArch() == llvm::Triple::arm));
}

/// Adds exception related arguments to the driver command arguments. There's a
/// main flag, -fexceptions and also language specific flags to enable/disable
/// C++ and Objective-C exceptions. This makes it possible to for example
/// disable C++ exceptions but enable Objective-C exceptions.
static bool addExceptionArgs(const ArgList &Args, types::ID InputType,
                             const ToolChain &TC, bool KernelOrKext,
                             const ObjCRuntime &objcRuntime,
                             ArgStringList &CmdArgs) {
  const llvm::Triple &Triple = TC.getTriple();

  if (KernelOrKext) {
    // -mkernel and -fapple-kext imply no exceptions, so claim exception related
    // arguments now to avoid warnings about unused arguments.
    Args.ClaimAllArgs(options::OPT_fexceptions);
    Args.ClaimAllArgs(options::OPT_fno_exceptions);
    Args.ClaimAllArgs(options::OPT_fobjc_exceptions);
    Args.ClaimAllArgs(options::OPT_fno_objc_exceptions);
    Args.ClaimAllArgs(options::OPT_fcxx_exceptions);
    Args.ClaimAllArgs(options::OPT_fno_cxx_exceptions);
    Args.ClaimAllArgs(options::OPT_fasync_exceptions);
    Args.ClaimAllArgs(options::OPT_fno_async_exceptions);
    return false;
  }

  // See if the user explicitly enabled exceptions.
  bool EH = Args.hasFlag(options::OPT_fexceptions, options::OPT_fno_exceptions,
                         false);

  // Async exceptions are Windows MSVC only.
  if (Triple.isWindowsMSVCEnvironment()) {
    bool EHa = Args.hasFlag(options::OPT_fasync_exceptions,
                            options::OPT_fno_async_exceptions, false);
    if (EHa) {
      CmdArgs.push_back("-fasync-exceptions");
      EH = true;
    }
  }

  // Obj-C exceptions are enabled by default, regardless of -fexceptions. This
  // is not necessarily sensible, but follows GCC.
  if (types::isObjC(InputType) &&
      Args.hasFlag(options::OPT_fobjc_exceptions,
                   options::OPT_fno_objc_exceptions, true)) {
    CmdArgs.push_back("-fobjc-exceptions");

    EH |= shouldUseExceptionTablesForObjCExceptions(objcRuntime, Triple);
  }

  if (types::isCXX(InputType)) {
    // Disable C++ EH by default on XCore and PS4/PS5.
    bool CXXExceptionsEnabled = Triple.getArch() != llvm::Triple::xcore &&
                                !Triple.isPS() && !Triple.isDriverKit();
    Arg *ExceptionArg = Args.getLastArg(
        options::OPT_fcxx_exceptions, options::OPT_fno_cxx_exceptions,
        options::OPT_fexceptions, options::OPT_fno_exceptions);
    if (ExceptionArg)
      CXXExceptionsEnabled =
          ExceptionArg->getOption().matches(options::OPT_fcxx_exceptions) ||
          ExceptionArg->getOption().matches(options::OPT_fexceptions);

    if (CXXExceptionsEnabled) {
      CmdArgs.push_back("-fcxx-exceptions");

      EH = true;
    }
  }

  // OPT_fignore_exceptions means exception could still be thrown,
  // but no clean up or catch would happen in current module.
  // So we do not set EH to false.
  Args.AddLastArg(CmdArgs, options::OPT_fignore_exceptions);

  Args.addOptInFlag(CmdArgs, options::OPT_fassume_nothrow_exception_dtor,
                    options::OPT_fno_assume_nothrow_exception_dtor);

  if (EH)
    CmdArgs.push_back("-fexceptions");
  return EH;
}

static bool ShouldEnableAutolink(const ArgList &Args, const ToolChain &TC,
                                 const JobAction &JA) {
  bool Default = true;
  if (TC.getTriple().isOSDarwin()) {
    // The native darwin assembler doesn't support the linker_option directives,
    // so we disable them if we think the .s file will be passed to it.
    Default = TC.useIntegratedAs();
  }
  // The linker_option directives are intended for host compilation.
  if (JA.isDeviceOffloading(Action::OFK_Cuda) ||
      JA.isDeviceOffloading(Action::OFK_HIP))
    Default = false;
  return Args.hasFlag(options::OPT_fautolink, options::OPT_fno_autolink,
                      Default);
}

/// Add a CC1 option to specify the debug compilation directory.
static const char *addDebugCompDirArg(const ArgList &Args,
                                      ArgStringList &CmdArgs,
                                      const llvm::vfs::FileSystem &VFS) {
  std::string DebugCompDir;
  if (Arg *A = Args.getLastArg(options::OPT_ffile_compilation_dir_EQ,
                               options::OPT_fdebug_compilation_dir_EQ))
    DebugCompDir = A->getValue();

  if (DebugCompDir.empty()) {
    if (llvm::ErrorOr<std::string> CWD = VFS.getCurrentWorkingDirectory())
      DebugCompDir = std::move(*CWD);
    else
      return nullptr;
  }
  CmdArgs.push_back(
      Args.MakeArgString("-fdebug-compilation-dir=" + DebugCompDir));
  StringRef Path(CmdArgs.back());
  return Path.substr(Path.find('=') + 1).data();
}

static void addDebugObjectName(const ArgList &Args, ArgStringList &CmdArgs,
                               const char *DebugCompilationDir,
                               const char *OutputFileName) {
  // No need to generate a value for -object-file-name if it was provided.
  for (auto *Arg : Args.filtered(options::OPT_Xclang))
    if (StringRef(Arg->getValue()).starts_with("-object-file-name"))
      return;

  if (Args.hasArg(options::OPT_object_file_name_EQ))
    return;

  SmallString<128> ObjFileNameForDebug(OutputFileName);
  if (ObjFileNameForDebug != "-" &&
      !llvm::sys::path::is_absolute(ObjFileNameForDebug) &&
      (!DebugCompilationDir ||
       llvm::sys::path::is_absolute(DebugCompilationDir))) {
    // Make the path absolute in the debug infos like MSVC does.
    llvm::sys::fs::make_absolute(ObjFileNameForDebug);
  }
  // If the object file name is a relative path, then always use Windows
  // backslash style as -object-file-name is used for embedding object file path
  // in codeview and it can only be generated when targeting on Windows.
  // Otherwise, just use native absolute path.
  llvm::sys::path::Style Style =
      llvm::sys::path::is_absolute(ObjFileNameForDebug)
          ? llvm::sys::path::Style::native
          : llvm::sys::path::Style::windows_backslash;
  llvm::sys::path::remove_dots(ObjFileNameForDebug, /*remove_dot_dot=*/true,
                               Style);
  CmdArgs.push_back(
      Args.MakeArgString(Twine("-object-file-name=") + ObjFileNameForDebug));
}

/// Add a CC1 and CC1AS option to specify the debug file path prefix map.
static void addDebugPrefixMapArg(const Driver &D, const ToolChain &TC,
                                 const ArgList &Args, ArgStringList &CmdArgs) {
  auto AddOneArg = [&](StringRef Map, StringRef Name) {
    if (!Map.contains('='))
      D.Diag(diag::err_drv_invalid_argument_to_option) << Map << Name;
    else
      CmdArgs.push_back(Args.MakeArgString("-fdebug-prefix-map=" + Map));
  };

  for (const Arg *A : Args.filtered(options::OPT_ffile_prefix_map_EQ,
                                    options::OPT_fdebug_prefix_map_EQ)) {
    AddOneArg(A->getValue(), A->getOption().getName());
    A->claim();
  }
  std::string GlobalRemapEntry = TC.GetGlobalDebugPathRemapping();
  if (GlobalRemapEntry.empty())
    return;
  AddOneArg(GlobalRemapEntry, "environment");
}

/// Add a CC1 and CC1AS option to specify the macro file path prefix map.
static void addMacroPrefixMapArg(const Driver &D, const ArgList &Args,
                                 ArgStringList &CmdArgs) {
  for (const Arg *A : Args.filtered(options::OPT_ffile_prefix_map_EQ,
                                    options::OPT_fmacro_prefix_map_EQ)) {
    StringRef Map = A->getValue();
    if (!Map.contains('='))
      D.Diag(diag::err_drv_invalid_argument_to_option)
          << Map << A->getOption().getName();
    else
      CmdArgs.push_back(Args.MakeArgString("-fmacro-prefix-map=" + Map));
    A->claim();
  }
}

/// Add a CC1 and CC1AS option to specify the coverage file path prefix map.
static void addCoveragePrefixMapArg(const Driver &D, const ArgList &Args,
                                   ArgStringList &CmdArgs) {
  for (const Arg *A : Args.filtered(options::OPT_ffile_prefix_map_EQ,
                                    options::OPT_fcoverage_prefix_map_EQ)) {
    StringRef Map = A->getValue();
    if (!Map.contains('='))
      D.Diag(diag::err_drv_invalid_argument_to_option)
          << Map << A->getOption().getName();
    else
      CmdArgs.push_back(Args.MakeArgString("-fcoverage-prefix-map=" + Map));
    A->claim();
  }
}

/// Simple check to see if the optimization level is at -O2 or higher.
/// For -fsycl (DPC++) -O2 is the default.
static bool isSYCLOptimizationO2orHigher(const ArgList &Args) {
  if (Arg *A = Args.getLastArg(options::OPT_O_Group)) {
    if (A->getOption().matches(options::OPT_O4) ||
        A->getOption().matches(options::OPT_Ofast))
      return true;

    if (A->getOption().matches(options::OPT_O0))
      return false;

    assert(A->getOption().matches(options::OPT_O) && "Must have a -O flag");

    StringRef S(A->getValue());
    unsigned OptLevel = 0;
    if (S.getAsInteger(10, OptLevel))
      return false;
    return OptLevel > 1;
  }
  // No -O setting seen, default is -O2 for device.
  return true;
}

/// Add -x lang to \p CmdArgs for \p Input.
static void addDashXForInput(const ArgList &Args, const InputInfo &Input,
                             ArgStringList &CmdArgs) {
  // When using -verify-pch, we don't want to provide the type
  // 'precompiled-header' if it was inferred from the file extension
  if (Args.hasArg(options::OPT_verify_pch) && Input.getType() == types::TY_PCH)
    return;

  // If the input is a Tempfilelist, this call is part for a
  // llvm-foreach call and we should infer the type from the file extension.
  if (Input.getType() == types::TY_Tempfilelist)
    return;

  CmdArgs.push_back("-x");
  if (Args.hasArg(options::OPT_rewrite_objc))
    CmdArgs.push_back(types::getTypeName(types::TY_ObjCXX));
  else {
    // Map the driver type to the frontend type. This is mostly an identity
    // mapping, except that the distinction between module interface units
    // and other source files does not exist at the frontend layer.
    const char *ClangType;
    switch (Input.getType()) {
    case types::TY_CXXModule:
      ClangType = "c++";
      break;
    case types::TY_PP_CXXModule:
      ClangType = "c++-cpp-output";
      break;
    default:
      ClangType = types::getTypeName(Input.getType());
      break;
    }
    CmdArgs.push_back(ClangType);
  }
}

static void addPGOAndCoverageFlags(const ToolChain &TC, Compilation &C,
                                   const JobAction &JA, const InputInfo &Output,
                                   const ArgList &Args, SanitizerArgs &SanArgs,
                                   ArgStringList &CmdArgs) {
  const Driver &D = TC.getDriver();
  const llvm::Triple &T = TC.getTriple();
  auto *PGOGenerateArg = Args.getLastArg(options::OPT_fprofile_generate,
                                         options::OPT_fprofile_generate_EQ,
                                         options::OPT_fno_profile_generate);
  if (PGOGenerateArg &&
      PGOGenerateArg->getOption().matches(options::OPT_fno_profile_generate))
    PGOGenerateArg = nullptr;

  auto *CSPGOGenerateArg = getLastCSProfileGenerateArg(Args);

  auto *ProfileGenerateArg = Args.getLastArg(
      options::OPT_fprofile_instr_generate,
      options::OPT_fprofile_instr_generate_EQ,
      options::OPT_fno_profile_instr_generate);
  if (ProfileGenerateArg &&
      ProfileGenerateArg->getOption().matches(
          options::OPT_fno_profile_instr_generate))
    ProfileGenerateArg = nullptr;

  if (PGOGenerateArg && ProfileGenerateArg)
    D.Diag(diag::err_drv_argument_not_allowed_with)
        << PGOGenerateArg->getSpelling() << ProfileGenerateArg->getSpelling();

  auto *ProfileUseArg = getLastProfileUseArg(Args);

  if (PGOGenerateArg && ProfileUseArg)
    D.Diag(diag::err_drv_argument_not_allowed_with)
        << ProfileUseArg->getSpelling() << PGOGenerateArg->getSpelling();

  if (ProfileGenerateArg && ProfileUseArg)
    D.Diag(diag::err_drv_argument_not_allowed_with)
        << ProfileGenerateArg->getSpelling() << ProfileUseArg->getSpelling();

  if (CSPGOGenerateArg && PGOGenerateArg) {
    D.Diag(diag::err_drv_argument_not_allowed_with)
        << CSPGOGenerateArg->getSpelling() << PGOGenerateArg->getSpelling();
    PGOGenerateArg = nullptr;
  }

  if (TC.getTriple().isOSAIX()) {
    if (Arg *ProfileSampleUseArg = getLastProfileSampleUseArg(Args))
      D.Diag(diag::err_drv_unsupported_opt_for_target)
          << ProfileSampleUseArg->getSpelling() << TC.getTriple().str();
  }

  if (ProfileGenerateArg) {
    if (ProfileGenerateArg->getOption().matches(
            options::OPT_fprofile_instr_generate_EQ))
      CmdArgs.push_back(Args.MakeArgString(Twine("-fprofile-instrument-path=") +
                                           ProfileGenerateArg->getValue()));
    // The default is to use Clang Instrumentation.
    CmdArgs.push_back("-fprofile-instrument=clang");
    if (TC.getTriple().isWindowsMSVCEnvironment() &&
        Args.hasFlag(options::OPT_frtlib_defaultlib,
                     options::OPT_fno_rtlib_defaultlib, true)) {
      // Add dependent lib for clang_rt.profile
      CmdArgs.push_back(Args.MakeArgString(
          "--dependent-lib=" + TC.getCompilerRTBasename(Args, "profile")));
    }
  }

  if (auto *ColdFuncCoverageArg = Args.getLastArg(
          options::OPT_fprofile_generate_cold_function_coverage,
          options::OPT_fprofile_generate_cold_function_coverage_EQ)) {
    SmallString<128> Path(
        ColdFuncCoverageArg->getOption().matches(
            options::OPT_fprofile_generate_cold_function_coverage_EQ)
            ? ColdFuncCoverageArg->getValue()
            : "");
    llvm::sys::path::append(Path, "default_%m.profraw");
    // FIXME: Idealy the file path should be passed through
    // `-fprofile-instrument-path=`(InstrProfileOutput), however, this field is
    // shared with other profile use path(see PGOOptions), we need to refactor
    // PGOOptions to make it work.
    CmdArgs.push_back("-mllvm");
    CmdArgs.push_back(Args.MakeArgString(
        Twine("--instrument-cold-function-only-path=") + Path));
    CmdArgs.push_back("-mllvm");
    CmdArgs.push_back("--pgo-instrument-cold-function-only");
    CmdArgs.push_back("-mllvm");
    CmdArgs.push_back("--pgo-function-entry-coverage");
    CmdArgs.push_back("-fprofile-instrument=sample-coldcov");
  }

  if (auto *A = Args.getLastArg(options::OPT_ftemporal_profile)) {
    if (!PGOGenerateArg && !CSPGOGenerateArg)
      D.Diag(clang::diag::err_drv_argument_only_allowed_with)
          << A->getSpelling() << "-fprofile-generate or -fcs-profile-generate";
    CmdArgs.push_back("-mllvm");
    CmdArgs.push_back("--pgo-temporal-instrumentation");
  }

  Arg *PGOGenArg = nullptr;
  if (PGOGenerateArg) {
    assert(!CSPGOGenerateArg);
    PGOGenArg = PGOGenerateArg;
    CmdArgs.push_back("-fprofile-instrument=llvm");
  }
  if (CSPGOGenerateArg) {
    assert(!PGOGenerateArg);
    PGOGenArg = CSPGOGenerateArg;
    CmdArgs.push_back("-fprofile-instrument=csllvm");
  }
  if (PGOGenArg) {
    if (TC.getTriple().isWindowsMSVCEnvironment() &&
        Args.hasFlag(options::OPT_frtlib_defaultlib,
                     options::OPT_fno_rtlib_defaultlib, true)) {
      // Add dependent lib for clang_rt.profile
      CmdArgs.push_back(Args.MakeArgString(
          "--dependent-lib=" + TC.getCompilerRTBasename(Args, "profile")));
    }
    if (PGOGenArg->getOption().matches(
            PGOGenerateArg ? options::OPT_fprofile_generate_EQ
                           : options::OPT_fcs_profile_generate_EQ)) {
      SmallString<128> Path(PGOGenArg->getValue());
      llvm::sys::path::append(Path, "default_%m.profraw");
      CmdArgs.push_back(
          Args.MakeArgString(Twine("-fprofile-instrument-path=") + Path));
    }
  }

  if (ProfileUseArg) {
    SmallString<128> UsePathBuf;
    StringRef UsePath;
    if (ProfileUseArg->getOption().matches(options::OPT_fprofile_instr_use_EQ))
      UsePath = ProfileUseArg->getValue();
    else if ((ProfileUseArg->getOption().matches(
                  options::OPT_fprofile_use_EQ) ||
              ProfileUseArg->getOption().matches(
                  options::OPT_fprofile_instr_use))) {
      UsePathBuf =
          ProfileUseArg->getNumValues() == 0 ? "" : ProfileUseArg->getValue();
      if (UsePathBuf.empty() || llvm::sys::fs::is_directory(UsePathBuf))
        llvm::sys::path::append(UsePathBuf, "default.profdata");
      UsePath = UsePathBuf;
    }
    auto ReaderOrErr =
        llvm::IndexedInstrProfReader::create(UsePath, D.getVFS());
    if (auto E = ReaderOrErr.takeError()) {
      auto DiagID = D.getDiags().getCustomDiagID(
          DiagnosticsEngine::Error, "Error in reading profile %0: %1");
      llvm::handleAllErrors(std::move(E), [&](const llvm::ErrorInfoBase &EI) {
        D.Diag(DiagID) << UsePath.str() << EI.message();
      });
    } else {
      std::unique_ptr<llvm::IndexedInstrProfReader> PGOReader =
          std::move(ReaderOrErr.get());
      StringRef UseKind;
      // Currently memprof profiles are only added at the IR level. Mark the
      // profile type as IR in that case as well and the subsequent matching
      // needs to detect which is available (might be one or both).
      if (PGOReader->isIRLevelProfile() || PGOReader->hasMemoryProfile()) {
        if (PGOReader->hasCSIRLevelProfile())
          UseKind = "csllvm";
        else
          UseKind = "llvm";
      } else
        UseKind = "clang";

      CmdArgs.push_back(
          Args.MakeArgString("-fprofile-instrument-use=" + UseKind));
      CmdArgs.push_back(
          Args.MakeArgString("-fprofile-instrument-use-path=" + UsePath));
    }
  }

  bool EmitCovNotes = Args.hasFlag(options::OPT_ftest_coverage,
                                   options::OPT_fno_test_coverage, false) ||
                      Args.hasArg(options::OPT_coverage);
  bool EmitCovData = TC.needsGCovInstrumentation(Args);

  if (Args.hasFlag(options::OPT_fcoverage_mapping,
                   options::OPT_fno_coverage_mapping, false)) {
    if (!ProfileGenerateArg)
      D.Diag(clang::diag::err_drv_argument_only_allowed_with)
          << "-fcoverage-mapping"
          << "-fprofile-instr-generate";

    CmdArgs.push_back("-fcoverage-mapping");
  }

  if (Args.hasFlag(options::OPT_fmcdc_coverage, options::OPT_fno_mcdc_coverage,
                   false)) {
    if (!Args.hasFlag(options::OPT_fcoverage_mapping,
                      options::OPT_fno_coverage_mapping, false))
      D.Diag(clang::diag::err_drv_argument_only_allowed_with)
          << "-fcoverage-mcdc"
          << "-fcoverage-mapping";

    CmdArgs.push_back("-fcoverage-mcdc");
  }

  StringRef CoverageCompDir;
  if (Arg *A = Args.getLastArg(options::OPT_ffile_compilation_dir_EQ,
                               options::OPT_fcoverage_compilation_dir_EQ))
    CoverageCompDir = A->getValue();
  if (CoverageCompDir.empty()) {
    if (auto CWD = D.getVFS().getCurrentWorkingDirectory())
      CmdArgs.push_back(
          Args.MakeArgString(Twine("-fcoverage-compilation-dir=") + *CWD));
  } else
    CmdArgs.push_back(Args.MakeArgString(Twine("-fcoverage-compilation-dir=") +
                                         CoverageCompDir));

  if (Args.hasArg(options::OPT_fprofile_exclude_files_EQ)) {
    auto *Arg = Args.getLastArg(options::OPT_fprofile_exclude_files_EQ);
    if (!Args.hasArg(options::OPT_coverage))
      D.Diag(clang::diag::err_drv_argument_only_allowed_with)
          << "-fprofile-exclude-files="
          << "--coverage";

    StringRef v = Arg->getValue();
    CmdArgs.push_back(
        Args.MakeArgString(Twine("-fprofile-exclude-files=" + v)));
  }

  if (Args.hasArg(options::OPT_fprofile_filter_files_EQ)) {
    auto *Arg = Args.getLastArg(options::OPT_fprofile_filter_files_EQ);
    if (!Args.hasArg(options::OPT_coverage))
      D.Diag(clang::diag::err_drv_argument_only_allowed_with)
          << "-fprofile-filter-files="
          << "--coverage";

    StringRef v = Arg->getValue();
    CmdArgs.push_back(Args.MakeArgString(Twine("-fprofile-filter-files=" + v)));
  }

  if (const auto *A = Args.getLastArg(options::OPT_fprofile_update_EQ)) {
    StringRef Val = A->getValue();
    if (Val == "atomic" || Val == "prefer-atomic")
      CmdArgs.push_back("-fprofile-update=atomic");
    else if (Val != "single")
      D.Diag(diag::err_drv_unsupported_option_argument)
          << A->getSpelling() << Val;
  }
  if (const auto *A = Args.getLastArg(options::OPT_fprofile_continuous)) {
    if (!PGOGenerateArg && !CSPGOGenerateArg && !ProfileGenerateArg)
      D.Diag(clang::diag::err_drv_argument_only_allowed_with)
          << A->getSpelling()
          << "-fprofile-generate, -fprofile-instr-generate, or "
             "-fcs-profile-generate";
    else {
      CmdArgs.push_back("-fprofile-continuous");
      // Platforms that require a bias variable:
      if (T.isOSBinFormatELF() || T.isOSAIX() || T.isOSWindows()) {
        CmdArgs.push_back("-mllvm");
        CmdArgs.push_back("-runtime-counter-relocation");
      }
      // -fprofile-instr-generate does not decide the profile file name in the
      // FE, and so it does not define the filename symbol
      // (__llvm_profile_filename). Instead, the runtime uses the name
      // "default.profraw" for the profile file. When continuous mode is ON, we
      // will create the filename symbol so that we can insert the "%c"
      // modifier.
      if (ProfileGenerateArg &&
          (ProfileGenerateArg->getOption().matches(
               options::OPT_fprofile_instr_generate) ||
           (ProfileGenerateArg->getOption().matches(
                options::OPT_fprofile_instr_generate_EQ) &&
            strlen(ProfileGenerateArg->getValue()) == 0)))
        CmdArgs.push_back("-fprofile-instrument-path=default.profraw");
    }
  }

  int FunctionGroups = 1;
  int SelectedFunctionGroup = 0;
  if (const auto *A = Args.getLastArg(options::OPT_fprofile_function_groups)) {
    StringRef Val = A->getValue();
    if (Val.getAsInteger(0, FunctionGroups) || FunctionGroups < 1)
      D.Diag(diag::err_drv_invalid_int_value) << A->getAsString(Args) << Val;
  }
  if (const auto *A =
          Args.getLastArg(options::OPT_fprofile_selected_function_group)) {
    StringRef Val = A->getValue();
    if (Val.getAsInteger(0, SelectedFunctionGroup) ||
        SelectedFunctionGroup < 0 || SelectedFunctionGroup >= FunctionGroups)
      D.Diag(diag::err_drv_invalid_int_value) << A->getAsString(Args) << Val;
  }
  if (FunctionGroups != 1)
    CmdArgs.push_back(Args.MakeArgString("-fprofile-function-groups=" +
                                         Twine(FunctionGroups)));
  if (SelectedFunctionGroup != 0)
    CmdArgs.push_back(Args.MakeArgString("-fprofile-selected-function-group=" +
                                         Twine(SelectedFunctionGroup)));

  // Leave -fprofile-dir= an unused argument unless .gcda emission is
  // enabled. To be polite, with '-fprofile-arcs -fno-profile-arcs' consider
  // the flag used. There is no -fno-profile-dir, so the user has no
  // targeted way to suppress the warning.
  Arg *FProfileDir = nullptr;
  if (Args.hasArg(options::OPT_fprofile_arcs) ||
      Args.hasArg(options::OPT_coverage))
    FProfileDir = Args.getLastArg(options::OPT_fprofile_dir);

  // Put the .gcno and .gcda files (if needed) next to the primary output file,
  // or fall back to a file in the current directory for `clang -c --coverage
  // d/a.c` in the absence of -o.
  if (EmitCovNotes || EmitCovData) {
    SmallString<128> CoverageFilename;
    if (Arg *DumpDir = Args.getLastArgNoClaim(options::OPT_dumpdir)) {
      // Form ${dumpdir}${basename}.gcno. Note that dumpdir may not end with a
      // path separator.
      CoverageFilename = DumpDir->getValue();
      CoverageFilename += llvm::sys::path::filename(Output.getBaseInput());
    } else if (Arg *FinalOutput =
                   C.getArgs().getLastArg(options::OPT__SLASH_Fo)) {
      CoverageFilename = FinalOutput->getValue();
    } else if (Arg *FinalOutput = C.getArgs().getLastArg(options::OPT_o)) {
      CoverageFilename = FinalOutput->getValue();
    } else {
      CoverageFilename = llvm::sys::path::filename(Output.getBaseInput());
    }
    if (llvm::sys::path::is_relative(CoverageFilename))
      (void)D.getVFS().makeAbsolute(CoverageFilename);
    llvm::sys::path::replace_extension(CoverageFilename, "gcno");
    if (EmitCovNotes) {
      CmdArgs.push_back(
          Args.MakeArgString("-coverage-notes-file=" + CoverageFilename));
    }

    if (EmitCovData) {
      if (FProfileDir) {
        SmallString<128> Gcno = std::move(CoverageFilename);
        CoverageFilename = FProfileDir->getValue();
        llvm::sys::path::append(CoverageFilename, Gcno);
      }
      llvm::sys::path::replace_extension(CoverageFilename, "gcda");
      CmdArgs.push_back(
          Args.MakeArgString("-coverage-data-file=" + CoverageFilename));
    }
  }
}

static void
RenderDebugEnablingArgs(const ArgList &Args, ArgStringList &CmdArgs,
                        llvm::codegenoptions::DebugInfoKind DebugInfoKind,
                        unsigned DwarfVersion,
                        llvm::DebuggerKind DebuggerTuning) {
  addDebugInfoKind(CmdArgs, DebugInfoKind);
  if (DwarfVersion > 0)
    CmdArgs.push_back(
        Args.MakeArgString("-dwarf-version=" + Twine(DwarfVersion)));
  switch (DebuggerTuning) {
  case llvm::DebuggerKind::GDB:
    CmdArgs.push_back("-debugger-tuning=gdb");
    break;
  case llvm::DebuggerKind::LLDB:
    CmdArgs.push_back("-debugger-tuning=lldb");
    break;
  case llvm::DebuggerKind::SCE:
    CmdArgs.push_back("-debugger-tuning=sce");
    break;
  case llvm::DebuggerKind::DBX:
    CmdArgs.push_back("-debugger-tuning=dbx");
    break;
  default:
    break;
  }
}

static void RenderDebugInfoCompressionArgs(const ArgList &Args,
                                           ArgStringList &CmdArgs,
                                           const Driver &D,
                                           const ToolChain &TC) {
  const Arg *A = Args.getLastArg(options::OPT_gz_EQ);
  if (!A)
    return;
  if (checkDebugInfoOption(A, Args, D, TC)) {
    StringRef Value = A->getValue();
    if (Value == "none") {
      CmdArgs.push_back("--compress-debug-sections=none");
    } else if (Value == "zlib") {
      if (llvm::compression::zlib::isAvailable()) {
        CmdArgs.push_back(
            Args.MakeArgString("--compress-debug-sections=" + Twine(Value)));
      } else {
        D.Diag(diag::warn_debug_compression_unavailable) << "zlib";
      }
    } else if (Value == "zstd") {
      if (llvm::compression::zstd::isAvailable()) {
        CmdArgs.push_back(
            Args.MakeArgString("--compress-debug-sections=" + Twine(Value)));
      } else {
        D.Diag(diag::warn_debug_compression_unavailable) << "zstd";
      }
    } else {
      D.Diag(diag::err_drv_unsupported_option_argument)
          << A->getSpelling() << Value;
    }
  }
}

static void handleAMDGPUCodeObjectVersionOptions(const Driver &D,
                                                 const ArgList &Args,
                                                 ArgStringList &CmdArgs,
                                                 bool IsCC1As = false) {
  // If no version was requested by the user, use the default value from the
  // back end. This is consistent with the value returned from
  // getAMDGPUCodeObjectVersion. This lets clang emit IR for amdgpu without
  // requiring the corresponding llvm to have the AMDGPU target enabled,
  // provided the user (e.g. front end tests) can use the default.
  if (haveAMDGPUCodeObjectVersionArgument(D, Args)) {
    unsigned CodeObjVer = getAMDGPUCodeObjectVersion(D, Args);
    CmdArgs.insert(CmdArgs.begin() + 1,
                   Args.MakeArgString(Twine("--amdhsa-code-object-version=") +
                                      Twine(CodeObjVer)));
    CmdArgs.insert(CmdArgs.begin() + 1, "-mllvm");
    // -cc1as does not accept -mcode-object-version option.
    if (!IsCC1As)
      CmdArgs.insert(CmdArgs.begin() + 1,
                     Args.MakeArgString(Twine("-mcode-object-version=") +
                                        Twine(CodeObjVer)));
  }
}

/// Check whether the given input tree contains any append footer actions
static bool ContainsAppendFooterAction(const Action *A) {
  if (isa<AppendFooterJobAction>(A))
    return true;
  for (const auto &AI : A->inputs())
    if (ContainsAppendFooterAction(AI))
      return true;

  return false;
}

static bool maybeHasClangPchSignature(const Driver &D, StringRef Path) {
  llvm::ErrorOr<std::unique_ptr<llvm::MemoryBuffer>> MemBuf =
      D.getVFS().getBufferForFile(Path);
  if (!MemBuf)
    return false;
  llvm::file_magic Magic = llvm::identify_magic((*MemBuf)->getBuffer());
  if (Magic == llvm::file_magic::unknown)
    return false;
  // Return true for both raw Clang AST files and object files which may
  // contain a __clangast section.
  if (Magic == llvm::file_magic::clang_ast)
    return true;
  Expected<std::unique_ptr<llvm::object::ObjectFile>> Obj =
      llvm::object::ObjectFile::createObjectFile(**MemBuf, Magic);
  return !Obj.takeError();
}

static bool gchProbe(const Driver &D, StringRef Path) {
  llvm::ErrorOr<llvm::vfs::Status> Status = D.getVFS().status(Path);
  if (!Status)
    return false;

  if (Status->isDirectory()) {
    std::error_code EC;
    for (llvm::vfs::directory_iterator DI = D.getVFS().dir_begin(Path, EC), DE;
         !EC && DI != DE; DI = DI.increment(EC)) {
      if (maybeHasClangPchSignature(D, DI->path()))
        return true;
    }
    D.Diag(diag::warn_drv_pch_ignoring_gch_dir) << Path;
    return false;
  }

  if (maybeHasClangPchSignature(D, Path))
    return true;
  D.Diag(diag::warn_drv_pch_ignoring_gch_file) << Path;
  return false;
}

void Clang::AddPreprocessingOptions(Compilation &C, const JobAction &JA,
                                    const Driver &D, const ArgList &Args,
                                    ArgStringList &CmdArgs,
                                    const InputInfo &Output,
                                    const InputInfoList &Inputs) const {
  const bool IsIAMCU = getToolChain().getTriple().isOSIAMCU();
  bool SYCLDeviceCompilation = JA.isOffloading(Action::OFK_SYCL) &&
                               JA.isDeviceOffloading(Action::OFK_SYCL);

  CheckPreprocessingOptions(D, Args);

  Args.AddLastArg(CmdArgs, options::OPT_C);
  Args.AddLastArg(CmdArgs, options::OPT_CC);

  // Handle dependency file generation.
  Arg *ArgM = Args.getLastArg(options::OPT_MM);
  if (!ArgM)
    ArgM = Args.getLastArg(options::OPT_M);
  Arg *ArgMD = Args.getLastArg(options::OPT_MMD);
  if (!ArgMD)
    ArgMD = Args.getLastArg(options::OPT_MD);

  // -M and -MM imply -w.
  if (ArgM)
    CmdArgs.push_back("-w");
  else
    ArgM = ArgMD;

  if (ArgM) {
    if (!JA.isDeviceOffloading(Action::OFK_HIP)) {
      // Determine the output location.
      const char *DepFile;
      if (Arg *MF = Args.getLastArg(options::OPT_MF)) {
        DepFile = MF->getValue();
        C.addFailureResultFile(DepFile, &JA);
        // Populate the named dependency file to be used in the bundle
        // or passed to the offline compilation.
      } else if (Output.getType() == types::TY_Dependencies) {
        DepFile = Output.getFilename();
      } else if (!ArgMD) {
        DepFile = "-";
      } else {
        DepFile = getDependencyFileName(Args, Inputs);
        C.addFailureResultFile(DepFile, &JA);
      }
      CmdArgs.push_back("-dependency-file");
      CmdArgs.push_back(DepFile);
    }
    // Cmake generates dependency files using all compilation options specified
    // by users. Claim those not used for dependency files.
    if (JA.isOffloading(Action::OFK_HIP)) {
      Args.ClaimAllArgs(options::OPT_offload_compress);
      Args.ClaimAllArgs(options::OPT_no_offload_compress);
      Args.ClaimAllArgs(options::OPT_offload_jobs_EQ);
    }

    bool HasTarget = false;
    for (const Arg *A : Args.filtered(options::OPT_MT, options::OPT_MQ)) {
      HasTarget = true;
      A->claim();
      if (A->getOption().matches(options::OPT_MT)) {
        A->render(Args, CmdArgs);
      } else {
        CmdArgs.push_back("-MT");
        SmallString<128> Quoted;
        quoteMakeTarget(A->getValue(), Quoted);
        CmdArgs.push_back(Args.MakeArgString(Quoted));
      }
    }

    // Add a default target if one wasn't specified.
    if (!HasTarget) {
      const char *DepTarget;

      // If user provided -o, that is the dependency target, except
      // when we are only generating a dependency file.
      Arg *OutputOpt = Args.getLastArg(options::OPT_o, options::OPT__SLASH_Fo);
      if (OutputOpt && Output.getType() != types::TY_Dependencies) {
        DepTarget = OutputOpt->getValue();
      } else {
        // Otherwise derive from the base input.
        //
        // FIXME: This should use the computed output file location.
        SmallString<128> P(Inputs[0].getBaseInput());
        llvm::sys::path::replace_extension(P, "o");
        DepTarget = Args.MakeArgString(llvm::sys::path::filename(P));
      }

      CmdArgs.push_back("-MT");
      SmallString<128> Quoted;
      quoteMakeTarget(DepTarget, Quoted);
      CmdArgs.push_back(Args.MakeArgString(Quoted));
    }

    if (ArgM->getOption().matches(options::OPT_M) ||
        ArgM->getOption().matches(options::OPT_MD))
      CmdArgs.push_back("-sys-header-deps");
    if ((isa<PrecompileJobAction>(JA) &&
         !Args.hasArg(options::OPT_fno_module_file_deps)) ||
        Args.hasArg(options::OPT_fmodule_file_deps))
      CmdArgs.push_back("-module-file-deps");
  }

  if (Args.hasArg(options::OPT_MG)) {
    if (!ArgM || ArgM->getOption().matches(options::OPT_MD) ||
        ArgM->getOption().matches(options::OPT_MMD))
      D.Diag(diag::err_drv_mg_requires_m_or_mm);
    CmdArgs.push_back("-MG");
  }

  Args.AddLastArg(CmdArgs, options::OPT_MP);
  Args.AddLastArg(CmdArgs, options::OPT_MV);

  // Add offload include arguments specific for CUDA/HIP/SYCL. This must happen
  // before we -I or -include anything else, because we must pick up the
  // CUDA/HIP/SYCL headers from the particular CUDA/ROCm/SYCL installation,
  // rather than from e.g. /usr/local/include.
  if (JA.isOffloading(Action::OFK_Cuda))
    getToolChain().AddCudaIncludeArgs(Args, CmdArgs);
  if (JA.isOffloading(Action::OFK_HIP))
    getToolChain().AddHIPIncludeArgs(Args, CmdArgs);
  if (JA.isOffloading(Action::OFK_SYCL))
    getToolChain().addSYCLIncludeArgs(Args, CmdArgs);

  if (JA.isOffloading(Action::OFK_SYCL)) {
    getToolChain().addSYCLIncludeArgs(Args, CmdArgs);
    if (Inputs[0].getType() == types::TY_CUDA ||
        isSYCLCudaCompatEnabled(Args)) {
      // Include __clang_cuda_runtime_wrapper.h in .cu SYCL compilation.
      getToolChain().AddCudaIncludeArgs(Args, CmdArgs);
    }
  }

  // If we are offloading to a target via OpenMP we need to include the
  // openmp_wrappers folder which contains alternative system headers.
  if (JA.isDeviceOffloading(Action::OFK_OpenMP) &&
      !Args.hasArg(options::OPT_nostdinc) &&
      Args.hasFlag(options::OPT_offload_inc, options::OPT_no_offload_inc,
                   true) &&
      getToolChain().getTriple().isGPU()) {
    if (!Args.hasArg(options::OPT_nobuiltininc)) {
      // Add openmp_wrappers/* to our system include path.  This lets us wrap
      // standard library headers.
      SmallString<128> P(D.ResourceDir);
      llvm::sys::path::append(P, "include");
      llvm::sys::path::append(P, "openmp_wrappers");
      CmdArgs.push_back("-internal-isystem");
      CmdArgs.push_back(Args.MakeArgString(P));
    }

    CmdArgs.push_back("-include");
    CmdArgs.push_back("__clang_openmp_device_functions.h");
  }

  if (Args.hasArg(options::OPT_foffload_via_llvm)) {
    // Add llvm_wrappers/* to our system include path.  This lets us wrap
    // standard library headers and other headers.
    SmallString<128> P(D.ResourceDir);
    llvm::sys::path::append(P, "include", "llvm_offload_wrappers");
    CmdArgs.append({"-internal-isystem", Args.MakeArgString(P), "-include"});
    if (JA.isDeviceOffloading(Action::OFK_OpenMP))
      CmdArgs.push_back("__llvm_offload_device.h");
    else
      CmdArgs.push_back("__llvm_offload_host.h");
  }

  // Add -i* options, and automatically translate to
  // -include-pch/-include-pth for transparent PCH support. It's
  // wonky, but we include looking for .gch so we can support seamless
  // replacement into a build system already set up to be generating
  // .gch files.

  if (getToolChain().getDriver().IsCLMode()) {
    const Arg *YcArg = Args.getLastArg(options::OPT__SLASH_Yc);
    const Arg *YuArg = Args.getLastArg(options::OPT__SLASH_Yu);
    if (YcArg && JA.getKind() >= Action::PrecompileJobClass &&
        JA.getKind() <= Action::AssembleJobClass) {
      CmdArgs.push_back(Args.MakeArgString("-building-pch-with-obj"));
      // -fpch-instantiate-templates is the default when creating
      // precomp using /Yc
      if (Args.hasFlag(options::OPT_fpch_instantiate_templates,
                       options::OPT_fno_pch_instantiate_templates, true))
        CmdArgs.push_back(Args.MakeArgString("-fpch-instantiate-templates"));
    }

    if (YcArg || YuArg) {
      StringRef ThroughHeader = YcArg ? YcArg->getValue() : YuArg->getValue();
      // If PCH file is available, include it while performing
      // host compilation (-fsycl-is-host) in SYCL mode (-fsycl).
      // as well as in non-sycl mode.

      if (!isa<PrecompileJobAction>(JA) && !SYCLDeviceCompilation) {
        CmdArgs.push_back("-include-pch");
        CmdArgs.push_back(Args.MakeArgString(D.GetClPchPath(
            C, !ThroughHeader.empty()
                   ? ThroughHeader
                   : llvm::sys::path::filename(Inputs[0].getBaseInput()))));
      }

      if (ThroughHeader.empty()) {
        CmdArgs.push_back(Args.MakeArgString(
            Twine("-pch-through-hdrstop-") + (YcArg ? "create" : "use")));
      } else {
        CmdArgs.push_back(
            Args.MakeArgString(Twine("-pch-through-header=") + ThroughHeader));
      }
    }
  }

  bool RenderedImplicitInclude = false;

  for (const Arg *A : Args.filtered(options::OPT_clang_i_Group)) {
    if ((A->getOption().matches(options::OPT_include) &&
         D.getProbePrecompiled()) ||
        A->getOption().matches(options::OPT_include_pch)) {

      // Handling of gcc-style gch precompiled headers.
      bool IsFirstImplicitInclude = !RenderedImplicitInclude;
      RenderedImplicitInclude = true;

      bool FoundPCH = false;
      SmallString<128> P(A->getValue());
      // We want the files to have a name like foo.h.pch. Add a dummy extension
      // so that replace_extension does the right thing.
      P += ".dummy";
      llvm::sys::path::replace_extension(P, "pch");
      if (D.getVFS().exists(P))
        FoundPCH = true;

      if (!FoundPCH) {
        // For GCC compat, probe for a file or directory ending in .gch instead.
        llvm::sys::path::replace_extension(P, "gch");
        FoundPCH = gchProbe(D, P.str());
      }
      // If PCH file is available, include it while performing
      // host compilation (-fsycl-is-host) in SYCL mode (-fsycl).
      // as well as in non-sycl mode.

      if (FoundPCH && !SYCLDeviceCompilation) {
        if (IsFirstImplicitInclude) {
          A->claim();
          CmdArgs.push_back("-include-pch");
          CmdArgs.push_back(Args.MakeArgString(P));
          continue;
        } else {
          // Ignore the PCH if not first on command line and emit warning.
          D.Diag(diag::warn_drv_pch_not_first_include) << P
                                                       << A->getAsString(Args);
        }
      }
      // No PCH file, but we still want to include the header file
      // (-include dummy.h) in device compilation mode.
      else if (JA.isDeviceOffloading(Action::OFK_SYCL) &&
               A->getOption().matches(options::OPT_include_pch)) {
        continue;
      }

    } else if (A->getOption().matches(options::OPT_isystem_after)) {
      // Handling of paths which must come late.  These entries are handled by
      // the toolchain itself after the resource dir is inserted in the right
      // search order.
      // Do not claim the argument so that the use of the argument does not
      // silently go unnoticed on toolchains which do not honour the option.
      continue;
    } else if (A->getOption().matches(options::OPT_stdlibxx_isystem)) {
      // Translated to -internal-isystem by the driver, no need to pass to cc1.
      continue;
    } else if (A->getOption().matches(options::OPT_ibuiltininc)) {
      // This is used only by the driver. No need to pass to cc1.
      continue;
    }

    // Not translated, render as usual.
    A->claim();
    A->render(Args, CmdArgs);
  }

  Args.addAllArgs(CmdArgs,
                  {options::OPT_D, options::OPT_U, options::OPT_I_Group,
                   options::OPT_F, options::OPT_embed_dir_EQ});

  // Add -Wp, and -Xpreprocessor if using the preprocessor.

  // FIXME: There is a very unfortunate problem here, some troubled
  // souls abuse -Wp, to pass preprocessor options in gcc syntax. To
  // really support that we would have to parse and then translate
  // those options. :(
  Args.AddAllArgValues(CmdArgs, options::OPT_Wp_COMMA,
                       options::OPT_Xpreprocessor);

  // -I- is a deprecated GCC feature, reject it.
  if (Arg *A = Args.getLastArg(options::OPT_I_))
    D.Diag(diag::err_drv_I_dash_not_supported) << A->getAsString(Args);

  // If we have a --sysroot, and don't have an explicit -isysroot flag, add an
  // -isysroot to the CC1 invocation.
  StringRef sysroot = C.getSysRoot();
  if (sysroot != "") {
    if (!Args.hasArg(options::OPT_isysroot)) {
      CmdArgs.push_back("-isysroot");
      CmdArgs.push_back(C.getArgs().MakeArgString(sysroot));
    }
  }

  // Parse additional include paths from environment variables.
  // FIXME: We should probably sink the logic for handling these from the
  // frontend into the driver. It will allow deleting 4 otherwise unused flags.
  // CPATH - included following the user specified includes (but prior to
  // builtin and standard includes).
  addDirectoryList(Args, CmdArgs, "-I", "CPATH");
  // C_INCLUDE_PATH - system includes enabled when compiling C.
  addDirectoryList(Args, CmdArgs, "-c-isystem", "C_INCLUDE_PATH");
  // CPLUS_INCLUDE_PATH - system includes enabled when compiling C++.
  addDirectoryList(Args, CmdArgs, "-cxx-isystem", "CPLUS_INCLUDE_PATH");
  // OBJC_INCLUDE_PATH - system includes enabled when compiling ObjC.
  addDirectoryList(Args, CmdArgs, "-objc-isystem", "OBJC_INCLUDE_PATH");
  // OBJCPLUS_INCLUDE_PATH - system includes enabled when compiling ObjC++.
  addDirectoryList(Args, CmdArgs, "-objcxx-isystem", "OBJCPLUS_INCLUDE_PATH");

  // While adding the include arguments, we also attempt to retrieve the
  // arguments of related offloading toolchains or arguments that are specific
  // of an offloading programming model.

  // Add C++ include arguments, if needed.
  if (types::isCXX(Inputs[0].getType())) {
    bool HasStdlibxxIsystem = Args.hasArg(options::OPT_stdlibxx_isystem);
    forAllAssociatedToolChains(
        C, JA, getToolChain(),
        [&Args, &CmdArgs, HasStdlibxxIsystem](const ToolChain &TC) {
          HasStdlibxxIsystem ? TC.AddClangCXXStdlibIsystemArgs(Args, CmdArgs)
                             : TC.AddClangCXXStdlibIncludeArgs(Args, CmdArgs);
        });
  }

  // If we are compiling for a GPU target we want to override the system headers
  // with ones created by the 'libc' project if present.
  // TODO: This should be moved to `AddClangSystemIncludeArgs` by passing the
  //       OffloadKind as an argument.
  if (!Args.hasArg(options::OPT_nostdinc) &&
      Args.hasFlag(options::OPT_offload_inc, options::OPT_no_offload_inc,
                   true) &&
      !Args.hasArg(options::OPT_nobuiltininc) &&
      (C.getActiveOffloadKinds() == Action::OFK_OpenMP)) {
    // TODO: CUDA / HIP include their own headers for some common functions
    // implemented here. We'll need to clean those up so they do not conflict.
    SmallString<128> P(D.ResourceDir);
    llvm::sys::path::append(P, "include");
    llvm::sys::path::append(P, "llvm_libc_wrappers");
    CmdArgs.push_back("-internal-isystem");
    CmdArgs.push_back(Args.MakeArgString(P));
  }

  // Add system include arguments for all targets but IAMCU.
  if (!IsIAMCU)
    forAllAssociatedToolChains(C, JA, getToolChain(),
                               [&Args, &CmdArgs](const ToolChain &TC) {
                                 TC.AddClangSystemIncludeArgs(Args, CmdArgs);
                               });
  else {
    // For IAMCU add special include arguments.
    getToolChain().AddIAMCUIncludeArgs(Args, CmdArgs);
  }

  addMacroPrefixMapArg(D, Args, CmdArgs);
  addCoveragePrefixMapArg(D, Args, CmdArgs);

  Args.AddLastArg(CmdArgs, options::OPT_ffile_reproducible,
                  options::OPT_fno_file_reproducible);

  if (const char *Epoch = std::getenv("SOURCE_DATE_EPOCH")) {
    CmdArgs.push_back("-source-date-epoch");
    CmdArgs.push_back(Args.MakeArgString(Epoch));
  }

  Args.addOptInFlag(CmdArgs, options::OPT_fdefine_target_os_macros,
                    options::OPT_fno_define_target_os_macros);
}

// FIXME: Move to target hook.
static bool isSignedCharDefault(const llvm::Triple &Triple) {
  switch (Triple.getArch()) {
  default:
    return true;

  case llvm::Triple::aarch64:
  case llvm::Triple::aarch64_32:
  case llvm::Triple::aarch64_be:
  case llvm::Triple::arm:
  case llvm::Triple::armeb:
  case llvm::Triple::thumb:
  case llvm::Triple::thumbeb:
    if (Triple.isOSDarwin() || Triple.isOSWindows())
      return true;
    return false;

  case llvm::Triple::ppc:
  case llvm::Triple::ppc64:
    if (Triple.isOSDarwin())
      return true;
    return false;

  case llvm::Triple::csky:
  case llvm::Triple::hexagon:
  case llvm::Triple::msp430:
  case llvm::Triple::ppcle:
  case llvm::Triple::ppc64le:
  case llvm::Triple::riscv32:
  case llvm::Triple::riscv64:
  case llvm::Triple::systemz:
  case llvm::Triple::xcore:
  case llvm::Triple::xtensa:
    return false;
  }
}

static bool hasMultipleInvocations(const llvm::Triple &Triple,
                                   const ArgList &Args) {
  // Supported only on Darwin where we invoke the compiler multiple times
  // followed by an invocation to lipo.
  if (!Triple.isOSDarwin())
    return false;
  // If more than one "-arch <arch>" is specified, we're targeting multiple
  // architectures resulting in a fat binary.
  return Args.getAllArgValues(options::OPT_arch).size() > 1;
}

static bool checkRemarksOptions(const Driver &D, const ArgList &Args,
                                const llvm::Triple &Triple) {
  // When enabling remarks, we need to error if:
  // * The remark file is specified but we're targeting multiple architectures,
  // which means more than one remark file is being generated.
  bool hasMultipleInvocations = ::hasMultipleInvocations(Triple, Args);
  bool hasExplicitOutputFile =
      Args.getLastArg(options::OPT_foptimization_record_file_EQ);
  if (hasMultipleInvocations && hasExplicitOutputFile) {
    D.Diag(diag::err_drv_invalid_output_with_multiple_archs)
        << "-foptimization-record-file";
    return false;
  }
  return true;
}

static void renderRemarksOptions(const ArgList &Args, ArgStringList &CmdArgs,
                                 const llvm::Triple &Triple,
                                 const InputInfo &Input,
                                 const InputInfo &Output, const JobAction &JA) {
  StringRef Format = "yaml";
  if (const Arg *A = Args.getLastArg(options::OPT_fsave_optimization_record_EQ))
    Format = A->getValue();

  CmdArgs.push_back("-opt-record-file");

  const Arg *A = Args.getLastArg(options::OPT_foptimization_record_file_EQ);
  if (A) {
    CmdArgs.push_back(A->getValue());
  } else {
    bool hasMultipleArchs =
        Triple.isOSDarwin() && // Only supported on Darwin platforms.
        Args.getAllArgValues(options::OPT_arch).size() > 1;

    SmallString<128> F;

    if (Args.hasArg(options::OPT_c) || Args.hasArg(options::OPT_S)) {
      if (Arg *FinalOutput = Args.getLastArg(options::OPT_o))
        F = FinalOutput->getValue();
    } else {
      if (Format != "yaml" && // For YAML, keep the original behavior.
          Triple.isOSDarwin() && // Enable this only on darwin, since it's the only platform supporting .dSYM bundles.
          Output.isFilename())
        F = Output.getFilename();
    }

    if (F.empty()) {
      // Use the input filename.
      F = llvm::sys::path::stem(Input.getBaseInput());

      // If we're compiling for an offload architecture (i.e. a CUDA device),
      // we need to make the file name for the device compilation different
      // from the host compilation.
      if (!JA.isDeviceOffloading(Action::OFK_None) &&
          !JA.isDeviceOffloading(Action::OFK_Host)) {
        llvm::sys::path::replace_extension(F, "");
        F += Action::GetOffloadingFileNamePrefix(JA.getOffloadingDeviceKind(),
                                                 Triple.normalize());
        F += "-";
        F += JA.getOffloadingArch();
      }
    }

    // If we're having more than one "-arch", we should name the files
    // differently so that every cc1 invocation writes to a different file.
    // We're doing that by appending "-<arch>" with "<arch>" being the arch
    // name from the triple.
    if (hasMultipleArchs) {
      // First, remember the extension.
      SmallString<64> OldExtension = llvm::sys::path::extension(F);
      // then, remove it.
      llvm::sys::path::replace_extension(F, "");
      // attach -<arch> to it.
      F += "-";
      F += Triple.getArchName();
      // put back the extension.
      llvm::sys::path::replace_extension(F, OldExtension);
    }

    SmallString<32> Extension;
    Extension += "opt.";
    Extension += Format;

    llvm::sys::path::replace_extension(F, Extension);
    CmdArgs.push_back(Args.MakeArgString(F));
  }

  if (const Arg *A =
          Args.getLastArg(options::OPT_foptimization_record_passes_EQ)) {
    CmdArgs.push_back("-opt-record-passes");
    CmdArgs.push_back(A->getValue());
  }

  if (!Format.empty()) {
    CmdArgs.push_back("-opt-record-format");
    CmdArgs.push_back(Format.data());
  }
}

void AddAAPCSVolatileBitfieldArgs(const ArgList &Args, ArgStringList &CmdArgs) {
  if (!Args.hasFlag(options::OPT_faapcs_bitfield_width,
                    options::OPT_fno_aapcs_bitfield_width, true))
    CmdArgs.push_back("-fno-aapcs-bitfield-width");

  if (Args.getLastArg(options::OPT_ForceAAPCSBitfieldLoad))
    CmdArgs.push_back("-faapcs-bitfield-load");
}

namespace {
void RenderARMABI(const Driver &D, const llvm::Triple &Triple,
                  const ArgList &Args, ArgStringList &CmdArgs) {
  // Select the ABI to use.
  // FIXME: Support -meabi.
  // FIXME: Parts of this are duplicated in the backend, unify this somehow.
  const char *ABIName = nullptr;
  if (Arg *A = Args.getLastArg(options::OPT_mabi_EQ))
    ABIName = A->getValue();
  else
    ABIName = llvm::ARM::computeDefaultTargetABI(Triple).data();

  CmdArgs.push_back("-target-abi");
  CmdArgs.push_back(ABIName);
}

void AddUnalignedAccessWarning(ArgStringList &CmdArgs) {
  auto StrictAlignIter =
      llvm::find_if(llvm::reverse(CmdArgs), [](StringRef Arg) {
        return Arg == "+strict-align" || Arg == "-strict-align";
      });
  if (StrictAlignIter != CmdArgs.rend() &&
      StringRef(*StrictAlignIter) == "+strict-align")
    CmdArgs.push_back("-Wunaligned-access");
}
}

<<<<<<< HEAD
// Each combination of options here forms a signing schema, and in most cases
// each signing schema is its own incompatible ABI. The default values of the
// options represent the default signing schema.
static void handlePAuthABI(const ArgList &DriverArgs, ArgStringList &CC1Args) {
  if (!DriverArgs.hasArg(options::OPT_fptrauth_intrinsics,
                         options::OPT_fno_ptrauth_intrinsics))
    CC1Args.push_back("-fptrauth-intrinsics");

  if (!DriverArgs.hasArg(options::OPT_fptrauth_calls,
                         options::OPT_fno_ptrauth_calls))
    CC1Args.push_back("-fptrauth-calls");

  if (!DriverArgs.hasArg(options::OPT_fptrauth_returns,
                         options::OPT_fno_ptrauth_returns))
    CC1Args.push_back("-fptrauth-returns");

  if (!DriverArgs.hasArg(options::OPT_fptrauth_auth_traps,
                         options::OPT_fno_ptrauth_auth_traps))
    CC1Args.push_back("-fptrauth-auth-traps");

  if (!DriverArgs.hasArg(
          options::OPT_fptrauth_vtable_pointer_address_discrimination,
          options::OPT_fno_ptrauth_vtable_pointer_address_discrimination))
    CC1Args.push_back("-fptrauth-vtable-pointer-address-discrimination");

  if (!DriverArgs.hasArg(
          options::OPT_fptrauth_vtable_pointer_type_discrimination,
          options::OPT_fno_ptrauth_vtable_pointer_type_discrimination))
    CC1Args.push_back("-fptrauth-vtable-pointer-type-discrimination");

  if (!DriverArgs.hasArg(
          options::OPT_fptrauth_type_info_vtable_pointer_discrimination,
          options::OPT_fno_ptrauth_type_info_vtable_pointer_discrimination))
    CC1Args.push_back("-fptrauth-type-info-vtable-pointer-discrimination");

  if (!DriverArgs.hasArg(options::OPT_fptrauth_indirect_gotos,
                         options::OPT_fno_ptrauth_indirect_gotos))
    CC1Args.push_back("-fptrauth-indirect-gotos");

  if (!DriverArgs.hasArg(options::OPT_fptrauth_init_fini,
                         options::OPT_fno_ptrauth_init_fini))
    CC1Args.push_back("-fptrauth-init-fini");

  if (!DriverArgs.hasArg(
          options::OPT_fptrauth_init_fini_address_discrimination,
          options::OPT_fno_ptrauth_init_fini_address_discrimination))
    CC1Args.push_back("-fptrauth-init-fini-address-discrimination");

  if (!DriverArgs.hasArg(options::OPT_faarch64_jump_table_hardening,
                         options::OPT_fno_aarch64_jump_table_hardening))
    CC1Args.push_back("-faarch64-jump-table-hardening");
}

=======
>>>>>>> 54c4ef26
static void CollectARMPACBTIOptions(const ToolChain &TC, const ArgList &Args,
                                    ArgStringList &CmdArgs, bool isAArch64) {
  const llvm::Triple &Triple = TC.getEffectiveTriple();
  const Arg *A = isAArch64
                     ? Args.getLastArg(options::OPT_msign_return_address_EQ,
                                       options::OPT_mbranch_protection_EQ)
                     : Args.getLastArg(options::OPT_mbranch_protection_EQ);
  if (!A) {
    if (Triple.isOSOpenBSD() && isAArch64) {
      CmdArgs.push_back("-msign-return-address=non-leaf");
      CmdArgs.push_back("-msign-return-address-key=a_key");
      CmdArgs.push_back("-mbranch-target-enforce");
    }
    return;
  }

  const Driver &D = TC.getDriver();
  if (!(isAArch64 || (Triple.isArmT32() && Triple.isArmMClass())))
    D.Diag(diag::warn_incompatible_branch_protection_option)
        << Triple.getArchName();

  StringRef Scope, Key;
  bool IndirectBranches, BranchProtectionPAuthLR, GuardedControlStack;

  if (A->getOption().matches(options::OPT_msign_return_address_EQ)) {
    Scope = A->getValue();
    if (Scope != "none" && Scope != "non-leaf" && Scope != "all")
      D.Diag(diag::err_drv_unsupported_option_argument)
          << A->getSpelling() << Scope;
    Key = "a_key";
    IndirectBranches = Triple.isOSOpenBSD() && isAArch64;
    BranchProtectionPAuthLR = false;
    GuardedControlStack = false;
  } else {
    StringRef DiagMsg;
    llvm::ARM::ParsedBranchProtection PBP;
    bool EnablePAuthLR = false;

    // To know if we need to enable PAuth-LR As part of the standard branch
    // protection option, it needs to be determined if the feature has been
    // activated in the `march` argument. This information is stored within the
    // CmdArgs variable and can be found using a search.
    if (isAArch64) {
      auto isPAuthLR = [](const char *member) {
        llvm::AArch64::ExtensionInfo pauthlr_extension =
            llvm::AArch64::getExtensionByID(llvm::AArch64::AEK_PAUTHLR);
        return pauthlr_extension.PosTargetFeature == member;
      };

      if (llvm::any_of(CmdArgs, isPAuthLR))
        EnablePAuthLR = true;
    }
    if (!llvm::ARM::parseBranchProtection(A->getValue(), PBP, DiagMsg,
                                          EnablePAuthLR))
      D.Diag(diag::err_drv_unsupported_option_argument)
          << A->getSpelling() << DiagMsg;
    if (!isAArch64 && PBP.Key == "b_key")
      D.Diag(diag::warn_unsupported_branch_protection)
          << "b-key" << A->getAsString(Args);
    Scope = PBP.Scope;
    Key = PBP.Key;
    BranchProtectionPAuthLR = PBP.BranchProtectionPAuthLR;
    IndirectBranches = PBP.BranchTargetEnforcement;
    GuardedControlStack = PBP.GuardedControlStack;
  }

  bool HasPtrauthReturns = llvm::any_of(CmdArgs, [](const char *Arg) {
    return StringRef(Arg) == "-fptrauth-returns";
  });
  // GCS is currently untested with ptrauth-returns, but enabling this could be
  // allowed in future after testing with a suitable system.
  if (HasPtrauthReturns &&
      (Scope != "none" || BranchProtectionPAuthLR || GuardedControlStack)) {
    if (Triple.getEnvironment() == llvm::Triple::PAuthTest)
      D.Diag(diag::err_drv_unsupported_opt_for_target)
          << A->getAsString(Args) << Triple.getTriple();
    else
      D.Diag(diag::err_drv_incompatible_options)
          << A->getAsString(Args) << "-fptrauth-returns";
  }

  CmdArgs.push_back(
      Args.MakeArgString(Twine("-msign-return-address=") + Scope));
  if (Scope != "none")
    CmdArgs.push_back(
        Args.MakeArgString(Twine("-msign-return-address-key=") + Key));
  if (BranchProtectionPAuthLR)
    CmdArgs.push_back(
        Args.MakeArgString(Twine("-mbranch-protection-pauth-lr")));
  if (IndirectBranches)
    CmdArgs.push_back("-mbranch-target-enforce");

  if (GuardedControlStack)
    CmdArgs.push_back("-mguarded-control-stack");
}

void Clang::AddARMTargetArgs(const llvm::Triple &Triple, const ArgList &Args,
                             ArgStringList &CmdArgs, bool KernelOrKext) const {
  RenderARMABI(getToolChain().getDriver(), Triple, Args, CmdArgs);

  // Determine floating point ABI from the options & target defaults.
  arm::FloatABI ABI = arm::getARMFloatABI(getToolChain(), Args);
  if (ABI == arm::FloatABI::Soft) {
    // Floating point operations and argument passing are soft.
    // FIXME: This changes CPP defines, we need -target-soft-float.
    CmdArgs.push_back("-msoft-float");
    CmdArgs.push_back("-mfloat-abi");
    CmdArgs.push_back("soft");
  } else if (ABI == arm::FloatABI::SoftFP) {
    // Floating point operations are hard, but argument passing is soft.
    CmdArgs.push_back("-mfloat-abi");
    CmdArgs.push_back("soft");
  } else {
    // Floating point operations and argument passing are hard.
    assert(ABI == arm::FloatABI::Hard && "Invalid float abi!");
    CmdArgs.push_back("-mfloat-abi");
    CmdArgs.push_back("hard");
  }

  // Forward the -mglobal-merge option for explicit control over the pass.
  if (Arg *A = Args.getLastArg(options::OPT_mglobal_merge,
                               options::OPT_mno_global_merge)) {
    CmdArgs.push_back("-mllvm");
    if (A->getOption().matches(options::OPT_mno_global_merge))
      CmdArgs.push_back("-arm-global-merge=false");
    else
      CmdArgs.push_back("-arm-global-merge=true");
  }

  if (!Args.hasFlag(options::OPT_mimplicit_float,
                    options::OPT_mno_implicit_float, true))
    CmdArgs.push_back("-no-implicit-float");

  if (Args.getLastArg(options::OPT_mcmse))
    CmdArgs.push_back("-mcmse");

  AddAAPCSVolatileBitfieldArgs(Args, CmdArgs);

  // Enable/disable return address signing and indirect branch targets.
  CollectARMPACBTIOptions(getToolChain(), Args, CmdArgs, false /*isAArch64*/);

  AddUnalignedAccessWarning(CmdArgs);
}

void Clang::RenderTargetOptions(const llvm::Triple &EffectiveTriple,
                                const ArgList &Args, bool KernelOrKext,
                                ArgStringList &CmdArgs) const {
  const ToolChain &TC = getToolChain();

  // Add the target features
  getTargetFeatures(TC.getDriver(), EffectiveTriple, Args, CmdArgs, false);

  // Add target specific flags.
  switch (TC.getArch()) {
  default:
    break;

  case llvm::Triple::arm:
  case llvm::Triple::armeb:
  case llvm::Triple::thumb:
  case llvm::Triple::thumbeb:
    // Use the effective triple, which takes into account the deployment target.
    AddARMTargetArgs(EffectiveTriple, Args, CmdArgs, KernelOrKext);
    break;

  case llvm::Triple::aarch64:
  case llvm::Triple::aarch64_32:
  case llvm::Triple::aarch64_be:
    AddAArch64TargetArgs(Args, CmdArgs);
    break;

  case llvm::Triple::loongarch32:
  case llvm::Triple::loongarch64:
    AddLoongArchTargetArgs(Args, CmdArgs);
    break;

  case llvm::Triple::mips:
  case llvm::Triple::mipsel:
  case llvm::Triple::mips64:
  case llvm::Triple::mips64el:
    AddMIPSTargetArgs(Args, CmdArgs);
    break;

  case llvm::Triple::ppc:
  case llvm::Triple::ppcle:
  case llvm::Triple::ppc64:
  case llvm::Triple::ppc64le:
    AddPPCTargetArgs(Args, CmdArgs);
    break;

  case llvm::Triple::riscv32:
  case llvm::Triple::riscv64:
    AddRISCVTargetArgs(Args, CmdArgs);
    break;

  case llvm::Triple::sparc:
  case llvm::Triple::sparcel:
  case llvm::Triple::sparcv9:
    AddSparcTargetArgs(Args, CmdArgs);
    break;

  case llvm::Triple::systemz:
    AddSystemZTargetArgs(Args, CmdArgs);
    break;

  case llvm::Triple::x86:
  case llvm::Triple::x86_64:
    AddX86TargetArgs(Args, CmdArgs);
    break;

  case llvm::Triple::lanai:
    AddLanaiTargetArgs(Args, CmdArgs);
    break;

  case llvm::Triple::hexagon:
    AddHexagonTargetArgs(Args, CmdArgs);
    break;

  case llvm::Triple::wasm32:
  case llvm::Triple::wasm64:
    AddWebAssemblyTargetArgs(Args, CmdArgs);
    break;

  case llvm::Triple::ve:
    AddVETargetArgs(Args, CmdArgs);
    break;
  }
}

namespace {
void RenderAArch64ABI(const llvm::Triple &Triple, const ArgList &Args,
                      ArgStringList &CmdArgs) {
  const char *ABIName = nullptr;
  if (Arg *A = Args.getLastArg(options::OPT_mabi_EQ))
    ABIName = A->getValue();
  else if (Triple.isOSDarwin())
    ABIName = "darwinpcs";
  // TODO: we probably want to have some target hook here.
  else if (Triple.isOSLinux() &&
           Triple.getEnvironment() == llvm::Triple::PAuthTest)
    ABIName = "pauthtest";
  else
    ABIName = "aapcs";

  CmdArgs.push_back("-target-abi");
  CmdArgs.push_back(ABIName);
}
}

void Clang::AddAArch64TargetArgs(const ArgList &Args,
                                 ArgStringList &CmdArgs) const {
  const llvm::Triple &Triple = getToolChain().getEffectiveTriple();

  if (!Args.hasFlag(options::OPT_mred_zone, options::OPT_mno_red_zone, true) ||
      Args.hasArg(options::OPT_mkernel) ||
      Args.hasArg(options::OPT_fapple_kext))
    CmdArgs.push_back("-disable-red-zone");

  if (!Args.hasFlag(options::OPT_mimplicit_float,
                    options::OPT_mno_implicit_float, true))
    CmdArgs.push_back("-no-implicit-float");

  RenderAArch64ABI(Triple, Args, CmdArgs);

  // Forward the -mglobal-merge option for explicit control over the pass.
  if (Arg *A = Args.getLastArg(options::OPT_mglobal_merge,
                               options::OPT_mno_global_merge)) {
    CmdArgs.push_back("-mllvm");
    if (A->getOption().matches(options::OPT_mno_global_merge))
      CmdArgs.push_back("-aarch64-enable-global-merge=false");
    else
      CmdArgs.push_back("-aarch64-enable-global-merge=true");
  }

  // Handle -msve_vector_bits=<bits>
  auto HandleVectorBits = [&](Arg *A, StringRef VScaleMin,
                              StringRef VScaleMax) {
    StringRef Val = A->getValue();
    const Driver &D = getToolChain().getDriver();
    if (Val == "128" || Val == "256" || Val == "512" || Val == "1024" ||
        Val == "2048" || Val == "128+" || Val == "256+" || Val == "512+" ||
        Val == "1024+" || Val == "2048+") {
      unsigned Bits = 0;
      if (!Val.consume_back("+")) {
        bool Invalid = Val.getAsInteger(10, Bits);
        (void)Invalid;
        assert(!Invalid && "Failed to parse value");
        CmdArgs.push_back(
            Args.MakeArgString(VScaleMax + llvm::Twine(Bits / 128)));
      }

      bool Invalid = Val.getAsInteger(10, Bits);
      (void)Invalid;
      assert(!Invalid && "Failed to parse value");

      CmdArgs.push_back(
          Args.MakeArgString(VScaleMin + llvm::Twine(Bits / 128)));
    } else if (Val == "scalable") {
      // Silently drop requests for vector-length agnostic code as it's implied.
    } else {
      // Handle the unsupported values passed to msve-vector-bits.
      D.Diag(diag::err_drv_unsupported_option_argument)
          << A->getSpelling() << Val;
    }
  };
  if (Arg *A = Args.getLastArg(options::OPT_msve_vector_bits_EQ))
    HandleVectorBits(A, "-mvscale-min=", "-mvscale-max=");
  if (Arg *A = Args.getLastArg(options::OPT_msve_streaming_vector_bits_EQ))
    HandleVectorBits(A, "-mvscale-streaming-min=", "-mvscale-streaming-max=");

  AddAAPCSVolatileBitfieldArgs(Args, CmdArgs);

  if (const Arg *A = Args.getLastArg(clang::driver::options::OPT_mtune_EQ)) {
    CmdArgs.push_back("-tune-cpu");
    if (strcmp(A->getValue(), "native") == 0)
      CmdArgs.push_back(Args.MakeArgString(llvm::sys::getHostCPUName()));
    else
      CmdArgs.push_back(A->getValue());
  }

  AddUnalignedAccessWarning(CmdArgs);

  Args.addOptInFlag(CmdArgs, options::OPT_fptrauth_intrinsics,
                    options::OPT_fno_ptrauth_intrinsics);
  Args.addOptInFlag(CmdArgs, options::OPT_fptrauth_calls,
                    options::OPT_fno_ptrauth_calls);
  Args.addOptInFlag(CmdArgs, options::OPT_fptrauth_returns,
                    options::OPT_fno_ptrauth_returns);
  Args.addOptInFlag(CmdArgs, options::OPT_fptrauth_auth_traps,
                    options::OPT_fno_ptrauth_auth_traps);
  Args.addOptInFlag(
      CmdArgs, options::OPT_fptrauth_vtable_pointer_address_discrimination,
      options::OPT_fno_ptrauth_vtable_pointer_address_discrimination);
  Args.addOptInFlag(
      CmdArgs, options::OPT_fptrauth_vtable_pointer_type_discrimination,
      options::OPT_fno_ptrauth_vtable_pointer_type_discrimination);
  Args.addOptInFlag(
      CmdArgs, options::OPT_fptrauth_type_info_vtable_pointer_discrimination,
      options::OPT_fno_ptrauth_type_info_vtable_pointer_discrimination);
  Args.addOptInFlag(
      CmdArgs, options::OPT_fptrauth_function_pointer_type_discrimination,
      options::OPT_fno_ptrauth_function_pointer_type_discrimination);

  Args.addOptInFlag(CmdArgs, options::OPT_fptrauth_indirect_gotos,
                    options::OPT_fno_ptrauth_indirect_gotos);
  Args.addOptInFlag(CmdArgs, options::OPT_fptrauth_init_fini,
                    options::OPT_fno_ptrauth_init_fini);
  Args.addOptInFlag(CmdArgs,
                    options::OPT_fptrauth_init_fini_address_discrimination,
                    options::OPT_fno_ptrauth_init_fini_address_discrimination);
  Args.addOptInFlag(CmdArgs, options::OPT_faarch64_jump_table_hardening,
                    options::OPT_fno_aarch64_jump_table_hardening);

  Args.addOptInFlag(CmdArgs, options::OPT_fptrauth_objc_isa,
                    options::OPT_fno_ptrauth_objc_isa);
  Args.addOptInFlag(CmdArgs, options::OPT_fptrauth_objc_interface_sel,
                    options::OPT_fno_ptrauth_objc_interface_sel);
  Args.addOptInFlag(CmdArgs, options::OPT_fptrauth_objc_class_ro,
                    options::OPT_fno_ptrauth_objc_class_ro);

  // Enable/disable return address signing and indirect branch targets.
  CollectARMPACBTIOptions(getToolChain(), Args, CmdArgs, true /*isAArch64*/);
}

void Clang::AddLoongArchTargetArgs(const ArgList &Args,
                                   ArgStringList &CmdArgs) const {
  const llvm::Triple &Triple = getToolChain().getTriple();

  CmdArgs.push_back("-target-abi");
  CmdArgs.push_back(
      loongarch::getLoongArchABI(getToolChain().getDriver(), Args, Triple)
          .data());

  // Handle -mtune.
  if (const Arg *A = Args.getLastArg(options::OPT_mtune_EQ)) {
    std::string TuneCPU = A->getValue();
    TuneCPU = loongarch::postProcessTargetCPUString(TuneCPU, Triple);
    CmdArgs.push_back("-tune-cpu");
    CmdArgs.push_back(Args.MakeArgString(TuneCPU));
  }

  if (Arg *A = Args.getLastArg(options::OPT_mannotate_tablejump,
                               options::OPT_mno_annotate_tablejump)) {
    if (A->getOption().matches(options::OPT_mannotate_tablejump)) {
      CmdArgs.push_back("-mllvm");
      CmdArgs.push_back("-loongarch-annotate-tablejump");
    }
  }
}

void Clang::AddMIPSTargetArgs(const ArgList &Args,
                              ArgStringList &CmdArgs) const {
  const Driver &D = getToolChain().getDriver();
  StringRef CPUName;
  StringRef ABIName;
  const llvm::Triple &Triple = getToolChain().getTriple();
  mips::getMipsCPUAndABI(Args, Triple, CPUName, ABIName);

  CmdArgs.push_back("-target-abi");
  CmdArgs.push_back(ABIName.data());

  mips::FloatABI ABI = mips::getMipsFloatABI(D, Args, Triple);
  if (ABI == mips::FloatABI::Soft) {
    // Floating point operations and argument passing are soft.
    CmdArgs.push_back("-msoft-float");
    CmdArgs.push_back("-mfloat-abi");
    CmdArgs.push_back("soft");
  } else {
    // Floating point operations and argument passing are hard.
    assert(ABI == mips::FloatABI::Hard && "Invalid float abi!");
    CmdArgs.push_back("-mfloat-abi");
    CmdArgs.push_back("hard");
  }

  if (Arg *A = Args.getLastArg(options::OPT_mldc1_sdc1,
                               options::OPT_mno_ldc1_sdc1)) {
    if (A->getOption().matches(options::OPT_mno_ldc1_sdc1)) {
      CmdArgs.push_back("-mllvm");
      CmdArgs.push_back("-mno-ldc1-sdc1");
    }
  }

  if (Arg *A = Args.getLastArg(options::OPT_mcheck_zero_division,
                               options::OPT_mno_check_zero_division)) {
    if (A->getOption().matches(options::OPT_mno_check_zero_division)) {
      CmdArgs.push_back("-mllvm");
      CmdArgs.push_back("-mno-check-zero-division");
    }
  }

  if (Args.getLastArg(options::OPT_mfix4300)) {
    CmdArgs.push_back("-mllvm");
    CmdArgs.push_back("-mfix4300");
  }

  if (Arg *A = Args.getLastArg(options::OPT_G)) {
    StringRef v = A->getValue();
    CmdArgs.push_back("-mllvm");
    CmdArgs.push_back(Args.MakeArgString("-mips-ssection-threshold=" + v));
    A->claim();
  }

  Arg *GPOpt = Args.getLastArg(options::OPT_mgpopt, options::OPT_mno_gpopt);
  Arg *ABICalls =
      Args.getLastArg(options::OPT_mabicalls, options::OPT_mno_abicalls);

  // -mabicalls is the default for many MIPS environments, even with -fno-pic.
  // -mgpopt is the default for static, -fno-pic environments but these two
  // options conflict. We want to be certain that -mno-abicalls -mgpopt is
  // the only case where -mllvm -mgpopt is passed.
  // NOTE: We need a warning here or in the backend to warn when -mgpopt is
  //       passed explicitly when compiling something with -mabicalls
  //       (implictly) in affect. Currently the warning is in the backend.
  //
  // When the ABI in use is  N64, we also need to determine the PIC mode that
  // is in use, as -fno-pic for N64 implies -mno-abicalls.
  bool NoABICalls =
      ABICalls && ABICalls->getOption().matches(options::OPT_mno_abicalls);

  llvm::Reloc::Model RelocationModel;
  unsigned PICLevel;
  bool IsPIE;
  std::tie(RelocationModel, PICLevel, IsPIE) =
      ParsePICArgs(getToolChain(), Args);

  NoABICalls = NoABICalls ||
               (RelocationModel == llvm::Reloc::Static && ABIName == "n64");

  bool WantGPOpt = GPOpt && GPOpt->getOption().matches(options::OPT_mgpopt);
  // We quietly ignore -mno-gpopt as the backend defaults to -mno-gpopt.
  if (NoABICalls && (!GPOpt || WantGPOpt)) {
    CmdArgs.push_back("-mllvm");
    CmdArgs.push_back("-mgpopt");

    Arg *LocalSData = Args.getLastArg(options::OPT_mlocal_sdata,
                                      options::OPT_mno_local_sdata);
    Arg *ExternSData = Args.getLastArg(options::OPT_mextern_sdata,
                                       options::OPT_mno_extern_sdata);
    Arg *EmbeddedData = Args.getLastArg(options::OPT_membedded_data,
                                        options::OPT_mno_embedded_data);
    if (LocalSData) {
      CmdArgs.push_back("-mllvm");
      if (LocalSData->getOption().matches(options::OPT_mlocal_sdata)) {
        CmdArgs.push_back("-mlocal-sdata=1");
      } else {
        CmdArgs.push_back("-mlocal-sdata=0");
      }
      LocalSData->claim();
    }

    if (ExternSData) {
      CmdArgs.push_back("-mllvm");
      if (ExternSData->getOption().matches(options::OPT_mextern_sdata)) {
        CmdArgs.push_back("-mextern-sdata=1");
      } else {
        CmdArgs.push_back("-mextern-sdata=0");
      }
      ExternSData->claim();
    }

    if (EmbeddedData) {
      CmdArgs.push_back("-mllvm");
      if (EmbeddedData->getOption().matches(options::OPT_membedded_data)) {
        CmdArgs.push_back("-membedded-data=1");
      } else {
        CmdArgs.push_back("-membedded-data=0");
      }
      EmbeddedData->claim();
    }

  } else if ((!ABICalls || (!NoABICalls && ABICalls)) && WantGPOpt)
    D.Diag(diag::warn_drv_unsupported_gpopt) << (ABICalls ? 0 : 1);

  if (GPOpt)
    GPOpt->claim();

  if (Arg *A = Args.getLastArg(options::OPT_mcompact_branches_EQ)) {
    StringRef Val = StringRef(A->getValue());
    if (mips::hasCompactBranches(CPUName)) {
      if (Val == "never" || Val == "always" || Val == "optimal") {
        CmdArgs.push_back("-mllvm");
        CmdArgs.push_back(Args.MakeArgString("-mips-compact-branches=" + Val));
      } else
        D.Diag(diag::err_drv_unsupported_option_argument)
            << A->getSpelling() << Val;
    } else
      D.Diag(diag::warn_target_unsupported_compact_branches) << CPUName;
  }

  if (Arg *A = Args.getLastArg(options::OPT_mrelax_pic_calls,
                               options::OPT_mno_relax_pic_calls)) {
    if (A->getOption().matches(options::OPT_mno_relax_pic_calls)) {
      CmdArgs.push_back("-mllvm");
      CmdArgs.push_back("-mips-jalr-reloc=0");
    }
  }
}

void Clang::AddPPCTargetArgs(const ArgList &Args,
                             ArgStringList &CmdArgs) const {
  const Driver &D = getToolChain().getDriver();
  const llvm::Triple &T = getToolChain().getTriple();
  if (Arg *A = Args.getLastArg(options::OPT_mtune_EQ)) {
    CmdArgs.push_back("-tune-cpu");
    StringRef CPU = llvm::PPC::getNormalizedPPCTuneCPU(T, A->getValue());
    CmdArgs.push_back(Args.MakeArgString(CPU.str()));
  }

  // Select the ABI to use.
  const char *ABIName = nullptr;
  if (T.isOSBinFormatELF()) {
    switch (getToolChain().getArch()) {
    case llvm::Triple::ppc64: {
      if (T.isPPC64ELFv2ABI())
        ABIName = "elfv2";
      else
        ABIName = "elfv1";
      break;
    }
    case llvm::Triple::ppc64le:
      ABIName = "elfv2";
      break;
    default:
      break;
    }
  }

  bool IEEELongDouble = getToolChain().defaultToIEEELongDouble();
  bool VecExtabi = false;
  for (const Arg *A : Args.filtered(options::OPT_mabi_EQ)) {
    StringRef V = A->getValue();
    if (V == "ieeelongdouble") {
      IEEELongDouble = true;
      A->claim();
    } else if (V == "ibmlongdouble") {
      IEEELongDouble = false;
      A->claim();
    } else if (V == "vec-default") {
      VecExtabi = false;
      A->claim();
    } else if (V == "vec-extabi") {
      VecExtabi = true;
      A->claim();
    } else if (V == "elfv1") {
      ABIName = "elfv1";
      A->claim();
    } else if (V == "elfv2") {
      ABIName = "elfv2";
      A->claim();
    } else if (V != "altivec")
      // The ppc64 linux abis are all "altivec" abis by default. Accept and ignore
      // the option if given as we don't have backend support for any targets
      // that don't use the altivec abi.
      ABIName = A->getValue();
  }
  if (IEEELongDouble)
    CmdArgs.push_back("-mabi=ieeelongdouble");
  if (VecExtabi) {
    if (!T.isOSAIX())
      D.Diag(diag::err_drv_unsupported_opt_for_target)
          << "-mabi=vec-extabi" << T.str();
    CmdArgs.push_back("-mabi=vec-extabi");
  }

  if (!Args.hasFlag(options::OPT_mred_zone, options::OPT_mno_red_zone, true))
    CmdArgs.push_back("-disable-red-zone");

  ppc::FloatABI FloatABI = ppc::getPPCFloatABI(D, Args);
  if (FloatABI == ppc::FloatABI::Soft) {
    // Floating point operations and argument passing are soft.
    CmdArgs.push_back("-msoft-float");
    CmdArgs.push_back("-mfloat-abi");
    CmdArgs.push_back("soft");
  } else {
    // Floating point operations and argument passing are hard.
    assert(FloatABI == ppc::FloatABI::Hard && "Invalid float abi!");
    CmdArgs.push_back("-mfloat-abi");
    CmdArgs.push_back("hard");
  }

  if (ABIName) {
    CmdArgs.push_back("-target-abi");
    CmdArgs.push_back(ABIName);
  }
}

void Clang::AddRISCVTargetArgs(const ArgList &Args,
                               ArgStringList &CmdArgs) const {
  const llvm::Triple &Triple = getToolChain().getTriple();
  StringRef ABIName = riscv::getRISCVABI(Args, Triple);

  CmdArgs.push_back("-target-abi");
  CmdArgs.push_back(ABIName.data());

  if (Arg *A = Args.getLastArg(options::OPT_G)) {
    CmdArgs.push_back("-msmall-data-limit");
    CmdArgs.push_back(A->getValue());
  }

  if (!Args.hasFlag(options::OPT_mimplicit_float,
                    options::OPT_mno_implicit_float, true))
    CmdArgs.push_back("-no-implicit-float");

  if (const Arg *A = Args.getLastArg(options::OPT_mtune_EQ)) {
    CmdArgs.push_back("-tune-cpu");
    if (strcmp(A->getValue(), "native") == 0)
      CmdArgs.push_back(Args.MakeArgString(llvm::sys::getHostCPUName()));
    else
      CmdArgs.push_back(A->getValue());
  }

  // Handle -mrvv-vector-bits=<bits>
  if (Arg *A = Args.getLastArg(options::OPT_mrvv_vector_bits_EQ)) {
    StringRef Val = A->getValue();
    const Driver &D = getToolChain().getDriver();

    // Get minimum VLen from march.
    unsigned MinVLen = 0;
    std::string Arch = riscv::getRISCVArch(Args, Triple);
    auto ISAInfo = llvm::RISCVISAInfo::parseArchString(
        Arch, /*EnableExperimentalExtensions*/ true);
    // Ignore parsing error.
    if (!errorToBool(ISAInfo.takeError()))
      MinVLen = (*ISAInfo)->getMinVLen();

    // If the value is "zvl", use MinVLen from march. Otherwise, try to parse
    // as integer as long as we have a MinVLen.
    unsigned Bits = 0;
    if (Val == "zvl" && MinVLen >= llvm::RISCV::RVVBitsPerBlock) {
      Bits = MinVLen;
    } else if (!Val.getAsInteger(10, Bits)) {
      // Only accept power of 2 values beteen RVVBitsPerBlock and 65536 that
      // at least MinVLen.
      if (Bits < MinVLen || Bits < llvm::RISCV::RVVBitsPerBlock ||
          Bits > 65536 || !llvm::isPowerOf2_32(Bits))
        Bits = 0;
    }

    // If we got a valid value try to use it.
    if (Bits != 0) {
      unsigned VScaleMin = Bits / llvm::RISCV::RVVBitsPerBlock;
      CmdArgs.push_back(
          Args.MakeArgString("-mvscale-max=" + llvm::Twine(VScaleMin)));
      CmdArgs.push_back(
          Args.MakeArgString("-mvscale-min=" + llvm::Twine(VScaleMin)));
    } else if (Val != "scalable") {
      // Handle the unsupported values passed to mrvv-vector-bits.
      D.Diag(diag::err_drv_unsupported_option_argument)
          << A->getSpelling() << Val;
    }
  }
}

void Clang::AddSparcTargetArgs(const ArgList &Args,
                               ArgStringList &CmdArgs) const {
  sparc::FloatABI FloatABI =
      sparc::getSparcFloatABI(getToolChain().getDriver(), Args);

  if (FloatABI == sparc::FloatABI::Soft) {
    // Floating point operations and argument passing are soft.
    CmdArgs.push_back("-msoft-float");
    CmdArgs.push_back("-mfloat-abi");
    CmdArgs.push_back("soft");
  } else {
    // Floating point operations and argument passing are hard.
    assert(FloatABI == sparc::FloatABI::Hard && "Invalid float abi!");
    CmdArgs.push_back("-mfloat-abi");
    CmdArgs.push_back("hard");
  }

  if (const Arg *A = Args.getLastArg(clang::driver::options::OPT_mtune_EQ)) {
    StringRef Name = A->getValue();
    std::string TuneCPU;
    if (Name == "native")
      TuneCPU = std::string(llvm::sys::getHostCPUName());
    else
      TuneCPU = std::string(Name);

    CmdArgs.push_back("-tune-cpu");
    CmdArgs.push_back(Args.MakeArgString(TuneCPU));
  }
}

void Clang::AddSystemZTargetArgs(const ArgList &Args,
                                 ArgStringList &CmdArgs) const {
  if (const Arg *A = Args.getLastArg(options::OPT_mtune_EQ)) {
    CmdArgs.push_back("-tune-cpu");
    if (strcmp(A->getValue(), "native") == 0)
      CmdArgs.push_back(Args.MakeArgString(llvm::sys::getHostCPUName()));
    else
      CmdArgs.push_back(A->getValue());
  }

  bool HasBackchain =
      Args.hasFlag(options::OPT_mbackchain, options::OPT_mno_backchain, false);
  bool HasPackedStack = Args.hasFlag(options::OPT_mpacked_stack,
                                     options::OPT_mno_packed_stack, false);
  systemz::FloatABI FloatABI =
      systemz::getSystemZFloatABI(getToolChain().getDriver(), Args);
  bool HasSoftFloat = (FloatABI == systemz::FloatABI::Soft);
  if (HasBackchain && HasPackedStack && !HasSoftFloat) {
    const Driver &D = getToolChain().getDriver();
    D.Diag(diag::err_drv_unsupported_opt)
      << "-mpacked-stack -mbackchain -mhard-float";
  }
  if (HasBackchain)
    CmdArgs.push_back("-mbackchain");
  if (HasPackedStack)
    CmdArgs.push_back("-mpacked-stack");
  if (HasSoftFloat) {
    // Floating point operations and argument passing are soft.
    CmdArgs.push_back("-msoft-float");
    CmdArgs.push_back("-mfloat-abi");
    CmdArgs.push_back("soft");
  }
}

void Clang::AddX86TargetArgs(const ArgList &Args,
                             ArgStringList &CmdArgs) const {
  const Driver &D = getToolChain().getDriver();
  addX86AlignBranchArgs(D, Args, CmdArgs, /*IsLTO=*/false);

  if (!Args.hasFlag(options::OPT_mred_zone, options::OPT_mno_red_zone, true) ||
      Args.hasArg(options::OPT_mkernel) ||
      Args.hasArg(options::OPT_fapple_kext))
    CmdArgs.push_back("-disable-red-zone");

  if (!Args.hasFlag(options::OPT_mtls_direct_seg_refs,
                    options::OPT_mno_tls_direct_seg_refs, true))
    CmdArgs.push_back("-mno-tls-direct-seg-refs");

  // Default to avoid implicit floating-point for kernel/kext code, but allow
  // that to be overridden with -mno-soft-float.
  bool NoImplicitFloat = (Args.hasArg(options::OPT_mkernel) ||
                          Args.hasArg(options::OPT_fapple_kext));
  if (Arg *A = Args.getLastArg(
          options::OPT_msoft_float, options::OPT_mno_soft_float,
          options::OPT_mimplicit_float, options::OPT_mno_implicit_float)) {
    const Option &O = A->getOption();
    NoImplicitFloat = (O.matches(options::OPT_mno_implicit_float) ||
                       O.matches(options::OPT_msoft_float));
  }
  if (NoImplicitFloat)
    CmdArgs.push_back("-no-implicit-float");

  if (Arg *A = Args.getLastArg(options::OPT_masm_EQ)) {
    StringRef Value = A->getValue();
    if (Value == "intel" || Value == "att") {
      CmdArgs.push_back("-mllvm");
      CmdArgs.push_back(Args.MakeArgString("-x86-asm-syntax=" + Value));
      CmdArgs.push_back(Args.MakeArgString("-inline-asm=" + Value));
    } else {
      D.Diag(diag::err_drv_unsupported_option_argument)
          << A->getSpelling() << Value;
    }
  } else if (D.IsCLMode()) {
    CmdArgs.push_back("-mllvm");
    CmdArgs.push_back("-x86-asm-syntax=intel");
  }

  if (Arg *A = Args.getLastArg(options::OPT_mskip_rax_setup,
                               options::OPT_mno_skip_rax_setup))
    if (A->getOption().matches(options::OPT_mskip_rax_setup))
      CmdArgs.push_back(Args.MakeArgString("-mskip-rax-setup"));

  // Set flags to support MCU ABI.
  if (Args.hasFlag(options::OPT_miamcu, options::OPT_mno_iamcu, false)) {
    CmdArgs.push_back("-mfloat-abi");
    CmdArgs.push_back("soft");
    CmdArgs.push_back("-mstack-alignment=4");
  }

  // Handle -mtune.

  // Default to "generic" unless -march is present or targetting the PS4/PS5.
  std::string TuneCPU;
  if (!Args.hasArg(clang::driver::options::OPT_march_EQ) &&
      !getToolChain().getTriple().isPS())
    TuneCPU = "generic";

  // Override based on -mtune.
  if (const Arg *A = Args.getLastArg(clang::driver::options::OPT_mtune_EQ)) {
    StringRef Name = A->getValue();

    if (Name == "native") {
      Name = llvm::sys::getHostCPUName();
      if (!Name.empty())
        TuneCPU = std::string(Name);
    } else
      TuneCPU = std::string(Name);
  }

  if (!TuneCPU.empty()) {
    CmdArgs.push_back("-tune-cpu");
    CmdArgs.push_back(Args.MakeArgString(TuneCPU));
  }
}

void Clang::AddHexagonTargetArgs(const ArgList &Args,
                                 ArgStringList &CmdArgs) const {
  CmdArgs.push_back("-mqdsp6-compat");
  CmdArgs.push_back("-Wreturn-type");

  if (auto G = toolchains::HexagonToolChain::getSmallDataThreshold(Args)) {
    CmdArgs.push_back("-mllvm");
    CmdArgs.push_back(
        Args.MakeArgString("-hexagon-small-data-threshold=" + Twine(*G)));
  }

  if (!Args.hasArg(options::OPT_fno_short_enums))
    CmdArgs.push_back("-fshort-enums");
  if (Args.getLastArg(options::OPT_mieee_rnd_near)) {
    CmdArgs.push_back("-mllvm");
    CmdArgs.push_back("-enable-hexagon-ieee-rnd-near");
  }
  CmdArgs.push_back("-mllvm");
  CmdArgs.push_back("-machine-sink-split=0");
}

void Clang::AddLanaiTargetArgs(const ArgList &Args,
                               ArgStringList &CmdArgs) const {
  if (Arg *A = Args.getLastArg(options::OPT_mcpu_EQ)) {
    StringRef CPUName = A->getValue();

    CmdArgs.push_back("-target-cpu");
    CmdArgs.push_back(Args.MakeArgString(CPUName));
  }
  if (Arg *A = Args.getLastArg(options::OPT_mregparm_EQ)) {
    StringRef Value = A->getValue();
    // Only support mregparm=4 to support old usage. Report error for all other
    // cases.
    int Mregparm;
    if (Value.getAsInteger(10, Mregparm)) {
      if (Mregparm != 4) {
        getToolChain().getDriver().Diag(
            diag::err_drv_unsupported_option_argument)
            << A->getSpelling() << Value;
      }
    }
  }
}

void Clang::AddWebAssemblyTargetArgs(const ArgList &Args,
                                     ArgStringList &CmdArgs) const {
  // Default to "hidden" visibility.
  if (!Args.hasArg(options::OPT_fvisibility_EQ,
                   options::OPT_fvisibility_ms_compat))
    CmdArgs.push_back("-fvisibility=hidden");
}

void Clang::AddVETargetArgs(const ArgList &Args, ArgStringList &CmdArgs) const {
  // Floating point operations and argument passing are hard.
  CmdArgs.push_back("-mfloat-abi");
  CmdArgs.push_back("hard");
}

void Clang::DumpCompilationDatabase(Compilation &C, StringRef Filename,
                                    StringRef Target, const InputInfo &Output,
                                    const InputInfo &Input, const ArgList &Args) const {
  // If this is a dry run, do not create the compilation database file.
  if (C.getArgs().hasArg(options::OPT__HASH_HASH_HASH))
    return;

  using llvm::yaml::escape;
  const Driver &D = getToolChain().getDriver();

  if (!CompilationDatabase) {
    std::error_code EC;
    auto File = std::make_unique<llvm::raw_fd_ostream>(
        Filename, EC,
        llvm::sys::fs::OF_TextWithCRLF | llvm::sys::fs::OF_Append);
    if (EC) {
      D.Diag(clang::diag::err_drv_compilationdatabase) << Filename
                                                       << EC.message();
      return;
    }
    CompilationDatabase = std::move(File);
  }
  auto &CDB = *CompilationDatabase;
  auto CWD = D.getVFS().getCurrentWorkingDirectory();
  if (!CWD)
    CWD = ".";
  CDB << "{ \"directory\": \"" << escape(*CWD) << "\"";
  CDB << ", \"file\": \"" << escape(Input.getFilename()) << "\"";
  if (Output.isFilename())
    CDB << ", \"output\": \"" << escape(Output.getFilename()) << "\"";
  CDB << ", \"arguments\": [\"" << escape(D.ClangExecutable) << "\"";
  SmallString<128> Buf;
  Buf = "-x";
  Buf += types::getTypeName(Input.getType());
  CDB << ", \"" << escape(Buf) << "\"";
  if (!D.SysRoot.empty() && !Args.hasArg(options::OPT__sysroot_EQ)) {
    Buf = "--sysroot=";
    Buf += D.SysRoot;
    CDB << ", \"" << escape(Buf) << "\"";
  }
  CDB << ", \"" << escape(Input.getFilename()) << "\"";
  if (Output.isFilename())
    CDB << ", \"-o\", \"" << escape(Output.getFilename()) << "\"";
  for (auto &A: Args) {
    auto &O = A->getOption();
    // Skip language selection, which is positional.
    if (O.getID() == options::OPT_x)
      continue;
    // Skip writing dependency output and the compilation database itself.
    if (O.getGroup().isValid() && O.getGroup().getID() == options::OPT_M_Group)
      continue;
    if (O.getID() == options::OPT_gen_cdb_fragment_path)
      continue;
    // Skip inputs.
    if (O.getKind() == Option::InputClass)
      continue;
    // Skip output.
    if (O.getID() == options::OPT_o)
      continue;
    // All other arguments are quoted and appended.
    ArgStringList ASL;
    A->render(Args, ASL);
    for (auto &it: ASL)
      CDB << ", \"" << escape(it) << "\"";
  }
  Buf = "--target=";
  Buf += Target;
  CDB << ", \"" << escape(Buf) << "\"]},\n";
}

void Clang::DumpCompilationDatabaseFragmentToDir(
    StringRef Dir, Compilation &C, StringRef Target, const InputInfo &Output,
    const InputInfo &Input, const llvm::opt::ArgList &Args) const {
  // If this is a dry run, do not create the compilation database file.
  if (C.getArgs().hasArg(options::OPT__HASH_HASH_HASH))
    return;

  if (CompilationDatabase)
    DumpCompilationDatabase(C, "", Target, Output, Input, Args);

  SmallString<256> Path = Dir;
  const auto &Driver = C.getDriver();
  Driver.getVFS().makeAbsolute(Path);
  auto Err = llvm::sys::fs::create_directory(Path, /*IgnoreExisting=*/true);
  if (Err) {
    Driver.Diag(diag::err_drv_compilationdatabase) << Dir << Err.message();
    return;
  }

  llvm::sys::path::append(
      Path,
      Twine(llvm::sys::path::filename(Input.getFilename())) + ".%%%%.json");
  int FD;
  SmallString<256> TempPath;
  Err = llvm::sys::fs::createUniqueFile(Path, FD, TempPath,
                                        llvm::sys::fs::OF_Text);
  if (Err) {
    Driver.Diag(diag::err_drv_compilationdatabase) << Path << Err.message();
    return;
  }
  CompilationDatabase =
      std::make_unique<llvm::raw_fd_ostream>(FD, /*shouldClose=*/true);
  DumpCompilationDatabase(C, "", Target, Output, Input, Args);
}

static bool CheckARMImplicitITArg(StringRef Value) {
  return Value == "always" || Value == "never" || Value == "arm" ||
         Value == "thumb";
}

static void AddARMImplicitITArgs(const ArgList &Args, ArgStringList &CmdArgs,
                                 StringRef Value) {
  CmdArgs.push_back("-mllvm");
  CmdArgs.push_back(Args.MakeArgString("-arm-implicit-it=" + Value));
}

static void CollectArgsForIntegratedAssembler(Compilation &C,
                                              const ArgList &Args,
                                              ArgStringList &CmdArgs,
                                              const Driver &D) {
  // Default to -mno-relax-all.
  //
  // Note: RISC-V requires an indirect jump for offsets larger than 1MiB. This
  // cannot be done by assembler branch relaxation as it needs a free temporary
  // register. Because of this, branch relaxation is handled by a MachineIR pass
  // before the assembler. Forcing assembler branch relaxation for -O0 makes the
  // MachineIR branch relaxation inaccurate and it will miss cases where an
  // indirect branch is necessary.
  Args.addOptInFlag(CmdArgs, options::OPT_mrelax_all,
                    options::OPT_mno_relax_all);

  // Only default to -mincremental-linker-compatible if we think we are
  // targeting the MSVC linker.
  bool DefaultIncrementalLinkerCompatible =
      C.getDefaultToolChain().getTriple().isWindowsMSVCEnvironment();
  if (Args.hasFlag(options::OPT_mincremental_linker_compatible,
                   options::OPT_mno_incremental_linker_compatible,
                   DefaultIncrementalLinkerCompatible))
    CmdArgs.push_back("-mincremental-linker-compatible");

  Args.AddLastArg(CmdArgs, options::OPT_femit_dwarf_unwind_EQ);

  Args.addOptInFlag(CmdArgs, options::OPT_femit_compact_unwind_non_canonical,
                    options::OPT_fno_emit_compact_unwind_non_canonical);

  // If you add more args here, also add them to the block below that
  // starts with "// If CollectArgsForIntegratedAssembler() isn't called below".

  // When passing -I arguments to the assembler we sometimes need to
  // unconditionally take the next argument.  For example, when parsing
  // '-Wa,-I -Wa,foo' we need to accept the -Wa,foo arg after seeing the
  // -Wa,-I arg and when parsing '-Wa,-I,foo' we need to accept the 'foo'
  // arg after parsing the '-I' arg.
  bool TakeNextArg = false;

  const llvm::Triple &Triple = C.getDefaultToolChain().getTriple();
  bool IsELF = Triple.isOSBinFormatELF();
  bool Crel = false, ExperimentalCrel = false;
  bool ImplicitMapSyms = false;
  bool UseRelaxRelocations = C.getDefaultToolChain().useRelaxRelocations();
  bool UseNoExecStack = false;
  bool Msa = false;
  const char *MipsTargetFeature = nullptr;
  llvm::SmallVector<const char *> SparcTargetFeatures;
  StringRef ImplicitIt;
  for (const Arg *A :
       Args.filtered(options::OPT_Wa_COMMA, options::OPT_Xassembler,
                     options::OPT_mimplicit_it_EQ)) {
    A->claim();

    if (A->getOption().getID() == options::OPT_mimplicit_it_EQ) {
      switch (C.getDefaultToolChain().getArch()) {
      case llvm::Triple::arm:
      case llvm::Triple::armeb:
      case llvm::Triple::thumb:
      case llvm::Triple::thumbeb:
        // Only store the value; the last value set takes effect.
        ImplicitIt = A->getValue();
        if (!CheckARMImplicitITArg(ImplicitIt))
          D.Diag(diag::err_drv_unsupported_option_argument)
              << A->getSpelling() << ImplicitIt;
        continue;
      default:
        break;
      }
    }

    for (StringRef Value : A->getValues()) {
      if (TakeNextArg) {
        CmdArgs.push_back(Value.data());
        TakeNextArg = false;
        continue;
      }

      if (C.getDefaultToolChain().getTriple().isOSBinFormatCOFF() &&
          Value == "-mbig-obj")
        continue; // LLVM handles bigobj automatically

      auto Equal = Value.split('=');
      auto checkArg = [&](bool ValidTarget,
                          std::initializer_list<const char *> Set) {
        if (!ValidTarget) {
          D.Diag(diag::err_drv_unsupported_opt_for_target)
              << (Twine("-Wa,") + Equal.first + "=").str()
              << Triple.getTriple();
        } else if (!llvm::is_contained(Set, Equal.second)) {
          D.Diag(diag::err_drv_unsupported_option_argument)
              << (Twine("-Wa,") + Equal.first + "=").str() << Equal.second;
        }
      };
      switch (C.getDefaultToolChain().getArch()) {
      default:
        break;
      case llvm::Triple::x86:
      case llvm::Triple::x86_64:
        if (Equal.first == "-mrelax-relocations" ||
            Equal.first == "--mrelax-relocations") {
          UseRelaxRelocations = Equal.second == "yes";
          checkArg(IsELF, {"yes", "no"});
          continue;
        }
        if (Value == "-msse2avx") {
          CmdArgs.push_back("-msse2avx");
          continue;
        }
        break;
      case llvm::Triple::wasm32:
      case llvm::Triple::wasm64:
        if (Value == "--no-type-check") {
          CmdArgs.push_back("-mno-type-check");
          continue;
        }
        break;
      case llvm::Triple::thumb:
      case llvm::Triple::thumbeb:
      case llvm::Triple::arm:
      case llvm::Triple::armeb:
        if (Equal.first == "-mimplicit-it") {
          // Only store the value; the last value set takes effect.
          ImplicitIt = Equal.second;
          checkArg(true, {"always", "never", "arm", "thumb"});
          continue;
        }
        if (Value == "-mthumb")
          // -mthumb has already been processed in ComputeLLVMTriple()
          // recognize but skip over here.
          continue;
        break;
      case llvm::Triple::aarch64:
      case llvm::Triple::aarch64_be:
      case llvm::Triple::aarch64_32:
        if (Equal.first == "-mmapsyms") {
          ImplicitMapSyms = Equal.second == "implicit";
          checkArg(IsELF, {"default", "implicit"});
          continue;
        }
        break;
      case llvm::Triple::mips:
      case llvm::Triple::mipsel:
      case llvm::Triple::mips64:
      case llvm::Triple::mips64el:
        if (Value == "--trap") {
          CmdArgs.push_back("-target-feature");
          CmdArgs.push_back("+use-tcc-in-div");
          continue;
        }
        if (Value == "--break") {
          CmdArgs.push_back("-target-feature");
          CmdArgs.push_back("-use-tcc-in-div");
          continue;
        }
        if (Value.starts_with("-msoft-float")) {
          CmdArgs.push_back("-target-feature");
          CmdArgs.push_back("+soft-float");
          continue;
        }
        if (Value.starts_with("-mhard-float")) {
          CmdArgs.push_back("-target-feature");
          CmdArgs.push_back("-soft-float");
          continue;
        }
        if (Value == "-mmsa") {
          Msa = true;
          continue;
        }
        if (Value == "-mno-msa") {
          Msa = false;
          continue;
        }
        MipsTargetFeature = llvm::StringSwitch<const char *>(Value)
                                .Case("-mips1", "+mips1")
                                .Case("-mips2", "+mips2")
                                .Case("-mips3", "+mips3")
                                .Case("-mips4", "+mips4")
                                .Case("-mips5", "+mips5")
                                .Case("-mips32", "+mips32")
                                .Case("-mips32r2", "+mips32r2")
                                .Case("-mips32r3", "+mips32r3")
                                .Case("-mips32r5", "+mips32r5")
                                .Case("-mips32r6", "+mips32r6")
                                .Case("-mips64", "+mips64")
                                .Case("-mips64r2", "+mips64r2")
                                .Case("-mips64r3", "+mips64r3")
                                .Case("-mips64r5", "+mips64r5")
                                .Case("-mips64r6", "+mips64r6")
                                .Default(nullptr);
        if (MipsTargetFeature)
          continue;
        break;

      case llvm::Triple::sparc:
      case llvm::Triple::sparcel:
      case llvm::Triple::sparcv9:
        if (Value == "--undeclared-regs") {
          // LLVM already allows undeclared use of G registers, so this option
          // becomes a no-op. This solely exists for GNU compatibility.
          // TODO implement --no-undeclared-regs
          continue;
        }
        SparcTargetFeatures =
            llvm::StringSwitch<llvm::SmallVector<const char *>>(Value)
                .Case("-Av8", {"-v8plus"})
                .Case("-Av8plus", {"+v8plus", "+v9"})
                .Case("-Av8plusa", {"+v8plus", "+v9", "+vis"})
                .Case("-Av8plusb", {"+v8plus", "+v9", "+vis", "+vis2"})
                .Case("-Av8plusd", {"+v8plus", "+v9", "+vis", "+vis2", "+vis3"})
                .Case("-Av9", {"+v9"})
                .Case("-Av9a", {"+v9", "+vis"})
                .Case("-Av9b", {"+v9", "+vis", "+vis2"})
                .Case("-Av9d", {"+v9", "+vis", "+vis2", "+vis3"})
                .Default({});
        if (!SparcTargetFeatures.empty())
          continue;
        break;
      }

      if (Value == "-force_cpusubtype_ALL") {
        // Do nothing, this is the default and we don't support anything else.
      } else if (Value == "-L") {
        CmdArgs.push_back("-msave-temp-labels");
      } else if (Value == "--fatal-warnings") {
        CmdArgs.push_back("-massembler-fatal-warnings");
      } else if (Value == "--no-warn" || Value == "-W") {
        CmdArgs.push_back("-massembler-no-warn");
      } else if (Value == "--noexecstack") {
        UseNoExecStack = true;
      } else if (Value.starts_with("-compress-debug-sections") ||
                 Value.starts_with("--compress-debug-sections") ||
                 Value == "-nocompress-debug-sections" ||
                 Value == "--nocompress-debug-sections") {
        CmdArgs.push_back(Value.data());
      } else if (Value == "--crel") {
        Crel = true;
      } else if (Value == "--no-crel") {
        Crel = false;
      } else if (Value == "--allow-experimental-crel") {
        ExperimentalCrel = true;
      } else if (Value.starts_with("-I")) {
        CmdArgs.push_back(Value.data());
        // We need to consume the next argument if the current arg is a plain
        // -I. The next arg will be the include directory.
        if (Value == "-I")
          TakeNextArg = true;
      } else if (Value.starts_with("-gdwarf-")) {
        // "-gdwarf-N" options are not cc1as options.
        unsigned DwarfVersion = DwarfVersionNum(Value);
        if (DwarfVersion == 0) { // Send it onward, and let cc1as complain.
          CmdArgs.push_back(Value.data());
        } else {
          RenderDebugEnablingArgs(Args, CmdArgs,
                                  llvm::codegenoptions::DebugInfoConstructor,
                                  DwarfVersion, llvm::DebuggerKind::Default);
        }
      } else if (Value.starts_with("-mcpu") || Value.starts_with("-mfpu") ||
                 Value.starts_with("-mhwdiv") || Value.starts_with("-march")) {
        // Do nothing, we'll validate it later.
      } else if (Value == "-defsym" || Value == "--defsym") {
        if (A->getNumValues() != 2) {
          D.Diag(diag::err_drv_defsym_invalid_format) << Value;
          break;
        }
        const char *S = A->getValue(1);
        auto Pair = StringRef(S).split('=');
        auto Sym = Pair.first;
        auto SVal = Pair.second;

        if (Sym.empty() || SVal.empty()) {
          D.Diag(diag::err_drv_defsym_invalid_format) << S;
          break;
        }
        int64_t IVal;
        if (SVal.getAsInteger(0, IVal)) {
          D.Diag(diag::err_drv_defsym_invalid_symval) << SVal;
          break;
        }
        CmdArgs.push_back("--defsym");
        TakeNextArg = true;
      } else if (Value == "-fdebug-compilation-dir") {
        CmdArgs.push_back("-fdebug-compilation-dir");
        TakeNextArg = true;
      } else if (Value.consume_front("-fdebug-compilation-dir=")) {
        // The flag is a -Wa / -Xassembler argument and Options doesn't
        // parse the argument, so this isn't automatically aliased to
        // -fdebug-compilation-dir (without '=') here.
        CmdArgs.push_back("-fdebug-compilation-dir");
        CmdArgs.push_back(Value.data());
      } else if (Value == "--version") {
        D.PrintVersion(C, llvm::outs());
      } else {
        D.Diag(diag::err_drv_unsupported_option_argument)
            << A->getSpelling() << Value;
      }
    }
  }
  if (ImplicitIt.size())
    AddARMImplicitITArgs(Args, CmdArgs, ImplicitIt);
  if (Crel) {
    if (!ExperimentalCrel)
      D.Diag(diag::err_drv_experimental_crel);
    if (Triple.isOSBinFormatELF() && !Triple.isMIPS()) {
      CmdArgs.push_back("--crel");
    } else {
      D.Diag(diag::err_drv_unsupported_opt_for_target)
          << "-Wa,--crel" << D.getTargetTriple();
    }
  }
  if (ImplicitMapSyms)
    CmdArgs.push_back("-mmapsyms=implicit");
  if (Msa)
    CmdArgs.push_back("-mmsa");
  if (!UseRelaxRelocations)
    CmdArgs.push_back("-mrelax-relocations=no");
  if (UseNoExecStack)
    CmdArgs.push_back("-mnoexecstack");
  if (MipsTargetFeature != nullptr) {
    CmdArgs.push_back("-target-feature");
    CmdArgs.push_back(MipsTargetFeature);
  }

  for (const char *Feature : SparcTargetFeatures) {
    CmdArgs.push_back("-target-feature");
    CmdArgs.push_back(Feature);
  }

  // forward -fembed-bitcode to assmebler
  if (C.getDriver().embedBitcodeEnabled() ||
      C.getDriver().embedBitcodeMarkerOnly())
    Args.AddLastArg(CmdArgs, options::OPT_fembed_bitcode_EQ);

  if (const char *AsSecureLogFile = getenv("AS_SECURE_LOG_FILE")) {
    CmdArgs.push_back("-as-secure-log-file");
    CmdArgs.push_back(Args.MakeArgString(AsSecureLogFile));
  }
}

static void EmitAccuracyDiag(const Driver &D, const JobAction &JA,
                             StringRef AccuracValStr, StringRef TargetPrecStr) {
  if (JA.isDeviceOffloading(Action::OFK_SYCL)) {
    D.Diag(clang::diag::
               warn_acuracy_conflicts_with_explicit_offload_fp32_prec_option)
        << AccuracValStr << TargetPrecStr;
  }
}

static SmallVector<StringRef, 8> SplitFPAccuracyVal(StringRef Val) {
  SmallVector<StringRef, 8> ValuesArr;
  SmallVector<StringRef, 8> FuncsArr;
  Val.split(ValuesArr, ":");
  if (ValuesArr.size() > 1) {
    StringRef x = ValuesArr[1];
    x.split(FuncsArr, ",");
  }
  return FuncsArr;
}

static void RenderFloatingPointOptions(const ToolChain &TC, const Driver &D,
                                       bool OFastEnabled, const ArgList &Args,
                                       ArgStringList &CmdArgs,
                                       const JobAction &JA,
                                       bool &NoOffloadFP32PrecDiv,
                                       bool &NoOffloadFP32PrecSqrt) {
  // List of veclibs which when used with -fveclib imply -fno-math-errno.
  constexpr std::array VecLibImpliesNoMathErrno{llvm::StringLiteral("ArmPL"),
                                                llvm::StringLiteral("SLEEF")};
  bool NoMathErrnoWasImpliedByVecLib = false;
  const Arg *VecLibArg = nullptr;
  // Track the arg (if any) that enabled errno after -fveclib for diagnostics.
  const Arg *ArgThatEnabledMathErrnoAfterVecLib = nullptr;

  // Handle various floating point optimization flags, mapping them to the
  // appropriate LLVM code generation flags. This is complicated by several
  // "umbrella" flags, so we do this by stepping through the flags incrementally
  // adjusting what we think is enabled/disabled, then at the end setting the
  // LLVM flags based on the final state.
  bool HonorINFs = true;
  bool HonorNaNs = true;
  bool ApproxFunc = false;
  // -fmath-errno is the default on some platforms, e.g. BSD-derived OSes.
  bool MathErrno = TC.IsMathErrnoDefault();
  bool AssociativeMath = false;
  bool ReciprocalMath = false;
  bool SignedZeros = true;
  bool TrappingMath = false; // Implemented via -ffp-exception-behavior
  bool TrappingMathPresent = false; // Is trapping-math in args, and not
                                    // overriden by ffp-exception-behavior?
  bool RoundingFPMath = false;
  // -ffp-model values: strict, fast, precise
  StringRef FPModel = "";
  // -ffp-exception-behavior options: strict, maytrap, ignore
  StringRef FPExceptionBehavior = "";
  // -ffp-eval-method options: double, extended, source
  StringRef FPEvalMethod = "";
  llvm::DenormalMode DenormalFPMath =
      TC.getDefaultDenormalModeForType(Args, JA);
  llvm::DenormalMode DenormalFP32Math =
      TC.getDefaultDenormalModeForType(Args, JA, &llvm::APFloat::IEEEsingle());

  // CUDA and HIP don't rely on the frontend to pass an ffp-contract option.
  // If one wasn't given by the user, don't pass it here.
  StringRef FPContract;
  StringRef LastSeenFfpContractOption;
  StringRef LastFpContractOverrideOption;
  bool SeenUnsafeMathModeOption = false;
  if (!JA.isDeviceOffloading(Action::OFK_Cuda) &&
      !JA.isOffloading(Action::OFK_HIP))
    FPContract = "on";
  bool StrictFPModel = false;
  StringRef Float16ExcessPrecision = "";
  StringRef BFloat16ExcessPrecision = "";
  StringRef FPAccuracy = "";
  LangOptions::ComplexRangeKind Range = LangOptions::ComplexRangeKind::CX_None;
  std::string ComplexRangeStr;
  StringRef LastComplexRangeOption;
  bool IsFp32PrecDivSqrtAllowed = JA.isDeviceOffloading(Action::OFK_SYCL);

  // Lambda to set fast-math options. This is also used by -ffp-model=fast
  auto applyFastMath = [&](bool Aggressive, StringRef CallerOption) {
    if (Aggressive) {
      HonorINFs = false;
      HonorNaNs = false;
      setComplexRange(D, CallerOption, LangOptions::ComplexRangeKind::CX_Basic,
                      LastComplexRangeOption, Range);
    } else {
      HonorINFs = true;
      HonorNaNs = true;
      setComplexRange(D, CallerOption,
                      LangOptions::ComplexRangeKind::CX_Promoted,
                      LastComplexRangeOption, Range);
    }
    MathErrno = false;
    AssociativeMath = true;
    ReciprocalMath = true;
    ApproxFunc = true;
    SignedZeros = false;
    TrappingMath = false;
    RoundingFPMath = false;
    FPExceptionBehavior = "";
    FPContract = "fast";
    SeenUnsafeMathModeOption = true;
    if (IsFp32PrecDivSqrtAllowed) {
      // when fp-model=fast is used the default precision for division and
      // sqrt is not precise.
      NoOffloadFP32PrecDiv = true;
      NoOffloadFP32PrecSqrt = true;
    }
  };

  // Lambda to consolidate common handling for fp-contract
  auto restoreFPContractState = [&]() {
    // CUDA and HIP don't rely on the frontend to pass an ffp-contract option.
    // For other targets, if the state has been changed by one of the
    // unsafe-math umbrella options a subsequent -fno-fast-math or
    // -fno-unsafe-math-optimizations option reverts to the last value seen for
    // the -ffp-contract option or "on" if we have not seen the -ffp-contract
    // option. If we have not seen an unsafe-math option or -ffp-contract,
    // we leave the FPContract state unchanged.
    if (!JA.isDeviceOffloading(Action::OFK_Cuda) &&
        !JA.isOffloading(Action::OFK_HIP)) {
      if (LastSeenFfpContractOption != "")
        FPContract = LastSeenFfpContractOption;
      else if (SeenUnsafeMathModeOption)
        FPContract = "on";
    }
    // In this case, we're reverting to the last explicit fp-contract option
    // or the platform default
    LastFpContractOverrideOption = "";
  };

  if (const Arg *A = Args.getLastArg(options::OPT_flimited_precision_EQ)) {
    CmdArgs.push_back("-mlimit-float-precision");
    CmdArgs.push_back(A->getValue());
  }

  auto addSPIRVArgs = [&](const Arg *PrecArg) {
    if (IsFp32PrecDivSqrtAllowed) {
      OptSpecifier Opt(PrecArg->getOption().getID());
      if (!FPAccuracy.empty())
        EmitAccuracyDiag(D, JA, FPAccuracy, PrecArg->getSpelling());
      if (Opt == options::OPT_fno_offload_fp32_prec_div)
        NoOffloadFP32PrecDiv = true;
      else if (Opt == options::OPT_fno_offload_fp32_prec_sqrt)
        NoOffloadFP32PrecSqrt = true;
      else if (Opt == options::OPT_foffload_fp32_prec_sqrt)
        NoOffloadFP32PrecSqrt = false;
      else if (Opt == options::OPT_foffload_fp32_prec_div)
        NoOffloadFP32PrecDiv = false;
    }
  };

  auto parseFPAccOption = [&](StringRef Val, bool &NoOffloadFlag) {
    SmallVector<StringRef, 8> FuncsArr = SplitFPAccuracyVal(Val);
    for (const auto &V : FuncsArr) {
      if (V == "fdiv")
        NoOffloadFlag = false;
      else if (V == "sqrt")
        NoOffloadFlag = false;
    }
  };

  for (const Arg *A : Args) {
    auto CheckMathErrnoForVecLib =
        llvm::make_scope_exit([&, MathErrnoBeforeArg = MathErrno] {
          if (NoMathErrnoWasImpliedByVecLib && !MathErrnoBeforeArg && MathErrno)
            ArgThatEnabledMathErrnoAfterVecLib = A;
        });

    switch (A->getOption().getID()) {
    // If this isn't an FP option skip the claim below
    default: continue;

    case options::OPT_foffload_fp32_prec_div:
    case options::OPT_foffload_fp32_prec_sqrt:
    case options::OPT_fno_offload_fp32_prec_div:
    case options::OPT_fno_offload_fp32_prec_sqrt:
      if (IsFp32PrecDivSqrtAllowed) {
        addSPIRVArgs(A);
        break;
      }
      // Skip claim, as we didn't use the option.
      continue;
    case options::OPT_fcx_limited_range:
      setComplexRange(D, A->getSpelling(),
                      LangOptions::ComplexRangeKind::CX_Basic,
                      LastComplexRangeOption, Range);
      break;
    case options::OPT_fno_cx_limited_range:
      setComplexRange(D, A->getSpelling(),
                      LangOptions::ComplexRangeKind::CX_Full,
                      LastComplexRangeOption, Range);
      break;
    case options::OPT_fcx_fortran_rules:
      setComplexRange(D, A->getSpelling(),
                      LangOptions::ComplexRangeKind::CX_Improved,
                      LastComplexRangeOption, Range);
      break;
    case options::OPT_fno_cx_fortran_rules:
      setComplexRange(D, A->getSpelling(),
                      LangOptions::ComplexRangeKind::CX_Full,
                      LastComplexRangeOption, Range);
      break;
    case options::OPT_fcomplex_arithmetic_EQ: {
      LangOptions::ComplexRangeKind RangeVal;
      StringRef Val = A->getValue();
      if (Val == "full")
        RangeVal = LangOptions::ComplexRangeKind::CX_Full;
      else if (Val == "improved")
        RangeVal = LangOptions::ComplexRangeKind::CX_Improved;
      else if (Val == "promoted")
        RangeVal = LangOptions::ComplexRangeKind::CX_Promoted;
      else if (Val == "basic")
        RangeVal = LangOptions::ComplexRangeKind::CX_Basic;
      else {
        D.Diag(diag::err_drv_unsupported_option_argument)
            << A->getSpelling() << Val;
        break;
      }
      setComplexRange(D, Args.MakeArgString(A->getSpelling() + Val), RangeVal,
                      LastComplexRangeOption, Range);
      break;
    }
    case options::OPT_ffp_accuracy_EQ: {
      StringRef Val = A->getValue();
      FPAccuracy = Val;
      if (NoOffloadFP32PrecDiv) {
        EmitAccuracyDiag(D, JA, FPAccuracy, "-fno-offload-fp32-prec-div");
        parseFPAccOption(Val, NoOffloadFP32PrecDiv);
      }
      if (NoOffloadFP32PrecSqrt) {
        EmitAccuracyDiag(D, JA, FPAccuracy, "-fno-offload-fp32-prec-sqrt");
        parseFPAccOption(Val, NoOffloadFP32PrecSqrt);
      }
      break;
    }
    case options::OPT_ffp_model_EQ: {
      // If -ffp-model= is seen, reset to fno-fast-math
      HonorINFs = true;
      HonorNaNs = true;
      ApproxFunc = false;
      // Turning *off* -ffast-math restores the toolchain default,
      // unless -fp-accuracy is used.
      if (FPAccuracy.empty())
        MathErrno = TC.IsMathErrnoDefault();
      AssociativeMath = false;
      ReciprocalMath = false;
      SignedZeros = true;

      StringRef Val = A->getValue();
      if (OFastEnabled && Val != "aggressive") {
        // Only -ffp-model=aggressive is compatible with -OFast, ignore.
        D.Diag(clang::diag::warn_drv_overriding_option)
            << Args.MakeArgString("-ffp-model=" + Val) << "-Ofast";
        break;
      }
      StrictFPModel = false;
      if (!FPModel.empty() && FPModel != Val)
        D.Diag(clang::diag::warn_drv_overriding_option)
            << Args.MakeArgString("-ffp-model=" + FPModel)
            << Args.MakeArgString("-ffp-model=" + Val);
      if (Val == "fast") {
        FPModel = Val;
        applyFastMath(false, Args.MakeArgString(A->getSpelling() + Val));
        // applyFastMath sets fp-contract="fast"
        LastFpContractOverrideOption = "-ffp-model=fast";
      } else if (Val == "aggressive") {
        FPModel = Val;
        applyFastMath(true, Args.MakeArgString(A->getSpelling() + Val));
        // applyFastMath sets fp-contract="fast"
        LastFpContractOverrideOption = "-ffp-model=aggressive";
      } else if (Val == "precise") {
        FPModel = Val;
        FPContract = "on";
        LastFpContractOverrideOption = "-ffp-model=precise";
        setComplexRange(D, Args.MakeArgString(A->getSpelling() + Val),
                        LangOptions::ComplexRangeKind::CX_Full,
                        LastComplexRangeOption, Range);
      } else if (Val == "strict") {
        StrictFPModel = true;
        FPExceptionBehavior = "strict";
        FPModel = Val;
        FPContract = "off";
        LastFpContractOverrideOption = "-ffp-model=strict";
        TrappingMath = true;
        RoundingFPMath = true;
        setComplexRange(D, Args.MakeArgString(A->getSpelling() + Val),
                        LangOptions::ComplexRangeKind::CX_Full,
                        LastComplexRangeOption, Range);
      } else
        D.Diag(diag::err_drv_unsupported_option_argument)
            << A->getSpelling() << Val;
      break;
    }

    // Options controlling individual features
    case options::OPT_fhonor_infinities:    HonorINFs = true;         break;
    case options::OPT_fno_honor_infinities: HonorINFs = false;        break;
    case options::OPT_fhonor_nans:          HonorNaNs = true;         break;
    case options::OPT_fno_honor_nans:       HonorNaNs = false;        break;
    case options::OPT_fapprox_func:         ApproxFunc = true;        break;
    case options::OPT_fno_approx_func:      ApproxFunc = false;       break;
    case options::OPT_fmath_errno:          MathErrno = true;         break;
    case options::OPT_fno_math_errno:       MathErrno = false;        break;
    case options::OPT_fassociative_math:    AssociativeMath = true;   break;
    case options::OPT_fno_associative_math: AssociativeMath = false;  break;
    case options::OPT_freciprocal_math:     ReciprocalMath = true;    break;
    case options::OPT_fno_reciprocal_math:  ReciprocalMath = false;   break;
    case options::OPT_fsigned_zeros:        SignedZeros = true;       break;
    case options::OPT_fno_signed_zeros:     SignedZeros = false;      break;
    case options::OPT_ftrapping_math:
      if (!TrappingMathPresent && !FPExceptionBehavior.empty() &&
          FPExceptionBehavior != "strict")
        // Warn that previous value of option is overridden.
        D.Diag(clang::diag::warn_drv_overriding_option)
            << Args.MakeArgString("-ffp-exception-behavior=" +
                                  FPExceptionBehavior)
            << "-ftrapping-math";
      TrappingMath = true;
      TrappingMathPresent = true;
      FPExceptionBehavior = "strict";
      break;
    case options::OPT_fveclib:
      VecLibArg = A;
      NoMathErrnoWasImpliedByVecLib =
          llvm::is_contained(VecLibImpliesNoMathErrno, A->getValue());
      if (NoMathErrnoWasImpliedByVecLib)
        MathErrno = false;
      break;
    case options::OPT_fno_trapping_math:
      if (!TrappingMathPresent && !FPExceptionBehavior.empty() &&
          FPExceptionBehavior != "ignore")
        // Warn that previous value of option is overridden.
        D.Diag(clang::diag::warn_drv_overriding_option)
            << Args.MakeArgString("-ffp-exception-behavior=" +
                                  FPExceptionBehavior)
            << "-fno-trapping-math";
      TrappingMath = false;
      TrappingMathPresent = true;
      FPExceptionBehavior = "ignore";
      break;

    case options::OPT_frounding_math:
      RoundingFPMath = true;
      break;

    case options::OPT_fno_rounding_math:
      RoundingFPMath = false;
      break;

    case options::OPT_fcuda_flush_denormals_to_zero:
    case options::OPT_fgpu_flush_denormals_to_zero:
      DenormalFP32Math = llvm::DenormalMode::getPreserveSign();
      break;

    case options::OPT_fdenormal_fp_math_EQ:
      DenormalFPMath = llvm::parseDenormalFPAttribute(A->getValue());
      DenormalFP32Math = DenormalFPMath;
      if (!DenormalFPMath.isValid()) {
        D.Diag(diag::err_drv_invalid_value)
            << A->getAsString(Args) << A->getValue();
      }
      break;

    case options::OPT_fdenormal_fp_math_f32_EQ:
      DenormalFP32Math = llvm::parseDenormalFPAttribute(A->getValue());
      if (!DenormalFP32Math.isValid()) {
        D.Diag(diag::err_drv_invalid_value)
            << A->getAsString(Args) << A->getValue();
      }
      break;

    // Validate and pass through -ffp-contract option.
    case options::OPT_ffp_contract: {
      StringRef Val = A->getValue();
      if (Val == "fast" || Val == "on" || Val == "off" ||
          Val == "fast-honor-pragmas") {
        if (Val != FPContract && LastFpContractOverrideOption != "") {
          D.Diag(clang::diag::warn_drv_overriding_option)
              << LastFpContractOverrideOption
              << Args.MakeArgString("-ffp-contract=" + Val);
        }

        FPContract = Val;
        LastSeenFfpContractOption = Val;
        LastFpContractOverrideOption = "";
      } else
        D.Diag(diag::err_drv_unsupported_option_argument)
            << A->getSpelling() << Val;
      break;
    }

    // Validate and pass through -ffp-exception-behavior option.
    case options::OPT_ffp_exception_behavior_EQ: {
      StringRef Val = A->getValue();
      if (!TrappingMathPresent && !FPExceptionBehavior.empty() &&
          FPExceptionBehavior != Val)
        // Warn that previous value of option is overridden.
        D.Diag(clang::diag::warn_drv_overriding_option)
            << Args.MakeArgString("-ffp-exception-behavior=" +
                                  FPExceptionBehavior)
            << Args.MakeArgString("-ffp-exception-behavior=" + Val);
      TrappingMath = TrappingMathPresent = false;
      if (Val == "ignore" || Val == "maytrap")
        FPExceptionBehavior = Val;
      else if (Val == "strict") {
        FPExceptionBehavior = Val;
        TrappingMath = TrappingMathPresent = true;
      } else
        D.Diag(diag::err_drv_unsupported_option_argument)
            << A->getSpelling() << Val;
      break;
    }

    // Validate and pass through -ffp-eval-method option.
    case options::OPT_ffp_eval_method_EQ: {
      StringRef Val = A->getValue();
      if (Val == "double" || Val == "extended" || Val == "source")
        FPEvalMethod = Val;
      else
        D.Diag(diag::err_drv_unsupported_option_argument)
            << A->getSpelling() << Val;
      break;
    }

    case options::OPT_fexcess_precision_EQ: {
      StringRef Val = A->getValue();
      const llvm::Triple::ArchType Arch = TC.getArch();
      if (Arch == llvm::Triple::x86 || Arch == llvm::Triple::x86_64) {
        if (Val == "standard" || Val == "fast")
          Float16ExcessPrecision = Val;
        // To make it GCC compatible, allow the value of "16" which
        // means disable excess precision, the same meaning than clang's
        // equivalent value "none".
        else if (Val == "16")
          Float16ExcessPrecision = "none";
        else
          D.Diag(diag::err_drv_unsupported_option_argument)
              << A->getSpelling() << Val;
      } else {
        if (!(Val == "standard" || Val == "fast"))
          D.Diag(diag::err_drv_unsupported_option_argument)
              << A->getSpelling() << Val;
      }
      BFloat16ExcessPrecision = Float16ExcessPrecision;
      break;
    }
    case options::OPT_ffinite_math_only:
      HonorINFs = false;
      HonorNaNs = false;
      break;
    case options::OPT_fno_finite_math_only:
      HonorINFs = true;
      HonorNaNs = true;
      break;

    case options::OPT_funsafe_math_optimizations:
      AssociativeMath = true;
      ReciprocalMath = true;
      SignedZeros = false;
      ApproxFunc = true;
      TrappingMath = false;
      FPExceptionBehavior = "";
      FPContract = "fast";
      LastFpContractOverrideOption = "-funsafe-math-optimizations";
      SeenUnsafeMathModeOption = true;
      break;
    case options::OPT_fno_unsafe_math_optimizations:
      AssociativeMath = false;
      ReciprocalMath = false;
      SignedZeros = true;
      ApproxFunc = false;
      restoreFPContractState();
      break;

    case options::OPT_Ofast:
      // If -Ofast is the optimization level, then -ffast-math should be enabled
      if (!OFastEnabled)
        continue;
      [[fallthrough]];
    case options::OPT_ffast_math:
      applyFastMath(true, A->getSpelling());
      if (A->getOption().getID() == options::OPT_Ofast)
        LastFpContractOverrideOption = "-Ofast";
      else
        LastFpContractOverrideOption = "-ffast-math";
      break;
    case options::OPT_fno_fast_math:
      HonorINFs = true;
      HonorNaNs = true;
      // Turning on -ffast-math (with either flag) removes the need for
      // MathErrno. However, turning *off* -ffast-math merely restores the
      // toolchain default (which may be false), unless -fp-accuracy is used.
      if (FPAccuracy.empty())
        MathErrno = TC.IsMathErrnoDefault();
      AssociativeMath = false;
      ReciprocalMath = false;
      ApproxFunc = false;
      SignedZeros = true;
      restoreFPContractState();
      if (Range != LangOptions::ComplexRangeKind::CX_Full)
        setComplexRange(D, A->getSpelling(),
                        LangOptions::ComplexRangeKind::CX_None,
                        LastComplexRangeOption, Range);
      else
        Range = LangOptions::ComplexRangeKind::CX_None;
      LastComplexRangeOption = "";
      LastFpContractOverrideOption = "";
      break;
    } // End switch (A->getOption().getID())

    // The StrictFPModel local variable is needed to report warnings
    // in the way we intend. If -ffp-model=strict has been used, we
    // want to report a warning for the next option encountered that
    // takes us out of the settings described by fp-model=strict, but
    // we don't want to continue issuing warnings for other conflicting
    // options after that.
    if (StrictFPModel) {
      // If -ffp-model=strict has been specified on command line but
      // subsequent options conflict then emit warning diagnostic.
      if (HonorINFs && HonorNaNs && !AssociativeMath && !ReciprocalMath &&
          SignedZeros && TrappingMath && RoundingFPMath && !ApproxFunc &&
          FPContract == "off")
        // OK: Current Arg doesn't conflict with -ffp-model=strict
        ;
      else {
        StrictFPModel = false;
        FPModel = "";
        // The warning for -ffp-contract would have been reported by the
        // OPT_ffp_contract_EQ handler above. A special check here is needed
        // to avoid duplicating the warning.
        auto RHS = (A->getNumValues() == 0)
                       ? A->getSpelling()
                       : Args.MakeArgString(A->getSpelling() + A->getValue());
        if (A->getSpelling() != "-ffp-contract=") {
          if (RHS != "-ffp-model=strict")
            D.Diag(clang::diag::warn_drv_overriding_option)
                << "-ffp-model=strict" << RHS;
        }
      }
    }

    // If we handled this option claim it
    A->claim();
  }

  if (!HonorINFs)
    CmdArgs.push_back("-menable-no-infs");

  if (!HonorNaNs)
    CmdArgs.push_back("-menable-no-nans");

  if (ApproxFunc)
    CmdArgs.push_back("-fapprox-func");

  if (MathErrno) {
    CmdArgs.push_back("-fmath-errno");
    if (NoMathErrnoWasImpliedByVecLib)
      D.Diag(clang::diag::warn_drv_math_errno_enabled_after_veclib)
          << ArgThatEnabledMathErrnoAfterVecLib->getAsString(Args)
          << VecLibArg->getAsString(Args);
  }

 if (AssociativeMath && ReciprocalMath && !SignedZeros && ApproxFunc &&
     !TrappingMath)
    CmdArgs.push_back("-funsafe-math-optimizations");

  if (!SignedZeros)
    CmdArgs.push_back("-fno-signed-zeros");

  if (AssociativeMath && !SignedZeros && !TrappingMath)
    CmdArgs.push_back("-mreassociate");

  if (ReciprocalMath)
    CmdArgs.push_back("-freciprocal-math");

  if (TrappingMath) {
    // FP Exception Behavior is also set to strict
    assert(FPExceptionBehavior == "strict");
  }

  // The default is IEEE.
  if (DenormalFPMath != llvm::DenormalMode::getIEEE()) {
    llvm::SmallString<64> DenormFlag;
    llvm::raw_svector_ostream ArgStr(DenormFlag);
    ArgStr << "-fdenormal-fp-math=" << DenormalFPMath;
    CmdArgs.push_back(Args.MakeArgString(ArgStr.str()));
  }

  // Add f32 specific denormal mode flag if it's different.
  if (DenormalFP32Math != DenormalFPMath) {
    llvm::SmallString<64> DenormFlag;
    llvm::raw_svector_ostream ArgStr(DenormFlag);
    ArgStr << "-fdenormal-fp-math-f32=" << DenormalFP32Math;
    CmdArgs.push_back(Args.MakeArgString(ArgStr.str()));
  }

  if (!FPContract.empty())
    CmdArgs.push_back(Args.MakeArgString("-ffp-contract=" + FPContract));

  if (RoundingFPMath)
    CmdArgs.push_back(Args.MakeArgString("-frounding-math"));
  else
    CmdArgs.push_back(Args.MakeArgString("-fno-rounding-math"));

  if (!FPExceptionBehavior.empty())
    CmdArgs.push_back(Args.MakeArgString("-ffp-exception-behavior=" +
                      FPExceptionBehavior));

  if (!FPEvalMethod.empty())
    CmdArgs.push_back(Args.MakeArgString("-ffp-eval-method=" + FPEvalMethod));

  if (!Float16ExcessPrecision.empty())
    CmdArgs.push_back(Args.MakeArgString("-ffloat16-excess-precision=" +
                                         Float16ExcessPrecision));
  if (!BFloat16ExcessPrecision.empty())
    CmdArgs.push_back(Args.MakeArgString("-fbfloat16-excess-precision=" +
                                         BFloat16ExcessPrecision));

  StringRef Recip = parseMRecipOption(D.getDiags(), Args);
  if (!Recip.empty())
    CmdArgs.push_back(Args.MakeArgString("-mrecip=" + Recip));

  // -ffast-math enables the __FAST_MATH__ preprocessor macro, but check for the
  // individual features enabled by -ffast-math instead of the option itself as
  // that's consistent with gcc's behaviour.
  if (!HonorINFs && !HonorNaNs && !MathErrno && AssociativeMath && ApproxFunc &&
      ReciprocalMath && !SignedZeros && !TrappingMath && !RoundingFPMath)
    CmdArgs.push_back("-ffast-math");

  // Handle __FINITE_MATH_ONLY__ similarly.
  // The -ffinite-math-only is added to CmdArgs when !HonorINFs && !HonorNaNs.
  // Otherwise process the Xclang arguments to determine if -menable-no-infs and
  // -menable-no-nans are set by the user.
  bool shouldAddFiniteMathOnly = false;
  if (!HonorINFs && !HonorNaNs) {
    shouldAddFiniteMathOnly = true;
  } else {
    bool InfValues = true;
    bool NanValues = true;
    for (const auto *Arg : Args.filtered(options::OPT_Xclang)) {
      StringRef ArgValue = Arg->getValue();
      if (ArgValue == "-menable-no-nans")
        NanValues = false;
      else if (ArgValue == "-menable-no-infs")
        InfValues = false;
    }
    if (!NanValues && !InfValues)
      shouldAddFiniteMathOnly = true;
  }
  if (shouldAddFiniteMathOnly) {
    CmdArgs.push_back("-ffinite-math-only");
  }
  if (const Arg *A = Args.getLastArg(options::OPT_mfpmath_EQ)) {
    CmdArgs.push_back("-mfpmath");
    CmdArgs.push_back(A->getValue());
  }

  // Disable a codegen optimization for floating-point casts.
  if (Args.hasFlag(options::OPT_fno_strict_float_cast_overflow,
                   options::OPT_fstrict_float_cast_overflow, false))
    CmdArgs.push_back("-fno-strict-float-cast-overflow");

  if (Range != LangOptions::ComplexRangeKind::CX_None)
    ComplexRangeStr = renderComplexRangeOption(Range);
  if (!ComplexRangeStr.empty()) {
    CmdArgs.push_back(Args.MakeArgString(ComplexRangeStr));
    if (Args.hasArg(options::OPT_fcomplex_arithmetic_EQ))
      CmdArgs.push_back(Args.MakeArgString("-fcomplex-arithmetic=" +
                                           complexRangeKindToStr(Range)));
  }
  if (Args.hasArg(options::OPT_fcx_limited_range))
    CmdArgs.push_back("-fcx-limited-range");
  if (Args.hasArg(options::OPT_fcx_fortran_rules))
    CmdArgs.push_back("-fcx-fortran-rules");
  if (Args.hasArg(options::OPT_fno_cx_limited_range))
    CmdArgs.push_back("-fno-cx-limited-range");
  if (Args.hasArg(options::OPT_fno_cx_fortran_rules))
    CmdArgs.push_back("-fno-cx-fortran-rules");
  if (IsFp32PrecDivSqrtAllowed) {
    if (NoOffloadFP32PrecDiv)
      CmdArgs.push_back("-fno-offload-fp32-prec-div");
    if (NoOffloadFP32PrecSqrt)
      CmdArgs.push_back("-fno-offload-fp32-prec-sqrt");
  }
}

static void RenderAnalyzerOptions(const ArgList &Args, ArgStringList &CmdArgs,
                                  const llvm::Triple &Triple,
                                  const InputInfo &Input) {
  // Add default argument set.
  if (!Args.hasArg(options::OPT__analyzer_no_default_checks)) {
    CmdArgs.push_back("-analyzer-checker=core");
    CmdArgs.push_back("-analyzer-checker=apiModeling");

    if (!Triple.isWindowsMSVCEnvironment()) {
      CmdArgs.push_back("-analyzer-checker=unix");
    } else {
      // Enable "unix" checkers that also work on Windows.
      CmdArgs.push_back("-analyzer-checker=unix.API");
      CmdArgs.push_back("-analyzer-checker=unix.Malloc");
      CmdArgs.push_back("-analyzer-checker=unix.MallocSizeof");
      CmdArgs.push_back("-analyzer-checker=unix.MismatchedDeallocator");
      CmdArgs.push_back("-analyzer-checker=unix.cstring.BadSizeArg");
      CmdArgs.push_back("-analyzer-checker=unix.cstring.NullArg");
    }

    // Disable some unix checkers for PS4/PS5.
    if (Triple.isPS()) {
      CmdArgs.push_back("-analyzer-disable-checker=unix.API");
      CmdArgs.push_back("-analyzer-disable-checker=unix.Vfork");
    }

    if (Triple.isOSDarwin()) {
      CmdArgs.push_back("-analyzer-checker=osx");
      CmdArgs.push_back(
          "-analyzer-checker=security.insecureAPI.decodeValueOfObjCType");
    }
    else if (Triple.isOSFuchsia())
      CmdArgs.push_back("-analyzer-checker=fuchsia");

    CmdArgs.push_back("-analyzer-checker=deadcode");

    if (types::isCXX(Input.getType()))
      CmdArgs.push_back("-analyzer-checker=cplusplus");

    if (!Triple.isPS()) {
      CmdArgs.push_back("-analyzer-checker=security.insecureAPI.UncheckedReturn");
      CmdArgs.push_back("-analyzer-checker=security.insecureAPI.getpw");
      CmdArgs.push_back("-analyzer-checker=security.insecureAPI.gets");
      CmdArgs.push_back("-analyzer-checker=security.insecureAPI.mktemp");
      CmdArgs.push_back("-analyzer-checker=security.insecureAPI.mkstemp");
      CmdArgs.push_back("-analyzer-checker=security.insecureAPI.vfork");
    }

    // Default nullability checks.
    CmdArgs.push_back("-analyzer-checker=nullability.NullPassedToNonnull");
    CmdArgs.push_back("-analyzer-checker=nullability.NullReturnedFromNonnull");
  }

  // Set the output format. The default is plist, for (lame) historical reasons.
  CmdArgs.push_back("-analyzer-output");
  if (Arg *A = Args.getLastArg(options::OPT__analyzer_output))
    CmdArgs.push_back(A->getValue());
  else
    CmdArgs.push_back("plist");

  // Disable the presentation of standard compiler warnings when using
  // --analyze.  We only want to show static analyzer diagnostics or frontend
  // errors.
  CmdArgs.push_back("-w");

  // Add -Xanalyzer arguments when running as analyzer.
  Args.AddAllArgValues(CmdArgs, options::OPT_Xanalyzer);
}

static bool isValidSymbolName(StringRef S) {
  if (S.empty())
    return false;

  if (std::isdigit(S[0]))
    return false;

  return llvm::all_of(S, [](char C) { return std::isalnum(C) || C == '_'; });
}

static void RenderSSPOptions(const Driver &D, const ToolChain &TC,
                             const ArgList &Args, ArgStringList &CmdArgs,
                             bool KernelOrKext) {
  const llvm::Triple &EffectiveTriple = TC.getEffectiveTriple();

  // NVPTX doesn't support stack protectors; from the compiler's perspective, it
  // doesn't even have a stack!
  if (EffectiveTriple.isNVPTX())
    return;

  // -stack-protector=0 is default.
  LangOptions::StackProtectorMode StackProtectorLevel = LangOptions::SSPOff;
  LangOptions::StackProtectorMode DefaultStackProtectorLevel =
      TC.GetDefaultStackProtectorLevel(KernelOrKext);

  if (Arg *A = Args.getLastArg(options::OPT_fno_stack_protector,
                               options::OPT_fstack_protector_all,
                               options::OPT_fstack_protector_strong,
                               options::OPT_fstack_protector)) {
    if (A->getOption().matches(options::OPT_fstack_protector))
      StackProtectorLevel =
          std::max<>(LangOptions::SSPOn, DefaultStackProtectorLevel);
    else if (A->getOption().matches(options::OPT_fstack_protector_strong))
      StackProtectorLevel = LangOptions::SSPStrong;
    else if (A->getOption().matches(options::OPT_fstack_protector_all))
      StackProtectorLevel = LangOptions::SSPReq;

    if (EffectiveTriple.isBPF() && StackProtectorLevel != LangOptions::SSPOff) {
      D.Diag(diag::warn_drv_unsupported_option_for_target)
          << A->getSpelling() << EffectiveTriple.getTriple() << 0;
      StackProtectorLevel = DefaultStackProtectorLevel;
    }
  } else {
    StackProtectorLevel = DefaultStackProtectorLevel;
  }

  if (StackProtectorLevel) {
    CmdArgs.push_back("-stack-protector");
    CmdArgs.push_back(Args.MakeArgString(Twine(StackProtectorLevel)));
  }

  // --param ssp-buffer-size=
  for (const Arg *A : Args.filtered(options::OPT__param)) {
    StringRef Str(A->getValue());
    if (Str.consume_front("ssp-buffer-size=")) {
      if (StackProtectorLevel) {
        CmdArgs.push_back("-stack-protector-buffer-size");
        // FIXME: Verify the argument is a valid integer.
        CmdArgs.push_back(Args.MakeArgString(Str));
      }
      A->claim();
    }
  }

  const std::string &TripleStr = EffectiveTriple.getTriple();
  if (Arg *A = Args.getLastArg(options::OPT_mstack_protector_guard_EQ)) {
    StringRef Value = A->getValue();
    if (!EffectiveTriple.isX86() && !EffectiveTriple.isAArch64() &&
        !EffectiveTriple.isARM() && !EffectiveTriple.isThumb() &&
        !EffectiveTriple.isRISCV() && !EffectiveTriple.isPPC())
      D.Diag(diag::err_drv_unsupported_opt_for_target)
          << A->getAsString(Args) << TripleStr;
    if ((EffectiveTriple.isX86() || EffectiveTriple.isARM() ||
         EffectiveTriple.isThumb()) &&
        Value != "tls" && Value != "global") {
      D.Diag(diag::err_drv_invalid_value_with_suggestion)
          << A->getOption().getName() << Value << "tls global";
      return;
    }
    if ((EffectiveTriple.isARM() || EffectiveTriple.isThumb()) &&
        Value == "tls") {
      if (!Args.hasArg(options::OPT_mstack_protector_guard_offset_EQ)) {
        D.Diag(diag::err_drv_ssp_missing_offset_argument)
            << A->getAsString(Args);
        return;
      }
      // Check whether the target subarch supports the hardware TLS register
      if (!arm::isHardTPSupported(EffectiveTriple)) {
        D.Diag(diag::err_target_unsupported_tp_hard)
            << EffectiveTriple.getArchName();
        return;
      }
      // Check whether the user asked for something other than -mtp=cp15
      if (Arg *A = Args.getLastArg(options::OPT_mtp_mode_EQ)) {
        StringRef Value = A->getValue();
        if (Value != "cp15") {
          D.Diag(diag::err_drv_argument_not_allowed_with)
              << A->getAsString(Args) << "-mstack-protector-guard=tls";
          return;
        }
      }
      CmdArgs.push_back("-target-feature");
      CmdArgs.push_back("+read-tp-tpidruro");
    }
    if (EffectiveTriple.isAArch64() && Value != "sysreg" && Value != "global") {
      D.Diag(diag::err_drv_invalid_value_with_suggestion)
          << A->getOption().getName() << Value << "sysreg global";
      return;
    }
    if (EffectiveTriple.isRISCV() || EffectiveTriple.isPPC()) {
      if (Value != "tls" && Value != "global") {
        D.Diag(diag::err_drv_invalid_value_with_suggestion)
            << A->getOption().getName() << Value << "tls global";
        return;
      }
      if (Value == "tls") {
        if (!Args.hasArg(options::OPT_mstack_protector_guard_offset_EQ)) {
          D.Diag(diag::err_drv_ssp_missing_offset_argument)
              << A->getAsString(Args);
          return;
        }
      }
    }
    A->render(Args, CmdArgs);
  }

  if (Arg *A = Args.getLastArg(options::OPT_mstack_protector_guard_offset_EQ)) {
    StringRef Value = A->getValue();
    if (!EffectiveTriple.isX86() && !EffectiveTriple.isAArch64() &&
        !EffectiveTriple.isARM() && !EffectiveTriple.isThumb() &&
        !EffectiveTriple.isRISCV() && !EffectiveTriple.isPPC())
      D.Diag(diag::err_drv_unsupported_opt_for_target)
          << A->getAsString(Args) << TripleStr;
    int Offset;
    if (Value.getAsInteger(10, Offset)) {
      D.Diag(diag::err_drv_invalid_value) << A->getOption().getName() << Value;
      return;
    }
    if ((EffectiveTriple.isARM() || EffectiveTriple.isThumb()) &&
        (Offset < 0 || Offset > 0xfffff)) {
      D.Diag(diag::err_drv_invalid_int_value)
          << A->getOption().getName() << Value;
      return;
    }
    A->render(Args, CmdArgs);
  }

  if (Arg *A = Args.getLastArg(options::OPT_mstack_protector_guard_reg_EQ)) {
    StringRef Value = A->getValue();
    if (!EffectiveTriple.isX86() && !EffectiveTriple.isAArch64() &&
        !EffectiveTriple.isRISCV() && !EffectiveTriple.isPPC())
      D.Diag(diag::err_drv_unsupported_opt_for_target)
          << A->getAsString(Args) << TripleStr;
    if (EffectiveTriple.isX86() && (Value != "fs" && Value != "gs")) {
      D.Diag(diag::err_drv_invalid_value_with_suggestion)
          << A->getOption().getName() << Value << "fs gs";
      return;
    }
    if (EffectiveTriple.isAArch64() && Value != "sp_el0") {
      D.Diag(diag::err_drv_invalid_value) << A->getOption().getName() << Value;
      return;
    }
    if (EffectiveTriple.isRISCV() && Value != "tp") {
      D.Diag(diag::err_drv_invalid_value_with_suggestion)
          << A->getOption().getName() << Value << "tp";
      return;
    }
    if (EffectiveTriple.isPPC64() && Value != "r13") {
      D.Diag(diag::err_drv_invalid_value_with_suggestion)
          << A->getOption().getName() << Value << "r13";
      return;
    }
    if (EffectiveTriple.isPPC32() && Value != "r2") {
      D.Diag(diag::err_drv_invalid_value_with_suggestion)
          << A->getOption().getName() << Value << "r2";
      return;
    }
    A->render(Args, CmdArgs);
  }

  if (Arg *A = Args.getLastArg(options::OPT_mstack_protector_guard_symbol_EQ)) {
    StringRef Value = A->getValue();
    if (!isValidSymbolName(Value)) {
      D.Diag(diag::err_drv_argument_only_allowed_with)
          << A->getOption().getName() << "legal symbol name";
      return;
    }
    A->render(Args, CmdArgs);
  }
}

static void RenderSCPOptions(const ToolChain &TC, const ArgList &Args,
                             ArgStringList &CmdArgs) {
  const llvm::Triple &EffectiveTriple = TC.getEffectiveTriple();

  if (!EffectiveTriple.isOSFreeBSD() && !EffectiveTriple.isOSLinux() &&
      !EffectiveTriple.isOSFuchsia())
    return;

  if (!EffectiveTriple.isX86() && !EffectiveTriple.isSystemZ() &&
      !EffectiveTriple.isPPC64() && !EffectiveTriple.isAArch64() &&
      !EffectiveTriple.isRISCV())
    return;

  Args.addOptInFlag(CmdArgs, options::OPT_fstack_clash_protection,
                    options::OPT_fno_stack_clash_protection);
}

static void RenderTrivialAutoVarInitOptions(const Driver &D,
                                            const ToolChain &TC,
                                            const ArgList &Args,
                                            ArgStringList &CmdArgs) {
  auto DefaultTrivialAutoVarInit = TC.GetDefaultTrivialAutoVarInit();
  StringRef TrivialAutoVarInit = "";

  for (const Arg *A : Args) {
    switch (A->getOption().getID()) {
    default:
      continue;
    case options::OPT_ftrivial_auto_var_init: {
      A->claim();
      StringRef Val = A->getValue();
      if (Val == "uninitialized" || Val == "zero" || Val == "pattern")
        TrivialAutoVarInit = Val;
      else
        D.Diag(diag::err_drv_unsupported_option_argument)
            << A->getSpelling() << Val;
      break;
    }
    }
  }

  if (TrivialAutoVarInit.empty())
    switch (DefaultTrivialAutoVarInit) {
    case LangOptions::TrivialAutoVarInitKind::Uninitialized:
      break;
    case LangOptions::TrivialAutoVarInitKind::Pattern:
      TrivialAutoVarInit = "pattern";
      break;
    case LangOptions::TrivialAutoVarInitKind::Zero:
      TrivialAutoVarInit = "zero";
      break;
    }

  if (!TrivialAutoVarInit.empty()) {
    CmdArgs.push_back(
        Args.MakeArgString("-ftrivial-auto-var-init=" + TrivialAutoVarInit));
  }

  if (Arg *A =
          Args.getLastArg(options::OPT_ftrivial_auto_var_init_stop_after)) {
    if (!Args.hasArg(options::OPT_ftrivial_auto_var_init) ||
        StringRef(
            Args.getLastArg(options::OPT_ftrivial_auto_var_init)->getValue()) ==
            "uninitialized")
      D.Diag(diag::err_drv_trivial_auto_var_init_stop_after_missing_dependency);
    A->claim();
    StringRef Val = A->getValue();
    if (std::stoi(Val.str()) <= 0)
      D.Diag(diag::err_drv_trivial_auto_var_init_stop_after_invalid_value);
    CmdArgs.push_back(
        Args.MakeArgString("-ftrivial-auto-var-init-stop-after=" + Val));
  }

  if (Arg *A = Args.getLastArg(options::OPT_ftrivial_auto_var_init_max_size)) {
    if (!Args.hasArg(options::OPT_ftrivial_auto_var_init) ||
        StringRef(
            Args.getLastArg(options::OPT_ftrivial_auto_var_init)->getValue()) ==
            "uninitialized")
      D.Diag(diag::err_drv_trivial_auto_var_init_max_size_missing_dependency);
    A->claim();
    StringRef Val = A->getValue();
    if (std::stoi(Val.str()) <= 0)
      D.Diag(diag::err_drv_trivial_auto_var_init_max_size_invalid_value);
    CmdArgs.push_back(
        Args.MakeArgString("-ftrivial-auto-var-init-max-size=" + Val));
  }
}

static void RenderOpenCLOptions(const ArgList &Args, ArgStringList &CmdArgs,
                                types::ID InputType) {
  // cl-denorms-are-zero is not forwarded. It is translated into a generic flag
  // for denormal flushing handling based on the target.
  const unsigned ForwardedArguments[] = {
      options::OPT_cl_opt_disable,
      options::OPT_cl_strict_aliasing,
      options::OPT_cl_single_precision_constant,
      options::OPT_cl_finite_math_only,
      options::OPT_cl_kernel_arg_info,
      options::OPT_cl_unsafe_math_optimizations,
      options::OPT_cl_fast_relaxed_math,
      options::OPT_cl_mad_enable,
      options::OPT_cl_no_signed_zeros,
      options::OPT_cl_fp32_correctly_rounded_divide_sqrt,
      options::OPT_cl_uniform_work_group_size
  };

  if (Arg *A = Args.getLastArg(options::OPT_cl_std_EQ)) {
    std::string CLStdStr = std::string("-cl-std=") + A->getValue();
    CmdArgs.push_back(Args.MakeArgString(CLStdStr));
  } else if (Arg *A = Args.getLastArg(options::OPT_cl_ext_EQ)) {
    std::string CLExtStr = std::string("-cl-ext=") + A->getValue();
    CmdArgs.push_back(Args.MakeArgString(CLExtStr));
  }

  if (Args.hasArg(options::OPT_cl_finite_math_only)) {
    CmdArgs.push_back("-menable-no-infs");
    CmdArgs.push_back("-menable-no-nans");
  }

  for (const auto &Arg : ForwardedArguments)
    if (const auto *A = Args.getLastArg(Arg))
      CmdArgs.push_back(Args.MakeArgString(A->getOption().getPrefixedName()));

  // Only add the default headers if we are compiling OpenCL sources.
  if ((types::isOpenCL(InputType) ||
       (Args.hasArg(options::OPT_cl_std_EQ) && types::isSrcFile(InputType))) &&
      !Args.hasArg(options::OPT_cl_no_stdinc)) {
    CmdArgs.push_back("-finclude-default-header");
    CmdArgs.push_back("-fdeclare-opencl-builtins");
  }
}

static void RenderHLSLOptions(const ArgList &Args, ArgStringList &CmdArgs,
                              types::ID InputType) {
  const unsigned ForwardedArguments[] = {
      options::OPT_dxil_validator_version,
      options::OPT_res_may_alias,
      options::OPT_D,
      options::OPT_I,
      options::OPT_O,
      options::OPT_emit_llvm,
      options::OPT_emit_obj,
      options::OPT_disable_llvm_passes,
      options::OPT_fnative_half_type,
      options::OPT_hlsl_entrypoint,
      options::OPT_fdx_rootsignature_define,
      options::OPT_fdx_rootsignature_version,
      options::OPT_fhlsl_spv_use_unknown_image_format,
      options::OPT_fhlsl_spv_enable_maximal_reconvergence};
  if (!types::isHLSL(InputType))
    return;
  for (const auto &Arg : ForwardedArguments)
    if (const auto *A = Args.getLastArg(Arg))
      A->renderAsInput(Args, CmdArgs);
  // Add the default headers if dxc_no_stdinc is not set.
  if (!Args.hasArg(options::OPT_dxc_no_stdinc) &&
      !Args.hasArg(options::OPT_nostdinc))
    CmdArgs.push_back("-finclude-default-header");
}

static void RenderOpenACCOptions(const Driver &D, const ArgList &Args,
                                 ArgStringList &CmdArgs, types::ID InputType) {
  if (!Args.hasArg(options::OPT_fopenacc))
    return;

  CmdArgs.push_back("-fopenacc");
}

static void RenderBuiltinOptions(const ToolChain &TC, const llvm::Triple &T,
                                 const ArgList &Args, ArgStringList &CmdArgs) {
  // -fbuiltin is default unless -mkernel is used.
  bool UseBuiltins =
      Args.hasFlag(options::OPT_fbuiltin, options::OPT_fno_builtin,
                   !Args.hasArg(options::OPT_mkernel));
  if (!UseBuiltins)
    CmdArgs.push_back("-fno-builtin");

  // -ffreestanding implies -fno-builtin.
  if (Args.hasArg(options::OPT_ffreestanding))
    UseBuiltins = false;

  // Process the -fno-builtin-* options.
  for (const Arg *A : Args.filtered(options::OPT_fno_builtin_)) {
    A->claim();

    // If -fno-builtin is specified, then there's no need to pass the option to
    // the frontend.
    if (UseBuiltins)
      A->render(Args, CmdArgs);
  }
}

bool Driver::getDefaultModuleCachePath(SmallVectorImpl<char> &Result) {
  if (const char *Str = std::getenv("CLANG_MODULE_CACHE_PATH")) {
    Twine Path{Str};
    Path.toVector(Result);
    return Path.getSingleStringRef() != "";
  }
  if (llvm::sys::path::cache_directory(Result)) {
    llvm::sys::path::append(Result, "clang");
    llvm::sys::path::append(Result, "ModuleCache");
    return true;
  }
  return false;
}

llvm::SmallString<256>
clang::driver::tools::getCXX20NamedModuleOutputPath(const ArgList &Args,
                                                    const char *BaseInput) {
  if (Arg *ModuleOutputEQ = Args.getLastArg(options::OPT_fmodule_output_EQ))
    return StringRef(ModuleOutputEQ->getValue());

  SmallString<256> OutputPath;
  if (Arg *FinalOutput = Args.getLastArg(options::OPT_o);
      FinalOutput && Args.hasArg(options::OPT_c))
    OutputPath = FinalOutput->getValue();
  else
    OutputPath = BaseInput;

  const char *Extension = types::getTypeTempSuffix(types::TY_ModuleFile);
  llvm::sys::path::replace_extension(OutputPath, Extension);
  return OutputPath;
}

static bool RenderModulesOptions(Compilation &C, const Driver &D,
                                 const ArgList &Args, const InputInfo &Input,
                                 const InputInfo &Output, bool HaveStd20,
                                 ArgStringList &CmdArgs) {
  const bool IsCXX = types::isCXX(Input.getType());
  const bool HaveStdCXXModules = IsCXX && HaveStd20;
  bool HaveModules = HaveStdCXXModules;

  // -fmodules enables the use of precompiled modules (off by default).
  // Users can pass -fno-cxx-modules to turn off modules support for
  // C++/Objective-C++ programs.
  const bool AllowedInCXX = Args.hasFlag(options::OPT_fcxx_modules,
                                         options::OPT_fno_cxx_modules, true);
  bool HaveClangModules = false;
  if (Args.hasFlag(options::OPT_fmodules, options::OPT_fno_modules, false)) {
    if (AllowedInCXX || !IsCXX) {
      CmdArgs.push_back("-fmodules");
      HaveClangModules = true;
    }
  }

  HaveModules |= HaveClangModules;

  if (HaveModules && !AllowedInCXX)
    CmdArgs.push_back("-fno-cxx-modules");

  // -fmodule-maps enables implicit reading of module map files. By default,
  // this is enabled if we are using Clang's flavor of precompiled modules.
  if (Args.hasFlag(options::OPT_fimplicit_module_maps,
                   options::OPT_fno_implicit_module_maps, HaveClangModules))
    CmdArgs.push_back("-fimplicit-module-maps");

  // -fmodules-decluse checks that modules used are declared so (off by default)
  Args.addOptInFlag(CmdArgs, options::OPT_fmodules_decluse,
                    options::OPT_fno_modules_decluse);

  // -fmodules-strict-decluse is like -fmodule-decluse, but also checks that
  // all #included headers are part of modules.
  if (Args.hasFlag(options::OPT_fmodules_strict_decluse,
                   options::OPT_fno_modules_strict_decluse, false))
    CmdArgs.push_back("-fmodules-strict-decluse");

  Args.addOptOutFlag(CmdArgs, options::OPT_fmodulemap_allow_subdirectory_search,
                     options::OPT_fno_modulemap_allow_subdirectory_search);

  // -fno-implicit-modules turns off implicitly compiling modules on demand.
  bool ImplicitModules = false;
  if (!Args.hasFlag(options::OPT_fimplicit_modules,
                    options::OPT_fno_implicit_modules, HaveClangModules)) {
    if (HaveModules)
      CmdArgs.push_back("-fno-implicit-modules");
  } else if (HaveModules) {
    ImplicitModules = true;
    // -fmodule-cache-path specifies where our implicitly-built module files
    // should be written.
    SmallString<128> Path;
    if (Arg *A = Args.getLastArg(options::OPT_fmodules_cache_path))
      Path = A->getValue();

    bool HasPath = true;
    if (C.isForDiagnostics()) {
      // When generating crash reports, we want to emit the modules along with
      // the reproduction sources, so we ignore any provided module path.
      Path = Output.getFilename();
      llvm::sys::path::replace_extension(Path, ".cache");
      llvm::sys::path::append(Path, "modules");
    } else if (Path.empty()) {
      // No module path was provided: use the default.
      HasPath = Driver::getDefaultModuleCachePath(Path);
    }

    // `HasPath` will only be false if getDefaultModuleCachePath() fails.
    // That being said, that failure is unlikely and not caching is harmless.
    if (HasPath) {
      const char Arg[] = "-fmodules-cache-path=";
      Path.insert(Path.begin(), Arg, Arg + strlen(Arg));
      CmdArgs.push_back(Args.MakeArgString(Path));
    }
  }

  if (HaveModules) {
    if (Args.hasFlag(options::OPT_fprebuilt_implicit_modules,
                     options::OPT_fno_prebuilt_implicit_modules, false))
      CmdArgs.push_back("-fprebuilt-implicit-modules");
    if (Args.hasFlag(options::OPT_fmodules_validate_input_files_content,
                     options::OPT_fno_modules_validate_input_files_content,
                     false))
      CmdArgs.push_back("-fvalidate-ast-input-files-content");
  }

  // -fmodule-name specifies the module that is currently being built (or
  // used for header checking by -fmodule-maps).
  Args.AddLastArg(CmdArgs, options::OPT_fmodule_name_EQ);

  // -fmodule-map-file can be used to specify files containing module
  // definitions.
  Args.AddAllArgs(CmdArgs, options::OPT_fmodule_map_file);

  // -fbuiltin-module-map can be used to load the clang
  // builtin headers modulemap file.
  if (Args.hasArg(options::OPT_fbuiltin_module_map)) {
    SmallString<128> BuiltinModuleMap(D.ResourceDir);
    llvm::sys::path::append(BuiltinModuleMap, "include");
    llvm::sys::path::append(BuiltinModuleMap, "module.modulemap");
    if (llvm::sys::fs::exists(BuiltinModuleMap))
      CmdArgs.push_back(
          Args.MakeArgString("-fmodule-map-file=" + BuiltinModuleMap));
  }

  // The -fmodule-file=<name>=<file> form specifies the mapping of module
  // names to precompiled module files (the module is loaded only if used).
  // The -fmodule-file=<file> form can be used to unconditionally load
  // precompiled module files (whether used or not).
  if (HaveModules || Input.getType() == clang::driver::types::TY_ModuleFile) {
    Args.AddAllArgs(CmdArgs, options::OPT_fmodule_file);

    // -fprebuilt-module-path specifies where to load the prebuilt module files.
    for (const Arg *A : Args.filtered(options::OPT_fprebuilt_module_path)) {
      CmdArgs.push_back(Args.MakeArgString(
          std::string("-fprebuilt-module-path=") + A->getValue()));
      A->claim();
    }
  } else
    Args.ClaimAllArgs(options::OPT_fmodule_file);

  // When building modules and generating crashdumps, we need to dump a module
  // dependency VFS alongside the output.
  if (HaveClangModules && C.isForDiagnostics()) {
    SmallString<128> VFSDir(Output.getFilename());
    llvm::sys::path::replace_extension(VFSDir, ".cache");
    // Add the cache directory as a temp so the crash diagnostics pick it up.
    C.addTempFile(Args.MakeArgString(VFSDir));

    llvm::sys::path::append(VFSDir, "vfs");
    CmdArgs.push_back("-module-dependency-dir");
    CmdArgs.push_back(Args.MakeArgString(VFSDir));
  }

  if (HaveClangModules)
    Args.AddLastArg(CmdArgs, options::OPT_fmodules_user_build_path);

  // Pass through all -fmodules-ignore-macro arguments.
  Args.AddAllArgs(CmdArgs, options::OPT_fmodules_ignore_macro);
  Args.AddLastArg(CmdArgs, options::OPT_fmodules_prune_interval);
  Args.AddLastArg(CmdArgs, options::OPT_fmodules_prune_after);

  if (HaveClangModules) {
    Args.AddLastArg(CmdArgs, options::OPT_fbuild_session_timestamp);

    if (Arg *A = Args.getLastArg(options::OPT_fbuild_session_file)) {
      if (Args.hasArg(options::OPT_fbuild_session_timestamp))
        D.Diag(diag::err_drv_argument_not_allowed_with)
            << A->getAsString(Args) << "-fbuild-session-timestamp";

      llvm::sys::fs::file_status Status;
      if (llvm::sys::fs::status(A->getValue(), Status))
        D.Diag(diag::err_drv_no_such_file) << A->getValue();
      CmdArgs.push_back(Args.MakeArgString(
          "-fbuild-session-timestamp=" +
          Twine((uint64_t)std::chrono::duration_cast<std::chrono::seconds>(
                    Status.getLastModificationTime().time_since_epoch())
                    .count())));
    }

    if (Args.getLastArg(
            options::OPT_fmodules_validate_once_per_build_session)) {
      if (!Args.getLastArg(options::OPT_fbuild_session_timestamp,
                           options::OPT_fbuild_session_file))
        D.Diag(diag::err_drv_modules_validate_once_requires_timestamp);

      Args.AddLastArg(CmdArgs,
                      options::OPT_fmodules_validate_once_per_build_session);
    }

    if (Args.hasFlag(options::OPT_fmodules_validate_system_headers,
                     options::OPT_fno_modules_validate_system_headers,
                     ImplicitModules))
      CmdArgs.push_back("-fmodules-validate-system-headers");

    Args.AddLastArg(CmdArgs,
                    options::OPT_fmodules_disable_diagnostic_validation);
  } else {
    Args.ClaimAllArgs(options::OPT_fbuild_session_timestamp);
    Args.ClaimAllArgs(options::OPT_fbuild_session_file);
    Args.ClaimAllArgs(options::OPT_fmodules_validate_once_per_build_session);
    Args.ClaimAllArgs(options::OPT_fmodules_validate_system_headers);
    Args.ClaimAllArgs(options::OPT_fno_modules_validate_system_headers);
    Args.ClaimAllArgs(options::OPT_fmodules_disable_diagnostic_validation);
  }

  // FIXME: We provisionally don't check ODR violations for decls in the global
  // module fragment.
  CmdArgs.push_back("-fskip-odr-check-in-gmf");

  if (Input.getType() == driver::types::TY_CXXModule ||
      Input.getType() == driver::types::TY_PP_CXXModule) {
    if (!Args.hasArg(options::OPT_fno_modules_reduced_bmi))
      CmdArgs.push_back("-fmodules-reduced-bmi");

    if (Args.hasArg(options::OPT_fmodule_output_EQ))
      Args.AddLastArg(CmdArgs, options::OPT_fmodule_output_EQ);
    else if (!Args.hasArg(options::OPT__precompile) ||
             Args.hasArg(options::OPT_fmodule_output))
      // If --precompile is specified, we will always generate a module file if
      // we're compiling an importable module unit. This is fine even if the
      // compilation process won't reach the point of generating the module file
      // (e.g., in the preprocessing mode), since the attached flag
      // '-fmodule-output' is useless.
      //
      // But if '--precompile' is specified, it might be annoying to always
      // generate the module file as '--precompile' will generate the module
      // file anyway.
      CmdArgs.push_back(Args.MakeArgString(
          "-fmodule-output=" +
          getCXX20NamedModuleOutputPath(Args, Input.getBaseInput())));
  }

  if (Args.hasArg(options::OPT_fmodules_reduced_bmi) &&
      Args.hasArg(options::OPT__precompile) &&
      (!Args.hasArg(options::OPT_o) ||
       Args.getLastArg(options::OPT_o)->getValue() ==
           getCXX20NamedModuleOutputPath(Args, Input.getBaseInput()))) {
    D.Diag(diag::err_drv_reduced_module_output_overrided);
  }

  // Noop if we see '-fmodules-reduced-bmi' or `-fno-modules-reduced-bmi` with
  // other translation units than module units. This is more user friendly to
  // allow end uers to enable this feature without asking for help from build
  // systems.
  Args.ClaimAllArgs(options::OPT_fmodules_reduced_bmi);
  Args.ClaimAllArgs(options::OPT_fno_modules_reduced_bmi);

  // We need to include the case the input file is a module file here.
  // Since the default compilation model for C++ module interface unit will
  // create temporary module file and compile the temporary module file
  // to get the object file. Then the `-fmodule-output` flag will be
  // brought to the second compilation process. So we have to claim it for
  // the case too.
  if (Input.getType() == driver::types::TY_CXXModule ||
      Input.getType() == driver::types::TY_PP_CXXModule ||
      Input.getType() == driver::types::TY_ModuleFile) {
    Args.ClaimAllArgs(options::OPT_fmodule_output);
    Args.ClaimAllArgs(options::OPT_fmodule_output_EQ);
  }

  if (Args.hasArg(options::OPT_fmodules_embed_all_files))
    CmdArgs.push_back("-fmodules-embed-all-files");

  return HaveModules;
}

static void RenderCharacterOptions(const ArgList &Args, const llvm::Triple &T,
                                   ArgStringList &CmdArgs) {
  // -fsigned-char is default.
  if (const Arg *A = Args.getLastArg(options::OPT_fsigned_char,
                                     options::OPT_fno_signed_char,
                                     options::OPT_funsigned_char,
                                     options::OPT_fno_unsigned_char)) {
    if (A->getOption().matches(options::OPT_funsigned_char) ||
        A->getOption().matches(options::OPT_fno_signed_char)) {
      CmdArgs.push_back("-fno-signed-char");
    }
  } else if (!isSignedCharDefault(T)) {
    CmdArgs.push_back("-fno-signed-char");
  }

  // The default depends on the language standard.
  Args.AddLastArg(CmdArgs, options::OPT_fchar8__t, options::OPT_fno_char8__t);

  if (const Arg *A = Args.getLastArg(options::OPT_fshort_wchar,
                                     options::OPT_fno_short_wchar)) {
    if (A->getOption().matches(options::OPT_fshort_wchar)) {
      CmdArgs.push_back("-fwchar-type=short");
      CmdArgs.push_back("-fno-signed-wchar");
    } else {
      bool IsARM = T.isARM() || T.isThumb() || T.isAArch64();
      CmdArgs.push_back("-fwchar-type=int");
      if (T.isOSzOS() ||
          (IsARM && !(T.isOSWindows() || T.isOSNetBSD() || T.isOSOpenBSD())))
        CmdArgs.push_back("-fno-signed-wchar");
      else
        CmdArgs.push_back("-fsigned-wchar");
    }
  } else if (T.isOSzOS())
    CmdArgs.push_back("-fno-signed-wchar");
}

static void RenderObjCOptions(const ToolChain &TC, const Driver &D,
                              const llvm::Triple &T, const ArgList &Args,
                              ObjCRuntime &Runtime, bool InferCovariantReturns,
                              const InputInfo &Input, ArgStringList &CmdArgs) {
  const llvm::Triple::ArchType Arch = TC.getArch();

  // -fobjc-dispatch-method is only relevant with the nonfragile-abi, and legacy
  // is the default. Except for deployment target of 10.5, next runtime is
  // always legacy dispatch and -fno-objc-legacy-dispatch gets ignored silently.
  if (Runtime.isNonFragile()) {
    if (!Args.hasFlag(options::OPT_fobjc_legacy_dispatch,
                      options::OPT_fno_objc_legacy_dispatch,
                      Runtime.isLegacyDispatchDefaultForArch(Arch))) {
      if (TC.UseObjCMixedDispatch())
        CmdArgs.push_back("-fobjc-dispatch-method=mixed");
      else
        CmdArgs.push_back("-fobjc-dispatch-method=non-legacy");
    }
  }

  // When ObjectiveC legacy runtime is in effect on MacOSX, turn on the option
  // to do Array/Dictionary subscripting by default.
  if (Arch == llvm::Triple::x86 && T.isMacOSX() &&
      Runtime.getKind() == ObjCRuntime::FragileMacOSX && Runtime.isNeXTFamily())
    CmdArgs.push_back("-fobjc-subscripting-legacy-runtime");

  // Allow -fno-objc-arr to trump -fobjc-arr/-fobjc-arc.
  // NOTE: This logic is duplicated in ToolChains.cpp.
  if (isObjCAutoRefCount(Args)) {
    TC.CheckObjCARC();

    CmdArgs.push_back("-fobjc-arc");

    // FIXME: It seems like this entire block, and several around it should be
    // wrapped in isObjC, but for now we just use it here as this is where it
    // was being used previously.
    if (types::isCXX(Input.getType()) && types::isObjC(Input.getType())) {
      if (TC.GetCXXStdlibType(Args) == ToolChain::CST_Libcxx)
        CmdArgs.push_back("-fobjc-arc-cxxlib=libc++");
      else
        CmdArgs.push_back("-fobjc-arc-cxxlib=libstdc++");
    }

    // Allow the user to enable full exceptions code emission.
    // We default off for Objective-C, on for Objective-C++.
    if (Args.hasFlag(options::OPT_fobjc_arc_exceptions,
                     options::OPT_fno_objc_arc_exceptions,
                     /*Default=*/types::isCXX(Input.getType())))
      CmdArgs.push_back("-fobjc-arc-exceptions");
  }

  // Silence warning for full exception code emission options when explicitly
  // set to use no ARC.
  if (Args.hasArg(options::OPT_fno_objc_arc)) {
    Args.ClaimAllArgs(options::OPT_fobjc_arc_exceptions);
    Args.ClaimAllArgs(options::OPT_fno_objc_arc_exceptions);
  }

  // Allow the user to control whether messages can be converted to runtime
  // functions.
  if (types::isObjC(Input.getType())) {
    auto *Arg = Args.getLastArg(
        options::OPT_fobjc_convert_messages_to_runtime_calls,
        options::OPT_fno_objc_convert_messages_to_runtime_calls);
    if (Arg &&
        Arg->getOption().matches(
            options::OPT_fno_objc_convert_messages_to_runtime_calls))
      CmdArgs.push_back("-fno-objc-convert-messages-to-runtime-calls");
  }

  // -fobjc-infer-related-result-type is the default, except in the Objective-C
  // rewriter.
  if (InferCovariantReturns)
    CmdArgs.push_back("-fno-objc-infer-related-result-type");

  // Pass down -fobjc-weak or -fno-objc-weak if present.
  if (types::isObjC(Input.getType())) {
    auto WeakArg =
        Args.getLastArg(options::OPT_fobjc_weak, options::OPT_fno_objc_weak);
    if (!WeakArg) {
      // nothing to do
    } else if (!Runtime.allowsWeak()) {
      if (WeakArg->getOption().matches(options::OPT_fobjc_weak))
        D.Diag(diag::err_objc_weak_unsupported);
    } else {
      WeakArg->render(Args, CmdArgs);
    }
  }

  if (Args.hasArg(options::OPT_fobjc_disable_direct_methods_for_testing))
    CmdArgs.push_back("-fobjc-disable-direct-methods-for-testing");
}

static void RenderDiagnosticsOptions(const Driver &D, const ArgList &Args,
                                     ArgStringList &CmdArgs) {
  bool CaretDefault = true;
  bool ColumnDefault = true;

  if (const Arg *A = Args.getLastArg(options::OPT__SLASH_diagnostics_classic,
                                     options::OPT__SLASH_diagnostics_column,
                                     options::OPT__SLASH_diagnostics_caret)) {
    switch (A->getOption().getID()) {
    case options::OPT__SLASH_diagnostics_caret:
      CaretDefault = true;
      ColumnDefault = true;
      break;
    case options::OPT__SLASH_diagnostics_column:
      CaretDefault = false;
      ColumnDefault = true;
      break;
    case options::OPT__SLASH_diagnostics_classic:
      CaretDefault = false;
      ColumnDefault = false;
      break;
    }
  }

  // -fcaret-diagnostics is default.
  if (!Args.hasFlag(options::OPT_fcaret_diagnostics,
                    options::OPT_fno_caret_diagnostics, CaretDefault))
    CmdArgs.push_back("-fno-caret-diagnostics");

  Args.addOptOutFlag(CmdArgs, options::OPT_fdiagnostics_fixit_info,
                     options::OPT_fno_diagnostics_fixit_info);
  Args.addOptOutFlag(CmdArgs, options::OPT_fdiagnostics_show_option,
                     options::OPT_fno_diagnostics_show_option);

  if (const Arg *A =
          Args.getLastArg(options::OPT_fdiagnostics_show_category_EQ)) {
    CmdArgs.push_back("-fdiagnostics-show-category");
    CmdArgs.push_back(A->getValue());
  }

  Args.addOptInFlag(CmdArgs, options::OPT_fdiagnostics_show_hotness,
                    options::OPT_fno_diagnostics_show_hotness);

  if (const Arg *A =
          Args.getLastArg(options::OPT_fdiagnostics_hotness_threshold_EQ)) {
    std::string Opt =
        std::string("-fdiagnostics-hotness-threshold=") + A->getValue();
    CmdArgs.push_back(Args.MakeArgString(Opt));
  }

  if (const Arg *A =
          Args.getLastArg(options::OPT_fdiagnostics_misexpect_tolerance_EQ)) {
    std::string Opt =
        std::string("-fdiagnostics-misexpect-tolerance=") + A->getValue();
    CmdArgs.push_back(Args.MakeArgString(Opt));
  }

  if (const Arg *A = Args.getLastArg(options::OPT_fdiagnostics_format_EQ)) {
    CmdArgs.push_back("-fdiagnostics-format");
    CmdArgs.push_back(A->getValue());
    if (StringRef(A->getValue()) == "sarif" ||
        StringRef(A->getValue()) == "SARIF")
      D.Diag(diag::warn_drv_sarif_format_unstable);
  }

  if (const Arg *A = Args.getLastArg(
          options::OPT_fdiagnostics_show_note_include_stack,
          options::OPT_fno_diagnostics_show_note_include_stack)) {
    const Option &O = A->getOption();
    if (O.matches(options::OPT_fdiagnostics_show_note_include_stack))
      CmdArgs.push_back("-fdiagnostics-show-note-include-stack");
    else
      CmdArgs.push_back("-fno-diagnostics-show-note-include-stack");
  }

  handleColorDiagnosticsArgs(D, Args, CmdArgs);

  if (Args.hasArg(options::OPT_fansi_escape_codes))
    CmdArgs.push_back("-fansi-escape-codes");

  Args.addOptOutFlag(CmdArgs, options::OPT_fshow_source_location,
                     options::OPT_fno_show_source_location);

  Args.addOptOutFlag(CmdArgs, options::OPT_fdiagnostics_show_line_numbers,
                     options::OPT_fno_diagnostics_show_line_numbers);

  if (Args.hasArg(options::OPT_fdiagnostics_absolute_paths))
    CmdArgs.push_back("-fdiagnostics-absolute-paths");

  if (!Args.hasFlag(options::OPT_fshow_column, options::OPT_fno_show_column,
                    ColumnDefault))
    CmdArgs.push_back("-fno-show-column");

  Args.addOptOutFlag(CmdArgs, options::OPT_fspell_checking,
                     options::OPT_fno_spell_checking);

  Args.addLastArg(CmdArgs, options::OPT_warning_suppression_mappings_EQ);
}

static void renderDwarfFormat(const Driver &D, const llvm::Triple &T,
                              const ArgList &Args, ArgStringList &CmdArgs,
                              unsigned DwarfVersion) {
  auto *DwarfFormatArg =
      Args.getLastArg(options::OPT_gdwarf64, options::OPT_gdwarf32);
  if (!DwarfFormatArg)
    return;

  if (DwarfFormatArg->getOption().matches(options::OPT_gdwarf64)) {
    if (DwarfVersion < 3)
      D.Diag(diag::err_drv_argument_only_allowed_with)
          << DwarfFormatArg->getAsString(Args) << "DWARFv3 or greater";
    else if (!T.isArch64Bit())
      D.Diag(diag::err_drv_argument_only_allowed_with)
          << DwarfFormatArg->getAsString(Args) << "64 bit architecture";
    else if (!T.isOSBinFormatELF())
      D.Diag(diag::err_drv_argument_only_allowed_with)
          << DwarfFormatArg->getAsString(Args) << "ELF platforms";
  }

  DwarfFormatArg->render(Args, CmdArgs);
}

static void
renderDebugOptions(const ToolChain &TC, const Driver &D, const llvm::Triple &T,
                   const ArgList &Args, types::ID InputType,
                   ArgStringList &CmdArgs, const InputInfo &Output,
                   llvm::codegenoptions::DebugInfoKind &DebugInfoKind,
                   DwarfFissionKind &DwarfFission) {
  bool IRInput = isLLVMIR(InputType);
  bool PlainCOrCXX = isDerivedFromC(InputType) && !isCuda(InputType) &&
                     !isHIP(InputType) && !isObjC(InputType) &&
                     !isOpenCL(InputType);

  if (Args.hasFlag(options::OPT_fdebug_info_for_profiling,
                   options::OPT_fno_debug_info_for_profiling, false) &&
      checkDebugInfoOption(
          Args.getLastArg(options::OPT_fdebug_info_for_profiling), Args, D, TC))
    CmdArgs.push_back("-fdebug-info-for-profiling");

  // The 'g' groups options involve a somewhat intricate sequence of decisions
  // about what to pass from the driver to the frontend, but by the time they
  // reach cc1 they've been factored into three well-defined orthogonal choices:
  //  * what level of debug info to generate
  //  * what dwarf version to write
  //  * what debugger tuning to use
  // This avoids having to monkey around further in cc1 other than to disable
  // codeview if not running in a Windows environment. Perhaps even that
  // decision should be made in the driver as well though.
  llvm::DebuggerKind DebuggerTuning = TC.getDefaultDebuggerTuning();

  bool SplitDWARFInlining =
      Args.hasFlag(options::OPT_fsplit_dwarf_inlining,
                   options::OPT_fno_split_dwarf_inlining, false);

  // Normally -gsplit-dwarf is only useful with -gN. For IR input, Clang does
  // object file generation and no IR generation, -gN should not be needed. So
  // allow -gsplit-dwarf with either -gN or IR input.
  if (IRInput || Args.hasArg(options::OPT_g_Group)) {
    // FIXME: -gsplit-dwarf on AIX is currently unimplemented.
    if (TC.getTriple().isOSAIX() && Args.hasArg(options::OPT_gsplit_dwarf)) {
      D.Diag(diag::err_drv_unsupported_opt_for_target)
          << Args.getLastArg(options::OPT_gsplit_dwarf)->getSpelling()
          << TC.getTriple().str();
      return;
    }
    Arg *SplitDWARFArg;
    DwarfFission = getDebugFissionKind(D, Args, SplitDWARFArg);
    if (DwarfFission != DwarfFissionKind::None &&
        !checkDebugInfoOption(SplitDWARFArg, Args, D, TC)) {
      DwarfFission = DwarfFissionKind::None;
      SplitDWARFInlining = false;
    }
  }
  if (const Arg *A = Args.getLastArg(options::OPT_g_Group)) {
    DebugInfoKind = llvm::codegenoptions::DebugInfoConstructor;

    // If the last option explicitly specified a debug-info level, use it.
    if (checkDebugInfoOption(A, Args, D, TC) &&
        A->getOption().matches(options::OPT_gN_Group)) {
      DebugInfoKind = debugLevelToInfoKind(*A);
      // For -g0 or -gline-tables-only, drop -gsplit-dwarf. This gets a bit more
      // complicated if you've disabled inline info in the skeleton CUs
      // (SplitDWARFInlining) - then there's value in composing split-dwarf and
      // line-tables-only, so let those compose naturally in that case.
      if (DebugInfoKind == llvm::codegenoptions::NoDebugInfo ||
          DebugInfoKind == llvm::codegenoptions::DebugDirectivesOnly ||
          (DebugInfoKind == llvm::codegenoptions::DebugLineTablesOnly &&
           SplitDWARFInlining))
        DwarfFission = DwarfFissionKind::None;
    }
  }

  // If a debugger tuning argument appeared, remember it.
  bool HasDebuggerTuning = false;
  if (const Arg *A =
          Args.getLastArg(options::OPT_gTune_Group, options::OPT_ggdbN_Group)) {
    HasDebuggerTuning = true;
    if (checkDebugInfoOption(A, Args, D, TC)) {
      if (A->getOption().matches(options::OPT_glldb))
        DebuggerTuning = llvm::DebuggerKind::LLDB;
      else if (A->getOption().matches(options::OPT_gsce))
        DebuggerTuning = llvm::DebuggerKind::SCE;
      else if (A->getOption().matches(options::OPT_gdbx))
        DebuggerTuning = llvm::DebuggerKind::DBX;
      else
        DebuggerTuning = llvm::DebuggerKind::GDB;
    }
  }

  // If a -gdwarf argument appeared, remember it.
  bool EmitDwarf = false;
  if (const Arg *A = getDwarfNArg(Args))
    EmitDwarf = checkDebugInfoOption(A, Args, D, TC);

  bool EmitCodeView = false;
  if (const Arg *A = Args.getLastArg(options::OPT_gcodeview))
    EmitCodeView = checkDebugInfoOption(A, Args, D, TC);

  // If the user asked for debug info but did not explicitly specify -gcodeview
  // or -gdwarf, ask the toolchain for the default format.
  if (!EmitCodeView && !EmitDwarf &&
      DebugInfoKind != llvm::codegenoptions::NoDebugInfo) {
    switch (TC.getDefaultDebugFormat()) {
    case llvm::codegenoptions::DIF_CodeView:
      EmitCodeView = true;
      break;
    case llvm::codegenoptions::DIF_DWARF:
      EmitDwarf = true;
      break;
    }
  }

  unsigned RequestedDWARFVersion = 0; // DWARF version requested by the user
  unsigned EffectiveDWARFVersion = 0; // DWARF version TC can generate. It may
                                      // be lower than what the user wanted.
  if (EmitDwarf) {
    RequestedDWARFVersion = getDwarfVersion(TC, Args);
    // Clamp effective DWARF version to the max supported by the toolchain.
    EffectiveDWARFVersion =
        std::min(RequestedDWARFVersion, TC.getMaxDwarfVersion());
  } else {
    Args.ClaimAllArgs(options::OPT_fdebug_default_version);
  }

  // -gline-directives-only supported only for the DWARF debug info.
  if (RequestedDWARFVersion == 0 &&
      DebugInfoKind == llvm::codegenoptions::DebugDirectivesOnly)
    DebugInfoKind = llvm::codegenoptions::NoDebugInfo;

  // strict DWARF is set to false by default. But for DBX, we need it to be set
  // as true by default.
  if (const Arg *A = Args.getLastArg(options::OPT_gstrict_dwarf))
    (void)checkDebugInfoOption(A, Args, D, TC);
  if (Args.hasFlag(options::OPT_gstrict_dwarf, options::OPT_gno_strict_dwarf,
                   DebuggerTuning == llvm::DebuggerKind::DBX))
    CmdArgs.push_back("-gstrict-dwarf");

  // And we handle flag -grecord-gcc-switches later with DWARFDebugFlags.
  Args.ClaimAllArgs(options::OPT_g_flags_Group);

  // Column info is included by default for everything except SCE and
  // CodeView if not use sampling PGO. Clang doesn't track end columns, just
  // starting columns, which, in theory, is fine for CodeView (and PDB).  In
  // practice, however, the Microsoft debuggers don't handle missing end columns
  // well, and the AIX debugger DBX also doesn't handle the columns well, so
  // it's better not to include any column info.
  if (const Arg *A = Args.getLastArg(options::OPT_gcolumn_info))
    (void)checkDebugInfoOption(A, Args, D, TC);
  if (!Args.hasFlag(options::OPT_gcolumn_info, options::OPT_gno_column_info,
                    !(EmitCodeView && !getLastProfileSampleUseArg(Args)) &&
                        (DebuggerTuning != llvm::DebuggerKind::SCE &&
                         DebuggerTuning != llvm::DebuggerKind::DBX)))
    CmdArgs.push_back("-gno-column-info");

  // FIXME: Move backend command line options to the module.
  if (Args.hasFlag(options::OPT_gmodules, options::OPT_gno_modules, false)) {
    // If -gline-tables-only or -gline-directives-only is the last option it
    // wins.
    if (checkDebugInfoOption(Args.getLastArg(options::OPT_gmodules), Args, D,
                             TC)) {
      if (DebugInfoKind != llvm::codegenoptions::DebugLineTablesOnly &&
          DebugInfoKind != llvm::codegenoptions::DebugDirectivesOnly) {
        DebugInfoKind = llvm::codegenoptions::DebugInfoConstructor;
        CmdArgs.push_back("-dwarf-ext-refs");
        CmdArgs.push_back("-fmodule-format=obj");
      }
    }
  }

  if (T.isOSBinFormatELF() && SplitDWARFInlining)
    CmdArgs.push_back("-fsplit-dwarf-inlining");

  // After we've dealt with all combinations of things that could
  // make DebugInfoKind be other than std::nullopt or DebugLineTablesOnly,
  // figure out if we need to "upgrade" it to standalone debug info.
  // We parse these two '-f' options whether or not they will be used,
  // to claim them even if you wrote "-fstandalone-debug -gline-tables-only"
  bool NeedFullDebug = Args.hasFlag(
      options::OPT_fstandalone_debug, options::OPT_fno_standalone_debug,
      DebuggerTuning == llvm::DebuggerKind::LLDB ||
          TC.GetDefaultStandaloneDebug());
  if (const Arg *A = Args.getLastArg(options::OPT_fstandalone_debug))
    (void)checkDebugInfoOption(A, Args, D, TC);

  if (DebugInfoKind == llvm::codegenoptions::LimitedDebugInfo ||
      DebugInfoKind == llvm::codegenoptions::DebugInfoConstructor) {
    if (Args.hasFlag(options::OPT_fno_eliminate_unused_debug_types,
                     options::OPT_feliminate_unused_debug_types, false))
      DebugInfoKind = llvm::codegenoptions::UnusedTypeInfo;
    else if (NeedFullDebug)
      DebugInfoKind = llvm::codegenoptions::FullDebugInfo;
  }

  if (Args.hasFlag(options::OPT_gembed_source, options::OPT_gno_embed_source,
                   false)) {
    // Source embedding is a vendor extension to DWARF v5. By now we have
    // checked if a DWARF version was stated explicitly, and have otherwise
    // fallen back to the target default, so if this is still not at least 5
    // we emit an error.
    const Arg *A = Args.getLastArg(options::OPT_gembed_source);
    if (RequestedDWARFVersion < 5)
      D.Diag(diag::err_drv_argument_only_allowed_with)
          << A->getAsString(Args) << "-gdwarf-5";
    else if (EffectiveDWARFVersion < 5)
      // The toolchain has reduced allowed dwarf version, so we can't enable
      // -gembed-source.
      D.Diag(diag::warn_drv_dwarf_version_limited_by_target)
          << A->getAsString(Args) << TC.getTripleString() << 5
          << EffectiveDWARFVersion;
    else if (checkDebugInfoOption(A, Args, D, TC))
      CmdArgs.push_back("-gembed-source");
  }

  // Enable Key Instructions by default if we're emitting DWARF, the language is
  // plain C or C++, and optimisations are enabled.
  Arg *OptLevel = Args.getLastArg(options::OPT_O_Group);
  bool KeyInstructionsOnByDefault =
      EmitDwarf && PlainCOrCXX && OptLevel &&
      !OptLevel->getOption().matches(options::OPT_O0);
  if (Args.hasFlag(options::OPT_gkey_instructions,
                   options::OPT_gno_key_instructions,
                   KeyInstructionsOnByDefault))
    CmdArgs.push_back("-gkey-instructions");

  if (!Args.hasFlag(options::OPT_gstructor_decl_linkage_names,
                    options::OPT_gno_structor_decl_linkage_names, true))
    CmdArgs.push_back("-gno-structor-decl-linkage-names");

  if (EmitCodeView) {
    CmdArgs.push_back("-gcodeview");

    Args.addOptInFlag(CmdArgs, options::OPT_gcodeview_ghash,
                      options::OPT_gno_codeview_ghash);

    Args.addOptOutFlag(CmdArgs, options::OPT_gcodeview_command_line,
                       options::OPT_gno_codeview_command_line);
  }

  Args.addOptOutFlag(CmdArgs, options::OPT_ginline_line_tables,
                     options::OPT_gno_inline_line_tables);

  // When emitting remarks, we need at least debug lines in the output.
  if (willEmitRemarks(Args) &&
      DebugInfoKind <= llvm::codegenoptions::DebugDirectivesOnly)
    DebugInfoKind = llvm::codegenoptions::DebugLineTablesOnly;

  // Adjust the debug info kind for the given toolchain.
  TC.adjustDebugInfoKind(DebugInfoKind, Args);

  // On AIX, the debugger tuning option can be omitted if it is not explicitly
  // set.
  RenderDebugEnablingArgs(Args, CmdArgs, DebugInfoKind, EffectiveDWARFVersion,
                          T.isOSAIX() && !HasDebuggerTuning
                              ? llvm::DebuggerKind::Default
                              : DebuggerTuning);

  // -fdebug-macro turns on macro debug info generation.
  if (Args.hasFlag(options::OPT_fdebug_macro, options::OPT_fno_debug_macro,
                   false))
    if (checkDebugInfoOption(Args.getLastArg(options::OPT_fdebug_macro), Args,
                             D, TC))
      CmdArgs.push_back("-debug-info-macro");

  // -fno-system-debug turns off debug info generation for system headers
  if (!Args.hasFlag(options::OPT_fsystem_debug, options::OPT_fno_system_debug,
                    true))
    CmdArgs.push_back("-fno-system-debug");

  // -ggnu-pubnames turns on gnu style pubnames in the backend.
  const auto *PubnamesArg =
      Args.getLastArg(options::OPT_ggnu_pubnames, options::OPT_gno_gnu_pubnames,
                      options::OPT_gpubnames, options::OPT_gno_pubnames);
  if (DwarfFission != DwarfFissionKind::None ||
      (PubnamesArg && checkDebugInfoOption(PubnamesArg, Args, D, TC))) {
    const bool OptionSet =
        (PubnamesArg &&
         (PubnamesArg->getOption().matches(options::OPT_gpubnames) ||
          PubnamesArg->getOption().matches(options::OPT_ggnu_pubnames)));
    if ((DebuggerTuning != llvm::DebuggerKind::LLDB || OptionSet) &&
        (!PubnamesArg ||
         (!PubnamesArg->getOption().matches(options::OPT_gno_gnu_pubnames) &&
          !PubnamesArg->getOption().matches(options::OPT_gno_pubnames))))
      CmdArgs.push_back(PubnamesArg && PubnamesArg->getOption().matches(
                                           options::OPT_gpubnames)
                            ? "-gpubnames"
                            : "-ggnu-pubnames");
  }
  const auto *SimpleTemplateNamesArg =
      Args.getLastArg(options::OPT_gsimple_template_names,
                      options::OPT_gno_simple_template_names);
  bool ForwardTemplateParams = DebuggerTuning == llvm::DebuggerKind::SCE;
  if (SimpleTemplateNamesArg &&
      checkDebugInfoOption(SimpleTemplateNamesArg, Args, D, TC)) {
    const auto &Opt = SimpleTemplateNamesArg->getOption();
    if (Opt.matches(options::OPT_gsimple_template_names)) {
      ForwardTemplateParams = true;
      CmdArgs.push_back("-gsimple-template-names=simple");
    }
  }

  // Emit DW_TAG_template_alias for template aliases? True by default for SCE.
  bool UseDebugTemplateAlias =
      DebuggerTuning == llvm::DebuggerKind::SCE && RequestedDWARFVersion >= 4;
  if (const auto *DebugTemplateAlias = Args.getLastArg(
          options::OPT_gtemplate_alias, options::OPT_gno_template_alias)) {
    // DW_TAG_template_alias is only supported from DWARFv5 but if a user
    // asks for it we should let them have it (if the target supports it).
    if (checkDebugInfoOption(DebugTemplateAlias, Args, D, TC)) {
      const auto &Opt = DebugTemplateAlias->getOption();
      UseDebugTemplateAlias = Opt.matches(options::OPT_gtemplate_alias);
    }
  }
  if (UseDebugTemplateAlias)
    CmdArgs.push_back("-gtemplate-alias");

  if (const Arg *A = Args.getLastArg(options::OPT_gsrc_hash_EQ)) {
    StringRef v = A->getValue();
    CmdArgs.push_back(Args.MakeArgString("-gsrc-hash=" + v));
  }

  Args.addOptInFlag(CmdArgs, options::OPT_fdebug_ranges_base_address,
                    options::OPT_fno_debug_ranges_base_address);

  // -gdwarf-aranges turns on the emission of the aranges section in the
  // backend.
  if (const Arg *A = Args.getLastArg(options::OPT_gdwarf_aranges);
      A && checkDebugInfoOption(A, Args, D, TC)) {
    CmdArgs.push_back("-mllvm");
    CmdArgs.push_back("-generate-arange-section");
  }

  Args.addOptInFlag(CmdArgs, options::OPT_fforce_dwarf_frame,
                    options::OPT_fno_force_dwarf_frame);

  bool EnableTypeUnits = false;
  if (Args.hasFlag(options::OPT_fdebug_types_section,
                   options::OPT_fno_debug_types_section, false)) {
    if (!(T.isOSBinFormatELF() || T.isOSBinFormatWasm())) {
      D.Diag(diag::err_drv_unsupported_opt_for_target)
          << Args.getLastArg(options::OPT_fdebug_types_section)
                 ->getAsString(Args)
          << T.getTriple();
    } else if (checkDebugInfoOption(
                   Args.getLastArg(options::OPT_fdebug_types_section), Args, D,
                   TC)) {
      EnableTypeUnits = true;
      CmdArgs.push_back("-mllvm");
      CmdArgs.push_back("-generate-type-units");
    }
  }

  if (const Arg *A =
          Args.getLastArg(options::OPT_gomit_unreferenced_methods,
                          options::OPT_gno_omit_unreferenced_methods))
    (void)checkDebugInfoOption(A, Args, D, TC);
  if (Args.hasFlag(options::OPT_gomit_unreferenced_methods,
                   options::OPT_gno_omit_unreferenced_methods, false) &&
      (DebugInfoKind == llvm::codegenoptions::DebugInfoConstructor ||
       DebugInfoKind == llvm::codegenoptions::LimitedDebugInfo) &&
      !EnableTypeUnits) {
    CmdArgs.push_back("-gomit-unreferenced-methods");
  }

  // To avoid join/split of directory+filename, the integrated assembler prefers
  // the directory form of .file on all DWARF versions. GNU as doesn't allow the
  // form before DWARF v5.
  if (!Args.hasFlag(options::OPT_fdwarf_directory_asm,
                    options::OPT_fno_dwarf_directory_asm,
                    TC.useIntegratedAs() || EffectiveDWARFVersion >= 5))
    CmdArgs.push_back("-fno-dwarf-directory-asm");

  // Decide how to render forward declarations of template instantiations.
  // SCE wants full descriptions, others just get them in the name.
  if (ForwardTemplateParams)
    CmdArgs.push_back("-debug-forward-template-params");

  // Do we need to explicitly import anonymous namespaces into the parent
  // scope?
  if (DebuggerTuning == llvm::DebuggerKind::SCE)
    CmdArgs.push_back("-dwarf-explicit-import");

  renderDwarfFormat(D, T, Args, CmdArgs, EffectiveDWARFVersion);
  RenderDebugInfoCompressionArgs(Args, CmdArgs, D, TC);

  // This controls whether or not we perform JustMyCode instrumentation.
  if (Args.hasFlag(options::OPT_fjmc, options::OPT_fno_jmc, false)) {
    if (TC.getTriple().isOSBinFormatELF() ||
        TC.getTriple().isWindowsMSVCEnvironment()) {
      if (DebugInfoKind >= llvm::codegenoptions::DebugInfoConstructor)
        CmdArgs.push_back("-fjmc");
      else if (D.IsCLMode())
        D.Diag(clang::diag::warn_drv_jmc_requires_debuginfo) << "/JMC"
                                                             << "'/Zi', '/Z7'";
      else
        D.Diag(clang::diag::warn_drv_jmc_requires_debuginfo) << "-fjmc"
                                                             << "-g";
    } else {
      D.Diag(clang::diag::warn_drv_fjmc_for_elf_only);
    }
  }

  // Add in -fdebug-compilation-dir if necessary.
  const char *DebugCompilationDir =
      addDebugCompDirArg(Args, CmdArgs, D.getVFS());

  addDebugPrefixMapArg(D, TC, Args, CmdArgs);

  // Add the output path to the object file for CodeView debug infos.
  if (EmitCodeView && Output.isFilename())
    addDebugObjectName(Args, CmdArgs, DebugCompilationDir,
                       Output.getFilename());
}

/// Check whether the given input tree contains any wrapper actions
static bool ContainsWrapperAction(const Action *A) {
  if (isa<OffloadWrapperJobAction>(A))
    return true;
  for (const auto &AI : A->inputs())
    if (ContainsWrapperAction(AI))
      return true;

  return false;
}

// Put together an external compiler compilation call which is used instead
// of the clang invocation for the host compile of an offload compilation.
// Enabling command line:  clang++ -fsycl -fsycl-host-compiler=<HostExe>
//                         <ClangOpts> -fsycl-host-compiler-options=<HostOpts>
// Any <ClangOpts> used which are phase limiting (preprocessing, assembly,
// object generation) are specifically handled here by specifying the
// equivalent phase limiting option(s).
// It is expected that any user <HostOpts> options passed will be placed
// after any implied options set here.  This will have overriding behaviors
// for any options which are considered to be evaluated from left to right.
// Specifying any <HostOpts> option which conficts any of the implied options
// will result in undefined behavior.  Potential conflicting options:
//  * Output specification options (-o, -Fo, -Fa, etc)
//  * Phase limiting options (-E, -c, -P, etc)
void Clang::ConstructHostCompilerJob(Compilation &C, const JobAction &JA,
                                     const InputInfo &Output,
                                     const InputInfoList &Inputs,
                                     const llvm::opt::ArgList &TCArgs) const {

  // The Host compilation step that occurs here is constructed based on the
  // input from the user.  This consists of the compiler to call and the
  // options that will be used during the compilation.
  ArgStringList HostCompileArgs;
  const InputInfo &InputFile = Inputs.front();
  const ToolChain &TC = getToolChain();

  // Input file.
  HostCompileArgs.push_back(InputFile.getFilename());

  // When performing the host compilation, we are expecting to only be
  // creating intermediate files, namely preprocessor output, assembly or
  // object files.
  // We are making assumptions in regards to what options are used to
  // generate these intermediate files.
  //                gcc/g++/clang/clang++/default | cl
  //  Object:                   -c                | -c
  //  Preprocessed:             -E                | -P -Fi<file>
  //  Assembly:                 -S                | -c -Fa<file>
  //  Header Input:        -include <file>        | -FI <file>
  //
  // The options used are determined by the compiler name and target triple.
  Arg *HostCompilerDefArg =
      TCArgs.getLastArg(options::OPT_fsycl_host_compiler_EQ);
  assert(HostCompilerDefArg && "Expected host compiler designation.");

  bool OutputAdded = false;
  StringRef CompilerName =
      llvm::sys::path::stem(HostCompilerDefArg->getValue());
  if (CompilerName.empty())
    TC.getDriver().Diag(diag::err_drv_missing_arg_mtp)
        << HostCompilerDefArg->getAsString(TCArgs);
  // FIXME: Consider requiring user input to specify a compatibility class
  // to determine the type of host compiler being used.
  SmallVector<StringRef, 4> MSVCCompilers = {"cl", "clang-cl", "icl"};
  bool IsMSVCHostCompiler =
      std::find(MSVCCompilers.begin(), MSVCCompilers.end(), CompilerName) !=
      MSVCCompilers.end();

  auto addMSVCOutputFile = [&](StringRef Opt) {
    SmallString<128> OutOpt(Opt);
    OutOpt += Output.getFilename();
    HostCompileArgs.push_back(TCArgs.MakeArgString(OutOpt));
    OutputAdded = true;
  };
  // By default: pass /Zc:__cplusplus if we see a MSVC compiler.
  // Users can disable this through
  // -fsycl-host-compiler-options=/Zc:__cplusplus-
  // It overrides the default option.
  if (IsMSVCHostCompiler)
    HostCompileArgs.push_back("/Zc:__cplusplus");

  if (TCArgs.hasArg(options::OPT_fpreview_breaking_changes)) {
    HostCompileArgs.push_back(IsMSVCHostCompiler ? "/D" : "-D");
    HostCompileArgs.push_back("__INTEL_PREVIEW_BREAKING_CHANGES");
  }

  // FIXME: Reuse existing toolchains which are already supported to put
  // together the options.
  // FIXME: For any potential obscure host compilers that do not use the
  // 'standard' set of options, we should provide a user interface that allows
  // users to override the implied options.
  if (isa<PreprocessJobAction>(JA)) {
    if (IsMSVCHostCompiler) {
      // Check the output file, if it is 'stdout' we want to use -E.
      if (StringRef(Output.getFilename()) == "-") {
        HostCompileArgs.push_back("-E");
        OutputAdded = true;
      } else {
        HostCompileArgs.push_back("-P");
        addMSVCOutputFile("-Fi");
      }
    } else
      HostCompileArgs.push_back("-E");
  } else if (isa<AssembleJobAction>(JA)) {
    HostCompileArgs.push_back("-c");
    if (IsMSVCHostCompiler)
      addMSVCOutputFile("-Fo");
  } else {
    assert((isa<CompileJobAction, BackendJobAction>(JA)) &&
           "Invalid action for external host compilation tool.");
    if (JA.getType() == types::TY_PP_Asm) {
      if (IsMSVCHostCompiler) {
        HostCompileArgs.push_back("-c");
        addMSVCOutputFile("-Fa");
        // The MSVC Compiler does not have a way to just create the assembly
        // file so we create the assembly file and object file, and redirect
        // the object file to a temporary.
        std::string ObjTmpName = C.getDriver().GetTemporaryPath("host", "obj");
        StringRef WrapperFileName =
            C.addTempFile(C.getArgs().MakeArgString(ObjTmpName));
        SmallString<128> ObjOutOpt("-Fo");
        ObjOutOpt += WrapperFileName;
        HostCompileArgs.push_back(C.getArgs().MakeArgString(ObjOutOpt));
      } else
        HostCompileArgs.push_back("-S");
    } else {
      TC.getDriver().Diag(diag::err_drv_output_type_with_host_compiler);
    }
  }

  // Add the integration header.
  StringRef Header =
      TC.getDriver().getIntegrationHeader(InputFile.getBaseInput());
  if (types::getPreprocessedType(InputFile.getType()) != types::TY_INVALID &&
      !Header.empty()) {
    HostCompileArgs.push_back(IsMSVCHostCompiler ? "-FI" : "-include");
    HostCompileArgs.push_back(TCArgs.MakeArgString(Header));
  }

  // Add directory in which the original source file resides, as there could
  // be headers that need to be picked up from there.
  SmallString<128> SourcePath(InputFile.getBaseInput());
  llvm::sys::path::remove_filename(SourcePath);
  if (!SourcePath.empty()) {
    HostCompileArgs.push_back(IsMSVCHostCompiler ? "-I" : "-iquote");
    HostCompileArgs.push_back(TCArgs.MakeArgString(SourcePath));
  } else if (llvm::ErrorOr<std::string> CWD =
                 TC.getDriver().getVFS().getCurrentWorkingDirectory()) {
    HostCompileArgs.push_back(IsMSVCHostCompiler ? "-I" : "-iquote");
    HostCompileArgs.push_back(TCArgs.MakeArgString(*CWD));
  }

  // Add /external:W0 for MSVC based compilation. We are using /external:I
  // which requires /external:Wn upon usage. Use of /external:W0 disables
  // warnings from headers that are included with /external:I.
  if (IsMSVCHostCompiler)
    HostCompileArgs.push_back("/external:W0");

  // Add default header search directories.
  SmallString<128> BaseDir(C.getDriver().Dir);
  llvm::sys::path::append(BaseDir, "..", "include");
  SmallString<128> SYCLDir(BaseDir);
  llvm::sys::path::append(SYCLDir, "sycl");
  // This is used to provide our wrappers around STL headers that provide
  // additional functions/template specializations when the user includes those
  // STL headers in their programs (e.g., <complex>).
  SmallString<128> STLWrappersDir(SYCLDir);
  llvm::sys::path::append(STLWrappersDir, "stl_wrappers");
  // Add the SYCL specific header directories as system directories for non
  // MSVC compilers.
  HostCompileArgs.push_back(IsMSVCHostCompiler ? "/external:I" : "-isystem");
  HostCompileArgs.push_back(TCArgs.MakeArgString(SYCLDir));
  HostCompileArgs.push_back(IsMSVCHostCompiler ? "/external:I" : "-isystem");
  HostCompileArgs.push_back(TCArgs.MakeArgString(STLWrappersDir));
  HostCompileArgs.push_back(IsMSVCHostCompiler ? "/external:I" : "-isystem");
  HostCompileArgs.push_back(TCArgs.MakeArgString(BaseDir));

  if (!OutputAdded) {
    // Add output file to the command line.  This is assumed to be prefaced
    // with the '-o' option that is used to designate the output file.
    HostCompileArgs.push_back("-o");
    HostCompileArgs.push_back(Output.getFilename());
  }

  SmallString<128> ExecPath;
  if (HostCompilerDefArg) {
    ExecPath = HostCompilerDefArg->getValue();
    if (!ExecPath.empty() && ExecPath == llvm::sys::path::stem(ExecPath))
      // Use PATH to find executable passed in from -fsycl-host-compiler.
      if (llvm::ErrorOr<std::string> Prog =
              llvm::sys::findProgramByName(ExecPath))
        ExecPath = *Prog;
  }

  // Add any user-specified arguments.
  if (Arg *HostCompilerOptsArg =
          TCArgs.getLastArg(options::OPT_fsycl_host_compiler_options_EQ)) {
    SmallVector<const char *, 8> TargetArgs;
    llvm::BumpPtrAllocator BPA;
    llvm::StringSaver S(BPA);
    // Tokenize the string.
    llvm::cl::TokenizeGNUCommandLine(HostCompilerOptsArg->getValue(), S,
                                     TargetArgs);
    llvm::transform(TargetArgs, std::back_inserter(HostCompileArgs),
                    [&TCArgs](StringRef A) { return TCArgs.MakeArgString(A); });
  }
  const Tool *T = TC.SelectTool(JA);
  auto Cmd = std::make_unique<Command>(JA, *T, ResponseFileSupport::None(),
                                       TCArgs.MakeArgString(ExecPath),
                                       HostCompileArgs, std::nullopt);

  C.addCommand(std::move(Cmd));
}

static void ProcessVSRuntimeLibrary(const ToolChain &TC, const ArgList &Args,
                                    ArgStringList &CmdArgs) {
  unsigned RTOptionID = options::OPT__SLASH_MT;

  bool isSPIROrSPIRV = TC.getTriple().isSPIROrSPIRV();
  bool isSYCL = Args.hasArg(options::OPT_fsycl);
  // For SYCL Windows, /MD is the default.
  if (isSYCL)
    RTOptionID = options::OPT__SLASH_MD;

  if (Args.hasArg(options::OPT__SLASH_LDd))
    // The /LDd option implies /MTd (/MDd for SYCL). The dependent lib part
    // can be overridden, but defining _DEBUG is sticky.
    RTOptionID = isSYCL ? options::OPT__SLASH_MDd : options::OPT__SLASH_MTd;

  Arg *SetArg = nullptr;
  if (Arg *A = Args.getLastArg(options::OPT__SLASH_M_Group)) {
    RTOptionID = A->getOption().getID();
    SetArg = A;
  }

  if (Arg *A = Args.getLastArg(options::OPT_fms_runtime_lib_EQ)) {
    RTOptionID = llvm::StringSwitch<unsigned>(A->getValue())
                     .Case("static", options::OPT__SLASH_MT)
                     .Case("static_dbg", options::OPT__SLASH_MTd)
                     .Case("dll", options::OPT__SLASH_MD)
                     .Case("dll_dbg", options::OPT__SLASH_MDd)
                     .Default(options::OPT__SLASH_MT);
    SetArg = A;
  }
  if (isSYCL && !isSPIROrSPIRV && SetArg &&
      (RTOptionID == options::OPT__SLASH_MT ||
       RTOptionID == options::OPT__SLASH_MTd))
    // Use of /MT or /MTd is not supported for SYCL.
    TC.getDriver().Diag(clang::diag::err_drv_argument_not_allowed_with)
        << SetArg->getOption().getName() << "-fsycl";

  enum { addDEBUG = 0x1, addMT = 0x2, addDLL = 0x4 };
  auto addPreDefines = [&](unsigned Defines) {
    if (Defines & addDEBUG)
      CmdArgs.push_back("-D_DEBUG");
    if (Defines & addMT && !isSPIROrSPIRV)
      CmdArgs.push_back("-D_MT");
    if (Defines & addDLL && !isSPIROrSPIRV)
      CmdArgs.push_back("-D_DLL");
  };
  StringRef FlagForCRT;
  switch (RTOptionID) {
  case options::OPT__SLASH_MD:
    addPreDefines((Args.hasArg(options::OPT__SLASH_LDd) ? addDEBUG : 0x0) |
                  addMT | addDLL);
    FlagForCRT = "--dependent-lib=msvcrt";
    break;
  case options::OPT__SLASH_MDd:
    addPreDefines(addDEBUG | addMT | addDLL);
    FlagForCRT = "--dependent-lib=msvcrtd";
    break;
  case options::OPT__SLASH_MT:
    addPreDefines((Args.hasArg(options::OPT__SLASH_LDd) ? addDEBUG : 0x0) |
                  addMT);
    CmdArgs.push_back("-flto-visibility-public-std");
    FlagForCRT = "--dependent-lib=libcmt";
    break;
  case options::OPT__SLASH_MTd:
    addPreDefines(addDEBUG | addMT);
    CmdArgs.push_back("-flto-visibility-public-std");
    FlagForCRT = "--dependent-lib=libcmtd";
    break;
  default:
    llvm_unreachable("Unexpected option ID.");
  }

  if (Args.hasArg(options::OPT_fms_omit_default_lib)) {
    CmdArgs.push_back("-D_VC_NODEFAULTLIB");
  } else {
    CmdArgs.push_back(FlagForCRT.data());

    // This provides POSIX compatibility (maps 'open' to '_open'), which most
    // users want.  The /Za flag to cl.exe turns this off, but it's not
    // implemented in clang.
    CmdArgs.push_back("--dependent-lib=oldnames");
    // Add SYCL dependent library
    if (Args.hasArg(options::OPT_fsycl) &&
        !Args.hasArg(options::OPT_nolibsycl)) {
      SmallString<128> SYCLLibName("sycl" SYCL_MAJOR_VERSION);
      if (Args.hasArg(options::OPT_fpreview_breaking_changes))
        SYCLLibName += "-preview";
      if (RTOptionID == options::OPT__SLASH_MDd)
        SYCLLibName += "d";
      CmdArgs.push_back(
          Args.MakeArgString(Twine("--dependent-lib=") + SYCLLibName));
      CmdArgs.push_back("--dependent-lib=sycl-devicelib-host");
    }
  }

  // All Arm64EC object files implicitly add softintrin.lib. This is necessary
  // even if the file doesn't actually refer to any of the routines because
  // the CRT itself has incomplete dependency markings.
  if (TC.getTriple().isWindowsArm64EC())
    CmdArgs.push_back("--dependent-lib=softintrin");
}

void Clang::ConstructJob(Compilation &C, const JobAction &JA,
                         const InputInfo &Output, const InputInfoList &Inputs,
                         const ArgList &Args, const char *LinkingOutput) const {
  const auto &TC = getToolChain();
  const llvm::Triple &RawTriple = TC.getTriple();
  llvm::Triple Triple = TC.getEffectiveTriple();
  std::string TripleStr = Triple.getTriple();

  bool KernelOrKext =
      Args.hasArg(options::OPT_mkernel, options::OPT_fapple_kext);
  const Driver &D = TC.getDriver();
  ArgStringList CmdArgs;
  bool NoOffloadFP32PrecDiv = false;
  bool NoOffloadFP32PrecSqrt = false;

  assert(Inputs.size() >= 1 && "Must have at least one input.");
  // CUDA/HIP compilation may have multiple inputs (source file + results of
  // device-side compilations). OpenMP device jobs also take the host IR as a
  // second input. Module precompilation accepts a list of header files to
  // include as part of the module. API extraction accepts a list of header
  // files whose API information is emitted in the output. All other jobs are
  // expected to have exactly one input. SYCL compilation only expects a
  // single input.
  // SYCL host jobs accept the integration header from the device-side
  // compilation as a second input.
  bool IsCuda = JA.isOffloading(Action::OFK_Cuda);
  bool IsCudaDevice = JA.isDeviceOffloading(Action::OFK_Cuda);
  bool IsHIP = JA.isOffloading(Action::OFK_HIP);
  bool IsHIPDevice = JA.isDeviceOffloading(Action::OFK_HIP);
  bool IsSYCL = JA.isOffloading(Action::OFK_SYCL);
  bool IsSYCLDevice = JA.isDeviceOffloading(Action::OFK_SYCL);
  bool IsOpenMPDevice = JA.isDeviceOffloading(Action::OFK_OpenMP);
  bool IsExtractAPI = isa<ExtractAPIJobAction>(JA);
  bool IsDeviceOffloadAction = !(JA.isDeviceOffloading(Action::OFK_None) ||
                                 JA.isDeviceOffloading(Action::OFK_Host));
  bool IsHostOffloadingAction =
      JA.isHostOffloading(Action::OFK_OpenMP) ||
      (JA.isHostOffloading(C.getActiveOffloadKinds()) &&
       Args.hasFlag(options::OPT_offload_new_driver,
                    options::OPT_no_offload_new_driver,
                    C.isOffloadingHostKind(Action::OFK_Cuda)));

  bool IsRDCMode =
      Args.hasFlag(options::OPT_fgpu_rdc, options::OPT_fno_gpu_rdc, IsSYCL);
  auto LTOMode = IsDeviceOffloadAction ? D.getOffloadLTOMode() : D.getLTOMode();
  bool IsUsingLTO = LTOMode != LTOK_None;
  const bool IsSYCLCUDACompat = isSYCLCudaCompatEnabled(Args);

  // Perform the SYCL host compilation using an external compiler if the user
  // requested.
  if (Args.hasArg(options::OPT_fsycl_host_compiler_EQ) && IsSYCL &&
      !IsSYCLDevice) {
    ConstructHostCompilerJob(C, JA, Output, Inputs, Args);
    return;
  }

  // Extract API doesn't have a main input file, so invent a fake one as a
  // placeholder.
  InputInfo ExtractAPIPlaceholderInput(Inputs[0].getType(), "extract-api",
                                       "extract-api");

  const InputInfo &Input =
      IsExtractAPI ? ExtractAPIPlaceholderInput : Inputs[0];

  InputInfoList ExtractAPIInputs;
  InputInfoList HostOffloadingInputs;
  const InputInfo *CudaDeviceInput = nullptr;
  const InputInfo *OpenMPDeviceInput = nullptr;
  const InputInfo *SYCLDeviceInput = nullptr;
  for (const InputInfo &I : Inputs) {
    if (&I == &Input || I.getType() == types::TY_Nothing) {
      // This is the primary input or contains nothing.
    } else if (IsExtractAPI) {
      auto ExpectedInputType = ExtractAPIPlaceholderInput.getType();
      if (I.getType() != ExpectedInputType) {
        D.Diag(diag::err_drv_extract_api_wrong_kind)
            << I.getFilename() << types::getTypeName(I.getType())
            << types::getTypeName(ExpectedInputType);
      }
      ExtractAPIInputs.push_back(I);
    } else if (IsHostOffloadingAction) {
      HostOffloadingInputs.push_back(I);
    } else if ((IsCuda || IsHIP) && !CudaDeviceInput) {
      CudaDeviceInput = &I;
    } else if (IsOpenMPDevice && !OpenMPDeviceInput) {
      OpenMPDeviceInput = &I;
    } else if (IsSYCL && !SYCLDeviceInput) {
      SYCLDeviceInput = &I;
    } else {
      llvm_unreachable("unexpectedly given multiple inputs");
    }
  }

  const llvm::Triple *AuxTriple =
      (IsSYCL || IsCuda || IsHIP) ? TC.getAuxTriple() : nullptr;
  bool IsWindowsMSVC = RawTriple.isWindowsMSVCEnvironment();
  bool IsUEFI = RawTriple.isUEFI();
  bool IsIAMCU = RawTriple.isOSIAMCU();

  // Adjust IsWindowsXYZ for CUDA/HIP/SYCL compilations.  Even when compiling in
  // device mode (i.e., getToolchain().getTriple() is NVPTX/AMDGCN, not
  // Windows), we need to pass Windows-specific flags to cc1.
  if (IsCuda || IsHIP || IsSYCL)
    IsWindowsMSVC |= AuxTriple && AuxTriple->isWindowsMSVCEnvironment();

  // Adjust for SYCL NativeCPU compilations.  When compiling in device mode, the
  // first compilation uses the NativeCPU target for LLVM IR generation, the
  // second compilation uses the host target for machine code generation.
  if (IsSYCL && IsSYCLDevice && Triple.isNativeCPU() && AuxTriple &&
      isa<AssembleJobAction>(JA)) {
    Triple = *AuxTriple;
    TripleStr = Triple.getTriple();
  }

  // C++ is not supported for IAMCU.
  if (IsIAMCU && types::isCXX(Input.getType()))
    D.Diag(diag::err_drv_clang_unsupported) << "C++ for IAMCU";

  // Invoke ourselves in -cc1 mode.
  //
  // FIXME: Implement custom jobs for internal actions.
  CmdArgs.push_back("-cc1");

  // Add the "effective" target triple.
  CmdArgs.push_back("-triple");
  CmdArgs.push_back(Args.MakeArgString(TripleStr));

  if (const Arg *MJ = Args.getLastArg(options::OPT_MJ)) {
    DumpCompilationDatabase(C, MJ->getValue(), TripleStr, Output, Input, Args);
    Args.ClaimAllArgs(options::OPT_MJ);
  } else if (const Arg *GenCDBFragment =
                 Args.getLastArg(options::OPT_gen_cdb_fragment_path)) {
    DumpCompilationDatabaseFragmentToDir(GenCDBFragment->getValue(), C,
                                         TripleStr, Output, Input, Args);
    Args.ClaimAllArgs(options::OPT_gen_cdb_fragment_path);
  }

  if (IsCuda || IsHIP) {
    // We have to pass the triple of the host if compiling for a CUDA/HIP device
    // and vice-versa.
    std::string NormalizedTriple;
    if (JA.isDeviceOffloading(Action::OFK_Cuda) ||
        JA.isDeviceOffloading(Action::OFK_HIP))
      NormalizedTriple = C.getSingleOffloadToolChain<Action::OFK_Host>()
                             ->getTriple()
                             .normalize();
    else {
      // Host-side compilation.
      NormalizedTriple =
          (IsCuda ? C.getOffloadToolChains(Action::OFK_Cuda).first->second
                  : C.getOffloadToolChains(Action::OFK_HIP).first->second)
              ->getTriple()
              .normalize();
      if (IsCuda) {
        // We need to figure out which CUDA version we're compiling for, as that
        // determines how we load and launch GPU kernels.
        auto *CTC = static_cast<const toolchains::CudaToolChain *>(
            C.getSingleOffloadToolChain<Action::OFK_Cuda>());
        assert(CTC && "Expected valid CUDA Toolchain.");
        if (CTC && CTC->CudaInstallation.version() != CudaVersion::UNKNOWN)
          CmdArgs.push_back(Args.MakeArgString(
              Twine("-target-sdk-version=") +
              CudaVersionToString(CTC->CudaInstallation.version())));
        // Unsized function arguments used for variadics were introduced in
        // CUDA-9.0. We still do not support generating code that actually uses
        // variadic arguments yet, but we do need to allow parsing them as
        // recent CUDA headers rely on that.
        // https://github.com/llvm/llvm-project/issues/58410
        if (CTC->CudaInstallation.version() >= CudaVersion::CUDA_90)
          CmdArgs.push_back("-fcuda-allow-variadic-functions");
      }
    }
    CmdArgs.push_back("-aux-triple");
    CmdArgs.push_back(Args.MakeArgString(NormalizedTriple));

    if (JA.isDeviceOffloading(Action::OFK_HIP) &&
        (getToolChain().getTriple().isAMDGPU() ||
         (getToolChain().getTriple().isSPIRV() &&
          getToolChain().getTriple().getVendor() == llvm::Triple::AMD))) {
      // Device side compilation printf
      if (Args.getLastArg(options::OPT_mprintf_kind_EQ)) {
        CmdArgs.push_back(Args.MakeArgString(
            "-mprintf-kind=" +
            Args.getLastArgValue(options::OPT_mprintf_kind_EQ)));
        // Force compiler error on invalid conversion specifiers
        CmdArgs.push_back(
            Args.MakeArgString("-Werror=format-invalid-specifier"));
      }
    }
  }

  bool SkipO =
      Args.hasArg(options::OPT_fsycl_link_EQ) && ContainsWrapperAction(&JA);
  const Arg *OArg = Args.getLastArg(options::OPT_O_Group);
  // Optimization level for CodeGen.
  // When compiling a wrapped binary, do not optimize.
  if (!SkipO && OArg) {
      if (OArg->getOption().matches(options::OPT_O4)) {
        CmdArgs.push_back("-O3");
        D.Diag(diag::warn_O4_is_O3);
      } else {
        OArg->render(Args, CmdArgs);
      }
  }

  // Unconditionally claim the printf option now to avoid unused diagnostic.
  if (const Arg *PF = Args.getLastArg(options::OPT_mprintf_kind_EQ))
    PF->claim();

  Arg *SYCLStdArg = Args.getLastArg(options::OPT_sycl_std_EQ);

  if (IsSYCL) {
    if (IsSYCLDevice) {
      if (Triple.isNVPTX()) {
        StringRef GPUArchName = JA.getOffloadingArch();
        // TODO: Once default arch is moved to at least SM_53, empty arch should
        // also result in the flag added.
        if (!GPUArchName.empty() &&
            StringToOffloadArch(GPUArchName) >= OffloadArch::SM_53)
          CmdArgs.push_back("-fnative-half-type");
      }
      // Pass the triple of host when doing SYCL
      llvm::Triple AuxT = C.getDefaultToolChain().getTriple();
      std::string NormalizedTriple = AuxT.normalize();
      CmdArgs.push_back("-aux-triple");
      CmdArgs.push_back(Args.MakeArgString(NormalizedTriple));

      // We want to compile sycl kernels.
      CmdArgs.push_back("-fsycl-is-device");
      CmdArgs.push_back("-fdeclare-spirv-builtins");

      // Set O2 optimization level by default
      if (!Args.getLastArg(options::OPT_O_Group))
        CmdArgs.push_back("-O2");

      if (!Args.hasFlag(options::OPT_fsycl_early_optimizations,
                        options::OPT_fno_sycl_early_optimizations, true))
        CmdArgs.push_back("-fno-sycl-early-optimizations");
      else if (RawTriple.isSPIROrSPIRV()) {
        // Set `sycl-opt` option to configure LLVM passes for SPIR/SPIR-V target
        CmdArgs.push_back("-mllvm");
        CmdArgs.push_back("-sycl-opt");
      }
      if (RawTriple.isNativeCPU()) {
        CmdArgs.push_back("-D");
        CmdArgs.push_back("__SYCL_NATIVE_CPU__");
        CmdArgs.push_back("-fno-autolink");
      }

      // Turn on Dead Parameter Elimination Optimization with early
      // optimizations
      // TODO: Enable DAE by default without the Optimization level check in the
      // driver.  The enabling can be done in CodeGenOpt, and we can pass an
      // option to explicitly disable/disable here.
      if (!(RawTriple.isAMDGCN()) &&
          Args.hasFlag(options::OPT_fsycl_dead_args_optimization,
                       options::OPT_fno_sycl_dead_args_optimization,
                       isSYCLOptimizationO2orHigher(Args)))
        CmdArgs.push_back("-fenable-sycl-dae");
      if (IsWindowsMSVC) {
        CmdArgs.push_back("-fms-extensions");
        CmdArgs.push_back("-fms-compatibility");
        CmdArgs.push_back("-fdelayed-template-parsing");
        VersionTuple MSVT =
            C.getDefaultToolChain().computeMSVCVersion(&D, Args);
        if (!MSVT.empty())
          CmdArgs.push_back(Args.MakeArgString("-fms-compatibility-version=" +
                                               MSVT.getAsString()));
        else {
          const char *LowestMSVCSupported = "19.16.27023"; // VS2017 v15.9
          CmdArgs.push_back(Args.MakeArgString(
              Twine("-fms-compatibility-version=") + LowestMSVCSupported));
        }
      }

      if (Args.hasFlag(options::OPT_fsycl_allow_func_ptr,
                       options::OPT_fno_sycl_allow_func_ptr, false)) {
        CmdArgs.push_back("-fsycl-allow-func-ptr");
      }

      Args.AddLastArg(CmdArgs, options::OPT_fsycl_decompose_functor,
                      options::OPT_fno_sycl_decompose_functor);

      Args.AddLastArg(CmdArgs, options::OPT_fsycl_rtc_mode,
                      options::OPT_fno_sycl_rtc_mode);

      // Forward -fsycl-instrument-device-code option to cc1. This option will
      // only be used for SPIR/SPIR-V based targets.
      if (Triple.isSPIROrSPIRV())
        if (Args.hasFlag(options::OPT_fsycl_instrument_device_code,
                         options::OPT_fno_sycl_instrument_device_code, false))
          CmdArgs.push_back("-fsycl-instrument-device-code");

      if (!SYCLStdArg) {
        // The user had not pass SYCL version, thus we'll employ no-sycl-strict
        // to allow address-space unqualified pointers in function params/return
        // along with marking the same function with explicit SYCL_EXTERNAL
        CmdArgs.push_back("-Wno-sycl-strict");
      }

      // Add the integration header option to generate the header.
      StringRef Header(D.getIntegrationHeader(Input.getBaseInput()));
      if (!Header.empty()) {
        SmallString<128> HeaderOpt("-fsycl-int-header=");
        HeaderOpt.append(Header);
        CmdArgs.push_back(Args.MakeArgString(HeaderOpt));
      }

      if (!Args.hasArg(options::OPT_fno_sycl_use_footer)) {
        // Add the integration footer option to generated the footer.
        StringRef Footer(D.getIntegrationFooter(Input.getBaseInput()));
        if (!Footer.empty()) {
          SmallString<128> FooterOpt("-fsycl-int-footer=");
          FooterOpt.append(Footer);
          CmdArgs.push_back(Args.MakeArgString(FooterOpt));
        }
      }

      // Forward -fsycl-default-sub-group-size if in SYCL mode.
      Args.AddLastArg(CmdArgs, options::OPT_fsycl_default_sub_group_size);

      if (Args.hasArg(options::OPT_fsycl_optimize_non_user_code)) {
        const Arg *OArg = Args.getLastArg(options::OPT_O_Group);
        if (!OArg || !OArg->getOption().matches(options::OPT_O0)) {
          bool isCLMode = C.getDriver().IsCLMode();
          // Linux and Windows have different debug options.
          const StringRef Option = isCLMode ? "-Od" : "-O0";
          D.Diag(diag::err_drv_fsycl_wrong_optimization_options) << Option;
        }

        CmdArgs.push_back("-fsycl-optimize-non-user-code");
      }
      // Add any predefined macros associated with intel_gpu* type targets
      // passed in with -fsycl-targets
      // TODO: Macros are populated during device compilations and saved for
      // addition to the host compilation. There is no dependence connection
      // between device and host where we should be able to use the offloading
      // arch to add the macro to the host compile.
      auto addTargetMacros = [&](const llvm::Triple &Triple) {
        if (!Triple.isSPIR() && !Triple.isNVPTX() && !Triple.isAMDGCN())
          return;
        SmallString<64> Macro;
        if ((Triple.isSPIR() &&
             Triple.getSubArch() == llvm::Triple::SPIRSubArch_gen) ||
            Triple.isNVPTX() || Triple.isAMDGCN()) {
          StringRef Device = JA.getOffloadingArch();
          if (!Device.empty() &&
              !SYCL::gen::getGenDeviceMacro(Device).empty()) {
            Macro = "-D";
            Macro += SYCL::gen::getGenDeviceMacro(Device);
          }
        } else if (Triple.getSubArch() == llvm::Triple::SPIRSubArch_x86_64)
          Macro = "-D__SYCL_TARGET_INTEL_X86_64__";
        if (Macro.size()) {
          CmdArgs.push_back(Args.MakeArgString(Macro));
          D.addSYCLTargetMacroArg(Args, Macro);
        }
      };
      addTargetMacros(RawTriple);
    } else {
      // Add any options that are needed specific to SYCL offload while
      // performing the host side compilation.

      // Let the front-end host compilation flow know about SYCL offload
      // compilation
      CmdArgs.push_back("-fsycl-is-host");

      // Add the -include option to add the integration header
      StringRef Header = D.getIntegrationHeader(Input.getBaseInput());
      // Do not add the integration header if we are compiling after the
      // integration footer has been applied.  Check for the append job
      // action to determine this.
      if (types::getPreprocessedType(Input.getType()) != types::TY_INVALID &&
          !Header.empty()) {
        // Add the -include-internal-header option to add the integration header
        CmdArgs.push_back("-include-internal-header");
        CmdArgs.push_back(Args.MakeArgString(Header));
        // When creating dependency information, filter out the generated
        // header file.
        CmdArgs.push_back("-dependency-filter");
        CmdArgs.push_back(Args.MakeArgString(Header));

        // Since this is a host compilation and the integration header is
        // included, enable the integration header based diagnostics.
        CmdArgs.push_back("-fsycl-enable-int-header-diags");
      }

      StringRef Footer = D.getIntegrationFooter(Input.getBaseInput());
      if (types::getPreprocessedType(Input.getType()) != types::TY_INVALID &&
          !Args.hasArg(options::OPT_fno_sycl_use_footer) && !Footer.empty()) {
        // Add the -include-internal-footer option to add the integration footer
        CmdArgs.push_back("-include-internal-footer");
        CmdArgs.push_back(Args.MakeArgString(Footer));
        // When creating dependency information, filter out the generated
        // integration footer file.
        CmdArgs.push_back("-dependency-filter");
        CmdArgs.push_back(Args.MakeArgString(Footer));
      }

      if (!D.IsCLMode() && IsWindowsMSVC &&
          !Args.hasArg(options::OPT_fms_runtime_lib_EQ)) {
        // SYCL library is guaranteed to work correctly only with dynamic
        // MSVC runtime.
        CmdArgs.push_back("-D_MT");
        CmdArgs.push_back("-D_DLL");
      }
      // Add the SYCL target macro arguments that were generated during the
      // device compilation step.
      for (auto &Macro : D.getSYCLTargetMacroArgs())
        CmdArgs.push_back(Args.MakeArgString(Macro));
      if (Args.hasArg(options::OPT_fno_sycl_esimd_build_host_code))
        CmdArgs.push_back("-fno-sycl-esimd-build-host-code");
    }

    if (IsSYCLCUDACompat) {
      Args.addOptInFlag(CmdArgs, options::OPT_fsycl_cuda_compat,
                        options::OPT_fno_sycl_cuda_compat);
      // FIXME: clang's CUDA headers require this ...
      // remove when clang/lib/Headers/__clang_cuda_builtin_vars.h no longer
      // requires it.
      CmdArgs.push_back("-fdeclspec");
      // Note: assumes CUDA 9.0 or more (required by SYCL for CUDA)
      CmdArgs.push_back("-fcuda-allow-variadic-functions");
    }

    // Set options for both host and device
    if (SYCLStdArg) {
      SYCLStdArg->render(Args, CmdArgs);
      CmdArgs.push_back("-fsycl-std-layout-kernel-params");
    } else {
      // Ensure the default version in SYCL mode is 2020.
      CmdArgs.push_back("-sycl-std=2020");
    }

    if (Arg *A = Args.getLastArg(options::OPT_fsycl_id_queries_fit_in_int,
                                 options::OPT_fno_sycl_id_queries_fit_in_int))
      A->render(Args, CmdArgs);

    if (Args.hasArg(options::OPT_fpreview_breaking_changes))
      CmdArgs.push_back("-D__INTEL_PREVIEW_BREAKING_CHANGES");

    bool DisableSYCLForceInlineKernelLambda = false;
    if (Arg *A = Args.getLastArg(options::OPT_O_Group))
      DisableSYCLForceInlineKernelLambda =
          A->getOption().matches(options::OPT_O0);
    // At -O0, disable the inlining for debugging purposes.
    if (!Args.hasFlag(options::OPT_fsycl_force_inline_kernel_lambda,
                      options::OPT_fno_sycl_force_inline_kernel_lambda,
                      !DisableSYCLForceInlineKernelLambda))
      CmdArgs.push_back("-fno-sycl-force-inline-kernel-lambda");

    // Add -ffine-grained-bitfield-accesses option. This will be added
    // only for SPIR/SPIR-V based targets.
    if (Triple.isSPIROrSPIRV()) {
      // It cannot be enabled together with a sanitizer
      if (!Args.getLastArg(options::OPT_fsanitize_EQ))
        CmdArgs.push_back("-ffine-grained-bitfield-accesses");
    }

    // '-fsycl-unnamed-lambda' is not supported with '-fsycl-host-compiler'
    if (Args.hasArg(options::OPT_fsycl_host_compiler_EQ)) {
      if (Args.hasFlag(options::OPT_fsycl_unnamed_lambda,
                       options::OPT_fno_sycl_unnamed_lambda, false))
        D.Diag(diag::err_drv_cannot_mix_options) << "-fsycl-host-compiler"
                                                 << "-fsycl-unnamed-lambda";
      else // '-fsycl-host-compiler' implies '-fno-sycl-unnamed-lambda'
        CmdArgs.push_back("-fno-sycl-unnamed-lambda");
    } else if (!Args.hasFlag(options::OPT_fsycl_unnamed_lambda,
                             options::OPT_fno_sycl_unnamed_lambda, true))
      CmdArgs.push_back("-fno-sycl-unnamed-lambda");

    if (!Args.hasFlag(options::OPT_fsycl_esimd_force_stateless_mem,
                      options::OPT_fno_sycl_esimd_force_stateless_mem, true))
      CmdArgs.push_back("-fno-sycl-esimd-force-stateless-mem");

    if (Arg *A = Args.getLastArg(options::OPT_fsycl_range_rounding_EQ))
      A->render(Args, CmdArgs);

    if (Arg *A = Args.getLastArg(options::OPT_fsycl_exp_range_rounding))
      A->render(Args, CmdArgs);

    if (Arg *A = Args.getLastArg(options::OPT_fsycl_fp64_conv_emu)) {
      if (Triple.isSPIRAOT() &&
          Triple.getSubArch() == llvm::Triple::SPIRSubArch_gen)
        A->render(Args, CmdArgs);
    }

    // Add the Unique ID prefix
    StringRef UniqueID = D.getSYCLUniqueID(Input.getBaseInput());
    if (!UniqueID.empty())
      CmdArgs.push_back(
          Args.MakeArgString(Twine("-fsycl-unique-prefix=") + UniqueID));

    auto SYCLTCRange = C.getOffloadToolChains<Action::OFK_SYCL>();
    for (auto TI = SYCLTCRange.first, TE = SYCLTCRange.second; TI != TE; ++TI) {
      llvm::Triple SYCLTriple = TI->second->getTriple();
      if (SYCLTriple.isNVPTX() && IsSYCLCUDACompat && !IsSYCLDevice) {
        CmdArgs.push_back("-aux-triple");
        CmdArgs.push_back(Args.MakeArgString(SYCLTriple.normalize()));
        // We need to figure out which CUDA version we're compiling for, as that
        // determines how we load and launch GPU kernels.
        auto *CTC = static_cast<const toolchains::CudaToolChain *>(TI->second);
        assert(CTC && "Expected valid CUDA Toolchain.");
        if (CTC->CudaInstallation.version() != CudaVersion::UNKNOWN)
          CmdArgs.push_back(Args.MakeArgString(
              Twine("-target-sdk-version=") +
              CudaVersionToString(CTC->CudaInstallation.version())));
        break;
      }
    }
    // At -O0, imply -fsycl-disable-range-rounding.
    bool DisableRangeRounding = false;
    if (Arg *A = Args.getLastArg(options::OPT_O_Group)) {
      if (A->getOption().matches(options::OPT_O0))
        // If the user has set some range rounding preference then let that
        // override not range rounding at -O0
        if (!Args.getLastArg(options::OPT_fsycl_range_rounding_EQ))
          DisableRangeRounding = true;
    }
    if (DisableRangeRounding)
      CmdArgs.push_back("-fsycl-range-rounding=disable");

    const auto DeviceTraitsMacrosArgs = D.getDeviceTraitsMacrosArgs();
    for (const auto &Arg : DeviceTraitsMacrosArgs) {
      CmdArgs.push_back(Arg);
    }
  }

  if (Args.hasArg(options::OPT_fclangir))
    CmdArgs.push_back("-fclangir");

  if (IsOpenMPDevice) {
    // We have to pass the triple of the host if compiling for an OpenMP device.
    std::string NormalizedTriple =
        C.getSingleOffloadToolChain<Action::OFK_Host>()
            ->getTriple()
            .normalize();
    CmdArgs.push_back("-aux-triple");
    CmdArgs.push_back(Args.MakeArgString(NormalizedTriple));
  }

  if (Triple.isOSWindows() && (Triple.getArch() == llvm::Triple::arm ||
                               Triple.getArch() == llvm::Triple::thumb)) {
    unsigned Offset = Triple.getArch() == llvm::Triple::arm ? 4 : 6;
    unsigned Version = 0;
    bool Failure =
        Triple.getArchName().substr(Offset).consumeInteger(10, Version);
    if (Failure || Version < 7)
      D.Diag(diag::err_target_unsupported_arch) << Triple.getArchName()
                                                << TripleStr;
  }

  // Push all default warning arguments that are specific to
  // the given target.  These come before user provided warning options
  // are provided.
  TC.addClangWarningOptions(CmdArgs);

  if (Triple.isSPIROrSPIRV()) {
    // FIXME: Subclass ToolChain for SPIR/SPIR-V and move this to
    // addClangWarningOptions.
    CmdArgs.push_back("-Wspir-compat");
    // Disable this option for SPIR targets.
    // TODO:  This needs to be re-enabled once we have a real fix.
    CmdArgs.push_back("-fno-offload-use-alloca-addrspace-for-srets");
  }

  // Select the appropriate action.
  RewriteKind rewriteKind = RK_None;

  bool UnifiedLTO = false;
  if (IsUsingLTO) {
    UnifiedLTO = Args.hasFlag(options::OPT_funified_lto,
                              options::OPT_fno_unified_lto, Triple.isPS());
    if (UnifiedLTO)
      CmdArgs.push_back("-funified-lto");
  }

  // If CollectArgsForIntegratedAssembler() isn't called below, claim the args
  // it claims when not running an assembler. Otherwise, clang would emit
  // "argument unused" warnings for assembler flags when e.g. adding "-E" to
  // flags while debugging something. That'd be somewhat inconvenient, and it's
  // also inconsistent with most other flags -- we don't warn on
  // -ffunction-sections not being used in -E mode either for example, even
  // though it's not really used either.
  if (!isa<AssembleJobAction>(JA)) {
    // The args claimed here should match the args used in
    // CollectArgsForIntegratedAssembler().
    if (TC.useIntegratedAs()) {
      Args.ClaimAllArgs(options::OPT_mrelax_all);
      Args.ClaimAllArgs(options::OPT_mno_relax_all);
      Args.ClaimAllArgs(options::OPT_mincremental_linker_compatible);
      Args.ClaimAllArgs(options::OPT_mno_incremental_linker_compatible);
      switch (C.getDefaultToolChain().getArch()) {
      case llvm::Triple::arm:
      case llvm::Triple::armeb:
      case llvm::Triple::thumb:
      case llvm::Triple::thumbeb:
        Args.ClaimAllArgs(options::OPT_mimplicit_it_EQ);
        break;
      default:
        break;
      }
    }
    Args.ClaimAllArgs(options::OPT_Wa_COMMA);
    Args.ClaimAllArgs(options::OPT_Xassembler);
    Args.ClaimAllArgs(options::OPT_femit_dwarf_unwind_EQ);
  }

  if (isa<AnalyzeJobAction>(JA)) {
    assert(JA.getType() == types::TY_Plist && "Invalid output type.");
    CmdArgs.push_back("-analyze");
  } else if (isa<PreprocessJobAction>(JA)) {
    if (Output.getType() == types::TY_Dependencies)
      CmdArgs.push_back("-Eonly");
    else {
      CmdArgs.push_back("-E");
      if (Args.hasArg(options::OPT_rewrite_objc) &&
          !Args.hasArg(options::OPT_g_Group))
        CmdArgs.push_back("-P");
      else if (JA.getType() == types::TY_PP_CXXHeaderUnit)
        CmdArgs.push_back("-fdirectives-only");
    }
  } else if (isa<AssembleJobAction>(JA)) {
    if (IsSYCLDevice && !RawTriple.isNativeCPU()) {
      CmdArgs.push_back("-emit-llvm-bc");
    } else {
      CmdArgs.push_back("-emit-obj");
      CollectArgsForIntegratedAssembler(C, Args, CmdArgs, D);
    }
    if (IsSYCLDevice && RawTriple.isNativeCPU()) {
      // NativeCPU generates an initial LLVM module for a dummy target, then
      // compiles that for host. Avoid generating a warning for that.
      CmdArgs.push_back("-Wno-override-module");
      CmdArgs.push_back("-mllvm");
      CmdArgs.push_back("-sycl-native-cpu-backend");
    }

    // Also ignore explicit -force_cpusubtype_ALL option.
    (void)Args.hasArg(options::OPT_force__cpusubtype__ALL);
  } else if (isa<PrecompileJobAction>(JA)) {
    if (JA.getType() == types::TY_Nothing)
      CmdArgs.push_back("-fsyntax-only");
    else if (JA.getType() == types::TY_ModuleFile)
      CmdArgs.push_back("-emit-module-interface");
    else if (JA.getType() == types::TY_HeaderUnit)
      CmdArgs.push_back("-emit-header-unit");
    else if (!Args.hasArg(options::OPT_ignore_pch))
      CmdArgs.push_back("-emit-pch");
  } else if (isa<VerifyPCHJobAction>(JA)) {
    CmdArgs.push_back("-verify-pch");
  } else if (isa<ExtractAPIJobAction>(JA)) {
    assert(JA.getType() == types::TY_API_INFO &&
           "Extract API actions must generate a API information.");
    CmdArgs.push_back("-extract-api");

    if (Arg *PrettySGFArg = Args.getLastArg(options::OPT_emit_pretty_sgf))
      PrettySGFArg->render(Args, CmdArgs);

    Arg *SymbolGraphDirArg = Args.getLastArg(options::OPT_symbol_graph_dir_EQ);

    if (Arg *ProductNameArg = Args.getLastArg(options::OPT_product_name_EQ))
      ProductNameArg->render(Args, CmdArgs);
    if (Arg *ExtractAPIIgnoresFileArg =
            Args.getLastArg(options::OPT_extract_api_ignores_EQ))
      ExtractAPIIgnoresFileArg->render(Args, CmdArgs);
    if (Arg *EmitExtensionSymbolGraphs =
            Args.getLastArg(options::OPT_emit_extension_symbol_graphs)) {
      if (!SymbolGraphDirArg)
        D.Diag(diag::err_drv_missing_symbol_graph_dir);

      EmitExtensionSymbolGraphs->render(Args, CmdArgs);
    }
    if (SymbolGraphDirArg)
      SymbolGraphDirArg->render(Args, CmdArgs);
  } else {
    assert((isa<CompileJobAction>(JA) || isa<BackendJobAction>(JA)) &&
           "Invalid action for clang tool.");
    if (JA.getType() == types::TY_Nothing) {
      CmdArgs.push_back("-fsyntax-only");
    } else if (JA.getType() == types::TY_LLVM_IR ||
               JA.getType() == types::TY_LTO_IR) {
      CmdArgs.push_back("-emit-llvm");
    } else if (JA.getType() == types::TY_LLVM_BC ||
               JA.getType() == types::TY_LTO_BC) {
      // Emit textual llvm IR for AMDGPU offloading for -emit-llvm -S
      if (Triple.isAMDGCN() && IsOpenMPDevice && Args.hasArg(options::OPT_S) &&
          Args.hasArg(options::OPT_emit_llvm)) {
        CmdArgs.push_back("-emit-llvm");
      } else {
        CmdArgs.push_back("-emit-llvm-bc");
      }
    } else if (JA.getType() == types::TY_IFS ||
               JA.getType() == types::TY_IFS_CPP) {
      StringRef ArgStr =
          Args.hasArg(options::OPT_interface_stub_version_EQ)
              ? Args.getLastArgValue(options::OPT_interface_stub_version_EQ)
              : "ifs-v1";
      CmdArgs.push_back("-emit-interface-stubs");
      CmdArgs.push_back(
          Args.MakeArgString(Twine("-interface-stub-version=") + ArgStr.str()));
    } else if (JA.getType() == types::TY_PP_Asm) {
      CmdArgs.push_back("-S");
    } else if (JA.getType() == types::TY_AST) {
      if (!Args.hasArg(options::OPT_ignore_pch))
        CmdArgs.push_back("-emit-pch");
    } else if (JA.getType() == types::TY_ModuleFile) {
      CmdArgs.push_back("-module-file-info");
    } else if (JA.getType() == types::TY_RewrittenObjC) {
      CmdArgs.push_back("-rewrite-objc");
      rewriteKind = RK_NonFragile;
    } else if (JA.getType() == types::TY_RewrittenLegacyObjC) {
      CmdArgs.push_back("-rewrite-objc");
      rewriteKind = RK_Fragile;
    } else if (JA.getType() == types::TY_CIR) {
      CmdArgs.push_back("-emit-cir");
    } else {
      assert(JA.getType() == types::TY_PP_Asm && "Unexpected output type!");
    }

    // Preserve use-list order by default when emitting bitcode, so that
    // loading the bitcode up in 'opt' or 'llc' and running passes gives the
    // same result as running passes here.  For LTO, we don't need to preserve
    // the use-list order, since serialization to bitcode is part of the flow.
    if (JA.getType() == types::TY_LLVM_BC)
      CmdArgs.push_back("-emit-llvm-uselists");

    if (IsUsingLTO) {
      bool IsUsingOffloadNewDriver =
          Args.hasFlag(options::OPT_offload_new_driver,
                       options::OPT_no_offload_new_driver, false);
      Arg *SYCLSplitMode =
          Args.getLastArg(options::OPT_fsycl_device_code_split_EQ);
      bool IsDeviceCodeSplitDisabled =
          SYCLSplitMode && StringRef(SYCLSplitMode->getValue()) == "off";
      bool IsSYCLLTOSupported =
          JA.isDeviceOffloading(Action::OFK_SYCL) && IsUsingOffloadNewDriver;
      if ((IsDeviceOffloadAction &&
           !JA.isDeviceOffloading(Action::OFK_OpenMP) && !Triple.isAMDGPU() &&
           !IsUsingOffloadNewDriver) ||
          (JA.isDeviceOffloading(Action::OFK_SYCL) && !IsSYCLLTOSupported)) {
        D.Diag(diag::err_drv_unsupported_opt_for_target)
            << Args.getLastArg(options::OPT_foffload_lto,
                               options::OPT_foffload_lto_EQ)
                   ->getAsString(Args)
            << Triple.getTriple();
      } else if (Triple.isNVPTX() && !IsRDCMode &&
                 JA.isDeviceOffloading(Action::OFK_Cuda)) {
        D.Diag(diag::err_drv_unsupported_opt_for_language_mode)
            << Args.getLastArg(options::OPT_foffload_lto,
                               options::OPT_foffload_lto_EQ)
                   ->getAsString(Args)
            << "-fno-gpu-rdc";
      } else if (JA.isDeviceOffloading(Action::OFK_SYCL) &&
                 IsDeviceCodeSplitDisabled && LTOMode == LTOK_Thin) {
        D.Diag(diag::err_drv_sycl_thinlto_split_off)
            << SYCLSplitMode->getAsString(Args)
            << Args.getLastArg(options::OPT_foffload_lto,
                               options::OPT_foffload_lto_EQ)
                   ->getAsString(Args);
      } else {
        assert(LTOMode == LTOK_Full || LTOMode == LTOK_Thin);
        CmdArgs.push_back(Args.MakeArgString(
            Twine("-flto=") + (LTOMode == LTOK_Thin ? "thin" : "full")));
        // PS4 uses the legacy LTO API, which does not support some of the
        // features enabled by -flto-unit.
        if (!RawTriple.isPS4() ||
            (D.getLTOMode() == LTOK_Full) || !UnifiedLTO)
          CmdArgs.push_back("-flto-unit");
      }
    }
  }

  Args.AddLastArg(CmdArgs, options::OPT_dumpdir);

  if (const Arg *A = Args.getLastArg(options::OPT_fthinlto_index_EQ)) {
    if (!types::isLLVMIR(Input.getType()))
      D.Diag(diag::err_drv_arg_requires_bitcode_input) << A->getAsString(Args);
    Args.AddLastArg(CmdArgs, options::OPT_fthinlto_index_EQ);
  }

  if (Triple.isPPC())
    Args.addOptInFlag(CmdArgs, options::OPT_mregnames,
                      options::OPT_mno_regnames);

  if (Args.getLastArg(options::OPT_fthin_link_bitcode_EQ))
    Args.AddLastArg(CmdArgs, options::OPT_fthin_link_bitcode_EQ);

  if (Args.getLastArg(options::OPT_save_temps_EQ))
    Args.AddLastArg(CmdArgs, options::OPT_save_temps_EQ);

  auto *MemProfArg = Args.getLastArg(options::OPT_fmemory_profile,
                                     options::OPT_fmemory_profile_EQ,
                                     options::OPT_fno_memory_profile);
  if (MemProfArg &&
      !MemProfArg->getOption().matches(options::OPT_fno_memory_profile))
    MemProfArg->render(Args, CmdArgs);

  if (auto *MemProfUseArg =
          Args.getLastArg(options::OPT_fmemory_profile_use_EQ)) {
    if (MemProfArg)
      D.Diag(diag::err_drv_argument_not_allowed_with)
          << MemProfUseArg->getAsString(Args) << MemProfArg->getAsString(Args);
    if (auto *PGOInstrArg = Args.getLastArg(options::OPT_fprofile_generate,
                                            options::OPT_fprofile_generate_EQ))
      D.Diag(diag::err_drv_argument_not_allowed_with)
          << MemProfUseArg->getAsString(Args) << PGOInstrArg->getAsString(Args);
    MemProfUseArg->render(Args, CmdArgs);
  }

  // Embed-bitcode option.
  // Only white-listed flags below are allowed to be embedded.
  if (C.getDriver().embedBitcodeInObject() && !IsUsingLTO &&
      (isa<BackendJobAction>(JA) || isa<AssembleJobAction>(JA))) {
    // Add flags implied by -fembed-bitcode.
    Args.AddLastArg(CmdArgs, options::OPT_fembed_bitcode_EQ);
    // Disable all llvm IR level optimizations.
    CmdArgs.push_back("-disable-llvm-passes");

    // Render target options.
    TC.addClangTargetOptions(Args, CmdArgs, JA.getOffloadingDeviceKind());

    // reject options that shouldn't be supported in bitcode
    // also reject kernel/kext
    static const constexpr unsigned kBitcodeOptionIgnorelist[] = {
        options::OPT_mkernel,
        options::OPT_fapple_kext,
        options::OPT_ffunction_sections,
        options::OPT_fno_function_sections,
        options::OPT_fdata_sections,
        options::OPT_fno_data_sections,
        options::OPT_fbasic_block_sections_EQ,
        options::OPT_funique_internal_linkage_names,
        options::OPT_fno_unique_internal_linkage_names,
        options::OPT_funique_section_names,
        options::OPT_fno_unique_section_names,
        options::OPT_funique_basic_block_section_names,
        options::OPT_fno_unique_basic_block_section_names,
        options::OPT_mrestrict_it,
        options::OPT_mno_restrict_it,
        options::OPT_mstackrealign,
        options::OPT_mno_stackrealign,
        options::OPT_mstack_alignment,
        options::OPT_mcmodel_EQ,
        options::OPT_mlong_calls,
        options::OPT_mno_long_calls,
        options::OPT_ggnu_pubnames,
        options::OPT_gdwarf_aranges,
        options::OPT_fdebug_types_section,
        options::OPT_fno_debug_types_section,
        options::OPT_fdwarf_directory_asm,
        options::OPT_fno_dwarf_directory_asm,
        options::OPT_mrelax_all,
        options::OPT_mno_relax_all,
        options::OPT_ftrap_function_EQ,
        options::OPT_ffixed_r9,
        options::OPT_mfix_cortex_a53_835769,
        options::OPT_mno_fix_cortex_a53_835769,
        options::OPT_ffixed_x18,
        options::OPT_mglobal_merge,
        options::OPT_mno_global_merge,
        options::OPT_mred_zone,
        options::OPT_mno_red_zone,
        options::OPT_Wa_COMMA,
        options::OPT_Xassembler,
        options::OPT_mllvm,
        options::OPT_mmlir,
    };
    for (const auto &A : Args)
      if (llvm::is_contained(kBitcodeOptionIgnorelist, A->getOption().getID()))
        D.Diag(diag::err_drv_unsupported_embed_bitcode) << A->getSpelling();

    // Render the CodeGen options that need to be passed.
    Args.addOptOutFlag(CmdArgs, options::OPT_foptimize_sibling_calls,
                       options::OPT_fno_optimize_sibling_calls);

    Args.addOptOutFlag(CmdArgs,
                       options::OPT_foffload_use_alloca_addrspace_for_srets,
                       options::OPT_fno_offload_use_alloca_addrspace_for_srets);

    RenderFloatingPointOptions(TC, D, isOptimizationLevelFast(Args), Args,
                               CmdArgs, JA, NoOffloadFP32PrecDiv,
                               NoOffloadFP32PrecSqrt);

    // Render ABI arguments
    switch (TC.getArch()) {
    default: break;
    case llvm::Triple::arm:
    case llvm::Triple::armeb:
    case llvm::Triple::thumbeb:
      RenderARMABI(D, Triple, Args, CmdArgs);
      break;
    case llvm::Triple::aarch64:
    case llvm::Triple::aarch64_32:
    case llvm::Triple::aarch64_be:
      RenderAArch64ABI(Triple, Args, CmdArgs);
      break;
    }

    // Input/Output file.
    if (Output.getType() == types::TY_Dependencies) {
      // Handled with other dependency code.
    } else if (Output.isFilename()) {
      CmdArgs.push_back("-o");
      CmdArgs.push_back(Output.getFilename());
    } else {
      assert(Output.isNothing() && "Input output.");
    }

    for (const auto &II : Inputs) {
      addDashXForInput(Args, II, CmdArgs);
      if (II.isFilename())
        CmdArgs.push_back(II.getFilename());
      else
        II.getInputArg().renderAsInput(Args, CmdArgs);
    }

    C.addCommand(std::make_unique<Command>(
        JA, *this, ResponseFileSupport::AtFileUTF8(), D.getClangProgramPath(),
        CmdArgs, Inputs, Output, D.getPrependArg()));
    return;
  }

  if (C.getDriver().embedBitcodeMarkerOnly() && !IsUsingLTO)
    CmdArgs.push_back("-fembed-bitcode=marker");

  // We normally speed up the clang process a bit by skipping destructors at
  // exit, but when we're generating diagnostics we can rely on some of the
  // cleanup.
  if (!C.isForDiagnostics())
    CmdArgs.push_back("-disable-free");
  CmdArgs.push_back("-clear-ast-before-backend");

#ifdef NDEBUG
  const bool IsAssertBuild = false;
#else
  const bool IsAssertBuild = true;
#endif

  // Disable the verification pass in no-asserts builds unless otherwise
  // specified.
  if (Args.hasFlag(options::OPT_fno_verify_intermediate_code,
                   options::OPT_fverify_intermediate_code, !IsAssertBuild)) {
    CmdArgs.push_back("-disable-llvm-verifier");
  }

  // Discard value names in no-asserts builds unless otherwise specified.
  if (Args.hasFlag(options::OPT_fdiscard_value_names,
                   options::OPT_fno_discard_value_names, !IsAssertBuild)) {
    if (Args.hasArg(options::OPT_fdiscard_value_names) &&
        llvm::any_of(Inputs, [](const clang::driver::InputInfo &II) {
          return types::isLLVMIR(II.getType());
        })) {
      D.Diag(diag::warn_ignoring_fdiscard_for_bitcode);
    }
    CmdArgs.push_back("-discard-value-names");
  }

  // Set the main file name, so that debug info works even with
  // -save-temps.
  CmdArgs.push_back("-main-file-name");
  CmdArgs.push_back(getBaseInputName(Args, Input));

  // Some flags which affect the language (via preprocessor
  // defines).
  if (Args.hasArg(options::OPT_static))
    CmdArgs.push_back("-static-define");

  Args.AddLastArg(CmdArgs, options::OPT_static_libclosure);

  if (Args.hasArg(options::OPT_municode))
    CmdArgs.push_back("-DUNICODE");

  if (isa<AnalyzeJobAction>(JA))
    RenderAnalyzerOptions(Args, CmdArgs, Triple, Input);

  if (isa<AnalyzeJobAction>(JA) ||
      (isa<PreprocessJobAction>(JA) && Args.hasArg(options::OPT__analyze)))
    CmdArgs.push_back("-setup-static-analyzer");

  // Enable compatilibily mode to avoid analyzer-config related errors.
  // Since we can't access frontend flags through hasArg, let's manually iterate
  // through them.
  bool FoundAnalyzerConfig = false;
  for (auto *Arg : Args.filtered(options::OPT_Xclang))
    if (StringRef(Arg->getValue()) == "-analyzer-config") {
      FoundAnalyzerConfig = true;
      break;
    }
  if (!FoundAnalyzerConfig)
    for (auto *Arg : Args.filtered(options::OPT_Xanalyzer))
      if (StringRef(Arg->getValue()) == "-analyzer-config") {
        FoundAnalyzerConfig = true;
        break;
      }
  if (FoundAnalyzerConfig)
    CmdArgs.push_back("-analyzer-config-compatibility-mode=true");

  CheckCodeGenerationOptions(D, Args);

  unsigned FunctionAlignment = ParseFunctionAlignment(TC, Args);
  assert(FunctionAlignment <= 31 && "function alignment will be truncated!");
  if (FunctionAlignment) {
    CmdArgs.push_back("-function-alignment");
    CmdArgs.push_back(Args.MakeArgString(std::to_string(FunctionAlignment)));
  }

  // We support -falign-loops=N where N is a power of 2. GCC supports more
  // forms.
  if (const Arg *A = Args.getLastArg(options::OPT_falign_loops_EQ)) {
    unsigned Value = 0;
    if (StringRef(A->getValue()).getAsInteger(10, Value) || Value > 65536)
      TC.getDriver().Diag(diag::err_drv_invalid_int_value)
          << A->getAsString(Args) << A->getValue();
    else if (Value & (Value - 1))
      TC.getDriver().Diag(diag::err_drv_alignment_not_power_of_two)
          << A->getAsString(Args) << A->getValue();
    // Treat =0 as unspecified (use the target preference).
    if (Value)
      CmdArgs.push_back(Args.MakeArgString("-falign-loops=" +
                                           Twine(std::min(Value, 65536u))));
  }

  if (Triple.isOSzOS()) {
    // On z/OS some of the system header feature macros need to
    // be defined to enable most cross platform projects to build
    // successfully.  Ths include the libc++ library.  A
    // complicating factor is that users can define these
    // macros to the same or different values.  We need to add
    // the definition for these macros to the compilation command
    // if the user hasn't already defined them.

    auto findMacroDefinition = [&](const std::string &Macro) {
      auto MacroDefs = Args.getAllArgValues(options::OPT_D);
      return llvm::any_of(MacroDefs, [&](const std::string &M) {
        return M == Macro || M.find(Macro + '=') != std::string::npos;
      });
    };

    // _UNIX03_WITHDRAWN is required for libcxx & porting.
    if (!findMacroDefinition("_UNIX03_WITHDRAWN"))
      CmdArgs.push_back("-D_UNIX03_WITHDRAWN");
    // _OPEN_DEFAULT is required for XL compat
    if (!findMacroDefinition("_OPEN_DEFAULT"))
      CmdArgs.push_back("-D_OPEN_DEFAULT");
    if (D.CCCIsCXX() || types::isCXX(Input.getType())) {
      // _XOPEN_SOURCE=600 is required for libcxx.
      if (!findMacroDefinition("_XOPEN_SOURCE"))
        CmdArgs.push_back("-D_XOPEN_SOURCE=600");
    }
  }

  llvm::Reloc::Model RelocationModel;
  unsigned PICLevel;
  bool IsPIE;
  std::tie(RelocationModel, PICLevel, IsPIE) = ParsePICArgs(TC, Args);
  Arg *LastPICDataRelArg =
      Args.getLastArg(options::OPT_mno_pic_data_is_text_relative,
                      options::OPT_mpic_data_is_text_relative);
  bool NoPICDataIsTextRelative = false;
  if (LastPICDataRelArg) {
    if (LastPICDataRelArg->getOption().matches(
            options::OPT_mno_pic_data_is_text_relative)) {
      NoPICDataIsTextRelative = true;
      if (!PICLevel)
        D.Diag(diag::err_drv_argument_only_allowed_with)
            << "-mno-pic-data-is-text-relative"
            << "-fpic/-fpie";
    }
    if (!Triple.isSystemZ())
      D.Diag(diag::err_drv_unsupported_opt_for_target)
          << (NoPICDataIsTextRelative ? "-mno-pic-data-is-text-relative"
                                      : "-mpic-data-is-text-relative")
          << RawTriple.str();
  }

  bool IsROPI = RelocationModel == llvm::Reloc::ROPI ||
                RelocationModel == llvm::Reloc::ROPI_RWPI;
  bool IsRWPI = RelocationModel == llvm::Reloc::RWPI ||
                RelocationModel == llvm::Reloc::ROPI_RWPI;

  if (Args.hasArg(options::OPT_mcmse) &&
      !Args.hasArg(options::OPT_fallow_unsupported)) {
    if (IsROPI)
      D.Diag(diag::err_cmse_pi_are_incompatible) << IsROPI;
    if (IsRWPI)
      D.Diag(diag::err_cmse_pi_are_incompatible) << !IsRWPI;
  }

  if (IsROPI && types::isCXX(Input.getType()) &&
      !Args.hasArg(options::OPT_fallow_unsupported))
    D.Diag(diag::err_drv_ropi_incompatible_with_cxx);

  const char *RMName = RelocationModelName(RelocationModel);
  if (RMName) {
    CmdArgs.push_back("-mrelocation-model");
    CmdArgs.push_back(RMName);
  }
  if (PICLevel > 0) {
    CmdArgs.push_back("-pic-level");
    CmdArgs.push_back(PICLevel == 1 ? "1" : "2");
    if (IsPIE)
      CmdArgs.push_back("-pic-is-pie");
    if (NoPICDataIsTextRelative)
      CmdArgs.push_back("-mcmodel=medium");
  }

  if (RelocationModel == llvm::Reloc::ROPI ||
      RelocationModel == llvm::Reloc::ROPI_RWPI)
    CmdArgs.push_back("-fropi");
  if (RelocationModel == llvm::Reloc::RWPI ||
      RelocationModel == llvm::Reloc::ROPI_RWPI)
    CmdArgs.push_back("-frwpi");

  if (Arg *A = Args.getLastArg(options::OPT_meabi)) {
    CmdArgs.push_back("-meabi");
    CmdArgs.push_back(A->getValue());
  }

  // -fsemantic-interposition is forwarded to CC1: set the
  // "SemanticInterposition" metadata to 1 (make some linkages interposable) and
  // make default visibility external linkage definitions dso_preemptable.
  //
  // -fno-semantic-interposition: if the target supports .Lfoo$local local
  // aliases (make default visibility external linkage definitions dso_local).
  // This is the CC1 default for ELF to match COFF/Mach-O.
  //
  // Otherwise use Clang's traditional behavior: like
  // -fno-semantic-interposition but local aliases are not used. So references
  // can be interposed if not optimized out.
  if (Triple.isOSBinFormatELF()) {
    Arg *A = Args.getLastArg(options::OPT_fsemantic_interposition,
                             options::OPT_fno_semantic_interposition);
    if (RelocationModel != llvm::Reloc::Static && !IsPIE) {
      // The supported targets need to call AsmPrinter::getSymbolPreferLocal.
      bool SupportsLocalAlias =
          Triple.isAArch64() || Triple.isRISCV() || Triple.isX86();
      if (!A)
        CmdArgs.push_back("-fhalf-no-semantic-interposition");
      else if (A->getOption().matches(options::OPT_fsemantic_interposition))
        A->render(Args, CmdArgs);
      else if (!SupportsLocalAlias)
        CmdArgs.push_back("-fhalf-no-semantic-interposition");
    }
  }

  {
    std::string Model;
    if (Arg *A = Args.getLastArg(options::OPT_mthread_model)) {
      if (!TC.isThreadModelSupported(A->getValue()))
        D.Diag(diag::err_drv_invalid_thread_model_for_target)
            << A->getValue() << A->getAsString(Args);
      Model = A->getValue();
    } else
      Model = TC.getThreadModel();
    if (Model != "posix") {
      CmdArgs.push_back("-mthread-model");
      CmdArgs.push_back(Args.MakeArgString(Model));
    }
  }

  if (Arg *A = Args.getLastArg(options::OPT_fveclib)) {
    StringRef Name = A->getValue();
    if (Name == "SVML") {
      if (Triple.getArch() != llvm::Triple::x86 &&
          Triple.getArch() != llvm::Triple::x86_64)
        D.Diag(diag::err_drv_unsupported_opt_for_target)
            << Name << Triple.getArchName();
    } else if (Name == "AMDLIBM") {
      if (Triple.getArch() != llvm::Triple::x86 &&
          Triple.getArch() != llvm::Triple::x86_64)
        D.Diag(diag::err_drv_unsupported_opt_for_target)
            << Name << Triple.getArchName();
    } else if (Name == "libmvec") {
      if (Triple.getArch() != llvm::Triple::x86 &&
          Triple.getArch() != llvm::Triple::x86_64 &&
          Triple.getArch() != llvm::Triple::aarch64 &&
          Triple.getArch() != llvm::Triple::aarch64_be)
        D.Diag(diag::err_drv_unsupported_opt_for_target)
            << Name << Triple.getArchName();
    } else if (Name == "SLEEF" || Name == "ArmPL") {
      if (Triple.getArch() != llvm::Triple::aarch64 &&
          Triple.getArch() != llvm::Triple::aarch64_be &&
          Triple.getArch() != llvm::Triple::riscv64)
        D.Diag(diag::err_drv_unsupported_opt_for_target)
            << Name << Triple.getArchName();
    }
    A->render(Args, CmdArgs);
  }

  if (Arg *A = Args.getLastArg(options::OPT_faltmathlib_EQ))
    A->render(Args, CmdArgs);

  if (Args.hasFlag(options::OPT_fmerge_all_constants,
                   options::OPT_fno_merge_all_constants, false))
    CmdArgs.push_back("-fmerge-all-constants");

  Args.addOptOutFlag(CmdArgs, options::OPT_fdelete_null_pointer_checks,
                     options::OPT_fno_delete_null_pointer_checks);

  // LLVM Code Generator Options.

  if (Arg *A = Args.getLastArg(options::OPT_mabi_EQ_quadword_atomics)) {
    if (!Triple.isOSAIX() || Triple.isPPC32())
      D.Diag(diag::err_drv_unsupported_opt_for_target)
        << A->getSpelling() << RawTriple.str();
    CmdArgs.push_back("-mabi=quadword-atomics");
  }

  if (Arg *A = Args.getLastArg(options::OPT_mlong_double_128)) {
    // Emit the unsupported option error until the Clang's library integration
    // support for 128-bit long double is available for AIX.
    if (Triple.isOSAIX())
      D.Diag(diag::err_drv_unsupported_opt_for_target)
          << A->getSpelling() << RawTriple.str();
  }

  if (Arg *A = Args.getLastArg(options::OPT_Wframe_larger_than_EQ)) {
    StringRef V = A->getValue(), V1 = V;
    unsigned Size;
    if (V1.consumeInteger(10, Size) || !V1.empty())
      D.Diag(diag::err_drv_invalid_argument_to_option)
          << V << A->getOption().getName();
    else
      CmdArgs.push_back(Args.MakeArgString("-fwarn-stack-size=" + V));
  }

  Args.addOptOutFlag(CmdArgs, options::OPT_fjump_tables,
                     options::OPT_fno_jump_tables);
  Args.addOptInFlag(CmdArgs, options::OPT_fprofile_sample_accurate,
                    options::OPT_fno_profile_sample_accurate);
  Args.addOptOutFlag(CmdArgs, options::OPT_fpreserve_as_comments,
                     options::OPT_fno_preserve_as_comments);

  if (Arg *A = Args.getLastArg(options::OPT_mregparm_EQ)) {
    CmdArgs.push_back("-mregparm");
    CmdArgs.push_back(A->getValue());
  }

  if (Arg *A = Args.getLastArg(options::OPT_maix_struct_return,
                               options::OPT_msvr4_struct_return)) {
    if (!TC.getTriple().isPPC32()) {
      D.Diag(diag::err_drv_unsupported_opt_for_target)
          << A->getSpelling() << RawTriple.str();
    } else if (A->getOption().matches(options::OPT_maix_struct_return)) {
      CmdArgs.push_back("-maix-struct-return");
    } else {
      assert(A->getOption().matches(options::OPT_msvr4_struct_return));
      CmdArgs.push_back("-msvr4-struct-return");
    }
  }

  if (Arg *A = Args.getLastArg(options::OPT_fpcc_struct_return,
                               options::OPT_freg_struct_return)) {
    if (TC.getArch() != llvm::Triple::x86) {
      D.Diag(diag::err_drv_unsupported_opt_for_target)
          << A->getSpelling() << RawTriple.str();
    } else if (A->getOption().matches(options::OPT_fpcc_struct_return)) {
      CmdArgs.push_back("-fpcc-struct-return");
    } else {
      assert(A->getOption().matches(options::OPT_freg_struct_return));
      CmdArgs.push_back("-freg-struct-return");
    }
  }

  if (Args.hasFlag(options::OPT_mrtd, options::OPT_mno_rtd, false)) {
    if (Triple.getArch() == llvm::Triple::m68k)
      CmdArgs.push_back("-fdefault-calling-conv=rtdcall");
    else
      CmdArgs.push_back("-fdefault-calling-conv=stdcall");
  }

  if (Args.hasArg(options::OPT_fenable_matrix)) {
    // enable-matrix is needed by both the LangOpts and by LLVM.
    CmdArgs.push_back("-fenable-matrix");
    CmdArgs.push_back("-mllvm");
    CmdArgs.push_back("-enable-matrix");
  }

  CodeGenOptions::FramePointerKind FPKeepKind =
                  getFramePointerKind(Args, RawTriple);
  const char *FPKeepKindStr = nullptr;
  switch (FPKeepKind) {
  case CodeGenOptions::FramePointerKind::None:
    FPKeepKindStr = "-mframe-pointer=none";
    break;
  case CodeGenOptions::FramePointerKind::Reserved:
    FPKeepKindStr = "-mframe-pointer=reserved";
    break;
  case CodeGenOptions::FramePointerKind::NonLeaf:
    FPKeepKindStr = "-mframe-pointer=non-leaf";
    break;
  case CodeGenOptions::FramePointerKind::All:
    FPKeepKindStr = "-mframe-pointer=all";
    break;
  }
  assert(FPKeepKindStr && "unknown FramePointerKind");
  CmdArgs.push_back(FPKeepKindStr);

  Args.addOptOutFlag(CmdArgs, options::OPT_fzero_initialized_in_bss,
                     options::OPT_fno_zero_initialized_in_bss);

  bool OFastEnabled = isOptimizationLevelFast(Args);
  if (OFastEnabled)
    D.Diag(diag::warn_drv_deprecated_arg_ofast);
  // If -Ofast is the optimization level, then -fstrict-aliasing should be
  // enabled.  This alias option is being used to simplify the hasFlag logic.
  OptSpecifier StrictAliasingAliasOption =
      OFastEnabled ? options::OPT_Ofast : options::OPT_fstrict_aliasing;
  // We turn strict aliasing off by default if we're Windows MSVC since MSVC
  // doesn't do any TBAA.
  if (!Args.hasFlag(options::OPT_fstrict_aliasing, StrictAliasingAliasOption,
                    options::OPT_fno_strict_aliasing,
                    !IsWindowsMSVC && !IsUEFI))
    CmdArgs.push_back("-relaxed-aliasing");
  if (Args.hasFlag(options::OPT_fno_pointer_tbaa, options::OPT_fpointer_tbaa,
                   false))
    CmdArgs.push_back("-no-pointer-tbaa");
  if (!Args.hasFlag(options::OPT_fstruct_path_tbaa,
                    options::OPT_fno_struct_path_tbaa, true))
    CmdArgs.push_back("-no-struct-path-tbaa");
  Args.addOptInFlag(CmdArgs, options::OPT_fstrict_enums,
                    options::OPT_fno_strict_enums);
  Args.addOptOutFlag(CmdArgs, options::OPT_fstrict_return,
                     options::OPT_fno_strict_return);
  Args.addOptInFlag(CmdArgs, options::OPT_fallow_editor_placeholders,
                    options::OPT_fno_allow_editor_placeholders);
  Args.addOptInFlag(CmdArgs, options::OPT_fstrict_vtable_pointers,
                    options::OPT_fno_strict_vtable_pointers);
  Args.addOptInFlag(CmdArgs, options::OPT_fforce_emit_vtables,
                    options::OPT_fno_force_emit_vtables);
  Args.addOptOutFlag(CmdArgs, options::OPT_foptimize_sibling_calls,
                     options::OPT_fno_optimize_sibling_calls);
  Args.addOptOutFlag(CmdArgs, options::OPT_fescaping_block_tail_calls,
                     options::OPT_fno_escaping_block_tail_calls);

  Args.AddLastArg(CmdArgs, options::OPT_ffine_grained_bitfield_accesses,
                  options::OPT_fno_fine_grained_bitfield_accesses);

  Args.AddLastArg(CmdArgs, options::OPT_fexperimental_relative_cxx_abi_vtables,
                  options::OPT_fno_experimental_relative_cxx_abi_vtables);

  Args.AddLastArg(CmdArgs, options::OPT_fexperimental_omit_vtable_rtti,
                  options::OPT_fno_experimental_omit_vtable_rtti);

  Args.AddLastArg(CmdArgs, options::OPT_fdisable_block_signature_string,
                  options::OPT_fno_disable_block_signature_string);

  // Handle segmented stacks.
  Args.addOptInFlag(CmdArgs, options::OPT_fsplit_stack,
                    options::OPT_fno_split_stack);

  // -fprotect-parens=0 is default.
  if (Args.hasFlag(options::OPT_fprotect_parens,
                   options::OPT_fno_protect_parens, false))
    CmdArgs.push_back("-fprotect-parens");

  RenderFloatingPointOptions(TC, D, OFastEnabled, Args, CmdArgs, JA,
                             NoOffloadFP32PrecDiv, NoOffloadFP32PrecSqrt);

  Args.addOptInFlag(CmdArgs, options::OPT_fatomic_remote_memory,
                    options::OPT_fno_atomic_remote_memory);
  Args.addOptInFlag(CmdArgs, options::OPT_fatomic_fine_grained_memory,
                    options::OPT_fno_atomic_fine_grained_memory);
  Args.addOptInFlag(CmdArgs, options::OPT_fatomic_ignore_denormal_mode,
                    options::OPT_fno_atomic_ignore_denormal_mode);

  if (Arg *A = Args.getLastArg(options::OPT_fextend_args_EQ)) {
    const llvm::Triple::ArchType Arch = TC.getArch();
    if (Arch == llvm::Triple::x86 || Arch == llvm::Triple::x86_64) {
      StringRef V = A->getValue();
      if (V == "64")
        CmdArgs.push_back("-fextend-arguments=64");
      else if (V != "32")
        D.Diag(diag::err_drv_invalid_argument_to_option)
            << A->getValue() << A->getOption().getName();
    } else
      D.Diag(diag::err_drv_unsupported_opt_for_target)
          << A->getOption().getName() << TripleStr;
  }

  if (Arg *A = Args.getLastArg(options::OPT_mdouble_EQ)) {
    if (TC.getArch() == llvm::Triple::avr)
      A->render(Args, CmdArgs);
    else
      D.Diag(diag::err_drv_unsupported_opt_for_target)
          << A->getAsString(Args) << TripleStr;
  }

  if (Arg *A = Args.getLastArg(options::OPT_LongDouble_Group)) {
    if (TC.getTriple().isX86())
      A->render(Args, CmdArgs);
    else if (TC.getTriple().isSPIROrSPIRV() &&
             (A->getOption().getID() == options::OPT_mlong_double_64))
      // Only allow for -mlong-double-64 for SPIR/SPIR-V
      A->render(Args, CmdArgs);
    else if ((IsSYCL &&
              (TC.getTriple().isAMDGCN() || TC.getTriple().isNVPTX())) &&
             (A->getOption().getID() == options::OPT_mlong_double_64))
      // similarly, allow 64bit long double for SYCL GPU targets
      A->render(Args, CmdArgs);
    else if (TC.getTriple().isPPC() &&
             (A->getOption().getID() != options::OPT_mlong_double_80))
      A->render(Args, CmdArgs);
    else
      D.Diag(diag::err_drv_unsupported_opt_for_target)
          << A->getAsString(Args) << TripleStr;
  }

  std::string FpAccuracyAttr;
  auto RenderFPAccuracyOptions = [&FpAccuracyAttr](const Twine &OptStr) {
    // In case the value is 'default' don't add the -ffp-builtin-accuracy
    // attribute.
    if (OptStr.str() != "default") {
      if (FpAccuracyAttr.empty())
        FpAccuracyAttr = "-ffp-builtin-accuracy=";
      else
        FpAccuracyAttr += " ";
      FpAccuracyAttr += OptStr.str();
    }
  };
  auto shouldAddFpAccuracyOption = [&](StringRef Val, StringRef Func) {
    SmallVector<StringRef, 8> FuncsArr = SplitFPAccuracyVal(Val);
    for (const auto &V : FuncsArr)
      return (V == Func);
    return false;
  };

  for (StringRef A : Args.getAllArgValues(options::OPT_ffp_accuracy_EQ)) {
    if (!(NoOffloadFP32PrecDiv && shouldAddFpAccuracyOption(A, "fdiv")) &&
        !(NoOffloadFP32PrecSqrt && shouldAddFpAccuracyOption(A, "sqrt")))
      RenderFPAccuracyOptions(A);
  }
  if (!FpAccuracyAttr.empty())
    CmdArgs.push_back(Args.MakeArgString(FpAccuracyAttr));

  // Decide whether to use verbose asm. Verbose assembly is the default on
  // toolchains which have the integrated assembler on by default.
  bool IsIntegratedAssemblerDefault = TC.IsIntegratedAssemblerDefault();
  if (!Args.hasFlag(options::OPT_fverbose_asm, options::OPT_fno_verbose_asm,
                    IsIntegratedAssemblerDefault))
    CmdArgs.push_back("-fno-verbose-asm");

  // Parse 'none' or '$major.$minor'. Disallow -fbinutils-version=0 because we
  // use that to indicate the MC default in the backend.
  if (Arg *A = Args.getLastArg(options::OPT_fbinutils_version_EQ)) {
    StringRef V = A->getValue();
    unsigned Num;
    if (V == "none")
      A->render(Args, CmdArgs);
    else if (!V.consumeInteger(10, Num) && Num > 0 &&
             (V.empty() || (V.consume_front(".") &&
                            !V.consumeInteger(10, Num) && V.empty())))
      A->render(Args, CmdArgs);
    else
      D.Diag(diag::err_drv_invalid_argument_to_option)
          << A->getValue() << A->getOption().getName();
  }

  // If toolchain choose to use MCAsmParser for inline asm don't pass the
  // option to disable integrated-as explicitly.
  if (!TC.useIntegratedAs() && !TC.parseInlineAsmUsingAsmParser())
    CmdArgs.push_back("-no-integrated-as");

  if (Args.hasArg(options::OPT_fdebug_pass_structure)) {
    CmdArgs.push_back("-mdebug-pass");
    CmdArgs.push_back("Structure");
  }
  if (Args.hasArg(options::OPT_fdebug_pass_arguments)) {
    CmdArgs.push_back("-mdebug-pass");
    CmdArgs.push_back("Arguments");
  }

  // Enable -mconstructor-aliases except on darwin, where we have to work around
  // a linker bug (see https://openradar.appspot.com/7198997), and CUDA device
  // code, where aliases aren't supported.
  if (!RawTriple.isOSDarwin() && !RawTriple.isNVPTX())
    CmdArgs.push_back("-mconstructor-aliases");

  // Darwin's kernel doesn't support guard variables; just die if we
  // try to use them.
  if (KernelOrKext && RawTriple.isOSDarwin())
    CmdArgs.push_back("-fforbid-guard-variables");

  if (Args.hasFlag(options::OPT_mms_bitfields, options::OPT_mno_ms_bitfields,
                   Triple.isWindowsGNUEnvironment())) {
    CmdArgs.push_back("-mms-bitfields");
  }

  if (Triple.isOSCygMing()) {
    Args.addOptOutFlag(CmdArgs, options::OPT_fauto_import,
                       options::OPT_fno_auto_import);
  }

  if (Args.hasFlag(options::OPT_fms_volatile, options::OPT_fno_ms_volatile,
                   Triple.isX86() && IsWindowsMSVC))
    CmdArgs.push_back("-fms-volatile");

  // Non-PIC code defaults to -fdirect-access-external-data while PIC code
  // defaults to -fno-direct-access-external-data. Pass the option if different
  // from the default.
  if (Arg *A = Args.getLastArg(options::OPT_fdirect_access_external_data,
                               options::OPT_fno_direct_access_external_data)) {
    if (A->getOption().matches(options::OPT_fdirect_access_external_data) !=
        (PICLevel == 0))
      A->render(Args, CmdArgs);
  } else if (PICLevel == 0 && Triple.isLoongArch()) {
    // Some targets default to -fno-direct-access-external-data even for
    // -fno-pic.
    CmdArgs.push_back("-fno-direct-access-external-data");
  }

  if (Triple.isOSBinFormatELF() && (Triple.isAArch64() || Triple.isX86()))
    Args.addOptOutFlag(CmdArgs, options::OPT_fplt, options::OPT_fno_plt);

  // -fhosted is default.
  // TODO: Audit uses of KernelOrKext and see where it'd be more appropriate to
  // use Freestanding.
  bool Freestanding =
      Args.hasFlag(options::OPT_ffreestanding, options::OPT_fhosted, false) ||
      KernelOrKext;
  if (Freestanding)
    CmdArgs.push_back("-ffreestanding");

  Args.AddLastArg(CmdArgs, options::OPT_fno_knr_functions);

  auto SanitizeArgs = TC.getSanitizerArgs(Args);
  Args.AddLastArg(CmdArgs,
                  options::OPT_fallow_runtime_check_skip_hot_cutoff_EQ);

  // This is a coarse approximation of what llvm-gcc actually does, both
  // -fasynchronous-unwind-tables and -fnon-call-exceptions interact in more
  // complicated ways.
  bool IsAsyncUnwindTablesDefault =
      TC.getDefaultUnwindTableLevel(Args) == ToolChain::UnwindTableLevel::Asynchronous;
  bool IsSyncUnwindTablesDefault =
      TC.getDefaultUnwindTableLevel(Args) == ToolChain::UnwindTableLevel::Synchronous;

  bool AsyncUnwindTables = Args.hasFlag(
      options::OPT_fasynchronous_unwind_tables,
      options::OPT_fno_asynchronous_unwind_tables,
      (IsAsyncUnwindTablesDefault || SanitizeArgs.needsUnwindTables()) &&
          !Freestanding);
  bool UnwindTables =
      Args.hasFlag(options::OPT_funwind_tables, options::OPT_fno_unwind_tables,
                   IsSyncUnwindTablesDefault && !Freestanding);
  if (AsyncUnwindTables)
    CmdArgs.push_back("-funwind-tables=2");
  else if (UnwindTables)
     CmdArgs.push_back("-funwind-tables=1");

  // Prepare `-aux-target-cpu` and `-aux-target-feature` unless
  // `--gpu-use-aux-triple-only` is specified.
  if (!Args.getLastArg(options::OPT_gpu_use_aux_triple_only) &&
      (IsCudaDevice || (IsSYCL && IsSYCLDevice) || IsHIPDevice)) {
    const ArgList &HostArgs =
        C.getArgsForToolChain(nullptr, StringRef(), Action::OFK_None);
    std::string HostCPU =
        getCPUName(D, HostArgs, *TC.getAuxTriple(), /*FromAs*/ false);
    if (!HostCPU.empty()) {
      CmdArgs.push_back("-aux-target-cpu");
      CmdArgs.push_back(Args.MakeArgString(HostCPU));
    }
    getTargetFeatures(D, *TC.getAuxTriple(), HostArgs, CmdArgs,
                      /*ForAS*/ false, /*IsAux*/ true);
  }

  TC.addClangTargetOptions(Args, CmdArgs, JA.getOffloadingDeviceKind());

  addMCModel(D, Args, Triple, RelocationModel, CmdArgs);

  if (Arg *A = Args.getLastArg(options::OPT_mtls_size_EQ)) {
    StringRef Value = A->getValue();
    unsigned TLSSize = 0;
    Value.getAsInteger(10, TLSSize);
    if (!Triple.isAArch64() || !Triple.isOSBinFormatELF())
      D.Diag(diag::err_drv_unsupported_opt_for_target)
          << A->getOption().getName() << TripleStr;
    if (TLSSize != 12 && TLSSize != 24 && TLSSize != 32 && TLSSize != 48)
      D.Diag(diag::err_drv_invalid_int_value)
          << A->getOption().getName() << Value;
    Args.AddLastArg(CmdArgs, options::OPT_mtls_size_EQ);
  }

  if (isTLSDESCEnabled(TC, Args))
    CmdArgs.push_back("-enable-tlsdesc");

  // Add the target cpu
  std::string CPU = getCPUName(D, Args, Triple, /*FromAs*/ false);
  if (!CPU.empty()) {
    CmdArgs.push_back("-target-cpu");
    CmdArgs.push_back(Args.MakeArgString(CPU));
  }

  RenderTargetOptions(Triple, Args, KernelOrKext, CmdArgs);

  // Add clang-cl arguments.
  types::ID InputType = Input.getType();
  if (D.IsCLMode())
    AddClangCLArgs(Args, InputType, CmdArgs);

  // Add the sycld debug library when --dependent-lib=msvcrtd is used from
  // the command line.  This is to allow for CMake based builds using the
  // Linux based driver on Windows to correctly pull in the expected debug
  // library.  Do not add when -fms-runtime-lib is used, as that pulls in the
  // libraries separately.
  if (Args.hasArg(options::OPT_fsycl) && !Args.hasArg(options::OPT_nolibsycl) &&
      !D.IsCLMode()) {
    if (TC.getTriple().isWindowsMSVCEnvironment()) {
      if (isDependentLibAdded(Args, "msvcrtd") &&
          !Args.hasArg(options::OPT_fms_runtime_lib_EQ)) {
        if (Args.hasArg(options::OPT_fpreview_breaking_changes))
          CmdArgs.push_back("--dependent-lib=sycl" SYCL_MAJOR_VERSION
                            "-previewd");
        else
          CmdArgs.push_back("--dependent-lib=sycl" SYCL_MAJOR_VERSION "d");
      }
    } else if (TC.getTriple().isWindowsGNUEnvironment()) {
      if (Args.hasArg(options::OPT_fpreview_breaking_changes))
        CmdArgs.push_back("--dependent-lib=sycl" SYCL_MAJOR_VERSION
                          "-preview.dll");
      else
        CmdArgs.push_back("--dependent-lib=sycl" SYCL_MAJOR_VERSION ".dll");
    }
    CmdArgs.push_back("--dependent-lib=sycl-devicelib-host");
  }

  llvm::codegenoptions::DebugInfoKind DebugInfoKind =
      llvm::codegenoptions::NoDebugInfo;
  DwarfFissionKind DwarfFission = DwarfFissionKind::None;
  renderDebugOptions(TC, D, RawTriple, Args, InputType, CmdArgs, Output,
                     DebugInfoKind, DwarfFission);

  // Add the split debug info name to the command lines here so we
  // can propagate it to the backend.
  bool SplitDWARF = (DwarfFission != DwarfFissionKind::None) &&
                    (TC.getTriple().isOSBinFormatELF() ||
                     TC.getTriple().isOSBinFormatWasm() ||
                     TC.getTriple().isOSBinFormatCOFF()) &&
                    (isa<AssembleJobAction>(JA) || isa<CompileJobAction>(JA) ||
                     isa<BackendJobAction>(JA));
  if (SplitDWARF) {
    const char *SplitDWARFOut = SplitDebugName(JA, Args, Input, Output);
    CmdArgs.push_back("-split-dwarf-file");
    CmdArgs.push_back(SplitDWARFOut);
    if (DwarfFission == DwarfFissionKind::Split) {
      CmdArgs.push_back("-split-dwarf-output");
      CmdArgs.push_back(SplitDWARFOut);
    }
  }

  // Pass the linker version in use.
  if (Arg *A = Args.getLastArg(options::OPT_mlinker_version_EQ)) {
    CmdArgs.push_back("-target-linker-version");
    CmdArgs.push_back(A->getValue());
  }

  // Explicitly error on some things we know we don't support and can't just
  // ignore.
  if (!Args.hasArg(options::OPT_fallow_unsupported)) {
    Arg *Unsupported;
    if (types::isCXX(InputType) && RawTriple.isOSDarwin() &&
        TC.getArch() == llvm::Triple::x86) {
      if ((Unsupported = Args.getLastArg(options::OPT_fapple_kext)) ||
          (Unsupported = Args.getLastArg(options::OPT_mkernel)))
        D.Diag(diag::err_drv_clang_unsupported_opt_cxx_darwin_i386)
            << Unsupported->getOption().getName();
    }
    // The faltivec option has been superseded by the maltivec option.
    if ((Unsupported = Args.getLastArg(options::OPT_faltivec)))
      D.Diag(diag::err_drv_clang_unsupported_opt_faltivec)
          << Unsupported->getOption().getName()
          << "please use -maltivec and include altivec.h explicitly";
    if ((Unsupported = Args.getLastArg(options::OPT_fno_altivec)))
      D.Diag(diag::err_drv_clang_unsupported_opt_faltivec)
          << Unsupported->getOption().getName() << "please use -mno-altivec";
  }

  Args.AddAllArgs(CmdArgs, options::OPT_v);

  if (Args.getLastArg(options::OPT_H)) {
    CmdArgs.push_back("-H");
    CmdArgs.push_back("-sys-header-deps");
  }
  Args.AddAllArgs(CmdArgs, options::OPT_fshow_skipped_includes);

  if (D.CCPrintHeadersFormat && !D.CCGenDiagnostics) {
    CmdArgs.push_back("-header-include-file");
    CmdArgs.push_back(!D.CCPrintHeadersFilename.empty()
                          ? D.CCPrintHeadersFilename.c_str()
                          : "-");
    CmdArgs.push_back("-sys-header-deps");
    CmdArgs.push_back(Args.MakeArgString(
        "-header-include-format=" +
        std::string(headerIncludeFormatKindToString(D.CCPrintHeadersFormat))));
    CmdArgs.push_back(
        Args.MakeArgString("-header-include-filtering=" +
                           std::string(headerIncludeFilteringKindToString(
                               D.CCPrintHeadersFiltering))));
  }
  Args.AddLastArg(CmdArgs, options::OPT_P);
  Args.AddLastArg(CmdArgs, options::OPT_print_ivar_layout);

  if (D.CCLogDiagnostics && !D.CCGenDiagnostics) {
    CmdArgs.push_back("-diagnostic-log-file");
    CmdArgs.push_back(!D.CCLogDiagnosticsFilename.empty()
                          ? D.CCLogDiagnosticsFilename.c_str()
                          : "-");
  }

  // Give the gen diagnostics more chances to succeed, by avoiding intentional
  // crashes.
  if (D.CCGenDiagnostics)
    CmdArgs.push_back("-disable-pragma-debug-crash");

  // Allow backend to put its diagnostic files in the same place as frontend
  // crash diagnostics files.
  if (Args.hasArg(options::OPT_fcrash_diagnostics_dir)) {
    StringRef Dir = Args.getLastArgValue(options::OPT_fcrash_diagnostics_dir);
    CmdArgs.push_back("-mllvm");
    CmdArgs.push_back(Args.MakeArgString("-crash-diagnostics-dir=" + Dir));
  }

  bool UseSeparateSections = isUseSeparateSections(Triple);

  if (Args.hasFlag(options::OPT_ffunction_sections,
                   options::OPT_fno_function_sections, UseSeparateSections)) {
    CmdArgs.push_back("-ffunction-sections");
  }

  if (Arg *A = Args.getLastArg(options::OPT_fbasic_block_address_map,
                               options::OPT_fno_basic_block_address_map)) {
    if ((Triple.isX86() || Triple.isAArch64()) && Triple.isOSBinFormatELF()) {
      if (A->getOption().matches(options::OPT_fbasic_block_address_map))
        A->render(Args, CmdArgs);
    } else {
      D.Diag(diag::err_drv_unsupported_opt_for_target)
          << A->getAsString(Args) << TripleStr;
    }
  }

  if (Arg *A = Args.getLastArg(options::OPT_fbasic_block_sections_EQ)) {
    StringRef Val = A->getValue();
    if (Val == "labels") {
      D.Diag(diag::warn_drv_deprecated_arg)
          << A->getAsString(Args) << /*hasReplacement=*/true
          << "-fbasic-block-address-map";
      CmdArgs.push_back("-fbasic-block-address-map");
    } else if (Triple.isX86() && Triple.isOSBinFormatELF()) {
      if (Val != "all" && Val != "none" && !Val.starts_with("list="))
        D.Diag(diag::err_drv_invalid_value)
            << A->getAsString(Args) << A->getValue();
      else
        A->render(Args, CmdArgs);
    } else if (Triple.isAArch64() && Triple.isOSBinFormatELF()) {
      // "all" is not supported on AArch64 since branch relaxation creates new
      // basic blocks for some cross-section branches.
      if (Val != "labels" && Val != "none" && !Val.starts_with("list="))
        D.Diag(diag::err_drv_invalid_value)
            << A->getAsString(Args) << A->getValue();
      else
        A->render(Args, CmdArgs);
    } else if (Triple.isNVPTX()) {
      // Do not pass the option to the GPU compilation. We still want it enabled
      // for the host-side compilation, so seeing it here is not an error.
    } else if (Val != "none") {
      // =none is allowed everywhere. It's useful for overriding the option
      // and is the same as not specifying the option.
      D.Diag(diag::err_drv_unsupported_opt_for_target)
          << A->getAsString(Args) << TripleStr;
    }
  }

  bool HasDefaultDataSections = Triple.isOSBinFormatXCOFF();
  if (Args.hasFlag(options::OPT_fdata_sections, options::OPT_fno_data_sections,
                   UseSeparateSections || HasDefaultDataSections)) {
    CmdArgs.push_back("-fdata-sections");
  }

  Args.addOptOutFlag(CmdArgs, options::OPT_funique_section_names,
                     options::OPT_fno_unique_section_names);
  Args.addOptInFlag(CmdArgs, options::OPT_fseparate_named_sections,
                    options::OPT_fno_separate_named_sections);
  Args.addOptInFlag(CmdArgs, options::OPT_funique_internal_linkage_names,
                    options::OPT_fno_unique_internal_linkage_names);
  Args.addOptInFlag(CmdArgs, options::OPT_funique_basic_block_section_names,
                    options::OPT_fno_unique_basic_block_section_names);

  if (Arg *A = Args.getLastArg(options::OPT_fsplit_machine_functions,
                               options::OPT_fno_split_machine_functions)) {
    if (!A->getOption().matches(options::OPT_fno_split_machine_functions)) {
      // This codegen pass is only available on x86 and AArch64 ELF targets.
      if ((Triple.isX86() || Triple.isAArch64()) && Triple.isOSBinFormatELF())
        A->render(Args, CmdArgs);
      else
        D.Diag(diag::err_drv_unsupported_opt_for_target)
            << A->getAsString(Args) << TripleStr;
    }
  }

  Args.AddLastArg(CmdArgs, options::OPT_finstrument_functions,
                  options::OPT_finstrument_functions_after_inlining,
                  options::OPT_finstrument_function_entry_bare);
  Args.AddLastArg(CmdArgs, options::OPT_fconvergent_functions,
                  options::OPT_fno_convergent_functions);

  // NVPTX doesn't support PGO or coverage
  if (!Triple.isNVPTX())
    addPGOAndCoverageFlags(TC, C, JA, Output, Args, SanitizeArgs, CmdArgs);

  Args.AddLastArg(CmdArgs, options::OPT_fclang_abi_compat_EQ);

  if (getLastProfileSampleUseArg(Args) &&
      Args.hasFlag(options::OPT_fsample_profile_use_profi,
                   options::OPT_fno_sample_profile_use_profi, true)) {
    CmdArgs.push_back("-mllvm");
    CmdArgs.push_back("-sample-profile-use-profi");
  }

  // Add runtime flag for PS4/PS5 when PGO, coverage, or sanitizers are enabled.
  if (RawTriple.isPS() &&
      !Args.hasArg(options::OPT_nostdlib, options::OPT_nodefaultlibs)) {
    PScpu::addProfileRTArgs(TC, Args, CmdArgs);
    PScpu::addSanitizerArgs(TC, Args, CmdArgs);
  }

  // Pass options for controlling the default header search paths.
  if (Args.hasArg(options::OPT_nostdinc)) {
    CmdArgs.push_back("-nostdsysteminc");
    CmdArgs.push_back("-nobuiltininc");
  } else {
    if (Args.hasArg(options::OPT_nostdlibinc))
      CmdArgs.push_back("-nostdsysteminc");
    Args.AddLastArg(CmdArgs, options::OPT_nostdincxx);
    Args.AddLastArg(CmdArgs, options::OPT_nobuiltininc);
  }

  // Pass the path to compiler resource files.
  CmdArgs.push_back("-resource-dir");
  CmdArgs.push_back(D.ResourceDir.c_str());

  Args.AddLastArg(CmdArgs, options::OPT_working_directory);

  // Add preprocessing options like -I, -D, etc. if we are using the
  // preprocessor.
  //
  // FIXME: Support -fpreprocessed
  if (types::getPreprocessedType(InputType) != types::TY_INVALID)
    AddPreprocessingOptions(C, JA, D, Args, CmdArgs, Output, Inputs);

  // Don't warn about "clang -c -DPIC -fPIC test.i" because libtool.m4 assumes
  // that "The compiler can only warn and ignore the option if not recognized".
  // When building with ccache, it will pass -D options to clang even on
  // preprocessed inputs and configure concludes that -fPIC is not supported.
  Args.ClaimAllArgs(options::OPT_D);

  // Warn about ignored options to clang.
  for (const Arg *A :
       Args.filtered(options::OPT_clang_ignored_gcc_optimization_f_Group)) {
    D.Diag(diag::warn_ignored_gcc_optimization) << A->getAsString(Args);
    A->claim();
  }

  for (const Arg *A :
       Args.filtered(options::OPT_clang_ignored_legacy_options_Group)) {
    D.Diag(diag::warn_ignored_clang_option) << A->getAsString(Args);
    A->claim();
  }

  claimNoWarnArgs(Args);

  Args.AddAllArgs(CmdArgs, options::OPT_R_Group);

  for (const Arg *A :
       Args.filtered(options::OPT_W_Group, options::OPT__SLASH_wd)) {
    A->claim();
    if (A->getOption().getID() == options::OPT__SLASH_wd) {
      unsigned WarningNumber;
      if (StringRef(A->getValue()).getAsInteger(10, WarningNumber)) {
        D.Diag(diag::err_drv_invalid_int_value)
            << A->getAsString(Args) << A->getValue();
        continue;
      }

      if (auto Group = diagGroupFromCLWarningID(WarningNumber)) {
        CmdArgs.push_back(Args.MakeArgString(
            "-Wno-" + DiagnosticIDs::getWarningOptionForGroup(*Group)));
      }
      continue;
    }
    A->render(Args, CmdArgs);
  }

  Args.AddAllArgs(CmdArgs, options::OPT_Wsystem_headers_in_module_EQ);

  if (Args.hasFlag(options::OPT_pedantic, options::OPT_no_pedantic, false))
    CmdArgs.push_back("-pedantic");
  Args.AddLastArg(CmdArgs, options::OPT_pedantic_errors);
  Args.AddLastArg(CmdArgs, options::OPT_w);

  Args.addOptInFlag(CmdArgs, options::OPT_ffixed_point,
                    options::OPT_fno_fixed_point);

  if (Arg *A = Args.getLastArg(options::OPT_fcxx_abi_EQ))
    A->render(Args, CmdArgs);

  Args.AddLastArg(CmdArgs, options::OPT_fexperimental_relative_cxx_abi_vtables,
                  options::OPT_fno_experimental_relative_cxx_abi_vtables);

  Args.AddLastArg(CmdArgs, options::OPT_fexperimental_omit_vtable_rtti,
                  options::OPT_fno_experimental_omit_vtable_rtti);

  if (Arg *A = Args.getLastArg(options::OPT_ffuchsia_api_level_EQ))
    A->render(Args, CmdArgs);

  // Handle -{std, ansi, trigraphs} -- take the last of -{std, ansi}
  // (-ansi is equivalent to -std=c89 or -std=c++98).
  //
  // If a std is supplied, only add -trigraphs if it follows the
  // option.
  bool ImplyVCPPCVer = false;
  bool ImplyVCPPCXXVer = false;
  const Arg *Std = Args.getLastArg(options::OPT_std_EQ, options::OPT_ansi);
  if (Std) {
    if (Std->getOption().matches(options::OPT_ansi))
      if (types::isCXX(InputType))
        CmdArgs.push_back("-std=c++98");
      else
        CmdArgs.push_back("-std=c89");
    else {
      if (Args.hasArg(options::OPT_fsycl)) {
        // Use of -std= with 'C' is not supported for SYCL.
        const LangStandard *LangStd =
            LangStandard::getLangStandardForName(Std->getValue());
        if (LangStd && LangStd->getLanguage() == Language::C)
          D.Diag(diag::err_drv_argument_not_allowed_with)
              << Std->getAsString(Args) << "-fsycl";
      }
      Std->render(Args, CmdArgs);
    }

    // If -f(no-)trigraphs appears after the language standard flag, honor it.
    if (Arg *A = Args.getLastArg(options::OPT_std_EQ, options::OPT_ansi,
                                 options::OPT_ftrigraphs,
                                 options::OPT_fno_trigraphs))
      if (A != Std)
        A->render(Args, CmdArgs);
  } else {
    // Honor -std-default.
    //
    // FIXME: Clang doesn't correctly handle -std= when the input language
    // doesn't match. For the time being just ignore this for C++ inputs;
    // eventually we want to do all the standard defaulting here instead of
    // splitting it between the driver and clang -cc1.
    if (!types::isCXX(InputType)) {
      if (!Args.hasArg(options::OPT__SLASH_std)) {
        Args.AddAllArgsTranslated(CmdArgs, options::OPT_std_default_EQ, "-std=",
                                  /*Joined=*/true);
      } else
        ImplyVCPPCVer = true;
    }
    else if (IsWindowsMSVC)
      ImplyVCPPCXXVer = true;

    if (IsSYCL && types::isCXX(InputType) &&
        !Args.hasArg(options::OPT__SLASH_std))
      // For DPC++, we default to -std=c++17 for all compilations.  Use of -std
      // on the command line will override.
      CmdArgs.push_back("-std=c++17");

    Args.AddLastArg(CmdArgs, options::OPT_ftrigraphs,
                    options::OPT_fno_trigraphs);
  }

  // GCC's behavior for -Wwrite-strings is a bit strange:
  //  * In C, this "warning flag" changes the types of string literals from
  //    'char[N]' to 'const char[N]', and thus triggers an unrelated warning
  //    for the discarded qualifier.
  //  * In C++, this is just a normal warning flag.
  //
  // Implementing this warning correctly in C is hard, so we follow GCC's
  // behavior for now. FIXME: Directly diagnose uses of a string literal as
  // a non-const char* in C, rather than using this crude hack.
  if (!types::isCXX(InputType)) {
    // FIXME: This should behave just like a warning flag, and thus should also
    // respect -Weverything, -Wno-everything, -Werror=write-strings, and so on.
    Arg *WriteStrings =
        Args.getLastArg(options::OPT_Wwrite_strings,
                        options::OPT_Wno_write_strings, options::OPT_w);
    if (WriteStrings &&
        WriteStrings->getOption().matches(options::OPT_Wwrite_strings))
      CmdArgs.push_back("-fconst-strings");
  }

  // GCC provides a macro definition '__DEPRECATED' when -Wdeprecated is active
  // during C++ compilation, which it is by default. GCC keeps this define even
  // in the presence of '-w', match this behavior bug-for-bug.
  if (types::isCXX(InputType) &&
      Args.hasFlag(options::OPT_Wdeprecated, options::OPT_Wno_deprecated,
                   true)) {
    CmdArgs.push_back("-fdeprecated-macro");
  }

  // Translate GCC's misnamer '-fasm' arguments to '-fgnu-keywords'.
  if (Arg *Asm = Args.getLastArg(options::OPT_fasm, options::OPT_fno_asm)) {
    if (Asm->getOption().matches(options::OPT_fasm))
      CmdArgs.push_back("-fgnu-keywords");
    else
      CmdArgs.push_back("-fno-gnu-keywords");
  }

  if (!ShouldEnableAutolink(Args, TC, JA))
    CmdArgs.push_back("-fno-autolink");

  Args.AddLastArg(CmdArgs, options::OPT_ftemplate_depth_EQ);
  Args.AddLastArg(CmdArgs, options::OPT_foperator_arrow_depth_EQ);
  Args.AddLastArg(CmdArgs, options::OPT_fconstexpr_depth_EQ);
  Args.AddLastArg(CmdArgs, options::OPT_fconstexpr_steps_EQ);

  Args.AddLastArg(CmdArgs, options::OPT_fexperimental_library);

  if (Args.hasArg(options::OPT_fexperimental_new_constant_interpreter))
    CmdArgs.push_back("-fexperimental-new-constant-interpreter");

  if (Arg *A = Args.getLastArg(options::OPT_fbracket_depth_EQ)) {
    CmdArgs.push_back("-fbracket-depth");
    CmdArgs.push_back(A->getValue());
  }

  if (Arg *A = Args.getLastArg(options::OPT_Wlarge_by_value_copy_EQ,
                               options::OPT_Wlarge_by_value_copy_def)) {
    if (A->getNumValues()) {
      StringRef bytes = A->getValue();
      CmdArgs.push_back(Args.MakeArgString("-Wlarge-by-value-copy=" + bytes));
    } else
      CmdArgs.push_back("-Wlarge-by-value-copy=64"); // default value
  }

  if (Args.hasArg(options::OPT_relocatable_pch))
    CmdArgs.push_back("-relocatable-pch");

  if (const Arg *A = Args.getLastArg(options::OPT_fcf_runtime_abi_EQ)) {
    static const char *kCFABIs[] = {
      "standalone", "objc", "swift", "swift-5.0", "swift-4.2", "swift-4.1",
    };

    if (!llvm::is_contained(kCFABIs, StringRef(A->getValue())))
      D.Diag(diag::err_drv_invalid_cf_runtime_abi) << A->getValue();
    else
      A->render(Args, CmdArgs);
  }

  if (Arg *A = Args.getLastArg(options::OPT_fconstant_string_class_EQ)) {
    CmdArgs.push_back("-fconstant-string-class");
    CmdArgs.push_back(A->getValue());
  }

  if (Arg *A = Args.getLastArg(options::OPT_ftabstop_EQ)) {
    CmdArgs.push_back("-ftabstop");
    CmdArgs.push_back(A->getValue());
  }

  if (Args.hasFlag(options::OPT_fexperimental_call_graph_section,
                   options::OPT_fno_experimental_call_graph_section, false))
    CmdArgs.push_back("-fexperimental-call-graph-section");

  Args.addOptInFlag(CmdArgs, options::OPT_fstack_size_section,
                    options::OPT_fno_stack_size_section);

  if (Args.hasArg(options::OPT_fstack_usage)) {
    CmdArgs.push_back("-stack-usage-file");

    if (Arg *OutputOpt = Args.getLastArg(options::OPT_o)) {
      SmallString<128> OutputFilename(OutputOpt->getValue());
      llvm::sys::path::replace_extension(OutputFilename, "su");
      CmdArgs.push_back(Args.MakeArgString(OutputFilename));
    } else
      CmdArgs.push_back(
          Args.MakeArgString(Twine(getBaseInputStem(Args, Inputs)) + ".su"));
  }

  CmdArgs.push_back("-ferror-limit");
  if (Arg *A = Args.getLastArg(options::OPT_ferror_limit_EQ))
    CmdArgs.push_back(A->getValue());
  else
    CmdArgs.push_back("19");

  Args.AddLastArg(CmdArgs, options::OPT_fconstexpr_backtrace_limit_EQ);
  Args.AddLastArg(CmdArgs, options::OPT_fmacro_backtrace_limit_EQ);
  Args.AddLastArg(CmdArgs, options::OPT_ftemplate_backtrace_limit_EQ);
  Args.AddLastArg(CmdArgs, options::OPT_fspell_checking_limit_EQ);
  Args.AddLastArg(CmdArgs, options::OPT_fcaret_diagnostics_max_lines_EQ);

  // Pass -fmessage-length=.
  unsigned MessageLength = 0;
  if (Arg *A = Args.getLastArg(options::OPT_fmessage_length_EQ)) {
    StringRef V(A->getValue());
    if (V.getAsInteger(0, MessageLength))
      D.Diag(diag::err_drv_invalid_argument_to_option)
          << V << A->getOption().getName();
  } else {
    // If -fmessage-length=N was not specified, determine whether this is a
    // terminal and, if so, implicitly define -fmessage-length appropriately.
    MessageLength = llvm::sys::Process::StandardErrColumns();
  }
  if (MessageLength != 0)
    CmdArgs.push_back(
        Args.MakeArgString("-fmessage-length=" + Twine(MessageLength)));

  if (Arg *A = Args.getLastArg(options::OPT_frandomize_layout_seed_EQ))
    CmdArgs.push_back(
        Args.MakeArgString("-frandomize-layout-seed=" + Twine(A->getValue(0))));

  if (Arg *A = Args.getLastArg(options::OPT_frandomize_layout_seed_file_EQ))
    CmdArgs.push_back(Args.MakeArgString("-frandomize-layout-seed-file=" +
                                         Twine(A->getValue(0))));

  // -fvisibility= and -fvisibility-ms-compat are of a piece.
  if (const Arg *A = Args.getLastArg(options::OPT_fvisibility_EQ,
                                     options::OPT_fvisibility_ms_compat)) {
    if (A->getOption().matches(options::OPT_fvisibility_EQ)) {
      A->render(Args, CmdArgs);
    } else {
      assert(A->getOption().matches(options::OPT_fvisibility_ms_compat));
      CmdArgs.push_back("-fvisibility=hidden");
      CmdArgs.push_back("-ftype-visibility=default");
    }
  } else if (IsOpenMPDevice) {
    // When compiling for the OpenMP device we want protected visibility by
    // default. This prevents the device from accidentally preempting code on
    // the host, makes the system more robust, and improves performance.
    CmdArgs.push_back("-fvisibility=protected");
  }

  // PS4/PS5 process these options in addClangTargetOptions.
  if (!RawTriple.isPS()) {
    if (const Arg *A =
            Args.getLastArg(options::OPT_fvisibility_from_dllstorageclass,
                            options::OPT_fno_visibility_from_dllstorageclass)) {
      if (A->getOption().matches(
              options::OPT_fvisibility_from_dllstorageclass)) {
        CmdArgs.push_back("-fvisibility-from-dllstorageclass");
        Args.AddLastArg(CmdArgs, options::OPT_fvisibility_dllexport_EQ);
        Args.AddLastArg(CmdArgs, options::OPT_fvisibility_nodllstorageclass_EQ);
        Args.AddLastArg(CmdArgs, options::OPT_fvisibility_externs_dllimport_EQ);
        Args.AddLastArg(CmdArgs,
                        options::OPT_fvisibility_externs_nodllstorageclass_EQ);
      }
    }
  }

  if (Args.hasFlag(options::OPT_fvisibility_inlines_hidden,
                    options::OPT_fno_visibility_inlines_hidden, false))
    CmdArgs.push_back("-fvisibility-inlines-hidden");

  Args.AddLastArg(CmdArgs, options::OPT_fvisibility_inlines_hidden_static_local_var,
                           options::OPT_fno_visibility_inlines_hidden_static_local_var);

  // -fvisibility-global-new-delete-hidden is a deprecated spelling of
  // -fvisibility-global-new-delete=force-hidden.
  if (const Arg *A =
          Args.getLastArg(options::OPT_fvisibility_global_new_delete_hidden)) {
    D.Diag(diag::warn_drv_deprecated_arg)
        << A->getAsString(Args) << /*hasReplacement=*/true
        << "-fvisibility-global-new-delete=force-hidden";
  }

  if (const Arg *A =
          Args.getLastArg(options::OPT_fvisibility_global_new_delete_EQ,
                          options::OPT_fvisibility_global_new_delete_hidden)) {
    if (A->getOption().matches(options::OPT_fvisibility_global_new_delete_EQ)) {
      A->render(Args, CmdArgs);
    } else {
      assert(A->getOption().matches(
          options::OPT_fvisibility_global_new_delete_hidden));
      CmdArgs.push_back("-fvisibility-global-new-delete=force-hidden");
    }
  }

  Args.AddLastArg(CmdArgs, options::OPT_ftlsmodel_EQ);

  if (Args.hasFlag(options::OPT_fnew_infallible,
                   options::OPT_fno_new_infallible, false))
    CmdArgs.push_back("-fnew-infallible");

  if (Args.hasFlag(options::OPT_fno_operator_names,
                   options::OPT_foperator_names, false))
    CmdArgs.push_back("-fno-operator-names");

  // Forward -f (flag) options which we can pass directly.
  Args.AddLastArg(CmdArgs, options::OPT_femit_all_decls);
  Args.AddLastArg(CmdArgs, options::OPT_fheinous_gnu_extensions);
  Args.AddLastArg(CmdArgs, options::OPT_fdigraphs, options::OPT_fno_digraphs);
  Args.AddLastArg(CmdArgs, options::OPT_fzero_call_used_regs_EQ);
  Args.AddLastArg(CmdArgs, options::OPT_fraw_string_literals,
                  options::OPT_fno_raw_string_literals);

  if (Args.hasFlag(options::OPT_femulated_tls, options::OPT_fno_emulated_tls,
                   Triple.hasDefaultEmulatedTLS()))
    CmdArgs.push_back("-femulated-tls");

  Args.addOptInFlag(CmdArgs, options::OPT_fcheck_new,
                    options::OPT_fno_check_new);

  if (Arg *A = Args.getLastArg(options::OPT_fzero_call_used_regs_EQ)) {
    // FIXME: There's no reason for this to be restricted to X86. The backend
    // code needs to be changed to include the appropriate function calls
    // automatically.
    if (!Triple.isX86() && !Triple.isAArch64())
      D.Diag(diag::err_drv_unsupported_opt_for_target)
          << A->getAsString(Args) << TripleStr;
  }

  // AltiVec-like language extensions aren't relevant for assembling.
  if (!isa<PreprocessJobAction>(JA) || Output.getType() != types::TY_PP_Asm)
    Args.AddLastArg(CmdArgs, options::OPT_fzvector);

  Args.AddLastArg(CmdArgs, options::OPT_fdiagnostics_show_template_tree);
  Args.AddLastArg(CmdArgs, options::OPT_fno_elide_type);

  // Forward flags for OpenMP. We don't do this if the current action is an
  // device offloading action other than OpenMP.
  if (Args.hasFlag(options::OPT_fopenmp, options::OPT_fopenmp_EQ,
                   options::OPT_fno_openmp, false) &&
      !Args.hasFlag(options::OPT_foffload_via_llvm,
                    options::OPT_fno_offload_via_llvm, false) &&
      (JA.isDeviceOffloading(Action::OFK_None) ||
       JA.isDeviceOffloading(Action::OFK_OpenMP))) {
    switch (D.getOpenMPRuntime(Args)) {
    case Driver::OMPRT_OMP:
    case Driver::OMPRT_IOMP5:
      // Clang can generate useful OpenMP code for these two runtime libraries.
      CmdArgs.push_back("-fopenmp");

      // If no option regarding the use of TLS in OpenMP codegeneration is
      // given, decide a default based on the target. Otherwise rely on the
      // options and pass the right information to the frontend.
      if (!Args.hasFlag(options::OPT_fopenmp_use_tls,
                        options::OPT_fnoopenmp_use_tls, /*Default=*/true))
        CmdArgs.push_back("-fnoopenmp-use-tls");
      Args.AddLastArg(CmdArgs, options::OPT_fopenmp_simd,
                      options::OPT_fno_openmp_simd);
      Args.AddAllArgs(CmdArgs, options::OPT_fopenmp_enable_irbuilder);
      Args.AddAllArgs(CmdArgs, options::OPT_fopenmp_version_EQ);
      if (!Args.hasFlag(options::OPT_fopenmp_extensions,
                        options::OPT_fno_openmp_extensions, /*Default=*/true))
        CmdArgs.push_back("-fno-openmp-extensions");
      Args.AddAllArgs(CmdArgs, options::OPT_fopenmp_cuda_number_of_sm_EQ);
      Args.AddAllArgs(CmdArgs, options::OPT_fopenmp_cuda_blocks_per_sm_EQ);
      Args.AddAllArgs(CmdArgs,
                      options::OPT_fopenmp_cuda_teams_reduction_recs_num_EQ);
      if (Args.hasFlag(options::OPT_fopenmp_optimistic_collapse,
                       options::OPT_fno_openmp_optimistic_collapse,
                       /*Default=*/false))
        CmdArgs.push_back("-fopenmp-optimistic-collapse");

      // When in OpenMP offloading mode with NVPTX target, forward
      // cuda-mode flag
      if (Args.hasFlag(options::OPT_fopenmp_cuda_mode,
                       options::OPT_fno_openmp_cuda_mode, /*Default=*/false))
        CmdArgs.push_back("-fopenmp-cuda-mode");

      // When in OpenMP offloading mode, enable debugging on the device.
      Args.AddAllArgs(CmdArgs, options::OPT_fopenmp_target_debug_EQ);
      if (Args.hasFlag(options::OPT_fopenmp_target_debug,
                       options::OPT_fno_openmp_target_debug, /*Default=*/false))
        CmdArgs.push_back("-fopenmp-target-debug");

      // When in OpenMP offloading mode, forward assumptions information about
      // thread and team counts in the device.
      if (Args.hasFlag(options::OPT_fopenmp_assume_teams_oversubscription,
                       options::OPT_fno_openmp_assume_teams_oversubscription,
                       /*Default=*/false))
        CmdArgs.push_back("-fopenmp-assume-teams-oversubscription");
      if (Args.hasFlag(options::OPT_fopenmp_assume_threads_oversubscription,
                       options::OPT_fno_openmp_assume_threads_oversubscription,
                       /*Default=*/false))
        CmdArgs.push_back("-fopenmp-assume-threads-oversubscription");
      if (Args.hasArg(options::OPT_fopenmp_assume_no_thread_state))
        CmdArgs.push_back("-fopenmp-assume-no-thread-state");
      if (Args.hasArg(options::OPT_fopenmp_assume_no_nested_parallelism))
        CmdArgs.push_back("-fopenmp-assume-no-nested-parallelism");
      if (Args.hasArg(options::OPT_fopenmp_offload_mandatory))
        CmdArgs.push_back("-fopenmp-offload-mandatory");
      if (Args.hasArg(options::OPT_fopenmp_force_usm))
        CmdArgs.push_back("-fopenmp-force-usm");
      break;
    default:
      // By default, if Clang doesn't know how to generate useful OpenMP code
      // for a specific runtime library, we just don't pass the '-fopenmp' flag
      // down to the actual compilation.
      // FIXME: It would be better to have a mode which *only* omits IR
      // generation based on the OpenMP support so that we get consistent
      // semantic analysis, etc.
      break;
    }
  } else {
    if (!JA.isDeviceOffloading(Action::OFK_SYCL))
      Args.AddLastArg(CmdArgs, options::OPT_fopenmp_simd,
                      options::OPT_fno_openmp_simd);
    Args.AddAllArgs(CmdArgs, options::OPT_fopenmp_version_EQ);
    Args.addOptOutFlag(CmdArgs, options::OPT_fopenmp_extensions,
                       options::OPT_fno_openmp_extensions);
  }
  // Forward the offload runtime change to code generation, liboffload implies
  // new driver. Otherwise, check if we should forward the new driver to change
  // offloading code generation.
  if (Args.hasFlag(options::OPT_foffload_via_llvm,
                   options::OPT_fno_offload_via_llvm, false)) {
    CmdArgs.append({"--offload-new-driver", "-foffload-via-llvm"});
  } else if (Args.hasFlag(options::OPT_offload_new_driver,
                          options::OPT_no_offload_new_driver,
                          C.isOffloadingHostKind(Action::OFK_Cuda))) {
    CmdArgs.push_back("--offload-new-driver");
  }

  const XRayArgs &XRay = TC.getXRayArgs(Args);
  XRay.addArgs(TC, Args, CmdArgs, InputType);

  for (const auto &Filename :
       Args.getAllArgValues(options::OPT_fprofile_list_EQ)) {
    if (D.getVFS().exists(Filename))
      CmdArgs.push_back(Args.MakeArgString("-fprofile-list=" + Filename));
    else
      D.Diag(clang::diag::err_drv_no_such_file) << Filename;
  }

  if (Arg *A = Args.getLastArg(options::OPT_fpatchable_function_entry_EQ)) {
    StringRef S0 = A->getValue(), S = S0;
    unsigned Size, Offset = 0;
    if (!Triple.isAArch64() && !Triple.isLoongArch() && !Triple.isRISCV() &&
        !Triple.isX86() &&
        !(!Triple.isOSAIX() && (Triple.getArch() == llvm::Triple::ppc ||
                                Triple.getArch() == llvm::Triple::ppc64 ||
                                Triple.getArch() == llvm::Triple::ppc64le)))
      D.Diag(diag::err_drv_unsupported_opt_for_target)
          << A->getAsString(Args) << TripleStr;
    else if (S.consumeInteger(10, Size) ||
             (!S.empty() &&
              (!S.consume_front(",") || S.consumeInteger(10, Offset))) ||
             (!S.empty() && (!S.consume_front(",") || S.empty())))
      D.Diag(diag::err_drv_invalid_argument_to_option)
          << S0 << A->getOption().getName();
    else if (Size < Offset)
      D.Diag(diag::err_drv_unsupported_fpatchable_function_entry_argument);
    else {
      CmdArgs.push_back(Args.MakeArgString(A->getSpelling() + Twine(Size)));
      CmdArgs.push_back(Args.MakeArgString(
          "-fpatchable-function-entry-offset=" + Twine(Offset)));
      if (!S.empty())
        CmdArgs.push_back(
            Args.MakeArgString("-fpatchable-function-entry-section=" + S));
    }
  }

  Args.AddLastArg(CmdArgs, options::OPT_fms_hotpatch);

  if (Args.hasArg(options::OPT_fms_secure_hotpatch_functions_file))
    Args.AddLastArg(CmdArgs, options::OPT_fms_secure_hotpatch_functions_file);

  for (const auto &A :
       Args.getAllArgValues(options::OPT_fms_secure_hotpatch_functions_list))
    CmdArgs.push_back(
        Args.MakeArgString("-fms-secure-hotpatch-functions-list=" + Twine(A)));

  if (TC.SupportsProfiling()) {
    Args.AddLastArg(CmdArgs, options::OPT_pg);

    llvm::Triple::ArchType Arch = TC.getArch();
    if (Arg *A = Args.getLastArg(options::OPT_mfentry)) {
      if (Arch == llvm::Triple::systemz || TC.getTriple().isX86())
        A->render(Args, CmdArgs);
      else
        D.Diag(diag::err_drv_unsupported_opt_for_target)
            << A->getAsString(Args) << TripleStr;
    }
    if (Arg *A = Args.getLastArg(options::OPT_mnop_mcount)) {
      if (Arch == llvm::Triple::systemz)
        A->render(Args, CmdArgs);
      else
        D.Diag(diag::err_drv_unsupported_opt_for_target)
            << A->getAsString(Args) << TripleStr;
    }
    if (Arg *A = Args.getLastArg(options::OPT_mrecord_mcount)) {
      if (Arch == llvm::Triple::systemz)
        A->render(Args, CmdArgs);
      else
        D.Diag(diag::err_drv_unsupported_opt_for_target)
            << A->getAsString(Args) << TripleStr;
    }
  }

  if (Arg *A = Args.getLastArgNoClaim(options::OPT_pg)) {
    if (TC.getTriple().isOSzOS()) {
      D.Diag(diag::err_drv_unsupported_opt_for_target)
          << A->getAsString(Args) << TripleStr;
    }
  }
  if (Arg *A = Args.getLastArgNoClaim(options::OPT_p)) {
    if (!(TC.getTriple().isOSAIX() || TC.getTriple().isOSOpenBSD())) {
      D.Diag(diag::err_drv_unsupported_opt_for_target)
          << A->getAsString(Args) << TripleStr;
    }
  }
  if (Arg *A = Args.getLastArgNoClaim(options::OPT_p, options::OPT_pg)) {
    if (A->getOption().matches(options::OPT_p)) {
      A->claim();
      if (TC.getTriple().isOSAIX() && !Args.hasArgNoClaim(options::OPT_pg))
        CmdArgs.push_back("-pg");
    }
  }

  // Reject AIX-specific link options on other targets.
  if (!TC.getTriple().isOSAIX()) {
    for (const Arg *A : Args.filtered(options::OPT_b, options::OPT_K,
                                      options::OPT_mxcoff_build_id_EQ)) {
      D.Diag(diag::err_drv_unsupported_opt_for_target)
          << A->getSpelling() << TripleStr;
    }
  }

  if (Args.getLastArg(options::OPT_fapple_kext) ||
      (Args.hasArg(options::OPT_mkernel) && types::isCXX(InputType)))
    CmdArgs.push_back("-fapple-kext");

  Args.AddLastArg(CmdArgs, options::OPT_altivec_src_compat);
  Args.AddLastArg(CmdArgs, options::OPT_flax_vector_conversions_EQ);
  Args.AddLastArg(CmdArgs, options::OPT_fobjc_sender_dependent_dispatch);
  Args.AddLastArg(CmdArgs, options::OPT_fdiagnostics_print_source_range_info);
  Args.AddLastArg(CmdArgs, options::OPT_fdiagnostics_parseable_fixits);
  Args.AddLastArg(CmdArgs, options::OPT_ftime_report);
  Args.AddLastArg(CmdArgs, options::OPT_ftime_report_EQ);
  Args.AddLastArg(CmdArgs, options::OPT_ftime_report_json);
  Args.AddLastArg(CmdArgs, options::OPT_ftrapv);
  Args.AddLastArg(CmdArgs, options::OPT_malign_double);
  Args.AddLastArg(CmdArgs, options::OPT_fno_temp_file);

  if (const char *Name = C.getTimeTraceFile(&JA)) {
    CmdArgs.push_back(Args.MakeArgString("-ftime-trace=" + Twine(Name)));
    Args.AddLastArg(CmdArgs, options::OPT_ftime_trace_granularity_EQ);
    Args.AddLastArg(CmdArgs, options::OPT_ftime_trace_verbose);
  }

  if (Arg *A = Args.getLastArg(options::OPT_ftrapv_handler_EQ)) {
    CmdArgs.push_back("-ftrapv-handler");
    CmdArgs.push_back(A->getValue());
  }

  Args.AddLastArg(CmdArgs, options::OPT_ftrap_function_EQ);

  // Handle -f[no-]wrapv and -f[no-]strict-overflow, which are used by both
  // clang and flang.
  renderCommonIntegerOverflowOptions(Args, CmdArgs);

  Args.AddLastArg(CmdArgs, options::OPT_ffinite_loops,
                  options::OPT_fno_finite_loops);

  Args.AddLastArg(CmdArgs, options::OPT_fwritable_strings);
  Args.AddLastArg(CmdArgs, options::OPT_funroll_loops,
                  options::OPT_fno_unroll_loops);
  Args.AddLastArg(CmdArgs, options::OPT_floop_interchange,
                  options::OPT_fno_loop_interchange);
  Args.addOptInFlag(CmdArgs, options::OPT_fexperimental_loop_fusion,
                    options::OPT_fno_experimental_loop_fusion);

  Args.AddLastArg(CmdArgs, options::OPT_fstrict_flex_arrays_EQ);

  Args.AddLastArg(CmdArgs, options::OPT_pthread);

  Args.addOptInFlag(CmdArgs, options::OPT_mspeculative_load_hardening,
                    options::OPT_mno_speculative_load_hardening);

  RenderSSPOptions(D, TC, Args, CmdArgs, KernelOrKext);
  RenderSCPOptions(TC, Args, CmdArgs);
  RenderTrivialAutoVarInitOptions(D, TC, Args, CmdArgs);

  Args.AddLastArg(CmdArgs, options::OPT_fswift_async_fp_EQ);

  Args.addOptInFlag(CmdArgs, options::OPT_mstackrealign,
                    options::OPT_mno_stackrealign);

  if (const Arg *A = Args.getLastArg(options::OPT_mstack_alignment)) {
    StringRef Value = A->getValue();
    int64_t Alignment = 0;
    if (Value.getAsInteger(10, Alignment) || Alignment < 0)
      D.Diag(diag::err_drv_invalid_argument_to_option)
          << Value << A->getOption().getName();
    else if (Alignment & (Alignment - 1))
      D.Diag(diag::err_drv_alignment_not_power_of_two)
          << A->getAsString(Args) << Value;
    else
      CmdArgs.push_back(Args.MakeArgString("-mstack-alignment=" + Value));
  }

  if (Args.hasArg(options::OPT_mstack_probe_size)) {
    StringRef Size = Args.getLastArgValue(options::OPT_mstack_probe_size);

    if (!Size.empty())
      CmdArgs.push_back(Args.MakeArgString("-mstack-probe-size=" + Size));
    else
      CmdArgs.push_back("-mstack-probe-size=0");
  }

  Args.addOptOutFlag(CmdArgs, options::OPT_mstack_arg_probe,
                     options::OPT_mno_stack_arg_probe);

  if (Arg *A = Args.getLastArg(options::OPT_mrestrict_it,
                               options::OPT_mno_restrict_it)) {
    if (A->getOption().matches(options::OPT_mrestrict_it)) {
      CmdArgs.push_back("-mllvm");
      CmdArgs.push_back("-arm-restrict-it");
    } else {
      CmdArgs.push_back("-mllvm");
      CmdArgs.push_back("-arm-default-it");
    }
  }

  // Forward -cl options to -cc1
  RenderOpenCLOptions(Args, CmdArgs, InputType);

  // Forward hlsl options to -cc1
  RenderHLSLOptions(Args, CmdArgs, InputType);

  // Forward OpenACC options to -cc1
  RenderOpenACCOptions(D, Args, CmdArgs, InputType);

  if (IsHIP) {
    if (Args.hasFlag(options::OPT_fhip_new_launch_api,
                     options::OPT_fno_hip_new_launch_api, true))
      CmdArgs.push_back("-fhip-new-launch-api");
    Args.addOptInFlag(CmdArgs, options::OPT_fgpu_allow_device_init,
                      options::OPT_fno_gpu_allow_device_init);
    Args.AddLastArg(CmdArgs, options::OPT_hipstdpar);
    Args.AddLastArg(CmdArgs, options::OPT_hipstdpar_interpose_alloc);
    Args.addOptInFlag(CmdArgs, options::OPT_fhip_kernel_arg_name,
                      options::OPT_fno_hip_kernel_arg_name);
  }

  if (IsCuda || IsHIP || IsSYCL) {
    if (IsRDCMode)
      CmdArgs.push_back("-fgpu-rdc");
    else
      CmdArgs.push_back("-fno-gpu-rdc");
  }
  if (IsCuda || IsHIP) {
    Args.addOptInFlag(CmdArgs, options::OPT_fgpu_defer_diag,
                      options::OPT_fno_gpu_defer_diag);
    if (Args.hasFlag(options::OPT_fgpu_exclude_wrong_side_overloads,
                     options::OPT_fno_gpu_exclude_wrong_side_overloads,
                     false)) {
      CmdArgs.push_back("-fgpu-exclude-wrong-side-overloads");
      CmdArgs.push_back("-fgpu-defer-diag");
    }
  }

  // Forward --no-offloadlib to -cc1.
  if (!Args.hasFlag(options::OPT_offloadlib, options::OPT_no_offloadlib, true))
    CmdArgs.push_back("--no-offloadlib");

  if (Arg *A = Args.getLastArg(options::OPT_fcf_protection_EQ)) {
    CmdArgs.push_back(
        Args.MakeArgString(Twine("-fcf-protection=") + A->getValue()));

    if (Arg *SA = Args.getLastArg(options::OPT_mcf_branch_label_scheme_EQ))
      CmdArgs.push_back(Args.MakeArgString(Twine("-mcf-branch-label-scheme=") +
                                           SA->getValue()));
  } else if (Triple.isOSOpenBSD() && Triple.getArch() == llvm::Triple::x86_64) {
    // Emit IBT endbr64 instructions by default
    CmdArgs.push_back("-fcf-protection=branch");
    // jump-table can generate indirect jumps, which are not permitted
    CmdArgs.push_back("-fno-jump-tables");
  }

  if (Arg *A = Args.getLastArg(options::OPT_mfunction_return_EQ))
    CmdArgs.push_back(
        Args.MakeArgString(Twine("-mfunction-return=") + A->getValue()));

  Args.AddLastArg(CmdArgs, options::OPT_mindirect_branch_cs_prefix);

  // Forward -f options with positive and negative forms; we translate these by
  // hand.  Do not propagate PGO options to the GPU-side compilations as the
  // profile info is for the host-side compilation only.
  if (!(IsCudaDevice || IsHIPDevice)) {
    if (Arg *A = getLastProfileSampleUseArg(Args)) {
      auto *PGOArg = Args.getLastArg(
          options::OPT_fprofile_generate, options::OPT_fprofile_generate_EQ,
          options::OPT_fcs_profile_generate,
          options::OPT_fcs_profile_generate_EQ, options::OPT_fprofile_use,
          options::OPT_fprofile_use_EQ);
      if (PGOArg)
        D.Diag(diag::err_drv_argument_not_allowed_with)
            << "SampleUse with PGO options";

      StringRef fname = A->getValue();
      if (!llvm::sys::fs::exists(fname))
        D.Diag(diag::err_drv_no_such_file) << fname;
      else
        A->render(Args, CmdArgs);
    }
    Args.AddLastArg(CmdArgs, options::OPT_fprofile_remapping_file_EQ);

    if (Args.hasFlag(options::OPT_fpseudo_probe_for_profiling,
                     options::OPT_fno_pseudo_probe_for_profiling, false)) {
      CmdArgs.push_back("-fpseudo-probe-for-profiling");
      // Enforce -funique-internal-linkage-names if it's not explicitly turned
      // off.
      if (Args.hasFlag(options::OPT_funique_internal_linkage_names,
                       options::OPT_fno_unique_internal_linkage_names, true))
        CmdArgs.push_back("-funique-internal-linkage-names");
    }
  }
  RenderBuiltinOptions(TC, RawTriple, Args, CmdArgs);

  Args.addOptOutFlag(CmdArgs, options::OPT_fassume_sane_operator_new,
                     options::OPT_fno_assume_sane_operator_new);

  if (Args.hasFlag(options::OPT_fapinotes, options::OPT_fno_apinotes, false))
    CmdArgs.push_back("-fapinotes");
  if (Args.hasFlag(options::OPT_fapinotes_modules,
                   options::OPT_fno_apinotes_modules, false))
    CmdArgs.push_back("-fapinotes-modules");
  Args.AddLastArg(CmdArgs, options::OPT_fapinotes_swift_version);

  if (Args.hasFlag(options::OPT_fswift_version_independent_apinotes,
                   options::OPT_fno_swift_version_independent_apinotes, false))
    CmdArgs.push_back("-fswift-version-independent-apinotes");

  // -fblocks=0 is default.
  if (Args.hasFlag(options::OPT_fblocks, options::OPT_fno_blocks,
                   TC.IsBlocksDefault()) ||
      (Args.hasArg(options::OPT_fgnu_runtime) &&
       Args.hasArg(options::OPT_fobjc_nonfragile_abi) &&
       !Args.hasArg(options::OPT_fno_blocks))) {
    CmdArgs.push_back("-fblocks");

    if (!Args.hasArg(options::OPT_fgnu_runtime) && !TC.hasBlocksRuntime())
      CmdArgs.push_back("-fblocks-runtime-optional");
  }

  // -fencode-extended-block-signature=1 is default.
  if (TC.IsEncodeExtendedBlockSignatureDefault())
    CmdArgs.push_back("-fencode-extended-block-signature");

  if (Args.hasFlag(options::OPT_fcoro_aligned_allocation,
                   options::OPT_fno_coro_aligned_allocation, false) &&
      types::isCXX(InputType))
    CmdArgs.push_back("-fcoro-aligned-allocation");

  Args.AddLastArg(CmdArgs, options::OPT_fdouble_square_bracket_attributes,
                  options::OPT_fno_double_square_bracket_attributes);

  Args.addOptOutFlag(CmdArgs, options::OPT_faccess_control,
                     options::OPT_fno_access_control);
  Args.addOptOutFlag(CmdArgs, options::OPT_felide_constructors,
                     options::OPT_fno_elide_constructors);

  ToolChain::RTTIMode RTTIMode = TC.getRTTIMode();

  if (KernelOrKext || (types::isCXX(InputType) &&
                       (RTTIMode == ToolChain::RM_Disabled)))
    CmdArgs.push_back("-fno-rtti");

  // -fshort-enums=0 is default for all architectures except Hexagon and z/OS.
  if (Args.hasFlag(options::OPT_fshort_enums, options::OPT_fno_short_enums,
                   TC.getArch() == llvm::Triple::hexagon || Triple.isOSzOS()))
    CmdArgs.push_back("-fshort-enums");

  RenderCharacterOptions(Args, AuxTriple ? *AuxTriple : RawTriple, CmdArgs);

  // -fuse-cxa-atexit is default.
  if (!Args.hasFlag(
          options::OPT_fuse_cxa_atexit, options::OPT_fno_use_cxa_atexit,
          !RawTriple.isOSAIX() &&
              (!RawTriple.isOSWindows() ||
               RawTriple.isWindowsCygwinEnvironment()) &&
              ((RawTriple.getVendor() != llvm::Triple::MipsTechnologies) ||
               RawTriple.hasEnvironment())) ||
      KernelOrKext)
    CmdArgs.push_back("-fno-use-cxa-atexit");

  if (Args.hasFlag(options::OPT_fregister_global_dtors_with_atexit,
                   options::OPT_fno_register_global_dtors_with_atexit,
                   RawTriple.isOSDarwin() && !KernelOrKext))
    CmdArgs.push_back("-fregister-global-dtors-with-atexit");

  Args.addOptInFlag(CmdArgs, options::OPT_fuse_line_directives,
                    options::OPT_fno_use_line_directives);

  // -fno-minimize-whitespace is default.
  if (Args.hasFlag(options::OPT_fminimize_whitespace,
                   options::OPT_fno_minimize_whitespace, false)) {
    types::ID InputType = Inputs[0].getType();
    if (!isDerivedFromC(InputType))
      D.Diag(diag::err_drv_opt_unsupported_input_type)
          << "-fminimize-whitespace" << types::getTypeName(InputType);
    CmdArgs.push_back("-fminimize-whitespace");
  }

  // -fno-keep-system-includes is default.
  if (Args.hasFlag(options::OPT_fkeep_system_includes,
                   options::OPT_fno_keep_system_includes, false)) {
    types::ID InputType = Inputs[0].getType();
    if (!isDerivedFromC(InputType))
      D.Diag(diag::err_drv_opt_unsupported_input_type)
          << "-fkeep-system-includes" << types::getTypeName(InputType);
    CmdArgs.push_back("-fkeep-system-includes");
  }

  // -fms-extensions=0 is default.
  if (Args.hasFlag(options::OPT_fms_extensions, options::OPT_fno_ms_extensions,
                   IsWindowsMSVC || IsUEFI))
    CmdArgs.push_back("-fms-extensions");

  // -fms-compatibility=0 is default.
  bool IsMSVCCompat = Args.hasFlag(
      options::OPT_fms_compatibility, options::OPT_fno_ms_compatibility,
      (IsWindowsMSVC && Args.hasFlag(options::OPT_fms_extensions,
                                     options::OPT_fno_ms_extensions, true)));
  if (IsMSVCCompat) {
    CmdArgs.push_back("-fms-compatibility");
    if (!types::isCXX(Input.getType()) &&
        Args.hasArg(options::OPT_fms_define_stdc))
      CmdArgs.push_back("-fms-define-stdc");
  }

  if (Triple.isWindowsMSVCEnvironment() && !D.IsCLMode() &&
      Args.hasArg(options::OPT_fms_runtime_lib_EQ))
    ProcessVSRuntimeLibrary(getToolChain(), Args, CmdArgs);

  // Handle -fgcc-version, if present.
  VersionTuple GNUCVer;
  if (Arg *A = Args.getLastArg(options::OPT_fgnuc_version_EQ)) {
    // Check that the version has 1 to 3 components and the minor and patch
    // versions fit in two decimal digits.
    StringRef Val = A->getValue();
    Val = Val.empty() ? "0" : Val; // Treat "" as 0 or disable.
    bool Invalid = GNUCVer.tryParse(Val);
    unsigned Minor = GNUCVer.getMinor().value_or(0);
    unsigned Patch = GNUCVer.getSubminor().value_or(0);
    if (Invalid || GNUCVer.getBuild() || Minor >= 100 || Patch >= 100) {
      D.Diag(diag::err_drv_invalid_value)
          << A->getAsString(Args) << A->getValue();
    }
  } else if (!IsMSVCCompat) {
    // Imitate GCC 4.2.1 by default if -fms-compatibility is not in effect.
    GNUCVer = VersionTuple(4, 2, 1);
  }
  if (!GNUCVer.empty()) {
    CmdArgs.push_back(
        Args.MakeArgString("-fgnuc-version=" + GNUCVer.getAsString()));
  }

  VersionTuple MSVT = TC.computeMSVCVersion(&D, Args);
  if (!MSVT.empty())
    CmdArgs.push_back(
        Args.MakeArgString("-fms-compatibility-version=" + MSVT.getAsString()));

  bool IsMSVC2015Compatible = MSVT.getMajor() >= 19;
  if (ImplyVCPPCVer) {
    StringRef LanguageStandard;
    if (const Arg *StdArg = Args.getLastArg(options::OPT__SLASH_std)) {
      Std = StdArg;
      LanguageStandard = llvm::StringSwitch<StringRef>(StdArg->getValue())
                             .Case("c11", "-std=c11")
                             .Case("c17", "-std=c17")
                             // TODO: add c23 when MSVC supports it.
                             .Case("clatest", "-std=c23")
                             .Default("");
      if (LanguageStandard.empty())
        D.Diag(clang::diag::warn_drv_unused_argument)
            << StdArg->getAsString(Args);
    }
    CmdArgs.push_back(LanguageStandard.data());
  }
  if (ImplyVCPPCXXVer) {
    StringRef LanguageStandard;
    if (const Arg *StdArg = Args.getLastArg(options::OPT__SLASH_std)) {
      Std = StdArg;
      LanguageStandard = llvm::StringSwitch<StringRef>(StdArg->getValue())
                             .Case("c++14", "-std=c++14")
                             .Case("c++17", "-std=c++17")
                             .Case("c++20", "-std=c++20")
                             // TODO add c++23 and c++26 when MSVC supports it.
                             .Case("c++23preview", "-std=c++23")
                             .Case("c++latest", "-std=c++26")
                             .Default("");
      if (LanguageStandard.empty())
        D.Diag(clang::diag::warn_drv_unused_argument)
            << StdArg->getAsString(Args);
    }

    if (LanguageStandard.empty()) {
      if (IsSYCL)
        // For DPC++, C++17 is the default.
        LanguageStandard = "-std=c++17";
      else if (IsMSVC2015Compatible)
        LanguageStandard = "-std=c++14";
      else
        LanguageStandard = "-std=c++11";
    }

    CmdArgs.push_back(LanguageStandard.data());
  }

  Args.addOptInFlag(CmdArgs, options::OPT_fborland_extensions,
                    options::OPT_fno_borland_extensions);

  // -fno-declspec is default, except for PS4/PS5.
  if (Args.hasFlag(options::OPT_fdeclspec, options::OPT_fno_declspec,
                   RawTriple.isPS()))
    CmdArgs.push_back("-fdeclspec");
  else if (Args.hasArg(options::OPT_fno_declspec))
    CmdArgs.push_back("-fno-declspec"); // Explicitly disabling __declspec.

  // -fthreadsafe-static is default, except for MSVC compatibility versions less
  // than 19.
  if (!Args.hasFlag(options::OPT_fthreadsafe_statics,
                    options::OPT_fno_threadsafe_statics,
                    !types::isOpenCL(InputType) &&
                        (!IsWindowsMSVC || IsMSVC2015Compatible)))
    CmdArgs.push_back("-fno-threadsafe-statics");

  if (!Args.hasFlag(options::OPT_fms_tls_guards, options::OPT_fno_ms_tls_guards,
                    true))
    CmdArgs.push_back("-fno-ms-tls-guards");

  // Add -fno-assumptions, if it was specified.
  if (!Args.hasFlag(options::OPT_fassumptions, options::OPT_fno_assumptions,
                    true))
    CmdArgs.push_back("-fno-assumptions");

  // -fgnu-keywords default varies depending on language; only pass if
  // specified.
  Args.AddLastArg(CmdArgs, options::OPT_fgnu_keywords,
                  options::OPT_fno_gnu_keywords);

  Args.addOptInFlag(CmdArgs, options::OPT_fgnu89_inline,
                    options::OPT_fno_gnu89_inline);

  const Arg *InlineArg = Args.getLastArg(options::OPT_finline_functions,
                                         options::OPT_finline_hint_functions,
                                         options::OPT_fno_inline_functions);
  if (Arg *A = Args.getLastArg(options::OPT_finline, options::OPT_fno_inline)) {
    if (A->getOption().matches(options::OPT_fno_inline))
      A->render(Args, CmdArgs);
  } else if (InlineArg) {
    InlineArg->render(Args, CmdArgs);
  }

  Args.AddLastArg(CmdArgs, options::OPT_finline_max_stacksize_EQ);

  // FIXME: Find a better way to determine whether we are in C++20.
  bool HaveCxx20 =
      Std &&
      (Std->containsValue("c++2a") || Std->containsValue("gnu++2a") ||
       Std->containsValue("c++20") || Std->containsValue("gnu++20") ||
       Std->containsValue("c++2b") || Std->containsValue("gnu++2b") ||
       Std->containsValue("c++23") || Std->containsValue("gnu++23") ||
       Std->containsValue("c++2c") || Std->containsValue("gnu++2c") ||
       Std->containsValue("c++26") || Std->containsValue("gnu++26") ||
       Std->containsValue("c++latest") || Std->containsValue("gnu++latest"));
  bool HaveModules =
      RenderModulesOptions(C, D, Args, Input, Output, HaveCxx20, CmdArgs);

  // -fdelayed-template-parsing is default when targeting MSVC.
  // Many old Windows SDK versions require this to parse.
  //
  // According to
  // https://learn.microsoft.com/en-us/cpp/build/reference/permissive-standards-conformance?view=msvc-170,
  // MSVC actually defaults to -fno-delayed-template-parsing (/Zc:twoPhase-
  // with MSVC CLI) if using C++20. So we match the behavior with MSVC here to
  // not enable -fdelayed-template-parsing by default after C++20.
  //
  // FIXME: Given -fdelayed-template-parsing is a source of bugs, we should be
  // able to disable this by default at some point.
  if (Args.hasFlag(options::OPT_fdelayed_template_parsing,
                   options::OPT_fno_delayed_template_parsing,
                   IsWindowsMSVC && !HaveCxx20)) {
    if (HaveCxx20)
      D.Diag(clang::diag::warn_drv_delayed_template_parsing_after_cxx20);

    CmdArgs.push_back("-fdelayed-template-parsing");
  }

  if (Args.hasFlag(options::OPT_fpch_validate_input_files_content,
                   options::OPT_fno_pch_validate_input_files_content, false))
    CmdArgs.push_back("-fvalidate-ast-input-files-content");
  if (Args.hasFlag(options::OPT_fpch_instantiate_templates,
                   options::OPT_fno_pch_instantiate_templates, false))
    CmdArgs.push_back("-fpch-instantiate-templates");
  if (Args.hasFlag(options::OPT_fpch_codegen, options::OPT_fno_pch_codegen,
                   false))
    CmdArgs.push_back("-fmodules-codegen");
  if (Args.hasFlag(options::OPT_fpch_debuginfo, options::OPT_fno_pch_debuginfo,
                   false))
    CmdArgs.push_back("-fmodules-debuginfo");

  ObjCRuntime Runtime = AddObjCRuntimeArgs(Args, Inputs, CmdArgs, rewriteKind);
  RenderObjCOptions(TC, D, RawTriple, Args, Runtime, rewriteKind != RK_None,
                    Input, CmdArgs);

  if (types::isObjC(Input.getType()) &&
      Args.hasFlag(options::OPT_fobjc_encode_cxx_class_template_spec,
                   options::OPT_fno_objc_encode_cxx_class_template_spec,
                   !Runtime.isNeXTFamily()))
    CmdArgs.push_back("-fobjc-encode-cxx-class-template-spec");

  if (Args.hasFlag(options::OPT_fapplication_extension,
                   options::OPT_fno_application_extension, false))
    CmdArgs.push_back("-fapplication-extension");

  // Handle GCC-style exception args.
  bool EH = false;
  if (!C.getDriver().IsCLMode())
    EH = addExceptionArgs(Args, InputType, TC, KernelOrKext, Runtime, CmdArgs);

  // Handle exception personalities
  Arg *A = Args.getLastArg(
      options::OPT_fsjlj_exceptions, options::OPT_fseh_exceptions,
      options::OPT_fdwarf_exceptions, options::OPT_fwasm_exceptions);
  if (A) {
    const Option &Opt = A->getOption();
    if (Opt.matches(options::OPT_fsjlj_exceptions))
      CmdArgs.push_back("-exception-model=sjlj");
    if (Opt.matches(options::OPT_fseh_exceptions))
      CmdArgs.push_back("-exception-model=seh");
    if (Opt.matches(options::OPT_fdwarf_exceptions))
      CmdArgs.push_back("-exception-model=dwarf");
    if (Opt.matches(options::OPT_fwasm_exceptions))
      CmdArgs.push_back("-exception-model=wasm");
  } else {
    switch (TC.GetExceptionModel(Args)) {
    default:
      break;
    case llvm::ExceptionHandling::DwarfCFI:
      CmdArgs.push_back("-exception-model=dwarf");
      break;
    case llvm::ExceptionHandling::SjLj:
      CmdArgs.push_back("-exception-model=sjlj");
      break;
    case llvm::ExceptionHandling::WinEH:
      CmdArgs.push_back("-exception-model=seh");
      break;
    }
  }

  // Unwind v2 (epilog) information for x64 Windows.
  Args.AddLastArg(CmdArgs, options::OPT_winx64_eh_unwindv2);

  // C++ "sane" operator new.
  Args.addOptOutFlag(CmdArgs, options::OPT_fassume_sane_operator_new,
                     options::OPT_fno_assume_sane_operator_new);

  // -fassume-unique-vtables is on by default.
  Args.addOptOutFlag(CmdArgs, options::OPT_fassume_unique_vtables,
                     options::OPT_fno_assume_unique_vtables);

  // -fsized-deallocation is on by default in C++14 onwards and otherwise off
  // by default.
  Args.addLastArg(CmdArgs, options::OPT_fsized_deallocation,
                  options::OPT_fno_sized_deallocation);

  // -faligned-allocation is on by default in C++17 onwards and otherwise off
  // by default.
  if (Arg *A = Args.getLastArg(options::OPT_faligned_allocation,
                               options::OPT_fno_aligned_allocation,
                               options::OPT_faligned_new_EQ)) {
    if (A->getOption().matches(options::OPT_fno_aligned_allocation))
      CmdArgs.push_back("-fno-aligned-allocation");
    else
      CmdArgs.push_back("-faligned-allocation");
  }

  // The default new alignment can be specified using a dedicated option or via
  // a GCC-compatible option that also turns on aligned allocation.
  if (Arg *A = Args.getLastArg(options::OPT_fnew_alignment_EQ,
                               options::OPT_faligned_new_EQ))
    CmdArgs.push_back(
        Args.MakeArgString(Twine("-fnew-alignment=") + A->getValue()));

  // -fconstant-cfstrings is default, and may be subject to argument translation
  // on Darwin.
  if (!Args.hasFlag(options::OPT_fconstant_cfstrings,
                    options::OPT_fno_constant_cfstrings, true) ||
      !Args.hasFlag(options::OPT_mconstant_cfstrings,
                    options::OPT_mno_constant_cfstrings, true))
    CmdArgs.push_back("-fno-constant-cfstrings");

  Args.addOptInFlag(CmdArgs, options::OPT_fpascal_strings,
                    options::OPT_fno_pascal_strings);

  // Honor -fpack-struct= and -fpack-struct, if given. Note that
  // -fno-pack-struct doesn't apply to -fpack-struct=.
  if (Arg *A = Args.getLastArg(options::OPT_fpack_struct_EQ)) {
    std::string PackStructStr = "-fpack-struct=";
    PackStructStr += A->getValue();
    CmdArgs.push_back(Args.MakeArgString(PackStructStr));
  } else if (Args.hasFlag(options::OPT_fpack_struct,
                          options::OPT_fno_pack_struct, false)) {
    CmdArgs.push_back("-fpack-struct=1");
  }

  // Handle -fmax-type-align=N and -fno-type-align
  bool SkipMaxTypeAlign = Args.hasArg(options::OPT_fno_max_type_align);
  if (Arg *A = Args.getLastArg(options::OPT_fmax_type_align_EQ)) {
    if (!SkipMaxTypeAlign) {
      std::string MaxTypeAlignStr = "-fmax-type-align=";
      MaxTypeAlignStr += A->getValue();
      CmdArgs.push_back(Args.MakeArgString(MaxTypeAlignStr));
    }
  } else if (RawTriple.isOSDarwin()) {
    if (!SkipMaxTypeAlign) {
      std::string MaxTypeAlignStr = "-fmax-type-align=16";
      CmdArgs.push_back(Args.MakeArgString(MaxTypeAlignStr));
    }
  }

  if (!Args.hasFlag(options::OPT_Qy, options::OPT_Qn, true))
    CmdArgs.push_back("-Qn");

  // -fno-common is the default, set -fcommon only when that flag is set.
  Args.addOptInFlag(CmdArgs, options::OPT_fcommon, options::OPT_fno_common);

  // -fsigned-bitfields is default, and clang doesn't yet support
  // -funsigned-bitfields.
  if (!Args.hasFlag(options::OPT_fsigned_bitfields,
                    options::OPT_funsigned_bitfields, true))
    D.Diag(diag::warn_drv_clang_unsupported)
        << Args.getLastArg(options::OPT_funsigned_bitfields)->getAsString(Args);

  // -fsigned-bitfields is default, and clang doesn't support -fno-for-scope.
  if (!Args.hasFlag(options::OPT_ffor_scope, options::OPT_fno_for_scope, true))
    D.Diag(diag::err_drv_clang_unsupported)
        << Args.getLastArg(options::OPT_fno_for_scope)->getAsString(Args);

  // -finput_charset=UTF-8 is default. Reject others
  if (Arg *inputCharset = Args.getLastArg(options::OPT_finput_charset_EQ)) {
    StringRef value = inputCharset->getValue();
    if (!value.equals_insensitive("utf-8"))
      D.Diag(diag::err_drv_invalid_value) << inputCharset->getAsString(Args)
                                          << value;
  }

  // -fexec_charset=UTF-8 is default. Reject others
  if (Arg *execCharset = Args.getLastArg(options::OPT_fexec_charset_EQ)) {
    StringRef value = execCharset->getValue();
    if (!value.equals_insensitive("utf-8"))
      D.Diag(diag::err_drv_invalid_value) << execCharset->getAsString(Args)
                                          << value;
  }

  RenderDiagnosticsOptions(D, Args, CmdArgs);

  Args.addOptInFlag(CmdArgs, options::OPT_fasm_blocks,
                    options::OPT_fno_asm_blocks);

  Args.addOptOutFlag(CmdArgs, options::OPT_fgnu_inline_asm,
                     options::OPT_fno_gnu_inline_asm);

  handleVectorizeLoopsArgs(Args, CmdArgs);
  handleVectorizeSLPArgs(Args, CmdArgs);

  StringRef VecWidth = parseMPreferVectorWidthOption(D.getDiags(), Args);
  if (!VecWidth.empty())
    CmdArgs.push_back(Args.MakeArgString("-mprefer-vector-width=" + VecWidth));

  Args.AddLastArg(CmdArgs, options::OPT_fshow_overloads_EQ);
  Args.AddLastArg(CmdArgs,
                  options::OPT_fsanitize_undefined_strip_path_components_EQ);

  // -fdollars-in-identifiers default varies depending on platform and
  // language; only pass if specified.
  if (Arg *A = Args.getLastArg(options::OPT_fdollars_in_identifiers,
                               options::OPT_fno_dollars_in_identifiers)) {
    if (A->getOption().matches(options::OPT_fdollars_in_identifiers))
      CmdArgs.push_back("-fdollars-in-identifiers");
    else
      CmdArgs.push_back("-fno-dollars-in-identifiers");
  }

  Args.addOptInFlag(CmdArgs, options::OPT_fapple_pragma_pack,
                    options::OPT_fno_apple_pragma_pack);

  // Remarks can be enabled with any of the `-f.*optimization-record.*` flags.
  if (willEmitRemarks(Args) && checkRemarksOptions(D, Args, Triple))
    renderRemarksOptions(Args, CmdArgs, Triple, Input, Output, JA);

  bool RewriteImports = Args.hasFlag(options::OPT_frewrite_imports,
                                     options::OPT_fno_rewrite_imports, false);
  if (RewriteImports)
    CmdArgs.push_back("-frewrite-imports");

  Args.addOptInFlag(CmdArgs, options::OPT_fdirectives_only,
                    options::OPT_fno_directives_only);

  // Enable rewrite includes if the user's asked for it or if we're generating
  // diagnostics.
  // TODO: Once -module-dependency-dir works with -frewrite-includes it'd be
  // nice to enable this when doing a crashdump for modules as well.
  if (Args.hasFlag(options::OPT_frewrite_includes,
                   options::OPT_fno_rewrite_includes, false) ||
      (C.isForDiagnostics() && !HaveModules))
    CmdArgs.push_back("-frewrite-includes");

  if (Args.hasFlag(options::OPT_fzos_extensions,
                   options::OPT_fno_zos_extensions, false))
    CmdArgs.push_back("-fzos-extensions");
  else if (Args.hasArg(options::OPT_fno_zos_extensions))
    CmdArgs.push_back("-fno-zos-extensions");

  // Only allow -traditional or -traditional-cpp outside in preprocessing modes.
  if (Arg *A = Args.getLastArg(options::OPT_traditional,
                               options::OPT_traditional_cpp)) {
    if (isa<PreprocessJobAction>(JA))
      CmdArgs.push_back("-traditional-cpp");
    else
      D.Diag(diag::err_drv_clang_unsupported) << A->getAsString(Args);
  }

  Args.AddLastArg(CmdArgs, options::OPT_dM);
  Args.AddLastArg(CmdArgs, options::OPT_dD);
  Args.AddLastArg(CmdArgs, options::OPT_dI);

  Args.AddLastArg(CmdArgs, options::OPT_fmax_tokens_EQ);

  // Handle serialized diagnostics.
  if (Arg *A = Args.getLastArg(options::OPT__serialize_diags)) {
    CmdArgs.push_back("-serialize-diagnostic-file");
    CmdArgs.push_back(Args.MakeArgString(A->getValue()));
  }

  if (Args.hasArg(options::OPT_fretain_comments_from_system_headers))
    CmdArgs.push_back("-fretain-comments-from-system-headers");

  if (Arg *A = Args.getLastArg(options::OPT_fextend_variable_liveness_EQ)) {
    A->render(Args, CmdArgs);
  } else if (Arg *A = Args.getLastArg(options::OPT_O_Group);
             A && A->containsValue("g")) {
    // Set -fextend-variable-liveness=all by default at -Og.
    CmdArgs.push_back("-fextend-variable-liveness=all");
  }

  // Forward -fcomment-block-commands to -cc1.
  Args.AddAllArgs(CmdArgs, options::OPT_fcomment_block_commands);
  // Forward -fparse-all-comments to -cc1.
  Args.AddAllArgs(CmdArgs, options::OPT_fparse_all_comments);

  // Turn -fplugin=name.so into -load name.so
  for (const Arg *A : Args.filtered(options::OPT_fplugin_EQ)) {
    CmdArgs.push_back("-load");
    CmdArgs.push_back(A->getValue());
    A->claim();
  }

  // Turn -fplugin-arg-pluginname-key=value into
  // -plugin-arg-pluginname key=value
  // GCC has an actual plugin_argument struct with key/value pairs that it
  // passes to its plugins, but we don't, so just pass it on as-is.
  //
  // The syntax for -fplugin-arg- is ambiguous if both plugin name and
  // argument key are allowed to contain dashes. GCC therefore only
  // allows dashes in the key. We do the same.
  for (const Arg *A : Args.filtered(options::OPT_fplugin_arg)) {
    auto ArgValue = StringRef(A->getValue());
    auto FirstDashIndex = ArgValue.find('-');
    StringRef PluginName = ArgValue.substr(0, FirstDashIndex);
    StringRef Arg = ArgValue.substr(FirstDashIndex + 1);

    A->claim();
    if (FirstDashIndex == StringRef::npos || Arg.empty()) {
      if (PluginName.empty()) {
        D.Diag(diag::warn_drv_missing_plugin_name) << A->getAsString(Args);
      } else {
        D.Diag(diag::warn_drv_missing_plugin_arg)
            << PluginName << A->getAsString(Args);
      }
      continue;
    }

    CmdArgs.push_back(Args.MakeArgString(Twine("-plugin-arg-") + PluginName));
    CmdArgs.push_back(Args.MakeArgString(Arg));
  }

  // Forward -fpass-plugin=name.so to -cc1.
  for (const Arg *A : Args.filtered(options::OPT_fpass_plugin_EQ)) {
    CmdArgs.push_back(
        Args.MakeArgString(Twine("-fpass-plugin=") + A->getValue()));
    A->claim();
  }

  // Forward --vfsoverlay to -cc1.
  for (const Arg *A : Args.filtered(options::OPT_vfsoverlay)) {
    CmdArgs.push_back("--vfsoverlay");
    CmdArgs.push_back(A->getValue());
    A->claim();
  }

  Args.addOptInFlag(CmdArgs, options::OPT_fsafe_buffer_usage_suggestions,
                    options::OPT_fno_safe_buffer_usage_suggestions);

  Args.addOptInFlag(CmdArgs, options::OPT_fexperimental_late_parse_attributes,
                    options::OPT_fno_experimental_late_parse_attributes);

  if (Args.hasFlag(options::OPT_funique_source_file_names,
                   options::OPT_fno_unique_source_file_names, false)) {
    if (Arg *A = Args.getLastArg(options::OPT_unique_source_file_identifier_EQ))
      A->render(Args, CmdArgs);
    else
      CmdArgs.push_back(Args.MakeArgString(
          Twine("-funique-source-file-identifier=") + Input.getBaseInput()));
  }

  // Setup statistics file output.
  SmallString<128> StatsFile = getStatsFileName(Args, Output, Input, D);
  if (!StatsFile.empty()) {
    CmdArgs.push_back(Args.MakeArgString(Twine("-stats-file=") + StatsFile));
    if (D.CCPrintInternalStats)
      CmdArgs.push_back("-stats-file-append");
  }

  // Forward -Xclang arguments to -cc1, and -mllvm arguments to the LLVM option
  // parser.
  for (auto Arg : Args.filtered(options::OPT_Xclang)) {
    Arg->claim();
    // -finclude-default-header flag is for preprocessor,
    // do not pass it to other cc1 commands when save-temps is enabled
    if (C.getDriver().isSaveTempsEnabled() &&
        !isa<PreprocessJobAction>(JA)) {
      if (StringRef(Arg->getValue()) == "-finclude-default-header")
        continue;
    }
    CmdArgs.push_back(Arg->getValue());
  }
  for (const Arg *A : Args.filtered(options::OPT_mllvm)) {
    A->claim();

    // We translate this by hand to the -cc1 argument, since nightly test uses
    // it and developers have been trained to spell it with -mllvm. Both
    // spellings are now deprecated and should be removed.
    if (StringRef(A->getValue(0)) == "-disable-llvm-optzns") {
      CmdArgs.push_back("-disable-llvm-optzns");
    } else {
      A->render(Args, CmdArgs);
    }
  }

  // This needs to run after -Xclang argument forwarding to pick up the target
  // features enabled through -Xclang -target-feature flags.
  SanitizeArgs.addArgs(TC, Args, CmdArgs, InputType);

  Args.AddLastArg(CmdArgs, options::OPT_falloc_token_max_EQ);

#if CLANG_ENABLE_CIR
  // Forward -mmlir arguments to to the MLIR option parser.
  for (const Arg *A : Args.filtered(options::OPT_mmlir)) {
    A->claim();
    A->render(Args, CmdArgs);
  }
#endif // CLANG_ENABLE_CIR

  // With -save-temps, we want to save the unoptimized bitcode output from the
  // CompileJobAction, use -disable-llvm-passes to get pristine IR generated
  // by the frontend.
  // When -fembed-bitcode is enabled, optimized bitcode is emitted because it
  // has slightly different breakdown between stages.
  // When generating IR for -fsycl device compilations, optimized bitcode is
  // emitted as we want the -save-temps values to match regular compilation.
  // FIXME: -fembed-bitcode -save-temps will save optimized bitcode instead of
  // pristine IR generated by the frontend. Ideally, a new compile action should
  // be added so both IR can be captured.
  if ((C.getDriver().isSaveTempsEnabled() ||
       JA.isHostOffloading(Action::OFK_OpenMP)) &&
      !(C.getDriver().embedBitcodeInObject() && !IsUsingLTO) && !IsSYCLDevice &&
      isa<CompileJobAction>(JA))
    CmdArgs.push_back("-disable-llvm-passes");

  Args.AddAllArgs(CmdArgs, options::OPT_undef);

  const char *Exec = D.getClangProgramPath();

  // Optionally embed the -cc1 level arguments into the debug info or a
  // section, for build analysis.
  // Also record command line arguments into the debug info if
  // -grecord-gcc-switches options is set on.
  // By default, -gno-record-gcc-switches is set on and no recording.
  auto GRecordSwitches = false;
  auto FRecordSwitches = false;
  if (shouldRecordCommandLine(TC, Args, FRecordSwitches, GRecordSwitches)) {
    auto FlagsArgString = renderEscapedCommandLine(TC, Args);
    if (TC.UseDwarfDebugFlags() || GRecordSwitches) {
      CmdArgs.push_back("-dwarf-debug-flags");
      CmdArgs.push_back(FlagsArgString);
    }
    if (FRecordSwitches) {
      CmdArgs.push_back("-record-command-line");
      CmdArgs.push_back(FlagsArgString);
    }
  }

  // Host-side offloading compilation receives all device-side outputs. Include
  // them in the host compilation depending on the target. If the host inputs
  // are not empty we use the new-driver scheme, otherwise use the old scheme.
  if ((IsCuda || IsHIP) && CudaDeviceInput) {
    CmdArgs.push_back("-fcuda-include-gpubinary");
    CmdArgs.push_back(CudaDeviceInput->getFilename());
  } else if (!HostOffloadingInputs.empty()) {
    if (IsCuda && !IsRDCMode) {
      assert(HostOffloadingInputs.size() == 1 && "Only one input expected");
      CmdArgs.push_back("-fcuda-include-gpubinary");
      CmdArgs.push_back(HostOffloadingInputs.front().getFilename());
    } else {
      for (const InputInfo Input : HostOffloadingInputs)
        CmdArgs.push_back(Args.MakeArgString("-fembed-offload-object=" +
                                             TC.getInputFilename(Input)));
    }
  }

  // Propagate -fcuda-short-ptr if compiling CUDA or SYCL for NVPTX
  if (IsCuda || (IsSYCLDevice && Triple.isNVPTX())) {
    if (Args.hasFlag(options::OPT_fcuda_short_ptr,
                     options::OPT_fno_cuda_short_ptr, false))
      CmdArgs.push_back("-fcuda-short-ptr");
  }

  if (IsCuda || IsHIP) {
    // Determine the original source input.
    const Action *SourceAction = &JA;
    while (SourceAction->getKind() != Action::InputClass) {
      assert(!SourceAction->getInputs().empty() && "unexpected root action!");
      SourceAction = SourceAction->getInputs()[0];
    }
    auto CUID = cast<InputAction>(SourceAction)->getId();
    if (!CUID.empty())
      CmdArgs.push_back(Args.MakeArgString(Twine("-cuid=") + Twine(CUID)));

    // -ffast-math turns on -fgpu-approx-transcendentals implicitly, but will
    // be overriden by -fno-gpu-approx-transcendentals.
    bool UseApproxTranscendentals = Args.hasFlag(
        options::OPT_ffast_math, options::OPT_fno_fast_math, false);
    if (Args.hasFlag(options::OPT_fgpu_approx_transcendentals,
                     options::OPT_fno_gpu_approx_transcendentals,
                     UseApproxTranscendentals))
      CmdArgs.push_back("-fgpu-approx-transcendentals");
  } else {
    Args.claimAllArgs(options::OPT_fgpu_approx_transcendentals,
                      options::OPT_fno_gpu_approx_transcendentals);
  }

  if (IsHIP) {
    CmdArgs.push_back("-fcuda-allow-variadic-functions");
    Args.AddLastArg(CmdArgs, options::OPT_fgpu_default_stream_EQ);
  }

  Args.AddAllArgs(CmdArgs,
                  options::OPT_fsanitize_undefined_ignore_overflow_pattern_EQ);

  Args.AddLastArg(CmdArgs, options::OPT_foffload_uniform_block,
                  options::OPT_fno_offload_uniform_block);

  Args.AddLastArg(CmdArgs, options::OPT_foffload_implicit_host_device_templates,
                  options::OPT_fno_offload_implicit_host_device_templates);

  if (IsCudaDevice || IsHIPDevice || IsSYCLDevice) {
    StringRef InlineThresh =
        Args.getLastArgValue(options::OPT_fgpu_inline_threshold_EQ);
    if (!InlineThresh.empty()) {
      std::string ArgStr =
          std::string("-inline-threshold=") + InlineThresh.str();
      CmdArgs.append({"-mllvm", Args.MakeArgStringRef(ArgStr)});
    }
  }

  if (IsHIPDevice)
    Args.addOptOutFlag(CmdArgs,
                       options::OPT_fhip_fp32_correctly_rounded_divide_sqrt,
                       options::OPT_fno_hip_fp32_correctly_rounded_divide_sqrt);

  // OpenMP offloading device jobs take the argument -fopenmp-host-ir-file-path
  // to specify the result of the compile phase on the host, so the meaningful
  // device declarations can be identified. Also, -fopenmp-is-target-device is
  // passed along to tell the frontend that it is generating code for a device,
  // so that only the relevant declarations are emitted.
  if (IsOpenMPDevice) {
    CmdArgs.push_back("-fopenmp-is-target-device");
    // If we are offloading cuda/hip via llvm, it's also "cuda device code".
    if (Args.hasArg(options::OPT_foffload_via_llvm))
      CmdArgs.push_back("-fcuda-is-device");

    if (OpenMPDeviceInput) {
      CmdArgs.push_back("-fopenmp-host-ir-file-path");
      CmdArgs.push_back(Args.MakeArgString(OpenMPDeviceInput->getFilename()));
    }
  }

  if (Triple.isAMDGPU()) {
    handleAMDGPUCodeObjectVersionOptions(D, Args, CmdArgs);

    Args.addOptInFlag(CmdArgs, options::OPT_munsafe_fp_atomics,
                      options::OPT_mno_unsafe_fp_atomics);
    Args.addOptOutFlag(CmdArgs, options::OPT_mamdgpu_ieee,
                       options::OPT_mno_amdgpu_ieee);
  }

  addOpenMPHostOffloadingArgs(C, JA, Args, CmdArgs);

  // For all the host SYCL offloading compile jobs we need to pass the targets
  // information using -fsycl-targets= option.
  if (isa<CompileJobAction>(JA) && JA.isHostOffloading(Action::OFK_SYCL)) {
    SmallString<128> TargetInfo("-fsycl-targets=");

    if (Arg *Tgts = Args.getLastArg(options::OPT_offload_targets_EQ)) {
      for (unsigned i = 0; i < Tgts->getNumValues(); ++i) {
        if (i)
          TargetInfo += ',';
        // We need to get the string from the triple because it may be not
        // exactly the same as the one we get directly from the arguments.
        llvm::Triple T(Tgts->getValue(i));
        TargetInfo += T.getTriple();
      }
    } else
      // Use the default.
      TargetInfo += C.getDriver().getSYCLDeviceTriple().normalize();
    CmdArgs.push_back(Args.MakeArgString(TargetInfo.str()));
  }

  bool VirtualFunctionElimination =
      Args.hasFlag(options::OPT_fvirtual_function_elimination,
                   options::OPT_fno_virtual_function_elimination, false);
  if (VirtualFunctionElimination) {
    // VFE requires full LTO (currently, this might be relaxed to allow ThinLTO
    // in the future).
    if (LTOMode != LTOK_Full)
      D.Diag(diag::err_drv_argument_only_allowed_with)
          << "-fvirtual-function-elimination"
          << "-flto=full";

    CmdArgs.push_back("-fvirtual-function-elimination");
  }

  // VFE requires whole-program-vtables, and enables it by default.
  bool WholeProgramVTables = Args.hasFlag(
      options::OPT_fwhole_program_vtables,
      options::OPT_fno_whole_program_vtables, VirtualFunctionElimination);
  if (VirtualFunctionElimination && !WholeProgramVTables) {
    D.Diag(diag::err_drv_argument_not_allowed_with)
        << "-fno-whole-program-vtables"
        << "-fvirtual-function-elimination";
  }

  if (WholeProgramVTables) {
    // PS4 uses the legacy LTO API, which does not support this feature in
    // ThinLTO mode.
    bool IsPS4 = getToolChain().getTriple().isPS4();

    // Check if we passed LTO options but they were suppressed because this is a
    // device offloading action, or we passed device offload LTO options which
    // were suppressed because this is not the device offload action.
    // Check if we are using PS4 in regular LTO mode.
    // Otherwise, issue an error.

    auto OtherLTOMode =
        IsDeviceOffloadAction ? D.getLTOMode() : D.getOffloadLTOMode();
    auto OtherIsUsingLTO = OtherLTOMode != LTOK_None;

    if ((!IsUsingLTO && !OtherIsUsingLTO) ||
        (IsPS4 && !UnifiedLTO && (D.getLTOMode() != LTOK_Full)))
      D.Diag(diag::err_drv_argument_only_allowed_with)
          << "-fwhole-program-vtables"
          << ((IsPS4 && !UnifiedLTO) ? "-flto=full" : "-flto");

    // Propagate -fwhole-program-vtables if this is an LTO compile.
    if (IsUsingLTO)
      CmdArgs.push_back("-fwhole-program-vtables");
  }

  bool DefaultsSplitLTOUnit =
      ((WholeProgramVTables || SanitizeArgs.needsLTO()) &&
          (LTOMode == LTOK_Full || TC.canSplitThinLTOUnit())) ||
      (!Triple.isPS4() && UnifiedLTO);
  bool SplitLTOUnit =
      Args.hasFlag(options::OPT_fsplit_lto_unit,
                   options::OPT_fno_split_lto_unit, DefaultsSplitLTOUnit);
  if (SanitizeArgs.needsLTO() && !SplitLTOUnit)
    D.Diag(diag::err_drv_argument_not_allowed_with) << "-fno-split-lto-unit"
                                                    << "-fsanitize=cfi";
  if (SplitLTOUnit)
    CmdArgs.push_back("-fsplit-lto-unit");

  if (Arg *A = Args.getLastArg(options::OPT_ffat_lto_objects,
                               options::OPT_fno_fat_lto_objects)) {
    if (IsUsingLTO && A->getOption().matches(options::OPT_ffat_lto_objects)) {
      assert(LTOMode == LTOK_Full || LTOMode == LTOK_Thin);
      if (!Triple.isOSBinFormatELF()) {
        D.Diag(diag::err_drv_unsupported_opt_for_target)
            << A->getAsString(Args) << TC.getTripleString();
      }
      CmdArgs.push_back(Args.MakeArgString(
          Twine("-flto=") + (LTOMode == LTOK_Thin ? "thin" : "full")));
      CmdArgs.push_back("-flto-unit");
      CmdArgs.push_back("-ffat-lto-objects");
      A->render(Args, CmdArgs);
    }
  }

  if (Arg *A = Args.getLastArg(options::OPT_fglobal_isel,
                               options::OPT_fno_global_isel)) {
    CmdArgs.push_back("-mllvm");
    if (A->getOption().matches(options::OPT_fglobal_isel)) {
      CmdArgs.push_back("-global-isel=1");

      // GISel is on by default on AArch64 -O0, so don't bother adding
      // the fallback remarks for it. Other combinations will add a warning of
      // some kind.
      bool IsArchSupported = Triple.getArch() == llvm::Triple::aarch64;
      bool IsOptLevelSupported = false;

      Arg *A = Args.getLastArg(options::OPT_O_Group);
      if (Triple.getArch() == llvm::Triple::aarch64) {
        if (!A || A->getOption().matches(options::OPT_O0))
          IsOptLevelSupported = true;
      }
      if (!IsArchSupported || !IsOptLevelSupported) {
        CmdArgs.push_back("-mllvm");
        CmdArgs.push_back("-global-isel-abort=2");

        if (!IsArchSupported)
          D.Diag(diag::warn_drv_global_isel_incomplete) << Triple.getArchName();
        else
          D.Diag(diag::warn_drv_global_isel_incomplete_opt);
      }
    } else {
      CmdArgs.push_back("-global-isel=0");
    }
  }

  if (Arg *A = Args.getLastArg(options::OPT_fforce_enable_int128,
                               options::OPT_fno_force_enable_int128)) {
    if (A->getOption().matches(options::OPT_fforce_enable_int128))
      CmdArgs.push_back("-fforce-enable-int128");
  }

  Args.addOptInFlag(CmdArgs, options::OPT_fkeep_static_consts,
                    options::OPT_fno_keep_static_consts);
  Args.addOptInFlag(CmdArgs, options::OPT_fkeep_persistent_storage_variables,
                    options::OPT_fno_keep_persistent_storage_variables);
  Args.addOptInFlag(CmdArgs, options::OPT_fcomplete_member_pointers,
                    options::OPT_fno_complete_member_pointers);
  if (Arg *A = Args.getLastArg(options::OPT_cxx_static_destructors_EQ))
    A->render(Args, CmdArgs);

  addMachineOutlinerArgs(D, Args, CmdArgs, Triple, /*IsLTO=*/false);

  addOutlineAtomicsArgs(D, getToolChain(), Args, CmdArgs, Triple);

  if (Triple.isAArch64() &&
      (Args.hasArg(options::OPT_mno_fmv) ||
       (Triple.isAndroid() && Triple.isAndroidVersionLT(23)) ||
       getToolChain().GetRuntimeLibType(Args) != ToolChain::RLT_CompilerRT)) {
    // Disable Function Multiversioning on AArch64 target.
    CmdArgs.push_back("-target-feature");
    CmdArgs.push_back("-fmv");
  }

  if (Args.hasFlag(options::OPT_faddrsig, options::OPT_fno_addrsig,
                   (TC.getTriple().isOSBinFormatELF() ||
                    TC.getTriple().isOSBinFormatCOFF()) &&
                       !TC.getTriple().isPS4() && !TC.getTriple().isVE() &&
                       !TC.getTriple().isOSNetBSD() &&
                       !Distro(D.getVFS(), TC.getTriple()).IsGentoo() &&
                       !TC.getTriple().isAndroid() && TC.useIntegratedAs()))
    CmdArgs.push_back("-faddrsig");

  if ((Triple.isOSBinFormatELF() || Triple.isOSBinFormatMachO()) &&
      (EH || UnwindTables || AsyncUnwindTables ||
       DebugInfoKind != llvm::codegenoptions::NoDebugInfo))
    CmdArgs.push_back("-D__GCC_HAVE_DWARF2_CFI_ASM=1");

  if (Arg *A = Args.getLastArg(options::OPT_fsymbol_partition_EQ)) {
    std::string Str = A->getAsString(Args);
    if (!TC.getTriple().isOSBinFormatELF())
      D.Diag(diag::err_drv_unsupported_opt_for_target)
          << Str << TC.getTripleString();
    CmdArgs.push_back(Args.MakeArgString(Str));
  }

  // Add the "-o out -x type src.c" flags last. This is done primarily to make
  // the -cc1 command easier to edit when reproducing compiler crashes.
  if (Output.getType() == types::TY_Dependencies) {
    // Handled with other dependency code.
  } else if (Output.isFilename()) {
    if (Output.getType() == clang::driver::types::TY_IFS_CPP ||
        Output.getType() == clang::driver::types::TY_IFS) {
      SmallString<128> OutputFilename(Output.getFilename());
      llvm::sys::path::replace_extension(OutputFilename, "ifs");
      CmdArgs.push_back("-o");
      CmdArgs.push_back(Args.MakeArgString(OutputFilename));
    } else {
      CmdArgs.push_back("-o");
      CmdArgs.push_back(Output.getFilename());
    }
  } else {
    assert(Output.isNothing() && "Invalid output.");
  }

  addDashXForInput(Args, Input, CmdArgs);

  ArrayRef<InputInfo> FrontendInputs = Input;
  if (IsExtractAPI)
    FrontendInputs = ExtractAPIInputs;
  else if (Input.isNothing())
    FrontendInputs = {};

  for (const InputInfo &Input : FrontendInputs) {
    if (Input.isFilename())
      CmdArgs.push_back(Input.getFilename());
    else
      Input.getInputArg().renderAsInput(Args, CmdArgs);
  }

  if (D.CC1Main && !D.CCGenDiagnostics) {
    // Invoke the CC1 directly in this process
    C.addCommand(std::make_unique<CC1Command>(
        JA, *this, ResponseFileSupport::AtFileUTF8(), Exec, CmdArgs, Inputs,
        Output, D.getPrependArg()));
  } else {
    C.addCommand(std::make_unique<Command>(
        JA, *this, ResponseFileSupport::AtFileUTF8(), Exec, CmdArgs, Inputs,
        Output, D.getPrependArg()));
  }

  // Make the compile command echo its inputs for /showFilenames.
  if (Output.getType() == types::TY_Object &&
      Args.hasFlag(options::OPT__SLASH_showFilenames,
                   options::OPT__SLASH_showFilenames_, false)) {
    C.getJobs().getJobs().back()->PrintInputFilenames = true;
  }

  if (Arg *A = Args.getLastArg(options::OPT_pg))
    if (FPKeepKind == CodeGenOptions::FramePointerKind::None &&
        !Args.hasArg(options::OPT_mfentry))
      D.Diag(diag::err_drv_argument_not_allowed_with) << "-fomit-frame-pointer"
                                                      << A->getAsString(Args);

  // Claim some arguments which clang supports automatically.

  // -fpch-preprocess is used with gcc to add a special marker in the output to
  // include the PCH file.
  Args.ClaimAllArgs(options::OPT_fpch_preprocess);

  // Claim some arguments which clang doesn't support, but we don't
  // care to warn the user about.
  Args.ClaimAllArgs(options::OPT_clang_ignored_f_Group);
  Args.ClaimAllArgs(options::OPT_clang_ignored_m_Group);

  // Disable warnings for clang -E -emit-llvm foo.c
  Args.ClaimAllArgs(options::OPT_emit_llvm);
}

Clang::Clang(const ToolChain &TC, bool HasIntegratedBackend)
    // CAUTION! The first constructor argument ("clang") is not arbitrary,
    // as it is for other tools. Some operations on a Tool actually test
    // whether that tool is Clang based on the Tool's Name as a string.
    : Tool("clang", "clang frontend", TC), HasBackend(HasIntegratedBackend) {}

Clang::~Clang() {}

/// Add options related to the Objective-C runtime/ABI.
///
/// Returns true if the runtime is non-fragile.
ObjCRuntime Clang::AddObjCRuntimeArgs(const ArgList &args,
                                      const InputInfoList &inputs,
                                      ArgStringList &cmdArgs,
                                      RewriteKind rewriteKind) const {
  // Look for the controlling runtime option.
  Arg *runtimeArg =
      args.getLastArg(options::OPT_fnext_runtime, options::OPT_fgnu_runtime,
                      options::OPT_fobjc_runtime_EQ);

  // Just forward -fobjc-runtime= to the frontend.  This supercedes
  // options about fragility.
  if (runtimeArg &&
      runtimeArg->getOption().matches(options::OPT_fobjc_runtime_EQ)) {
    ObjCRuntime runtime;
    StringRef value = runtimeArg->getValue();
    if (runtime.tryParse(value)) {
      getToolChain().getDriver().Diag(diag::err_drv_unknown_objc_runtime)
          << value;
    }
    if ((runtime.getKind() == ObjCRuntime::GNUstep) &&
        (runtime.getVersion() >= VersionTuple(2, 0)))
      if (!getToolChain().getTriple().isOSBinFormatELF() &&
          !getToolChain().getTriple().isOSBinFormatCOFF()) {
        getToolChain().getDriver().Diag(
            diag::err_drv_gnustep_objc_runtime_incompatible_binary)
          << runtime.getVersion().getMajor();
      }

    runtimeArg->render(args, cmdArgs);
    return runtime;
  }

  // Otherwise, we'll need the ABI "version".  Version numbers are
  // slightly confusing for historical reasons:
  //   1 - Traditional "fragile" ABI
  //   2 - Non-fragile ABI, version 1
  //   3 - Non-fragile ABI, version 2
  unsigned objcABIVersion = 1;
  // If -fobjc-abi-version= is present, use that to set the version.
  if (Arg *abiArg = args.getLastArg(options::OPT_fobjc_abi_version_EQ)) {
    StringRef value = abiArg->getValue();
    if (value == "1")
      objcABIVersion = 1;
    else if (value == "2")
      objcABIVersion = 2;
    else if (value == "3")
      objcABIVersion = 3;
    else
      getToolChain().getDriver().Diag(diag::err_drv_clang_unsupported) << value;
  } else {
    // Otherwise, determine if we are using the non-fragile ABI.
    bool nonFragileABIIsDefault =
        (rewriteKind == RK_NonFragile ||
         (rewriteKind == RK_None &&
          getToolChain().IsObjCNonFragileABIDefault()));
    if (args.hasFlag(options::OPT_fobjc_nonfragile_abi,
                     options::OPT_fno_objc_nonfragile_abi,
                     nonFragileABIIsDefault)) {
// Determine the non-fragile ABI version to use.
#ifdef DISABLE_DEFAULT_NONFRAGILEABI_TWO
      unsigned nonFragileABIVersion = 1;
#else
      unsigned nonFragileABIVersion = 2;
#endif

      if (Arg *abiArg =
              args.getLastArg(options::OPT_fobjc_nonfragile_abi_version_EQ)) {
        StringRef value = abiArg->getValue();
        if (value == "1")
          nonFragileABIVersion = 1;
        else if (value == "2")
          nonFragileABIVersion = 2;
        else
          getToolChain().getDriver().Diag(diag::err_drv_clang_unsupported)
              << value;
      }

      objcABIVersion = 1 + nonFragileABIVersion;
    } else {
      objcABIVersion = 1;
    }
  }

  // We don't actually care about the ABI version other than whether
  // it's non-fragile.
  bool isNonFragile = objcABIVersion != 1;

  // If we have no runtime argument, ask the toolchain for its default runtime.
  // However, the rewriter only really supports the Mac runtime, so assume that.
  ObjCRuntime runtime;
  if (!runtimeArg) {
    switch (rewriteKind) {
    case RK_None:
      runtime = getToolChain().getDefaultObjCRuntime(isNonFragile);
      break;
    case RK_Fragile:
      runtime = ObjCRuntime(ObjCRuntime::FragileMacOSX, VersionTuple());
      break;
    case RK_NonFragile:
      runtime = ObjCRuntime(ObjCRuntime::MacOSX, VersionTuple());
      break;
    }

    // -fnext-runtime
  } else if (runtimeArg->getOption().matches(options::OPT_fnext_runtime)) {
    // On Darwin, make this use the default behavior for the toolchain.
    if (getToolChain().getTriple().isOSDarwin()) {
      runtime = getToolChain().getDefaultObjCRuntime(isNonFragile);

      // Otherwise, build for a generic macosx port.
    } else {
      runtime = ObjCRuntime(ObjCRuntime::MacOSX, VersionTuple());
    }

    // -fgnu-runtime
  } else {
    assert(runtimeArg->getOption().matches(options::OPT_fgnu_runtime));
    // Legacy behaviour is to target the gnustep runtime if we are in
    // non-fragile mode or the GCC runtime in fragile mode.
    if (isNonFragile)
      runtime = ObjCRuntime(ObjCRuntime::GNUstep, VersionTuple(2, 0));
    else
      runtime = ObjCRuntime(ObjCRuntime::GCC, VersionTuple());
  }

  if (llvm::any_of(inputs, [](const InputInfo &input) {
        return types::isObjC(input.getType());
      }))
    cmdArgs.push_back(
        args.MakeArgString("-fobjc-runtime=" + runtime.getAsString()));
  return runtime;
}

static bool maybeConsumeDash(const std::string &EH, size_t &I) {
  bool HaveDash = (I + 1 < EH.size() && EH[I + 1] == '-');
  I += HaveDash;
  return !HaveDash;
}

namespace {
struct EHFlags {
  bool Synch = false;
  bool Asynch = false;
  bool NoUnwindC = false;
};
} // end anonymous namespace

/// /EH controls whether to run destructor cleanups when exceptions are
/// thrown.  There are three modifiers:
/// - s: Cleanup after "synchronous" exceptions, aka C++ exceptions.
/// - a: Cleanup after "asynchronous" exceptions, aka structured exceptions.
///      The 'a' modifier is unimplemented and fundamentally hard in LLVM IR.
/// - c: Assume that extern "C" functions are implicitly nounwind.
/// The default is /EHs-c-, meaning cleanups are disabled.
static EHFlags parseClangCLEHFlags(const Driver &D, const ArgList &Args,
                                   bool isWindowsMSVC) {
  EHFlags EH;

  std::vector<std::string> EHArgs =
      Args.getAllArgValues(options::OPT__SLASH_EH);
  for (const auto &EHVal : EHArgs) {
    for (size_t I = 0, E = EHVal.size(); I != E; ++I) {
      switch (EHVal[I]) {
      case 'a':
        EH.Asynch = maybeConsumeDash(EHVal, I);
        if (EH.Asynch) {
          // Async exceptions are Windows MSVC only.
          if (!isWindowsMSVC) {
            EH.Asynch = false;
            D.Diag(clang::diag::warn_drv_unused_argument) << "/EHa" << EHVal;
            continue;
          }
          EH.Synch = false;
        }
        continue;
      case 'c':
        EH.NoUnwindC = maybeConsumeDash(EHVal, I);
        continue;
      case 's':
        EH.Synch = maybeConsumeDash(EHVal, I);
        if (EH.Synch)
          EH.Asynch = false;
        continue;
      default:
        break;
      }
      D.Diag(clang::diag::err_drv_invalid_value) << "/EH" << EHVal;
      break;
    }
  }
  // The /GX, /GX- flags are only processed if there are not /EH flags.
  // The default is that /GX is not specified.
  if (EHArgs.empty() &&
      Args.hasFlag(options::OPT__SLASH_GX, options::OPT__SLASH_GX_,
                   /*Default=*/false)) {
    EH.Synch = true;
    EH.NoUnwindC = true;
  }

  if (Args.hasArg(options::OPT__SLASH_kernel)) {
    EH.Synch = false;
    EH.NoUnwindC = false;
    EH.Asynch = false;
  }

  return EH;
}

void Clang::AddClangCLArgs(const ArgList &Args, types::ID InputType,
                           ArgStringList &CmdArgs) const {
  bool isNVPTX = getToolChain().getTriple().isNVPTX();

  ProcessVSRuntimeLibrary(getToolChain(), Args, CmdArgs);

  if (Arg *ShowIncludes =
          Args.getLastArg(options::OPT__SLASH_showIncludes,
                          options::OPT__SLASH_showIncludes_user)) {
    CmdArgs.push_back("--show-includes");
    if (ShowIncludes->getOption().matches(options::OPT__SLASH_showIncludes))
      CmdArgs.push_back("-sys-header-deps");
  }

  // This controls whether or not we emit RTTI data for polymorphic types.
  if (Args.hasFlag(options::OPT__SLASH_GR_, options::OPT__SLASH_GR,
                   /*Default=*/false))
    CmdArgs.push_back("-fno-rtti-data");

  // This controls whether or not we emit stack-protector instrumentation.
  // In MSVC, Buffer Security Check (/GS) is on by default.
  if (!isNVPTX && Args.hasFlag(options::OPT__SLASH_GS, options::OPT__SLASH_GS_,
                               /*Default=*/true)) {
    CmdArgs.push_back("-stack-protector");
    CmdArgs.push_back(Args.MakeArgString(Twine(LangOptions::SSPStrong)));
  }

  const Driver &D = getToolChain().getDriver();

  bool IsWindowsMSVC = getToolChain().getTriple().isWindowsMSVCEnvironment();
  EHFlags EH = parseClangCLEHFlags(D, Args, IsWindowsMSVC);
  if (!isNVPTX && (EH.Synch || EH.Asynch)) {
    if (types::isCXX(InputType))
      CmdArgs.push_back("-fcxx-exceptions");
    CmdArgs.push_back("-fexceptions");
    if (EH.Asynch)
      CmdArgs.push_back("-fasync-exceptions");
  }
  if (types::isCXX(InputType) && EH.Synch && EH.NoUnwindC)
    CmdArgs.push_back("-fexternc-nounwind");

  // /EP should expand to -E -P.
  if (Args.hasArg(options::OPT__SLASH_EP)) {
    CmdArgs.push_back("-E");
    CmdArgs.push_back("-P");
  }

 if (Args.hasFlag(options::OPT__SLASH_Zc_dllexportInlines_,
                  options::OPT__SLASH_Zc_dllexportInlines,
                  false)) {
  CmdArgs.push_back("-fno-dllexport-inlines");
 }

 if (Args.hasFlag(options::OPT__SLASH_Zc_wchar_t_,
                  options::OPT__SLASH_Zc_wchar_t, false)) {
   CmdArgs.push_back("-fno-wchar");
 }

 if (Args.hasArg(options::OPT__SLASH_kernel)) {
   llvm::Triple::ArchType Arch = getToolChain().getArch();
   std::vector<std::string> Values =
       Args.getAllArgValues(options::OPT__SLASH_arch);
   if (!Values.empty()) {
     llvm::SmallSet<std::string, 4> SupportedArches;
     if (Arch == llvm::Triple::x86)
       SupportedArches.insert("IA32");

     for (auto &V : Values)
       if (!SupportedArches.contains(V))
         D.Diag(diag::err_drv_argument_not_allowed_with)
             << std::string("/arch:").append(V) << "/kernel";
   }

   CmdArgs.push_back("-fno-rtti");
   if (Args.hasFlag(options::OPT__SLASH_GR, options::OPT__SLASH_GR_, false))
     D.Diag(diag::err_drv_argument_not_allowed_with) << "/GR"
                                                     << "/kernel";
 }

  Arg *MostGeneralArg = Args.getLastArg(options::OPT__SLASH_vmg);
  Arg *BestCaseArg = Args.getLastArg(options::OPT__SLASH_vmb);
  if (MostGeneralArg && BestCaseArg)
    D.Diag(clang::diag::err_drv_argument_not_allowed_with)
        << MostGeneralArg->getAsString(Args) << BestCaseArg->getAsString(Args);

  if (MostGeneralArg) {
    Arg *SingleArg = Args.getLastArg(options::OPT__SLASH_vms);
    Arg *MultipleArg = Args.getLastArg(options::OPT__SLASH_vmm);
    Arg *VirtualArg = Args.getLastArg(options::OPT__SLASH_vmv);

    Arg *FirstConflict = SingleArg ? SingleArg : MultipleArg;
    Arg *SecondConflict = VirtualArg ? VirtualArg : MultipleArg;
    if (FirstConflict && SecondConflict && FirstConflict != SecondConflict)
      D.Diag(clang::diag::err_drv_argument_not_allowed_with)
          << FirstConflict->getAsString(Args)
          << SecondConflict->getAsString(Args);

    if (SingleArg)
      CmdArgs.push_back("-fms-memptr-rep=single");
    else if (MultipleArg)
      CmdArgs.push_back("-fms-memptr-rep=multiple");
    else
      CmdArgs.push_back("-fms-memptr-rep=virtual");
  }

  if (Args.hasArg(options::OPT_regcall4))
    CmdArgs.push_back("-regcall4");

  // Parse the default calling convention options.
  if (Arg *CCArg =
          Args.getLastArg(options::OPT__SLASH_Gd, options::OPT__SLASH_Gr,
                          options::OPT__SLASH_Gz, options::OPT__SLASH_Gv,
                          options::OPT__SLASH_Gregcall)) {
    unsigned DCCOptId = CCArg->getOption().getID();
    const char *DCCFlag = nullptr;
    bool ArchSupported = !isNVPTX;
    llvm::Triple::ArchType Arch = getToolChain().getArch();
    switch (DCCOptId) {
    case options::OPT__SLASH_Gd:
      DCCFlag = "-fdefault-calling-conv=cdecl";
      break;
    case options::OPT__SLASH_Gr:
      ArchSupported = Arch == llvm::Triple::x86;
      DCCFlag = "-fdefault-calling-conv=fastcall";
      break;
    case options::OPT__SLASH_Gz:
      ArchSupported = Arch == llvm::Triple::x86;
      DCCFlag = "-fdefault-calling-conv=stdcall";
      break;
    case options::OPT__SLASH_Gv:
      ArchSupported = Arch == llvm::Triple::x86 || Arch == llvm::Triple::x86_64;
      DCCFlag = "-fdefault-calling-conv=vectorcall";
      break;
    case options::OPT__SLASH_Gregcall:
      ArchSupported = Arch == llvm::Triple::x86 || Arch == llvm::Triple::x86_64;
      DCCFlag = "-fdefault-calling-conv=regcall";
      break;
    }

    // MSVC doesn't warn if /Gr or /Gz is used on x64, so we don't either.
    if (ArchSupported && DCCFlag)
      CmdArgs.push_back(DCCFlag);
  }

  if (Args.hasArg(options::OPT__SLASH_Gregcall4))
    CmdArgs.push_back("-regcall4");

  Args.AddLastArg(CmdArgs, options::OPT_vtordisp_mode_EQ);

  if (!Args.hasArg(options::OPT_fdiagnostics_format_EQ)) {
    CmdArgs.push_back("-fdiagnostics-format");
    CmdArgs.push_back("msvc");
  }

  if (Args.hasArg(options::OPT__SLASH_kernel))
    CmdArgs.push_back("-fms-kernel");

  // Unwind v2 (epilog) information for x64 Windows.
  if (Args.hasArg(options::OPT__SLASH_d2epilogunwindrequirev2))
    CmdArgs.push_back("-fwinx64-eh-unwindv2=required");
  else if (Args.hasArg(options::OPT__SLASH_d2epilogunwind))
    CmdArgs.push_back("-fwinx64-eh-unwindv2=best-effort");

  for (const Arg *A : Args.filtered(options::OPT__SLASH_guard)) {
    StringRef GuardArgs = A->getValue();
    // The only valid options are "cf", "cf,nochecks", "cf-", "ehcont" and
    // "ehcont-".
    if (GuardArgs.equals_insensitive("cf")) {
      // Emit CFG instrumentation and the table of address-taken functions.
      CmdArgs.push_back("-cfguard");
    } else if (GuardArgs.equals_insensitive("cf,nochecks")) {
      // Emit only the table of address-taken functions.
      CmdArgs.push_back("-cfguard-no-checks");
    } else if (GuardArgs.equals_insensitive("ehcont")) {
      // Emit EH continuation table.
      CmdArgs.push_back("-ehcontguard");
    } else if (GuardArgs.equals_insensitive("cf-") ||
               GuardArgs.equals_insensitive("ehcont-")) {
      // Do nothing, but we might want to emit a security warning in future.
    } else {
      D.Diag(diag::err_drv_invalid_value) << A->getSpelling() << GuardArgs;
    }
    A->claim();
  }

  for (const auto &FuncOverride :
       Args.getAllArgValues(options::OPT__SLASH_funcoverride)) {
    CmdArgs.push_back(Args.MakeArgString(
        Twine("-loader-replaceable-function=") + FuncOverride));
  }
}

const char *Clang::getBaseInputName(const ArgList &Args,
                                    const InputInfo &Input) {
  return Args.MakeArgString(llvm::sys::path::filename(Input.getBaseInput()));
}

const char *Clang::getBaseInputStem(const ArgList &Args,
                                    const InputInfoList &Inputs) {
  const char *Str = getBaseInputName(Args, Inputs[0]);

  if (const char *End = strrchr(Str, '.'))
    return Args.MakeArgString(std::string(Str, End));

  return Str;
}

const char *Clang::getDependencyFileName(const ArgList &Args,
                                         const InputInfoList &Inputs) {
  // FIXME: Think about this more.

  if (Arg *OutputOpt =
          Args.getLastArg(options::OPT_o, options::OPT__SLASH_Fo)) {
    SmallString<128> OutputArgument(OutputOpt->getValue());
    if (llvm::sys::path::is_separator(OutputArgument.back()))
      // If the argument is a directory, output to BaseName in that dir.
      llvm::sys::path::append(OutputArgument, getBaseInputStem(Args, Inputs));
    llvm::sys::path::replace_extension(OutputArgument, llvm::Twine('d'));
    return Args.MakeArgString(OutputArgument);
  }

  return Args.MakeArgString(Twine(getBaseInputStem(Args, Inputs)) + ".d");
}

// Begin ClangAs

void ClangAs::AddMIPSTargetArgs(const ArgList &Args,
                                ArgStringList &CmdArgs) const {
  StringRef CPUName;
  StringRef ABIName;
  const llvm::Triple &Triple = getToolChain().getTriple();
  mips::getMipsCPUAndABI(Args, Triple, CPUName, ABIName);

  CmdArgs.push_back("-target-abi");
  CmdArgs.push_back(ABIName.data());
}

void ClangAs::AddX86TargetArgs(const ArgList &Args,
                               ArgStringList &CmdArgs) const {
  addX86AlignBranchArgs(getToolChain().getDriver(), Args, CmdArgs,
                        /*IsLTO=*/false);

  if (Arg *A = Args.getLastArg(options::OPT_masm_EQ)) {
    StringRef Value = A->getValue();
    if (Value == "intel" || Value == "att") {
      CmdArgs.push_back("-mllvm");
      CmdArgs.push_back(Args.MakeArgString("-x86-asm-syntax=" + Value));
    } else {
      getToolChain().getDriver().Diag(diag::err_drv_unsupported_option_argument)
          << A->getSpelling() << Value;
    }
  }
}

void ClangAs::AddLoongArchTargetArgs(const ArgList &Args,
                                     ArgStringList &CmdArgs) const {
  CmdArgs.push_back("-target-abi");
  CmdArgs.push_back(loongarch::getLoongArchABI(getToolChain().getDriver(), Args,
                                               getToolChain().getTriple())
                        .data());
}

void ClangAs::AddRISCVTargetArgs(const ArgList &Args,
                               ArgStringList &CmdArgs) const {
  const llvm::Triple &Triple = getToolChain().getTriple();
  StringRef ABIName = riscv::getRISCVABI(Args, Triple);

  CmdArgs.push_back("-target-abi");
  CmdArgs.push_back(ABIName.data());

  if (Args.hasFlag(options::OPT_mdefault_build_attributes,
                   options::OPT_mno_default_build_attributes, true)) {
      CmdArgs.push_back("-mllvm");
      CmdArgs.push_back("-riscv-add-build-attributes");
  }
}

void ClangAs::ConstructJob(Compilation &C, const JobAction &JA,
                           const InputInfo &Output, const InputInfoList &Inputs,
                           const ArgList &Args,
                           const char *LinkingOutput) const {
  ArgStringList CmdArgs;

  assert(Inputs.size() == 1 && "Unexpected number of inputs.");
  const InputInfo &Input = Inputs[0];

  const llvm::Triple &Triple = getToolChain().getEffectiveTriple();
  const std::string &TripleStr = Triple.getTriple();
  const auto &D = getToolChain().getDriver();

  // Don't warn about "clang -w -c foo.s"
  Args.ClaimAllArgs(options::OPT_w);
  // and "clang -emit-llvm -c foo.s"
  Args.ClaimAllArgs(options::OPT_emit_llvm);

  claimNoWarnArgs(Args);

  // Invoke ourselves in -cc1as mode.
  //
  // FIXME: Implement custom jobs for internal actions.
  CmdArgs.push_back("-cc1as");

  // Add the "effective" target triple.
  CmdArgs.push_back("-triple");
  CmdArgs.push_back(Args.MakeArgString(TripleStr));

  getToolChain().addClangCC1ASTargetOptions(Args, CmdArgs);

  // Set the output mode, we currently only expect to be used as a real
  // assembler.
  CmdArgs.push_back("-filetype");
  CmdArgs.push_back("obj");

  // Set the main file name, so that debug info works even with
  // -save-temps or preprocessed assembly.
  CmdArgs.push_back("-main-file-name");
  CmdArgs.push_back(Clang::getBaseInputName(Args, Input));

  // Add the target cpu
  std::string CPU = getCPUName(D, Args, Triple, /*FromAs*/ true);
  if (!CPU.empty()) {
    CmdArgs.push_back("-target-cpu");
    CmdArgs.push_back(Args.MakeArgString(CPU));
  }

  // Add the target features
  getTargetFeatures(D, Triple, Args, CmdArgs, true);

  // Ignore explicit -force_cpusubtype_ALL option.
  (void)Args.hasArg(options::OPT_force__cpusubtype__ALL);

  // Pass along any -I options so we get proper .include search paths.
  Args.AddAllArgs(CmdArgs, options::OPT_I_Group);

  // Pass along any --embed-dir or similar options so we get proper embed paths.
  Args.AddAllArgs(CmdArgs, options::OPT_embed_dir_EQ);

  // Determine the original source input.
  auto FindSource = [](const Action *S) -> const Action * {
    while (S->getKind() != Action::InputClass) {
      assert(!S->getInputs().empty() && "unexpected root action!");
      S = S->getInputs()[0];
    }
    return S;
  };
  const Action *SourceAction = FindSource(&JA);

  // Forward -g and handle debug info related flags, assuming we are dealing
  // with an actual assembly file.
  bool WantDebug = false;
  Args.ClaimAllArgs(options::OPT_g_Group);
  if (Arg *A = Args.getLastArg(options::OPT_g_Group))
    WantDebug = !A->getOption().matches(options::OPT_g0) &&
                !A->getOption().matches(options::OPT_ggdb0);

  // If a -gdwarf argument appeared, remember it.
  bool EmitDwarf = false;
  if (const Arg *A = getDwarfNArg(Args))
    EmitDwarf = checkDebugInfoOption(A, Args, D, getToolChain());

  bool EmitCodeView = false;
  if (const Arg *A = Args.getLastArg(options::OPT_gcodeview))
    EmitCodeView = checkDebugInfoOption(A, Args, D, getToolChain());

  // If the user asked for debug info but did not explicitly specify -gcodeview
  // or -gdwarf, ask the toolchain for the default format.
  if (!EmitCodeView && !EmitDwarf && WantDebug) {
    switch (getToolChain().getDefaultDebugFormat()) {
    case llvm::codegenoptions::DIF_CodeView:
      EmitCodeView = true;
      break;
    case llvm::codegenoptions::DIF_DWARF:
      EmitDwarf = true;
      break;
    }
  }

  // If the arguments don't imply DWARF, don't emit any debug info here.
  if (!EmitDwarf)
    WantDebug = false;

  llvm::codegenoptions::DebugInfoKind DebugInfoKind =
      llvm::codegenoptions::NoDebugInfo;

  // Add the -fdebug-compilation-dir flag if needed.
  const char *DebugCompilationDir =
      addDebugCompDirArg(Args, CmdArgs, C.getDriver().getVFS());

  if (SourceAction->getType() == types::TY_Asm ||
      SourceAction->getType() == types::TY_PP_Asm) {
    // You might think that it would be ok to set DebugInfoKind outside of
    // the guard for source type, however there is a test which asserts
    // that some assembler invocation receives no -debug-info-kind,
    // and it's not clear whether that test is just overly restrictive.
    DebugInfoKind = (WantDebug ? llvm::codegenoptions::DebugInfoConstructor
                               : llvm::codegenoptions::NoDebugInfo);

    addDebugPrefixMapArg(getToolChain().getDriver(), getToolChain(), Args,
                         CmdArgs);

    // Set the AT_producer to the clang version when using the integrated
    // assembler on assembly source files.
    CmdArgs.push_back("-dwarf-debug-producer");
    CmdArgs.push_back(Args.MakeArgString(getClangFullVersion()));

    // And pass along -I options
    Args.AddAllArgs(CmdArgs, options::OPT_I);
  }
  const unsigned DwarfVersion = getDwarfVersion(getToolChain(), Args);
  RenderDebugEnablingArgs(Args, CmdArgs, DebugInfoKind, DwarfVersion,
                          llvm::DebuggerKind::Default);
  renderDwarfFormat(D, Triple, Args, CmdArgs, DwarfVersion);
  RenderDebugInfoCompressionArgs(Args, CmdArgs, D, getToolChain());

  // Handle -fPIC et al -- the relocation-model affects the assembler
  // for some targets.
  llvm::Reloc::Model RelocationModel;
  unsigned PICLevel;
  bool IsPIE;
  std::tie(RelocationModel, PICLevel, IsPIE) =
      ParsePICArgs(getToolChain(), Args);

  const char *RMName = RelocationModelName(RelocationModel);
  if (RMName) {
    CmdArgs.push_back("-mrelocation-model");
    CmdArgs.push_back(RMName);
  }

  // Optionally embed the -cc1as level arguments into the debug info, for build
  // analysis.
  if (getToolChain().UseDwarfDebugFlags()) {
    ArgStringList OriginalArgs;
    for (const auto &Arg : Args)
      Arg->render(Args, OriginalArgs);

    SmallString<256> Flags;
    const char *Exec = getToolChain().getDriver().getClangProgramPath();
    escapeSpacesAndBackslashes(Exec, Flags);
    for (const char *OriginalArg : OriginalArgs) {
      SmallString<128> EscapedArg;
      escapeSpacesAndBackslashes(OriginalArg, EscapedArg);
      Flags += " ";
      Flags += EscapedArg;
    }
    CmdArgs.push_back("-dwarf-debug-flags");
    CmdArgs.push_back(Args.MakeArgString(Flags));
  }

  // FIXME: Add -static support, once we have it.

  // Add target specific flags.
  switch (getToolChain().getArch()) {
  default:
    break;

  case llvm::Triple::mips:
  case llvm::Triple::mipsel:
  case llvm::Triple::mips64:
  case llvm::Triple::mips64el:
    AddMIPSTargetArgs(Args, CmdArgs);
    break;

  case llvm::Triple::x86:
  case llvm::Triple::x86_64:
    AddX86TargetArgs(Args, CmdArgs);
    break;

  case llvm::Triple::arm:
  case llvm::Triple::armeb:
  case llvm::Triple::thumb:
  case llvm::Triple::thumbeb:
    // This isn't in AddARMTargetArgs because we want to do this for assembly
    // only, not C/C++.
    if (Args.hasFlag(options::OPT_mdefault_build_attributes,
                     options::OPT_mno_default_build_attributes, true)) {
        CmdArgs.push_back("-mllvm");
        CmdArgs.push_back("-arm-add-build-attributes");
    }
    break;

  case llvm::Triple::aarch64:
  case llvm::Triple::aarch64_32:
  case llvm::Triple::aarch64_be:
    if (Args.hasArg(options::OPT_mmark_bti_property)) {
      CmdArgs.push_back("-mllvm");
      CmdArgs.push_back("-aarch64-mark-bti-property");
    }
    break;

  case llvm::Triple::loongarch32:
  case llvm::Triple::loongarch64:
    AddLoongArchTargetArgs(Args, CmdArgs);
    break;

  case llvm::Triple::riscv32:
  case llvm::Triple::riscv64:
    AddRISCVTargetArgs(Args, CmdArgs);
    break;

  case llvm::Triple::hexagon:
    if (Args.hasFlag(options::OPT_mdefault_build_attributes,
                     options::OPT_mno_default_build_attributes, true)) {
      CmdArgs.push_back("-mllvm");
      CmdArgs.push_back("-hexagon-add-build-attributes");
    }
    break;
  }

  // Consume all the warning flags. Usually this would be handled more
  // gracefully by -cc1 (warning about unknown warning flags, etc) but -cc1as
  // doesn't handle that so rather than warning about unused flags that are
  // actually used, we'll lie by omission instead.
  // FIXME: Stop lying and consume only the appropriate driver flags
  Args.ClaimAllArgs(options::OPT_W_Group);

  CollectArgsForIntegratedAssembler(C, Args, CmdArgs,
                                    getToolChain().getDriver());

  // Forward -Xclangas arguments to -cc1as
  for (auto Arg : Args.filtered(options::OPT_Xclangas)) {
    Arg->claim();
    CmdArgs.push_back(Arg->getValue());
  }

  Args.AddAllArgs(CmdArgs, options::OPT_mllvm);

  if (DebugInfoKind > llvm::codegenoptions::NoDebugInfo && Output.isFilename())
    addDebugObjectName(Args, CmdArgs, DebugCompilationDir,
                       Output.getFilename());

  // Fixup any previous commands that use -object-file-name because when we
  // generated them, the final .obj name wasn't yet known.
  for (Command &J : C.getJobs()) {
    if (SourceAction != FindSource(&J.getSource()))
      continue;
    auto &JArgs = J.getArguments();
    for (unsigned I = 0; I < JArgs.size(); ++I) {
      if (StringRef(JArgs[I]).starts_with("-object-file-name=") &&
          Output.isFilename()) {
       ArgStringList NewArgs(JArgs.begin(), JArgs.begin() + I);
       addDebugObjectName(Args, NewArgs, DebugCompilationDir,
                          Output.getFilename());
       NewArgs.append(JArgs.begin() + I + 1, JArgs.end());
       J.replaceArguments(NewArgs);
       break;
      }
    }
  }

  assert(Output.isFilename() && "Unexpected lipo output.");
  CmdArgs.push_back("-o");
  CmdArgs.push_back(Output.getFilename());

  const llvm::Triple &T = getToolChain().getTriple();
  Arg *A;
  if (getDebugFissionKind(D, Args, A) == DwarfFissionKind::Split &&
      T.isOSBinFormatELF()) {
    CmdArgs.push_back("-split-dwarf-output");
    CmdArgs.push_back(SplitDebugName(JA, Args, Input, Output));
  }

  if (Triple.isAMDGPU())
    handleAMDGPUCodeObjectVersionOptions(D, Args, CmdArgs, /*IsCC1As=*/true);

  assert(Input.isFilename() && "Invalid input.");
  CmdArgs.push_back(Input.getFilename());

  const char *Exec = getToolChain().getDriver().getClangProgramPath();
  if (D.CC1Main && !D.CCGenDiagnostics) {
    // Invoke cc1as directly in this process.
    C.addCommand(std::make_unique<CC1Command>(
        JA, *this, ResponseFileSupport::AtFileUTF8(), Exec, CmdArgs, Inputs,
        Output, D.getPrependArg()));
  } else {
    C.addCommand(std::make_unique<Command>(
        JA, *this, ResponseFileSupport::AtFileUTF8(), Exec, CmdArgs, Inputs,
        Output, D.getPrependArg()));
  }
}

// Begin OffloadBundler
void OffloadBundler::ConstructJob(Compilation &C, const JobAction &JA,
                                  const InputInfo &Output,
                                  const InputInfoList &Inputs,
                                  const llvm::opt::ArgList &TCArgs,
                                  const char *LinkingOutput) const {
  // The version with only one output is expected to refer to a bundling job.
  assert(isa<OffloadBundlingJobAction>(JA) && "Expecting bundling job!");

  // The bundling command looks like this:
  // clang-offload-bundler -type=bc
  //   -targets=host-triple,openmp-triple1,openmp-triple2
  //   -output=output_file
  //   -input=unbundle_file_host
  //   -input=unbundle_file_tgt1
  //   -input=unbundle_file_tgt2

  ArgStringList CmdArgs;

  // Get the type.
  CmdArgs.push_back(TCArgs.MakeArgString(
      Twine("-type=") + types::getTypeTempSuffix(Output.getType())));

  assert(JA.getInputs().size() == Inputs.size() &&
         "Not have inputs for all dependence actions??");

  // Get the targets.
  SmallString<128> Triples;
  Triples += "-targets=";
  for (unsigned I = 0; I < Inputs.size(); ++I) {
    if (I)
      Triples += ',';

    // Find ToolChain for this input.
    Action::OffloadKind CurKind = Action::OFK_Host;
    const ToolChain *CurTC = &getToolChain();
    const Action *CurDep = JA.getInputs()[I];

    if (const auto *OA = dyn_cast<OffloadAction>(CurDep)) {
      CurTC = nullptr;
      OA->doOnEachDependence([&](Action *A, const ToolChain *TC, const char *) {
        assert(CurTC == nullptr && "Expected one dependence!");
        CurKind = A->getOffloadingDeviceKind();
        CurTC = TC;
      });
    }

    bool IsSYCL =
        TCArgs.hasFlag(options::OPT_fsycl, options::OPT_fno_sycl, false);
    Triples += (IsSYCL && (CurKind == Action::OFK_Cuda))
                   ? Action::GetOffloadKindName(Action::OFK_SYCL)
                   : Action::GetOffloadKindName(CurKind);
    Triples += '-';
    // Incoming DeviceArch is set, break down the Current triple and add the
    // device arch value to it.
    // This is done for AOT targets only.
    std::string DeviceArch;
    llvm::Triple TargetTriple(CurTC->getTriple());
    if (CurKind == Action::OFK_SYCL && TargetTriple.isSPIRAOT() &&
        tools::SYCL::shouldDoPerObjectFileLinking(C))
      DeviceArch = std::string("image");
    if (CurKind != Action::OFK_Host && !DeviceArch.empty()) {
      llvm::Triple T(CurTC->getTriple());
      SmallString<128> ArchName(CurTC->getArchName());
      ArchName += "_";
      ArchName += DeviceArch.data();
      T.setArchName(ArchName);
      Triples += T.normalize();
    } else {
      // Use of the 4-field triple will be done for HIP only, with other
      // offload targets not being modified.
      // TODO: All targets should use the 4-field triple, which can be done
      //       during an ABI breaking juncture.
      if (CurKind == Action::OFK_HIP)
        Triples += CurTC->getTriple().normalize(
            llvm::Triple::CanonicalForm::FOUR_IDENT);
      else
        Triples += CurTC->getTriple().normalize();
    }
    if ((CurKind == Action::OFK_HIP || CurKind == Action::OFK_OpenMP ||
         CurKind == Action::OFK_Cuda || CurKind == Action::OFK_SYCL) &&
        !StringRef(CurDep->getOffloadingArch()).empty() &&
        !TCArgs.hasArg(options::OPT_fno_bundle_offload_arch)) {
      Triples += '-';
      Triples += CurDep->getOffloadingArch();
    }

    // TODO: Replace parsing of -march flag. Can be done by storing GPUArch
    //       with each toolchain.
    StringRef GPUArchName;
    if (CurKind == Action::OFK_OpenMP) {
      // Extract GPUArch from -march argument in TC argument list.
      for (unsigned ArgIndex = 0; ArgIndex < TCArgs.size(); ArgIndex++) {
        auto ArchStr = StringRef(TCArgs.getArgString(ArgIndex));
        auto Arch = ArchStr.starts_with_insensitive("-march=");
        if (Arch) {
          GPUArchName = ArchStr.substr(7);
          Triples += "-";
          break;
        }
      }
      Triples += GPUArchName.str();
    }
  }
  CmdArgs.push_back(TCArgs.MakeArgString(Triples));

  // Get bundled file command.
  CmdArgs.push_back(
      TCArgs.MakeArgString(Twine("-output=") + Output.getFilename()));

  // Get unbundled files command.
  for (unsigned I = 0; I < Inputs.size(); ++I) {
    SmallString<128> UB;
    UB += "-input=";

    // Find ToolChain for this input.
    const ToolChain *CurTC = &getToolChain();
    if (const auto *OA = dyn_cast<OffloadAction>(JA.getInputs()[I])) {
      CurTC = nullptr;
      OA->doOnEachDependence([&](Action *, const ToolChain *TC, const char *) {
        assert(CurTC == nullptr && "Expected one dependence!");
        CurTC = TC;
      });
      UB += C.addTempFile(
          C.getArgs().MakeArgString(CurTC->getInputFilename(Inputs[I])));
    } else {
      UB += CurTC->getInputFilename(Inputs[I]);
    }
    CmdArgs.push_back(TCArgs.MakeArgString(UB));
  }
  addOffloadCompressArgs(TCArgs, CmdArgs);
  // All the inputs are encoded as commands.
  C.addCommand(std::make_unique<Command>(
      JA, *this, ResponseFileSupport::None(),
      TCArgs.MakeArgString(getToolChain().GetProgramPath(getShortName())),
      CmdArgs, ArrayRef<InputInfo>(), Output));
}

void OffloadBundler::ConstructJobMultipleOutputs(
    Compilation &C, const JobAction &JA, const InputInfoList &Outputs,
    const InputInfoList &Inputs, const llvm::opt::ArgList &TCArgs,
    const char *LinkingOutput) const {
  // The version with multiple outputs is expected to refer to a unbundling job.
  auto &UA = cast<OffloadUnbundlingJobAction>(JA);

  // The unbundling command looks like this:
  // clang-offload-bundler -type=bc
  //   -targets=host-triple,openmp-triple1,openmp-triple2
  //   -input=input_file
  //   -output=unbundle_file_host
  //   -output=unbundle_file_tgt1
  //   -output=unbundle_file_tgt2
  //   -unbundle

  ArgStringList CmdArgs;
  InputInfo Input = Inputs.front();
  const char *TypeArg = types::getTypeTempSuffix(Input.getType());
  const char *InputFileName = Input.getFilename();
  types::ID InputType(Input.getType());
  InputInfoList ForeachInputs;
  if (InputType == types::TY_Tempfilelist)
    ForeachInputs.push_back(Input);

  bool HasSPIRTarget = false;
  auto SYCLTCRange = C.getOffloadToolChains<Action::OFK_SYCL>();
  for (auto TI = SYCLTCRange.first, TE = SYCLTCRange.second; TI != TE; ++TI) {
    llvm::Triple TT(TI->second->getTriple());
    if (TT.isSPIROrSPIRV())
      HasSPIRTarget = true;
  }
  if (InputType == types::TY_Archive && HasSPIRTarget)
    TypeArg = "aoo";

  // Get the type.
  CmdArgs.push_back(TCArgs.MakeArgString(Twine("-type=") + TypeArg));

  // Get the targets.
  SmallString<128> Triples;
  Triples += "-targets=";
  auto DepInfo = UA.getDependentActionsInfo();
  for (unsigned I = 0, J = 0; I < DepInfo.size(); ++I) {
    auto &Dep = DepInfo[I];
    // We only do a specific target unbundling, skipping the host side or
    // device side.
    if (InputType == types::TY_Tempfilelist) {
      if (getToolChain().getTriple().isSPIROrSPIRV()) {
        if (Dep.DependentOffloadKind == Action::OFK_Host)
          continue;
      } else if (Dep.DependentOffloadKind == Action::OFK_SYCL)
        continue;
    } else if (InputType == types::TY_Archive) {
      // Do not extract host part if we are unbundling archive on Windows
      // because it is not needed. Static offload libraries are added to the
      // host link command just as normal libraries.
      if (Dep.DependentOffloadKind == Action::OFK_Host)
        continue;
    }
    if (J++)
      Triples += ',';
    Triples += Action::GetOffloadKindName(Dep.DependentOffloadKind);
    Triples += '-';
    // When -fsycl-force-target is used, this value overrides the expected
    // output type we are unbundling.
    if (Dep.DependentOffloadKind == Action::OFK_SYCL &&
        TCArgs.hasArg(options::OPT_fsycl_force_target_EQ)) {
      StringRef Val(
          TCArgs.getLastArg(options::OPT_fsycl_force_target_EQ)->getValue());
      llvm::Triple TT(C.getDriver().getSYCLDeviceTriple(Val));
      Triples += TT.normalize();
    } else {
      // Use of the 4-field triple will be done for HIP only, with other
      // offload targets not being modified.
      // TODO: All targets should use the 4-field triple, which can be done
      //       during an ABI breaking juncture.
      if (Dep.DependentOffloadKind == Action::OFK_HIP)
        Triples += Dep.DependentToolChain->getTriple().normalize(
          llvm::Triple::CanonicalForm::FOUR_IDENT);
      else
        Triples += Dep.DependentToolChain->getTriple().normalize();
    }
    if ((Dep.DependentOffloadKind == Action::OFK_HIP ||
         Dep.DependentOffloadKind == Action::OFK_OpenMP ||
         Dep.DependentOffloadKind == Action::OFK_Cuda ||
         Dep.DependentOffloadKind == Action::OFK_SYCL) &&
        !Dep.DependentBoundArch.empty() &&
        !TCArgs.hasArg(options::OPT_fno_bundle_offload_arch)) {
      Triples += '-';
      Triples += Dep.DependentBoundArch;
    }
    // TODO: Replace parsing of -march flag. Can be done by storing GPUArch
    //       with each toolchain.
    StringRef GPUArchName;
    if (Dep.DependentOffloadKind == Action::OFK_OpenMP) {
      // Extract GPUArch from -march argument in TC argument list.
      for (unsigned ArgIndex = 0; ArgIndex < TCArgs.size(); ArgIndex++) {
        StringRef ArchStr = StringRef(TCArgs.getArgString(ArgIndex));
        auto Arch = ArchStr.starts_with_insensitive("-march=");
        if (Arch) {
          GPUArchName = ArchStr.substr(7);
          Triples += "-";
          break;
        }
      }
      Triples += GPUArchName.str();
    }
  }
  std::string TargetString(UA.getTargetString());
  if (!TargetString.empty()) {
    // The target string was provided, we will override the defaults and use
    // the string provided.
    SmallString<128> TSTriple("-targets=");
    TSTriple += TargetString;
    CmdArgs.push_back(TCArgs.MakeArgString(TSTriple));
  } else {
    CmdArgs.push_back(TCArgs.MakeArgString(Triples));
  }

  // Get bundled file command.
  CmdArgs.push_back(
      TCArgs.MakeArgString(Twine("-input=") + InputFileName));

  // Get unbundled files command.
  for (unsigned I = 0; I < Outputs.size(); ++I) {
    SmallString<128> UB;
    UB += "-output=";
    UB += DepInfo[I].DependentToolChain->getInputFilename(Outputs[I]);
    CmdArgs.push_back(TCArgs.MakeArgString(UB));
  }
  CmdArgs.push_back("-unbundle");
  CmdArgs.push_back("-allow-missing-bundles");
  if (TCArgs.hasArg(options::OPT_v))
    CmdArgs.push_back("-verbose");

  // Input is a list, we need to work on each individually and create a new
  // list file.
  // All the inputs are encoded as commands.
  auto Cmd = std::make_unique<Command>(
      JA, *this, ResponseFileSupport::None(),
      TCArgs.MakeArgString(getToolChain().GetProgramPath(getShortName())),
      CmdArgs, ArrayRef<InputInfo>(), Outputs);
  if (!ForeachInputs.empty() && Outputs.size() == 1) {
    StringRef ParallelJobs =
        TCArgs.getLastArgValue(options::OPT_fsycl_max_parallel_jobs_EQ);
    tools::SYCL::constructLLVMForeachCommand(
        C, JA, std::move(Cmd), ForeachInputs, Outputs[0], this, "",
        types::getTypeTempSuffix(types::TY_Tempfilelist), ParallelJobs);
  } else
    C.addCommand(std::move(Cmd));
}

// Begin OffloadWrapper

static void addRunTimeWrapperOpts(Compilation &C,
                                  Action::OffloadKind DeviceOffloadKind,
                                  const llvm::opt::ArgList &TCArgs,
                                  ArgStringList &CmdArgs,
                                  const ToolChain &TC,
                                  const JobAction &JA) {
  // Grab any Target specific options that need to be added to the wrapper
  // information.
  ArgStringList BuildArgs;
  auto createArgString = [&](const char *Opt) {
    if (BuildArgs.empty())
      return;
    SmallString<128> AL;
    for (const char *A : BuildArgs) {
      if (AL.empty()) {
        AL = A;
        continue;
      }
      AL += " ";
      AL += A;
    }
    CmdArgs.push_back(C.getArgs().MakeArgString(Twine(Opt) + AL));
  };
  const toolchains::SYCLToolChain &SYCLTC =
            static_cast<const toolchains::SYCLToolChain &>(TC);
  llvm::Triple TT = SYCLTC.getTriple();
  // TODO: Consider separating the mechanisms for:
  // - passing standard-defined options to AOT/JIT compilation steps;
  // - passing AOT-compiler specific options.
  // This would allow retaining standard language options in the
  // image descriptor, while excluding tool-specific options that
  // have been known to confuse RT implementations.
  if (TT.getSubArch() == llvm::Triple::NoSubArch) {
    // Only store compile/link opts in the image descriptor for the SPIR-V
    // target; AOT compilation has already been performed otherwise.
    const ArgList &Args = C.getArgsForToolChain(nullptr, StringRef(),
                                                DeviceOffloadKind);
    const ToolChain *HostTC = C.getSingleOffloadToolChain<Action::OFK_Host>();
    SYCLTC.AddImpliedTargetArgs(TT, Args, BuildArgs, JA, *HostTC);
    SYCLTC.TranslateBackendTargetArgs(TT, Args, BuildArgs);
    createArgString("-compile-opts=");
    BuildArgs.clear();
    SYCLTC.TranslateLinkerTargetArgs(TT, Args, BuildArgs);
    createArgString("-link-opts=");
  }
}

void OffloadWrapper::ConstructJob(Compilation &C, const JobAction &JA,
                                  const InputInfo &Output,
                                  const InputInfoList &Inputs,
                                  const llvm::opt::ArgList &TCArgs,
                                  const char *LinkingOutput) const {
  // Construct offload-wrapper command.  Also calls llc to generate the
  // object that is fed to the linker from the wrapper generated bc file
  assert(isa<OffloadWrapperJobAction>(JA) && "Expecting wrapping job!");

  Action::OffloadKind OffloadingKind = JA.getOffloadingDeviceKind();
  if (OffloadingKind == Action::OFK_SYCL) {
    // The wrapper command looks like this:
    // clang-offload-wrapper
    //   -o=<outputfile>.bc
    //   -host=x86_64-pc-linux-gnu -kind=sycl
#ifndef __INTEL_PREVIEW_BREAKING_CHANGES
    //   -format=spirv <inputfile1>.spv <manifest1>(optional)
    //   -format=spirv <inputfile2>.spv <manifest2>(optional)
#else
    //   -format=spirv <inputfile1>.spv
    //   -format=spirv <inputfile2>.spv
#endif
    //  ...
    ArgStringList WrapperArgs;

    const auto &WrapperJob = *llvm::dyn_cast<OffloadWrapperJobAction>(&JA);
    bool WrapperCompileEnabled = WrapperJob.getCompileStep();
    SmallString<128> OutOpt("-o=");
    std::string OutTmpName = C.getDriver().GetTemporaryPath("wrapper", "bc");
    const char *WrapperFileName =
        C.addTempFile(C.getArgs().MakeArgString(OutTmpName));
    OutOpt += WrapperCompileEnabled ? WrapperFileName : Output.getFilename();
    WrapperArgs.push_back(C.getArgs().MakeArgString(OutOpt));

    SmallString<128> HostTripleOpt("-host=");
    const ToolChain *HostTC = C.getSingleOffloadToolChain<Action::OFK_Host>();
    // Use the Effective Triple to match the expected triple when using the
    // clang compiler to compile the wrapped binary.
    std::string HostTripleStr = HostTC->ComputeEffectiveClangTriple(TCArgs);
    HostTripleOpt += HostTripleStr;
    WrapperArgs.push_back(C.getArgs().MakeArgString(HostTripleOpt));

    llvm::Triple TT = getToolChain().getTriple();
    SmallString<128> TargetTripleOpt = TT.getArchName();

    // Validate and propogate CLI options related to device image compression.
    // -offload-compress
    if (C.getInputArgs().getLastArg(options::OPT_offload_compress)) {
      WrapperArgs.push_back(
          C.getArgs().MakeArgString(Twine("-offload-compress")));
      // -offload-compression-level=<>
      if (Arg *A = C.getInputArgs().getLastArg(
              options::OPT_offload_compression_level_EQ))
        WrapperArgs.push_back(C.getArgs().MakeArgString(
            Twine("-offload-compression-level=") + A->getValue()));
    }

    addRunTimeWrapperOpts(C, OffloadingKind, TCArgs, WrapperArgs,
                          getToolChain(), JA);

    const toolchains::SYCLToolChain &TC =
              static_cast<const toolchains::SYCLToolChain &>(getToolChain());
    bool IsEmbeddedIR = cast<OffloadWrapperJobAction>(JA).isEmbeddedIR();
    if (IsEmbeddedIR) {
      // When the offload-wrapper is called to embed LLVM IR, add a prefix to
      // the target triple to distinguish the LLVM IR from the actual device
      // binary for that target.
      TargetTripleOpt = ("llvm_" + TargetTripleOpt).str();
    }

    WrapperArgs.push_back(
        C.getArgs().MakeArgString(Twine("-target=") + TargetTripleOpt));

    // TODO forcing offload kind is a simplification which assumes wrapper used
    // only with SYCL. Device binary format (-format=xxx) option should also
    // come from the command line and/or the native compiler. Should be fixed
    // together with supporting AOT in the driver. If format is not set, the
    // default is "none" which means runtime must try to determine it
    // automatically.
    StringRef Kind = Action::GetOffloadKindName(OffloadingKind);
    Action::OffloadKind OK = WrapperJob.getOffloadKind();
    if (OK != Action::OFK_None)
      Kind = Action::GetOffloadKindName(OK);
    WrapperArgs.push_back(
        C.getArgs().MakeArgString(Twine("-kind=") + Twine(Kind)));

    // Enable preview breaking changes in clang-offload-wrapper,
    // in case it needs to introduce any ABI breaking changes.
    // For example, changes in offload binary descriptor format.
    if (C.getArgs().hasArg(options::OPT_fpreview_breaking_changes))
      WrapperArgs.push_back("-fpreview-breaking-changes");

    assert((Inputs.size() > 0) && "no inputs for clang-offload-wrapper");
    assert(((Inputs[0].getType() != types::TY_Tempfiletable) ||
            (Inputs.size() == 1)) &&
           "wrong usage of clang-offload-wrapper with SYCL");
    const InputInfo &I = Inputs[0];
    assert(I.isFilename() && "Invalid input.");

    const InputInfo TempOutput(types::TY_LLVM_BC, WrapperFileName,
                               WrapperFileName);
    if (I.getType() == types::TY_Tempfiletable ||
        I.getType() == types::TY_Tempfilelist || IsEmbeddedIR)
      // Input files are passed via the batch job file table.
      WrapperArgs.push_back(C.getArgs().MakeArgString("-batch"));
    WrapperArgs.push_back(C.getArgs().MakeArgString(I.getFilename()));

    auto Cmd = std::make_unique<Command>(
        JA, *this, ResponseFileSupport::None(),
        TCArgs.MakeArgString(getToolChain().GetProgramPath(getShortName())),
        WrapperArgs, std::nullopt);
    C.addCommand(std::move(Cmd));

    if (WrapperCompileEnabled) {
      // TODO Use TC.SelectTool().
      ArgStringList ClangArgs{TCArgs.MakeArgString("--target=" + HostTripleStr),
                              "-c", "-o", Output.getFilename(),
                              WrapperFileName};
      llvm::Reloc::Model RelocationModel;
      unsigned PICLevel;
      bool IsPIE;
      std::tie(RelocationModel, PICLevel, IsPIE) =
          ParsePICArgs(getToolChain(), TCArgs);
      if (PICLevel > 0 || TCArgs.hasArg(options::OPT_shared)) {
        if (!TC.getAuxTriple()->isOSWindows())
          ClangArgs.push_back("-fPIC");
      }
      if (Arg *A = C.getArgs().getLastArg(options::OPT_mcmodel_EQ))
        ClangArgs.push_back(
            TCArgs.MakeArgString(Twine("-mcmodel=") + A->getValue()));

      SmallString<128> ClangPath(C.getDriver().Dir);
      llvm::sys::path::append(ClangPath, "clang");
      const char *Clang = C.getArgs().MakeArgString(ClangPath);
      auto PostWrapCompileCmd =
          std::make_unique<Command>(JA, *this, ResponseFileSupport::None(),
                                    Clang, ClangArgs, std::nullopt);
      C.addCommand(std::move(PostWrapCompileCmd));
    }
    return;
  } // end of SYCL flavor of offload wrapper command creation

  ArgStringList CmdArgs;

  const llvm::Triple &Triple = getToolChain().getEffectiveTriple();

  // Add the "effective" target triple.
  CmdArgs.push_back("-host");
  CmdArgs.push_back(TCArgs.MakeArgString(Triple.getTriple()));

  // Add the output file name.
  assert(Output.isFilename() && "Invalid output.");
  CmdArgs.push_back("-o");
  CmdArgs.push_back(TCArgs.MakeArgString(Output.getFilename()));

  assert(JA.getInputs().size() == Inputs.size() &&
         "Not have inputs for all dependence actions??");

  if (OffloadingKind == Action::OFK_None &&
      C.getArgs().hasArg(options::OPT_fsycl_link_EQ)) {

    // When compiling and linking separately, we need to propagate the
    // compression related CLI options to offload-wrapper.
    if (C.getInputArgs().getLastArg(options::OPT_offload_compress)) {
      CmdArgs.push_back(C.getArgs().MakeArgString(Twine("-offload-compress")));
      // -offload-compression-level=<>
      if (Arg *A = C.getInputArgs().getLastArg(
              options::OPT_offload_compression_level_EQ))
        CmdArgs.push_back(C.getArgs().MakeArgString(
            Twine("-offload-compression-level=") + A->getValue()));
    }
  }

  // Add offload targets and inputs.
  for (unsigned I = 0; I < Inputs.size(); ++I) {
    // Get input's Offload Kind and ToolChain.
    const auto *OA = cast<OffloadAction>(JA.getInputs()[I]);
    assert(OA->hasSingleDeviceDependence(/*DoNotConsiderHostActions=*/true) &&
           "Expected one device dependence!");
    Action::OffloadKind DeviceKind = Action::OFK_None;
    const ToolChain *DeviceTC = nullptr;
    OA->doOnEachDependence([&](Action *A, const ToolChain *TC, const char *) {
      DeviceKind = A->getOffloadingDeviceKind();
      DeviceTC = TC;
    });

    // And add it to the offload targets.
    CmdArgs.push_back(C.getArgs().MakeArgString(
        Twine("-kind=") + Action::GetOffloadKindName(DeviceKind)));
    std::string TargetTripleOpt = DeviceTC->getTriple().normalize();
    // SYCL toolchain target only uses the arch name.
    if (DeviceKind == Action::OFK_SYCL)
      TargetTripleOpt = DeviceTC->getTriple().getArchName();
    CmdArgs.push_back(
        TCArgs.MakeArgString(Twine("-target=") + TargetTripleOpt));
    addRunTimeWrapperOpts(C, DeviceKind, TCArgs, CmdArgs, *DeviceTC, JA);

    if (Inputs[I].getType() == types::TY_Tempfiletable ||
        Inputs[I].getType() == types::TY_Tempfilelist)
      // Input files are passed via the batch job file table.
      CmdArgs.push_back(C.getArgs().MakeArgString("-batch"));

    // Add input.
    assert(Inputs[I].isFilename() && "Invalid input.");
    CmdArgs.push_back(TCArgs.MakeArgString(Inputs[I].getFilename()));
  }

  C.addCommand(std::make_unique<Command>(
      JA, *this, ResponseFileSupport::None(),
      TCArgs.MakeArgString(getToolChain().GetProgramPath(getShortName())),
      CmdArgs, Inputs));
}

void OffloadPackager::ConstructJob(Compilation &C, const JobAction &JA,
                                   const InputInfo &Output,
                                   const InputInfoList &Inputs,
                                   const llvm::opt::ArgList &Args,
                                   const char *LinkingOutput) const {
  ArgStringList CmdArgs;

  // Add the output file name.
  assert(Output.isFilename() && "Invalid output.");
  CmdArgs.push_back("-o");
  CmdArgs.push_back(Output.getFilename());

  // Create the inputs to bundle the needed metadata.
  for (const InputInfo &Input : Inputs) {
    const Action *OffloadAction = Input.getAction();
    const ToolChain *TC = OffloadAction->getOffloadingToolChain();
    if (!TC)
      TC = &C.getDefaultToolChain();
    const ArgList &TCArgs =
        C.getArgsForToolChain(TC, OffloadAction->getOffloadingArch(),
                              OffloadAction->getOffloadingDeviceKind());
    StringRef File = C.getArgs().MakeArgString(TC->getInputFilename(Input));

    // If the input is a Tempfilelist, it is a response file
    // which internally contains a list of files to be processed.
    // Add an '@' so the tool knows to expand the response file.
    if (Input.getType() == types::TY_Tempfilelist)
      File = C.getArgs().MakeArgString("@" + File);

    StringRef Arch;
    if (OffloadAction->getOffloadingArch()) {
      if (TC->getTripleString() == "spir64_gen-unknown-unknown") {
        Arch = mapIntelGPUArchName(OffloadAction->getOffloadingArch());
      } else {
        Arch = OffloadAction->getOffloadingArch();
      }
    } else {
      TCArgs.getLastArgValue(options::OPT_march_EQ);
    }

    StringRef Kind =
      Action::GetOffloadKindName(OffloadAction->getOffloadingDeviceKind());

    ArgStringList Features;
    SmallVector<StringRef> FeatureArgs;
    getTargetFeatures(TC->getDriver(), TC->getTriple(), TCArgs, Features,
                      false);
    llvm::copy_if(Features, std::back_inserter(FeatureArgs),
                  [](StringRef Arg) { return !Arg.starts_with("-target"); });

    // TODO: We need to pass in the full target-id and handle it properly in the
    // linker wrapper.
    SmallVector<std::string> Parts{
        "file=" + File.str(),
        "triple=" + TC->getTripleString(),
        "arch=" + (Arch.empty() ? "generic" : Arch.str()),
        "kind=" + Kind.str(),
    };

    if (TC->getDriver().isUsingOffloadLTO())
      for (StringRef Feature : FeatureArgs)
        Parts.emplace_back("feature=" + Feature.str());

    // Now that the standard parts are added to the packager string, add any
    // additional supplemental options that cover compile and link opts that
    // are used for SYCL based offloading.
    // Here, we add the compile and link options that are required by backend
    // compilers and the clang-offload-wrapper in the case of SYCL offloading.
    if (OffloadAction->getOffloadingDeviceKind() == Action::OFK_SYCL) {
      ArgStringList BuildArgs;
      auto createArgString = [&](const char *Opt) {
        if (BuildArgs.empty())
          return;
        SmallString<128> AL;
        for (const char *A : BuildArgs) {
          if (AL.empty()) {
            AL = A;
            continue;
          }
          AL += " ";
          AL += A;
        }
        Parts.emplace_back(C.getArgs().MakeArgString(Twine(Opt) + AL));
      };
      const ArgList &Args =
          C.getArgsForToolChain(nullptr, StringRef(), Action::OFK_SYCL);
      const ToolChain *HostTC = C.getSingleOffloadToolChain<Action::OFK_Host>();
      const toolchains::SYCLToolChain &SYCLTC =
          static_cast<const toolchains::SYCLToolChain &>(*TC);
      SYCLTC.AddImpliedTargetArgs(TC->getTriple(), Args, BuildArgs, JA, *HostTC,
                                  Arch);
      SYCLTC.TranslateBackendTargetArgs(TC->getTriple(), Args, BuildArgs, Arch);
      createArgString("compile-opts=");
      BuildArgs.clear();
      SYCLTC.TranslateLinkerTargetArgs(TC->getTriple(), Args, BuildArgs, Arch);
      createArgString("link-opts=");
    }

    CmdArgs.push_back(Args.MakeArgString("--image=" + llvm::join(Parts, ",")));
  }

  C.addCommand(std::make_unique<Command>(
      JA, *this, ResponseFileSupport::None(),
      Args.MakeArgString(getToolChain().GetProgramPath(getShortName())),
      CmdArgs, Inputs, Output));
}

// Use the clang-offload-packager to extract binaries from a packaged
// binary.  This currently only supports single input/single output.
void OffloadPackagerExtract::ConstructJob(Compilation &C, const JobAction &JA,
                                          const InputInfo &Output,
                                          const InputInfoList &Inputs,
                                          const llvm::opt::ArgList &Args,
                                          const char *LinkingOutput) const {
  ArgStringList CmdArgs;
  const Action *OffloadAction = Inputs[0].getAction();
  const ToolChain *TC = OffloadAction->getOffloadingToolChain();
  if (!TC)
    TC = &C.getDefaultToolChain();
  const ArgList &TCArgs =
      C.getArgsForToolChain(TC, OffloadAction->getOffloadingArch(),
                            OffloadAction->getOffloadingDeviceKind());

  // Input file name.
  StringRef InFile = C.getArgs().MakeArgString(TC->getInputFilename(Inputs[0]));
  CmdArgs.push_back(Args.MakeArgString(InFile));

  // Generated --image option containing the output file name, triple, arch
  // and associated offload kind.
  assert(Output.isFilename() && "Invalid output.");
  StringRef File = Output.getFilename();
  StringRef Arch = OffloadAction->getOffloadingArch()
                       ? OffloadAction->getOffloadingArch()
                       : TCArgs.getLastArgValue(options::OPT_march_EQ);
  StringRef Kind =
      Action::GetOffloadKindName(OffloadAction->getOffloadingDeviceKind());

  SmallVector<std::string> Parts{
      "file=" + File.str(),
      "triple=" + TC->getTripleString(),
      "arch=" + (Arch.empty() ? "generic" : Arch.str()),
      "kind=" + Kind.str(),
  };
  CmdArgs.push_back(Args.MakeArgString("--image=" + llvm::join(Parts, ",")));

  C.addCommand(std::make_unique<Command>(
      JA, *this, ResponseFileSupport::None(),
      Args.MakeArgString(getToolChain().GetProgramPath(getShortName())),
      CmdArgs, Inputs, Output));
}

// Begin OffloadDeps

void OffloadDeps::constructJob(Compilation &C, const JobAction &JA,
                               ArrayRef<InputInfo> Outputs,
                               ArrayRef<InputInfo> Inputs,
                               const llvm::opt::ArgList &TCArgs,
                               const char *LinkingOutput) const {
  auto &DA = cast<OffloadDepsJobAction>(JA);

  ArgStringList CmdArgs;

  // Get the targets.
  SmallString<128> Targets{"-targets="};
  auto DepInfo = DA.getDependentActionsInfo();
  for (unsigned I = 0; I < DepInfo.size(); ++I) {
    auto &Dep = DepInfo[I];
    if (I)
      Targets += ',';
    Targets += Action::GetOffloadKindName(Dep.DependentOffloadKind);
    Targets += '-';
    // When -fsycl-force-target is used, this value overrides the expected
    // output type we are creating deps for.
    if (Dep.DependentOffloadKind == Action::OFK_SYCL &&
        TCArgs.hasArg(options::OPT_fsycl_force_target_EQ)) {
      StringRef Val(
          TCArgs.getLastArg(options::OPT_fsycl_force_target_EQ)->getValue());
      llvm::Triple TT(C.getDriver().getSYCLDeviceTriple(Val));
      Targets += TT.normalize();
    } else {
      std::string NormalizedTriple =
          Dep.DependentToolChain->getTriple().normalize();
      Targets += NormalizedTriple;
    }
    if ((Dep.DependentOffloadKind == Action::OFK_HIP ||
         Dep.DependentOffloadKind == Action::OFK_SYCL) &&
        !Dep.DependentBoundArch.empty()) {
      Targets += '-';
      Targets += Dep.DependentBoundArch;
    }
  }
  CmdArgs.push_back(TCArgs.MakeArgString(Targets));

  // Prepare outputs.
  SmallString<128> Outs{"-outputs="};
  for (unsigned I = 0; I < Outputs.size(); ++I) {
    if (I)
      Outs += ',';
    Outs += DepInfo[I].DependentToolChain->getInputFilename(Outputs[I]);
  }
  CmdArgs.push_back(TCArgs.MakeArgString(Outs));

  // Add input file.
  CmdArgs.push_back(Inputs.front().getFilename());

  // All the inputs are encoded as commands.
  C.addCommand(std::make_unique<Command>(
      JA, *this, ResponseFileSupport::None(),
      TCArgs.MakeArgString(getToolChain().GetProgramPath(getShortName())),
      CmdArgs, std::nullopt, Outputs));
}

void OffloadDeps::ConstructJob(Compilation &C, const JobAction &JA,
                               const InputInfo &Output,
                               const InputInfoList &Inputs,
                               const llvm::opt::ArgList &TCArgs,
                               const char *LinkingOutput) const {
  constructJob(C, JA, Output, Inputs, TCArgs, LinkingOutput);
}

void OffloadDeps::ConstructJobMultipleOutputs(Compilation &C,
                                              const JobAction &JA,
                                              const InputInfoList &Outputs,
                                              const InputInfoList &Inputs,
                                              const llvm::opt::ArgList &TCArgs,
                                              const char *LinkingOutput) const {
  constructJob(C, JA, Outputs, Inputs, TCArgs, LinkingOutput);
}

// Utility function to gather all arguments for SPIR-V generation using the
// SPIR-V backend. This set of arguments is expected to get updated as we add
// more features/extensions to the SPIR-V backend.
static void getSPIRVBackendOpts(const llvm::opt::ArgList &TCArgs,
                                ArgStringList &BackendArgs) {
  BackendArgs.push_back(TCArgs.MakeArgString("-filetype=obj"));
  BackendArgs.push_back(
      TCArgs.MakeArgString("-mtriple=spirv64v1.6-unknown-unknown"));
  BackendArgs.push_back(
      TCArgs.MakeArgString("--avoid-spirv-capabilities=Shader"));
  BackendArgs.push_back(
      TCArgs.MakeArgString("--translator-compatibility-mode"));
  // TODO: A list of SPIR-V extensions that are supported by the SPIR-V backend
  // is growing. Let's postpone the decision on which extensions to enable until
  // - the list is stable, and
  // - we decide on a mapping of user requested extensions into backend's ones.
  // Meanwhile we enable all the SPIR-V backend extensions.
  BackendArgs.push_back(TCArgs.MakeArgString("--spirv-ext=all"));
  // TODO:
  // - handle -Xspirv-translator option to avoid "argument unused during
  // compilation" error
  // - handle --spirv-ext=+<extension> and --spirv-ext=-<extension> options
}

// Utility function to gather all llvm-spirv options.
// Not dependent on target triple.
static void getNonTripleBasedSPIRVTransOpts(Compilation &C,
                                            const llvm::opt::ArgList &TCArgs,
                                            ArgStringList &TranslatorArgs) {
  TranslatorArgs.push_back("-spirv-max-version=1.5");
  bool CreatingSyclSPIRVFatObj =
      C.getDriver().getFinalPhase(C.getArgs()) != phases::Link &&
      TCArgs.getLastArgValue(options::OPT_fsycl_device_obj_EQ)
          .equals_insensitive("spirv") &&
      !C.getDriver().offloadDeviceOnly();
  bool ShouldPreserveMetadataInFinalImage =
      TCArgs.hasArg(options::OPT_fsycl_preserve_device_nonsemantic_metadata);
  bool ShouldPreserveMetadata =
      CreatingSyclSPIRVFatObj || ShouldPreserveMetadataInFinalImage;
  if (ShouldPreserveMetadata)
    TranslatorArgs.push_back("--spirv-preserve-auxdata");
}

// Add any llvm-spirv option that relies on a specific Triple in addition
// to user supplied options.
// NOTE: Any changes made here should be reflected in the similarly named
// function in clang/tools/clang-linker-wrapper/ClangLinkerWrapper.cpp.
// NOTE2: JIT related changes made here should be reflected in 'translatorOpts'
// from sycl-jit/jit-compiler/lib/translation/SPIRVLLVMTranslation.cpp.
static void getTripleBasedSPIRVTransOpts(Compilation &C,
                                         const llvm::opt::ArgList &TCArgs,
                                         llvm::Triple Triple,
                                         ArgStringList &TranslatorArgs) {
  bool IsCPU = Triple.isSPIR() &&
               Triple.getSubArch() == llvm::Triple::SPIRSubArch_x86_64;
  TranslatorArgs.push_back("-spirv-debug-info-version=nonsemantic-shader-200");
  std::string UnknownIntrinsics("-spirv-allow-unknown-intrinsics=llvm.genx.");
  if (IsCPU)
    UnknownIntrinsics += ",llvm.fpbuiltin";
  TranslatorArgs.push_back(TCArgs.MakeArgString(UnknownIntrinsics));

  // Disable all the extensions by default
  std::string ExtArg("-spirv-ext=-all");
  std::string DefaultExtArg =
      ",+SPV_EXT_shader_atomic_float_add,+SPV_EXT_shader_atomic_float_min_max"
      ",+SPV_KHR_no_integer_wrap_decoration,+SPV_KHR_float_controls"
      ",+SPV_KHR_expect_assume,+SPV_KHR_linkonce_odr";
  std::string INTELExtArg =
      ",+SPV_INTEL_subgroups,+SPV_INTEL_media_block_io"
      ",+SPV_INTEL_device_side_avc_motion_estimation"
      ",+SPV_INTEL_fpga_loop_controls,+SPV_INTEL_unstructured_loop_controls"
      ",+SPV_INTEL_fpga_reg,+SPV_INTEL_blocking_pipes"
      ",+SPV_INTEL_function_pointers,+SPV_INTEL_kernel_attributes"
      ",+SPV_INTEL_io_pipes,+SPV_INTEL_inline_assembly"
      ",+SPV_INTEL_arbitrary_precision_integers"
      ",+SPV_INTEL_float_controls2,+SPV_INTEL_vector_compute"
      ",+SPV_INTEL_fast_composite"
      ",+SPV_INTEL_arbitrary_precision_fixed_point"
      ",+SPV_INTEL_arbitrary_precision_floating_point"
      ",+SPV_INTEL_variable_length_array,+SPV_INTEL_fp_fast_math_mode"
      ",+SPV_INTEL_long_composites"
      ",+SPV_INTEL_arithmetic_fence"
      ",+SPV_INTEL_global_variable_decorations"
      ",+SPV_INTEL_cache_controls"
      ",+SPV_INTEL_fpga_buffer_location"
      ",+SPV_INTEL_fpga_argument_interfaces"
      ",+SPV_INTEL_fpga_invocation_pipelining_attributes"
      ",+SPV_INTEL_fpga_latency_control"
      ",+SPV_KHR_shader_clock"
      ",+SPV_INTEL_bindless_images"
      ",+SPV_INTEL_task_sequence";
  ExtArg = ExtArg + DefaultExtArg + INTELExtArg;
  ExtArg += ",+SPV_INTEL_bfloat16_conversion"
            ",+SPV_INTEL_joint_matrix"
            ",+SPV_INTEL_hw_thread_queries"
            ",+SPV_KHR_uniform_group_instructions"
            ",+SPV_INTEL_masked_gather_scatter"
            ",+SPV_INTEL_tensor_float32_conversion"
            ",+SPV_INTEL_optnone"
            ",+SPV_KHR_non_semantic_info"
            ",+SPV_KHR_cooperative_matrix"
            ",+SPV_EXT_shader_atomic_float16_add"
            ",+SPV_INTEL_fp_max_error";

  TranslatorArgs.push_back(TCArgs.MakeArgString(ExtArg));
}

// Begin SPIRVTranslator
// TODO: Add a unique 'llc' JobAction for SPIR-V backends.
void SPIRVTranslator::ConstructJob(Compilation &C, const JobAction &JA,
                                  const InputInfo &Output,
                                  const InputInfoList &Inputs,
                                  const llvm::opt::ArgList &TCArgs,
                                  const char *LinkingOutput) const {
  // Construct llvm-spirv command.
  assert(isa<SPIRVTranslatorJobAction>(JA) && "Expecting Translator job!");

  // The translator command looks like this:
  // llvm-spirv -o <file>.spv <file>.bc
  ArgStringList ForeachArgs;
  ArgStringList TranslatorArgs;

  TranslatorArgs.push_back("-o");
  TranslatorArgs.push_back(Output.getFilename());
  bool UseSPIRVBackend =
      TCArgs.hasArg(options::OPT_fsycl_use_spirv_backend_for_spirv_gen);
  if (JA.isDeviceOffloading(Action::OFK_SYCL)) {
    const toolchains::SYCLToolChain &TC =
        static_cast<const toolchains::SYCLToolChain &>(getToolChain());
    if (UseSPIRVBackend) {
      getSPIRVBackendOpts(TCArgs, TranslatorArgs);
    } else {
      getNonTripleBasedSPIRVTransOpts(C, TCArgs, TranslatorArgs);
      llvm::Triple Triple = TC.getTriple();
      getTripleBasedSPIRVTransOpts(C, TCArgs, Triple, TranslatorArgs);
      // Handle -Xspirv-translator
      TC.TranslateTargetOpt(
          Triple, TCArgs, TranslatorArgs, options::OPT_Xspirv_translator,
          options::OPT_Xspirv_translator_EQ, JA.getOffloadingArch());
    }
  }
  for (auto I : Inputs) {
    std::string Filename(I.getFilename());
    if (I.getType() == types::TY_Tempfilelist) {
      ForeachArgs.push_back(
          C.getArgs().MakeArgString("--in-file-list=" + Filename));
      ForeachArgs.push_back(
          C.getArgs().MakeArgString("--in-replace=" + Filename));
      ForeachArgs.push_back(
          C.getArgs().MakeArgString("--out-ext=spv"));
    }
    TranslatorArgs.push_back(C.getArgs().MakeArgString(Filename));
  }

  auto ToolName = UseSPIRVBackend ? "llc" : getShortName();
  auto Cmd = std::make_unique<Command>(
      JA, *this, ResponseFileSupport::None(),
      TCArgs.MakeArgString(getToolChain().GetProgramPath(ToolName)),
      TranslatorArgs, std::nullopt);

  if (!ForeachArgs.empty()) {
    // Construct llvm-foreach command.
    // The llvm-foreach command looks like this:
    // llvm-foreach a.list --out-replace=out "cp {} out"
    // --out-file-list=list
    std::string OutputFileName(Output.getFilename());
    ForeachArgs.push_back(
        TCArgs.MakeArgString("--out-file-list=" + OutputFileName));
    ForeachArgs.push_back(
        TCArgs.MakeArgString("--out-replace=" + OutputFileName));
    // If save-offload-code is passed, put the output files from llvm-spirv
    // into the path provided in save-offload-code.
    if (C.getDriver().isSaveOffloadCodeEnabled()) {
      SmallString<128> OutputDir;

      Arg *SaveOffloadCodeArg =
          C.getArgs().getLastArg(options::OPT_save_offload_code_EQ);

      OutputDir = (SaveOffloadCodeArg ? SaveOffloadCodeArg->getValue() : "");

      // If the output directory path is empty, put the llvm-spirv output in the
      // current directory.
      if (OutputDir.empty())
        llvm::sys::path::native(OutputDir = "./");
      else
        OutputDir.append(llvm::sys::path::get_separator());
      ForeachArgs.push_back(
          C.getArgs().MakeArgString("--out-dir=" + OutputDir));
    }

    StringRef ParallelJobs =
        TCArgs.getLastArgValue(options::OPT_fsycl_max_parallel_jobs_EQ);
    if (!ParallelJobs.empty())
      ForeachArgs.push_back(TCArgs.MakeArgString("--jobs=" + ParallelJobs));

    ForeachArgs.push_back(TCArgs.MakeArgString("--"));
    ForeachArgs.push_back(TCArgs.MakeArgString(Cmd->getExecutable()));

    for (auto &Arg : Cmd->getArguments())
      ForeachArgs.push_back(Arg);

    SmallString<128> ForeachPath(C.getDriver().Dir);
    llvm::sys::path::append(ForeachPath, "llvm-foreach");
    const char *Foreach = C.getArgs().MakeArgString(ForeachPath);
    C.addCommand(std::make_unique<Command>(
        JA, *this, ResponseFileSupport::None(), Foreach, ForeachArgs, std::nullopt));
  } else
    C.addCommand(std::move(Cmd));
}

// Partially copied from clang/lib/Frontend/CompilerInvocation.cpp
static std::string getSYCLPostLinkOptimizationLevel(const ArgList &Args) {
  if (Arg *A = Args.getLastArg(options::OPT_O_Group)) {
    // Pass -O2 when the user passes -O0 due to IGC
    // debugging limitation. Note this only effects
    // ESIMD code.
    if (A->getOption().matches(options::OPT_O0))
      return "-O2";

    if (A->getOption().matches(options::OPT_Ofast))
      return "-O3";

    assert(A->getOption().matches(options::OPT_O));

    StringRef S(A->getValue());
    if (S == "g")
      return "-O1";

    // Options -O[1|2|3|s|z] are passed as they are. '-O0' is handled earlier.
    std::array<char, 5> AcceptedOptions = {'1', '2', '3', 's', 'z'};
    if (std::any_of(AcceptedOptions.begin(), AcceptedOptions.end(),
                    [=](char c) { return c == S[0]; }))
      return std::string("-O") + S[0];
  }

  // The default for SYCL device code optimization
  return "-O2";
}

static void addArgs(ArgStringList &DstArgs, const llvm::opt::ArgList &Alloc,
                    ArrayRef<StringRef> SrcArgs) {
  for (const auto Arg : SrcArgs) {
    DstArgs.push_back(Alloc.MakeArgString(Arg));
  }
}

static bool allowDeviceImageDependencies(const llvm::opt::ArgList &TCArgs) {
  // deprecated
  if (TCArgs.hasFlag(options::OPT_fsycl_allow_device_dependencies,
                     options::OPT_fno_sycl_allow_device_dependencies, false))
    return true;

  // preferred
  if (TCArgs.hasFlag(options::OPT_fsycl_allow_device_image_dependencies,
                     options::OPT_fno_sycl_allow_device_image_dependencies, false))
    return true;

  return false;
}

static void getNonTripleBasedSYCLPostLinkOpts(const ToolChain &TC,
                                              const JobAction &JA,
                                              const llvm::opt::ArgList &TCArgs,
                                              ArgStringList &PostLinkArgs) {

  // See if device code splitting is requested
  if (Arg *A = TCArgs.getLastArg(options::OPT_fsycl_device_code_split_EQ)) {
    auto CodeSplitValue = StringRef(A->getValue());
    if (CodeSplitValue == "per_kernel")
      addArgs(PostLinkArgs, TCArgs, {"-split=kernel"});
    else if (CodeSplitValue == "per_source")
      addArgs(PostLinkArgs, TCArgs, {"-split=source"});
    else if (CodeSplitValue == "auto")
      addArgs(PostLinkArgs, TCArgs, {"-split=auto"});
    else { // Device code split is off
    }
  }
  addArgs(PostLinkArgs, TCArgs,
          {StringRef(getSYCLPostLinkOptimizationLevel(TCArgs))});

  // Process device-globals.
  addArgs(PostLinkArgs, TCArgs, {"-device-globals"});

  // Make ESIMD accessors use stateless memory accesses.
  if (TCArgs.hasFlag(options::OPT_fno_sycl_esimd_force_stateless_mem,
                     options::OPT_fsycl_esimd_force_stateless_mem, false))
    addArgs(PostLinkArgs, TCArgs, {"-lower-esimd-force-stateless-mem=false"});

  if (allowDeviceImageDependencies(TCArgs))
    addArgs(PostLinkArgs, TCArgs, {"-allow-device-image-dependencies"});

  // For bfloat16 conversions LLVM IR devicelib, we only need to embed it
  // when non-AOT compilation is used.
  if (TC.getTriple().isSPIROrSPIRV() && !TC.getTriple().isSPIRAOT()) {
    SYCLInstallationDetector SYCLInstall(TC.getDriver());
    SmallVector<SmallString<128>, 4> DeviceLibLocCandidates;
    SmallString<128> NativeBfloat16Name("libsycl-native-bfloat16.bc");
    SYCLInstall.getSYCLDeviceLibPath(DeviceLibLocCandidates);
    for (const auto &DeviceLibLoc : DeviceLibLocCandidates) {
      SmallString<128> FullLibName(DeviceLibLoc);
      llvm::sys::path::append(FullLibName, NativeBfloat16Name);
      if (llvm::sys::fs::exists(FullLibName)) {
        SmallString<128> SYCLDeviceLibDir("--device-lib-dir=");
        SYCLDeviceLibDir += DeviceLibLoc.str();
        addArgs(PostLinkArgs, TCArgs, {SYCLDeviceLibDir.str()});
        break;
      }
    }
  }
}

// On Intel targets we don't need non-kernel functions as entry points,
// because it only increases amount of code for device compiler to handle,
// without any actual benefits.
// TODO: Try to extend this feature for non-Intel GPUs.
static bool shouldEmitOnlyKernelsAsEntryPoints(const ToolChain &TC,
                                               const llvm::opt::ArgList &TCArgs,
                                               llvm::Triple Triple) {
  if (TCArgs.hasFlag(options::OPT_fno_sycl_remove_unused_external_funcs,
                     options::OPT_fsycl_remove_unused_external_funcs, false))
    return false;
  if (Triple.isNativeCPU())
    return true;
  // When supporting dynamic linking, non-kernels in a device image can be
  // called.
  if (allowDeviceImageDependencies(TCArgs))
    return false;
  if (Triple.isNVPTX() || Triple.isAMDGPU())
    return false;
  bool IsUsingLTO = TC.getDriver().isUsingOffloadLTO();
  auto LTOMode = TC.getDriver().getOffloadLTOMode();
  // With thinLTO, final entry point handing is done in clang-linker-wrapper
  if (IsUsingLTO && LTOMode == LTOK_Thin)
    return false;
  return true;
}

// Add any sycl-post-link options that rely on a specific Triple in addition
// to user supplied options. This function is invoked only for the old
// offloading model. For the new offloading model, a slightly modified version
// of this function is called inside clang-linker-wrapper.
// NOTE: Any changes made here should be reflected in the similarly named
// function in clang/tools/clang-linker-wrapper/ClangLinkerWrapper.cpp.
static void getTripleBasedSYCLPostLinkOpts(const ToolChain &TC,
                                           const llvm::opt::ArgList &TCArgs,
                                           ArgStringList &PostLinkArgs,
                                           llvm::Triple Triple,
                                           bool SpecConstsSupported,
                                           types::ID OutputType) {

  bool IsUsingLTO = TC.getDriver().isUsingOffloadLTO();
  auto LTOMode = TC.getDriver().getOffloadLTOMode();
  if (OutputType == types::TY_LLVM_BC) {
    // single file output requested - this means only perform necessary IR
    // transformations (like specialization constant intrinsic lowering) and
    // output LLVMIR
    addArgs(PostLinkArgs, TCArgs, {"-ir-output-only"});
  } else if (!IsUsingLTO || LTOMode != LTOK_Thin) {
    // Only create a properties file if we are not
    // only outputting IR.
    addArgs(PostLinkArgs, TCArgs, {"-properties"});
  }
  if (SpecConstsSupported)
    addArgs(PostLinkArgs, TCArgs, {"-spec-const=native"});
  else
    addArgs(PostLinkArgs, TCArgs, {"-spec-const=emulation"});

  // See if device code splitting is requested.  The logic here works along side
  // the behavior in getNonTripleBasedSYCLPostLinkOpts, where the option is
  // added based on the user setting of -fsycl-device-code-split.
  if (!TCArgs.hasArg(options::OPT_fsycl_device_code_split_EQ))
    addArgs(PostLinkArgs, TCArgs, {"-split=auto"});

  if (shouldEmitOnlyKernelsAsEntryPoints(TC, TCArgs, Triple))
    addArgs(PostLinkArgs, TCArgs, {"-emit-only-kernels-as-entry-points"});

  if (!Triple.isAMDGCN())
    addArgs(PostLinkArgs, TCArgs, {"-emit-param-info"});
  // Enable program metadata
  if (Triple.isNVPTX() || Triple.isAMDGCN() || Triple.isNativeCPU())
    addArgs(PostLinkArgs, TCArgs, {"-emit-program-metadata"});
  if (OutputType != types::TY_LLVM_BC) {
    assert(OutputType == types::TY_Tempfiletable);
    bool SplitEsimdByDefault = Triple.isSPIROrSPIRV();
    bool SplitEsimd = TCArgs.hasFlag(
        options::OPT_fsycl_device_code_split_esimd,
        options::OPT_fno_sycl_device_code_split_esimd, SplitEsimdByDefault);
    bool IsUsingLTO = TC.getDriver().isUsingOffloadLTO();
    auto LTOMode = TC.getDriver().getOffloadLTOMode();
    if (!IsUsingLTO || LTOMode != LTOK_Thin)
      addArgs(PostLinkArgs, TCArgs, {"-symbols"});
    // Specialization constant info generation is mandatory -
    // add options unconditionally
    addArgs(PostLinkArgs, TCArgs, {"-emit-exported-symbols"});
    addArgs(PostLinkArgs, TCArgs, {"-emit-imported-symbols"});
    if (SplitEsimd)
      addArgs(PostLinkArgs, TCArgs, {"-split-esimd"});
    addArgs(PostLinkArgs, TCArgs, {"-lower-esimd"});
  }
  bool IsAOT = Triple.isNVPTX() || Triple.isAMDGCN() ||
               Triple.getSubArch() == llvm::Triple::SPIRSubArch_gen ||
               Triple.getSubArch() == llvm::Triple::SPIRSubArch_x86_64;
  if (TCArgs.hasFlag(options::OPT_fsycl_add_default_spec_consts_image,
                     options::OPT_fno_sycl_add_default_spec_consts_image,
                     false) &&
      IsAOT)
    addArgs(PostLinkArgs, TCArgs,
            {"-generate-device-image-default-spec-consts"});
}

// sycl-post-link tool normally outputs a file table (see the tool sources for
// format description) which lists all the other output files associated with
// the device LLVMIR bitcode. This is basically a triple of bitcode, symbols
// and specialization constant files. Single LLVM IR output can be generated as
// well under an option.
//
void SYCLPostLink::ConstructJob(Compilation &C, const JobAction &JA,
                                const InputInfo &Output,
                                const InputInfoList &Inputs,
                                const llvm::opt::ArgList &TCArgs,
                                const char *LinkingOutput) const {
  const SYCLPostLinkJobAction *SYCLPostLink =
      dyn_cast<SYCLPostLinkJobAction>(&JA);
  // Construct sycl-post-link command.
  assert(SYCLPostLink && "Expecting SYCL post link job!");
  ArgStringList CmdArgs;

  llvm::Triple T = getToolChain().getTriple();
  getNonTripleBasedSYCLPostLinkOpts(getToolChain(), JA, TCArgs, CmdArgs);
  getTripleBasedSYCLPostLinkOpts(getToolChain(), TCArgs, CmdArgs, T,
                                 SYCLPostLink->getRTSetsSpecConstants(),
                                 SYCLPostLink->getTrueType());

  // Add output file table file option
  assert(Output.isFilename() && "output must be a filename");
  StringRef Device = JA.getOffloadingArch();
  std::string OutputArg = Output.getFilename();
  if (T.getSubArch() == llvm::Triple::SPIRSubArch_gen && Device.data())
    OutputArg = ("intel_gpu_" + Device + "," + OutputArg).str();
  else if (T.getSubArch() == llvm::Triple::SPIRSubArch_x86_64)
    OutputArg = "spir64_x86_64," + OutputArg;

  const toolchains::SYCLToolChain &TC =
      static_cast<const toolchains::SYCLToolChain &>(getToolChain());

  // Handle -Xdevice-post-link
  TC.TranslateTargetOpt(T, TCArgs, CmdArgs, options::OPT_Xdevice_post_link,
                        options::OPT_Xdevice_post_link_EQ,
                        JA.getOffloadingArch());

  addArgs(CmdArgs, TCArgs, {"-o", OutputArg});

  // Add input file
  assert(Inputs.size() == 1 && Inputs.front().isFilename() &&
         "single input file expected");
  addArgs(CmdArgs, TCArgs, {Inputs.front().getFilename()});
  std::string OutputFileName(Output.getFilename());

  // All the inputs are encoded as commands.
  C.addCommand(std::make_unique<Command>(
      JA, *this, ResponseFileSupport::None(),
      TCArgs.MakeArgString(getToolChain().GetProgramPath(getShortName())),
      CmdArgs, Inputs, Output));
}

// Transforms the abstract representation (JA + Inputs + Outputs) of a file
// table transformation action to concrete command line (job) with actual
// inputs/outputs/options, and adds it to given compilation object.
void FileTableTform::ConstructJob(Compilation &C, const JobAction &JA,
                                  const InputInfo &Output,
                                  const InputInfoList &Inputs,
                                  const llvm::opt::ArgList &TCArgs,
                                  const char *LinkingOutput) const {

  const auto &TformJob = *llvm::dyn_cast<FileTableTformJobAction>(&JA);
  ArgStringList CmdArgs;

  // don't try to assert here whether the number of inputs is OK, argumnets are
  // OK, etc. - better invoke the tool and see good error diagnostics

  // 1) add transformations
  for (const auto &Tf : TformJob.getTforms()) {
    switch (Tf.TheKind) {
    case FileTableTformJobAction::Tform::EXTRACT:
    case FileTableTformJobAction::Tform::EXTRACT_DROP_TITLE: {
      SmallString<128> Arg("-extract=");
      Arg += Tf.TheArgs[0];

      for (unsigned I = 1; I < Tf.TheArgs.size(); ++I) {
        Arg += ",";
        Arg += Tf.TheArgs[I];
      }
      addArgs(CmdArgs, TCArgs, {Arg});

      if (Tf.TheKind == FileTableTformJobAction::Tform::EXTRACT_DROP_TITLE)
        addArgs(CmdArgs, TCArgs, {"-drop_titles"});
      break;
    }
    case FileTableTformJobAction::Tform::REPLACE: {
      assert(Tf.TheArgs.size() == 2 && "from/to column names expected");
      SmallString<128> Arg("-replace=");
      Arg += Tf.TheArgs[0];
      Arg += ",";
      Arg += Tf.TheArgs[1];
      addArgs(CmdArgs, TCArgs, {Arg});
      break;
    }
    case FileTableTformJobAction::Tform::REPLACE_CELL: {
      assert(Tf.TheArgs.size() == 2 && "column name and row id expected");
      SmallString<128> Arg("-replace_cell=");
      Arg += Tf.TheArgs[0];
      Arg += ",";
      Arg += Tf.TheArgs[1];
      addArgs(CmdArgs, TCArgs, {Arg});
      break;
    }
    case FileTableTformJobAction::Tform::RENAME: {
      assert(Tf.TheArgs.size() == 2 && "from/to names expected");
      SmallString<128> Arg("-rename=");
      Arg += Tf.TheArgs[0];
      Arg += ",";
      Arg += Tf.TheArgs[1];
      addArgs(CmdArgs, TCArgs, {Arg});
      break;
    }
    case FileTableTformJobAction::Tform::COPY_SINGLE_FILE: {
      assert(Tf.TheArgs.size() == 2 && "column name and row id expected");
      SmallString<128> Arg("-copy_single_file=");
      Arg += Tf.TheArgs[0];
      Arg += ",";
      Arg += Tf.TheArgs[1];
      addArgs(CmdArgs, TCArgs, {Arg});
      break;
    }
    case FileTableTformJobAction::Tform::MERGE: {
      assert(Tf.TheArgs.size() == 1 && "column name expected");
      SmallString<128> Arg("-merge=");
      Arg += Tf.TheArgs[0];
      addArgs(CmdArgs, TCArgs, {Arg});
      break;
    }
    }
  }

  // 2) add output option
  assert(Output.isFilename() && "table tform output must be a file");
  addArgs(CmdArgs, TCArgs, {"-o", Output.getFilename()});

  // 3) add inputs
  for (const auto &Input : Inputs) {
    assert(Input.isFilename() && "table tform input must be a file");
    addArgs(CmdArgs, TCArgs, {Input.getFilename()});
  }
  // 4) finally construct and add a command to the compilation
  C.addCommand(std::make_unique<Command>(
      JA, *this, ResponseFileSupport::None(),
      TCArgs.MakeArgString(getToolChain().GetProgramPath(getShortName())),
      CmdArgs, Inputs));
}

void AppendFooter::ConstructJob(Compilation &C, const JobAction &JA,
                                const InputInfo &Output,
                                const InputInfoList &Inputs,
                                const llvm::opt::ArgList &TCArgs,
                                const char *LinkingOutput) const {
  ArgStringList CmdArgs;

  // Input File
  addArgs(CmdArgs, TCArgs, {Inputs[0].getFilename()});

  // Integration Footer
  StringRef Footer(
      C.getDriver().getIntegrationFooter(Inputs[0].getBaseInput()));
  if (!Footer.empty()) {
    SmallString<128> AppendOpt("--append=");
    AppendOpt.append(Footer);
    addArgs(CmdArgs, TCArgs, {AppendOpt});
  }

  // Name of original source file passed in to be prepended to the newly
  // modified file as a #line directive.
  SmallString<128> PrependOpt("--orig-filename=");
  PrependOpt.append(
      llvm::sys::path::convert_to_slash(Inputs[0].getBaseInput()));
  addArgs(CmdArgs, TCArgs, {PrependOpt});

  SmallString<128> OutputOpt("--output=");
  OutputOpt.append(Output.getFilename());
  addArgs(CmdArgs, TCArgs, {OutputOpt});

  // Use #include to pull in footer
  addArgs(CmdArgs, TCArgs, {"--use-include"});

  C.addCommand(std::make_unique<Command>(
      JA, *this, ResponseFileSupport::None(),
      TCArgs.MakeArgString(getToolChain().GetProgramPath(getShortName())),
      CmdArgs, std::nullopt));
}

void SpirvToIrWrapper::ConstructJob(Compilation &C, const JobAction &JA,
                                    const InputInfo &Output,
                                    const InputInfoList &Inputs,
                                    const llvm::opt::ArgList &TCArgs,
                                    const char *LinkingOutput) const {
  InputInfoList ForeachInputs;
  ArgStringList CmdArgs;

  assert(Inputs.size() == 1 &&
         "Only one input expected to spirv-to-ir-wrapper");

  // Input File
  for (const auto &I : Inputs) {
    if (I.getType() == types::TY_Tempfilelist)
      ForeachInputs.push_back(I);
    addArgs(CmdArgs, TCArgs, {I.getFilename()});
  }

  // Output File
  addArgs(CmdArgs, TCArgs, {"-o", Output.getFilename()});

  // Make sure we preserve any auxiliary data which may be present in the
  // SPIR-V object, use SPIR-V style IR as opposed to OpenCL, and represent
  // SPIR-V globals as global variables instead of functions, all of which we
  // need for SPIR-V-based fat objects.
  addArgs(CmdArgs, TCArgs,
          {"-llvm-spirv-opts",
           "--spirv-preserve-auxdata --spirv-target-env=SPV-IR "
           "--spirv-builtin-format=global"});

  const toolchains::SYCLToolChain &TC =
      static_cast<const toolchains::SYCLToolChain &>(getToolChain());

  // Handle -Xspirv-to-ir-wrapper
  TC.TranslateTargetOpt(getToolChain().getTriple(), TCArgs, CmdArgs,
                        options::OPT_Xspirv_to_ir_wrapper,
                        options::OPT_Xspirv_to_ir_wrapper_EQ,
                        JA.getOffloadingArch());

  auto Cmd = std::make_unique<Command>(
      JA, *this, ResponseFileSupport::None(),
      TCArgs.MakeArgString(getToolChain().GetProgramPath(getShortName())),
      CmdArgs, std::nullopt);
  if (!ForeachInputs.empty()) {
    StringRef ParallelJobs =
        TCArgs.getLastArgValue(options::OPT_fsycl_max_parallel_jobs_EQ);
    tools::SYCL::constructLLVMForeachCommand(
        C, JA, std::move(Cmd), ForeachInputs, Output, this, "",
        types::getTypeTempSuffix(types::TY_Tempfilelist), ParallelJobs);
  } else
    C.addCommand(std::move(Cmd));
}

void LinkerWrapper::ConstructJob(Compilation &C, const JobAction &JA,
                                 const InputInfo &Output,
                                 const InputInfoList &Inputs,
                                 const ArgList &Args,
                                 const char *LinkingOutput) const {
  using namespace options;

  // A list of permitted options that will be forwarded to the embedded device
  // compilation job.
  const llvm::DenseSet<unsigned> CompilerOptions{
      OPT_v,
      OPT_cuda_path_EQ,
      OPT_rocm_path_EQ,
      OPT_O_Group,
      OPT_g_Group,
      OPT_g_flags_Group,
      OPT_R_value_Group,
      OPT_R_Group,
      OPT_Xcuda_ptxas,
      OPT_ftime_report,
      OPT_ftime_trace,
      OPT_ftime_trace_EQ,
      OPT_ftime_trace_granularity_EQ,
      OPT_ftime_trace_verbose,
      OPT_opt_record_file,
      OPT_opt_record_format,
      OPT_opt_record_passes,
      OPT_fsave_optimization_record,
      OPT_fsave_optimization_record_EQ,
      OPT_fno_save_optimization_record,
      OPT_foptimization_record_file_EQ,
      OPT_foptimization_record_passes_EQ,
      OPT_save_temps,
      OPT_save_temps_EQ,
      OPT_mcode_object_version_EQ,
      OPT_load,
      OPT_fno_lto,
      OPT_flto,
      OPT_flto_partitions_EQ,
      OPT_flto_EQ};
  const llvm::DenseSet<unsigned> LinkerOptions{OPT_mllvm, OPT_Zlinker_input};
  auto ShouldForwardForToolChain = [&](Arg *A, const ToolChain &TC) {
    // Don't forward -mllvm to toolchains that don't support LLVM.
    return TC.HasNativeLLVMSupport() || A->getOption().getID() != OPT_mllvm;
  };
  auto ShouldForward = [&](const llvm::DenseSet<unsigned> &Set, Arg *A,
                           const ToolChain &TC) {
    // CMake hack to avoid printing verbose informatoin for HIP non-RDC mode.
    if (A->getOption().matches(OPT_v) && JA.getType() == types::TY_Object)
      return false;
    return (Set.contains(A->getOption().getID()) ||
            (A->getOption().getGroup().isValid() &&
             Set.contains(A->getOption().getGroup().getID()))) &&
           ShouldForwardForToolChain(A, TC);
  };

  const Driver &D = getToolChain().getDriver();
  const llvm::Triple TheTriple = getToolChain().getTriple();
  ArgStringList CmdArgs;
  for (Action::OffloadKind Kind : {Action::OFK_Cuda, Action::OFK_OpenMP,
                                   Action::OFK_HIP, Action::OFK_SYCL}) {
    auto TCRange = C.getOffloadToolChains(Kind);
    for (auto &I : llvm::make_range(TCRange)) {
      const ToolChain *TC = I.second;

      // We do not use a bound architecture here so options passed only to a
      // specific architecture via -Xarch_<cpu> will not be forwarded.
      ArgStringList CompilerArgs;
      ArgStringList LinkerArgs;
      const DerivedArgList &ToolChainArgs =
          C.getArgsForToolChain(TC, /*BoundArch=*/"", Kind);
      for (Arg *A : ToolChainArgs) {
        if (A->getOption().matches(OPT_Zlinker_input))
          LinkerArgs.emplace_back(A->getValue());
        else if (ShouldForward(CompilerOptions, A, *TC))
          A->render(Args, CompilerArgs);
        else if (ShouldForward(LinkerOptions, A, *TC))
          A->render(Args, LinkerArgs);
      }

      // If the user explicitly requested it via `--offload-arch` we should
      // extract it from any static libraries if present.
      for (StringRef Arg : ToolChainArgs.getAllArgValues(OPT_offload_arch_EQ))
        CmdArgs.emplace_back(Args.MakeArgString("--should-extract=" + Arg));

      // If this is OpenMP the device linker will need `-lompdevice`.
      if (Kind == Action::OFK_OpenMP && !Args.hasArg(OPT_no_offloadlib) &&
          (TC->getTriple().isAMDGPU() || TC->getTriple().isNVPTX()))
        LinkerArgs.emplace_back("-lompdevice");

      // Forward all of these to the appropriate toolchain.
      for (StringRef Arg : CompilerArgs)
        CmdArgs.push_back(Args.MakeArgString(
            "--device-compiler=" + TC->getTripleString() + "=" + Arg));
      for (StringRef Arg : LinkerArgs)
        CmdArgs.push_back(Args.MakeArgString(
            "--device-linker=" + TC->getTripleString() + "=" + Arg));

      // Forward the LTO mode relying on the Driver's parsing.
      if (C.getDriver().getOffloadLTOMode() == LTOK_Full)
        CmdArgs.push_back(Args.MakeArgString(
            "--device-compiler=" + TC->getTripleString() + "=-flto=full"));
      else if (C.getDriver().getOffloadLTOMode() == LTOK_Thin) {
        CmdArgs.push_back(Args.MakeArgString(
            "--device-compiler=" + TC->getTripleString() + "=-flto=thin"));
        if (TC->getTriple().isAMDGPU()) {
          CmdArgs.push_back(
              Args.MakeArgString("--device-linker=" + TC->getTripleString() +
                                 "=-plugin-opt=-force-import-all"));
          CmdArgs.push_back(
              Args.MakeArgString("--device-linker=" + TC->getTripleString() +
                                 "=-plugin-opt=-avail-extern-to-local"));
          CmdArgs.push_back(Args.MakeArgString(
              "--device-linker=" + TC->getTripleString() +
              "=-plugin-opt=-avail-extern-gv-in-addrspace-to-local=3"));
          if (Kind == Action::OFK_OpenMP) {
            CmdArgs.push_back(
                Args.MakeArgString("--device-linker=" + TC->getTripleString() +
                                   "=-plugin-opt=-amdgpu-internalize-symbols"));
          }
        }
      }
    }
  }

  CmdArgs.push_back(
      Args.MakeArgString("--host-triple=" + getToolChain().getTripleString()));

  // CMake hack, suppress passing verbose arguments for the special-case HIP
  // non-RDC mode compilation. This confuses default CMake implicit linker
  // argument parsing when the language is set to HIP and the system linker is
  // also `ld.lld`.
  if (Args.hasArg(options::OPT_v) && JA.getType() != types::TY_Object)
    CmdArgs.push_back("--wrapper-verbose");
  if (Arg *A = Args.getLastArg(options::OPT_cuda_path_EQ))
    CmdArgs.push_back(
        Args.MakeArgString(Twine("--cuda-path=") + A->getValue()));

  // Add any SYCL offloading specific options to the clang-linker-wrapper
  if (C.hasOffloadToolChain<Action::OFK_SYCL>()) {

    if (Args.hasArg(options::OPT_fsycl_link_EQ))
      CmdArgs.push_back(Args.MakeArgString("--sycl-device-link"));

    // -sycl-device-libraries=<comma separated list> contains all of the SYCL
    // device specific libraries that are needed. This generic list will be
    // populated with device binaries for all target triples in the current
    // compilation flow.

    // Create a comma separated list to pass along to the linker wrapper.
    SmallString<256> LibList;
    llvm::Triple TargetTriple;
    auto ToolChainRange = C.getOffloadToolChains<Action::OFK_SYCL>();
    for (auto &I :
         llvm::make_range(ToolChainRange.first, ToolChainRange.second)) {
      const ToolChain *TC = I.second;
      // Note: For AMD targets, we do not pass any SYCL device libraries.
      if (TC->getTriple().isSPIROrSPIRV() || TC->getTriple().isNVPTX()) {
        TargetTriple = TC->getTriple();
        SmallVector<std::string, 8> SYCLDeviceLibs;
        bool IsSPIR = TargetTriple.isSPIROrSPIRV();
        bool IsSpirvAOT = TargetTriple.isSPIRAOT();
        bool UseJitLink =
            IsSPIR &&
            Args.hasFlag(options::OPT_fsycl_device_lib_jit_link,
                         options::OPT_fno_sycl_device_lib_jit_link, false);
        bool UseAOTLink = IsSPIR && (IsSpirvAOT || !UseJitLink);
        SYCLDeviceLibs = SYCL::getDeviceLibraries(C, TargetTriple, UseAOTLink);
        for (const auto &AddLib : SYCLDeviceLibs) {
          if (LibList.size() > 0)
            LibList += ",";
          LibList += AddLib;
        }
      }
    }
    // -sycl-device-libraries=<libs> provides a comma separate list of
    // libraries to add to the device linking step.
    if (LibList.size())
      CmdArgs.push_back(
          Args.MakeArgString(Twine("-sycl-device-libraries=") + LibList));

    // -sycl-device-library-location=<dir> provides the location in which the
    // SYCL device libraries can be found.
    SmallString<128> DeviceLibDir(D.Dir);
    llvm::sys::path::append(DeviceLibDir, "..", "lib");
    // Check the library location candidates for the the libsycl-crt library
    // and use that location.  Base the location on relative to driver if this
    // is not resolved.
    SmallVector<SmallString<128>, 4> LibLocCandidates;
    SYCLInstallationDetector SYCLInstallation(D);
    SYCLInstallation.getSYCLDeviceLibPath(LibLocCandidates);
    SmallString<128> LibName("libsycl-crt");
    bool IsNewOffload = D.getUseNewOffloadingDriver();
    StringRef LibSuffix = TheTriple.isWindowsMSVCEnvironment()
                              ? (IsNewOffload ? ".new.obj" : ".obj")
                              : (IsNewOffload ? ".new.o" : ".o");
    llvm::sys::path::replace_extension(LibName, LibSuffix);
    for (const auto &LibLoc : LibLocCandidates) {
      SmallString<128> FullLibName(LibLoc);
      llvm::sys::path::append(FullLibName, LibName);
      if (llvm::sys::fs::exists(FullLibName)) {
        DeviceLibDir = LibLoc;
        break;
      }
    }
    CmdArgs.push_back(Args.MakeArgString(
        Twine("-sycl-device-library-location=") + DeviceLibDir));

    if (C.getDriver().isSaveOffloadCodeEnabled()) {
      SmallString<128> DumpDir;
      Arg *A = C.getArgs().getLastArg(options::OPT_save_offload_code_EQ);
      DumpDir = A ? A->getValue() : "";
      CmdArgs.push_back(
          Args.MakeArgString(Twine("-sycl-dump-device-code=") + DumpDir));
    }

    auto appendOption = [](SmallString<128> &OptString, StringRef AddOpt) {
      if (!OptString.empty())
        OptString += " ";
      OptString += AddOpt.str();
    };
    // --sycl-post-link-options="options" provides a string of options to be
    // passed along to the sycl-post-link tool during device link.
    SmallString<128> PostLinkOptString;
    ArgStringList PostLinkArgs;
    getNonTripleBasedSYCLPostLinkOpts(getToolChain(), JA, Args, PostLinkArgs);
    for (const auto &A : PostLinkArgs)
      appendOption(PostLinkOptString, A);
    if (Args.hasArg(options::OPT_Xdevice_post_link)) {
      for (const auto &A : Args.getAllArgValues(options::OPT_Xdevice_post_link))
        appendOption(PostLinkOptString, A);
    }
    if (!PostLinkOptString.empty())
      CmdArgs.push_back(
          Args.MakeArgString("--sycl-post-link-options=" + PostLinkOptString));

    if (Args.hasArg(options::OPT_fsycl_remove_unused_external_funcs))
      CmdArgs.push_back(
          Args.MakeArgString("-sycl-remove-unused-external-funcs"));
    if (Args.hasArg(options::OPT_fno_sycl_remove_unused_external_funcs))
      CmdArgs.push_back(
          Args.MakeArgString("-no-sycl-remove-unused-external-funcs"));
    if (Args.hasArg(options::OPT_fsycl_device_code_split_esimd))
      CmdArgs.push_back(Args.MakeArgString("-sycl-device-code-split-esimd"));
    if (Args.hasArg(options::OPT_fno_sycl_device_code_split_esimd))
      CmdArgs.push_back(Args.MakeArgString("-no-sycl-device-code-split-esimd"));
    if (Args.hasArg(options::OPT_fsycl_add_default_spec_consts_image))
      CmdArgs.push_back(
          Args.MakeArgString("-sycl-add-default-spec-consts-image"));
    if (Args.hasArg(options::OPT_fno_sycl_add_default_spec_consts_image))
      CmdArgs.push_back(
          Args.MakeArgString("-no-sycl-add-default-spec-consts-image"));

    // --llvm-spirv-options="options" provides a string of options to be passed
    // along to the llvm-spirv (translation) step during device link.
    SmallString<128> OptString;
    if (Args.hasArg(options::OPT_Xspirv_translator)) {
      for (const auto &A : Args.getAllArgValues(options::OPT_Xspirv_translator))
        appendOption(OptString, A);
    }
    ArgStringList TranslatorArgs;
    getNonTripleBasedSPIRVTransOpts(C, Args, TranslatorArgs);
    for (const auto &A : TranslatorArgs)
      appendOption(OptString, A);
    CmdArgs.push_back(Args.MakeArgString("--llvm-spirv-options=" + OptString));

    if (C.getDefaultToolChain().getTriple().isWindowsMSVCEnvironment())
      CmdArgs.push_back("-sycl-is-windows-msvc-env");

    bool IsUsingLTO = D.isUsingOffloadLTO();
    auto LTOMode = D.getOffloadLTOMode();
    if (IsUsingLTO && LTOMode == LTOK_Thin)
      CmdArgs.push_back(Args.MakeArgString("-sycl-thin-lto"));

    if (Args.hasArg(options::OPT_fsycl_embed_ir))
      CmdArgs.push_back(Args.MakeArgString("-sycl-embed-ir"));

    if (Args.hasFlag(options::OPT_fsycl_allow_device_image_dependencies,
                     options::OPT_fno_sycl_allow_device_image_dependencies,
                     false))
      CmdArgs.push_back(
          Args.MakeArgString("-sycl-allow-device-image-dependencies"));

    // Formulate and add any offload-wrapper and AOT specific options. These
    // are additional options passed in via -Xsycl-target-linker and
    // -Xsycl-target-backend.
    const toolchains::SYCLToolChain &SYCLTC =
        static_cast<const toolchains::SYCLToolChain &>(getToolChain());
    // Only store compile/link opts in the image descriptor for the SPIR-V
    // target.  For AOT, pass along the addition options via GPU or CPU
    // specific clang-linker-wrapper options.
    const ArgList &Args =
        C.getArgsForToolChain(nullptr, StringRef(), Action::OFK_SYCL);
    for (auto &ToolChainMember :
         llvm::make_range(ToolChainRange.first, ToolChainRange.second)) {
      const ToolChain *TC = ToolChainMember.second;
      bool IsJIT = false;
      StringRef WrapperOption;
      StringRef WrapperLinkOption;
      if (TC->getTriple().isSPIROrSPIRV()) {
        if (TC->getTriple().getSubArch() == llvm::Triple::NoSubArch) {
          IsJIT = true;
          WrapperOption = "--sycl-backend-compile-options=";
        }
        if (TC->getTriple().getSubArch() == llvm::Triple::SPIRSubArch_gen)
          WrapperOption = "--gpu-tool-arg=";
        if (TC->getTriple().getSubArch() == llvm::Triple::SPIRSubArch_x86_64)
          WrapperOption = "--cpu-tool-arg=";
      } else
        continue;
      ArgStringList BuildArgs;
      SmallString<128> BackendOptString;
      SmallString<128> LinkOptString;
      SYCLTC.TranslateBackendTargetArgs(TC->getTriple(), Args, BuildArgs);
      for (const auto &A : BuildArgs)
        appendOption(BackendOptString, A);

      BuildArgs.clear();
      SYCLTC.TranslateLinkerTargetArgs(TC->getTriple(), Args, BuildArgs);
      for (const auto &A : BuildArgs) {
        if (IsJIT)
          appendOption(LinkOptString, A);
        else
          // For AOT, combine the Backend and Linker strings into one.
          appendOption(BackendOptString, A);
      }
      if (!BackendOptString.empty())
        CmdArgs.push_back(
            Args.MakeArgString(Twine(WrapperOption) + BackendOptString));
      if (!LinkOptString.empty())
        CmdArgs.push_back(
            Args.MakeArgString("--sycl-target-link-options=" + LinkOptString));
    }
    // Add option to enable creating of the .syclbin file.
    if (Arg *A = Args.getLastArg(options::OPT_fsyclbin_EQ))
      CmdArgs.push_back(
          Args.MakeArgString("--syclbin=" + StringRef{A->getValue()}));
  }

  // Construct the link job so we can wrap around it.
  Linker->ConstructJob(C, JA, Output, Inputs, Args, LinkingOutput);
  const auto &LinkCommand = C.getJobs().getJobs().back();

  // Forward -Xoffload-linker<-triple> arguments to the device link job.
  for (Arg *A : Args.filtered(options::OPT_Xoffload_linker)) {
    StringRef Val = A->getValue(0);
    if (Val.empty())
      CmdArgs.push_back(
          Args.MakeArgString(Twine("--device-linker=") + A->getValue(1)));
    else
      CmdArgs.push_back(Args.MakeArgString(
          "--device-linker=" +
          ToolChain::getOpenMPTriple(Val.drop_front()).getTriple() + "=" +
          A->getValue(1)));
  }
  Args.ClaimAllArgs(options::OPT_Xoffload_linker);

  // Embed bitcode instead of an object in JIT mode.
  if (Args.hasFlag(options::OPT_fopenmp_target_jit,
                   options::OPT_fno_openmp_target_jit, false))
    CmdArgs.push_back("--embed-bitcode");

  // Save temporary files created by the linker wrapper.
  if (Args.hasArg(options::OPT_save_temps_EQ) ||
      Args.hasArg(options::OPT_save_temps))
    CmdArgs.push_back("--save-temps");

  // Pass in the C library for GPUs if present and not disabled.
  if (Args.hasFlag(options::OPT_offloadlib, OPT_no_offloadlib, true) &&
      !Args.hasArg(options::OPT_nostdlib, options::OPT_r,
                   options::OPT_nodefaultlibs, options::OPT_nolibc,
                   options::OPT_nogpulibc)) {
    forAllAssociatedToolChains(C, JA, getToolChain(), [&](const ToolChain &TC) {
      // The device C library is only available for NVPTX and AMDGPU targets
      // and we only link it by default for OpenMP currently.
      if ((!TC.getTriple().isNVPTX() && !TC.getTriple().isAMDGPU()) ||
          !JA.isHostOffloading(Action::OFK_OpenMP))
        return;
      bool HasLibC = TC.getStdlibIncludePath().has_value();
      if (HasLibC) {
        CmdArgs.push_back(Args.MakeArgString(
            "--device-linker=" + TC.getTripleString() + "=" + "-lc"));
        CmdArgs.push_back(Args.MakeArgString(
            "--device-linker=" + TC.getTripleString() + "=" + "-lm"));
      }
      auto HasCompilerRT = getToolChain().getVFS().exists(
          TC.getCompilerRT(Args, "builtins", ToolChain::FT_Static));
      if (HasCompilerRT)
        CmdArgs.push_back(
            Args.MakeArgString("--device-linker=" + TC.getTripleString() + "=" +
                               "-lclang_rt.builtins"));
      bool HasFlangRT = HasCompilerRT && C.getDriver().IsFlangMode();
      if (HasFlangRT)
        CmdArgs.push_back(
            Args.MakeArgString("--device-linker=" + TC.getTripleString() + "=" +
                               "-lflang_rt.runtime"));
    });
  }

  // Add the linker arguments to be forwarded by the wrapper.
  CmdArgs.push_back(Args.MakeArgString(Twine("--linker-path=") +
                                       LinkCommand->getExecutable()));

  // We use action type to differentiate two use cases of the linker wrapper.
  // TY_Image for normal linker wrapper work.
  // TY_Object for HIP fno-gpu-rdc embedding device binary in a relocatable
  // object.
  assert(JA.getType() == types::TY_Object || JA.getType() == types::TY_Image);
  if (JA.getType() == types::TY_Object) {
    CmdArgs.append({"-o", Output.getFilename()});
    for (auto Input : Inputs)
      CmdArgs.push_back(Input.getFilename());
    CmdArgs.push_back("-r");
  } else
    for (const char *LinkArg : LinkCommand->getArguments())
      CmdArgs.push_back(LinkArg);

  addOffloadCompressArgs(Args, CmdArgs);

  if (Arg *A = Args.getLastArg(options::OPT_offload_jobs_EQ)) {
    StringRef Val = A->getValue();

    if (Val.equals_insensitive("jobserver"))
      CmdArgs.push_back(Args.MakeArgString("--wrapper-jobs=jobserver"));
    else {
      int NumThreads;
      if (Val.getAsInteger(10, NumThreads) || NumThreads <= 0) {
        C.getDriver().Diag(diag::err_drv_invalid_int_value)
            << A->getAsString(Args) << Val;
      } else {
        CmdArgs.push_back(
            Args.MakeArgString("--wrapper-jobs=" + Twine(NumThreads)));
      }
    }
  }

  // Enable preview breaking changes in clang-linker-wrapper,
  // in case it needs to introduce any ABI breaking changes.
  // For example, changes in offload binary descriptor format.
  if (Args.hasArg(options::OPT_fpreview_breaking_changes))
    CmdArgs.push_back("-fpreview-breaking-changes");

  const char *Exec =
      Args.MakeArgString(getToolChain().GetProgramPath("clang-linker-wrapper"));

  // Replace the executable and arguments of the link job with the
  // wrapper.
  LinkCommand->replaceExecutable(Exec);
  LinkCommand->replaceArguments(CmdArgs);
}<|MERGE_RESOLUTION|>--- conflicted
+++ resolved
@@ -1427,62 +1427,6 @@
 }
 }
 
-<<<<<<< HEAD
-// Each combination of options here forms a signing schema, and in most cases
-// each signing schema is its own incompatible ABI. The default values of the
-// options represent the default signing schema.
-static void handlePAuthABI(const ArgList &DriverArgs, ArgStringList &CC1Args) {
-  if (!DriverArgs.hasArg(options::OPT_fptrauth_intrinsics,
-                         options::OPT_fno_ptrauth_intrinsics))
-    CC1Args.push_back("-fptrauth-intrinsics");
-
-  if (!DriverArgs.hasArg(options::OPT_fptrauth_calls,
-                         options::OPT_fno_ptrauth_calls))
-    CC1Args.push_back("-fptrauth-calls");
-
-  if (!DriverArgs.hasArg(options::OPT_fptrauth_returns,
-                         options::OPT_fno_ptrauth_returns))
-    CC1Args.push_back("-fptrauth-returns");
-
-  if (!DriverArgs.hasArg(options::OPT_fptrauth_auth_traps,
-                         options::OPT_fno_ptrauth_auth_traps))
-    CC1Args.push_back("-fptrauth-auth-traps");
-
-  if (!DriverArgs.hasArg(
-          options::OPT_fptrauth_vtable_pointer_address_discrimination,
-          options::OPT_fno_ptrauth_vtable_pointer_address_discrimination))
-    CC1Args.push_back("-fptrauth-vtable-pointer-address-discrimination");
-
-  if (!DriverArgs.hasArg(
-          options::OPT_fptrauth_vtable_pointer_type_discrimination,
-          options::OPT_fno_ptrauth_vtable_pointer_type_discrimination))
-    CC1Args.push_back("-fptrauth-vtable-pointer-type-discrimination");
-
-  if (!DriverArgs.hasArg(
-          options::OPT_fptrauth_type_info_vtable_pointer_discrimination,
-          options::OPT_fno_ptrauth_type_info_vtable_pointer_discrimination))
-    CC1Args.push_back("-fptrauth-type-info-vtable-pointer-discrimination");
-
-  if (!DriverArgs.hasArg(options::OPT_fptrauth_indirect_gotos,
-                         options::OPT_fno_ptrauth_indirect_gotos))
-    CC1Args.push_back("-fptrauth-indirect-gotos");
-
-  if (!DriverArgs.hasArg(options::OPT_fptrauth_init_fini,
-                         options::OPT_fno_ptrauth_init_fini))
-    CC1Args.push_back("-fptrauth-init-fini");
-
-  if (!DriverArgs.hasArg(
-          options::OPT_fptrauth_init_fini_address_discrimination,
-          options::OPT_fno_ptrauth_init_fini_address_discrimination))
-    CC1Args.push_back("-fptrauth-init-fini-address-discrimination");
-
-  if (!DriverArgs.hasArg(options::OPT_faarch64_jump_table_hardening,
-                         options::OPT_fno_aarch64_jump_table_hardening))
-    CC1Args.push_back("-faarch64-jump-table-hardening");
-}
-
-=======
->>>>>>> 54c4ef26
 static void CollectARMPACBTIOptions(const ToolChain &TC, const ArgList &Args,
                                     ArgStringList &CmdArgs, bool isAArch64) {
   const llvm::Triple &Triple = TC.getEffectiveTriple();
