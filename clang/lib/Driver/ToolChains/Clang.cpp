//===-- Clang.cpp - Clang+LLVM ToolChain Implementations --------*- C++ -*-===//
//
// Part of the LLVM Project, under the Apache License v2.0 with LLVM Exceptions.
// See https://llvm.org/LICENSE.txt for license information.
// SPDX-License-Identifier: Apache-2.0 WITH LLVM-exception
//
//===----------------------------------------------------------------------===//

#include "Clang.h"
#include "AMDGPU.h"
#include "Arch/AArch64.h"
#include "Arch/ARM.h"
#include "Arch/CSKY.h"
#include "Arch/LoongArch.h"
#include "Arch/M68k.h"
#include "Arch/Mips.h"
#include "Arch/PPC.h"
#include "Arch/RISCV.h"
#include "Arch/Sparc.h"
#include "Arch/SystemZ.h"
#include "Arch/VE.h"
#include "Arch/X86.h"
#include "CommonArgs.h"
#include "Hexagon.h"
#include "MSP430.h"
#include "PS4CPU.h"
#include "SYCL.h"
#include "clang/Basic/CLWarnings.h"
#include "clang/Basic/CharInfo.h"
#include "clang/Basic/CodeGenOptions.h"
#include "clang/Basic/HeaderInclude.h"
#include "clang/Basic/LangOptions.h"
#include "clang/Basic/LangStandard.h"
#include "clang/Basic/MakeSupport.h"
#include "clang/Basic/ObjCRuntime.h"
#include "clang/Basic/Version.h"
#include "clang/Config/config.h"
#include "clang/Driver/Action.h"
#include "clang/Driver/Distro.h"
#include "clang/Driver/DriverDiagnostic.h"
#include "clang/Driver/InputInfo.h"
#include "clang/Driver/Options.h"
#include "clang/Driver/SanitizerArgs.h"
#include "clang/Driver/Types.h"
#include "clang/Driver/XRayArgs.h"
#include "llvm/ADT/SmallSet.h"
#include "llvm/ADT/StringExtras.h"
#include "llvm/BinaryFormat/Magic.h"
#include "llvm/Config/llvm-config.h"
#include "llvm/Frontend/Debug/Options.h"
#include "llvm/Object/ObjectFile.h"
#include "llvm/Option/ArgList.h"
#include "llvm/Support/Casting.h"
#include "llvm/Support/CodeGen.h"
#include "llvm/Support/CommandLine.h"
#include "llvm/Support/Compiler.h"
#include "llvm/Support/Compression.h"
#include "llvm/Support/Error.h"
#include "llvm/Support/FileSystem.h"
#include "llvm/Support/Path.h"
#include "llvm/Support/Process.h"
#include "llvm/Support/YAMLParser.h"
#include "llvm/TargetParser/AArch64TargetParser.h"
#include "llvm/TargetParser/ARMTargetParserCommon.h"
#include "llvm/TargetParser/Host.h"
#include "llvm/TargetParser/LoongArchTargetParser.h"
#include "llvm/TargetParser/PPCTargetParser.h"
#include "llvm/TargetParser/RISCVISAInfo.h"
#include "llvm/TargetParser/RISCVTargetParser.h"
#include <cctype>

using namespace clang::driver;
using namespace clang::driver::tools;
using namespace clang;
using namespace llvm::opt;

static void CheckPreprocessingOptions(const Driver &D, const ArgList &Args) {
  if (Arg *A = Args.getLastArg(clang::driver::options::OPT_C, options::OPT_CC,
                               options::OPT_fminimize_whitespace,
                               options::OPT_fno_minimize_whitespace,
                               options::OPT_fkeep_system_includes,
                               options::OPT_fno_keep_system_includes)) {
    if (!Args.hasArg(options::OPT_E) && !Args.hasArg(options::OPT__SLASH_P) &&
        !Args.hasArg(options::OPT__SLASH_EP) && !D.CCCIsCPP()) {
      D.Diag(clang::diag::err_drv_argument_only_allowed_with)
          << A->getBaseArg().getAsString(Args)
          << (D.IsCLMode() ? "/E, /P or /EP" : "-E");
    }
  }
}

static void CheckCodeGenerationOptions(const Driver &D, const ArgList &Args) {
  // In gcc, only ARM checks this, but it seems reasonable to check universally.
  if (Args.hasArg(options::OPT_static))
    if (const Arg *A =
            Args.getLastArg(options::OPT_dynamic, options::OPT_mdynamic_no_pic))
      D.Diag(diag::err_drv_argument_not_allowed_with) << A->getAsString(Args)
                                                      << "-static";
}

// Add backslashes to escape spaces and other backslashes.
// This is used for the space-separated argument list specified with
// the -dwarf-debug-flags option.
static void EscapeSpacesAndBackslashes(const char *Arg,
                                       SmallVectorImpl<char> &Res) {
  for (; *Arg; ++Arg) {
    switch (*Arg) {
    default:
      break;
    case ' ':
    case '\\':
      Res.push_back('\\');
      break;
    }
    Res.push_back(*Arg);
  }
}

/// Apply \a Work on the current tool chain \a RegularToolChain and any other
/// offloading tool chain that is associated with the current action \a JA.
static void
forAllAssociatedToolChains(Compilation &C, const JobAction &JA,
                           const ToolChain &RegularToolChain,
                           llvm::function_ref<void(const ToolChain &)> Work) {
  // Apply Work on the current/regular tool chain.
  Work(RegularToolChain);

  // Apply Work on all the offloading tool chains associated with the current
  // action.
  if (JA.isHostOffloading(Action::OFK_Cuda))
    Work(*C.getSingleOffloadToolChain<Action::OFK_Cuda>());
  else if (JA.isDeviceOffloading(Action::OFK_Cuda))
    Work(*C.getSingleOffloadToolChain<Action::OFK_Host>());
  else if (JA.isHostOffloading(Action::OFK_HIP))
    Work(*C.getSingleOffloadToolChain<Action::OFK_HIP>());
  else if (JA.isDeviceOffloading(Action::OFK_HIP))
    Work(*C.getSingleOffloadToolChain<Action::OFK_Host>());

  if (JA.isHostOffloading(Action::OFK_OpenMP)) {
    auto TCs = C.getOffloadToolChains<Action::OFK_OpenMP>();
    for (auto II = TCs.first, IE = TCs.second; II != IE; ++II)
      Work(*II->second);
  } else if (JA.isDeviceOffloading(Action::OFK_OpenMP))
    Work(*C.getSingleOffloadToolChain<Action::OFK_Host>());

  if (JA.isHostOffloading(Action::OFK_SYCL)) {
    auto TCs = C.getOffloadToolChains<Action::OFK_SYCL>();
    for (auto II = TCs.first, IE = TCs.second; II != IE; ++II)
      Work(*II->second);
  } else if (JA.isDeviceOffloading(Action::OFK_SYCL))
    Work(*C.getSingleOffloadToolChain<Action::OFK_Host>());

  //
  // TODO: Add support for other offloading programming models here.
  //
}

/// This is a helper function for validating the optional refinement step
/// parameter in reciprocal argument strings. Return false if there is an error
/// parsing the refinement step. Otherwise, return true and set the Position
/// of the refinement step in the input string.
static bool getRefinementStep(StringRef In, const Driver &D,
                              const Arg &A, size_t &Position) {
  const char RefinementStepToken = ':';
  Position = In.find(RefinementStepToken);
  if (Position != StringRef::npos) {
    StringRef Option = A.getOption().getName();
    StringRef RefStep = In.substr(Position + 1);
    // Allow exactly one numeric character for the additional refinement
    // step parameter. This is reasonable for all currently-supported
    // operations and architectures because we would expect that a larger value
    // of refinement steps would cause the estimate "optimization" to
    // under-perform the native operation. Also, if the estimate does not
    // converge quickly, it probably will not ever converge, so further
    // refinement steps will not produce a better answer.
    if (RefStep.size() != 1) {
      D.Diag(diag::err_drv_invalid_value) << Option << RefStep;
      return false;
    }
    char RefStepChar = RefStep[0];
    if (RefStepChar < '0' || RefStepChar > '9') {
      D.Diag(diag::err_drv_invalid_value) << Option << RefStep;
      return false;
    }
  }
  return true;
}

/// The -mrecip flag requires processing of many optional parameters.
static void ParseMRecip(const Driver &D, const ArgList &Args,
                        ArgStringList &OutStrings) {
  StringRef DisabledPrefixIn = "!";
  StringRef DisabledPrefixOut = "!";
  StringRef EnabledPrefixOut = "";
  StringRef Out = "-mrecip=";

  Arg *A = Args.getLastArg(options::OPT_mrecip, options::OPT_mrecip_EQ);
  if (!A)
    return;

  unsigned NumOptions = A->getNumValues();
  if (NumOptions == 0) {
    // No option is the same as "all".
    OutStrings.push_back(Args.MakeArgString(Out + "all"));
    return;
  }

  // Pass through "all", "none", or "default" with an optional refinement step.
  if (NumOptions == 1) {
    StringRef Val = A->getValue(0);
    size_t RefStepLoc;
    if (!getRefinementStep(Val, D, *A, RefStepLoc))
      return;
    StringRef ValBase = Val.slice(0, RefStepLoc);
    if (ValBase == "all" || ValBase == "none" || ValBase == "default") {
      OutStrings.push_back(Args.MakeArgString(Out + Val));
      return;
    }
  }

  // Each reciprocal type may be enabled or disabled individually.
  // Check each input value for validity, concatenate them all back together,
  // and pass through.

  llvm::StringMap<bool> OptionStrings;
  OptionStrings.insert(std::make_pair("divd", false));
  OptionStrings.insert(std::make_pair("divf", false));
  OptionStrings.insert(std::make_pair("divh", false));
  OptionStrings.insert(std::make_pair("vec-divd", false));
  OptionStrings.insert(std::make_pair("vec-divf", false));
  OptionStrings.insert(std::make_pair("vec-divh", false));
  OptionStrings.insert(std::make_pair("sqrtd", false));
  OptionStrings.insert(std::make_pair("sqrtf", false));
  OptionStrings.insert(std::make_pair("sqrth", false));
  OptionStrings.insert(std::make_pair("vec-sqrtd", false));
  OptionStrings.insert(std::make_pair("vec-sqrtf", false));
  OptionStrings.insert(std::make_pair("vec-sqrth", false));

  for (unsigned i = 0; i != NumOptions; ++i) {
    StringRef Val = A->getValue(i);

    bool IsDisabled = Val.starts_with(DisabledPrefixIn);
    // Ignore the disablement token for string matching.
    if (IsDisabled)
      Val = Val.substr(1);

    size_t RefStep;
    if (!getRefinementStep(Val, D, *A, RefStep))
      return;

    StringRef ValBase = Val.slice(0, RefStep);
    llvm::StringMap<bool>::iterator OptionIter = OptionStrings.find(ValBase);
    if (OptionIter == OptionStrings.end()) {
      // Try again specifying float suffix.
      OptionIter = OptionStrings.find(ValBase.str() + 'f');
      if (OptionIter == OptionStrings.end()) {
        // The input name did not match any known option string.
        D.Diag(diag::err_drv_unknown_argument) << Val;
        return;
      }
      // The option was specified without a half or float or double suffix.
      // Make sure that the double or half entry was not already specified.
      // The float entry will be checked below.
      if (OptionStrings[ValBase.str() + 'd'] ||
          OptionStrings[ValBase.str() + 'h']) {
        D.Diag(diag::err_drv_invalid_value) << A->getOption().getName() << Val;
        return;
      }
    }

    if (OptionIter->second == true) {
      // Duplicate option specified.
      D.Diag(diag::err_drv_invalid_value) << A->getOption().getName() << Val;
      return;
    }

    // Mark the matched option as found. Do not allow duplicate specifiers.
    OptionIter->second = true;

    // If the precision was not specified, also mark the double and half entry
    // as found.
    if (ValBase.back() != 'f' && ValBase.back() != 'd' && ValBase.back() != 'h') {
      OptionStrings[ValBase.str() + 'd'] = true;
      OptionStrings[ValBase.str() + 'h'] = true;
    }

    // Build the output string.
    StringRef Prefix = IsDisabled ? DisabledPrefixOut : EnabledPrefixOut;
    Out = Args.MakeArgString(Out + Prefix + Val);
    if (i != NumOptions - 1)
      Out = Args.MakeArgString(Out + ",");
  }

  OutStrings.push_back(Args.MakeArgString(Out));
}

/// The -mprefer-vector-width option accepts either a positive integer
/// or the string "none".
static void ParseMPreferVectorWidth(const Driver &D, const ArgList &Args,
                                    ArgStringList &CmdArgs) {
  Arg *A = Args.getLastArg(options::OPT_mprefer_vector_width_EQ);
  if (!A)
    return;

  StringRef Value = A->getValue();
  if (Value == "none") {
    CmdArgs.push_back("-mprefer-vector-width=none");
  } else {
    unsigned Width;
    if (Value.getAsInteger(10, Width)) {
      D.Diag(diag::err_drv_invalid_value) << A->getOption().getName() << Value;
      return;
    }
    CmdArgs.push_back(Args.MakeArgString("-mprefer-vector-width=" + Value));
  }
}

static bool
shouldUseExceptionTablesForObjCExceptions(const ObjCRuntime &runtime,
                                          const llvm::Triple &Triple) {
  // We use the zero-cost exception tables for Objective-C if the non-fragile
  // ABI is enabled or when compiling for x86_64 and ARM on Snow Leopard and
  // later.
  if (runtime.isNonFragile())
    return true;

  if (!Triple.isMacOSX())
    return false;

  return (!Triple.isMacOSXVersionLT(10, 5) &&
          (Triple.getArch() == llvm::Triple::x86_64 ||
           Triple.getArch() == llvm::Triple::arm));
}

/// Adds exception related arguments to the driver command arguments. There's a
/// main flag, -fexceptions and also language specific flags to enable/disable
/// C++ and Objective-C exceptions. This makes it possible to for example
/// disable C++ exceptions but enable Objective-C exceptions.
static bool addExceptionArgs(const ArgList &Args, types::ID InputType,
                             const ToolChain &TC, bool KernelOrKext,
                             const ObjCRuntime &objcRuntime,
                             ArgStringList &CmdArgs) {
  const llvm::Triple &Triple = TC.getTriple();

  if (KernelOrKext) {
    // -mkernel and -fapple-kext imply no exceptions, so claim exception related
    // arguments now to avoid warnings about unused arguments.
    Args.ClaimAllArgs(options::OPT_fexceptions);
    Args.ClaimAllArgs(options::OPT_fno_exceptions);
    Args.ClaimAllArgs(options::OPT_fobjc_exceptions);
    Args.ClaimAllArgs(options::OPT_fno_objc_exceptions);
    Args.ClaimAllArgs(options::OPT_fcxx_exceptions);
    Args.ClaimAllArgs(options::OPT_fno_cxx_exceptions);
    Args.ClaimAllArgs(options::OPT_fasync_exceptions);
    Args.ClaimAllArgs(options::OPT_fno_async_exceptions);
    return false;
  }

  // See if the user explicitly enabled exceptions.
  bool EH = Args.hasFlag(options::OPT_fexceptions, options::OPT_fno_exceptions,
                         false);

  // Async exceptions are Windows MSVC only.
  if (Triple.isWindowsMSVCEnvironment()) {
    bool EHa = Args.hasFlag(options::OPT_fasync_exceptions,
                            options::OPT_fno_async_exceptions, false);
    if (EHa) {
      CmdArgs.push_back("-fasync-exceptions");
      EH = true;
    }
  }

  // Obj-C exceptions are enabled by default, regardless of -fexceptions. This
  // is not necessarily sensible, but follows GCC.
  if (types::isObjC(InputType) &&
      Args.hasFlag(options::OPT_fobjc_exceptions,
                   options::OPT_fno_objc_exceptions, true)) {
    CmdArgs.push_back("-fobjc-exceptions");

    EH |= shouldUseExceptionTablesForObjCExceptions(objcRuntime, Triple);
  }

  if (types::isCXX(InputType)) {
    // Disable C++ EH by default on XCore and PS4/PS5.
    bool CXXExceptionsEnabled = Triple.getArch() != llvm::Triple::xcore &&
                                !Triple.isPS() && !Triple.isDriverKit();
    Arg *ExceptionArg = Args.getLastArg(
        options::OPT_fcxx_exceptions, options::OPT_fno_cxx_exceptions,
        options::OPT_fexceptions, options::OPT_fno_exceptions);
    if (ExceptionArg)
      CXXExceptionsEnabled =
          ExceptionArg->getOption().matches(options::OPT_fcxx_exceptions) ||
          ExceptionArg->getOption().matches(options::OPT_fexceptions);

    if (CXXExceptionsEnabled) {
      CmdArgs.push_back("-fcxx-exceptions");

      EH = true;
    }
  }

  // OPT_fignore_exceptions means exception could still be thrown,
  // but no clean up or catch would happen in current module.
  // So we do not set EH to false.
  Args.AddLastArg(CmdArgs, options::OPT_fignore_exceptions);

  Args.addOptInFlag(CmdArgs, options::OPT_fassume_nothrow_exception_dtor,
                    options::OPT_fno_assume_nothrow_exception_dtor);

  if (EH)
    CmdArgs.push_back("-fexceptions");
  return EH;
}

static bool ShouldEnableAutolink(const ArgList &Args, const ToolChain &TC,
                                 const JobAction &JA) {
  bool Default = true;
  if (TC.getTriple().isOSDarwin()) {
    // The native darwin assembler doesn't support the linker_option directives,
    // so we disable them if we think the .s file will be passed to it.
    Default = TC.useIntegratedAs();
  }
  // The linker_option directives are intended for host compilation.
  if (JA.isDeviceOffloading(Action::OFK_Cuda) ||
      JA.isDeviceOffloading(Action::OFK_HIP))
    Default = false;
  return Args.hasFlag(options::OPT_fautolink, options::OPT_fno_autolink,
                      Default);
}

/// Add a CC1 option to specify the debug compilation directory.
static const char *addDebugCompDirArg(const ArgList &Args,
                                      ArgStringList &CmdArgs,
                                      const llvm::vfs::FileSystem &VFS) {
  if (Arg *A = Args.getLastArg(options::OPT_ffile_compilation_dir_EQ,
                               options::OPT_fdebug_compilation_dir_EQ)) {
    if (A->getOption().matches(options::OPT_ffile_compilation_dir_EQ))
      CmdArgs.push_back(Args.MakeArgString(Twine("-fdebug-compilation-dir=") +
                                           A->getValue()));
    else
      A->render(Args, CmdArgs);
  } else if (llvm::ErrorOr<std::string> CWD =
                 VFS.getCurrentWorkingDirectory()) {
    CmdArgs.push_back(Args.MakeArgString("-fdebug-compilation-dir=" + *CWD));
  }
  StringRef Path(CmdArgs.back());
  return Path.substr(Path.find('=') + 1).data();
}

static void addDebugObjectName(const ArgList &Args, ArgStringList &CmdArgs,
                               const char *DebugCompilationDir,
                               const char *OutputFileName) {
  // No need to generate a value for -object-file-name if it was provided.
  for (auto *Arg : Args.filtered(options::OPT_Xclang))
    if (StringRef(Arg->getValue()).starts_with("-object-file-name"))
      return;

  if (Args.hasArg(options::OPT_object_file_name_EQ))
    return;

  SmallString<128> ObjFileNameForDebug(OutputFileName);
  if (ObjFileNameForDebug != "-" &&
      !llvm::sys::path::is_absolute(ObjFileNameForDebug) &&
      (!DebugCompilationDir ||
       llvm::sys::path::is_absolute(DebugCompilationDir))) {
    // Make the path absolute in the debug infos like MSVC does.
    llvm::sys::fs::make_absolute(ObjFileNameForDebug);
  }
  // If the object file name is a relative path, then always use Windows
  // backslash style as -object-file-name is used for embedding object file path
  // in codeview and it can only be generated when targeting on Windows.
  // Otherwise, just use native absolute path.
  llvm::sys::path::Style Style =
      llvm::sys::path::is_absolute(ObjFileNameForDebug)
          ? llvm::sys::path::Style::native
          : llvm::sys::path::Style::windows_backslash;
  llvm::sys::path::remove_dots(ObjFileNameForDebug, /*remove_dot_dot=*/true,
                               Style);
  CmdArgs.push_back(
      Args.MakeArgString(Twine("-object-file-name=") + ObjFileNameForDebug));
}

/// Add a CC1 and CC1AS option to specify the debug file path prefix map.
static void addDebugPrefixMapArg(const Driver &D, const ToolChain &TC,
                                 const ArgList &Args, ArgStringList &CmdArgs) {
  auto AddOneArg = [&](StringRef Map, StringRef Name) {
    if (!Map.contains('='))
      D.Diag(diag::err_drv_invalid_argument_to_option) << Map << Name;
    else
      CmdArgs.push_back(Args.MakeArgString("-fdebug-prefix-map=" + Map));
  };

  for (const Arg *A : Args.filtered(options::OPT_ffile_prefix_map_EQ,
                                    options::OPT_fdebug_prefix_map_EQ)) {
    AddOneArg(A->getValue(), A->getOption().getName());
    A->claim();
  }
  std::string GlobalRemapEntry = TC.GetGlobalDebugPathRemapping();
  if (GlobalRemapEntry.empty())
    return;
  AddOneArg(GlobalRemapEntry, "environment");
}

/// Add a CC1 and CC1AS option to specify the macro file path prefix map.
static void addMacroPrefixMapArg(const Driver &D, const ArgList &Args,
                                 ArgStringList &CmdArgs) {
  for (const Arg *A : Args.filtered(options::OPT_ffile_prefix_map_EQ,
                                    options::OPT_fmacro_prefix_map_EQ)) {
    StringRef Map = A->getValue();
    if (!Map.contains('='))
      D.Diag(diag::err_drv_invalid_argument_to_option)
          << Map << A->getOption().getName();
    else
      CmdArgs.push_back(Args.MakeArgString("-fmacro-prefix-map=" + Map));
    A->claim();
  }
}

/// Add a CC1 and CC1AS option to specify the coverage file path prefix map.
static void addCoveragePrefixMapArg(const Driver &D, const ArgList &Args,
                                   ArgStringList &CmdArgs) {
  for (const Arg *A : Args.filtered(options::OPT_ffile_prefix_map_EQ,
                                    options::OPT_fcoverage_prefix_map_EQ)) {
    StringRef Map = A->getValue();
    if (!Map.contains('='))
      D.Diag(diag::err_drv_invalid_argument_to_option)
          << Map << A->getOption().getName();
    else
      CmdArgs.push_back(Args.MakeArgString("-fcoverage-prefix-map=" + Map));
    A->claim();
  }
}

/// Simple check to see if the optimization level is at -O2 or higher.
/// For -fsycl (DPC++) -O2 is the default.
static bool isSYCLOptimizationO2orHigher(const ArgList &Args) {
  if (Arg *A = Args.getLastArg(options::OPT_O_Group)) {
    if (A->getOption().matches(options::OPT_O4) ||
        A->getOption().matches(options::OPT_Ofast))
      return true;

    if (A->getOption().matches(options::OPT_O0))
      return false;

    assert(A->getOption().matches(options::OPT_O) && "Must have a -O flag");

    StringRef S(A->getValue());
    unsigned OptLevel = 0;
    if (S.getAsInteger(10, OptLevel))
      return false;
    return OptLevel > 1;
  }
  // No -O setting seen, default is -O2 for device.
  return true;
}

/// Vectorize at all optimization levels greater than 1 except for -Oz.
/// For -Oz the loop vectorizer is disabled, while the slp vectorizer is
/// enabled.
static bool shouldEnableVectorizerAtOLevel(const ArgList &Args, bool isSlpVec) {
  if (Arg *A = Args.getLastArg(options::OPT_O_Group)) {
    if (A->getOption().matches(options::OPT_O4) ||
        A->getOption().matches(options::OPT_Ofast))
      return true;

    if (A->getOption().matches(options::OPT_O0))
      return false;

    assert(A->getOption().matches(options::OPT_O) && "Must have a -O flag");

    // Vectorize -Os.
    StringRef S(A->getValue());
    if (S == "s")
      return true;

    // Don't vectorize -Oz, unless it's the slp vectorizer.
    if (S == "z")
      return isSlpVec;

    unsigned OptLevel = 0;
    if (S.getAsInteger(10, OptLevel))
      return false;

    return OptLevel > 1;
  }

  return false;
}

/// Add -x lang to \p CmdArgs for \p Input.
static void addDashXForInput(const ArgList &Args, const InputInfo &Input,
                             ArgStringList &CmdArgs) {
  // When using -verify-pch, we don't want to provide the type
  // 'precompiled-header' if it was inferred from the file extension
  if (Args.hasArg(options::OPT_verify_pch) && Input.getType() == types::TY_PCH)
    return;

  // If the input is a Tempfilelist, this call is part for a
  // llvm-foreach call and we should infer the type from the file extension.
  if (Input.getType() == types::TY_Tempfilelist)
    return;

  CmdArgs.push_back("-x");
  if (Args.hasArg(options::OPT_rewrite_objc))
    CmdArgs.push_back(types::getTypeName(types::TY_PP_ObjCXX));
  else {
    // Map the driver type to the frontend type. This is mostly an identity
    // mapping, except that the distinction between module interface units
    // and other source files does not exist at the frontend layer.
    const char *ClangType;
    switch (Input.getType()) {
    case types::TY_CXXModule:
      ClangType = "c++";
      break;
    case types::TY_PP_CXXModule:
      ClangType = "c++-cpp-output";
      break;
    default:
      ClangType = types::getTypeName(Input.getType());
      break;
    }
    CmdArgs.push_back(ClangType);
  }
}

static void addPGOAndCoverageFlags(const ToolChain &TC, Compilation &C,
                                   const JobAction &JA, const InputInfo &Output,
                                   const ArgList &Args, SanitizerArgs &SanArgs,
                                   ArgStringList &CmdArgs) {
  const Driver &D = TC.getDriver();
  auto *PGOGenerateArg = Args.getLastArg(options::OPT_fprofile_generate,
                                         options::OPT_fprofile_generate_EQ,
                                         options::OPT_fno_profile_generate);
  if (PGOGenerateArg &&
      PGOGenerateArg->getOption().matches(options::OPT_fno_profile_generate))
    PGOGenerateArg = nullptr;

  auto *CSPGOGenerateArg = getLastCSProfileGenerateArg(Args);

  auto *ProfileGenerateArg = Args.getLastArg(
      options::OPT_fprofile_instr_generate,
      options::OPT_fprofile_instr_generate_EQ,
      options::OPT_fno_profile_instr_generate);
  if (ProfileGenerateArg &&
      ProfileGenerateArg->getOption().matches(
          options::OPT_fno_profile_instr_generate))
    ProfileGenerateArg = nullptr;

  if (PGOGenerateArg && ProfileGenerateArg)
    D.Diag(diag::err_drv_argument_not_allowed_with)
        << PGOGenerateArg->getSpelling() << ProfileGenerateArg->getSpelling();

  auto *ProfileUseArg = getLastProfileUseArg(Args);

  if (PGOGenerateArg && ProfileUseArg)
    D.Diag(diag::err_drv_argument_not_allowed_with)
        << ProfileUseArg->getSpelling() << PGOGenerateArg->getSpelling();

  if (ProfileGenerateArg && ProfileUseArg)
    D.Diag(diag::err_drv_argument_not_allowed_with)
        << ProfileGenerateArg->getSpelling() << ProfileUseArg->getSpelling();

  if (CSPGOGenerateArg && PGOGenerateArg) {
    D.Diag(diag::err_drv_argument_not_allowed_with)
        << CSPGOGenerateArg->getSpelling() << PGOGenerateArg->getSpelling();
    PGOGenerateArg = nullptr;
  }

  if (TC.getTriple().isOSAIX()) {
    if (Arg *ProfileSampleUseArg = getLastProfileSampleUseArg(Args))
      D.Diag(diag::err_drv_unsupported_opt_for_target)
          << ProfileSampleUseArg->getSpelling() << TC.getTriple().str();
  }

  if (ProfileGenerateArg) {
    if (ProfileGenerateArg->getOption().matches(
            options::OPT_fprofile_instr_generate_EQ))
      CmdArgs.push_back(Args.MakeArgString(Twine("-fprofile-instrument-path=") +
                                           ProfileGenerateArg->getValue()));
    // The default is to use Clang Instrumentation.
    CmdArgs.push_back("-fprofile-instrument=clang");
    if (TC.getTriple().isWindowsMSVCEnvironment() &&
        Args.hasFlag(options::OPT_frtlib_defaultlib,
                     options::OPT_fno_rtlib_defaultlib, true)) {
      // Add dependent lib for clang_rt.profile
      CmdArgs.push_back(Args.MakeArgString(
          "--dependent-lib=" + TC.getCompilerRTBasename(Args, "profile")));
    }
  }

  Arg *PGOGenArg = nullptr;
  if (PGOGenerateArg) {
    assert(!CSPGOGenerateArg);
    PGOGenArg = PGOGenerateArg;
    CmdArgs.push_back("-fprofile-instrument=llvm");
  }
  if (CSPGOGenerateArg) {
    assert(!PGOGenerateArg);
    PGOGenArg = CSPGOGenerateArg;
    CmdArgs.push_back("-fprofile-instrument=csllvm");
  }
  if (PGOGenArg) {
    if (TC.getTriple().isWindowsMSVCEnvironment() &&
        Args.hasFlag(options::OPT_frtlib_defaultlib,
                     options::OPT_fno_rtlib_defaultlib, true)) {
      // Add dependent lib for clang_rt.profile
      CmdArgs.push_back(Args.MakeArgString(
          "--dependent-lib=" + TC.getCompilerRTBasename(Args, "profile")));
    }
    if (PGOGenArg->getOption().matches(
            PGOGenerateArg ? options::OPT_fprofile_generate_EQ
                           : options::OPT_fcs_profile_generate_EQ)) {
      SmallString<128> Path(PGOGenArg->getValue());
      llvm::sys::path::append(Path, "default_%m.profraw");
      CmdArgs.push_back(
          Args.MakeArgString(Twine("-fprofile-instrument-path=") + Path));
    }
  }

  if (ProfileUseArg) {
    if (ProfileUseArg->getOption().matches(options::OPT_fprofile_instr_use_EQ))
      CmdArgs.push_back(Args.MakeArgString(
          Twine("-fprofile-instrument-use-path=") + ProfileUseArg->getValue()));
    else if ((ProfileUseArg->getOption().matches(
                  options::OPT_fprofile_use_EQ) ||
              ProfileUseArg->getOption().matches(
                  options::OPT_fprofile_instr_use))) {
      SmallString<128> Path(
          ProfileUseArg->getNumValues() == 0 ? "" : ProfileUseArg->getValue());
      if (Path.empty() || llvm::sys::fs::is_directory(Path))
        llvm::sys::path::append(Path, "default.profdata");
      CmdArgs.push_back(
          Args.MakeArgString(Twine("-fprofile-instrument-use-path=") + Path));
    }
  }

  bool EmitCovNotes = Args.hasFlag(options::OPT_ftest_coverage,
                                   options::OPT_fno_test_coverage, false) ||
                      Args.hasArg(options::OPT_coverage);
  bool EmitCovData = TC.needsGCovInstrumentation(Args);

  if (Args.hasFlag(options::OPT_fcoverage_mapping,
                   options::OPT_fno_coverage_mapping, false)) {
    if (!ProfileGenerateArg)
      D.Diag(clang::diag::err_drv_argument_only_allowed_with)
          << "-fcoverage-mapping"
          << "-fprofile-instr-generate";

    CmdArgs.push_back("-fcoverage-mapping");
  }

  if (Args.hasFlag(options::OPT_fmcdc_coverage, options::OPT_fno_mcdc_coverage,
                   false)) {
    if (!Args.hasFlag(options::OPT_fcoverage_mapping,
                      options::OPT_fno_coverage_mapping, false))
      D.Diag(clang::diag::err_drv_argument_only_allowed_with)
          << "-fcoverage-mcdc"
          << "-fcoverage-mapping";

    CmdArgs.push_back("-fcoverage-mcdc");
  }

  if (Arg *A = Args.getLastArg(options::OPT_ffile_compilation_dir_EQ,
                               options::OPT_fcoverage_compilation_dir_EQ)) {
    if (A->getOption().matches(options::OPT_ffile_compilation_dir_EQ))
      CmdArgs.push_back(Args.MakeArgString(
          Twine("-fcoverage-compilation-dir=") + A->getValue()));
    else
      A->render(Args, CmdArgs);
  } else if (llvm::ErrorOr<std::string> CWD =
                 D.getVFS().getCurrentWorkingDirectory()) {
    CmdArgs.push_back(Args.MakeArgString("-fcoverage-compilation-dir=" + *CWD));
  }

  if (Args.hasArg(options::OPT_fprofile_exclude_files_EQ)) {
    auto *Arg = Args.getLastArg(options::OPT_fprofile_exclude_files_EQ);
    if (!Args.hasArg(options::OPT_coverage))
      D.Diag(clang::diag::err_drv_argument_only_allowed_with)
          << "-fprofile-exclude-files="
          << "--coverage";

    StringRef v = Arg->getValue();
    CmdArgs.push_back(
        Args.MakeArgString(Twine("-fprofile-exclude-files=" + v)));
  }

  if (Args.hasArg(options::OPT_fprofile_filter_files_EQ)) {
    auto *Arg = Args.getLastArg(options::OPT_fprofile_filter_files_EQ);
    if (!Args.hasArg(options::OPT_coverage))
      D.Diag(clang::diag::err_drv_argument_only_allowed_with)
          << "-fprofile-filter-files="
          << "--coverage";

    StringRef v = Arg->getValue();
    CmdArgs.push_back(Args.MakeArgString(Twine("-fprofile-filter-files=" + v)));
  }

  if (const auto *A = Args.getLastArg(options::OPT_fprofile_update_EQ)) {
    StringRef Val = A->getValue();
    if (Val == "atomic" || Val == "prefer-atomic")
      CmdArgs.push_back("-fprofile-update=atomic");
    else if (Val != "single")
      D.Diag(diag::err_drv_unsupported_option_argument)
          << A->getSpelling() << Val;
  }

  int FunctionGroups = 1;
  int SelectedFunctionGroup = 0;
  if (const auto *A = Args.getLastArg(options::OPT_fprofile_function_groups)) {
    StringRef Val = A->getValue();
    if (Val.getAsInteger(0, FunctionGroups) || FunctionGroups < 1)
      D.Diag(diag::err_drv_invalid_int_value) << A->getAsString(Args) << Val;
  }
  if (const auto *A =
          Args.getLastArg(options::OPT_fprofile_selected_function_group)) {
    StringRef Val = A->getValue();
    if (Val.getAsInteger(0, SelectedFunctionGroup) ||
        SelectedFunctionGroup < 0 || SelectedFunctionGroup >= FunctionGroups)
      D.Diag(diag::err_drv_invalid_int_value) << A->getAsString(Args) << Val;
  }
  if (FunctionGroups != 1)
    CmdArgs.push_back(Args.MakeArgString("-fprofile-function-groups=" +
                                         Twine(FunctionGroups)));
  if (SelectedFunctionGroup != 0)
    CmdArgs.push_back(Args.MakeArgString("-fprofile-selected-function-group=" +
                                         Twine(SelectedFunctionGroup)));

  // Leave -fprofile-dir= an unused argument unless .gcda emission is
  // enabled. To be polite, with '-fprofile-arcs -fno-profile-arcs' consider
  // the flag used. There is no -fno-profile-dir, so the user has no
  // targeted way to suppress the warning.
  Arg *FProfileDir = nullptr;
  if (Args.hasArg(options::OPT_fprofile_arcs) ||
      Args.hasArg(options::OPT_coverage))
    FProfileDir = Args.getLastArg(options::OPT_fprofile_dir);

  // Put the .gcno and .gcda files (if needed) next to the primary output file,
  // or fall back to a file in the current directory for `clang -c --coverage
  // d/a.c` in the absence of -o.
  if (EmitCovNotes || EmitCovData) {
    SmallString<128> CoverageFilename;
    if (Arg *DumpDir = Args.getLastArgNoClaim(options::OPT_dumpdir)) {
      // Form ${dumpdir}${basename}.gcno. Note that dumpdir may not end with a
      // path separator.
      CoverageFilename = DumpDir->getValue();
      CoverageFilename += llvm::sys::path::filename(Output.getBaseInput());
    } else if (Arg *FinalOutput =
                   C.getArgs().getLastArg(options::OPT__SLASH_Fo)) {
      CoverageFilename = FinalOutput->getValue();
    } else if (Arg *FinalOutput = C.getArgs().getLastArg(options::OPT_o)) {
      CoverageFilename = FinalOutput->getValue();
    } else {
      CoverageFilename = llvm::sys::path::filename(Output.getBaseInput());
    }
    if (llvm::sys::path::is_relative(CoverageFilename))
      (void)D.getVFS().makeAbsolute(CoverageFilename);
    llvm::sys::path::replace_extension(CoverageFilename, "gcno");
    if (EmitCovNotes) {
      CmdArgs.push_back(
          Args.MakeArgString("-coverage-notes-file=" + CoverageFilename));
    }

    if (EmitCovData) {
      if (FProfileDir) {
        SmallString<128> Gcno = std::move(CoverageFilename);
        CoverageFilename = FProfileDir->getValue();
        llvm::sys::path::append(CoverageFilename, Gcno);
      }
      llvm::sys::path::replace_extension(CoverageFilename, "gcda");
      CmdArgs.push_back(
          Args.MakeArgString("-coverage-data-file=" + CoverageFilename));
    }
  }
}

static void
RenderDebugEnablingArgs(const ArgList &Args, ArgStringList &CmdArgs,
                        llvm::codegenoptions::DebugInfoKind DebugInfoKind,
                        unsigned DwarfVersion,
                        llvm::DebuggerKind DebuggerTuning) {
  addDebugInfoKind(CmdArgs, DebugInfoKind);
  if (DwarfVersion > 0)
    CmdArgs.push_back(
        Args.MakeArgString("-dwarf-version=" + Twine(DwarfVersion)));
  switch (DebuggerTuning) {
  case llvm::DebuggerKind::GDB:
    CmdArgs.push_back("-debugger-tuning=gdb");
    break;
  case llvm::DebuggerKind::LLDB:
    CmdArgs.push_back("-debugger-tuning=lldb");
    break;
  case llvm::DebuggerKind::SCE:
    CmdArgs.push_back("-debugger-tuning=sce");
    break;
  case llvm::DebuggerKind::DBX:
    CmdArgs.push_back("-debugger-tuning=dbx");
    break;
  default:
    break;
  }
}

static bool checkDebugInfoOption(const Arg *A, const ArgList &Args,
                                 const Driver &D, const ToolChain &TC) {
  assert(A && "Expected non-nullptr argument.");
  if (TC.supportsDebugInfoOption(A))
    return true;
  D.Diag(diag::warn_drv_unsupported_debug_info_opt_for_target)
      << A->getAsString(Args) << TC.getTripleString();
  return false;
}

static void RenderDebugInfoCompressionArgs(const ArgList &Args,
                                           ArgStringList &CmdArgs,
                                           const Driver &D,
                                           const ToolChain &TC) {
  const Arg *A = Args.getLastArg(options::OPT_gz_EQ);
  if (!A)
    return;
  if (checkDebugInfoOption(A, Args, D, TC)) {
    StringRef Value = A->getValue();
    if (Value == "none") {
      CmdArgs.push_back("--compress-debug-sections=none");
    } else if (Value == "zlib") {
      if (llvm::compression::zlib::isAvailable()) {
        CmdArgs.push_back(
            Args.MakeArgString("--compress-debug-sections=" + Twine(Value)));
      } else {
        D.Diag(diag::warn_debug_compression_unavailable) << "zlib";
      }
    } else if (Value == "zstd") {
      if (llvm::compression::zstd::isAvailable()) {
        CmdArgs.push_back(
            Args.MakeArgString("--compress-debug-sections=" + Twine(Value)));
      } else {
        D.Diag(diag::warn_debug_compression_unavailable) << "zstd";
      }
    } else {
      D.Diag(diag::err_drv_unsupported_option_argument)
          << A->getSpelling() << Value;
    }
  }
}

static void handleAMDGPUCodeObjectVersionOptions(const Driver &D,
                                                 const ArgList &Args,
                                                 ArgStringList &CmdArgs,
                                                 bool IsCC1As = false) {
  // If no version was requested by the user, use the default value from the
  // back end. This is consistent with the value returned from
  // getAMDGPUCodeObjectVersion. This lets clang emit IR for amdgpu without
  // requiring the corresponding llvm to have the AMDGPU target enabled,
  // provided the user (e.g. front end tests) can use the default.
  if (haveAMDGPUCodeObjectVersionArgument(D, Args)) {
    unsigned CodeObjVer = getAMDGPUCodeObjectVersion(D, Args);
    CmdArgs.insert(CmdArgs.begin() + 1,
                   Args.MakeArgString(Twine("--amdhsa-code-object-version=") +
                                      Twine(CodeObjVer)));
    CmdArgs.insert(CmdArgs.begin() + 1, "-mllvm");
    // -cc1as does not accept -mcode-object-version option.
    if (!IsCC1As)
      CmdArgs.insert(CmdArgs.begin() + 1,
                     Args.MakeArgString(Twine("-mcode-object-version=") +
                                        Twine(CodeObjVer)));
  }
}

/// Check whether the given input tree contains any append footer actions
static bool ContainsAppendFooterAction(const Action *A) {
  if (isa<AppendFooterJobAction>(A))
    return true;
  for (const auto &AI : A->inputs())
    if (ContainsAppendFooterAction(AI))
      return true;

  return false;
}

static bool maybeHasClangPchSignature(const Driver &D, StringRef Path) {
  llvm::ErrorOr<std::unique_ptr<llvm::MemoryBuffer>> MemBuf =
      D.getVFS().getBufferForFile(Path);
  if (!MemBuf)
    return false;
  llvm::file_magic Magic = llvm::identify_magic((*MemBuf)->getBuffer());
  if (Magic == llvm::file_magic::unknown)
    return false;
  // Return true for both raw Clang AST files and object files which may
  // contain a __clangast section.
  if (Magic == llvm::file_magic::clang_ast)
    return true;
  Expected<std::unique_ptr<llvm::object::ObjectFile>> Obj =
      llvm::object::ObjectFile::createObjectFile(**MemBuf, Magic);
  return !Obj.takeError();
}

static bool gchProbe(const Driver &D, StringRef Path) {
  llvm::ErrorOr<llvm::vfs::Status> Status = D.getVFS().status(Path);
  if (!Status)
    return false;

  if (Status->isDirectory()) {
    std::error_code EC;
    for (llvm::vfs::directory_iterator DI = D.getVFS().dir_begin(Path, EC), DE;
         !EC && DI != DE; DI = DI.increment(EC)) {
      if (maybeHasClangPchSignature(D, DI->path()))
        return true;
    }
    D.Diag(diag::warn_drv_pch_ignoring_gch_dir) << Path;
    return false;
  }

  if (maybeHasClangPchSignature(D, Path))
    return true;
  D.Diag(diag::warn_drv_pch_ignoring_gch_file) << Path;
  return false;
}

void Clang::AddPreprocessingOptions(Compilation &C, const JobAction &JA,
                                    const Driver &D, const ArgList &Args,
                                    ArgStringList &CmdArgs,
                                    const InputInfo &Output,
                                    const InputInfoList &Inputs) const {
  const bool IsIAMCU = getToolChain().getTriple().isOSIAMCU();
  const bool IsIntelFPGA = Args.hasArg(options::OPT_fintelfpga);
  bool SYCLDeviceCompilation = JA.isOffloading(Action::OFK_SYCL) &&
                               JA.isDeviceOffloading(Action::OFK_SYCL);

  CheckPreprocessingOptions(D, Args);

  Args.AddLastArg(CmdArgs, options::OPT_C);
  Args.AddLastArg(CmdArgs, options::OPT_CC);

  // Handle dependency file generation.
  Arg *ArgM = Args.getLastArg(options::OPT_MM);
  if (!ArgM)
    ArgM = Args.getLastArg(options::OPT_M);
  Arg *ArgMD = Args.getLastArg(options::OPT_MMD);
  if (!ArgMD)
    ArgMD = Args.getLastArg(options::OPT_MD);

  // -M and -MM imply -w.
  if (ArgM)
    CmdArgs.push_back("-w");
  else
    ArgM = ArgMD;

  auto createFPGATempDepFile = [&](const char *&DepFile) {
    // Generate dependency files as temporary. These will be used for the
    // aoc call/bundled during fat object creation
    std::string BaseName(Clang::getBaseInputName(Args, Inputs[0]));
    std::string DepTmpName =
        C.getDriver().GetTemporaryPath(llvm::sys::path::stem(BaseName), "d");
    DepFile = C.addTempFile(C.getArgs().MakeArgString(DepTmpName));
    C.getDriver().addFPGATempDepFile(DepFile, BaseName);
  };

  if (ArgM) {
    // Determine the output location.
    const char *DepFile;
    if (Arg *MF = Args.getLastArg(options::OPT_MF)) {
      DepFile = MF->getValue();
      C.addFailureResultFile(DepFile, &JA);
      // Populate the named dependency file to be used in the bundle
      // or passed to the offline compilation.
      if (IsIntelFPGA && JA.isDeviceOffloading(Action::OFK_SYCL))
        C.getDriver().addFPGATempDepFile(
            DepFile, Clang::getBaseInputName(Args, Inputs[0]));
    } else if (Output.getType() == types::TY_Dependencies) {
      DepFile = Output.getFilename();
    } else if (!ArgMD) {
      DepFile = "-";
    } else if (IsIntelFPGA && JA.isDeviceOffloading(Action::OFK_SYCL)) {
      createFPGATempDepFile(DepFile);
    } else {
      DepFile = getDependencyFileName(Args, Inputs);
      C.addFailureResultFile(DepFile, &JA);
    }
    CmdArgs.push_back("-dependency-file");
    CmdArgs.push_back(DepFile);

    bool HasTarget = false;
    for (const Arg *A : Args.filtered(options::OPT_MT, options::OPT_MQ)) {
      HasTarget = true;
      A->claim();
      if (A->getOption().matches(options::OPT_MT)) {
        A->render(Args, CmdArgs);
      } else {
        CmdArgs.push_back("-MT");
        SmallString<128> Quoted;
        quoteMakeTarget(A->getValue(), Quoted);
        CmdArgs.push_back(Args.MakeArgString(Quoted));
      }
    }

    // Add a default target if one wasn't specified.
    if (!HasTarget) {
      const char *DepTarget;

      // If user provided -o, that is the dependency target, except
      // when we are only generating a dependency file.
      Arg *OutputOpt = Args.getLastArg(options::OPT_o, options::OPT__SLASH_Fo);
      if (OutputOpt && Output.getType() != types::TY_Dependencies) {
        DepTarget = OutputOpt->getValue();
      } else {
        // Otherwise derive from the base input.
        //
        // FIXME: This should use the computed output file location.
        SmallString<128> P(Inputs[0].getBaseInput());
        llvm::sys::path::replace_extension(P, "o");
        DepTarget = Args.MakeArgString(llvm::sys::path::filename(P));
      }

      CmdArgs.push_back("-MT");
      SmallString<128> Quoted;
      quoteMakeTarget(DepTarget, Quoted);
      CmdArgs.push_back(Args.MakeArgString(Quoted));
    }

    if (ArgM->getOption().matches(options::OPT_M) ||
        ArgM->getOption().matches(options::OPT_MD))
      CmdArgs.push_back("-sys-header-deps");
    if ((isa<PrecompileJobAction>(JA) &&
         !Args.hasArg(options::OPT_fno_module_file_deps)) ||
        Args.hasArg(options::OPT_fmodule_file_deps))
      CmdArgs.push_back("-module-file-deps");
  }

  if (!ArgM && IsIntelFPGA && JA.isDeviceOffloading(Action::OFK_SYCL)) {
    // No dep generation option was provided, add all of the needed options
    // to ensure a successful dep generation.
    const char *DepFile;
    createFPGATempDepFile(DepFile);
    CmdArgs.push_back("-dependency-file");
    CmdArgs.push_back(DepFile);
    CmdArgs.push_back("-MT");
    SmallString<128> P(Inputs[0].getBaseInput());
    llvm::sys::path::replace_extension(P, "o");
    SmallString<128> Quoted;
    quoteMakeTarget(llvm::sys::path::filename(P), Quoted);
    CmdArgs.push_back(Args.MakeArgString(Quoted));
  }

  if (Args.hasArg(options::OPT_MG)) {
    if (!ArgM || ArgM->getOption().matches(options::OPT_MD) ||
        ArgM->getOption().matches(options::OPT_MMD))
      D.Diag(diag::err_drv_mg_requires_m_or_mm);
    CmdArgs.push_back("-MG");
  }

  Args.AddLastArg(CmdArgs, options::OPT_MP);
  Args.AddLastArg(CmdArgs, options::OPT_MV);

  // Add offload include arguments specific for CUDA/HIP/SYCL.  This must happen
  // before we -I or -include anything else, because we must pick up the
  // CUDA/HIP/SYCL headers from the particular CUDA/ROCm/SYCL installation,
  // rather than from e.g. /usr/local/include.
  if (JA.isOffloading(Action::OFK_Cuda))
    getToolChain().AddCudaIncludeArgs(Args, CmdArgs);
  if (JA.isOffloading(Action::OFK_HIP))
    getToolChain().AddHIPIncludeArgs(Args, CmdArgs);

  if (JA.isOffloading(Action::OFK_SYCL)) {
    getToolChain().AddSYCLIncludeArgs(Args, CmdArgs);
    if (Inputs[0].getType() == types::TY_CUDA) {
      // Include __clang_cuda_runtime_wrapper.h in .cu SYCL compilation.
      getToolChain().AddCudaIncludeArgs(Args, CmdArgs);
    }
  }

  // If we are offloading to a target via OpenMP we need to include the
  // openmp_wrappers folder which contains alternative system headers.
  if (JA.isDeviceOffloading(Action::OFK_OpenMP) &&
      !Args.hasArg(options::OPT_nostdinc) &&
      !Args.hasArg(options::OPT_nogpuinc) &&
      (getToolChain().getTriple().isNVPTX() ||
       getToolChain().getTriple().isAMDGCN())) {
    if (!Args.hasArg(options::OPT_nobuiltininc)) {
      // Add openmp_wrappers/* to our system include path.  This lets us wrap
      // standard library headers.
      SmallString<128> P(D.ResourceDir);
      llvm::sys::path::append(P, "include");
      llvm::sys::path::append(P, "openmp_wrappers");
      CmdArgs.push_back("-internal-isystem");
      CmdArgs.push_back(Args.MakeArgString(P));
    }

    CmdArgs.push_back("-include");
    CmdArgs.push_back("__clang_openmp_device_functions.h");
  }

  if (Args.hasArg(options::OPT_foffload_via_llvm)) {
    // Add llvm_wrappers/* to our system include path.  This lets us wrap
    // standard library headers and other headers.
    SmallString<128> P(D.ResourceDir);
    llvm::sys::path::append(P, "include", "llvm_offload_wrappers");
    CmdArgs.append({"-internal-isystem", Args.MakeArgString(P), "-include"});
    if (JA.isDeviceOffloading(Action::OFK_OpenMP))
      CmdArgs.push_back("__llvm_offload_device.h");
    else
      CmdArgs.push_back("__llvm_offload_host.h");
  }

  // Add -i* options, and automatically translate to
  // -include-pch/-include-pth for transparent PCH support. It's
  // wonky, but we include looking for .gch so we can support seamless
  // replacement into a build system already set up to be generating
  // .gch files.

  if (getToolChain().getDriver().IsCLMode()) {
    const Arg *YcArg = Args.getLastArg(options::OPT__SLASH_Yc);
    const Arg *YuArg = Args.getLastArg(options::OPT__SLASH_Yu);
    if (YcArg && JA.getKind() >= Action::PrecompileJobClass &&
        JA.getKind() <= Action::AssembleJobClass) {
      CmdArgs.push_back(Args.MakeArgString("-building-pch-with-obj"));
      // -fpch-instantiate-templates is the default when creating
      // precomp using /Yc
      if (Args.hasFlag(options::OPT_fpch_instantiate_templates,
                       options::OPT_fno_pch_instantiate_templates, true))
        CmdArgs.push_back(Args.MakeArgString("-fpch-instantiate-templates"));
    }

    if (YcArg || YuArg) {
      StringRef ThroughHeader = YcArg ? YcArg->getValue() : YuArg->getValue();
      // If PCH file is available, include it while performing
      // host compilation (-fsycl-is-host) in SYCL mode (-fsycl).
      // as well as in non-sycl mode.

      if (!isa<PrecompileJobAction>(JA) && !SYCLDeviceCompilation) {
        CmdArgs.push_back("-include-pch");
        CmdArgs.push_back(Args.MakeArgString(D.GetClPchPath(
            C, !ThroughHeader.empty()
                   ? ThroughHeader
                   : llvm::sys::path::filename(Inputs[0].getBaseInput()))));
      }

      if (ThroughHeader.empty()) {
        CmdArgs.push_back(Args.MakeArgString(
            Twine("-pch-through-hdrstop-") + (YcArg ? "create" : "use")));
      } else {
        CmdArgs.push_back(
            Args.MakeArgString(Twine("-pch-through-header=") + ThroughHeader));
      }
    }
  }

  bool RenderedImplicitInclude = false;

  for (const Arg *A : Args.filtered(options::OPT_clang_i_Group)) {
    if ((A->getOption().matches(options::OPT_include) &&
         D.getProbePrecompiled()) ||
        A->getOption().matches(options::OPT_include_pch)) {

      // Handling of gcc-style gch precompiled headers.
      bool IsFirstImplicitInclude = !RenderedImplicitInclude;
      RenderedImplicitInclude = true;

      bool FoundPCH = false;
      SmallString<128> P(A->getValue());
      // We want the files to have a name like foo.h.pch. Add a dummy extension
      // so that replace_extension does the right thing.
      P += ".dummy";
      llvm::sys::path::replace_extension(P, "pch");
      if (D.getVFS().exists(P))
        FoundPCH = true;

      if (!FoundPCH) {
        // For GCC compat, probe for a file or directory ending in .gch instead.
        llvm::sys::path::replace_extension(P, "gch");
        FoundPCH = gchProbe(D, P.str());
      }
      // If PCH file is available, include it while performing
      // host compilation (-fsycl-is-host) in SYCL mode (-fsycl).
      // as well as in non-sycl mode.

      if (FoundPCH && !SYCLDeviceCompilation) {
        if (IsFirstImplicitInclude) {
          A->claim();
          CmdArgs.push_back("-include-pch");
          CmdArgs.push_back(Args.MakeArgString(P));
          continue;
        } else {
          // Ignore the PCH if not first on command line and emit warning.
          D.Diag(diag::warn_drv_pch_not_first_include) << P
                                                       << A->getAsString(Args);
        }
      }
      // No PCH file, but we still want to include the header file
      // (-include dummy.h) in device compilation mode.
      else if (JA.isDeviceOffloading(Action::OFK_SYCL) &&
               A->getOption().matches(options::OPT_include_pch)) {
        continue;
      }

    } else if (A->getOption().matches(options::OPT_isystem_after)) {
      // Handling of paths which must come late.  These entries are handled by
      // the toolchain itself after the resource dir is inserted in the right
      // search order.
      // Do not claim the argument so that the use of the argument does not
      // silently go unnoticed on toolchains which do not honour the option.
      continue;
    } else if (A->getOption().matches(options::OPT_stdlibxx_isystem)) {
      // Translated to -internal-isystem by the driver, no need to pass to cc1.
      continue;
    } else if (A->getOption().matches(options::OPT_ibuiltininc)) {
      // This is used only by the driver. No need to pass to cc1.
      continue;
    }

    // Not translated, render as usual.
    A->claim();
    A->render(Args, CmdArgs);
  }

  Args.addAllArgs(CmdArgs,
                  {options::OPT_D, options::OPT_U, options::OPT_I_Group,
                   options::OPT_F, options::OPT_index_header_map,
                   options::OPT_embed_dir_EQ});

  // Add -Wp, and -Xpreprocessor if using the preprocessor.

  // FIXME: There is a very unfortunate problem here, some troubled
  // souls abuse -Wp, to pass preprocessor options in gcc syntax. To
  // really support that we would have to parse and then translate
  // those options. :(
  Args.AddAllArgValues(CmdArgs, options::OPT_Wp_COMMA,
                       options::OPT_Xpreprocessor);

  // -I- is a deprecated GCC feature, reject it.
  if (Arg *A = Args.getLastArg(options::OPT_I_))
    D.Diag(diag::err_drv_I_dash_not_supported) << A->getAsString(Args);

  // If we have a --sysroot, and don't have an explicit -isysroot flag, add an
  // -isysroot to the CC1 invocation.
  StringRef sysroot = C.getSysRoot();
  if (sysroot != "") {
    if (!Args.hasArg(options::OPT_isysroot)) {
      CmdArgs.push_back("-isysroot");
      CmdArgs.push_back(C.getArgs().MakeArgString(sysroot));
    }
  }

  // Parse additional include paths from environment variables.
  // FIXME: We should probably sink the logic for handling these from the
  // frontend into the driver. It will allow deleting 4 otherwise unused flags.
  // CPATH - included following the user specified includes (but prior to
  // builtin and standard includes).
  addDirectoryList(Args, CmdArgs, "-I", "CPATH");
  // C_INCLUDE_PATH - system includes enabled when compiling C.
  addDirectoryList(Args, CmdArgs, "-c-isystem", "C_INCLUDE_PATH");
  // CPLUS_INCLUDE_PATH - system includes enabled when compiling C++.
  addDirectoryList(Args, CmdArgs, "-cxx-isystem", "CPLUS_INCLUDE_PATH");
  // OBJC_INCLUDE_PATH - system includes enabled when compiling ObjC.
  addDirectoryList(Args, CmdArgs, "-objc-isystem", "OBJC_INCLUDE_PATH");
  // OBJCPLUS_INCLUDE_PATH - system includes enabled when compiling ObjC++.
  addDirectoryList(Args, CmdArgs, "-objcxx-isystem", "OBJCPLUS_INCLUDE_PATH");

  // While adding the include arguments, we also attempt to retrieve the
  // arguments of related offloading toolchains or arguments that are specific
  // of an offloading programming model.

  // Add C++ include arguments, if needed.
  if (types::isCXX(Inputs[0].getType())) {
    bool HasStdlibxxIsystem = Args.hasArg(options::OPT_stdlibxx_isystem);
    forAllAssociatedToolChains(
        C, JA, getToolChain(),
        [&Args, &CmdArgs, HasStdlibxxIsystem](const ToolChain &TC) {
          HasStdlibxxIsystem ? TC.AddClangCXXStdlibIsystemArgs(Args, CmdArgs)
                             : TC.AddClangCXXStdlibIncludeArgs(Args, CmdArgs);
        });
  }

  // If we are compiling for a GPU target we want to override the system headers
  // with ones created by the 'libc' project if present.
  // TODO: This should be moved to `AddClangSystemIncludeArgs` by passing the
  //       OffloadKind as an argument.
  if (!Args.hasArg(options::OPT_nostdinc) &&
      !Args.hasArg(options::OPT_nogpuinc) &&
      !Args.hasArg(options::OPT_nobuiltininc)) {
    // Without an offloading language we will include these headers directly.
    // Offloading languages will instead only use the declarations stored in
    // the resource directory at clang/lib/Headers/llvm_libc_wrappers.
    if ((getToolChain().getTriple().isNVPTX() ||
         getToolChain().getTriple().isAMDGCN()) &&
        C.getActiveOffloadKinds() == Action::OFK_None) {
      SmallString<128> P(llvm::sys::path::parent_path(D.Dir));
      llvm::sys::path::append(P, "include");
      llvm::sys::path::append(P, getToolChain().getTripleString());
      CmdArgs.push_back("-internal-isystem");
      CmdArgs.push_back(Args.MakeArgString(P));
    } else if (C.getActiveOffloadKinds() == Action::OFK_OpenMP) {
      // TODO: CUDA / HIP include their own headers for some common functions
      // implemented here. We'll need to clean those up so they do not conflict.
      SmallString<128> P(D.ResourceDir);
      llvm::sys::path::append(P, "include");
      llvm::sys::path::append(P, "llvm_libc_wrappers");
      CmdArgs.push_back("-internal-isystem");
      CmdArgs.push_back(Args.MakeArgString(P));
    }
  }

  // Add system include arguments for all targets but IAMCU.
  if (!IsIAMCU)
    forAllAssociatedToolChains(C, JA, getToolChain(),
                               [&Args, &CmdArgs](const ToolChain &TC) {
                                 TC.AddClangSystemIncludeArgs(Args, CmdArgs);
                               });
  else {
    // For IAMCU add special include arguments.
    getToolChain().AddIAMCUIncludeArgs(Args, CmdArgs);
  }

  addMacroPrefixMapArg(D, Args, CmdArgs);
  addCoveragePrefixMapArg(D, Args, CmdArgs);

  Args.AddLastArg(CmdArgs, options::OPT_ffile_reproducible,
                  options::OPT_fno_file_reproducible);

  if (const char *Epoch = std::getenv("SOURCE_DATE_EPOCH")) {
    CmdArgs.push_back("-source-date-epoch");
    CmdArgs.push_back(Args.MakeArgString(Epoch));
  }

  Args.addOptInFlag(CmdArgs, options::OPT_fdefine_target_os_macros,
                    options::OPT_fno_define_target_os_macros);
}

// FIXME: Move to target hook.
static bool isSignedCharDefault(const llvm::Triple &Triple) {
  switch (Triple.getArch()) {
  default:
    return true;

  case llvm::Triple::aarch64:
  case llvm::Triple::aarch64_32:
  case llvm::Triple::aarch64_be:
  case llvm::Triple::arm:
  case llvm::Triple::armeb:
  case llvm::Triple::thumb:
  case llvm::Triple::thumbeb:
    if (Triple.isOSDarwin() || Triple.isOSWindows())
      return true;
    return false;

  case llvm::Triple::ppc:
  case llvm::Triple::ppc64:
    if (Triple.isOSDarwin())
      return true;
    return false;

  case llvm::Triple::hexagon:
  case llvm::Triple::ppcle:
  case llvm::Triple::ppc64le:
  case llvm::Triple::riscv32:
  case llvm::Triple::riscv64:
  case llvm::Triple::systemz:
  case llvm::Triple::xcore:
    return false;
  }
}

static bool hasMultipleInvocations(const llvm::Triple &Triple,
                                   const ArgList &Args) {
  // Supported only on Darwin where we invoke the compiler multiple times
  // followed by an invocation to lipo.
  if (!Triple.isOSDarwin())
    return false;
  // If more than one "-arch <arch>" is specified, we're targeting multiple
  // architectures resulting in a fat binary.
  return Args.getAllArgValues(options::OPT_arch).size() > 1;
}

static bool checkRemarksOptions(const Driver &D, const ArgList &Args,
                                const llvm::Triple &Triple) {
  // When enabling remarks, we need to error if:
  // * The remark file is specified but we're targeting multiple architectures,
  // which means more than one remark file is being generated.
  bool hasMultipleInvocations = ::hasMultipleInvocations(Triple, Args);
  bool hasExplicitOutputFile =
      Args.getLastArg(options::OPT_foptimization_record_file_EQ);
  if (hasMultipleInvocations && hasExplicitOutputFile) {
    D.Diag(diag::err_drv_invalid_output_with_multiple_archs)
        << "-foptimization-record-file";
    return false;
  }
  return true;
}

static void renderRemarksOptions(const ArgList &Args, ArgStringList &CmdArgs,
                                 const llvm::Triple &Triple,
                                 const InputInfo &Input,
                                 const InputInfo &Output, const JobAction &JA) {
  StringRef Format = "yaml";
  if (const Arg *A = Args.getLastArg(options::OPT_fsave_optimization_record_EQ))
    Format = A->getValue();

  CmdArgs.push_back("-opt-record-file");

  const Arg *A = Args.getLastArg(options::OPT_foptimization_record_file_EQ);
  if (A) {
    CmdArgs.push_back(A->getValue());
  } else {
    bool hasMultipleArchs =
        Triple.isOSDarwin() && // Only supported on Darwin platforms.
        Args.getAllArgValues(options::OPT_arch).size() > 1;

    SmallString<128> F;

    if (Args.hasArg(options::OPT_c) || Args.hasArg(options::OPT_S)) {
      if (Arg *FinalOutput = Args.getLastArg(options::OPT_o))
        F = FinalOutput->getValue();
    } else {
      if (Format != "yaml" && // For YAML, keep the original behavior.
          Triple.isOSDarwin() && // Enable this only on darwin, since it's the only platform supporting .dSYM bundles.
          Output.isFilename())
        F = Output.getFilename();
    }

    if (F.empty()) {
      // Use the input filename.
      F = llvm::sys::path::stem(Input.getBaseInput());

      // If we're compiling for an offload architecture (i.e. a CUDA device),
      // we need to make the file name for the device compilation different
      // from the host compilation.
      if (!JA.isDeviceOffloading(Action::OFK_None) &&
          !JA.isDeviceOffloading(Action::OFK_Host)) {
        llvm::sys::path::replace_extension(F, "");
        F += Action::GetOffloadingFileNamePrefix(JA.getOffloadingDeviceKind(),
                                                 Triple.normalize());
        F += "-";
        F += JA.getOffloadingArch();
      }
    }

    // If we're having more than one "-arch", we should name the files
    // differently so that every cc1 invocation writes to a different file.
    // We're doing that by appending "-<arch>" with "<arch>" being the arch
    // name from the triple.
    if (hasMultipleArchs) {
      // First, remember the extension.
      SmallString<64> OldExtension = llvm::sys::path::extension(F);
      // then, remove it.
      llvm::sys::path::replace_extension(F, "");
      // attach -<arch> to it.
      F += "-";
      F += Triple.getArchName();
      // put back the extension.
      llvm::sys::path::replace_extension(F, OldExtension);
    }

    SmallString<32> Extension;
    Extension += "opt.";
    Extension += Format;

    llvm::sys::path::replace_extension(F, Extension);
    CmdArgs.push_back(Args.MakeArgString(F));
  }

  if (const Arg *A =
          Args.getLastArg(options::OPT_foptimization_record_passes_EQ)) {
    CmdArgs.push_back("-opt-record-passes");
    CmdArgs.push_back(A->getValue());
  }

  if (!Format.empty()) {
    CmdArgs.push_back("-opt-record-format");
    CmdArgs.push_back(Format.data());
  }
}

void AddAAPCSVolatileBitfieldArgs(const ArgList &Args, ArgStringList &CmdArgs) {
  if (!Args.hasFlag(options::OPT_faapcs_bitfield_width,
                    options::OPT_fno_aapcs_bitfield_width, true))
    CmdArgs.push_back("-fno-aapcs-bitfield-width");

  if (Args.getLastArg(options::OPT_ForceAAPCSBitfieldLoad))
    CmdArgs.push_back("-faapcs-bitfield-load");
}

namespace {
void RenderARMABI(const Driver &D, const llvm::Triple &Triple,
                  const ArgList &Args, ArgStringList &CmdArgs) {
  // Select the ABI to use.
  // FIXME: Support -meabi.
  // FIXME: Parts of this are duplicated in the backend, unify this somehow.
  const char *ABIName = nullptr;
  if (Arg *A = Args.getLastArg(options::OPT_mabi_EQ)) {
    ABIName = A->getValue();
  } else {
    std::string CPU = getCPUName(D, Args, Triple, /*FromAs*/ false);
    ABIName = llvm::ARM::computeDefaultTargetABI(Triple, CPU).data();
  }

  CmdArgs.push_back("-target-abi");
  CmdArgs.push_back(ABIName);
}

void AddUnalignedAccessWarning(ArgStringList &CmdArgs) {
  auto StrictAlignIter =
      llvm::find_if(llvm::reverse(CmdArgs), [](StringRef Arg) {
        return Arg == "+strict-align" || Arg == "-strict-align";
      });
  if (StrictAlignIter != CmdArgs.rend() &&
      StringRef(*StrictAlignIter) == "+strict-align")
    CmdArgs.push_back("-Wunaligned-access");
}
}

// Each combination of options here forms a signing schema, and in most cases
// each signing schema is its own incompatible ABI. The default values of the
// options represent the default signing schema.
static void handlePAuthABI(const ArgList &DriverArgs, ArgStringList &CC1Args) {
  if (!DriverArgs.hasArg(options::OPT_fptrauth_intrinsics,
                         options::OPT_fno_ptrauth_intrinsics))
    CC1Args.push_back("-fptrauth-intrinsics");

  if (!DriverArgs.hasArg(options::OPT_fptrauth_calls,
                         options::OPT_fno_ptrauth_calls))
    CC1Args.push_back("-fptrauth-calls");

  if (!DriverArgs.hasArg(options::OPT_fptrauth_returns,
                         options::OPT_fno_ptrauth_returns))
    CC1Args.push_back("-fptrauth-returns");

  if (!DriverArgs.hasArg(options::OPT_fptrauth_auth_traps,
                         options::OPT_fno_ptrauth_auth_traps))
    CC1Args.push_back("-fptrauth-auth-traps");

  if (!DriverArgs.hasArg(
          options::OPT_fptrauth_vtable_pointer_address_discrimination,
          options::OPT_fno_ptrauth_vtable_pointer_address_discrimination))
    CC1Args.push_back("-fptrauth-vtable-pointer-address-discrimination");

  if (!DriverArgs.hasArg(
          options::OPT_fptrauth_vtable_pointer_type_discrimination,
          options::OPT_fno_ptrauth_vtable_pointer_type_discrimination))
    CC1Args.push_back("-fptrauth-vtable-pointer-type-discrimination");

  if (!DriverArgs.hasArg(options::OPT_fptrauth_indirect_gotos,
                         options::OPT_fno_ptrauth_indirect_gotos))
    CC1Args.push_back("-fptrauth-indirect-gotos");

  if (!DriverArgs.hasArg(options::OPT_fptrauth_init_fini,
                         options::OPT_fno_ptrauth_init_fini))
    CC1Args.push_back("-fptrauth-init-fini");
}

static void CollectARMPACBTIOptions(const ToolChain &TC, const ArgList &Args,
                                    ArgStringList &CmdArgs, bool isAArch64) {
  const Arg *A = isAArch64
                     ? Args.getLastArg(options::OPT_msign_return_address_EQ,
                                       options::OPT_mbranch_protection_EQ)
                     : Args.getLastArg(options::OPT_mbranch_protection_EQ);
  if (!A)
    return;

  const Driver &D = TC.getDriver();
  const llvm::Triple &Triple = TC.getEffectiveTriple();
  if (!(isAArch64 || (Triple.isArmT32() && Triple.isArmMClass())))
    D.Diag(diag::warn_incompatible_branch_protection_option)
        << Triple.getArchName();

  StringRef Scope, Key;
  bool IndirectBranches, BranchProtectionPAuthLR, GuardedControlStack;

  if (A->getOption().matches(options::OPT_msign_return_address_EQ)) {
    Scope = A->getValue();
    if (Scope != "none" && Scope != "non-leaf" && Scope != "all")
      D.Diag(diag::err_drv_unsupported_option_argument)
          << A->getSpelling() << Scope;
    Key = "a_key";
    IndirectBranches = false;
    BranchProtectionPAuthLR = false;
    GuardedControlStack = false;
  } else {
    StringRef DiagMsg;
    llvm::ARM::ParsedBranchProtection PBP;
    bool EnablePAuthLR = false;

    // To know if we need to enable PAuth-LR As part of the standard branch
    // protection option, it needs to be determined if the feature has been
    // activated in the `march` argument. This information is stored within the
    // CmdArgs variable and can be found using a search.
    if (isAArch64) {
      auto isPAuthLR = [](const char *member) {
        llvm::AArch64::ExtensionInfo pauthlr_extension =
            llvm::AArch64::getExtensionByID(llvm::AArch64::AEK_PAUTHLR);
        return pauthlr_extension.PosTargetFeature == member;
      };

      if (std::any_of(CmdArgs.begin(), CmdArgs.end(), isPAuthLR))
        EnablePAuthLR = true;
    }
    if (!llvm::ARM::parseBranchProtection(A->getValue(), PBP, DiagMsg,
                                          EnablePAuthLR))
      D.Diag(diag::err_drv_unsupported_option_argument)
          << A->getSpelling() << DiagMsg;
    if (!isAArch64 && PBP.Key == "b_key")
      D.Diag(diag::warn_unsupported_branch_protection)
          << "b-key" << A->getAsString(Args);
    Scope = PBP.Scope;
    Key = PBP.Key;
    BranchProtectionPAuthLR = PBP.BranchProtectionPAuthLR;
    IndirectBranches = PBP.BranchTargetEnforcement;
    GuardedControlStack = PBP.GuardedControlStack;
  }

  CmdArgs.push_back(
      Args.MakeArgString(Twine("-msign-return-address=") + Scope));
  if (Scope != "none") {
    if (Triple.getEnvironment() == llvm::Triple::PAuthTest)
      D.Diag(diag::err_drv_unsupported_opt_for_target)
          << A->getAsString(Args) << Triple.getTriple();
    CmdArgs.push_back(
        Args.MakeArgString(Twine("-msign-return-address-key=") + Key));
  }
  if (BranchProtectionPAuthLR) {
    if (Triple.getEnvironment() == llvm::Triple::PAuthTest)
      D.Diag(diag::err_drv_unsupported_opt_for_target)
          << A->getAsString(Args) << Triple.getTriple();
    CmdArgs.push_back(
        Args.MakeArgString(Twine("-mbranch-protection-pauth-lr")));
  }
  if (IndirectBranches)
    CmdArgs.push_back("-mbranch-target-enforce");
  // GCS is currently untested with PAuthABI, but enabling this could be allowed
  // in future after testing with a suitable system.
  if (GuardedControlStack) {
    if (Triple.getEnvironment() == llvm::Triple::PAuthTest)
      D.Diag(diag::err_drv_unsupported_opt_for_target)
          << A->getAsString(Args) << Triple.getTriple();
    CmdArgs.push_back("-mguarded-control-stack");
  }
}

void Clang::AddARMTargetArgs(const llvm::Triple &Triple, const ArgList &Args,
                             ArgStringList &CmdArgs, bool KernelOrKext) const {
  RenderARMABI(getToolChain().getDriver(), Triple, Args, CmdArgs);

  // Determine floating point ABI from the options & target defaults.
  arm::FloatABI ABI = arm::getARMFloatABI(getToolChain(), Args);
  if (ABI == arm::FloatABI::Soft) {
    // Floating point operations and argument passing are soft.
    // FIXME: This changes CPP defines, we need -target-soft-float.
    CmdArgs.push_back("-msoft-float");
    CmdArgs.push_back("-mfloat-abi");
    CmdArgs.push_back("soft");
  } else if (ABI == arm::FloatABI::SoftFP) {
    // Floating point operations are hard, but argument passing is soft.
    CmdArgs.push_back("-mfloat-abi");
    CmdArgs.push_back("soft");
  } else {
    // Floating point operations and argument passing are hard.
    assert(ABI == arm::FloatABI::Hard && "Invalid float abi!");
    CmdArgs.push_back("-mfloat-abi");
    CmdArgs.push_back("hard");
  }

  // Forward the -mglobal-merge option for explicit control over the pass.
  if (Arg *A = Args.getLastArg(options::OPT_mglobal_merge,
                               options::OPT_mno_global_merge)) {
    CmdArgs.push_back("-mllvm");
    if (A->getOption().matches(options::OPT_mno_global_merge))
      CmdArgs.push_back("-arm-global-merge=false");
    else
      CmdArgs.push_back("-arm-global-merge=true");
  }

  if (!Args.hasFlag(options::OPT_mimplicit_float,
                    options::OPT_mno_implicit_float, true))
    CmdArgs.push_back("-no-implicit-float");

  if (Args.getLastArg(options::OPT_mcmse))
    CmdArgs.push_back("-mcmse");

  AddAAPCSVolatileBitfieldArgs(Args, CmdArgs);

  // Enable/disable return address signing and indirect branch targets.
  CollectARMPACBTIOptions(getToolChain(), Args, CmdArgs, false /*isAArch64*/);

  AddUnalignedAccessWarning(CmdArgs);
}

void Clang::RenderTargetOptions(const llvm::Triple &EffectiveTriple,
                                const ArgList &Args, bool KernelOrKext,
                                ArgStringList &CmdArgs) const {
  const ToolChain &TC = getToolChain();

  // Add the target features
  getTargetFeatures(TC.getDriver(), EffectiveTriple, Args, CmdArgs, false);

  // Add target specific flags.
  switch (TC.getArch()) {
  default:
    break;

  case llvm::Triple::arm:
  case llvm::Triple::armeb:
  case llvm::Triple::thumb:
  case llvm::Triple::thumbeb:
    // Use the effective triple, which takes into account the deployment target.
    AddARMTargetArgs(EffectiveTriple, Args, CmdArgs, KernelOrKext);
    break;

  case llvm::Triple::aarch64:
  case llvm::Triple::aarch64_32:
  case llvm::Triple::aarch64_be:
    AddAArch64TargetArgs(Args, CmdArgs);
    break;

  case llvm::Triple::loongarch32:
  case llvm::Triple::loongarch64:
    AddLoongArchTargetArgs(Args, CmdArgs);
    break;

  case llvm::Triple::mips:
  case llvm::Triple::mipsel:
  case llvm::Triple::mips64:
  case llvm::Triple::mips64el:
    AddMIPSTargetArgs(Args, CmdArgs);
    break;

  case llvm::Triple::ppc:
  case llvm::Triple::ppcle:
  case llvm::Triple::ppc64:
  case llvm::Triple::ppc64le:
    AddPPCTargetArgs(Args, CmdArgs);
    break;

  case llvm::Triple::riscv32:
  case llvm::Triple::riscv64:
    AddRISCVTargetArgs(Args, CmdArgs);
    break;

  case llvm::Triple::sparc:
  case llvm::Triple::sparcel:
  case llvm::Triple::sparcv9:
    AddSparcTargetArgs(Args, CmdArgs);
    break;

  case llvm::Triple::systemz:
    AddSystemZTargetArgs(Args, CmdArgs);
    break;

  case llvm::Triple::x86:
  case llvm::Triple::x86_64:
    AddX86TargetArgs(Args, CmdArgs);
    break;

  case llvm::Triple::lanai:
    AddLanaiTargetArgs(Args, CmdArgs);
    break;

  case llvm::Triple::hexagon:
    AddHexagonTargetArgs(Args, CmdArgs);
    break;

  case llvm::Triple::wasm32:
  case llvm::Triple::wasm64:
    AddWebAssemblyTargetArgs(Args, CmdArgs);
    break;

  case llvm::Triple::ve:
    AddVETargetArgs(Args, CmdArgs);
    break;
  }
}

namespace {
void RenderAArch64ABI(const llvm::Triple &Triple, const ArgList &Args,
                      ArgStringList &CmdArgs) {
  const char *ABIName = nullptr;
  if (Arg *A = Args.getLastArg(options::OPT_mabi_EQ))
    ABIName = A->getValue();
  else if (Triple.isOSDarwin())
    ABIName = "darwinpcs";
  else if (Triple.getEnvironment() == llvm::Triple::PAuthTest)
    ABIName = "pauthtest";
  else
    ABIName = "aapcs";

  CmdArgs.push_back("-target-abi");
  CmdArgs.push_back(ABIName);
}
}

void Clang::AddAArch64TargetArgs(const ArgList &Args,
                                 ArgStringList &CmdArgs) const {
  const llvm::Triple &Triple = getToolChain().getEffectiveTriple();

  if (!Args.hasFlag(options::OPT_mred_zone, options::OPT_mno_red_zone, true) ||
      Args.hasArg(options::OPT_mkernel) ||
      Args.hasArg(options::OPT_fapple_kext))
    CmdArgs.push_back("-disable-red-zone");

  if (!Args.hasFlag(options::OPT_mimplicit_float,
                    options::OPT_mno_implicit_float, true))
    CmdArgs.push_back("-no-implicit-float");

  RenderAArch64ABI(Triple, Args, CmdArgs);

  // Forward the -mglobal-merge option for explicit control over the pass.
  if (Arg *A = Args.getLastArg(options::OPT_mglobal_merge,
                               options::OPT_mno_global_merge)) {
    CmdArgs.push_back("-mllvm");
    if (A->getOption().matches(options::OPT_mno_global_merge))
      CmdArgs.push_back("-aarch64-enable-global-merge=false");
    else
      CmdArgs.push_back("-aarch64-enable-global-merge=true");
  }

  // Enable/disable return address signing and indirect branch targets.
  CollectARMPACBTIOptions(getToolChain(), Args, CmdArgs, true /*isAArch64*/);

  if (Triple.getEnvironment() == llvm::Triple::PAuthTest)
    handlePAuthABI(Args, CmdArgs);

  // Handle -msve_vector_bits=<bits>
  if (Arg *A = Args.getLastArg(options::OPT_msve_vector_bits_EQ)) {
    StringRef Val = A->getValue();
    const Driver &D = getToolChain().getDriver();
    if (Val == "128" || Val == "256" || Val == "512" || Val == "1024" ||
        Val == "2048" || Val == "128+" || Val == "256+" || Val == "512+" ||
        Val == "1024+" || Val == "2048+") {
      unsigned Bits = 0;
      if (!Val.consume_back("+")) {
        bool Invalid = Val.getAsInteger(10, Bits); (void)Invalid;
        assert(!Invalid && "Failed to parse value");
        CmdArgs.push_back(
            Args.MakeArgString("-mvscale-max=" + llvm::Twine(Bits / 128)));
      }

      bool Invalid = Val.getAsInteger(10, Bits); (void)Invalid;
      assert(!Invalid && "Failed to parse value");
      CmdArgs.push_back(
          Args.MakeArgString("-mvscale-min=" + llvm::Twine(Bits / 128)));
    // Silently drop requests for vector-length agnostic code as it's implied.
    } else if (Val != "scalable")
      // Handle the unsupported values passed to msve-vector-bits.
      D.Diag(diag::err_drv_unsupported_option_argument)
          << A->getSpelling() << Val;
  }

  AddAAPCSVolatileBitfieldArgs(Args, CmdArgs);

  if (const Arg *A = Args.getLastArg(clang::driver::options::OPT_mtune_EQ)) {
    CmdArgs.push_back("-tune-cpu");
    if (strcmp(A->getValue(), "native") == 0)
      CmdArgs.push_back(Args.MakeArgString(llvm::sys::getHostCPUName()));
    else
      CmdArgs.push_back(A->getValue());
  }

  AddUnalignedAccessWarning(CmdArgs);

  Args.addOptInFlag(CmdArgs, options::OPT_fptrauth_intrinsics,
                    options::OPT_fno_ptrauth_intrinsics);
  Args.addOptInFlag(CmdArgs, options::OPT_fptrauth_calls,
                    options::OPT_fno_ptrauth_calls);
  Args.addOptInFlag(CmdArgs, options::OPT_fptrauth_returns,
                    options::OPT_fno_ptrauth_returns);
  Args.addOptInFlag(CmdArgs, options::OPT_fptrauth_auth_traps,
                    options::OPT_fno_ptrauth_auth_traps);
  Args.addOptInFlag(
      CmdArgs, options::OPT_fptrauth_vtable_pointer_address_discrimination,
      options::OPT_fno_ptrauth_vtable_pointer_address_discrimination);
  Args.addOptInFlag(
      CmdArgs, options::OPT_fptrauth_vtable_pointer_type_discrimination,
      options::OPT_fno_ptrauth_vtable_pointer_type_discrimination);
  Args.addOptInFlag(
      CmdArgs, options::OPT_fptrauth_type_info_vtable_pointer_discrimination,
      options::OPT_fno_ptrauth_type_info_vtable_pointer_discrimination);
  Args.addOptInFlag(
      CmdArgs, options::OPT_fptrauth_function_pointer_type_discrimination,
      options::OPT_fno_ptrauth_function_pointer_type_discrimination);

  Args.addOptInFlag(CmdArgs, options::OPT_fptrauth_indirect_gotos,
                    options::OPT_fno_ptrauth_indirect_gotos);
  Args.addOptInFlag(CmdArgs, options::OPT_fptrauth_init_fini,
                    options::OPT_fno_ptrauth_init_fini);
  Args.addOptInFlag(CmdArgs,
                    options::OPT_fptrauth_init_fini_address_discrimination,
                    options::OPT_fno_ptrauth_init_fini_address_discrimination);
}

void Clang::AddLoongArchTargetArgs(const ArgList &Args,
                                   ArgStringList &CmdArgs) const {
  const llvm::Triple &Triple = getToolChain().getTriple();

  CmdArgs.push_back("-target-abi");
  CmdArgs.push_back(
      loongarch::getLoongArchABI(getToolChain().getDriver(), Args, Triple)
          .data());

  // Handle -mtune.
  if (const Arg *A = Args.getLastArg(options::OPT_mtune_EQ)) {
    std::string TuneCPU = A->getValue();
    TuneCPU = loongarch::postProcessTargetCPUString(TuneCPU, Triple);
    CmdArgs.push_back("-tune-cpu");
    CmdArgs.push_back(Args.MakeArgString(TuneCPU));
  }
}

void Clang::AddMIPSTargetArgs(const ArgList &Args,
                              ArgStringList &CmdArgs) const {
  const Driver &D = getToolChain().getDriver();
  StringRef CPUName;
  StringRef ABIName;
  const llvm::Triple &Triple = getToolChain().getTriple();
  mips::getMipsCPUAndABI(Args, Triple, CPUName, ABIName);

  CmdArgs.push_back("-target-abi");
  CmdArgs.push_back(ABIName.data());

  mips::FloatABI ABI = mips::getMipsFloatABI(D, Args, Triple);
  if (ABI == mips::FloatABI::Soft) {
    // Floating point operations and argument passing are soft.
    CmdArgs.push_back("-msoft-float");
    CmdArgs.push_back("-mfloat-abi");
    CmdArgs.push_back("soft");
  } else {
    // Floating point operations and argument passing are hard.
    assert(ABI == mips::FloatABI::Hard && "Invalid float abi!");
    CmdArgs.push_back("-mfloat-abi");
    CmdArgs.push_back("hard");
  }

  if (Arg *A = Args.getLastArg(options::OPT_mldc1_sdc1,
                               options::OPT_mno_ldc1_sdc1)) {
    if (A->getOption().matches(options::OPT_mno_ldc1_sdc1)) {
      CmdArgs.push_back("-mllvm");
      CmdArgs.push_back("-mno-ldc1-sdc1");
    }
  }

  if (Arg *A = Args.getLastArg(options::OPT_mcheck_zero_division,
                               options::OPT_mno_check_zero_division)) {
    if (A->getOption().matches(options::OPT_mno_check_zero_division)) {
      CmdArgs.push_back("-mllvm");
      CmdArgs.push_back("-mno-check-zero-division");
    }
  }

  if (Args.getLastArg(options::OPT_mfix4300)) {
    CmdArgs.push_back("-mllvm");
    CmdArgs.push_back("-mfix4300");
  }

  if (Arg *A = Args.getLastArg(options::OPT_G)) {
    StringRef v = A->getValue();
    CmdArgs.push_back("-mllvm");
    CmdArgs.push_back(Args.MakeArgString("-mips-ssection-threshold=" + v));
    A->claim();
  }

  Arg *GPOpt = Args.getLastArg(options::OPT_mgpopt, options::OPT_mno_gpopt);
  Arg *ABICalls =
      Args.getLastArg(options::OPT_mabicalls, options::OPT_mno_abicalls);

  // -mabicalls is the default for many MIPS environments, even with -fno-pic.
  // -mgpopt is the default for static, -fno-pic environments but these two
  // options conflict. We want to be certain that -mno-abicalls -mgpopt is
  // the only case where -mllvm -mgpopt is passed.
  // NOTE: We need a warning here or in the backend to warn when -mgpopt is
  //       passed explicitly when compiling something with -mabicalls
  //       (implictly) in affect. Currently the warning is in the backend.
  //
  // When the ABI in use is  N64, we also need to determine the PIC mode that
  // is in use, as -fno-pic for N64 implies -mno-abicalls.
  bool NoABICalls =
      ABICalls && ABICalls->getOption().matches(options::OPT_mno_abicalls);

  llvm::Reloc::Model RelocationModel;
  unsigned PICLevel;
  bool IsPIE;
  std::tie(RelocationModel, PICLevel, IsPIE) =
      ParsePICArgs(getToolChain(), Args);

  NoABICalls = NoABICalls ||
               (RelocationModel == llvm::Reloc::Static && ABIName == "n64");

  bool WantGPOpt = GPOpt && GPOpt->getOption().matches(options::OPT_mgpopt);
  // We quietly ignore -mno-gpopt as the backend defaults to -mno-gpopt.
  if (NoABICalls && (!GPOpt || WantGPOpt)) {
    CmdArgs.push_back("-mllvm");
    CmdArgs.push_back("-mgpopt");

    Arg *LocalSData = Args.getLastArg(options::OPT_mlocal_sdata,
                                      options::OPT_mno_local_sdata);
    Arg *ExternSData = Args.getLastArg(options::OPT_mextern_sdata,
                                       options::OPT_mno_extern_sdata);
    Arg *EmbeddedData = Args.getLastArg(options::OPT_membedded_data,
                                        options::OPT_mno_embedded_data);
    if (LocalSData) {
      CmdArgs.push_back("-mllvm");
      if (LocalSData->getOption().matches(options::OPT_mlocal_sdata)) {
        CmdArgs.push_back("-mlocal-sdata=1");
      } else {
        CmdArgs.push_back("-mlocal-sdata=0");
      }
      LocalSData->claim();
    }

    if (ExternSData) {
      CmdArgs.push_back("-mllvm");
      if (ExternSData->getOption().matches(options::OPT_mextern_sdata)) {
        CmdArgs.push_back("-mextern-sdata=1");
      } else {
        CmdArgs.push_back("-mextern-sdata=0");
      }
      ExternSData->claim();
    }

    if (EmbeddedData) {
      CmdArgs.push_back("-mllvm");
      if (EmbeddedData->getOption().matches(options::OPT_membedded_data)) {
        CmdArgs.push_back("-membedded-data=1");
      } else {
        CmdArgs.push_back("-membedded-data=0");
      }
      EmbeddedData->claim();
    }

  } else if ((!ABICalls || (!NoABICalls && ABICalls)) && WantGPOpt)
    D.Diag(diag::warn_drv_unsupported_gpopt) << (ABICalls ? 0 : 1);

  if (GPOpt)
    GPOpt->claim();

  if (Arg *A = Args.getLastArg(options::OPT_mcompact_branches_EQ)) {
    StringRef Val = StringRef(A->getValue());
    if (mips::hasCompactBranches(CPUName)) {
      if (Val == "never" || Val == "always" || Val == "optimal") {
        CmdArgs.push_back("-mllvm");
        CmdArgs.push_back(Args.MakeArgString("-mips-compact-branches=" + Val));
      } else
        D.Diag(diag::err_drv_unsupported_option_argument)
            << A->getSpelling() << Val;
    } else
      D.Diag(diag::warn_target_unsupported_compact_branches) << CPUName;
  }

  if (Arg *A = Args.getLastArg(options::OPT_mrelax_pic_calls,
                               options::OPT_mno_relax_pic_calls)) {
    if (A->getOption().matches(options::OPT_mno_relax_pic_calls)) {
      CmdArgs.push_back("-mllvm");
      CmdArgs.push_back("-mips-jalr-reloc=0");
    }
  }
}

void Clang::AddPPCTargetArgs(const ArgList &Args,
                             ArgStringList &CmdArgs) const {
  const Driver &D = getToolChain().getDriver();
  const llvm::Triple &T = getToolChain().getTriple();
  if (Arg *A = Args.getLastArg(options::OPT_mtune_EQ)) {
    CmdArgs.push_back("-tune-cpu");
    StringRef CPU = llvm::PPC::getNormalizedPPCTuneCPU(T, A->getValue());
    CmdArgs.push_back(Args.MakeArgString(CPU.str()));
  }

  // Select the ABI to use.
  const char *ABIName = nullptr;
  if (T.isOSBinFormatELF()) {
    switch (getToolChain().getArch()) {
    case llvm::Triple::ppc64: {
      if (T.isPPC64ELFv2ABI())
        ABIName = "elfv2";
      else
        ABIName = "elfv1";
      break;
    }
    case llvm::Triple::ppc64le:
      ABIName = "elfv2";
      break;
    default:
      break;
    }
  }

  bool IEEELongDouble = getToolChain().defaultToIEEELongDouble();
  bool VecExtabi = false;
  for (const Arg *A : Args.filtered(options::OPT_mabi_EQ)) {
    StringRef V = A->getValue();
    if (V == "ieeelongdouble") {
      IEEELongDouble = true;
      A->claim();
    } else if (V == "ibmlongdouble") {
      IEEELongDouble = false;
      A->claim();
    } else if (V == "vec-default") {
      VecExtabi = false;
      A->claim();
    } else if (V == "vec-extabi") {
      VecExtabi = true;
      A->claim();
    } else if (V == "elfv1") {
      ABIName = "elfv1";
      A->claim();
    } else if (V == "elfv2") {
      ABIName = "elfv2";
      A->claim();
    } else if (V != "altivec")
      // The ppc64 linux abis are all "altivec" abis by default. Accept and ignore
      // the option if given as we don't have backend support for any targets
      // that don't use the altivec abi.
      ABIName = A->getValue();
  }
  if (IEEELongDouble)
    CmdArgs.push_back("-mabi=ieeelongdouble");
  if (VecExtabi) {
    if (!T.isOSAIX())
      D.Diag(diag::err_drv_unsupported_opt_for_target)
          << "-mabi=vec-extabi" << T.str();
    CmdArgs.push_back("-mabi=vec-extabi");
  }

  if (!Args.hasFlag(options::OPT_mred_zone, options::OPT_mno_red_zone, true))
    CmdArgs.push_back("-disable-red-zone");

  ppc::FloatABI FloatABI = ppc::getPPCFloatABI(D, Args);
  if (FloatABI == ppc::FloatABI::Soft) {
    // Floating point operations and argument passing are soft.
    CmdArgs.push_back("-msoft-float");
    CmdArgs.push_back("-mfloat-abi");
    CmdArgs.push_back("soft");
  } else {
    // Floating point operations and argument passing are hard.
    assert(FloatABI == ppc::FloatABI::Hard && "Invalid float abi!");
    CmdArgs.push_back("-mfloat-abi");
    CmdArgs.push_back("hard");
  }

  if (ABIName) {
    CmdArgs.push_back("-target-abi");
    CmdArgs.push_back(ABIName);
  }
}

void Clang::AddRISCVTargetArgs(const ArgList &Args,
                               ArgStringList &CmdArgs) const {
  const llvm::Triple &Triple = getToolChain().getTriple();
  StringRef ABIName = riscv::getRISCVABI(Args, Triple);

  CmdArgs.push_back("-target-abi");
  CmdArgs.push_back(ABIName.data());

  if (Arg *A = Args.getLastArg(options::OPT_G)) {
    CmdArgs.push_back("-msmall-data-limit");
    CmdArgs.push_back(A->getValue());
  }

  if (!Args.hasFlag(options::OPT_mimplicit_float,
                    options::OPT_mno_implicit_float, true))
    CmdArgs.push_back("-no-implicit-float");

  if (const Arg *A = Args.getLastArg(options::OPT_mtune_EQ)) {
    CmdArgs.push_back("-tune-cpu");
    if (strcmp(A->getValue(), "native") == 0)
      CmdArgs.push_back(Args.MakeArgString(llvm::sys::getHostCPUName()));
    else
      CmdArgs.push_back(A->getValue());
  }

  // Handle -mrvv-vector-bits=<bits>
  if (Arg *A = Args.getLastArg(options::OPT_mrvv_vector_bits_EQ)) {
    StringRef Val = A->getValue();
    const Driver &D = getToolChain().getDriver();

    // Get minimum VLen from march.
    unsigned MinVLen = 0;
    std::string Arch = riscv::getRISCVArch(Args, Triple);
    auto ISAInfo = llvm::RISCVISAInfo::parseArchString(
        Arch, /*EnableExperimentalExtensions*/ true);
    // Ignore parsing error.
    if (!errorToBool(ISAInfo.takeError()))
      MinVLen = (*ISAInfo)->getMinVLen();

    // If the value is "zvl", use MinVLen from march. Otherwise, try to parse
    // as integer as long as we have a MinVLen.
    unsigned Bits = 0;
    if (Val == "zvl" && MinVLen >= llvm::RISCV::RVVBitsPerBlock) {
      Bits = MinVLen;
    } else if (!Val.getAsInteger(10, Bits)) {
      // Only accept power of 2 values beteen RVVBitsPerBlock and 65536 that
      // at least MinVLen.
      if (Bits < MinVLen || Bits < llvm::RISCV::RVVBitsPerBlock ||
          Bits > 65536 || !llvm::isPowerOf2_32(Bits))
        Bits = 0;
    }

    // If we got a valid value try to use it.
    if (Bits != 0) {
      unsigned VScaleMin = Bits / llvm::RISCV::RVVBitsPerBlock;
      CmdArgs.push_back(
          Args.MakeArgString("-mvscale-max=" + llvm::Twine(VScaleMin)));
      CmdArgs.push_back(
          Args.MakeArgString("-mvscale-min=" + llvm::Twine(VScaleMin)));
    } else if (Val != "scalable") {
      // Handle the unsupported values passed to mrvv-vector-bits.
      D.Diag(diag::err_drv_unsupported_option_argument)
          << A->getSpelling() << Val;
    }
  }
}

void Clang::AddSparcTargetArgs(const ArgList &Args,
                               ArgStringList &CmdArgs) const {
  sparc::FloatABI FloatABI =
      sparc::getSparcFloatABI(getToolChain().getDriver(), Args);

  if (FloatABI == sparc::FloatABI::Soft) {
    // Floating point operations and argument passing are soft.
    CmdArgs.push_back("-msoft-float");
    CmdArgs.push_back("-mfloat-abi");
    CmdArgs.push_back("soft");
  } else {
    // Floating point operations and argument passing are hard.
    assert(FloatABI == sparc::FloatABI::Hard && "Invalid float abi!");
    CmdArgs.push_back("-mfloat-abi");
    CmdArgs.push_back("hard");
  }

  if (const Arg *A = Args.getLastArg(clang::driver::options::OPT_mtune_EQ)) {
    StringRef Name = A->getValue();
    std::string TuneCPU;
    if (Name == "native")
      TuneCPU = std::string(llvm::sys::getHostCPUName());
    else
      TuneCPU = std::string(Name);

    CmdArgs.push_back("-tune-cpu");
    CmdArgs.push_back(Args.MakeArgString(TuneCPU));
  }
}

void Clang::AddSystemZTargetArgs(const ArgList &Args,
                                 ArgStringList &CmdArgs) const {
  if (const Arg *A = Args.getLastArg(options::OPT_mtune_EQ)) {
    CmdArgs.push_back("-tune-cpu");
    if (strcmp(A->getValue(), "native") == 0)
      CmdArgs.push_back(Args.MakeArgString(llvm::sys::getHostCPUName()));
    else
      CmdArgs.push_back(A->getValue());
  }

  bool HasBackchain =
      Args.hasFlag(options::OPT_mbackchain, options::OPT_mno_backchain, false);
  bool HasPackedStack = Args.hasFlag(options::OPT_mpacked_stack,
                                     options::OPT_mno_packed_stack, false);
  systemz::FloatABI FloatABI =
      systemz::getSystemZFloatABI(getToolChain().getDriver(), Args);
  bool HasSoftFloat = (FloatABI == systemz::FloatABI::Soft);
  if (HasBackchain && HasPackedStack && !HasSoftFloat) {
    const Driver &D = getToolChain().getDriver();
    D.Diag(diag::err_drv_unsupported_opt)
      << "-mpacked-stack -mbackchain -mhard-float";
  }
  if (HasBackchain)
    CmdArgs.push_back("-mbackchain");
  if (HasPackedStack)
    CmdArgs.push_back("-mpacked-stack");
  if (HasSoftFloat) {
    // Floating point operations and argument passing are soft.
    CmdArgs.push_back("-msoft-float");
    CmdArgs.push_back("-mfloat-abi");
    CmdArgs.push_back("soft");
  }
}

void Clang::AddX86TargetArgs(const ArgList &Args,
                             ArgStringList &CmdArgs) const {
  const Driver &D = getToolChain().getDriver();
  addX86AlignBranchArgs(D, Args, CmdArgs, /*IsLTO=*/false);

  if (!Args.hasFlag(options::OPT_mred_zone, options::OPT_mno_red_zone, true) ||
      Args.hasArg(options::OPT_mkernel) ||
      Args.hasArg(options::OPT_fapple_kext))
    CmdArgs.push_back("-disable-red-zone");

  if (!Args.hasFlag(options::OPT_mtls_direct_seg_refs,
                    options::OPT_mno_tls_direct_seg_refs, true))
    CmdArgs.push_back("-mno-tls-direct-seg-refs");

  // Default to avoid implicit floating-point for kernel/kext code, but allow
  // that to be overridden with -mno-soft-float.
  bool NoImplicitFloat = (Args.hasArg(options::OPT_mkernel) ||
                          Args.hasArg(options::OPT_fapple_kext));
  if (Arg *A = Args.getLastArg(
          options::OPT_msoft_float, options::OPT_mno_soft_float,
          options::OPT_mimplicit_float, options::OPT_mno_implicit_float)) {
    const Option &O = A->getOption();
    NoImplicitFloat = (O.matches(options::OPT_mno_implicit_float) ||
                       O.matches(options::OPT_msoft_float));
  }
  if (NoImplicitFloat)
    CmdArgs.push_back("-no-implicit-float");

  if (Arg *A = Args.getLastArg(options::OPT_masm_EQ)) {
    StringRef Value = A->getValue();
    if (Value == "intel" || Value == "att") {
      CmdArgs.push_back("-mllvm");
      CmdArgs.push_back(Args.MakeArgString("-x86-asm-syntax=" + Value));
      CmdArgs.push_back(Args.MakeArgString("-inline-asm=" + Value));
    } else {
      D.Diag(diag::err_drv_unsupported_option_argument)
          << A->getSpelling() << Value;
    }
  } else if (D.IsCLMode()) {
    CmdArgs.push_back("-mllvm");
    CmdArgs.push_back("-x86-asm-syntax=intel");
  }

  if (Arg *A = Args.getLastArg(options::OPT_mskip_rax_setup,
                               options::OPT_mno_skip_rax_setup))
    if (A->getOption().matches(options::OPT_mskip_rax_setup))
      CmdArgs.push_back(Args.MakeArgString("-mskip-rax-setup"));

  // Set flags to support MCU ABI.
  if (Args.hasFlag(options::OPT_miamcu, options::OPT_mno_iamcu, false)) {
    CmdArgs.push_back("-mfloat-abi");
    CmdArgs.push_back("soft");
    CmdArgs.push_back("-mstack-alignment=4");
  }

  // Handle -mtune.

  // Default to "generic" unless -march is present or targetting the PS4/PS5.
  std::string TuneCPU;
  if (!Args.hasArg(clang::driver::options::OPT_march_EQ) &&
      !getToolChain().getTriple().isPS())
    TuneCPU = "generic";

  // Override based on -mtune.
  if (const Arg *A = Args.getLastArg(clang::driver::options::OPT_mtune_EQ)) {
    StringRef Name = A->getValue();

    if (Name == "native") {
      Name = llvm::sys::getHostCPUName();
      if (!Name.empty())
        TuneCPU = std::string(Name);
    } else
      TuneCPU = std::string(Name);
  }

  if (!TuneCPU.empty()) {
    CmdArgs.push_back("-tune-cpu");
    CmdArgs.push_back(Args.MakeArgString(TuneCPU));
  }
}

void Clang::AddHexagonTargetArgs(const ArgList &Args,
                                 ArgStringList &CmdArgs) const {
  CmdArgs.push_back("-mqdsp6-compat");
  CmdArgs.push_back("-Wreturn-type");

  if (auto G = toolchains::HexagonToolChain::getSmallDataThreshold(Args)) {
    CmdArgs.push_back("-mllvm");
    CmdArgs.push_back(
        Args.MakeArgString("-hexagon-small-data-threshold=" + Twine(*G)));
  }

  if (!Args.hasArg(options::OPT_fno_short_enums))
    CmdArgs.push_back("-fshort-enums");
  if (Args.getLastArg(options::OPT_mieee_rnd_near)) {
    CmdArgs.push_back("-mllvm");
    CmdArgs.push_back("-enable-hexagon-ieee-rnd-near");
  }
  CmdArgs.push_back("-mllvm");
  CmdArgs.push_back("-machine-sink-split=0");
}

void Clang::AddLanaiTargetArgs(const ArgList &Args,
                               ArgStringList &CmdArgs) const {
  if (Arg *A = Args.getLastArg(options::OPT_mcpu_EQ)) {
    StringRef CPUName = A->getValue();

    CmdArgs.push_back("-target-cpu");
    CmdArgs.push_back(Args.MakeArgString(CPUName));
  }
  if (Arg *A = Args.getLastArg(options::OPT_mregparm_EQ)) {
    StringRef Value = A->getValue();
    // Only support mregparm=4 to support old usage. Report error for all other
    // cases.
    int Mregparm;
    if (Value.getAsInteger(10, Mregparm)) {
      if (Mregparm != 4) {
        getToolChain().getDriver().Diag(
            diag::err_drv_unsupported_option_argument)
            << A->getSpelling() << Value;
      }
    }
  }
}

void Clang::AddWebAssemblyTargetArgs(const ArgList &Args,
                                     ArgStringList &CmdArgs) const {
  // Default to "hidden" visibility.
  if (!Args.hasArg(options::OPT_fvisibility_EQ,
                   options::OPT_fvisibility_ms_compat))
    CmdArgs.push_back("-fvisibility=hidden");
}

void Clang::AddVETargetArgs(const ArgList &Args, ArgStringList &CmdArgs) const {
  // Floating point operations and argument passing are hard.
  CmdArgs.push_back("-mfloat-abi");
  CmdArgs.push_back("hard");
}

void Clang::DumpCompilationDatabase(Compilation &C, StringRef Filename,
                                    StringRef Target, const InputInfo &Output,
                                    const InputInfo &Input, const ArgList &Args) const {
  // If this is a dry run, do not create the compilation database file.
  if (C.getArgs().hasArg(options::OPT__HASH_HASH_HASH))
    return;

  using llvm::yaml::escape;
  const Driver &D = getToolChain().getDriver();

  if (!CompilationDatabase) {
    std::error_code EC;
    auto File = std::make_unique<llvm::raw_fd_ostream>(
        Filename, EC,
        llvm::sys::fs::OF_TextWithCRLF | llvm::sys::fs::OF_Append);
    if (EC) {
      D.Diag(clang::diag::err_drv_compilationdatabase) << Filename
                                                       << EC.message();
      return;
    }
    CompilationDatabase = std::move(File);
  }
  auto &CDB = *CompilationDatabase;
  auto CWD = D.getVFS().getCurrentWorkingDirectory();
  if (!CWD)
    CWD = ".";
  CDB << "{ \"directory\": \"" << escape(*CWD) << "\"";
  CDB << ", \"file\": \"" << escape(Input.getFilename()) << "\"";
  if (Output.isFilename())
    CDB << ", \"output\": \"" << escape(Output.getFilename()) << "\"";
  CDB << ", \"arguments\": [\"" << escape(D.ClangExecutable) << "\"";
  SmallString<128> Buf;
  Buf = "-x";
  Buf += types::getTypeName(Input.getType());
  CDB << ", \"" << escape(Buf) << "\"";
  if (!D.SysRoot.empty() && !Args.hasArg(options::OPT__sysroot_EQ)) {
    Buf = "--sysroot=";
    Buf += D.SysRoot;
    CDB << ", \"" << escape(Buf) << "\"";
  }
  CDB << ", \"" << escape(Input.getFilename()) << "\"";
  if (Output.isFilename())
    CDB << ", \"-o\", \"" << escape(Output.getFilename()) << "\"";
  for (auto &A: Args) {
    auto &O = A->getOption();
    // Skip language selection, which is positional.
    if (O.getID() == options::OPT_x)
      continue;
    // Skip writing dependency output and the compilation database itself.
    if (O.getGroup().isValid() && O.getGroup().getID() == options::OPT_M_Group)
      continue;
    if (O.getID() == options::OPT_gen_cdb_fragment_path)
      continue;
    // Skip inputs.
    if (O.getKind() == Option::InputClass)
      continue;
    // Skip output.
    if (O.getID() == options::OPT_o)
      continue;
    // All other arguments are quoted and appended.
    ArgStringList ASL;
    A->render(Args, ASL);
    for (auto &it: ASL)
      CDB << ", \"" << escape(it) << "\"";
  }
  Buf = "--target=";
  Buf += Target;
  CDB << ", \"" << escape(Buf) << "\"]},\n";
}

void Clang::DumpCompilationDatabaseFragmentToDir(
    StringRef Dir, Compilation &C, StringRef Target, const InputInfo &Output,
    const InputInfo &Input, const llvm::opt::ArgList &Args) const {
  // If this is a dry run, do not create the compilation database file.
  if (C.getArgs().hasArg(options::OPT__HASH_HASH_HASH))
    return;

  if (CompilationDatabase)
    DumpCompilationDatabase(C, "", Target, Output, Input, Args);

  SmallString<256> Path = Dir;
  const auto &Driver = C.getDriver();
  Driver.getVFS().makeAbsolute(Path);
  auto Err = llvm::sys::fs::create_directory(Path, /*IgnoreExisting=*/true);
  if (Err) {
    Driver.Diag(diag::err_drv_compilationdatabase) << Dir << Err.message();
    return;
  }

  llvm::sys::path::append(
      Path,
      Twine(llvm::sys::path::filename(Input.getFilename())) + ".%%%%.json");
  int FD;
  SmallString<256> TempPath;
  Err = llvm::sys::fs::createUniqueFile(Path, FD, TempPath,
                                        llvm::sys::fs::OF_Text);
  if (Err) {
    Driver.Diag(diag::err_drv_compilationdatabase) << Path << Err.message();
    return;
  }
  CompilationDatabase =
      std::make_unique<llvm::raw_fd_ostream>(FD, /*shouldClose=*/true);
  DumpCompilationDatabase(C, "", Target, Output, Input, Args);
}

static bool CheckARMImplicitITArg(StringRef Value) {
  return Value == "always" || Value == "never" || Value == "arm" ||
         Value == "thumb";
}

static void AddARMImplicitITArgs(const ArgList &Args, ArgStringList &CmdArgs,
                                 StringRef Value) {
  CmdArgs.push_back("-mllvm");
  CmdArgs.push_back(Args.MakeArgString("-arm-implicit-it=" + Value));
}

static void CollectArgsForIntegratedAssembler(Compilation &C,
                                              const ArgList &Args,
                                              ArgStringList &CmdArgs,
                                              const Driver &D) {
  // Default to -mno-relax-all.
  //
  // Note: RISC-V requires an indirect jump for offsets larger than 1MiB. This
  // cannot be done by assembler branch relaxation as it needs a free temporary
  // register. Because of this, branch relaxation is handled by a MachineIR pass
  // before the assembler. Forcing assembler branch relaxation for -O0 makes the
  // MachineIR branch relaxation inaccurate and it will miss cases where an
  // indirect branch is necessary.
  Args.addOptInFlag(CmdArgs, options::OPT_mrelax_all,
                    options::OPT_mno_relax_all);

  // Only default to -mincremental-linker-compatible if we think we are
  // targeting the MSVC linker.
  bool DefaultIncrementalLinkerCompatible =
      C.getDefaultToolChain().getTriple().isWindowsMSVCEnvironment();
  if (Args.hasFlag(options::OPT_mincremental_linker_compatible,
                   options::OPT_mno_incremental_linker_compatible,
                   DefaultIncrementalLinkerCompatible))
    CmdArgs.push_back("-mincremental-linker-compatible");

  Args.AddLastArg(CmdArgs, options::OPT_femit_dwarf_unwind_EQ);

  Args.addOptInFlag(CmdArgs, options::OPT_femit_compact_unwind_non_canonical,
                    options::OPT_fno_emit_compact_unwind_non_canonical);

  // If you add more args here, also add them to the block below that
  // starts with "// If CollectArgsForIntegratedAssembler() isn't called below".

  // When passing -I arguments to the assembler we sometimes need to
  // unconditionally take the next argument.  For example, when parsing
  // '-Wa,-I -Wa,foo' we need to accept the -Wa,foo arg after seeing the
  // -Wa,-I arg and when parsing '-Wa,-I,foo' we need to accept the 'foo'
  // arg after parsing the '-I' arg.
  bool TakeNextArg = false;

  const llvm::Triple &Triple = C.getDefaultToolChain().getTriple();
  bool IsELF = Triple.isOSBinFormatELF();
  bool Crel = false, ExperimentalCrel = false;
  bool ImplicitMapSyms = false;
  bool UseRelaxRelocations = C.getDefaultToolChain().useRelaxRelocations();
  bool UseNoExecStack = false;
  bool Msa = false;
  const char *MipsTargetFeature = nullptr;
  StringRef ImplicitIt;
  for (const Arg *A :
       Args.filtered(options::OPT_Wa_COMMA, options::OPT_Xassembler,
                     options::OPT_mimplicit_it_EQ)) {
    A->claim();

    if (A->getOption().getID() == options::OPT_mimplicit_it_EQ) {
      switch (C.getDefaultToolChain().getArch()) {
      case llvm::Triple::arm:
      case llvm::Triple::armeb:
      case llvm::Triple::thumb:
      case llvm::Triple::thumbeb:
        // Only store the value; the last value set takes effect.
        ImplicitIt = A->getValue();
        if (!CheckARMImplicitITArg(ImplicitIt))
          D.Diag(diag::err_drv_unsupported_option_argument)
              << A->getSpelling() << ImplicitIt;
        continue;
      default:
        break;
      }
    }

    for (StringRef Value : A->getValues()) {
      if (TakeNextArg) {
        CmdArgs.push_back(Value.data());
        TakeNextArg = false;
        continue;
      }

      if (C.getDefaultToolChain().getTriple().isOSBinFormatCOFF() &&
          Value == "-mbig-obj")
        continue; // LLVM handles bigobj automatically

      auto Equal = Value.split('=');
      auto checkArg = [&](bool ValidTarget,
                          std::initializer_list<const char *> Set) {
        if (!ValidTarget) {
          D.Diag(diag::err_drv_unsupported_opt_for_target)
              << (Twine("-Wa,") + Equal.first + "=").str()
              << Triple.getTriple();
        } else if (!llvm::is_contained(Set, Equal.second)) {
          D.Diag(diag::err_drv_unsupported_option_argument)
              << (Twine("-Wa,") + Equal.first + "=").str() << Equal.second;
        }
      };
      switch (C.getDefaultToolChain().getArch()) {
      default:
        break;
      case llvm::Triple::x86:
      case llvm::Triple::x86_64:
        if (Equal.first == "-mrelax-relocations" ||
            Equal.first == "--mrelax-relocations") {
          UseRelaxRelocations = Equal.second == "yes";
          checkArg(IsELF, {"yes", "no"});
          continue;
        }
        if (Value == "-msse2avx") {
          CmdArgs.push_back("-msse2avx");
          continue;
        }
        break;
      case llvm::Triple::wasm32:
      case llvm::Triple::wasm64:
        if (Value == "--no-type-check") {
          CmdArgs.push_back("-mno-type-check");
          continue;
        }
        break;
      case llvm::Triple::thumb:
      case llvm::Triple::thumbeb:
      case llvm::Triple::arm:
      case llvm::Triple::armeb:
        if (Equal.first == "-mimplicit-it") {
          // Only store the value; the last value set takes effect.
          ImplicitIt = Equal.second;
          checkArg(true, {"always", "never", "arm", "thumb"});
          continue;
        }
        if (Value == "-mthumb")
          // -mthumb has already been processed in ComputeLLVMTriple()
          // recognize but skip over here.
          continue;
        break;
      case llvm::Triple::aarch64:
      case llvm::Triple::aarch64_be:
      case llvm::Triple::aarch64_32:
        if (Equal.first == "-mmapsyms") {
          ImplicitMapSyms = Equal.second == "implicit";
          checkArg(IsELF, {"default", "implicit"});
          continue;
        }
        break;
      case llvm::Triple::mips:
      case llvm::Triple::mipsel:
      case llvm::Triple::mips64:
      case llvm::Triple::mips64el:
        if (Value == "--trap") {
          CmdArgs.push_back("-target-feature");
          CmdArgs.push_back("+use-tcc-in-div");
          continue;
        }
        if (Value == "--break") {
          CmdArgs.push_back("-target-feature");
          CmdArgs.push_back("-use-tcc-in-div");
          continue;
        }
        if (Value.starts_with("-msoft-float")) {
          CmdArgs.push_back("-target-feature");
          CmdArgs.push_back("+soft-float");
          continue;
        }
        if (Value.starts_with("-mhard-float")) {
          CmdArgs.push_back("-target-feature");
          CmdArgs.push_back("-soft-float");
          continue;
        }
        if (Value == "-mmsa") {
          Msa = true;
          continue;
        }
        if (Value == "-mno-msa") {
          Msa = false;
          continue;
        }
        MipsTargetFeature = llvm::StringSwitch<const char *>(Value)
                                .Case("-mips1", "+mips1")
                                .Case("-mips2", "+mips2")
                                .Case("-mips3", "+mips3")
                                .Case("-mips4", "+mips4")
                                .Case("-mips5", "+mips5")
                                .Case("-mips32", "+mips32")
                                .Case("-mips32r2", "+mips32r2")
                                .Case("-mips32r3", "+mips32r3")
                                .Case("-mips32r5", "+mips32r5")
                                .Case("-mips32r6", "+mips32r6")
                                .Case("-mips64", "+mips64")
                                .Case("-mips64r2", "+mips64r2")
                                .Case("-mips64r3", "+mips64r3")
                                .Case("-mips64r5", "+mips64r5")
                                .Case("-mips64r6", "+mips64r6")
                                .Default(nullptr);
        if (MipsTargetFeature)
          continue;
        break;
      }

      if (Value == "-force_cpusubtype_ALL") {
        // Do nothing, this is the default and we don't support anything else.
      } else if (Value == "-L") {
        CmdArgs.push_back("-msave-temp-labels");
      } else if (Value == "--fatal-warnings") {
        CmdArgs.push_back("-massembler-fatal-warnings");
      } else if (Value == "--no-warn" || Value == "-W") {
        CmdArgs.push_back("-massembler-no-warn");
      } else if (Value == "--noexecstack") {
        UseNoExecStack = true;
      } else if (Value.starts_with("-compress-debug-sections") ||
                 Value.starts_with("--compress-debug-sections") ||
                 Value == "-nocompress-debug-sections" ||
                 Value == "--nocompress-debug-sections") {
        CmdArgs.push_back(Value.data());
      } else if (Value == "--crel") {
        Crel = true;
      } else if (Value == "--no-crel") {
        Crel = false;
      } else if (Value == "--allow-experimental-crel") {
        ExperimentalCrel = true;
      } else if (Value.starts_with("-I")) {
        CmdArgs.push_back(Value.data());
        // We need to consume the next argument if the current arg is a plain
        // -I. The next arg will be the include directory.
        if (Value == "-I")
          TakeNextArg = true;
      } else if (Value.starts_with("-gdwarf-")) {
        // "-gdwarf-N" options are not cc1as options.
        unsigned DwarfVersion = DwarfVersionNum(Value);
        if (DwarfVersion == 0) { // Send it onward, and let cc1as complain.
          CmdArgs.push_back(Value.data());
        } else {
          RenderDebugEnablingArgs(Args, CmdArgs,
                                  llvm::codegenoptions::DebugInfoConstructor,
                                  DwarfVersion, llvm::DebuggerKind::Default);
        }
      } else if (Value.starts_with("-mcpu") || Value.starts_with("-mfpu") ||
                 Value.starts_with("-mhwdiv") || Value.starts_with("-march")) {
        // Do nothing, we'll validate it later.
      } else if (Value == "-defsym" || Value == "--defsym") {
        if (A->getNumValues() != 2) {
          D.Diag(diag::err_drv_defsym_invalid_format) << Value;
          break;
        }
        const char *S = A->getValue(1);
        auto Pair = StringRef(S).split('=');
        auto Sym = Pair.first;
        auto SVal = Pair.second;

        if (Sym.empty() || SVal.empty()) {
          D.Diag(diag::err_drv_defsym_invalid_format) << S;
          break;
        }
        int64_t IVal;
        if (SVal.getAsInteger(0, IVal)) {
          D.Diag(diag::err_drv_defsym_invalid_symval) << SVal;
          break;
        }
        CmdArgs.push_back("--defsym");
        TakeNextArg = true;
      } else if (Value == "-fdebug-compilation-dir") {
        CmdArgs.push_back("-fdebug-compilation-dir");
        TakeNextArg = true;
      } else if (Value.consume_front("-fdebug-compilation-dir=")) {
        // The flag is a -Wa / -Xassembler argument and Options doesn't
        // parse the argument, so this isn't automatically aliased to
        // -fdebug-compilation-dir (without '=') here.
        CmdArgs.push_back("-fdebug-compilation-dir");
        CmdArgs.push_back(Value.data());
      } else if (Value == "--version") {
        D.PrintVersion(C, llvm::outs());
      } else {
        D.Diag(diag::err_drv_unsupported_option_argument)
            << A->getSpelling() << Value;
      }
    }
  }
  if (ImplicitIt.size())
    AddARMImplicitITArgs(Args, CmdArgs, ImplicitIt);
  if (Crel) {
    if (!ExperimentalCrel)
      D.Diag(diag::err_drv_experimental_crel);
    if (Triple.isOSBinFormatELF() && !Triple.isMIPS()) {
      CmdArgs.push_back("--crel");
    } else {
      D.Diag(diag::err_drv_unsupported_opt_for_target)
          << "-Wa,--crel" << D.getTargetTriple();
    }
  }
  if (ImplicitMapSyms)
    CmdArgs.push_back("-mmapsyms=implicit");
  if (Msa)
    CmdArgs.push_back("-mmsa");
  if (!UseRelaxRelocations)
    CmdArgs.push_back("-mrelax-relocations=no");
  if (UseNoExecStack)
    CmdArgs.push_back("-mnoexecstack");
  if (MipsTargetFeature != nullptr) {
    CmdArgs.push_back("-target-feature");
    CmdArgs.push_back(MipsTargetFeature);
  }

  // forward -fembed-bitcode to assmebler
  if (C.getDriver().embedBitcodeEnabled() ||
      C.getDriver().embedBitcodeMarkerOnly())
    Args.AddLastArg(CmdArgs, options::OPT_fembed_bitcode_EQ);

  if (const char *AsSecureLogFile = getenv("AS_SECURE_LOG_FILE")) {
    CmdArgs.push_back("-as-secure-log-file");
    CmdArgs.push_back(Args.MakeArgString(AsSecureLogFile));
  }
}

static std::string ComplexRangeKindToStr(LangOptions::ComplexRangeKind Range) {
  switch (Range) {
  case LangOptions::ComplexRangeKind::CX_Full:
    return "full";
    break;
  case LangOptions::ComplexRangeKind::CX_Basic:
    return "basic";
    break;
  case LangOptions::ComplexRangeKind::CX_Improved:
    return "improved";
    break;
  case LangOptions::ComplexRangeKind::CX_Promoted:
    return "promoted";
    break;
  default:
    return "";
  }
}

static std::string ComplexArithmeticStr(LangOptions::ComplexRangeKind Range) {
  return (Range == LangOptions::ComplexRangeKind::CX_None)
             ? ""
             : "-fcomplex-arithmetic=" + ComplexRangeKindToStr(Range);
}

static void EmitComplexRangeDiag(const Driver &D, std::string str1,
                                 std::string str2) {
  if ((str1.compare(str2) != 0) && !str2.empty() && !str1.empty()) {
    D.Diag(clang::diag::warn_drv_overriding_option) << str1 << str2;
  }
}

static std::string
RenderComplexRangeOption(LangOptions::ComplexRangeKind Range) {
  std::string ComplexRangeStr = ComplexRangeKindToStr(Range);
  if (!ComplexRangeStr.empty())
    return "-complex-range=" + ComplexRangeStr;
  return ComplexRangeStr;
}

static void RenderFloatingPointOptions(const ToolChain &TC, const Driver &D,
                                       bool OFastEnabled, const ArgList &Args,
                                       ArgStringList &CmdArgs,
                                       const JobAction &JA) {
  // Handle various floating point optimization flags, mapping them to the
  // appropriate LLVM code generation flags. This is complicated by several
  // "umbrella" flags, so we do this by stepping through the flags incrementally
  // adjusting what we think is enabled/disabled, then at the end setting the
  // LLVM flags based on the final state.
  bool HonorINFs = true;
  bool HonorNaNs = true;
  bool ApproxFunc = false;
  // -fmath-errno is the default on some platforms, e.g. BSD-derived OSes.
  bool MathErrno = TC.IsMathErrnoDefault();
  bool AssociativeMath = false;
  bool ReciprocalMath = false;
  bool SignedZeros = true;
  bool TrappingMath = false; // Implemented via -ffp-exception-behavior
  bool TrappingMathPresent = false; // Is trapping-math in args, and not
                                    // overriden by ffp-exception-behavior?
  bool RoundingFPMath = false;
  // -ffp-model values: strict, fast, precise
  StringRef FPModel = "";
  // -ffp-exception-behavior options: strict, maytrap, ignore
  StringRef FPExceptionBehavior = "";
  // -ffp-eval-method options: double, extended, source
  StringRef FPEvalMethod = "";
  llvm::DenormalMode DenormalFPMath =
      TC.getDefaultDenormalModeForType(Args, JA);
  llvm::DenormalMode DenormalFP32Math =
      TC.getDefaultDenormalModeForType(Args, JA, &llvm::APFloat::IEEEsingle());

  // CUDA and HIP don't rely on the frontend to pass an ffp-contract option.
  // If one wasn't given by the user, don't pass it here.
  StringRef FPContract;
  StringRef LastSeenFfpContractOption;
  StringRef LastFpContractOverrideOption;
  bool SeenUnsafeMathModeOption = false;
  if (!JA.isDeviceOffloading(Action::OFK_Cuda) &&
      !JA.isOffloading(Action::OFK_HIP))
    FPContract = "on";
  bool StrictFPModel = false;
  StringRef Float16ExcessPrecision = "";
  StringRef BFloat16ExcessPrecision = "";
  StringRef FPAccuracy = "";
  LangOptions::ComplexRangeKind Range = LangOptions::ComplexRangeKind::CX_None;
  std::string ComplexRangeStr = "";
  std::string GccRangeComplexOption = "";

  auto setComplexRange = [&](LangOptions::ComplexRangeKind NewRange) {
    // Warn if user expects to perform full implementation of complex
    // multiplication or division in the presence of nnan or ninf flags.
    if (Range != NewRange)
      EmitComplexRangeDiag(D,
                           !GccRangeComplexOption.empty()
                               ? GccRangeComplexOption
                               : ComplexArithmeticStr(Range),
                           ComplexArithmeticStr(NewRange));
    Range = NewRange;
  };

  // Lambda to set fast-math options. This is also used by -ffp-model=fast
  auto applyFastMath = [&](bool Aggressive) {
    if (Aggressive) {
      HonorINFs = false;
      HonorNaNs = false;
      setComplexRange(LangOptions::ComplexRangeKind::CX_Basic);
    } else {
      HonorINFs = true;
      HonorNaNs = true;
      setComplexRange(LangOptions::ComplexRangeKind::CX_Promoted);
    }
    MathErrno = false;
    AssociativeMath = true;
    ReciprocalMath = true;
    ApproxFunc = true;
    SignedZeros = false;
    TrappingMath = false;
    RoundingFPMath = false;
    FPExceptionBehavior = "";
    FPContract = "fast";
    SeenUnsafeMathModeOption = true;
  };

  // Lambda to consolidate common handling for fp-contract
  auto restoreFPContractState = [&]() {
    // CUDA and HIP don't rely on the frontend to pass an ffp-contract option.
    // For other targets, if the state has been changed by one of the
    // unsafe-math umbrella options a subsequent -fno-fast-math or
    // -fno-unsafe-math-optimizations option reverts to the last value seen for
    // the -ffp-contract option or "on" if we have not seen the -ffp-contract
    // option. If we have not seen an unsafe-math option or -ffp-contract,
    // we leave the FPContract state unchanged.
    if (!JA.isDeviceOffloading(Action::OFK_Cuda) &&
        !JA.isOffloading(Action::OFK_HIP)) {
      if (LastSeenFfpContractOption != "")
        FPContract = LastSeenFfpContractOption;
      else if (SeenUnsafeMathModeOption)
        FPContract = "on";
    }
    // In this case, we're reverting to the last explicit fp-contract option
    // or the platform default
    LastFpContractOverrideOption = "";
  };

  if (const Arg *A = Args.getLastArg(options::OPT_flimited_precision_EQ)) {
    CmdArgs.push_back("-mlimit-float-precision");
    CmdArgs.push_back(A->getValue());
  }

  for (const Arg *A : Args) {
    switch (A->getOption().getID()) {
    // If this isn't an FP option skip the claim below
    default: continue;

    case options::OPT_fcx_limited_range:
      if (GccRangeComplexOption.empty()) {
        if (Range != LangOptions::ComplexRangeKind::CX_Basic)
          EmitComplexRangeDiag(D, RenderComplexRangeOption(Range),
                               "-fcx-limited-range");
      } else {
        if (GccRangeComplexOption != "-fno-cx-limited-range")
          EmitComplexRangeDiag(D, GccRangeComplexOption, "-fcx-limited-range");
      }
      GccRangeComplexOption = "-fcx-limited-range";
      Range = LangOptions::ComplexRangeKind::CX_Basic;
      break;
    case options::OPT_fno_cx_limited_range:
      if (GccRangeComplexOption.empty()) {
        EmitComplexRangeDiag(D, RenderComplexRangeOption(Range),
                             "-fno-cx-limited-range");
      } else {
        if (GccRangeComplexOption.compare("-fcx-limited-range") != 0 &&
            GccRangeComplexOption.compare("-fno-cx-fortran-rules") != 0)
          EmitComplexRangeDiag(D, GccRangeComplexOption,
                               "-fno-cx-limited-range");
      }
      GccRangeComplexOption = "-fno-cx-limited-range";
      Range = LangOptions::ComplexRangeKind::CX_Full;
      break;
    case options::OPT_fcx_fortran_rules:
      if (GccRangeComplexOption.empty())
        EmitComplexRangeDiag(D, RenderComplexRangeOption(Range),
                             "-fcx-fortran-rules");
      else
        EmitComplexRangeDiag(D, GccRangeComplexOption, "-fcx-fortran-rules");
      GccRangeComplexOption = "-fcx-fortran-rules";
      Range = LangOptions::ComplexRangeKind::CX_Improved;
      break;
    case options::OPT_fno_cx_fortran_rules:
      if (GccRangeComplexOption.empty()) {
        EmitComplexRangeDiag(D, RenderComplexRangeOption(Range),
                             "-fno-cx-fortran-rules");
      } else {
        if (GccRangeComplexOption != "-fno-cx-limited-range")
          EmitComplexRangeDiag(D, GccRangeComplexOption,
                               "-fno-cx-fortran-rules");
      }
      GccRangeComplexOption = "-fno-cx-fortran-rules";
      Range = LangOptions::ComplexRangeKind::CX_Full;
      break;
    case options::OPT_fcomplex_arithmetic_EQ: {
      LangOptions::ComplexRangeKind RangeVal;
      StringRef Val = A->getValue();
      if (Val == "full")
        RangeVal = LangOptions::ComplexRangeKind::CX_Full;
      else if (Val == "improved")
        RangeVal = LangOptions::ComplexRangeKind::CX_Improved;
      else if (Val == "promoted")
        RangeVal = LangOptions::ComplexRangeKind::CX_Promoted;
      else if (Val == "basic")
        RangeVal = LangOptions::ComplexRangeKind::CX_Basic;
      else {
        D.Diag(diag::err_drv_unsupported_option_argument)
            << A->getSpelling() << Val;
        break;
      }
      if (!GccRangeComplexOption.empty()) {
        if (GccRangeComplexOption.compare("-fcx-limited-range") != 0) {
          if (GccRangeComplexOption.compare("-fcx-fortran-rules") != 0) {
            if (RangeVal != LangOptions::ComplexRangeKind::CX_Improved)
              EmitComplexRangeDiag(D, GccRangeComplexOption,
                                   ComplexArithmeticStr(RangeVal));
          } else {
            EmitComplexRangeDiag(D, GccRangeComplexOption,
                                 ComplexArithmeticStr(RangeVal));
          }
        } else {
          if (RangeVal != LangOptions::ComplexRangeKind::CX_Basic)
            EmitComplexRangeDiag(D, GccRangeComplexOption,
                                 ComplexArithmeticStr(RangeVal));
        }
      }
      Range = RangeVal;
      break;
    }
    case options::OPT_ffp_accuracy_EQ: {
      StringRef Val = A->getValue();
      FPAccuracy = Val;
      break;
    }
    case options::OPT_ffp_model_EQ: {
      // If -ffp-model= is seen, reset to fno-fast-math
      HonorINFs = true;
      HonorNaNs = true;
      ApproxFunc = false;
      // Turning *off* -ffast-math restores the toolchain default,
      // unless -fp-accuracy is used.
      if (FPAccuracy.empty())
        MathErrno = TC.IsMathErrnoDefault();
      AssociativeMath = false;
      ReciprocalMath = false;
      SignedZeros = true;

      StringRef Val = A->getValue();
      if (OFastEnabled && Val != "aggressive") {
        // Only -ffp-model=aggressive is compatible with -OFast, ignore.
        D.Diag(clang::diag::warn_drv_overriding_option)
            << Args.MakeArgString("-ffp-model=" + Val) << "-Ofast";
        break;
      }
      StrictFPModel = false;
      if (!FPModel.empty() && FPModel != Val)
        D.Diag(clang::diag::warn_drv_overriding_option)
            << Args.MakeArgString("-ffp-model=" + FPModel)
            << Args.MakeArgString("-ffp-model=" + Val);
      if (Val == "fast") {
        FPModel = Val;
        applyFastMath(false);
        // applyFastMath sets fp-contract="fast"
        LastFpContractOverrideOption = "-ffp-model=fast";
      } else if (Val == "aggressive") {
        FPModel = Val;
        applyFastMath(true);
        // applyFastMath sets fp-contract="fast"
        LastFpContractOverrideOption = "-ffp-model=aggressive";
      } else if (Val == "precise") {
        FPModel = Val;
        FPContract = "on";
        LastFpContractOverrideOption = "-ffp-model=precise";
        setComplexRange(LangOptions::ComplexRangeKind::CX_Full);
      } else if (Val == "strict") {
        StrictFPModel = true;
        FPExceptionBehavior = "strict";
        FPModel = Val;
        FPContract = "off";
        LastFpContractOverrideOption = "-ffp-model=strict";
        TrappingMath = true;
        RoundingFPMath = true;
        setComplexRange(LangOptions::ComplexRangeKind::CX_Full);
      } else
        D.Diag(diag::err_drv_unsupported_option_argument)
            << A->getSpelling() << Val;
      break;
    }

    // Options controlling individual features
    case options::OPT_fhonor_infinities:    HonorINFs = true;         break;
    case options::OPT_fno_honor_infinities: HonorINFs = false;        break;
    case options::OPT_fhonor_nans:          HonorNaNs = true;         break;
    case options::OPT_fno_honor_nans:       HonorNaNs = false;        break;
    case options::OPT_fapprox_func:         ApproxFunc = true;        break;
    case options::OPT_fno_approx_func:      ApproxFunc = false;       break;
    case options::OPT_fmath_errno:          MathErrno = true;         break;
    case options::OPT_fno_math_errno:       MathErrno = false;        break;
    case options::OPT_fassociative_math:    AssociativeMath = true;   break;
    case options::OPT_fno_associative_math: AssociativeMath = false;  break;
    case options::OPT_freciprocal_math:     ReciprocalMath = true;    break;
    case options::OPT_fno_reciprocal_math:  ReciprocalMath = false;   break;
    case options::OPT_fsigned_zeros:        SignedZeros = true;       break;
    case options::OPT_fno_signed_zeros:     SignedZeros = false;      break;
    case options::OPT_ftrapping_math:
      if (!TrappingMathPresent && !FPExceptionBehavior.empty() &&
          FPExceptionBehavior != "strict")
        // Warn that previous value of option is overridden.
        D.Diag(clang::diag::warn_drv_overriding_option)
            << Args.MakeArgString("-ffp-exception-behavior=" +
                                  FPExceptionBehavior)
            << "-ftrapping-math";
      TrappingMath = true;
      TrappingMathPresent = true;
      FPExceptionBehavior = "strict";
      break;
    case options::OPT_fno_trapping_math:
      if (!TrappingMathPresent && !FPExceptionBehavior.empty() &&
          FPExceptionBehavior != "ignore")
        // Warn that previous value of option is overridden.
        D.Diag(clang::diag::warn_drv_overriding_option)
            << Args.MakeArgString("-ffp-exception-behavior=" +
                                  FPExceptionBehavior)
            << "-fno-trapping-math";
      TrappingMath = false;
      TrappingMathPresent = true;
      FPExceptionBehavior = "ignore";
      break;

    case options::OPT_frounding_math:
      RoundingFPMath = true;
      break;

    case options::OPT_fno_rounding_math:
      RoundingFPMath = false;
      break;

    case options::OPT_fcuda_flush_denormals_to_zero:
    case options::OPT_fgpu_flush_denormals_to_zero:
      DenormalFP32Math = llvm::DenormalMode::getPreserveSign();
      break;

    case options::OPT_fdenormal_fp_math_EQ:
      DenormalFPMath = llvm::parseDenormalFPAttribute(A->getValue());
      DenormalFP32Math = DenormalFPMath;
      if (!DenormalFPMath.isValid()) {
        D.Diag(diag::err_drv_invalid_value)
            << A->getAsString(Args) << A->getValue();
      }
      break;

    case options::OPT_fdenormal_fp_math_f32_EQ:
      DenormalFP32Math = llvm::parseDenormalFPAttribute(A->getValue());
      if (!DenormalFP32Math.isValid()) {
        D.Diag(diag::err_drv_invalid_value)
            << A->getAsString(Args) << A->getValue();
      }
      break;

    // Validate and pass through -ffp-contract option.
    case options::OPT_ffp_contract: {
      StringRef Val = A->getValue();
      if (Val == "fast" || Val == "on" || Val == "off" ||
          Val == "fast-honor-pragmas") {
        if (Val != FPContract && LastFpContractOverrideOption != "") {
          D.Diag(clang::diag::warn_drv_overriding_option)
              << LastFpContractOverrideOption
              << Args.MakeArgString("-ffp-contract=" + Val);
        }

        FPContract = Val;
        LastSeenFfpContractOption = Val;
        LastFpContractOverrideOption = "";
      } else
        D.Diag(diag::err_drv_unsupported_option_argument)
            << A->getSpelling() << Val;
      break;
    }

    // Validate and pass through -ffp-exception-behavior option.
    case options::OPT_ffp_exception_behavior_EQ: {
      StringRef Val = A->getValue();
      if (!TrappingMathPresent && !FPExceptionBehavior.empty() &&
          FPExceptionBehavior != Val)
        // Warn that previous value of option is overridden.
        D.Diag(clang::diag::warn_drv_overriding_option)
            << Args.MakeArgString("-ffp-exception-behavior=" +
                                  FPExceptionBehavior)
            << Args.MakeArgString("-ffp-exception-behavior=" + Val);
      TrappingMath = TrappingMathPresent = false;
      if (Val == "ignore" || Val == "maytrap")
        FPExceptionBehavior = Val;
      else if (Val == "strict") {
        FPExceptionBehavior = Val;
        TrappingMath = TrappingMathPresent = true;
      } else
        D.Diag(diag::err_drv_unsupported_option_argument)
            << A->getSpelling() << Val;
      break;
    }

    // Validate and pass through -ffp-eval-method option.
    case options::OPT_ffp_eval_method_EQ: {
      StringRef Val = A->getValue();
      if (Val == "double" || Val == "extended" || Val == "source")
        FPEvalMethod = Val;
      else
        D.Diag(diag::err_drv_unsupported_option_argument)
            << A->getSpelling() << Val;
      break;
    }

    case options::OPT_fexcess_precision_EQ: {
      StringRef Val = A->getValue();
      const llvm::Triple::ArchType Arch = TC.getArch();
      if (Arch == llvm::Triple::x86 || Arch == llvm::Triple::x86_64) {
        if (Val == "standard" || Val == "fast")
          Float16ExcessPrecision = Val;
        // To make it GCC compatible, allow the value of "16" which
        // means disable excess precision, the same meaning than clang's
        // equivalent value "none".
        else if (Val == "16")
          Float16ExcessPrecision = "none";
        else
          D.Diag(diag::err_drv_unsupported_option_argument)
              << A->getSpelling() << Val;
      } else {
        if (!(Val == "standard" || Val == "fast"))
          D.Diag(diag::err_drv_unsupported_option_argument)
              << A->getSpelling() << Val;
      }
      BFloat16ExcessPrecision = Float16ExcessPrecision;
      break;
    }
    case options::OPT_ffinite_math_only:
      HonorINFs = false;
      HonorNaNs = false;
      break;
    case options::OPT_fno_finite_math_only:
      HonorINFs = true;
      HonorNaNs = true;
      break;

    case options::OPT_funsafe_math_optimizations:
      AssociativeMath = true;
      ReciprocalMath = true;
      SignedZeros = false;
      ApproxFunc = true;
      TrappingMath = false;
      FPExceptionBehavior = "";
      FPContract = "fast";
      LastFpContractOverrideOption = "-funsafe-math-optimizations";
      SeenUnsafeMathModeOption = true;
      break;
    case options::OPT_fno_unsafe_math_optimizations:
      AssociativeMath = false;
      ReciprocalMath = false;
      SignedZeros = true;
      ApproxFunc = false;
      restoreFPContractState();
      break;

    case options::OPT_Ofast:
      // If -Ofast is the optimization level, then -ffast-math should be enabled
      if (!OFastEnabled)
        continue;
      [[fallthrough]];
    case options::OPT_ffast_math:
      applyFastMath(true);
      if (A->getOption().getID() == options::OPT_Ofast)
        LastFpContractOverrideOption = "-Ofast";
      else
        LastFpContractOverrideOption = "-ffast-math";
      break;
    case options::OPT_fno_fast_math:
      HonorINFs = true;
      HonorNaNs = true;
      // Turning on -ffast-math (with either flag) removes the need for
      // MathErrno. However, turning *off* -ffast-math merely restores the
      // toolchain default (which may be false), unless -fp-accuracy is used.
      if (FPAccuracy.empty())
        MathErrno = TC.IsMathErrnoDefault();
      AssociativeMath = false;
      ReciprocalMath = false;
      ApproxFunc = false;
      SignedZeros = true;
      restoreFPContractState();
      LastFpContractOverrideOption = "";
      break;
    } // End switch (A->getOption().getID())

    // The StrictFPModel local variable is needed to report warnings
    // in the way we intend. If -ffp-model=strict has been used, we
    // want to report a warning for the next option encountered that
    // takes us out of the settings described by fp-model=strict, but
    // we don't want to continue issuing warnings for other conflicting
    // options after that.
    if (StrictFPModel) {
      // If -ffp-model=strict has been specified on command line but
      // subsequent options conflict then emit warning diagnostic.
      if (HonorINFs && HonorNaNs && !AssociativeMath && !ReciprocalMath &&
          SignedZeros && TrappingMath && RoundingFPMath && !ApproxFunc &&
          FPContract == "off")
        // OK: Current Arg doesn't conflict with -ffp-model=strict
        ;
      else {
        StrictFPModel = false;
        FPModel = "";
        // The warning for -ffp-contract would have been reported by the
        // OPT_ffp_contract_EQ handler above. A special check here is needed
        // to avoid duplicating the warning.
        auto RHS = (A->getNumValues() == 0)
                       ? A->getSpelling()
                       : Args.MakeArgString(A->getSpelling() + A->getValue());
        if (A->getSpelling() != "-ffp-contract=") {
          if (RHS != "-ffp-model=strict")
            D.Diag(clang::diag::warn_drv_overriding_option)
                << "-ffp-model=strict" << RHS;
        }
      }
    }

    // If we handled this option claim it
    A->claim();
  }

  if (!HonorINFs)
    CmdArgs.push_back("-menable-no-infs");

  if (!HonorNaNs)
    CmdArgs.push_back("-menable-no-nans");

  if (ApproxFunc)
    CmdArgs.push_back("-fapprox-func");

  if (MathErrno)
    CmdArgs.push_back("-fmath-errno");

 if (AssociativeMath && ReciprocalMath && !SignedZeros && ApproxFunc &&
     !TrappingMath)
    CmdArgs.push_back("-funsafe-math-optimizations");

  if (!SignedZeros)
    CmdArgs.push_back("-fno-signed-zeros");

  if (AssociativeMath && !SignedZeros && !TrappingMath)
    CmdArgs.push_back("-mreassociate");

  if (ReciprocalMath)
    CmdArgs.push_back("-freciprocal-math");

  if (TrappingMath) {
    // FP Exception Behavior is also set to strict
    assert(FPExceptionBehavior == "strict");
  }

  // The default is IEEE.
  if (DenormalFPMath != llvm::DenormalMode::getIEEE()) {
    llvm::SmallString<64> DenormFlag;
    llvm::raw_svector_ostream ArgStr(DenormFlag);
    ArgStr << "-fdenormal-fp-math=" << DenormalFPMath;
    CmdArgs.push_back(Args.MakeArgString(ArgStr.str()));
  }

  // Add f32 specific denormal mode flag if it's different.
  if (DenormalFP32Math != DenormalFPMath) {
    llvm::SmallString<64> DenormFlag;
    llvm::raw_svector_ostream ArgStr(DenormFlag);
    ArgStr << "-fdenormal-fp-math-f32=" << DenormalFP32Math;
    CmdArgs.push_back(Args.MakeArgString(ArgStr.str()));
  }

  if (!FPContract.empty())
    CmdArgs.push_back(Args.MakeArgString("-ffp-contract=" + FPContract));

  if (RoundingFPMath)
    CmdArgs.push_back(Args.MakeArgString("-frounding-math"));
  else
    CmdArgs.push_back(Args.MakeArgString("-fno-rounding-math"));

  if (!FPExceptionBehavior.empty())
    CmdArgs.push_back(Args.MakeArgString("-ffp-exception-behavior=" +
                      FPExceptionBehavior));

  if (!FPEvalMethod.empty())
    CmdArgs.push_back(Args.MakeArgString("-ffp-eval-method=" + FPEvalMethod));

  if (!Float16ExcessPrecision.empty())
    CmdArgs.push_back(Args.MakeArgString("-ffloat16-excess-precision=" +
                                         Float16ExcessPrecision));
  if (!BFloat16ExcessPrecision.empty())
    CmdArgs.push_back(Args.MakeArgString("-fbfloat16-excess-precision=" +
                                         BFloat16ExcessPrecision));

  ParseMRecip(D, Args, CmdArgs);

  // -ffast-math enables the __FAST_MATH__ preprocessor macro, but check for the
  // individual features enabled by -ffast-math instead of the option itself as
  // that's consistent with gcc's behaviour.
  if (!HonorINFs && !HonorNaNs && !MathErrno && AssociativeMath && ApproxFunc &&
      ReciprocalMath && !SignedZeros && !TrappingMath && !RoundingFPMath)
    CmdArgs.push_back("-ffast-math");

  // Handle __FINITE_MATH_ONLY__ similarly.
  // The -ffinite-math-only is added to CmdArgs when !HonorINFs && !HonorNaNs.
  // Otherwise process the Xclang arguments to determine if -menable-no-infs and
  // -menable-no-nans are set by the user.
  bool shouldAddFiniteMathOnly = false;
  if (!HonorINFs && !HonorNaNs) {
    shouldAddFiniteMathOnly = true;
  } else {
    bool InfValues = true;
    bool NanValues = true;
    for (const auto *Arg : Args.filtered(options::OPT_Xclang)) {
      StringRef ArgValue = Arg->getValue();
      if (ArgValue == "-menable-no-nans")
        NanValues = false;
      else if (ArgValue == "-menable-no-infs")
        InfValues = false;
    }
    if (!NanValues && !InfValues)
      shouldAddFiniteMathOnly = true;
  }
  if (shouldAddFiniteMathOnly) {
    CmdArgs.push_back("-ffinite-math-only");
  }
  if (const Arg *A = Args.getLastArg(options::OPT_mfpmath_EQ)) {
    CmdArgs.push_back("-mfpmath");
    CmdArgs.push_back(A->getValue());
  }

  // Disable a codegen optimization for floating-point casts.
  if (Args.hasFlag(options::OPT_fno_strict_float_cast_overflow,
                   options::OPT_fstrict_float_cast_overflow, false))
    CmdArgs.push_back("-fno-strict-float-cast-overflow");

  if (Range != LangOptions::ComplexRangeKind::CX_None)
    ComplexRangeStr = RenderComplexRangeOption(Range);
  if (!ComplexRangeStr.empty()) {
    CmdArgs.push_back(Args.MakeArgString(ComplexRangeStr));
    if (Args.hasArg(options::OPT_fcomplex_arithmetic_EQ))
      CmdArgs.push_back(Args.MakeArgString("-fcomplex-arithmetic=" +
                                           ComplexRangeKindToStr(Range)));
  }
  if (Args.hasArg(options::OPT_fcx_limited_range))
    CmdArgs.push_back("-fcx-limited-range");
  if (Args.hasArg(options::OPT_fcx_fortran_rules))
    CmdArgs.push_back("-fcx-fortran-rules");
  if (Args.hasArg(options::OPT_fno_cx_limited_range))
    CmdArgs.push_back("-fno-cx-limited-range");
  if (Args.hasArg(options::OPT_fno_cx_fortran_rules))
    CmdArgs.push_back("-fno-cx-fortran-rules");
}

static void RenderAnalyzerOptions(const ArgList &Args, ArgStringList &CmdArgs,
                                  const llvm::Triple &Triple,
                                  const InputInfo &Input) {
  // Add default argument set.
  if (!Args.hasArg(options::OPT__analyzer_no_default_checks)) {
    CmdArgs.push_back("-analyzer-checker=core");
    CmdArgs.push_back("-analyzer-checker=apiModeling");

    if (!Triple.isWindowsMSVCEnvironment()) {
      CmdArgs.push_back("-analyzer-checker=unix");
    } else {
      // Enable "unix" checkers that also work on Windows.
      CmdArgs.push_back("-analyzer-checker=unix.API");
      CmdArgs.push_back("-analyzer-checker=unix.Malloc");
      CmdArgs.push_back("-analyzer-checker=unix.MallocSizeof");
      CmdArgs.push_back("-analyzer-checker=unix.MismatchedDeallocator");
      CmdArgs.push_back("-analyzer-checker=unix.cstring.BadSizeArg");
      CmdArgs.push_back("-analyzer-checker=unix.cstring.NullArg");
    }

    // Disable some unix checkers for PS4/PS5.
    if (Triple.isPS()) {
      CmdArgs.push_back("-analyzer-disable-checker=unix.API");
      CmdArgs.push_back("-analyzer-disable-checker=unix.Vfork");
    }

    if (Triple.isOSDarwin()) {
      CmdArgs.push_back("-analyzer-checker=osx");
      CmdArgs.push_back(
          "-analyzer-checker=security.insecureAPI.decodeValueOfObjCType");
    }
    else if (Triple.isOSFuchsia())
      CmdArgs.push_back("-analyzer-checker=fuchsia");

    CmdArgs.push_back("-analyzer-checker=deadcode");

    if (types::isCXX(Input.getType()))
      CmdArgs.push_back("-analyzer-checker=cplusplus");

    if (!Triple.isPS()) {
      CmdArgs.push_back("-analyzer-checker=security.insecureAPI.UncheckedReturn");
      CmdArgs.push_back("-analyzer-checker=security.insecureAPI.getpw");
      CmdArgs.push_back("-analyzer-checker=security.insecureAPI.gets");
      CmdArgs.push_back("-analyzer-checker=security.insecureAPI.mktemp");
      CmdArgs.push_back("-analyzer-checker=security.insecureAPI.mkstemp");
      CmdArgs.push_back("-analyzer-checker=security.insecureAPI.vfork");
    }

    // Default nullability checks.
    CmdArgs.push_back("-analyzer-checker=nullability.NullPassedToNonnull");
    CmdArgs.push_back("-analyzer-checker=nullability.NullReturnedFromNonnull");
  }

  // Set the output format. The default is plist, for (lame) historical reasons.
  CmdArgs.push_back("-analyzer-output");
  if (Arg *A = Args.getLastArg(options::OPT__analyzer_output))
    CmdArgs.push_back(A->getValue());
  else
    CmdArgs.push_back("plist");

  // Disable the presentation of standard compiler warnings when using
  // --analyze.  We only want to show static analyzer diagnostics or frontend
  // errors.
  CmdArgs.push_back("-w");

  // Add -Xanalyzer arguments when running as analyzer.
  Args.AddAllArgValues(CmdArgs, options::OPT_Xanalyzer);
}

static bool isValidSymbolName(StringRef S) {
  if (S.empty())
    return false;

  if (std::isdigit(S[0]))
    return false;

  return llvm::all_of(S, [](char C) { return std::isalnum(C) || C == '_'; });
}

static void RenderSSPOptions(const Driver &D, const ToolChain &TC,
                             const ArgList &Args, ArgStringList &CmdArgs,
                             bool KernelOrKext) {
  const llvm::Triple &EffectiveTriple = TC.getEffectiveTriple();

  // NVPTX doesn't support stack protectors; from the compiler's perspective, it
  // doesn't even have a stack!
  if (EffectiveTriple.isNVPTX())
    return;

  // -stack-protector=0 is default.
  LangOptions::StackProtectorMode StackProtectorLevel = LangOptions::SSPOff;
  LangOptions::StackProtectorMode DefaultStackProtectorLevel =
      TC.GetDefaultStackProtectorLevel(KernelOrKext);

  if (Arg *A = Args.getLastArg(options::OPT_fno_stack_protector,
                               options::OPT_fstack_protector_all,
                               options::OPT_fstack_protector_strong,
                               options::OPT_fstack_protector)) {
    if (A->getOption().matches(options::OPT_fstack_protector))
      StackProtectorLevel =
          std::max<>(LangOptions::SSPOn, DefaultStackProtectorLevel);
    else if (A->getOption().matches(options::OPT_fstack_protector_strong))
      StackProtectorLevel = LangOptions::SSPStrong;
    else if (A->getOption().matches(options::OPT_fstack_protector_all))
      StackProtectorLevel = LangOptions::SSPReq;

    if (EffectiveTriple.isBPF() && StackProtectorLevel != LangOptions::SSPOff) {
      D.Diag(diag::warn_drv_unsupported_option_for_target)
          << A->getSpelling() << EffectiveTriple.getTriple();
      StackProtectorLevel = DefaultStackProtectorLevel;
    }
  } else {
    StackProtectorLevel = DefaultStackProtectorLevel;
  }

  if (StackProtectorLevel) {
    CmdArgs.push_back("-stack-protector");
    CmdArgs.push_back(Args.MakeArgString(Twine(StackProtectorLevel)));
  }

  // --param ssp-buffer-size=
  for (const Arg *A : Args.filtered(options::OPT__param)) {
    StringRef Str(A->getValue());
    if (Str.starts_with("ssp-buffer-size=")) {
      if (StackProtectorLevel) {
        CmdArgs.push_back("-stack-protector-buffer-size");
        // FIXME: Verify the argument is a valid integer.
        CmdArgs.push_back(Args.MakeArgString(Str.drop_front(16)));
      }
      A->claim();
    }
  }

  const std::string &TripleStr = EffectiveTriple.getTriple();
  if (Arg *A = Args.getLastArg(options::OPT_mstack_protector_guard_EQ)) {
    StringRef Value = A->getValue();
    if (!EffectiveTriple.isX86() && !EffectiveTriple.isAArch64() &&
        !EffectiveTriple.isARM() && !EffectiveTriple.isThumb())
      D.Diag(diag::err_drv_unsupported_opt_for_target)
          << A->getAsString(Args) << TripleStr;
    if ((EffectiveTriple.isX86() || EffectiveTriple.isARM() ||
         EffectiveTriple.isThumb()) &&
        Value != "tls" && Value != "global") {
      D.Diag(diag::err_drv_invalid_value_with_suggestion)
          << A->getOption().getName() << Value << "tls global";
      return;
    }
    if ((EffectiveTriple.isARM() || EffectiveTriple.isThumb()) &&
        Value == "tls") {
      if (!Args.hasArg(options::OPT_mstack_protector_guard_offset_EQ)) {
        D.Diag(diag::err_drv_ssp_missing_offset_argument)
            << A->getAsString(Args);
        return;
      }
      // Check whether the target subarch supports the hardware TLS register
      if (!arm::isHardTPSupported(EffectiveTriple)) {
        D.Diag(diag::err_target_unsupported_tp_hard)
            << EffectiveTriple.getArchName();
        return;
      }
      // Check whether the user asked for something other than -mtp=cp15
      if (Arg *A = Args.getLastArg(options::OPT_mtp_mode_EQ)) {
        StringRef Value = A->getValue();
        if (Value != "cp15") {
          D.Diag(diag::err_drv_argument_not_allowed_with)
              << A->getAsString(Args) << "-mstack-protector-guard=tls";
          return;
        }
      }
      CmdArgs.push_back("-target-feature");
      CmdArgs.push_back("+read-tp-tpidruro");
    }
    if (EffectiveTriple.isAArch64() && Value != "sysreg" && Value != "global") {
      D.Diag(diag::err_drv_invalid_value_with_suggestion)
          << A->getOption().getName() << Value << "sysreg global";
      return;
    }
    A->render(Args, CmdArgs);
  }

  if (Arg *A = Args.getLastArg(options::OPT_mstack_protector_guard_offset_EQ)) {
    StringRef Value = A->getValue();
    if (!EffectiveTriple.isX86() && !EffectiveTriple.isAArch64() &&
        !EffectiveTriple.isARM() && !EffectiveTriple.isThumb())
      D.Diag(diag::err_drv_unsupported_opt_for_target)
          << A->getAsString(Args) << TripleStr;
    int Offset;
    if (Value.getAsInteger(10, Offset)) {
      D.Diag(diag::err_drv_invalid_value) << A->getOption().getName() << Value;
      return;
    }
    if ((EffectiveTriple.isARM() || EffectiveTriple.isThumb()) &&
        (Offset < 0 || Offset > 0xfffff)) {
      D.Diag(diag::err_drv_invalid_int_value)
          << A->getOption().getName() << Value;
      return;
    }
    A->render(Args, CmdArgs);
  }

  if (Arg *A = Args.getLastArg(options::OPT_mstack_protector_guard_reg_EQ)) {
    StringRef Value = A->getValue();
    if (!EffectiveTriple.isX86() && !EffectiveTriple.isAArch64())
      D.Diag(diag::err_drv_unsupported_opt_for_target)
          << A->getAsString(Args) << TripleStr;
    if (EffectiveTriple.isX86() && (Value != "fs" && Value != "gs")) {
      D.Diag(diag::err_drv_invalid_value_with_suggestion)
          << A->getOption().getName() << Value << "fs gs";
      return;
    }
    if (EffectiveTriple.isAArch64() && Value != "sp_el0") {
      D.Diag(diag::err_drv_invalid_value) << A->getOption().getName() << Value;
      return;
    }
    A->render(Args, CmdArgs);
  }

  if (Arg *A = Args.getLastArg(options::OPT_mstack_protector_guard_symbol_EQ)) {
    StringRef Value = A->getValue();
    if (!isValidSymbolName(Value)) {
      D.Diag(diag::err_drv_argument_only_allowed_with)
          << A->getOption().getName() << "legal symbol name";
      return;
    }
    A->render(Args, CmdArgs);
  }
}

static void RenderSCPOptions(const ToolChain &TC, const ArgList &Args,
                             ArgStringList &CmdArgs) {
  const llvm::Triple &EffectiveTriple = TC.getEffectiveTriple();

  if (!EffectiveTriple.isOSFreeBSD() && !EffectiveTriple.isOSLinux())
    return;

  if (!EffectiveTriple.isX86() && !EffectiveTriple.isSystemZ() &&
      !EffectiveTriple.isPPC64() && !EffectiveTriple.isAArch64())
    return;

  Args.addOptInFlag(CmdArgs, options::OPT_fstack_clash_protection,
                    options::OPT_fno_stack_clash_protection);
}

static void RenderTrivialAutoVarInitOptions(const Driver &D,
                                            const ToolChain &TC,
                                            const ArgList &Args,
                                            ArgStringList &CmdArgs) {
  auto DefaultTrivialAutoVarInit = TC.GetDefaultTrivialAutoVarInit();
  StringRef TrivialAutoVarInit = "";

  for (const Arg *A : Args) {
    switch (A->getOption().getID()) {
    default:
      continue;
    case options::OPT_ftrivial_auto_var_init: {
      A->claim();
      StringRef Val = A->getValue();
      if (Val == "uninitialized" || Val == "zero" || Val == "pattern")
        TrivialAutoVarInit = Val;
      else
        D.Diag(diag::err_drv_unsupported_option_argument)
            << A->getSpelling() << Val;
      break;
    }
    }
  }

  if (TrivialAutoVarInit.empty())
    switch (DefaultTrivialAutoVarInit) {
    case LangOptions::TrivialAutoVarInitKind::Uninitialized:
      break;
    case LangOptions::TrivialAutoVarInitKind::Pattern:
      TrivialAutoVarInit = "pattern";
      break;
    case LangOptions::TrivialAutoVarInitKind::Zero:
      TrivialAutoVarInit = "zero";
      break;
    }

  if (!TrivialAutoVarInit.empty()) {
    CmdArgs.push_back(
        Args.MakeArgString("-ftrivial-auto-var-init=" + TrivialAutoVarInit));
  }

  if (Arg *A =
          Args.getLastArg(options::OPT_ftrivial_auto_var_init_stop_after)) {
    if (!Args.hasArg(options::OPT_ftrivial_auto_var_init) ||
        StringRef(
            Args.getLastArg(options::OPT_ftrivial_auto_var_init)->getValue()) ==
            "uninitialized")
      D.Diag(diag::err_drv_trivial_auto_var_init_stop_after_missing_dependency);
    A->claim();
    StringRef Val = A->getValue();
    if (std::stoi(Val.str()) <= 0)
      D.Diag(diag::err_drv_trivial_auto_var_init_stop_after_invalid_value);
    CmdArgs.push_back(
        Args.MakeArgString("-ftrivial-auto-var-init-stop-after=" + Val));
  }

  if (Arg *A = Args.getLastArg(options::OPT_ftrivial_auto_var_init_max_size)) {
    if (!Args.hasArg(options::OPT_ftrivial_auto_var_init) ||
        StringRef(
            Args.getLastArg(options::OPT_ftrivial_auto_var_init)->getValue()) ==
            "uninitialized")
      D.Diag(diag::err_drv_trivial_auto_var_init_max_size_missing_dependency);
    A->claim();
    StringRef Val = A->getValue();
    if (std::stoi(Val.str()) <= 0)
      D.Diag(diag::err_drv_trivial_auto_var_init_max_size_invalid_value);
    CmdArgs.push_back(
        Args.MakeArgString("-ftrivial-auto-var-init-max-size=" + Val));
  }
}

static void RenderOpenCLOptions(const ArgList &Args, ArgStringList &CmdArgs,
                                types::ID InputType) {
  // cl-denorms-are-zero is not forwarded. It is translated into a generic flag
  // for denormal flushing handling based on the target.
  const unsigned ForwardedArguments[] = {
      options::OPT_cl_opt_disable,
      options::OPT_cl_strict_aliasing,
      options::OPT_cl_single_precision_constant,
      options::OPT_cl_finite_math_only,
      options::OPT_cl_kernel_arg_info,
      options::OPT_cl_unsafe_math_optimizations,
      options::OPT_cl_fast_relaxed_math,
      options::OPT_cl_mad_enable,
      options::OPT_cl_no_signed_zeros,
      options::OPT_cl_fp32_correctly_rounded_divide_sqrt,
      options::OPT_cl_uniform_work_group_size
  };

  if (Arg *A = Args.getLastArg(options::OPT_cl_std_EQ)) {
    std::string CLStdStr = std::string("-cl-std=") + A->getValue();
    CmdArgs.push_back(Args.MakeArgString(CLStdStr));
  } else if (Arg *A = Args.getLastArg(options::OPT_cl_ext_EQ)) {
    std::string CLExtStr = std::string("-cl-ext=") + A->getValue();
    CmdArgs.push_back(Args.MakeArgString(CLExtStr));
  }

  if (Args.hasArg(options::OPT_cl_finite_math_only)) {
    CmdArgs.push_back("-menable-no-infs");
    CmdArgs.push_back("-menable-no-nans");
  }

  for (const auto &Arg : ForwardedArguments)
    if (const auto *A = Args.getLastArg(Arg))
      CmdArgs.push_back(Args.MakeArgString(A->getOption().getPrefixedName()));

  // Only add the default headers if we are compiling OpenCL sources.
  if ((types::isOpenCL(InputType) ||
       (Args.hasArg(options::OPT_cl_std_EQ) && types::isSrcFile(InputType))) &&
      !Args.hasArg(options::OPT_cl_no_stdinc)) {
    CmdArgs.push_back("-finclude-default-header");
    CmdArgs.push_back("-fdeclare-opencl-builtins");
  }
}

static void RenderHLSLOptions(const ArgList &Args, ArgStringList &CmdArgs,
                              types::ID InputType) {
  const unsigned ForwardedArguments[] = {options::OPT_dxil_validator_version,
                                         options::OPT_D,
                                         options::OPT_I,
                                         options::OPT_O,
                                         options::OPT_emit_llvm,
                                         options::OPT_emit_obj,
                                         options::OPT_disable_llvm_passes,
                                         options::OPT_fnative_half_type,
                                         options::OPT_hlsl_entrypoint};
  if (!types::isHLSL(InputType))
    return;
  for (const auto &Arg : ForwardedArguments)
    if (const auto *A = Args.getLastArg(Arg))
      A->renderAsInput(Args, CmdArgs);
  // Add the default headers if dxc_no_stdinc is not set.
  if (!Args.hasArg(options::OPT_dxc_no_stdinc) &&
      !Args.hasArg(options::OPT_nostdinc))
    CmdArgs.push_back("-finclude-default-header");
}

static void RenderOpenACCOptions(const Driver &D, const ArgList &Args,
                                 ArgStringList &CmdArgs, types::ID InputType) {
  if (!Args.hasArg(options::OPT_fopenacc))
    return;

  CmdArgs.push_back("-fopenacc");

  if (Arg *A = Args.getLastArg(options::OPT_openacc_macro_override)) {
    StringRef Value = A->getValue();
    int Version;
    if (!Value.getAsInteger(10, Version))
      A->renderAsInput(Args, CmdArgs);
    else
      D.Diag(diag::err_drv_clang_unsupported) << Value;
  }
}

static void RenderARCMigrateToolOptions(const Driver &D, const ArgList &Args,
                                        ArgStringList &CmdArgs) {
  bool ARCMTEnabled = false;
  if (!Args.hasArg(options::OPT_fno_objc_arc, options::OPT_fobjc_arc)) {
    if (const Arg *A = Args.getLastArg(options::OPT_ccc_arcmt_check,
                                       options::OPT_ccc_arcmt_modify,
                                       options::OPT_ccc_arcmt_migrate)) {
      ARCMTEnabled = true;
      switch (A->getOption().getID()) {
      default: llvm_unreachable("missed a case");
      case options::OPT_ccc_arcmt_check:
        CmdArgs.push_back("-arcmt-action=check");
        break;
      case options::OPT_ccc_arcmt_modify:
        CmdArgs.push_back("-arcmt-action=modify");
        break;
      case options::OPT_ccc_arcmt_migrate:
        CmdArgs.push_back("-arcmt-action=migrate");
        CmdArgs.push_back("-mt-migrate-directory");
        CmdArgs.push_back(A->getValue());

        Args.AddLastArg(CmdArgs, options::OPT_arcmt_migrate_report_output);
        Args.AddLastArg(CmdArgs, options::OPT_arcmt_migrate_emit_arc_errors);
        break;
      }
    }
  } else {
    Args.ClaimAllArgs(options::OPT_ccc_arcmt_check);
    Args.ClaimAllArgs(options::OPT_ccc_arcmt_modify);
    Args.ClaimAllArgs(options::OPT_ccc_arcmt_migrate);
  }

  if (const Arg *A = Args.getLastArg(options::OPT_ccc_objcmt_migrate)) {
    if (ARCMTEnabled)
      D.Diag(diag::err_drv_argument_not_allowed_with)
          << A->getAsString(Args) << "-ccc-arcmt-migrate";

    CmdArgs.push_back("-mt-migrate-directory");
    CmdArgs.push_back(A->getValue());

    if (!Args.hasArg(options::OPT_objcmt_migrate_literals,
                     options::OPT_objcmt_migrate_subscripting,
                     options::OPT_objcmt_migrate_property)) {
      // std::nullopt specified, means enable them all.
      CmdArgs.push_back("-objcmt-migrate-literals");
      CmdArgs.push_back("-objcmt-migrate-subscripting");
      CmdArgs.push_back("-objcmt-migrate-property");
    } else {
      Args.AddLastArg(CmdArgs, options::OPT_objcmt_migrate_literals);
      Args.AddLastArg(CmdArgs, options::OPT_objcmt_migrate_subscripting);
      Args.AddLastArg(CmdArgs, options::OPT_objcmt_migrate_property);
    }
  } else {
    Args.AddLastArg(CmdArgs, options::OPT_objcmt_migrate_literals);
    Args.AddLastArg(CmdArgs, options::OPT_objcmt_migrate_subscripting);
    Args.AddLastArg(CmdArgs, options::OPT_objcmt_migrate_property);
    Args.AddLastArg(CmdArgs, options::OPT_objcmt_migrate_all);
    Args.AddLastArg(CmdArgs, options::OPT_objcmt_migrate_readonly_property);
    Args.AddLastArg(CmdArgs, options::OPT_objcmt_migrate_readwrite_property);
    Args.AddLastArg(CmdArgs, options::OPT_objcmt_migrate_property_dot_syntax);
    Args.AddLastArg(CmdArgs, options::OPT_objcmt_migrate_annotation);
    Args.AddLastArg(CmdArgs, options::OPT_objcmt_migrate_instancetype);
    Args.AddLastArg(CmdArgs, options::OPT_objcmt_migrate_nsmacros);
    Args.AddLastArg(CmdArgs, options::OPT_objcmt_migrate_protocol_conformance);
    Args.AddLastArg(CmdArgs, options::OPT_objcmt_atomic_property);
    Args.AddLastArg(CmdArgs, options::OPT_objcmt_returns_innerpointer_property);
    Args.AddLastArg(CmdArgs, options::OPT_objcmt_ns_nonatomic_iosonly);
    Args.AddLastArg(CmdArgs, options::OPT_objcmt_migrate_designated_init);
    Args.AddLastArg(CmdArgs, options::OPT_objcmt_allowlist_dir_path);
  }
}

static void RenderBuiltinOptions(const ToolChain &TC, const llvm::Triple &T,
                                 const ArgList &Args, ArgStringList &CmdArgs) {
  // -fbuiltin is default unless -mkernel is used.
  bool UseBuiltins =
      Args.hasFlag(options::OPT_fbuiltin, options::OPT_fno_builtin,
                   !Args.hasArg(options::OPT_mkernel));
  if (!UseBuiltins)
    CmdArgs.push_back("-fno-builtin");

  // -ffreestanding implies -fno-builtin.
  if (Args.hasArg(options::OPT_ffreestanding))
    UseBuiltins = false;

  // Process the -fno-builtin-* options.
  for (const Arg *A : Args.filtered(options::OPT_fno_builtin_)) {
    A->claim();

    // If -fno-builtin is specified, then there's no need to pass the option to
    // the frontend.
    if (UseBuiltins)
      A->render(Args, CmdArgs);
  }
}

bool Driver::getDefaultModuleCachePath(SmallVectorImpl<char> &Result) {
  if (const char *Str = std::getenv("CLANG_MODULE_CACHE_PATH")) {
    Twine Path{Str};
    Path.toVector(Result);
    return Path.getSingleStringRef() != "";
  }
  if (llvm::sys::path::cache_directory(Result)) {
    llvm::sys::path::append(Result, "clang");
    llvm::sys::path::append(Result, "ModuleCache");
    return true;
  }
  return false;
}

llvm::SmallString<256>
clang::driver::tools::getCXX20NamedModuleOutputPath(const ArgList &Args,
                                                    const char *BaseInput) {
  if (Arg *ModuleOutputEQ = Args.getLastArg(options::OPT_fmodule_output_EQ))
    return StringRef(ModuleOutputEQ->getValue());

  SmallString<256> OutputPath;
  if (Arg *FinalOutput = Args.getLastArg(options::OPT_o);
      FinalOutput && Args.hasArg(options::OPT_c))
    OutputPath = FinalOutput->getValue();
  else
    OutputPath = BaseInput;

  const char *Extension = types::getTypeTempSuffix(types::TY_ModuleFile);
  llvm::sys::path::replace_extension(OutputPath, Extension);
  return OutputPath;
}

static bool RenderModulesOptions(Compilation &C, const Driver &D,
                                 const ArgList &Args, const InputInfo &Input,
                                 const InputInfo &Output, bool HaveStd20,
                                 ArgStringList &CmdArgs) {
  bool IsCXX = types::isCXX(Input.getType());
  bool HaveStdCXXModules = IsCXX && HaveStd20;
  bool HaveModules = HaveStdCXXModules;

  // -fmodules enables the use of precompiled modules (off by default).
  // Users can pass -fno-cxx-modules to turn off modules support for
  // C++/Objective-C++ programs.
  bool HaveClangModules = false;
  if (Args.hasFlag(options::OPT_fmodules, options::OPT_fno_modules, false)) {
    bool AllowedInCXX = Args.hasFlag(options::OPT_fcxx_modules,
                                     options::OPT_fno_cxx_modules, true);
    if (AllowedInCXX || !IsCXX) {
      CmdArgs.push_back("-fmodules");
      HaveClangModules = true;
    }
  }

  HaveModules |= HaveClangModules;

  // -fmodule-maps enables implicit reading of module map files. By default,
  // this is enabled if we are using Clang's flavor of precompiled modules.
  if (Args.hasFlag(options::OPT_fimplicit_module_maps,
                   options::OPT_fno_implicit_module_maps, HaveClangModules))
    CmdArgs.push_back("-fimplicit-module-maps");

  // -fmodules-decluse checks that modules used are declared so (off by default)
  Args.addOptInFlag(CmdArgs, options::OPT_fmodules_decluse,
                    options::OPT_fno_modules_decluse);

  // -fmodules-strict-decluse is like -fmodule-decluse, but also checks that
  // all #included headers are part of modules.
  if (Args.hasFlag(options::OPT_fmodules_strict_decluse,
                   options::OPT_fno_modules_strict_decluse, false))
    CmdArgs.push_back("-fmodules-strict-decluse");

  Args.addOptOutFlag(CmdArgs, options::OPT_fmodulemap_allow_subdirectory_search,
                     options::OPT_fno_modulemap_allow_subdirectory_search);

  // -fno-implicit-modules turns off implicitly compiling modules on demand.
  bool ImplicitModules = false;
  if (!Args.hasFlag(options::OPT_fimplicit_modules,
                    options::OPT_fno_implicit_modules, HaveClangModules)) {
    if (HaveModules)
      CmdArgs.push_back("-fno-implicit-modules");
  } else if (HaveModules) {
    ImplicitModules = true;
    // -fmodule-cache-path specifies where our implicitly-built module files
    // should be written.
    SmallString<128> Path;
    if (Arg *A = Args.getLastArg(options::OPT_fmodules_cache_path))
      Path = A->getValue();

    bool HasPath = true;
    if (C.isForDiagnostics()) {
      // When generating crash reports, we want to emit the modules along with
      // the reproduction sources, so we ignore any provided module path.
      Path = Output.getFilename();
      llvm::sys::path::replace_extension(Path, ".cache");
      llvm::sys::path::append(Path, "modules");
    } else if (Path.empty()) {
      // No module path was provided: use the default.
      HasPath = Driver::getDefaultModuleCachePath(Path);
    }

    // `HasPath` will only be false if getDefaultModuleCachePath() fails.
    // That being said, that failure is unlikely and not caching is harmless.
    if (HasPath) {
      const char Arg[] = "-fmodules-cache-path=";
      Path.insert(Path.begin(), Arg, Arg + strlen(Arg));
      CmdArgs.push_back(Args.MakeArgString(Path));
    }
  }

  if (HaveModules) {
    if (Args.hasFlag(options::OPT_fprebuilt_implicit_modules,
                     options::OPT_fno_prebuilt_implicit_modules, false))
      CmdArgs.push_back("-fprebuilt-implicit-modules");
    if (Args.hasFlag(options::OPT_fmodules_validate_input_files_content,
                     options::OPT_fno_modules_validate_input_files_content,
                     false))
      CmdArgs.push_back("-fvalidate-ast-input-files-content");
  }

  // -fmodule-name specifies the module that is currently being built (or
  // used for header checking by -fmodule-maps).
  Args.AddLastArg(CmdArgs, options::OPT_fmodule_name_EQ);

  // -fmodule-map-file can be used to specify files containing module
  // definitions.
  Args.AddAllArgs(CmdArgs, options::OPT_fmodule_map_file);

  // -fbuiltin-module-map can be used to load the clang
  // builtin headers modulemap file.
  if (Args.hasArg(options::OPT_fbuiltin_module_map)) {
    SmallString<128> BuiltinModuleMap(D.ResourceDir);
    llvm::sys::path::append(BuiltinModuleMap, "include");
    llvm::sys::path::append(BuiltinModuleMap, "module.modulemap");
    if (llvm::sys::fs::exists(BuiltinModuleMap))
      CmdArgs.push_back(
          Args.MakeArgString("-fmodule-map-file=" + BuiltinModuleMap));
  }

  // The -fmodule-file=<name>=<file> form specifies the mapping of module
  // names to precompiled module files (the module is loaded only if used).
  // The -fmodule-file=<file> form can be used to unconditionally load
  // precompiled module files (whether used or not).
  if (HaveModules || Input.getType() == clang::driver::types::TY_ModuleFile) {
    Args.AddAllArgs(CmdArgs, options::OPT_fmodule_file);

    // -fprebuilt-module-path specifies where to load the prebuilt module files.
    for (const Arg *A : Args.filtered(options::OPT_fprebuilt_module_path)) {
      CmdArgs.push_back(Args.MakeArgString(
          std::string("-fprebuilt-module-path=") + A->getValue()));
      A->claim();
    }
  } else
    Args.ClaimAllArgs(options::OPT_fmodule_file);

  // When building modules and generating crashdumps, we need to dump a module
  // dependency VFS alongside the output.
  if (HaveClangModules && C.isForDiagnostics()) {
    SmallString<128> VFSDir(Output.getFilename());
    llvm::sys::path::replace_extension(VFSDir, ".cache");
    // Add the cache directory as a temp so the crash diagnostics pick it up.
    C.addTempFile(Args.MakeArgString(VFSDir));

    llvm::sys::path::append(VFSDir, "vfs");
    CmdArgs.push_back("-module-dependency-dir");
    CmdArgs.push_back(Args.MakeArgString(VFSDir));
  }

  if (HaveClangModules)
    Args.AddLastArg(CmdArgs, options::OPT_fmodules_user_build_path);

  // Pass through all -fmodules-ignore-macro arguments.
  Args.AddAllArgs(CmdArgs, options::OPT_fmodules_ignore_macro);
  Args.AddLastArg(CmdArgs, options::OPT_fmodules_prune_interval);
  Args.AddLastArg(CmdArgs, options::OPT_fmodules_prune_after);

  if (HaveClangModules) {
    Args.AddLastArg(CmdArgs, options::OPT_fbuild_session_timestamp);

    if (Arg *A = Args.getLastArg(options::OPT_fbuild_session_file)) {
      if (Args.hasArg(options::OPT_fbuild_session_timestamp))
        D.Diag(diag::err_drv_argument_not_allowed_with)
            << A->getAsString(Args) << "-fbuild-session-timestamp";

      llvm::sys::fs::file_status Status;
      if (llvm::sys::fs::status(A->getValue(), Status))
        D.Diag(diag::err_drv_no_such_file) << A->getValue();
      CmdArgs.push_back(Args.MakeArgString(
          "-fbuild-session-timestamp=" +
          Twine((uint64_t)std::chrono::duration_cast<std::chrono::seconds>(
                    Status.getLastModificationTime().time_since_epoch())
                    .count())));
    }

    if (Args.getLastArg(
            options::OPT_fmodules_validate_once_per_build_session)) {
      if (!Args.getLastArg(options::OPT_fbuild_session_timestamp,
                           options::OPT_fbuild_session_file))
        D.Diag(diag::err_drv_modules_validate_once_requires_timestamp);

      Args.AddLastArg(CmdArgs,
                      options::OPT_fmodules_validate_once_per_build_session);
    }

    if (Args.hasFlag(options::OPT_fmodules_validate_system_headers,
                     options::OPT_fno_modules_validate_system_headers,
                     ImplicitModules))
      CmdArgs.push_back("-fmodules-validate-system-headers");

    Args.AddLastArg(CmdArgs,
                    options::OPT_fmodules_disable_diagnostic_validation);
  } else {
    Args.ClaimAllArgs(options::OPT_fbuild_session_timestamp);
    Args.ClaimAllArgs(options::OPT_fbuild_session_file);
    Args.ClaimAllArgs(options::OPT_fmodules_validate_once_per_build_session);
    Args.ClaimAllArgs(options::OPT_fmodules_validate_system_headers);
    Args.ClaimAllArgs(options::OPT_fno_modules_validate_system_headers);
    Args.ClaimAllArgs(options::OPT_fmodules_disable_diagnostic_validation);
  }

  // FIXME: We provisionally don't check ODR violations for decls in the global
  // module fragment.
  CmdArgs.push_back("-fskip-odr-check-in-gmf");

  if (Args.hasArg(options::OPT_modules_reduced_bmi) &&
      (Input.getType() == driver::types::TY_CXXModule ||
       Input.getType() == driver::types::TY_PP_CXXModule)) {
    CmdArgs.push_back("-fexperimental-modules-reduced-bmi");

    if (Args.hasArg(options::OPT_fmodule_output_EQ))
      Args.AddLastArg(CmdArgs, options::OPT_fmodule_output_EQ);
    else
      CmdArgs.push_back(Args.MakeArgString(
          "-fmodule-output=" +
          getCXX20NamedModuleOutputPath(Args, Input.getBaseInput())));
  }

  // Noop if we see '-fexperimental-modules-reduced-bmi' with other translation
  // units than module units. This is more user friendly to allow end uers to
  // enable this feature without asking for help from build systems.
  Args.ClaimAllArgs(options::OPT_modules_reduced_bmi);

  // We need to include the case the input file is a module file here.
  // Since the default compilation model for C++ module interface unit will
  // create temporary module file and compile the temporary module file
  // to get the object file. Then the `-fmodule-output` flag will be
  // brought to the second compilation process. So we have to claim it for
  // the case too.
  if (Input.getType() == driver::types::TY_CXXModule ||
      Input.getType() == driver::types::TY_PP_CXXModule ||
      Input.getType() == driver::types::TY_ModuleFile) {
    Args.ClaimAllArgs(options::OPT_fmodule_output);
    Args.ClaimAllArgs(options::OPT_fmodule_output_EQ);
  }

  if (Args.hasArg(options::OPT_fmodules_embed_all_files))
    CmdArgs.push_back("-fmodules-embed-all-files");

  return HaveModules;
}

static void RenderCharacterOptions(const ArgList &Args, const llvm::Triple &T,
                                   ArgStringList &CmdArgs) {
  // -fsigned-char is default.
  if (const Arg *A = Args.getLastArg(options::OPT_fsigned_char,
                                     options::OPT_fno_signed_char,
                                     options::OPT_funsigned_char,
                                     options::OPT_fno_unsigned_char)) {
    if (A->getOption().matches(options::OPT_funsigned_char) ||
        A->getOption().matches(options::OPT_fno_signed_char)) {
      CmdArgs.push_back("-fno-signed-char");
    }
  } else if (!isSignedCharDefault(T)) {
    CmdArgs.push_back("-fno-signed-char");
  }

  // The default depends on the language standard.
  Args.AddLastArg(CmdArgs, options::OPT_fchar8__t, options::OPT_fno_char8__t);

  if (const Arg *A = Args.getLastArg(options::OPT_fshort_wchar,
                                     options::OPT_fno_short_wchar)) {
    if (A->getOption().matches(options::OPT_fshort_wchar)) {
      CmdArgs.push_back("-fwchar-type=short");
      CmdArgs.push_back("-fno-signed-wchar");
    } else {
      bool IsARM = T.isARM() || T.isThumb() || T.isAArch64();
      CmdArgs.push_back("-fwchar-type=int");
      if (T.isOSzOS() ||
          (IsARM && !(T.isOSWindows() || T.isOSNetBSD() || T.isOSOpenBSD())))
        CmdArgs.push_back("-fno-signed-wchar");
      else
        CmdArgs.push_back("-fsigned-wchar");
    }
  } else if (T.isOSzOS())
    CmdArgs.push_back("-fno-signed-wchar");
}

static void RenderObjCOptions(const ToolChain &TC, const Driver &D,
                              const llvm::Triple &T, const ArgList &Args,
                              ObjCRuntime &Runtime, bool InferCovariantReturns,
                              const InputInfo &Input, ArgStringList &CmdArgs) {
  const llvm::Triple::ArchType Arch = TC.getArch();

  // -fobjc-dispatch-method is only relevant with the nonfragile-abi, and legacy
  // is the default. Except for deployment target of 10.5, next runtime is
  // always legacy dispatch and -fno-objc-legacy-dispatch gets ignored silently.
  if (Runtime.isNonFragile()) {
    if (!Args.hasFlag(options::OPT_fobjc_legacy_dispatch,
                      options::OPT_fno_objc_legacy_dispatch,
                      Runtime.isLegacyDispatchDefaultForArch(Arch))) {
      if (TC.UseObjCMixedDispatch())
        CmdArgs.push_back("-fobjc-dispatch-method=mixed");
      else
        CmdArgs.push_back("-fobjc-dispatch-method=non-legacy");
    }
  }

  // When ObjectiveC legacy runtime is in effect on MacOSX, turn on the option
  // to do Array/Dictionary subscripting by default.
  if (Arch == llvm::Triple::x86 && T.isMacOSX() &&
      Runtime.getKind() == ObjCRuntime::FragileMacOSX && Runtime.isNeXTFamily())
    CmdArgs.push_back("-fobjc-subscripting-legacy-runtime");

  // Allow -fno-objc-arr to trump -fobjc-arr/-fobjc-arc.
  // NOTE: This logic is duplicated in ToolChains.cpp.
  if (isObjCAutoRefCount(Args)) {
    TC.CheckObjCARC();

    CmdArgs.push_back("-fobjc-arc");

    // FIXME: It seems like this entire block, and several around it should be
    // wrapped in isObjC, but for now we just use it here as this is where it
    // was being used previously.
    if (types::isCXX(Input.getType()) && types::isObjC(Input.getType())) {
      if (TC.GetCXXStdlibType(Args) == ToolChain::CST_Libcxx)
        CmdArgs.push_back("-fobjc-arc-cxxlib=libc++");
      else
        CmdArgs.push_back("-fobjc-arc-cxxlib=libstdc++");
    }

    // Allow the user to enable full exceptions code emission.
    // We default off for Objective-C, on for Objective-C++.
    if (Args.hasFlag(options::OPT_fobjc_arc_exceptions,
                     options::OPT_fno_objc_arc_exceptions,
                     /*Default=*/types::isCXX(Input.getType())))
      CmdArgs.push_back("-fobjc-arc-exceptions");
  }

  // Silence warning for full exception code emission options when explicitly
  // set to use no ARC.
  if (Args.hasArg(options::OPT_fno_objc_arc)) {
    Args.ClaimAllArgs(options::OPT_fobjc_arc_exceptions);
    Args.ClaimAllArgs(options::OPT_fno_objc_arc_exceptions);
  }

  // Allow the user to control whether messages can be converted to runtime
  // functions.
  if (types::isObjC(Input.getType())) {
    auto *Arg = Args.getLastArg(
        options::OPT_fobjc_convert_messages_to_runtime_calls,
        options::OPT_fno_objc_convert_messages_to_runtime_calls);
    if (Arg &&
        Arg->getOption().matches(
            options::OPT_fno_objc_convert_messages_to_runtime_calls))
      CmdArgs.push_back("-fno-objc-convert-messages-to-runtime-calls");
  }

  // -fobjc-infer-related-result-type is the default, except in the Objective-C
  // rewriter.
  if (InferCovariantReturns)
    CmdArgs.push_back("-fno-objc-infer-related-result-type");

  // Pass down -fobjc-weak or -fno-objc-weak if present.
  if (types::isObjC(Input.getType())) {
    auto WeakArg =
        Args.getLastArg(options::OPT_fobjc_weak, options::OPT_fno_objc_weak);
    if (!WeakArg) {
      // nothing to do
    } else if (!Runtime.allowsWeak()) {
      if (WeakArg->getOption().matches(options::OPT_fobjc_weak))
        D.Diag(diag::err_objc_weak_unsupported);
    } else {
      WeakArg->render(Args, CmdArgs);
    }
  }

  if (Args.hasArg(options::OPT_fobjc_disable_direct_methods_for_testing))
    CmdArgs.push_back("-fobjc-disable-direct-methods-for-testing");
}

static void RenderDiagnosticsOptions(const Driver &D, const ArgList &Args,
                                     ArgStringList &CmdArgs) {
  bool CaretDefault = true;
  bool ColumnDefault = true;

  if (const Arg *A = Args.getLastArg(options::OPT__SLASH_diagnostics_classic,
                                     options::OPT__SLASH_diagnostics_column,
                                     options::OPT__SLASH_diagnostics_caret)) {
    switch (A->getOption().getID()) {
    case options::OPT__SLASH_diagnostics_caret:
      CaretDefault = true;
      ColumnDefault = true;
      break;
    case options::OPT__SLASH_diagnostics_column:
      CaretDefault = false;
      ColumnDefault = true;
      break;
    case options::OPT__SLASH_diagnostics_classic:
      CaretDefault = false;
      ColumnDefault = false;
      break;
    }
  }

  // -fcaret-diagnostics is default.
  if (!Args.hasFlag(options::OPT_fcaret_diagnostics,
                    options::OPT_fno_caret_diagnostics, CaretDefault))
    CmdArgs.push_back("-fno-caret-diagnostics");

  Args.addOptOutFlag(CmdArgs, options::OPT_fdiagnostics_fixit_info,
                     options::OPT_fno_diagnostics_fixit_info);
  Args.addOptOutFlag(CmdArgs, options::OPT_fdiagnostics_show_option,
                     options::OPT_fno_diagnostics_show_option);

  if (const Arg *A =
          Args.getLastArg(options::OPT_fdiagnostics_show_category_EQ)) {
    CmdArgs.push_back("-fdiagnostics-show-category");
    CmdArgs.push_back(A->getValue());
  }

  Args.addOptInFlag(CmdArgs, options::OPT_fdiagnostics_show_hotness,
                    options::OPT_fno_diagnostics_show_hotness);

  if (const Arg *A =
          Args.getLastArg(options::OPT_fdiagnostics_hotness_threshold_EQ)) {
    std::string Opt =
        std::string("-fdiagnostics-hotness-threshold=") + A->getValue();
    CmdArgs.push_back(Args.MakeArgString(Opt));
  }

  if (const Arg *A =
          Args.getLastArg(options::OPT_fdiagnostics_misexpect_tolerance_EQ)) {
    std::string Opt =
        std::string("-fdiagnostics-misexpect-tolerance=") + A->getValue();
    CmdArgs.push_back(Args.MakeArgString(Opt));
  }

  if (const Arg *A = Args.getLastArg(options::OPT_fdiagnostics_format_EQ)) {
    CmdArgs.push_back("-fdiagnostics-format");
    CmdArgs.push_back(A->getValue());
    if (StringRef(A->getValue()) == "sarif" ||
        StringRef(A->getValue()) == "SARIF")
      D.Diag(diag::warn_drv_sarif_format_unstable);
  }

  if (const Arg *A = Args.getLastArg(
          options::OPT_fdiagnostics_show_note_include_stack,
          options::OPT_fno_diagnostics_show_note_include_stack)) {
    const Option &O = A->getOption();
    if (O.matches(options::OPT_fdiagnostics_show_note_include_stack))
      CmdArgs.push_back("-fdiagnostics-show-note-include-stack");
    else
      CmdArgs.push_back("-fno-diagnostics-show-note-include-stack");
  }

  // Color diagnostics are parsed by the driver directly from argv and later
  // re-parsed to construct this job; claim any possible color diagnostic here
  // to avoid warn_drv_unused_argument and diagnose bad
  // OPT_fdiagnostics_color_EQ values.
  Args.getLastArg(options::OPT_fcolor_diagnostics,
                  options::OPT_fno_color_diagnostics);
  if (const Arg *A = Args.getLastArg(options::OPT_fdiagnostics_color_EQ)) {
    StringRef Value(A->getValue());
    if (Value != "always" && Value != "never" && Value != "auto")
      D.Diag(diag::err_drv_invalid_argument_to_option)
          << Value << A->getOption().getName();
  }

  if (D.getDiags().getDiagnosticOptions().ShowColors)
    CmdArgs.push_back("-fcolor-diagnostics");

  if (Args.hasArg(options::OPT_fansi_escape_codes))
    CmdArgs.push_back("-fansi-escape-codes");

  Args.addOptOutFlag(CmdArgs, options::OPT_fshow_source_location,
                     options::OPT_fno_show_source_location);

  Args.addOptOutFlag(CmdArgs, options::OPT_fdiagnostics_show_line_numbers,
                     options::OPT_fno_diagnostics_show_line_numbers);

  if (Args.hasArg(options::OPT_fdiagnostics_absolute_paths))
    CmdArgs.push_back("-fdiagnostics-absolute-paths");

  if (!Args.hasFlag(options::OPT_fshow_column, options::OPT_fno_show_column,
                    ColumnDefault))
    CmdArgs.push_back("-fno-show-column");

  Args.addOptOutFlag(CmdArgs, options::OPT_fspell_checking,
                     options::OPT_fno_spell_checking);
}

DwarfFissionKind tools::getDebugFissionKind(const Driver &D,
                                            const ArgList &Args, Arg *&Arg) {
  Arg = Args.getLastArg(options::OPT_gsplit_dwarf, options::OPT_gsplit_dwarf_EQ,
                        options::OPT_gno_split_dwarf);
  if (!Arg || Arg->getOption().matches(options::OPT_gno_split_dwarf))
    return DwarfFissionKind::None;

  if (Arg->getOption().matches(options::OPT_gsplit_dwarf))
    return DwarfFissionKind::Split;

  StringRef Value = Arg->getValue();
  if (Value == "split")
    return DwarfFissionKind::Split;
  if (Value == "single")
    return DwarfFissionKind::Single;

  D.Diag(diag::err_drv_unsupported_option_argument)
      << Arg->getSpelling() << Arg->getValue();
  return DwarfFissionKind::None;
}

static void renderDwarfFormat(const Driver &D, const llvm::Triple &T,
                              const ArgList &Args, ArgStringList &CmdArgs,
                              unsigned DwarfVersion) {
  auto *DwarfFormatArg =
      Args.getLastArg(options::OPT_gdwarf64, options::OPT_gdwarf32);
  if (!DwarfFormatArg)
    return;

  if (DwarfFormatArg->getOption().matches(options::OPT_gdwarf64)) {
    if (DwarfVersion < 3)
      D.Diag(diag::err_drv_argument_only_allowed_with)
          << DwarfFormatArg->getAsString(Args) << "DWARFv3 or greater";
    else if (!T.isArch64Bit())
      D.Diag(diag::err_drv_argument_only_allowed_with)
          << DwarfFormatArg->getAsString(Args) << "64 bit architecture";
    else if (!T.isOSBinFormatELF())
      D.Diag(diag::err_drv_argument_only_allowed_with)
          << DwarfFormatArg->getAsString(Args) << "ELF platforms";
  }

  DwarfFormatArg->render(Args, CmdArgs);
}

static void
renderDebugOptions(const ToolChain &TC, const Driver &D, const llvm::Triple &T,
                   const ArgList &Args, bool IRInput, ArgStringList &CmdArgs,
                   const InputInfo &Output,
                   llvm::codegenoptions::DebugInfoKind &DebugInfoKind,
                   DwarfFissionKind &DwarfFission) {
  if (Args.hasFlag(options::OPT_fdebug_info_for_profiling,
                   options::OPT_fno_debug_info_for_profiling, false) &&
      checkDebugInfoOption(
          Args.getLastArg(options::OPT_fdebug_info_for_profiling), Args, D, TC))
    CmdArgs.push_back("-fdebug-info-for-profiling");

  // The 'g' groups options involve a somewhat intricate sequence of decisions
  // about what to pass from the driver to the frontend, but by the time they
  // reach cc1 they've been factored into three well-defined orthogonal choices:
  //  * what level of debug info to generate
  //  * what dwarf version to write
  //  * what debugger tuning to use
  // This avoids having to monkey around further in cc1 other than to disable
  // codeview if not running in a Windows environment. Perhaps even that
  // decision should be made in the driver as well though.
  llvm::DebuggerKind DebuggerTuning = TC.getDefaultDebuggerTuning();

  bool SplitDWARFInlining =
      Args.hasFlag(options::OPT_fsplit_dwarf_inlining,
                   options::OPT_fno_split_dwarf_inlining, false);

  // Normally -gsplit-dwarf is only useful with -gN. For IR input, Clang does
  // object file generation and no IR generation, -gN should not be needed. So
  // allow -gsplit-dwarf with either -gN or IR input.
  if (IRInput || Args.hasArg(options::OPT_g_Group)) {
    Arg *SplitDWARFArg;
    DwarfFission = getDebugFissionKind(D, Args, SplitDWARFArg);
    if (DwarfFission != DwarfFissionKind::None &&
        !checkDebugInfoOption(SplitDWARFArg, Args, D, TC)) {
      DwarfFission = DwarfFissionKind::None;
      SplitDWARFInlining = false;
    }
  }
  if (const Arg *A = Args.getLastArg(options::OPT_g_Group)) {
    DebugInfoKind = llvm::codegenoptions::DebugInfoConstructor;

    // If the last option explicitly specified a debug-info level, use it.
    if (checkDebugInfoOption(A, Args, D, TC) &&
        A->getOption().matches(options::OPT_gN_Group)) {
      DebugInfoKind = debugLevelToInfoKind(*A);
      // For -g0 or -gline-tables-only, drop -gsplit-dwarf. This gets a bit more
      // complicated if you've disabled inline info in the skeleton CUs
      // (SplitDWARFInlining) - then there's value in composing split-dwarf and
      // line-tables-only, so let those compose naturally in that case.
      if (DebugInfoKind == llvm::codegenoptions::NoDebugInfo ||
          DebugInfoKind == llvm::codegenoptions::DebugDirectivesOnly ||
          (DebugInfoKind == llvm::codegenoptions::DebugLineTablesOnly &&
           SplitDWARFInlining))
        DwarfFission = DwarfFissionKind::None;
    }
  }

  // If a debugger tuning argument appeared, remember it.
  bool HasDebuggerTuning = false;
  if (const Arg *A =
          Args.getLastArg(options::OPT_gTune_Group, options::OPT_ggdbN_Group)) {
    HasDebuggerTuning = true;
    if (checkDebugInfoOption(A, Args, D, TC)) {
      if (A->getOption().matches(options::OPT_glldb))
        DebuggerTuning = llvm::DebuggerKind::LLDB;
      else if (A->getOption().matches(options::OPT_gsce))
        DebuggerTuning = llvm::DebuggerKind::SCE;
      else if (A->getOption().matches(options::OPT_gdbx))
        DebuggerTuning = llvm::DebuggerKind::DBX;
      else
        DebuggerTuning = llvm::DebuggerKind::GDB;
    }
  }

  // If a -gdwarf argument appeared, remember it.
  bool EmitDwarf = false;
  if (const Arg *A = getDwarfNArg(Args))
    EmitDwarf = checkDebugInfoOption(A, Args, D, TC);

  bool EmitCodeView = false;
  if (const Arg *A = Args.getLastArg(options::OPT_gcodeview))
    EmitCodeView = checkDebugInfoOption(A, Args, D, TC);

  // If the user asked for debug info but did not explicitly specify -gcodeview
  // or -gdwarf, ask the toolchain for the default format.
  if (!EmitCodeView && !EmitDwarf &&
      DebugInfoKind != llvm::codegenoptions::NoDebugInfo) {
    switch (TC.getDefaultDebugFormat()) {
    case llvm::codegenoptions::DIF_CodeView:
      EmitCodeView = true;
      break;
    case llvm::codegenoptions::DIF_DWARF:
      EmitDwarf = true;
      break;
    }
  }

  unsigned RequestedDWARFVersion = 0; // DWARF version requested by the user
  unsigned EffectiveDWARFVersion = 0; // DWARF version TC can generate. It may
                                      // be lower than what the user wanted.
  if (EmitDwarf) {
    RequestedDWARFVersion = getDwarfVersion(TC, Args);
    // Clamp effective DWARF version to the max supported by the toolchain.
    EffectiveDWARFVersion =
        std::min(RequestedDWARFVersion, TC.getMaxDwarfVersion());
  } else {
    Args.ClaimAllArgs(options::OPT_fdebug_default_version);
  }

  // -gline-directives-only supported only for the DWARF debug info.
  if (RequestedDWARFVersion == 0 &&
      DebugInfoKind == llvm::codegenoptions::DebugDirectivesOnly)
    DebugInfoKind = llvm::codegenoptions::NoDebugInfo;

  // strict DWARF is set to false by default. But for DBX, we need it to be set
  // as true by default.
  if (const Arg *A = Args.getLastArg(options::OPT_gstrict_dwarf))
    (void)checkDebugInfoOption(A, Args, D, TC);
  if (Args.hasFlag(options::OPT_gstrict_dwarf, options::OPT_gno_strict_dwarf,
                   DebuggerTuning == llvm::DebuggerKind::DBX))
    CmdArgs.push_back("-gstrict-dwarf");

  // And we handle flag -grecord-gcc-switches later with DWARFDebugFlags.
  Args.ClaimAllArgs(options::OPT_g_flags_Group);

  // Column info is included by default for everything except SCE and
  // CodeView. Clang doesn't track end columns, just starting columns, which,
  // in theory, is fine for CodeView (and PDB).  In practice, however, the
  // Microsoft debuggers don't handle missing end columns well, and the AIX
  // debugger DBX also doesn't handle the columns well, so it's better not to
  // include any column info.
  if (const Arg *A = Args.getLastArg(options::OPT_gcolumn_info))
    (void)checkDebugInfoOption(A, Args, D, TC);
  if (!Args.hasFlag(options::OPT_gcolumn_info, options::OPT_gno_column_info,
                    !EmitCodeView &&
                        (DebuggerTuning != llvm::DebuggerKind::SCE &&
                         DebuggerTuning != llvm::DebuggerKind::DBX)))
    CmdArgs.push_back("-gno-column-info");

  // FIXME: Move backend command line options to the module.
  if (Args.hasFlag(options::OPT_gmodules, options::OPT_gno_modules, false)) {
    // If -gline-tables-only or -gline-directives-only is the last option it
    // wins.
    if (checkDebugInfoOption(Args.getLastArg(options::OPT_gmodules), Args, D,
                             TC)) {
      if (DebugInfoKind != llvm::codegenoptions::DebugLineTablesOnly &&
          DebugInfoKind != llvm::codegenoptions::DebugDirectivesOnly) {
        DebugInfoKind = llvm::codegenoptions::DebugInfoConstructor;
        CmdArgs.push_back("-dwarf-ext-refs");
        CmdArgs.push_back("-fmodule-format=obj");
      }
    }
  }

  if (T.isOSBinFormatELF() && SplitDWARFInlining)
    CmdArgs.push_back("-fsplit-dwarf-inlining");

  // After we've dealt with all combinations of things that could
  // make DebugInfoKind be other than std::nullopt or DebugLineTablesOnly,
  // figure out if we need to "upgrade" it to standalone debug info.
  // We parse these two '-f' options whether or not they will be used,
  // to claim them even if you wrote "-fstandalone-debug -gline-tables-only"
  bool NeedFullDebug = Args.hasFlag(
      options::OPT_fstandalone_debug, options::OPT_fno_standalone_debug,
      DebuggerTuning == llvm::DebuggerKind::LLDB ||
          TC.GetDefaultStandaloneDebug());
  if (const Arg *A = Args.getLastArg(options::OPT_fstandalone_debug))
    (void)checkDebugInfoOption(A, Args, D, TC);

  if (DebugInfoKind == llvm::codegenoptions::LimitedDebugInfo ||
      DebugInfoKind == llvm::codegenoptions::DebugInfoConstructor) {
    if (Args.hasFlag(options::OPT_fno_eliminate_unused_debug_types,
                     options::OPT_feliminate_unused_debug_types, false))
      DebugInfoKind = llvm::codegenoptions::UnusedTypeInfo;
    else if (NeedFullDebug)
      DebugInfoKind = llvm::codegenoptions::FullDebugInfo;
  }

  if (Args.hasFlag(options::OPT_gembed_source, options::OPT_gno_embed_source,
                   false)) {
    // Source embedding is a vendor extension to DWARF v5. By now we have
    // checked if a DWARF version was stated explicitly, and have otherwise
    // fallen back to the target default, so if this is still not at least 5
    // we emit an error.
    const Arg *A = Args.getLastArg(options::OPT_gembed_source);
    if (RequestedDWARFVersion < 5)
      D.Diag(diag::err_drv_argument_only_allowed_with)
          << A->getAsString(Args) << "-gdwarf-5";
    else if (EffectiveDWARFVersion < 5)
      // The toolchain has reduced allowed dwarf version, so we can't enable
      // -gembed-source.
      D.Diag(diag::warn_drv_dwarf_version_limited_by_target)
          << A->getAsString(Args) << TC.getTripleString() << 5
          << EffectiveDWARFVersion;
    else if (checkDebugInfoOption(A, Args, D, TC))
      CmdArgs.push_back("-gembed-source");
  }

  if (EmitCodeView) {
    CmdArgs.push_back("-gcodeview");

    Args.addOptInFlag(CmdArgs, options::OPT_gcodeview_ghash,
                      options::OPT_gno_codeview_ghash);

    Args.addOptOutFlag(CmdArgs, options::OPT_gcodeview_command_line,
                       options::OPT_gno_codeview_command_line);
  }

  Args.addOptOutFlag(CmdArgs, options::OPT_ginline_line_tables,
                     options::OPT_gno_inline_line_tables);

  // When emitting remarks, we need at least debug lines in the output.
  if (willEmitRemarks(Args) &&
      DebugInfoKind <= llvm::codegenoptions::DebugDirectivesOnly)
    DebugInfoKind = llvm::codegenoptions::DebugLineTablesOnly;

  // Adjust the debug info kind for the given toolchain.
  TC.adjustDebugInfoKind(DebugInfoKind, Args);

  // On AIX, the debugger tuning option can be omitted if it is not explicitly
  // set.
  RenderDebugEnablingArgs(Args, CmdArgs, DebugInfoKind, EffectiveDWARFVersion,
                          T.isOSAIX() && !HasDebuggerTuning
                              ? llvm::DebuggerKind::Default
                              : DebuggerTuning);

  // -fdebug-macro turns on macro debug info generation.
  if (Args.hasFlag(options::OPT_fdebug_macro, options::OPT_fno_debug_macro,
                   false))
    if (checkDebugInfoOption(Args.getLastArg(options::OPT_fdebug_macro), Args,
                             D, TC))
      CmdArgs.push_back("-debug-info-macro");

  // -fno-system-debug turns off debug info generation for system headers
  if (!Args.hasFlag(options::OPT_fsystem_debug, options::OPT_fno_system_debug,
                    true))
    CmdArgs.push_back("-fno-system-debug");

  // -ggnu-pubnames turns on gnu style pubnames in the backend.
  const auto *PubnamesArg =
      Args.getLastArg(options::OPT_ggnu_pubnames, options::OPT_gno_gnu_pubnames,
                      options::OPT_gpubnames, options::OPT_gno_pubnames);
  if (DwarfFission != DwarfFissionKind::None ||
      (PubnamesArg && checkDebugInfoOption(PubnamesArg, Args, D, TC))) {
    const bool OptionSet =
        (PubnamesArg &&
         (PubnamesArg->getOption().matches(options::OPT_gpubnames) ||
          PubnamesArg->getOption().matches(options::OPT_ggnu_pubnames)));
    if ((DebuggerTuning != llvm::DebuggerKind::LLDB || OptionSet) &&
        (!PubnamesArg ||
         (!PubnamesArg->getOption().matches(options::OPT_gno_gnu_pubnames) &&
          !PubnamesArg->getOption().matches(options::OPT_gno_pubnames))))
      CmdArgs.push_back(PubnamesArg && PubnamesArg->getOption().matches(
                                           options::OPT_gpubnames)
                            ? "-gpubnames"
                            : "-ggnu-pubnames");
  }
  const auto *SimpleTemplateNamesArg =
      Args.getLastArg(options::OPT_gsimple_template_names,
                      options::OPT_gno_simple_template_names);
  bool ForwardTemplateParams = DebuggerTuning == llvm::DebuggerKind::SCE;
  if (SimpleTemplateNamesArg &&
      checkDebugInfoOption(SimpleTemplateNamesArg, Args, D, TC)) {
    const auto &Opt = SimpleTemplateNamesArg->getOption();
    if (Opt.matches(options::OPT_gsimple_template_names)) {
      ForwardTemplateParams = true;
      CmdArgs.push_back("-gsimple-template-names=simple");
    }
  }

  // Emit DW_TAG_template_alias for template aliases? True by default for SCE.
  bool UseDebugTemplateAlias =
      DebuggerTuning == llvm::DebuggerKind::SCE && RequestedDWARFVersion >= 4;
  if (const auto *DebugTemplateAlias = Args.getLastArg(
          options::OPT_gtemplate_alias, options::OPT_gno_template_alias)) {
    // DW_TAG_template_alias is only supported from DWARFv5 but if a user
    // asks for it we should let them have it (if the target supports it).
    if (checkDebugInfoOption(DebugTemplateAlias, Args, D, TC)) {
      const auto &Opt = DebugTemplateAlias->getOption();
      UseDebugTemplateAlias = Opt.matches(options::OPT_gtemplate_alias);
    }
  }
  if (UseDebugTemplateAlias)
    CmdArgs.push_back("-gtemplate-alias");

  if (const Arg *A = Args.getLastArg(options::OPT_gsrc_hash_EQ)) {
    StringRef v = A->getValue();
    CmdArgs.push_back(Args.MakeArgString("-gsrc-hash=" + v));
  }

  Args.addOptInFlag(CmdArgs, options::OPT_fdebug_ranges_base_address,
                    options::OPT_fno_debug_ranges_base_address);

  // -gdwarf-aranges turns on the emission of the aranges section in the
  // backend.
  if (const Arg *A = Args.getLastArg(options::OPT_gdwarf_aranges);
      A && checkDebugInfoOption(A, Args, D, TC)) {
    CmdArgs.push_back("-mllvm");
    CmdArgs.push_back("-generate-arange-section");
  }

  Args.addOptInFlag(CmdArgs, options::OPT_fforce_dwarf_frame,
                    options::OPT_fno_force_dwarf_frame);

  bool EnableTypeUnits = false;
  if (Args.hasFlag(options::OPT_fdebug_types_section,
                   options::OPT_fno_debug_types_section, false)) {
    if (!(T.isOSBinFormatELF() || T.isOSBinFormatWasm())) {
      D.Diag(diag::err_drv_unsupported_opt_for_target)
          << Args.getLastArg(options::OPT_fdebug_types_section)
                 ->getAsString(Args)
          << T.getTriple();
    } else if (checkDebugInfoOption(
                   Args.getLastArg(options::OPT_fdebug_types_section), Args, D,
                   TC)) {
      EnableTypeUnits = true;
      CmdArgs.push_back("-mllvm");
      CmdArgs.push_back("-generate-type-units");
    }
  }

  if (const Arg *A =
          Args.getLastArg(options::OPT_gomit_unreferenced_methods,
                          options::OPT_gno_omit_unreferenced_methods))
    (void)checkDebugInfoOption(A, Args, D, TC);
  if (Args.hasFlag(options::OPT_gomit_unreferenced_methods,
                   options::OPT_gno_omit_unreferenced_methods, false) &&
      (DebugInfoKind == llvm::codegenoptions::DebugInfoConstructor ||
       DebugInfoKind == llvm::codegenoptions::LimitedDebugInfo) &&
      !EnableTypeUnits) {
    CmdArgs.push_back("-gomit-unreferenced-methods");
  }

  // To avoid join/split of directory+filename, the integrated assembler prefers
  // the directory form of .file on all DWARF versions. GNU as doesn't allow the
  // form before DWARF v5.
  if (!Args.hasFlag(options::OPT_fdwarf_directory_asm,
                    options::OPT_fno_dwarf_directory_asm,
                    TC.useIntegratedAs() || EffectiveDWARFVersion >= 5))
    CmdArgs.push_back("-fno-dwarf-directory-asm");

  // Decide how to render forward declarations of template instantiations.
  // SCE wants full descriptions, others just get them in the name.
  if (ForwardTemplateParams)
    CmdArgs.push_back("-debug-forward-template-params");

  // Do we need to explicitly import anonymous namespaces into the parent
  // scope?
  if (DebuggerTuning == llvm::DebuggerKind::SCE)
    CmdArgs.push_back("-dwarf-explicit-import");

  renderDwarfFormat(D, T, Args, CmdArgs, EffectiveDWARFVersion);
  RenderDebugInfoCompressionArgs(Args, CmdArgs, D, TC);

  // This controls whether or not we perform JustMyCode instrumentation.
  if (Args.hasFlag(options::OPT_fjmc, options::OPT_fno_jmc, false)) {
    if (TC.getTriple().isOSBinFormatELF() ||
        TC.getTriple().isWindowsMSVCEnvironment()) {
      if (DebugInfoKind >= llvm::codegenoptions::DebugInfoConstructor)
        CmdArgs.push_back("-fjmc");
      else if (D.IsCLMode())
        D.Diag(clang::diag::warn_drv_jmc_requires_debuginfo) << "/JMC"
                                                             << "'/Zi', '/Z7'";
      else
        D.Diag(clang::diag::warn_drv_jmc_requires_debuginfo) << "-fjmc"
                                                             << "-g";
    } else {
      D.Diag(clang::diag::warn_drv_fjmc_for_elf_only);
    }
  }

  // Add in -fdebug-compilation-dir if necessary.
  const char *DebugCompilationDir =
      addDebugCompDirArg(Args, CmdArgs, D.getVFS());

  addDebugPrefixMapArg(D, TC, Args, CmdArgs);

  // Add the output path to the object file for CodeView debug infos.
  if (EmitCodeView && Output.isFilename())
    addDebugObjectName(Args, CmdArgs, DebugCompilationDir,
                       Output.getFilename());
}

/// Check whether the given input tree contains any wrapper actions
static bool ContainsWrapperAction(const Action *A) {
  if (isa<OffloadWrapperJobAction>(A))
    return true;
  for (const auto &AI : A->inputs())
    if (ContainsWrapperAction(AI))
      return true;

  return false;
}

// Put together an external compiler compilation call which is used instead
// of the clang invocation for the host compile of an offload compilation.
// Enabling command line:  clang++ -fsycl -fsycl-host-compiler=<HostExe>
//                         <ClangOpts> -fsycl-host-compiler-options=<HostOpts>
// Any <ClangOpts> used which are phase limiting (preprocessing, assembly,
// object generation) are specifically handled here by specifying the
// equivalent phase limiting option(s).
// It is expected that any user <HostOpts> options passed will be placed
// after any implied options set here.  This will have overriding behaviors
// for any options which are considered to be evaluated from left to right.
// Specifying any <HostOpts> option which conficts any of the implied options
// will result in undefined behavior.  Potential conflicting options:
//  * Output specification options (-o, -Fo, -Fa, etc)
//  * Phase limiting options (-E, -c, -P, etc)
void Clang::ConstructHostCompilerJob(Compilation &C, const JobAction &JA,
                                     const InputInfo &Output,
                                     const InputInfoList &Inputs,
                                     const llvm::opt::ArgList &TCArgs) const {

  // The Host compilation step that occurs here is constructed based on the
  // input from the user.  This consists of the compiler to call and the
  // options that will be used during the compilation.
  ArgStringList HostCompileArgs;
  const InputInfo &InputFile = Inputs.front();
  const ToolChain &TC = getToolChain();

  // Input file.
  HostCompileArgs.push_back(InputFile.getFilename());

  // When performing the host compilation, we are expecting to only be
  // creating intermediate files, namely preprocessor output, assembly or
  // object files.
  // We are making assumptions in regards to what options are used to
  // generate these intermediate files.
  //                gcc/g++/clang/clang++/default | cl
  //  Object:                   -c                | -c
  //  Preprocessed:             -E                | -P -Fi<file>
  //  Assembly:                 -S                | -c -Fa<file>
  //  Header Input:        -include <file>        | -FI <file>
  //
  // The options used are determined by the compiler name and target triple.
  Arg *HostCompilerDefArg =
      TCArgs.getLastArg(options::OPT_fsycl_host_compiler_EQ);
  assert(HostCompilerDefArg && "Expected host compiler designation.");

  bool OutputAdded = false;
  StringRef CompilerName =
      llvm::sys::path::stem(HostCompilerDefArg->getValue());
  if (CompilerName.empty())
    TC.getDriver().Diag(diag::err_drv_missing_arg_mtp)
        << HostCompilerDefArg->getAsString(TCArgs);
  // FIXME: Consider requiring user input to specify a compatibility class
  // to determine the type of host compiler being used.
  SmallVector<StringRef, 4> MSVCCompilers = {"cl", "clang-cl", "icl"};
  bool IsMSVCHostCompiler =
      std::find(MSVCCompilers.begin(), MSVCCompilers.end(), CompilerName) !=
      MSVCCompilers.end();

  auto addMSVCOutputFile = [&](StringRef Opt) {
    SmallString<128> OutOpt(Opt);
    OutOpt += Output.getFilename();
    HostCompileArgs.push_back(TCArgs.MakeArgString(OutOpt));
    OutputAdded = true;
  };
  // By default: pass /Zc:__cplusplus if we see a MSVC compiler.
  // Users can disable this through
  // -fsycl-host-compiler-options=/Zc:__cplusplus-
  // It overrides the default option.
  if (IsMSVCHostCompiler)
    HostCompileArgs.push_back("/Zc:__cplusplus");

  if (TCArgs.hasArg(options::OPT_fpreview_breaking_changes)) {
    HostCompileArgs.push_back(IsMSVCHostCompiler ? "/D" : "-D");
    HostCompileArgs.push_back("__INTEL_PREVIEW_BREAKING_CHANGES");
  }

  // FIXME: Reuse existing toolchains which are already supported to put
  // together the options.
  // FIXME: For any potential obscure host compilers that do not use the
  // 'standard' set of options, we should provide a user interface that allows
  // users to override the implied options.
  if (isa<PreprocessJobAction>(JA)) {
    if (IsMSVCHostCompiler) {
      // Check the output file, if it is 'stdout' we want to use -E.
      if (StringRef(Output.getFilename()) == "-") {
        HostCompileArgs.push_back("-E");
        OutputAdded = true;
      } else {
        HostCompileArgs.push_back("-P");
        addMSVCOutputFile("-Fi");
      }
    } else
      HostCompileArgs.push_back("-E");
  } else if (isa<AssembleJobAction>(JA)) {
    HostCompileArgs.push_back("-c");
    if (IsMSVCHostCompiler)
      addMSVCOutputFile("-Fo");
  } else {
    assert((isa<CompileJobAction, BackendJobAction>(JA)) &&
           "Invalid action for external host compilation tool.");
    if (JA.getType() == types::TY_PP_Asm) {
      if (IsMSVCHostCompiler) {
        HostCompileArgs.push_back("-c");
        addMSVCOutputFile("-Fa");
        // The MSVC Compiler does not have a way to just create the assembly
        // file so we create the assembly file and object file, and redirect
        // the object file to a temporary.
        std::string ObjTmpName = C.getDriver().GetTemporaryPath("host", "obj");
        StringRef WrapperFileName =
            C.addTempFile(C.getArgs().MakeArgString(ObjTmpName));
        SmallString<128> ObjOutOpt("-Fo");
        ObjOutOpt += WrapperFileName;
        HostCompileArgs.push_back(C.getArgs().MakeArgString(ObjOutOpt));
      } else
        HostCompileArgs.push_back("-S");
    } else {
      TC.getDriver().Diag(diag::err_drv_output_type_with_host_compiler);
    }
  }

  // Add the integration header.
  StringRef Header =
      TC.getDriver().getIntegrationHeader(InputFile.getBaseInput());
  if (types::getPreprocessedType(InputFile.getType()) != types::TY_INVALID &&
      !Header.empty()) {
    HostCompileArgs.push_back(IsMSVCHostCompiler ? "-FI" : "-include");
    HostCompileArgs.push_back(TCArgs.MakeArgString(Header));
  }

  // Add directory in which the original source file resides, as there could
  // be headers that need to be picked up from there.
  SmallString<128> SourcePath(InputFile.getBaseInput());
  llvm::sys::path::remove_filename(SourcePath);
  if (!SourcePath.empty()) {
    HostCompileArgs.push_back(IsMSVCHostCompiler ? "-I" : "-iquote");
    HostCompileArgs.push_back(TCArgs.MakeArgString(SourcePath));
  } else if (llvm::ErrorOr<std::string> CWD =
                 TC.getDriver().getVFS().getCurrentWorkingDirectory()) {
    HostCompileArgs.push_back(IsMSVCHostCompiler ? "-I" : "-iquote");
    HostCompileArgs.push_back(TCArgs.MakeArgString(*CWD));
  }

  // Add default header search directories.
  SmallString<128> BaseDir(C.getDriver().Dir);
  llvm::sys::path::append(BaseDir, "..", "include");
  SmallString<128> SYCLDir(BaseDir);
  llvm::sys::path::append(SYCLDir, "sycl");
  // This is used to provide our wrappers around STL headers that provide
  // additional functions/template specializations when the user includes those
  // STL headers in their programs (e.g., <complex>).
  SmallString<128> STLWrappersDir(SYCLDir);
  llvm::sys::path::append(STLWrappersDir, "stl_wrappers");
  HostCompileArgs.push_back("-I");
  HostCompileArgs.push_back(TCArgs.MakeArgString(SYCLDir));
  HostCompileArgs.push_back("-I");
  HostCompileArgs.push_back(TCArgs.MakeArgString(STLWrappersDir));
  HostCompileArgs.push_back("-I");
  HostCompileArgs.push_back(TCArgs.MakeArgString(BaseDir));

  if (!OutputAdded) {
    // Add output file to the command line.  This is assumed to be prefaced
    // with the '-o' option that is used to designate the output file.
    HostCompileArgs.push_back("-o");
    HostCompileArgs.push_back(Output.getFilename());
  }

  SmallString<128> ExecPath;
  if (HostCompilerDefArg) {
    ExecPath = HostCompilerDefArg->getValue();
    if (!ExecPath.empty() && ExecPath == llvm::sys::path::stem(ExecPath))
      // Use PATH to find executable passed in from -fsycl-host-compiler.
      if (llvm::ErrorOr<std::string> Prog =
              llvm::sys::findProgramByName(ExecPath))
        ExecPath = *Prog;
  }

  // Add any user-specified arguments.
  if (Arg *HostCompilerOptsArg =
          TCArgs.getLastArg(options::OPT_fsycl_host_compiler_options_EQ)) {
    SmallVector<const char *, 8> TargetArgs;
    llvm::BumpPtrAllocator BPA;
    llvm::StringSaver S(BPA);
    // Tokenize the string.
    llvm::cl::TokenizeGNUCommandLine(HostCompilerOptsArg->getValue(), S,
                                     TargetArgs);
    llvm::transform(TargetArgs, std::back_inserter(HostCompileArgs),
                    [&TCArgs](StringRef A) { return TCArgs.MakeArgString(A); });
  }
  const Tool *T = TC.SelectTool(JA);
  auto Cmd = std::make_unique<Command>(JA, *T, ResponseFileSupport::None(),
                                       TCArgs.MakeArgString(ExecPath),
                                       HostCompileArgs, std::nullopt);

  C.addCommand(std::move(Cmd));
}

static void ProcessVSRuntimeLibrary(const ToolChain &TC, const ArgList &Args,
                                    ArgStringList &CmdArgs) {
  unsigned RTOptionID = options::OPT__SLASH_MT;

  bool isSPIROrSPIRV = TC.getTriple().isSPIROrSPIRV();
  bool isSYCL = Args.hasArg(options::OPT_fsycl);
  // For SYCL Windows, /MD is the default.
  if (isSYCL)
    RTOptionID = options::OPT__SLASH_MD;

  if (Args.hasArg(options::OPT__SLASH_LDd))
    // The /LDd option implies /MTd (/MDd for SYCL). The dependent lib part
    // can be overridden, but defining _DEBUG is sticky.
    RTOptionID = isSYCL ? options::OPT__SLASH_MDd : options::OPT__SLASH_MTd;

  Arg *SetArg = nullptr;
  if (Arg *A = Args.getLastArg(options::OPT__SLASH_M_Group)) {
    RTOptionID = A->getOption().getID();
    SetArg = A;
  }

  if (Arg *A = Args.getLastArg(options::OPT_fms_runtime_lib_EQ)) {
    RTOptionID = llvm::StringSwitch<unsigned>(A->getValue())
                     .Case("static", options::OPT__SLASH_MT)
                     .Case("static_dbg", options::OPT__SLASH_MTd)
                     .Case("dll", options::OPT__SLASH_MD)
                     .Case("dll_dbg", options::OPT__SLASH_MDd)
                     .Default(options::OPT__SLASH_MT);
    SetArg = A;
  }
  if (isSYCL && !isSPIROrSPIRV && SetArg &&
      (RTOptionID == options::OPT__SLASH_MT ||
       RTOptionID == options::OPT__SLASH_MTd))
    // Use of /MT or /MTd is not supported for SYCL.
    TC.getDriver().Diag(clang::diag::err_drv_argument_not_allowed_with)
        << SetArg->getOption().getName() << "-fsycl";

  enum { addDEBUG = 0x1, addMT = 0x2, addDLL = 0x4 };
  auto addPreDefines = [&](unsigned Defines) {
    if (Defines & addDEBUG)
      CmdArgs.push_back("-D_DEBUG");
    if (Defines & addMT && !isSPIROrSPIRV)
      CmdArgs.push_back("-D_MT");
    if (Defines & addDLL && !isSPIROrSPIRV)
      CmdArgs.push_back("-D_DLL");
    // for /MDd with spir targets
    if ((Defines & addDLL) && (Defines & addDEBUG) && isSPIROrSPIRV) {
      CmdArgs.push_back("-D_CONTAINER_DEBUG_LEVEL=0");
      CmdArgs.push_back("-D_ITERATOR_DEBUG_LEVEL=0");
    }
  };
  StringRef FlagForCRT;
  switch (RTOptionID) {
  case options::OPT__SLASH_MD:
    addPreDefines((Args.hasArg(options::OPT__SLASH_LDd) ? addDEBUG : 0x0) |
                  addMT | addDLL);
    FlagForCRT = "--dependent-lib=msvcrt";
    break;
  case options::OPT__SLASH_MDd:
    addPreDefines(addDEBUG | addMT | addDLL);
    FlagForCRT = "--dependent-lib=msvcrtd";
    break;
  case options::OPT__SLASH_MT:
    addPreDefines((Args.hasArg(options::OPT__SLASH_LDd) ? addDEBUG : 0x0) |
                  addMT);
    CmdArgs.push_back("-flto-visibility-public-std");
    FlagForCRT = "--dependent-lib=libcmt";
    break;
  case options::OPT__SLASH_MTd:
    addPreDefines(addDEBUG | addMT);
    CmdArgs.push_back("-flto-visibility-public-std");
    FlagForCRT = "--dependent-lib=libcmtd";
    break;
  default:
    llvm_unreachable("Unexpected option ID.");
  }

  if (Args.hasArg(options::OPT_fms_omit_default_lib)) {
    CmdArgs.push_back("-D_VC_NODEFAULTLIB");
  } else {
    CmdArgs.push_back(FlagForCRT.data());

    // This provides POSIX compatibility (maps 'open' to '_open'), which most
    // users want.  The /Za flag to cl.exe turns this off, but it's not
    // implemented in clang.
    CmdArgs.push_back("--dependent-lib=oldnames");
    // Add SYCL dependent library
    if (Args.hasArg(options::OPT_fsycl) &&
        !Args.hasArg(options::OPT_nolibsycl)) {
      if (RTOptionID == options::OPT__SLASH_MDd) {
        if (Args.hasArg(options::OPT_fpreview_breaking_changes))
          CmdArgs.push_back("--dependent-lib=sycl" SYCL_MAJOR_VERSION
                            "-previewd");
        else
          CmdArgs.push_back("--dependent-lib=sycl" SYCL_MAJOR_VERSION "d");
      } else {
        if (Args.hasArg(options::OPT_fpreview_breaking_changes))
          CmdArgs.push_back("--dependent-lib=sycl" SYCL_MAJOR_VERSION
                            "-preview");
        else
          CmdArgs.push_back("--dependent-lib=sycl" SYCL_MAJOR_VERSION);
      }
      CmdArgs.push_back("--dependent-lib=sycl-devicelib-host");
    }
  }

  // All Arm64EC object files implicitly add softintrin.lib. This is necessary
  // even if the file doesn't actually refer to any of the routines because
  // the CRT itself has incomplete dependency markings.
  if (TC.getTriple().isWindowsArm64EC())
    CmdArgs.push_back("--dependent-lib=softintrin");
}

void Clang::ConstructJob(Compilation &C, const JobAction &JA,
                         const InputInfo &Output, const InputInfoList &Inputs,
                         const ArgList &Args, const char *LinkingOutput) const {
  const auto &TC = getToolChain();
  const llvm::Triple &RawTriple = TC.getTriple();
  const llvm::Triple &Triple = TC.getEffectiveTriple();
  const std::string &TripleStr = Triple.getTriple();

  bool KernelOrKext =
      Args.hasArg(options::OPT_mkernel, options::OPT_fapple_kext);
  const Driver &D = TC.getDriver();
  ArgStringList CmdArgs;

  assert(Inputs.size() >= 1 && "Must have at least one input.");
  // CUDA/HIP compilation may have multiple inputs (source file + results of
  // device-side compilations). OpenMP device jobs also take the host IR as a
  // second input. Module precompilation accepts a list of header files to
  // include as part of the module. API extraction accepts a list of header
  // files whose API information is emitted in the output. All other jobs are
  // expected to have exactly one input.
  // SYCL host jobs accept the integration header from the device-side
  // compilation as a second input.
  bool IsCuda = JA.isOffloading(Action::OFK_Cuda);
  bool IsCudaDevice = JA.isDeviceOffloading(Action::OFK_Cuda);
  bool IsHIP = JA.isOffloading(Action::OFK_HIP);
  bool IsHIPDevice = JA.isDeviceOffloading(Action::OFK_HIP);
  bool IsOpenMPDevice = JA.isDeviceOffloading(Action::OFK_OpenMP);
  bool IsSYCLDevice = JA.isDeviceOffloading(Action::OFK_SYCL);
  bool IsSYCL = JA.isOffloading(Action::OFK_SYCL);
  bool IsExtractAPI = isa<ExtractAPIJobAction>(JA);
  bool IsDeviceOffloadAction = !(JA.isDeviceOffloading(Action::OFK_None) ||
                                 JA.isDeviceOffloading(Action::OFK_Host));
  bool IsHostOffloadingAction =
      JA.isHostOffloading(Action::OFK_OpenMP) ||
      (JA.isHostOffloading(C.getActiveOffloadKinds()) &&
       Args.hasFlag(options::OPT_offload_new_driver,
                    options::OPT_no_offload_new_driver, false));

  bool IsRDCMode =
      Args.hasFlag(options::OPT_fgpu_rdc, options::OPT_fno_gpu_rdc, IsSYCL);
  auto LTOMode = IsDeviceOffloadAction ? D.getOffloadLTOMode() : D.getLTOMode();
  bool IsUsingLTO = LTOMode != LTOK_None;
  bool IsFPGASYCLOffloadDevice =
      IsSYCLDevice && Triple.getSubArch() == llvm::Triple::SPIRSubArch_fpga;
  const bool IsSYCLNativeCPU = isSYCLNativeCPU(TC);

  // Perform the SYCL host compilation using an external compiler if the user
  // requested.
  if (Args.hasArg(options::OPT_fsycl_host_compiler_EQ) && IsSYCL &&
      !IsSYCLDevice) {
    ConstructHostCompilerJob(C, JA, Output, Inputs, Args);
    return;
  }

  // Extract API doesn't have a main input file, so invent a fake one as a
  // placeholder.
  InputInfo ExtractAPIPlaceholderInput(Inputs[0].getType(), "extract-api",
                                       "extract-api");

  const InputInfo &Input =
      IsExtractAPI ? ExtractAPIPlaceholderInput : Inputs[0];

  InputInfoList ExtractAPIInputs;
  InputInfoList HostOffloadingInputs;
  const InputInfo *CudaDeviceInput = nullptr;
  const InputInfo *OpenMPDeviceInput = nullptr;
  const InputInfo *SYCLDeviceInput = nullptr;
  for (const InputInfo &I : Inputs) {
    if (&I == &Input || I.getType() == types::TY_Nothing) {
      // This is the primary input or contains nothing.
    } else if (IsExtractAPI) {
      auto ExpectedInputType = ExtractAPIPlaceholderInput.getType();
      if (I.getType() != ExpectedInputType) {
        D.Diag(diag::err_drv_extract_api_wrong_kind)
            << I.getFilename() << types::getTypeName(I.getType())
            << types::getTypeName(ExpectedInputType);
      }
      ExtractAPIInputs.push_back(I);
    } else if (IsHostOffloadingAction) {
      HostOffloadingInputs.push_back(I);
    } else if ((IsCuda || IsHIP) && !CudaDeviceInput) {
      CudaDeviceInput = &I;
    } else if (IsOpenMPDevice && !OpenMPDeviceInput) {
      OpenMPDeviceInput = &I;
    } else if (IsSYCL && !SYCLDeviceInput) {
      SYCLDeviceInput = &I;
    } else {
      llvm_unreachable("unexpectedly given multiple inputs");
    }
  }

  const llvm::Triple *AuxTriple =
      (IsSYCL || IsCuda || IsHIP) ? TC.getAuxTriple() : nullptr;
  bool IsWindowsMSVC = RawTriple.isWindowsMSVCEnvironment();
  bool IsIAMCU = RawTriple.isOSIAMCU();

  // Adjust IsWindowsXYZ for CUDA/HIP/SYCL compilations.  Even when compiling in
  // device mode (i.e., getToolchain().getTriple() is NVPTX/AMDGCN, not
  // Windows), we need to pass Windows-specific flags to cc1.
  if (IsCuda || IsHIP || IsSYCL)
    IsWindowsMSVC |= AuxTriple && AuxTriple->isWindowsMSVCEnvironment();

  // C++ is not supported for IAMCU.
  if (IsIAMCU && types::isCXX(Input.getType()))
    D.Diag(diag::err_drv_clang_unsupported) << "C++ for IAMCU";

  // Invoke ourselves in -cc1 mode.
  //
  // FIXME: Implement custom jobs for internal actions.
  CmdArgs.push_back("-cc1");

  // Add the "effective" target triple.
  CmdArgs.push_back("-triple");
  CmdArgs.push_back(Args.MakeArgString(TripleStr));

  if (const Arg *MJ = Args.getLastArg(options::OPT_MJ)) {
    DumpCompilationDatabase(C, MJ->getValue(), TripleStr, Output, Input, Args);
    Args.ClaimAllArgs(options::OPT_MJ);
  } else if (const Arg *GenCDBFragment =
                 Args.getLastArg(options::OPT_gen_cdb_fragment_path)) {
    DumpCompilationDatabaseFragmentToDir(GenCDBFragment->getValue(), C,
                                         TripleStr, Output, Input, Args);
    Args.ClaimAllArgs(options::OPT_gen_cdb_fragment_path);
  }

  if (IsCuda || IsHIP) {
    // We have to pass the triple of the host if compiling for a CUDA/HIP device
    // and vice-versa.
    std::string NormalizedTriple;
    if (JA.isDeviceOffloading(Action::OFK_Cuda) ||
        JA.isDeviceOffloading(Action::OFK_HIP))
      NormalizedTriple = C.getSingleOffloadToolChain<Action::OFK_Host>()
                             ->getTriple()
                             .normalize();
    else {
      // Host-side compilation.
      NormalizedTriple =
          (IsCuda ? C.getSingleOffloadToolChain<Action::OFK_Cuda>()
                  : C.getSingleOffloadToolChain<Action::OFK_HIP>())
              ->getTriple()
              .normalize();
      if (IsCuda) {
        // We need to figure out which CUDA version we're compiling for, as that
        // determines how we load and launch GPU kernels.
        auto *CTC = static_cast<const toolchains::CudaToolChain *>(
            C.getSingleOffloadToolChain<Action::OFK_Cuda>());
        assert(CTC && "Expected valid CUDA Toolchain.");
        if (CTC && CTC->CudaInstallation.version() != CudaVersion::UNKNOWN)
          CmdArgs.push_back(Args.MakeArgString(
              Twine("-target-sdk-version=") +
              CudaVersionToString(CTC->CudaInstallation.version())));
        // Unsized function arguments used for variadics were introduced in
        // CUDA-9.0. We still do not support generating code that actually uses
        // variadic arguments yet, but we do need to allow parsing them as
        // recent CUDA headers rely on that.
        // https://github.com/llvm/llvm-project/issues/58410
        if (CTC->CudaInstallation.version() >= CudaVersion::CUDA_90)
          CmdArgs.push_back("-fcuda-allow-variadic-functions");
      }
    }
    CmdArgs.push_back("-aux-triple");
    CmdArgs.push_back(Args.MakeArgString(NormalizedTriple));

    if (JA.isDeviceOffloading(Action::OFK_HIP) &&
        (getToolChain().getTriple().isAMDGPU() ||
         (getToolChain().getTriple().isSPIRV() &&
          getToolChain().getTriple().getVendor() == llvm::Triple::AMD))) {
      // Device side compilation printf
      if (Args.getLastArg(options::OPT_mprintf_kind_EQ)) {
        CmdArgs.push_back(Args.MakeArgString(
            "-mprintf-kind=" +
            Args.getLastArgValue(options::OPT_mprintf_kind_EQ)));
        // Force compiler error on invalid conversion specifiers
        CmdArgs.push_back(
            Args.MakeArgString("-Werror=format-invalid-specifier"));
      }
    }
  }

  // Unconditionally claim the printf option now to avoid unused diagnostic.
  if (const Arg *PF = Args.getLastArg(options::OPT_mprintf_kind_EQ))
    PF->claim();

  Arg *SYCLStdArg = Args.getLastArg(options::OPT_sycl_std_EQ);

  if (IsSYCL) {
    if (IsSYCLDevice) {
      if (Triple.isNVPTX()) {
        StringRef GPUArchName = JA.getOffloadingArch();
        // TODO: Once default arch is moved to at least SM_53, empty arch should
        // also result in the flag added.
        if (!GPUArchName.empty() &&
            StringToOffloadArch(GPUArchName) >= OffloadArch::SM_53)
          CmdArgs.push_back("-fnative-half-type");
      }
      // Pass the triple of host when doing SYCL
      llvm::Triple AuxT = C.getDefaultToolChain().getTriple();
      std::string NormalizedTriple = AuxT.normalize();
      CmdArgs.push_back("-aux-triple");
      CmdArgs.push_back(Args.MakeArgString(NormalizedTriple));

      // We want to compile sycl kernels.
      CmdArgs.push_back("-fsycl-is-device");
      CmdArgs.push_back("-fdeclare-spirv-builtins");

      // Default value for FPGA is false, for all other targets is true.
      if (!Args.hasFlag(options::OPT_fsycl_early_optimizations,
                        options::OPT_fno_sycl_early_optimizations,
                        !IsFPGASYCLOffloadDevice))
        CmdArgs.push_back("-fno-sycl-early-optimizations");
      else if (RawTriple.isSPIROrSPIRV()) {
        // Set `sycl-opt` option to configure LLVM passes for SPIR/SPIR-V target
        CmdArgs.push_back("-mllvm");
        CmdArgs.push_back("-sycl-opt");
      }
      if (IsSYCLNativeCPU) {
        CmdArgs.push_back("-fsycl-is-native-cpu");
        CmdArgs.push_back("-D");
        CmdArgs.push_back("__SYCL_NATIVE_CPU__");
        CmdArgs.push_back("-fno-autolink");
      }

      // Turn on Dead Parameter Elimination Optimization with early
      // optimizations
      // TODO: Enable DAE by default without the Optimization level check in the
      // driver.  The enabling can be done in CodeGenOpt, and we can pass an
      // option to explicitly disable/disable here.
      if (!(RawTriple.isAMDGCN()) &&
          Args.hasFlag(options::OPT_fsycl_dead_args_optimization,
                       options::OPT_fno_sycl_dead_args_optimization,
                       isSYCLOptimizationO2orHigher(Args)))
        CmdArgs.push_back("-fenable-sycl-dae");
      if (IsWindowsMSVC) {
        CmdArgs.push_back("-fms-extensions");
        CmdArgs.push_back("-fms-compatibility");
        CmdArgs.push_back("-fdelayed-template-parsing");
        VersionTuple MSVT =
            C.getDefaultToolChain().computeMSVCVersion(&D, Args);
        if (!MSVT.empty())
          CmdArgs.push_back(Args.MakeArgString("-fms-compatibility-version=" +
                                               MSVT.getAsString()));
        else {
          const char *LowestMSVCSupported = "19.16.27023"; // VS2017 v15.9
          CmdArgs.push_back(Args.MakeArgString(
              Twine("-fms-compatibility-version=") + LowestMSVCSupported));
        }
      }

      if (Args.hasFlag(options::OPT_fsycl_allow_func_ptr,
                       options::OPT_fno_sycl_allow_func_ptr, false)) {
        CmdArgs.push_back("-fsycl-allow-func-ptr");
      }

<<<<<<< HEAD
    Args.AddLastArg(CmdArgs, options::OPT_fsycl_rtc_mode,
                    options::OPT_fno_sycl_rtc_mode);

    Args.AddLastArg(CmdArgs, options::OPT_fsycl_decompose_functor,
                    options::OPT_fno_sycl_decompose_functor);
=======
      Args.AddLastArg(CmdArgs, options::OPT_fsycl_decompose_functor,
                      options::OPT_fno_sycl_decompose_functor);

      // Forward -fsycl-instrument-device-code option to cc1. This option will
      // only be used for SPIR/SPIR-V based targets.
      if (Triple.isSPIROrSPIRV())
        if (Args.hasFlag(options::OPT_fsycl_instrument_device_code,
                         options::OPT_fno_sycl_instrument_device_code, false))
          CmdArgs.push_back("-fsycl-instrument-device-code");

      if (!SYCLStdArg) {
        // The user had not pass SYCL version, thus we'll employ no-sycl-strict
        // to allow address-space unqualified pointers in function params/return
        // along with marking the same function with explicit SYCL_EXTERNAL
        CmdArgs.push_back("-Wno-sycl-strict");
      }
>>>>>>> 3dee3c7a

      // Set O2 optimization level by default
      if (!Args.getLastArg(options::OPT_O_Group))
        CmdArgs.push_back("-O2");

      // Add the integration header option to generate the header.
      StringRef Header(D.getIntegrationHeader(Input.getBaseInput()));
      if (!Header.empty()) {
        SmallString<128> HeaderOpt("-fsycl-int-header=");
        HeaderOpt.append(Header);
        CmdArgs.push_back(Args.MakeArgString(HeaderOpt));
      }

      if (!Args.hasArg(options::OPT_fno_sycl_use_footer)) {
        // Add the integration footer option to generated the footer.
        StringRef Footer(D.getIntegrationFooter(Input.getBaseInput()));
        if (!Footer.empty()) {
          SmallString<128> FooterOpt("-fsycl-int-footer=");
          FooterOpt.append(Footer);
          CmdArgs.push_back(Args.MakeArgString(FooterOpt));
        }
      }

      // Forward -fsycl-default-sub-group-size if in SYCL mode.
      Args.AddLastArg(CmdArgs, options::OPT_fsycl_default_sub_group_size);

      if (Args.hasArg(options::OPT_fsycl_optimize_non_user_code)) {
        const Arg *OArg = Args.getLastArg(options::OPT_O_Group);
        if (!OArg || !OArg->getOption().matches(options::OPT_O0)) {
          bool isCLMode = C.getDriver().IsCLMode();
          // Linux and Windows have different debug options.
          const StringRef Option = isCLMode ? "-Od" : "-O0";
          D.Diag(diag::err_drv_fsycl_wrong_optimization_options) << Option;
        }

        CmdArgs.push_back("-fsycl-optimize-non-user-code");
      }
      // Add any predefined macros associated with intel_gpu* type targets
      // passed in with -fsycl-targets
      // TODO: Macros are populated during device compilations and saved for
      // addition to the host compilation. There is no dependence connection
      // between device and host where we should be able to use the offloading
      // arch to add the macro to the host compile.
      auto addTargetMacros = [&](const llvm::Triple &Triple) {
        if (!Triple.isSPIR() && !Triple.isNVPTX() && !Triple.isAMDGCN())
          return;
        SmallString<64> Macro;
        if ((Triple.isSPIR() &&
             Triple.getSubArch() == llvm::Triple::SPIRSubArch_gen) ||
            Triple.isNVPTX() || Triple.isAMDGCN()) {
          StringRef Device = JA.getOffloadingArch();
          if (!Device.empty() &&
              !SYCL::gen::getGenDeviceMacro(Device).empty()) {
            Macro = "-D";
            Macro += SYCL::gen::getGenDeviceMacro(Device);
          }
        } else if (Triple.getSubArch() == llvm::Triple::SPIRSubArch_x86_64)
          Macro = "-D__SYCL_TARGET_INTEL_X86_64__";
        if (Macro.size()) {
          CmdArgs.push_back(Args.MakeArgString(Macro));
          D.addSYCLTargetMacroArg(Args, Macro);
        }
      };
      addTargetMacros(RawTriple);
    } else {
      // Add any options that are needed specific to SYCL offload while
      // performing the host side compilation.

      // Let the front-end host compilation flow know about SYCL offload
      // compilation
      CmdArgs.push_back("-fsycl-is-host");

      // Add the -include option to add the integration header
      StringRef Header = D.getIntegrationHeader(Input.getBaseInput());
      // Do not add the integration header if we are compiling after the
      // integration footer has been applied.  Check for the append job
      // action to determine this.
      if (types::getPreprocessedType(Input.getType()) != types::TY_INVALID &&
          !Header.empty()) {
        // Add the -include-internal-header option to add the integration header
        CmdArgs.push_back("-include-internal-header");
        CmdArgs.push_back(Args.MakeArgString(Header));
        // When creating dependency information, filter out the generated
        // header file.
        CmdArgs.push_back("-dependency-filter");
        CmdArgs.push_back(Args.MakeArgString(Header));

        // Since this is a host compilation and the integration header is
        // included, enable the integration header based diagnostics.
        CmdArgs.push_back("-fsycl-enable-int-header-diags");
      }

      StringRef Footer = D.getIntegrationFooter(Input.getBaseInput());
      if (types::getPreprocessedType(Input.getType()) != types::TY_INVALID &&
          !Args.hasArg(options::OPT_fno_sycl_use_footer) && !Footer.empty()) {
        // Add the -include-internal-footer option to add the integration footer
        CmdArgs.push_back("-include-internal-footer");
        CmdArgs.push_back(Args.MakeArgString(Footer));
        // When creating dependency information, filter out the generated
        // integration footer file.
        CmdArgs.push_back("-dependency-filter");
        CmdArgs.push_back(Args.MakeArgString(Footer));
      }

      if (!D.IsCLMode() && IsWindowsMSVC &&
          !Args.hasArg(options::OPT_fms_runtime_lib_EQ)) {
        // SYCL library is guaranteed to work correctly only with dynamic
        // MSVC runtime.
        CmdArgs.push_back("-D_MT");
        CmdArgs.push_back("-D_DLL");
      }
      // Add the SYCL target macro arguments that were generated during the
      // device compilation step.
      for (auto &Macro : D.getSYCLTargetMacroArgs())
        CmdArgs.push_back(Args.MakeArgString(Macro));
      if (Args.hasArg(options::OPT_fno_sycl_esimd_build_host_code))
        CmdArgs.push_back("-fno-sycl-esimd-build-host-code");
    }

    // Set options for both host and device
    if (SYCLStdArg) {
      SYCLStdArg->render(Args, CmdArgs);
      CmdArgs.push_back("-fsycl-std-layout-kernel-params");
    } else {
      // Ensure the default version in SYCL mode is 2020.
      CmdArgs.push_back("-sycl-std=2020");
    }

    if (Arg *A = Args.getLastArg(options::OPT_fsycl_id_queries_fit_in_int,
                                 options::OPT_fno_sycl_id_queries_fit_in_int))
      A->render(Args, CmdArgs);

    if (Args.hasArg(options::OPT_fpreview_breaking_changes))
      CmdArgs.push_back("-D__INTEL_PREVIEW_BREAKING_CHANGES");

    bool DisableSYCLForceInlineKernelLambda = false;
    if (Arg *A = Args.getLastArg(options::OPT_O_Group))
      DisableSYCLForceInlineKernelLambda =
          A->getOption().matches(options::OPT_O0);
    // At -O0, disable the inlining for debugging purposes.
    if (!Args.hasFlag(options::OPT_fsycl_force_inline_kernel_lambda,
                      options::OPT_fno_sycl_force_inline_kernel_lambda,
                      !DisableSYCLForceInlineKernelLambda &&
                          !IsFPGASYCLOffloadDevice))
      CmdArgs.push_back("-fno-sycl-force-inline-kernel-lambda");

    // Add -ffine-grained-bitfield-accesses option. This will be added
    // only for SPIR/SPIR-V based targets.
    if (Triple.isSPIROrSPIRV()) {
      // It cannot be enabled together with a sanitizer
      if (!Args.getLastArg(options::OPT_fsanitize_EQ))
        CmdArgs.push_back("-ffine-grained-bitfield-accesses");
    }

    if (!Args.hasFlag(options::OPT_fsycl_unnamed_lambda,
                      options::OPT_fno_sycl_unnamed_lambda, true))
      CmdArgs.push_back("-fno-sycl-unnamed-lambda");

    if (!Args.hasFlag(options::OPT_fsycl_esimd_force_stateless_mem,
                      options::OPT_fno_sycl_esimd_force_stateless_mem, true))
      CmdArgs.push_back("-fno-sycl-esimd-force-stateless-mem");

    if (Arg *A = Args.getLastArg(options::OPT_fsycl_range_rounding_EQ))
      A->render(Args, CmdArgs);

    if (Arg *A = Args.getLastArg(options::OPT_fsycl_exp_range_rounding))
      A->render(Args, CmdArgs);

    if (Arg *A = Args.getLastArg(options::OPT_fsycl_fp64_conv_emu)) {
      if (Triple.isSPIRAOT() &&
          Triple.getSubArch() == llvm::Triple::SPIRSubArch_gen)
        A->render(Args, CmdArgs);
    }

    // Add the Unique ID prefix
    StringRef UniqueID = D.getSYCLUniqueID(Input.getBaseInput());
    if (!UniqueID.empty())
      CmdArgs.push_back(
          Args.MakeArgString(Twine("-fsycl-unique-prefix=") + UniqueID));

    // Disable parallel for range-rounding for anything involving FPGA
    auto SYCLTCRange = C.getOffloadToolChains<Action::OFK_SYCL>();
    bool HasFPGA = false;
    for (auto TI = SYCLTCRange.first, TE = SYCLTCRange.second; TI != TE; ++TI) {
      llvm::Triple SYCLTriple = TI->second->getTriple();
      if (SYCLTriple.getSubArch() == llvm::Triple::SPIRSubArch_fpga) {
        HasFPGA = true;
        if (!IsSYCLDevice) {
          CmdArgs.push_back("-aux-triple");
          CmdArgs.push_back(Args.MakeArgString(SYCLTriple.getTriple()));
        }
        break;
      }
    }
    // At -O0, imply -fsycl-disable-range-rounding.
    bool DisableRangeRounding = false;
    if (Arg *A = Args.getLastArg(options::OPT_O_Group)) {
      if (A->getOption().matches(options::OPT_O0))
        // If the user has set some range rounding preference then let that
        // override not range rounding at -O0
        if (!Args.getLastArg(options::OPT_fsycl_range_rounding_EQ))
          DisableRangeRounding = true;
    }
    if (DisableRangeRounding || HasFPGA)
      CmdArgs.push_back("-fsycl-range-rounding=disable");

    if (HasFPGA) {
      // Pass -fintelfpga to both the host and device SYCL compilations if set.
      CmdArgs.push_back("-fintelfpga");
    }

    const auto DeviceTraitsMacrosArgs = D.getDeviceTraitsMacrosArgs();
    for (const auto &Arg : DeviceTraitsMacrosArgs) {
      CmdArgs.push_back(Arg);
    }
  }

  if (IsOpenMPDevice) {
    // We have to pass the triple of the host if compiling for an OpenMP device.
    std::string NormalizedTriple =
        C.getSingleOffloadToolChain<Action::OFK_Host>()
            ->getTriple()
            .normalize();
    CmdArgs.push_back("-aux-triple");
    CmdArgs.push_back(Args.MakeArgString(NormalizedTriple));
  }

  if (Triple.isOSWindows() && (Triple.getArch() == llvm::Triple::arm ||
                               Triple.getArch() == llvm::Triple::thumb)) {
    unsigned Offset = Triple.getArch() == llvm::Triple::arm ? 4 : 6;
    unsigned Version = 0;
    bool Failure =
        Triple.getArchName().substr(Offset).consumeInteger(10, Version);
    if (Failure || Version < 7)
      D.Diag(diag::err_target_unsupported_arch) << Triple.getArchName()
                                                << TripleStr;
  }

  // Push all default warning arguments that are specific to
  // the given target.  These come before user provided warning options
  // are provided.
  TC.addClangWarningOptions(CmdArgs);

  // FIXME: Subclass ToolChain for SPIR/SPIR-V and move this to
  // addClangWarningOptions.
  if (Triple.isSPIROrSPIRV())
    CmdArgs.push_back("-Wspir-compat");

  // Select the appropriate action.
  RewriteKind rewriteKind = RK_None;

  bool UnifiedLTO = false;
  if (IsUsingLTO) {
    UnifiedLTO = Args.hasFlag(options::OPT_funified_lto,
                              options::OPT_fno_unified_lto, Triple.isPS());
    if (UnifiedLTO)
      CmdArgs.push_back("-funified-lto");
  }

  // If CollectArgsForIntegratedAssembler() isn't called below, claim the args
  // it claims when not running an assembler. Otherwise, clang would emit
  // "argument unused" warnings for assembler flags when e.g. adding "-E" to
  // flags while debugging something. That'd be somewhat inconvenient, and it's
  // also inconsistent with most other flags -- we don't warn on
  // -ffunction-sections not being used in -E mode either for example, even
  // though it's not really used either.
  if (!isa<AssembleJobAction>(JA)) {
    // The args claimed here should match the args used in
    // CollectArgsForIntegratedAssembler().
    if (TC.useIntegratedAs()) {
      Args.ClaimAllArgs(options::OPT_mrelax_all);
      Args.ClaimAllArgs(options::OPT_mno_relax_all);
      Args.ClaimAllArgs(options::OPT_mincremental_linker_compatible);
      Args.ClaimAllArgs(options::OPT_mno_incremental_linker_compatible);
      switch (C.getDefaultToolChain().getArch()) {
      case llvm::Triple::arm:
      case llvm::Triple::armeb:
      case llvm::Triple::thumb:
      case llvm::Triple::thumbeb:
        Args.ClaimAllArgs(options::OPT_mimplicit_it_EQ);
        break;
      default:
        break;
      }
    }
    Args.ClaimAllArgs(options::OPT_Wa_COMMA);
    Args.ClaimAllArgs(options::OPT_Xassembler);
    Args.ClaimAllArgs(options::OPT_femit_dwarf_unwind_EQ);
  }

  if (isa<AnalyzeJobAction>(JA)) {
    assert(JA.getType() == types::TY_Plist && "Invalid output type.");
    CmdArgs.push_back("-analyze");
  } else if (isa<MigrateJobAction>(JA)) {
    CmdArgs.push_back("-migrate");
  } else if (isa<PreprocessJobAction>(JA)) {
    if (Output.getType() == types::TY_Dependencies)
      CmdArgs.push_back("-Eonly");
    else {
      CmdArgs.push_back("-E");
      if (Args.hasArg(options::OPT_rewrite_objc) &&
          !Args.hasArg(options::OPT_g_Group))
        CmdArgs.push_back("-P");
      else if (JA.getType() == types::TY_PP_CXXHeaderUnit)
        CmdArgs.push_back("-fdirectives-only");
    }
  } else if (isa<AssembleJobAction>(JA)) {
    if (IsSYCLDevice && !IsSYCLNativeCPU) {
      CmdArgs.push_back("-emit-llvm-bc");
    } else {
      CmdArgs.push_back("-emit-obj");
      CollectArgsForIntegratedAssembler(C, Args, CmdArgs, D);
    }
    if (IsSYCLDevice && IsSYCLNativeCPU) {
      CmdArgs.push_back("-mllvm");
      CmdArgs.push_back("-sycl-native-cpu-backend");
    }

    // Also ignore explicit -force_cpusubtype_ALL option.
    (void)Args.hasArg(options::OPT_force__cpusubtype__ALL);
  } else if (isa<PrecompileJobAction>(JA)) {
    if (JA.getType() == types::TY_Nothing)
      CmdArgs.push_back("-fsyntax-only");
    else if (JA.getType() == types::TY_ModuleFile)
      CmdArgs.push_back("-emit-module-interface");
    else if (JA.getType() == types::TY_HeaderUnit)
      CmdArgs.push_back("-emit-header-unit");
    else
      CmdArgs.push_back("-emit-pch");
  } else if (isa<VerifyPCHJobAction>(JA)) {
    CmdArgs.push_back("-verify-pch");
  } else if (isa<ExtractAPIJobAction>(JA)) {
    assert(JA.getType() == types::TY_API_INFO &&
           "Extract API actions must generate a API information.");
    CmdArgs.push_back("-extract-api");

    if (Arg *PrettySGFArg = Args.getLastArg(options::OPT_emit_pretty_sgf))
      PrettySGFArg->render(Args, CmdArgs);

    Arg *SymbolGraphDirArg = Args.getLastArg(options::OPT_symbol_graph_dir_EQ);

    if (Arg *ProductNameArg = Args.getLastArg(options::OPT_product_name_EQ))
      ProductNameArg->render(Args, CmdArgs);
    if (Arg *ExtractAPIIgnoresFileArg =
            Args.getLastArg(options::OPT_extract_api_ignores_EQ))
      ExtractAPIIgnoresFileArg->render(Args, CmdArgs);
    if (Arg *EmitExtensionSymbolGraphs =
            Args.getLastArg(options::OPT_emit_extension_symbol_graphs)) {
      if (!SymbolGraphDirArg)
        D.Diag(diag::err_drv_missing_symbol_graph_dir);

      EmitExtensionSymbolGraphs->render(Args, CmdArgs);
    }
    if (SymbolGraphDirArg)
      SymbolGraphDirArg->render(Args, CmdArgs);
  } else {
    assert((isa<CompileJobAction>(JA) || isa<BackendJobAction>(JA)) &&
           "Invalid action for clang tool.");
    if (JA.getType() == types::TY_Nothing) {
      CmdArgs.push_back("-fsyntax-only");
    } else if (JA.getType() == types::TY_LLVM_IR ||
               JA.getType() == types::TY_LTO_IR) {
      CmdArgs.push_back("-emit-llvm");
    } else if (JA.getType() == types::TY_LLVM_BC ||
               JA.getType() == types::TY_LTO_BC) {
      // Emit textual llvm IR for AMDGPU offloading for -emit-llvm -S
      if (Triple.isAMDGCN() && IsOpenMPDevice && Args.hasArg(options::OPT_S) &&
          Args.hasArg(options::OPT_emit_llvm)) {
        CmdArgs.push_back("-emit-llvm");
      } else {
        CmdArgs.push_back("-emit-llvm-bc");
      }
    } else if (JA.getType() == types::TY_IFS ||
               JA.getType() == types::TY_IFS_CPP) {
      StringRef ArgStr =
          Args.hasArg(options::OPT_interface_stub_version_EQ)
              ? Args.getLastArgValue(options::OPT_interface_stub_version_EQ)
              : "ifs-v1";
      CmdArgs.push_back("-emit-interface-stubs");
      CmdArgs.push_back(
          Args.MakeArgString(Twine("-interface-stub-version=") + ArgStr.str()));
    } else if (JA.getType() == types::TY_PP_Asm) {
      CmdArgs.push_back("-S");
    } else if (JA.getType() == types::TY_AST) {
      CmdArgs.push_back("-emit-pch");
    } else if (JA.getType() == types::TY_ModuleFile) {
      CmdArgs.push_back("-module-file-info");
    } else if (JA.getType() == types::TY_RewrittenObjC) {
      CmdArgs.push_back("-rewrite-objc");
      rewriteKind = RK_NonFragile;
    } else if (JA.getType() == types::TY_RewrittenLegacyObjC) {
      CmdArgs.push_back("-rewrite-objc");
      rewriteKind = RK_Fragile;
    } else {
      assert(JA.getType() == types::TY_PP_Asm && "Unexpected output type!");
    }

    // Preserve use-list order by default when emitting bitcode, so that
    // loading the bitcode up in 'opt' or 'llc' and running passes gives the
    // same result as running passes here.  For LTO, we don't need to preserve
    // the use-list order, since serialization to bitcode is part of the flow.
    if (JA.getType() == types::TY_LLVM_BC)
      CmdArgs.push_back("-emit-llvm-uselists");

    if (IsUsingLTO) {
      bool IsUsingOffloadNewDriver =
          Args.hasFlag(options::OPT_offload_new_driver,
                       options::OPT_no_offload_new_driver, false);
      Arg *SYCLSplitMode =
          Args.getLastArg(options::OPT_fsycl_device_code_split_EQ);
      bool IsDeviceCodeSplitDisabled =
          SYCLSplitMode && StringRef(SYCLSplitMode->getValue()) == "off";
      bool IsSYCLLTOSupported =
          JA.isDeviceOffloading(Action::OFK_SYCL) && IsUsingOffloadNewDriver;
      if ((IsDeviceOffloadAction &&
           !JA.isDeviceOffloading(Action::OFK_OpenMP) && !Triple.isAMDGPU() &&
           !IsUsingOffloadNewDriver) ||
          (JA.isDeviceOffloading(Action::OFK_SYCL) && !IsSYCLLTOSupported)) {
        D.Diag(diag::err_drv_unsupported_opt_for_target)
            << Args.getLastArg(options::OPT_foffload_lto,
                               options::OPT_foffload_lto_EQ)
                   ->getAsString(Args)
            << Triple.getTriple();
      } else if (Triple.isNVPTX() && !IsRDCMode &&
                 JA.isDeviceOffloading(Action::OFK_Cuda)) {
        D.Diag(diag::err_drv_unsupported_opt_for_language_mode)
            << Args.getLastArg(options::OPT_foffload_lto,
                               options::OPT_foffload_lto_EQ)
                   ->getAsString(Args)
            << "-fno-gpu-rdc";
      } else if (JA.isDeviceOffloading(Action::OFK_SYCL) &&
                 IsDeviceCodeSplitDisabled && LTOMode == LTOK_Thin) {
        D.Diag(diag::err_drv_sycl_thinlto_split_off)
            << SYCLSplitMode->getAsString(Args)
            << Args.getLastArg(options::OPT_foffload_lto,
                               options::OPT_foffload_lto_EQ)
                   ->getAsString(Args);
      } else {
        assert(LTOMode == LTOK_Full || LTOMode == LTOK_Thin);
        CmdArgs.push_back(Args.MakeArgString(
            Twine("-flto=") + (LTOMode == LTOK_Thin ? "thin" : "full")));
        // PS4 uses the legacy LTO API, which does not support some of the
        // features enabled by -flto-unit.
        if (!RawTriple.isPS4() ||
            (D.getLTOMode() == LTOK_Full) || !UnifiedLTO)
          CmdArgs.push_back("-flto-unit");
      }
    }
  }

  Args.AddLastArg(CmdArgs, options::OPT_dumpdir);

  if (const Arg *A = Args.getLastArg(options::OPT_fthinlto_index_EQ)) {
    if (!types::isLLVMIR(Input.getType()))
      D.Diag(diag::err_drv_arg_requires_bitcode_input) << A->getAsString(Args);
    Args.AddLastArg(CmdArgs, options::OPT_fthinlto_index_EQ);
  }

  if (Triple.isPPC())
    Args.addOptInFlag(CmdArgs, options::OPT_mregnames,
                      options::OPT_mno_regnames);

  if (Args.getLastArg(options::OPT_fthin_link_bitcode_EQ))
    Args.AddLastArg(CmdArgs, options::OPT_fthin_link_bitcode_EQ);

  if (Args.getLastArg(options::OPT_save_temps_EQ))
    Args.AddLastArg(CmdArgs, options::OPT_save_temps_EQ);

  auto *MemProfArg = Args.getLastArg(options::OPT_fmemory_profile,
                                     options::OPT_fmemory_profile_EQ,
                                     options::OPT_fno_memory_profile);
  if (MemProfArg &&
      !MemProfArg->getOption().matches(options::OPT_fno_memory_profile))
    MemProfArg->render(Args, CmdArgs);

  if (auto *MemProfUseArg =
          Args.getLastArg(options::OPT_fmemory_profile_use_EQ)) {
    if (MemProfArg)
      D.Diag(diag::err_drv_argument_not_allowed_with)
          << MemProfUseArg->getAsString(Args) << MemProfArg->getAsString(Args);
    if (auto *PGOInstrArg = Args.getLastArg(options::OPT_fprofile_generate,
                                            options::OPT_fprofile_generate_EQ))
      D.Diag(diag::err_drv_argument_not_allowed_with)
          << MemProfUseArg->getAsString(Args) << PGOInstrArg->getAsString(Args);
    MemProfUseArg->render(Args, CmdArgs);
  }

  // Embed-bitcode option.
  // Only white-listed flags below are allowed to be embedded.
  if (C.getDriver().embedBitcodeInObject() && !IsUsingLTO &&
      (isa<BackendJobAction>(JA) || isa<AssembleJobAction>(JA))) {
    // Add flags implied by -fembed-bitcode.
    Args.AddLastArg(CmdArgs, options::OPT_fembed_bitcode_EQ);
    // Disable all llvm IR level optimizations.
    CmdArgs.push_back("-disable-llvm-passes");

    // Render target options.
    TC.addClangTargetOptions(Args, CmdArgs, JA.getOffloadingDeviceKind());

    // reject options that shouldn't be supported in bitcode
    // also reject kernel/kext
    static const constexpr unsigned kBitcodeOptionIgnorelist[] = {
        options::OPT_mkernel,
        options::OPT_fapple_kext,
        options::OPT_ffunction_sections,
        options::OPT_fno_function_sections,
        options::OPT_fdata_sections,
        options::OPT_fno_data_sections,
        options::OPT_fbasic_block_sections_EQ,
        options::OPT_funique_internal_linkage_names,
        options::OPT_fno_unique_internal_linkage_names,
        options::OPT_funique_section_names,
        options::OPT_fno_unique_section_names,
        options::OPT_funique_basic_block_section_names,
        options::OPT_fno_unique_basic_block_section_names,
        options::OPT_mrestrict_it,
        options::OPT_mno_restrict_it,
        options::OPT_mstackrealign,
        options::OPT_mno_stackrealign,
        options::OPT_mstack_alignment,
        options::OPT_mcmodel_EQ,
        options::OPT_mlong_calls,
        options::OPT_mno_long_calls,
        options::OPT_ggnu_pubnames,
        options::OPT_gdwarf_aranges,
        options::OPT_fdebug_types_section,
        options::OPT_fno_debug_types_section,
        options::OPT_fdwarf_directory_asm,
        options::OPT_fno_dwarf_directory_asm,
        options::OPT_mrelax_all,
        options::OPT_mno_relax_all,
        options::OPT_ftrap_function_EQ,
        options::OPT_ffixed_r9,
        options::OPT_mfix_cortex_a53_835769,
        options::OPT_mno_fix_cortex_a53_835769,
        options::OPT_ffixed_x18,
        options::OPT_mglobal_merge,
        options::OPT_mno_global_merge,
        options::OPT_mred_zone,
        options::OPT_mno_red_zone,
        options::OPT_Wa_COMMA,
        options::OPT_Xassembler,
        options::OPT_mllvm,
    };
    for (const auto &A : Args)
      if (llvm::is_contained(kBitcodeOptionIgnorelist, A->getOption().getID()))
        D.Diag(diag::err_drv_unsupported_embed_bitcode) << A->getSpelling();

    // Render the CodeGen options that need to be passed.
    Args.addOptOutFlag(CmdArgs, options::OPT_foptimize_sibling_calls,
                       options::OPT_fno_optimize_sibling_calls);

    RenderFloatingPointOptions(TC, D, isOptimizationLevelFast(Args), Args,
                               CmdArgs, JA);

    // Render ABI arguments
    switch (TC.getArch()) {
    default: break;
    case llvm::Triple::arm:
    case llvm::Triple::armeb:
    case llvm::Triple::thumbeb:
      RenderARMABI(D, Triple, Args, CmdArgs);
      break;
    case llvm::Triple::aarch64:
    case llvm::Triple::aarch64_32:
    case llvm::Triple::aarch64_be:
      RenderAArch64ABI(Triple, Args, CmdArgs);
      break;
    }

    // Optimization level for CodeGen.
    if (const Arg *A = Args.getLastArg(options::OPT_O_Group)) {
      if (A->getOption().matches(options::OPT_O4)) {
        CmdArgs.push_back("-O3");
        D.Diag(diag::warn_O4_is_O3);
      } else {
        A->render(Args, CmdArgs);
      }
    }

    // Input/Output file.
    if (Output.getType() == types::TY_Dependencies) {
      // Handled with other dependency code.
    } else if (Output.isFilename()) {
      CmdArgs.push_back("-o");
      CmdArgs.push_back(Output.getFilename());
    } else {
      assert(Output.isNothing() && "Input output.");
    }

    for (const auto &II : Inputs) {
      addDashXForInput(Args, II, CmdArgs);
      if (II.isFilename())
        CmdArgs.push_back(II.getFilename());
      else
        II.getInputArg().renderAsInput(Args, CmdArgs);
    }

    C.addCommand(std::make_unique<Command>(
        JA, *this, ResponseFileSupport::AtFileUTF8(), D.getClangProgramPath(),
        CmdArgs, Inputs, Output, D.getPrependArg()));
    return;
  }

  if (C.getDriver().embedBitcodeMarkerOnly() && !IsUsingLTO)
    CmdArgs.push_back("-fembed-bitcode=marker");

  // We normally speed up the clang process a bit by skipping destructors at
  // exit, but when we're generating diagnostics we can rely on some of the
  // cleanup.
  if (!C.isForDiagnostics())
    CmdArgs.push_back("-disable-free");
  CmdArgs.push_back("-clear-ast-before-backend");

#ifdef NDEBUG
  const bool IsAssertBuild = false;
#else
  const bool IsAssertBuild = true;
#endif

  // Disable the verification pass in asserts builds unless otherwise specified.
  if (Args.hasFlag(options::OPT_fno_verify_intermediate_code,
                   options::OPT_fverify_intermediate_code, !IsAssertBuild)) {
    CmdArgs.push_back("-disable-llvm-verifier");
  }

  // Discard value names in assert builds unless otherwise specified.
  if (Args.hasFlag(options::OPT_fdiscard_value_names,
                   options::OPT_fno_discard_value_names,
                   !IsAssertBuild && !IsFPGASYCLOffloadDevice)) {
    if (Args.hasArg(options::OPT_fdiscard_value_names) &&
        llvm::any_of(Inputs, [](const clang::driver::InputInfo &II) {
          return types::isLLVMIR(II.getType());
        })) {
      D.Diag(diag::warn_ignoring_fdiscard_for_bitcode);
    }
    CmdArgs.push_back("-discard-value-names");
  }

  // Set the main file name, so that debug info works even with
  // -save-temps.
  CmdArgs.push_back("-main-file-name");
  CmdArgs.push_back(getBaseInputName(Args, Input));

  // Some flags which affect the language (via preprocessor
  // defines).
  if (Args.hasArg(options::OPT_static))
    CmdArgs.push_back("-static-define");

  if (Args.hasArg(options::OPT_municode))
    CmdArgs.push_back("-DUNICODE");

  if (isa<AnalyzeJobAction>(JA))
    RenderAnalyzerOptions(Args, CmdArgs, Triple, Input);

  if (isa<AnalyzeJobAction>(JA) ||
      (isa<PreprocessJobAction>(JA) && Args.hasArg(options::OPT__analyze)))
    CmdArgs.push_back("-setup-static-analyzer");

  // Enable compatilibily mode to avoid analyzer-config related errors.
  // Since we can't access frontend flags through hasArg, let's manually iterate
  // through them.
  bool FoundAnalyzerConfig = false;
  for (auto *Arg : Args.filtered(options::OPT_Xclang))
    if (StringRef(Arg->getValue()) == "-analyzer-config") {
      FoundAnalyzerConfig = true;
      break;
    }
  if (!FoundAnalyzerConfig)
    for (auto *Arg : Args.filtered(options::OPT_Xanalyzer))
      if (StringRef(Arg->getValue()) == "-analyzer-config") {
        FoundAnalyzerConfig = true;
        break;
      }
  if (FoundAnalyzerConfig)
    CmdArgs.push_back("-analyzer-config-compatibility-mode=true");

  CheckCodeGenerationOptions(D, Args);

  unsigned FunctionAlignment = ParseFunctionAlignment(TC, Args);
  assert(FunctionAlignment <= 31 && "function alignment will be truncated!");
  if (FunctionAlignment) {
    CmdArgs.push_back("-function-alignment");
    CmdArgs.push_back(Args.MakeArgString(std::to_string(FunctionAlignment)));
  }

  // We support -falign-loops=N where N is a power of 2. GCC supports more
  // forms.
  if (const Arg *A = Args.getLastArg(options::OPT_falign_loops_EQ)) {
    unsigned Value = 0;
    if (StringRef(A->getValue()).getAsInteger(10, Value) || Value > 65536)
      TC.getDriver().Diag(diag::err_drv_invalid_int_value)
          << A->getAsString(Args) << A->getValue();
    else if (Value & (Value - 1))
      TC.getDriver().Diag(diag::err_drv_alignment_not_power_of_two)
          << A->getAsString(Args) << A->getValue();
    // Treat =0 as unspecified (use the target preference).
    if (Value)
      CmdArgs.push_back(Args.MakeArgString("-falign-loops=" +
                                           Twine(std::min(Value, 65536u))));
  }

  if (Triple.isOSzOS()) {
    // On z/OS some of the system header feature macros need to
    // be defined to enable most cross platform projects to build
    // successfully.  Ths include the libc++ library.  A
    // complicating factor is that users can define these
    // macros to the same or different values.  We need to add
    // the definition for these macros to the compilation command
    // if the user hasn't already defined them.

    auto findMacroDefinition = [&](const std::string &Macro) {
      auto MacroDefs = Args.getAllArgValues(options::OPT_D);
      return llvm::any_of(MacroDefs, [&](const std::string &M) {
        return M == Macro || M.find(Macro + '=') != std::string::npos;
      });
    };

    // _UNIX03_WITHDRAWN is required for libcxx & porting.
    if (!findMacroDefinition("_UNIX03_WITHDRAWN"))
      CmdArgs.push_back("-D_UNIX03_WITHDRAWN");
    // _OPEN_DEFAULT is required for XL compat
    if (!findMacroDefinition("_OPEN_DEFAULT"))
      CmdArgs.push_back("-D_OPEN_DEFAULT");
    if (D.CCCIsCXX() || types::isCXX(Input.getType())) {
      // _XOPEN_SOURCE=600 is required for libcxx.
      if (!findMacroDefinition("_XOPEN_SOURCE"))
        CmdArgs.push_back("-D_XOPEN_SOURCE=600");
    }
  }

  llvm::Reloc::Model RelocationModel;
  unsigned PICLevel;
  bool IsPIE;
  std::tie(RelocationModel, PICLevel, IsPIE) = ParsePICArgs(TC, Args);
  Arg *LastPICDataRelArg =
      Args.getLastArg(options::OPT_mno_pic_data_is_text_relative,
                      options::OPT_mpic_data_is_text_relative);
  bool NoPICDataIsTextRelative = false;
  if (LastPICDataRelArg) {
    if (LastPICDataRelArg->getOption().matches(
            options::OPT_mno_pic_data_is_text_relative)) {
      NoPICDataIsTextRelative = true;
      if (!PICLevel)
        D.Diag(diag::err_drv_argument_only_allowed_with)
            << "-mno-pic-data-is-text-relative"
            << "-fpic/-fpie";
    }
    if (!Triple.isSystemZ())
      D.Diag(diag::err_drv_unsupported_opt_for_target)
          << (NoPICDataIsTextRelative ? "-mno-pic-data-is-text-relative"
                                      : "-mpic-data-is-text-relative")
          << RawTriple.str();
  }

  bool IsROPI = RelocationModel == llvm::Reloc::ROPI ||
                RelocationModel == llvm::Reloc::ROPI_RWPI;
  bool IsRWPI = RelocationModel == llvm::Reloc::RWPI ||
                RelocationModel == llvm::Reloc::ROPI_RWPI;

  if (Args.hasArg(options::OPT_mcmse) &&
      !Args.hasArg(options::OPT_fallow_unsupported)) {
    if (IsROPI)
      D.Diag(diag::err_cmse_pi_are_incompatible) << IsROPI;
    if (IsRWPI)
      D.Diag(diag::err_cmse_pi_are_incompatible) << !IsRWPI;
  }

  if (IsROPI && types::isCXX(Input.getType()) &&
      !Args.hasArg(options::OPT_fallow_unsupported))
    D.Diag(diag::err_drv_ropi_incompatible_with_cxx);

  const char *RMName = RelocationModelName(RelocationModel);
  if (RMName) {
    CmdArgs.push_back("-mrelocation-model");
    CmdArgs.push_back(RMName);
  }
  if (PICLevel > 0) {
    CmdArgs.push_back("-pic-level");
    CmdArgs.push_back(PICLevel == 1 ? "1" : "2");
    if (IsPIE)
      CmdArgs.push_back("-pic-is-pie");
    if (NoPICDataIsTextRelative)
      CmdArgs.push_back("-mcmodel=medium");
  }

  if (RelocationModel == llvm::Reloc::ROPI ||
      RelocationModel == llvm::Reloc::ROPI_RWPI)
    CmdArgs.push_back("-fropi");
  if (RelocationModel == llvm::Reloc::RWPI ||
      RelocationModel == llvm::Reloc::ROPI_RWPI)
    CmdArgs.push_back("-frwpi");

  if (Arg *A = Args.getLastArg(options::OPT_meabi)) {
    CmdArgs.push_back("-meabi");
    CmdArgs.push_back(A->getValue());
  }

  // -fsemantic-interposition is forwarded to CC1: set the
  // "SemanticInterposition" metadata to 1 (make some linkages interposable) and
  // make default visibility external linkage definitions dso_preemptable.
  //
  // -fno-semantic-interposition: if the target supports .Lfoo$local local
  // aliases (make default visibility external linkage definitions dso_local).
  // This is the CC1 default for ELF to match COFF/Mach-O.
  //
  // Otherwise use Clang's traditional behavior: like
  // -fno-semantic-interposition but local aliases are not used. So references
  // can be interposed if not optimized out.
  if (Triple.isOSBinFormatELF()) {
    Arg *A = Args.getLastArg(options::OPT_fsemantic_interposition,
                             options::OPT_fno_semantic_interposition);
    if (RelocationModel != llvm::Reloc::Static && !IsPIE) {
      // The supported targets need to call AsmPrinter::getSymbolPreferLocal.
      bool SupportsLocalAlias =
          Triple.isAArch64() || Triple.isRISCV() || Triple.isX86();
      if (!A)
        CmdArgs.push_back("-fhalf-no-semantic-interposition");
      else if (A->getOption().matches(options::OPT_fsemantic_interposition))
        A->render(Args, CmdArgs);
      else if (!SupportsLocalAlias)
        CmdArgs.push_back("-fhalf-no-semantic-interposition");
    }
  }

  {
    std::string Model;
    if (Arg *A = Args.getLastArg(options::OPT_mthread_model)) {
      if (!TC.isThreadModelSupported(A->getValue()))
        D.Diag(diag::err_drv_invalid_thread_model_for_target)
            << A->getValue() << A->getAsString(Args);
      Model = A->getValue();
    } else
      Model = TC.getThreadModel();
    if (Model != "posix") {
      CmdArgs.push_back("-mthread-model");
      CmdArgs.push_back(Args.MakeArgString(Model));
    }
  }

  if (Arg *A = Args.getLastArg(options::OPT_fveclib)) {
    StringRef Name = A->getValue();
    if (Name == "SVML") {
      if (Triple.getArch() != llvm::Triple::x86 &&
          Triple.getArch() != llvm::Triple::x86_64)
        D.Diag(diag::err_drv_unsupported_opt_for_target)
            << Name << Triple.getArchName();
    } else if (Name == "LIBMVEC-X86") {
      if (Triple.getArch() != llvm::Triple::x86 &&
          Triple.getArch() != llvm::Triple::x86_64)
        D.Diag(diag::err_drv_unsupported_opt_for_target)
            << Name << Triple.getArchName();
    } else if (Name == "SLEEF" || Name == "ArmPL") {
      if (Triple.getArch() != llvm::Triple::aarch64 &&
          Triple.getArch() != llvm::Triple::aarch64_be)
        D.Diag(diag::err_drv_unsupported_opt_for_target)
            << Name << Triple.getArchName();
    }
    A->render(Args, CmdArgs);
  }

  if (Arg *A = Args.getLastArg(options::OPT_faltmathlib_EQ))
    A->render(Args, CmdArgs);

  if (Args.hasFlag(options::OPT_fmerge_all_constants,
                   options::OPT_fno_merge_all_constants, false))
    CmdArgs.push_back("-fmerge-all-constants");

  Args.addOptOutFlag(CmdArgs, options::OPT_fdelete_null_pointer_checks,
                     options::OPT_fno_delete_null_pointer_checks);

  // LLVM Code Generator Options.

  if (Arg *A = Args.getLastArg(options::OPT_mabi_EQ_quadword_atomics)) {
    if (!Triple.isOSAIX() || Triple.isPPC32())
      D.Diag(diag::err_drv_unsupported_opt_for_target)
        << A->getSpelling() << RawTriple.str();
    CmdArgs.push_back("-mabi=quadword-atomics");
  }

  if (Arg *A = Args.getLastArg(options::OPT_mlong_double_128)) {
    // Emit the unsupported option error until the Clang's library integration
    // support for 128-bit long double is available for AIX.
    if (Triple.isOSAIX())
      D.Diag(diag::err_drv_unsupported_opt_for_target)
          << A->getSpelling() << RawTriple.str();
  }

  if (Arg *A = Args.getLastArg(options::OPT_Wframe_larger_than_EQ)) {
    StringRef V = A->getValue(), V1 = V;
    unsigned Size;
    if (V1.consumeInteger(10, Size) || !V1.empty())
      D.Diag(diag::err_drv_invalid_argument_to_option)
          << V << A->getOption().getName();
    else
      CmdArgs.push_back(Args.MakeArgString("-fwarn-stack-size=" + V));
  }

  Args.addOptOutFlag(CmdArgs, options::OPT_fjump_tables,
                     options::OPT_fno_jump_tables);
  Args.addOptInFlag(CmdArgs, options::OPT_fprofile_sample_accurate,
                    options::OPT_fno_profile_sample_accurate);
  Args.addOptOutFlag(CmdArgs, options::OPT_fpreserve_as_comments,
                     options::OPT_fno_preserve_as_comments);

  if (Arg *A = Args.getLastArg(options::OPT_mregparm_EQ)) {
    CmdArgs.push_back("-mregparm");
    CmdArgs.push_back(A->getValue());
  }

  if (Arg *A = Args.getLastArg(options::OPT_maix_struct_return,
                               options::OPT_msvr4_struct_return)) {
    if (!TC.getTriple().isPPC32()) {
      D.Diag(diag::err_drv_unsupported_opt_for_target)
          << A->getSpelling() << RawTriple.str();
    } else if (A->getOption().matches(options::OPT_maix_struct_return)) {
      CmdArgs.push_back("-maix-struct-return");
    } else {
      assert(A->getOption().matches(options::OPT_msvr4_struct_return));
      CmdArgs.push_back("-msvr4-struct-return");
    }
  }

  if (Arg *A = Args.getLastArg(options::OPT_fpcc_struct_return,
                               options::OPT_freg_struct_return)) {
    if (TC.getArch() != llvm::Triple::x86) {
      D.Diag(diag::err_drv_unsupported_opt_for_target)
          << A->getSpelling() << RawTriple.str();
    } else if (A->getOption().matches(options::OPT_fpcc_struct_return)) {
      CmdArgs.push_back("-fpcc-struct-return");
    } else {
      assert(A->getOption().matches(options::OPT_freg_struct_return));
      CmdArgs.push_back("-freg-struct-return");
    }
  }

  if (Args.hasFlag(options::OPT_mrtd, options::OPT_mno_rtd, false)) {
    if (Triple.getArch() == llvm::Triple::m68k)
      CmdArgs.push_back("-fdefault-calling-conv=rtdcall");
    else
      CmdArgs.push_back("-fdefault-calling-conv=stdcall");
  }

  if (Args.hasArg(options::OPT_fenable_matrix)) {
    // enable-matrix is needed by both the LangOpts and by LLVM.
    CmdArgs.push_back("-fenable-matrix");
    CmdArgs.push_back("-mllvm");
    CmdArgs.push_back("-enable-matrix");
  }

  CodeGenOptions::FramePointerKind FPKeepKind =
                  getFramePointerKind(Args, RawTriple);
  const char *FPKeepKindStr = nullptr;
  switch (FPKeepKind) {
  case CodeGenOptions::FramePointerKind::None:
    FPKeepKindStr = "-mframe-pointer=none";
    break;
  case CodeGenOptions::FramePointerKind::Reserved:
    FPKeepKindStr = "-mframe-pointer=reserved";
    break;
  case CodeGenOptions::FramePointerKind::NonLeaf:
    FPKeepKindStr = "-mframe-pointer=non-leaf";
    break;
  case CodeGenOptions::FramePointerKind::All:
    FPKeepKindStr = "-mframe-pointer=all";
    break;
  }
  assert(FPKeepKindStr && "unknown FramePointerKind");
  CmdArgs.push_back(FPKeepKindStr);

  Args.addOptOutFlag(CmdArgs, options::OPT_fzero_initialized_in_bss,
                     options::OPT_fno_zero_initialized_in_bss);

  bool OFastEnabled = isOptimizationLevelFast(Args);
  if (OFastEnabled)
    D.Diag(diag::warn_drv_deprecated_arg_ofast);
  // If -Ofast is the optimization level, then -fstrict-aliasing should be
  // enabled.  This alias option is being used to simplify the hasFlag logic.
  OptSpecifier StrictAliasingAliasOption =
      OFastEnabled ? options::OPT_Ofast : options::OPT_fstrict_aliasing;
  // We turn strict aliasing off by default if we're Windows MSVC since MSVC
  // doesn't do any TBAA.
  if (!Args.hasFlag(options::OPT_fstrict_aliasing, StrictAliasingAliasOption,
                    options::OPT_fno_strict_aliasing, !IsWindowsMSVC))
    CmdArgs.push_back("-relaxed-aliasing");
  if (Args.hasFlag(options::OPT_fpointer_tbaa, options::OPT_fno_pointer_tbaa,
                   false))
    CmdArgs.push_back("-pointer-tbaa");
  if (!Args.hasFlag(options::OPT_fstruct_path_tbaa,
                    options::OPT_fno_struct_path_tbaa, true))
    CmdArgs.push_back("-no-struct-path-tbaa");
  Args.addOptInFlag(CmdArgs, options::OPT_fstrict_enums,
                    options::OPT_fno_strict_enums);
  Args.addOptOutFlag(CmdArgs, options::OPT_fstrict_return,
                     options::OPT_fno_strict_return);
  Args.addOptInFlag(CmdArgs, options::OPT_fallow_editor_placeholders,
                    options::OPT_fno_allow_editor_placeholders);
  Args.addOptInFlag(CmdArgs, options::OPT_fstrict_vtable_pointers,
                    options::OPT_fno_strict_vtable_pointers);
  Args.addOptInFlag(CmdArgs, options::OPT_fforce_emit_vtables,
                    options::OPT_fno_force_emit_vtables);
  Args.addOptOutFlag(CmdArgs, options::OPT_foptimize_sibling_calls,
                     options::OPT_fno_optimize_sibling_calls);
  Args.addOptOutFlag(CmdArgs, options::OPT_fescaping_block_tail_calls,
                     options::OPT_fno_escaping_block_tail_calls);

  Args.AddLastArg(CmdArgs, options::OPT_ffine_grained_bitfield_accesses,
                  options::OPT_fno_fine_grained_bitfield_accesses);

  Args.AddLastArg(CmdArgs, options::OPT_fexperimental_relative_cxx_abi_vtables,
                  options::OPT_fno_experimental_relative_cxx_abi_vtables);

  Args.AddLastArg(CmdArgs, options::OPT_fexperimental_omit_vtable_rtti,
                  options::OPT_fno_experimental_omit_vtable_rtti);

  Args.AddLastArg(CmdArgs, options::OPT_fdisable_block_signature_string,
                  options::OPT_fno_disable_block_signature_string);

  // Handle segmented stacks.
  Args.addOptInFlag(CmdArgs, options::OPT_fsplit_stack,
                    options::OPT_fno_split_stack);

  // -fprotect-parens=0 is default.
  if (Args.hasFlag(options::OPT_fprotect_parens,
                   options::OPT_fno_protect_parens, false))
    CmdArgs.push_back("-fprotect-parens");

  RenderFloatingPointOptions(TC, D, OFastEnabled, Args, CmdArgs, JA);

  if (Arg *A = Args.getLastArg(options::OPT_fextend_args_EQ)) {
    const llvm::Triple::ArchType Arch = TC.getArch();
    if (Arch == llvm::Triple::x86 || Arch == llvm::Triple::x86_64) {
      StringRef V = A->getValue();
      if (V == "64")
        CmdArgs.push_back("-fextend-arguments=64");
      else if (V != "32")
        D.Diag(diag::err_drv_invalid_argument_to_option)
            << A->getValue() << A->getOption().getName();
    } else
      D.Diag(diag::err_drv_unsupported_opt_for_target)
          << A->getOption().getName() << TripleStr;
  }

  if (Arg *A = Args.getLastArg(options::OPT_mdouble_EQ)) {
    if (TC.getArch() == llvm::Triple::avr)
      A->render(Args, CmdArgs);
    else
      D.Diag(diag::err_drv_unsupported_opt_for_target)
          << A->getAsString(Args) << TripleStr;
  }

  if (Arg *A = Args.getLastArg(options::OPT_LongDouble_Group)) {
    if (TC.getTriple().isX86())
      A->render(Args, CmdArgs);
    else if (TC.getTriple().isSPIROrSPIRV() &&
             (A->getOption().getID() == options::OPT_mlong_double_64))
      // Only allow for -mlong-double-64 for SPIR/SPIR-V
      A->render(Args, CmdArgs);
    else if (TC.getTriple().isPPC() &&
             (A->getOption().getID() != options::OPT_mlong_double_80))
      A->render(Args, CmdArgs);
    else
      D.Diag(diag::err_drv_unsupported_opt_for_target)
          << A->getAsString(Args) << TripleStr;
  }

  std::string FpAccuracyAttr;
  auto RenderFPAccuracyOptions = [&FpAccuracyAttr](const Twine &OptStr) {
    // In case the value is 'default' don't add the -ffp-builtin-accuracy
    // attribute.
    if (OptStr.str() != "default") {
      if (FpAccuracyAttr.empty())
        FpAccuracyAttr = "-ffp-builtin-accuracy=";
      else
        FpAccuracyAttr += " ";
      FpAccuracyAttr += OptStr.str();
    }
  };
  for (StringRef A : Args.getAllArgValues(options::OPT_ffp_accuracy_EQ))
    RenderFPAccuracyOptions(A);
  if (!FpAccuracyAttr.empty())
    CmdArgs.push_back(Args.MakeArgString(FpAccuracyAttr));

  // Decide whether to use verbose asm. Verbose assembly is the default on
  // toolchains which have the integrated assembler on by default.
  bool IsIntegratedAssemblerDefault = TC.IsIntegratedAssemblerDefault();
  if (!Args.hasFlag(options::OPT_fverbose_asm, options::OPT_fno_verbose_asm,
                    IsIntegratedAssemblerDefault))
    CmdArgs.push_back("-fno-verbose-asm");

  // Parse 'none' or '$major.$minor'. Disallow -fbinutils-version=0 because we
  // use that to indicate the MC default in the backend.
  if (Arg *A = Args.getLastArg(options::OPT_fbinutils_version_EQ)) {
    StringRef V = A->getValue();
    unsigned Num;
    if (V == "none")
      A->render(Args, CmdArgs);
    else if (!V.consumeInteger(10, Num) && Num > 0 &&
             (V.empty() || (V.consume_front(".") &&
                            !V.consumeInteger(10, Num) && V.empty())))
      A->render(Args, CmdArgs);
    else
      D.Diag(diag::err_drv_invalid_argument_to_option)
          << A->getValue() << A->getOption().getName();
  }

  // If toolchain choose to use MCAsmParser for inline asm don't pass the
  // option to disable integrated-as explicitly.
  if (!TC.useIntegratedAs() && !TC.parseInlineAsmUsingAsmParser())
    CmdArgs.push_back("-no-integrated-as");

  if (Args.hasArg(options::OPT_fdebug_pass_structure)) {
    CmdArgs.push_back("-mdebug-pass");
    CmdArgs.push_back("Structure");
  }
  if (Args.hasArg(options::OPT_fdebug_pass_arguments)) {
    CmdArgs.push_back("-mdebug-pass");
    CmdArgs.push_back("Arguments");
  }

  // Enable -mconstructor-aliases except on darwin, where we have to work around
  // a linker bug (see https://openradar.appspot.com/7198997), and CUDA device
  // code, where aliases aren't supported.
  if (!RawTriple.isOSDarwin() && !RawTriple.isNVPTX())
    CmdArgs.push_back("-mconstructor-aliases");

  // Darwin's kernel doesn't support guard variables; just die if we
  // try to use them.
  if (KernelOrKext && RawTriple.isOSDarwin())
    CmdArgs.push_back("-fforbid-guard-variables");

  if (Args.hasFlag(options::OPT_mms_bitfields, options::OPT_mno_ms_bitfields,
                   Triple.isWindowsGNUEnvironment())) {
    CmdArgs.push_back("-mms-bitfields");
  }

  if (Triple.isWindowsGNUEnvironment()) {
    Args.addOptOutFlag(CmdArgs, options::OPT_fauto_import,
                       options::OPT_fno_auto_import);
  }

  if (Args.hasFlag(options::OPT_fms_volatile, options::OPT_fno_ms_volatile,
                   Triple.isX86() && IsWindowsMSVC))
    CmdArgs.push_back("-fms-volatile");

  // Non-PIC code defaults to -fdirect-access-external-data while PIC code
  // defaults to -fno-direct-access-external-data. Pass the option if different
  // from the default.
  if (Arg *A = Args.getLastArg(options::OPT_fdirect_access_external_data,
                               options::OPT_fno_direct_access_external_data)) {
    if (A->getOption().matches(options::OPT_fdirect_access_external_data) !=
        (PICLevel == 0))
      A->render(Args, CmdArgs);
  } else if (PICLevel == 0 && Triple.isLoongArch()) {
    // Some targets default to -fno-direct-access-external-data even for
    // -fno-pic.
    CmdArgs.push_back("-fno-direct-access-external-data");
  }

  if (Args.hasFlag(options::OPT_fno_plt, options::OPT_fplt, false)) {
    CmdArgs.push_back("-fno-plt");
  }

  // -fhosted is default.
  // TODO: Audit uses of KernelOrKext and see where it'd be more appropriate to
  // use Freestanding.
  bool Freestanding =
      Args.hasFlag(options::OPT_ffreestanding, options::OPT_fhosted, false) ||
      KernelOrKext;
  if (Freestanding)
    CmdArgs.push_back("-ffreestanding");

  Args.AddLastArg(CmdArgs, options::OPT_fno_knr_functions);

  // This is a coarse approximation of what llvm-gcc actually does, both
  // -fasynchronous-unwind-tables and -fnon-call-exceptions interact in more
  // complicated ways.
  auto SanitizeArgs = TC.getSanitizerArgs(Args);

  bool IsAsyncUnwindTablesDefault =
      TC.getDefaultUnwindTableLevel(Args) == ToolChain::UnwindTableLevel::Asynchronous;
  bool IsSyncUnwindTablesDefault =
      TC.getDefaultUnwindTableLevel(Args) == ToolChain::UnwindTableLevel::Synchronous;

  bool AsyncUnwindTables = Args.hasFlag(
      options::OPT_fasynchronous_unwind_tables,
      options::OPT_fno_asynchronous_unwind_tables,
      (IsAsyncUnwindTablesDefault || SanitizeArgs.needsUnwindTables()) &&
          !Freestanding);
  bool UnwindTables =
      Args.hasFlag(options::OPT_funwind_tables, options::OPT_fno_unwind_tables,
                   IsSyncUnwindTablesDefault && !Freestanding);
  if (AsyncUnwindTables)
    CmdArgs.push_back("-funwind-tables=2");
  else if (UnwindTables)
     CmdArgs.push_back("-funwind-tables=1");

  // Prepare `-aux-target-cpu` and `-aux-target-feature` unless
  // `--gpu-use-aux-triple-only` is specified.
  if (!Args.getLastArg(options::OPT_gpu_use_aux_triple_only) &&
      (IsCudaDevice || (IsSYCL && IsSYCLDevice) || IsHIPDevice)) {
    const ArgList &HostArgs =
        C.getArgsForToolChain(nullptr, StringRef(), Action::OFK_None);
    std::string HostCPU =
        getCPUName(D, HostArgs, *TC.getAuxTriple(), /*FromAs*/ false);
    if (!HostCPU.empty()) {
      CmdArgs.push_back("-aux-target-cpu");
      CmdArgs.push_back(Args.MakeArgString(HostCPU));
    }
    getTargetFeatures(D, *TC.getAuxTriple(), HostArgs, CmdArgs,
                      /*ForAS*/ false, /*IsAux*/ true);
  }

  TC.addClangTargetOptions(Args, CmdArgs, JA.getOffloadingDeviceKind());

  addMCModel(D, Args, Triple, RelocationModel, CmdArgs);

  if (Arg *A = Args.getLastArg(options::OPT_mtls_size_EQ)) {
    StringRef Value = A->getValue();
    unsigned TLSSize = 0;
    Value.getAsInteger(10, TLSSize);
    if (!Triple.isAArch64() || !Triple.isOSBinFormatELF())
      D.Diag(diag::err_drv_unsupported_opt_for_target)
          << A->getOption().getName() << TripleStr;
    if (TLSSize != 12 && TLSSize != 24 && TLSSize != 32 && TLSSize != 48)
      D.Diag(diag::err_drv_invalid_int_value)
          << A->getOption().getName() << Value;
    Args.AddLastArg(CmdArgs, options::OPT_mtls_size_EQ);
  }

  if (isTLSDESCEnabled(TC, Args))
    CmdArgs.push_back("-enable-tlsdesc");

  // Add the target cpu
  std::string CPU = getCPUName(D, Args, Triple, /*FromAs*/ false);
  if (!CPU.empty()) {
    CmdArgs.push_back("-target-cpu");
    CmdArgs.push_back(Args.MakeArgString(CPU));
  }

  RenderTargetOptions(Triple, Args, KernelOrKext, CmdArgs);

  // Add clang-cl arguments.
  types::ID InputType = Input.getType();
  if (D.IsCLMode())
    AddClangCLArgs(Args, InputType, CmdArgs);

  // Add the sycld debug library when --dependent-lib=msvcrtd is used from
  // the command line.  This is to allow for CMake based builds using the
  // Linux based driver on Windows to correctly pull in the expected debug
  // library.
  if (Args.hasArg(options::OPT_fsycl) && !Args.hasArg(options::OPT_nolibsycl) &&
      !D.IsCLMode()) {
    if (TC.getTriple().isWindowsMSVCEnvironment()) {
      if (isDependentLibAdded(Args, "msvcrtd")) {
        if (Args.hasArg(options::OPT_fpreview_breaking_changes))
          CmdArgs.push_back("--dependent-lib=sycl" SYCL_MAJOR_VERSION
                            "-previewd");
        else
          CmdArgs.push_back("--dependent-lib=sycl" SYCL_MAJOR_VERSION "d");
      }
    } else if (TC.getTriple().isWindowsGNUEnvironment()) {
      if (Args.hasArg(options::OPT_fpreview_breaking_changes))
        CmdArgs.push_back("--dependent-lib=sycl" SYCL_MAJOR_VERSION
                          "-preview.dll");
      else
        CmdArgs.push_back("--dependent-lib=sycl" SYCL_MAJOR_VERSION ".dll");
    }
    CmdArgs.push_back("--dependent-lib=sycl-devicelib-host");
  }

  llvm::codegenoptions::DebugInfoKind DebugInfoKind =
      llvm::codegenoptions::NoDebugInfo;
  DwarfFissionKind DwarfFission = DwarfFissionKind::None;
  renderDebugOptions(TC, D, RawTriple, Args, types::isLLVMIR(InputType),
                     CmdArgs, Output, DebugInfoKind, DwarfFission);

  // Add the split debug info name to the command lines here so we
  // can propagate it to the backend.
  bool SplitDWARF = (DwarfFission != DwarfFissionKind::None) &&
                    (TC.getTriple().isOSBinFormatELF() ||
                     TC.getTriple().isOSBinFormatWasm() ||
                     TC.getTriple().isOSBinFormatCOFF()) &&
                    (isa<AssembleJobAction>(JA) || isa<CompileJobAction>(JA) ||
                     isa<BackendJobAction>(JA));
  if (SplitDWARF) {
    const char *SplitDWARFOut = SplitDebugName(JA, Args, Input, Output);
    CmdArgs.push_back("-split-dwarf-file");
    CmdArgs.push_back(SplitDWARFOut);
    if (DwarfFission == DwarfFissionKind::Split) {
      CmdArgs.push_back("-split-dwarf-output");
      CmdArgs.push_back(SplitDWARFOut);
    }
  }

  // Pass the linker version in use.
  if (Arg *A = Args.getLastArg(options::OPT_mlinker_version_EQ)) {
    CmdArgs.push_back("-target-linker-version");
    CmdArgs.push_back(A->getValue());
  }

  // Explicitly error on some things we know we don't support and can't just
  // ignore.
  if (!Args.hasArg(options::OPT_fallow_unsupported)) {
    Arg *Unsupported;
    if (types::isCXX(InputType) && RawTriple.isOSDarwin() &&
        TC.getArch() == llvm::Triple::x86) {
      if ((Unsupported = Args.getLastArg(options::OPT_fapple_kext)) ||
          (Unsupported = Args.getLastArg(options::OPT_mkernel)))
        D.Diag(diag::err_drv_clang_unsupported_opt_cxx_darwin_i386)
            << Unsupported->getOption().getName();
    }
    // The faltivec option has been superseded by the maltivec option.
    if ((Unsupported = Args.getLastArg(options::OPT_faltivec)))
      D.Diag(diag::err_drv_clang_unsupported_opt_faltivec)
          << Unsupported->getOption().getName()
          << "please use -maltivec and include altivec.h explicitly";
    if ((Unsupported = Args.getLastArg(options::OPT_fno_altivec)))
      D.Diag(diag::err_drv_clang_unsupported_opt_faltivec)
          << Unsupported->getOption().getName() << "please use -mno-altivec";
  }

  Args.AddAllArgs(CmdArgs, options::OPT_v);

  if (Args.getLastArg(options::OPT_H)) {
    CmdArgs.push_back("-H");
    CmdArgs.push_back("-sys-header-deps");
  }
  Args.AddAllArgs(CmdArgs, options::OPT_fshow_skipped_includes);

  if (D.CCPrintHeadersFormat && !D.CCGenDiagnostics) {
    CmdArgs.push_back("-header-include-file");
    CmdArgs.push_back(!D.CCPrintHeadersFilename.empty()
                          ? D.CCPrintHeadersFilename.c_str()
                          : "-");
    CmdArgs.push_back("-sys-header-deps");
    CmdArgs.push_back(Args.MakeArgString(
        "-header-include-format=" +
        std::string(headerIncludeFormatKindToString(D.CCPrintHeadersFormat))));
    CmdArgs.push_back(
        Args.MakeArgString("-header-include-filtering=" +
                           std::string(headerIncludeFilteringKindToString(
                               D.CCPrintHeadersFiltering))));
  }
  Args.AddLastArg(CmdArgs, options::OPT_P);
  Args.AddLastArg(CmdArgs, options::OPT_print_ivar_layout);

  if (D.CCLogDiagnostics && !D.CCGenDiagnostics) {
    CmdArgs.push_back("-diagnostic-log-file");
    CmdArgs.push_back(!D.CCLogDiagnosticsFilename.empty()
                          ? D.CCLogDiagnosticsFilename.c_str()
                          : "-");
  }

  // Give the gen diagnostics more chances to succeed, by avoiding intentional
  // crashes.
  if (D.CCGenDiagnostics)
    CmdArgs.push_back("-disable-pragma-debug-crash");

  // Allow backend to put its diagnostic files in the same place as frontend
  // crash diagnostics files.
  if (Args.hasArg(options::OPT_fcrash_diagnostics_dir)) {
    StringRef Dir = Args.getLastArgValue(options::OPT_fcrash_diagnostics_dir);
    CmdArgs.push_back("-mllvm");
    CmdArgs.push_back(Args.MakeArgString("-crash-diagnostics-dir=" + Dir));
  }

  bool UseSeparateSections = isUseSeparateSections(Triple);

  if (Args.hasFlag(options::OPT_ffunction_sections,
                   options::OPT_fno_function_sections, UseSeparateSections)) {
    CmdArgs.push_back("-ffunction-sections");
  }

  if (Arg *A = Args.getLastArg(options::OPT_fbasic_block_address_map,
                               options::OPT_fno_basic_block_address_map)) {
    if ((Triple.isX86() || Triple.isAArch64()) && Triple.isOSBinFormatELF()) {
      if (A->getOption().matches(options::OPT_fbasic_block_address_map))
        A->render(Args, CmdArgs);
    } else {
      D.Diag(diag::err_drv_unsupported_opt_for_target)
          << A->getAsString(Args) << TripleStr;
    }
  }

  if (Arg *A = Args.getLastArg(options::OPT_fbasic_block_sections_EQ)) {
    StringRef Val = A->getValue();
    if (Triple.isX86() && Triple.isOSBinFormatELF()) {
      if (Val != "all" && Val != "labels" && Val != "none" &&
          !Val.starts_with("list="))
        D.Diag(diag::err_drv_invalid_value)
            << A->getAsString(Args) << A->getValue();
      else
        A->render(Args, CmdArgs);
    } else if (Triple.isAArch64() && Triple.isOSBinFormatELF()) {
      // "all" is not supported on AArch64 since branch relaxation creates new
      // basic blocks for some cross-section branches.
      if (Val != "labels" && Val != "none" && !Val.starts_with("list="))
        D.Diag(diag::err_drv_invalid_value)
            << A->getAsString(Args) << A->getValue();
      else
        A->render(Args, CmdArgs);
    } else if (Triple.isNVPTX()) {
      // Do not pass the option to the GPU compilation. We still want it enabled
      // for the host-side compilation, so seeing it here is not an error.
    } else if (Val != "none") {
      // =none is allowed everywhere. It's useful for overriding the option
      // and is the same as not specifying the option.
      D.Diag(diag::err_drv_unsupported_opt_for_target)
          << A->getAsString(Args) << TripleStr;
    }
  }

  bool HasDefaultDataSections = Triple.isOSBinFormatXCOFF();
  if (Args.hasFlag(options::OPT_fdata_sections, options::OPT_fno_data_sections,
                   UseSeparateSections || HasDefaultDataSections)) {
    CmdArgs.push_back("-fdata-sections");
  }

  Args.addOptOutFlag(CmdArgs, options::OPT_funique_section_names,
                     options::OPT_fno_unique_section_names);
  Args.addOptInFlag(CmdArgs, options::OPT_fseparate_named_sections,
                    options::OPT_fno_separate_named_sections);
  Args.addOptInFlag(CmdArgs, options::OPT_funique_internal_linkage_names,
                    options::OPT_fno_unique_internal_linkage_names);
  Args.addOptInFlag(CmdArgs, options::OPT_funique_basic_block_section_names,
                    options::OPT_fno_unique_basic_block_section_names);
  Args.addOptInFlag(CmdArgs, options::OPT_fconvergent_functions,
                    options::OPT_fno_convergent_functions);

  if (Arg *A = Args.getLastArg(options::OPT_fsplit_machine_functions,
                               options::OPT_fno_split_machine_functions)) {
    if (!A->getOption().matches(options::OPT_fno_split_machine_functions)) {
      // This codegen pass is only available on x86 and AArch64 ELF targets.
      if ((Triple.isX86() || Triple.isAArch64()) && Triple.isOSBinFormatELF())
        A->render(Args, CmdArgs);
      else
        D.Diag(diag::err_drv_unsupported_opt_for_target)
            << A->getAsString(Args) << TripleStr;
    }
  }

  Args.AddLastArg(CmdArgs, options::OPT_finstrument_functions,
                  options::OPT_finstrument_functions_after_inlining,
                  options::OPT_finstrument_function_entry_bare);

  // NVPTX/AMDGCN doesn't support PGO or coverage. There's no runtime support
  // for sampling, overhead of call arc collection is way too high and there's
  // no way to collect the output.
  if (!Triple.isNVPTX() && !Triple.isAMDGCN())
    addPGOAndCoverageFlags(TC, C, JA, Output, Args, SanitizeArgs, CmdArgs);

  Args.AddLastArg(CmdArgs, options::OPT_fclang_abi_compat_EQ);

  if (getLastProfileSampleUseArg(Args) &&
      Args.hasArg(options::OPT_fsample_profile_use_profi)) {
    CmdArgs.push_back("-mllvm");
    CmdArgs.push_back("-sample-profile-use-profi");
  }

  // Add runtime flag for PS4/PS5 when PGO, coverage, or sanitizers are enabled.
  if (RawTriple.isPS() &&
      !Args.hasArg(options::OPT_nostdlib, options::OPT_nodefaultlibs)) {
    PScpu::addProfileRTArgs(TC, Args, CmdArgs);
    PScpu::addSanitizerArgs(TC, Args, CmdArgs);
  }

  // Pass options for controlling the default header search paths.
  if (Args.hasArg(options::OPT_nostdinc)) {
    CmdArgs.push_back("-nostdsysteminc");
    CmdArgs.push_back("-nobuiltininc");
  } else {
    if (Args.hasArg(options::OPT_nostdlibinc))
      CmdArgs.push_back("-nostdsysteminc");
    Args.AddLastArg(CmdArgs, options::OPT_nostdincxx);
    Args.AddLastArg(CmdArgs, options::OPT_nobuiltininc);
  }

  // Pass the path to compiler resource files.
  CmdArgs.push_back("-resource-dir");
  CmdArgs.push_back(D.ResourceDir.c_str());

  Args.AddLastArg(CmdArgs, options::OPT_working_directory);

  RenderARCMigrateToolOptions(D, Args, CmdArgs);

  // Add preprocessing options like -I, -D, etc. if we are using the
  // preprocessor.
  //
  // FIXME: Support -fpreprocessed
  if (types::getPreprocessedType(InputType) != types::TY_INVALID)
    AddPreprocessingOptions(C, JA, D, Args, CmdArgs, Output, Inputs);

  // Don't warn about "clang -c -DPIC -fPIC test.i" because libtool.m4 assumes
  // that "The compiler can only warn and ignore the option if not recognized".
  // When building with ccache, it will pass -D options to clang even on
  // preprocessed inputs and configure concludes that -fPIC is not supported.
  Args.ClaimAllArgs(options::OPT_D);

  bool SkipO =
      Args.hasArg(options::OPT_fsycl_link_EQ) && ContainsWrapperAction(&JA);
  const Arg *OArg = Args.getLastArg(options::OPT_O_Group);
  // Manually translate -O4 to -O3; let clang reject others.
  // When compiling a wrapped binary, do not optimize.
  if (!SkipO && OArg) {
    if (OArg->getOption().matches(options::OPT_O4)) {
      CmdArgs.push_back("-O3");
      D.Diag(diag::warn_O4_is_O3);
    } else {
      OArg->render(Args, CmdArgs);
    }
  }

  // Warn about ignored options to clang.
  for (const Arg *A :
       Args.filtered(options::OPT_clang_ignored_gcc_optimization_f_Group)) {
    D.Diag(diag::warn_ignored_gcc_optimization) << A->getAsString(Args);
    A->claim();
  }

  for (const Arg *A :
       Args.filtered(options::OPT_clang_ignored_legacy_options_Group)) {
    D.Diag(diag::warn_ignored_clang_option) << A->getAsString(Args);
    A->claim();
  }

  claimNoWarnArgs(Args);

  Args.AddAllArgs(CmdArgs, options::OPT_R_Group);

  for (const Arg *A :
       Args.filtered(options::OPT_W_Group, options::OPT__SLASH_wd)) {
    A->claim();
    if (A->getOption().getID() == options::OPT__SLASH_wd) {
      unsigned WarningNumber;
      if (StringRef(A->getValue()).getAsInteger(10, WarningNumber)) {
        D.Diag(diag::err_drv_invalid_int_value)
            << A->getAsString(Args) << A->getValue();
        continue;
      }

      if (auto Group = diagGroupFromCLWarningID(WarningNumber)) {
        CmdArgs.push_back(Args.MakeArgString(
            "-Wno-" + DiagnosticIDs::getWarningOptionForGroup(*Group)));
      }
      continue;
    }
    A->render(Args, CmdArgs);
  }

  Args.AddAllArgs(CmdArgs, options::OPT_Wsystem_headers_in_module_EQ);

  if (Args.hasFlag(options::OPT_pedantic, options::OPT_no_pedantic, false))
    CmdArgs.push_back("-pedantic");
  Args.AddLastArg(CmdArgs, options::OPT_pedantic_errors);
  Args.AddLastArg(CmdArgs, options::OPT_w);

  Args.addOptInFlag(CmdArgs, options::OPT_ffixed_point,
                    options::OPT_fno_fixed_point);

  if (Arg *A = Args.getLastArg(options::OPT_fcxx_abi_EQ))
    A->render(Args, CmdArgs);

  Args.AddLastArg(CmdArgs, options::OPT_fexperimental_relative_cxx_abi_vtables,
                  options::OPT_fno_experimental_relative_cxx_abi_vtables);

  Args.AddLastArg(CmdArgs, options::OPT_fexperimental_omit_vtable_rtti,
                  options::OPT_fno_experimental_omit_vtable_rtti);

  if (Arg *A = Args.getLastArg(options::OPT_ffuchsia_api_level_EQ))
    A->render(Args, CmdArgs);

  // Handle -{std, ansi, trigraphs} -- take the last of -{std, ansi}
  // (-ansi is equivalent to -std=c89 or -std=c++98).
  //
  // If a std is supplied, only add -trigraphs if it follows the
  // option.
  bool ImplyVCPPCVer = false;
  bool ImplyVCPPCXXVer = false;
  const Arg *Std = Args.getLastArg(options::OPT_std_EQ, options::OPT_ansi);
  if (Std) {
    if (Std->getOption().matches(options::OPT_ansi))
      if (types::isCXX(InputType))
        CmdArgs.push_back("-std=c++98");
      else
        CmdArgs.push_back("-std=c89");
    else {
      if (Args.hasArg(options::OPT_fsycl)) {
        // Use of -std= with 'C' is not supported for SYCL.
        const LangStandard *LangStd =
            LangStandard::getLangStandardForName(Std->getValue());
        if (LangStd && LangStd->getLanguage() == Language::C)
          D.Diag(diag::err_drv_argument_not_allowed_with)
              << Std->getAsString(Args) << "-fsycl";
      }
      Std->render(Args, CmdArgs);
    }

    // If -f(no-)trigraphs appears after the language standard flag, honor it.
    if (Arg *A = Args.getLastArg(options::OPT_std_EQ, options::OPT_ansi,
                                 options::OPT_ftrigraphs,
                                 options::OPT_fno_trigraphs))
      if (A != Std)
        A->render(Args, CmdArgs);
  } else {
    // Honor -std-default.
    //
    // FIXME: Clang doesn't correctly handle -std= when the input language
    // doesn't match. For the time being just ignore this for C++ inputs;
    // eventually we want to do all the standard defaulting here instead of
    // splitting it between the driver and clang -cc1.
    if (!types::isCXX(InputType)) {
      if (!Args.hasArg(options::OPT__SLASH_std)) {
        Args.AddAllArgsTranslated(CmdArgs, options::OPT_std_default_EQ, "-std=",
                                  /*Joined=*/true);
      } else
        ImplyVCPPCVer = true;
    }
    else if (IsWindowsMSVC)
      ImplyVCPPCXXVer = true;

    if (IsSYCL && types::isCXX(InputType) &&
        !Args.hasArg(options::OPT__SLASH_std))
      // For DPC++, we default to -std=c++17 for all compilations.  Use of -std
      // on the command line will override.
      CmdArgs.push_back("-std=c++17");

    Args.AddLastArg(CmdArgs, options::OPT_ftrigraphs,
                    options::OPT_fno_trigraphs);
  }

  // GCC's behavior for -Wwrite-strings is a bit strange:
  //  * In C, this "warning flag" changes the types of string literals from
  //    'char[N]' to 'const char[N]', and thus triggers an unrelated warning
  //    for the discarded qualifier.
  //  * In C++, this is just a normal warning flag.
  //
  // Implementing this warning correctly in C is hard, so we follow GCC's
  // behavior for now. FIXME: Directly diagnose uses of a string literal as
  // a non-const char* in C, rather than using this crude hack.
  if (!types::isCXX(InputType)) {
    // FIXME: This should behave just like a warning flag, and thus should also
    // respect -Weverything, -Wno-everything, -Werror=write-strings, and so on.
    Arg *WriteStrings =
        Args.getLastArg(options::OPT_Wwrite_strings,
                        options::OPT_Wno_write_strings, options::OPT_w);
    if (WriteStrings &&
        WriteStrings->getOption().matches(options::OPT_Wwrite_strings))
      CmdArgs.push_back("-fconst-strings");
  }

  // GCC provides a macro definition '__DEPRECATED' when -Wdeprecated is active
  // during C++ compilation, which it is by default. GCC keeps this define even
  // in the presence of '-w', match this behavior bug-for-bug.
  if (types::isCXX(InputType) &&
      Args.hasFlag(options::OPT_Wdeprecated, options::OPT_Wno_deprecated,
                   true)) {
    CmdArgs.push_back("-fdeprecated-macro");
  }

  // Translate GCC's misnamer '-fasm' arguments to '-fgnu-keywords'.
  if (Arg *Asm = Args.getLastArg(options::OPT_fasm, options::OPT_fno_asm)) {
    if (Asm->getOption().matches(options::OPT_fasm))
      CmdArgs.push_back("-fgnu-keywords");
    else
      CmdArgs.push_back("-fno-gnu-keywords");
  }

  if (!ShouldEnableAutolink(Args, TC, JA))
    CmdArgs.push_back("-fno-autolink");

  Args.AddLastArg(CmdArgs, options::OPT_ftemplate_depth_EQ);
  Args.AddLastArg(CmdArgs, options::OPT_foperator_arrow_depth_EQ);
  Args.AddLastArg(CmdArgs, options::OPT_fconstexpr_depth_EQ);
  Args.AddLastArg(CmdArgs, options::OPT_fconstexpr_steps_EQ);

  Args.AddLastArg(CmdArgs, options::OPT_fexperimental_library);

  if (Args.hasArg(options::OPT_fexperimental_new_constant_interpreter))
    CmdArgs.push_back("-fexperimental-new-constant-interpreter");

  if (Arg *A = Args.getLastArg(options::OPT_fbracket_depth_EQ)) {
    CmdArgs.push_back("-fbracket-depth");
    CmdArgs.push_back(A->getValue());
  }

  if (Arg *A = Args.getLastArg(options::OPT_Wlarge_by_value_copy_EQ,
                               options::OPT_Wlarge_by_value_copy_def)) {
    if (A->getNumValues()) {
      StringRef bytes = A->getValue();
      CmdArgs.push_back(Args.MakeArgString("-Wlarge-by-value-copy=" + bytes));
    } else
      CmdArgs.push_back("-Wlarge-by-value-copy=64"); // default value
  }

  if (Args.hasArg(options::OPT_relocatable_pch))
    CmdArgs.push_back("-relocatable-pch");

  if (const Arg *A = Args.getLastArg(options::OPT_fcf_runtime_abi_EQ)) {
    static const char *kCFABIs[] = {
      "standalone", "objc", "swift", "swift-5.0", "swift-4.2", "swift-4.1",
    };

    if (!llvm::is_contained(kCFABIs, StringRef(A->getValue())))
      D.Diag(diag::err_drv_invalid_cf_runtime_abi) << A->getValue();
    else
      A->render(Args, CmdArgs);
  }

  if (Arg *A = Args.getLastArg(options::OPT_fconstant_string_class_EQ)) {
    CmdArgs.push_back("-fconstant-string-class");
    CmdArgs.push_back(A->getValue());
  }

  if (Arg *A = Args.getLastArg(options::OPT_ftabstop_EQ)) {
    CmdArgs.push_back("-ftabstop");
    CmdArgs.push_back(A->getValue());
  }

  Args.addOptInFlag(CmdArgs, options::OPT_fstack_size_section,
                    options::OPT_fno_stack_size_section);

  if (Args.hasArg(options::OPT_fstack_usage)) {
    CmdArgs.push_back("-stack-usage-file");

    if (Arg *OutputOpt = Args.getLastArg(options::OPT_o)) {
      SmallString<128> OutputFilename(OutputOpt->getValue());
      llvm::sys::path::replace_extension(OutputFilename, "su");
      CmdArgs.push_back(Args.MakeArgString(OutputFilename));
    } else
      CmdArgs.push_back(
          Args.MakeArgString(Twine(getBaseInputStem(Args, Inputs)) + ".su"));
  }

  CmdArgs.push_back("-ferror-limit");
  if (Arg *A = Args.getLastArg(options::OPT_ferror_limit_EQ))
    CmdArgs.push_back(A->getValue());
  else
    CmdArgs.push_back("19");

  Args.AddLastArg(CmdArgs, options::OPT_fconstexpr_backtrace_limit_EQ);
  Args.AddLastArg(CmdArgs, options::OPT_fmacro_backtrace_limit_EQ);
  Args.AddLastArg(CmdArgs, options::OPT_ftemplate_backtrace_limit_EQ);
  Args.AddLastArg(CmdArgs, options::OPT_fspell_checking_limit_EQ);
  Args.AddLastArg(CmdArgs, options::OPT_fcaret_diagnostics_max_lines_EQ);

  // Pass -fmessage-length=.
  unsigned MessageLength = 0;
  if (Arg *A = Args.getLastArg(options::OPT_fmessage_length_EQ)) {
    StringRef V(A->getValue());
    if (V.getAsInteger(0, MessageLength))
      D.Diag(diag::err_drv_invalid_argument_to_option)
          << V << A->getOption().getName();
  } else {
    // If -fmessage-length=N was not specified, determine whether this is a
    // terminal and, if so, implicitly define -fmessage-length appropriately.
    MessageLength = llvm::sys::Process::StandardErrColumns();
  }
  if (MessageLength != 0)
    CmdArgs.push_back(
        Args.MakeArgString("-fmessage-length=" + Twine(MessageLength)));

  if (Arg *A = Args.getLastArg(options::OPT_frandomize_layout_seed_EQ))
    CmdArgs.push_back(
        Args.MakeArgString("-frandomize-layout-seed=" + Twine(A->getValue(0))));

  if (Arg *A = Args.getLastArg(options::OPT_frandomize_layout_seed_file_EQ))
    CmdArgs.push_back(Args.MakeArgString("-frandomize-layout-seed-file=" +
                                         Twine(A->getValue(0))));

  // -fvisibility= and -fvisibility-ms-compat are of a piece.
  if (const Arg *A = Args.getLastArg(options::OPT_fvisibility_EQ,
                                     options::OPT_fvisibility_ms_compat)) {
    if (A->getOption().matches(options::OPT_fvisibility_EQ)) {
      A->render(Args, CmdArgs);
    } else {
      assert(A->getOption().matches(options::OPT_fvisibility_ms_compat));
      CmdArgs.push_back("-fvisibility=hidden");
      CmdArgs.push_back("-ftype-visibility=default");
    }
  } else if (IsOpenMPDevice) {
    // When compiling for the OpenMP device we want protected visibility by
    // default. This prevents the device from accidentally preempting code on
    // the host, makes the system more robust, and improves performance.
    CmdArgs.push_back("-fvisibility=protected");
  }

  // PS4/PS5 process these options in addClangTargetOptions.
  if (!RawTriple.isPS()) {
    if (const Arg *A =
            Args.getLastArg(options::OPT_fvisibility_from_dllstorageclass,
                            options::OPT_fno_visibility_from_dllstorageclass)) {
      if (A->getOption().matches(
              options::OPT_fvisibility_from_dllstorageclass)) {
        CmdArgs.push_back("-fvisibility-from-dllstorageclass");
        Args.AddLastArg(CmdArgs, options::OPT_fvisibility_dllexport_EQ);
        Args.AddLastArg(CmdArgs, options::OPT_fvisibility_nodllstorageclass_EQ);
        Args.AddLastArg(CmdArgs, options::OPT_fvisibility_externs_dllimport_EQ);
        Args.AddLastArg(CmdArgs,
                        options::OPT_fvisibility_externs_nodllstorageclass_EQ);
      }
    }
  }

  if (Args.hasFlag(options::OPT_fvisibility_inlines_hidden,
                    options::OPT_fno_visibility_inlines_hidden, false))
    CmdArgs.push_back("-fvisibility-inlines-hidden");

  Args.AddLastArg(CmdArgs, options::OPT_fvisibility_inlines_hidden_static_local_var,
                           options::OPT_fno_visibility_inlines_hidden_static_local_var);

  // -fvisibility-global-new-delete-hidden is a deprecated spelling of
  // -fvisibility-global-new-delete=force-hidden.
  if (const Arg *A =
          Args.getLastArg(options::OPT_fvisibility_global_new_delete_hidden)) {
    D.Diag(diag::warn_drv_deprecated_arg)
        << A->getAsString(Args) << /*hasReplacement=*/true
        << "-fvisibility-global-new-delete=force-hidden";
  }

  if (const Arg *A =
          Args.getLastArg(options::OPT_fvisibility_global_new_delete_EQ,
                          options::OPT_fvisibility_global_new_delete_hidden)) {
    if (A->getOption().matches(options::OPT_fvisibility_global_new_delete_EQ)) {
      A->render(Args, CmdArgs);
    } else {
      assert(A->getOption().matches(
          options::OPT_fvisibility_global_new_delete_hidden));
      CmdArgs.push_back("-fvisibility-global-new-delete=force-hidden");
    }
  }

  Args.AddLastArg(CmdArgs, options::OPT_ftlsmodel_EQ);

  if (Args.hasFlag(options::OPT_fnew_infallible,
                   options::OPT_fno_new_infallible, false))
    CmdArgs.push_back("-fnew-infallible");

  if (Args.hasFlag(options::OPT_fno_operator_names,
                   options::OPT_foperator_names, false))
    CmdArgs.push_back("-fno-operator-names");

  // Forward -f (flag) options which we can pass directly.
  Args.AddLastArg(CmdArgs, options::OPT_femit_all_decls);
  Args.AddLastArg(CmdArgs, options::OPT_fheinous_gnu_extensions);
  Args.AddLastArg(CmdArgs, options::OPT_fdigraphs, options::OPT_fno_digraphs);
  Args.AddLastArg(CmdArgs, options::OPT_fzero_call_used_regs_EQ);
  Args.AddLastArg(CmdArgs, options::OPT_fraw_string_literals,
                  options::OPT_fno_raw_string_literals);

  if (Args.hasFlag(options::OPT_femulated_tls, options::OPT_fno_emulated_tls,
                   Triple.hasDefaultEmulatedTLS()))
    CmdArgs.push_back("-femulated-tls");

  Args.addOptInFlag(CmdArgs, options::OPT_fcheck_new,
                    options::OPT_fno_check_new);

  if (Arg *A = Args.getLastArg(options::OPT_fzero_call_used_regs_EQ)) {
    // FIXME: There's no reason for this to be restricted to X86. The backend
    // code needs to be changed to include the appropriate function calls
    // automatically.
    if (!Triple.isX86() && !Triple.isAArch64())
      D.Diag(diag::err_drv_unsupported_opt_for_target)
          << A->getAsString(Args) << TripleStr;
  }

  // AltiVec-like language extensions aren't relevant for assembling.
  if (!isa<PreprocessJobAction>(JA) || Output.getType() != types::TY_PP_Asm)
    Args.AddLastArg(CmdArgs, options::OPT_fzvector);

  Args.AddLastArg(CmdArgs, options::OPT_fdiagnostics_show_template_tree);
  Args.AddLastArg(CmdArgs, options::OPT_fno_elide_type);

  // Forward flags for OpenMP. We don't do this if the current action is an
  // device offloading action other than OpenMP.
  if (Args.hasFlag(options::OPT_fopenmp, options::OPT_fopenmp_EQ,
                   options::OPT_fno_openmp, false) &&
      !Args.hasFlag(options::OPT_foffload_via_llvm,
                    options::OPT_fno_offload_via_llvm, false) &&
      (JA.isDeviceOffloading(Action::OFK_None) ||
       JA.isDeviceOffloading(Action::OFK_OpenMP))) {
    switch (D.getOpenMPRuntime(Args)) {
    case Driver::OMPRT_OMP:
    case Driver::OMPRT_IOMP5:
      // Clang can generate useful OpenMP code for these two runtime libraries.
      CmdArgs.push_back("-fopenmp");

      // If no option regarding the use of TLS in OpenMP codegeneration is
      // given, decide a default based on the target. Otherwise rely on the
      // options and pass the right information to the frontend.
      if (!Args.hasFlag(options::OPT_fopenmp_use_tls,
                        options::OPT_fnoopenmp_use_tls, /*Default=*/true))
        CmdArgs.push_back("-fnoopenmp-use-tls");
      Args.AddLastArg(CmdArgs, options::OPT_fopenmp_simd,
                      options::OPT_fno_openmp_simd);
      Args.AddAllArgs(CmdArgs, options::OPT_fopenmp_enable_irbuilder);
      Args.AddAllArgs(CmdArgs, options::OPT_fopenmp_version_EQ);
      if (!Args.hasFlag(options::OPT_fopenmp_extensions,
                        options::OPT_fno_openmp_extensions, /*Default=*/true))
        CmdArgs.push_back("-fno-openmp-extensions");
      Args.AddAllArgs(CmdArgs, options::OPT_fopenmp_cuda_number_of_sm_EQ);
      Args.AddAllArgs(CmdArgs, options::OPT_fopenmp_cuda_blocks_per_sm_EQ);
      Args.AddAllArgs(CmdArgs,
                      options::OPT_fopenmp_cuda_teams_reduction_recs_num_EQ);
      if (Args.hasFlag(options::OPT_fopenmp_optimistic_collapse,
                       options::OPT_fno_openmp_optimistic_collapse,
                       /*Default=*/false))
        CmdArgs.push_back("-fopenmp-optimistic-collapse");

      // When in OpenMP offloading mode with NVPTX target, forward
      // cuda-mode flag
      if (Args.hasFlag(options::OPT_fopenmp_cuda_mode,
                       options::OPT_fno_openmp_cuda_mode, /*Default=*/false))
        CmdArgs.push_back("-fopenmp-cuda-mode");

      // When in OpenMP offloading mode, enable debugging on the device.
      Args.AddAllArgs(CmdArgs, options::OPT_fopenmp_target_debug_EQ);
      if (Args.hasFlag(options::OPT_fopenmp_target_debug,
                       options::OPT_fno_openmp_target_debug, /*Default=*/false))
        CmdArgs.push_back("-fopenmp-target-debug");

      // When in OpenMP offloading mode, forward assumptions information about
      // thread and team counts in the device.
      if (Args.hasFlag(options::OPT_fopenmp_assume_teams_oversubscription,
                       options::OPT_fno_openmp_assume_teams_oversubscription,
                       /*Default=*/false))
        CmdArgs.push_back("-fopenmp-assume-teams-oversubscription");
      if (Args.hasFlag(options::OPT_fopenmp_assume_threads_oversubscription,
                       options::OPT_fno_openmp_assume_threads_oversubscription,
                       /*Default=*/false))
        CmdArgs.push_back("-fopenmp-assume-threads-oversubscription");
      if (Args.hasArg(options::OPT_fopenmp_assume_no_thread_state))
        CmdArgs.push_back("-fopenmp-assume-no-thread-state");
      if (Args.hasArg(options::OPT_fopenmp_assume_no_nested_parallelism))
        CmdArgs.push_back("-fopenmp-assume-no-nested-parallelism");
      if (Args.hasArg(options::OPT_fopenmp_offload_mandatory))
        CmdArgs.push_back("-fopenmp-offload-mandatory");
      if (Args.hasArg(options::OPT_fopenmp_force_usm))
        CmdArgs.push_back("-fopenmp-force-usm");
      break;
    default:
      // By default, if Clang doesn't know how to generate useful OpenMP code
      // for a specific runtime library, we just don't pass the '-fopenmp' flag
      // down to the actual compilation.
      // FIXME: It would be better to have a mode which *only* omits IR
      // generation based on the OpenMP support so that we get consistent
      // semantic analysis, etc.
      break;
    }
  } else {
    if (!JA.isDeviceOffloading(Action::OFK_SYCL))
      Args.AddLastArg(CmdArgs, options::OPT_fopenmp_simd,
                      options::OPT_fno_openmp_simd);
    Args.AddAllArgs(CmdArgs, options::OPT_fopenmp_version_EQ);
    Args.addOptOutFlag(CmdArgs, options::OPT_fopenmp_extensions,
                       options::OPT_fno_openmp_extensions);
  }
  // Forward the offload runtime change to code generation, liboffload implies
  // new driver. Otherwise, check if we should forward the new driver to change
  // offloading code generation.
  if (Args.hasFlag(options::OPT_foffload_via_llvm,
                   options::OPT_fno_offload_via_llvm, false)) {
    CmdArgs.append({"--offload-new-driver", "-foffload-via-llvm"});
  } else if (Args.hasFlag(options::OPT_offload_new_driver,
                          options::OPT_no_offload_new_driver, false)) {
    CmdArgs.push_back("--offload-new-driver");
  }

  const XRayArgs &XRay = TC.getXRayArgs();
  XRay.addArgs(TC, Args, CmdArgs, InputType);

  for (const auto &Filename :
       Args.getAllArgValues(options::OPT_fprofile_list_EQ)) {
    if (D.getVFS().exists(Filename))
      CmdArgs.push_back(Args.MakeArgString("-fprofile-list=" + Filename));
    else
      D.Diag(clang::diag::err_drv_no_such_file) << Filename;
  }

  if (Arg *A = Args.getLastArg(options::OPT_fpatchable_function_entry_EQ)) {
    StringRef S0 = A->getValue(), S = S0;
    unsigned Size, Offset = 0;
    if (!Triple.isAArch64() && !Triple.isLoongArch() && !Triple.isRISCV() &&
        !Triple.isX86() &&
        !(!Triple.isOSAIX() && (Triple.getArch() == llvm::Triple::ppc ||
                                Triple.getArch() == llvm::Triple::ppc64)))
      D.Diag(diag::err_drv_unsupported_opt_for_target)
          << A->getAsString(Args) << TripleStr;
    else if (S.consumeInteger(10, Size) ||
             (!S.empty() && (!S.consume_front(",") ||
                             S.consumeInteger(10, Offset) || !S.empty())))
      D.Diag(diag::err_drv_invalid_argument_to_option)
          << S0 << A->getOption().getName();
    else if (Size < Offset)
      D.Diag(diag::err_drv_unsupported_fpatchable_function_entry_argument);
    else {
      CmdArgs.push_back(Args.MakeArgString(A->getSpelling() + Twine(Size)));
      CmdArgs.push_back(Args.MakeArgString(
          "-fpatchable-function-entry-offset=" + Twine(Offset)));
    }
  }

  Args.AddLastArg(CmdArgs, options::OPT_fms_hotpatch);

  if (TC.SupportsProfiling()) {
    Args.AddLastArg(CmdArgs, options::OPT_pg);

    llvm::Triple::ArchType Arch = TC.getArch();
    if (Arg *A = Args.getLastArg(options::OPT_mfentry)) {
      if (Arch == llvm::Triple::systemz || TC.getTriple().isX86())
        A->render(Args, CmdArgs);
      else
        D.Diag(diag::err_drv_unsupported_opt_for_target)
            << A->getAsString(Args) << TripleStr;
    }
    if (Arg *A = Args.getLastArg(options::OPT_mnop_mcount)) {
      if (Arch == llvm::Triple::systemz)
        A->render(Args, CmdArgs);
      else
        D.Diag(diag::err_drv_unsupported_opt_for_target)
            << A->getAsString(Args) << TripleStr;
    }
    if (Arg *A = Args.getLastArg(options::OPT_mrecord_mcount)) {
      if (Arch == llvm::Triple::systemz)
        A->render(Args, CmdArgs);
      else
        D.Diag(diag::err_drv_unsupported_opt_for_target)
            << A->getAsString(Args) << TripleStr;
    }
  }

  if (Arg *A = Args.getLastArgNoClaim(options::OPT_pg)) {
    if (TC.getTriple().isOSzOS()) {
      D.Diag(diag::err_drv_unsupported_opt_for_target)
          << A->getAsString(Args) << TripleStr;
    }
  }
  if (Arg *A = Args.getLastArgNoClaim(options::OPT_p)) {
    if (!(TC.getTriple().isOSAIX() || TC.getTriple().isOSOpenBSD())) {
      D.Diag(diag::err_drv_unsupported_opt_for_target)
          << A->getAsString(Args) << TripleStr;
    }
  }
  if (Arg *A = Args.getLastArgNoClaim(options::OPT_p, options::OPT_pg)) {
    if (A->getOption().matches(options::OPT_p)) {
      A->claim();
      if (TC.getTriple().isOSAIX() && !Args.hasArgNoClaim(options::OPT_pg))
        CmdArgs.push_back("-pg");
    }
  }

  // Reject AIX-specific link options on other targets.
  if (!TC.getTriple().isOSAIX()) {
    for (const Arg *A : Args.filtered(options::OPT_b, options::OPT_K,
                                      options::OPT_mxcoff_build_id_EQ)) {
      D.Diag(diag::err_drv_unsupported_opt_for_target)
          << A->getSpelling() << TripleStr;
    }
  }

  if (Args.getLastArg(options::OPT_fapple_kext) ||
      (Args.hasArg(options::OPT_mkernel) && types::isCXX(InputType)))
    CmdArgs.push_back("-fapple-kext");

  Args.AddLastArg(CmdArgs, options::OPT_altivec_src_compat);
  Args.AddLastArg(CmdArgs, options::OPT_flax_vector_conversions_EQ);
  Args.AddLastArg(CmdArgs, options::OPT_fobjc_sender_dependent_dispatch);
  Args.AddLastArg(CmdArgs, options::OPT_fdiagnostics_print_source_range_info);
  Args.AddLastArg(CmdArgs, options::OPT_fdiagnostics_parseable_fixits);
  Args.AddLastArg(CmdArgs, options::OPT_ftime_report);
  Args.AddLastArg(CmdArgs, options::OPT_ftime_report_EQ);
  Args.AddLastArg(CmdArgs, options::OPT_ftrapv);
  Args.AddLastArg(CmdArgs, options::OPT_malign_double);
  Args.AddLastArg(CmdArgs, options::OPT_fno_temp_file);

  if (const char *Name = C.getTimeTraceFile(&JA)) {
    CmdArgs.push_back(Args.MakeArgString("-ftime-trace=" + Twine(Name)));
    Args.AddLastArg(CmdArgs, options::OPT_ftime_trace_granularity_EQ);
    Args.AddLastArg(CmdArgs, options::OPT_ftime_trace_verbose);
  }

  if (Arg *A = Args.getLastArg(options::OPT_ftrapv_handler_EQ)) {
    CmdArgs.push_back("-ftrapv-handler");
    CmdArgs.push_back(A->getValue());
  }

  Args.AddLastArg(CmdArgs, options::OPT_ftrap_function_EQ);

  // -fno-strict-overflow implies -fwrapv if it isn't disabled, but
  // -fstrict-overflow won't turn off an explicitly enabled -fwrapv.
  if (Arg *A = Args.getLastArg(options::OPT_fwrapv, options::OPT_fno_wrapv)) {
    if (A->getOption().matches(options::OPT_fwrapv))
      CmdArgs.push_back("-fwrapv");
  } else if (Arg *A = Args.getLastArg(options::OPT_fstrict_overflow,
                                      options::OPT_fno_strict_overflow)) {
    if (A->getOption().matches(options::OPT_fno_strict_overflow))
      CmdArgs.push_back("-fwrapv");
  }

  Args.AddLastArg(CmdArgs, options::OPT_ffinite_loops,
                  options::OPT_fno_finite_loops);

  Args.AddLastArg(CmdArgs, options::OPT_fwritable_strings);
  Args.AddLastArg(CmdArgs, options::OPT_funroll_loops,
                  options::OPT_fno_unroll_loops);

  Args.AddLastArg(CmdArgs, options::OPT_fstrict_flex_arrays_EQ);

  Args.AddLastArg(CmdArgs, options::OPT_pthread);

  Args.addOptInFlag(CmdArgs, options::OPT_mspeculative_load_hardening,
                    options::OPT_mno_speculative_load_hardening);

  RenderSSPOptions(D, TC, Args, CmdArgs, KernelOrKext);
  RenderSCPOptions(TC, Args, CmdArgs);
  RenderTrivialAutoVarInitOptions(D, TC, Args, CmdArgs);

  Args.AddLastArg(CmdArgs, options::OPT_fswift_async_fp_EQ);

  Args.addOptInFlag(CmdArgs, options::OPT_mstackrealign,
                    options::OPT_mno_stackrealign);

  if (Args.hasArg(options::OPT_mstack_alignment)) {
    StringRef alignment = Args.getLastArgValue(options::OPT_mstack_alignment);
    CmdArgs.push_back(Args.MakeArgString("-mstack-alignment=" + alignment));
  }

  if (Args.hasArg(options::OPT_mstack_probe_size)) {
    StringRef Size = Args.getLastArgValue(options::OPT_mstack_probe_size);

    if (!Size.empty())
      CmdArgs.push_back(Args.MakeArgString("-mstack-probe-size=" + Size));
    else
      CmdArgs.push_back("-mstack-probe-size=0");
  }

  Args.addOptOutFlag(CmdArgs, options::OPT_mstack_arg_probe,
                     options::OPT_mno_stack_arg_probe);

  if (Arg *A = Args.getLastArg(options::OPT_mrestrict_it,
                               options::OPT_mno_restrict_it)) {
    if (A->getOption().matches(options::OPT_mrestrict_it)) {
      CmdArgs.push_back("-mllvm");
      CmdArgs.push_back("-arm-restrict-it");
    } else {
      CmdArgs.push_back("-mllvm");
      CmdArgs.push_back("-arm-default-it");
    }
  }

  // Forward -cl options to -cc1
  RenderOpenCLOptions(Args, CmdArgs, InputType);

  // Forward hlsl options to -cc1
  RenderHLSLOptions(Args, CmdArgs, InputType);

  // Forward OpenACC options to -cc1
  RenderOpenACCOptions(D, Args, CmdArgs, InputType);

  if (IsHIP) {
    if (Args.hasFlag(options::OPT_fhip_new_launch_api,
                     options::OPT_fno_hip_new_launch_api, true))
      CmdArgs.push_back("-fhip-new-launch-api");
    Args.addOptInFlag(CmdArgs, options::OPT_fgpu_allow_device_init,
                      options::OPT_fno_gpu_allow_device_init);
    Args.AddLastArg(CmdArgs, options::OPT_hipstdpar);
    Args.AddLastArg(CmdArgs, options::OPT_hipstdpar_interpose_alloc);
    Args.addOptInFlag(CmdArgs, options::OPT_fhip_kernel_arg_name,
                      options::OPT_fno_hip_kernel_arg_name);
  }

  if (IsCuda || IsHIP || IsSYCL) {
    if (IsRDCMode)
      CmdArgs.push_back("-fgpu-rdc");
    else
      CmdArgs.push_back("-fno-gpu-rdc");
  }
  if (IsCuda || IsHIP) {
    Args.addOptInFlag(CmdArgs, options::OPT_fgpu_defer_diag,
                      options::OPT_fno_gpu_defer_diag);
    if (Args.hasFlag(options::OPT_fgpu_exclude_wrong_side_overloads,
                     options::OPT_fno_gpu_exclude_wrong_side_overloads,
                     false)) {
      CmdArgs.push_back("-fgpu-exclude-wrong-side-overloads");
      CmdArgs.push_back("-fgpu-defer-diag");
    }
  }

  // Forward -nogpulib to -cc1.
  if (Args.hasArg(options::OPT_nogpulib))
    CmdArgs.push_back("-nogpulib");

  if (Arg *A = Args.getLastArg(options::OPT_fcf_protection_EQ)) {
    CmdArgs.push_back(
        Args.MakeArgString(Twine("-fcf-protection=") + A->getValue()));
  }

  if (Arg *A = Args.getLastArg(options::OPT_mfunction_return_EQ))
    CmdArgs.push_back(
        Args.MakeArgString(Twine("-mfunction-return=") + A->getValue()));

  Args.AddLastArg(CmdArgs, options::OPT_mindirect_branch_cs_prefix);

  // Forward -f options with positive and negative forms; we translate these by
  // hand.  Do not propagate PGO options to the GPU-side compilations as the
  // profile info is for the host-side compilation only.
  if (!(IsCudaDevice || IsHIPDevice)) {
    if (Arg *A = getLastProfileSampleUseArg(Args)) {
      auto *PGOArg = Args.getLastArg(
          options::OPT_fprofile_generate, options::OPT_fprofile_generate_EQ,
          options::OPT_fcs_profile_generate,
          options::OPT_fcs_profile_generate_EQ, options::OPT_fprofile_use,
          options::OPT_fprofile_use_EQ);
      if (PGOArg)
        D.Diag(diag::err_drv_argument_not_allowed_with)
            << "SampleUse with PGO options";

      StringRef fname = A->getValue();
      if (!llvm::sys::fs::exists(fname))
        D.Diag(diag::err_drv_no_such_file) << fname;
      else
        A->render(Args, CmdArgs);
    }
    Args.AddLastArg(CmdArgs, options::OPT_fprofile_remapping_file_EQ);

    if (Args.hasFlag(options::OPT_fpseudo_probe_for_profiling,
                     options::OPT_fno_pseudo_probe_for_profiling, false)) {
      CmdArgs.push_back("-fpseudo-probe-for-profiling");
      // Enforce -funique-internal-linkage-names if it's not explicitly turned
      // off.
      if (Args.hasFlag(options::OPT_funique_internal_linkage_names,
                       options::OPT_fno_unique_internal_linkage_names, true))
        CmdArgs.push_back("-funique-internal-linkage-names");
    }
  }
  RenderBuiltinOptions(TC, RawTriple, Args, CmdArgs);

  Args.addOptOutFlag(CmdArgs, options::OPT_fassume_sane_operator_new,
                     options::OPT_fno_assume_sane_operator_new);

  if (Args.hasFlag(options::OPT_fapinotes, options::OPT_fno_apinotes, false))
    CmdArgs.push_back("-fapinotes");
  if (Args.hasFlag(options::OPT_fapinotes_modules,
                   options::OPT_fno_apinotes_modules, false))
    CmdArgs.push_back("-fapinotes-modules");
  Args.AddLastArg(CmdArgs, options::OPT_fapinotes_swift_version);

  // -fblocks=0 is default.
  if (Args.hasFlag(options::OPT_fblocks, options::OPT_fno_blocks,
                   TC.IsBlocksDefault()) ||
      (Args.hasArg(options::OPT_fgnu_runtime) &&
       Args.hasArg(options::OPT_fobjc_nonfragile_abi) &&
       !Args.hasArg(options::OPT_fno_blocks))) {
    CmdArgs.push_back("-fblocks");

    if (!Args.hasArg(options::OPT_fgnu_runtime) && !TC.hasBlocksRuntime())
      CmdArgs.push_back("-fblocks-runtime-optional");
  }

  // -fencode-extended-block-signature=1 is default.
  if (TC.IsEncodeExtendedBlockSignatureDefault())
    CmdArgs.push_back("-fencode-extended-block-signature");

  if (Args.hasFlag(options::OPT_fcoro_aligned_allocation,
                   options::OPT_fno_coro_aligned_allocation, false) &&
      types::isCXX(InputType))
    CmdArgs.push_back("-fcoro-aligned-allocation");

  Args.AddLastArg(CmdArgs, options::OPT_fdouble_square_bracket_attributes,
                  options::OPT_fno_double_square_bracket_attributes);

  Args.addOptOutFlag(CmdArgs, options::OPT_faccess_control,
                     options::OPT_fno_access_control);
  Args.addOptOutFlag(CmdArgs, options::OPT_felide_constructors,
                     options::OPT_fno_elide_constructors);

  ToolChain::RTTIMode RTTIMode = TC.getRTTIMode();

  if (KernelOrKext || (types::isCXX(InputType) &&
                       (RTTIMode == ToolChain::RM_Disabled)))
    CmdArgs.push_back("-fno-rtti");

  // -fshort-enums=0 is default for all architectures except Hexagon and z/OS.
  if (Args.hasFlag(options::OPT_fshort_enums, options::OPT_fno_short_enums,
                   TC.getArch() == llvm::Triple::hexagon || Triple.isOSzOS()))
    CmdArgs.push_back("-fshort-enums");

  RenderCharacterOptions(Args, AuxTriple ? *AuxTriple : RawTriple, CmdArgs);

  // -fuse-cxa-atexit is default.
  if (!Args.hasFlag(
          options::OPT_fuse_cxa_atexit, options::OPT_fno_use_cxa_atexit,
          !RawTriple.isOSAIX() && !RawTriple.isOSWindows() &&
              ((RawTriple.getVendor() != llvm::Triple::MipsTechnologies) ||
               RawTriple.hasEnvironment())) ||
      KernelOrKext)
    CmdArgs.push_back("-fno-use-cxa-atexit");

  if (Args.hasFlag(options::OPT_fregister_global_dtors_with_atexit,
                   options::OPT_fno_register_global_dtors_with_atexit,
                   RawTriple.isOSDarwin() && !KernelOrKext))
    CmdArgs.push_back("-fregister-global-dtors-with-atexit");

  Args.addOptInFlag(CmdArgs, options::OPT_fuse_line_directives,
                    options::OPT_fno_use_line_directives);

  // -fno-minimize-whitespace is default.
  if (Args.hasFlag(options::OPT_fminimize_whitespace,
                   options::OPT_fno_minimize_whitespace, false)) {
    types::ID InputType = Inputs[0].getType();
    if (!isDerivedFromC(InputType))
      D.Diag(diag::err_drv_opt_unsupported_input_type)
          << "-fminimize-whitespace" << types::getTypeName(InputType);
    CmdArgs.push_back("-fminimize-whitespace");
  }

  // -fno-keep-system-includes is default.
  if (Args.hasFlag(options::OPT_fkeep_system_includes,
                   options::OPT_fno_keep_system_includes, false)) {
    types::ID InputType = Inputs[0].getType();
    if (!isDerivedFromC(InputType))
      D.Diag(diag::err_drv_opt_unsupported_input_type)
          << "-fkeep-system-includes" << types::getTypeName(InputType);
    CmdArgs.push_back("-fkeep-system-includes");
  }

  // -fms-extensions=0 is default.
  if (Args.hasFlag(options::OPT_fms_extensions, options::OPT_fno_ms_extensions,
                   IsWindowsMSVC))
    CmdArgs.push_back("-fms-extensions");

  // -fms-compatibility=0 is default.
  bool IsMSVCCompat = Args.hasFlag(
      options::OPT_fms_compatibility, options::OPT_fno_ms_compatibility,
      (IsWindowsMSVC && Args.hasFlag(options::OPT_fms_extensions,
                                     options::OPT_fno_ms_extensions, true)));
  if (IsMSVCCompat) {
    CmdArgs.push_back("-fms-compatibility");
    if (!types::isCXX(Input.getType()) &&
        Args.hasArg(options::OPT_fms_define_stdc))
      CmdArgs.push_back("-fms-define-stdc");
  }

  if (Triple.isWindowsMSVCEnvironment() && !D.IsCLMode() &&
      Args.hasArg(options::OPT_fms_runtime_lib_EQ))
    ProcessVSRuntimeLibrary(getToolChain(), Args, CmdArgs);

  // Handle -fgcc-version, if present.
  VersionTuple GNUCVer;
  if (Arg *A = Args.getLastArg(options::OPT_fgnuc_version_EQ)) {
    // Check that the version has 1 to 3 components and the minor and patch
    // versions fit in two decimal digits.
    StringRef Val = A->getValue();
    Val = Val.empty() ? "0" : Val; // Treat "" as 0 or disable.
    bool Invalid = GNUCVer.tryParse(Val);
    unsigned Minor = GNUCVer.getMinor().value_or(0);
    unsigned Patch = GNUCVer.getSubminor().value_or(0);
    if (Invalid || GNUCVer.getBuild() || Minor >= 100 || Patch >= 100) {
      D.Diag(diag::err_drv_invalid_value)
          << A->getAsString(Args) << A->getValue();
    }
  } else if (!IsMSVCCompat) {
    // Imitate GCC 4.2.1 by default if -fms-compatibility is not in effect.
    GNUCVer = VersionTuple(4, 2, 1);
  }
  if (!GNUCVer.empty()) {
    CmdArgs.push_back(
        Args.MakeArgString("-fgnuc-version=" + GNUCVer.getAsString()));
  }

  VersionTuple MSVT = TC.computeMSVCVersion(&D, Args);
  if (!MSVT.empty())
    CmdArgs.push_back(
        Args.MakeArgString("-fms-compatibility-version=" + MSVT.getAsString()));

  bool IsMSVC2015Compatible = MSVT.getMajor() >= 19;
  if (ImplyVCPPCVer) {
    StringRef LanguageStandard;
    if (const Arg *StdArg = Args.getLastArg(options::OPT__SLASH_std)) {
      Std = StdArg;
      LanguageStandard = llvm::StringSwitch<StringRef>(StdArg->getValue())
                             .Case("c11", "-std=c11")
                             .Case("c17", "-std=c17")
                             .Default("");
      if (LanguageStandard.empty())
        D.Diag(clang::diag::warn_drv_unused_argument)
            << StdArg->getAsString(Args);
    }
    CmdArgs.push_back(LanguageStandard.data());
  }
  if (ImplyVCPPCXXVer) {
    StringRef LanguageStandard;
    if (const Arg *StdArg = Args.getLastArg(options::OPT__SLASH_std)) {
      Std = StdArg;
      LanguageStandard = llvm::StringSwitch<StringRef>(StdArg->getValue())
                             .Case("c++14", "-std=c++14")
                             .Case("c++17", "-std=c++17")
                             .Case("c++20", "-std=c++20")
                             // TODO add c++23 and c++26 when MSVC supports it.
                             .Case("c++latest", "-std=c++26")
                             .Default("");
      if (LanguageStandard.empty())
        D.Diag(clang::diag::warn_drv_unused_argument)
            << StdArg->getAsString(Args);
    }

    if (LanguageStandard.empty()) {
      if (IsSYCL)
        // For DPC++, C++17 is the default.
        LanguageStandard = "-std=c++17";
      else if (IsMSVC2015Compatible)
        LanguageStandard = "-std=c++14";
      else
        LanguageStandard = "-std=c++11";
    }

    CmdArgs.push_back(LanguageStandard.data());
  }

  Args.addOptInFlag(CmdArgs, options::OPT_fborland_extensions,
                    options::OPT_fno_borland_extensions);

  // -fno-declspec is default, except for PS4/PS5.
  if (Args.hasFlag(options::OPT_fdeclspec, options::OPT_fno_declspec,
                   RawTriple.isPS()))
    CmdArgs.push_back("-fdeclspec");
  else if (Args.hasArg(options::OPT_fno_declspec))
    CmdArgs.push_back("-fno-declspec"); // Explicitly disabling __declspec.

  // -fthreadsafe-static is default, except for MSVC compatibility versions less
  // than 19.
  if (!Args.hasFlag(options::OPT_fthreadsafe_statics,
                    options::OPT_fno_threadsafe_statics,
                    !types::isOpenCL(InputType) &&
                        (!IsWindowsMSVC || IsMSVC2015Compatible)))
    CmdArgs.push_back("-fno-threadsafe-statics");

  // Add -fno-assumptions, if it was specified.
  if (!Args.hasFlag(options::OPT_fassumptions, options::OPT_fno_assumptions,
                    true))
    CmdArgs.push_back("-fno-assumptions");

  // -fgnu-keywords default varies depending on language; only pass if
  // specified.
  Args.AddLastArg(CmdArgs, options::OPT_fgnu_keywords,
                  options::OPT_fno_gnu_keywords);

  Args.addOptInFlag(CmdArgs, options::OPT_fgnu89_inline,
                    options::OPT_fno_gnu89_inline);

  const Arg *InlineArg = Args.getLastArg(options::OPT_finline_functions,
                                         options::OPT_finline_hint_functions,
                                         options::OPT_fno_inline_functions);
  if (Arg *A = Args.getLastArg(options::OPT_finline, options::OPT_fno_inline)) {
    if (A->getOption().matches(options::OPT_fno_inline))
      A->render(Args, CmdArgs);
  } else if (InlineArg) {
    InlineArg->render(Args, CmdArgs);
  }

  Args.AddLastArg(CmdArgs, options::OPT_finline_max_stacksize_EQ);

  // FIXME: Find a better way to determine whether we are in C++20.
  bool HaveCxx20 =
      Std &&
      (Std->containsValue("c++2a") || Std->containsValue("gnu++2a") ||
       Std->containsValue("c++20") || Std->containsValue("gnu++20") ||
       Std->containsValue("c++2b") || Std->containsValue("gnu++2b") ||
       Std->containsValue("c++23") || Std->containsValue("gnu++23") ||
       Std->containsValue("c++2c") || Std->containsValue("gnu++2c") ||
       Std->containsValue("c++26") || Std->containsValue("gnu++26") ||
       Std->containsValue("c++latest") || Std->containsValue("gnu++latest"));
  bool HaveModules =
      RenderModulesOptions(C, D, Args, Input, Output, HaveCxx20, CmdArgs);

  // -fdelayed-template-parsing is default when targeting MSVC.
  // Many old Windows SDK versions require this to parse.
  //
  // According to
  // https://learn.microsoft.com/en-us/cpp/build/reference/permissive-standards-conformance?view=msvc-170,
  // MSVC actually defaults to -fno-delayed-template-parsing (/Zc:twoPhase-
  // with MSVC CLI) if using C++20. So we match the behavior with MSVC here to
  // not enable -fdelayed-template-parsing by default after C++20.
  //
  // FIXME: Given -fdelayed-template-parsing is a source of bugs, we should be
  // able to disable this by default at some point.
  if (Args.hasFlag(options::OPT_fdelayed_template_parsing,
                   options::OPT_fno_delayed_template_parsing,
                   IsWindowsMSVC && !HaveCxx20)) {
    if (HaveCxx20)
      D.Diag(clang::diag::warn_drv_delayed_template_parsing_after_cxx20);

    CmdArgs.push_back("-fdelayed-template-parsing");
  }

  if (Args.hasFlag(options::OPT_fpch_validate_input_files_content,
                   options::OPT_fno_pch_validate_input_files_content, false))
    CmdArgs.push_back("-fvalidate-ast-input-files-content");
  if (Args.hasFlag(options::OPT_fpch_instantiate_templates,
                   options::OPT_fno_pch_instantiate_templates, false))
    CmdArgs.push_back("-fpch-instantiate-templates");
  if (Args.hasFlag(options::OPT_fpch_codegen, options::OPT_fno_pch_codegen,
                   false))
    CmdArgs.push_back("-fmodules-codegen");
  if (Args.hasFlag(options::OPT_fpch_debuginfo, options::OPT_fno_pch_debuginfo,
                   false))
    CmdArgs.push_back("-fmodules-debuginfo");

  ObjCRuntime Runtime = AddObjCRuntimeArgs(Args, Inputs, CmdArgs, rewriteKind);
  RenderObjCOptions(TC, D, RawTriple, Args, Runtime, rewriteKind != RK_None,
                    Input, CmdArgs);

  if (types::isObjC(Input.getType()) &&
      Args.hasFlag(options::OPT_fobjc_encode_cxx_class_template_spec,
                   options::OPT_fno_objc_encode_cxx_class_template_spec,
                   !Runtime.isNeXTFamily()))
    CmdArgs.push_back("-fobjc-encode-cxx-class-template-spec");

  if (Args.hasFlag(options::OPT_fapplication_extension,
                   options::OPT_fno_application_extension, false))
    CmdArgs.push_back("-fapplication-extension");

  // Handle GCC-style exception args.
  bool EH = false;
  if (!C.getDriver().IsCLMode())
    EH = addExceptionArgs(Args, InputType, TC, KernelOrKext, Runtime, CmdArgs);

  // Handle exception personalities
  Arg *A = Args.getLastArg(
      options::OPT_fsjlj_exceptions, options::OPT_fseh_exceptions,
      options::OPT_fdwarf_exceptions, options::OPT_fwasm_exceptions);
  if (A) {
    const Option &Opt = A->getOption();
    if (Opt.matches(options::OPT_fsjlj_exceptions))
      CmdArgs.push_back("-exception-model=sjlj");
    if (Opt.matches(options::OPT_fseh_exceptions))
      CmdArgs.push_back("-exception-model=seh");
    if (Opt.matches(options::OPT_fdwarf_exceptions))
      CmdArgs.push_back("-exception-model=dwarf");
    if (Opt.matches(options::OPT_fwasm_exceptions))
      CmdArgs.push_back("-exception-model=wasm");
  } else {
    switch (TC.GetExceptionModel(Args)) {
    default:
      break;
    case llvm::ExceptionHandling::DwarfCFI:
      CmdArgs.push_back("-exception-model=dwarf");
      break;
    case llvm::ExceptionHandling::SjLj:
      CmdArgs.push_back("-exception-model=sjlj");
      break;
    case llvm::ExceptionHandling::WinEH:
      CmdArgs.push_back("-exception-model=seh");
      break;
    }
  }

  // C++ "sane" operator new.
  Args.addOptOutFlag(CmdArgs, options::OPT_fassume_sane_operator_new,
                     options::OPT_fno_assume_sane_operator_new);

  // -fassume-unique-vtables is on by default.
  Args.addOptOutFlag(CmdArgs, options::OPT_fassume_unique_vtables,
                     options::OPT_fno_assume_unique_vtables);

  // -frelaxed-template-template-args is deprecated.
  if (Arg *A =
          Args.getLastArg(options::OPT_frelaxed_template_template_args,
                          options::OPT_fno_relaxed_template_template_args)) {
    if (A->getOption().matches(
            options::OPT_fno_relaxed_template_template_args)) {
      D.Diag(diag::warn_drv_deprecated_arg_no_relaxed_template_template_args);
      CmdArgs.push_back("-fno-relaxed-template-template-args");
    } else {
      D.Diag(diag::warn_drv_deprecated_arg)
          << A->getAsString(Args) << /*hasReplacement=*/false;
    }
  }

  // -fsized-deallocation is on by default in C++14 onwards and otherwise off
  // by default.
  Args.addLastArg(CmdArgs, options::OPT_fsized_deallocation,
                  options::OPT_fno_sized_deallocation);

  // -faligned-allocation is on by default in C++17 onwards and otherwise off
  // by default.
  if (Arg *A = Args.getLastArg(options::OPT_faligned_allocation,
                               options::OPT_fno_aligned_allocation,
                               options::OPT_faligned_new_EQ)) {
    if (A->getOption().matches(options::OPT_fno_aligned_allocation))
      CmdArgs.push_back("-fno-aligned-allocation");
    else
      CmdArgs.push_back("-faligned-allocation");
  }

  // The default new alignment can be specified using a dedicated option or via
  // a GCC-compatible option that also turns on aligned allocation.
  if (Arg *A = Args.getLastArg(options::OPT_fnew_alignment_EQ,
                               options::OPT_faligned_new_EQ))
    CmdArgs.push_back(
        Args.MakeArgString(Twine("-fnew-alignment=") + A->getValue()));

  // -fconstant-cfstrings is default, and may be subject to argument translation
  // on Darwin.
  if (!Args.hasFlag(options::OPT_fconstant_cfstrings,
                    options::OPT_fno_constant_cfstrings, true) ||
      !Args.hasFlag(options::OPT_mconstant_cfstrings,
                    options::OPT_mno_constant_cfstrings, true))
    CmdArgs.push_back("-fno-constant-cfstrings");

  Args.addOptInFlag(CmdArgs, options::OPT_fpascal_strings,
                    options::OPT_fno_pascal_strings);

  // Honor -fpack-struct= and -fpack-struct, if given. Note that
  // -fno-pack-struct doesn't apply to -fpack-struct=.
  if (Arg *A = Args.getLastArg(options::OPT_fpack_struct_EQ)) {
    std::string PackStructStr = "-fpack-struct=";
    PackStructStr += A->getValue();
    CmdArgs.push_back(Args.MakeArgString(PackStructStr));
  } else if (Args.hasFlag(options::OPT_fpack_struct,
                          options::OPT_fno_pack_struct, false)) {
    CmdArgs.push_back("-fpack-struct=1");
  }

  // Handle -fmax-type-align=N and -fno-type-align
  bool SkipMaxTypeAlign = Args.hasArg(options::OPT_fno_max_type_align);
  if (Arg *A = Args.getLastArg(options::OPT_fmax_type_align_EQ)) {
    if (!SkipMaxTypeAlign) {
      std::string MaxTypeAlignStr = "-fmax-type-align=";
      MaxTypeAlignStr += A->getValue();
      CmdArgs.push_back(Args.MakeArgString(MaxTypeAlignStr));
    }
  } else if (RawTriple.isOSDarwin()) {
    if (!SkipMaxTypeAlign) {
      std::string MaxTypeAlignStr = "-fmax-type-align=16";
      CmdArgs.push_back(Args.MakeArgString(MaxTypeAlignStr));
    }
  }

  if (!Args.hasFlag(options::OPT_Qy, options::OPT_Qn, true))
    CmdArgs.push_back("-Qn");

  // -fno-common is the default, set -fcommon only when that flag is set.
  Args.addOptInFlag(CmdArgs, options::OPT_fcommon, options::OPT_fno_common);

  // -fsigned-bitfields is default, and clang doesn't yet support
  // -funsigned-bitfields.
  if (!Args.hasFlag(options::OPT_fsigned_bitfields,
                    options::OPT_funsigned_bitfields, true))
    D.Diag(diag::warn_drv_clang_unsupported)
        << Args.getLastArg(options::OPT_funsigned_bitfields)->getAsString(Args);

  // -fsigned-bitfields is default, and clang doesn't support -fno-for-scope.
  if (!Args.hasFlag(options::OPT_ffor_scope, options::OPT_fno_for_scope, true))
    D.Diag(diag::err_drv_clang_unsupported)
        << Args.getLastArg(options::OPT_fno_for_scope)->getAsString(Args);

  // -finput_charset=UTF-8 is default. Reject others
  if (Arg *inputCharset = Args.getLastArg(options::OPT_finput_charset_EQ)) {
    StringRef value = inputCharset->getValue();
    if (!value.equals_insensitive("utf-8"))
      D.Diag(diag::err_drv_invalid_value) << inputCharset->getAsString(Args)
                                          << value;
  }

  // -fexec_charset=UTF-8 is default. Reject others
  if (Arg *execCharset = Args.getLastArg(options::OPT_fexec_charset_EQ)) {
    StringRef value = execCharset->getValue();
    if (!value.equals_insensitive("utf-8"))
      D.Diag(diag::err_drv_invalid_value) << execCharset->getAsString(Args)
                                          << value;
  }

  RenderDiagnosticsOptions(D, Args, CmdArgs);

  Args.addOptInFlag(CmdArgs, options::OPT_fasm_blocks,
                    options::OPT_fno_asm_blocks);

  Args.addOptOutFlag(CmdArgs, options::OPT_fgnu_inline_asm,
                     options::OPT_fno_gnu_inline_asm);

  // Enable vectorization per default according to the optimization level
  // selected. For optimization levels that want vectorization we use the alias
  // option to simplify the hasFlag logic.
  bool EnableVec = shouldEnableVectorizerAtOLevel(Args, false);
  OptSpecifier VectorizeAliasOption =
      EnableVec ? options::OPT_O_Group : options::OPT_fvectorize;
  if (Args.hasFlag(options::OPT_fvectorize, VectorizeAliasOption,
                   options::OPT_fno_vectorize, EnableVec))
    CmdArgs.push_back("-vectorize-loops");

  // -fslp-vectorize is enabled based on the optimization level selected.
  bool EnableSLPVec = shouldEnableVectorizerAtOLevel(Args, true);
  OptSpecifier SLPVectAliasOption =
      EnableSLPVec ? options::OPT_O_Group : options::OPT_fslp_vectorize;
  if (Args.hasFlag(options::OPT_fslp_vectorize, SLPVectAliasOption,
                   options::OPT_fno_slp_vectorize, EnableSLPVec))
    CmdArgs.push_back("-vectorize-slp");

  ParseMPreferVectorWidth(D, Args, CmdArgs);

  Args.AddLastArg(CmdArgs, options::OPT_fshow_overloads_EQ);
  Args.AddLastArg(CmdArgs,
                  options::OPT_fsanitize_undefined_strip_path_components_EQ);

  // -fdollars-in-identifiers default varies depending on platform and
  // language; only pass if specified.
  if (Arg *A = Args.getLastArg(options::OPT_fdollars_in_identifiers,
                               options::OPT_fno_dollars_in_identifiers)) {
    if (A->getOption().matches(options::OPT_fdollars_in_identifiers))
      CmdArgs.push_back("-fdollars-in-identifiers");
    else
      CmdArgs.push_back("-fno-dollars-in-identifiers");
  }

  Args.addOptInFlag(CmdArgs, options::OPT_fapple_pragma_pack,
                    options::OPT_fno_apple_pragma_pack);

  // Remarks can be enabled with any of the `-f.*optimization-record.*` flags.
  if (willEmitRemarks(Args) && checkRemarksOptions(D, Args, Triple))
    renderRemarksOptions(Args, CmdArgs, Triple, Input, Output, JA);

  bool RewriteImports = Args.hasFlag(options::OPT_frewrite_imports,
                                     options::OPT_fno_rewrite_imports, false);
  if (RewriteImports)
    CmdArgs.push_back("-frewrite-imports");

  Args.addOptInFlag(CmdArgs, options::OPT_fdirectives_only,
                    options::OPT_fno_directives_only);

  // Enable rewrite includes if the user's asked for it or if we're generating
  // diagnostics.
  // TODO: Once -module-dependency-dir works with -frewrite-includes it'd be
  // nice to enable this when doing a crashdump for modules as well.
  if (Args.hasFlag(options::OPT_frewrite_includes,
                   options::OPT_fno_rewrite_includes, false) ||
      (C.isForDiagnostics() && !HaveModules))
    CmdArgs.push_back("-frewrite-includes");

  if (Args.hasFlag(options::OPT_fzos_extensions,
                   options::OPT_fno_zos_extensions, false))
    CmdArgs.push_back("-fzos-extensions");
  else if (Args.hasArg(options::OPT_fno_zos_extensions))
    CmdArgs.push_back("-fno-zos-extensions");

  // Only allow -traditional or -traditional-cpp outside in preprocessing modes.
  if (Arg *A = Args.getLastArg(options::OPT_traditional,
                               options::OPT_traditional_cpp)) {
    if (isa<PreprocessJobAction>(JA))
      CmdArgs.push_back("-traditional-cpp");
    else
      D.Diag(diag::err_drv_clang_unsupported) << A->getAsString(Args);
  }

  Args.AddLastArg(CmdArgs, options::OPT_dM);
  Args.AddLastArg(CmdArgs, options::OPT_dD);
  Args.AddLastArg(CmdArgs, options::OPT_dI);

  Args.AddLastArg(CmdArgs, options::OPT_fmax_tokens_EQ);

  // Handle serialized diagnostics.
  if (Arg *A = Args.getLastArg(options::OPT__serialize_diags)) {
    CmdArgs.push_back("-serialize-diagnostic-file");
    CmdArgs.push_back(Args.MakeArgString(A->getValue()));
  }

  if (Args.hasArg(options::OPT_fretain_comments_from_system_headers))
    CmdArgs.push_back("-fretain-comments-from-system-headers");

  // Forward -fcomment-block-commands to -cc1.
  Args.AddAllArgs(CmdArgs, options::OPT_fcomment_block_commands);
  // Forward -fparse-all-comments to -cc1.
  Args.AddAllArgs(CmdArgs, options::OPT_fparse_all_comments);

  // Turn -fplugin=name.so into -load name.so
  for (const Arg *A : Args.filtered(options::OPT_fplugin_EQ)) {
    CmdArgs.push_back("-load");
    CmdArgs.push_back(A->getValue());
    A->claim();
  }

  // Turn -fplugin-arg-pluginname-key=value into
  // -plugin-arg-pluginname key=value
  // GCC has an actual plugin_argument struct with key/value pairs that it
  // passes to its plugins, but we don't, so just pass it on as-is.
  //
  // The syntax for -fplugin-arg- is ambiguous if both plugin name and
  // argument key are allowed to contain dashes. GCC therefore only
  // allows dashes in the key. We do the same.
  for (const Arg *A : Args.filtered(options::OPT_fplugin_arg)) {
    auto ArgValue = StringRef(A->getValue());
    auto FirstDashIndex = ArgValue.find('-');
    StringRef PluginName = ArgValue.substr(0, FirstDashIndex);
    StringRef Arg = ArgValue.substr(FirstDashIndex + 1);

    A->claim();
    if (FirstDashIndex == StringRef::npos || Arg.empty()) {
      if (PluginName.empty()) {
        D.Diag(diag::warn_drv_missing_plugin_name) << A->getAsString(Args);
      } else {
        D.Diag(diag::warn_drv_missing_plugin_arg)
            << PluginName << A->getAsString(Args);
      }
      continue;
    }

    CmdArgs.push_back(Args.MakeArgString(Twine("-plugin-arg-") + PluginName));
    CmdArgs.push_back(Args.MakeArgString(Arg));
  }

  // Forward -fpass-plugin=name.so to -cc1.
  for (const Arg *A : Args.filtered(options::OPT_fpass_plugin_EQ)) {
    CmdArgs.push_back(
        Args.MakeArgString(Twine("-fpass-plugin=") + A->getValue()));
    A->claim();
  }

  // Forward --vfsoverlay to -cc1.
  for (const Arg *A : Args.filtered(options::OPT_vfsoverlay)) {
    CmdArgs.push_back("--vfsoverlay");
    CmdArgs.push_back(A->getValue());
    A->claim();
  }

  Args.addOptInFlag(CmdArgs, options::OPT_fsafe_buffer_usage_suggestions,
                    options::OPT_fno_safe_buffer_usage_suggestions);

  Args.addOptInFlag(CmdArgs, options::OPT_fexperimental_late_parse_attributes,
                    options::OPT_fno_experimental_late_parse_attributes);

  // Setup statistics file output.
  SmallString<128> StatsFile = getStatsFileName(Args, Output, Input, D);
  if (!StatsFile.empty()) {
    CmdArgs.push_back(Args.MakeArgString(Twine("-stats-file=") + StatsFile));
    if (D.CCPrintInternalStats)
      CmdArgs.push_back("-stats-file-append");
  }

  // Forward -Xclang arguments to -cc1, and -mllvm arguments to the LLVM option
  // parser.
  for (auto Arg : Args.filtered(options::OPT_Xclang)) {
    Arg->claim();
    // -finclude-default-header flag is for preprocessor,
    // do not pass it to other cc1 commands when save-temps is enabled
    if (C.getDriver().isSaveTempsEnabled() &&
        !isa<PreprocessJobAction>(JA)) {
      if (StringRef(Arg->getValue()) == "-finclude-default-header")
        continue;
    }
    CmdArgs.push_back(Arg->getValue());
  }
  for (const Arg *A : Args.filtered(options::OPT_mllvm)) {
    A->claim();

    // We translate this by hand to the -cc1 argument, since nightly test uses
    // it and developers have been trained to spell it with -mllvm. Both
    // spellings are now deprecated and should be removed.
    if (StringRef(A->getValue(0)) == "-disable-llvm-optzns") {
      CmdArgs.push_back("-disable-llvm-optzns");
    } else {
      A->render(Args, CmdArgs);
    }
  }

  // This needs to run after -Xclang argument forwarding to pick up the target
  // features enabled through -Xclang -target-feature flags.
  SanitizeArgs.addArgs(TC, Args, CmdArgs, InputType);

  // With -save-temps, we want to save the unoptimized bitcode output from the
  // CompileJobAction, use -disable-llvm-passes to get pristine IR generated
  // by the frontend.
  // When -fembed-bitcode is enabled, optimized bitcode is emitted because it
  // has slightly different breakdown between stages.
  // When generating IR for -fsycl device compilations, optimized bitcode is
  // emitted as we want the -save-temps values to match regular compilation.
  // FIXME: -fembed-bitcode -save-temps will save optimized bitcode instead of
  // pristine IR generated by the frontend. Ideally, a new compile action should
  // be added so both IR can be captured.
  if ((C.getDriver().isSaveTempsEnabled() ||
       JA.isHostOffloading(Action::OFK_OpenMP)) &&
      !(C.getDriver().embedBitcodeInObject() && !IsUsingLTO) && !IsSYCLDevice &&
      isa<CompileJobAction>(JA))
    CmdArgs.push_back("-disable-llvm-passes");

  Args.AddAllArgs(CmdArgs, options::OPT_undef);

  const char *Exec = D.getClangProgramPath();

  // Optionally embed the -cc1 level arguments into the debug info or a
  // section, for build analysis.
  // Also record command line arguments into the debug info if
  // -grecord-gcc-switches options is set on.
  // By default, -gno-record-gcc-switches is set on and no recording.
  auto GRecordSwitches =
      Args.hasFlag(options::OPT_grecord_command_line,
                   options::OPT_gno_record_command_line, false);
  auto FRecordSwitches =
      Args.hasFlag(options::OPT_frecord_command_line,
                   options::OPT_fno_record_command_line, false);
  if (FRecordSwitches && !Triple.isOSBinFormatELF() &&
      !Triple.isOSBinFormatXCOFF() && !Triple.isOSBinFormatMachO())
    D.Diag(diag::err_drv_unsupported_opt_for_target)
        << Args.getLastArg(options::OPT_frecord_command_line)->getAsString(Args)
        << TripleStr;
  if (TC.UseDwarfDebugFlags() || GRecordSwitches || FRecordSwitches) {
    ArgStringList OriginalArgs;
    for (const auto &Arg : Args)
      Arg->render(Args, OriginalArgs);

    SmallString<256> Flags;
    EscapeSpacesAndBackslashes(Exec, Flags);
    for (const char *OriginalArg : OriginalArgs) {
      SmallString<128> EscapedArg;
      EscapeSpacesAndBackslashes(OriginalArg, EscapedArg);
      Flags += " ";
      Flags += EscapedArg;
    }
    auto FlagsArgString = Args.MakeArgString(Flags);
    if (TC.UseDwarfDebugFlags() || GRecordSwitches) {
      CmdArgs.push_back("-dwarf-debug-flags");
      CmdArgs.push_back(FlagsArgString);
    }
    if (FRecordSwitches) {
      CmdArgs.push_back("-record-command-line");
      CmdArgs.push_back(FlagsArgString);
    }
  }

  // Host-side offloading compilation receives all device-side outputs. Include
  // them in the host compilation depending on the target. If the host inputs
  // are not empty we use the new-driver scheme, otherwise use the old scheme.
  if ((IsCuda || IsHIP) && CudaDeviceInput) {
    CmdArgs.push_back("-fcuda-include-gpubinary");
    CmdArgs.push_back(CudaDeviceInput->getFilename());
  } else if (!HostOffloadingInputs.empty()) {
    if ((IsCuda || IsHIP) && !IsRDCMode) {
      assert(HostOffloadingInputs.size() == 1 && "Only one input expected");
      CmdArgs.push_back("-fcuda-include-gpubinary");
      CmdArgs.push_back(HostOffloadingInputs.front().getFilename());
    } else {
      for (const InputInfo Input : HostOffloadingInputs)
        CmdArgs.push_back(Args.MakeArgString("-fembed-offload-object=" +
                                             TC.getInputFilename(Input)));
    }
  }

  if (IsCuda) {
    if (Args.hasFlag(options::OPT_fcuda_short_ptr,
                     options::OPT_fno_cuda_short_ptr, false))
      CmdArgs.push_back("-fcuda-short-ptr");
  }

  if (IsCuda || IsHIP) {
    // Determine the original source input.
    const Action *SourceAction = &JA;
    while (SourceAction->getKind() != Action::InputClass) {
      assert(!SourceAction->getInputs().empty() && "unexpected root action!");
      SourceAction = SourceAction->getInputs()[0];
    }
    auto CUID = cast<InputAction>(SourceAction)->getId();
    if (!CUID.empty())
      CmdArgs.push_back(Args.MakeArgString(Twine("-cuid=") + Twine(CUID)));

    // -ffast-math turns on -fgpu-approx-transcendentals implicitly, but will
    // be overriden by -fno-gpu-approx-transcendentals.
    bool UseApproxTranscendentals = Args.hasFlag(
        options::OPT_ffast_math, options::OPT_fno_fast_math, false);
    if (Args.hasFlag(options::OPT_fgpu_approx_transcendentals,
                     options::OPT_fno_gpu_approx_transcendentals,
                     UseApproxTranscendentals))
      CmdArgs.push_back("-fgpu-approx-transcendentals");
  } else {
    Args.claimAllArgs(options::OPT_fgpu_approx_transcendentals,
                      options::OPT_fno_gpu_approx_transcendentals);
  }

  if (IsHIP) {
    CmdArgs.push_back("-fcuda-allow-variadic-functions");
    Args.AddLastArg(CmdArgs, options::OPT_fgpu_default_stream_EQ);
  }

  Args.AddAllArgs(CmdArgs,
                  options::OPT_fsanitize_undefined_ignore_overflow_pattern_EQ);

  Args.AddLastArg(CmdArgs, options::OPT_foffload_uniform_block,
                  options::OPT_fno_offload_uniform_block);

  Args.AddLastArg(CmdArgs, options::OPT_foffload_implicit_host_device_templates,
                  options::OPT_fno_offload_implicit_host_device_templates);

  if (IsCudaDevice || IsHIPDevice || IsSYCLDevice) {
    StringRef InlineThresh =
        Args.getLastArgValue(options::OPT_fgpu_inline_threshold_EQ);
    if (!InlineThresh.empty()) {
      std::string ArgStr =
          std::string("-inline-threshold=") + InlineThresh.str();
      CmdArgs.append({"-mllvm", Args.MakeArgStringRef(ArgStr)});
    }
  }

  if (IsHIPDevice)
    Args.addOptOutFlag(CmdArgs,
                       options::OPT_fhip_fp32_correctly_rounded_divide_sqrt,
                       options::OPT_fno_hip_fp32_correctly_rounded_divide_sqrt);

  // OpenMP offloading device jobs take the argument -fopenmp-host-ir-file-path
  // to specify the result of the compile phase on the host, so the meaningful
  // device declarations can be identified. Also, -fopenmp-is-target-device is
  // passed along to tell the frontend that it is generating code for a device,
  // so that only the relevant declarations are emitted.
  if (IsOpenMPDevice) {
    CmdArgs.push_back("-fopenmp-is-target-device");
    // If we are offloading cuda/hip via llvm, it's also "cuda device code".
    if (Args.hasArg(options::OPT_foffload_via_llvm))
      CmdArgs.push_back("-fcuda-is-device");

    if (OpenMPDeviceInput) {
      CmdArgs.push_back("-fopenmp-host-ir-file-path");
      CmdArgs.push_back(Args.MakeArgString(OpenMPDeviceInput->getFilename()));
    }
  }

  if (Triple.isAMDGPU()) {
    handleAMDGPUCodeObjectVersionOptions(D, Args, CmdArgs);

    Args.addOptInFlag(CmdArgs, options::OPT_munsafe_fp_atomics,
                      options::OPT_mno_unsafe_fp_atomics);
    Args.addOptOutFlag(CmdArgs, options::OPT_mamdgpu_ieee,
                       options::OPT_mno_amdgpu_ieee);
  }

  addOpenMPHostOffloadingArgs(C, JA, Args, CmdArgs);

  // For all the host SYCL offloading compile jobs we need to pass the targets
  // information using -fsycl-targets= option.
  if (isa<CompileJobAction>(JA) && JA.isHostOffloading(Action::OFK_SYCL)) {
    SmallString<128> TargetInfo("-fsycl-targets=");

    if (Arg *Tgts = Args.getLastArg(options::OPT_fsycl_targets_EQ)) {
      for (unsigned i = 0; i < Tgts->getNumValues(); ++i) {
        if (i)
          TargetInfo += ',';
        // We need to get the string from the triple because it may be not
        // exactly the same as the one we get directly from the arguments.
        llvm::Triple T(Tgts->getValue(i));
        TargetInfo += T.getTriple();
      }
    } else
      // Use the default.
      TargetInfo += C.getDriver().getSYCLDeviceTriple().normalize();
    CmdArgs.push_back(Args.MakeArgString(TargetInfo.str()));
  }

  bool VirtualFunctionElimination =
      Args.hasFlag(options::OPT_fvirtual_function_elimination,
                   options::OPT_fno_virtual_function_elimination, false);
  if (VirtualFunctionElimination) {
    // VFE requires full LTO (currently, this might be relaxed to allow ThinLTO
    // in the future).
    if (LTOMode != LTOK_Full)
      D.Diag(diag::err_drv_argument_only_allowed_with)
          << "-fvirtual-function-elimination"
          << "-flto=full";

    CmdArgs.push_back("-fvirtual-function-elimination");
  }

  // VFE requires whole-program-vtables, and enables it by default.
  bool WholeProgramVTables = Args.hasFlag(
      options::OPT_fwhole_program_vtables,
      options::OPT_fno_whole_program_vtables, VirtualFunctionElimination);
  if (VirtualFunctionElimination && !WholeProgramVTables) {
    D.Diag(diag::err_drv_argument_not_allowed_with)
        << "-fno-whole-program-vtables"
        << "-fvirtual-function-elimination";
  }

  if (WholeProgramVTables) {
    // PS4 uses the legacy LTO API, which does not support this feature in
    // ThinLTO mode.
    bool IsPS4 = getToolChain().getTriple().isPS4();

    // Check if we passed LTO options but they were suppressed because this is a
    // device offloading action, or we passed device offload LTO options which
    // were suppressed because this is not the device offload action.
    // Check if we are using PS4 in regular LTO mode.
    // Otherwise, issue an error.

    auto OtherLTOMode =
        IsDeviceOffloadAction ? D.getLTOMode() : D.getOffloadLTOMode();
    auto OtherIsUsingLTO = OtherLTOMode != LTOK_None;

    if ((!IsUsingLTO && !OtherIsUsingLTO) ||
        (IsPS4 && !UnifiedLTO && (D.getLTOMode() != LTOK_Full)))
      D.Diag(diag::err_drv_argument_only_allowed_with)
          << "-fwhole-program-vtables"
          << ((IsPS4 && !UnifiedLTO) ? "-flto=full" : "-flto");

    // Propagate -fwhole-program-vtables if this is an LTO compile.
    if (IsUsingLTO)
      CmdArgs.push_back("-fwhole-program-vtables");
  }

  bool DefaultsSplitLTOUnit =
      ((WholeProgramVTables || SanitizeArgs.needsLTO()) &&
          (LTOMode == LTOK_Full || TC.canSplitThinLTOUnit())) ||
      (!Triple.isPS4() && UnifiedLTO);
  bool SplitLTOUnit =
      Args.hasFlag(options::OPT_fsplit_lto_unit,
                   options::OPT_fno_split_lto_unit, DefaultsSplitLTOUnit);
  if (SanitizeArgs.needsLTO() && !SplitLTOUnit)
    D.Diag(diag::err_drv_argument_not_allowed_with) << "-fno-split-lto-unit"
                                                    << "-fsanitize=cfi";
  if (SplitLTOUnit)
    CmdArgs.push_back("-fsplit-lto-unit");

  if (Arg *A = Args.getLastArg(options::OPT_ffat_lto_objects,
                               options::OPT_fno_fat_lto_objects)) {
    if (IsUsingLTO && A->getOption().matches(options::OPT_ffat_lto_objects)) {
      assert(LTOMode == LTOK_Full || LTOMode == LTOK_Thin);
      if (!Triple.isOSBinFormatELF()) {
        D.Diag(diag::err_drv_unsupported_opt_for_target)
            << A->getAsString(Args) << TC.getTripleString();
      }
      CmdArgs.push_back(Args.MakeArgString(
          Twine("-flto=") + (LTOMode == LTOK_Thin ? "thin" : "full")));
      CmdArgs.push_back("-flto-unit");
      CmdArgs.push_back("-ffat-lto-objects");
      A->render(Args, CmdArgs);
    }
  }

  if (Arg *A = Args.getLastArg(options::OPT_fglobal_isel,
                               options::OPT_fno_global_isel)) {
    CmdArgs.push_back("-mllvm");
    if (A->getOption().matches(options::OPT_fglobal_isel)) {
      CmdArgs.push_back("-global-isel=1");

      // GISel is on by default on AArch64 -O0, so don't bother adding
      // the fallback remarks for it. Other combinations will add a warning of
      // some kind.
      bool IsArchSupported = Triple.getArch() == llvm::Triple::aarch64;
      bool IsOptLevelSupported = false;

      Arg *A = Args.getLastArg(options::OPT_O_Group);
      if (Triple.getArch() == llvm::Triple::aarch64) {
        if (!A || A->getOption().matches(options::OPT_O0))
          IsOptLevelSupported = true;
      }
      if (!IsArchSupported || !IsOptLevelSupported) {
        CmdArgs.push_back("-mllvm");
        CmdArgs.push_back("-global-isel-abort=2");

        if (!IsArchSupported)
          D.Diag(diag::warn_drv_global_isel_incomplete) << Triple.getArchName();
        else
          D.Diag(diag::warn_drv_global_isel_incomplete_opt);
      }
    } else {
      CmdArgs.push_back("-global-isel=0");
    }
  }

  if (Args.hasArg(options::OPT_forder_file_instrumentation)) {
     CmdArgs.push_back("-forder-file-instrumentation");
     // Enable order file instrumentation when ThinLTO is not on. When ThinLTO is
     // on, we need to pass these flags as linker flags and that will be handled
     // outside of the compiler.
     if (!IsUsingLTO) {
       CmdArgs.push_back("-mllvm");
       CmdArgs.push_back("-enable-order-file-instrumentation");
     }
  }

  if (Arg *A = Args.getLastArg(options::OPT_fforce_enable_int128,
                               options::OPT_fno_force_enable_int128)) {
    if (A->getOption().matches(options::OPT_fforce_enable_int128))
      CmdArgs.push_back("-fforce-enable-int128");
  }

  Args.addOptInFlag(CmdArgs, options::OPT_fkeep_static_consts,
                    options::OPT_fno_keep_static_consts);
  Args.addOptInFlag(CmdArgs, options::OPT_fkeep_persistent_storage_variables,
                    options::OPT_fno_keep_persistent_storage_variables);
  Args.addOptInFlag(CmdArgs, options::OPT_fcomplete_member_pointers,
                    options::OPT_fno_complete_member_pointers);
  if (Arg *A = Args.getLastArg(options::OPT_cxx_static_destructors_EQ))
    A->render(Args, CmdArgs);

  addMachineOutlinerArgs(D, Args, CmdArgs, Triple, /*IsLTO=*/false);

  addOutlineAtomicsArgs(D, getToolChain(), Args, CmdArgs, Triple);

  if (Triple.isAArch64() &&
      (Args.hasArg(options::OPT_mno_fmv) ||
       (Triple.isAndroid() && Triple.isAndroidVersionLT(23)) ||
       getToolChain().GetRuntimeLibType(Args) != ToolChain::RLT_CompilerRT)) {
    // Disable Function Multiversioning on AArch64 target.
    CmdArgs.push_back("-target-feature");
    CmdArgs.push_back("-fmv");
  }

  if (Args.hasFlag(options::OPT_faddrsig, options::OPT_fno_addrsig,
                   (TC.getTriple().isOSBinFormatELF() ||
                    TC.getTriple().isOSBinFormatCOFF()) &&
                       !TC.getTriple().isPS4() && !TC.getTriple().isVE() &&
                       !TC.getTriple().isOSNetBSD() &&
                       !Distro(D.getVFS(), TC.getTriple()).IsGentoo() &&
                       !TC.getTriple().isAndroid() && TC.useIntegratedAs()))
    CmdArgs.push_back("-faddrsig");

  if ((Triple.isOSBinFormatELF() || Triple.isOSBinFormatMachO()) &&
      (EH || UnwindTables || AsyncUnwindTables ||
       DebugInfoKind != llvm::codegenoptions::NoDebugInfo))
    CmdArgs.push_back("-D__GCC_HAVE_DWARF2_CFI_ASM=1");

  if (Arg *A = Args.getLastArg(options::OPT_fsymbol_partition_EQ)) {
    std::string Str = A->getAsString(Args);
    if (!TC.getTriple().isOSBinFormatELF())
      D.Diag(diag::err_drv_unsupported_opt_for_target)
          << Str << TC.getTripleString();
    CmdArgs.push_back(Args.MakeArgString(Str));
  }

  // Add the "-o out -x type src.c" flags last. This is done primarily to make
  // the -cc1 command easier to edit when reproducing compiler crashes.
  if (Output.getType() == types::TY_Dependencies) {
    // Handled with other dependency code.
  } else if (Output.isFilename()) {
    if (Output.getType() == clang::driver::types::TY_IFS_CPP ||
        Output.getType() == clang::driver::types::TY_IFS) {
      SmallString<128> OutputFilename(Output.getFilename());
      llvm::sys::path::replace_extension(OutputFilename, "ifs");
      CmdArgs.push_back("-o");
      CmdArgs.push_back(Args.MakeArgString(OutputFilename));
    } else {
      CmdArgs.push_back("-o");
      CmdArgs.push_back(Output.getFilename());
    }
  } else {
    assert(Output.isNothing() && "Invalid output.");
  }

  addDashXForInput(Args, Input, CmdArgs);

  ArrayRef<InputInfo> FrontendInputs = Input;
  if (IsExtractAPI)
    FrontendInputs = ExtractAPIInputs;
  else if (Input.isNothing())
    FrontendInputs = {};

  for (const InputInfo &Input : FrontendInputs) {
    if (Input.isFilename())
      CmdArgs.push_back(Input.getFilename());
    else
      Input.getInputArg().renderAsInput(Args, CmdArgs);
  }

  if (D.CC1Main && !D.CCGenDiagnostics) {
    // Invoke the CC1 directly in this process
    C.addCommand(std::make_unique<CC1Command>(
        JA, *this, ResponseFileSupport::AtFileUTF8(), Exec, CmdArgs, Inputs,
        Output, D.getPrependArg()));
  } else {
    C.addCommand(std::make_unique<Command>(
        JA, *this, ResponseFileSupport::AtFileUTF8(), Exec, CmdArgs, Inputs,
        Output, D.getPrependArg()));
  }

  // Make the compile command echo its inputs for /showFilenames.
  if (Output.getType() == types::TY_Object &&
      Args.hasFlag(options::OPT__SLASH_showFilenames,
                   options::OPT__SLASH_showFilenames_, false)) {
    C.getJobs().getJobs().back()->PrintInputFilenames = true;
  }

  if (Arg *A = Args.getLastArg(options::OPT_pg))
    if (FPKeepKind == CodeGenOptions::FramePointerKind::None &&
        !Args.hasArg(options::OPT_mfentry))
      D.Diag(diag::err_drv_argument_not_allowed_with) << "-fomit-frame-pointer"
                                                      << A->getAsString(Args);

  // Claim some arguments which clang supports automatically.

  // -fpch-preprocess is used with gcc to add a special marker in the output to
  // include the PCH file.
  Args.ClaimAllArgs(options::OPT_fpch_preprocess);

  // Claim some arguments which clang doesn't support, but we don't
  // care to warn the user about.
  Args.ClaimAllArgs(options::OPT_clang_ignored_f_Group);
  Args.ClaimAllArgs(options::OPT_clang_ignored_m_Group);

  // Disable warnings for clang -E -emit-llvm foo.c
  Args.ClaimAllArgs(options::OPT_emit_llvm);
}

Clang::Clang(const ToolChain &TC, bool HasIntegratedBackend)
    // CAUTION! The first constructor argument ("clang") is not arbitrary,
    // as it is for other tools. Some operations on a Tool actually test
    // whether that tool is Clang based on the Tool's Name as a string.
    : Tool("clang", "clang frontend", TC), HasBackend(HasIntegratedBackend) {}

Clang::~Clang() {}

/// Add options related to the Objective-C runtime/ABI.
///
/// Returns true if the runtime is non-fragile.
ObjCRuntime Clang::AddObjCRuntimeArgs(const ArgList &args,
                                      const InputInfoList &inputs,
                                      ArgStringList &cmdArgs,
                                      RewriteKind rewriteKind) const {
  // Look for the controlling runtime option.
  Arg *runtimeArg =
      args.getLastArg(options::OPT_fnext_runtime, options::OPT_fgnu_runtime,
                      options::OPT_fobjc_runtime_EQ);

  // Just forward -fobjc-runtime= to the frontend.  This supercedes
  // options about fragility.
  if (runtimeArg &&
      runtimeArg->getOption().matches(options::OPT_fobjc_runtime_EQ)) {
    ObjCRuntime runtime;
    StringRef value = runtimeArg->getValue();
    if (runtime.tryParse(value)) {
      getToolChain().getDriver().Diag(diag::err_drv_unknown_objc_runtime)
          << value;
    }
    if ((runtime.getKind() == ObjCRuntime::GNUstep) &&
        (runtime.getVersion() >= VersionTuple(2, 0)))
      if (!getToolChain().getTriple().isOSBinFormatELF() &&
          !getToolChain().getTriple().isOSBinFormatCOFF()) {
        getToolChain().getDriver().Diag(
            diag::err_drv_gnustep_objc_runtime_incompatible_binary)
          << runtime.getVersion().getMajor();
      }

    runtimeArg->render(args, cmdArgs);
    return runtime;
  }

  // Otherwise, we'll need the ABI "version".  Version numbers are
  // slightly confusing for historical reasons:
  //   1 - Traditional "fragile" ABI
  //   2 - Non-fragile ABI, version 1
  //   3 - Non-fragile ABI, version 2
  unsigned objcABIVersion = 1;
  // If -fobjc-abi-version= is present, use that to set the version.
  if (Arg *abiArg = args.getLastArg(options::OPT_fobjc_abi_version_EQ)) {
    StringRef value = abiArg->getValue();
    if (value == "1")
      objcABIVersion = 1;
    else if (value == "2")
      objcABIVersion = 2;
    else if (value == "3")
      objcABIVersion = 3;
    else
      getToolChain().getDriver().Diag(diag::err_drv_clang_unsupported) << value;
  } else {
    // Otherwise, determine if we are using the non-fragile ABI.
    bool nonFragileABIIsDefault =
        (rewriteKind == RK_NonFragile ||
         (rewriteKind == RK_None &&
          getToolChain().IsObjCNonFragileABIDefault()));
    if (args.hasFlag(options::OPT_fobjc_nonfragile_abi,
                     options::OPT_fno_objc_nonfragile_abi,
                     nonFragileABIIsDefault)) {
// Determine the non-fragile ABI version to use.
#ifdef DISABLE_DEFAULT_NONFRAGILEABI_TWO
      unsigned nonFragileABIVersion = 1;
#else
      unsigned nonFragileABIVersion = 2;
#endif

      if (Arg *abiArg =
              args.getLastArg(options::OPT_fobjc_nonfragile_abi_version_EQ)) {
        StringRef value = abiArg->getValue();
        if (value == "1")
          nonFragileABIVersion = 1;
        else if (value == "2")
          nonFragileABIVersion = 2;
        else
          getToolChain().getDriver().Diag(diag::err_drv_clang_unsupported)
              << value;
      }

      objcABIVersion = 1 + nonFragileABIVersion;
    } else {
      objcABIVersion = 1;
    }
  }

  // We don't actually care about the ABI version other than whether
  // it's non-fragile.
  bool isNonFragile = objcABIVersion != 1;

  // If we have no runtime argument, ask the toolchain for its default runtime.
  // However, the rewriter only really supports the Mac runtime, so assume that.
  ObjCRuntime runtime;
  if (!runtimeArg) {
    switch (rewriteKind) {
    case RK_None:
      runtime = getToolChain().getDefaultObjCRuntime(isNonFragile);
      break;
    case RK_Fragile:
      runtime = ObjCRuntime(ObjCRuntime::FragileMacOSX, VersionTuple());
      break;
    case RK_NonFragile:
      runtime = ObjCRuntime(ObjCRuntime::MacOSX, VersionTuple());
      break;
    }

    // -fnext-runtime
  } else if (runtimeArg->getOption().matches(options::OPT_fnext_runtime)) {
    // On Darwin, make this use the default behavior for the toolchain.
    if (getToolChain().getTriple().isOSDarwin()) {
      runtime = getToolChain().getDefaultObjCRuntime(isNonFragile);

      // Otherwise, build for a generic macosx port.
    } else {
      runtime = ObjCRuntime(ObjCRuntime::MacOSX, VersionTuple());
    }

    // -fgnu-runtime
  } else {
    assert(runtimeArg->getOption().matches(options::OPT_fgnu_runtime));
    // Legacy behaviour is to target the gnustep runtime if we are in
    // non-fragile mode or the GCC runtime in fragile mode.
    if (isNonFragile)
      runtime = ObjCRuntime(ObjCRuntime::GNUstep, VersionTuple(2, 0));
    else
      runtime = ObjCRuntime(ObjCRuntime::GCC, VersionTuple());
  }

  if (llvm::any_of(inputs, [](const InputInfo &input) {
        return types::isObjC(input.getType());
      }))
    cmdArgs.push_back(
        args.MakeArgString("-fobjc-runtime=" + runtime.getAsString()));
  return runtime;
}

static bool maybeConsumeDash(const std::string &EH, size_t &I) {
  bool HaveDash = (I + 1 < EH.size() && EH[I + 1] == '-');
  I += HaveDash;
  return !HaveDash;
}

namespace {
struct EHFlags {
  bool Synch = false;
  bool Asynch = false;
  bool NoUnwindC = false;
};
} // end anonymous namespace

/// /EH controls whether to run destructor cleanups when exceptions are
/// thrown.  There are three modifiers:
/// - s: Cleanup after "synchronous" exceptions, aka C++ exceptions.
/// - a: Cleanup after "asynchronous" exceptions, aka structured exceptions.
///      The 'a' modifier is unimplemented and fundamentally hard in LLVM IR.
/// - c: Assume that extern "C" functions are implicitly nounwind.
/// The default is /EHs-c-, meaning cleanups are disabled.
static EHFlags parseClangCLEHFlags(const Driver &D, const ArgList &Args,
                                   bool isWindowsMSVC) {
  EHFlags EH;

  std::vector<std::string> EHArgs =
      Args.getAllArgValues(options::OPT__SLASH_EH);
  for (const auto &EHVal : EHArgs) {
    for (size_t I = 0, E = EHVal.size(); I != E; ++I) {
      switch (EHVal[I]) {
      case 'a':
        EH.Asynch = maybeConsumeDash(EHVal, I);
        if (EH.Asynch) {
          // Async exceptions are Windows MSVC only.
          if (!isWindowsMSVC) {
            EH.Asynch = false;
            D.Diag(clang::diag::warn_drv_unused_argument) << "/EHa" << EHVal;
            continue;
          }
          EH.Synch = false;
        }
        continue;
      case 'c':
        EH.NoUnwindC = maybeConsumeDash(EHVal, I);
        continue;
      case 's':
        EH.Synch = maybeConsumeDash(EHVal, I);
        if (EH.Synch)
          EH.Asynch = false;
        continue;
      default:
        break;
      }
      D.Diag(clang::diag::err_drv_invalid_value) << "/EH" << EHVal;
      break;
    }
  }
  // The /GX, /GX- flags are only processed if there are not /EH flags.
  // The default is that /GX is not specified.
  if (EHArgs.empty() &&
      Args.hasFlag(options::OPT__SLASH_GX, options::OPT__SLASH_GX_,
                   /*Default=*/false)) {
    EH.Synch = true;
    EH.NoUnwindC = true;
  }

  if (Args.hasArg(options::OPT__SLASH_kernel)) {
    EH.Synch = false;
    EH.NoUnwindC = false;
    EH.Asynch = false;
  }

  return EH;
}

void Clang::AddClangCLArgs(const ArgList &Args, types::ID InputType,
                           ArgStringList &CmdArgs) const {
  bool isNVPTX = getToolChain().getTriple().isNVPTX();

  ProcessVSRuntimeLibrary(getToolChain(), Args, CmdArgs);

  if (Arg *ShowIncludes =
          Args.getLastArg(options::OPT__SLASH_showIncludes,
                          options::OPT__SLASH_showIncludes_user)) {
    CmdArgs.push_back("--show-includes");
    if (ShowIncludes->getOption().matches(options::OPT__SLASH_showIncludes))
      CmdArgs.push_back("-sys-header-deps");
  }

  // This controls whether or not we emit RTTI data for polymorphic types.
  if (Args.hasFlag(options::OPT__SLASH_GR_, options::OPT__SLASH_GR,
                   /*Default=*/false))
    CmdArgs.push_back("-fno-rtti-data");

  // This controls whether or not we emit stack-protector instrumentation.
  // In MSVC, Buffer Security Check (/GS) is on by default.
  if (!isNVPTX && Args.hasFlag(options::OPT__SLASH_GS, options::OPT__SLASH_GS_,
                               /*Default=*/true)) {
    CmdArgs.push_back("-stack-protector");
    CmdArgs.push_back(Args.MakeArgString(Twine(LangOptions::SSPStrong)));
  }

  const Driver &D = getToolChain().getDriver();

  bool IsWindowsMSVC = getToolChain().getTriple().isWindowsMSVCEnvironment();
  EHFlags EH = parseClangCLEHFlags(D, Args, IsWindowsMSVC);
  if (!isNVPTX && (EH.Synch || EH.Asynch)) {
    if (types::isCXX(InputType))
      CmdArgs.push_back("-fcxx-exceptions");
    CmdArgs.push_back("-fexceptions");
    if (EH.Asynch)
      CmdArgs.push_back("-fasync-exceptions");
  }
  if (types::isCXX(InputType) && EH.Synch && EH.NoUnwindC)
    CmdArgs.push_back("-fexternc-nounwind");

  // /EP should expand to -E -P.
  if (Args.hasArg(options::OPT__SLASH_EP)) {
    CmdArgs.push_back("-E");
    CmdArgs.push_back("-P");
  }

 if (Args.hasFlag(options::OPT__SLASH_Zc_dllexportInlines_,
                  options::OPT__SLASH_Zc_dllexportInlines,
                  false)) {
  CmdArgs.push_back("-fno-dllexport-inlines");
 }

 if (Args.hasFlag(options::OPT__SLASH_Zc_wchar_t_,
                  options::OPT__SLASH_Zc_wchar_t, false)) {
   CmdArgs.push_back("-fno-wchar");
 }

 if (Args.hasArg(options::OPT__SLASH_kernel)) {
   llvm::Triple::ArchType Arch = getToolChain().getArch();
   std::vector<std::string> Values =
       Args.getAllArgValues(options::OPT__SLASH_arch);
   if (!Values.empty()) {
     llvm::SmallSet<std::string, 4> SupportedArches;
     if (Arch == llvm::Triple::x86)
       SupportedArches.insert("IA32");

     for (auto &V : Values)
       if (!SupportedArches.contains(V))
         D.Diag(diag::err_drv_argument_not_allowed_with)
             << std::string("/arch:").append(V) << "/kernel";
   }

   CmdArgs.push_back("-fno-rtti");
   if (Args.hasFlag(options::OPT__SLASH_GR, options::OPT__SLASH_GR_, false))
     D.Diag(diag::err_drv_argument_not_allowed_with) << "/GR"
                                                     << "/kernel";
 }

  Arg *MostGeneralArg = Args.getLastArg(options::OPT__SLASH_vmg);
  Arg *BestCaseArg = Args.getLastArg(options::OPT__SLASH_vmb);
  if (MostGeneralArg && BestCaseArg)
    D.Diag(clang::diag::err_drv_argument_not_allowed_with)
        << MostGeneralArg->getAsString(Args) << BestCaseArg->getAsString(Args);

  if (MostGeneralArg) {
    Arg *SingleArg = Args.getLastArg(options::OPT__SLASH_vms);
    Arg *MultipleArg = Args.getLastArg(options::OPT__SLASH_vmm);
    Arg *VirtualArg = Args.getLastArg(options::OPT__SLASH_vmv);

    Arg *FirstConflict = SingleArg ? SingleArg : MultipleArg;
    Arg *SecondConflict = VirtualArg ? VirtualArg : MultipleArg;
    if (FirstConflict && SecondConflict && FirstConflict != SecondConflict)
      D.Diag(clang::diag::err_drv_argument_not_allowed_with)
          << FirstConflict->getAsString(Args)
          << SecondConflict->getAsString(Args);

    if (SingleArg)
      CmdArgs.push_back("-fms-memptr-rep=single");
    else if (MultipleArg)
      CmdArgs.push_back("-fms-memptr-rep=multiple");
    else
      CmdArgs.push_back("-fms-memptr-rep=virtual");
  }

  if (Args.hasArg(options::OPT_regcall4))
    CmdArgs.push_back("-regcall4");

  // Parse the default calling convention options.
  if (Arg *CCArg =
          Args.getLastArg(options::OPT__SLASH_Gd, options::OPT__SLASH_Gr,
                          options::OPT__SLASH_Gz, options::OPT__SLASH_Gv,
                          options::OPT__SLASH_Gregcall)) {
    unsigned DCCOptId = CCArg->getOption().getID();
    const char *DCCFlag = nullptr;
    bool ArchSupported = !isNVPTX;
    llvm::Triple::ArchType Arch = getToolChain().getArch();
    switch (DCCOptId) {
    case options::OPT__SLASH_Gd:
      DCCFlag = "-fdefault-calling-conv=cdecl";
      break;
    case options::OPT__SLASH_Gr:
      ArchSupported = Arch == llvm::Triple::x86;
      DCCFlag = "-fdefault-calling-conv=fastcall";
      break;
    case options::OPT__SLASH_Gz:
      ArchSupported = Arch == llvm::Triple::x86;
      DCCFlag = "-fdefault-calling-conv=stdcall";
      break;
    case options::OPT__SLASH_Gv:
      ArchSupported = Arch == llvm::Triple::x86 || Arch == llvm::Triple::x86_64;
      DCCFlag = "-fdefault-calling-conv=vectorcall";
      break;
    case options::OPT__SLASH_Gregcall:
      ArchSupported = Arch == llvm::Triple::x86 || Arch == llvm::Triple::x86_64;
      DCCFlag = "-fdefault-calling-conv=regcall";
      break;
    }

    // MSVC doesn't warn if /Gr or /Gz is used on x64, so we don't either.
    if (ArchSupported && DCCFlag)
      CmdArgs.push_back(DCCFlag);
  }

  if (Args.hasArg(options::OPT__SLASH_Gregcall4))
    CmdArgs.push_back("-regcall4");

  Args.AddLastArg(CmdArgs, options::OPT_vtordisp_mode_EQ);

  if (!Args.hasArg(options::OPT_fdiagnostics_format_EQ)) {
    CmdArgs.push_back("-fdiagnostics-format");
    CmdArgs.push_back("msvc");
  }

  if (Args.hasArg(options::OPT__SLASH_kernel))
    CmdArgs.push_back("-fms-kernel");

  for (const Arg *A : Args.filtered(options::OPT__SLASH_guard)) {
    StringRef GuardArgs = A->getValue();
    // The only valid options are "cf", "cf,nochecks", "cf-", "ehcont" and
    // "ehcont-".
    if (GuardArgs.equals_insensitive("cf")) {
      // Emit CFG instrumentation and the table of address-taken functions.
      CmdArgs.push_back("-cfguard");
    } else if (GuardArgs.equals_insensitive("cf,nochecks")) {
      // Emit only the table of address-taken functions.
      CmdArgs.push_back("-cfguard-no-checks");
    } else if (GuardArgs.equals_insensitive("ehcont")) {
      // Emit EH continuation table.
      CmdArgs.push_back("-ehcontguard");
    } else if (GuardArgs.equals_insensitive("cf-") ||
               GuardArgs.equals_insensitive("ehcont-")) {
      // Do nothing, but we might want to emit a security warning in future.
    } else {
      D.Diag(diag::err_drv_invalid_value) << A->getSpelling() << GuardArgs;
    }
    A->claim();
  }
}

const char *Clang::getBaseInputName(const ArgList &Args,
                                    const InputInfo &Input) {
  return Args.MakeArgString(llvm::sys::path::filename(Input.getBaseInput()));
}

const char *Clang::getBaseInputStem(const ArgList &Args,
                                    const InputInfoList &Inputs) {
  const char *Str = getBaseInputName(Args, Inputs[0]);

  if (const char *End = strrchr(Str, '.'))
    return Args.MakeArgString(std::string(Str, End));

  return Str;
}

const char *Clang::getDependencyFileName(const ArgList &Args,
                                         const InputInfoList &Inputs) {
  // FIXME: Think about this more.

  if (Arg *OutputOpt =
          Args.getLastArg(options::OPT_o, options::OPT__SLASH_Fo)) {
    SmallString<128> OutputArgument(OutputOpt->getValue());
    if (llvm::sys::path::is_separator(OutputArgument.back()))
      // If the argument is a directory, output to BaseName in that dir.
      llvm::sys::path::append(OutputArgument, getBaseInputStem(Args, Inputs));
    llvm::sys::path::replace_extension(OutputArgument, llvm::Twine('d'));
    return Args.MakeArgString(OutputArgument);
  }

  return Args.MakeArgString(Twine(getBaseInputStem(Args, Inputs)) + ".d");
}

// Begin ClangAs

void ClangAs::AddMIPSTargetArgs(const ArgList &Args,
                                ArgStringList &CmdArgs) const {
  StringRef CPUName;
  StringRef ABIName;
  const llvm::Triple &Triple = getToolChain().getTriple();
  mips::getMipsCPUAndABI(Args, Triple, CPUName, ABIName);

  CmdArgs.push_back("-target-abi");
  CmdArgs.push_back(ABIName.data());
}

void ClangAs::AddX86TargetArgs(const ArgList &Args,
                               ArgStringList &CmdArgs) const {
  addX86AlignBranchArgs(getToolChain().getDriver(), Args, CmdArgs,
                        /*IsLTO=*/false);

  if (Arg *A = Args.getLastArg(options::OPT_masm_EQ)) {
    StringRef Value = A->getValue();
    if (Value == "intel" || Value == "att") {
      CmdArgs.push_back("-mllvm");
      CmdArgs.push_back(Args.MakeArgString("-x86-asm-syntax=" + Value));
    } else {
      getToolChain().getDriver().Diag(diag::err_drv_unsupported_option_argument)
          << A->getSpelling() << Value;
    }
  }
}

void ClangAs::AddLoongArchTargetArgs(const ArgList &Args,
                                     ArgStringList &CmdArgs) const {
  CmdArgs.push_back("-target-abi");
  CmdArgs.push_back(loongarch::getLoongArchABI(getToolChain().getDriver(), Args,
                                               getToolChain().getTriple())
                        .data());
}

void ClangAs::AddRISCVTargetArgs(const ArgList &Args,
                               ArgStringList &CmdArgs) const {
  const llvm::Triple &Triple = getToolChain().getTriple();
  StringRef ABIName = riscv::getRISCVABI(Args, Triple);

  CmdArgs.push_back("-target-abi");
  CmdArgs.push_back(ABIName.data());

  if (Args.hasFlag(options::OPT_mdefault_build_attributes,
                   options::OPT_mno_default_build_attributes, true)) {
      CmdArgs.push_back("-mllvm");
      CmdArgs.push_back("-riscv-add-build-attributes");
  }
}

void ClangAs::ConstructJob(Compilation &C, const JobAction &JA,
                           const InputInfo &Output, const InputInfoList &Inputs,
                           const ArgList &Args,
                           const char *LinkingOutput) const {
  ArgStringList CmdArgs;

  assert(Inputs.size() == 1 && "Unexpected number of inputs.");
  const InputInfo &Input = Inputs[0];

  const llvm::Triple &Triple = getToolChain().getEffectiveTriple();
  const std::string &TripleStr = Triple.getTriple();
  const auto &D = getToolChain().getDriver();

  // Don't warn about "clang -w -c foo.s"
  Args.ClaimAllArgs(options::OPT_w);
  // and "clang -emit-llvm -c foo.s"
  Args.ClaimAllArgs(options::OPT_emit_llvm);

  claimNoWarnArgs(Args);

  // Invoke ourselves in -cc1as mode.
  //
  // FIXME: Implement custom jobs for internal actions.
  CmdArgs.push_back("-cc1as");

  // Add the "effective" target triple.
  CmdArgs.push_back("-triple");
  CmdArgs.push_back(Args.MakeArgString(TripleStr));

  getToolChain().addClangCC1ASTargetOptions(Args, CmdArgs);

  // Set the output mode, we currently only expect to be used as a real
  // assembler.
  CmdArgs.push_back("-filetype");
  CmdArgs.push_back("obj");

  // Set the main file name, so that debug info works even with
  // -save-temps or preprocessed assembly.
  CmdArgs.push_back("-main-file-name");
  CmdArgs.push_back(Clang::getBaseInputName(Args, Input));

  // Add the target cpu
  std::string CPU = getCPUName(D, Args, Triple, /*FromAs*/ true);
  if (!CPU.empty()) {
    CmdArgs.push_back("-target-cpu");
    CmdArgs.push_back(Args.MakeArgString(CPU));
  }

  // Add the target features
  getTargetFeatures(D, Triple, Args, CmdArgs, true);

  // Ignore explicit -force_cpusubtype_ALL option.
  (void)Args.hasArg(options::OPT_force__cpusubtype__ALL);

  // Pass along any -I options so we get proper .include search paths.
  Args.AddAllArgs(CmdArgs, options::OPT_I_Group);

  // Pass along any --embed-dir or similar options so we get proper embed paths.
  Args.AddAllArgs(CmdArgs, options::OPT_embed_dir_EQ);

  // Determine the original source input.
  auto FindSource = [](const Action *S) -> const Action * {
    while (S->getKind() != Action::InputClass) {
      assert(!S->getInputs().empty() && "unexpected root action!");
      S = S->getInputs()[0];
    }
    return S;
  };
  const Action *SourceAction = FindSource(&JA);

  // Forward -g and handle debug info related flags, assuming we are dealing
  // with an actual assembly file.
  bool WantDebug = false;
  Args.ClaimAllArgs(options::OPT_g_Group);
  if (Arg *A = Args.getLastArg(options::OPT_g_Group))
    WantDebug = !A->getOption().matches(options::OPT_g0) &&
                !A->getOption().matches(options::OPT_ggdb0);

  // If a -gdwarf argument appeared, remember it.
  bool EmitDwarf = false;
  if (const Arg *A = getDwarfNArg(Args))
    EmitDwarf = checkDebugInfoOption(A, Args, D, getToolChain());

  bool EmitCodeView = false;
  if (const Arg *A = Args.getLastArg(options::OPT_gcodeview))
    EmitCodeView = checkDebugInfoOption(A, Args, D, getToolChain());

  // If the user asked for debug info but did not explicitly specify -gcodeview
  // or -gdwarf, ask the toolchain for the default format.
  if (!EmitCodeView && !EmitDwarf && WantDebug) {
    switch (getToolChain().getDefaultDebugFormat()) {
    case llvm::codegenoptions::DIF_CodeView:
      EmitCodeView = true;
      break;
    case llvm::codegenoptions::DIF_DWARF:
      EmitDwarf = true;
      break;
    }
  }

  // If the arguments don't imply DWARF, don't emit any debug info here.
  if (!EmitDwarf)
    WantDebug = false;

  llvm::codegenoptions::DebugInfoKind DebugInfoKind =
      llvm::codegenoptions::NoDebugInfo;

  // Add the -fdebug-compilation-dir flag if needed.
  const char *DebugCompilationDir =
      addDebugCompDirArg(Args, CmdArgs, C.getDriver().getVFS());

  if (SourceAction->getType() == types::TY_Asm ||
      SourceAction->getType() == types::TY_PP_Asm) {
    // You might think that it would be ok to set DebugInfoKind outside of
    // the guard for source type, however there is a test which asserts
    // that some assembler invocation receives no -debug-info-kind,
    // and it's not clear whether that test is just overly restrictive.
    DebugInfoKind = (WantDebug ? llvm::codegenoptions::DebugInfoConstructor
                               : llvm::codegenoptions::NoDebugInfo);

    addDebugPrefixMapArg(getToolChain().getDriver(), getToolChain(), Args,
                         CmdArgs);

    // Set the AT_producer to the clang version when using the integrated
    // assembler on assembly source files.
    CmdArgs.push_back("-dwarf-debug-producer");
    CmdArgs.push_back(Args.MakeArgString(getClangFullVersion()));

    // And pass along -I options
    Args.AddAllArgs(CmdArgs, options::OPT_I);
  }
  const unsigned DwarfVersion = getDwarfVersion(getToolChain(), Args);
  RenderDebugEnablingArgs(Args, CmdArgs, DebugInfoKind, DwarfVersion,
                          llvm::DebuggerKind::Default);
  renderDwarfFormat(D, Triple, Args, CmdArgs, DwarfVersion);
  RenderDebugInfoCompressionArgs(Args, CmdArgs, D, getToolChain());

  // Handle -fPIC et al -- the relocation-model affects the assembler
  // for some targets.
  llvm::Reloc::Model RelocationModel;
  unsigned PICLevel;
  bool IsPIE;
  std::tie(RelocationModel, PICLevel, IsPIE) =
      ParsePICArgs(getToolChain(), Args);

  const char *RMName = RelocationModelName(RelocationModel);
  if (RMName) {
    CmdArgs.push_back("-mrelocation-model");
    CmdArgs.push_back(RMName);
  }

  // Optionally embed the -cc1as level arguments into the debug info, for build
  // analysis.
  if (getToolChain().UseDwarfDebugFlags()) {
    ArgStringList OriginalArgs;
    for (const auto &Arg : Args)
      Arg->render(Args, OriginalArgs);

    SmallString<256> Flags;
    const char *Exec = getToolChain().getDriver().getClangProgramPath();
    EscapeSpacesAndBackslashes(Exec, Flags);
    for (const char *OriginalArg : OriginalArgs) {
      SmallString<128> EscapedArg;
      EscapeSpacesAndBackslashes(OriginalArg, EscapedArg);
      Flags += " ";
      Flags += EscapedArg;
    }
    CmdArgs.push_back("-dwarf-debug-flags");
    CmdArgs.push_back(Args.MakeArgString(Flags));
  }

  // FIXME: Add -static support, once we have it.

  // Add target specific flags.
  switch (getToolChain().getArch()) {
  default:
    break;

  case llvm::Triple::mips:
  case llvm::Triple::mipsel:
  case llvm::Triple::mips64:
  case llvm::Triple::mips64el:
    AddMIPSTargetArgs(Args, CmdArgs);
    break;

  case llvm::Triple::x86:
  case llvm::Triple::x86_64:
    AddX86TargetArgs(Args, CmdArgs);
    break;

  case llvm::Triple::arm:
  case llvm::Triple::armeb:
  case llvm::Triple::thumb:
  case llvm::Triple::thumbeb:
    // This isn't in AddARMTargetArgs because we want to do this for assembly
    // only, not C/C++.
    if (Args.hasFlag(options::OPT_mdefault_build_attributes,
                     options::OPT_mno_default_build_attributes, true)) {
        CmdArgs.push_back("-mllvm");
        CmdArgs.push_back("-arm-add-build-attributes");
    }
    break;

  case llvm::Triple::aarch64:
  case llvm::Triple::aarch64_32:
  case llvm::Triple::aarch64_be:
    if (Args.hasArg(options::OPT_mmark_bti_property)) {
      CmdArgs.push_back("-mllvm");
      CmdArgs.push_back("-aarch64-mark-bti-property");
    }
    break;

  case llvm::Triple::loongarch32:
  case llvm::Triple::loongarch64:
    AddLoongArchTargetArgs(Args, CmdArgs);
    break;

  case llvm::Triple::riscv32:
  case llvm::Triple::riscv64:
    AddRISCVTargetArgs(Args, CmdArgs);
    break;

  case llvm::Triple::hexagon:
    if (Args.hasFlag(options::OPT_mdefault_build_attributes,
                     options::OPT_mno_default_build_attributes, true)) {
      CmdArgs.push_back("-mllvm");
      CmdArgs.push_back("-hexagon-add-build-attributes");
    }
    break;
  }

  // Consume all the warning flags. Usually this would be handled more
  // gracefully by -cc1 (warning about unknown warning flags, etc) but -cc1as
  // doesn't handle that so rather than warning about unused flags that are
  // actually used, we'll lie by omission instead.
  // FIXME: Stop lying and consume only the appropriate driver flags
  Args.ClaimAllArgs(options::OPT_W_Group);

  CollectArgsForIntegratedAssembler(C, Args, CmdArgs,
                                    getToolChain().getDriver());

  Args.AddAllArgs(CmdArgs, options::OPT_mllvm);

  if (DebugInfoKind > llvm::codegenoptions::NoDebugInfo && Output.isFilename())
    addDebugObjectName(Args, CmdArgs, DebugCompilationDir,
                       Output.getFilename());

  // Fixup any previous commands that use -object-file-name because when we
  // generated them, the final .obj name wasn't yet known.
  for (Command &J : C.getJobs()) {
    if (SourceAction != FindSource(&J.getSource()))
      continue;
    auto &JArgs = J.getArguments();
    for (unsigned I = 0; I < JArgs.size(); ++I) {
      if (StringRef(JArgs[I]).starts_with("-object-file-name=") &&
          Output.isFilename()) {
       ArgStringList NewArgs(JArgs.begin(), JArgs.begin() + I);
       addDebugObjectName(Args, NewArgs, DebugCompilationDir,
                          Output.getFilename());
       NewArgs.append(JArgs.begin() + I + 1, JArgs.end());
       J.replaceArguments(NewArgs);
       break;
      }
    }
  }

  assert(Output.isFilename() && "Unexpected lipo output.");
  CmdArgs.push_back("-o");
  CmdArgs.push_back(Output.getFilename());

  const llvm::Triple &T = getToolChain().getTriple();
  Arg *A;
  if (getDebugFissionKind(D, Args, A) == DwarfFissionKind::Split &&
      T.isOSBinFormatELF()) {
    CmdArgs.push_back("-split-dwarf-output");
    CmdArgs.push_back(SplitDebugName(JA, Args, Input, Output));
  }

  if (Triple.isAMDGPU())
    handleAMDGPUCodeObjectVersionOptions(D, Args, CmdArgs, /*IsCC1As=*/true);

  assert(Input.isFilename() && "Invalid input.");
  CmdArgs.push_back(Input.getFilename());

  const char *Exec = getToolChain().getDriver().getClangProgramPath();
  if (D.CC1Main && !D.CCGenDiagnostics) {
    // Invoke cc1as directly in this process.
    C.addCommand(std::make_unique<CC1Command>(
        JA, *this, ResponseFileSupport::AtFileUTF8(), Exec, CmdArgs, Inputs,
        Output, D.getPrependArg()));
  } else {
    C.addCommand(std::make_unique<Command>(
        JA, *this, ResponseFileSupport::AtFileUTF8(), Exec, CmdArgs, Inputs,
        Output, D.getPrependArg()));
  }
}

// Begin OffloadBundler
void OffloadBundler::ConstructJob(Compilation &C, const JobAction &JA,
                                  const InputInfo &Output,
                                  const InputInfoList &Inputs,
                                  const llvm::opt::ArgList &TCArgs,
                                  const char *LinkingOutput) const {
  // The version with only one output is expected to refer to a bundling job.
  assert(isa<OffloadBundlingJobAction>(JA) && "Expecting bundling job!");

  // The bundling command looks like this:
  // clang-offload-bundler -type=bc
  //   -targets=host-triple,openmp-triple1,openmp-triple2
  //   -output=output_file
  //   -input=unbundle_file_host
  //   -input=unbundle_file_tgt1
  //   -input=unbundle_file_tgt2

  ArgStringList CmdArgs;

  // Get the type.
  CmdArgs.push_back(TCArgs.MakeArgString(
      Twine("-type=") + types::getTypeTempSuffix(Output.getType())));

  assert(JA.getInputs().size() == Inputs.size() &&
         "Not have inputs for all dependence actions??");

  // Get the targets.
  SmallString<128> Triples;
  Triples += "-targets=";
  for (unsigned I = 0; I < Inputs.size(); ++I) {
    if (I)
      Triples += ',';

    // Find ToolChain for this input.
    Action::OffloadKind CurKind = Action::OFK_Host;
    const ToolChain *CurTC = &getToolChain();
    const Action *CurDep = JA.getInputs()[I];

    // Special handling for FPGA AOC[RX] binaries that are bundled prior to
    // being added to the generated archive.
    llvm::Triple Triple = CurTC->getTriple();
    bool IsFPGA = Triple.isSPIR() &&
                  Triple.getSubArch() == llvm::Triple::SPIRSubArch_fpga;
    Arg *A = TCArgs.getLastArg(options::OPT_fsycl_link_EQ);
    if (A && IsFPGA) {
      bool IsFPGAImage = false;
      IsFPGAImage = A->getValue() == StringRef("image");
      if (Inputs.size() == 1) {
        Triples += Action::GetOffloadKindName(CurKind);
        Triples += "-fpga_";
        Triples += IsFPGAImage ? "aocx" : "aocr";
        if (!IsFPGAImage && !C.getDriver().IsFPGAHWMode())
          Triples += "_emu";
        Triples += "-intel-unknown";
        continue;
      }
    }

    if (const auto *OA = dyn_cast<OffloadAction>(CurDep)) {
      CurTC = nullptr;
      OA->doOnEachDependence([&](Action *A, const ToolChain *TC, const char *) {
        assert(CurTC == nullptr && "Expected one dependence!");
        CurKind = A->getOffloadingDeviceKind();
        CurTC = TC;
      });
    }

    bool IsSYCL =
        TCArgs.hasFlag(options::OPT_fsycl, options::OPT_fno_sycl, false);
    Triples += (IsSYCL && (CurKind == Action::OFK_Cuda))
                   ? Action::GetOffloadKindName(Action::OFK_SYCL)
                   : Action::GetOffloadKindName(CurKind);
    Triples += '-';
    // Incoming DeviceArch is set, break down the Current triple and add the
    // device arch value to it.
    // This is done for AOT targets only.
    std::string DeviceArch;
    llvm::Triple TargetTriple(CurTC->getTriple());
    if (CurKind == Action::OFK_SYCL && TargetTriple.isSPIRAOT() &&
        tools::SYCL::shouldDoPerObjectFileLinking(C))
      DeviceArch = std::string("image");
    if (CurKind != Action::OFK_Host && !DeviceArch.empty()) {
      llvm::Triple T(CurTC->getTriple());
      SmallString<128> ArchName(CurTC->getArchName());
      ArchName += "_";
      ArchName += DeviceArch.data();
      T.setArchName(ArchName);
      Triples += T.normalize();
    } else {
      Triples += CurTC->getTriple().normalize();
    }
    if ((CurKind == Action::OFK_HIP || CurKind == Action::OFK_OpenMP ||
         CurKind == Action::OFK_Cuda || CurKind == Action::OFK_SYCL) &&
        !StringRef(CurDep->getOffloadingArch()).empty() &&
        !TCArgs.hasArg(options::OPT_fno_bundle_offload_arch)) {
      Triples += '-';
      Triples += CurDep->getOffloadingArch();
    }

    // TODO: Replace parsing of -march flag. Can be done by storing GPUArch
    //       with each toolchain.
    StringRef GPUArchName;
    if (CurKind == Action::OFK_OpenMP) {
      // Extract GPUArch from -march argument in TC argument list.
      for (unsigned ArgIndex = 0; ArgIndex < TCArgs.size(); ArgIndex++) {
        auto ArchStr = StringRef(TCArgs.getArgString(ArgIndex));
        auto Arch = ArchStr.starts_with_insensitive("-march=");
        if (Arch) {
          GPUArchName = ArchStr.substr(7);
          Triples += "-";
          break;
        }
      }
      Triples += GPUArchName.str();
    }
  }
  // If we see we are bundling for FPGA using -fintelfpga, add the
  // dependency bundle
  bool IsFPGADepBundle = TCArgs.hasArg(options::OPT_fintelfpga) &&
                         Output.getType() == types::TY_Object &&
                         !TCArgs.hasArg(options::OPT_fsycl_link_EQ);

  // For spir64_fpga target, when bundling objects we also want to bundle up the
  // named dependency file.
  // TODO - We are currently using the target triple inputs to slot a location
  // of the dependency information into the bundle.  It would be good to
  // separate this out to an explicit option in the bundler for the dependency
  // file as it does not match the type being bundled.
  if (IsFPGADepBundle) {
    Triples += ',';
    Triples += Action::GetOffloadKindName(Action::OFK_SYCL);
    Triples += '-';
    Triples += types::getTypeName(types::TY_FPGA_Dependencies);
  }
  CmdArgs.push_back(TCArgs.MakeArgString(Triples));

  // Get bundled file command.
  CmdArgs.push_back(
      TCArgs.MakeArgString(Twine("-output=") + Output.getFilename()));

  // Get unbundled files command.
  for (unsigned I = 0; I < Inputs.size(); ++I) {
    SmallString<128> UB;
    UB += "-input=";

    // Find ToolChain for this input.
    const ToolChain *CurTC = &getToolChain();
    if (const auto *OA = dyn_cast<OffloadAction>(JA.getInputs()[I])) {
      CurTC = nullptr;
      OA->doOnEachDependence([&](Action *, const ToolChain *TC, const char *) {
        assert(CurTC == nullptr && "Expected one dependence!");
        CurTC = TC;
      });
      UB += C.addTempFile(
          C.getArgs().MakeArgString(CurTC->getInputFilename(Inputs[I])));
    } else {
      UB += CurTC->getInputFilename(Inputs[I]);
    }
    CmdArgs.push_back(TCArgs.MakeArgString(UB));
  }
  // For -fintelfpga, when bundling objects we also want to bundle up the
  // named dependency file.
  if (IsFPGADepBundle) {
    const char *BaseName = Clang::getBaseInputName(TCArgs, Inputs[0]);
    SmallString<128> DepFile(C.getDriver().getFPGATempDepFile(BaseName));
    if (!DepFile.empty())
      CmdArgs.push_back(TCArgs.MakeArgString("-input=" + DepFile));
  }
  addOffloadCompressArgs(TCArgs, CmdArgs);
  // All the inputs are encoded as commands.
  C.addCommand(std::make_unique<Command>(
      JA, *this, ResponseFileSupport::None(),
      TCArgs.MakeArgString(getToolChain().GetProgramPath(getShortName())),
      CmdArgs, std::nullopt, Output));
}

void OffloadBundler::ConstructJobMultipleOutputs(
    Compilation &C, const JobAction &JA, const InputInfoList &Outputs,
    const InputInfoList &Inputs, const llvm::opt::ArgList &TCArgs,
    const char *LinkingOutput) const {
  // The version with multiple outputs is expected to refer to a unbundling job.
  auto &UA = cast<OffloadUnbundlingJobAction>(JA);

  // The unbundling command looks like this:
  // clang-offload-bundler -type=bc
  //   -targets=host-triple,openmp-triple1,openmp-triple2
  //   -input=input_file
  //   -output=unbundle_file_host
  //   -output=unbundle_file_tgt1
  //   -output=unbundle_file_tgt2
  //   -unbundle

  ArgStringList CmdArgs;
  InputInfo Input = Inputs.front();
  const char *TypeArg = types::getTypeTempSuffix(Input.getType());
  const char *InputFileName = Input.getFilename();
  types::ID InputType(Input.getType());
  bool IsFPGADepUnbundle = JA.getType() == types::TY_FPGA_Dependencies;
  bool IsFPGADepLibUnbundle = JA.getType() == types::TY_FPGA_Dependencies_List;
  InputInfoList ForeachInputs;
  if (InputType == types::TY_Tempfilelist)
    ForeachInputs.push_back(Input);

  if (InputType == types::TY_FPGA_AOCX || InputType == types::TY_FPGA_AOCR ||
      InputType == types::TY_FPGA_AOCR_EMU) {
    // Override type with AOCX/AOCR which will unbundle to a list containing
    // binaries with the appropriate extension (.aocx/.aocr)
    // TODO - representation of the output file from the unbundle for these
    // types (aocx/aocr) are always list files.  We should represent this
    // better in the output extension and type for improved understanding
    // of file contents and debuggability.
    TypeArg = (InputType == types::TY_FPGA_AOCX) ? "aocx" : "aocr";
    // When the output is a Tempfilelist, we know we are unbundling
    // the .bc files from the archive.
    if (!getToolChain().getTriple().isSPIROrSPIRV() ||
        JA.getType() == types::TY_Tempfilelist)
      TypeArg = "aoo";
  }
  if (InputType == types::TY_FPGA_AOCO || IsFPGADepLibUnbundle)
    TypeArg = "aoo";
  if (IsFPGADepUnbundle)
    TypeArg = "o";

  bool HasSPIRTarget = false;
  bool HasFPGATarget = false;
  auto SYCLTCRange = C.getOffloadToolChains<Action::OFK_SYCL>();
  for (auto TI = SYCLTCRange.first, TE = SYCLTCRange.second; TI != TE; ++TI) {
    llvm::Triple TT(TI->second->getTriple());
    if (TT.isSPIROrSPIRV()) {
      HasSPIRTarget = true;
      if (TT.getSubArch() == llvm::Triple::SPIRSubArch_fpga)
        HasFPGATarget = true;
    }
  }
  if (InputType == types::TY_Archive && HasSPIRTarget)
    TypeArg = "aoo";

  // Get the type.
  CmdArgs.push_back(TCArgs.MakeArgString(Twine("-type=") + TypeArg));

  // For FPGA Archives that contain AOCO in them, we only want to unbundle
  // the objects from the archive that do not have AOCO associated in that
  // specific object.  Only do this when in hardware mode.
  if (InputType == types::TY_Archive && HasFPGATarget && !IsFPGADepUnbundle &&
      !IsFPGADepLibUnbundle && C.getDriver().IsFPGAHWMode()) {
    llvm::Triple TT;
    TT.setArchName(types::getTypeName(types::TY_FPGA_AOCO));
    TT.setVendorName("intel");
    TT.setOS(getToolChain().getTriple().getOS());
    SmallString<128> ExcludedTargets("-excluded-targets=");
    ExcludedTargets += "sycl-";
    ExcludedTargets += TT.normalize();
    CmdArgs.push_back(TCArgs.MakeArgString(ExcludedTargets));
  }

  // Get the targets.
  SmallString<128> Triples;
  Triples += "-targets=";
  auto DepInfo = UA.getDependentActionsInfo();
  for (unsigned I = 0, J = 0; I < DepInfo.size(); ++I) {
    auto &Dep = DepInfo[I];
    // FPGA device triples are 'transformed' for the bundler when creating
    // aocx or aocr type bundles.  Also, we only do a specific target
    // unbundling, skipping the host side or device side.
    if (types::isFPGA(InputType) || InputType == types::TY_Tempfilelist) {
      if (getToolChain().getTriple().isSPIROrSPIRV()) {
        if (Dep.DependentToolChain->getTriple().getSubArch() ==
            llvm::Triple::SPIRSubArch_fpga) {
          StringRef TypeName(types::getTypeName(InputType));
          types::ID Type = UA.getDependentType();
          if (InputType == types::TY_Tempfilelist && Type != types::TY_Nothing)
            TypeName = types::getTypeName(Type);
          if (J++)
            Triples += ',';
          llvm::Triple TT;
          TT.setArchName(TypeName);
          TT.setVendorName("intel");
          TT.setOS(getToolChain().getTriple().getOS());
          if ((InputType == types::TY_FPGA_AOCX ||
               InputType == types::TY_FPGA_AOCR ||
               InputType == types::TY_FPGA_AOCR_EMU) &&
              JA.getType() == types::TY_Tempfilelist)
            // AOCX device and AOCR bc info is bundled in the host kind
            Triples += "host-";
          else
            // AOCR device is bundled in the sycl kind
            Triples += "sycl-";
          Triples += TT.normalize();
          continue;
        } else if (Dep.DependentOffloadKind == Action::OFK_Host) {
          // No host unbundle for FPGA binaries.
          continue;
        }
      } else if (Dep.DependentOffloadKind == Action::OFK_SYCL)
        continue;
    } else if (InputType == types::TY_Archive ||
               (getToolChain().getTriple().getSubArch() ==
                    llvm::Triple::SPIRSubArch_fpga &&
                TCArgs.hasArg(options::OPT_fsycl_link_EQ))) {
      // Do not extract host part if we are unbundling archive on Windows
      // because it is not needed. Static offload libraries are added to the
      // host link command just as normal libraries.  Do not extract the host
      // part from FPGA -fsycl-link unbundles either, as the full obj
      // is used in the final link
      if (Dep.DependentOffloadKind == Action::OFK_Host)
        continue;
    }
    if (J++)
      Triples += ',';
    Triples += Action::GetOffloadKindName(Dep.DependentOffloadKind);
    Triples += '-';
    // When -fsycl-force-target is used, this value overrides the expected
    // output type we are unbundling.
    if (Dep.DependentOffloadKind == Action::OFK_SYCL &&
        TCArgs.hasArg(options::OPT_fsycl_force_target_EQ)) {
      StringRef Val(
          TCArgs.getLastArg(options::OPT_fsycl_force_target_EQ)->getValue());
      llvm::Triple TT(C.getDriver().getSYCLDeviceTriple(Val));
      Triples += TT.normalize();
    } else
      Triples += Dep.DependentToolChain->getTriple().normalize();
    if ((Dep.DependentOffloadKind == Action::OFK_HIP ||
         Dep.DependentOffloadKind == Action::OFK_OpenMP ||
         Dep.DependentOffloadKind == Action::OFK_Cuda ||
         Dep.DependentOffloadKind == Action::OFK_SYCL) &&
        !Dep.DependentBoundArch.empty() &&
        !TCArgs.hasArg(options::OPT_fno_bundle_offload_arch)) {
      Triples += '-';
      Triples += Dep.DependentBoundArch;
    }
    // TODO: Replace parsing of -march flag. Can be done by storing GPUArch
    //       with each toolchain.
    StringRef GPUArchName;
    if (Dep.DependentOffloadKind == Action::OFK_OpenMP) {
      // Extract GPUArch from -march argument in TC argument list.
      for (unsigned ArgIndex = 0; ArgIndex < TCArgs.size(); ArgIndex++) {
        StringRef ArchStr = StringRef(TCArgs.getArgString(ArgIndex));
        auto Arch = ArchStr.starts_with_insensitive("-march=");
        if (Arch) {
          GPUArchName = ArchStr.substr(7);
          Triples += "-";
          break;
        }
      }
      Triples += GPUArchName.str();
    }
  }
  if (IsFPGADepUnbundle || IsFPGADepLibUnbundle) {
    // TODO - We are currently using the target triple inputs to slot a location
    // of the dependency information into the bundle.  It would be good to
    // separate this out to an explicit option in the bundler for the dependency
    // file as it does not match the type being bundled.
    Triples += Action::GetOffloadKindName(Action::OFK_SYCL);
    Triples += '-';
    Triples += types::getTypeName(types::TY_FPGA_Dependencies);
  }
  std::string TargetString(UA.getTargetString());
  if (!TargetString.empty()) {
    // The target string was provided, we will override the defaults and use
    // the string provided.
    SmallString<128> TSTriple("-targets=");
    TSTriple += TargetString;
    CmdArgs.push_back(TCArgs.MakeArgString(TSTriple));
  } else {
    CmdArgs.push_back(TCArgs.MakeArgString(Triples));
  }

  // Get bundled file command.
  CmdArgs.push_back(
      TCArgs.MakeArgString(Twine("-input=") + InputFileName));

  // Get unbundled files command.
  // When dealing with -fintelfpga, there is an additional unbundle step
  // that occurs for the dependency file.  In that case, do not use the
  // dependent information, but just the output file.
  if (IsFPGADepUnbundle || IsFPGADepLibUnbundle) {
    SmallString<128> UB;
    UB += "-output=";
    UB += Outputs[0].getFilename();
    CmdArgs.push_back(TCArgs.MakeArgString(UB));
  } else {
    for (unsigned I = 0; I < Outputs.size(); ++I) {
      SmallString<128> UB;
      UB += "-output=";
      UB += DepInfo[I].DependentToolChain->getInputFilename(Outputs[I]);
      CmdArgs.push_back(TCArgs.MakeArgString(UB));
    }
  }
  CmdArgs.push_back("-unbundle");
  CmdArgs.push_back("-allow-missing-bundles");
  if (TCArgs.hasArg(options::OPT_v))
    CmdArgs.push_back("-verbose");

  // Input is a list, we need to work on each individually and create a new
  // list file.
  // All the inputs are encoded as commands.
  auto Cmd = std::make_unique<Command>(
      JA, *this, ResponseFileSupport::None(),
      TCArgs.MakeArgString(getToolChain().GetProgramPath(getShortName())),
      CmdArgs, std::nullopt, Outputs);
  if (!ForeachInputs.empty() && Outputs.size() == 1) {
    StringRef ParallelJobs =
        TCArgs.getLastArgValue(options::OPT_fsycl_max_parallel_jobs_EQ);
    tools::SYCL::constructLLVMForeachCommand(
        C, JA, std::move(Cmd), ForeachInputs, Outputs[0], this, "",
        types::getTypeTempSuffix(types::TY_Tempfilelist), ParallelJobs);
  } else
    C.addCommand(std::move(Cmd));
}

// Begin OffloadWrapper

static void addRunTimeWrapperOpts(Compilation &C,
                                  Action::OffloadKind DeviceOffloadKind,
                                  const llvm::opt::ArgList &TCArgs,
                                  ArgStringList &CmdArgs,
                                  const ToolChain &TC,
                                  const JobAction &JA) {
  // Grab any Target specific options that need to be added to the wrapper
  // information.
  ArgStringList BuildArgs;
  auto createArgString = [&](const char *Opt) {
    if (BuildArgs.empty())
      return;
    SmallString<128> AL;
    for (const char *A : BuildArgs) {
      if (AL.empty()) {
        AL = A;
        continue;
      }
      AL += " ";
      AL += A;
    }
    CmdArgs.push_back(C.getArgs().MakeArgString(Twine(Opt) + AL));
  };
  const toolchains::SYCLToolChain &SYCLTC =
            static_cast<const toolchains::SYCLToolChain &>(TC);
  llvm::Triple TT = SYCLTC.getTriple();
  // TODO: Consider separating the mechanisms for:
  // - passing standard-defined options to AOT/JIT compilation steps;
  // - passing AOT-compiler specific options.
  // This would allow retaining standard language options in the
  // image descriptor, while excluding tool-specific options that
  // have been known to confuse RT implementations.
  if (TT.getSubArch() == llvm::Triple::NoSubArch) {
    // Only store compile/link opts in the image descriptor for the SPIR-V
    // target; AOT compilation has already been performed otherwise.
    const ArgList &Args = C.getArgsForToolChain(nullptr, StringRef(),
                                                DeviceOffloadKind);
    const ToolChain *HostTC = C.getSingleOffloadToolChain<Action::OFK_Host>();
    SYCLTC.AddImpliedTargetArgs(TT, Args, BuildArgs, JA, *HostTC);
    SYCLTC.TranslateBackendTargetArgs(TT, Args, BuildArgs);
    createArgString("-compile-opts=");
    BuildArgs.clear();
    SYCLTC.TranslateLinkerTargetArgs(TT, Args, BuildArgs);
    createArgString("-link-opts=");
  }
}

void OffloadWrapper::ConstructJob(Compilation &C, const JobAction &JA,
                                  const InputInfo &Output,
                                  const InputInfoList &Inputs,
                                  const llvm::opt::ArgList &TCArgs,
                                  const char *LinkingOutput) const {
  // Construct offload-wrapper command.  Also calls llc to generate the
  // object that is fed to the linker from the wrapper generated bc file
  assert(isa<OffloadWrapperJobAction>(JA) && "Expecting wrapping job!");

  Action::OffloadKind OffloadingKind = JA.getOffloadingDeviceKind();
  if (OffloadingKind == Action::OFK_SYCL) {
    // The wrapper command looks like this:
    // clang-offload-wrapper
    //   -o=<outputfile>.bc
    //   -host=x86_64-pc-linux-gnu -kind=sycl
    //   -format=spirv <inputfile1>.spv <manifest1>(optional)
    //   -format=spirv <inputfile2>.spv <manifest2>(optional)
    //  ...
    ArgStringList WrapperArgs;

    const auto &WrapperJob = *llvm::dyn_cast<OffloadWrapperJobAction>(&JA);
    bool WrapperCompileEnabled = WrapperJob.getCompileStep();
    SmallString<128> OutOpt("-o=");
    std::string OutTmpName = C.getDriver().GetTemporaryPath("wrapper", "bc");
    const char *WrapperFileName =
        C.addTempFile(C.getArgs().MakeArgString(OutTmpName));
    OutOpt += WrapperCompileEnabled ? WrapperFileName : Output.getFilename();
    WrapperArgs.push_back(C.getArgs().MakeArgString(OutOpt));

    SmallString<128> HostTripleOpt("-host=");
    HostTripleOpt += getToolChain().getAuxTriple()->str();
    WrapperArgs.push_back(C.getArgs().MakeArgString(HostTripleOpt));

    llvm::Triple TT = getToolChain().getTriple();
    SmallString<128> TargetTripleOpt = TT.getArchName();
    bool WrapFPGADevice = false;
    bool FPGAEarly = false;

    // Validate and propogate CLI options related to device image compression.
    // -offload-compress
    if (C.getInputArgs().getLastArg(options::OPT_offload_compress)) {
      WrapperArgs.push_back(
          C.getArgs().MakeArgString(Twine("-offload-compress")));
      // -offload-compression-level=<>
      if (Arg *A = C.getInputArgs().getLastArg(
              options::OPT_offload_compression_level_EQ))
        WrapperArgs.push_back(C.getArgs().MakeArgString(
            Twine("-offload-compression-level=") + A->getValue()));
    }

    if (Arg *A = C.getInputArgs().getLastArg(options::OPT_fsycl_link_EQ)) {
      WrapFPGADevice = true;
      FPGAEarly = (A->getValue() == StringRef("early"));
      // When wrapping an FPGA aocx binary to archive, do not emit registration
      // functions
      if (A->getValue() == StringRef("image"))
        WrapperArgs.push_back(C.getArgs().MakeArgString("--emit-reg-funcs=0"));
    }
    addRunTimeWrapperOpts(C, OffloadingKind, TCArgs, WrapperArgs,
                          getToolChain(), JA);

    // When wrapping an FPGA device binary, we need to be sure to apply the
    // appropriate triple that corresponds (fpga_aocr-intel-<os>)
    // to the target triple setting.
    if (TT.getSubArch() == llvm::Triple::SPIRSubArch_fpga && WrapFPGADevice) {
      SmallString<16> FPGAArch("fpga_");
      if (FPGAEarly) {
        FPGAArch += "aocr";
        if (C.getDriver().IsFPGAEmulationMode())
          FPGAArch += "_emu";
      } else
        FPGAArch += "aocx";
      TT.setArchName(FPGAArch);
      TT.setVendorName("intel");
      TargetTripleOpt = TT.str();
    }
    const toolchains::SYCLToolChain &TC =
              static_cast<const toolchains::SYCLToolChain &>(getToolChain());
    bool IsEmbeddedIR = cast<OffloadWrapperJobAction>(JA).isEmbeddedIR();
    if (IsEmbeddedIR) {
      // When the offload-wrapper is called to embed LLVM IR, add a prefix to
      // the target triple to distinguish the LLVM IR from the actual device
      // binary for that target.
      TargetTripleOpt = ("llvm_" + TargetTripleOpt).str();
    }

    const bool IsSYCLNativeCPU = isSYCLNativeCPU(TC);
    if (IsSYCLNativeCPU) {
      TargetTripleOpt = "native_cpu";
    }
    WrapperArgs.push_back(
        C.getArgs().MakeArgString(Twine("-target=") + TargetTripleOpt));

    // TODO forcing offload kind is a simplification which assumes wrapper used
    // only with SYCL. Device binary format (-format=xxx) option should also
    // come from the command line and/or the native compiler. Should be fixed
    // together with supporting AOT in the driver. If format is not set, the
    // default is "none" which means runtime must try to determine it
    // automatically.
    StringRef Kind = Action::GetOffloadKindName(OffloadingKind);
    Action::OffloadKind OK = WrapperJob.getOffloadKind();
    if (OK != Action::OFK_None)
      Kind = Action::GetOffloadKindName(OK);
    WrapperArgs.push_back(
        C.getArgs().MakeArgString(Twine("-kind=") + Twine(Kind)));

    // For FPGA toolchains, we can provide previously wrapped bc input files to
    // the wrapper step.  This is done for AOCR based files that will need the
    // Symbols and Properties from a previous compilation step.
    if (TC.getTriple().isSPIR() && Inputs.size() == 2 &&
        TC.getTriple().getSubArch() == llvm::Triple::SPIRSubArch_fpga) {
      // If there is an additional input argument passed in, that is considered
      // the .bc file to include in this wrapping job.
      const InputInfo &I = Inputs[1];
      WrapperArgs.push_back(C.getArgs().MakeArgString(
          Twine("--sym-prop-bc-files=") + I.getFilename()));
    }

    assert((Inputs.size() > 0) && "no inputs for clang-offload-wrapper");
    assert(((Inputs[0].getType() != types::TY_Tempfiletable) ||
            (Inputs.size() == 1)) &&
           "wrong usage of clang-offload-wrapper with SYCL");
    const InputInfo &I = Inputs[0];
    assert(I.isFilename() && "Invalid input.");

    // TODO: The embedded compilation step after the wrapping step restricts
    // the ability to control the 'for each' methodology used when performing
    // device code splitting.  We set the individual wrap behavior when we know
    // the wrapping and compile step should be done individually.  Ideally this
    // would be controlled at the JobAction creation, but we cannot do that
    // until the compilation of the wrap is it's own JobAction.
    bool IndividualWrapCompile = WrapperJob.getWrapIndividualFiles();
    const InputInfo TempOutput(types::TY_LLVM_BC, WrapperFileName,
                               WrapperFileName);
    if (!IndividualWrapCompile &&
        (I.getType() == types::TY_Tempfiletable ||
         I.getType() == types::TY_Tempfilelist || IsEmbeddedIR))
      // Input files are passed via the batch job file table.
      WrapperArgs.push_back(C.getArgs().MakeArgString("-batch"));
    WrapperArgs.push_back(C.getArgs().MakeArgString(I.getFilename()));

    auto Cmd = std::make_unique<Command>(
        JA, *this, ResponseFileSupport::None(),
        TCArgs.MakeArgString(getToolChain().GetProgramPath(getShortName())),
        WrapperArgs, std::nullopt);

    if (IndividualWrapCompile) {
      // When wrapping FPGA device binaries for FPGA archives, create individual
      // wrapped and compiled entries for the archive.
      StringRef ParallelJobs =
          C.getArgs().getLastArgValue(options::OPT_fsycl_max_parallel_jobs_EQ);
      clang::driver::tools::SYCL::constructLLVMForeachCommand(
          C, JA, std::move(Cmd), Inputs, TempOutput, this, "", "bc",
          ParallelJobs);
    } else
      C.addCommand(std::move(Cmd));

    if (WrapperCompileEnabled) {
      // TODO Use TC.SelectTool().
      ArgStringList ClangArgs{
          TCArgs.MakeArgString("--target=" + TC.getAuxTriple()->str()), "-c",
          "-o", Output.getFilename(), WrapperFileName};
      llvm::Reloc::Model RelocationModel;
      unsigned PICLevel;
      bool IsPIE;
      std::tie(RelocationModel, PICLevel, IsPIE) =
          ParsePICArgs(getToolChain(), TCArgs);
      if (PICLevel > 0 || TCArgs.hasArg(options::OPT_shared)) {
        if (!TC.getAuxTriple()->isOSWindows())
          ClangArgs.push_back("-fPIC");
      }
      if (Arg *A = C.getArgs().getLastArg(options::OPT_mcmodel_EQ))
        ClangArgs.push_back(
            TCArgs.MakeArgString(Twine("-mcmodel=") + A->getValue()));

      SmallString<128> ClangPath(C.getDriver().Dir);
      llvm::sys::path::append(ClangPath, "clang");
      const char *Clang = C.getArgs().MakeArgString(ClangPath);
      auto PostWrapCompileCmd =
          std::make_unique<Command>(JA, *this, ResponseFileSupport::None(),
                                    Clang, ClangArgs, std::nullopt);
      if (IndividualWrapCompile) {
        StringRef ParallelJobs = C.getArgs().getLastArgValue(
            options::OPT_fsycl_max_parallel_jobs_EQ);
        InputInfoList Inputs;
        Inputs.push_back(TempOutput);
        clang::driver::tools::SYCL::constructLLVMForeachCommand(
            C, JA, std::move(PostWrapCompileCmd), Inputs, Output, this, "",
            "bc", ParallelJobs);
      } else
        C.addCommand(std::move(PostWrapCompileCmd));
    }
    return;
  } // end of SYCL flavor of offload wrapper command creation

  ArgStringList CmdArgs;

  const llvm::Triple &Triple = getToolChain().getEffectiveTriple();

  // Add the "effective" target triple.
  CmdArgs.push_back("-host");
  CmdArgs.push_back(TCArgs.MakeArgString(Triple.getTriple()));

  // Add the output file name.
  assert(Output.isFilename() && "Invalid output.");
  CmdArgs.push_back("-o");
  CmdArgs.push_back(TCArgs.MakeArgString(Output.getFilename()));

  assert(JA.getInputs().size() == Inputs.size() &&
         "Not have inputs for all dependence actions??");

  // For FPGA, we wrap the host objects before archiving them when using
  // -fsycl-link.  This allows for better extraction control from the
  // archive when we need the host objects for subsequent compilations.
  if (OffloadingKind == Action::OFK_None &&
      C.getArgs().hasArg(options::OPT_fintelfpga) &&
      C.getArgs().hasArg(options::OPT_fsycl_link_EQ)) {

    // Add offload targets and inputs.
    CmdArgs.push_back(C.getArgs().MakeArgString(
        Twine("-kind=") + Action::GetOffloadKindName(OffloadingKind)));
    CmdArgs.push_back(
        TCArgs.MakeArgString(Twine("-target=") + Triple.getTriple()));

    if (Inputs[0].getType() == types::TY_Tempfiletable ||
        Inputs[0].getType() == types::TY_Tempfilelist)
      // Input files are passed via the batch job file table.
      CmdArgs.push_back(C.getArgs().MakeArgString("-batch"));

    // Add input.
    assert(Inputs[0].isFilename() && "Invalid input.");
    CmdArgs.push_back(TCArgs.MakeArgString(Inputs[0].getFilename()));

    C.addCommand(std::make_unique<Command>(
        JA, *this, ResponseFileSupport::None(),
        TCArgs.MakeArgString(getToolChain().GetProgramPath(getShortName())),
        CmdArgs, Inputs));
    return;
  }

  // Add offload targets and inputs.
  for (unsigned I = 0; I < Inputs.size(); ++I) {
    // Get input's Offload Kind and ToolChain.
    const auto *OA = cast<OffloadAction>(JA.getInputs()[I]);
    assert(OA->hasSingleDeviceDependence(/*DoNotConsiderHostActions=*/true) &&
           "Expected one device dependence!");
    Action::OffloadKind DeviceKind = Action::OFK_None;
    const ToolChain *DeviceTC = nullptr;
    OA->doOnEachDependence([&](Action *A, const ToolChain *TC, const char *) {
      DeviceKind = A->getOffloadingDeviceKind();
      DeviceTC = TC;
    });

    // And add it to the offload targets.
    CmdArgs.push_back(C.getArgs().MakeArgString(
        Twine("-kind=") + Action::GetOffloadKindName(DeviceKind)));
    std::string TargetTripleOpt = DeviceTC->getTriple().normalize();
    // SYCL toolchain target only uses the arch name.
    if (DeviceKind == Action::OFK_SYCL)
      TargetTripleOpt = DeviceTC->getTriple().getArchName();
    CmdArgs.push_back(
        TCArgs.MakeArgString(Twine("-target=") + TargetTripleOpt));
    addRunTimeWrapperOpts(C, DeviceKind, TCArgs, CmdArgs, *DeviceTC, JA);

    if (Inputs[I].getType() == types::TY_Tempfiletable ||
        Inputs[I].getType() == types::TY_Tempfilelist)
      // Input files are passed via the batch job file table.
      CmdArgs.push_back(C.getArgs().MakeArgString("-batch"));

    // Add input.
    assert(Inputs[I].isFilename() && "Invalid input.");
    CmdArgs.push_back(TCArgs.MakeArgString(Inputs[I].getFilename()));
  }

  C.addCommand(std::make_unique<Command>(
      JA, *this, ResponseFileSupport::None(),
      TCArgs.MakeArgString(getToolChain().GetProgramPath(getShortName())),
      CmdArgs, Inputs));
}

void OffloadPackager::ConstructJob(Compilation &C, const JobAction &JA,
                                   const InputInfo &Output,
                                   const InputInfoList &Inputs,
                                   const llvm::opt::ArgList &Args,
                                   const char *LinkingOutput) const {
  ArgStringList CmdArgs;

  // Add the output file name.
  assert(Output.isFilename() && "Invalid output.");
  CmdArgs.push_back("-o");
  CmdArgs.push_back(Output.getFilename());

  // Create the inputs to bundle the needed metadata.
  for (const InputInfo &Input : Inputs) {
    const Action *OffloadAction = Input.getAction();
    const ToolChain *TC = OffloadAction->getOffloadingToolChain();
    const ArgList &TCArgs =
        C.getArgsForToolChain(TC, OffloadAction->getOffloadingArch(),
                              OffloadAction->getOffloadingDeviceKind());
    StringRef File = C.getArgs().MakeArgString(TC->getInputFilename(Input));

    // If the input is a Tempfilelist, it is a response file
    // which internally contains a list of files to be processed.
    // Add an '@' so the tool knows to expand the response file.
    if (Input.getType() == types::TY_Tempfilelist)
      File = C.getArgs().MakeArgString("@" + File);

    StringRef Arch = OffloadAction->getOffloadingArch()
                         ? OffloadAction->getOffloadingArch()
                         : TCArgs.getLastArgValue(options::OPT_march_EQ);
    StringRef Kind =
      Action::GetOffloadKindName(OffloadAction->getOffloadingDeviceKind());

    ArgStringList Features;
    SmallVector<StringRef> FeatureArgs;
    getTargetFeatures(TC->getDriver(), TC->getTriple(), TCArgs, Features,
                      false);
    llvm::copy_if(Features, std::back_inserter(FeatureArgs),
                  [](StringRef Arg) { return !Arg.starts_with("-target"); });

    if (TC->getTriple().isAMDGPU()) {
      for (StringRef Feature : llvm::split(Arch.split(':').second, ':')) {
        FeatureArgs.emplace_back(
            Args.MakeArgString(Feature.take_back() + Feature.drop_back()));
      }
    }

    // TODO: We need to pass in the full target-id and handle it properly in the
    // linker wrapper.
    SmallVector<std::string> Parts{
        "file=" + File.str(),
        "triple=" + TC->getTripleString(),
        "arch=" + Arch.str(),
        "kind=" + Kind.str(),
    };

    if (TC->getDriver().isUsingOffloadLTO() || TC->getTriple().isAMDGPU())
      for (StringRef Feature : FeatureArgs)
        Parts.emplace_back("feature=" + Feature.str());

    // Now that the standard parts are added to the packager string, add any
    // additional supplemental options that cover compile and link opts that
    // are used for SYCL based offloading.
    // Here, we add the compile and link options that are required by backend
    // compilers and the clang-offload-wrapper in the case of SYCL offloading.
    if (OffloadAction->getOffloadingDeviceKind() == Action::OFK_SYCL) {
      ArgStringList BuildArgs;
      auto createArgString = [&](const char *Opt) {
        if (BuildArgs.empty())
          return;
        SmallString<128> AL;
        for (const char *A : BuildArgs) {
          if (AL.empty()) {
            AL = A;
            continue;
          }
          AL += " ";
          AL += A;
        }
        Parts.emplace_back(C.getArgs().MakeArgString(Twine(Opt) + AL));
      };
      const ArgList &Args =
          C.getArgsForToolChain(nullptr, StringRef(), Action::OFK_SYCL);
      const ToolChain *HostTC = C.getSingleOffloadToolChain<Action::OFK_Host>();
      const toolchains::SYCLToolChain &SYCLTC =
          static_cast<const toolchains::SYCLToolChain &>(*TC);
      SYCLTC.AddImpliedTargetArgs(TC->getTriple(), Args, BuildArgs, JA, *HostTC,
                                  Arch);
      SYCLTC.TranslateBackendTargetArgs(TC->getTriple(), Args, BuildArgs, Arch);
      createArgString("compile-opts=");
      BuildArgs.clear();
      SYCLTC.TranslateLinkerTargetArgs(TC->getTriple(), Args, BuildArgs, Arch);
      createArgString("link-opts=");
    }

    CmdArgs.push_back(Args.MakeArgString("--image=" + llvm::join(Parts, ",")));
  }

  C.addCommand(std::make_unique<Command>(
      JA, *this, ResponseFileSupport::None(),
      Args.MakeArgString(getToolChain().GetProgramPath(getShortName())),
      CmdArgs, Inputs, Output));
}

// Begin OffloadDeps

void OffloadDeps::constructJob(Compilation &C, const JobAction &JA,
                               ArrayRef<InputInfo> Outputs,
                               ArrayRef<InputInfo> Inputs,
                               const llvm::opt::ArgList &TCArgs,
                               const char *LinkingOutput) const {
  auto &DA = cast<OffloadDepsJobAction>(JA);

  ArgStringList CmdArgs;

  // Get the targets.
  SmallString<128> Targets{"-targets="};
  auto DepInfo = DA.getDependentActionsInfo();
  for (unsigned I = 0; I < DepInfo.size(); ++I) {
    auto &Dep = DepInfo[I];
    if (I)
      Targets += ',';
    Targets += Action::GetOffloadKindName(Dep.DependentOffloadKind);
    Targets += '-';
    // When -fsycl-force-target is used, this value overrides the expected
    // output type we are creating deps for.
    if (Dep.DependentOffloadKind == Action::OFK_SYCL &&
        TCArgs.hasArg(options::OPT_fsycl_force_target_EQ)) {
      StringRef Val(
          TCArgs.getLastArg(options::OPT_fsycl_force_target_EQ)->getValue());
      llvm::Triple TT(C.getDriver().getSYCLDeviceTriple(Val));
      Targets += TT.normalize();
    } else {
      std::string NormalizedTriple =
          Dep.DependentToolChain->getTriple().normalize();
      Targets += NormalizedTriple;
    }
    if ((Dep.DependentOffloadKind == Action::OFK_HIP ||
         Dep.DependentOffloadKind == Action::OFK_SYCL) &&
        !Dep.DependentBoundArch.empty()) {
      Targets += '-';
      Targets += Dep.DependentBoundArch;
    }
  }
  CmdArgs.push_back(TCArgs.MakeArgString(Targets));

  // Prepare outputs.
  SmallString<128> Outs{"-outputs="};
  for (unsigned I = 0; I < Outputs.size(); ++I) {
    if (I)
      Outs += ',';
    Outs += DepInfo[I].DependentToolChain->getInputFilename(Outputs[I]);
  }
  CmdArgs.push_back(TCArgs.MakeArgString(Outs));

  // Add input file.
  CmdArgs.push_back(Inputs.front().getFilename());

  // All the inputs are encoded as commands.
  C.addCommand(std::make_unique<Command>(
      JA, *this, ResponseFileSupport::None(),
      TCArgs.MakeArgString(getToolChain().GetProgramPath(getShortName())),
      CmdArgs, std::nullopt, Outputs));
}

void OffloadDeps::ConstructJob(Compilation &C, const JobAction &JA,
                               const InputInfo &Output,
                               const InputInfoList &Inputs,
                               const llvm::opt::ArgList &TCArgs,
                               const char *LinkingOutput) const {
  constructJob(C, JA, Output, Inputs, TCArgs, LinkingOutput);
}

void OffloadDeps::ConstructJobMultipleOutputs(Compilation &C,
                                              const JobAction &JA,
                                              const InputInfoList &Outputs,
                                              const InputInfoList &Inputs,
                                              const llvm::opt::ArgList &TCArgs,
                                              const char *LinkingOutput) const {
  constructJob(C, JA, Outputs, Inputs, TCArgs, LinkingOutput);
}

// Utility function to gather all arguments for SPIR-V generation using the
// SPIR-V backend. This set of arguments is expected to get updated as we add
// more features/extensions to the SPIR-V backend.
static void getSPIRVBackendOpts(const llvm::opt::ArgList &TCArgs,
                                ArgStringList &BackendArgs) {
  BackendArgs.push_back(TCArgs.MakeArgString("-filetype=obj"));
  BackendArgs.push_back(
      TCArgs.MakeArgString("-mtriple=spirv64-unknown-unknown"));
  // TODO: Optimization level is currently forced to -O0 due to some testing
  // issues. Update optimization level after testing issues are resolved.
  BackendArgs.push_back(TCArgs.MakeArgString("-O0"));
  BackendArgs.push_back(
      TCArgs.MakeArgString("--avoid-spirv-capabilities=Shader"));
  BackendArgs.push_back(
      TCArgs.MakeArgString("--translator-compatibility-mode"));

  // TODO: There is some overlap between the lists of extensions in SPIR-V
  // backend and SPIR-V Trnaslator). We will try to combine them when SPIR-V
  // backdn is ready.
  std::string ExtArg("--spirv-ext=");
  std::string DefaultExtArg =
      "+SPV_EXT_shader_atomic_float_add,+SPV_EXT_shader_atomic_float_min_max"
      ",+SPV_KHR_no_integer_wrap_decoration,+SPV_KHR_float_controls"
      ",+SPV_KHR_expect_assume,+SPV_KHR_linkonce_odr";
  std::string INTELExtArg = ",+SPV_INTEL_subgroups,+SPV_INTEL_function_pointers"
                            ",+SPV_INTEL_arbitrary_precision_integers"
                            ",+SPV_INTEL_variable_length_array";
  ExtArg = ExtArg + DefaultExtArg + INTELExtArg;

  // Other args
  ExtArg += ",+SPV_INTEL_bfloat16_conversion"
            ",+SPV_KHR_uniform_group_instructions"
            ",+SPV_INTEL_optnone"
            ",+SPV_KHR_subgroup_rotate"
            ",+SPV_INTEL_usm_storage_classes"
            ",+SPV_EXT_shader_atomic_float16_add"
            ",+SPV_KHR_bit_instructions";

  BackendArgs.push_back(TCArgs.MakeArgString(ExtArg));
}

// Utility function to gather all llvm-spirv options.
// Not dependent on target triple.
static void getNonTripleBasedSPIRVTransOpts(Compilation &C,
                                            const llvm::opt::ArgList &TCArgs,
                                            ArgStringList &TranslatorArgs) {
  TranslatorArgs.push_back("-spirv-max-version=1.4");
  bool CreatingSyclSPIRVFatObj =
      C.getDriver().getFinalPhase(C.getArgs()) != phases::Link &&
      TCArgs.getLastArgValue(options::OPT_fsycl_device_obj_EQ)
          .equals_insensitive("spirv") &&
      !C.getDriver().offloadDeviceOnly();
  bool ShouldPreserveMetadataInFinalImage =
      TCArgs.hasArg(options::OPT_fsycl_preserve_device_nonsemantic_metadata);
  bool ShouldPreserveMetadata =
      CreatingSyclSPIRVFatObj || ShouldPreserveMetadataInFinalImage;
  if (ShouldPreserveMetadata)
    TranslatorArgs.push_back("--spirv-preserve-auxdata");
}

// Add any llvm-spirv option that relies on a specific Triple in addition
// to user supplied options.
// NOTE: Any changes made here should be reflected in the similarly named
// function in clang/tools/clang-linker-wrapper/ClangLinkerWrapper.cpp.
static void getTripleBasedSPIRVTransOpts(Compilation &C,
                                         const llvm::opt::ArgList &TCArgs,
                                         llvm::Triple Triple,
                                         ArgStringList &TranslatorArgs) {
  bool IsCPU = Triple.isSPIR() &&
               Triple.getSubArch() == llvm::Triple::SPIRSubArch_x86_64;
  // Enable NonSemanticShaderDebugInfo.200 for CPU AOT and for non-Windows
  const bool IsWindowsMSVC =
      Triple.isWindowsMSVCEnvironment() ||
      C.getDefaultToolChain().getTriple().isWindowsMSVCEnvironment();
  const bool EnableNonSemanticDebug =
      IsCPU || (!IsWindowsMSVC && !C.getDriver().IsFPGAHWMode());
  if (EnableNonSemanticDebug) {
    TranslatorArgs.push_back(
        "-spirv-debug-info-version=nonsemantic-shader-200");
  } else {
    TranslatorArgs.push_back("-spirv-debug-info-version=ocl-100");
    // Prevent crash in the translator if input IR contains DIExpression
    // operations which don't have mapping to OpenCL.DebugInfo.100 spec.
    TranslatorArgs.push_back("-spirv-allow-extra-diexpressions");
  }
  std::string UnknownIntrinsics("-spirv-allow-unknown-intrinsics=llvm.genx.");
  if (IsCPU)
    UnknownIntrinsics += ",llvm.fpbuiltin";
  TranslatorArgs.push_back(TCArgs.MakeArgString(UnknownIntrinsics));

  // Disable all the extensions by default
  std::string ExtArg("-spirv-ext=-all");
  std::string DefaultExtArg =
      ",+SPV_EXT_shader_atomic_float_add,+SPV_EXT_shader_atomic_float_min_max"
      ",+SPV_KHR_no_integer_wrap_decoration,+SPV_KHR_float_controls"
      ",+SPV_KHR_expect_assume,+SPV_KHR_linkonce_odr";
  std::string INTELExtArg =
      ",+SPV_INTEL_subgroups,+SPV_INTEL_media_block_io"
      ",+SPV_INTEL_device_side_avc_motion_estimation"
      ",+SPV_INTEL_fpga_loop_controls,+SPV_INTEL_unstructured_loop_controls"
      ",+SPV_INTEL_fpga_reg,+SPV_INTEL_blocking_pipes"
      ",+SPV_INTEL_function_pointers,+SPV_INTEL_kernel_attributes"
      ",+SPV_INTEL_io_pipes,+SPV_INTEL_inline_assembly"
      ",+SPV_INTEL_arbitrary_precision_integers"
      ",+SPV_INTEL_float_controls2,+SPV_INTEL_vector_compute"
      ",+SPV_INTEL_fast_composite"
      ",+SPV_INTEL_arbitrary_precision_fixed_point"
      ",+SPV_INTEL_arbitrary_precision_floating_point"
      ",+SPV_INTEL_variable_length_array,+SPV_INTEL_fp_fast_math_mode"
      ",+SPV_INTEL_long_constant_composite"
      ",+SPV_INTEL_arithmetic_fence"
      ",+SPV_INTEL_global_variable_decorations"
      ",+SPV_INTEL_cache_controls"
      ",+SPV_INTEL_fpga_buffer_location"
      ",+SPV_INTEL_fpga_argument_interfaces"
      ",+SPV_INTEL_fpga_invocation_pipelining_attributes"
      ",+SPV_INTEL_fpga_latency_control"
      ",+SPV_KHR_shader_clock"
      ",+SPV_INTEL_bindless_images"
      ",+SPV_INTEL_task_sequence";
  ExtArg = ExtArg + DefaultExtArg + INTELExtArg;
  if (C.getDriver().IsFPGAHWMode())
    // Enable several extensions on FPGA H/W exclusively
    ExtArg += ",+SPV_INTEL_usm_storage_classes,+SPV_INTEL_runtime_aligned"
              ",+SPV_INTEL_fpga_cluster_attributes,+SPV_INTEL_loop_fuse"
              ",+SPV_INTEL_fpga_dsp_control,+SPV_INTEL_fpga_memory_accesses"
              ",+SPV_INTEL_fpga_memory_attributes";
  else
    // Don't enable several freshly added extensions on FPGA H/W
    ExtArg += ",+SPV_INTEL_bfloat16_conversion"
              ",+SPV_INTEL_joint_matrix"
              ",+SPV_INTEL_hw_thread_queries"
              ",+SPV_KHR_uniform_group_instructions"
              ",+SPV_INTEL_masked_gather_scatter"
              ",+SPV_INTEL_tensor_float32_conversion"
              ",+SPV_INTEL_optnone"
              ",+SPV_KHR_non_semantic_info"
              ",+SPV_KHR_cooperative_matrix"
              ",+SPV_EXT_shader_atomic_float16_add";
  if (IsCPU)
    ExtArg += ",+SPV_INTEL_fp_max_error";

  TranslatorArgs.push_back(TCArgs.MakeArgString(ExtArg));
}

// Begin SPIRVTranslator
// TODO: Add a unique 'llc' JobAction for SPIR-V backends.
void SPIRVTranslator::ConstructJob(Compilation &C, const JobAction &JA,
                                  const InputInfo &Output,
                                  const InputInfoList &Inputs,
                                  const llvm::opt::ArgList &TCArgs,
                                  const char *LinkingOutput) const {
  // Construct llvm-spirv command.
  assert(isa<SPIRVTranslatorJobAction>(JA) && "Expecting Translator job!");

  // The translator command looks like this:
  // llvm-spirv -o <file>.spv <file>.bc
  ArgStringList ForeachArgs;
  ArgStringList TranslatorArgs;

  TranslatorArgs.push_back("-o");
  TranslatorArgs.push_back(Output.getFilename());
  bool UseSPIRVBackend =
      TCArgs.hasArg(options::OPT_fsycl_use_spirv_backend_for_spirv_gen);
  if (JA.isDeviceOffloading(Action::OFK_SYCL)) {
    const toolchains::SYCLToolChain &TC =
        static_cast<const toolchains::SYCLToolChain &>(getToolChain());
    if (UseSPIRVBackend) {
      getSPIRVBackendOpts(TCArgs, TranslatorArgs);
    } else {
      getNonTripleBasedSPIRVTransOpts(C, TCArgs, TranslatorArgs);
      llvm::Triple Triple = TC.getTriple();
      getTripleBasedSPIRVTransOpts(C, TCArgs, Triple, TranslatorArgs);
      // Handle -Xspirv-translator
      TC.TranslateTargetOpt(
          Triple, TCArgs, TranslatorArgs, options::OPT_Xspirv_translator,
          options::OPT_Xspirv_translator_EQ, JA.getOffloadingArch());
    }
  }
  for (auto I : Inputs) {
    std::string Filename(I.getFilename());
    if (I.getType() == types::TY_Tempfilelist) {
      ForeachArgs.push_back(
          C.getArgs().MakeArgString("--in-file-list=" + Filename));
      ForeachArgs.push_back(
          C.getArgs().MakeArgString("--in-replace=" + Filename));
      ForeachArgs.push_back(
          C.getArgs().MakeArgString("--out-ext=spv"));
    }
    TranslatorArgs.push_back(C.getArgs().MakeArgString(Filename));
  }

  auto ToolName = UseSPIRVBackend ? "llc" : getShortName();
  auto Cmd = std::make_unique<Command>(
      JA, *this, ResponseFileSupport::None(),
      TCArgs.MakeArgString(getToolChain().GetProgramPath(ToolName)),
      TranslatorArgs, std::nullopt);

  if (!ForeachArgs.empty()) {
    // Construct llvm-foreach command.
    // The llvm-foreach command looks like this:
    // llvm-foreach a.list --out-replace=out "cp {} out"
    // --out-file-list=list
    std::string OutputFileName(Output.getFilename());
    ForeachArgs.push_back(
        TCArgs.MakeArgString("--out-file-list=" + OutputFileName));
    ForeachArgs.push_back(
        TCArgs.MakeArgString("--out-replace=" + OutputFileName));
    // If fsycl-dump-device-code is passed, put the output files from llvm-spirv
    // into the path provided in fsycl-dump-device-code.
    if (C.getDriver().isDumpDeviceCodeEnabled()) {
      SmallString<128> OutputDir;

      Arg *DumpDeviceCodeArg =
          C.getArgs().getLastArg(options::OPT_fsycl_dump_device_code_EQ);

      OutputDir = (DumpDeviceCodeArg ? DumpDeviceCodeArg->getValue() : "");

      // If the output directory path is empty, put the llvm-spirv output in the
      // current directory.
      if (OutputDir.empty())
        llvm::sys::path::native(OutputDir = "./");
      else
        OutputDir.append(llvm::sys::path::get_separator());
      ForeachArgs.push_back(
          C.getArgs().MakeArgString("--out-dir=" + OutputDir));
    }

    StringRef ParallelJobs =
        TCArgs.getLastArgValue(options::OPT_fsycl_max_parallel_jobs_EQ);
    if (!ParallelJobs.empty())
      ForeachArgs.push_back(TCArgs.MakeArgString("--jobs=" + ParallelJobs));

    ForeachArgs.push_back(TCArgs.MakeArgString("--"));
    ForeachArgs.push_back(TCArgs.MakeArgString(Cmd->getExecutable()));

    for (auto &Arg : Cmd->getArguments())
      ForeachArgs.push_back(Arg);

    SmallString<128> ForeachPath(C.getDriver().Dir);
    llvm::sys::path::append(ForeachPath, "llvm-foreach");
    const char *Foreach = C.getArgs().MakeArgString(ForeachPath);
    C.addCommand(std::make_unique<Command>(
        JA, *this, ResponseFileSupport::None(), Foreach, ForeachArgs, std::nullopt));
  } else
    C.addCommand(std::move(Cmd));
}

// Partially copied from clang/lib/Frontend/CompilerInvocation.cpp
static std::string getSYCLPostLinkOptimizationLevel(const ArgList &Args) {
  if (Arg *A = Args.getLastArg(options::OPT_O_Group)) {
    // Pass -O2 when the user passes -O0 due to IGC
    // debugging limitation. Note this only effects
    // ESIMD code.
    if (A->getOption().matches(options::OPT_O0))
      return "-O2";

    if (A->getOption().matches(options::OPT_Ofast))
      return "-O3";

    assert(A->getOption().matches(options::OPT_O));

    StringRef S(A->getValue());
    if (S == "g")
      return "-O1";

    // Options -O[1|2|3|s|z] are passed as they are. '-O0' is handled earlier.
    std::array<char, 5> AcceptedOptions = {'1', '2', '3', 's', 'z'};
    if (std::any_of(AcceptedOptions.begin(), AcceptedOptions.end(),
                    [=](char c) { return c == S[0]; }))
      return std::string("-O") + S[0];
  }

  // The default for SYCL device code optimization
  return "-O2";
}

static void addArgs(ArgStringList &DstArgs, const llvm::opt::ArgList &Alloc,
                    ArrayRef<StringRef> SrcArgs) {
  for (const auto Arg : SrcArgs) {
    DstArgs.push_back(Alloc.MakeArgString(Arg));
  }
}

static bool allowDeviceImageDependencies(const llvm::opt::ArgList &TCArgs) {
  // deprecated
  if (TCArgs.hasFlag(options::OPT_fsycl_allow_device_dependencies,
                     options::OPT_fno_sycl_allow_device_dependencies, false))
    return true;

  // preferred
  if (TCArgs.hasFlag(options::OPT_fsycl_allow_device_image_dependencies,
                     options::OPT_fno_sycl_allow_device_image_dependencies, false))
    return true;

  return false;
}

static void getNonTripleBasedSYCLPostLinkOpts(const ToolChain &TC,
                                              const JobAction &JA,
                                              const llvm::opt::ArgList &TCArgs,
                                              ArgStringList &PostLinkArgs) {
  // See if device code splitting is requested
  if (Arg *A = TCArgs.getLastArg(options::OPT_fsycl_device_code_split_EQ)) {
    auto CodeSplitValue = StringRef(A->getValue());
    if (CodeSplitValue == "per_kernel")
      addArgs(PostLinkArgs, TCArgs, {"-split=kernel"});
    else if (CodeSplitValue == "per_source")
      addArgs(PostLinkArgs, TCArgs, {"-split=source"});
    else if (CodeSplitValue == "auto")
      addArgs(PostLinkArgs, TCArgs, {"-split=auto"});
    else { // Device code split is off
    }
  }
  addArgs(PostLinkArgs, TCArgs,
          {StringRef(getSYCLPostLinkOptimizationLevel(TCArgs))});

  // Process device-globals.
  addArgs(PostLinkArgs, TCArgs, {"-device-globals"});

  // Make ESIMD accessors use stateless memory accesses.
  if (TCArgs.hasFlag(options::OPT_fno_sycl_esimd_force_stateless_mem,
                     options::OPT_fsycl_esimd_force_stateless_mem, false))
    addArgs(PostLinkArgs, TCArgs, {"-lower-esimd-force-stateless-mem=false"});

  if (allowDeviceImageDependencies(TCArgs))
    addArgs(PostLinkArgs, TCArgs, {"-allow-device-image-dependencies"});
}

// On Intel targets we don't need non-kernel functions as entry points,
// because it only increases amount of code for device compiler to handle,
// without any actual benefits.
// TODO: Try to extend this feature for non-Intel GPUs.
static bool shouldEmitOnlyKernelsAsEntryPoints(const ToolChain &TC,
                                               const llvm::opt::ArgList &TCArgs,
                                               llvm::Triple Triple) {
  if (TCArgs.hasFlag(options::OPT_fno_sycl_remove_unused_external_funcs,
                     options::OPT_fsycl_remove_unused_external_funcs, false))
    return false;
  if (isSYCLNativeCPU(TC))
    return true;
  // When supporting dynamic linking, non-kernels in a device image can be
  // called.
  if (allowDeviceImageDependencies(TCArgs))
    return false;
  if (Triple.isNVPTX() || Triple.isAMDGPU())
    return false;
  bool IsUsingLTO = TC.getDriver().isUsingOffloadLTO();
  auto LTOMode = TC.getDriver().getOffloadLTOMode();
  // With thinLTO, final entry point handing is done in clang-linker-wrapper
  if (IsUsingLTO && LTOMode == LTOK_Thin)
    return false;
  return true;
}

// Add any sycl-post-link options that rely on a specific Triple in addition
// to user supplied options. This function is invoked only for the old
// offloading model. For the new offloading model, a slightly modified version
// of this function is called inside clang-linker-wrapper.
// NOTE: Any changes made here should be reflected in the similarly named
// function in clang/tools/clang-linker-wrapper/ClangLinkerWrapper.cpp.
static void getTripleBasedSYCLPostLinkOpts(const ToolChain &TC,
                                           const llvm::opt::ArgList &TCArgs,
                                           ArgStringList &PostLinkArgs,
                                           llvm::Triple Triple,
                                           bool SpecConstsSupported,
                                           types::ID OutputType) {

  bool IsUsingLTO = TC.getDriver().isUsingOffloadLTO();
  auto LTOMode = TC.getDriver().getOffloadLTOMode();
  if (OutputType == types::TY_LLVM_BC) {
    // single file output requested - this means only perform necessary IR
    // transformations (like specialization constant intrinsic lowering) and
    // output LLVMIR
    addArgs(PostLinkArgs, TCArgs, {"-ir-output-only"});
  } else if (!IsUsingLTO || LTOMode != LTOK_Thin) {
    // Only create a properties file if we are not
    // only outputting IR.
    addArgs(PostLinkArgs, TCArgs, {"-properties"});
  }
  if (SpecConstsSupported)
    addArgs(PostLinkArgs, TCArgs, {"-spec-const=native"});
  else
    addArgs(PostLinkArgs, TCArgs, {"-spec-const=emulation"});

  // See if device code splitting is requested.  The logic here works along side
  // the behavior in getNonTripleBasedSYCLPostLinkOpts, where the option is
  // added based on the user setting of -fsycl-device-code-split.
  if (!TCArgs.hasArg(options::OPT_fsycl_device_code_split_EQ) &&
      (Triple.getArchName() != "spir64_fpga"))
    addArgs(PostLinkArgs, TCArgs, {"-split=auto"});

  if (shouldEmitOnlyKernelsAsEntryPoints(TC, TCArgs, Triple))
    addArgs(PostLinkArgs, TCArgs, {"-emit-only-kernels-as-entry-points"});

  if (!Triple.isAMDGCN())
    addArgs(PostLinkArgs, TCArgs, {"-emit-param-info"});
  // Enable program metadata
  if (Triple.isNVPTX() || Triple.isAMDGCN() || isSYCLNativeCPU(TC))
    addArgs(PostLinkArgs, TCArgs, {"-emit-program-metadata"});
  if (OutputType != types::TY_LLVM_BC) {
    assert(OutputType == types::TY_Tempfiletable);
    bool SplitEsimdByDefault = Triple.isSPIROrSPIRV();
    bool SplitEsimd = TCArgs.hasFlag(
        options::OPT_fsycl_device_code_split_esimd,
        options::OPT_fno_sycl_device_code_split_esimd, SplitEsimdByDefault);
    bool IsUsingLTO = TC.getDriver().isUsingOffloadLTO();
    auto LTOMode = TC.getDriver().getOffloadLTOMode();
    if (!IsUsingLTO || LTOMode != LTOK_Thin)
      addArgs(PostLinkArgs, TCArgs, {"-symbols"});
    // Specialization constant info generation is mandatory -
    // add options unconditionally
    addArgs(PostLinkArgs, TCArgs, {"-emit-exported-symbols"});
    addArgs(PostLinkArgs, TCArgs, {"-emit-imported-symbols"});
    if (SplitEsimd)
      addArgs(PostLinkArgs, TCArgs, {"-split-esimd"});
    addArgs(PostLinkArgs, TCArgs, {"-lower-esimd"});
  }
  bool IsAOT = Triple.isNVPTX() || Triple.isAMDGCN() ||
               Triple.getSubArch() == llvm::Triple::SPIRSubArch_fpga ||
               Triple.getSubArch() == llvm::Triple::SPIRSubArch_gen ||
               Triple.getSubArch() == llvm::Triple::SPIRSubArch_x86_64;
  if (TCArgs.hasFlag(options::OPT_fsycl_add_default_spec_consts_image,
                     options::OPT_fno_sycl_add_default_spec_consts_image,
                     false) &&
      IsAOT)
    addArgs(PostLinkArgs, TCArgs,
            {"-generate-device-image-default-spec-consts"});
}

// sycl-post-link tool normally outputs a file table (see the tool sources for
// format description) which lists all the other output files associated with
// the device LLVMIR bitcode. This is basically a triple of bitcode, symbols
// and specialization constant files. Single LLVM IR output can be generated as
// well under an option.
//
void SYCLPostLink::ConstructJob(Compilation &C, const JobAction &JA,
                                const InputInfo &Output,
                                const InputInfoList &Inputs,
                                const llvm::opt::ArgList &TCArgs,
                                const char *LinkingOutput) const {
  const SYCLPostLinkJobAction *SYCLPostLink =
      dyn_cast<SYCLPostLinkJobAction>(&JA);
  // Construct sycl-post-link command.
  assert(SYCLPostLink && "Expecting SYCL post link job!");
  ArgStringList CmdArgs;

  llvm::Triple T = getToolChain().getTriple();
  getNonTripleBasedSYCLPostLinkOpts(getToolChain(), JA, TCArgs, CmdArgs);
  getTripleBasedSYCLPostLinkOpts(getToolChain(), TCArgs, CmdArgs, T,
                                 SYCLPostLink->getRTSetsSpecConstants(),
                                 SYCLPostLink->getTrueType());

  // Add output file table file option
  assert(Output.isFilename() && "output must be a filename");
  StringRef Device = JA.getOffloadingArch();
  std::string OutputArg = Output.getFilename();
  if (T.getSubArch() == llvm::Triple::SPIRSubArch_gen && Device.data())
    OutputArg = ("intel_gpu_" + Device + "," + OutputArg).str();
  else if (T.getSubArch() == llvm::Triple::SPIRSubArch_x86_64)
    OutputArg = "spir64_x86_64," + OutputArg;

  const toolchains::SYCLToolChain &TC =
      static_cast<const toolchains::SYCLToolChain &>(getToolChain());

  // Handle -Xdevice-post-link
  TC.TranslateTargetOpt(T, TCArgs, CmdArgs, options::OPT_Xdevice_post_link,
                        options::OPT_Xdevice_post_link_EQ,
                        JA.getOffloadingArch());

  addArgs(CmdArgs, TCArgs, {"-o", OutputArg});

  // Add input file
  assert(Inputs.size() == 1 && Inputs.front().isFilename() &&
         "single input file expected");
  addArgs(CmdArgs, TCArgs, {Inputs.front().getFilename()});
  std::string OutputFileName(Output.getFilename());

  // All the inputs are encoded as commands.
  C.addCommand(std::make_unique<Command>(
      JA, *this, ResponseFileSupport::None(),
      TCArgs.MakeArgString(getToolChain().GetProgramPath(getShortName())),
      CmdArgs, Inputs, Output));
}

// Transforms the abstract representation (JA + Inputs + Outputs) of a file
// table transformation action to concrete command line (job) with actual
// inputs/outputs/options, and adds it to given compilation object.
void FileTableTform::ConstructJob(Compilation &C, const JobAction &JA,
                                  const InputInfo &Output,
                                  const InputInfoList &Inputs,
                                  const llvm::opt::ArgList &TCArgs,
                                  const char *LinkingOutput) const {

  const auto &TformJob = *llvm::dyn_cast<FileTableTformJobAction>(&JA);
  ArgStringList CmdArgs;

  // don't try to assert here whether the number of inputs is OK, argumnets are
  // OK, etc. - better invoke the tool and see good error diagnostics

  // 1) add transformations
  for (const auto &Tf : TformJob.getTforms()) {
    switch (Tf.TheKind) {
    case FileTableTformJobAction::Tform::EXTRACT:
    case FileTableTformJobAction::Tform::EXTRACT_DROP_TITLE: {
      SmallString<128> Arg("-extract=");
      Arg += Tf.TheArgs[0];

      for (unsigned I = 1; I < Tf.TheArgs.size(); ++I) {
        Arg += ",";
        Arg += Tf.TheArgs[I];
      }
      addArgs(CmdArgs, TCArgs, {Arg});

      if (Tf.TheKind == FileTableTformJobAction::Tform::EXTRACT_DROP_TITLE)
        addArgs(CmdArgs, TCArgs, {"-drop_titles"});
      break;
    }
    case FileTableTformJobAction::Tform::REPLACE: {
      assert(Tf.TheArgs.size() == 2 && "from/to column names expected");
      SmallString<128> Arg("-replace=");
      Arg += Tf.TheArgs[0];
      Arg += ",";
      Arg += Tf.TheArgs[1];
      addArgs(CmdArgs, TCArgs, {Arg});
      break;
    }
    case FileTableTformJobAction::Tform::REPLACE_CELL: {
      assert(Tf.TheArgs.size() == 2 && "column name and row id expected");
      SmallString<128> Arg("-replace_cell=");
      Arg += Tf.TheArgs[0];
      Arg += ",";
      Arg += Tf.TheArgs[1];
      addArgs(CmdArgs, TCArgs, {Arg});
      break;
    }
    case FileTableTformJobAction::Tform::RENAME: {
      assert(Tf.TheArgs.size() == 2 && "from/to names expected");
      SmallString<128> Arg("-rename=");
      Arg += Tf.TheArgs[0];
      Arg += ",";
      Arg += Tf.TheArgs[1];
      addArgs(CmdArgs, TCArgs, {Arg});
      break;
    }
    case FileTableTformJobAction::Tform::COPY_SINGLE_FILE: {
      assert(Tf.TheArgs.size() == 2 && "column name and row id expected");
      SmallString<128> Arg("-copy_single_file=");
      Arg += Tf.TheArgs[0];
      Arg += ",";
      Arg += Tf.TheArgs[1];
      addArgs(CmdArgs, TCArgs, {Arg});
      break;
    }
    case FileTableTformJobAction::Tform::MERGE: {
      assert(Tf.TheArgs.size() == 1 && "column name expected");
      SmallString<128> Arg("-merge=");
      Arg += Tf.TheArgs[0];
      addArgs(CmdArgs, TCArgs, {Arg});
      break;
    }
    }
  }

  // 2) add output option
  assert(Output.isFilename() && "table tform output must be a file");
  addArgs(CmdArgs, TCArgs, {"-o", Output.getFilename()});

  // 3) add inputs
  for (const auto &Input : Inputs) {
    assert(Input.isFilename() && "table tform input must be a file");
    addArgs(CmdArgs, TCArgs, {Input.getFilename()});
  }
  // 4) finally construct and add a command to the compilation
  C.addCommand(std::make_unique<Command>(
      JA, *this, ResponseFileSupport::None(),
      TCArgs.MakeArgString(getToolChain().GetProgramPath(getShortName())),
      CmdArgs, Inputs));
}

void AppendFooter::ConstructJob(Compilation &C, const JobAction &JA,
                                const InputInfo &Output,
                                const InputInfoList &Inputs,
                                const llvm::opt::ArgList &TCArgs,
                                const char *LinkingOutput) const {
  ArgStringList CmdArgs;

  // Input File
  addArgs(CmdArgs, TCArgs, {Inputs[0].getFilename()});

  // Integration Footer
  StringRef Footer(
      C.getDriver().getIntegrationFooter(Inputs[0].getBaseInput()));
  if (!Footer.empty()) {
    SmallString<128> AppendOpt("--append=");
    AppendOpt.append(Footer);
    addArgs(CmdArgs, TCArgs, {AppendOpt});
  }

  // Name of original source file passed in to be prepended to the newly
  // modified file as a #line directive.
  SmallString<128> PrependOpt("--orig-filename=");
  PrependOpt.append(
      llvm::sys::path::convert_to_slash(Inputs[0].getBaseInput()));
  addArgs(CmdArgs, TCArgs, {PrependOpt});

  SmallString<128> OutputOpt("--output=");
  OutputOpt.append(Output.getFilename());
  addArgs(CmdArgs, TCArgs, {OutputOpt});

  // Use #include to pull in footer
  addArgs(CmdArgs, TCArgs, {"--use-include"});

  C.addCommand(std::make_unique<Command>(
      JA, *this, ResponseFileSupport::None(),
      TCArgs.MakeArgString(getToolChain().GetProgramPath(getShortName())),
      CmdArgs, std::nullopt));
}

void SpirvToIrWrapper::ConstructJob(Compilation &C, const JobAction &JA,
                                    const InputInfo &Output,
                                    const InputInfoList &Inputs,
                                    const llvm::opt::ArgList &TCArgs,
                                    const char *LinkingOutput) const {
  InputInfoList ForeachInputs;
  ArgStringList CmdArgs;

  assert(Inputs.size() == 1 &&
         "Only one input expected to spirv-to-ir-wrapper");

  // Input File
  for (const auto &I : Inputs) {
    if (I.getType() == types::TY_Tempfilelist)
      ForeachInputs.push_back(I);
    addArgs(CmdArgs, TCArgs, {I.getFilename()});
  }

  // Output File
  addArgs(CmdArgs, TCArgs, {"-o", Output.getFilename()});

  // Make sure we preserve any auxiliary data which may be present in the
  // SPIR-V object, use SPIR-V style IR as opposed to OpenCL, and represent
  // SPIR-V globals as global variables instead of functions, all of which we
  // need for SPIR-V-based fat objects.
  addArgs(CmdArgs, TCArgs,
          {"-llvm-spirv-opts",
           "--spirv-preserve-auxdata --spirv-target-env=SPV-IR "
           "--spirv-builtin-format=global"});

  const toolchains::SYCLToolChain &TC =
      static_cast<const toolchains::SYCLToolChain &>(getToolChain());

  // Handle -Xspirv-to-ir-wrapper
  TC.TranslateTargetOpt(getToolChain().getTriple(), TCArgs, CmdArgs,
                        options::OPT_Xspirv_to_ir_wrapper,
                        options::OPT_Xspirv_to_ir_wrapper_EQ,
                        JA.getOffloadingArch());

  auto Cmd = std::make_unique<Command>(
      JA, *this, ResponseFileSupport::None(),
      TCArgs.MakeArgString(getToolChain().GetProgramPath(getShortName())),
      CmdArgs, std::nullopt);
  if (!ForeachInputs.empty()) {
    StringRef ParallelJobs =
        TCArgs.getLastArgValue(options::OPT_fsycl_max_parallel_jobs_EQ);
    tools::SYCL::constructLLVMForeachCommand(
        C, JA, std::move(Cmd), ForeachInputs, Output, this, "",
        types::getTypeTempSuffix(types::TY_Tempfilelist), ParallelJobs);
  } else
    C.addCommand(std::move(Cmd));
}

void LinkerWrapper::ConstructJob(Compilation &C, const JobAction &JA,
                                 const InputInfo &Output,
                                 const InputInfoList &Inputs,
                                 const ArgList &Args,
                                 const char *LinkingOutput) const {
  const Driver &D = getToolChain().getDriver();
  const llvm::Triple TheTriple = getToolChain().getTriple();
  ArgStringList CmdArgs;

  // Pass the CUDA path to the linker wrapper tool.
  for (Action::OffloadKind Kind :
       {Action::OFK_Cuda, Action::OFK_OpenMP, Action::OFK_SYCL}) {
    auto TCRange = C.getOffloadToolChains(Kind);
    for (auto &I : llvm::make_range(TCRange)) {
      const ToolChain *TC = I.second;
      if (TC->getTriple().isNVPTX()) {
        CudaInstallationDetector CudaInstallation(D, TheTriple, Args);
        if (CudaInstallation.isValid())
          CmdArgs.push_back(Args.MakeArgString(
              "--cuda-path=" + CudaInstallation.getInstallPath()));
        break;
      }
    }
  }

  // Pass in the optimization level to use for LTO.
  if (const Arg *A = Args.getLastArg(options::OPT_O_Group)) {
    StringRef OOpt;
    if (A->getOption().matches(options::OPT_O4) ||
        A->getOption().matches(options::OPT_Ofast))
      OOpt = "3";
    else if (A->getOption().matches(options::OPT_O)) {
      OOpt = A->getValue();
      if (OOpt == "g")
        OOpt = "1";
      else if (OOpt == "s" || OOpt == "z")
        OOpt = "2";
    } else if (A->getOption().matches(options::OPT_O0))
      OOpt = "0";
    if (!OOpt.empty())
      CmdArgs.push_back(Args.MakeArgString(Twine("--opt-level=O") + OOpt));
  }

  CmdArgs.push_back(
      Args.MakeArgString("--host-triple=" + TheTriple.getTriple()));
  if (Args.hasArg(options::OPT_v))
    CmdArgs.push_back("--wrapper-verbose");

  if (const Arg *A = Args.getLastArg(options::OPT_g_Group)) {
    if (!A->getOption().matches(options::OPT_g0))
      CmdArgs.push_back("--device-debug");
  }

  // code-object-version=X needs to be passed to clang-linker-wrapper to ensure
  // that it is used by lld.
  if (const Arg *A = Args.getLastArg(options::OPT_mcode_object_version_EQ)) {
    CmdArgs.push_back(Args.MakeArgString("-mllvm"));
    CmdArgs.push_back(Args.MakeArgString(
        Twine("--amdhsa-code-object-version=") + A->getValue()));
  }

  for (const auto &A : Args.getAllArgValues(options::OPT_Xcuda_ptxas))
    CmdArgs.push_back(Args.MakeArgString("--ptxas-arg=" + A));

  // Forward remarks passes to the LLVM backend in the wrapper.
  if (const Arg *A = Args.getLastArg(options::OPT_Rpass_EQ))
    CmdArgs.push_back(Args.MakeArgString(Twine("--offload-opt=-pass-remarks=") +
                                         A->getValue()));
  if (const Arg *A = Args.getLastArg(options::OPT_Rpass_missed_EQ))
    CmdArgs.push_back(Args.MakeArgString(
        Twine("--offload-opt=-pass-remarks-missed=") + A->getValue()));
  if (const Arg *A = Args.getLastArg(options::OPT_Rpass_analysis_EQ))
    CmdArgs.push_back(Args.MakeArgString(
        Twine("--offload-opt=-pass-remarks-analysis=") + A->getValue()));
  if (Args.getLastArg(options::OPT_save_temps_EQ))
    CmdArgs.push_back("--save-temps");

  // Add any SYCL offloading specific options to the clang-linker-wrapper
  if (C.hasOffloadToolChain<Action::OFK_SYCL>()) {
    // -sycl-device-libraries=<comma separated list> contains all of the SYCL
    // device specific libraries that are needed. This generic list will be
    // populated with device binaries for all target triples in the current
    // compilation flow.

    // Create a comma separated list to pass along to the linker wrapper.
    SmallString<256> LibList;
    llvm::Triple TargetTriple;
    auto ToolChainRange = C.getOffloadToolChains<Action::OFK_SYCL>();
    for (auto &I :
         llvm::make_range(ToolChainRange.first, ToolChainRange.second)) {
      const ToolChain *TC = I.second;
      // Note: For AMD targets, we do not pass any SYCL device libraries.
      if (TC->getTriple().isSPIROrSPIRV() || TC->getTriple().isNVPTX()) {
        TargetTriple = TC->getTriple();
        SmallVector<std::string, 8> SYCLDeviceLibs;
        bool IsSPIR = TargetTriple.isSPIROrSPIRV();
        bool IsSpirvAOT = TargetTriple.isSPIRAOT();
        bool UseJitLink =
            IsSPIR &&
            Args.hasFlag(options::OPT_fsycl_device_lib_jit_link,
                         options::OPT_fno_sycl_device_lib_jit_link, false);
        bool UseAOTLink = IsSPIR && (IsSpirvAOT || !UseJitLink);
        SYCLDeviceLibs = SYCL::getDeviceLibraries(C, TargetTriple, UseAOTLink);
        for (const auto &AddLib : SYCLDeviceLibs) {
          if (LibList.size() > 0)
            LibList += ",";
          LibList += AddLib;
        }
      }
    }
    // -sycl-device-libraries=<libs> provides a comma separate list of
    // libraries to add to the device linking step.
    if (LibList.size())
      CmdArgs.push_back(
          Args.MakeArgString(Twine("-sycl-device-libraries=") + LibList));

    // -sycl-device-library-location=<dir> provides the location in which the
    // SYCL device libraries can be found.
    SmallString<128> DeviceLibDir(D.Dir);
    llvm::sys::path::append(DeviceLibDir, "..", "lib");
    // Check the library location candidates for the the libsycl-crt library
    // and use that location.  Base the location on relative to driver if this
    // is not resolved.
    SmallVector<SmallString<128>, 4> LibLocCandidates;
    SYCLInstallationDetector SYCLInstallation(D);
    SYCLInstallation.getSYCLDeviceLibPath(LibLocCandidates);
    SmallString<128> LibName("libsycl-crt");
    bool IsNewOffload = D.getUseNewOffloadingDriver();
    StringRef LibSuffix = TheTriple.isWindowsMSVCEnvironment()
                              ? (IsNewOffload ? ".new.obj" : ".obj")
                              : (IsNewOffload ? ".new.o" : ".o");
    llvm::sys::path::replace_extension(LibName, LibSuffix);
    for (const auto &LibLoc : LibLocCandidates) {
      SmallString<128> FullLibName(LibLoc);
      llvm::sys::path::append(FullLibName, LibName);
      if (llvm::sys::fs::exists(FullLibName)) {
        DeviceLibDir = LibLoc;
        break;
      }
    }
    CmdArgs.push_back(Args.MakeArgString(
        Twine("-sycl-device-library-location=") + DeviceLibDir));

    if (C.getDriver().isDumpDeviceCodeEnabled()) {
      SmallString<128> DumpDir;
      Arg *A = C.getArgs().getLastArg(options::OPT_fsycl_dump_device_code_EQ);
      DumpDir = A ? A->getValue() : "";
      CmdArgs.push_back(
          Args.MakeArgString(Twine("-sycl-dump-device-code=") + DumpDir));
    }

    auto appendOption = [](SmallString<128> &OptString, StringRef AddOpt) {
      if (!OptString.empty())
        OptString += " ";
      OptString += AddOpt.str();
    };
    // --sycl-post-link-options="options" provides a string of options to be
    // passed along to the sycl-post-link tool during device link.
    SmallString<128> PostLinkOptString;
    ArgStringList PostLinkArgs;
    getNonTripleBasedSYCLPostLinkOpts(getToolChain(), JA, Args, PostLinkArgs);
    for (const auto &A : PostLinkArgs)
      appendOption(PostLinkOptString, A);
    if (Args.hasArg(options::OPT_Xdevice_post_link)) {
      for (const auto &A : Args.getAllArgValues(options::OPT_Xdevice_post_link))
        appendOption(PostLinkOptString, A);
    }
    if (!PostLinkOptString.empty())
      CmdArgs.push_back(
          Args.MakeArgString("--sycl-post-link-options=" + PostLinkOptString));

    // --llvm-spirv-options="options" provides a string of options to be passed
    // along to the llvm-spirv (translation) step during device link.
    SmallString<128> OptString;
    if (Args.hasArg(options::OPT_Xspirv_translator)) {
      for (const auto &A : Args.getAllArgValues(options::OPT_Xspirv_translator))
        appendOption(OptString, A);
    }
    ArgStringList TranslatorArgs;
    getNonTripleBasedSPIRVTransOpts(C, Args, TranslatorArgs);
    for (const auto &A : TranslatorArgs)
      appendOption(OptString, A);
    CmdArgs.push_back(Args.MakeArgString("--llvm-spirv-options=" + OptString));

    if (C.getDefaultToolChain().getTriple().isWindowsMSVCEnvironment())
      CmdArgs.push_back("-sycl-is-windows-msvc-env");

    bool IsUsingLTO = D.isUsingOffloadLTO();
    auto LTOMode = D.getOffloadLTOMode();
    if (IsUsingLTO && LTOMode == LTOK_Thin)
      CmdArgs.push_back(Args.MakeArgString("-sycl-thin-lto"));

    if (Args.hasArg(options::OPT_fsycl_embed_ir))
      CmdArgs.push_back(Args.MakeArgString("-sycl-embed-ir"));

    // Formulate and add any offload-wrapper and AOT specific options. These
    // are additional options passed in via -Xsycl-target-linker and
    // -Xsycl-target-backend.
    const toolchains::SYCLToolChain &SYCLTC =
        static_cast<const toolchains::SYCLToolChain &>(getToolChain());
    // Only store compile/link opts in the image descriptor for the SPIR-V
    // target.  For AOT, pass along the addition options via GPU or CPU
    // specific clang-linker-wrapper options.
    const ArgList &Args =
        C.getArgsForToolChain(nullptr, StringRef(), Action::OFK_SYCL);
    for (auto &ToolChainMember :
         llvm::make_range(ToolChainRange.first, ToolChainRange.second)) {
      const ToolChain *TC = ToolChainMember.second;
      bool IsJIT = false;
      StringRef WrapperOption;
      StringRef WrapperLinkOption;
      if (TC->getTriple().isSPIROrSPIRV()) {
        if (TC->getTriple().getSubArch() == llvm::Triple::NoSubArch) {
          IsJIT = true;
          WrapperOption = "--sycl-backend-compile-options=";
        }
        if (TC->getTriple().getSubArch() == llvm::Triple::SPIRSubArch_gen)
          WrapperOption = "--gpu-tool-arg=";
        if (TC->getTriple().getSubArch() == llvm::Triple::SPIRSubArch_x86_64)
          WrapperOption = "--cpu-tool-arg=";
      } else
        continue;
      ArgStringList BuildArgs;
      SmallString<128> BackendOptString;
      SmallString<128> LinkOptString;
      SYCLTC.TranslateBackendTargetArgs(TC->getTriple(), Args, BuildArgs);
      for (const auto &A : BuildArgs)
        appendOption(BackendOptString, A);

      BuildArgs.clear();
      SYCLTC.TranslateLinkerTargetArgs(TC->getTriple(), Args, BuildArgs);
      for (const auto &A : BuildArgs) {
        if (IsJIT)
          appendOption(LinkOptString, A);
        else
          // For AOT, combine the Backend and Linker strings into one.
          appendOption(BackendOptString, A);
      }
      if (!BackendOptString.empty())
        CmdArgs.push_back(
            Args.MakeArgString(Twine(WrapperOption) + BackendOptString));
      if (!LinkOptString.empty())
        CmdArgs.push_back(
            Args.MakeArgString("--sycl-target-link-options=" + LinkOptString));
    }
  }

  // Construct the link job so we can wrap around it.
  Linker->ConstructJob(C, JA, Output, Inputs, Args, LinkingOutput);
  const auto &LinkCommand = C.getJobs().getJobs().back();

  // Forward -Xoffload-linker<-triple> arguments to the device link job.
  for (Arg *A : Args.filtered(options::OPT_Xoffload_linker)) {
    StringRef Val = A->getValue(0);
    if (Val.empty())
      CmdArgs.push_back(
          Args.MakeArgString(Twine("--device-linker=") + A->getValue(1)));
    else
      CmdArgs.push_back(Args.MakeArgString(
          "--device-linker=" +
          ToolChain::getOpenMPTriple(Val.drop_front()).getTriple() + "=" +
          A->getValue(1)));
  }
  Args.ClaimAllArgs(options::OPT_Xoffload_linker);

  // Embed bitcode instead of an object in JIT mode.
  if (Args.hasFlag(options::OPT_fopenmp_target_jit,
                   options::OPT_fno_openmp_target_jit, false))
    CmdArgs.push_back("--embed-bitcode");

  // Forward `-mllvm` arguments to the LLVM invocations if present.
  for (Arg *A : Args.filtered(options::OPT_mllvm)) {
    CmdArgs.push_back("-mllvm");
    CmdArgs.push_back(A->getValue());
    A->claim();
  }

  // Pass in the C library for GPUs if present and not disabled.
  if (!Args.hasArg(options::OPT_nostdlib, options::OPT_r, options::OPT_nogpulib,
                   options::OPT_nodefaultlibs, options::OPT_nolibc,
                   options::OPT_nogpulibc)) {
    forAllAssociatedToolChains(C, JA, getToolChain(), [&](const ToolChain &TC) {
      // The device C library is only available for NVPTX and AMDGPU targets
      // currently.
      if (!TC.getTriple().isNVPTX() && !TC.getTriple().isAMDGPU())
        return;
      bool HasLibC = TC.getStdlibIncludePath().has_value();
      if (HasLibC) {
        CmdArgs.push_back(Args.MakeArgString(
            "--device-linker=" + TC.getTripleString() + "=" + "-lc"));
        CmdArgs.push_back(Args.MakeArgString(
            "--device-linker=" + TC.getTripleString() + "=" + "-lm"));
      }
    });
  }

  // If we disable the GPU C library support it needs to be forwarded to the
  // link job.
  if (!Args.hasFlag(options::OPT_gpulibc, options::OPT_nogpulibc, true))
    CmdArgs.push_back("--device-compiler=-nolibc");

  // Add the linker arguments to be forwarded by the wrapper.
  CmdArgs.push_back(Args.MakeArgString(Twine("--linker-path=") +
                                       LinkCommand->getExecutable()));
  for (const char *LinkArg : LinkCommand->getArguments())
    CmdArgs.push_back(LinkArg);

  addOffloadCompressArgs(Args, CmdArgs);

  const char *Exec =
      Args.MakeArgString(getToolChain().GetProgramPath("clang-linker-wrapper"));

  // Replace the executable and arguments of the link job with the
  // wrapper.
  LinkCommand->replaceExecutable(Exec);
  LinkCommand->replaceArguments(CmdArgs);
}<|MERGE_RESOLUTION|>--- conflicted
+++ resolved
@@ -5586,15 +5586,11 @@
         CmdArgs.push_back("-fsycl-allow-func-ptr");
       }
 
-<<<<<<< HEAD
-    Args.AddLastArg(CmdArgs, options::OPT_fsycl_rtc_mode,
-                    options::OPT_fno_sycl_rtc_mode);
-
-    Args.AddLastArg(CmdArgs, options::OPT_fsycl_decompose_functor,
-                    options::OPT_fno_sycl_decompose_functor);
-=======
       Args.AddLastArg(CmdArgs, options::OPT_fsycl_decompose_functor,
                       options::OPT_fno_sycl_decompose_functor);
+
+      Args.AddLastArg(CmdArgs, options::OPT_fsycl_rtc_mode,
+                      options::OPT_fno_sycl_rtc_mode);
 
       // Forward -fsycl-instrument-device-code option to cc1. This option will
       // only be used for SPIR/SPIR-V based targets.
@@ -5609,7 +5605,6 @@
         // along with marking the same function with explicit SYCL_EXTERNAL
         CmdArgs.push_back("-Wno-sycl-strict");
       }
->>>>>>> 3dee3c7a
 
       // Set O2 optimization level by default
       if (!Args.getLastArg(options::OPT_O_Group))
