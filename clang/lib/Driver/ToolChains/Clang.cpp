--- conflicted
+++ resolved
@@ -7108,11 +7108,7 @@
 
   if (getLastProfileSampleUseArg(Args) &&
       Args.hasFlag(options::OPT_fsample_profile_use_profi,
-<<<<<<< HEAD
-                   options::OPT_fno_sample_profile_use_profi, false)) {
-=======
                    options::OPT_fno_sample_profile_use_profi, true)) {
->>>>>>> 10a576f7
     CmdArgs.push_back("-mllvm");
     CmdArgs.push_back("-sample-profile-use-profi");
   }
