--- conflicted
+++ resolved
@@ -4658,11 +4658,8 @@
     }
 
     // Turn on Dead Parameter Elimination Optimization with early optimizations
-<<<<<<< HEAD
-    if (!RawTriple.isNVPTX() && !Args.hasArg(options::OPT_fsycl_link_EQ) &&
-=======
     if (!(RawTriple.isNVPTX() || RawTriple.isAMDGCN()) &&
->>>>>>> 0d3cc99c
+        !Args.hasArg(options::OPT_fsycl_link_EQ) &&
         Args.hasFlag(options::OPT_fsycl_dead_args_optimization,
                      options::OPT_fno_sycl_dead_args_optimization,
                      isSYCLOptimizationO2orHigher(Args)))
@@ -8945,13 +8942,9 @@
   // -fsycl-device-code-split=auto
 
   // Turn on Dead Parameter Elimination Optimization with early optimizations
-<<<<<<< HEAD
-  if (!getToolChain().getTriple().isNVPTX() &&
-      !TCArgs.hasArg(options::OPT_fsycl_link_EQ) &&
-=======
   if (!(getToolChain().getTriple().isNVPTX() ||
         getToolChain().getTriple().isAMDGCN()) &&
->>>>>>> 0d3cc99c
+      !TCArgs.hasArg(options::OPT_fsycl_link_EQ) &&
       TCArgs.hasFlag(options::OPT_fsycl_dead_args_optimization,
                      options::OPT_fno_sycl_dead_args_optimization,
                      isSYCLOptimizationO2orHigher(TCArgs)))
