//===-- Clang.cpp - Clang+LLVM ToolChain Implementations --------*- C++ -*-===//
//
// Part of the LLVM Project, under the Apache License v2.0 with LLVM Exceptions.
// See https://llvm.org/LICENSE.txt for license information.
// SPDX-License-Identifier: Apache-2.0 WITH LLVM-exception
//
//===----------------------------------------------------------------------===//

#include "Clang.h"
#include "Arch/ARM.h"
#include "Arch/LoongArch.h"
#include "Arch/Mips.h"
#include "Arch/PPC.h"
#include "Arch/RISCV.h"
#include "Arch/Sparc.h"
#include "Arch/SystemZ.h"
#include "Hexagon.h"
#include "PS4CPU.h"
#include "ToolChains/Cuda.h"
#include "clang/Basic/CLWarnings.h"
#include "clang/Basic/CodeGenOptions.h"
#include "clang/Basic/HeaderInclude.h"
#include "clang/Basic/LangOptions.h"
#include "clang/Basic/MakeSupport.h"
#include "clang/Basic/ObjCRuntime.h"
#include "clang/Basic/Version.h"
#include "clang/Config/config.h"
#include "clang/Driver/Action.h"
#include "clang/Driver/CommonArgs.h"
#include "clang/Driver/Distro.h"
#include "clang/Driver/InputInfo.h"
#include "clang/Driver/SanitizerArgs.h"
#include "clang/Driver/Types.h"
#include "clang/Driver/XRayArgs.h"
#include "clang/Options/Options.h"
#include "llvm/ADT/ScopeExit.h"
#include "llvm/ADT/SmallSet.h"
#include "llvm/ADT/StringExtras.h"
#include "llvm/BinaryFormat/Magic.h"
#include "llvm/Config/llvm-config.h"
#include "llvm/Frontend/Debug/Options.h"
#include "llvm/Object/ObjectFile.h"
#include "llvm/Option/ArgList.h"
#include "llvm/ProfileData/InstrProfReader.h"
#include "llvm/Support/CodeGen.h"
#include "llvm/Support/Compiler.h"
#include "llvm/Support/Compression.h"
#include "llvm/Support/Error.h"
#include "llvm/Support/FileSystem.h"
#include "llvm/Support/Path.h"
#include "llvm/Support/Process.h"
#include "llvm/Support/YAMLParser.h"
#include "llvm/TargetParser/AArch64TargetParser.h"
#include "llvm/TargetParser/ARMTargetParserCommon.h"
#include "llvm/TargetParser/Host.h"
#include "llvm/TargetParser/LoongArchTargetParser.h"
#include "llvm/TargetParser/PPCTargetParser.h"
#include "llvm/TargetParser/RISCVISAInfo.h"
#include "llvm/TargetParser/RISCVTargetParser.h"
#include <cctype>

#include "clang/Basic/LangStandard.h"
#include "llvm/Support/Casting.h"
#include "llvm/Support/CommandLine.h"

using namespace clang::driver;
using namespace clang::driver::tools;
using namespace clang;
using namespace llvm::opt;

static bool isSYCLCudaCompatEnabled(const ArgList &Args) {
  return Args.hasFlag(options::OPT_fsycl_cuda_compat,
                      options::OPT_fno_sycl_cuda_compat, false);
}

static void CheckPreprocessingOptions(const Driver &D, const ArgList &Args) {
  if (Arg *A = Args.getLastArg(options::OPT_C, options::OPT_CC,
                               options::OPT_fminimize_whitespace,
                               options::OPT_fno_minimize_whitespace,
                               options::OPT_fkeep_system_includes,
                               options::OPT_fno_keep_system_includes)) {
    if (!Args.hasArg(options::OPT_E) && !Args.hasArg(options::OPT__SLASH_P) &&
        !Args.hasArg(options::OPT__SLASH_EP) && !D.CCCIsCPP()) {
      D.Diag(clang::diag::err_drv_argument_only_allowed_with)
          << A->getBaseArg().getAsString(Args)
          << (D.IsCLMode() ? "/E, /P or /EP" : "-E");
    }
  }
}

static void CheckCodeGenerationOptions(const Driver &D, const ArgList &Args) {
  // In gcc, only ARM checks this, but it seems reasonable to check universally.
  if (Args.hasArg(options::OPT_static))
    if (const Arg *A =
            Args.getLastArg(options::OPT_dynamic, options::OPT_mdynamic_no_pic))
      D.Diag(diag::err_drv_argument_not_allowed_with) << A->getAsString(Args)
                                                      << "-static";
}

/// Apply \a Work on the current tool chain \a RegularToolChain and any other
/// offloading tool chain that is associated with the current action \a JA.
static void
forAllAssociatedToolChains(Compilation &C, const JobAction &JA,
                           const ToolChain &RegularToolChain,
                           llvm::function_ref<void(const ToolChain &)> Work) {
  // Apply Work on the current/regular tool chain.
  Work(RegularToolChain);

  // Apply Work on all the offloading tool chains associated with the current
  // action.
  for (Action::OffloadKind Kind : {Action::OFK_Cuda, Action::OFK_OpenMP,
                                   Action::OFK_HIP, Action::OFK_SYCL}) {
    if (JA.isHostOffloading(Kind)) {
      auto TCs = C.getOffloadToolChains(Kind);
      for (auto II = TCs.first, IE = TCs.second; II != IE; ++II)
        Work(*II->second);
    } else if (JA.isDeviceOffloading(Kind))
      Work(*C.getSingleOffloadToolChain<Action::OFK_Host>());
  }
}

static bool
shouldUseExceptionTablesForObjCExceptions(const ObjCRuntime &runtime,
                                          const llvm::Triple &Triple) {
  // We use the zero-cost exception tables for Objective-C if the non-fragile
  // ABI is enabled or when compiling for x86_64 and ARM on Snow Leopard and
  // later.
  if (runtime.isNonFragile())
    return true;

  if (!Triple.isMacOSX())
    return false;

  return (!Triple.isMacOSXVersionLT(10, 5) &&
          (Triple.getArch() == llvm::Triple::x86_64 ||
           Triple.getArch() == llvm::Triple::arm));
}

/// Adds exception related arguments to the driver command arguments. There's a
/// main flag, -fexceptions and also language specific flags to enable/disable
/// C++ and Objective-C exceptions. This makes it possible to for example
/// disable C++ exceptions but enable Objective-C exceptions.
static bool addExceptionArgs(const ArgList &Args, types::ID InputType,
                             const ToolChain &TC, bool KernelOrKext,
                             const ObjCRuntime &objcRuntime,
                             ArgStringList &CmdArgs) {
  const llvm::Triple &Triple = TC.getTriple();

  if (KernelOrKext) {
    // -mkernel and -fapple-kext imply no exceptions, so claim exception related
    // arguments now to avoid warnings about unused arguments.
    Args.ClaimAllArgs(options::OPT_fexceptions);
    Args.ClaimAllArgs(options::OPT_fno_exceptions);
    Args.ClaimAllArgs(options::OPT_fobjc_exceptions);
    Args.ClaimAllArgs(options::OPT_fno_objc_exceptions);
    Args.ClaimAllArgs(options::OPT_fcxx_exceptions);
    Args.ClaimAllArgs(options::OPT_fno_cxx_exceptions);
    Args.ClaimAllArgs(options::OPT_fasync_exceptions);
    Args.ClaimAllArgs(options::OPT_fno_async_exceptions);
    return false;
  }

  // See if the user explicitly enabled exceptions.
  bool EH = Args.hasFlag(options::OPT_fexceptions, options::OPT_fno_exceptions,
                         false);

  // Async exceptions are Windows MSVC only.
  if (Triple.isWindowsMSVCEnvironment()) {
    bool EHa = Args.hasFlag(options::OPT_fasync_exceptions,
                            options::OPT_fno_async_exceptions, false);
    if (EHa) {
      CmdArgs.push_back("-fasync-exceptions");
      EH = true;
    }
  }

  // Obj-C exceptions are enabled by default, regardless of -fexceptions. This
  // is not necessarily sensible, but follows GCC.
  if (types::isObjC(InputType) &&
      Args.hasFlag(options::OPT_fobjc_exceptions,
                   options::OPT_fno_objc_exceptions, true)) {
    CmdArgs.push_back("-fobjc-exceptions");

    EH |= shouldUseExceptionTablesForObjCExceptions(objcRuntime, Triple);
  }

  if (types::isCXX(InputType)) {
    // Disable C++ EH by default on XCore and PS4/PS5.
    bool CXXExceptionsEnabled = Triple.getArch() != llvm::Triple::xcore &&
                                !Triple.isPS() && !Triple.isDriverKit();
    Arg *ExceptionArg = Args.getLastArg(
        options::OPT_fcxx_exceptions, options::OPT_fno_cxx_exceptions,
        options::OPT_fexceptions, options::OPT_fno_exceptions);
    if (ExceptionArg)
      CXXExceptionsEnabled =
          ExceptionArg->getOption().matches(options::OPT_fcxx_exceptions) ||
          ExceptionArg->getOption().matches(options::OPT_fexceptions);

    if (CXXExceptionsEnabled) {
      CmdArgs.push_back("-fcxx-exceptions");

      EH = true;
    }
  }

  // OPT_fignore_exceptions means exception could still be thrown,
  // but no clean up or catch would happen in current module.
  // So we do not set EH to false.
  Args.AddLastArg(CmdArgs, options::OPT_fignore_exceptions);

  Args.addOptInFlag(CmdArgs, options::OPT_fassume_nothrow_exception_dtor,
                    options::OPT_fno_assume_nothrow_exception_dtor);

  if (EH)
    CmdArgs.push_back("-fexceptions");
  return EH;
}

static bool ShouldEnableAutolink(const ArgList &Args, const ToolChain &TC,
                                 const JobAction &JA) {
  bool Default = true;
  if (TC.getTriple().isOSDarwin()) {
    // The native darwin assembler doesn't support the linker_option directives,
    // so we disable them if we think the .s file will be passed to it.
    Default = TC.useIntegratedAs();
  }
  // The linker_option directives are intended for host compilation.
  if (JA.isDeviceOffloading(Action::OFK_Cuda) ||
      JA.isDeviceOffloading(Action::OFK_HIP))
    Default = false;
  return Args.hasFlag(options::OPT_fautolink, options::OPT_fno_autolink,
                      Default);
}

/// Add a CC1 option to specify the debug compilation directory.
static const char *addDebugCompDirArg(const ArgList &Args,
                                      ArgStringList &CmdArgs,
                                      const llvm::vfs::FileSystem &VFS) {
  std::string DebugCompDir;
  if (Arg *A = Args.getLastArg(options::OPT_ffile_compilation_dir_EQ,
                               options::OPT_fdebug_compilation_dir_EQ))
    DebugCompDir = A->getValue();

  if (DebugCompDir.empty()) {
    if (llvm::ErrorOr<std::string> CWD = VFS.getCurrentWorkingDirectory())
      DebugCompDir = std::move(*CWD);
    else
      return nullptr;
  }
  CmdArgs.push_back(
      Args.MakeArgString("-fdebug-compilation-dir=" + DebugCompDir));
  StringRef Path(CmdArgs.back());
  return Path.substr(Path.find('=') + 1).data();
}

static void addDebugObjectName(const ArgList &Args, ArgStringList &CmdArgs,
                               const char *DebugCompilationDir,
                               const char *OutputFileName) {
  // No need to generate a value for -object-file-name if it was provided.
  for (auto *Arg : Args.filtered(options::OPT_Xclang))
    if (StringRef(Arg->getValue()).starts_with("-object-file-name"))
      return;

  if (Args.hasArg(options::OPT_object_file_name_EQ))
    return;

  SmallString<128> ObjFileNameForDebug(OutputFileName);
  if (ObjFileNameForDebug != "-" &&
      !llvm::sys::path::is_absolute(ObjFileNameForDebug) &&
      (!DebugCompilationDir ||
       llvm::sys::path::is_absolute(DebugCompilationDir))) {
    // Make the path absolute in the debug infos like MSVC does.
    llvm::sys::fs::make_absolute(ObjFileNameForDebug);
  }
  // If the object file name is a relative path, then always use Windows
  // backslash style as -object-file-name is used for embedding object file path
  // in codeview and it can only be generated when targeting on Windows.
  // Otherwise, just use native absolute path.
  llvm::sys::path::Style Style =
      llvm::sys::path::is_absolute(ObjFileNameForDebug)
          ? llvm::sys::path::Style::native
          : llvm::sys::path::Style::windows_backslash;
  llvm::sys::path::remove_dots(ObjFileNameForDebug, /*remove_dot_dot=*/true,
                               Style);
  CmdArgs.push_back(
      Args.MakeArgString(Twine("-object-file-name=") + ObjFileNameForDebug));
}

/// Add a CC1 and CC1AS option to specify the debug file path prefix map.
static void addDebugPrefixMapArg(const Driver &D, const ToolChain &TC,
                                 const ArgList &Args, ArgStringList &CmdArgs) {
  auto AddOneArg = [&](StringRef Map, StringRef Name) {
    if (!Map.contains('='))
      D.Diag(diag::err_drv_invalid_argument_to_option) << Map << Name;
    else
      CmdArgs.push_back(Args.MakeArgString("-fdebug-prefix-map=" + Map));
  };

  for (const Arg *A : Args.filtered(options::OPT_ffile_prefix_map_EQ,
                                    options::OPT_fdebug_prefix_map_EQ)) {
    AddOneArg(A->getValue(), A->getOption().getName());
    A->claim();
  }
  std::string GlobalRemapEntry = TC.GetGlobalDebugPathRemapping();
  if (GlobalRemapEntry.empty())
    return;
  AddOneArg(GlobalRemapEntry, "environment");
}

/// Add a CC1 and CC1AS option to specify the macro file path prefix map.
static void addMacroPrefixMapArg(const Driver &D, const ArgList &Args,
                                 ArgStringList &CmdArgs) {
  for (const Arg *A : Args.filtered(options::OPT_ffile_prefix_map_EQ,
                                    options::OPT_fmacro_prefix_map_EQ)) {
    StringRef Map = A->getValue();
    if (!Map.contains('='))
      D.Diag(diag::err_drv_invalid_argument_to_option)
          << Map << A->getOption().getName();
    else
      CmdArgs.push_back(Args.MakeArgString("-fmacro-prefix-map=" + Map));
    A->claim();
  }
}

/// Add a CC1 and CC1AS option to specify the coverage file path prefix map.
static void addCoveragePrefixMapArg(const Driver &D, const ArgList &Args,
                                   ArgStringList &CmdArgs) {
  for (const Arg *A : Args.filtered(options::OPT_ffile_prefix_map_EQ,
                                    options::OPT_fcoverage_prefix_map_EQ)) {
    StringRef Map = A->getValue();
    if (!Map.contains('='))
      D.Diag(diag::err_drv_invalid_argument_to_option)
          << Map << A->getOption().getName();
    else
      CmdArgs.push_back(Args.MakeArgString("-fcoverage-prefix-map=" + Map));
    A->claim();
  }
}

/// Simple check to see if the optimization level is at -O2 or higher.
/// For -fsycl (DPC++) -O2 is the default.
static bool isSYCLOptimizationO2orHigher(const ArgList &Args) {
  if (Arg *A = Args.getLastArg(options::OPT_O_Group)) {
    if (A->getOption().matches(options::OPT_O4) ||
        A->getOption().matches(options::OPT_Ofast))
      return true;

    if (A->getOption().matches(options::OPT_O0))
      return false;

    assert(A->getOption().matches(options::OPT_O) && "Must have a -O flag");

    StringRef S(A->getValue());
    unsigned OptLevel = 0;
    if (S.getAsInteger(10, OptLevel))
      return false;
    return OptLevel > 1;
  }
  // No -O setting seen, default is -O2 for device.
  return true;
}

/// Add -x lang to \p CmdArgs for \p Input.
static void addDashXForInput(const ArgList &Args, const InputInfo &Input,
                             ArgStringList &CmdArgs) {
  // When using -verify-pch, we don't want to provide the type
  // 'precompiled-header' if it was inferred from the file extension
  if (Args.hasArg(options::OPT_verify_pch) && Input.getType() == types::TY_PCH)
    return;

  // If the input is a Tempfilelist, this call is part for a
  // llvm-foreach call and we should infer the type from the file extension.
  if (Input.getType() == types::TY_Tempfilelist)
    return;

  CmdArgs.push_back("-x");
  if (Args.hasArg(options::OPT_rewrite_objc))
    CmdArgs.push_back(types::getTypeName(types::TY_ObjCXX));
  else {
    // Map the driver type to the frontend type. This is mostly an identity
    // mapping, except that the distinction between module interface units
    // and other source files does not exist at the frontend layer.
    const char *ClangType;
    switch (Input.getType()) {
    case types::TY_CXXModule:
      ClangType = "c++";
      break;
    case types::TY_PP_CXXModule:
      ClangType = "c++-cpp-output";
      break;
    default:
      ClangType = types::getTypeName(Input.getType());
      break;
    }
    CmdArgs.push_back(ClangType);
  }
}

static void addPGOAndCoverageFlags(const ToolChain &TC, Compilation &C,
                                   const JobAction &JA, const InputInfo &Output,
                                   const ArgList &Args, SanitizerArgs &SanArgs,
                                   ArgStringList &CmdArgs) {
  const Driver &D = TC.getDriver();
  const llvm::Triple &T = TC.getTriple();
  auto *PGOGenerateArg = Args.getLastArg(options::OPT_fprofile_generate,
                                         options::OPT_fprofile_generate_EQ,
                                         options::OPT_fno_profile_generate);
  if (PGOGenerateArg &&
      PGOGenerateArg->getOption().matches(options::OPT_fno_profile_generate))
    PGOGenerateArg = nullptr;

  auto *CSPGOGenerateArg = getLastCSProfileGenerateArg(Args);

  auto *ProfileGenerateArg = Args.getLastArg(
      options::OPT_fprofile_instr_generate,
      options::OPT_fprofile_instr_generate_EQ,
      options::OPT_fno_profile_instr_generate);
  if (ProfileGenerateArg &&
      ProfileGenerateArg->getOption().matches(
          options::OPT_fno_profile_instr_generate))
    ProfileGenerateArg = nullptr;

  if (PGOGenerateArg && ProfileGenerateArg)
    D.Diag(diag::err_drv_argument_not_allowed_with)
        << PGOGenerateArg->getSpelling() << ProfileGenerateArg->getSpelling();

  auto *ProfileUseArg = getLastProfileUseArg(Args);

  if (PGOGenerateArg && ProfileUseArg)
    D.Diag(diag::err_drv_argument_not_allowed_with)
        << ProfileUseArg->getSpelling() << PGOGenerateArg->getSpelling();

  if (ProfileGenerateArg && ProfileUseArg)
    D.Diag(diag::err_drv_argument_not_allowed_with)
        << ProfileGenerateArg->getSpelling() << ProfileUseArg->getSpelling();

  if (CSPGOGenerateArg && PGOGenerateArg) {
    D.Diag(diag::err_drv_argument_not_allowed_with)
        << CSPGOGenerateArg->getSpelling() << PGOGenerateArg->getSpelling();
    PGOGenerateArg = nullptr;
  }

  if (TC.getTriple().isOSAIX()) {
    if (Arg *ProfileSampleUseArg = getLastProfileSampleUseArg(Args))
      D.Diag(diag::err_drv_unsupported_opt_for_target)
          << ProfileSampleUseArg->getSpelling() << TC.getTriple().str();
  }

  if (ProfileGenerateArg) {
    if (ProfileGenerateArg->getOption().matches(
            options::OPT_fprofile_instr_generate_EQ))
      CmdArgs.push_back(Args.MakeArgString(Twine("-fprofile-instrument-path=") +
                                           ProfileGenerateArg->getValue()));
    // The default is to use Clang Instrumentation.
    CmdArgs.push_back("-fprofile-instrument=clang");
    if (TC.getTriple().isWindowsMSVCEnvironment() &&
        Args.hasFlag(options::OPT_frtlib_defaultlib,
                     options::OPT_fno_rtlib_defaultlib, true)) {
      // Add dependent lib for clang_rt.profile
      CmdArgs.push_back(Args.MakeArgString(
          "--dependent-lib=" + TC.getCompilerRTBasename(Args, "profile")));
    }
  }

  if (auto *ColdFuncCoverageArg = Args.getLastArg(
          options::OPT_fprofile_generate_cold_function_coverage,
          options::OPT_fprofile_generate_cold_function_coverage_EQ)) {
    SmallString<128> Path(
        ColdFuncCoverageArg->getOption().matches(
            options::OPT_fprofile_generate_cold_function_coverage_EQ)
            ? ColdFuncCoverageArg->getValue()
            : "");
    llvm::sys::path::append(Path, "default_%m.profraw");
    // FIXME: Idealy the file path should be passed through
    // `-fprofile-instrument-path=`(InstrProfileOutput), however, this field is
    // shared with other profile use path(see PGOOptions), we need to refactor
    // PGOOptions to make it work.
    CmdArgs.push_back("-mllvm");
    CmdArgs.push_back(Args.MakeArgString(
        Twine("--instrument-cold-function-only-path=") + Path));
    CmdArgs.push_back("-mllvm");
    CmdArgs.push_back("--pgo-instrument-cold-function-only");
    CmdArgs.push_back("-mllvm");
    CmdArgs.push_back("--pgo-function-entry-coverage");
    CmdArgs.push_back("-fprofile-instrument=sample-coldcov");
  }

  if (auto *A = Args.getLastArg(options::OPT_ftemporal_profile)) {
    if (!PGOGenerateArg && !CSPGOGenerateArg)
      D.Diag(clang::diag::err_drv_argument_only_allowed_with)
          << A->getSpelling() << "-fprofile-generate or -fcs-profile-generate";
    CmdArgs.push_back("-mllvm");
    CmdArgs.push_back("--pgo-temporal-instrumentation");
  }

  Arg *PGOGenArg = nullptr;
  if (PGOGenerateArg) {
    assert(!CSPGOGenerateArg);
    PGOGenArg = PGOGenerateArg;
    CmdArgs.push_back("-fprofile-instrument=llvm");
  }
  if (CSPGOGenerateArg) {
    assert(!PGOGenerateArg);
    PGOGenArg = CSPGOGenerateArg;
    CmdArgs.push_back("-fprofile-instrument=csllvm");
  }
  if (PGOGenArg) {
    if (TC.getTriple().isWindowsMSVCEnvironment() &&
        Args.hasFlag(options::OPT_frtlib_defaultlib,
                     options::OPT_fno_rtlib_defaultlib, true)) {
      // Add dependent lib for clang_rt.profile
      CmdArgs.push_back(Args.MakeArgString(
          "--dependent-lib=" + TC.getCompilerRTBasename(Args, "profile")));
    }
    if (PGOGenArg->getOption().matches(
            PGOGenerateArg ? options::OPT_fprofile_generate_EQ
                           : options::OPT_fcs_profile_generate_EQ)) {
      SmallString<128> Path(PGOGenArg->getValue());
      llvm::sys::path::append(Path, "default_%m.profraw");
      CmdArgs.push_back(
          Args.MakeArgString(Twine("-fprofile-instrument-path=") + Path));
    }
  }

  if (ProfileUseArg) {
    SmallString<128> UsePathBuf;
    StringRef UsePath;
    if (ProfileUseArg->getOption().matches(options::OPT_fprofile_instr_use_EQ))
      UsePath = ProfileUseArg->getValue();
    else if ((ProfileUseArg->getOption().matches(
                  options::OPT_fprofile_use_EQ) ||
              ProfileUseArg->getOption().matches(
                  options::OPT_fprofile_instr_use))) {
      UsePathBuf =
          ProfileUseArg->getNumValues() == 0 ? "" : ProfileUseArg->getValue();
      if (UsePathBuf.empty() || llvm::sys::fs::is_directory(UsePathBuf))
        llvm::sys::path::append(UsePathBuf, "default.profdata");
      UsePath = UsePathBuf;
    }
    auto ReaderOrErr =
        llvm::IndexedInstrProfReader::create(UsePath, D.getVFS());
    if (auto E = ReaderOrErr.takeError()) {
      auto DiagID = D.getDiags().getCustomDiagID(
          DiagnosticsEngine::Error, "Error in reading profile %0: %1");
      llvm::handleAllErrors(std::move(E), [&](const llvm::ErrorInfoBase &EI) {
        D.Diag(DiagID) << UsePath.str() << EI.message();
      });
    } else {
      std::unique_ptr<llvm::IndexedInstrProfReader> PGOReader =
          std::move(ReaderOrErr.get());
      StringRef UseKind;
      // Currently memprof profiles are only added at the IR level. Mark the
      // profile type as IR in that case as well and the subsequent matching
      // needs to detect which is available (might be one or both).
      if (PGOReader->isIRLevelProfile() || PGOReader->hasMemoryProfile()) {
        if (PGOReader->hasCSIRLevelProfile())
          UseKind = "csllvm";
        else
          UseKind = "llvm";
      } else
        UseKind = "clang";

      CmdArgs.push_back(
          Args.MakeArgString("-fprofile-instrument-use=" + UseKind));
      CmdArgs.push_back(
          Args.MakeArgString("-fprofile-instrument-use-path=" + UsePath));
    }
  }

  bool EmitCovNotes = Args.hasFlag(options::OPT_ftest_coverage,
                                   options::OPT_fno_test_coverage, false) ||
                      Args.hasArg(options::OPT_coverage);
  bool EmitCovData = TC.needsGCovInstrumentation(Args);

  if (Args.hasFlag(options::OPT_fcoverage_mapping,
                   options::OPT_fno_coverage_mapping, false)) {
    if (!ProfileGenerateArg)
      D.Diag(clang::diag::err_drv_argument_only_allowed_with)
          << "-fcoverage-mapping"
          << "-fprofile-instr-generate";

    CmdArgs.push_back("-fcoverage-mapping");
  }

  if (Args.hasFlag(options::OPT_fmcdc_coverage, options::OPT_fno_mcdc_coverage,
                   false)) {
    if (!Args.hasFlag(options::OPT_fcoverage_mapping,
                      options::OPT_fno_coverage_mapping, false))
      D.Diag(clang::diag::err_drv_argument_only_allowed_with)
          << "-fcoverage-mcdc"
          << "-fcoverage-mapping";

    CmdArgs.push_back("-fcoverage-mcdc");
  }

  StringRef CoverageCompDir;
  if (Arg *A = Args.getLastArg(options::OPT_ffile_compilation_dir_EQ,
                               options::OPT_fcoverage_compilation_dir_EQ))
    CoverageCompDir = A->getValue();
  if (CoverageCompDir.empty()) {
    if (auto CWD = D.getVFS().getCurrentWorkingDirectory())
      CmdArgs.push_back(
          Args.MakeArgString(Twine("-fcoverage-compilation-dir=") + *CWD));
  } else
    CmdArgs.push_back(Args.MakeArgString(Twine("-fcoverage-compilation-dir=") +
                                         CoverageCompDir));

  if (Args.hasArg(options::OPT_fprofile_exclude_files_EQ)) {
    auto *Arg = Args.getLastArg(options::OPT_fprofile_exclude_files_EQ);
    if (!Args.hasArg(options::OPT_coverage))
      D.Diag(clang::diag::err_drv_argument_only_allowed_with)
          << "-fprofile-exclude-files="
          << "--coverage";

    StringRef v = Arg->getValue();
    CmdArgs.push_back(
        Args.MakeArgString(Twine("-fprofile-exclude-files=" + v)));
  }

  if (Args.hasArg(options::OPT_fprofile_filter_files_EQ)) {
    auto *Arg = Args.getLastArg(options::OPT_fprofile_filter_files_EQ);
    if (!Args.hasArg(options::OPT_coverage))
      D.Diag(clang::diag::err_drv_argument_only_allowed_with)
          << "-fprofile-filter-files="
          << "--coverage";

    StringRef v = Arg->getValue();
    CmdArgs.push_back(Args.MakeArgString(Twine("-fprofile-filter-files=" + v)));
  }

  if (const auto *A = Args.getLastArg(options::OPT_fprofile_update_EQ)) {
    StringRef Val = A->getValue();
    if (Val == "atomic" || Val == "prefer-atomic")
      CmdArgs.push_back("-fprofile-update=atomic");
    else if (Val != "single")
      D.Diag(diag::err_drv_unsupported_option_argument)
          << A->getSpelling() << Val;
  }
  if (const auto *A = Args.getLastArg(options::OPT_fprofile_continuous)) {
    if (!PGOGenerateArg && !CSPGOGenerateArg && !ProfileGenerateArg)
      D.Diag(clang::diag::err_drv_argument_only_allowed_with)
          << A->getSpelling()
          << "-fprofile-generate, -fprofile-instr-generate, or "
             "-fcs-profile-generate";
    else {
      CmdArgs.push_back("-fprofile-continuous");
      // Platforms that require a bias variable:
      if (T.isOSBinFormatELF() || T.isOSAIX() || T.isOSWindows()) {
        CmdArgs.push_back("-mllvm");
        CmdArgs.push_back("-runtime-counter-relocation");
      }
      // -fprofile-instr-generate does not decide the profile file name in the
      // FE, and so it does not define the filename symbol
      // (__llvm_profile_filename). Instead, the runtime uses the name
      // "default.profraw" for the profile file. When continuous mode is ON, we
      // will create the filename symbol so that we can insert the "%c"
      // modifier.
      if (ProfileGenerateArg &&
          (ProfileGenerateArg->getOption().matches(
               options::OPT_fprofile_instr_generate) ||
           (ProfileGenerateArg->getOption().matches(
                options::OPT_fprofile_instr_generate_EQ) &&
            strlen(ProfileGenerateArg->getValue()) == 0)))
        CmdArgs.push_back("-fprofile-instrument-path=default.profraw");
    }
  }

  int FunctionGroups = 1;
  int SelectedFunctionGroup = 0;
  if (const auto *A = Args.getLastArg(options::OPT_fprofile_function_groups)) {
    StringRef Val = A->getValue();
    if (Val.getAsInteger(0, FunctionGroups) || FunctionGroups < 1)
      D.Diag(diag::err_drv_invalid_int_value) << A->getAsString(Args) << Val;
  }
  if (const auto *A =
          Args.getLastArg(options::OPT_fprofile_selected_function_group)) {
    StringRef Val = A->getValue();
    if (Val.getAsInteger(0, SelectedFunctionGroup) ||
        SelectedFunctionGroup < 0 || SelectedFunctionGroup >= FunctionGroups)
      D.Diag(diag::err_drv_invalid_int_value) << A->getAsString(Args) << Val;
  }
  if (FunctionGroups != 1)
    CmdArgs.push_back(Args.MakeArgString("-fprofile-function-groups=" +
                                         Twine(FunctionGroups)));
  if (SelectedFunctionGroup != 0)
    CmdArgs.push_back(Args.MakeArgString("-fprofile-selected-function-group=" +
                                         Twine(SelectedFunctionGroup)));

  // Leave -fprofile-dir= an unused argument unless .gcda emission is
  // enabled. To be polite, with '-fprofile-arcs -fno-profile-arcs' consider
  // the flag used. There is no -fno-profile-dir, so the user has no
  // targeted way to suppress the warning.
  Arg *FProfileDir = nullptr;
  if (Args.hasArg(options::OPT_fprofile_arcs) ||
      Args.hasArg(options::OPT_coverage))
    FProfileDir = Args.getLastArg(options::OPT_fprofile_dir);

  // Put the .gcno and .gcda files (if needed) next to the primary output file,
  // or fall back to a file in the current directory for `clang -c --coverage
  // d/a.c` in the absence of -o.
  if (EmitCovNotes || EmitCovData) {
    SmallString<128> CoverageFilename;
    if (Arg *DumpDir = Args.getLastArgNoClaim(options::OPT_dumpdir)) {
      // Form ${dumpdir}${basename}.gcno. Note that dumpdir may not end with a
      // path separator.
      CoverageFilename = DumpDir->getValue();
      CoverageFilename += llvm::sys::path::filename(Output.getBaseInput());
    } else if (Arg *FinalOutput =
                   C.getArgs().getLastArg(options::OPT__SLASH_Fo)) {
      CoverageFilename = FinalOutput->getValue();
    } else if (Arg *FinalOutput = C.getArgs().getLastArg(options::OPT_o)) {
      CoverageFilename = FinalOutput->getValue();
    } else {
      CoverageFilename = llvm::sys::path::filename(Output.getBaseInput());
    }
    if (llvm::sys::path::is_relative(CoverageFilename))
      (void)D.getVFS().makeAbsolute(CoverageFilename);
    llvm::sys::path::replace_extension(CoverageFilename, "gcno");
    if (EmitCovNotes) {
      CmdArgs.push_back(
          Args.MakeArgString("-coverage-notes-file=" + CoverageFilename));
    }

    if (EmitCovData) {
      if (FProfileDir) {
        SmallString<128> Gcno = std::move(CoverageFilename);
        CoverageFilename = FProfileDir->getValue();
        llvm::sys::path::append(CoverageFilename, Gcno);
      }
      llvm::sys::path::replace_extension(CoverageFilename, "gcda");
      CmdArgs.push_back(
          Args.MakeArgString("-coverage-data-file=" + CoverageFilename));
    }
  }
}

static void
RenderDebugEnablingArgs(const ArgList &Args, ArgStringList &CmdArgs,
                        llvm::codegenoptions::DebugInfoKind DebugInfoKind,
                        unsigned DwarfVersion,
                        llvm::DebuggerKind DebuggerTuning) {
  addDebugInfoKind(CmdArgs, DebugInfoKind);
  if (DwarfVersion > 0)
    CmdArgs.push_back(
        Args.MakeArgString("-dwarf-version=" + Twine(DwarfVersion)));
  switch (DebuggerTuning) {
  case llvm::DebuggerKind::GDB:
    CmdArgs.push_back("-debugger-tuning=gdb");
    break;
  case llvm::DebuggerKind::LLDB:
    CmdArgs.push_back("-debugger-tuning=lldb");
    break;
  case llvm::DebuggerKind::SCE:
    CmdArgs.push_back("-debugger-tuning=sce");
    break;
  case llvm::DebuggerKind::DBX:
    CmdArgs.push_back("-debugger-tuning=dbx");
    break;
  default:
    break;
  }
}

static void RenderDebugInfoCompressionArgs(const ArgList &Args,
                                           ArgStringList &CmdArgs,
                                           const Driver &D,
                                           const ToolChain &TC) {
  const Arg *A = Args.getLastArg(options::OPT_gz_EQ);
  if (!A)
    return;
  if (checkDebugInfoOption(A, Args, D, TC)) {
    StringRef Value = A->getValue();
    if (Value == "none") {
      CmdArgs.push_back("--compress-debug-sections=none");
    } else if (Value == "zlib") {
      if (llvm::compression::zlib::isAvailable()) {
        CmdArgs.push_back(
            Args.MakeArgString("--compress-debug-sections=" + Twine(Value)));
      } else {
        D.Diag(diag::warn_debug_compression_unavailable) << "zlib";
      }
    } else if (Value == "zstd") {
      if (llvm::compression::zstd::isAvailable()) {
        CmdArgs.push_back(
            Args.MakeArgString("--compress-debug-sections=" + Twine(Value)));
      } else {
        D.Diag(diag::warn_debug_compression_unavailable) << "zstd";
      }
    } else {
      D.Diag(diag::err_drv_unsupported_option_argument)
          << A->getSpelling() << Value;
    }
  }
}

static void handleAMDGPUCodeObjectVersionOptions(const Driver &D,
                                                 const ArgList &Args,
                                                 ArgStringList &CmdArgs,
                                                 bool IsCC1As = false) {
  // If no version was requested by the user, use the default value from the
  // back end. This is consistent with the value returned from
  // getAMDGPUCodeObjectVersion. This lets clang emit IR for amdgpu without
  // requiring the corresponding llvm to have the AMDGPU target enabled,
  // provided the user (e.g. front end tests) can use the default.
  if (haveAMDGPUCodeObjectVersionArgument(D, Args)) {
    unsigned CodeObjVer = getAMDGPUCodeObjectVersion(D, Args);
    CmdArgs.insert(CmdArgs.begin() + 1,
                   Args.MakeArgString(Twine("--amdhsa-code-object-version=") +
                                      Twine(CodeObjVer)));
    CmdArgs.insert(CmdArgs.begin() + 1, "-mllvm");
    // -cc1as does not accept -mcode-object-version option.
    if (!IsCC1As)
      CmdArgs.insert(CmdArgs.begin() + 1,
                     Args.MakeArgString(Twine("-mcode-object-version=") +
                                        Twine(CodeObjVer)));
  }
}

/// Check whether the given input tree contains any append footer actions
static bool ContainsAppendFooterAction(const Action *A) {
  if (isa<AppendFooterJobAction>(A))
    return true;
  for (const auto &AI : A->inputs())
    if (ContainsAppendFooterAction(AI))
      return true;

  return false;
}

static bool maybeHasClangPchSignature(const Driver &D, StringRef Path) {
  llvm::ErrorOr<std::unique_ptr<llvm::MemoryBuffer>> MemBuf =
      D.getVFS().getBufferForFile(Path);
  if (!MemBuf)
    return false;
  llvm::file_magic Magic = llvm::identify_magic((*MemBuf)->getBuffer());
  if (Magic == llvm::file_magic::unknown)
    return false;
  // Return true for both raw Clang AST files and object files which may
  // contain a __clangast section.
  if (Magic == llvm::file_magic::clang_ast)
    return true;
  Expected<std::unique_ptr<llvm::object::ObjectFile>> Obj =
      llvm::object::ObjectFile::createObjectFile(**MemBuf, Magic);
  return !Obj.takeError();
}

static bool gchProbe(const Driver &D, StringRef Path) {
  llvm::ErrorOr<llvm::vfs::Status> Status = D.getVFS().status(Path);
  if (!Status)
    return false;

  if (Status->isDirectory()) {
    std::error_code EC;
    for (llvm::vfs::directory_iterator DI = D.getVFS().dir_begin(Path, EC), DE;
         !EC && DI != DE; DI = DI.increment(EC)) {
      if (maybeHasClangPchSignature(D, DI->path()))
        return true;
    }
    D.Diag(diag::warn_drv_pch_ignoring_gch_dir) << Path;
    return false;
  }

  if (maybeHasClangPchSignature(D, Path))
    return true;
  D.Diag(diag::warn_drv_pch_ignoring_gch_file) << Path;
  return false;
}

void Clang::AddPreprocessingOptions(Compilation &C, const JobAction &JA,
                                    const Driver &D, const ArgList &Args,
                                    ArgStringList &CmdArgs,
                                    const InputInfo &Output,
                                    const InputInfoList &Inputs) const {
  const bool IsIAMCU = getToolChain().getTriple().isOSIAMCU();
  bool SYCLDeviceCompilation = JA.isOffloading(Action::OFK_SYCL) &&
                               JA.isDeviceOffloading(Action::OFK_SYCL);

  CheckPreprocessingOptions(D, Args);

  Args.AddLastArg(CmdArgs, options::OPT_C);
  Args.AddLastArg(CmdArgs, options::OPT_CC);

  // Handle dependency file generation.
  Arg *ArgM = Args.getLastArg(options::OPT_MM);
  if (!ArgM)
    ArgM = Args.getLastArg(options::OPT_M);
  Arg *ArgMD = Args.getLastArg(options::OPT_MMD);
  if (!ArgMD)
    ArgMD = Args.getLastArg(options::OPT_MD);

  // -M and -MM imply -w.
  if (ArgM)
    CmdArgs.push_back("-w");
  else
    ArgM = ArgMD;

  if (ArgM) {
    if (!JA.isDeviceOffloading(Action::OFK_HIP)) {
      // Determine the output location.
      const char *DepFile;
      if (Arg *MF = Args.getLastArg(options::OPT_MF)) {
        DepFile = MF->getValue();
        C.addFailureResultFile(DepFile, &JA);
        // Populate the named dependency file to be used in the bundle
        // or passed to the offline compilation.
      } else if (Output.getType() == types::TY_Dependencies) {
        DepFile = Output.getFilename();
      } else if (!ArgMD) {
        DepFile = "-";
      } else {
        DepFile = getDependencyFileName(Args, Inputs);
        C.addFailureResultFile(DepFile, &JA);
      }
      CmdArgs.push_back("-dependency-file");
      CmdArgs.push_back(DepFile);
    }
    // Cmake generates dependency files using all compilation options specified
    // by users. Claim those not used for dependency files.
    if (JA.isOffloading(Action::OFK_HIP)) {
      Args.ClaimAllArgs(options::OPT_offload_compress);
      Args.ClaimAllArgs(options::OPT_no_offload_compress);
      Args.ClaimAllArgs(options::OPT_offload_jobs_EQ);
    }

    bool HasTarget = false;
    for (const Arg *A : Args.filtered(options::OPT_MT, options::OPT_MQ)) {
      HasTarget = true;
      A->claim();
      if (A->getOption().matches(options::OPT_MT)) {
        A->render(Args, CmdArgs);
      } else {
        CmdArgs.push_back("-MT");
        SmallString<128> Quoted;
        quoteMakeTarget(A->getValue(), Quoted);
        CmdArgs.push_back(Args.MakeArgString(Quoted));
      }
    }

    // Add a default target if one wasn't specified.
    if (!HasTarget) {
      const char *DepTarget;

      // If user provided -o, that is the dependency target, except
      // when we are only generating a dependency file.
      Arg *OutputOpt = Args.getLastArg(options::OPT_o, options::OPT__SLASH_Fo);
      if (OutputOpt && Output.getType() != types::TY_Dependencies) {
        DepTarget = OutputOpt->getValue();
      } else {
        // Otherwise derive from the base input.
        //
        // FIXME: This should use the computed output file location.
        SmallString<128> P(Inputs[0].getBaseInput());
        llvm::sys::path::replace_extension(P, "o");
        DepTarget = Args.MakeArgString(llvm::sys::path::filename(P));
      }

      CmdArgs.push_back("-MT");
      SmallString<128> Quoted;
      quoteMakeTarget(DepTarget, Quoted);
      CmdArgs.push_back(Args.MakeArgString(Quoted));
    }

    if (ArgM->getOption().matches(options::OPT_M) ||
        ArgM->getOption().matches(options::OPT_MD))
      CmdArgs.push_back("-sys-header-deps");
    if ((isa<PrecompileJobAction>(JA) &&
         !Args.hasArg(options::OPT_fno_module_file_deps)) ||
        Args.hasArg(options::OPT_fmodule_file_deps))
      CmdArgs.push_back("-module-file-deps");
  }

  if (Args.hasArg(options::OPT_MG)) {
    if (!ArgM || ArgM->getOption().matches(options::OPT_MD) ||
        ArgM->getOption().matches(options::OPT_MMD))
      D.Diag(diag::err_drv_mg_requires_m_or_mm);
    CmdArgs.push_back("-MG");
  }

  Args.AddLastArg(CmdArgs, options::OPT_MP);
  Args.AddLastArg(CmdArgs, options::OPT_MV);

  // Add offload include arguments specific for CUDA/HIP/SYCL. This must happen
  // before we -I or -include anything else, because we must pick up the
  // CUDA/HIP/SYCL headers from the particular CUDA/ROCm/SYCL installation,
  // rather than from e.g. /usr/local/include.
  if (JA.isOffloading(Action::OFK_Cuda))
    getToolChain().AddCudaIncludeArgs(Args, CmdArgs);
  if (JA.isOffloading(Action::OFK_HIP))
    getToolChain().AddHIPIncludeArgs(Args, CmdArgs);
  if (JA.isOffloading(Action::OFK_SYCL))
    getToolChain().addSYCLIncludeArgs(Args, CmdArgs);

  if (JA.isOffloading(Action::OFK_SYCL)) {
    getToolChain().addSYCLIncludeArgs(Args, CmdArgs);
    if (Inputs[0].getType() == types::TY_CUDA ||
        isSYCLCudaCompatEnabled(Args)) {
      // Include __clang_cuda_runtime_wrapper.h in .cu SYCL compilation.
      getToolChain().AddCudaIncludeArgs(Args, CmdArgs);
    }
  }

  // If we are offloading to a target via OpenMP we need to include the
  // openmp_wrappers folder which contains alternative system headers.
  if (JA.isDeviceOffloading(Action::OFK_OpenMP) &&
      !Args.hasArg(options::OPT_nostdinc) &&
      Args.hasFlag(options::OPT_offload_inc, options::OPT_no_offload_inc,
                   true) &&
      getToolChain().getTriple().isGPU()) {
    if (!Args.hasArg(options::OPT_nobuiltininc)) {
      // Add openmp_wrappers/* to our system include path.  This lets us wrap
      // standard library headers.
      SmallString<128> P(D.ResourceDir);
      llvm::sys::path::append(P, "include");
      llvm::sys::path::append(P, "openmp_wrappers");
      CmdArgs.push_back("-internal-isystem");
      CmdArgs.push_back(Args.MakeArgString(P));
    }

    CmdArgs.push_back("-include");
    CmdArgs.push_back("__clang_openmp_device_functions.h");
  }

  if (Args.hasArg(options::OPT_foffload_via_llvm)) {
    // Add llvm_wrappers/* to our system include path.  This lets us wrap
    // standard library headers and other headers.
    SmallString<128> P(D.ResourceDir);
    llvm::sys::path::append(P, "include", "llvm_offload_wrappers");
    CmdArgs.append({"-internal-isystem", Args.MakeArgString(P), "-include"});
    if (JA.isDeviceOffloading(Action::OFK_OpenMP))
      CmdArgs.push_back("__llvm_offload_device.h");
    else
      CmdArgs.push_back("__llvm_offload_host.h");
  }

  // Add -i* options, and automatically translate to
  // -include-pch/-include-pth for transparent PCH support. It's
  // wonky, but we include looking for .gch so we can support seamless
  // replacement into a build system already set up to be generating
  // .gch files.

  if (getToolChain().getDriver().IsCLMode()) {
    const Arg *YcArg = Args.getLastArg(options::OPT__SLASH_Yc);
    const Arg *YuArg = Args.getLastArg(options::OPT__SLASH_Yu);
    if (YcArg && JA.getKind() >= Action::PrecompileJobClass &&
        JA.getKind() <= Action::AssembleJobClass) {
      CmdArgs.push_back(Args.MakeArgString("-building-pch-with-obj"));
      // -fpch-instantiate-templates is the default when creating
      // precomp using /Yc
      if (Args.hasFlag(options::OPT_fpch_instantiate_templates,
                       options::OPT_fno_pch_instantiate_templates, true))
        CmdArgs.push_back(Args.MakeArgString("-fpch-instantiate-templates"));
    }

    if (YcArg || YuArg) {
      StringRef ThroughHeader = YcArg ? YcArg->getValue() : YuArg->getValue();
      // If PCH file is available, include it while performing
      // host compilation (-fsycl-is-host) in SYCL mode (-fsycl).
      // as well as in non-sycl mode.

      if (!isa<PrecompileJobAction>(JA) && !SYCLDeviceCompilation) {
        CmdArgs.push_back("-include-pch");
        CmdArgs.push_back(Args.MakeArgString(D.GetClPchPath(
            C, !ThroughHeader.empty()
                   ? ThroughHeader
                   : llvm::sys::path::filename(Inputs[0].getBaseInput()))));
      }

      if (ThroughHeader.empty()) {
        CmdArgs.push_back(Args.MakeArgString(
            Twine("-pch-through-hdrstop-") + (YcArg ? "create" : "use")));
      } else {
        CmdArgs.push_back(
            Args.MakeArgString(Twine("-pch-through-header=") + ThroughHeader));
      }
    }
  }

  bool RenderedImplicitInclude = false;

  for (const Arg *A : Args.filtered(options::OPT_clang_i_Group)) {
    if ((A->getOption().matches(options::OPT_include) &&
         D.getProbePrecompiled()) ||
        A->getOption().matches(options::OPT_include_pch)) {

      // Handling of gcc-style gch precompiled headers.
      bool IsFirstImplicitInclude = !RenderedImplicitInclude;
      RenderedImplicitInclude = true;

      bool FoundPCH = false;
      SmallString<128> P(A->getValue());
      // We want the files to have a name like foo.h.pch. Add a dummy extension
      // so that replace_extension does the right thing.
      P += ".dummy";
      llvm::sys::path::replace_extension(P, "pch");
      if (D.getVFS().exists(P))
        FoundPCH = true;

      if (!FoundPCH) {
        // For GCC compat, probe for a file or directory ending in .gch instead.
        llvm::sys::path::replace_extension(P, "gch");
        FoundPCH = gchProbe(D, P.str());
      }
      // If PCH file is available, include it while performing
      // host compilation (-fsycl-is-host) in SYCL mode (-fsycl).
      // as well as in non-sycl mode.

      if (FoundPCH && !SYCLDeviceCompilation) {
        if (IsFirstImplicitInclude) {
          A->claim();
          CmdArgs.push_back("-include-pch");
          CmdArgs.push_back(Args.MakeArgString(P));
          continue;
        } else {
          // Ignore the PCH if not first on command line and emit warning.
          D.Diag(diag::warn_drv_pch_not_first_include) << P
                                                       << A->getAsString(Args);
        }
      }
      // No PCH file, but we still want to include the header file
      // (-include dummy.h) in device compilation mode.
      else if (JA.isDeviceOffloading(Action::OFK_SYCL) &&
               A->getOption().matches(options::OPT_include_pch)) {
        continue;
      }

    } else if (A->getOption().matches(options::OPT_isystem_after)) {
      // Handling of paths which must come late.  These entries are handled by
      // the toolchain itself after the resource dir is inserted in the right
      // search order.
      // Do not claim the argument so that the use of the argument does not
      // silently go unnoticed on toolchains which do not honour the option.
      continue;
    } else if (A->getOption().matches(options::OPT_stdlibxx_isystem)) {
      // Translated to -internal-isystem by the driver, no need to pass to cc1.
      continue;
    } else if (A->getOption().matches(options::OPT_ibuiltininc)) {
      // This is used only by the driver. No need to pass to cc1.
      continue;
    }

    // Not translated, render as usual.
    A->claim();
    A->render(Args, CmdArgs);
  }

  Args.addAllArgs(CmdArgs,
                  {options::OPT_D, options::OPT_U, options::OPT_I_Group,
                   options::OPT_F, options::OPT_embed_dir_EQ});

  // Add -Wp, and -Xpreprocessor if using the preprocessor.

  // FIXME: There is a very unfortunate problem here, some troubled
  // souls abuse -Wp, to pass preprocessor options in gcc syntax. To
  // really support that we would have to parse and then translate
  // those options. :(
  Args.AddAllArgValues(CmdArgs, options::OPT_Wp_COMMA,
                       options::OPT_Xpreprocessor);

  // -I- is a deprecated GCC feature, reject it.
  if (Arg *A = Args.getLastArg(options::OPT_I_))
    D.Diag(diag::err_drv_I_dash_not_supported) << A->getAsString(Args);

  // If we have a --sysroot, and don't have an explicit -isysroot flag, add an
  // -isysroot to the CC1 invocation.
  StringRef sysroot = C.getSysRoot();
  if (sysroot != "") {
    if (!Args.hasArg(options::OPT_isysroot)) {
      CmdArgs.push_back("-isysroot");
      CmdArgs.push_back(C.getArgs().MakeArgString(sysroot));
    }
  }

  // Parse additional include paths from environment variables.
  // FIXME: We should probably sink the logic for handling these from the
  // frontend into the driver. It will allow deleting 4 otherwise unused flags.
  // CPATH - included following the user specified includes (but prior to
  // builtin and standard includes).
  addDirectoryList(Args, CmdArgs, "-I", "CPATH");
  // C_INCLUDE_PATH - system includes enabled when compiling C.
  addDirectoryList(Args, CmdArgs, "-c-isystem", "C_INCLUDE_PATH");
  // CPLUS_INCLUDE_PATH - system includes enabled when compiling C++.
  addDirectoryList(Args, CmdArgs, "-cxx-isystem", "CPLUS_INCLUDE_PATH");
  // OBJC_INCLUDE_PATH - system includes enabled when compiling ObjC.
  addDirectoryList(Args, CmdArgs, "-objc-isystem", "OBJC_INCLUDE_PATH");
  // OBJCPLUS_INCLUDE_PATH - system includes enabled when compiling ObjC++.
  addDirectoryList(Args, CmdArgs, "-objcxx-isystem", "OBJCPLUS_INCLUDE_PATH");

  // While adding the include arguments, we also attempt to retrieve the
  // arguments of related offloading toolchains or arguments that are specific
  // of an offloading programming model.

  // Add C++ include arguments, if needed.
  if (types::isCXX(Inputs[0].getType())) {
    bool HasStdlibxxIsystem = Args.hasArg(options::OPT_stdlibxx_isystem);
    forAllAssociatedToolChains(
        C, JA, getToolChain(),
        [&Args, &CmdArgs, HasStdlibxxIsystem](const ToolChain &TC) {
          HasStdlibxxIsystem ? TC.AddClangCXXStdlibIsystemArgs(Args, CmdArgs)
                             : TC.AddClangCXXStdlibIncludeArgs(Args, CmdArgs);
        });
  }

  // If we are compiling for a GPU target we want to override the system headers
  // with ones created by the 'libc' project if present.
  // TODO: This should be moved to `AddClangSystemIncludeArgs` by passing the
  //       OffloadKind as an argument.
  if (!Args.hasArg(options::OPT_nostdinc) &&
      Args.hasFlag(options::OPT_offload_inc, options::OPT_no_offload_inc,
                   true) &&
      !Args.hasArg(options::OPT_nobuiltininc) &&
      (C.getActiveOffloadKinds() == Action::OFK_OpenMP)) {
    // TODO: CUDA / HIP include their own headers for some common functions
    // implemented here. We'll need to clean those up so they do not conflict.
    SmallString<128> P(D.ResourceDir);
    llvm::sys::path::append(P, "include");
    llvm::sys::path::append(P, "llvm_libc_wrappers");
    CmdArgs.push_back("-internal-isystem");
    CmdArgs.push_back(Args.MakeArgString(P));
  }

  // Add system include arguments for all targets but IAMCU.
  if (!IsIAMCU)
    forAllAssociatedToolChains(C, JA, getToolChain(),
                               [&Args, &CmdArgs](const ToolChain &TC) {
                                 TC.AddClangSystemIncludeArgs(Args, CmdArgs);
                               });
  else {
    // For IAMCU add special include arguments.
    getToolChain().AddIAMCUIncludeArgs(Args, CmdArgs);
  }

  addMacroPrefixMapArg(D, Args, CmdArgs);
  addCoveragePrefixMapArg(D, Args, CmdArgs);

  Args.AddLastArg(CmdArgs, options::OPT_ffile_reproducible,
                  options::OPT_fno_file_reproducible);

  if (const char *Epoch = std::getenv("SOURCE_DATE_EPOCH")) {
    CmdArgs.push_back("-source-date-epoch");
    CmdArgs.push_back(Args.MakeArgString(Epoch));
  }

  Args.addOptInFlag(CmdArgs, options::OPT_fdefine_target_os_macros,
                    options::OPT_fno_define_target_os_macros);
}

// FIXME: Move to target hook.
static bool isSignedCharDefault(const llvm::Triple &Triple) {
  switch (Triple.getArch()) {
  default:
    return true;

  case llvm::Triple::aarch64:
  case llvm::Triple::aarch64_32:
  case llvm::Triple::aarch64_be:
  case llvm::Triple::arm:
  case llvm::Triple::armeb:
  case llvm::Triple::thumb:
  case llvm::Triple::thumbeb:
    if (Triple.isOSDarwin() || Triple.isOSWindows())
      return true;
    return false;

  case llvm::Triple::ppc:
  case llvm::Triple::ppc64:
    if (Triple.isOSDarwin())
      return true;
    return false;

  case llvm::Triple::csky:
  case llvm::Triple::hexagon:
  case llvm::Triple::msp430:
  case llvm::Triple::ppcle:
  case llvm::Triple::ppc64le:
  case llvm::Triple::riscv32:
  case llvm::Triple::riscv64:
  case llvm::Triple::systemz:
  case llvm::Triple::xcore:
  case llvm::Triple::xtensa:
    return false;
  }
}

static bool hasMultipleInvocations(const llvm::Triple &Triple,
                                   const ArgList &Args) {
  // Supported only on Darwin where we invoke the compiler multiple times
  // followed by an invocation to lipo.
  if (!Triple.isOSDarwin())
    return false;
  // If more than one "-arch <arch>" is specified, we're targeting multiple
  // architectures resulting in a fat binary.
  return Args.getAllArgValues(options::OPT_arch).size() > 1;
}

static bool checkRemarksOptions(const Driver &D, const ArgList &Args,
                                const llvm::Triple &Triple) {
  // When enabling remarks, we need to error if:
  // * The remark file is specified but we're targeting multiple architectures,
  // which means more than one remark file is being generated.
  bool hasMultipleInvocations = ::hasMultipleInvocations(Triple, Args);
  bool hasExplicitOutputFile =
      Args.getLastArg(options::OPT_foptimization_record_file_EQ);
  if (hasMultipleInvocations && hasExplicitOutputFile) {
    D.Diag(diag::err_drv_invalid_output_with_multiple_archs)
        << "-foptimization-record-file";
    return false;
  }
  return true;
}

static void renderRemarksOptions(const ArgList &Args, ArgStringList &CmdArgs,
                                 const llvm::Triple &Triple,
                                 const InputInfo &Input,
                                 const InputInfo &Output, const JobAction &JA) {
  StringRef Format = "yaml";
  if (const Arg *A = Args.getLastArg(options::OPT_fsave_optimization_record_EQ))
    Format = A->getValue();

  CmdArgs.push_back("-opt-record-file");

  const Arg *A = Args.getLastArg(options::OPT_foptimization_record_file_EQ);
  if (A) {
    CmdArgs.push_back(A->getValue());
  } else {
    bool hasMultipleArchs =
        Triple.isOSDarwin() && // Only supported on Darwin platforms.
        Args.getAllArgValues(options::OPT_arch).size() > 1;

    SmallString<128> F;

    if (Args.hasArg(options::OPT_c) || Args.hasArg(options::OPT_S)) {
      if (Arg *FinalOutput = Args.getLastArg(options::OPT_o))
        F = FinalOutput->getValue();
    } else {
      if (Format != "yaml" && // For YAML, keep the original behavior.
          Triple.isOSDarwin() && // Enable this only on darwin, since it's the only platform supporting .dSYM bundles.
          Output.isFilename())
        F = Output.getFilename();
    }

    if (F.empty()) {
      // Use the input filename.
      F = llvm::sys::path::stem(Input.getBaseInput());

      // If we're compiling for an offload architecture (i.e. a CUDA device),
      // we need to make the file name for the device compilation different
      // from the host compilation.
      if (!JA.isDeviceOffloading(Action::OFK_None) &&
          !JA.isDeviceOffloading(Action::OFK_Host)) {
        llvm::sys::path::replace_extension(F, "");
        F += Action::GetOffloadingFileNamePrefix(JA.getOffloadingDeviceKind(),
                                                 Triple.normalize());
        F += "-";
        F += JA.getOffloadingArch();
      }
    }

    // If we're having more than one "-arch", we should name the files
    // differently so that every cc1 invocation writes to a different file.
    // We're doing that by appending "-<arch>" with "<arch>" being the arch
    // name from the triple.
    if (hasMultipleArchs) {
      // First, remember the extension.
      SmallString<64> OldExtension = llvm::sys::path::extension(F);
      // then, remove it.
      llvm::sys::path::replace_extension(F, "");
      // attach -<arch> to it.
      F += "-";
      F += Triple.getArchName();
      // put back the extension.
      llvm::sys::path::replace_extension(F, OldExtension);
    }

    SmallString<32> Extension;
    Extension += "opt.";
    Extension += Format;

    llvm::sys::path::replace_extension(F, Extension);
    CmdArgs.push_back(Args.MakeArgString(F));
  }

  if (const Arg *A =
          Args.getLastArg(options::OPT_foptimization_record_passes_EQ)) {
    CmdArgs.push_back("-opt-record-passes");
    CmdArgs.push_back(A->getValue());
  }

  if (!Format.empty()) {
    CmdArgs.push_back("-opt-record-format");
    CmdArgs.push_back(Format.data());
  }
}

void AddAAPCSVolatileBitfieldArgs(const ArgList &Args, ArgStringList &CmdArgs) {
  if (!Args.hasFlag(options::OPT_faapcs_bitfield_width,
                    options::OPT_fno_aapcs_bitfield_width, true))
    CmdArgs.push_back("-fno-aapcs-bitfield-width");

  if (Args.getLastArg(options::OPT_ForceAAPCSBitfieldLoad))
    CmdArgs.push_back("-faapcs-bitfield-load");
}

namespace {
void RenderARMABI(const Driver &D, const llvm::Triple &Triple,
                  const ArgList &Args, ArgStringList &CmdArgs) {
  // Select the ABI to use.
  // FIXME: Support -meabi.
  // FIXME: Parts of this are duplicated in the backend, unify this somehow.
  const char *ABIName = nullptr;
  if (Arg *A = Args.getLastArg(options::OPT_mabi_EQ))
    ABIName = A->getValue();
  else
    ABIName = llvm::ARM::computeDefaultTargetABI(Triple).data();

  CmdArgs.push_back("-target-abi");
  CmdArgs.push_back(ABIName);
}

void AddUnalignedAccessWarning(ArgStringList &CmdArgs) {
  auto StrictAlignIter =
      llvm::find_if(llvm::reverse(CmdArgs), [](StringRef Arg) {
        return Arg == "+strict-align" || Arg == "-strict-align";
      });
  if (StrictAlignIter != CmdArgs.rend() &&
      StringRef(*StrictAlignIter) == "+strict-align")
    CmdArgs.push_back("-Wunaligned-access");
}
}

static void CollectARMPACBTIOptions(const ToolChain &TC, const ArgList &Args,
                                    ArgStringList &CmdArgs, bool isAArch64) {
  const llvm::Triple &Triple = TC.getEffectiveTriple();
  const Arg *A = isAArch64
                     ? Args.getLastArg(options::OPT_msign_return_address_EQ,
                                       options::OPT_mbranch_protection_EQ)
                     : Args.getLastArg(options::OPT_mbranch_protection_EQ);
  if (!A) {
    if (Triple.isOSOpenBSD() && isAArch64) {
      CmdArgs.push_back("-msign-return-address=non-leaf");
      CmdArgs.push_back("-msign-return-address-key=a_key");
      CmdArgs.push_back("-mbranch-target-enforce");
    }
    return;
  }

  const Driver &D = TC.getDriver();
  if (!(isAArch64 || (Triple.isArmT32() && Triple.isArmMClass())))
    D.Diag(diag::warn_incompatible_branch_protection_option)
        << Triple.getArchName();

  StringRef Scope, Key;
  bool IndirectBranches, BranchProtectionPAuthLR, GuardedControlStack;

  if (A->getOption().matches(options::OPT_msign_return_address_EQ)) {
    Scope = A->getValue();
    if (Scope != "none" && Scope != "non-leaf" && Scope != "all")
      D.Diag(diag::err_drv_unsupported_option_argument)
          << A->getSpelling() << Scope;
    Key = "a_key";
    IndirectBranches = Triple.isOSOpenBSD() && isAArch64;
    BranchProtectionPAuthLR = false;
    GuardedControlStack = false;
  } else {
    StringRef DiagMsg;
    llvm::ARM::ParsedBranchProtection PBP;
    bool EnablePAuthLR = false;

    // To know if we need to enable PAuth-LR As part of the standard branch
    // protection option, it needs to be determined if the feature has been
    // activated in the `march` argument. This information is stored within the
    // CmdArgs variable and can be found using a search.
    if (isAArch64) {
      auto isPAuthLR = [](const char *member) {
        llvm::AArch64::ExtensionInfo pauthlr_extension =
            llvm::AArch64::getExtensionByID(llvm::AArch64::AEK_PAUTHLR);
        return pauthlr_extension.PosTargetFeature == member;
      };

      if (llvm::any_of(CmdArgs, isPAuthLR))
        EnablePAuthLR = true;
    }
    if (!llvm::ARM::parseBranchProtection(A->getValue(), PBP, DiagMsg,
                                          EnablePAuthLR))
      D.Diag(diag::err_drv_unsupported_option_argument)
          << A->getSpelling() << DiagMsg;
    if (!isAArch64 && PBP.Key == "b_key")
      D.Diag(diag::warn_unsupported_branch_protection)
          << "b-key" << A->getAsString(Args);
    Scope = PBP.Scope;
    Key = PBP.Key;
    BranchProtectionPAuthLR = PBP.BranchProtectionPAuthLR;
    IndirectBranches = PBP.BranchTargetEnforcement;
    GuardedControlStack = PBP.GuardedControlStack;
  }

  Arg *PtrauthReturnsArg = Args.getLastArg(options::OPT_fptrauth_returns,
                                           options::OPT_fno_ptrauth_returns);
  bool HasPtrauthReturns =
      PtrauthReturnsArg &&
      PtrauthReturnsArg->getOption().matches(options::OPT_fptrauth_returns);
  // GCS is currently untested with ptrauth-returns, but enabling this could be
  // allowed in future after testing with a suitable system.
  if (Scope != "none" || BranchProtectionPAuthLR || GuardedControlStack) {
    if (Triple.getEnvironment() == llvm::Triple::PAuthTest)
      D.Diag(diag::err_drv_unsupported_opt_for_target)
          << A->getAsString(Args) << Triple.getTriple();
    else if (HasPtrauthReturns)
      D.Diag(diag::err_drv_incompatible_options)
          << A->getAsString(Args) << "-fptrauth-returns";
  }

  CmdArgs.push_back(
      Args.MakeArgString(Twine("-msign-return-address=") + Scope));
  if (Scope != "none")
    CmdArgs.push_back(
        Args.MakeArgString(Twine("-msign-return-address-key=") + Key));
  if (BranchProtectionPAuthLR)
    CmdArgs.push_back(
        Args.MakeArgString(Twine("-mbranch-protection-pauth-lr")));
  if (IndirectBranches)
    CmdArgs.push_back("-mbranch-target-enforce");

  if (GuardedControlStack)
    CmdArgs.push_back("-mguarded-control-stack");
}

void Clang::AddARMTargetArgs(const llvm::Triple &Triple, const ArgList &Args,
                             ArgStringList &CmdArgs, bool KernelOrKext) const {
  RenderARMABI(getToolChain().getDriver(), Triple, Args, CmdArgs);

  // Determine floating point ABI from the options & target defaults.
  arm::FloatABI ABI = arm::getARMFloatABI(getToolChain(), Args);
  if (ABI == arm::FloatABI::Soft) {
    // Floating point operations and argument passing are soft.
    // FIXME: This changes CPP defines, we need -target-soft-float.
    CmdArgs.push_back("-msoft-float");
    CmdArgs.push_back("-mfloat-abi");
    CmdArgs.push_back("soft");
  } else if (ABI == arm::FloatABI::SoftFP) {
    // Floating point operations are hard, but argument passing is soft.
    CmdArgs.push_back("-mfloat-abi");
    CmdArgs.push_back("soft");
  } else {
    // Floating point operations and argument passing are hard.
    assert(ABI == arm::FloatABI::Hard && "Invalid float abi!");
    CmdArgs.push_back("-mfloat-abi");
    CmdArgs.push_back("hard");
  }

  // Forward the -mglobal-merge option for explicit control over the pass.
  if (Arg *A = Args.getLastArg(options::OPT_mglobal_merge,
                               options::OPT_mno_global_merge)) {
    CmdArgs.push_back("-mllvm");
    if (A->getOption().matches(options::OPT_mno_global_merge))
      CmdArgs.push_back("-arm-global-merge=false");
    else
      CmdArgs.push_back("-arm-global-merge=true");
  }

  if (!Args.hasFlag(options::OPT_mimplicit_float,
                    options::OPT_mno_implicit_float, true))
    CmdArgs.push_back("-no-implicit-float");

  if (Args.getLastArg(options::OPT_mcmse))
    CmdArgs.push_back("-mcmse");

  AddAAPCSVolatileBitfieldArgs(Args, CmdArgs);

  // Enable/disable return address signing and indirect branch targets.
  CollectARMPACBTIOptions(getToolChain(), Args, CmdArgs, false /*isAArch64*/);

  AddUnalignedAccessWarning(CmdArgs);
}

void Clang::RenderTargetOptions(const llvm::Triple &EffectiveTriple,
                                const ArgList &Args, bool KernelOrKext,
                                ArgStringList &CmdArgs) const {
  const ToolChain &TC = getToolChain();

  // Add the target features
  getTargetFeatures(TC.getDriver(), EffectiveTriple, Args, CmdArgs, false);

  // Add target specific flags.
  switch (TC.getArch()) {
  default:
    break;

  case llvm::Triple::arm:
  case llvm::Triple::armeb:
  case llvm::Triple::thumb:
  case llvm::Triple::thumbeb:
    // Use the effective triple, which takes into account the deployment target.
    AddARMTargetArgs(EffectiveTriple, Args, CmdArgs, KernelOrKext);
    break;

  case llvm::Triple::aarch64:
  case llvm::Triple::aarch64_32:
  case llvm::Triple::aarch64_be:
    AddAArch64TargetArgs(Args, CmdArgs);
    break;

  case llvm::Triple::loongarch32:
  case llvm::Triple::loongarch64:
    AddLoongArchTargetArgs(Args, CmdArgs);
    break;

  case llvm::Triple::mips:
  case llvm::Triple::mipsel:
  case llvm::Triple::mips64:
  case llvm::Triple::mips64el:
    AddMIPSTargetArgs(Args, CmdArgs);
    break;

  case llvm::Triple::ppc:
  case llvm::Triple::ppcle:
  case llvm::Triple::ppc64:
  case llvm::Triple::ppc64le:
    AddPPCTargetArgs(Args, CmdArgs);
    break;

  case llvm::Triple::riscv32:
  case llvm::Triple::riscv64:
    AddRISCVTargetArgs(Args, CmdArgs);
    break;

  case llvm::Triple::sparc:
  case llvm::Triple::sparcel:
  case llvm::Triple::sparcv9:
    AddSparcTargetArgs(Args, CmdArgs);
    break;

  case llvm::Triple::systemz:
    AddSystemZTargetArgs(Args, CmdArgs);
    break;

  case llvm::Triple::x86:
  case llvm::Triple::x86_64:
    AddX86TargetArgs(Args, CmdArgs);
    break;

  case llvm::Triple::lanai:
    AddLanaiTargetArgs(Args, CmdArgs);
    break;

  case llvm::Triple::hexagon:
    AddHexagonTargetArgs(Args, CmdArgs);
    break;

  case llvm::Triple::wasm32:
  case llvm::Triple::wasm64:
    AddWebAssemblyTargetArgs(Args, CmdArgs);
    break;

  case llvm::Triple::ve:
    AddVETargetArgs(Args, CmdArgs);
    break;
  }
}

namespace {
void RenderAArch64ABI(const llvm::Triple &Triple, const ArgList &Args,
                      ArgStringList &CmdArgs) {
  const char *ABIName = nullptr;
  if (Arg *A = Args.getLastArg(options::OPT_mabi_EQ))
    ABIName = A->getValue();
  else if (Triple.isOSDarwin())
    ABIName = "darwinpcs";
  // TODO: we probably want to have some target hook here.
  else if (Triple.isOSLinux() &&
           Triple.getEnvironment() == llvm::Triple::PAuthTest)
    ABIName = "pauthtest";
  else
    ABIName = "aapcs";

  CmdArgs.push_back("-target-abi");
  CmdArgs.push_back(ABIName);
}
}

void Clang::AddAArch64TargetArgs(const ArgList &Args,
                                 ArgStringList &CmdArgs) const {
  const llvm::Triple &Triple = getToolChain().getEffectiveTriple();

  if (!Args.hasFlag(options::OPT_mred_zone, options::OPT_mno_red_zone, true) ||
      Args.hasArg(options::OPT_mkernel) ||
      Args.hasArg(options::OPT_fapple_kext))
    CmdArgs.push_back("-disable-red-zone");

  if (!Args.hasFlag(options::OPT_mimplicit_float,
                    options::OPT_mno_implicit_float, true))
    CmdArgs.push_back("-no-implicit-float");

  RenderAArch64ABI(Triple, Args, CmdArgs);

  // Forward the -mglobal-merge option for explicit control over the pass.
  if (Arg *A = Args.getLastArg(options::OPT_mglobal_merge,
                               options::OPT_mno_global_merge)) {
    CmdArgs.push_back("-mllvm");
    if (A->getOption().matches(options::OPT_mno_global_merge))
      CmdArgs.push_back("-aarch64-enable-global-merge=false");
    else
      CmdArgs.push_back("-aarch64-enable-global-merge=true");
  }

  // Handle -msve_vector_bits=<bits>
  auto HandleVectorBits = [&](Arg *A, StringRef VScaleMin,
                              StringRef VScaleMax) {
    StringRef Val = A->getValue();
    const Driver &D = getToolChain().getDriver();
    if (Val == "128" || Val == "256" || Val == "512" || Val == "1024" ||
        Val == "2048" || Val == "128+" || Val == "256+" || Val == "512+" ||
        Val == "1024+" || Val == "2048+") {
      unsigned Bits = 0;
      if (!Val.consume_back("+")) {
        bool Invalid = Val.getAsInteger(10, Bits);
        (void)Invalid;
        assert(!Invalid && "Failed to parse value");
        CmdArgs.push_back(
            Args.MakeArgString(VScaleMax + llvm::Twine(Bits / 128)));
      }

      bool Invalid = Val.getAsInteger(10, Bits);
      (void)Invalid;
      assert(!Invalid && "Failed to parse value");

      CmdArgs.push_back(
          Args.MakeArgString(VScaleMin + llvm::Twine(Bits / 128)));
    } else if (Val == "scalable") {
      // Silently drop requests for vector-length agnostic code as it's implied.
    } else {
      // Handle the unsupported values passed to msve-vector-bits.
      D.Diag(diag::err_drv_unsupported_option_argument)
          << A->getSpelling() << Val;
    }
  };
  if (Arg *A = Args.getLastArg(options::OPT_msve_vector_bits_EQ))
    HandleVectorBits(A, "-mvscale-min=", "-mvscale-max=");
  if (Arg *A = Args.getLastArg(options::OPT_msve_streaming_vector_bits_EQ))
    HandleVectorBits(A, "-mvscale-streaming-min=", "-mvscale-streaming-max=");

  AddAAPCSVolatileBitfieldArgs(Args, CmdArgs);

  if (const Arg *A = Args.getLastArg(options::OPT_mtune_EQ)) {
    CmdArgs.push_back("-tune-cpu");
    if (strcmp(A->getValue(), "native") == 0)
      CmdArgs.push_back(Args.MakeArgString(llvm::sys::getHostCPUName()));
    else
      CmdArgs.push_back(A->getValue());
  }

  AddUnalignedAccessWarning(CmdArgs);

  if (Triple.isOSDarwin() ||
      (Triple.isOSLinux() &&
       Triple.getEnvironment() == llvm::Triple::PAuthTest)) {
    Args.addOptInFlag(CmdArgs, options::OPT_fptrauth_intrinsics,
                      options::OPT_fno_ptrauth_intrinsics);
    Args.addOptInFlag(CmdArgs, options::OPT_fptrauth_calls,
                      options::OPT_fno_ptrauth_calls);
    Args.addOptInFlag(CmdArgs, options::OPT_fptrauth_returns,
                      options::OPT_fno_ptrauth_returns);
    Args.addOptInFlag(CmdArgs, options::OPT_fptrauth_auth_traps,
                      options::OPT_fno_ptrauth_auth_traps);
    Args.addOptInFlag(
        CmdArgs, options::OPT_fptrauth_vtable_pointer_address_discrimination,
        options::OPT_fno_ptrauth_vtable_pointer_address_discrimination);
    Args.addOptInFlag(
        CmdArgs, options::OPT_fptrauth_vtable_pointer_type_discrimination,
        options::OPT_fno_ptrauth_vtable_pointer_type_discrimination);
    Args.addOptInFlag(
        CmdArgs, options::OPT_fptrauth_type_info_vtable_pointer_discrimination,
        options::OPT_fno_ptrauth_type_info_vtable_pointer_discrimination);
    Args.addOptInFlag(
        CmdArgs, options::OPT_fptrauth_function_pointer_type_discrimination,
        options::OPT_fno_ptrauth_function_pointer_type_discrimination);
    Args.addOptInFlag(CmdArgs, options::OPT_fptrauth_indirect_gotos,
                      options::OPT_fno_ptrauth_indirect_gotos);
  }
  if (Triple.isOSLinux() &&
      Triple.getEnvironment() == llvm::Triple::PAuthTest) {
    Args.addOptInFlag(CmdArgs, options::OPT_fptrauth_init_fini,
                      options::OPT_fno_ptrauth_init_fini);
    Args.addOptInFlag(
        CmdArgs, options::OPT_fptrauth_init_fini_address_discrimination,
        options::OPT_fno_ptrauth_init_fini_address_discrimination);
    Args.addOptInFlag(CmdArgs, options::OPT_fptrauth_elf_got,
                      options::OPT_fno_ptrauth_elf_got);
  }
  Args.addOptInFlag(CmdArgs, options::OPT_faarch64_jump_table_hardening,
                    options::OPT_fno_aarch64_jump_table_hardening);

  Args.addOptInFlag(CmdArgs, options::OPT_fptrauth_objc_isa,
                    options::OPT_fno_ptrauth_objc_isa);
  Args.addOptInFlag(CmdArgs, options::OPT_fptrauth_objc_interface_sel,
                    options::OPT_fno_ptrauth_objc_interface_sel);
  Args.addOptInFlag(CmdArgs, options::OPT_fptrauth_objc_class_ro,
                    options::OPT_fno_ptrauth_objc_class_ro);

  // Enable/disable return address signing and indirect branch targets.
  CollectARMPACBTIOptions(getToolChain(), Args, CmdArgs, true /*isAArch64*/);
}

void Clang::AddLoongArchTargetArgs(const ArgList &Args,
                                   ArgStringList &CmdArgs) const {
  const llvm::Triple &Triple = getToolChain().getTriple();

  CmdArgs.push_back("-target-abi");
  CmdArgs.push_back(
      loongarch::getLoongArchABI(getToolChain().getDriver(), Args, Triple)
          .data());

  // Handle -mtune.
  if (const Arg *A = Args.getLastArg(options::OPT_mtune_EQ)) {
    std::string TuneCPU = A->getValue();
    TuneCPU = loongarch::postProcessTargetCPUString(TuneCPU, Triple);
    CmdArgs.push_back("-tune-cpu");
    CmdArgs.push_back(Args.MakeArgString(TuneCPU));
  }

  if (Arg *A = Args.getLastArg(options::OPT_mannotate_tablejump,
                               options::OPT_mno_annotate_tablejump)) {
    if (A->getOption().matches(options::OPT_mannotate_tablejump)) {
      CmdArgs.push_back("-mllvm");
      CmdArgs.push_back("-loongarch-annotate-tablejump");
    }
  }
}

void Clang::AddMIPSTargetArgs(const ArgList &Args,
                              ArgStringList &CmdArgs) const {
  const Driver &D = getToolChain().getDriver();
  StringRef CPUName;
  StringRef ABIName;
  const llvm::Triple &Triple = getToolChain().getTriple();
  mips::getMipsCPUAndABI(Args, Triple, CPUName, ABIName);

  CmdArgs.push_back("-target-abi");
  CmdArgs.push_back(ABIName.data());

  mips::FloatABI ABI = mips::getMipsFloatABI(D, Args, Triple);
  if (ABI == mips::FloatABI::Soft) {
    // Floating point operations and argument passing are soft.
    CmdArgs.push_back("-msoft-float");
    CmdArgs.push_back("-mfloat-abi");
    CmdArgs.push_back("soft");
  } else {
    // Floating point operations and argument passing are hard.
    assert(ABI == mips::FloatABI::Hard && "Invalid float abi!");
    CmdArgs.push_back("-mfloat-abi");
    CmdArgs.push_back("hard");
  }

  if (Arg *A = Args.getLastArg(options::OPT_mldc1_sdc1,
                               options::OPT_mno_ldc1_sdc1)) {
    if (A->getOption().matches(options::OPT_mno_ldc1_sdc1)) {
      CmdArgs.push_back("-mllvm");
      CmdArgs.push_back("-mno-ldc1-sdc1");
    }
  }

  if (Arg *A = Args.getLastArg(options::OPT_mcheck_zero_division,
                               options::OPT_mno_check_zero_division)) {
    if (A->getOption().matches(options::OPT_mno_check_zero_division)) {
      CmdArgs.push_back("-mllvm");
      CmdArgs.push_back("-mno-check-zero-division");
    }
  }

  if (Args.getLastArg(options::OPT_mfix4300)) {
    CmdArgs.push_back("-mllvm");
    CmdArgs.push_back("-mfix4300");
  }

  if (Arg *A = Args.getLastArg(options::OPT_G)) {
    StringRef v = A->getValue();
    CmdArgs.push_back("-mllvm");
    CmdArgs.push_back(Args.MakeArgString("-mips-ssection-threshold=" + v));
    A->claim();
  }

  Arg *GPOpt = Args.getLastArg(options::OPT_mgpopt, options::OPT_mno_gpopt);
  Arg *ABICalls =
      Args.getLastArg(options::OPT_mabicalls, options::OPT_mno_abicalls);

  // -mabicalls is the default for many MIPS environments, even with -fno-pic.
  // -mgpopt is the default for static, -fno-pic environments but these two
  // options conflict. We want to be certain that -mno-abicalls -mgpopt is
  // the only case where -mllvm -mgpopt is passed.
  // NOTE: We need a warning here or in the backend to warn when -mgpopt is
  //       passed explicitly when compiling something with -mabicalls
  //       (implictly) in affect. Currently the warning is in the backend.
  //
  // When the ABI in use is  N64, we also need to determine the PIC mode that
  // is in use, as -fno-pic for N64 implies -mno-abicalls.
  bool NoABICalls =
      ABICalls && ABICalls->getOption().matches(options::OPT_mno_abicalls);

  llvm::Reloc::Model RelocationModel;
  unsigned PICLevel;
  bool IsPIE;
  std::tie(RelocationModel, PICLevel, IsPIE) =
      ParsePICArgs(getToolChain(), Args);

  NoABICalls = NoABICalls ||
               (RelocationModel == llvm::Reloc::Static && ABIName == "n64");

  bool WantGPOpt = GPOpt && GPOpt->getOption().matches(options::OPT_mgpopt);
  // We quietly ignore -mno-gpopt as the backend defaults to -mno-gpopt.
  if (NoABICalls && (!GPOpt || WantGPOpt)) {
    CmdArgs.push_back("-mllvm");
    CmdArgs.push_back("-mgpopt");

    Arg *LocalSData = Args.getLastArg(options::OPT_mlocal_sdata,
                                      options::OPT_mno_local_sdata);
    Arg *ExternSData = Args.getLastArg(options::OPT_mextern_sdata,
                                       options::OPT_mno_extern_sdata);
    Arg *EmbeddedData = Args.getLastArg(options::OPT_membedded_data,
                                        options::OPT_mno_embedded_data);
    if (LocalSData) {
      CmdArgs.push_back("-mllvm");
      if (LocalSData->getOption().matches(options::OPT_mlocal_sdata)) {
        CmdArgs.push_back("-mlocal-sdata=1");
      } else {
        CmdArgs.push_back("-mlocal-sdata=0");
      }
      LocalSData->claim();
    }

    if (ExternSData) {
      CmdArgs.push_back("-mllvm");
      if (ExternSData->getOption().matches(options::OPT_mextern_sdata)) {
        CmdArgs.push_back("-mextern-sdata=1");
      } else {
        CmdArgs.push_back("-mextern-sdata=0");
      }
      ExternSData->claim();
    }

    if (EmbeddedData) {
      CmdArgs.push_back("-mllvm");
      if (EmbeddedData->getOption().matches(options::OPT_membedded_data)) {
        CmdArgs.push_back("-membedded-data=1");
      } else {
        CmdArgs.push_back("-membedded-data=0");
      }
      EmbeddedData->claim();
    }

  } else if ((!ABICalls || (!NoABICalls && ABICalls)) && WantGPOpt)
    D.Diag(diag::warn_drv_unsupported_gpopt) << (ABICalls ? 0 : 1);

  if (GPOpt)
    GPOpt->claim();

  if (Arg *A = Args.getLastArg(options::OPT_mcompact_branches_EQ)) {
    StringRef Val = StringRef(A->getValue());
    if (mips::hasCompactBranches(CPUName)) {
      if (Val == "never" || Val == "always" || Val == "optimal") {
        CmdArgs.push_back("-mllvm");
        CmdArgs.push_back(Args.MakeArgString("-mips-compact-branches=" + Val));
      } else
        D.Diag(diag::err_drv_unsupported_option_argument)
            << A->getSpelling() << Val;
    } else
      D.Diag(diag::warn_target_unsupported_compact_branches) << CPUName;
  }

  if (Arg *A = Args.getLastArg(options::OPT_mrelax_pic_calls,
                               options::OPT_mno_relax_pic_calls)) {
    if (A->getOption().matches(options::OPT_mno_relax_pic_calls)) {
      CmdArgs.push_back("-mllvm");
      CmdArgs.push_back("-mips-jalr-reloc=0");
    }
  }
}

void Clang::AddPPCTargetArgs(const ArgList &Args,
                             ArgStringList &CmdArgs) const {
  const Driver &D = getToolChain().getDriver();
  const llvm::Triple &T = getToolChain().getTriple();
  if (Arg *A = Args.getLastArg(options::OPT_mtune_EQ)) {
    CmdArgs.push_back("-tune-cpu");
    StringRef CPU = llvm::PPC::getNormalizedPPCTuneCPU(T, A->getValue());
    CmdArgs.push_back(Args.MakeArgString(CPU.str()));
  }

  // Select the ABI to use.
  const char *ABIName = nullptr;
  if (T.isOSBinFormatELF()) {
    switch (getToolChain().getArch()) {
    case llvm::Triple::ppc64: {
      if (T.isPPC64ELFv2ABI())
        ABIName = "elfv2";
      else
        ABIName = "elfv1";
      break;
    }
    case llvm::Triple::ppc64le:
      ABIName = "elfv2";
      break;
    default:
      break;
    }
  }

  bool IEEELongDouble = getToolChain().defaultToIEEELongDouble();
  bool VecExtabi = false;
  for (const Arg *A : Args.filtered(options::OPT_mabi_EQ)) {
    StringRef V = A->getValue();
    if (V == "ieeelongdouble") {
      IEEELongDouble = true;
      A->claim();
    } else if (V == "ibmlongdouble") {
      IEEELongDouble = false;
      A->claim();
    } else if (V == "vec-default") {
      VecExtabi = false;
      A->claim();
    } else if (V == "vec-extabi") {
      VecExtabi = true;
      A->claim();
    } else if (V == "elfv1") {
      ABIName = "elfv1";
      A->claim();
    } else if (V == "elfv2") {
      ABIName = "elfv2";
      A->claim();
    } else if (V != "altivec")
      // The ppc64 linux abis are all "altivec" abis by default. Accept and ignore
      // the option if given as we don't have backend support for any targets
      // that don't use the altivec abi.
      ABIName = A->getValue();
  }
  if (IEEELongDouble)
    CmdArgs.push_back("-mabi=ieeelongdouble");
  if (VecExtabi) {
    if (!T.isOSAIX())
      D.Diag(diag::err_drv_unsupported_opt_for_target)
          << "-mabi=vec-extabi" << T.str();
    CmdArgs.push_back("-mabi=vec-extabi");
  }

  if (!Args.hasFlag(options::OPT_mred_zone, options::OPT_mno_red_zone, true))
    CmdArgs.push_back("-disable-red-zone");

  ppc::FloatABI FloatABI = ppc::getPPCFloatABI(D, Args);
  if (FloatABI == ppc::FloatABI::Soft) {
    // Floating point operations and argument passing are soft.
    CmdArgs.push_back("-msoft-float");
    CmdArgs.push_back("-mfloat-abi");
    CmdArgs.push_back("soft");
  } else {
    // Floating point operations and argument passing are hard.
    assert(FloatABI == ppc::FloatABI::Hard && "Invalid float abi!");
    CmdArgs.push_back("-mfloat-abi");
    CmdArgs.push_back("hard");
  }

  if (ABIName) {
    CmdArgs.push_back("-target-abi");
    CmdArgs.push_back(ABIName);
  }
}

void Clang::AddRISCVTargetArgs(const ArgList &Args,
                               ArgStringList &CmdArgs) const {
  const llvm::Triple &Triple = getToolChain().getTriple();
  StringRef ABIName = riscv::getRISCVABI(Args, Triple);

  CmdArgs.push_back("-target-abi");
  CmdArgs.push_back(ABIName.data());

  if (Arg *A = Args.getLastArg(options::OPT_G)) {
    CmdArgs.push_back("-msmall-data-limit");
    CmdArgs.push_back(A->getValue());
  }

  if (!Args.hasFlag(options::OPT_mimplicit_float,
                    options::OPT_mno_implicit_float, true))
    CmdArgs.push_back("-no-implicit-float");

  if (const Arg *A = Args.getLastArg(options::OPT_mtune_EQ)) {
    CmdArgs.push_back("-tune-cpu");
    if (strcmp(A->getValue(), "native") == 0)
      CmdArgs.push_back(Args.MakeArgString(llvm::sys::getHostCPUName()));
    else
      CmdArgs.push_back(A->getValue());
  }

  // Handle -mrvv-vector-bits=<bits>
  if (Arg *A = Args.getLastArg(options::OPT_mrvv_vector_bits_EQ)) {
    StringRef Val = A->getValue();
    const Driver &D = getToolChain().getDriver();

    // Get minimum VLen from march.
    unsigned MinVLen = 0;
    std::string Arch = riscv::getRISCVArch(Args, Triple);
    auto ISAInfo = llvm::RISCVISAInfo::parseArchString(
        Arch, /*EnableExperimentalExtensions*/ true);
    // Ignore parsing error.
    if (!errorToBool(ISAInfo.takeError()))
      MinVLen = (*ISAInfo)->getMinVLen();

    // If the value is "zvl", use MinVLen from march. Otherwise, try to parse
    // as integer as long as we have a MinVLen.
    unsigned Bits = 0;
    if (Val == "zvl" && MinVLen >= llvm::RISCV::RVVBitsPerBlock) {
      Bits = MinVLen;
    } else if (!Val.getAsInteger(10, Bits)) {
      // Only accept power of 2 values beteen RVVBitsPerBlock and 65536 that
      // at least MinVLen.
      if (Bits < MinVLen || Bits < llvm::RISCV::RVVBitsPerBlock ||
          Bits > 65536 || !llvm::isPowerOf2_32(Bits))
        Bits = 0;
    }

    // If we got a valid value try to use it.
    if (Bits != 0) {
      unsigned VScaleMin = Bits / llvm::RISCV::RVVBitsPerBlock;
      CmdArgs.push_back(
          Args.MakeArgString("-mvscale-max=" + llvm::Twine(VScaleMin)));
      CmdArgs.push_back(
          Args.MakeArgString("-mvscale-min=" + llvm::Twine(VScaleMin)));
    } else if (Val != "scalable") {
      // Handle the unsupported values passed to mrvv-vector-bits.
      D.Diag(diag::err_drv_unsupported_option_argument)
          << A->getSpelling() << Val;
    }
  }
}

void Clang::AddSparcTargetArgs(const ArgList &Args,
                               ArgStringList &CmdArgs) const {
  sparc::FloatABI FloatABI =
      sparc::getSparcFloatABI(getToolChain().getDriver(), Args);

  if (FloatABI == sparc::FloatABI::Soft) {
    // Floating point operations and argument passing are soft.
    CmdArgs.push_back("-msoft-float");
    CmdArgs.push_back("-mfloat-abi");
    CmdArgs.push_back("soft");
  } else {
    // Floating point operations and argument passing are hard.
    assert(FloatABI == sparc::FloatABI::Hard && "Invalid float abi!");
    CmdArgs.push_back("-mfloat-abi");
    CmdArgs.push_back("hard");
  }

  if (const Arg *A = Args.getLastArg(options::OPT_mtune_EQ)) {
    StringRef Name = A->getValue();
    std::string TuneCPU;
    if (Name == "native")
      TuneCPU = std::string(llvm::sys::getHostCPUName());
    else
      TuneCPU = std::string(Name);

    CmdArgs.push_back("-tune-cpu");
    CmdArgs.push_back(Args.MakeArgString(TuneCPU));
  }
}

void Clang::AddSystemZTargetArgs(const ArgList &Args,
                                 ArgStringList &CmdArgs) const {
  if (const Arg *A = Args.getLastArg(options::OPT_mtune_EQ)) {
    CmdArgs.push_back("-tune-cpu");
    if (strcmp(A->getValue(), "native") == 0)
      CmdArgs.push_back(Args.MakeArgString(llvm::sys::getHostCPUName()));
    else
      CmdArgs.push_back(A->getValue());
  }

  bool HasBackchain =
      Args.hasFlag(options::OPT_mbackchain, options::OPT_mno_backchain, false);
  bool HasPackedStack = Args.hasFlag(options::OPT_mpacked_stack,
                                     options::OPT_mno_packed_stack, false);
  systemz::FloatABI FloatABI =
      systemz::getSystemZFloatABI(getToolChain().getDriver(), Args);
  bool HasSoftFloat = (FloatABI == systemz::FloatABI::Soft);
  if (HasBackchain && HasPackedStack && !HasSoftFloat) {
    const Driver &D = getToolChain().getDriver();
    D.Diag(diag::err_drv_unsupported_opt)
      << "-mpacked-stack -mbackchain -mhard-float";
  }
  if (HasBackchain)
    CmdArgs.push_back("-mbackchain");
  if (HasPackedStack)
    CmdArgs.push_back("-mpacked-stack");
  if (HasSoftFloat) {
    // Floating point operations and argument passing are soft.
    CmdArgs.push_back("-msoft-float");
    CmdArgs.push_back("-mfloat-abi");
    CmdArgs.push_back("soft");
  }
}

void Clang::AddX86TargetArgs(const ArgList &Args,
                             ArgStringList &CmdArgs) const {
  const Driver &D = getToolChain().getDriver();
  addX86AlignBranchArgs(D, Args, CmdArgs, /*IsLTO=*/false);

  if (!Args.hasFlag(options::OPT_mred_zone, options::OPT_mno_red_zone, true) ||
      Args.hasArg(options::OPT_mkernel) ||
      Args.hasArg(options::OPT_fapple_kext))
    CmdArgs.push_back("-disable-red-zone");

  if (!Args.hasFlag(options::OPT_mtls_direct_seg_refs,
                    options::OPT_mno_tls_direct_seg_refs, true))
    CmdArgs.push_back("-mno-tls-direct-seg-refs");

  // Default to avoid implicit floating-point for kernel/kext code, but allow
  // that to be overridden with -mno-soft-float.
  bool NoImplicitFloat = (Args.hasArg(options::OPT_mkernel) ||
                          Args.hasArg(options::OPT_fapple_kext));
  if (Arg *A = Args.getLastArg(
          options::OPT_msoft_float, options::OPT_mno_soft_float,
          options::OPT_mimplicit_float, options::OPT_mno_implicit_float)) {
    const Option &O = A->getOption();
    NoImplicitFloat = (O.matches(options::OPT_mno_implicit_float) ||
                       O.matches(options::OPT_msoft_float));
  }
  if (NoImplicitFloat)
    CmdArgs.push_back("-no-implicit-float");

  if (Arg *A = Args.getLastArg(options::OPT_masm_EQ)) {
    StringRef Value = A->getValue();
    if (Value == "intel" || Value == "att") {
      CmdArgs.push_back("-mllvm");
      CmdArgs.push_back(Args.MakeArgString("-x86-asm-syntax=" + Value));
      CmdArgs.push_back(Args.MakeArgString("-inline-asm=" + Value));
    } else {
      D.Diag(diag::err_drv_unsupported_option_argument)
          << A->getSpelling() << Value;
    }
  } else if (D.IsCLMode()) {
    CmdArgs.push_back("-mllvm");
    CmdArgs.push_back("-x86-asm-syntax=intel");
  }

  if (Arg *A = Args.getLastArg(options::OPT_mskip_rax_setup,
                               options::OPT_mno_skip_rax_setup))
    if (A->getOption().matches(options::OPT_mskip_rax_setup))
      CmdArgs.push_back(Args.MakeArgString("-mskip-rax-setup"));

  // Set flags to support MCU ABI.
  if (Args.hasFlag(options::OPT_miamcu, options::OPT_mno_iamcu, false)) {
    CmdArgs.push_back("-mfloat-abi");
    CmdArgs.push_back("soft");
    CmdArgs.push_back("-mstack-alignment=4");
  }

  // Handle -mtune.

  // Default to "generic" unless -march is present or targetting the PS4/PS5.
  std::string TuneCPU;
  if (!Args.hasArg(options::OPT_march_EQ) && !getToolChain().getTriple().isPS())
    TuneCPU = "generic";

  // Override based on -mtune.
  if (const Arg *A = Args.getLastArg(options::OPT_mtune_EQ)) {
    StringRef Name = A->getValue();

    if (Name == "native") {
      Name = llvm::sys::getHostCPUName();
      if (!Name.empty())
        TuneCPU = std::string(Name);
    } else
      TuneCPU = std::string(Name);
  }

  if (!TuneCPU.empty()) {
    CmdArgs.push_back("-tune-cpu");
    CmdArgs.push_back(Args.MakeArgString(TuneCPU));
  }
}

void Clang::AddHexagonTargetArgs(const ArgList &Args,
                                 ArgStringList &CmdArgs) const {
  CmdArgs.push_back("-mqdsp6-compat");
  CmdArgs.push_back("-Wreturn-type");

  if (auto G = toolchains::HexagonToolChain::getSmallDataThreshold(Args)) {
    CmdArgs.push_back("-mllvm");
    CmdArgs.push_back(
        Args.MakeArgString("-hexagon-small-data-threshold=" + Twine(*G)));
  }

  if (!Args.hasArg(options::OPT_fno_short_enums))
    CmdArgs.push_back("-fshort-enums");
  if (Args.getLastArg(options::OPT_mieee_rnd_near)) {
    CmdArgs.push_back("-mllvm");
    CmdArgs.push_back("-enable-hexagon-ieee-rnd-near");
  }
  CmdArgs.push_back("-mllvm");
  CmdArgs.push_back("-machine-sink-split=0");
}

void Clang::AddLanaiTargetArgs(const ArgList &Args,
                               ArgStringList &CmdArgs) const {
  if (Arg *A = Args.getLastArg(options::OPT_mcpu_EQ)) {
    StringRef CPUName = A->getValue();

    CmdArgs.push_back("-target-cpu");
    CmdArgs.push_back(Args.MakeArgString(CPUName));
  }
  if (Arg *A = Args.getLastArg(options::OPT_mregparm_EQ)) {
    StringRef Value = A->getValue();
    // Only support mregparm=4 to support old usage. Report error for all other
    // cases.
    int Mregparm;
    if (Value.getAsInteger(10, Mregparm)) {
      if (Mregparm != 4) {
        getToolChain().getDriver().Diag(
            diag::err_drv_unsupported_option_argument)
            << A->getSpelling() << Value;
      }
    }
  }
}

void Clang::AddWebAssemblyTargetArgs(const ArgList &Args,
                                     ArgStringList &CmdArgs) const {
  // Default to "hidden" visibility.
  if (!Args.hasArg(options::OPT_fvisibility_EQ,
                   options::OPT_fvisibility_ms_compat))
    CmdArgs.push_back("-fvisibility=hidden");
}

void Clang::AddVETargetArgs(const ArgList &Args, ArgStringList &CmdArgs) const {
  // Floating point operations and argument passing are hard.
  CmdArgs.push_back("-mfloat-abi");
  CmdArgs.push_back("hard");
}

void Clang::DumpCompilationDatabase(Compilation &C, StringRef Filename,
                                    StringRef Target, const InputInfo &Output,
                                    const InputInfo &Input, const ArgList &Args) const {
  // If this is a dry run, do not create the compilation database file.
  if (C.getArgs().hasArg(options::OPT__HASH_HASH_HASH))
    return;

  using llvm::yaml::escape;
  const Driver &D = getToolChain().getDriver();

  if (!CompilationDatabase) {
    std::error_code EC;
    auto File = std::make_unique<llvm::raw_fd_ostream>(
        Filename, EC,
        llvm::sys::fs::OF_TextWithCRLF | llvm::sys::fs::OF_Append);
    if (EC) {
      D.Diag(clang::diag::err_drv_compilationdatabase) << Filename
                                                       << EC.message();
      return;
    }
    CompilationDatabase = std::move(File);
  }
  auto &CDB = *CompilationDatabase;
  auto CWD = D.getVFS().getCurrentWorkingDirectory();
  if (!CWD)
    CWD = ".";
  CDB << "{ \"directory\": \"" << escape(*CWD) << "\"";
  CDB << ", \"file\": \"" << escape(Input.getFilename()) << "\"";
  if (Output.isFilename())
    CDB << ", \"output\": \"" << escape(Output.getFilename()) << "\"";
  CDB << ", \"arguments\": [\"" << escape(D.ClangExecutable) << "\"";
  SmallString<128> Buf;
  Buf = "-x";
  Buf += types::getTypeName(Input.getType());
  CDB << ", \"" << escape(Buf) << "\"";
  if (!D.SysRoot.empty() && !Args.hasArg(options::OPT__sysroot_EQ)) {
    Buf = "--sysroot=";
    Buf += D.SysRoot;
    CDB << ", \"" << escape(Buf) << "\"";
  }
  CDB << ", \"" << escape(Input.getFilename()) << "\"";
  if (Output.isFilename())
    CDB << ", \"-o\", \"" << escape(Output.getFilename()) << "\"";
  for (auto &A: Args) {
    auto &O = A->getOption();
    // Skip language selection, which is positional.
    if (O.getID() == options::OPT_x)
      continue;
    // Skip writing dependency output and the compilation database itself.
    if (O.getGroup().isValid() && O.getGroup().getID() == options::OPT_M_Group)
      continue;
    if (O.getID() == options::OPT_gen_cdb_fragment_path)
      continue;
    // Skip inputs.
    if (O.getKind() == Option::InputClass)
      continue;
    // Skip output.
    if (O.getID() == options::OPT_o)
      continue;
    // All other arguments are quoted and appended.
    ArgStringList ASL;
    A->render(Args, ASL);
    for (auto &it: ASL)
      CDB << ", \"" << escape(it) << "\"";
  }
  Buf = "--target=";
  Buf += Target;
  CDB << ", \"" << escape(Buf) << "\"]},\n";
}

void Clang::DumpCompilationDatabaseFragmentToDir(
    StringRef Dir, Compilation &C, StringRef Target, const InputInfo &Output,
    const InputInfo &Input, const llvm::opt::ArgList &Args) const {
  // If this is a dry run, do not create the compilation database file.
  if (C.getArgs().hasArg(options::OPT__HASH_HASH_HASH))
    return;

  if (CompilationDatabase)
    DumpCompilationDatabase(C, "", Target, Output, Input, Args);

  SmallString<256> Path = Dir;
  const auto &Driver = C.getDriver();
  Driver.getVFS().makeAbsolute(Path);
  auto Err = llvm::sys::fs::create_directory(Path, /*IgnoreExisting=*/true);
  if (Err) {
    Driver.Diag(diag::err_drv_compilationdatabase) << Dir << Err.message();
    return;
  }

  llvm::sys::path::append(
      Path,
      Twine(llvm::sys::path::filename(Input.getFilename())) + ".%%%%.json");
  int FD;
  SmallString<256> TempPath;
  Err = llvm::sys::fs::createUniqueFile(Path, FD, TempPath,
                                        llvm::sys::fs::OF_Text);
  if (Err) {
    Driver.Diag(diag::err_drv_compilationdatabase) << Path << Err.message();
    return;
  }
  CompilationDatabase =
      std::make_unique<llvm::raw_fd_ostream>(FD, /*shouldClose=*/true);
  DumpCompilationDatabase(C, "", Target, Output, Input, Args);
}

static bool CheckARMImplicitITArg(StringRef Value) {
  return Value == "always" || Value == "never" || Value == "arm" ||
         Value == "thumb";
}

static void AddARMImplicitITArgs(const ArgList &Args, ArgStringList &CmdArgs,
                                 StringRef Value) {
  CmdArgs.push_back("-mllvm");
  CmdArgs.push_back(Args.MakeArgString("-arm-implicit-it=" + Value));
}

static void CollectArgsForIntegratedAssembler(Compilation &C,
                                              const ArgList &Args,
                                              ArgStringList &CmdArgs,
                                              const Driver &D) {
  // Default to -mno-relax-all.
  //
  // Note: RISC-V requires an indirect jump for offsets larger than 1MiB. This
  // cannot be done by assembler branch relaxation as it needs a free temporary
  // register. Because of this, branch relaxation is handled by a MachineIR pass
  // before the assembler. Forcing assembler branch relaxation for -O0 makes the
  // MachineIR branch relaxation inaccurate and it will miss cases where an
  // indirect branch is necessary.
  Args.addOptInFlag(CmdArgs, options::OPT_mrelax_all,
                    options::OPT_mno_relax_all);

  // Only default to -mincremental-linker-compatible if we think we are
  // targeting the MSVC linker.
  bool DefaultIncrementalLinkerCompatible =
      C.getDefaultToolChain().getTriple().isWindowsMSVCEnvironment();
  if (Args.hasFlag(options::OPT_mincremental_linker_compatible,
                   options::OPT_mno_incremental_linker_compatible,
                   DefaultIncrementalLinkerCompatible))
    CmdArgs.push_back("-mincremental-linker-compatible");

  Args.AddLastArg(CmdArgs, options::OPT_femit_dwarf_unwind_EQ);

  Args.addOptInFlag(CmdArgs, options::OPT_femit_compact_unwind_non_canonical,
                    options::OPT_fno_emit_compact_unwind_non_canonical);

  // If you add more args here, also add them to the block below that
  // starts with "// If CollectArgsForIntegratedAssembler() isn't called below".

  // When passing -I arguments to the assembler we sometimes need to
  // unconditionally take the next argument.  For example, when parsing
  // '-Wa,-I -Wa,foo' we need to accept the -Wa,foo arg after seeing the
  // -Wa,-I arg and when parsing '-Wa,-I,foo' we need to accept the 'foo'
  // arg after parsing the '-I' arg.
  bool TakeNextArg = false;

  const llvm::Triple &Triple = C.getDefaultToolChain().getTriple();
  bool IsELF = Triple.isOSBinFormatELF();
  bool Crel = false, ExperimentalCrel = false;
  bool ImplicitMapSyms = false;
  bool UseRelaxRelocations = C.getDefaultToolChain().useRelaxRelocations();
  bool UseNoExecStack = false;
  bool Msa = false;
  const char *MipsTargetFeature = nullptr;
  llvm::SmallVector<const char *> SparcTargetFeatures;
  StringRef ImplicitIt;
  for (const Arg *A :
       Args.filtered(options::OPT_Wa_COMMA, options::OPT_Xassembler,
                     options::OPT_mimplicit_it_EQ)) {
    A->claim();

    if (A->getOption().getID() == options::OPT_mimplicit_it_EQ) {
      switch (C.getDefaultToolChain().getArch()) {
      case llvm::Triple::arm:
      case llvm::Triple::armeb:
      case llvm::Triple::thumb:
      case llvm::Triple::thumbeb:
        // Only store the value; the last value set takes effect.
        ImplicitIt = A->getValue();
        if (!CheckARMImplicitITArg(ImplicitIt))
          D.Diag(diag::err_drv_unsupported_option_argument)
              << A->getSpelling() << ImplicitIt;
        continue;
      default:
        break;
      }
    }

    for (StringRef Value : A->getValues()) {
      if (TakeNextArg) {
        CmdArgs.push_back(Value.data());
        TakeNextArg = false;
        continue;
      }

      if (C.getDefaultToolChain().getTriple().isOSBinFormatCOFF() &&
          Value == "-mbig-obj")
        continue; // LLVM handles bigobj automatically

      auto Equal = Value.split('=');
      auto checkArg = [&](bool ValidTarget,
                          std::initializer_list<const char *> Set) {
        if (!ValidTarget) {
          D.Diag(diag::err_drv_unsupported_opt_for_target)
              << (Twine("-Wa,") + Equal.first + "=").str()
              << Triple.getTriple();
        } else if (!llvm::is_contained(Set, Equal.second)) {
          D.Diag(diag::err_drv_unsupported_option_argument)
              << (Twine("-Wa,") + Equal.first + "=").str() << Equal.second;
        }
      };
      switch (C.getDefaultToolChain().getArch()) {
      default:
        break;
      case llvm::Triple::x86:
      case llvm::Triple::x86_64:
        if (Equal.first == "-mrelax-relocations" ||
            Equal.first == "--mrelax-relocations") {
          UseRelaxRelocations = Equal.second == "yes";
          checkArg(IsELF, {"yes", "no"});
          continue;
        }
        if (Value == "-msse2avx") {
          CmdArgs.push_back("-msse2avx");
          continue;
        }
        break;
      case llvm::Triple::wasm32:
      case llvm::Triple::wasm64:
        if (Value == "--no-type-check") {
          CmdArgs.push_back("-mno-type-check");
          continue;
        }
        break;
      case llvm::Triple::thumb:
      case llvm::Triple::thumbeb:
      case llvm::Triple::arm:
      case llvm::Triple::armeb:
        if (Equal.first == "-mimplicit-it") {
          // Only store the value; the last value set takes effect.
          ImplicitIt = Equal.second;
          checkArg(true, {"always", "never", "arm", "thumb"});
          continue;
        }
        if (Value == "-mthumb")
          // -mthumb has already been processed in ComputeLLVMTriple()
          // recognize but skip over here.
          continue;
        break;
      case llvm::Triple::aarch64:
      case llvm::Triple::aarch64_be:
      case llvm::Triple::aarch64_32:
        if (Equal.first == "-mmapsyms") {
          ImplicitMapSyms = Equal.second == "implicit";
          checkArg(IsELF, {"default", "implicit"});
          continue;
        }
        break;
      case llvm::Triple::mips:
      case llvm::Triple::mipsel:
      case llvm::Triple::mips64:
      case llvm::Triple::mips64el:
        if (Value == "--trap") {
          CmdArgs.push_back("-target-feature");
          CmdArgs.push_back("+use-tcc-in-div");
          continue;
        }
        if (Value == "--break") {
          CmdArgs.push_back("-target-feature");
          CmdArgs.push_back("-use-tcc-in-div");
          continue;
        }
        if (Value.starts_with("-msoft-float")) {
          CmdArgs.push_back("-target-feature");
          CmdArgs.push_back("+soft-float");
          continue;
        }
        if (Value.starts_with("-mhard-float")) {
          CmdArgs.push_back("-target-feature");
          CmdArgs.push_back("-soft-float");
          continue;
        }
        if (Value == "-mmsa") {
          Msa = true;
          continue;
        }
        if (Value == "-mno-msa") {
          Msa = false;
          continue;
        }
        MipsTargetFeature = llvm::StringSwitch<const char *>(Value)
                                .Case("-mips1", "+mips1")
                                .Case("-mips2", "+mips2")
                                .Case("-mips3", "+mips3")
                                .Case("-mips4", "+mips4")
                                .Case("-mips5", "+mips5")
                                .Case("-mips32", "+mips32")
                                .Case("-mips32r2", "+mips32r2")
                                .Case("-mips32r3", "+mips32r3")
                                .Case("-mips32r5", "+mips32r5")
                                .Case("-mips32r6", "+mips32r6")
                                .Case("-mips64", "+mips64")
                                .Case("-mips64r2", "+mips64r2")
                                .Case("-mips64r3", "+mips64r3")
                                .Case("-mips64r5", "+mips64r5")
                                .Case("-mips64r6", "+mips64r6")
                                .Default(nullptr);
        if (MipsTargetFeature)
          continue;
        break;

      case llvm::Triple::sparc:
      case llvm::Triple::sparcel:
      case llvm::Triple::sparcv9:
        if (Value == "--undeclared-regs") {
          // LLVM already allows undeclared use of G registers, so this option
          // becomes a no-op. This solely exists for GNU compatibility.
          // TODO implement --no-undeclared-regs
          continue;
        }
        SparcTargetFeatures =
            llvm::StringSwitch<llvm::SmallVector<const char *>>(Value)
                .Case("-Av8", {"-v8plus"})
                .Case("-Av8plus", {"+v8plus", "+v9"})
                .Case("-Av8plusa", {"+v8plus", "+v9", "+vis"})
                .Case("-Av8plusb", {"+v8plus", "+v9", "+vis", "+vis2"})
                .Case("-Av8plusd", {"+v8plus", "+v9", "+vis", "+vis2", "+vis3"})
                .Case("-Av9", {"+v9"})
                .Case("-Av9a", {"+v9", "+vis"})
                .Case("-Av9b", {"+v9", "+vis", "+vis2"})
                .Case("-Av9d", {"+v9", "+vis", "+vis2", "+vis3"})
                .Default({});
        if (!SparcTargetFeatures.empty())
          continue;
        break;
      }

      if (Value == "-force_cpusubtype_ALL") {
        // Do nothing, this is the default and we don't support anything else.
      } else if (Value == "-L") {
        CmdArgs.push_back("-msave-temp-labels");
      } else if (Value == "--fatal-warnings") {
        CmdArgs.push_back("-massembler-fatal-warnings");
      } else if (Value == "--no-warn" || Value == "-W") {
        CmdArgs.push_back("-massembler-no-warn");
      } else if (Value == "--noexecstack") {
        UseNoExecStack = true;
      } else if (Value.starts_with("-compress-debug-sections") ||
                 Value.starts_with("--compress-debug-sections") ||
                 Value == "-nocompress-debug-sections" ||
                 Value == "--nocompress-debug-sections") {
        CmdArgs.push_back(Value.data());
      } else if (Value == "--crel") {
        Crel = true;
      } else if (Value == "--no-crel") {
        Crel = false;
      } else if (Value == "--allow-experimental-crel") {
        ExperimentalCrel = true;
      } else if (Value.starts_with("-I")) {
        CmdArgs.push_back(Value.data());
        // We need to consume the next argument if the current arg is a plain
        // -I. The next arg will be the include directory.
        if (Value == "-I")
          TakeNextArg = true;
      } else if (Value.starts_with("-gdwarf-")) {
        // "-gdwarf-N" options are not cc1as options.
        unsigned DwarfVersion = DwarfVersionNum(Value);
        if (DwarfVersion == 0) { // Send it onward, and let cc1as complain.
          CmdArgs.push_back(Value.data());
        } else {
          RenderDebugEnablingArgs(Args, CmdArgs,
                                  llvm::codegenoptions::DebugInfoConstructor,
                                  DwarfVersion, llvm::DebuggerKind::Default);
        }
      } else if (Value.starts_with("-mcpu") || Value.starts_with("-mfpu") ||
                 Value.starts_with("-mhwdiv") || Value.starts_with("-march")) {
        // Do nothing, we'll validate it later.
      } else if (Value == "-defsym" || Value == "--defsym") {
        if (A->getNumValues() != 2) {
          D.Diag(diag::err_drv_defsym_invalid_format) << Value;
          break;
        }
        const char *S = A->getValue(1);
        auto Pair = StringRef(S).split('=');
        auto Sym = Pair.first;
        auto SVal = Pair.second;

        if (Sym.empty() || SVal.empty()) {
          D.Diag(diag::err_drv_defsym_invalid_format) << S;
          break;
        }
        int64_t IVal;
        if (SVal.getAsInteger(0, IVal)) {
          D.Diag(diag::err_drv_defsym_invalid_symval) << SVal;
          break;
        }
        CmdArgs.push_back("--defsym");
        TakeNextArg = true;
      } else if (Value == "-fdebug-compilation-dir") {
        CmdArgs.push_back("-fdebug-compilation-dir");
        TakeNextArg = true;
      } else if (Value.consume_front("-fdebug-compilation-dir=")) {
        // The flag is a -Wa / -Xassembler argument and Options doesn't
        // parse the argument, so this isn't automatically aliased to
        // -fdebug-compilation-dir (without '=') here.
        CmdArgs.push_back("-fdebug-compilation-dir");
        CmdArgs.push_back(Value.data());
      } else if (Value == "--version") {
        D.PrintVersion(C, llvm::outs());
      } else {
        D.Diag(diag::err_drv_unsupported_option_argument)
            << A->getSpelling() << Value;
      }
    }
  }
  if (ImplicitIt.size())
    AddARMImplicitITArgs(Args, CmdArgs, ImplicitIt);
  if (Crel) {
    if (!ExperimentalCrel)
      D.Diag(diag::err_drv_experimental_crel);
    if (Triple.isOSBinFormatELF() && !Triple.isMIPS()) {
      CmdArgs.push_back("--crel");
    } else {
      D.Diag(diag::err_drv_unsupported_opt_for_target)
          << "-Wa,--crel" << D.getTargetTriple();
    }
  }
  if (ImplicitMapSyms)
    CmdArgs.push_back("-mmapsyms=implicit");
  if (Msa)
    CmdArgs.push_back("-mmsa");
  if (!UseRelaxRelocations)
    CmdArgs.push_back("-mrelax-relocations=no");
  if (UseNoExecStack)
    CmdArgs.push_back("-mnoexecstack");
  if (MipsTargetFeature != nullptr) {
    CmdArgs.push_back("-target-feature");
    CmdArgs.push_back(MipsTargetFeature);
  }

  for (const char *Feature : SparcTargetFeatures) {
    CmdArgs.push_back("-target-feature");
    CmdArgs.push_back(Feature);
  }

  // forward -fembed-bitcode to assmebler
  if (C.getDriver().embedBitcodeEnabled() ||
      C.getDriver().embedBitcodeMarkerOnly())
    Args.AddLastArg(CmdArgs, options::OPT_fembed_bitcode_EQ);

  if (const char *AsSecureLogFile = getenv("AS_SECURE_LOG_FILE")) {
    CmdArgs.push_back("-as-secure-log-file");
    CmdArgs.push_back(Args.MakeArgString(AsSecureLogFile));
  }
}

static void EmitAccuracyDiag(const Driver &D, const JobAction &JA,
                             StringRef AccuracValStr, StringRef TargetPrecStr) {
  if (JA.isDeviceOffloading(Action::OFK_SYCL)) {
    D.Diag(clang::diag::
               warn_acuracy_conflicts_with_explicit_offload_fp32_prec_option)
        << AccuracValStr << TargetPrecStr;
  }
}

static SmallVector<StringRef, 8> SplitFPAccuracyVal(StringRef Val) {
  SmallVector<StringRef, 8> ValuesArr;
  SmallVector<StringRef, 8> FuncsArr;
  Val.split(ValuesArr, ":");
  if (ValuesArr.size() > 1) {
    StringRef x = ValuesArr[1];
    x.split(FuncsArr, ",");
  }
  return FuncsArr;
}

static void RenderFloatingPointOptions(const ToolChain &TC, const Driver &D,
                                       bool OFastEnabled, const ArgList &Args,
                                       ArgStringList &CmdArgs,
                                       const JobAction &JA,
                                       bool &NoOffloadFP32PrecDiv,
                                       bool &NoOffloadFP32PrecSqrt) {
  // List of veclibs which when used with -fveclib imply -fno-math-errno.
  constexpr std::array VecLibImpliesNoMathErrno{llvm::StringLiteral("ArmPL"),
                                                llvm::StringLiteral("SLEEF")};
  bool NoMathErrnoWasImpliedByVecLib = false;
  const Arg *VecLibArg = nullptr;
  // Track the arg (if any) that enabled errno after -fveclib for diagnostics.
  const Arg *ArgThatEnabledMathErrnoAfterVecLib = nullptr;

  // Handle various floating point optimization flags, mapping them to the
  // appropriate LLVM code generation flags. This is complicated by several
  // "umbrella" flags, so we do this by stepping through the flags incrementally
  // adjusting what we think is enabled/disabled, then at the end setting the
  // LLVM flags based on the final state.
  bool HonorINFs = true;
  bool HonorNaNs = true;
  bool ApproxFunc = false;
  // -fmath-errno is the default on some platforms, e.g. BSD-derived OSes.
  bool MathErrno = TC.IsMathErrnoDefault();
  bool AssociativeMath = false;
  bool ReciprocalMath = false;
  bool SignedZeros = true;
  bool TrappingMath = false; // Implemented via -ffp-exception-behavior
  bool TrappingMathPresent = false; // Is trapping-math in args, and not
                                    // overriden by ffp-exception-behavior?
  bool RoundingFPMath = false;
  // -ffp-model values: strict, fast, precise
  StringRef FPModel = "";
  // -ffp-exception-behavior options: strict, maytrap, ignore
  StringRef FPExceptionBehavior = "";
  // -ffp-eval-method options: double, extended, source
  StringRef FPEvalMethod = "";
  llvm::DenormalMode DenormalFPMath =
      TC.getDefaultDenormalModeForType(Args, JA);
  llvm::DenormalMode DenormalFP32Math =
      TC.getDefaultDenormalModeForType(Args, JA, &llvm::APFloat::IEEEsingle());

  // CUDA and HIP don't rely on the frontend to pass an ffp-contract option.
  // If one wasn't given by the user, don't pass it here.
  StringRef FPContract;
  StringRef LastSeenFfpContractOption;
  StringRef LastFpContractOverrideOption;
  bool SeenUnsafeMathModeOption = false;
  if (!JA.isDeviceOffloading(Action::OFK_Cuda) &&
      !JA.isOffloading(Action::OFK_HIP))
    FPContract = "on";
  bool StrictFPModel = false;
  StringRef Float16ExcessPrecision = "";
  StringRef BFloat16ExcessPrecision = "";
  StringRef FPAccuracy = "";
  LangOptions::ComplexRangeKind Range = LangOptions::ComplexRangeKind::CX_None;
  std::string ComplexRangeStr;
  StringRef LastComplexRangeOption;
  bool IsFp32PrecDivSqrtAllowed = JA.isDeviceOffloading(Action::OFK_SYCL);

  // Lambda to set fast-math options. This is also used by -ffp-model=fast
  auto applyFastMath = [&](bool Aggressive, StringRef CallerOption) {
    if (Aggressive) {
      HonorINFs = false;
      HonorNaNs = false;
      setComplexRange(D, CallerOption, LangOptions::ComplexRangeKind::CX_Basic,
                      LastComplexRangeOption, Range);
    } else {
      HonorINFs = true;
      HonorNaNs = true;
      setComplexRange(D, CallerOption,
                      LangOptions::ComplexRangeKind::CX_Promoted,
                      LastComplexRangeOption, Range);
    }
    MathErrno = false;
    AssociativeMath = true;
    ReciprocalMath = true;
    ApproxFunc = true;
    SignedZeros = false;
    TrappingMath = false;
    RoundingFPMath = false;
    FPExceptionBehavior = "";
    FPContract = "fast";
    SeenUnsafeMathModeOption = true;
    if (IsFp32PrecDivSqrtAllowed) {
      // when fp-model=fast is used the default precision for division and
      // sqrt is not precise.
      NoOffloadFP32PrecDiv = true;
      NoOffloadFP32PrecSqrt = true;
    }
  };

  // Lambda to consolidate common handling for fp-contract
  auto restoreFPContractState = [&]() {
    // CUDA and HIP don't rely on the frontend to pass an ffp-contract option.
    // For other targets, if the state has been changed by one of the
    // unsafe-math umbrella options a subsequent -fno-fast-math or
    // -fno-unsafe-math-optimizations option reverts to the last value seen for
    // the -ffp-contract option or "on" if we have not seen the -ffp-contract
    // option. If we have not seen an unsafe-math option or -ffp-contract,
    // we leave the FPContract state unchanged.
    if (!JA.isDeviceOffloading(Action::OFK_Cuda) &&
        !JA.isOffloading(Action::OFK_HIP)) {
      if (LastSeenFfpContractOption != "")
        FPContract = LastSeenFfpContractOption;
      else if (SeenUnsafeMathModeOption)
        FPContract = "on";
    }
    // In this case, we're reverting to the last explicit fp-contract option
    // or the platform default
    LastFpContractOverrideOption = "";
  };

  if (const Arg *A = Args.getLastArg(options::OPT_flimited_precision_EQ)) {
    CmdArgs.push_back("-mlimit-float-precision");
    CmdArgs.push_back(A->getValue());
  }

  auto addSPIRVArgs = [&](const Arg *PrecArg) {
    if (IsFp32PrecDivSqrtAllowed) {
      OptSpecifier Opt(PrecArg->getOption().getID());
      if (!FPAccuracy.empty())
        EmitAccuracyDiag(D, JA, FPAccuracy, PrecArg->getSpelling());
      if (Opt == options::OPT_fno_offload_fp32_prec_div)
        NoOffloadFP32PrecDiv = true;
      else if (Opt == options::OPT_fno_offload_fp32_prec_sqrt)
        NoOffloadFP32PrecSqrt = true;
      else if (Opt == options::OPT_foffload_fp32_prec_sqrt)
        NoOffloadFP32PrecSqrt = false;
      else if (Opt == options::OPT_foffload_fp32_prec_div)
        NoOffloadFP32PrecDiv = false;
    }
  };

  auto parseFPAccOption = [&](StringRef Val, bool &NoOffloadFlag) {
    SmallVector<StringRef, 8> FuncsArr = SplitFPAccuracyVal(Val);
    for (const auto &V : FuncsArr) {
      if (V == "fdiv")
        NoOffloadFlag = false;
      else if (V == "sqrt")
        NoOffloadFlag = false;
    }
  };

  for (const Arg *A : Args) {
    auto CheckMathErrnoForVecLib =
        llvm::make_scope_exit([&, MathErrnoBeforeArg = MathErrno] {
          if (NoMathErrnoWasImpliedByVecLib && !MathErrnoBeforeArg && MathErrno)
            ArgThatEnabledMathErrnoAfterVecLib = A;
        });

    switch (A->getOption().getID()) {
    // If this isn't an FP option skip the claim below
    default: continue;

    case options::OPT_foffload_fp32_prec_div:
    case options::OPT_foffload_fp32_prec_sqrt:
    case options::OPT_fno_offload_fp32_prec_div:
    case options::OPT_fno_offload_fp32_prec_sqrt:
      if (IsFp32PrecDivSqrtAllowed) {
        addSPIRVArgs(A);
        break;
      }
      // Skip claim, as we didn't use the option.
      continue;
    case options::OPT_fcx_limited_range:
      setComplexRange(D, A->getSpelling(),
                      LangOptions::ComplexRangeKind::CX_Basic,
                      LastComplexRangeOption, Range);
      break;
    case options::OPT_fno_cx_limited_range:
      setComplexRange(D, A->getSpelling(),
                      LangOptions::ComplexRangeKind::CX_Full,
                      LastComplexRangeOption, Range);
      break;
    case options::OPT_fcx_fortran_rules:
      setComplexRange(D, A->getSpelling(),
                      LangOptions::ComplexRangeKind::CX_Improved,
                      LastComplexRangeOption, Range);
      break;
    case options::OPT_fno_cx_fortran_rules:
      setComplexRange(D, A->getSpelling(),
                      LangOptions::ComplexRangeKind::CX_Full,
                      LastComplexRangeOption, Range);
      break;
    case options::OPT_fcomplex_arithmetic_EQ: {
      LangOptions::ComplexRangeKind RangeVal;
      StringRef Val = A->getValue();
      if (Val == "full")
        RangeVal = LangOptions::ComplexRangeKind::CX_Full;
      else if (Val == "improved")
        RangeVal = LangOptions::ComplexRangeKind::CX_Improved;
      else if (Val == "promoted")
        RangeVal = LangOptions::ComplexRangeKind::CX_Promoted;
      else if (Val == "basic")
        RangeVal = LangOptions::ComplexRangeKind::CX_Basic;
      else {
        D.Diag(diag::err_drv_unsupported_option_argument)
            << A->getSpelling() << Val;
        break;
      }
      setComplexRange(D, Args.MakeArgString(A->getSpelling() + Val), RangeVal,
                      LastComplexRangeOption, Range);
      break;
    }
    case options::OPT_ffp_accuracy_EQ: {
      StringRef Val = A->getValue();
      FPAccuracy = Val;
      if (NoOffloadFP32PrecDiv) {
        EmitAccuracyDiag(D, JA, FPAccuracy, "-fno-offload-fp32-prec-div");
        parseFPAccOption(Val, NoOffloadFP32PrecDiv);
      }
      if (NoOffloadFP32PrecSqrt) {
        EmitAccuracyDiag(D, JA, FPAccuracy, "-fno-offload-fp32-prec-sqrt");
        parseFPAccOption(Val, NoOffloadFP32PrecSqrt);
      }
      break;
    }
    case options::OPT_ffp_model_EQ: {
      // If -ffp-model= is seen, reset to fno-fast-math
      HonorINFs = true;
      HonorNaNs = true;
      ApproxFunc = false;
      // Turning *off* -ffast-math restores the toolchain default,
      // unless -fp-accuracy is used.
      if (FPAccuracy.empty())
        MathErrno = TC.IsMathErrnoDefault();
      AssociativeMath = false;
      ReciprocalMath = false;
      SignedZeros = true;

      StringRef Val = A->getValue();
      if (OFastEnabled && Val != "aggressive") {
        // Only -ffp-model=aggressive is compatible with -OFast, ignore.
        D.Diag(clang::diag::warn_drv_overriding_option)
            << Args.MakeArgString("-ffp-model=" + Val) << "-Ofast";
        break;
      }
      StrictFPModel = false;
      if (!FPModel.empty() && FPModel != Val)
        D.Diag(clang::diag::warn_drv_overriding_option)
            << Args.MakeArgString("-ffp-model=" + FPModel)
            << Args.MakeArgString("-ffp-model=" + Val);
      if (Val == "fast") {
        FPModel = Val;
        applyFastMath(false, Args.MakeArgString(A->getSpelling() + Val));
        // applyFastMath sets fp-contract="fast"
        LastFpContractOverrideOption = "-ffp-model=fast";
      } else if (Val == "aggressive") {
        FPModel = Val;
        applyFastMath(true, Args.MakeArgString(A->getSpelling() + Val));
        // applyFastMath sets fp-contract="fast"
        LastFpContractOverrideOption = "-ffp-model=aggressive";
      } else if (Val == "precise") {
        FPModel = Val;
        FPContract = "on";
        LastFpContractOverrideOption = "-ffp-model=precise";
        setComplexRange(D, Args.MakeArgString(A->getSpelling() + Val),
                        LangOptions::ComplexRangeKind::CX_Full,
                        LastComplexRangeOption, Range);
      } else if (Val == "strict") {
        StrictFPModel = true;
        FPExceptionBehavior = "strict";
        FPModel = Val;
        FPContract = "off";
        LastFpContractOverrideOption = "-ffp-model=strict";
        TrappingMath = true;
        RoundingFPMath = true;
        setComplexRange(D, Args.MakeArgString(A->getSpelling() + Val),
                        LangOptions::ComplexRangeKind::CX_Full,
                        LastComplexRangeOption, Range);
      } else
        D.Diag(diag::err_drv_unsupported_option_argument)
            << A->getSpelling() << Val;
      break;
    }

    // Options controlling individual features
    case options::OPT_fhonor_infinities:    HonorINFs = true;         break;
    case options::OPT_fno_honor_infinities: HonorINFs = false;        break;
    case options::OPT_fhonor_nans:          HonorNaNs = true;         break;
    case options::OPT_fno_honor_nans:       HonorNaNs = false;        break;
    case options::OPT_fapprox_func:         ApproxFunc = true;        break;
    case options::OPT_fno_approx_func:      ApproxFunc = false;       break;
    case options::OPT_fmath_errno:          MathErrno = true;         break;
    case options::OPT_fno_math_errno:       MathErrno = false;        break;
    case options::OPT_fassociative_math:    AssociativeMath = true;   break;
    case options::OPT_fno_associative_math: AssociativeMath = false;  break;
    case options::OPT_freciprocal_math:     ReciprocalMath = true;    break;
    case options::OPT_fno_reciprocal_math:  ReciprocalMath = false;   break;
    case options::OPT_fsigned_zeros:        SignedZeros = true;       break;
    case options::OPT_fno_signed_zeros:     SignedZeros = false;      break;
    case options::OPT_ftrapping_math:
      if (!TrappingMathPresent && !FPExceptionBehavior.empty() &&
          FPExceptionBehavior != "strict")
        // Warn that previous value of option is overridden.
        D.Diag(clang::diag::warn_drv_overriding_option)
            << Args.MakeArgString("-ffp-exception-behavior=" +
                                  FPExceptionBehavior)
            << "-ftrapping-math";
      TrappingMath = true;
      TrappingMathPresent = true;
      FPExceptionBehavior = "strict";
      break;
    case options::OPT_fveclib:
      VecLibArg = A;
      NoMathErrnoWasImpliedByVecLib =
          llvm::is_contained(VecLibImpliesNoMathErrno, A->getValue());
      if (NoMathErrnoWasImpliedByVecLib)
        MathErrno = false;
      break;
    case options::OPT_fno_trapping_math:
      if (!TrappingMathPresent && !FPExceptionBehavior.empty() &&
          FPExceptionBehavior != "ignore")
        // Warn that previous value of option is overridden.
        D.Diag(clang::diag::warn_drv_overriding_option)
            << Args.MakeArgString("-ffp-exception-behavior=" +
                                  FPExceptionBehavior)
            << "-fno-trapping-math";
      TrappingMath = false;
      TrappingMathPresent = true;
      FPExceptionBehavior = "ignore";
      break;

    case options::OPT_frounding_math:
      RoundingFPMath = true;
      break;

    case options::OPT_fno_rounding_math:
      RoundingFPMath = false;
      break;

    case options::OPT_fcuda_flush_denormals_to_zero:
    case options::OPT_fgpu_flush_denormals_to_zero:
      DenormalFP32Math = llvm::DenormalMode::getPreserveSign();
      break;

    case options::OPT_fdenormal_fp_math_EQ:
      DenormalFPMath = llvm::parseDenormalFPAttribute(A->getValue());
      DenormalFP32Math = DenormalFPMath;
      if (!DenormalFPMath.isValid()) {
        D.Diag(diag::err_drv_invalid_value)
            << A->getAsString(Args) << A->getValue();
      }
      break;

    case options::OPT_fdenormal_fp_math_f32_EQ:
      DenormalFP32Math = llvm::parseDenormalFPAttribute(A->getValue());
      if (!DenormalFP32Math.isValid()) {
        D.Diag(diag::err_drv_invalid_value)
            << A->getAsString(Args) << A->getValue();
      }
      break;

    // Validate and pass through -ffp-contract option.
    case options::OPT_ffp_contract: {
      StringRef Val = A->getValue();
      if (Val == "fast" || Val == "on" || Val == "off" ||
          Val == "fast-honor-pragmas") {
        if (Val != FPContract && LastFpContractOverrideOption != "") {
          D.Diag(clang::diag::warn_drv_overriding_option)
              << LastFpContractOverrideOption
              << Args.MakeArgString("-ffp-contract=" + Val);
        }

        FPContract = Val;
        LastSeenFfpContractOption = Val;
        LastFpContractOverrideOption = "";
      } else
        D.Diag(diag::err_drv_unsupported_option_argument)
            << A->getSpelling() << Val;
      break;
    }

    // Validate and pass through -ffp-exception-behavior option.
    case options::OPT_ffp_exception_behavior_EQ: {
      StringRef Val = A->getValue();
      if (!TrappingMathPresent && !FPExceptionBehavior.empty() &&
          FPExceptionBehavior != Val)
        // Warn that previous value of option is overridden.
        D.Diag(clang::diag::warn_drv_overriding_option)
            << Args.MakeArgString("-ffp-exception-behavior=" +
                                  FPExceptionBehavior)
            << Args.MakeArgString("-ffp-exception-behavior=" + Val);
      TrappingMath = TrappingMathPresent = false;
      if (Val == "ignore" || Val == "maytrap")
        FPExceptionBehavior = Val;
      else if (Val == "strict") {
        FPExceptionBehavior = Val;
        TrappingMath = TrappingMathPresent = true;
      } else
        D.Diag(diag::err_drv_unsupported_option_argument)
            << A->getSpelling() << Val;
      break;
    }

    // Validate and pass through -ffp-eval-method option.
    case options::OPT_ffp_eval_method_EQ: {
      StringRef Val = A->getValue();
      if (Val == "double" || Val == "extended" || Val == "source")
        FPEvalMethod = Val;
      else
        D.Diag(diag::err_drv_unsupported_option_argument)
            << A->getSpelling() << Val;
      break;
    }

    case options::OPT_fexcess_precision_EQ: {
      StringRef Val = A->getValue();
      const llvm::Triple::ArchType Arch = TC.getArch();
      if (Arch == llvm::Triple::x86 || Arch == llvm::Triple::x86_64) {
        if (Val == "standard" || Val == "fast")
          Float16ExcessPrecision = Val;
        // To make it GCC compatible, allow the value of "16" which
        // means disable excess precision, the same meaning than clang's
        // equivalent value "none".
        else if (Val == "16")
          Float16ExcessPrecision = "none";
        else
          D.Diag(diag::err_drv_unsupported_option_argument)
              << A->getSpelling() << Val;
      } else {
        if (!(Val == "standard" || Val == "fast"))
          D.Diag(diag::err_drv_unsupported_option_argument)
              << A->getSpelling() << Val;
      }
      BFloat16ExcessPrecision = Float16ExcessPrecision;
      break;
    }
    case options::OPT_ffinite_math_only:
      HonorINFs = false;
      HonorNaNs = false;
      break;
    case options::OPT_fno_finite_math_only:
      HonorINFs = true;
      HonorNaNs = true;
      break;

    case options::OPT_funsafe_math_optimizations:
      AssociativeMath = true;
      ReciprocalMath = true;
      SignedZeros = false;
      ApproxFunc = true;
      TrappingMath = false;
      FPExceptionBehavior = "";
      FPContract = "fast";
      LastFpContractOverrideOption = "-funsafe-math-optimizations";
      SeenUnsafeMathModeOption = true;
      break;
    case options::OPT_fno_unsafe_math_optimizations:
      AssociativeMath = false;
      ReciprocalMath = false;
      SignedZeros = true;
      ApproxFunc = false;
      restoreFPContractState();
      break;

    case options::OPT_Ofast:
      // If -Ofast is the optimization level, then -ffast-math should be enabled
      if (!OFastEnabled)
        continue;
      [[fallthrough]];
    case options::OPT_ffast_math:
      applyFastMath(true, A->getSpelling());
      if (A->getOption().getID() == options::OPT_Ofast)
        LastFpContractOverrideOption = "-Ofast";
      else
        LastFpContractOverrideOption = "-ffast-math";
      break;
    case options::OPT_fno_fast_math:
      HonorINFs = true;
      HonorNaNs = true;
      // Turning on -ffast-math (with either flag) removes the need for
      // MathErrno. However, turning *off* -ffast-math merely restores the
      // toolchain default (which may be false), unless -fp-accuracy is used.
      if (FPAccuracy.empty())
        MathErrno = TC.IsMathErrnoDefault();
      AssociativeMath = false;
      ReciprocalMath = false;
      ApproxFunc = false;
      SignedZeros = true;
      restoreFPContractState();
      if (Range != LangOptions::ComplexRangeKind::CX_Full)
        setComplexRange(D, A->getSpelling(),
                        LangOptions::ComplexRangeKind::CX_None,
                        LastComplexRangeOption, Range);
      else
        Range = LangOptions::ComplexRangeKind::CX_None;
      LastComplexRangeOption = "";
      LastFpContractOverrideOption = "";
      break;
    } // End switch (A->getOption().getID())

    // The StrictFPModel local variable is needed to report warnings
    // in the way we intend. If -ffp-model=strict has been used, we
    // want to report a warning for the next option encountered that
    // takes us out of the settings described by fp-model=strict, but
    // we don't want to continue issuing warnings for other conflicting
    // options after that.
    if (StrictFPModel) {
      // If -ffp-model=strict has been specified on command line but
      // subsequent options conflict then emit warning diagnostic.
      if (HonorINFs && HonorNaNs && !AssociativeMath && !ReciprocalMath &&
          SignedZeros && TrappingMath && RoundingFPMath && !ApproxFunc &&
          FPContract == "off")
        // OK: Current Arg doesn't conflict with -ffp-model=strict
        ;
      else {
        StrictFPModel = false;
        FPModel = "";
        // The warning for -ffp-contract would have been reported by the
        // OPT_ffp_contract_EQ handler above. A special check here is needed
        // to avoid duplicating the warning.
        auto RHS = (A->getNumValues() == 0)
                       ? A->getSpelling()
                       : Args.MakeArgString(A->getSpelling() + A->getValue());
        if (A->getSpelling() != "-ffp-contract=") {
          if (RHS != "-ffp-model=strict")
            D.Diag(clang::diag::warn_drv_overriding_option)
                << "-ffp-model=strict" << RHS;
        }
      }
    }

    // If we handled this option claim it
    A->claim();
  }

  if (!HonorINFs)
    CmdArgs.push_back("-menable-no-infs");

  if (!HonorNaNs)
    CmdArgs.push_back("-menable-no-nans");

  if (ApproxFunc)
    CmdArgs.push_back("-fapprox-func");

  if (MathErrno) {
    CmdArgs.push_back("-fmath-errno");
    if (NoMathErrnoWasImpliedByVecLib)
      D.Diag(clang::diag::warn_drv_math_errno_enabled_after_veclib)
          << ArgThatEnabledMathErrnoAfterVecLib->getAsString(Args)
          << VecLibArg->getAsString(Args);
  }

 if (AssociativeMath && ReciprocalMath && !SignedZeros && ApproxFunc &&
     !TrappingMath)
    CmdArgs.push_back("-funsafe-math-optimizations");

  if (!SignedZeros)
    CmdArgs.push_back("-fno-signed-zeros");

  if (AssociativeMath && !SignedZeros && !TrappingMath)
    CmdArgs.push_back("-mreassociate");

  if (ReciprocalMath)
    CmdArgs.push_back("-freciprocal-math");

  if (TrappingMath) {
    // FP Exception Behavior is also set to strict
    assert(FPExceptionBehavior == "strict");
  }

  // The default is IEEE.
  if (DenormalFPMath != llvm::DenormalMode::getIEEE()) {
    llvm::SmallString<64> DenormFlag;
    llvm::raw_svector_ostream ArgStr(DenormFlag);
    ArgStr << "-fdenormal-fp-math=" << DenormalFPMath;
    CmdArgs.push_back(Args.MakeArgString(ArgStr.str()));
  }

  // Add f32 specific denormal mode flag if it's different.
  if (DenormalFP32Math != DenormalFPMath) {
    llvm::SmallString<64> DenormFlag;
    llvm::raw_svector_ostream ArgStr(DenormFlag);
    ArgStr << "-fdenormal-fp-math-f32=" << DenormalFP32Math;
    CmdArgs.push_back(Args.MakeArgString(ArgStr.str()));
  }

  if (!FPContract.empty())
    CmdArgs.push_back(Args.MakeArgString("-ffp-contract=" + FPContract));

  if (RoundingFPMath)
    CmdArgs.push_back(Args.MakeArgString("-frounding-math"));
  else
    CmdArgs.push_back(Args.MakeArgString("-fno-rounding-math"));

  if (!FPExceptionBehavior.empty())
    CmdArgs.push_back(Args.MakeArgString("-ffp-exception-behavior=" +
                      FPExceptionBehavior));

  if (!FPEvalMethod.empty())
    CmdArgs.push_back(Args.MakeArgString("-ffp-eval-method=" + FPEvalMethod));

  if (!Float16ExcessPrecision.empty())
    CmdArgs.push_back(Args.MakeArgString("-ffloat16-excess-precision=" +
                                         Float16ExcessPrecision));
  if (!BFloat16ExcessPrecision.empty())
    CmdArgs.push_back(Args.MakeArgString("-fbfloat16-excess-precision=" +
                                         BFloat16ExcessPrecision));

  StringRef Recip = parseMRecipOption(D.getDiags(), Args);
  if (!Recip.empty())
    CmdArgs.push_back(Args.MakeArgString("-mrecip=" + Recip));

  // -ffast-math enables the __FAST_MATH__ preprocessor macro, but check for the
  // individual features enabled by -ffast-math instead of the option itself as
  // that's consistent with gcc's behaviour.
  if (!HonorINFs && !HonorNaNs && !MathErrno && AssociativeMath && ApproxFunc &&
      ReciprocalMath && !SignedZeros && !TrappingMath && !RoundingFPMath)
    CmdArgs.push_back("-ffast-math");

  // Handle __FINITE_MATH_ONLY__ similarly.
  // The -ffinite-math-only is added to CmdArgs when !HonorINFs && !HonorNaNs.
  // Otherwise process the Xclang arguments to determine if -menable-no-infs and
  // -menable-no-nans are set by the user.
  bool shouldAddFiniteMathOnly = false;
  if (!HonorINFs && !HonorNaNs) {
    shouldAddFiniteMathOnly = true;
  } else {
    bool InfValues = true;
    bool NanValues = true;
    for (const auto *Arg : Args.filtered(options::OPT_Xclang)) {
      StringRef ArgValue = Arg->getValue();
      if (ArgValue == "-menable-no-nans")
        NanValues = false;
      else if (ArgValue == "-menable-no-infs")
        InfValues = false;
    }
    if (!NanValues && !InfValues)
      shouldAddFiniteMathOnly = true;
  }
  if (shouldAddFiniteMathOnly) {
    CmdArgs.push_back("-ffinite-math-only");
  }
  if (const Arg *A = Args.getLastArg(options::OPT_mfpmath_EQ)) {
    CmdArgs.push_back("-mfpmath");
    CmdArgs.push_back(A->getValue());
  }

  // Disable a codegen optimization for floating-point casts.
  if (Args.hasFlag(options::OPT_fno_strict_float_cast_overflow,
                   options::OPT_fstrict_float_cast_overflow, false))
    CmdArgs.push_back("-fno-strict-float-cast-overflow");

  if (Range != LangOptions::ComplexRangeKind::CX_None)
    ComplexRangeStr = renderComplexRangeOption(Range);
  if (!ComplexRangeStr.empty()) {
    CmdArgs.push_back(Args.MakeArgString(ComplexRangeStr));
    if (Args.hasArg(options::OPT_fcomplex_arithmetic_EQ))
      CmdArgs.push_back(Args.MakeArgString("-fcomplex-arithmetic=" +
                                           complexRangeKindToStr(Range)));
  }
  if (Args.hasArg(options::OPT_fcx_limited_range))
    CmdArgs.push_back("-fcx-limited-range");
  if (Args.hasArg(options::OPT_fcx_fortran_rules))
    CmdArgs.push_back("-fcx-fortran-rules");
  if (Args.hasArg(options::OPT_fno_cx_limited_range))
    CmdArgs.push_back("-fno-cx-limited-range");
  if (Args.hasArg(options::OPT_fno_cx_fortran_rules))
    CmdArgs.push_back("-fno-cx-fortran-rules");
  if (IsFp32PrecDivSqrtAllowed) {
    if (NoOffloadFP32PrecDiv)
      CmdArgs.push_back("-fno-offload-fp32-prec-div");
    if (NoOffloadFP32PrecSqrt)
      CmdArgs.push_back("-fno-offload-fp32-prec-sqrt");
  }
}

static void RenderAnalyzerOptions(const ArgList &Args, ArgStringList &CmdArgs,
                                  const llvm::Triple &Triple,
                                  const InputInfo &Input) {
  // Add default argument set.
  if (!Args.hasArg(options::OPT__analyzer_no_default_checks)) {
    CmdArgs.push_back("-analyzer-checker=core");
    CmdArgs.push_back("-analyzer-checker=apiModeling");

    if (!Triple.isWindowsMSVCEnvironment()) {
      CmdArgs.push_back("-analyzer-checker=unix");
    } else {
      // Enable "unix" checkers that also work on Windows.
      CmdArgs.push_back("-analyzer-checker=unix.API");
      CmdArgs.push_back("-analyzer-checker=unix.Malloc");
      CmdArgs.push_back("-analyzer-checker=unix.MallocSizeof");
      CmdArgs.push_back("-analyzer-checker=unix.MismatchedDeallocator");
      CmdArgs.push_back("-analyzer-checker=unix.cstring.BadSizeArg");
      CmdArgs.push_back("-analyzer-checker=unix.cstring.NullArg");
    }

    // Disable some unix checkers for PS4/PS5.
    if (Triple.isPS()) {
      CmdArgs.push_back("-analyzer-disable-checker=unix.API");
      CmdArgs.push_back("-analyzer-disable-checker=unix.Vfork");
    }

    if (Triple.isOSDarwin()) {
      CmdArgs.push_back("-analyzer-checker=osx");
      CmdArgs.push_back(
          "-analyzer-checker=security.insecureAPI.decodeValueOfObjCType");
    }
    else if (Triple.isOSFuchsia())
      CmdArgs.push_back("-analyzer-checker=fuchsia");

    CmdArgs.push_back("-analyzer-checker=deadcode");

    if (types::isCXX(Input.getType()))
      CmdArgs.push_back("-analyzer-checker=cplusplus");

    if (!Triple.isPS()) {
      CmdArgs.push_back("-analyzer-checker=security.insecureAPI.UncheckedReturn");
      CmdArgs.push_back("-analyzer-checker=security.insecureAPI.getpw");
      CmdArgs.push_back("-analyzer-checker=security.insecureAPI.gets");
      CmdArgs.push_back("-analyzer-checker=security.insecureAPI.mktemp");
      CmdArgs.push_back("-analyzer-checker=security.insecureAPI.mkstemp");
      CmdArgs.push_back("-analyzer-checker=security.insecureAPI.vfork");
    }

    // Default nullability checks.
    CmdArgs.push_back("-analyzer-checker=nullability.NullPassedToNonnull");
    CmdArgs.push_back("-analyzer-checker=nullability.NullReturnedFromNonnull");
  }

  // Set the output format. The default is plist, for (lame) historical reasons.
  CmdArgs.push_back("-analyzer-output");
  if (Arg *A = Args.getLastArg(options::OPT__analyzer_output))
    CmdArgs.push_back(A->getValue());
  else
    CmdArgs.push_back("plist");

  // Disable the presentation of standard compiler warnings when using
  // --analyze.  We only want to show static analyzer diagnostics or frontend
  // errors.
  CmdArgs.push_back("-w");

  // Add -Xanalyzer arguments when running as analyzer.
  Args.AddAllArgValues(CmdArgs, options::OPT_Xanalyzer);
}

static bool isValidSymbolName(StringRef S) {
  if (S.empty())
    return false;

  if (std::isdigit(S[0]))
    return false;

  return llvm::all_of(S, [](char C) { return std::isalnum(C) || C == '_'; });
}

static void RenderSSPOptions(const Driver &D, const ToolChain &TC,
                             const ArgList &Args, ArgStringList &CmdArgs,
                             bool KernelOrKext) {
  const llvm::Triple &EffectiveTriple = TC.getEffectiveTriple();

  // NVPTX doesn't support stack protectors; from the compiler's perspective, it
  // doesn't even have a stack!
  if (EffectiveTriple.isNVPTX())
    return;

  // -stack-protector=0 is default.
  LangOptions::StackProtectorMode StackProtectorLevel = LangOptions::SSPOff;
  LangOptions::StackProtectorMode DefaultStackProtectorLevel =
      TC.GetDefaultStackProtectorLevel(KernelOrKext);

  if (Arg *A = Args.getLastArg(options::OPT_fno_stack_protector,
                               options::OPT_fstack_protector_all,
                               options::OPT_fstack_protector_strong,
                               options::OPT_fstack_protector)) {
    if (A->getOption().matches(options::OPT_fstack_protector))
      StackProtectorLevel =
          std::max<>(LangOptions::SSPOn, DefaultStackProtectorLevel);
    else if (A->getOption().matches(options::OPT_fstack_protector_strong))
      StackProtectorLevel = LangOptions::SSPStrong;
    else if (A->getOption().matches(options::OPT_fstack_protector_all))
      StackProtectorLevel = LangOptions::SSPReq;

    if (EffectiveTriple.isBPF() && StackProtectorLevel != LangOptions::SSPOff) {
      D.Diag(diag::warn_drv_unsupported_option_for_target)
          << A->getSpelling() << EffectiveTriple.getTriple() << 0;
      StackProtectorLevel = DefaultStackProtectorLevel;
    }
  } else {
    StackProtectorLevel = DefaultStackProtectorLevel;
  }

  if (StackProtectorLevel) {
    CmdArgs.push_back("-stack-protector");
    CmdArgs.push_back(Args.MakeArgString(Twine(StackProtectorLevel)));
  }

  // --param ssp-buffer-size=
  for (const Arg *A : Args.filtered(options::OPT__param)) {
    StringRef Str(A->getValue());
    if (Str.consume_front("ssp-buffer-size=")) {
      if (StackProtectorLevel) {
        CmdArgs.push_back("-stack-protector-buffer-size");
        // FIXME: Verify the argument is a valid integer.
        CmdArgs.push_back(Args.MakeArgString(Str));
      }
      A->claim();
    }
  }

  const std::string &TripleStr = EffectiveTriple.getTriple();
  if (Arg *A = Args.getLastArg(options::OPT_mstack_protector_guard_EQ)) {
    StringRef Value = A->getValue();
    if (!EffectiveTriple.isX86() && !EffectiveTriple.isAArch64() &&
        !EffectiveTriple.isARM() && !EffectiveTriple.isThumb() &&
        !EffectiveTriple.isRISCV() && !EffectiveTriple.isPPC())
      D.Diag(diag::err_drv_unsupported_opt_for_target)
          << A->getAsString(Args) << TripleStr;
    if ((EffectiveTriple.isX86() || EffectiveTriple.isARM() ||
         EffectiveTriple.isThumb()) &&
        Value != "tls" && Value != "global") {
      D.Diag(diag::err_drv_invalid_value_with_suggestion)
          << A->getOption().getName() << Value << "tls global";
      return;
    }
    if ((EffectiveTriple.isARM() || EffectiveTriple.isThumb()) &&
        Value == "tls") {
      if (!Args.hasArg(options::OPT_mstack_protector_guard_offset_EQ)) {
        D.Diag(diag::err_drv_ssp_missing_offset_argument)
            << A->getAsString(Args);
        return;
      }
      // Check whether the target subarch supports the hardware TLS register
      if (!arm::isHardTPSupported(EffectiveTriple)) {
        D.Diag(diag::err_target_unsupported_tp_hard)
            << EffectiveTriple.getArchName();
        return;
      }
      // Check whether the user asked for something other than -mtp=cp15
      if (Arg *A = Args.getLastArg(options::OPT_mtp_mode_EQ)) {
        StringRef Value = A->getValue();
        if (Value != "cp15") {
          D.Diag(diag::err_drv_argument_not_allowed_with)
              << A->getAsString(Args) << "-mstack-protector-guard=tls";
          return;
        }
      }
      CmdArgs.push_back("-target-feature");
      CmdArgs.push_back("+read-tp-tpidruro");
    }
    if (EffectiveTriple.isAArch64() && Value != "sysreg" && Value != "global") {
      D.Diag(diag::err_drv_invalid_value_with_suggestion)
          << A->getOption().getName() << Value << "sysreg global";
      return;
    }
    if (EffectiveTriple.isRISCV() || EffectiveTriple.isPPC()) {
      if (Value != "tls" && Value != "global") {
        D.Diag(diag::err_drv_invalid_value_with_suggestion)
            << A->getOption().getName() << Value << "tls global";
        return;
      }
      if (Value == "tls") {
        if (!Args.hasArg(options::OPT_mstack_protector_guard_offset_EQ)) {
          D.Diag(diag::err_drv_ssp_missing_offset_argument)
              << A->getAsString(Args);
          return;
        }
      }
    }
    A->render(Args, CmdArgs);
  }

  if (Arg *A = Args.getLastArg(options::OPT_mstack_protector_guard_offset_EQ)) {
    StringRef Value = A->getValue();
    if (!EffectiveTriple.isX86() && !EffectiveTriple.isAArch64() &&
        !EffectiveTriple.isARM() && !EffectiveTriple.isThumb() &&
        !EffectiveTriple.isRISCV() && !EffectiveTriple.isPPC())
      D.Diag(diag::err_drv_unsupported_opt_for_target)
          << A->getAsString(Args) << TripleStr;
    int Offset;
    if (Value.getAsInteger(10, Offset)) {
      D.Diag(diag::err_drv_invalid_value) << A->getOption().getName() << Value;
      return;
    }
    if ((EffectiveTriple.isARM() || EffectiveTriple.isThumb()) &&
        (Offset < 0 || Offset > 0xfffff)) {
      D.Diag(diag::err_drv_invalid_int_value)
          << A->getOption().getName() << Value;
      return;
    }
    A->render(Args, CmdArgs);
  }

  if (Arg *A = Args.getLastArg(options::OPT_mstack_protector_guard_reg_EQ)) {
    StringRef Value = A->getValue();
    if (!EffectiveTriple.isX86() && !EffectiveTriple.isAArch64() &&
        !EffectiveTriple.isRISCV() && !EffectiveTriple.isPPC())
      D.Diag(diag::err_drv_unsupported_opt_for_target)
          << A->getAsString(Args) << TripleStr;
    if (EffectiveTriple.isX86() && (Value != "fs" && Value != "gs")) {
      D.Diag(diag::err_drv_invalid_value_with_suggestion)
          << A->getOption().getName() << Value << "fs gs";
      return;
    }
    if (EffectiveTriple.isAArch64() && Value != "sp_el0") {
      D.Diag(diag::err_drv_invalid_value) << A->getOption().getName() << Value;
      return;
    }
    if (EffectiveTriple.isRISCV() && Value != "tp") {
      D.Diag(diag::err_drv_invalid_value_with_suggestion)
          << A->getOption().getName() << Value << "tp";
      return;
    }
    if (EffectiveTriple.isPPC64() && Value != "r13") {
      D.Diag(diag::err_drv_invalid_value_with_suggestion)
          << A->getOption().getName() << Value << "r13";
      return;
    }
    if (EffectiveTriple.isPPC32() && Value != "r2") {
      D.Diag(diag::err_drv_invalid_value_with_suggestion)
          << A->getOption().getName() << Value << "r2";
      return;
    }
    A->render(Args, CmdArgs);
  }

  if (Arg *A = Args.getLastArg(options::OPT_mstack_protector_guard_symbol_EQ)) {
    StringRef Value = A->getValue();
    if (!isValidSymbolName(Value)) {
      D.Diag(diag::err_drv_argument_only_allowed_with)
          << A->getOption().getName() << "legal symbol name";
      return;
    }
    A->render(Args, CmdArgs);
  }
}

static void RenderSCPOptions(const ToolChain &TC, const ArgList &Args,
                             ArgStringList &CmdArgs) {
  const llvm::Triple &EffectiveTriple = TC.getEffectiveTriple();

  if (!EffectiveTriple.isOSFreeBSD() && !EffectiveTriple.isOSLinux() &&
      !EffectiveTriple.isOSFuchsia())
    return;

  if (!EffectiveTriple.isX86() && !EffectiveTriple.isSystemZ() &&
      !EffectiveTriple.isPPC64() && !EffectiveTriple.isAArch64() &&
      !EffectiveTriple.isRISCV())
    return;

  Args.addOptInFlag(CmdArgs, options::OPT_fstack_clash_protection,
                    options::OPT_fno_stack_clash_protection);
}

static void RenderTrivialAutoVarInitOptions(const Driver &D,
                                            const ToolChain &TC,
                                            const ArgList &Args,
                                            ArgStringList &CmdArgs) {
  auto DefaultTrivialAutoVarInit = TC.GetDefaultTrivialAutoVarInit();
  StringRef TrivialAutoVarInit = "";

  for (const Arg *A : Args) {
    switch (A->getOption().getID()) {
    default:
      continue;
    case options::OPT_ftrivial_auto_var_init: {
      A->claim();
      StringRef Val = A->getValue();
      if (Val == "uninitialized" || Val == "zero" || Val == "pattern")
        TrivialAutoVarInit = Val;
      else
        D.Diag(diag::err_drv_unsupported_option_argument)
            << A->getSpelling() << Val;
      break;
    }
    }
  }

  if (TrivialAutoVarInit.empty())
    switch (DefaultTrivialAutoVarInit) {
    case LangOptions::TrivialAutoVarInitKind::Uninitialized:
      break;
    case LangOptions::TrivialAutoVarInitKind::Pattern:
      TrivialAutoVarInit = "pattern";
      break;
    case LangOptions::TrivialAutoVarInitKind::Zero:
      TrivialAutoVarInit = "zero";
      break;
    }

  if (!TrivialAutoVarInit.empty()) {
    CmdArgs.push_back(
        Args.MakeArgString("-ftrivial-auto-var-init=" + TrivialAutoVarInit));
  }

  if (Arg *A =
          Args.getLastArg(options::OPT_ftrivial_auto_var_init_stop_after)) {
    if (!Args.hasArg(options::OPT_ftrivial_auto_var_init) ||
        StringRef(
            Args.getLastArg(options::OPT_ftrivial_auto_var_init)->getValue()) ==
            "uninitialized")
      D.Diag(diag::err_drv_trivial_auto_var_init_stop_after_missing_dependency);
    A->claim();
    StringRef Val = A->getValue();
    if (std::stoi(Val.str()) <= 0)
      D.Diag(diag::err_drv_trivial_auto_var_init_stop_after_invalid_value);
    CmdArgs.push_back(
        Args.MakeArgString("-ftrivial-auto-var-init-stop-after=" + Val));
  }

  if (Arg *A = Args.getLastArg(options::OPT_ftrivial_auto_var_init_max_size)) {
    if (!Args.hasArg(options::OPT_ftrivial_auto_var_init) ||
        StringRef(
            Args.getLastArg(options::OPT_ftrivial_auto_var_init)->getValue()) ==
            "uninitialized")
      D.Diag(diag::err_drv_trivial_auto_var_init_max_size_missing_dependency);
    A->claim();
    StringRef Val = A->getValue();
    if (std::stoi(Val.str()) <= 0)
      D.Diag(diag::err_drv_trivial_auto_var_init_max_size_invalid_value);
    CmdArgs.push_back(
        Args.MakeArgString("-ftrivial-auto-var-init-max-size=" + Val));
  }
}

static void RenderOpenCLOptions(const ArgList &Args, ArgStringList &CmdArgs,
                                types::ID InputType) {
  // cl-denorms-are-zero is not forwarded. It is translated into a generic flag
  // for denormal flushing handling based on the target.
  const unsigned ForwardedArguments[] = {
      options::OPT_cl_opt_disable,
      options::OPT_cl_strict_aliasing,
      options::OPT_cl_single_precision_constant,
      options::OPT_cl_finite_math_only,
      options::OPT_cl_kernel_arg_info,
      options::OPT_cl_unsafe_math_optimizations,
      options::OPT_cl_fast_relaxed_math,
      options::OPT_cl_mad_enable,
      options::OPT_cl_no_signed_zeros,
      options::OPT_cl_fp32_correctly_rounded_divide_sqrt,
      options::OPT_cl_uniform_work_group_size
  };

  if (Arg *A = Args.getLastArg(options::OPT_cl_std_EQ)) {
    std::string CLStdStr = std::string("-cl-std=") + A->getValue();
    CmdArgs.push_back(Args.MakeArgString(CLStdStr));
  } else if (Arg *A = Args.getLastArg(options::OPT_cl_ext_EQ)) {
    std::string CLExtStr = std::string("-cl-ext=") + A->getValue();
    CmdArgs.push_back(Args.MakeArgString(CLExtStr));
  }

  if (Args.hasArg(options::OPT_cl_finite_math_only)) {
    CmdArgs.push_back("-menable-no-infs");
    CmdArgs.push_back("-menable-no-nans");
  }

  for (const auto &Arg : ForwardedArguments)
    if (const auto *A = Args.getLastArg(Arg))
      CmdArgs.push_back(Args.MakeArgString(A->getOption().getPrefixedName()));

  // Only add the default headers if we are compiling OpenCL sources.
  if ((types::isOpenCL(InputType) ||
       (Args.hasArg(options::OPT_cl_std_EQ) && types::isSrcFile(InputType))) &&
      !Args.hasArg(options::OPT_cl_no_stdinc)) {
    CmdArgs.push_back("-finclude-default-header");
    CmdArgs.push_back("-fdeclare-opencl-builtins");
  }
}

static void RenderHLSLOptions(const ArgList &Args, ArgStringList &CmdArgs,
                              types::ID InputType) {
  const unsigned ForwardedArguments[] = {
      options::OPT_dxil_validator_version,
      options::OPT_res_may_alias,
      options::OPT_D,
      options::OPT_I,
      options::OPT_O,
      options::OPT_emit_llvm,
      options::OPT_emit_obj,
      options::OPT_disable_llvm_passes,
      options::OPT_fnative_half_type,
      options::OPT_fnative_int16_type,
      options::OPT_hlsl_entrypoint,
      options::OPT_fdx_rootsignature_define,
      options::OPT_fdx_rootsignature_version,
      options::OPT_fhlsl_spv_use_unknown_image_format,
      options::OPT_fhlsl_spv_enable_maximal_reconvergence};
  if (!types::isHLSL(InputType))
    return;
  for (const auto &Arg : ForwardedArguments)
    if (const auto *A = Args.getLastArg(Arg))
      A->renderAsInput(Args, CmdArgs);
  // Add the default headers if dxc_no_stdinc is not set.
  if (!Args.hasArg(options::OPT_dxc_no_stdinc) &&
      !Args.hasArg(options::OPT_nostdinc))
    CmdArgs.push_back("-finclude-default-header");
}

static void RenderOpenACCOptions(const Driver &D, const ArgList &Args,
                                 ArgStringList &CmdArgs, types::ID InputType) {
  if (!Args.hasArg(options::OPT_fopenacc))
    return;

  CmdArgs.push_back("-fopenacc");
}

static void RenderBuiltinOptions(const ToolChain &TC, const llvm::Triple &T,
                                 const ArgList &Args, ArgStringList &CmdArgs) {
  // -fbuiltin is default unless -mkernel is used.
  bool UseBuiltins =
      Args.hasFlag(options::OPT_fbuiltin, options::OPT_fno_builtin,
                   !Args.hasArg(options::OPT_mkernel));
  if (!UseBuiltins)
    CmdArgs.push_back("-fno-builtin");

  // -ffreestanding implies -fno-builtin.
  if (Args.hasArg(options::OPT_ffreestanding))
    UseBuiltins = false;

  // Process the -fno-builtin-* options.
  for (const Arg *A : Args.filtered(options::OPT_fno_builtin_)) {
    A->claim();

    // If -fno-builtin is specified, then there's no need to pass the option to
    // the frontend.
    if (UseBuiltins)
      A->render(Args, CmdArgs);
  }
}

bool Driver::getDefaultModuleCachePath(SmallVectorImpl<char> &Result) {
  if (const char *Str = std::getenv("CLANG_MODULE_CACHE_PATH")) {
    Twine Path{Str};
    Path.toVector(Result);
    return Path.getSingleStringRef() != "";
  }
  if (llvm::sys::path::cache_directory(Result)) {
    llvm::sys::path::append(Result, "clang");
    llvm::sys::path::append(Result, "ModuleCache");
    return true;
  }
  return false;
}

llvm::SmallString<256>
clang::driver::tools::getCXX20NamedModuleOutputPath(const ArgList &Args,
                                                    const char *BaseInput) {
  if (Arg *ModuleOutputEQ = Args.getLastArg(options::OPT_fmodule_output_EQ))
    return StringRef(ModuleOutputEQ->getValue());

  SmallString<256> OutputPath;
  if (Arg *FinalOutput = Args.getLastArg(options::OPT_o);
      FinalOutput && Args.hasArg(options::OPT_c))
    OutputPath = FinalOutput->getValue();
  else
    OutputPath = BaseInput;

  const char *Extension = types::getTypeTempSuffix(types::TY_ModuleFile);
  llvm::sys::path::replace_extension(OutputPath, Extension);
  return OutputPath;
}

static bool RenderModulesOptions(Compilation &C, const Driver &D,
                                 const ArgList &Args, const InputInfo &Input,
                                 const InputInfo &Output, bool HaveStd20,
                                 ArgStringList &CmdArgs) {
  const bool IsCXX = types::isCXX(Input.getType());
  const bool HaveStdCXXModules = IsCXX && HaveStd20;
  bool HaveModules = HaveStdCXXModules;

  // -fmodules enables the use of precompiled modules (off by default).
  // Users can pass -fno-cxx-modules to turn off modules support for
  // C++/Objective-C++ programs.
  const bool AllowedInCXX = Args.hasFlag(options::OPT_fcxx_modules,
                                         options::OPT_fno_cxx_modules, true);
  bool HaveClangModules = false;
  if (Args.hasFlag(options::OPT_fmodules, options::OPT_fno_modules, false)) {
    if (AllowedInCXX || !IsCXX) {
      CmdArgs.push_back("-fmodules");
      HaveClangModules = true;
    }
  }

  HaveModules |= HaveClangModules;

  if (HaveModules && !AllowedInCXX)
    CmdArgs.push_back("-fno-cxx-modules");

  // -fmodule-maps enables implicit reading of module map files. By default,
  // this is enabled if we are using Clang's flavor of precompiled modules.
  if (Args.hasFlag(options::OPT_fimplicit_module_maps,
                   options::OPT_fno_implicit_module_maps, HaveClangModules))
    CmdArgs.push_back("-fimplicit-module-maps");

  // -fmodules-decluse checks that modules used are declared so (off by default)
  Args.addOptInFlag(CmdArgs, options::OPT_fmodules_decluse,
                    options::OPT_fno_modules_decluse);

  // -fmodules-strict-decluse is like -fmodule-decluse, but also checks that
  // all #included headers are part of modules.
  if (Args.hasFlag(options::OPT_fmodules_strict_decluse,
                   options::OPT_fno_modules_strict_decluse, false))
    CmdArgs.push_back("-fmodules-strict-decluse");

  Args.addOptOutFlag(CmdArgs, options::OPT_fmodulemap_allow_subdirectory_search,
                     options::OPT_fno_modulemap_allow_subdirectory_search);

  // -fno-implicit-modules turns off implicitly compiling modules on demand.
  bool ImplicitModules = false;
  if (!Args.hasFlag(options::OPT_fimplicit_modules,
                    options::OPT_fno_implicit_modules, HaveClangModules)) {
    if (HaveModules)
      CmdArgs.push_back("-fno-implicit-modules");
  } else if (HaveModules) {
    ImplicitModules = true;
    // -fmodule-cache-path specifies where our implicitly-built module files
    // should be written.
    SmallString<128> Path;
    if (Arg *A = Args.getLastArg(options::OPT_fmodules_cache_path))
      Path = A->getValue();

    bool HasPath = true;
    if (C.isForDiagnostics()) {
      // When generating crash reports, we want to emit the modules along with
      // the reproduction sources, so we ignore any provided module path.
      Path = Output.getFilename();
      llvm::sys::path::replace_extension(Path, ".cache");
      llvm::sys::path::append(Path, "modules");
    } else if (Path.empty()) {
      // No module path was provided: use the default.
      HasPath = Driver::getDefaultModuleCachePath(Path);
    }

    // `HasPath` will only be false if getDefaultModuleCachePath() fails.
    // That being said, that failure is unlikely and not caching is harmless.
    if (HasPath) {
      const char Arg[] = "-fmodules-cache-path=";
      Path.insert(Path.begin(), Arg, Arg + strlen(Arg));
      CmdArgs.push_back(Args.MakeArgString(Path));
    }
  }

  if (HaveModules) {
    if (Args.hasFlag(options::OPT_fprebuilt_implicit_modules,
                     options::OPT_fno_prebuilt_implicit_modules, false))
      CmdArgs.push_back("-fprebuilt-implicit-modules");
    if (Args.hasFlag(options::OPT_fmodules_validate_input_files_content,
                     options::OPT_fno_modules_validate_input_files_content,
                     false))
      CmdArgs.push_back("-fvalidate-ast-input-files-content");
  }

  // -fmodule-name specifies the module that is currently being built (or
  // used for header checking by -fmodule-maps).
  Args.AddLastArg(CmdArgs, options::OPT_fmodule_name_EQ);

  // -fmodule-map-file can be used to specify files containing module
  // definitions.
  Args.AddAllArgs(CmdArgs, options::OPT_fmodule_map_file);

  // -fbuiltin-module-map can be used to load the clang
  // builtin headers modulemap file.
  if (Args.hasArg(options::OPT_fbuiltin_module_map)) {
    SmallString<128> BuiltinModuleMap(D.ResourceDir);
    llvm::sys::path::append(BuiltinModuleMap, "include");
    llvm::sys::path::append(BuiltinModuleMap, "module.modulemap");
    if (llvm::sys::fs::exists(BuiltinModuleMap))
      CmdArgs.push_back(
          Args.MakeArgString("-fmodule-map-file=" + BuiltinModuleMap));
  }

  // The -fmodule-file=<name>=<file> form specifies the mapping of module
  // names to precompiled module files (the module is loaded only if used).
  // The -fmodule-file=<file> form can be used to unconditionally load
  // precompiled module files (whether used or not).
  if (HaveModules || Input.getType() == clang::driver::types::TY_ModuleFile) {
    Args.AddAllArgs(CmdArgs, options::OPT_fmodule_file);

    // -fprebuilt-module-path specifies where to load the prebuilt module files.
    for (const Arg *A : Args.filtered(options::OPT_fprebuilt_module_path)) {
      CmdArgs.push_back(Args.MakeArgString(
          std::string("-fprebuilt-module-path=") + A->getValue()));
      A->claim();
    }
  } else
    Args.ClaimAllArgs(options::OPT_fmodule_file);

  // When building modules and generating crashdumps, we need to dump a module
  // dependency VFS alongside the output.
  if (HaveClangModules && C.isForDiagnostics()) {
    SmallString<128> VFSDir(Output.getFilename());
    llvm::sys::path::replace_extension(VFSDir, ".cache");
    // Add the cache directory as a temp so the crash diagnostics pick it up.
    C.addTempFile(Args.MakeArgString(VFSDir));

    llvm::sys::path::append(VFSDir, "vfs");
    CmdArgs.push_back("-module-dependency-dir");
    CmdArgs.push_back(Args.MakeArgString(VFSDir));
  }

  if (HaveClangModules)
    Args.AddLastArg(CmdArgs, options::OPT_fmodules_user_build_path);

  // Pass through all -fmodules-ignore-macro arguments.
  Args.AddAllArgs(CmdArgs, options::OPT_fmodules_ignore_macro);
  Args.AddLastArg(CmdArgs, options::OPT_fmodules_prune_interval);
  Args.AddLastArg(CmdArgs, options::OPT_fmodules_prune_after);

  if (HaveClangModules) {
    Args.AddLastArg(CmdArgs, options::OPT_fbuild_session_timestamp);

    if (Arg *A = Args.getLastArg(options::OPT_fbuild_session_file)) {
      if (Args.hasArg(options::OPT_fbuild_session_timestamp))
        D.Diag(diag::err_drv_argument_not_allowed_with)
            << A->getAsString(Args) << "-fbuild-session-timestamp";

      llvm::sys::fs::file_status Status;
      if (llvm::sys::fs::status(A->getValue(), Status))
        D.Diag(diag::err_drv_no_such_file) << A->getValue();
      CmdArgs.push_back(Args.MakeArgString(
          "-fbuild-session-timestamp=" +
          Twine((uint64_t)std::chrono::duration_cast<std::chrono::seconds>(
                    Status.getLastModificationTime().time_since_epoch())
                    .count())));
    }

    if (Args.getLastArg(
            options::OPT_fmodules_validate_once_per_build_session)) {
      if (!Args.getLastArg(options::OPT_fbuild_session_timestamp,
                           options::OPT_fbuild_session_file))
        D.Diag(diag::err_drv_modules_validate_once_requires_timestamp);

      Args.AddLastArg(CmdArgs,
                      options::OPT_fmodules_validate_once_per_build_session);
    }

    if (Args.hasFlag(options::OPT_fmodules_validate_system_headers,
                     options::OPT_fno_modules_validate_system_headers,
                     ImplicitModules))
      CmdArgs.push_back("-fmodules-validate-system-headers");

    Args.AddLastArg(CmdArgs,
                    options::OPT_fmodules_disable_diagnostic_validation);
  } else {
    Args.ClaimAllArgs(options::OPT_fbuild_session_timestamp);
    Args.ClaimAllArgs(options::OPT_fbuild_session_file);
    Args.ClaimAllArgs(options::OPT_fmodules_validate_once_per_build_session);
    Args.ClaimAllArgs(options::OPT_fmodules_validate_system_headers);
    Args.ClaimAllArgs(options::OPT_fno_modules_validate_system_headers);
    Args.ClaimAllArgs(options::OPT_fmodules_disable_diagnostic_validation);
  }

  // FIXME: We provisionally don't check ODR violations for decls in the global
  // module fragment.
  CmdArgs.push_back("-fskip-odr-check-in-gmf");

  if (Input.getType() == driver::types::TY_CXXModule ||
      Input.getType() == driver::types::TY_PP_CXXModule) {
    if (!Args.hasArg(options::OPT_fno_modules_reduced_bmi))
      CmdArgs.push_back("-fmodules-reduced-bmi");

    if (Args.hasArg(options::OPT_fmodule_output_EQ))
      Args.AddLastArg(CmdArgs, options::OPT_fmodule_output_EQ);
    else if (!Args.hasArg(options::OPT__precompile) ||
             Args.hasArg(options::OPT_fmodule_output))
      // If --precompile is specified, we will always generate a module file if
      // we're compiling an importable module unit. This is fine even if the
      // compilation process won't reach the point of generating the module file
      // (e.g., in the preprocessing mode), since the attached flag
      // '-fmodule-output' is useless.
      //
      // But if '--precompile' is specified, it might be annoying to always
      // generate the module file as '--precompile' will generate the module
      // file anyway.
      CmdArgs.push_back(Args.MakeArgString(
          "-fmodule-output=" +
          getCXX20NamedModuleOutputPath(Args, Input.getBaseInput())));
  }

  if (Args.hasArg(options::OPT_fmodules_reduced_bmi) &&
      Args.hasArg(options::OPT__precompile) &&
      (!Args.hasArg(options::OPT_o) ||
       Args.getLastArg(options::OPT_o)->getValue() ==
           getCXX20NamedModuleOutputPath(Args, Input.getBaseInput()))) {
    D.Diag(diag::err_drv_reduced_module_output_overrided);
  }

  // Noop if we see '-fmodules-reduced-bmi' or `-fno-modules-reduced-bmi` with
  // other translation units than module units. This is more user friendly to
  // allow end uers to enable this feature without asking for help from build
  // systems.
  Args.ClaimAllArgs(options::OPT_fmodules_reduced_bmi);
  Args.ClaimAllArgs(options::OPT_fno_modules_reduced_bmi);

  // We need to include the case the input file is a module file here.
  // Since the default compilation model for C++ module interface unit will
  // create temporary module file and compile the temporary module file
  // to get the object file. Then the `-fmodule-output` flag will be
  // brought to the second compilation process. So we have to claim it for
  // the case too.
  if (Input.getType() == driver::types::TY_CXXModule ||
      Input.getType() == driver::types::TY_PP_CXXModule ||
      Input.getType() == driver::types::TY_ModuleFile) {
    Args.ClaimAllArgs(options::OPT_fmodule_output);
    Args.ClaimAllArgs(options::OPT_fmodule_output_EQ);
  }

  if (Args.hasArg(options::OPT_fmodules_embed_all_files))
    CmdArgs.push_back("-fmodules-embed-all-files");

  return HaveModules;
}

static void RenderCharacterOptions(const ArgList &Args, const llvm::Triple &T,
                                   ArgStringList &CmdArgs) {
  // -fsigned-char is default.
  if (const Arg *A = Args.getLastArg(options::OPT_fsigned_char,
                                     options::OPT_fno_signed_char,
                                     options::OPT_funsigned_char,
                                     options::OPT_fno_unsigned_char)) {
    if (A->getOption().matches(options::OPT_funsigned_char) ||
        A->getOption().matches(options::OPT_fno_signed_char)) {
      CmdArgs.push_back("-fno-signed-char");
    }
  } else if (!isSignedCharDefault(T)) {
    CmdArgs.push_back("-fno-signed-char");
  }

  // The default depends on the language standard.
  Args.AddLastArg(CmdArgs, options::OPT_fchar8__t, options::OPT_fno_char8__t);

  if (const Arg *A = Args.getLastArg(options::OPT_fshort_wchar,
                                     options::OPT_fno_short_wchar)) {
    if (A->getOption().matches(options::OPT_fshort_wchar)) {
      CmdArgs.push_back("-fwchar-type=short");
      CmdArgs.push_back("-fno-signed-wchar");
    } else {
      bool IsARM = T.isARM() || T.isThumb() || T.isAArch64();
      CmdArgs.push_back("-fwchar-type=int");
      if (T.isOSzOS() ||
          (IsARM && !(T.isOSWindows() || T.isOSNetBSD() || T.isOSOpenBSD())))
        CmdArgs.push_back("-fno-signed-wchar");
      else
        CmdArgs.push_back("-fsigned-wchar");
    }
  } else if (T.isOSzOS())
    CmdArgs.push_back("-fno-signed-wchar");
}

static void RenderObjCOptions(const ToolChain &TC, const Driver &D,
                              const llvm::Triple &T, const ArgList &Args,
                              ObjCRuntime &Runtime, bool InferCovariantReturns,
                              const InputInfo &Input, ArgStringList &CmdArgs) {
  const llvm::Triple::ArchType Arch = TC.getArch();

  // -fobjc-dispatch-method is only relevant with the nonfragile-abi, and legacy
  // is the default. Except for deployment target of 10.5, next runtime is
  // always legacy dispatch and -fno-objc-legacy-dispatch gets ignored silently.
  if (Runtime.isNonFragile()) {
    if (!Args.hasFlag(options::OPT_fobjc_legacy_dispatch,
                      options::OPT_fno_objc_legacy_dispatch,
                      Runtime.isLegacyDispatchDefaultForArch(Arch))) {
      if (TC.UseObjCMixedDispatch())
        CmdArgs.push_back("-fobjc-dispatch-method=mixed");
      else
        CmdArgs.push_back("-fobjc-dispatch-method=non-legacy");
    }
  }

  // When ObjectiveC legacy runtime is in effect on MacOSX, turn on the option
  // to do Array/Dictionary subscripting by default.
  if (Arch == llvm::Triple::x86 && T.isMacOSX() &&
      Runtime.getKind() == ObjCRuntime::FragileMacOSX && Runtime.isNeXTFamily())
    CmdArgs.push_back("-fobjc-subscripting-legacy-runtime");

  // Allow -fno-objc-arr to trump -fobjc-arr/-fobjc-arc.
  // NOTE: This logic is duplicated in ToolChains.cpp.
  if (isObjCAutoRefCount(Args)) {
    TC.CheckObjCARC();

    CmdArgs.push_back("-fobjc-arc");

    // FIXME: It seems like this entire block, and several around it should be
    // wrapped in isObjC, but for now we just use it here as this is where it
    // was being used previously.
    if (types::isCXX(Input.getType()) && types::isObjC(Input.getType())) {
      if (TC.GetCXXStdlibType(Args) == ToolChain::CST_Libcxx)
        CmdArgs.push_back("-fobjc-arc-cxxlib=libc++");
      else
        CmdArgs.push_back("-fobjc-arc-cxxlib=libstdc++");
    }

    // Allow the user to enable full exceptions code emission.
    // We default off for Objective-C, on for Objective-C++.
    if (Args.hasFlag(options::OPT_fobjc_arc_exceptions,
                     options::OPT_fno_objc_arc_exceptions,
                     /*Default=*/types::isCXX(Input.getType())))
      CmdArgs.push_back("-fobjc-arc-exceptions");
  }

  // Silence warning for full exception code emission options when explicitly
  // set to use no ARC.
  if (Args.hasArg(options::OPT_fno_objc_arc)) {
    Args.ClaimAllArgs(options::OPT_fobjc_arc_exceptions);
    Args.ClaimAllArgs(options::OPT_fno_objc_arc_exceptions);
  }

  // Allow the user to control whether messages can be converted to runtime
  // functions.
  if (types::isObjC(Input.getType())) {
    auto *Arg = Args.getLastArg(
        options::OPT_fobjc_convert_messages_to_runtime_calls,
        options::OPT_fno_objc_convert_messages_to_runtime_calls);
    if (Arg &&
        Arg->getOption().matches(
            options::OPT_fno_objc_convert_messages_to_runtime_calls))
      CmdArgs.push_back("-fno-objc-convert-messages-to-runtime-calls");
  }

  // -fobjc-infer-related-result-type is the default, except in the Objective-C
  // rewriter.
  if (InferCovariantReturns)
    CmdArgs.push_back("-fno-objc-infer-related-result-type");

  // Pass down -fobjc-weak or -fno-objc-weak if present.
  if (types::isObjC(Input.getType())) {
    auto WeakArg =
        Args.getLastArg(options::OPT_fobjc_weak, options::OPT_fno_objc_weak);
    if (!WeakArg) {
      // nothing to do
    } else if (!Runtime.allowsWeak()) {
      if (WeakArg->getOption().matches(options::OPT_fobjc_weak))
        D.Diag(diag::err_objc_weak_unsupported);
    } else {
      WeakArg->render(Args, CmdArgs);
    }
  }

  if (Args.hasArg(options::OPT_fobjc_disable_direct_methods_for_testing))
    CmdArgs.push_back("-fobjc-disable-direct-methods-for-testing");
}

static void RenderDiagnosticsOptions(const Driver &D, const ArgList &Args,
                                     ArgStringList &CmdArgs) {
  bool CaretDefault = true;
  bool ColumnDefault = true;

  if (const Arg *A = Args.getLastArg(options::OPT__SLASH_diagnostics_classic,
                                     options::OPT__SLASH_diagnostics_column,
                                     options::OPT__SLASH_diagnostics_caret)) {
    switch (A->getOption().getID()) {
    case options::OPT__SLASH_diagnostics_caret:
      CaretDefault = true;
      ColumnDefault = true;
      break;
    case options::OPT__SLASH_diagnostics_column:
      CaretDefault = false;
      ColumnDefault = true;
      break;
    case options::OPT__SLASH_diagnostics_classic:
      CaretDefault = false;
      ColumnDefault = false;
      break;
    }
  }

  // -fcaret-diagnostics is default.
  if (!Args.hasFlag(options::OPT_fcaret_diagnostics,
                    options::OPT_fno_caret_diagnostics, CaretDefault))
    CmdArgs.push_back("-fno-caret-diagnostics");

  Args.addOptOutFlag(CmdArgs, options::OPT_fdiagnostics_fixit_info,
                     options::OPT_fno_diagnostics_fixit_info);
  Args.addOptOutFlag(CmdArgs, options::OPT_fdiagnostics_show_option,
                     options::OPT_fno_diagnostics_show_option);

  if (const Arg *A =
          Args.getLastArg(options::OPT_fdiagnostics_show_category_EQ)) {
    CmdArgs.push_back("-fdiagnostics-show-category");
    CmdArgs.push_back(A->getValue());
  }

  Args.addOptInFlag(CmdArgs, options::OPT_fdiagnostics_show_hotness,
                    options::OPT_fno_diagnostics_show_hotness);

  if (const Arg *A =
          Args.getLastArg(options::OPT_fdiagnostics_hotness_threshold_EQ)) {
    std::string Opt =
        std::string("-fdiagnostics-hotness-threshold=") + A->getValue();
    CmdArgs.push_back(Args.MakeArgString(Opt));
  }

  if (const Arg *A =
          Args.getLastArg(options::OPT_fdiagnostics_misexpect_tolerance_EQ)) {
    std::string Opt =
        std::string("-fdiagnostics-misexpect-tolerance=") + A->getValue();
    CmdArgs.push_back(Args.MakeArgString(Opt));
  }

  if (const Arg *A = Args.getLastArg(options::OPT_fdiagnostics_format_EQ)) {
    CmdArgs.push_back("-fdiagnostics-format");
    CmdArgs.push_back(A->getValue());
    if (StringRef(A->getValue()) == "sarif" ||
        StringRef(A->getValue()) == "SARIF")
      D.Diag(diag::warn_drv_sarif_format_unstable);
  }

  if (const Arg *A = Args.getLastArg(
          options::OPT_fdiagnostics_show_note_include_stack,
          options::OPT_fno_diagnostics_show_note_include_stack)) {
    const Option &O = A->getOption();
    if (O.matches(options::OPT_fdiagnostics_show_note_include_stack))
      CmdArgs.push_back("-fdiagnostics-show-note-include-stack");
    else
      CmdArgs.push_back("-fno-diagnostics-show-note-include-stack");
  }

  handleColorDiagnosticsArgs(D, Args, CmdArgs);

  if (Args.hasArg(options::OPT_fansi_escape_codes))
    CmdArgs.push_back("-fansi-escape-codes");

  Args.addOptOutFlag(CmdArgs, options::OPT_fshow_source_location,
                     options::OPT_fno_show_source_location);

  Args.addOptOutFlag(CmdArgs, options::OPT_fdiagnostics_show_line_numbers,
                     options::OPT_fno_diagnostics_show_line_numbers);

  if (Args.hasArg(options::OPT_fdiagnostics_absolute_paths))
    CmdArgs.push_back("-fdiagnostics-absolute-paths");

  if (!Args.hasFlag(options::OPT_fshow_column, options::OPT_fno_show_column,
                    ColumnDefault))
    CmdArgs.push_back("-fno-show-column");

  Args.addOptOutFlag(CmdArgs, options::OPT_fspell_checking,
                     options::OPT_fno_spell_checking);

  Args.addLastArg(CmdArgs, options::OPT_warning_suppression_mappings_EQ);
}

static void renderDwarfFormat(const Driver &D, const llvm::Triple &T,
                              const ArgList &Args, ArgStringList &CmdArgs,
                              unsigned DwarfVersion) {
  auto *DwarfFormatArg =
      Args.getLastArg(options::OPT_gdwarf64, options::OPT_gdwarf32);
  if (!DwarfFormatArg)
    return;

  if (DwarfFormatArg->getOption().matches(options::OPT_gdwarf64)) {
    if (DwarfVersion < 3)
      D.Diag(diag::err_drv_argument_only_allowed_with)
          << DwarfFormatArg->getAsString(Args) << "DWARFv3 or greater";
    else if (!T.isArch64Bit())
      D.Diag(diag::err_drv_argument_only_allowed_with)
          << DwarfFormatArg->getAsString(Args) << "64 bit architecture";
    else if (!T.isOSBinFormatELF())
      D.Diag(diag::err_drv_argument_only_allowed_with)
          << DwarfFormatArg->getAsString(Args) << "ELF platforms";
  }

  DwarfFormatArg->render(Args, CmdArgs);
}

static void
renderDebugOptions(const ToolChain &TC, const Driver &D, const llvm::Triple &T,
                   const ArgList &Args, types::ID InputType,
                   ArgStringList &CmdArgs, const InputInfo &Output,
                   llvm::codegenoptions::DebugInfoKind &DebugInfoKind,
                   DwarfFissionKind &DwarfFission) {
  bool IRInput = isLLVMIR(InputType);
  bool PlainCOrCXX = isDerivedFromC(InputType) && !isCuda(InputType) &&
                     !isHIP(InputType) && !isObjC(InputType) &&
                     !isOpenCL(InputType);

  if (Args.hasFlag(options::OPT_fdebug_info_for_profiling,
                   options::OPT_fno_debug_info_for_profiling, false) &&
      checkDebugInfoOption(
          Args.getLastArg(options::OPT_fdebug_info_for_profiling), Args, D, TC))
    CmdArgs.push_back("-fdebug-info-for-profiling");

  // The 'g' groups options involve a somewhat intricate sequence of decisions
  // about what to pass from the driver to the frontend, but by the time they
  // reach cc1 they've been factored into three well-defined orthogonal choices:
  //  * what level of debug info to generate
  //  * what dwarf version to write
  //  * what debugger tuning to use
  // This avoids having to monkey around further in cc1 other than to disable
  // codeview if not running in a Windows environment. Perhaps even that
  // decision should be made in the driver as well though.
  llvm::DebuggerKind DebuggerTuning = TC.getDefaultDebuggerTuning();

  bool SplitDWARFInlining =
      Args.hasFlag(options::OPT_fsplit_dwarf_inlining,
                   options::OPT_fno_split_dwarf_inlining, false);

  // Normally -gsplit-dwarf is only useful with -gN. For IR input, Clang does
  // object file generation and no IR generation, -gN should not be needed. So
  // allow -gsplit-dwarf with either -gN or IR input.
  if (IRInput || Args.hasArg(options::OPT_g_Group)) {
    // FIXME: -gsplit-dwarf on AIX is currently unimplemented.
    if (TC.getTriple().isOSAIX() && Args.hasArg(options::OPT_gsplit_dwarf)) {
      D.Diag(diag::err_drv_unsupported_opt_for_target)
          << Args.getLastArg(options::OPT_gsplit_dwarf)->getSpelling()
          << TC.getTriple().str();
      return;
    }
    Arg *SplitDWARFArg;
    DwarfFission = getDebugFissionKind(D, Args, SplitDWARFArg);
    if (DwarfFission != DwarfFissionKind::None &&
        !checkDebugInfoOption(SplitDWARFArg, Args, D, TC)) {
      DwarfFission = DwarfFissionKind::None;
      SplitDWARFInlining = false;
    }
  }
  if (const Arg *A = Args.getLastArg(options::OPT_g_Group)) {
    DebugInfoKind = llvm::codegenoptions::DebugInfoConstructor;

    // If the last option explicitly specified a debug-info level, use it.
    if (checkDebugInfoOption(A, Args, D, TC) &&
        A->getOption().matches(options::OPT_gN_Group)) {
      DebugInfoKind = debugLevelToInfoKind(*A);
      // For -g0 or -gline-tables-only, drop -gsplit-dwarf. This gets a bit more
      // complicated if you've disabled inline info in the skeleton CUs
      // (SplitDWARFInlining) - then there's value in composing split-dwarf and
      // line-tables-only, so let those compose naturally in that case.
      if (DebugInfoKind == llvm::codegenoptions::NoDebugInfo ||
          DebugInfoKind == llvm::codegenoptions::DebugDirectivesOnly ||
          (DebugInfoKind == llvm::codegenoptions::DebugLineTablesOnly &&
           SplitDWARFInlining))
        DwarfFission = DwarfFissionKind::None;
    }
  }

  // If a debugger tuning argument appeared, remember it.
  bool HasDebuggerTuning = false;
  if (const Arg *A =
          Args.getLastArg(options::OPT_gTune_Group, options::OPT_ggdbN_Group)) {
    HasDebuggerTuning = true;
    if (checkDebugInfoOption(A, Args, D, TC)) {
      if (A->getOption().matches(options::OPT_glldb))
        DebuggerTuning = llvm::DebuggerKind::LLDB;
      else if (A->getOption().matches(options::OPT_gsce))
        DebuggerTuning = llvm::DebuggerKind::SCE;
      else if (A->getOption().matches(options::OPT_gdbx))
        DebuggerTuning = llvm::DebuggerKind::DBX;
      else
        DebuggerTuning = llvm::DebuggerKind::GDB;
    }
  }

  // If a -gdwarf argument appeared, remember it.
  bool EmitDwarf = false;
  if (const Arg *A = getDwarfNArg(Args))
    EmitDwarf = checkDebugInfoOption(A, Args, D, TC);

  bool EmitCodeView = false;
  if (const Arg *A = Args.getLastArg(options::OPT_gcodeview))
    EmitCodeView = checkDebugInfoOption(A, Args, D, TC);

  // If the user asked for debug info but did not explicitly specify -gcodeview
  // or -gdwarf, ask the toolchain for the default format.
  if (!EmitCodeView && !EmitDwarf &&
      DebugInfoKind != llvm::codegenoptions::NoDebugInfo) {
    switch (TC.getDefaultDebugFormat()) {
    case llvm::codegenoptions::DIF_CodeView:
      EmitCodeView = true;
      break;
    case llvm::codegenoptions::DIF_DWARF:
      EmitDwarf = true;
      break;
    }
  }

  unsigned RequestedDWARFVersion = 0; // DWARF version requested by the user
  unsigned EffectiveDWARFVersion = 0; // DWARF version TC can generate. It may
                                      // be lower than what the user wanted.
  if (EmitDwarf) {
    RequestedDWARFVersion = getDwarfVersion(TC, Args);
    // Clamp effective DWARF version to the max supported by the toolchain.
    EffectiveDWARFVersion =
        std::min(RequestedDWARFVersion, TC.getMaxDwarfVersion());
  } else {
    Args.ClaimAllArgs(options::OPT_fdebug_default_version);
  }

  // -gline-directives-only supported only for the DWARF debug info.
  if (RequestedDWARFVersion == 0 &&
      DebugInfoKind == llvm::codegenoptions::DebugDirectivesOnly)
    DebugInfoKind = llvm::codegenoptions::NoDebugInfo;

  // strict DWARF is set to false by default. But for DBX, we need it to be set
  // as true by default.
  if (const Arg *A = Args.getLastArg(options::OPT_gstrict_dwarf))
    (void)checkDebugInfoOption(A, Args, D, TC);
  if (Args.hasFlag(options::OPT_gstrict_dwarf, options::OPT_gno_strict_dwarf,
                   DebuggerTuning == llvm::DebuggerKind::DBX))
    CmdArgs.push_back("-gstrict-dwarf");

  // And we handle flag -grecord-gcc-switches later with DWARFDebugFlags.
  Args.ClaimAllArgs(options::OPT_g_flags_Group);

  // Column info is included by default for everything except SCE and
  // CodeView if not use sampling PGO. Clang doesn't track end columns, just
  // starting columns, which, in theory, is fine for CodeView (and PDB).  In
  // practice, however, the Microsoft debuggers don't handle missing end columns
  // well, and the AIX debugger DBX also doesn't handle the columns well, so
  // it's better not to include any column info.
  if (const Arg *A = Args.getLastArg(options::OPT_gcolumn_info))
    (void)checkDebugInfoOption(A, Args, D, TC);
  if (!Args.hasFlag(options::OPT_gcolumn_info, options::OPT_gno_column_info,
                    !(EmitCodeView && !getLastProfileSampleUseArg(Args)) &&
                        (DebuggerTuning != llvm::DebuggerKind::SCE &&
                         DebuggerTuning != llvm::DebuggerKind::DBX)))
    CmdArgs.push_back("-gno-column-info");

  // FIXME: Move backend command line options to the module.
  if (Args.hasFlag(options::OPT_gmodules, options::OPT_gno_modules, false)) {
    // If -gline-tables-only or -gline-directives-only is the last option it
    // wins.
    if (checkDebugInfoOption(Args.getLastArg(options::OPT_gmodules), Args, D,
                             TC)) {
      if (DebugInfoKind != llvm::codegenoptions::DebugLineTablesOnly &&
          DebugInfoKind != llvm::codegenoptions::DebugDirectivesOnly) {
        DebugInfoKind = llvm::codegenoptions::DebugInfoConstructor;
        CmdArgs.push_back("-dwarf-ext-refs");
        CmdArgs.push_back("-fmodule-format=obj");
      }
    }
  }

  if (T.isOSBinFormatELF() && SplitDWARFInlining)
    CmdArgs.push_back("-fsplit-dwarf-inlining");

  // After we've dealt with all combinations of things that could
  // make DebugInfoKind be other than std::nullopt or DebugLineTablesOnly,
  // figure out if we need to "upgrade" it to standalone debug info.
  // We parse these two '-f' options whether or not they will be used,
  // to claim them even if you wrote "-fstandalone-debug -gline-tables-only"
  bool NeedFullDebug = Args.hasFlag(
      options::OPT_fstandalone_debug, options::OPT_fno_standalone_debug,
      DebuggerTuning == llvm::DebuggerKind::LLDB ||
          TC.GetDefaultStandaloneDebug());
  if (const Arg *A = Args.getLastArg(options::OPT_fstandalone_debug))
    (void)checkDebugInfoOption(A, Args, D, TC);

  if (DebugInfoKind == llvm::codegenoptions::LimitedDebugInfo ||
      DebugInfoKind == llvm::codegenoptions::DebugInfoConstructor) {
    if (Args.hasFlag(options::OPT_fno_eliminate_unused_debug_types,
                     options::OPT_feliminate_unused_debug_types, false))
      DebugInfoKind = llvm::codegenoptions::UnusedTypeInfo;
    else if (NeedFullDebug)
      DebugInfoKind = llvm::codegenoptions::FullDebugInfo;
  }

  if (Args.hasFlag(options::OPT_gembed_source, options::OPT_gno_embed_source,
                   false)) {
    // Source embedding is a vendor extension to DWARF v5. By now we have
    // checked if a DWARF version was stated explicitly, and have otherwise
    // fallen back to the target default, so if this is still not at least 5
    // we emit an error.
    const Arg *A = Args.getLastArg(options::OPT_gembed_source);
    if (RequestedDWARFVersion < 5)
      D.Diag(diag::err_drv_argument_only_allowed_with)
          << A->getAsString(Args) << "-gdwarf-5";
    else if (EffectiveDWARFVersion < 5)
      // The toolchain has reduced allowed dwarf version, so we can't enable
      // -gembed-source.
      D.Diag(diag::warn_drv_dwarf_version_limited_by_target)
          << A->getAsString(Args) << TC.getTripleString() << 5
          << EffectiveDWARFVersion;
    else if (checkDebugInfoOption(A, Args, D, TC))
      CmdArgs.push_back("-gembed-source");
  }

  // Enable Key Instructions by default if we're emitting DWARF, the language is
  // plain C or C++, and optimisations are enabled.
  Arg *OptLevel = Args.getLastArg(options::OPT_O_Group);
  bool KeyInstructionsOnByDefault =
      EmitDwarf && PlainCOrCXX && OptLevel &&
      !OptLevel->getOption().matches(options::OPT_O0);
  if (Args.hasFlag(options::OPT_gkey_instructions,
                   options::OPT_gno_key_instructions,
                   KeyInstructionsOnByDefault))
    CmdArgs.push_back("-gkey-instructions");

  if (!Args.hasFlag(options::OPT_gstructor_decl_linkage_names,
                    options::OPT_gno_structor_decl_linkage_names, true))
    CmdArgs.push_back("-gno-structor-decl-linkage-names");

  if (EmitCodeView) {
    CmdArgs.push_back("-gcodeview");

    Args.addOptInFlag(CmdArgs, options::OPT_gcodeview_ghash,
                      options::OPT_gno_codeview_ghash);

    Args.addOptOutFlag(CmdArgs, options::OPT_gcodeview_command_line,
                       options::OPT_gno_codeview_command_line);
  }

  Args.addOptOutFlag(CmdArgs, options::OPT_ginline_line_tables,
                     options::OPT_gno_inline_line_tables);

  // When emitting remarks, we need at least debug lines in the output.
  if (willEmitRemarks(Args) &&
      DebugInfoKind <= llvm::codegenoptions::DebugDirectivesOnly)
    DebugInfoKind = llvm::codegenoptions::DebugLineTablesOnly;

  // Adjust the debug info kind for the given toolchain.
  TC.adjustDebugInfoKind(DebugInfoKind, Args);

  // On AIX, the debugger tuning option can be omitted if it is not explicitly
  // set.
  RenderDebugEnablingArgs(Args, CmdArgs, DebugInfoKind, EffectiveDWARFVersion,
                          T.isOSAIX() && !HasDebuggerTuning
                              ? llvm::DebuggerKind::Default
                              : DebuggerTuning);

  // -fdebug-macro turns on macro debug info generation.
  if (Args.hasFlag(options::OPT_fdebug_macro, options::OPT_fno_debug_macro,
                   false))
    if (checkDebugInfoOption(Args.getLastArg(options::OPT_fdebug_macro), Args,
                             D, TC))
      CmdArgs.push_back("-debug-info-macro");

  // -fno-system-debug turns off debug info generation for system headers
  if (!Args.hasFlag(options::OPT_fsystem_debug, options::OPT_fno_system_debug,
                    true))
    CmdArgs.push_back("-fno-system-debug");

  // -ggnu-pubnames turns on gnu style pubnames in the backend.
  const auto *PubnamesArg =
      Args.getLastArg(options::OPT_ggnu_pubnames, options::OPT_gno_gnu_pubnames,
                      options::OPT_gpubnames, options::OPT_gno_pubnames);
  if (DwarfFission != DwarfFissionKind::None ||
      (PubnamesArg && checkDebugInfoOption(PubnamesArg, Args, D, TC))) {
    const bool OptionSet =
        (PubnamesArg &&
         (PubnamesArg->getOption().matches(options::OPT_gpubnames) ||
          PubnamesArg->getOption().matches(options::OPT_ggnu_pubnames)));
    if ((DebuggerTuning != llvm::DebuggerKind::LLDB || OptionSet) &&
        (!PubnamesArg ||
         (!PubnamesArg->getOption().matches(options::OPT_gno_gnu_pubnames) &&
          !PubnamesArg->getOption().matches(options::OPT_gno_pubnames))))
      CmdArgs.push_back(PubnamesArg && PubnamesArg->getOption().matches(
                                           options::OPT_gpubnames)
                            ? "-gpubnames"
                            : "-ggnu-pubnames");
  }
  const auto *SimpleTemplateNamesArg =
      Args.getLastArg(options::OPT_gsimple_template_names,
                      options::OPT_gno_simple_template_names);
  bool ForwardTemplateParams = DebuggerTuning == llvm::DebuggerKind::SCE;
  if (SimpleTemplateNamesArg &&
      checkDebugInfoOption(SimpleTemplateNamesArg, Args, D, TC)) {
    const auto &Opt = SimpleTemplateNamesArg->getOption();
    if (Opt.matches(options::OPT_gsimple_template_names)) {
      ForwardTemplateParams = true;
      CmdArgs.push_back("-gsimple-template-names=simple");
    }
  }

  // Emit DW_TAG_template_alias for template aliases? True by default for SCE.
  bool UseDebugTemplateAlias =
      DebuggerTuning == llvm::DebuggerKind::SCE && RequestedDWARFVersion >= 4;
  if (const auto *DebugTemplateAlias = Args.getLastArg(
          options::OPT_gtemplate_alias, options::OPT_gno_template_alias)) {
    // DW_TAG_template_alias is only supported from DWARFv5 but if a user
    // asks for it we should let them have it (if the target supports it).
    if (checkDebugInfoOption(DebugTemplateAlias, Args, D, TC)) {
      const auto &Opt = DebugTemplateAlias->getOption();
      UseDebugTemplateAlias = Opt.matches(options::OPT_gtemplate_alias);
    }
  }
  if (UseDebugTemplateAlias)
    CmdArgs.push_back("-gtemplate-alias");

  if (const Arg *A = Args.getLastArg(options::OPT_gsrc_hash_EQ)) {
    StringRef v = A->getValue();
    CmdArgs.push_back(Args.MakeArgString("-gsrc-hash=" + v));
  }

  Args.addOptInFlag(CmdArgs, options::OPT_fdebug_ranges_base_address,
                    options::OPT_fno_debug_ranges_base_address);

  // -gdwarf-aranges turns on the emission of the aranges section in the
  // backend.
  if (const Arg *A = Args.getLastArg(options::OPT_gdwarf_aranges);
      A && checkDebugInfoOption(A, Args, D, TC)) {
    CmdArgs.push_back("-mllvm");
    CmdArgs.push_back("-generate-arange-section");
  }

  Args.addOptInFlag(CmdArgs, options::OPT_fforce_dwarf_frame,
                    options::OPT_fno_force_dwarf_frame);

  bool EnableTypeUnits = false;
  if (Args.hasFlag(options::OPT_fdebug_types_section,
                   options::OPT_fno_debug_types_section, false)) {
    if (!(T.isOSBinFormatELF() || T.isOSBinFormatWasm())) {
      D.Diag(diag::err_drv_unsupported_opt_for_target)
          << Args.getLastArg(options::OPT_fdebug_types_section)
                 ->getAsString(Args)
          << T.getTriple();
    } else if (checkDebugInfoOption(
                   Args.getLastArg(options::OPT_fdebug_types_section), Args, D,
                   TC)) {
      EnableTypeUnits = true;
      CmdArgs.push_back("-mllvm");
      CmdArgs.push_back("-generate-type-units");
    }
  }

  if (const Arg *A =
          Args.getLastArg(options::OPT_gomit_unreferenced_methods,
                          options::OPT_gno_omit_unreferenced_methods))
    (void)checkDebugInfoOption(A, Args, D, TC);
  if (Args.hasFlag(options::OPT_gomit_unreferenced_methods,
                   options::OPT_gno_omit_unreferenced_methods, false) &&
      (DebugInfoKind == llvm::codegenoptions::DebugInfoConstructor ||
       DebugInfoKind == llvm::codegenoptions::LimitedDebugInfo) &&
      !EnableTypeUnits) {
    CmdArgs.push_back("-gomit-unreferenced-methods");
  }

  // To avoid join/split of directory+filename, the integrated assembler prefers
  // the directory form of .file on all DWARF versions. GNU as doesn't allow the
  // form before DWARF v5.
  if (!Args.hasFlag(options::OPT_fdwarf_directory_asm,
                    options::OPT_fno_dwarf_directory_asm,
                    TC.useIntegratedAs() || EffectiveDWARFVersion >= 5))
    CmdArgs.push_back("-fno-dwarf-directory-asm");

  // Decide how to render forward declarations of template instantiations.
  // SCE wants full descriptions, others just get them in the name.
  if (ForwardTemplateParams)
    CmdArgs.push_back("-debug-forward-template-params");

  // Do we need to explicitly import anonymous namespaces into the parent
  // scope?
  if (DebuggerTuning == llvm::DebuggerKind::SCE)
    CmdArgs.push_back("-dwarf-explicit-import");

  renderDwarfFormat(D, T, Args, CmdArgs, EffectiveDWARFVersion);
  RenderDebugInfoCompressionArgs(Args, CmdArgs, D, TC);

  // This controls whether or not we perform JustMyCode instrumentation.
  if (Args.hasFlag(options::OPT_fjmc, options::OPT_fno_jmc, false)) {
    if (TC.getTriple().isOSBinFormatELF() ||
        TC.getTriple().isWindowsMSVCEnvironment()) {
      if (DebugInfoKind >= llvm::codegenoptions::DebugInfoConstructor)
        CmdArgs.push_back("-fjmc");
      else if (D.IsCLMode())
        D.Diag(clang::diag::warn_drv_jmc_requires_debuginfo) << "/JMC"
                                                             << "'/Zi', '/Z7'";
      else
        D.Diag(clang::diag::warn_drv_jmc_requires_debuginfo) << "-fjmc"
                                                             << "-g";
    } else {
      D.Diag(clang::diag::warn_drv_fjmc_for_elf_only);
    }
  }

  // Add in -fdebug-compilation-dir if necessary.
  const char *DebugCompilationDir =
      addDebugCompDirArg(Args, CmdArgs, D.getVFS());

  addDebugPrefixMapArg(D, TC, Args, CmdArgs);

  // Add the output path to the object file for CodeView debug infos.
  if (EmitCodeView && Output.isFilename())
    addDebugObjectName(Args, CmdArgs, DebugCompilationDir,
                       Output.getFilename());
}

/// Check whether the given input tree contains any wrapper actions
static bool ContainsWrapperAction(const Action *A) {
  if (isa<OffloadWrapperJobAction>(A))
    return true;
  for (const auto &AI : A->inputs())
    if (ContainsWrapperAction(AI))
      return true;

  return false;
}

// Put together an external compiler compilation call which is used instead
// of the clang invocation for the host compile of an offload compilation.
// Enabling command line:  clang++ -fsycl -fsycl-host-compiler=<HostExe>
//                         <ClangOpts> -fsycl-host-compiler-options=<HostOpts>
// Any <ClangOpts> used which are phase limiting (preprocessing, assembly,
// object generation) are specifically handled here by specifying the
// equivalent phase limiting option(s).
// It is expected that any user <HostOpts> options passed will be placed
// after any implied options set here.  This will have overriding behaviors
// for any options which are considered to be evaluated from left to right.
// Specifying any <HostOpts> option which conficts any of the implied options
// will result in undefined behavior.  Potential conflicting options:
//  * Output specification options (-o, -Fo, -Fa, etc)
//  * Phase limiting options (-E, -c, -P, etc)
void Clang::ConstructHostCompilerJob(Compilation &C, const JobAction &JA,
                                     const InputInfo &Output,
                                     const InputInfoList &Inputs,
                                     const llvm::opt::ArgList &TCArgs) const {

  // The Host compilation step that occurs here is constructed based on the
  // input from the user.  This consists of the compiler to call and the
  // options that will be used during the compilation.
  ArgStringList HostCompileArgs;
  const InputInfo &InputFile = Inputs.front();
  const ToolChain &TC = getToolChain();

  // Input file.
  HostCompileArgs.push_back(InputFile.getFilename());

  // When performing the host compilation, we are expecting to only be
  // creating intermediate files, namely preprocessor output, assembly or
  // object files.
  // We are making assumptions in regards to what options are used to
  // generate these intermediate files.
  //                gcc/g++/clang/clang++/default | cl
  //  Object:                   -c                | -c
  //  Preprocessed:             -E                | -P -Fi<file>
  //  Assembly:                 -S                | -c -Fa<file>
  //  Header Input:        -include <file>        | -FI <file>
  //
  // The options used are determined by the compiler name and target triple.
  Arg *HostCompilerDefArg =
      TCArgs.getLastArg(options::OPT_fsycl_host_compiler_EQ);
  assert(HostCompilerDefArg && "Expected host compiler designation.");

  bool OutputAdded = false;
  StringRef CompilerName =
      llvm::sys::path::stem(HostCompilerDefArg->getValue());
  if (CompilerName.empty())
    TC.getDriver().Diag(diag::err_drv_missing_arg_mtp)
        << HostCompilerDefArg->getAsString(TCArgs);
  // FIXME: Consider requiring user input to specify a compatibility class
  // to determine the type of host compiler being used.
  SmallVector<StringRef, 4> MSVCCompilers = {"cl", "clang-cl", "icl"};
  bool IsMSVCHostCompiler =
      std::find(MSVCCompilers.begin(), MSVCCompilers.end(), CompilerName) !=
      MSVCCompilers.end();

  auto addMSVCOutputFile = [&](StringRef Opt) {
    SmallString<128> OutOpt(Opt);
    OutOpt += Output.getFilename();
    HostCompileArgs.push_back(TCArgs.MakeArgString(OutOpt));
    OutputAdded = true;
  };
  // By default: pass /Zc:__cplusplus if we see a MSVC compiler.
  // Users can disable this through
  // -fsycl-host-compiler-options=/Zc:__cplusplus-
  // It overrides the default option.
  if (IsMSVCHostCompiler)
    HostCompileArgs.push_back("/Zc:__cplusplus");

  if (TCArgs.hasArg(options::OPT_fpreview_breaking_changes)) {
    HostCompileArgs.push_back(IsMSVCHostCompiler ? "/D" : "-D");
    HostCompileArgs.push_back("__INTEL_PREVIEW_BREAKING_CHANGES");
  }

  // FIXME: Reuse existing toolchains which are already supported to put
  // together the options.
  // FIXME: For any potential obscure host compilers that do not use the
  // 'standard' set of options, we should provide a user interface that allows
  // users to override the implied options.
  if (isa<PreprocessJobAction>(JA)) {
    if (IsMSVCHostCompiler) {
      // Check the output file, if it is 'stdout' we want to use -E.
      if (StringRef(Output.getFilename()) == "-") {
        HostCompileArgs.push_back("-E");
        OutputAdded = true;
      } else {
        HostCompileArgs.push_back("-P");
        addMSVCOutputFile("-Fi");
      }
    } else
      HostCompileArgs.push_back("-E");
  } else if (isa<AssembleJobAction>(JA)) {
    HostCompileArgs.push_back("-c");
    if (IsMSVCHostCompiler)
      addMSVCOutputFile("-Fo");
  } else {
    assert((isa<CompileJobAction, BackendJobAction>(JA)) &&
           "Invalid action for external host compilation tool.");
    if (JA.getType() == types::TY_PP_Asm) {
      if (IsMSVCHostCompiler) {
        HostCompileArgs.push_back("-c");
        addMSVCOutputFile("-Fa");
        // The MSVC Compiler does not have a way to just create the assembly
        // file so we create the assembly file and object file, and redirect
        // the object file to a temporary.
        std::string ObjTmpName = C.getDriver().GetTemporaryPath("host", "obj");
        StringRef WrapperFileName =
            C.addTempFile(C.getArgs().MakeArgString(ObjTmpName));
        SmallString<128> ObjOutOpt("-Fo");
        ObjOutOpt += WrapperFileName;
        HostCompileArgs.push_back(C.getArgs().MakeArgString(ObjOutOpt));
      } else
        HostCompileArgs.push_back("-S");
    } else {
      TC.getDriver().Diag(diag::err_drv_output_type_with_host_compiler);
    }
  }

  // Add the integration header.
  StringRef Header =
      TC.getDriver().getIntegrationHeader(InputFile.getBaseInput());
  if (types::getPreprocessedType(InputFile.getType()) != types::TY_INVALID &&
      !Header.empty()) {
    HostCompileArgs.push_back(IsMSVCHostCompiler ? "-FI" : "-include");
    HostCompileArgs.push_back(TCArgs.MakeArgString(Header));
  }

  // Add directory in which the original source file resides, as there could
  // be headers that need to be picked up from there.
  SmallString<128> SourcePath(InputFile.getBaseInput());
  llvm::sys::path::remove_filename(SourcePath);
  if (!SourcePath.empty()) {
    HostCompileArgs.push_back(IsMSVCHostCompiler ? "-I" : "-iquote");
    HostCompileArgs.push_back(TCArgs.MakeArgString(SourcePath));
  } else if (llvm::ErrorOr<std::string> CWD =
                 TC.getDriver().getVFS().getCurrentWorkingDirectory()) {
    HostCompileArgs.push_back(IsMSVCHostCompiler ? "-I" : "-iquote");
    HostCompileArgs.push_back(TCArgs.MakeArgString(*CWD));
  }

  // Add /external:W0 for MSVC based compilation. We are using /external:I
  // which requires /external:Wn upon usage. Use of /external:W0 disables
  // warnings from headers that are included with /external:I.
  if (IsMSVCHostCompiler)
    HostCompileArgs.push_back("/external:W0");

  if (!TCArgs.hasArg(options::OPT_nostdlibinc, options::OPT_nostdinc)) {
    // Add default header search directories.
    SmallString<128> BaseDir(C.getDriver().Dir);
    llvm::sys::path::append(BaseDir, "..", "include");
    SmallString<128> SYCLDir(BaseDir);
    llvm::sys::path::append(SYCLDir, "sycl");
    // This is used to provide our wrappers around STL headers that provide
    // additional functions/template specializations when the user includes
    // those STL headers in their programs (e.g., <complex>).
    SmallString<128> STLWrappersDir(SYCLDir);
    llvm::sys::path::append(STLWrappersDir, "stl_wrappers");
    // Add the SYCL specific header directories as system directories for non
    // MSVC compilers.
    HostCompileArgs.push_back(IsMSVCHostCompiler ? "/external:I" : "-isystem");
    HostCompileArgs.push_back(TCArgs.MakeArgString(SYCLDir));
    HostCompileArgs.push_back(IsMSVCHostCompiler ? "/external:I" : "-isystem");
    HostCompileArgs.push_back(TCArgs.MakeArgString(STLWrappersDir));
    HostCompileArgs.push_back(IsMSVCHostCompiler ? "/external:I" : "-isystem");
    HostCompileArgs.push_back(TCArgs.MakeArgString(BaseDir));
  }

  if (!OutputAdded) {
    // Add output file to the command line.  This is assumed to be prefaced
    // with the '-o' option that is used to designate the output file.
    HostCompileArgs.push_back("-o");
    HostCompileArgs.push_back(Output.getFilename());
  }

  SmallString<128> ExecPath;
  if (HostCompilerDefArg) {
    ExecPath = HostCompilerDefArg->getValue();
    if (!ExecPath.empty() && ExecPath == llvm::sys::path::stem(ExecPath))
      // Use PATH to find executable passed in from -fsycl-host-compiler.
      if (llvm::ErrorOr<std::string> Prog =
              llvm::sys::findProgramByName(ExecPath))
        ExecPath = *Prog;
  }

  // Add any user-specified arguments.
  if (Arg *HostCompilerOptsArg =
          TCArgs.getLastArg(options::OPT_fsycl_host_compiler_options_EQ)) {
    SmallVector<const char *, 8> TargetArgs;
    llvm::BumpPtrAllocator BPA;
    llvm::StringSaver S(BPA);
    // Tokenize the string.
    llvm::cl::TokenizeGNUCommandLine(HostCompilerOptsArg->getValue(), S,
                                     TargetArgs);
    llvm::transform(TargetArgs, std::back_inserter(HostCompileArgs),
                    [&TCArgs](StringRef A) { return TCArgs.MakeArgString(A); });
  }
  const Tool *T = TC.SelectTool(JA);
  auto Cmd = std::make_unique<Command>(JA, *T, ResponseFileSupport::None(),
                                       TCArgs.MakeArgString(ExecPath),
                                       HostCompileArgs, ArrayRef<InputInfo>{});

  C.addCommand(std::move(Cmd));
}

static void ProcessVSRuntimeLibrary(const ToolChain &TC, const ArgList &Args,
                                    ArgStringList &CmdArgs) {
  unsigned RTOptionID = options::OPT__SLASH_MT;

  bool isSPIROrSPIRV = TC.getTriple().isSPIROrSPIRV();
  bool isSYCL = Args.hasArg(options::OPT_fsycl);
  // For SYCL Windows, /MD is the default.
  if (isSYCL)
    RTOptionID = options::OPT__SLASH_MD;

  if (Args.hasArg(options::OPT__SLASH_LDd))
    // The /LDd option implies /MTd (/MDd for SYCL). The dependent lib part
    // can be overridden, but defining _DEBUG is sticky.
    RTOptionID = isSYCL ? options::OPT__SLASH_MDd : options::OPT__SLASH_MTd;

  Arg *SetArg = nullptr;
  if (Arg *A = Args.getLastArg(options::OPT__SLASH_M_Group)) {
    RTOptionID = A->getOption().getID();
    SetArg = A;
  }

  if (Arg *A = Args.getLastArg(options::OPT_fms_runtime_lib_EQ)) {
    RTOptionID = llvm::StringSwitch<unsigned>(A->getValue())
                     .Case("static", options::OPT__SLASH_MT)
                     .Case("static_dbg", options::OPT__SLASH_MTd)
                     .Case("dll", options::OPT__SLASH_MD)
                     .Case("dll_dbg", options::OPT__SLASH_MDd)
                     .Default(options::OPT__SLASH_MT);
    SetArg = A;
  }
  if (isSYCL && !isSPIROrSPIRV && SetArg &&
      (RTOptionID == options::OPT__SLASH_MT ||
       RTOptionID == options::OPT__SLASH_MTd))
    // Use of /MT or /MTd is not supported for SYCL.
    TC.getDriver().Diag(clang::diag::err_drv_argument_not_allowed_with)
        << SetArg->getOption().getName() << "-fsycl";

  enum { addDEBUG = 0x1, addMT = 0x2, addDLL = 0x4 };
  auto addPreDefines = [&](unsigned Defines) {
    if (Defines & addDEBUG)
      CmdArgs.push_back("-D_DEBUG");
    if (Defines & addMT && !isSPIROrSPIRV)
      CmdArgs.push_back("-D_MT");
    if (Defines & addDLL && !isSPIROrSPIRV)
      CmdArgs.push_back("-D_DLL");
  };
  StringRef FlagForCRT;
  switch (RTOptionID) {
  case options::OPT__SLASH_MD:
    addPreDefines((Args.hasArg(options::OPT__SLASH_LDd) ? addDEBUG : 0x0) |
                  addMT | addDLL);
    FlagForCRT = "--dependent-lib=msvcrt";
    break;
  case options::OPT__SLASH_MDd:
    addPreDefines(addDEBUG | addMT | addDLL);
    FlagForCRT = "--dependent-lib=msvcrtd";
    break;
  case options::OPT__SLASH_MT:
    addPreDefines((Args.hasArg(options::OPT__SLASH_LDd) ? addDEBUG : 0x0) |
                  addMT);
    CmdArgs.push_back("-flto-visibility-public-std");
    FlagForCRT = "--dependent-lib=libcmt";
    break;
  case options::OPT__SLASH_MTd:
    addPreDefines(addDEBUG | addMT);
    CmdArgs.push_back("-flto-visibility-public-std");
    FlagForCRT = "--dependent-lib=libcmtd";
    break;
  default:
    llvm_unreachable("Unexpected option ID.");
  }

  if (Args.hasArg(options::OPT_fms_omit_default_lib)) {
    CmdArgs.push_back("-D_VC_NODEFAULTLIB");
  } else {
    CmdArgs.push_back(FlagForCRT.data());

    // This provides POSIX compatibility (maps 'open' to '_open'), which most
    // users want.  The /Za flag to cl.exe turns this off, but it's not
    // implemented in clang.
    CmdArgs.push_back("--dependent-lib=oldnames");
    // Add SYCL dependent library
    if (Args.hasArg(options::OPT_fsycl) &&
        !Args.hasArg(options::OPT_nolibsycl)) {
      SmallString<128> SYCLLibName("sycl" SYCL_MAJOR_VERSION);
      if (Args.hasArg(options::OPT_fpreview_breaking_changes))
        SYCLLibName += "-preview";
      if (RTOptionID == options::OPT__SLASH_MDd)
        SYCLLibName += "d";
      CmdArgs.push_back(
          Args.MakeArgString(Twine("--dependent-lib=") + SYCLLibName));
      CmdArgs.push_back("--dependent-lib=sycl-devicelib-host");
    }
  }

  // All Arm64EC object files implicitly add softintrin.lib. This is necessary
  // even if the file doesn't actually refer to any of the routines because
  // the CRT itself has incomplete dependency markings.
  if (TC.getTriple().isWindowsArm64EC())
    CmdArgs.push_back("--dependent-lib=softintrin");
}

void Clang::ConstructJob(Compilation &C, const JobAction &JA,
                         const InputInfo &Output, const InputInfoList &Inputs,
                         const ArgList &Args, const char *LinkingOutput) const {
  const auto &TC = getToolChain();
  const llvm::Triple &RawTriple = TC.getTriple();
  llvm::Triple Triple = TC.getEffectiveTriple();
  std::string TripleStr = Triple.getTriple();

  bool KernelOrKext =
      Args.hasArg(options::OPT_mkernel, options::OPT_fapple_kext);
  const Driver &D = TC.getDriver();
  ArgStringList CmdArgs;
  bool NoOffloadFP32PrecDiv = false;
  bool NoOffloadFP32PrecSqrt = false;

  assert(Inputs.size() >= 1 && "Must have at least one input.");
  // CUDA/HIP compilation may have multiple inputs (source file + results of
  // device-side compilations). OpenMP device jobs also take the host IR as a
  // second input. Module precompilation accepts a list of header files to
  // include as part of the module. API extraction accepts a list of header
  // files whose API information is emitted in the output. All other jobs are
  // expected to have exactly one input. SYCL compilation only expects a
  // single input.
  // SYCL host jobs accept the integration header from the device-side
  // compilation as a second input.
  bool IsCuda = JA.isOffloading(Action::OFK_Cuda);
  bool IsCudaDevice = JA.isDeviceOffloading(Action::OFK_Cuda);
  bool IsHIP = JA.isOffloading(Action::OFK_HIP);
  bool IsHIPDevice = JA.isDeviceOffloading(Action::OFK_HIP);
  bool IsSYCL = JA.isOffloading(Action::OFK_SYCL);
  bool IsSYCLDevice = JA.isDeviceOffloading(Action::OFK_SYCL);
  bool IsOpenMPDevice = JA.isDeviceOffloading(Action::OFK_OpenMP);
  bool IsExtractAPI = isa<ExtractAPIJobAction>(JA);
  bool IsDeviceOffloadAction = !(JA.isDeviceOffloading(Action::OFK_None) ||
                                 JA.isDeviceOffloading(Action::OFK_Host));
  bool IsHostOffloadingAction =
      JA.isHostOffloading(Action::OFK_OpenMP) ||
      (JA.isHostOffloading(C.getActiveOffloadKinds()) &&
       Args.hasFlag(options::OPT_offload_new_driver,
                    options::OPT_no_offload_new_driver,
                    C.isOffloadingHostKind(Action::OFK_Cuda)));

  bool IsRDCMode =
      Args.hasFlag(options::OPT_fgpu_rdc, options::OPT_fno_gpu_rdc, IsSYCL);
  auto LTOMode = IsDeviceOffloadAction ? D.getOffloadLTOMode() : D.getLTOMode();
  bool IsUsingLTO = LTOMode != LTOK_None;
  const bool IsSYCLCUDACompat = isSYCLCudaCompatEnabled(Args);

  // Perform the SYCL host compilation using an external compiler if the user
  // requested.
  if (Args.hasArg(options::OPT_fsycl_host_compiler_EQ) && IsSYCL &&
      !IsSYCLDevice) {
    ConstructHostCompilerJob(C, JA, Output, Inputs, Args);
    return;
  }

  // Extract API doesn't have a main input file, so invent a fake one as a
  // placeholder.
  InputInfo ExtractAPIPlaceholderInput(Inputs[0].getType(), "extract-api",
                                       "extract-api");

  const InputInfo &Input =
      IsExtractAPI ? ExtractAPIPlaceholderInput : Inputs[0];

  InputInfoList ExtractAPIInputs;
  InputInfoList HostOffloadingInputs;
  const InputInfo *CudaDeviceInput = nullptr;
  const InputInfo *OpenMPDeviceInput = nullptr;
  const InputInfo *SYCLDeviceInput = nullptr;
  for (const InputInfo &I : Inputs) {
    if (&I == &Input || I.getType() == types::TY_Nothing) {
      // This is the primary input or contains nothing.
    } else if (IsExtractAPI) {
      auto ExpectedInputType = ExtractAPIPlaceholderInput.getType();
      if (I.getType() != ExpectedInputType) {
        D.Diag(diag::err_drv_extract_api_wrong_kind)
            << I.getFilename() << types::getTypeName(I.getType())
            << types::getTypeName(ExpectedInputType);
      }
      ExtractAPIInputs.push_back(I);
    } else if (IsHostOffloadingAction) {
      HostOffloadingInputs.push_back(I);
    } else if ((IsCuda || IsHIP) && !CudaDeviceInput) {
      CudaDeviceInput = &I;
    } else if (IsOpenMPDevice && !OpenMPDeviceInput) {
      OpenMPDeviceInput = &I;
    } else if (IsSYCL && !SYCLDeviceInput) {
      SYCLDeviceInput = &I;
    } else {
      llvm_unreachable("unexpectedly given multiple inputs");
    }
  }

  const llvm::Triple *AuxTriple =
      (IsSYCL || IsCuda || IsHIP) ? TC.getAuxTriple() : nullptr;
  bool IsWindowsMSVC = RawTriple.isWindowsMSVCEnvironment();
  bool IsUEFI = RawTriple.isUEFI();
  bool IsIAMCU = RawTriple.isOSIAMCU();

  // Adjust IsWindowsXYZ for CUDA/HIP/SYCL compilations.  Even when compiling in
  // device mode (i.e., getToolchain().getTriple() is NVPTX/AMDGCN, not
  // Windows), we need to pass Windows-specific flags to cc1.
  if (IsCuda || IsHIP || IsSYCL)
    IsWindowsMSVC |= AuxTriple && AuxTriple->isWindowsMSVCEnvironment();

  // Adjust for SYCL NativeCPU compilations.  When compiling in device mode, the
  // first compilation uses the NativeCPU target for LLVM IR generation, the
  // second compilation uses the host target for machine code generation.
  if (IsSYCL && IsSYCLDevice && Triple.isNativeCPU() && AuxTriple &&
      isa<AssembleJobAction>(JA)) {
    Triple = *AuxTriple;
    TripleStr = Triple.getTriple();
  }

  // C++ is not supported for IAMCU.
  if (IsIAMCU && types::isCXX(Input.getType()))
    D.Diag(diag::err_drv_clang_unsupported) << "C++ for IAMCU";

  // Invoke ourselves in -cc1 mode.
  //
  // FIXME: Implement custom jobs for internal actions.
  CmdArgs.push_back("-cc1");

  // Add the "effective" target triple.
  CmdArgs.push_back("-triple");
  CmdArgs.push_back(Args.MakeArgString(TripleStr));

  if (const Arg *MJ = Args.getLastArg(options::OPT_MJ)) {
    DumpCompilationDatabase(C, MJ->getValue(), TripleStr, Output, Input, Args);
    Args.ClaimAllArgs(options::OPT_MJ);
  } else if (const Arg *GenCDBFragment =
                 Args.getLastArg(options::OPT_gen_cdb_fragment_path)) {
    DumpCompilationDatabaseFragmentToDir(GenCDBFragment->getValue(), C,
                                         TripleStr, Output, Input, Args);
    Args.ClaimAllArgs(options::OPT_gen_cdb_fragment_path);
  }

  if (IsCuda || IsHIP) {
    // We have to pass the triple of the host if compiling for a CUDA/HIP device
    // and vice-versa.
    std::string NormalizedTriple;
    if (JA.isDeviceOffloading(Action::OFK_Cuda) ||
        JA.isDeviceOffloading(Action::OFK_HIP))
      NormalizedTriple = C.getSingleOffloadToolChain<Action::OFK_Host>()
                             ->getTriple()
                             .normalize();
    else {
      // Host-side compilation.
      NormalizedTriple =
          (IsCuda ? C.getOffloadToolChains(Action::OFK_Cuda).first->second
                  : C.getOffloadToolChains(Action::OFK_HIP).first->second)
              ->getTriple()
              .normalize();
      if (IsCuda) {
        // We need to figure out which CUDA version we're compiling for, as that
        // determines how we load and launch GPU kernels.
        auto *CTC = static_cast<const toolchains::CudaToolChain *>(
            C.getSingleOffloadToolChain<Action::OFK_Cuda>());
        assert(CTC && "Expected valid CUDA Toolchain.");
        if (CTC && CTC->CudaInstallation.version() != CudaVersion::UNKNOWN)
          CmdArgs.push_back(Args.MakeArgString(
              Twine("-target-sdk-version=") +
              CudaVersionToString(CTC->CudaInstallation.version())));
        // Unsized function arguments used for variadics were introduced in
        // CUDA-9.0. We still do not support generating code that actually uses
        // variadic arguments yet, but we do need to allow parsing them as
        // recent CUDA headers rely on that.
        // https://github.com/llvm/llvm-project/issues/58410
        if (CTC->CudaInstallation.version() >= CudaVersion::CUDA_90)
          CmdArgs.push_back("-fcuda-allow-variadic-functions");
      }
    }
    CmdArgs.push_back("-aux-triple");
    CmdArgs.push_back(Args.MakeArgString(NormalizedTriple));

    if (JA.isDeviceOffloading(Action::OFK_HIP) &&
        (getToolChain().getTriple().isAMDGPU() ||
         (getToolChain().getTriple().isSPIRV() &&
          getToolChain().getTriple().getVendor() == llvm::Triple::AMD))) {
      // Device side compilation printf
      if (Args.getLastArg(options::OPT_mprintf_kind_EQ)) {
        CmdArgs.push_back(Args.MakeArgString(
            "-mprintf-kind=" +
            Args.getLastArgValue(options::OPT_mprintf_kind_EQ)));
        // Force compiler error on invalid conversion specifiers
        CmdArgs.push_back(
            Args.MakeArgString("-Werror=format-invalid-specifier"));
      }
    }
  }

  bool SkipO =
      Args.hasArg(options::OPT_fsycl_link_EQ) && ContainsWrapperAction(&JA);
  const Arg *OArg = Args.getLastArg(options::OPT_O_Group);
  // Optimization level for CodeGen.
  // When compiling a wrapped binary, do not optimize.
  if (!SkipO && OArg) {
      if (OArg->getOption().matches(options::OPT_O4)) {
        CmdArgs.push_back("-O3");
        D.Diag(diag::warn_O4_is_O3);
      } else {
        OArg->render(Args, CmdArgs);
      }
  }

  // Unconditionally claim the printf option now to avoid unused diagnostic.
  if (const Arg *PF = Args.getLastArg(options::OPT_mprintf_kind_EQ))
    PF->claim();

  Arg *SYCLStdArg = Args.getLastArg(options::OPT_sycl_std_EQ);

  if (IsSYCL) {
    if (IsSYCLDevice) {
      if (Triple.isNVPTX()) {
        StringRef GPUArchName = JA.getOffloadingArch();
        // TODO: Once default arch is moved to at least SM_53, empty arch should
        // also result in the flag added.
        if (!GPUArchName.empty() &&
            StringToOffloadArch(GPUArchName) >= OffloadArch::SM_53)
          CmdArgs.push_back("-fnative-half-type");
      }
      // Pass the triple of host when doing SYCL
      llvm::Triple AuxT = C.getDefaultToolChain().getTriple();
      std::string NormalizedTriple = AuxT.normalize();
      CmdArgs.push_back("-aux-triple");
      CmdArgs.push_back(Args.MakeArgString(NormalizedTriple));

      // We want to compile sycl kernels.
      CmdArgs.push_back("-fsycl-is-device");
      CmdArgs.push_back("-fdeclare-spirv-builtins");

      // Set the atomic profile update flag to increment counters atomically.
      CmdArgs.push_back("-fprofile-update=atomic");

      // Set O2 optimization level by default
      if (!Args.getLastArg(options::OPT_O_Group))
        CmdArgs.push_back("-O2");

      if (!Args.hasFlag(options::OPT_fsycl_early_optimizations,
                        options::OPT_fno_sycl_early_optimizations, true))
        CmdArgs.push_back("-fno-sycl-early-optimizations");
      else if (RawTriple.isSPIROrSPIRV()) {
        // Set `sycl-opt` option to configure LLVM passes for SPIR/SPIR-V target
        CmdArgs.push_back("-mllvm");
        CmdArgs.push_back("-sycl-opt");
      }
      if (RawTriple.isNativeCPU()) {
        CmdArgs.push_back("-D");
        CmdArgs.push_back("__SYCL_NATIVE_CPU__");
        CmdArgs.push_back("-fno-autolink");
      }

      // Turn on Dead Parameter Elimination Optimization with early
      // optimizations
      // TODO: Enable DAE by default without the Optimization level check in the
      // driver.  The enabling can be done in CodeGenOpt, and we can pass an
      // option to explicitly disable/disable here.
      if (!(RawTriple.isAMDGCN()) &&
          Args.hasFlag(options::OPT_fsycl_dead_args_optimization,
                       options::OPT_fno_sycl_dead_args_optimization,
                       isSYCLOptimizationO2orHigher(Args)))
        CmdArgs.push_back("-fenable-sycl-dae");
      if (IsWindowsMSVC) {
        CmdArgs.push_back("-fms-extensions");
        CmdArgs.push_back("-fms-compatibility");
        CmdArgs.push_back("-fdelayed-template-parsing");
        VersionTuple MSVT =
            C.getDefaultToolChain().computeMSVCVersion(&D, Args);
        if (!MSVT.empty())
          CmdArgs.push_back(Args.MakeArgString("-fms-compatibility-version=" +
                                               MSVT.getAsString()));
        else {
          const char *LowestMSVCSupported = "19.16.27023"; // VS2017 v15.9
          CmdArgs.push_back(Args.MakeArgString(
              Twine("-fms-compatibility-version=") + LowestMSVCSupported));
        }
      }

      if (Args.hasFlag(options::OPT_fsycl_allow_func_ptr,
                       options::OPT_fno_sycl_allow_func_ptr, false)) {
        CmdArgs.push_back("-fsycl-allow-func-ptr");
      }

      Args.AddLastArg(CmdArgs, options::OPT_fsycl_decompose_functor,
                      options::OPT_fno_sycl_decompose_functor);

      Args.AddLastArg(CmdArgs, options::OPT_fsycl_rtc_mode,
                      options::OPT_fno_sycl_rtc_mode);

      // Forward -fsycl-instrument-device-code option to cc1. This option will
      // only be used for SPIR/SPIR-V based targets.
      if (Triple.isSPIROrSPIRV())
        if (Args.hasFlag(options::OPT_fsycl_instrument_device_code,
                         options::OPT_fno_sycl_instrument_device_code, false))
          CmdArgs.push_back("-fsycl-instrument-device-code");

      if (!SYCLStdArg) {
        // The user had not pass SYCL version, thus we'll employ no-sycl-strict
        // to allow address-space unqualified pointers in function params/return
        // along with marking the same function with explicit SYCL_EXTERNAL
        CmdArgs.push_back("-Wno-sycl-strict");
      }

      // Add the integration header option to generate the header.
      StringRef Header(D.getIntegrationHeader(Input.getBaseInput()));
      if (!Header.empty()) {
        SmallString<128> HeaderOpt("-fsycl-int-header=");
        HeaderOpt.append(Header);
        CmdArgs.push_back(Args.MakeArgString(HeaderOpt));
      }

      if (!Args.hasArg(options::OPT_fno_sycl_use_footer)) {
        // Add the integration footer option to generated the footer.
        StringRef Footer(D.getIntegrationFooter(Input.getBaseInput()));
        if (!Footer.empty()) {
          SmallString<128> FooterOpt("-fsycl-int-footer=");
          FooterOpt.append(Footer);
          CmdArgs.push_back(Args.MakeArgString(FooterOpt));
        }
      }

      // Forward -fsycl-default-sub-group-size if in SYCL mode.
      Args.AddLastArg(CmdArgs, options::OPT_fsycl_default_sub_group_size);

      if (Args.hasArg(options::OPT_fsycl_optimize_non_user_code)) {
        const Arg *OArg = Args.getLastArg(options::OPT_O_Group);
        if (!OArg || !OArg->getOption().matches(options::OPT_O0)) {
          bool isCLMode = C.getDriver().IsCLMode();
          // Linux and Windows have different debug options.
          const StringRef Option = isCLMode ? "-Od" : "-O0";
          D.Diag(diag::err_drv_fsycl_wrong_optimization_options) << Option;
        }

        CmdArgs.push_back("-fsycl-optimize-non-user-code");
      }
      // Add any predefined macros associated with intel_gpu* type targets
      // passed in with -fsycl-targets
      // TODO: Macros are populated during device compilations and saved for
      // addition to the host compilation. There is no dependence connection
      // between device and host where we should be able to use the offloading
      // arch to add the macro to the host compile.
      auto addTargetMacros = [&](const llvm::Triple &Triple) {
        if (!Triple.isSPIR() && !Triple.isNVPTX() && !Triple.isAMDGCN())
          return;
        SmallString<64> Macro;
        if ((Triple.isSPIR() &&
             Triple.getSubArch() == llvm::Triple::SPIRSubArch_gen) ||
            Triple.isNVPTX() || Triple.isAMDGCN()) {
          StringRef Device = JA.getOffloadingArch();
          if (!Device.empty() &&
              !SYCL::gen::getGenDeviceMacro(Device).empty()) {
            Macro = "-D";
            Macro += SYCL::gen::getGenDeviceMacro(Device);
          }
        } else if (Triple.getSubArch() == llvm::Triple::SPIRSubArch_x86_64)
          Macro = "-D__SYCL_TARGET_INTEL_X86_64__";
        if (Macro.size()) {
          CmdArgs.push_back(Args.MakeArgString(Macro));
          D.addSYCLTargetMacroArg(Args, Macro);
        }
      };
      addTargetMacros(RawTriple);
    } else {
      // Add any options that are needed specific to SYCL offload while
      // performing the host side compilation.

      // Let the front-end host compilation flow know about SYCL offload
      // compilation
      CmdArgs.push_back("-fsycl-is-host");

      // Add the -include option to add the integration header
      StringRef Header = D.getIntegrationHeader(Input.getBaseInput());
      // Do not add the integration header if we are compiling after the
      // integration footer has been applied.  Check for the append job
      // action to determine this.
      if (types::getPreprocessedType(Input.getType()) != types::TY_INVALID &&
          !Header.empty()) {
        // Add the -include-internal-header option to add the integration header
        CmdArgs.push_back("-include-internal-header");
        CmdArgs.push_back(Args.MakeArgString(Header));
        // When creating dependency information, filter out the generated
        // header file.
        CmdArgs.push_back("-dependency-filter");
        CmdArgs.push_back(Args.MakeArgString(Header));

        // Since this is a host compilation and the integration header is
        // included, enable the integration header based diagnostics.
        CmdArgs.push_back("-fsycl-enable-int-header-diags");
      }

      StringRef Footer = D.getIntegrationFooter(Input.getBaseInput());
      if (types::getPreprocessedType(Input.getType()) != types::TY_INVALID &&
          !Args.hasArg(options::OPT_fno_sycl_use_footer) && !Footer.empty()) {
        // Add the -include-internal-footer option to add the integration footer
        CmdArgs.push_back("-include-internal-footer");
        CmdArgs.push_back(Args.MakeArgString(Footer));
        // When creating dependency information, filter out the generated
        // integration footer file.
        CmdArgs.push_back("-dependency-filter");
        CmdArgs.push_back(Args.MakeArgString(Footer));
      }

      if (!D.IsCLMode() && IsWindowsMSVC &&
          !Args.hasArg(options::OPT_fms_runtime_lib_EQ)) {
        // SYCL library is guaranteed to work correctly only with dynamic
        // MSVC runtime.
        CmdArgs.push_back("-D_MT");
        CmdArgs.push_back("-D_DLL");
      }
      // Add the SYCL target macro arguments that were generated during the
      // device compilation step.
      for (auto &Macro : D.getSYCLTargetMacroArgs())
        CmdArgs.push_back(Args.MakeArgString(Macro));
      if (Args.hasArg(options::OPT_fno_sycl_esimd_build_host_code))
        CmdArgs.push_back("-fno-sycl-esimd-build-host-code");
    }

    if (IsSYCLCUDACompat) {
      Args.addOptInFlag(CmdArgs, options::OPT_fsycl_cuda_compat,
                        options::OPT_fno_sycl_cuda_compat);
      // FIXME: clang's CUDA headers require this ...
      // remove when clang/lib/Headers/__clang_cuda_builtin_vars.h no longer
      // requires it.
      CmdArgs.push_back("-fdeclspec");
      // Note: assumes CUDA 9.0 or more (required by SYCL for CUDA)
      CmdArgs.push_back("-fcuda-allow-variadic-functions");
    }

    // Set options for both host and device
    if (SYCLStdArg) {
      SYCLStdArg->render(Args, CmdArgs);
      CmdArgs.push_back("-fsycl-std-layout-kernel-params");
    } else {
      // Ensure the default version in SYCL mode is 2020.
      CmdArgs.push_back("-sycl-std=2020");
    }

    if (Arg *A = Args.getLastArg(options::OPT_fsycl_id_queries_fit_in_int,
                                 options::OPT_fno_sycl_id_queries_fit_in_int))
      A->render(Args, CmdArgs);

    if (Args.hasArg(options::OPT_fpreview_breaking_changes))
      CmdArgs.push_back("-D__INTEL_PREVIEW_BREAKING_CHANGES");

    bool DisableSYCLForceInlineKernelLambda = false;
    if (Arg *A = Args.getLastArg(options::OPT_O_Group))
      DisableSYCLForceInlineKernelLambda =
          A->getOption().matches(options::OPT_O0);
    // At -O0, disable the inlining for debugging purposes.
    if (!Args.hasFlag(options::OPT_fsycl_force_inline_kernel_lambda,
                      options::OPT_fno_sycl_force_inline_kernel_lambda,
                      !DisableSYCLForceInlineKernelLambda))
      CmdArgs.push_back("-fno-sycl-force-inline-kernel-lambda");

    // Add -ffine-grained-bitfield-accesses option. This will be added
    // only for SPIR/SPIR-V based targets.
    if (Triple.isSPIROrSPIRV()) {
      // It cannot be enabled together with a sanitizer
      if (!Args.getLastArg(options::OPT_fsanitize_EQ))
        CmdArgs.push_back("-ffine-grained-bitfield-accesses");
    }

    // '-fsycl-unnamed-lambda' is not supported with '-fsycl-host-compiler'
    if (Args.hasArg(options::OPT_fsycl_host_compiler_EQ)) {
      if (Args.hasFlag(options::OPT_fsycl_unnamed_lambda,
                       options::OPT_fno_sycl_unnamed_lambda, false))
        D.Diag(diag::err_drv_cannot_mix_options) << "-fsycl-host-compiler"
                                                 << "-fsycl-unnamed-lambda";
      else // '-fsycl-host-compiler' implies '-fno-sycl-unnamed-lambda'
        CmdArgs.push_back("-fno-sycl-unnamed-lambda");
    } else if (!Args.hasFlag(options::OPT_fsycl_unnamed_lambda,
                             options::OPT_fno_sycl_unnamed_lambda, true))
      CmdArgs.push_back("-fno-sycl-unnamed-lambda");

    if (!Args.hasFlag(options::OPT_fsycl_esimd_force_stateless_mem,
                      options::OPT_fno_sycl_esimd_force_stateless_mem, true))
      CmdArgs.push_back("-fno-sycl-esimd-force-stateless-mem");

    if (Arg *A = Args.getLastArg(options::OPT_fsycl_range_rounding_EQ))
      A->render(Args, CmdArgs);

    if (Arg *A = Args.getLastArg(options::OPT_fsycl_exp_range_rounding))
      A->render(Args, CmdArgs);

    if (Arg *A = Args.getLastArg(options::OPT_fsycl_fp64_conv_emu)) {
      if (Triple.isSPIRAOT() &&
          Triple.getSubArch() == llvm::Triple::SPIRSubArch_gen)
        A->render(Args, CmdArgs);
    }

    // Add the Unique ID prefix
    StringRef UniqueID = D.getSYCLUniqueID(Input.getBaseInput());
    if (!UniqueID.empty())
      CmdArgs.push_back(
          Args.MakeArgString(Twine("-fsycl-unique-prefix=") + UniqueID));

    auto SYCLTCRange = C.getOffloadToolChains<Action::OFK_SYCL>();
    for (auto TI = SYCLTCRange.first, TE = SYCLTCRange.second; TI != TE; ++TI) {
      llvm::Triple SYCLTriple = TI->second->getTriple();
      if (SYCLTriple.isNVPTX() && IsSYCLCUDACompat && !IsSYCLDevice) {
        CmdArgs.push_back("-aux-triple");
        CmdArgs.push_back(Args.MakeArgString(SYCLTriple.normalize()));
        // We need to figure out which CUDA version we're compiling for, as that
        // determines how we load and launch GPU kernels.
        auto *CTC = static_cast<const toolchains::CudaToolChain *>(TI->second);
        assert(CTC && "Expected valid CUDA Toolchain.");
        if (CTC->CudaInstallation.version() != CudaVersion::UNKNOWN)
          CmdArgs.push_back(Args.MakeArgString(
              Twine("-target-sdk-version=") +
              CudaVersionToString(CTC->CudaInstallation.version())));
        break;
      }
    }
    // At -O0, imply -fsycl-disable-range-rounding.
    bool DisableRangeRounding = false;
    if (Arg *A = Args.getLastArg(options::OPT_O_Group)) {
      if (A->getOption().matches(options::OPT_O0))
        // If the user has set some range rounding preference then let that
        // override not range rounding at -O0
        if (!Args.getLastArg(options::OPT_fsycl_range_rounding_EQ))
          DisableRangeRounding = true;
    }
    if (DisableRangeRounding)
      CmdArgs.push_back("-fsycl-range-rounding=disable");

    const auto DeviceTraitsMacrosArgs = D.getDeviceTraitsMacrosArgs();
    for (const auto &Arg : DeviceTraitsMacrosArgs) {
      CmdArgs.push_back(Arg);
    }
  }

  if (Args.hasArg(options::OPT_fclangir))
    CmdArgs.push_back("-fclangir");

  if (IsOpenMPDevice) {
    // We have to pass the triple of the host if compiling for an OpenMP device.
    std::string NormalizedTriple =
        C.getSingleOffloadToolChain<Action::OFK_Host>()
            ->getTriple()
            .normalize();
    CmdArgs.push_back("-aux-triple");
    CmdArgs.push_back(Args.MakeArgString(NormalizedTriple));
  }

  if (Triple.isOSWindows() && (Triple.getArch() == llvm::Triple::arm ||
                               Triple.getArch() == llvm::Triple::thumb)) {
    unsigned Offset = Triple.getArch() == llvm::Triple::arm ? 4 : 6;
    unsigned Version = 0;
    bool Failure =
        Triple.getArchName().substr(Offset).consumeInteger(10, Version);
    if (Failure || Version < 7)
      D.Diag(diag::err_target_unsupported_arch) << Triple.getArchName()
                                                << TripleStr;
  }

  // Push all default warning arguments that are specific to
  // the given target.  These come before user provided warning options
  // are provided.
  TC.addClangWarningOptions(CmdArgs);

  if (Triple.isSPIROrSPIRV()) {
    // FIXME: Subclass ToolChain for SPIR/SPIR-V and move this to
    // addClangWarningOptions.
    CmdArgs.push_back("-Wspir-compat");
    // Disable this option for SPIR targets.
    // TODO:  This needs to be re-enabled once we have a real fix.
    CmdArgs.push_back("-fno-offload-use-alloca-addrspace-for-srets");
  }

  // Select the appropriate action.
  RewriteKind rewriteKind = RK_None;

  bool UnifiedLTO = false;
  if (IsUsingLTO) {
    UnifiedLTO = Args.hasFlag(options::OPT_funified_lto,
                              options::OPT_fno_unified_lto, Triple.isPS());
    if (UnifiedLTO)
      CmdArgs.push_back("-funified-lto");
  }

  // If CollectArgsForIntegratedAssembler() isn't called below, claim the args
  // it claims when not running an assembler. Otherwise, clang would emit
  // "argument unused" warnings for assembler flags when e.g. adding "-E" to
  // flags while debugging something. That'd be somewhat inconvenient, and it's
  // also inconsistent with most other flags -- we don't warn on
  // -ffunction-sections not being used in -E mode either for example, even
  // though it's not really used either.
  if (!isa<AssembleJobAction>(JA)) {
    // The args claimed here should match the args used in
    // CollectArgsForIntegratedAssembler().
    if (TC.useIntegratedAs()) {
      Args.ClaimAllArgs(options::OPT_mrelax_all);
      Args.ClaimAllArgs(options::OPT_mno_relax_all);
      Args.ClaimAllArgs(options::OPT_mincremental_linker_compatible);
      Args.ClaimAllArgs(options::OPT_mno_incremental_linker_compatible);
      switch (C.getDefaultToolChain().getArch()) {
      case llvm::Triple::arm:
      case llvm::Triple::armeb:
      case llvm::Triple::thumb:
      case llvm::Triple::thumbeb:
        Args.ClaimAllArgs(options::OPT_mimplicit_it_EQ);
        break;
      default:
        break;
      }
    }
    Args.ClaimAllArgs(options::OPT_Wa_COMMA);
    Args.ClaimAllArgs(options::OPT_Xassembler);
    Args.ClaimAllArgs(options::OPT_femit_dwarf_unwind_EQ);
  }

  if (isa<AnalyzeJobAction>(JA)) {
    assert(JA.getType() == types::TY_Plist && "Invalid output type.");
    CmdArgs.push_back("-analyze");
  } else if (isa<PreprocessJobAction>(JA)) {
    if (Output.getType() == types::TY_Dependencies)
      CmdArgs.push_back("-Eonly");
    else {
      CmdArgs.push_back("-E");
      if (Args.hasArg(options::OPT_rewrite_objc) &&
          !Args.hasArg(options::OPT_g_Group))
        CmdArgs.push_back("-P");
      else if (JA.getType() == types::TY_PP_CXXHeaderUnit)
        CmdArgs.push_back("-fdirectives-only");
    }
  } else if (isa<AssembleJobAction>(JA)) {
    if (IsSYCLDevice && !RawTriple.isNativeCPU()) {
      CmdArgs.push_back("-emit-llvm-bc");
    } else {
      CmdArgs.push_back("-emit-obj");
      CollectArgsForIntegratedAssembler(C, Args, CmdArgs, D);
    }
    if (IsSYCLDevice && RawTriple.isNativeCPU()) {
      // NativeCPU generates an initial LLVM module for a dummy target, then
      // compiles that for host. Avoid generating a warning for that.
      CmdArgs.push_back("-Wno-override-module");
      CmdArgs.push_back("-mllvm");
      CmdArgs.push_back("-sycl-native-cpu-backend");
    }

    // Also ignore explicit -force_cpusubtype_ALL option.
    (void)Args.hasArg(options::OPT_force__cpusubtype__ALL);
  } else if (isa<PrecompileJobAction>(JA)) {
    if (JA.getType() == types::TY_Nothing)
      CmdArgs.push_back("-fsyntax-only");
    else if (JA.getType() == types::TY_ModuleFile)
      CmdArgs.push_back("-emit-module-interface");
    else if (JA.getType() == types::TY_HeaderUnit)
      CmdArgs.push_back("-emit-header-unit");
    else if (!Args.hasArg(options::OPT_ignore_pch))
      CmdArgs.push_back("-emit-pch");
  } else if (isa<VerifyPCHJobAction>(JA)) {
    CmdArgs.push_back("-verify-pch");
  } else if (isa<ExtractAPIJobAction>(JA)) {
    assert(JA.getType() == types::TY_API_INFO &&
           "Extract API actions must generate a API information.");
    CmdArgs.push_back("-extract-api");

    if (Arg *PrettySGFArg = Args.getLastArg(options::OPT_emit_pretty_sgf))
      PrettySGFArg->render(Args, CmdArgs);

    Arg *SymbolGraphDirArg = Args.getLastArg(options::OPT_symbol_graph_dir_EQ);

    if (Arg *ProductNameArg = Args.getLastArg(options::OPT_product_name_EQ))
      ProductNameArg->render(Args, CmdArgs);
    if (Arg *ExtractAPIIgnoresFileArg =
            Args.getLastArg(options::OPT_extract_api_ignores_EQ))
      ExtractAPIIgnoresFileArg->render(Args, CmdArgs);
    if (Arg *EmitExtensionSymbolGraphs =
            Args.getLastArg(options::OPT_emit_extension_symbol_graphs)) {
      if (!SymbolGraphDirArg)
        D.Diag(diag::err_drv_missing_symbol_graph_dir);

      EmitExtensionSymbolGraphs->render(Args, CmdArgs);
    }
    if (SymbolGraphDirArg)
      SymbolGraphDirArg->render(Args, CmdArgs);
  } else {
    assert((isa<CompileJobAction>(JA) || isa<BackendJobAction>(JA)) &&
           "Invalid action for clang tool.");
    if (JA.getType() == types::TY_Nothing) {
      CmdArgs.push_back("-fsyntax-only");
    } else if (JA.getType() == types::TY_LLVM_IR ||
               JA.getType() == types::TY_LTO_IR) {
      CmdArgs.push_back("-emit-llvm");
    } else if (JA.getType() == types::TY_LLVM_BC ||
               JA.getType() == types::TY_LTO_BC) {
      // Emit textual llvm IR for AMDGPU offloading for -emit-llvm -S
      if (Triple.isAMDGCN() && IsOpenMPDevice && Args.hasArg(options::OPT_S) &&
          Args.hasArg(options::OPT_emit_llvm)) {
        CmdArgs.push_back("-emit-llvm");
      } else {
        CmdArgs.push_back("-emit-llvm-bc");
      }
    } else if (JA.getType() == types::TY_IFS ||
               JA.getType() == types::TY_IFS_CPP) {
      StringRef ArgStr =
          Args.hasArg(options::OPT_interface_stub_version_EQ)
              ? Args.getLastArgValue(options::OPT_interface_stub_version_EQ)
              : "ifs-v1";
      CmdArgs.push_back("-emit-interface-stubs");
      CmdArgs.push_back(
          Args.MakeArgString(Twine("-interface-stub-version=") + ArgStr.str()));
    } else if (JA.getType() == types::TY_PP_Asm) {
      CmdArgs.push_back("-S");
    } else if (JA.getType() == types::TY_AST) {
      if (!Args.hasArg(options::OPT_ignore_pch))
        CmdArgs.push_back("-emit-pch");
    } else if (JA.getType() == types::TY_ModuleFile) {
      CmdArgs.push_back("-module-file-info");
    } else if (JA.getType() == types::TY_RewrittenObjC) {
      CmdArgs.push_back("-rewrite-objc");
      rewriteKind = RK_NonFragile;
    } else if (JA.getType() == types::TY_RewrittenLegacyObjC) {
      CmdArgs.push_back("-rewrite-objc");
      rewriteKind = RK_Fragile;
    } else if (JA.getType() == types::TY_CIR) {
      CmdArgs.push_back("-emit-cir");
    } else {
      assert(JA.getType() == types::TY_PP_Asm && "Unexpected output type!");
    }

    // Preserve use-list order by default when emitting bitcode, so that
    // loading the bitcode up in 'opt' or 'llc' and running passes gives the
    // same result as running passes here.  For LTO, we don't need to preserve
    // the use-list order, since serialization to bitcode is part of the flow.
    if (JA.getType() == types::TY_LLVM_BC)
      CmdArgs.push_back("-emit-llvm-uselists");

    if (IsUsingLTO) {
      bool IsUsingOffloadNewDriver =
          Args.hasFlag(options::OPT_offload_new_driver,
                       options::OPT_no_offload_new_driver, false);
      Arg *SYCLSplitMode =
          Args.getLastArg(options::OPT_fsycl_device_code_split_EQ);
      bool IsDeviceCodeSplitDisabled =
          SYCLSplitMode && StringRef(SYCLSplitMode->getValue()) == "off";
      bool IsSYCLLTOSupported =
          JA.isDeviceOffloading(Action::OFK_SYCL) && IsUsingOffloadNewDriver;
      if ((IsDeviceOffloadAction &&
           !JA.isDeviceOffloading(Action::OFK_OpenMP) && !Triple.isAMDGPU() &&
           !IsUsingOffloadNewDriver) ||
          (JA.isDeviceOffloading(Action::OFK_SYCL) && !IsSYCLLTOSupported)) {
        D.Diag(diag::err_drv_unsupported_opt_for_target)
            << Args.getLastArg(options::OPT_foffload_lto,
                               options::OPT_foffload_lto_EQ)
                   ->getAsString(Args)
            << Triple.getTriple();
      } else if (Triple.isNVPTX() && !IsRDCMode &&
                 JA.isDeviceOffloading(Action::OFK_Cuda)) {
        D.Diag(diag::err_drv_unsupported_opt_for_language_mode)
            << Args.getLastArg(options::OPT_foffload_lto,
                               options::OPT_foffload_lto_EQ)
                   ->getAsString(Args)
            << "-fno-gpu-rdc";
      } else if (JA.isDeviceOffloading(Action::OFK_SYCL) &&
                 IsDeviceCodeSplitDisabled && LTOMode == LTOK_Thin) {
        D.Diag(diag::err_drv_sycl_thinlto_split_off)
            << SYCLSplitMode->getAsString(Args)
            << Args.getLastArg(options::OPT_foffload_lto,
                               options::OPT_foffload_lto_EQ)
                   ->getAsString(Args);
      } else {
        assert(LTOMode == LTOK_Full || LTOMode == LTOK_Thin);
        CmdArgs.push_back(Args.MakeArgString(
            Twine("-flto=") + (LTOMode == LTOK_Thin ? "thin" : "full")));
        // PS4 uses the legacy LTO API, which does not support some of the
        // features enabled by -flto-unit.
        if (!RawTriple.isPS4() ||
            (D.getLTOMode() == LTOK_Full) || !UnifiedLTO)
          CmdArgs.push_back("-flto-unit");
      }
    }
  }

  Args.AddLastArg(CmdArgs, options::OPT_dumpdir);

  if (const Arg *A = Args.getLastArg(options::OPT_fthinlto_index_EQ)) {
    if (!types::isLLVMIR(Input.getType()))
      D.Diag(diag::err_drv_arg_requires_bitcode_input) << A->getAsString(Args);
    Args.AddLastArg(CmdArgs, options::OPT_fthinlto_index_EQ);
  }

  if (Triple.isPPC())
    Args.addOptInFlag(CmdArgs, options::OPT_mregnames,
                      options::OPT_mno_regnames);

  if (Args.getLastArg(options::OPT_fthin_link_bitcode_EQ))
    Args.AddLastArg(CmdArgs, options::OPT_fthin_link_bitcode_EQ);

  if (Args.getLastArg(options::OPT_save_temps_EQ))
    Args.AddLastArg(CmdArgs, options::OPT_save_temps_EQ);

  auto *MemProfArg = Args.getLastArg(options::OPT_fmemory_profile,
                                     options::OPT_fmemory_profile_EQ,
                                     options::OPT_fno_memory_profile);
  if (MemProfArg &&
      !MemProfArg->getOption().matches(options::OPT_fno_memory_profile))
    MemProfArg->render(Args, CmdArgs);

  if (auto *MemProfUseArg =
          Args.getLastArg(options::OPT_fmemory_profile_use_EQ)) {
    if (MemProfArg)
      D.Diag(diag::err_drv_argument_not_allowed_with)
          << MemProfUseArg->getAsString(Args) << MemProfArg->getAsString(Args);
    if (auto *PGOInstrArg = Args.getLastArg(options::OPT_fprofile_generate,
                                            options::OPT_fprofile_generate_EQ))
      D.Diag(diag::err_drv_argument_not_allowed_with)
          << MemProfUseArg->getAsString(Args) << PGOInstrArg->getAsString(Args);
    MemProfUseArg->render(Args, CmdArgs);
  }

  // Embed-bitcode option.
  // Only white-listed flags below are allowed to be embedded.
  if (C.getDriver().embedBitcodeInObject() && !IsUsingLTO &&
      (isa<BackendJobAction>(JA) || isa<AssembleJobAction>(JA))) {
    // Add flags implied by -fembed-bitcode.
    Args.AddLastArg(CmdArgs, options::OPT_fembed_bitcode_EQ);
    // Disable all llvm IR level optimizations.
    CmdArgs.push_back("-disable-llvm-passes");

    // Render target options.
    TC.addClangTargetOptions(Args, CmdArgs, JA.getOffloadingDeviceKind());

    // reject options that shouldn't be supported in bitcode
    // also reject kernel/kext
    static const constexpr unsigned kBitcodeOptionIgnorelist[] = {
        options::OPT_mkernel,
        options::OPT_fapple_kext,
        options::OPT_ffunction_sections,
        options::OPT_fno_function_sections,
        options::OPT_fdata_sections,
        options::OPT_fno_data_sections,
        options::OPT_fbasic_block_sections_EQ,
        options::OPT_funique_internal_linkage_names,
        options::OPT_fno_unique_internal_linkage_names,
        options::OPT_funique_section_names,
        options::OPT_fno_unique_section_names,
        options::OPT_funique_basic_block_section_names,
        options::OPT_fno_unique_basic_block_section_names,
        options::OPT_mrestrict_it,
        options::OPT_mno_restrict_it,
        options::OPT_mstackrealign,
        options::OPT_mno_stackrealign,
        options::OPT_mstack_alignment,
        options::OPT_mcmodel_EQ,
        options::OPT_mlong_calls,
        options::OPT_mno_long_calls,
        options::OPT_ggnu_pubnames,
        options::OPT_gdwarf_aranges,
        options::OPT_fdebug_types_section,
        options::OPT_fno_debug_types_section,
        options::OPT_fdwarf_directory_asm,
        options::OPT_fno_dwarf_directory_asm,
        options::OPT_mrelax_all,
        options::OPT_mno_relax_all,
        options::OPT_ftrap_function_EQ,
        options::OPT_ffixed_r9,
        options::OPT_mfix_cortex_a53_835769,
        options::OPT_mno_fix_cortex_a53_835769,
        options::OPT_ffixed_x18,
        options::OPT_mglobal_merge,
        options::OPT_mno_global_merge,
        options::OPT_mred_zone,
        options::OPT_mno_red_zone,
        options::OPT_Wa_COMMA,
        options::OPT_Xassembler,
        options::OPT_mllvm,
        options::OPT_mmlir,
    };
    for (const auto &A : Args)
      if (llvm::is_contained(kBitcodeOptionIgnorelist, A->getOption().getID()))
        D.Diag(diag::err_drv_unsupported_embed_bitcode) << A->getSpelling();

    // Render the CodeGen options that need to be passed.
    Args.addOptOutFlag(CmdArgs, options::OPT_foptimize_sibling_calls,
                       options::OPT_fno_optimize_sibling_calls);

    Args.addOptOutFlag(CmdArgs,
                       options::OPT_foffload_use_alloca_addrspace_for_srets,
                       options::OPT_fno_offload_use_alloca_addrspace_for_srets);

    RenderFloatingPointOptions(TC, D, isOptimizationLevelFast(Args), Args,
                               CmdArgs, JA, NoOffloadFP32PrecDiv,
                               NoOffloadFP32PrecSqrt);

    // Render ABI arguments
    switch (TC.getArch()) {
    default: break;
    case llvm::Triple::arm:
    case llvm::Triple::armeb:
    case llvm::Triple::thumbeb:
      RenderARMABI(D, Triple, Args, CmdArgs);
      break;
    case llvm::Triple::aarch64:
    case llvm::Triple::aarch64_32:
    case llvm::Triple::aarch64_be:
      RenderAArch64ABI(Triple, Args, CmdArgs);
      break;
    }

    // Input/Output file.
    if (Output.getType() == types::TY_Dependencies) {
      // Handled with other dependency code.
    } else if (Output.isFilename()) {
      CmdArgs.push_back("-o");
      CmdArgs.push_back(Output.getFilename());
    } else {
      assert(Output.isNothing() && "Input output.");
    }

    for (const auto &II : Inputs) {
      addDashXForInput(Args, II, CmdArgs);
      if (II.isFilename())
        CmdArgs.push_back(II.getFilename());
      else
        II.getInputArg().renderAsInput(Args, CmdArgs);
    }

    C.addCommand(std::make_unique<Command>(
        JA, *this, ResponseFileSupport::AtFileUTF8(), D.getClangProgramPath(),
        CmdArgs, Inputs, Output, D.getPrependArg()));
    return;
  }

  if (C.getDriver().embedBitcodeMarkerOnly() && !IsUsingLTO)
    CmdArgs.push_back("-fembed-bitcode=marker");

  // We normally speed up the clang process a bit by skipping destructors at
  // exit, but when we're generating diagnostics we can rely on some of the
  // cleanup.
  if (!C.isForDiagnostics())
    CmdArgs.push_back("-disable-free");
  CmdArgs.push_back("-clear-ast-before-backend");

#ifdef NDEBUG
  const bool IsAssertBuild = false;
#else
  const bool IsAssertBuild = true;
#endif

  // Disable the verification pass in no-asserts builds unless otherwise
  // specified.
  if (Args.hasFlag(options::OPT_fno_verify_intermediate_code,
                   options::OPT_fverify_intermediate_code, !IsAssertBuild)) {
    CmdArgs.push_back("-disable-llvm-verifier");
  }

  // Discard value names in no-asserts builds unless otherwise specified.
  if (Args.hasFlag(options::OPT_fdiscard_value_names,
                   options::OPT_fno_discard_value_names, !IsAssertBuild)) {
    if (Args.hasArg(options::OPT_fdiscard_value_names) &&
        llvm::any_of(Inputs, [](const clang::driver::InputInfo &II) {
          return types::isLLVMIR(II.getType());
        })) {
      D.Diag(diag::warn_ignoring_fdiscard_for_bitcode);
    }
    CmdArgs.push_back("-discard-value-names");
  }

  // Set the main file name, so that debug info works even with
  // -save-temps.
  CmdArgs.push_back("-main-file-name");
  CmdArgs.push_back(getBaseInputName(Args, Input));

  // Some flags which affect the language (via preprocessor
  // defines).
  if (Args.hasArg(options::OPT_static))
    CmdArgs.push_back("-static-define");

  Args.AddLastArg(CmdArgs, options::OPT_static_libclosure);

  if (Args.hasArg(options::OPT_municode))
    CmdArgs.push_back("-DUNICODE");

  if (isa<AnalyzeJobAction>(JA))
    RenderAnalyzerOptions(Args, CmdArgs, Triple, Input);

  if (isa<AnalyzeJobAction>(JA) ||
      (isa<PreprocessJobAction>(JA) && Args.hasArg(options::OPT__analyze)))
    CmdArgs.push_back("-setup-static-analyzer");

  // Enable compatilibily mode to avoid analyzer-config related errors.
  // Since we can't access frontend flags through hasArg, let's manually iterate
  // through them.
  bool FoundAnalyzerConfig = false;
  for (auto *Arg : Args.filtered(options::OPT_Xclang))
    if (StringRef(Arg->getValue()) == "-analyzer-config") {
      FoundAnalyzerConfig = true;
      break;
    }
  if (!FoundAnalyzerConfig)
    for (auto *Arg : Args.filtered(options::OPT_Xanalyzer))
      if (StringRef(Arg->getValue()) == "-analyzer-config") {
        FoundAnalyzerConfig = true;
        break;
      }
  if (FoundAnalyzerConfig)
    CmdArgs.push_back("-analyzer-config-compatibility-mode=true");

  CheckCodeGenerationOptions(D, Args);

  unsigned FunctionAlignment = ParseFunctionAlignment(TC, Args);
  assert(FunctionAlignment <= 31 && "function alignment will be truncated!");
  if (FunctionAlignment) {
    CmdArgs.push_back("-function-alignment");
    CmdArgs.push_back(Args.MakeArgString(std::to_string(FunctionAlignment)));
  }

  // We support -falign-loops=N where N is a power of 2. GCC supports more
  // forms.
  if (const Arg *A = Args.getLastArg(options::OPT_falign_loops_EQ)) {
    unsigned Value = 0;
    if (StringRef(A->getValue()).getAsInteger(10, Value) || Value > 65536)
      TC.getDriver().Diag(diag::err_drv_invalid_int_value)
          << A->getAsString(Args) << A->getValue();
    else if (Value & (Value - 1))
      TC.getDriver().Diag(diag::err_drv_alignment_not_power_of_two)
          << A->getAsString(Args) << A->getValue();
    // Treat =0 as unspecified (use the target preference).
    if (Value)
      CmdArgs.push_back(Args.MakeArgString("-falign-loops=" +
                                           Twine(std::min(Value, 65536u))));
  }

  if (Triple.isOSzOS()) {
    // On z/OS some of the system header feature macros need to
    // be defined to enable most cross platform projects to build
    // successfully.  Ths include the libc++ library.  A
    // complicating factor is that users can define these
    // macros to the same or different values.  We need to add
    // the definition for these macros to the compilation command
    // if the user hasn't already defined them.

    auto findMacroDefinition = [&](const std::string &Macro) {
      auto MacroDefs = Args.getAllArgValues(options::OPT_D);
      return llvm::any_of(MacroDefs, [&](const std::string &M) {
        return M == Macro || M.find(Macro + '=') != std::string::npos;
      });
    };

    // _UNIX03_WITHDRAWN is required for libcxx & porting.
    if (!findMacroDefinition("_UNIX03_WITHDRAWN"))
      CmdArgs.push_back("-D_UNIX03_WITHDRAWN");
    // _OPEN_DEFAULT is required for XL compat
    if (!findMacroDefinition("_OPEN_DEFAULT"))
      CmdArgs.push_back("-D_OPEN_DEFAULT");
    if (D.CCCIsCXX() || types::isCXX(Input.getType())) {
      // _XOPEN_SOURCE=600 is required for libcxx.
      if (!findMacroDefinition("_XOPEN_SOURCE"))
        CmdArgs.push_back("-D_XOPEN_SOURCE=600");
    }
  }

  llvm::Reloc::Model RelocationModel;
  unsigned PICLevel;
  bool IsPIE;
  std::tie(RelocationModel, PICLevel, IsPIE) = ParsePICArgs(TC, Args);
  Arg *LastPICDataRelArg =
      Args.getLastArg(options::OPT_mno_pic_data_is_text_relative,
                      options::OPT_mpic_data_is_text_relative);
  bool NoPICDataIsTextRelative = false;
  if (LastPICDataRelArg) {
    if (LastPICDataRelArg->getOption().matches(
            options::OPT_mno_pic_data_is_text_relative)) {
      NoPICDataIsTextRelative = true;
      if (!PICLevel)
        D.Diag(diag::err_drv_argument_only_allowed_with)
            << "-mno-pic-data-is-text-relative"
            << "-fpic/-fpie";
    }
    if (!Triple.isSystemZ())
      D.Diag(diag::err_drv_unsupported_opt_for_target)
          << (NoPICDataIsTextRelative ? "-mno-pic-data-is-text-relative"
                                      : "-mpic-data-is-text-relative")
          << RawTriple.str();
  }

  bool IsROPI = RelocationModel == llvm::Reloc::ROPI ||
                RelocationModel == llvm::Reloc::ROPI_RWPI;
  bool IsRWPI = RelocationModel == llvm::Reloc::RWPI ||
                RelocationModel == llvm::Reloc::ROPI_RWPI;

  if (Args.hasArg(options::OPT_mcmse) &&
      !Args.hasArg(options::OPT_fallow_unsupported)) {
    if (IsROPI)
      D.Diag(diag::err_cmse_pi_are_incompatible) << IsROPI;
    if (IsRWPI)
      D.Diag(diag::err_cmse_pi_are_incompatible) << !IsRWPI;
  }

  if (IsROPI && types::isCXX(Input.getType()) &&
      !Args.hasArg(options::OPT_fallow_unsupported))
    D.Diag(diag::err_drv_ropi_incompatible_with_cxx);

  const char *RMName = RelocationModelName(RelocationModel);
  if (RMName) {
    CmdArgs.push_back("-mrelocation-model");
    CmdArgs.push_back(RMName);
  }
  if (PICLevel > 0) {
    CmdArgs.push_back("-pic-level");
    CmdArgs.push_back(PICLevel == 1 ? "1" : "2");
    if (IsPIE)
      CmdArgs.push_back("-pic-is-pie");
    if (NoPICDataIsTextRelative)
      CmdArgs.push_back("-mcmodel=medium");
  }

  if (RelocationModel == llvm::Reloc::ROPI ||
      RelocationModel == llvm::Reloc::ROPI_RWPI)
    CmdArgs.push_back("-fropi");
  if (RelocationModel == llvm::Reloc::RWPI ||
      RelocationModel == llvm::Reloc::ROPI_RWPI)
    CmdArgs.push_back("-frwpi");

  if (Arg *A = Args.getLastArg(options::OPT_meabi)) {
    CmdArgs.push_back("-meabi");
    CmdArgs.push_back(A->getValue());
  }

  // -fsemantic-interposition is forwarded to CC1: set the
  // "SemanticInterposition" metadata to 1 (make some linkages interposable) and
  // make default visibility external linkage definitions dso_preemptable.
  //
  // -fno-semantic-interposition: if the target supports .Lfoo$local local
  // aliases (make default visibility external linkage definitions dso_local).
  // This is the CC1 default for ELF to match COFF/Mach-O.
  //
  // Otherwise use Clang's traditional behavior: like
  // -fno-semantic-interposition but local aliases are not used. So references
  // can be interposed if not optimized out.
  if (Triple.isOSBinFormatELF()) {
    Arg *A = Args.getLastArg(options::OPT_fsemantic_interposition,
                             options::OPT_fno_semantic_interposition);
    if (RelocationModel != llvm::Reloc::Static && !IsPIE) {
      // The supported targets need to call AsmPrinter::getSymbolPreferLocal.
      bool SupportsLocalAlias =
          Triple.isAArch64() || Triple.isRISCV() || Triple.isX86();
      if (!A)
        CmdArgs.push_back("-fhalf-no-semantic-interposition");
      else if (A->getOption().matches(options::OPT_fsemantic_interposition))
        A->render(Args, CmdArgs);
      else if (!SupportsLocalAlias)
        CmdArgs.push_back("-fhalf-no-semantic-interposition");
    }
  }

  {
    std::string Model;
    if (Arg *A = Args.getLastArg(options::OPT_mthread_model)) {
      if (!TC.isThreadModelSupported(A->getValue()))
        D.Diag(diag::err_drv_invalid_thread_model_for_target)
            << A->getValue() << A->getAsString(Args);
      Model = A->getValue();
    } else
      Model = TC.getThreadModel();
    if (Model != "posix") {
      CmdArgs.push_back("-mthread-model");
      CmdArgs.push_back(Args.MakeArgString(Model));
    }
  }

  if (Arg *A = Args.getLastArg(options::OPT_fveclib)) {
    StringRef Name = A->getValue();
    if (Name == "SVML") {
      if (Triple.getArch() != llvm::Triple::x86 &&
          Triple.getArch() != llvm::Triple::x86_64)
        D.Diag(diag::err_drv_unsupported_opt_for_target)
            << Name << Triple.getArchName();
    } else if (Name == "AMDLIBM") {
      if (Triple.getArch() != llvm::Triple::x86 &&
          Triple.getArch() != llvm::Triple::x86_64)
        D.Diag(diag::err_drv_unsupported_opt_for_target)
            << Name << Triple.getArchName();
    } else if (Name == "libmvec") {
      if (Triple.getArch() != llvm::Triple::x86 &&
          Triple.getArch() != llvm::Triple::x86_64 &&
          Triple.getArch() != llvm::Triple::aarch64 &&
          Triple.getArch() != llvm::Triple::aarch64_be)
        D.Diag(diag::err_drv_unsupported_opt_for_target)
            << Name << Triple.getArchName();
    } else if (Name == "SLEEF" || Name == "ArmPL") {
      if (Triple.getArch() != llvm::Triple::aarch64 &&
          Triple.getArch() != llvm::Triple::aarch64_be &&
          Triple.getArch() != llvm::Triple::riscv64)
        D.Diag(diag::err_drv_unsupported_opt_for_target)
            << Name << Triple.getArchName();
    }
    A->render(Args, CmdArgs);
  }

  if (Arg *A = Args.getLastArg(options::OPT_faltmathlib_EQ))
    A->render(Args, CmdArgs);

  if (Args.hasFlag(options::OPT_fmerge_all_constants,
                   options::OPT_fno_merge_all_constants, false))
    CmdArgs.push_back("-fmerge-all-constants");

  Args.addOptOutFlag(CmdArgs, options::OPT_fdelete_null_pointer_checks,
                     options::OPT_fno_delete_null_pointer_checks);

  // LLVM Code Generator Options.

  if (Arg *A = Args.getLastArg(options::OPT_mabi_EQ_quadword_atomics)) {
    if (!Triple.isOSAIX() || Triple.isPPC32())
      D.Diag(diag::err_drv_unsupported_opt_for_target)
        << A->getSpelling() << RawTriple.str();
    CmdArgs.push_back("-mabi=quadword-atomics");
  }

  if (Arg *A = Args.getLastArg(options::OPT_mlong_double_128)) {
    // Emit the unsupported option error until the Clang's library integration
    // support for 128-bit long double is available for AIX.
    if (Triple.isOSAIX())
      D.Diag(diag::err_drv_unsupported_opt_for_target)
          << A->getSpelling() << RawTriple.str();
  }

  if (Arg *A = Args.getLastArg(options::OPT_Wframe_larger_than_EQ)) {
    StringRef V = A->getValue(), V1 = V;
    unsigned Size;
    if (V1.consumeInteger(10, Size) || !V1.empty())
      D.Diag(diag::err_drv_invalid_argument_to_option)
          << V << A->getOption().getName();
    else
      CmdArgs.push_back(Args.MakeArgString("-fwarn-stack-size=" + V));
  }

  Args.addOptOutFlag(CmdArgs, options::OPT_fjump_tables,
                     options::OPT_fno_jump_tables);
  Args.addOptInFlag(CmdArgs, options::OPT_fprofile_sample_accurate,
                    options::OPT_fno_profile_sample_accurate);
  Args.addOptOutFlag(CmdArgs, options::OPT_fpreserve_as_comments,
                     options::OPT_fno_preserve_as_comments);

  if (Arg *A = Args.getLastArg(options::OPT_mregparm_EQ)) {
    CmdArgs.push_back("-mregparm");
    CmdArgs.push_back(A->getValue());
  }

  if (Arg *A = Args.getLastArg(options::OPT_maix_struct_return,
                               options::OPT_msvr4_struct_return)) {
    if (!TC.getTriple().isPPC32()) {
      D.Diag(diag::err_drv_unsupported_opt_for_target)
          << A->getSpelling() << RawTriple.str();
    } else if (A->getOption().matches(options::OPT_maix_struct_return)) {
      CmdArgs.push_back("-maix-struct-return");
    } else {
      assert(A->getOption().matches(options::OPT_msvr4_struct_return));
      CmdArgs.push_back("-msvr4-struct-return");
    }
  }

  if (Arg *A = Args.getLastArg(options::OPT_fpcc_struct_return,
                               options::OPT_freg_struct_return)) {
    if (TC.getArch() != llvm::Triple::x86) {
      D.Diag(diag::err_drv_unsupported_opt_for_target)
          << A->getSpelling() << RawTriple.str();
    } else if (A->getOption().matches(options::OPT_fpcc_struct_return)) {
      CmdArgs.push_back("-fpcc-struct-return");
    } else {
      assert(A->getOption().matches(options::OPT_freg_struct_return));
      CmdArgs.push_back("-freg-struct-return");
    }
  }

  if (Args.hasFlag(options::OPT_mrtd, options::OPT_mno_rtd, false)) {
    if (Triple.getArch() == llvm::Triple::m68k)
      CmdArgs.push_back("-fdefault-calling-conv=rtdcall");
    else
      CmdArgs.push_back("-fdefault-calling-conv=stdcall");
  }

  if (Args.hasArg(options::OPT_fenable_matrix)) {
    // enable-matrix is needed by both the LangOpts and by LLVM.
    CmdArgs.push_back("-fenable-matrix");
    CmdArgs.push_back("-mllvm");
    CmdArgs.push_back("-enable-matrix");
  }

  CodeGenOptions::FramePointerKind FPKeepKind =
                  getFramePointerKind(Args, RawTriple);
  const char *FPKeepKindStr = nullptr;
  switch (FPKeepKind) {
  case CodeGenOptions::FramePointerKind::None:
    FPKeepKindStr = "-mframe-pointer=none";
    break;
  case CodeGenOptions::FramePointerKind::Reserved:
    FPKeepKindStr = "-mframe-pointer=reserved";
    break;
  case CodeGenOptions::FramePointerKind::NonLeafNoReserve:
    FPKeepKindStr = "-mframe-pointer=non-leaf-no-reserve";
    break;
  case CodeGenOptions::FramePointerKind::NonLeaf:
    FPKeepKindStr = "-mframe-pointer=non-leaf";
    break;
  case CodeGenOptions::FramePointerKind::All:
    FPKeepKindStr = "-mframe-pointer=all";
    break;
  }
  assert(FPKeepKindStr && "unknown FramePointerKind");
  CmdArgs.push_back(FPKeepKindStr);

  Args.addOptOutFlag(CmdArgs, options::OPT_fzero_initialized_in_bss,
                     options::OPT_fno_zero_initialized_in_bss);

  bool OFastEnabled = isOptimizationLevelFast(Args);
  if (OFastEnabled)
    D.Diag(diag::warn_drv_deprecated_arg_ofast);
  // If -Ofast is the optimization level, then -fstrict-aliasing should be
  // enabled.  This alias option is being used to simplify the hasFlag logic.
  OptSpecifier StrictAliasingAliasOption =
      OFastEnabled ? options::OPT_Ofast : options::OPT_fstrict_aliasing;
  // We turn strict aliasing off by default if we're Windows MSVC since MSVC
  // doesn't do any TBAA.
  if (!Args.hasFlag(options::OPT_fstrict_aliasing, StrictAliasingAliasOption,
                    options::OPT_fno_strict_aliasing,
                    !IsWindowsMSVC && !IsUEFI))
    CmdArgs.push_back("-relaxed-aliasing");
  if (Args.hasFlag(options::OPT_fno_pointer_tbaa, options::OPT_fpointer_tbaa,
                   false))
    CmdArgs.push_back("-no-pointer-tbaa");
  if (!Args.hasFlag(options::OPT_fstruct_path_tbaa,
                    options::OPT_fno_struct_path_tbaa, true))
    CmdArgs.push_back("-no-struct-path-tbaa");
  Args.addOptInFlag(CmdArgs, options::OPT_fstrict_enums,
                    options::OPT_fno_strict_enums);
  Args.addOptOutFlag(CmdArgs, options::OPT_fstrict_return,
                     options::OPT_fno_strict_return);
  Args.addOptInFlag(CmdArgs, options::OPT_fallow_editor_placeholders,
                    options::OPT_fno_allow_editor_placeholders);
  Args.addOptInFlag(CmdArgs, options::OPT_fstrict_vtable_pointers,
                    options::OPT_fno_strict_vtable_pointers);
  Args.addOptInFlag(CmdArgs, options::OPT_fforce_emit_vtables,
                    options::OPT_fno_force_emit_vtables);
  Args.addOptOutFlag(CmdArgs, options::OPT_foptimize_sibling_calls,
                     options::OPT_fno_optimize_sibling_calls);
  Args.addOptOutFlag(CmdArgs, options::OPT_fescaping_block_tail_calls,
                     options::OPT_fno_escaping_block_tail_calls);

  Args.AddLastArg(CmdArgs, options::OPT_ffine_grained_bitfield_accesses,
                  options::OPT_fno_fine_grained_bitfield_accesses);

  Args.AddLastArg(CmdArgs, options::OPT_fexperimental_relative_cxx_abi_vtables,
                  options::OPT_fno_experimental_relative_cxx_abi_vtables);

  Args.AddLastArg(CmdArgs, options::OPT_fexperimental_omit_vtable_rtti,
                  options::OPT_fno_experimental_omit_vtable_rtti);

  Args.AddLastArg(CmdArgs, options::OPT_fdisable_block_signature_string,
                  options::OPT_fno_disable_block_signature_string);

  // Handle segmented stacks.
  Args.addOptInFlag(CmdArgs, options::OPT_fsplit_stack,
                    options::OPT_fno_split_stack);

  // -fprotect-parens=0 is default.
  if (Args.hasFlag(options::OPT_fprotect_parens,
                   options::OPT_fno_protect_parens, false))
    CmdArgs.push_back("-fprotect-parens");

  RenderFloatingPointOptions(TC, D, OFastEnabled, Args, CmdArgs, JA,
                             NoOffloadFP32PrecDiv, NoOffloadFP32PrecSqrt);

  Args.addOptInFlag(CmdArgs, options::OPT_fatomic_remote_memory,
                    options::OPT_fno_atomic_remote_memory);
  Args.addOptInFlag(CmdArgs, options::OPT_fatomic_fine_grained_memory,
                    options::OPT_fno_atomic_fine_grained_memory);
  Args.addOptInFlag(CmdArgs, options::OPT_fatomic_ignore_denormal_mode,
                    options::OPT_fno_atomic_ignore_denormal_mode);

  if (Arg *A = Args.getLastArg(options::OPT_fextend_args_EQ)) {
    const llvm::Triple::ArchType Arch = TC.getArch();
    if (Arch == llvm::Triple::x86 || Arch == llvm::Triple::x86_64) {
      StringRef V = A->getValue();
      if (V == "64")
        CmdArgs.push_back("-fextend-arguments=64");
      else if (V != "32")
        D.Diag(diag::err_drv_invalid_argument_to_option)
            << A->getValue() << A->getOption().getName();
    } else
      D.Diag(diag::err_drv_unsupported_opt_for_target)
          << A->getOption().getName() << TripleStr;
  }

  if (Arg *A = Args.getLastArg(options::OPT_mdouble_EQ)) {
    if (TC.getArch() == llvm::Triple::avr)
      A->render(Args, CmdArgs);
    else
      D.Diag(diag::err_drv_unsupported_opt_for_target)
          << A->getAsString(Args) << TripleStr;
  }

  if (Arg *A = Args.getLastArg(options::OPT_LongDouble_Group)) {
    if (TC.getTriple().isX86())
      A->render(Args, CmdArgs);
    else if (TC.getTriple().isSPIROrSPIRV() &&
             (A->getOption().getID() == options::OPT_mlong_double_64))
      // Only allow for -mlong-double-64 for SPIR/SPIR-V
      A->render(Args, CmdArgs);
    else if ((IsSYCL &&
              (TC.getTriple().isAMDGCN() || TC.getTriple().isNVPTX())) &&
             (A->getOption().getID() == options::OPT_mlong_double_64))
      // similarly, allow 64bit long double for SYCL GPU targets
      A->render(Args, CmdArgs);
    else if (TC.getTriple().isPPC() &&
             (A->getOption().getID() != options::OPT_mlong_double_80))
      A->render(Args, CmdArgs);
    else
      D.Diag(diag::err_drv_unsupported_opt_for_target)
          << A->getAsString(Args) << TripleStr;
  }

  std::string FpAccuracyAttr;
  auto RenderFPAccuracyOptions = [&FpAccuracyAttr](const Twine &OptStr) {
    // In case the value is 'default' don't add the -ffp-builtin-accuracy
    // attribute.
    if (OptStr.str() != "default") {
      if (FpAccuracyAttr.empty())
        FpAccuracyAttr = "-ffp-builtin-accuracy=";
      else
        FpAccuracyAttr += " ";
      FpAccuracyAttr += OptStr.str();
    }
  };
  auto shouldAddFpAccuracyOption = [&](StringRef Val, StringRef Func) {
    SmallVector<StringRef, 8> FuncsArr = SplitFPAccuracyVal(Val);
    for (const auto &V : FuncsArr)
      return (V == Func);
    return false;
  };

  for (StringRef A : Args.getAllArgValues(options::OPT_ffp_accuracy_EQ)) {
    if (!(NoOffloadFP32PrecDiv && shouldAddFpAccuracyOption(A, "fdiv")) &&
        !(NoOffloadFP32PrecSqrt && shouldAddFpAccuracyOption(A, "sqrt")))
      RenderFPAccuracyOptions(A);
  }
  if (!FpAccuracyAttr.empty())
    CmdArgs.push_back(Args.MakeArgString(FpAccuracyAttr));

  // Decide whether to use verbose asm. Verbose assembly is the default on
  // toolchains which have the integrated assembler on by default.
  bool IsIntegratedAssemblerDefault = TC.IsIntegratedAssemblerDefault();
  if (!Args.hasFlag(options::OPT_fverbose_asm, options::OPT_fno_verbose_asm,
                    IsIntegratedAssemblerDefault))
    CmdArgs.push_back("-fno-verbose-asm");

  // Parse 'none' or '$major.$minor'. Disallow -fbinutils-version=0 because we
  // use that to indicate the MC default in the backend.
  if (Arg *A = Args.getLastArg(options::OPT_fbinutils_version_EQ)) {
    StringRef V = A->getValue();
    unsigned Num;
    if (V == "none")
      A->render(Args, CmdArgs);
    else if (!V.consumeInteger(10, Num) && Num > 0 &&
             (V.empty() || (V.consume_front(".") &&
                            !V.consumeInteger(10, Num) && V.empty())))
      A->render(Args, CmdArgs);
    else
      D.Diag(diag::err_drv_invalid_argument_to_option)
          << A->getValue() << A->getOption().getName();
  }

  // If toolchain choose to use MCAsmParser for inline asm don't pass the
  // option to disable integrated-as explicitly.
  if (!TC.useIntegratedAs() && !TC.parseInlineAsmUsingAsmParser())
    CmdArgs.push_back("-no-integrated-as");

  if (Args.hasArg(options::OPT_fdebug_pass_structure)) {
    CmdArgs.push_back("-mdebug-pass");
    CmdArgs.push_back("Structure");
  }
  if (Args.hasArg(options::OPT_fdebug_pass_arguments)) {
    CmdArgs.push_back("-mdebug-pass");
    CmdArgs.push_back("Arguments");
  }

  // Enable -mconstructor-aliases except on darwin, where we have to work around
  // a linker bug (see https://openradar.appspot.com/7198997), and CUDA device
  // code, where aliases aren't supported.
  if (!RawTriple.isOSDarwin() && !RawTriple.isNVPTX())
    CmdArgs.push_back("-mconstructor-aliases");

  // Darwin's kernel doesn't support guard variables; just die if we
  // try to use them.
  if (KernelOrKext && RawTriple.isOSDarwin())
    CmdArgs.push_back("-fforbid-guard-variables");

  if (Args.hasFlag(options::OPT_mms_bitfields, options::OPT_mno_ms_bitfields,
                   Triple.isWindowsGNUEnvironment())) {
    CmdArgs.push_back("-mms-bitfields");
  }

  if (Triple.isOSCygMing()) {
    Args.addOptOutFlag(CmdArgs, options::OPT_fauto_import,
                       options::OPT_fno_auto_import);
  }

  if (Args.hasFlag(options::OPT_fms_volatile, options::OPT_fno_ms_volatile,
                   Triple.isX86() && IsWindowsMSVC))
    CmdArgs.push_back("-fms-volatile");

  // Non-PIC code defaults to -fdirect-access-external-data while PIC code
  // defaults to -fno-direct-access-external-data. Pass the option if different
  // from the default.
  if (Arg *A = Args.getLastArg(options::OPT_fdirect_access_external_data,
                               options::OPT_fno_direct_access_external_data)) {
    if (A->getOption().matches(options::OPT_fdirect_access_external_data) !=
        (PICLevel == 0))
      A->render(Args, CmdArgs);
  } else if (PICLevel == 0 && Triple.isLoongArch()) {
    // Some targets default to -fno-direct-access-external-data even for
    // -fno-pic.
    CmdArgs.push_back("-fno-direct-access-external-data");
  }

  if (Triple.isOSBinFormatELF() && (Triple.isAArch64() || Triple.isX86()))
    Args.addOptOutFlag(CmdArgs, options::OPT_fplt, options::OPT_fno_plt);

  // -fhosted is default.
  // TODO: Audit uses of KernelOrKext and see where it'd be more appropriate to
  // use Freestanding.
  bool Freestanding =
      Args.hasFlag(options::OPT_ffreestanding, options::OPT_fhosted, false) ||
      KernelOrKext;
  if (Freestanding)
    CmdArgs.push_back("-ffreestanding");

  Args.AddLastArg(CmdArgs, options::OPT_fno_knr_functions);

  auto SanitizeArgs = TC.getSanitizerArgs(Args);
  Args.AddLastArg(CmdArgs,
                  options::OPT_fallow_runtime_check_skip_hot_cutoff_EQ);

  // This is a coarse approximation of what llvm-gcc actually does, both
  // -fasynchronous-unwind-tables and -fnon-call-exceptions interact in more
  // complicated ways.
  bool IsAsyncUnwindTablesDefault =
      TC.getDefaultUnwindTableLevel(Args) == ToolChain::UnwindTableLevel::Asynchronous;
  bool IsSyncUnwindTablesDefault =
      TC.getDefaultUnwindTableLevel(Args) == ToolChain::UnwindTableLevel::Synchronous;

  bool AsyncUnwindTables = Args.hasFlag(
      options::OPT_fasynchronous_unwind_tables,
      options::OPT_fno_asynchronous_unwind_tables,
      (IsAsyncUnwindTablesDefault || SanitizeArgs.needsUnwindTables()) &&
          !Freestanding);
  bool UnwindTables =
      Args.hasFlag(options::OPT_funwind_tables, options::OPT_fno_unwind_tables,
                   IsSyncUnwindTablesDefault && !Freestanding);
  if (AsyncUnwindTables)
    CmdArgs.push_back("-funwind-tables=2");
  else if (UnwindTables)
     CmdArgs.push_back("-funwind-tables=1");

  // Prepare `-aux-target-cpu` and `-aux-target-feature` unless
  // `--gpu-use-aux-triple-only` is specified.
  if (!Args.getLastArg(options::OPT_gpu_use_aux_triple_only) &&
      (IsCudaDevice || (IsSYCL && IsSYCLDevice) || IsHIPDevice)) {
    const ArgList &HostArgs =
        C.getArgsForToolChain(nullptr, StringRef(), Action::OFK_None);
    std::string HostCPU =
        getCPUName(D, HostArgs, *TC.getAuxTriple(), /*FromAs*/ false);
    if (!HostCPU.empty()) {
      CmdArgs.push_back("-aux-target-cpu");
      CmdArgs.push_back(Args.MakeArgString(HostCPU));
    }
    getTargetFeatures(D, *TC.getAuxTriple(), HostArgs, CmdArgs,
                      /*ForAS*/ false, /*IsAux*/ true);
  }

  TC.addClangTargetOptions(Args, CmdArgs, JA.getOffloadingDeviceKind());

  addMCModel(D, Args, Triple, RelocationModel, CmdArgs);

  if (Arg *A = Args.getLastArg(options::OPT_mtls_size_EQ)) {
    StringRef Value = A->getValue();
    unsigned TLSSize = 0;
    Value.getAsInteger(10, TLSSize);
    if (!Triple.isAArch64() || !Triple.isOSBinFormatELF())
      D.Diag(diag::err_drv_unsupported_opt_for_target)
          << A->getOption().getName() << TripleStr;
    if (TLSSize != 12 && TLSSize != 24 && TLSSize != 32 && TLSSize != 48)
      D.Diag(diag::err_drv_invalid_int_value)
          << A->getOption().getName() << Value;
    Args.AddLastArg(CmdArgs, options::OPT_mtls_size_EQ);
  }

  if (isTLSDESCEnabled(TC, Args))
    CmdArgs.push_back("-enable-tlsdesc");

  // Add the target cpu
  std::string CPU = getCPUName(D, Args, Triple, /*FromAs*/ false);
  if (!CPU.empty()) {
    CmdArgs.push_back("-target-cpu");
    CmdArgs.push_back(Args.MakeArgString(CPU));
  }

  RenderTargetOptions(Triple, Args, KernelOrKext, CmdArgs);

  // Add clang-cl arguments.
  types::ID InputType = Input.getType();
  if (D.IsCLMode())
    AddClangCLArgs(Args, InputType, CmdArgs);

  // Add the sycld debug library when --dependent-lib=msvcrtd is used from
  // the command line.  This is to allow for CMake based builds using the
  // Linux based driver on Windows to correctly pull in the expected debug
  // library.  Do not add when -fms-runtime-lib is used, as that pulls in the
  // libraries separately.
  if (Args.hasArg(options::OPT_fsycl) && !Args.hasArg(options::OPT_nolibsycl) &&
      !D.IsCLMode()) {
    if (TC.getTriple().isWindowsMSVCEnvironment()) {
      if (isDependentLibAdded(Args, "msvcrtd") &&
          !Args.hasArg(options::OPT_fms_runtime_lib_EQ)) {
        if (Args.hasArg(options::OPT_fpreview_breaking_changes))
          CmdArgs.push_back("--dependent-lib=sycl" SYCL_MAJOR_VERSION
                            "-previewd");
        else
          CmdArgs.push_back("--dependent-lib=sycl" SYCL_MAJOR_VERSION "d");
      }
    } else if (TC.getTriple().isWindowsGNUEnvironment()) {
      if (Args.hasArg(options::OPT_fpreview_breaking_changes))
        CmdArgs.push_back("--dependent-lib=sycl" SYCL_MAJOR_VERSION
                          "-preview.dll");
      else
        CmdArgs.push_back("--dependent-lib=sycl" SYCL_MAJOR_VERSION ".dll");
    }
    CmdArgs.push_back("--dependent-lib=sycl-devicelib-host");
  }

  llvm::codegenoptions::DebugInfoKind DebugInfoKind =
      llvm::codegenoptions::NoDebugInfo;
  DwarfFissionKind DwarfFission = DwarfFissionKind::None;
  renderDebugOptions(TC, D, RawTriple, Args, InputType, CmdArgs, Output,
                     DebugInfoKind, DwarfFission);

  // Add the split debug info name to the command lines here so we
  // can propagate it to the backend.
  bool SplitDWARF = (DwarfFission != DwarfFissionKind::None) &&
                    (TC.getTriple().isOSBinFormatELF() ||
                     TC.getTriple().isOSBinFormatWasm() ||
                     TC.getTriple().isOSBinFormatCOFF()) &&
                    (isa<AssembleJobAction>(JA) || isa<CompileJobAction>(JA) ||
                     isa<BackendJobAction>(JA));
  if (SplitDWARF) {
    const char *SplitDWARFOut = SplitDebugName(JA, Args, Input, Output);
    CmdArgs.push_back("-split-dwarf-file");
    CmdArgs.push_back(SplitDWARFOut);
    if (DwarfFission == DwarfFissionKind::Split) {
      CmdArgs.push_back("-split-dwarf-output");
      CmdArgs.push_back(SplitDWARFOut);
    }
  }

  // Pass the linker version in use.
  if (Arg *A = Args.getLastArg(options::OPT_mlinker_version_EQ)) {
    CmdArgs.push_back("-target-linker-version");
    CmdArgs.push_back(A->getValue());
  }

  // Explicitly error on some things we know we don't support and can't just
  // ignore.
  if (!Args.hasArg(options::OPT_fallow_unsupported)) {
    Arg *Unsupported;
    if (types::isCXX(InputType) && RawTriple.isOSDarwin() &&
        TC.getArch() == llvm::Triple::x86) {
      if ((Unsupported = Args.getLastArg(options::OPT_fapple_kext)) ||
          (Unsupported = Args.getLastArg(options::OPT_mkernel)))
        D.Diag(diag::err_drv_clang_unsupported_opt_cxx_darwin_i386)
            << Unsupported->getOption().getName();
    }
    // The faltivec option has been superseded by the maltivec option.
    if ((Unsupported = Args.getLastArg(options::OPT_faltivec)))
      D.Diag(diag::err_drv_clang_unsupported_opt_faltivec)
          << Unsupported->getOption().getName()
          << "please use -maltivec and include altivec.h explicitly";
    if ((Unsupported = Args.getLastArg(options::OPT_fno_altivec)))
      D.Diag(diag::err_drv_clang_unsupported_opt_faltivec)
          << Unsupported->getOption().getName() << "please use -mno-altivec";
  }

  Args.AddAllArgs(CmdArgs, options::OPT_v);

  if (Args.getLastArg(options::OPT_H)) {
    CmdArgs.push_back("-H");
    CmdArgs.push_back("-sys-header-deps");
  }
  Args.AddAllArgs(CmdArgs, options::OPT_fshow_skipped_includes);

  if (D.CCPrintHeadersFormat && !D.CCGenDiagnostics) {
    CmdArgs.push_back("-header-include-file");
    CmdArgs.push_back(!D.CCPrintHeadersFilename.empty()
                          ? D.CCPrintHeadersFilename.c_str()
                          : "-");
    CmdArgs.push_back("-sys-header-deps");
    CmdArgs.push_back(Args.MakeArgString(
        "-header-include-format=" +
        std::string(headerIncludeFormatKindToString(D.CCPrintHeadersFormat))));
    CmdArgs.push_back(
        Args.MakeArgString("-header-include-filtering=" +
                           std::string(headerIncludeFilteringKindToString(
                               D.CCPrintHeadersFiltering))));
  }
  Args.AddLastArg(CmdArgs, options::OPT_P);
  Args.AddLastArg(CmdArgs, options::OPT_print_ivar_layout);

  if (D.CCLogDiagnostics && !D.CCGenDiagnostics) {
    CmdArgs.push_back("-diagnostic-log-file");
    CmdArgs.push_back(!D.CCLogDiagnosticsFilename.empty()
                          ? D.CCLogDiagnosticsFilename.c_str()
                          : "-");
  }

  // Give the gen diagnostics more chances to succeed, by avoiding intentional
  // crashes.
  if (D.CCGenDiagnostics)
    CmdArgs.push_back("-disable-pragma-debug-crash");

  // Allow backend to put its diagnostic files in the same place as frontend
  // crash diagnostics files.
  if (Args.hasArg(options::OPT_fcrash_diagnostics_dir)) {
    StringRef Dir = Args.getLastArgValue(options::OPT_fcrash_diagnostics_dir);
    CmdArgs.push_back("-mllvm");
    CmdArgs.push_back(Args.MakeArgString("-crash-diagnostics-dir=" + Dir));
  }

  bool UseSeparateSections = isUseSeparateSections(Triple);

  if (Args.hasFlag(options::OPT_ffunction_sections,
                   options::OPT_fno_function_sections, UseSeparateSections)) {
    CmdArgs.push_back("-ffunction-sections");
  }

  if (Arg *A = Args.getLastArg(options::OPT_fbasic_block_address_map,
                               options::OPT_fno_basic_block_address_map)) {
    if ((Triple.isX86() || Triple.isAArch64()) && Triple.isOSBinFormatELF()) {
      if (A->getOption().matches(options::OPT_fbasic_block_address_map))
        A->render(Args, CmdArgs);
    } else {
      D.Diag(diag::err_drv_unsupported_opt_for_target)
          << A->getAsString(Args) << TripleStr;
    }
  }

  if (Arg *A = Args.getLastArg(options::OPT_fbasic_block_sections_EQ)) {
    StringRef Val = A->getValue();
    if (Val == "labels") {
      D.Diag(diag::warn_drv_deprecated_arg)
          << A->getAsString(Args) << /*hasReplacement=*/true
          << "-fbasic-block-address-map";
      CmdArgs.push_back("-fbasic-block-address-map");
    } else if (Triple.isX86() && Triple.isOSBinFormatELF()) {
      if (Val != "all" && Val != "none" && !Val.starts_with("list="))
        D.Diag(diag::err_drv_invalid_value)
            << A->getAsString(Args) << A->getValue();
      else
        A->render(Args, CmdArgs);
    } else if (Triple.isAArch64() && Triple.isOSBinFormatELF()) {
      // "all" is not supported on AArch64 since branch relaxation creates new
      // basic blocks for some cross-section branches.
      if (Val != "labels" && Val != "none" && !Val.starts_with("list="))
        D.Diag(diag::err_drv_invalid_value)
            << A->getAsString(Args) << A->getValue();
      else
        A->render(Args, CmdArgs);
    } else if (Triple.isNVPTX()) {
      // Do not pass the option to the GPU compilation. We still want it enabled
      // for the host-side compilation, so seeing it here is not an error.
    } else if (Val != "none") {
      // =none is allowed everywhere. It's useful for overriding the option
      // and is the same as not specifying the option.
      D.Diag(diag::err_drv_unsupported_opt_for_target)
          << A->getAsString(Args) << TripleStr;
    }
  }

  bool HasDefaultDataSections = Triple.isOSBinFormatXCOFF();
  if (Args.hasFlag(options::OPT_fdata_sections, options::OPT_fno_data_sections,
                   UseSeparateSections || HasDefaultDataSections)) {
    CmdArgs.push_back("-fdata-sections");
  }

  Args.addOptOutFlag(CmdArgs, options::OPT_funique_section_names,
                     options::OPT_fno_unique_section_names);
  Args.addOptInFlag(CmdArgs, options::OPT_fseparate_named_sections,
                    options::OPT_fno_separate_named_sections);
  Args.addOptInFlag(CmdArgs, options::OPT_funique_internal_linkage_names,
                    options::OPT_fno_unique_internal_linkage_names);
  Args.addOptInFlag(CmdArgs, options::OPT_funique_basic_block_section_names,
                    options::OPT_fno_unique_basic_block_section_names);

  if (Arg *A = Args.getLastArg(options::OPT_fsplit_machine_functions,
                               options::OPT_fno_split_machine_functions)) {
    if (!A->getOption().matches(options::OPT_fno_split_machine_functions)) {
      // This codegen pass is only available on x86 and AArch64 ELF targets.
      if ((Triple.isX86() || Triple.isAArch64()) && Triple.isOSBinFormatELF())
        A->render(Args, CmdArgs);
      else
        D.Diag(diag::err_drv_unsupported_opt_for_target)
            << A->getAsString(Args) << TripleStr;
    }
  }

  Args.AddLastArg(CmdArgs, options::OPT_finstrument_functions,
                  options::OPT_finstrument_functions_after_inlining,
                  options::OPT_finstrument_function_entry_bare);
  Args.AddLastArg(CmdArgs, options::OPT_fconvergent_functions,
                  options::OPT_fno_convergent_functions);

  // NVPTX doesn't support PGO or coverage
  if (!Triple.isNVPTX())
    addPGOAndCoverageFlags(TC, C, JA, Output, Args, SanitizeArgs, CmdArgs);

  Args.AddLastArg(CmdArgs, options::OPT_fclang_abi_compat_EQ);

  if (getLastProfileSampleUseArg(Args) &&
      Args.hasFlag(options::OPT_fsample_profile_use_profi,
                   options::OPT_fno_sample_profile_use_profi, true)) {
    CmdArgs.push_back("-mllvm");
    CmdArgs.push_back("-sample-profile-use-profi");
  }

  // Add runtime flag for PS4/PS5 when PGO, coverage, or sanitizers are enabled.
  if (RawTriple.isPS() &&
      !Args.hasArg(options::OPT_nostdlib, options::OPT_nodefaultlibs)) {
    PScpu::addProfileRTArgs(TC, Args, CmdArgs);
    PScpu::addSanitizerArgs(TC, Args, CmdArgs);
  }

  // Pass options for controlling the default header search paths.
  if (Args.hasArg(options::OPT_nostdinc)) {
    CmdArgs.push_back("-nostdsysteminc");
    CmdArgs.push_back("-nobuiltininc");
  } else {
    if (Args.hasArg(options::OPT_nostdlibinc))
      CmdArgs.push_back("-nostdsysteminc");
    Args.AddLastArg(CmdArgs, options::OPT_nostdincxx);
    Args.AddLastArg(CmdArgs, options::OPT_nobuiltininc);
  }

  // Pass the path to compiler resource files.
  CmdArgs.push_back("-resource-dir");
  CmdArgs.push_back(D.ResourceDir.c_str());

  Args.AddLastArg(CmdArgs, options::OPT_working_directory);

  // Add preprocessing options like -I, -D, etc. if we are using the
  // preprocessor.
  //
  // FIXME: Support -fpreprocessed
  if (types::getPreprocessedType(InputType) != types::TY_INVALID)
    AddPreprocessingOptions(C, JA, D, Args, CmdArgs, Output, Inputs);

  // Don't warn about "clang -c -DPIC -fPIC test.i" because libtool.m4 assumes
  // that "The compiler can only warn and ignore the option if not recognized".
  // When building with ccache, it will pass -D options to clang even on
  // preprocessed inputs and configure concludes that -fPIC is not supported.
  Args.ClaimAllArgs(options::OPT_D);

  // Warn about ignored options to clang.
  for (const Arg *A :
       Args.filtered(options::OPT_clang_ignored_gcc_optimization_f_Group)) {
    D.Diag(diag::warn_ignored_gcc_optimization) << A->getAsString(Args);
    A->claim();
  }

  for (const Arg *A :
       Args.filtered(options::OPT_clang_ignored_legacy_options_Group)) {
    D.Diag(diag::warn_ignored_clang_option) << A->getAsString(Args);
    A->claim();
  }

  claimNoWarnArgs(Args);

  Args.AddAllArgs(CmdArgs, options::OPT_R_Group);

  for (const Arg *A :
       Args.filtered(options::OPT_W_Group, options::OPT__SLASH_wd)) {
    A->claim();
    if (A->getOption().getID() == options::OPT__SLASH_wd) {
      unsigned WarningNumber;
      if (StringRef(A->getValue()).getAsInteger(10, WarningNumber)) {
        D.Diag(diag::err_drv_invalid_int_value)
            << A->getAsString(Args) << A->getValue();
        continue;
      }

      if (auto Group = diagGroupFromCLWarningID(WarningNumber)) {
        CmdArgs.push_back(Args.MakeArgString(
            "-Wno-" + DiagnosticIDs::getWarningOptionForGroup(*Group)));
      }
      continue;
    }
    A->render(Args, CmdArgs);
  }

  Args.AddAllArgs(CmdArgs, options::OPT_Wsystem_headers_in_module_EQ);

  if (Args.hasFlag(options::OPT_pedantic, options::OPT_no_pedantic, false))
    CmdArgs.push_back("-pedantic");
  Args.AddLastArg(CmdArgs, options::OPT_pedantic_errors);
  Args.AddLastArg(CmdArgs, options::OPT_w);

  Args.addOptInFlag(CmdArgs, options::OPT_ffixed_point,
                    options::OPT_fno_fixed_point);

  if (Arg *A = Args.getLastArg(options::OPT_fcxx_abi_EQ))
    A->render(Args, CmdArgs);

  Args.AddLastArg(CmdArgs, options::OPT_fexperimental_relative_cxx_abi_vtables,
                  options::OPT_fno_experimental_relative_cxx_abi_vtables);

  Args.AddLastArg(CmdArgs, options::OPT_fexperimental_omit_vtable_rtti,
                  options::OPT_fno_experimental_omit_vtable_rtti);

  if (Arg *A = Args.getLastArg(options::OPT_ffuchsia_api_level_EQ))
    A->render(Args, CmdArgs);

  // Handle -{std, ansi, trigraphs} -- take the last of -{std, ansi}
  // (-ansi is equivalent to -std=c89 or -std=c++98).
  //
  // If a std is supplied, only add -trigraphs if it follows the
  // option.
  bool ImplyVCPPCVer = false;
  bool ImplyVCPPCXXVer = false;
  const Arg *Std = Args.getLastArg(options::OPT_std_EQ, options::OPT_ansi);
  if (Std) {
    if (Std->getOption().matches(options::OPT_ansi))
      if (types::isCXX(InputType))
        CmdArgs.push_back("-std=c++98");
      else
        CmdArgs.push_back("-std=c89");
    else {
      if (Args.hasArg(options::OPT_fsycl)) {
        // Use of -std= with 'C' is not supported for SYCL.
        const LangStandard *LangStd =
            LangStandard::getLangStandardForName(Std->getValue());
        if (LangStd && LangStd->getLanguage() == Language::C)
          D.Diag(diag::err_drv_argument_not_allowed_with)
              << Std->getAsString(Args) << "-fsycl";
      }
      Std->render(Args, CmdArgs);
    }

    // If -f(no-)trigraphs appears after the language standard flag, honor it.
    if (Arg *A = Args.getLastArg(options::OPT_std_EQ, options::OPT_ansi,
                                 options::OPT_ftrigraphs,
                                 options::OPT_fno_trigraphs))
      if (A != Std)
        A->render(Args, CmdArgs);
  } else {
    // Honor -std-default.
    //
    // FIXME: Clang doesn't correctly handle -std= when the input language
    // doesn't match. For the time being just ignore this for C++ inputs;
    // eventually we want to do all the standard defaulting here instead of
    // splitting it between the driver and clang -cc1.
    if (!types::isCXX(InputType)) {
      if (!Args.hasArg(options::OPT__SLASH_std)) {
        Args.AddAllArgsTranslated(CmdArgs, options::OPT_std_default_EQ, "-std=",
                                  /*Joined=*/true);
      } else
        ImplyVCPPCVer = true;
    }
    else if (IsWindowsMSVC)
      ImplyVCPPCXXVer = true;

    if (IsSYCL && types::isCXX(InputType) &&
        !Args.hasArg(options::OPT__SLASH_std))
      // For DPC++, we default to -std=c++17 for all compilations.  Use of -std
      // on the command line will override.
      CmdArgs.push_back("-std=c++17");

    Args.AddLastArg(CmdArgs, options::OPT_ftrigraphs,
                    options::OPT_fno_trigraphs);
  }

  // GCC's behavior for -Wwrite-strings is a bit strange:
  //  * In C, this "warning flag" changes the types of string literals from
  //    'char[N]' to 'const char[N]', and thus triggers an unrelated warning
  //    for the discarded qualifier.
  //  * In C++, this is just a normal warning flag.
  //
  // Implementing this warning correctly in C is hard, so we follow GCC's
  // behavior for now. FIXME: Directly diagnose uses of a string literal as
  // a non-const char* in C, rather than using this crude hack.
  if (!types::isCXX(InputType)) {
    // FIXME: This should behave just like a warning flag, and thus should also
    // respect -Weverything, -Wno-everything, -Werror=write-strings, and so on.
    Arg *WriteStrings =
        Args.getLastArg(options::OPT_Wwrite_strings,
                        options::OPT_Wno_write_strings, options::OPT_w);
    if (WriteStrings &&
        WriteStrings->getOption().matches(options::OPT_Wwrite_strings))
      CmdArgs.push_back("-fconst-strings");
  }

  // GCC provides a macro definition '__DEPRECATED' when -Wdeprecated is active
  // during C++ compilation, which it is by default. GCC keeps this define even
  // in the presence of '-w', match this behavior bug-for-bug.
  if (types::isCXX(InputType) &&
      Args.hasFlag(options::OPT_Wdeprecated, options::OPT_Wno_deprecated,
                   true)) {
    CmdArgs.push_back("-fdeprecated-macro");
  }

  // Translate GCC's misnamer '-fasm' arguments to '-fgnu-keywords'.
  if (Arg *Asm = Args.getLastArg(options::OPT_fasm, options::OPT_fno_asm)) {
    if (Asm->getOption().matches(options::OPT_fasm))
      CmdArgs.push_back("-fgnu-keywords");
    else
      CmdArgs.push_back("-fno-gnu-keywords");
  }

  if (!ShouldEnableAutolink(Args, TC, JA))
    CmdArgs.push_back("-fno-autolink");

  Args.AddLastArg(CmdArgs, options::OPT_ftemplate_depth_EQ);
  Args.AddLastArg(CmdArgs, options::OPT_foperator_arrow_depth_EQ);
  Args.AddLastArg(CmdArgs, options::OPT_fconstexpr_depth_EQ);
  Args.AddLastArg(CmdArgs, options::OPT_fconstexpr_steps_EQ);

  Args.AddLastArg(CmdArgs, options::OPT_fexperimental_library);

  if (Args.hasArg(options::OPT_fexperimental_new_constant_interpreter))
    CmdArgs.push_back("-fexperimental-new-constant-interpreter");

  if (Arg *A = Args.getLastArg(options::OPT_fbracket_depth_EQ)) {
    CmdArgs.push_back("-fbracket-depth");
    CmdArgs.push_back(A->getValue());
  }

  if (Arg *A = Args.getLastArg(options::OPT_Wlarge_by_value_copy_EQ,
                               options::OPT_Wlarge_by_value_copy_def)) {
    if (A->getNumValues()) {
      StringRef bytes = A->getValue();
      CmdArgs.push_back(Args.MakeArgString("-Wlarge-by-value-copy=" + bytes));
    } else
      CmdArgs.push_back("-Wlarge-by-value-copy=64"); // default value
  }

  if (Args.hasArg(options::OPT_relocatable_pch))
    CmdArgs.push_back("-relocatable-pch");

  if (const Arg *A = Args.getLastArg(options::OPT_fcf_runtime_abi_EQ)) {
    static const char *kCFABIs[] = {
      "standalone", "objc", "swift", "swift-5.0", "swift-4.2", "swift-4.1",
    };

    if (!llvm::is_contained(kCFABIs, StringRef(A->getValue())))
      D.Diag(diag::err_drv_invalid_cf_runtime_abi) << A->getValue();
    else
      A->render(Args, CmdArgs);
  }

  if (Arg *A = Args.getLastArg(options::OPT_fconstant_string_class_EQ)) {
    CmdArgs.push_back("-fconstant-string-class");
    CmdArgs.push_back(A->getValue());
  }

  if (Arg *A = Args.getLastArg(options::OPT_ftabstop_EQ)) {
    CmdArgs.push_back("-ftabstop");
    CmdArgs.push_back(A->getValue());
  }

  if (Args.hasFlag(options::OPT_fexperimental_call_graph_section,
                   options::OPT_fno_experimental_call_graph_section, false))
    CmdArgs.push_back("-fexperimental-call-graph-section");

  Args.addOptInFlag(CmdArgs, options::OPT_fstack_size_section,
                    options::OPT_fno_stack_size_section);

  if (Args.hasArg(options::OPT_fstack_usage)) {
    CmdArgs.push_back("-stack-usage-file");

    if (Arg *OutputOpt = Args.getLastArg(options::OPT_o)) {
      SmallString<128> OutputFilename(OutputOpt->getValue());
      llvm::sys::path::replace_extension(OutputFilename, "su");
      CmdArgs.push_back(Args.MakeArgString(OutputFilename));
    } else
      CmdArgs.push_back(
          Args.MakeArgString(Twine(getBaseInputStem(Args, Inputs)) + ".su"));
  }

  CmdArgs.push_back("-ferror-limit");
  if (Arg *A = Args.getLastArg(options::OPT_ferror_limit_EQ))
    CmdArgs.push_back(A->getValue());
  else
    CmdArgs.push_back("19");

  Args.AddLastArg(CmdArgs, options::OPT_fconstexpr_backtrace_limit_EQ);
  Args.AddLastArg(CmdArgs, options::OPT_fmacro_backtrace_limit_EQ);
  Args.AddLastArg(CmdArgs, options::OPT_ftemplate_backtrace_limit_EQ);
  Args.AddLastArg(CmdArgs, options::OPT_fspell_checking_limit_EQ);
  Args.AddLastArg(CmdArgs, options::OPT_fcaret_diagnostics_max_lines_EQ);

  // Pass -fmessage-length=.
  unsigned MessageLength = 0;
  if (Arg *A = Args.getLastArg(options::OPT_fmessage_length_EQ)) {
    StringRef V(A->getValue());
    if (V.getAsInteger(0, MessageLength))
      D.Diag(diag::err_drv_invalid_argument_to_option)
          << V << A->getOption().getName();
  } else {
    // If -fmessage-length=N was not specified, determine whether this is a
    // terminal and, if so, implicitly define -fmessage-length appropriately.
    MessageLength = llvm::sys::Process::StandardErrColumns();
  }
  if (MessageLength != 0)
    CmdArgs.push_back(
        Args.MakeArgString("-fmessage-length=" + Twine(MessageLength)));

  if (Arg *A = Args.getLastArg(options::OPT_frandomize_layout_seed_EQ))
    CmdArgs.push_back(
        Args.MakeArgString("-frandomize-layout-seed=" + Twine(A->getValue(0))));

  if (Arg *A = Args.getLastArg(options::OPT_frandomize_layout_seed_file_EQ))
    CmdArgs.push_back(Args.MakeArgString("-frandomize-layout-seed-file=" +
                                         Twine(A->getValue(0))));

  // -fvisibility= and -fvisibility-ms-compat are of a piece.
  if (const Arg *A = Args.getLastArg(options::OPT_fvisibility_EQ,
                                     options::OPT_fvisibility_ms_compat)) {
    if (A->getOption().matches(options::OPT_fvisibility_EQ)) {
      A->render(Args, CmdArgs);
    } else {
      assert(A->getOption().matches(options::OPT_fvisibility_ms_compat));
      CmdArgs.push_back("-fvisibility=hidden");
      CmdArgs.push_back("-ftype-visibility=default");
    }
  } else if (IsOpenMPDevice) {
    // When compiling for the OpenMP device we want protected visibility by
    // default. This prevents the device from accidentally preempting code on
    // the host, makes the system more robust, and improves performance.
    CmdArgs.push_back("-fvisibility=protected");
  }

  // PS4/PS5 process these options in addClangTargetOptions.
  if (!RawTriple.isPS()) {
    if (const Arg *A =
            Args.getLastArg(options::OPT_fvisibility_from_dllstorageclass,
                            options::OPT_fno_visibility_from_dllstorageclass)) {
      if (A->getOption().matches(
              options::OPT_fvisibility_from_dllstorageclass)) {
        CmdArgs.push_back("-fvisibility-from-dllstorageclass");
        Args.AddLastArg(CmdArgs, options::OPT_fvisibility_dllexport_EQ);
        Args.AddLastArg(CmdArgs, options::OPT_fvisibility_nodllstorageclass_EQ);
        Args.AddLastArg(CmdArgs, options::OPT_fvisibility_externs_dllimport_EQ);
        Args.AddLastArg(CmdArgs,
                        options::OPT_fvisibility_externs_nodllstorageclass_EQ);
      }
    }
  }

  if (Args.hasFlag(options::OPT_fvisibility_inlines_hidden,
                    options::OPT_fno_visibility_inlines_hidden, false))
    CmdArgs.push_back("-fvisibility-inlines-hidden");

  Args.AddLastArg(CmdArgs, options::OPT_fvisibility_inlines_hidden_static_local_var,
                           options::OPT_fno_visibility_inlines_hidden_static_local_var);

  // -fvisibility-global-new-delete-hidden is a deprecated spelling of
  // -fvisibility-global-new-delete=force-hidden.
  if (const Arg *A =
          Args.getLastArg(options::OPT_fvisibility_global_new_delete_hidden)) {
    D.Diag(diag::warn_drv_deprecated_arg)
        << A->getAsString(Args) << /*hasReplacement=*/true
        << "-fvisibility-global-new-delete=force-hidden";
  }

  if (const Arg *A =
          Args.getLastArg(options::OPT_fvisibility_global_new_delete_EQ,
                          options::OPT_fvisibility_global_new_delete_hidden)) {
    if (A->getOption().matches(options::OPT_fvisibility_global_new_delete_EQ)) {
      A->render(Args, CmdArgs);
    } else {
      assert(A->getOption().matches(
          options::OPT_fvisibility_global_new_delete_hidden));
      CmdArgs.push_back("-fvisibility-global-new-delete=force-hidden");
    }
  }

  Args.AddLastArg(CmdArgs, options::OPT_ftlsmodel_EQ);

  if (Args.hasFlag(options::OPT_fnew_infallible,
                   options::OPT_fno_new_infallible, false))
    CmdArgs.push_back("-fnew-infallible");

  if (Args.hasFlag(options::OPT_fno_operator_names,
                   options::OPT_foperator_names, false))
    CmdArgs.push_back("-fno-operator-names");

  // Forward -f (flag) options which we can pass directly.
  Args.AddLastArg(CmdArgs, options::OPT_femit_all_decls);
  Args.AddLastArg(CmdArgs, options::OPT_fheinous_gnu_extensions);
  Args.AddLastArg(CmdArgs, options::OPT_fdigraphs, options::OPT_fno_digraphs);
  Args.AddLastArg(CmdArgs, options::OPT_fzero_call_used_regs_EQ);
  Args.AddLastArg(CmdArgs, options::OPT_fraw_string_literals,
                  options::OPT_fno_raw_string_literals);

  if (Args.hasFlag(options::OPT_femulated_tls, options::OPT_fno_emulated_tls,
                   Triple.hasDefaultEmulatedTLS()))
    CmdArgs.push_back("-femulated-tls");

  Args.addOptInFlag(CmdArgs, options::OPT_fcheck_new,
                    options::OPT_fno_check_new);

  if (Arg *A = Args.getLastArg(options::OPT_fzero_call_used_regs_EQ)) {
    // FIXME: There's no reason for this to be restricted to X86. The backend
    // code needs to be changed to include the appropriate function calls
    // automatically.
    if (!Triple.isX86() && !Triple.isAArch64())
      D.Diag(diag::err_drv_unsupported_opt_for_target)
          << A->getAsString(Args) << TripleStr;
  }

  // AltiVec-like language extensions aren't relevant for assembling.
  if (!isa<PreprocessJobAction>(JA) || Output.getType() != types::TY_PP_Asm)
    Args.AddLastArg(CmdArgs, options::OPT_fzvector);

  Args.AddLastArg(CmdArgs, options::OPT_fdiagnostics_show_template_tree);
  Args.AddLastArg(CmdArgs, options::OPT_fno_elide_type);

  // Forward flags for OpenMP. We don't do this if the current action is an
  // device offloading action other than OpenMP.
  if (Args.hasFlag(options::OPT_fopenmp, options::OPT_fopenmp_EQ,
                   options::OPT_fno_openmp, false) &&
      !Args.hasFlag(options::OPT_foffload_via_llvm,
                    options::OPT_fno_offload_via_llvm, false) &&
      (JA.isDeviceOffloading(Action::OFK_None) ||
       JA.isDeviceOffloading(Action::OFK_OpenMP))) {
    switch (D.getOpenMPRuntime(Args)) {
    case Driver::OMPRT_OMP:
    case Driver::OMPRT_IOMP5:
      // Clang can generate useful OpenMP code for these two runtime libraries.
      CmdArgs.push_back("-fopenmp");

      // If no option regarding the use of TLS in OpenMP codegeneration is
      // given, decide a default based on the target. Otherwise rely on the
      // options and pass the right information to the frontend.
      if (!Args.hasFlag(options::OPT_fopenmp_use_tls,
                        options::OPT_fnoopenmp_use_tls, /*Default=*/true))
        CmdArgs.push_back("-fnoopenmp-use-tls");
      Args.AddLastArg(CmdArgs, options::OPT_fopenmp_simd,
                      options::OPT_fno_openmp_simd);
      Args.AddAllArgs(CmdArgs, options::OPT_fopenmp_enable_irbuilder);
      Args.AddAllArgs(CmdArgs, options::OPT_fopenmp_version_EQ);
      if (!Args.hasFlag(options::OPT_fopenmp_extensions,
                        options::OPT_fno_openmp_extensions, /*Default=*/true))
        CmdArgs.push_back("-fno-openmp-extensions");
      Args.AddAllArgs(CmdArgs, options::OPT_fopenmp_cuda_number_of_sm_EQ);
      Args.AddAllArgs(CmdArgs, options::OPT_fopenmp_cuda_blocks_per_sm_EQ);
      Args.AddAllArgs(CmdArgs,
                      options::OPT_fopenmp_cuda_teams_reduction_recs_num_EQ);
      if (Args.hasFlag(options::OPT_fopenmp_optimistic_collapse,
                       options::OPT_fno_openmp_optimistic_collapse,
                       /*Default=*/false))
        CmdArgs.push_back("-fopenmp-optimistic-collapse");

      // When in OpenMP offloading mode with NVPTX target, forward
      // cuda-mode flag
      if (Args.hasFlag(options::OPT_fopenmp_cuda_mode,
                       options::OPT_fno_openmp_cuda_mode, /*Default=*/false))
        CmdArgs.push_back("-fopenmp-cuda-mode");

      // When in OpenMP offloading mode, enable debugging on the device.
      Args.AddAllArgs(CmdArgs, options::OPT_fopenmp_target_debug_EQ);
      if (Args.hasFlag(options::OPT_fopenmp_target_debug,
                       options::OPT_fno_openmp_target_debug, /*Default=*/false))
        CmdArgs.push_back("-fopenmp-target-debug");

      // When in OpenMP offloading mode, forward assumptions information about
      // thread and team counts in the device.
      if (Args.hasFlag(options::OPT_fopenmp_assume_teams_oversubscription,
                       options::OPT_fno_openmp_assume_teams_oversubscription,
                       /*Default=*/false))
        CmdArgs.push_back("-fopenmp-assume-teams-oversubscription");
      if (Args.hasFlag(options::OPT_fopenmp_assume_threads_oversubscription,
                       options::OPT_fno_openmp_assume_threads_oversubscription,
                       /*Default=*/false))
        CmdArgs.push_back("-fopenmp-assume-threads-oversubscription");
      if (Args.hasArg(options::OPT_fopenmp_assume_no_thread_state))
        CmdArgs.push_back("-fopenmp-assume-no-thread-state");
      if (Args.hasArg(options::OPT_fopenmp_assume_no_nested_parallelism))
        CmdArgs.push_back("-fopenmp-assume-no-nested-parallelism");
      if (Args.hasArg(options::OPT_fopenmp_offload_mandatory))
        CmdArgs.push_back("-fopenmp-offload-mandatory");
      if (Args.hasArg(options::OPT_fopenmp_force_usm))
        CmdArgs.push_back("-fopenmp-force-usm");
      break;
    default:
      // By default, if Clang doesn't know how to generate useful OpenMP code
      // for a specific runtime library, we just don't pass the '-fopenmp' flag
      // down to the actual compilation.
      // FIXME: It would be better to have a mode which *only* omits IR
      // generation based on the OpenMP support so that we get consistent
      // semantic analysis, etc.
      break;
    }
  } else {
    if (!JA.isDeviceOffloading(Action::OFK_SYCL))
      Args.AddLastArg(CmdArgs, options::OPT_fopenmp_simd,
                      options::OPT_fno_openmp_simd);
    Args.AddAllArgs(CmdArgs, options::OPT_fopenmp_version_EQ);
    Args.addOptOutFlag(CmdArgs, options::OPT_fopenmp_extensions,
                       options::OPT_fno_openmp_extensions);
  }
  // Forward the offload runtime change to code generation, liboffload implies
  // new driver. Otherwise, check if we should forward the new driver to change
  // offloading code generation.
  if (Args.hasFlag(options::OPT_foffload_via_llvm,
                   options::OPT_fno_offload_via_llvm, false)) {
    CmdArgs.append({"--offload-new-driver", "-foffload-via-llvm"});
  } else if (Args.hasFlag(options::OPT_offload_new_driver,
                          options::OPT_no_offload_new_driver,
                          C.isOffloadingHostKind(Action::OFK_Cuda))) {
    CmdArgs.push_back("--offload-new-driver");
  }

  const XRayArgs &XRay = TC.getXRayArgs(Args);
  XRay.addArgs(TC, Args, CmdArgs, InputType);

  for (const auto &Filename :
       Args.getAllArgValues(options::OPT_fprofile_list_EQ)) {
    if (D.getVFS().exists(Filename))
      CmdArgs.push_back(Args.MakeArgString("-fprofile-list=" + Filename));
    else
      D.Diag(clang::diag::err_drv_no_such_file) << Filename;
  }

  if (Arg *A = Args.getLastArg(options::OPT_fpatchable_function_entry_EQ)) {
    StringRef S0 = A->getValue(), S = S0;
    unsigned Size, Offset = 0;
    if (!Triple.isAArch64() && !Triple.isLoongArch() && !Triple.isRISCV() &&
        !Triple.isX86() &&
        !(!Triple.isOSAIX() && (Triple.getArch() == llvm::Triple::ppc ||
                                Triple.getArch() == llvm::Triple::ppc64 ||
                                Triple.getArch() == llvm::Triple::ppc64le)))
      D.Diag(diag::err_drv_unsupported_opt_for_target)
          << A->getAsString(Args) << TripleStr;
    else if (S.consumeInteger(10, Size) ||
             (!S.empty() &&
              (!S.consume_front(",") || S.consumeInteger(10, Offset))) ||
             (!S.empty() && (!S.consume_front(",") || S.empty())))
      D.Diag(diag::err_drv_invalid_argument_to_option)
          << S0 << A->getOption().getName();
    else if (Size < Offset)
      D.Diag(diag::err_drv_unsupported_fpatchable_function_entry_argument);
    else {
      CmdArgs.push_back(Args.MakeArgString(A->getSpelling() + Twine(Size)));
      CmdArgs.push_back(Args.MakeArgString(
          "-fpatchable-function-entry-offset=" + Twine(Offset)));
      if (!S.empty())
        CmdArgs.push_back(
            Args.MakeArgString("-fpatchable-function-entry-section=" + S));
    }
  }

  Args.AddLastArg(CmdArgs, options::OPT_fms_hotpatch);

  if (Args.hasArg(options::OPT_fms_secure_hotpatch_functions_file))
    Args.AddLastArg(CmdArgs, options::OPT_fms_secure_hotpatch_functions_file);

  for (const auto &A :
       Args.getAllArgValues(options::OPT_fms_secure_hotpatch_functions_list))
    CmdArgs.push_back(
        Args.MakeArgString("-fms-secure-hotpatch-functions-list=" + Twine(A)));

  if (TC.SupportsProfiling()) {
    Args.AddLastArg(CmdArgs, options::OPT_pg);

    llvm::Triple::ArchType Arch = TC.getArch();
    if (Arg *A = Args.getLastArg(options::OPT_mfentry)) {
      if (Arch == llvm::Triple::systemz || TC.getTriple().isX86())
        A->render(Args, CmdArgs);
      else
        D.Diag(diag::err_drv_unsupported_opt_for_target)
            << A->getAsString(Args) << TripleStr;
    }
    if (Arg *A = Args.getLastArg(options::OPT_mnop_mcount)) {
      if (Arch == llvm::Triple::systemz)
        A->render(Args, CmdArgs);
      else
        D.Diag(diag::err_drv_unsupported_opt_for_target)
            << A->getAsString(Args) << TripleStr;
    }
    if (Arg *A = Args.getLastArg(options::OPT_mrecord_mcount)) {
      if (Arch == llvm::Triple::systemz)
        A->render(Args, CmdArgs);
      else
        D.Diag(diag::err_drv_unsupported_opt_for_target)
            << A->getAsString(Args) << TripleStr;
    }
  }

  if (Arg *A = Args.getLastArgNoClaim(options::OPT_pg)) {
    if (TC.getTriple().isOSzOS()) {
      D.Diag(diag::err_drv_unsupported_opt_for_target)
          << A->getAsString(Args) << TripleStr;
    }
  }
  if (Arg *A = Args.getLastArgNoClaim(options::OPT_p)) {
    if (!(TC.getTriple().isOSAIX() || TC.getTriple().isOSOpenBSD())) {
      D.Diag(diag::err_drv_unsupported_opt_for_target)
          << A->getAsString(Args) << TripleStr;
    }
  }
  if (Arg *A = Args.getLastArgNoClaim(options::OPT_p, options::OPT_pg)) {
    if (A->getOption().matches(options::OPT_p)) {
      A->claim();
      if (TC.getTriple().isOSAIX() && !Args.hasArgNoClaim(options::OPT_pg))
        CmdArgs.push_back("-pg");
    }
  }

  // Reject AIX-specific link options on other targets.
  if (!TC.getTriple().isOSAIX()) {
    for (const Arg *A : Args.filtered(options::OPT_b, options::OPT_K,
                                      options::OPT_mxcoff_build_id_EQ)) {
      D.Diag(diag::err_drv_unsupported_opt_for_target)
          << A->getSpelling() << TripleStr;
    }
  }

  if (Args.getLastArg(options::OPT_fapple_kext) ||
      (Args.hasArg(options::OPT_mkernel) && types::isCXX(InputType)))
    CmdArgs.push_back("-fapple-kext");

  Args.AddLastArg(CmdArgs, options::OPT_altivec_src_compat);
  Args.AddLastArg(CmdArgs, options::OPT_flax_vector_conversions_EQ);
  Args.AddLastArg(CmdArgs, options::OPT_fobjc_sender_dependent_dispatch);
  Args.AddLastArg(CmdArgs, options::OPT_fdiagnostics_print_source_range_info);
  Args.AddLastArg(CmdArgs, options::OPT_fdiagnostics_parseable_fixits);
  Args.AddLastArg(CmdArgs, options::OPT_ftime_report);
  Args.AddLastArg(CmdArgs, options::OPT_ftime_report_EQ);
  Args.AddLastArg(CmdArgs, options::OPT_ftime_report_json);
  Args.AddLastArg(CmdArgs, options::OPT_ftrapv);
  Args.AddLastArg(CmdArgs, options::OPT_malign_double);
  Args.AddLastArg(CmdArgs, options::OPT_fno_temp_file);

  if (const char *Name = C.getTimeTraceFile(&JA)) {
    CmdArgs.push_back(Args.MakeArgString("-ftime-trace=" + Twine(Name)));
    Args.AddLastArg(CmdArgs, options::OPT_ftime_trace_granularity_EQ);
    Args.AddLastArg(CmdArgs, options::OPT_ftime_trace_verbose);
  }

  if (Arg *A = Args.getLastArg(options::OPT_ftrapv_handler_EQ)) {
    CmdArgs.push_back("-ftrapv-handler");
    CmdArgs.push_back(A->getValue());
  }

  Args.AddLastArg(CmdArgs, options::OPT_ftrap_function_EQ);

  // Handle -f[no-]wrapv and -f[no-]strict-overflow, which are used by both
  // clang and flang.
  renderCommonIntegerOverflowOptions(Args, CmdArgs);

  Args.AddLastArg(CmdArgs, options::OPT_ffinite_loops,
                  options::OPT_fno_finite_loops);

  Args.AddLastArg(CmdArgs, options::OPT_fwritable_strings);
  Args.AddLastArg(CmdArgs, options::OPT_funroll_loops,
                  options::OPT_fno_unroll_loops);
  Args.AddLastArg(CmdArgs, options::OPT_floop_interchange,
                  options::OPT_fno_loop_interchange);
  Args.addOptInFlag(CmdArgs, options::OPT_fexperimental_loop_fusion,
                    options::OPT_fno_experimental_loop_fusion);

  Args.AddLastArg(CmdArgs, options::OPT_fstrict_flex_arrays_EQ);

  Args.AddLastArg(CmdArgs, options::OPT_pthread);

  Args.addOptInFlag(CmdArgs, options::OPT_mspeculative_load_hardening,
                    options::OPT_mno_speculative_load_hardening);

  RenderSSPOptions(D, TC, Args, CmdArgs, KernelOrKext);
  RenderSCPOptions(TC, Args, CmdArgs);
  RenderTrivialAutoVarInitOptions(D, TC, Args, CmdArgs);

  Args.AddLastArg(CmdArgs, options::OPT_fswift_async_fp_EQ);

  Args.addOptInFlag(CmdArgs, options::OPT_mstackrealign,
                    options::OPT_mno_stackrealign);

  if (const Arg *A = Args.getLastArg(options::OPT_mstack_alignment)) {
    StringRef Value = A->getValue();
    int64_t Alignment = 0;
    if (Value.getAsInteger(10, Alignment) || Alignment < 0)
      D.Diag(diag::err_drv_invalid_argument_to_option)
          << Value << A->getOption().getName();
    else if (Alignment & (Alignment - 1))
      D.Diag(diag::err_drv_alignment_not_power_of_two)
          << A->getAsString(Args) << Value;
    else
      CmdArgs.push_back(Args.MakeArgString("-mstack-alignment=" + Value));
  }

  if (Args.hasArg(options::OPT_mstack_probe_size)) {
    StringRef Size = Args.getLastArgValue(options::OPT_mstack_probe_size);

    if (!Size.empty())
      CmdArgs.push_back(Args.MakeArgString("-mstack-probe-size=" + Size));
    else
      CmdArgs.push_back("-mstack-probe-size=0");
  }

  Args.addOptOutFlag(CmdArgs, options::OPT_mstack_arg_probe,
                     options::OPT_mno_stack_arg_probe);

  if (Arg *A = Args.getLastArg(options::OPT_mrestrict_it,
                               options::OPT_mno_restrict_it)) {
    if (A->getOption().matches(options::OPT_mrestrict_it)) {
      CmdArgs.push_back("-mllvm");
      CmdArgs.push_back("-arm-restrict-it");
    } else {
      CmdArgs.push_back("-mllvm");
      CmdArgs.push_back("-arm-default-it");
    }
  }

  // Forward -cl options to -cc1
  RenderOpenCLOptions(Args, CmdArgs, InputType);

  // Forward hlsl options to -cc1
  RenderHLSLOptions(Args, CmdArgs, InputType);

  // Forward OpenACC options to -cc1
  RenderOpenACCOptions(D, Args, CmdArgs, InputType);

  if (IsHIP) {
    if (Args.hasFlag(options::OPT_fhip_new_launch_api,
                     options::OPT_fno_hip_new_launch_api, true))
      CmdArgs.push_back("-fhip-new-launch-api");
    Args.addOptInFlag(CmdArgs, options::OPT_fgpu_allow_device_init,
                      options::OPT_fno_gpu_allow_device_init);
    Args.AddLastArg(CmdArgs, options::OPT_hipstdpar);
    Args.AddLastArg(CmdArgs, options::OPT_hipstdpar_interpose_alloc);
    Args.addOptInFlag(CmdArgs, options::OPT_fhip_kernel_arg_name,
                      options::OPT_fno_hip_kernel_arg_name);
  }

  if (IsCuda || IsHIP || IsSYCL) {
    if (IsRDCMode)
      CmdArgs.push_back("-fgpu-rdc");
    else
      CmdArgs.push_back("-fno-gpu-rdc");
  }
  if (IsCuda || IsHIP) {
    Args.addOptInFlag(CmdArgs, options::OPT_fgpu_defer_diag,
                      options::OPT_fno_gpu_defer_diag);
    if (Args.hasFlag(options::OPT_fgpu_exclude_wrong_side_overloads,
                     options::OPT_fno_gpu_exclude_wrong_side_overloads,
                     false)) {
      CmdArgs.push_back("-fgpu-exclude-wrong-side-overloads");
      CmdArgs.push_back("-fgpu-defer-diag");
    }
  }

  // Forward --no-offloadlib to -cc1.
  if (!Args.hasFlag(options::OPT_offloadlib, options::OPT_no_offloadlib, true))
    CmdArgs.push_back("--no-offloadlib");

  if (Arg *A = Args.getLastArg(options::OPT_fcf_protection_EQ)) {
    CmdArgs.push_back(
        Args.MakeArgString(Twine("-fcf-protection=") + A->getValue()));

    if (Arg *SA = Args.getLastArg(options::OPT_mcf_branch_label_scheme_EQ))
      CmdArgs.push_back(Args.MakeArgString(Twine("-mcf-branch-label-scheme=") +
                                           SA->getValue()));
  } else if (Triple.isOSOpenBSD() && Triple.getArch() == llvm::Triple::x86_64) {
    // Emit IBT endbr64 instructions by default
    CmdArgs.push_back("-fcf-protection=branch");
    // jump-table can generate indirect jumps, which are not permitted
    CmdArgs.push_back("-fno-jump-tables");
  }

  if (Arg *A = Args.getLastArg(options::OPT_mfunction_return_EQ))
    CmdArgs.push_back(
        Args.MakeArgString(Twine("-mfunction-return=") + A->getValue()));

  Args.AddLastArg(CmdArgs, options::OPT_mindirect_branch_cs_prefix);

  // Forward -f options with positive and negative forms; we translate these by
  // hand.  Do not propagate PGO options to the GPU-side compilations as the
  // profile info is for the host-side compilation only.
  if (!(IsCudaDevice || IsHIPDevice)) {
    if (Arg *A = getLastProfileSampleUseArg(Args)) {
      auto *PGOArg = Args.getLastArg(
          options::OPT_fprofile_generate, options::OPT_fprofile_generate_EQ,
          options::OPT_fcs_profile_generate,
          options::OPT_fcs_profile_generate_EQ, options::OPT_fprofile_use,
          options::OPT_fprofile_use_EQ);
      if (PGOArg)
        D.Diag(diag::err_drv_argument_not_allowed_with)
            << "SampleUse with PGO options";

      StringRef fname = A->getValue();
      if (!llvm::sys::fs::exists(fname))
        D.Diag(diag::err_drv_no_such_file) << fname;
      else
        A->render(Args, CmdArgs);
    }
    Args.AddLastArg(CmdArgs, options::OPT_fprofile_remapping_file_EQ);

    if (Args.hasFlag(options::OPT_fpseudo_probe_for_profiling,
                     options::OPT_fno_pseudo_probe_for_profiling, false)) {
      CmdArgs.push_back("-fpseudo-probe-for-profiling");
      // Enforce -funique-internal-linkage-names if it's not explicitly turned
      // off.
      if (Args.hasFlag(options::OPT_funique_internal_linkage_names,
                       options::OPT_fno_unique_internal_linkage_names, true))
        CmdArgs.push_back("-funique-internal-linkage-names");
    }
  }
  RenderBuiltinOptions(TC, RawTriple, Args, CmdArgs);

  Args.addOptOutFlag(CmdArgs, options::OPT_fassume_sane_operator_new,
                     options::OPT_fno_assume_sane_operator_new);

  if (Args.hasFlag(options::OPT_fapinotes, options::OPT_fno_apinotes, false))
    CmdArgs.push_back("-fapinotes");
  if (Args.hasFlag(options::OPT_fapinotes_modules,
                   options::OPT_fno_apinotes_modules, false))
    CmdArgs.push_back("-fapinotes-modules");
  Args.AddLastArg(CmdArgs, options::OPT_fapinotes_swift_version);

  if (Args.hasFlag(options::OPT_fswift_version_independent_apinotes,
                   options::OPT_fno_swift_version_independent_apinotes, false))
    CmdArgs.push_back("-fswift-version-independent-apinotes");

  // -fblocks=0 is default.
  if (Args.hasFlag(options::OPT_fblocks, options::OPT_fno_blocks,
                   TC.IsBlocksDefault()) ||
      (Args.hasArg(options::OPT_fgnu_runtime) &&
       Args.hasArg(options::OPT_fobjc_nonfragile_abi) &&
       !Args.hasArg(options::OPT_fno_blocks))) {
    CmdArgs.push_back("-fblocks");

    if (!Args.hasArg(options::OPT_fgnu_runtime) && !TC.hasBlocksRuntime())
      CmdArgs.push_back("-fblocks-runtime-optional");
  }

  // -fencode-extended-block-signature=1 is default.
  if (TC.IsEncodeExtendedBlockSignatureDefault())
    CmdArgs.push_back("-fencode-extended-block-signature");

  if (Args.hasFlag(options::OPT_fcoro_aligned_allocation,
                   options::OPT_fno_coro_aligned_allocation, false) &&
      types::isCXX(InputType))
    CmdArgs.push_back("-fcoro-aligned-allocation");

  Args.AddLastArg(CmdArgs, options::OPT_fdouble_square_bracket_attributes,
                  options::OPT_fno_double_square_bracket_attributes);

  Args.addOptOutFlag(CmdArgs, options::OPT_faccess_control,
                     options::OPT_fno_access_control);
  Args.addOptOutFlag(CmdArgs, options::OPT_felide_constructors,
                     options::OPT_fno_elide_constructors);

  ToolChain::RTTIMode RTTIMode = TC.getRTTIMode();

  if (KernelOrKext || (types::isCXX(InputType) &&
                       (RTTIMode == ToolChain::RM_Disabled)))
    CmdArgs.push_back("-fno-rtti");

  // -fshort-enums=0 is default for all architectures except Hexagon and z/OS.
  if (Args.hasFlag(options::OPT_fshort_enums, options::OPT_fno_short_enums,
                   TC.getArch() == llvm::Triple::hexagon || Triple.isOSzOS()))
    CmdArgs.push_back("-fshort-enums");

  RenderCharacterOptions(Args, AuxTriple ? *AuxTriple : RawTriple, CmdArgs);

  // -fuse-cxa-atexit is default.
  if (!Args.hasFlag(
          options::OPT_fuse_cxa_atexit, options::OPT_fno_use_cxa_atexit,
          !RawTriple.isOSAIX() &&
              (!RawTriple.isOSWindows() ||
               RawTriple.isWindowsCygwinEnvironment()) &&
              ((RawTriple.getVendor() != llvm::Triple::MipsTechnologies) ||
               RawTriple.hasEnvironment())) ||
      KernelOrKext)
    CmdArgs.push_back("-fno-use-cxa-atexit");

  if (Args.hasFlag(options::OPT_fregister_global_dtors_with_atexit,
                   options::OPT_fno_register_global_dtors_with_atexit,
                   RawTriple.isOSDarwin() && !KernelOrKext))
    CmdArgs.push_back("-fregister-global-dtors-with-atexit");

  Args.addOptInFlag(CmdArgs, options::OPT_fuse_line_directives,
                    options::OPT_fno_use_line_directives);

  // -fno-minimize-whitespace is default.
  if (Args.hasFlag(options::OPT_fminimize_whitespace,
                   options::OPT_fno_minimize_whitespace, false)) {
    types::ID InputType = Inputs[0].getType();
    if (!isDerivedFromC(InputType))
      D.Diag(diag::err_drv_opt_unsupported_input_type)
          << "-fminimize-whitespace" << types::getTypeName(InputType);
    CmdArgs.push_back("-fminimize-whitespace");
  }

  // -fno-keep-system-includes is default.
  if (Args.hasFlag(options::OPT_fkeep_system_includes,
                   options::OPT_fno_keep_system_includes, false)) {
    types::ID InputType = Inputs[0].getType();
    if (!isDerivedFromC(InputType))
      D.Diag(diag::err_drv_opt_unsupported_input_type)
          << "-fkeep-system-includes" << types::getTypeName(InputType);
    CmdArgs.push_back("-fkeep-system-includes");
  }

  // -fms-extensions=0 is default.
  if (Args.hasFlag(options::OPT_fms_extensions, options::OPT_fno_ms_extensions,
                   IsWindowsMSVC || IsUEFI))
    CmdArgs.push_back("-fms-extensions");

  // -fms-compatibility=0 is default.
  bool IsMSVCCompat = Args.hasFlag(
      options::OPT_fms_compatibility, options::OPT_fno_ms_compatibility,
      (IsWindowsMSVC && Args.hasFlag(options::OPT_fms_extensions,
                                     options::OPT_fno_ms_extensions, true)));
  if (IsMSVCCompat) {
    CmdArgs.push_back("-fms-compatibility");
    if (!types::isCXX(Input.getType()) &&
        Args.hasArg(options::OPT_fms_define_stdc))
      CmdArgs.push_back("-fms-define-stdc");
  }

  if (Triple.isWindowsMSVCEnvironment() && !D.IsCLMode() &&
      Args.hasArg(options::OPT_fms_runtime_lib_EQ))
    ProcessVSRuntimeLibrary(getToolChain(), Args, CmdArgs);

  // Handle -fgcc-version, if present.
  VersionTuple GNUCVer;
  if (Arg *A = Args.getLastArg(options::OPT_fgnuc_version_EQ)) {
    // Check that the version has 1 to 3 components and the minor and patch
    // versions fit in two decimal digits.
    StringRef Val = A->getValue();
    Val = Val.empty() ? "0" : Val; // Treat "" as 0 or disable.
    bool Invalid = GNUCVer.tryParse(Val);
    unsigned Minor = GNUCVer.getMinor().value_or(0);
    unsigned Patch = GNUCVer.getSubminor().value_or(0);
    if (Invalid || GNUCVer.getBuild() || Minor >= 100 || Patch >= 100) {
      D.Diag(diag::err_drv_invalid_value)
          << A->getAsString(Args) << A->getValue();
    }
  } else if (!IsMSVCCompat) {
    // Imitate GCC 4.2.1 by default if -fms-compatibility is not in effect.
    GNUCVer = VersionTuple(4, 2, 1);
  }
  if (!GNUCVer.empty()) {
    CmdArgs.push_back(
        Args.MakeArgString("-fgnuc-version=" + GNUCVer.getAsString()));
  }

  VersionTuple MSVT = TC.computeMSVCVersion(&D, Args);
  if (!MSVT.empty())
    CmdArgs.push_back(
        Args.MakeArgString("-fms-compatibility-version=" + MSVT.getAsString()));

  bool IsMSVC2015Compatible = MSVT.getMajor() >= 19;
  if (ImplyVCPPCVer) {
    StringRef LanguageStandard;
    if (const Arg *StdArg = Args.getLastArg(options::OPT__SLASH_std)) {
      Std = StdArg;
      LanguageStandard = llvm::StringSwitch<StringRef>(StdArg->getValue())
                             .Case("c11", "-std=c11")
                             .Case("c17", "-std=c17")
                             // TODO: add c23 when MSVC supports it.
                             .Case("clatest", "-std=c23")
                             .Default("");
      if (LanguageStandard.empty())
        D.Diag(clang::diag::warn_drv_unused_argument)
            << StdArg->getAsString(Args);
    }
    CmdArgs.push_back(LanguageStandard.data());
  }
  if (ImplyVCPPCXXVer) {
    StringRef LanguageStandard;
    if (const Arg *StdArg = Args.getLastArg(options::OPT__SLASH_std)) {
      Std = StdArg;
      LanguageStandard = llvm::StringSwitch<StringRef>(StdArg->getValue())
                             .Case("c++14", "-std=c++14")
                             .Case("c++17", "-std=c++17")
                             .Case("c++20", "-std=c++20")
                             // TODO add c++23 and c++26 when MSVC supports it.
                             .Case("c++23preview", "-std=c++23")
                             .Case("c++latest", "-std=c++26")
                             .Default("");
      if (LanguageStandard.empty())
        D.Diag(clang::diag::warn_drv_unused_argument)
            << StdArg->getAsString(Args);
    }

    if (LanguageStandard.empty()) {
      if (IsSYCL)
        // For DPC++, C++17 is the default.
        LanguageStandard = "-std=c++17";
      else if (IsMSVC2015Compatible)
        LanguageStandard = "-std=c++14";
      else
        LanguageStandard = "-std=c++11";
    }

    CmdArgs.push_back(LanguageStandard.data());
  }

  Args.addOptInFlag(CmdArgs, options::OPT_fborland_extensions,
                    options::OPT_fno_borland_extensions);

  // -fno-declspec is default, except for PS4/PS5.
  if (Args.hasFlag(options::OPT_fdeclspec, options::OPT_fno_declspec,
                   RawTriple.isPS()))
    CmdArgs.push_back("-fdeclspec");
  else if (Args.hasArg(options::OPT_fno_declspec))
    CmdArgs.push_back("-fno-declspec"); // Explicitly disabling __declspec.

  // -fthreadsafe-static is default, except for MSVC compatibility versions less
  // than 19.
  if (!Args.hasFlag(options::OPT_fthreadsafe_statics,
                    options::OPT_fno_threadsafe_statics,
                    !types::isOpenCL(InputType) &&
                        (!IsWindowsMSVC || IsMSVC2015Compatible)))
    CmdArgs.push_back("-fno-threadsafe-statics");

  if (!Args.hasFlag(options::OPT_fms_tls_guards, options::OPT_fno_ms_tls_guards,
                    true))
    CmdArgs.push_back("-fno-ms-tls-guards");

  // Add -fno-assumptions, if it was specified.
  if (!Args.hasFlag(options::OPT_fassumptions, options::OPT_fno_assumptions,
                    true))
    CmdArgs.push_back("-fno-assumptions");

  // -fgnu-keywords default varies depending on language; only pass if
  // specified.
  Args.AddLastArg(CmdArgs, options::OPT_fgnu_keywords,
                  options::OPT_fno_gnu_keywords);

  Args.addOptInFlag(CmdArgs, options::OPT_fgnu89_inline,
                    options::OPT_fno_gnu89_inline);

  const Arg *InlineArg = Args.getLastArg(options::OPT_finline_functions,
                                         options::OPT_finline_hint_functions,
                                         options::OPT_fno_inline_functions);
  if (Arg *A = Args.getLastArg(options::OPT_finline, options::OPT_fno_inline)) {
    if (A->getOption().matches(options::OPT_fno_inline))
      A->render(Args, CmdArgs);
  } else if (InlineArg) {
    InlineArg->render(Args, CmdArgs);
  }

  Args.AddLastArg(CmdArgs, options::OPT_finline_max_stacksize_EQ);

  // FIXME: Find a better way to determine whether we are in C++20.
  bool HaveCxx20 =
      Std &&
      (Std->containsValue("c++2a") || Std->containsValue("gnu++2a") ||
       Std->containsValue("c++20") || Std->containsValue("gnu++20") ||
       Std->containsValue("c++2b") || Std->containsValue("gnu++2b") ||
       Std->containsValue("c++23") || Std->containsValue("gnu++23") ||
       Std->containsValue("c++2c") || Std->containsValue("gnu++2c") ||
       Std->containsValue("c++26") || Std->containsValue("gnu++26") ||
       Std->containsValue("c++latest") || Std->containsValue("gnu++latest"));
  bool HaveModules =
      RenderModulesOptions(C, D, Args, Input, Output, HaveCxx20, CmdArgs);

  // -fdelayed-template-parsing is default when targeting MSVC.
  // Many old Windows SDK versions require this to parse.
  //
  // According to
  // https://learn.microsoft.com/en-us/cpp/build/reference/permissive-standards-conformance?view=msvc-170,
  // MSVC actually defaults to -fno-delayed-template-parsing (/Zc:twoPhase-
  // with MSVC CLI) if using C++20. So we match the behavior with MSVC here to
  // not enable -fdelayed-template-parsing by default after C++20.
  //
  // FIXME: Given -fdelayed-template-parsing is a source of bugs, we should be
  // able to disable this by default at some point.
  if (Args.hasFlag(options::OPT_fdelayed_template_parsing,
                   options::OPT_fno_delayed_template_parsing,
                   IsWindowsMSVC && !HaveCxx20)) {
    if (HaveCxx20)
      D.Diag(clang::diag::warn_drv_delayed_template_parsing_after_cxx20);

    CmdArgs.push_back("-fdelayed-template-parsing");
  }

  if (Args.hasFlag(options::OPT_fpch_validate_input_files_content,
                   options::OPT_fno_pch_validate_input_files_content, false))
    CmdArgs.push_back("-fvalidate-ast-input-files-content");
  if (Args.hasFlag(options::OPT_fpch_instantiate_templates,
                   options::OPT_fno_pch_instantiate_templates, false))
    CmdArgs.push_back("-fpch-instantiate-templates");
  if (Args.hasFlag(options::OPT_fpch_codegen, options::OPT_fno_pch_codegen,
                   false))
    CmdArgs.push_back("-fmodules-codegen");
  if (Args.hasFlag(options::OPT_fpch_debuginfo, options::OPT_fno_pch_debuginfo,
                   false))
    CmdArgs.push_back("-fmodules-debuginfo");

  ObjCRuntime Runtime = AddObjCRuntimeArgs(Args, Inputs, CmdArgs, rewriteKind);
  RenderObjCOptions(TC, D, RawTriple, Args, Runtime, rewriteKind != RK_None,
                    Input, CmdArgs);

  if (types::isObjC(Input.getType()) &&
      Args.hasFlag(options::OPT_fobjc_encode_cxx_class_template_spec,
                   options::OPT_fno_objc_encode_cxx_class_template_spec,
                   !Runtime.isNeXTFamily()))
    CmdArgs.push_back("-fobjc-encode-cxx-class-template-spec");

  if (Args.hasFlag(options::OPT_fapplication_extension,
                   options::OPT_fno_application_extension, false))
    CmdArgs.push_back("-fapplication-extension");

  // Handle GCC-style exception args.
  bool EH = false;
  if (!C.getDriver().IsCLMode())
    EH = addExceptionArgs(Args, InputType, TC, KernelOrKext, Runtime, CmdArgs);

  // Handle exception personalities
  Arg *A = Args.getLastArg(
      options::OPT_fsjlj_exceptions, options::OPT_fseh_exceptions,
      options::OPT_fdwarf_exceptions, options::OPT_fwasm_exceptions);
  if (A) {
    const Option &Opt = A->getOption();
    if (Opt.matches(options::OPT_fsjlj_exceptions))
      CmdArgs.push_back("-exception-model=sjlj");
    if (Opt.matches(options::OPT_fseh_exceptions))
      CmdArgs.push_back("-exception-model=seh");
    if (Opt.matches(options::OPT_fdwarf_exceptions))
      CmdArgs.push_back("-exception-model=dwarf");
    if (Opt.matches(options::OPT_fwasm_exceptions))
      CmdArgs.push_back("-exception-model=wasm");
  } else {
    switch (TC.GetExceptionModel(Args)) {
    default:
      break;
    case llvm::ExceptionHandling::DwarfCFI:
      CmdArgs.push_back("-exception-model=dwarf");
      break;
    case llvm::ExceptionHandling::SjLj:
      CmdArgs.push_back("-exception-model=sjlj");
      break;
    case llvm::ExceptionHandling::WinEH:
      CmdArgs.push_back("-exception-model=seh");
      break;
    }
  }

  // Unwind v2 (epilog) information for x64 Windows.
  Args.AddLastArg(CmdArgs, options::OPT_winx64_eh_unwindv2);

  // C++ "sane" operator new.
  Args.addOptOutFlag(CmdArgs, options::OPT_fassume_sane_operator_new,
                     options::OPT_fno_assume_sane_operator_new);

  // -fassume-unique-vtables is on by default.
  Args.addOptOutFlag(CmdArgs, options::OPT_fassume_unique_vtables,
                     options::OPT_fno_assume_unique_vtables);

  // -fsized-deallocation is on by default in C++14 onwards and otherwise off
  // by default.
  Args.addLastArg(CmdArgs, options::OPT_fsized_deallocation,
                  options::OPT_fno_sized_deallocation);

  // -faligned-allocation is on by default in C++17 onwards and otherwise off
  // by default.
  if (Arg *A = Args.getLastArg(options::OPT_faligned_allocation,
                               options::OPT_fno_aligned_allocation,
                               options::OPT_faligned_new_EQ)) {
    if (A->getOption().matches(options::OPT_fno_aligned_allocation))
      CmdArgs.push_back("-fno-aligned-allocation");
    else
      CmdArgs.push_back("-faligned-allocation");
  }

  // The default new alignment can be specified using a dedicated option or via
  // a GCC-compatible option that also turns on aligned allocation.
  if (Arg *A = Args.getLastArg(options::OPT_fnew_alignment_EQ,
                               options::OPT_faligned_new_EQ))
    CmdArgs.push_back(
        Args.MakeArgString(Twine("-fnew-alignment=") + A->getValue()));

  // -fconstant-cfstrings is default, and may be subject to argument translation
  // on Darwin.
  if (!Args.hasFlag(options::OPT_fconstant_cfstrings,
                    options::OPT_fno_constant_cfstrings, true) ||
      !Args.hasFlag(options::OPT_mconstant_cfstrings,
                    options::OPT_mno_constant_cfstrings, true))
    CmdArgs.push_back("-fno-constant-cfstrings");

  Args.addOptInFlag(CmdArgs, options::OPT_fpascal_strings,
                    options::OPT_fno_pascal_strings);

  // Honor -fpack-struct= and -fpack-struct, if given. Note that
  // -fno-pack-struct doesn't apply to -fpack-struct=.
  if (Arg *A = Args.getLastArg(options::OPT_fpack_struct_EQ)) {
    std::string PackStructStr = "-fpack-struct=";
    PackStructStr += A->getValue();
    CmdArgs.push_back(Args.MakeArgString(PackStructStr));
  } else if (Args.hasFlag(options::OPT_fpack_struct,
                          options::OPT_fno_pack_struct, false)) {
    CmdArgs.push_back("-fpack-struct=1");
  }

  // Handle -fmax-type-align=N and -fno-type-align
  bool SkipMaxTypeAlign = Args.hasArg(options::OPT_fno_max_type_align);
  if (Arg *A = Args.getLastArg(options::OPT_fmax_type_align_EQ)) {
    if (!SkipMaxTypeAlign) {
      std::string MaxTypeAlignStr = "-fmax-type-align=";
      MaxTypeAlignStr += A->getValue();
      CmdArgs.push_back(Args.MakeArgString(MaxTypeAlignStr));
    }
  } else if (RawTriple.isOSDarwin()) {
    if (!SkipMaxTypeAlign) {
      std::string MaxTypeAlignStr = "-fmax-type-align=16";
      CmdArgs.push_back(Args.MakeArgString(MaxTypeAlignStr));
    }
  }

  if (!Args.hasFlag(options::OPT_Qy, options::OPT_Qn, true))
    CmdArgs.push_back("-Qn");

  // -fno-common is the default, set -fcommon only when that flag is set.
  Args.addOptInFlag(CmdArgs, options::OPT_fcommon, options::OPT_fno_common);

  // -fsigned-bitfields is default, and clang doesn't yet support
  // -funsigned-bitfields.
  if (!Args.hasFlag(options::OPT_fsigned_bitfields,
                    options::OPT_funsigned_bitfields, true))
    D.Diag(diag::warn_drv_clang_unsupported)
        << Args.getLastArg(options::OPT_funsigned_bitfields)->getAsString(Args);

  // -fsigned-bitfields is default, and clang doesn't support -fno-for-scope.
  if (!Args.hasFlag(options::OPT_ffor_scope, options::OPT_fno_for_scope, true))
    D.Diag(diag::err_drv_clang_unsupported)
        << Args.getLastArg(options::OPT_fno_for_scope)->getAsString(Args);

  // -finput_charset=UTF-8 is default. Reject others
  if (Arg *inputCharset = Args.getLastArg(options::OPT_finput_charset_EQ)) {
    StringRef value = inputCharset->getValue();
    if (!value.equals_insensitive("utf-8"))
      D.Diag(diag::err_drv_invalid_value) << inputCharset->getAsString(Args)
                                          << value;
  }

  // -fexec_charset=UTF-8 is default. Reject others
  if (Arg *execCharset = Args.getLastArg(options::OPT_fexec_charset_EQ)) {
    StringRef value = execCharset->getValue();
    if (!value.equals_insensitive("utf-8"))
      D.Diag(diag::err_drv_invalid_value) << execCharset->getAsString(Args)
                                          << value;
  }

  RenderDiagnosticsOptions(D, Args, CmdArgs);

  Args.addOptInFlag(CmdArgs, options::OPT_fasm_blocks,
                    options::OPT_fno_asm_blocks);

  Args.addOptOutFlag(CmdArgs, options::OPT_fgnu_inline_asm,
                     options::OPT_fno_gnu_inline_asm);

  handleVectorizeLoopsArgs(Args, CmdArgs);
  handleVectorizeSLPArgs(Args, CmdArgs);

  StringRef VecWidth = parseMPreferVectorWidthOption(D.getDiags(), Args);
  if (!VecWidth.empty())
    CmdArgs.push_back(Args.MakeArgString("-mprefer-vector-width=" + VecWidth));

  Args.AddLastArg(CmdArgs, options::OPT_fshow_overloads_EQ);
  Args.AddLastArg(CmdArgs,
                  options::OPT_fsanitize_undefined_strip_path_components_EQ);

  // -fdollars-in-identifiers default varies depending on platform and
  // language; only pass if specified.
  if (Arg *A = Args.getLastArg(options::OPT_fdollars_in_identifiers,
                               options::OPT_fno_dollars_in_identifiers)) {
    if (A->getOption().matches(options::OPT_fdollars_in_identifiers))
      CmdArgs.push_back("-fdollars-in-identifiers");
    else
      CmdArgs.push_back("-fno-dollars-in-identifiers");
  }

  Args.addOptInFlag(CmdArgs, options::OPT_fapple_pragma_pack,
                    options::OPT_fno_apple_pragma_pack);

  // Remarks can be enabled with any of the `-f.*optimization-record.*` flags.
  if (willEmitRemarks(Args) && checkRemarksOptions(D, Args, Triple))
    renderRemarksOptions(Args, CmdArgs, Triple, Input, Output, JA);

  bool RewriteImports = Args.hasFlag(options::OPT_frewrite_imports,
                                     options::OPT_fno_rewrite_imports, false);
  if (RewriteImports)
    CmdArgs.push_back("-frewrite-imports");

  Args.addOptInFlag(CmdArgs, options::OPT_fdirectives_only,
                    options::OPT_fno_directives_only);

  // Enable rewrite includes if the user's asked for it or if we're generating
  // diagnostics.
  // TODO: Once -module-dependency-dir works with -frewrite-includes it'd be
  // nice to enable this when doing a crashdump for modules as well.
  if (Args.hasFlag(options::OPT_frewrite_includes,
                   options::OPT_fno_rewrite_includes, false) ||
      (C.isForDiagnostics() && !HaveModules))
    CmdArgs.push_back("-frewrite-includes");

  if (Args.hasFlag(options::OPT_fzos_extensions,
                   options::OPT_fno_zos_extensions, false))
    CmdArgs.push_back("-fzos-extensions");
  else if (Args.hasArg(options::OPT_fno_zos_extensions))
    CmdArgs.push_back("-fno-zos-extensions");

  // Only allow -traditional or -traditional-cpp outside in preprocessing modes.
  if (Arg *A = Args.getLastArg(options::OPT_traditional,
                               options::OPT_traditional_cpp)) {
    if (isa<PreprocessJobAction>(JA))
      CmdArgs.push_back("-traditional-cpp");
    else
      D.Diag(diag::err_drv_clang_unsupported) << A->getAsString(Args);
  }

  Args.AddLastArg(CmdArgs, options::OPT_dM);
  Args.AddLastArg(CmdArgs, options::OPT_dD);
  Args.AddLastArg(CmdArgs, options::OPT_dI);

  Args.AddLastArg(CmdArgs, options::OPT_fmax_tokens_EQ);

  // Handle serialized diagnostics.
  if (Arg *A = Args.getLastArg(options::OPT__serialize_diags)) {
    CmdArgs.push_back("-serialize-diagnostic-file");
    CmdArgs.push_back(Args.MakeArgString(A->getValue()));
  }

  if (Args.hasArg(options::OPT_fretain_comments_from_system_headers))
    CmdArgs.push_back("-fretain-comments-from-system-headers");

  if (Arg *A = Args.getLastArg(options::OPT_fextend_variable_liveness_EQ)) {
    A->render(Args, CmdArgs);
  } else if (Arg *A = Args.getLastArg(options::OPT_O_Group);
             A && A->containsValue("g")) {
    // Set -fextend-variable-liveness=all by default at -Og.
    CmdArgs.push_back("-fextend-variable-liveness=all");
  }

  // Forward -fcomment-block-commands to -cc1.
  Args.AddAllArgs(CmdArgs, options::OPT_fcomment_block_commands);
  // Forward -fparse-all-comments to -cc1.
  Args.AddAllArgs(CmdArgs, options::OPT_fparse_all_comments);

  // Turn -fplugin=name.so into -load name.so
  for (const Arg *A : Args.filtered(options::OPT_fplugin_EQ)) {
    CmdArgs.push_back("-load");
    CmdArgs.push_back(A->getValue());
    A->claim();
  }

  // Turn -fplugin-arg-pluginname-key=value into
  // -plugin-arg-pluginname key=value
  // GCC has an actual plugin_argument struct with key/value pairs that it
  // passes to its plugins, but we don't, so just pass it on as-is.
  //
  // The syntax for -fplugin-arg- is ambiguous if both plugin name and
  // argument key are allowed to contain dashes. GCC therefore only
  // allows dashes in the key. We do the same.
  for (const Arg *A : Args.filtered(options::OPT_fplugin_arg)) {
    auto ArgValue = StringRef(A->getValue());
    auto FirstDashIndex = ArgValue.find('-');
    StringRef PluginName = ArgValue.substr(0, FirstDashIndex);
    StringRef Arg = ArgValue.substr(FirstDashIndex + 1);

    A->claim();
    if (FirstDashIndex == StringRef::npos || Arg.empty()) {
      if (PluginName.empty()) {
        D.Diag(diag::warn_drv_missing_plugin_name) << A->getAsString(Args);
      } else {
        D.Diag(diag::warn_drv_missing_plugin_arg)
            << PluginName << A->getAsString(Args);
      }
      continue;
    }

    CmdArgs.push_back(Args.MakeArgString(Twine("-plugin-arg-") + PluginName));
    CmdArgs.push_back(Args.MakeArgString(Arg));
  }

  // Forward -fpass-plugin=name.so to -cc1.
  for (const Arg *A : Args.filtered(options::OPT_fpass_plugin_EQ)) {
    CmdArgs.push_back(
        Args.MakeArgString(Twine("-fpass-plugin=") + A->getValue()));
    A->claim();
  }

  // Forward --vfsoverlay to -cc1.
  for (const Arg *A : Args.filtered(options::OPT_vfsoverlay)) {
    CmdArgs.push_back("--vfsoverlay");
    CmdArgs.push_back(A->getValue());
    A->claim();
  }

  Args.addOptInFlag(CmdArgs, options::OPT_fsafe_buffer_usage_suggestions,
                    options::OPT_fno_safe_buffer_usage_suggestions);

  Args.addOptInFlag(CmdArgs, options::OPT_fexperimental_late_parse_attributes,
                    options::OPT_fno_experimental_late_parse_attributes);

  if (Args.hasFlag(options::OPT_funique_source_file_names,
                   options::OPT_fno_unique_source_file_names, false)) {
    if (Arg *A = Args.getLastArg(options::OPT_unique_source_file_identifier_EQ))
      A->render(Args, CmdArgs);
    else
      CmdArgs.push_back(Args.MakeArgString(
          Twine("-funique-source-file-identifier=") + Input.getBaseInput()));
  }

  // Setup statistics file output.
  SmallString<128> StatsFile = getStatsFileName(Args, Output, Input, D);
  if (!StatsFile.empty()) {
    CmdArgs.push_back(Args.MakeArgString(Twine("-stats-file=") + StatsFile));
    if (D.CCPrintInternalStats)
      CmdArgs.push_back("-stats-file-append");
  }

  // Forward -Xclang arguments to -cc1, and -mllvm arguments to the LLVM option
  // parser.
  for (auto Arg : Args.filtered(options::OPT_Xclang)) {
    Arg->claim();
    // -finclude-default-header flag is for preprocessor,
    // do not pass it to other cc1 commands when save-temps is enabled
    if (C.getDriver().isSaveTempsEnabled() &&
        !isa<PreprocessJobAction>(JA)) {
      if (StringRef(Arg->getValue()) == "-finclude-default-header")
        continue;
    }
    CmdArgs.push_back(Arg->getValue());
  }
  for (const Arg *A : Args.filtered(options::OPT_mllvm)) {
    A->claim();

    // We translate this by hand to the -cc1 argument, since nightly test uses
    // it and developers have been trained to spell it with -mllvm. Both
    // spellings are now deprecated and should be removed.
    if (StringRef(A->getValue(0)) == "-disable-llvm-optzns") {
      CmdArgs.push_back("-disable-llvm-optzns");
    } else {
      A->render(Args, CmdArgs);
    }
  }

  // This needs to run after -Xclang argument forwarding to pick up the target
  // features enabled through -Xclang -target-feature flags.
  SanitizeArgs.addArgs(TC, Args, CmdArgs, InputType);

  Args.AddLastArg(CmdArgs, options::OPT_falloc_token_max_EQ);

#if CLANG_ENABLE_CIR
  // Forward -mmlir arguments to to the MLIR option parser.
  for (const Arg *A : Args.filtered(options::OPT_mmlir)) {
    A->claim();
    A->render(Args, CmdArgs);
  }
#endif // CLANG_ENABLE_CIR

  // With -save-temps, we want to save the unoptimized bitcode output from the
  // CompileJobAction, use -disable-llvm-passes to get pristine IR generated
  // by the frontend.
  // When -fembed-bitcode is enabled, optimized bitcode is emitted because it
  // has slightly different breakdown between stages.
  // When generating IR for -fsycl device compilations, optimized bitcode is
  // emitted as we want the -save-temps values to match regular compilation.
  // FIXME: -fembed-bitcode -save-temps will save optimized bitcode instead of
  // pristine IR generated by the frontend. Ideally, a new compile action should
  // be added so both IR can be captured.
  if ((C.getDriver().isSaveTempsEnabled() ||
       JA.isHostOffloading(Action::OFK_OpenMP)) &&
      !(C.getDriver().embedBitcodeInObject() && !IsUsingLTO) && !IsSYCLDevice &&
      isa<CompileJobAction>(JA))
    CmdArgs.push_back("-disable-llvm-passes");

  Args.AddAllArgs(CmdArgs, options::OPT_undef);

  const char *Exec = D.getClangProgramPath();

  // Optionally embed the -cc1 level arguments into the debug info or a
  // section, for build analysis.
  // Also record command line arguments into the debug info if
  // -grecord-gcc-switches options is set on.
  // By default, -gno-record-gcc-switches is set on and no recording.
  auto GRecordSwitches = false;
  auto FRecordSwitches = false;
  if (shouldRecordCommandLine(TC, Args, FRecordSwitches, GRecordSwitches)) {
    auto FlagsArgString = renderEscapedCommandLine(TC, Args);
    if (TC.UseDwarfDebugFlags() || GRecordSwitches) {
      CmdArgs.push_back("-dwarf-debug-flags");
      CmdArgs.push_back(FlagsArgString);
    }
    if (FRecordSwitches) {
      CmdArgs.push_back("-record-command-line");
      CmdArgs.push_back(FlagsArgString);
    }
  }

  // Host-side offloading compilation receives all device-side outputs. Include
  // them in the host compilation depending on the target. If the host inputs
  // are not empty we use the new-driver scheme, otherwise use the old scheme.
  if ((IsCuda || IsHIP) && CudaDeviceInput) {
    CmdArgs.push_back("-fcuda-include-gpubinary");
    CmdArgs.push_back(CudaDeviceInput->getFilename());
  } else if (!HostOffloadingInputs.empty()) {
    if ((IsCuda || IsHIP) && !IsRDCMode) {
      assert(HostOffloadingInputs.size() == 1 && "Only one input expected");
      CmdArgs.push_back("-fcuda-include-gpubinary");
      CmdArgs.push_back(HostOffloadingInputs.front().getFilename());
    } else {
      for (const InputInfo Input : HostOffloadingInputs)
        CmdArgs.push_back(Args.MakeArgString("-fembed-offload-object=" +
                                             TC.getInputFilename(Input)));
    }
  }

  // Propagate -fcuda-short-ptr if compiling CUDA or SYCL for NVPTX
  if (IsCuda || (IsSYCLDevice && Triple.isNVPTX())) {
    if (Args.hasFlag(options::OPT_fcuda_short_ptr,
                     options::OPT_fno_cuda_short_ptr, false))
      CmdArgs.push_back("-fcuda-short-ptr");
  }

  if (IsCuda || IsHIP) {
    // Determine the original source input.
    const Action *SourceAction = &JA;
    while (SourceAction->getKind() != Action::InputClass) {
      assert(!SourceAction->getInputs().empty() && "unexpected root action!");
      SourceAction = SourceAction->getInputs()[0];
    }
    auto CUID = cast<InputAction>(SourceAction)->getId();
    if (!CUID.empty())
      CmdArgs.push_back(Args.MakeArgString(Twine("-cuid=") + Twine(CUID)));

    // -ffast-math turns on -fgpu-approx-transcendentals implicitly, but will
    // be overriden by -fno-gpu-approx-transcendentals.
    bool UseApproxTranscendentals = Args.hasFlag(
        options::OPT_ffast_math, options::OPT_fno_fast_math, false);
    if (Args.hasFlag(options::OPT_fgpu_approx_transcendentals,
                     options::OPT_fno_gpu_approx_transcendentals,
                     UseApproxTranscendentals))
      CmdArgs.push_back("-fgpu-approx-transcendentals");
  } else {
    Args.claimAllArgs(options::OPT_fgpu_approx_transcendentals,
                      options::OPT_fno_gpu_approx_transcendentals);
  }

  if (IsHIP) {
    CmdArgs.push_back("-fcuda-allow-variadic-functions");
    Args.AddLastArg(CmdArgs, options::OPT_fgpu_default_stream_EQ);
  }

  Args.AddAllArgs(CmdArgs,
                  options::OPT_fsanitize_undefined_ignore_overflow_pattern_EQ);

  Args.AddLastArg(CmdArgs, options::OPT_foffload_uniform_block,
                  options::OPT_fno_offload_uniform_block);

  Args.AddLastArg(CmdArgs, options::OPT_foffload_implicit_host_device_templates,
                  options::OPT_fno_offload_implicit_host_device_templates);

  if (IsCudaDevice || IsHIPDevice || IsSYCLDevice) {
    StringRef InlineThresh =
        Args.getLastArgValue(options::OPT_fgpu_inline_threshold_EQ);
    if (!InlineThresh.empty()) {
      std::string ArgStr =
          std::string("-inline-threshold=") + InlineThresh.str();
      CmdArgs.append({"-mllvm", Args.MakeArgStringRef(ArgStr)});
    }
  }

  if (IsHIPDevice)
    Args.addOptOutFlag(CmdArgs,
                       options::OPT_fhip_fp32_correctly_rounded_divide_sqrt,
                       options::OPT_fno_hip_fp32_correctly_rounded_divide_sqrt);

  // OpenMP offloading device jobs take the argument -fopenmp-host-ir-file-path
  // to specify the result of the compile phase on the host, so the meaningful
  // device declarations can be identified. Also, -fopenmp-is-target-device is
  // passed along to tell the frontend that it is generating code for a device,
  // so that only the relevant declarations are emitted.
  if (IsOpenMPDevice) {
    CmdArgs.push_back("-fopenmp-is-target-device");
    // If we are offloading cuda/hip via llvm, it's also "cuda device code".
    if (Args.hasArg(options::OPT_foffload_via_llvm))
      CmdArgs.push_back("-fcuda-is-device");

    if (OpenMPDeviceInput) {
      CmdArgs.push_back("-fopenmp-host-ir-file-path");
      CmdArgs.push_back(Args.MakeArgString(OpenMPDeviceInput->getFilename()));
    }
  }

  if (Triple.isAMDGPU()) {
    handleAMDGPUCodeObjectVersionOptions(D, Args, CmdArgs);

    Args.addOptInFlag(CmdArgs, options::OPT_munsafe_fp_atomics,
                      options::OPT_mno_unsafe_fp_atomics);
    Args.addOptOutFlag(CmdArgs, options::OPT_mamdgpu_ieee,
                       options::OPT_mno_amdgpu_ieee);
  }

  addOpenMPHostOffloadingArgs(C, JA, Args, CmdArgs);

  // For all the host SYCL offloading compile jobs we need to pass the targets
  // information using -fsycl-targets= option.
  if (isa<CompileJobAction>(JA) && JA.isHostOffloading(Action::OFK_SYCL)) {
    SmallString<128> TargetInfo("-fsycl-targets=");

    if (Arg *Tgts = Args.getLastArg(options::OPT_offload_targets_EQ)) {
      for (unsigned i = 0; i < Tgts->getNumValues(); ++i) {
        if (i)
          TargetInfo += ',';
        // We need to get the string from the triple because it may be not
        // exactly the same as the one we get directly from the arguments.
        llvm::Triple T(Tgts->getValue(i));
        TargetInfo += T.getTriple();
      }
    } else
      // Use the default.
      TargetInfo += C.getDriver().getSYCLDeviceTriple().normalize();
    CmdArgs.push_back(Args.MakeArgString(TargetInfo.str()));
  }

  bool VirtualFunctionElimination =
      Args.hasFlag(options::OPT_fvirtual_function_elimination,
                   options::OPT_fno_virtual_function_elimination, false);
  if (VirtualFunctionElimination) {
    // VFE requires full LTO (currently, this might be relaxed to allow ThinLTO
    // in the future).
    if (LTOMode != LTOK_Full)
      D.Diag(diag::err_drv_argument_only_allowed_with)
          << "-fvirtual-function-elimination"
          << "-flto=full";

    CmdArgs.push_back("-fvirtual-function-elimination");
  }

  // VFE requires whole-program-vtables, and enables it by default.
  bool WholeProgramVTables = Args.hasFlag(
      options::OPT_fwhole_program_vtables,
      options::OPT_fno_whole_program_vtables, VirtualFunctionElimination);
  if (VirtualFunctionElimination && !WholeProgramVTables) {
    D.Diag(diag::err_drv_argument_not_allowed_with)
        << "-fno-whole-program-vtables"
        << "-fvirtual-function-elimination";
  }

  if (WholeProgramVTables) {
    // PS4 uses the legacy LTO API, which does not support this feature in
    // ThinLTO mode.
    bool IsPS4 = getToolChain().getTriple().isPS4();

    // Check if we passed LTO options but they were suppressed because this is a
    // device offloading action, or we passed device offload LTO options which
    // were suppressed because this is not the device offload action.
    // Check if we are using PS4 in regular LTO mode.
    // Otherwise, issue an error.

    auto OtherLTOMode =
        IsDeviceOffloadAction ? D.getLTOMode() : D.getOffloadLTOMode();
    auto OtherIsUsingLTO = OtherLTOMode != LTOK_None;

    if ((!IsUsingLTO && !OtherIsUsingLTO) ||
        (IsPS4 && !UnifiedLTO && (D.getLTOMode() != LTOK_Full)))
      D.Diag(diag::err_drv_argument_only_allowed_with)
          << "-fwhole-program-vtables"
          << ((IsPS4 && !UnifiedLTO) ? "-flto=full" : "-flto");

    // Propagate -fwhole-program-vtables if this is an LTO compile.
    if (IsUsingLTO)
      CmdArgs.push_back("-fwhole-program-vtables");
  }

  bool DefaultsSplitLTOUnit =
      ((WholeProgramVTables || SanitizeArgs.needsLTO()) &&
          (LTOMode == LTOK_Full || TC.canSplitThinLTOUnit())) ||
      (!Triple.isPS4() && UnifiedLTO);
  bool SplitLTOUnit =
      Args.hasFlag(options::OPT_fsplit_lto_unit,
                   options::OPT_fno_split_lto_unit, DefaultsSplitLTOUnit);
  if (SanitizeArgs.needsLTO() && !SplitLTOUnit)
    D.Diag(diag::err_drv_argument_not_allowed_with) << "-fno-split-lto-unit"
                                                    << "-fsanitize=cfi";
  if (SplitLTOUnit)
    CmdArgs.push_back("-fsplit-lto-unit");

  if (Arg *A = Args.getLastArg(options::OPT_ffat_lto_objects,
                               options::OPT_fno_fat_lto_objects)) {
    if (IsUsingLTO && A->getOption().matches(options::OPT_ffat_lto_objects)) {
      assert(LTOMode == LTOK_Full || LTOMode == LTOK_Thin);
      if (!Triple.isOSBinFormatELF()) {
        D.Diag(diag::err_drv_unsupported_opt_for_target)
            << A->getAsString(Args) << TC.getTripleString();
      }
      CmdArgs.push_back(Args.MakeArgString(
          Twine("-flto=") + (LTOMode == LTOK_Thin ? "thin" : "full")));
      CmdArgs.push_back("-flto-unit");
      CmdArgs.push_back("-ffat-lto-objects");
      A->render(Args, CmdArgs);
    }
  }

  if (Arg *A = Args.getLastArg(options::OPT_fglobal_isel,
                               options::OPT_fno_global_isel)) {
    CmdArgs.push_back("-mllvm");
    if (A->getOption().matches(options::OPT_fglobal_isel)) {
      CmdArgs.push_back("-global-isel=1");

      // GISel is on by default on AArch64 -O0, so don't bother adding
      // the fallback remarks for it. Other combinations will add a warning of
      // some kind.
      bool IsArchSupported = Triple.getArch() == llvm::Triple::aarch64;
      bool IsOptLevelSupported = false;

      Arg *A = Args.getLastArg(options::OPT_O_Group);
      if (Triple.getArch() == llvm::Triple::aarch64) {
        if (!A || A->getOption().matches(options::OPT_O0))
          IsOptLevelSupported = true;
      }
      if (!IsArchSupported || !IsOptLevelSupported) {
        CmdArgs.push_back("-mllvm");
        CmdArgs.push_back("-global-isel-abort=2");

        if (!IsArchSupported)
          D.Diag(diag::warn_drv_global_isel_incomplete) << Triple.getArchName();
        else
          D.Diag(diag::warn_drv_global_isel_incomplete_opt);
      }
    } else {
      CmdArgs.push_back("-global-isel=0");
    }
  }

  if (Arg *A = Args.getLastArg(options::OPT_fforce_enable_int128,
                               options::OPT_fno_force_enable_int128)) {
    if (A->getOption().matches(options::OPT_fforce_enable_int128))
      CmdArgs.push_back("-fforce-enable-int128");
  }

  Args.addOptInFlag(CmdArgs, options::OPT_fkeep_static_consts,
                    options::OPT_fno_keep_static_consts);
  Args.addOptInFlag(CmdArgs, options::OPT_fkeep_persistent_storage_variables,
                    options::OPT_fno_keep_persistent_storage_variables);
  Args.addOptInFlag(CmdArgs, options::OPT_fcomplete_member_pointers,
                    options::OPT_fno_complete_member_pointers);
  if (Arg *A = Args.getLastArg(options::OPT_cxx_static_destructors_EQ))
    A->render(Args, CmdArgs);

  addMachineOutlinerArgs(D, Args, CmdArgs, Triple, /*IsLTO=*/false);

  addOutlineAtomicsArgs(D, getToolChain(), Args, CmdArgs, Triple);

  if (Triple.isAArch64() &&
      (Args.hasArg(options::OPT_mno_fmv) ||
       (Triple.isAndroid() && Triple.isAndroidVersionLT(23)) ||
       getToolChain().GetRuntimeLibType(Args) != ToolChain::RLT_CompilerRT)) {
    // Disable Function Multiversioning on AArch64 target.
    CmdArgs.push_back("-target-feature");
    CmdArgs.push_back("-fmv");
  }

  if (Args.hasFlag(options::OPT_faddrsig, options::OPT_fno_addrsig,
                   (TC.getTriple().isOSBinFormatELF() ||
                    TC.getTriple().isOSBinFormatCOFF()) &&
                       !TC.getTriple().isPS4() && !TC.getTriple().isVE() &&
                       !TC.getTriple().isOSNetBSD() &&
                       !Distro(D.getVFS(), TC.getTriple()).IsGentoo() &&
                       !TC.getTriple().isAndroid() && TC.useIntegratedAs()))
    CmdArgs.push_back("-faddrsig");

  const bool HasDefaultDwarf2CFIASM =
      (Triple.isOSBinFormatELF() || Triple.isOSBinFormatMachO()) &&
      (EH || UnwindTables || AsyncUnwindTables ||
       DebugInfoKind != llvm::codegenoptions::NoDebugInfo);
  if (Args.hasFlag(options::OPT_fdwarf2_cfi_asm,
                   options::OPT_fno_dwarf2_cfi_asm, HasDefaultDwarf2CFIASM))
    CmdArgs.push_back("-fdwarf2-cfi-asm");

  if (Arg *A = Args.getLastArg(options::OPT_fsymbol_partition_EQ)) {
    std::string Str = A->getAsString(Args);
    if (!TC.getTriple().isOSBinFormatELF())
      D.Diag(diag::err_drv_unsupported_opt_for_target)
          << Str << TC.getTripleString();
    CmdArgs.push_back(Args.MakeArgString(Str));
  }

  // Add the "-o out -x type src.c" flags last. This is done primarily to make
  // the -cc1 command easier to edit when reproducing compiler crashes.
  if (Output.getType() == types::TY_Dependencies) {
    // Handled with other dependency code.
  } else if (Output.isFilename()) {
    if (Output.getType() == clang::driver::types::TY_IFS_CPP ||
        Output.getType() == clang::driver::types::TY_IFS) {
      SmallString<128> OutputFilename(Output.getFilename());
      llvm::sys::path::replace_extension(OutputFilename, "ifs");
      CmdArgs.push_back("-o");
      CmdArgs.push_back(Args.MakeArgString(OutputFilename));
    } else {
      CmdArgs.push_back("-o");
      CmdArgs.push_back(Output.getFilename());
    }
  } else {
    assert(Output.isNothing() && "Invalid output.");
  }

  addDashXForInput(Args, Input, CmdArgs);

  ArrayRef<InputInfo> FrontendInputs = Input;
  if (IsExtractAPI)
    FrontendInputs = ExtractAPIInputs;
  else if (Input.isNothing())
    FrontendInputs = {};

  for (const InputInfo &Input : FrontendInputs) {
    if (Input.isFilename())
      CmdArgs.push_back(Input.getFilename());
    else
      Input.getInputArg().renderAsInput(Args, CmdArgs);
  }

  if (D.CC1Main && !D.CCGenDiagnostics) {
    // Invoke the CC1 directly in this process
    C.addCommand(std::make_unique<CC1Command>(
        JA, *this, ResponseFileSupport::AtFileUTF8(), Exec, CmdArgs, Inputs,
        Output, D.getPrependArg()));
  } else {
    C.addCommand(std::make_unique<Command>(
        JA, *this, ResponseFileSupport::AtFileUTF8(), Exec, CmdArgs, Inputs,
        Output, D.getPrependArg()));
  }

  // Make the compile command echo its inputs for /showFilenames.
  if (Output.getType() == types::TY_Object &&
      Args.hasFlag(options::OPT__SLASH_showFilenames,
                   options::OPT__SLASH_showFilenames_, false)) {
    C.getJobs().getJobs().back()->PrintInputFilenames = true;
  }

  if (Arg *A = Args.getLastArg(options::OPT_pg))
    if (FPKeepKind == CodeGenOptions::FramePointerKind::None &&
        !Args.hasArg(options::OPT_mfentry))
      D.Diag(diag::err_drv_argument_not_allowed_with) << "-fomit-frame-pointer"
                                                      << A->getAsString(Args);

  // Claim some arguments which clang supports automatically.

  // -fpch-preprocess is used with gcc to add a special marker in the output to
  // include the PCH file.
  Args.ClaimAllArgs(options::OPT_fpch_preprocess);

  // Claim some arguments which clang doesn't support, but we don't
  // care to warn the user about.
  Args.ClaimAllArgs(options::OPT_clang_ignored_f_Group);
  Args.ClaimAllArgs(options::OPT_clang_ignored_m_Group);

  // Disable warnings for clang -E -emit-llvm foo.c
  Args.ClaimAllArgs(options::OPT_emit_llvm);
}

Clang::Clang(const ToolChain &TC, bool HasIntegratedBackend)
    // CAUTION! The first constructor argument ("clang") is not arbitrary,
    // as it is for other tools. Some operations on a Tool actually test
    // whether that tool is Clang based on the Tool's Name as a string.
    : Tool("clang", "clang frontend", TC), HasBackend(HasIntegratedBackend) {}

Clang::~Clang() {}

/// Add options related to the Objective-C runtime/ABI.
///
/// Returns true if the runtime is non-fragile.
ObjCRuntime Clang::AddObjCRuntimeArgs(const ArgList &args,
                                      const InputInfoList &inputs,
                                      ArgStringList &cmdArgs,
                                      RewriteKind rewriteKind) const {
  // Look for the controlling runtime option.
  Arg *runtimeArg =
      args.getLastArg(options::OPT_fnext_runtime, options::OPT_fgnu_runtime,
                      options::OPT_fobjc_runtime_EQ);

  // Just forward -fobjc-runtime= to the frontend.  This supercedes
  // options about fragility.
  if (runtimeArg &&
      runtimeArg->getOption().matches(options::OPT_fobjc_runtime_EQ)) {
    ObjCRuntime runtime;
    StringRef value = runtimeArg->getValue();
    if (runtime.tryParse(value)) {
      getToolChain().getDriver().Diag(diag::err_drv_unknown_objc_runtime)
          << value;
    }
    if ((runtime.getKind() == ObjCRuntime::GNUstep) &&
        (runtime.getVersion() >= VersionTuple(2, 0)))
      if (!getToolChain().getTriple().isOSBinFormatELF() &&
          !getToolChain().getTriple().isOSBinFormatCOFF()) {
        getToolChain().getDriver().Diag(
            diag::err_drv_gnustep_objc_runtime_incompatible_binary)
          << runtime.getVersion().getMajor();
      }

    runtimeArg->render(args, cmdArgs);
    return runtime;
  }

  // Otherwise, we'll need the ABI "version".  Version numbers are
  // slightly confusing for historical reasons:
  //   1 - Traditional "fragile" ABI
  //   2 - Non-fragile ABI, version 1
  //   3 - Non-fragile ABI, version 2
  unsigned objcABIVersion = 1;
  // If -fobjc-abi-version= is present, use that to set the version.
  if (Arg *abiArg = args.getLastArg(options::OPT_fobjc_abi_version_EQ)) {
    StringRef value = abiArg->getValue();
    if (value == "1")
      objcABIVersion = 1;
    else if (value == "2")
      objcABIVersion = 2;
    else if (value == "3")
      objcABIVersion = 3;
    else
      getToolChain().getDriver().Diag(diag::err_drv_clang_unsupported) << value;
  } else {
    // Otherwise, determine if we are using the non-fragile ABI.
    bool nonFragileABIIsDefault =
        (rewriteKind == RK_NonFragile ||
         (rewriteKind == RK_None &&
          getToolChain().IsObjCNonFragileABIDefault()));
    if (args.hasFlag(options::OPT_fobjc_nonfragile_abi,
                     options::OPT_fno_objc_nonfragile_abi,
                     nonFragileABIIsDefault)) {
// Determine the non-fragile ABI version to use.
#ifdef DISABLE_DEFAULT_NONFRAGILEABI_TWO
      unsigned nonFragileABIVersion = 1;
#else
      unsigned nonFragileABIVersion = 2;
#endif

      if (Arg *abiArg =
              args.getLastArg(options::OPT_fobjc_nonfragile_abi_version_EQ)) {
        StringRef value = abiArg->getValue();
        if (value == "1")
          nonFragileABIVersion = 1;
        else if (value == "2")
          nonFragileABIVersion = 2;
        else
          getToolChain().getDriver().Diag(diag::err_drv_clang_unsupported)
              << value;
      }

      objcABIVersion = 1 + nonFragileABIVersion;
    } else {
      objcABIVersion = 1;
    }
  }

  // We don't actually care about the ABI version other than whether
  // it's non-fragile.
  bool isNonFragile = objcABIVersion != 1;

  // If we have no runtime argument, ask the toolchain for its default runtime.
  // However, the rewriter only really supports the Mac runtime, so assume that.
  ObjCRuntime runtime;
  if (!runtimeArg) {
    switch (rewriteKind) {
    case RK_None:
      runtime = getToolChain().getDefaultObjCRuntime(isNonFragile);
      break;
    case RK_Fragile:
      runtime = ObjCRuntime(ObjCRuntime::FragileMacOSX, VersionTuple());
      break;
    case RK_NonFragile:
      runtime = ObjCRuntime(ObjCRuntime::MacOSX, VersionTuple());
      break;
    }

    // -fnext-runtime
  } else if (runtimeArg->getOption().matches(options::OPT_fnext_runtime)) {
    // On Darwin, make this use the default behavior for the toolchain.
    if (getToolChain().getTriple().isOSDarwin()) {
      runtime = getToolChain().getDefaultObjCRuntime(isNonFragile);

      // Otherwise, build for a generic macosx port.
    } else {
      runtime = ObjCRuntime(ObjCRuntime::MacOSX, VersionTuple());
    }

    // -fgnu-runtime
  } else {
    assert(runtimeArg->getOption().matches(options::OPT_fgnu_runtime));
    // Legacy behaviour is to target the gnustep runtime if we are in
    // non-fragile mode or the GCC runtime in fragile mode.
    if (isNonFragile)
      runtime = ObjCRuntime(ObjCRuntime::GNUstep, VersionTuple(2, 0));
    else
      runtime = ObjCRuntime(ObjCRuntime::GCC, VersionTuple());
  }

  if (llvm::any_of(inputs, [](const InputInfo &input) {
        return types::isObjC(input.getType());
      }))
    cmdArgs.push_back(
        args.MakeArgString("-fobjc-runtime=" + runtime.getAsString()));
  return runtime;
}

static bool maybeConsumeDash(const std::string &EH, size_t &I) {
  bool HaveDash = (I + 1 < EH.size() && EH[I + 1] == '-');
  I += HaveDash;
  return !HaveDash;
}

namespace {
struct EHFlags {
  bool Synch = false;
  bool Asynch = false;
  bool NoUnwindC = false;
};
} // end anonymous namespace

/// /EH controls whether to run destructor cleanups when exceptions are
/// thrown.  There are three modifiers:
/// - s: Cleanup after "synchronous" exceptions, aka C++ exceptions.
/// - a: Cleanup after "asynchronous" exceptions, aka structured exceptions.
///      The 'a' modifier is unimplemented and fundamentally hard in LLVM IR.
/// - c: Assume that extern "C" functions are implicitly nounwind.
/// The default is /EHs-c-, meaning cleanups are disabled.
static EHFlags parseClangCLEHFlags(const Driver &D, const ArgList &Args,
                                   bool isWindowsMSVC) {
  EHFlags EH;

  std::vector<std::string> EHArgs =
      Args.getAllArgValues(options::OPT__SLASH_EH);
  for (const auto &EHVal : EHArgs) {
    for (size_t I = 0, E = EHVal.size(); I != E; ++I) {
      switch (EHVal[I]) {
      case 'a':
        EH.Asynch = maybeConsumeDash(EHVal, I);
        if (EH.Asynch) {
          // Async exceptions are Windows MSVC only.
          if (!isWindowsMSVC) {
            EH.Asynch = false;
            D.Diag(clang::diag::warn_drv_unused_argument) << "/EHa" << EHVal;
            continue;
          }
          EH.Synch = false;
        }
        continue;
      case 'c':
        EH.NoUnwindC = maybeConsumeDash(EHVal, I);
        continue;
      case 's':
        EH.Synch = maybeConsumeDash(EHVal, I);
        if (EH.Synch)
          EH.Asynch = false;
        continue;
      default:
        break;
      }
      D.Diag(clang::diag::err_drv_invalid_value) << "/EH" << EHVal;
      break;
    }
  }
  // The /GX, /GX- flags are only processed if there are not /EH flags.
  // The default is that /GX is not specified.
  if (EHArgs.empty() &&
      Args.hasFlag(options::OPT__SLASH_GX, options::OPT__SLASH_GX_,
                   /*Default=*/false)) {
    EH.Synch = true;
    EH.NoUnwindC = true;
  }

  if (Args.hasArg(options::OPT__SLASH_kernel)) {
    EH.Synch = false;
    EH.NoUnwindC = false;
    EH.Asynch = false;
  }

  return EH;
}

void Clang::AddClangCLArgs(const ArgList &Args, types::ID InputType,
                           ArgStringList &CmdArgs) const {
  bool isNVPTX = getToolChain().getTriple().isNVPTX();

  ProcessVSRuntimeLibrary(getToolChain(), Args, CmdArgs);

  if (Arg *ShowIncludes =
          Args.getLastArg(options::OPT__SLASH_showIncludes,
                          options::OPT__SLASH_showIncludes_user)) {
    CmdArgs.push_back("--show-includes");
    if (ShowIncludes->getOption().matches(options::OPT__SLASH_showIncludes))
      CmdArgs.push_back("-sys-header-deps");
  }

  // This controls whether or not we emit RTTI data for polymorphic types.
  if (Args.hasFlag(options::OPT__SLASH_GR_, options::OPT__SLASH_GR,
                   /*Default=*/false))
    CmdArgs.push_back("-fno-rtti-data");

  // This controls whether or not we emit stack-protector instrumentation.
  // In MSVC, Buffer Security Check (/GS) is on by default.
  if (!isNVPTX && Args.hasFlag(options::OPT__SLASH_GS, options::OPT__SLASH_GS_,
                               /*Default=*/true)) {
    CmdArgs.push_back("-stack-protector");
    CmdArgs.push_back(Args.MakeArgString(Twine(LangOptions::SSPStrong)));
  }

  const Driver &D = getToolChain().getDriver();

  bool IsWindowsMSVC = getToolChain().getTriple().isWindowsMSVCEnvironment();
  EHFlags EH = parseClangCLEHFlags(D, Args, IsWindowsMSVC);
  if (!isNVPTX && (EH.Synch || EH.Asynch)) {
    if (types::isCXX(InputType))
      CmdArgs.push_back("-fcxx-exceptions");
    CmdArgs.push_back("-fexceptions");
    if (EH.Asynch)
      CmdArgs.push_back("-fasync-exceptions");
  }
  if (types::isCXX(InputType) && EH.Synch && EH.NoUnwindC)
    CmdArgs.push_back("-fexternc-nounwind");

  // /EP should expand to -E -P.
  if (Args.hasArg(options::OPT__SLASH_EP)) {
    CmdArgs.push_back("-E");
    CmdArgs.push_back("-P");
  }

 if (Args.hasFlag(options::OPT__SLASH_Zc_dllexportInlines_,
                  options::OPT__SLASH_Zc_dllexportInlines,
                  false)) {
  CmdArgs.push_back("-fno-dllexport-inlines");
 }

 if (Args.hasFlag(options::OPT__SLASH_Zc_wchar_t_,
                  options::OPT__SLASH_Zc_wchar_t, false)) {
   CmdArgs.push_back("-fno-wchar");
 }

 if (Args.hasArg(options::OPT__SLASH_kernel)) {
   llvm::Triple::ArchType Arch = getToolChain().getArch();
   std::vector<std::string> Values =
       Args.getAllArgValues(options::OPT__SLASH_arch);
   if (!Values.empty()) {
     llvm::SmallSet<std::string, 4> SupportedArches;
     if (Arch == llvm::Triple::x86)
       SupportedArches.insert("IA32");

     for (auto &V : Values)
       if (!SupportedArches.contains(V))
         D.Diag(diag::err_drv_argument_not_allowed_with)
             << std::string("/arch:").append(V) << "/kernel";
   }

   CmdArgs.push_back("-fno-rtti");
   if (Args.hasFlag(options::OPT__SLASH_GR, options::OPT__SLASH_GR_, false))
     D.Diag(diag::err_drv_argument_not_allowed_with) << "/GR"
                                                     << "/kernel";
 }

  if (const Arg *A = Args.getLastArg(options::OPT__SLASH_vlen,
                                     options::OPT__SLASH_vlen_EQ_256,
                                     options::OPT__SLASH_vlen_EQ_512)) {
    llvm::Triple::ArchType AT = getToolChain().getArch();
    StringRef Default = AT == llvm::Triple::x86 ? "IA32" : "SSE2";
    StringRef Arch = Args.getLastArgValue(options::OPT__SLASH_arch, Default);
    llvm::SmallSet<StringRef, 4> Arch512 = {"AVX512F", "AVX512", "AVX10.1",
                                            "AVX10.2"};

    if (A->getOption().matches(options::OPT__SLASH_vlen_EQ_512)) {
      if (Arch512.contains(Arch))
        CmdArgs.push_back("-mprefer-vector-width=512");
      else
        D.Diag(diag::warn_drv_argument_not_allowed_with)
            << "/vlen=512" << std::string("/arch:").append(Arch);
    } else if (A->getOption().matches(options::OPT__SLASH_vlen_EQ_256)) {
      if (Arch512.contains(Arch))
        CmdArgs.push_back("-mprefer-vector-width=256");
      else if (Arch != "AVX" && Arch != "AVX2")
        D.Diag(diag::warn_drv_argument_not_allowed_with)
            << "/vlen=256" << std::string("/arch:").append(Arch);
    } else {
      if (Arch == "AVX10.1" || Arch == "AVX10.2")
        CmdArgs.push_back("-mprefer-vector-width=256");
    }
  } else {
    StringRef Arch = Args.getLastArgValue(options::OPT__SLASH_arch);
    if (Arch == "AVX10.1" || Arch == "AVX10.2")
      CmdArgs.push_back("-mprefer-vector-width=256");
  }

  Arg *MostGeneralArg = Args.getLastArg(options::OPT__SLASH_vmg);
  Arg *BestCaseArg = Args.getLastArg(options::OPT__SLASH_vmb);
  if (MostGeneralArg && BestCaseArg)
    D.Diag(clang::diag::err_drv_argument_not_allowed_with)
        << MostGeneralArg->getAsString(Args) << BestCaseArg->getAsString(Args);

  if (MostGeneralArg) {
    Arg *SingleArg = Args.getLastArg(options::OPT__SLASH_vms);
    Arg *MultipleArg = Args.getLastArg(options::OPT__SLASH_vmm);
    Arg *VirtualArg = Args.getLastArg(options::OPT__SLASH_vmv);

    Arg *FirstConflict = SingleArg ? SingleArg : MultipleArg;
    Arg *SecondConflict = VirtualArg ? VirtualArg : MultipleArg;
    if (FirstConflict && SecondConflict && FirstConflict != SecondConflict)
      D.Diag(clang::diag::err_drv_argument_not_allowed_with)
          << FirstConflict->getAsString(Args)
          << SecondConflict->getAsString(Args);

    if (SingleArg)
      CmdArgs.push_back("-fms-memptr-rep=single");
    else if (MultipleArg)
      CmdArgs.push_back("-fms-memptr-rep=multiple");
    else
      CmdArgs.push_back("-fms-memptr-rep=virtual");
  }

  if (Args.hasArg(options::OPT_regcall4))
    CmdArgs.push_back("-regcall4");

  // Parse the default calling convention options.
  if (Arg *CCArg =
          Args.getLastArg(options::OPT__SLASH_Gd, options::OPT__SLASH_Gr,
                          options::OPT__SLASH_Gz, options::OPT__SLASH_Gv,
                          options::OPT__SLASH_Gregcall)) {
    unsigned DCCOptId = CCArg->getOption().getID();
    const char *DCCFlag = nullptr;
    bool ArchSupported = !isNVPTX;
    llvm::Triple::ArchType Arch = getToolChain().getArch();
    switch (DCCOptId) {
    case options::OPT__SLASH_Gd:
      DCCFlag = "-fdefault-calling-conv=cdecl";
      break;
    case options::OPT__SLASH_Gr:
      ArchSupported = Arch == llvm::Triple::x86;
      DCCFlag = "-fdefault-calling-conv=fastcall";
      break;
    case options::OPT__SLASH_Gz:
      ArchSupported = Arch == llvm::Triple::x86;
      DCCFlag = "-fdefault-calling-conv=stdcall";
      break;
    case options::OPT__SLASH_Gv:
      ArchSupported = Arch == llvm::Triple::x86 || Arch == llvm::Triple::x86_64;
      DCCFlag = "-fdefault-calling-conv=vectorcall";
      break;
    case options::OPT__SLASH_Gregcall:
      ArchSupported = Arch == llvm::Triple::x86 || Arch == llvm::Triple::x86_64;
      DCCFlag = "-fdefault-calling-conv=regcall";
      break;
    }

    // MSVC doesn't warn if /Gr or /Gz is used on x64, so we don't either.
    if (ArchSupported && DCCFlag)
      CmdArgs.push_back(DCCFlag);
  }

  if (Args.hasArg(options::OPT__SLASH_Gregcall4))
    CmdArgs.push_back("-regcall4");

  Args.AddLastArg(CmdArgs, options::OPT_vtordisp_mode_EQ);

  if (!Args.hasArg(options::OPT_fdiagnostics_format_EQ)) {
    CmdArgs.push_back("-fdiagnostics-format");
    CmdArgs.push_back("msvc");
  }

  if (Args.hasArg(options::OPT__SLASH_kernel))
    CmdArgs.push_back("-fms-kernel");

  // Unwind v2 (epilog) information for x64 Windows.
  if (Args.hasArg(options::OPT__SLASH_d2epilogunwindrequirev2))
    CmdArgs.push_back("-fwinx64-eh-unwindv2=required");
  else if (Args.hasArg(options::OPT__SLASH_d2epilogunwind))
    CmdArgs.push_back("-fwinx64-eh-unwindv2=best-effort");

  for (const Arg *A : Args.filtered(options::OPT__SLASH_guard)) {
    StringRef GuardArgs = A->getValue();
    // The only valid options are "cf", "cf,nochecks", "cf-", "ehcont" and
    // "ehcont-".
    if (GuardArgs.equals_insensitive("cf")) {
      // Emit CFG instrumentation and the table of address-taken functions.
      CmdArgs.push_back("-cfguard");
    } else if (GuardArgs.equals_insensitive("cf,nochecks")) {
      // Emit only the table of address-taken functions.
      CmdArgs.push_back("-cfguard-no-checks");
    } else if (GuardArgs.equals_insensitive("ehcont")) {
      // Emit EH continuation table.
      CmdArgs.push_back("-ehcontguard");
    } else if (GuardArgs.equals_insensitive("cf-") ||
               GuardArgs.equals_insensitive("ehcont-")) {
      // Do nothing, but we might want to emit a security warning in future.
    } else {
      D.Diag(diag::err_drv_invalid_value) << A->getSpelling() << GuardArgs;
    }
    A->claim();
  }

  for (const auto &FuncOverride :
       Args.getAllArgValues(options::OPT__SLASH_funcoverride)) {
    CmdArgs.push_back(Args.MakeArgString(
        Twine("-loader-replaceable-function=") + FuncOverride));
  }
}

const char *Clang::getBaseInputName(const ArgList &Args,
                                    const InputInfo &Input) {
  return Args.MakeArgString(llvm::sys::path::filename(Input.getBaseInput()));
}

const char *Clang::getBaseInputStem(const ArgList &Args,
                                    const InputInfoList &Inputs) {
  const char *Str = getBaseInputName(Args, Inputs[0]);

  if (const char *End = strrchr(Str, '.'))
    return Args.MakeArgString(std::string(Str, End));

  return Str;
}

const char *Clang::getDependencyFileName(const ArgList &Args,
                                         const InputInfoList &Inputs) {
  // FIXME: Think about this more.

  if (Arg *OutputOpt =
          Args.getLastArg(options::OPT_o, options::OPT__SLASH_Fo)) {
    SmallString<128> OutputArgument(OutputOpt->getValue());
    if (llvm::sys::path::is_separator(OutputArgument.back()))
      // If the argument is a directory, output to BaseName in that dir.
      llvm::sys::path::append(OutputArgument, getBaseInputStem(Args, Inputs));
    llvm::sys::path::replace_extension(OutputArgument, llvm::Twine('d'));
    return Args.MakeArgString(OutputArgument);
  }

  return Args.MakeArgString(Twine(getBaseInputStem(Args, Inputs)) + ".d");
}

// Begin ClangAs

void ClangAs::AddMIPSTargetArgs(const ArgList &Args,
                                ArgStringList &CmdArgs) const {
  StringRef CPUName;
  StringRef ABIName;
  const llvm::Triple &Triple = getToolChain().getTriple();
  mips::getMipsCPUAndABI(Args, Triple, CPUName, ABIName);

  CmdArgs.push_back("-target-abi");
  CmdArgs.push_back(ABIName.data());
}

void ClangAs::AddX86TargetArgs(const ArgList &Args,
                               ArgStringList &CmdArgs) const {
  addX86AlignBranchArgs(getToolChain().getDriver(), Args, CmdArgs,
                        /*IsLTO=*/false);

  if (Arg *A = Args.getLastArg(options::OPT_masm_EQ)) {
    StringRef Value = A->getValue();
    if (Value == "intel" || Value == "att") {
      CmdArgs.push_back("-mllvm");
      CmdArgs.push_back(Args.MakeArgString("-x86-asm-syntax=" + Value));
    } else {
      getToolChain().getDriver().Diag(diag::err_drv_unsupported_option_argument)
          << A->getSpelling() << Value;
    }
  }
}

void ClangAs::AddLoongArchTargetArgs(const ArgList &Args,
                                     ArgStringList &CmdArgs) const {
  CmdArgs.push_back("-target-abi");
  CmdArgs.push_back(loongarch::getLoongArchABI(getToolChain().getDriver(), Args,
                                               getToolChain().getTriple())
                        .data());
}

void ClangAs::AddRISCVTargetArgs(const ArgList &Args,
                               ArgStringList &CmdArgs) const {
  const llvm::Triple &Triple = getToolChain().getTriple();
  StringRef ABIName = riscv::getRISCVABI(Args, Triple);

  CmdArgs.push_back("-target-abi");
  CmdArgs.push_back(ABIName.data());

  if (Args.hasFlag(options::OPT_mdefault_build_attributes,
                   options::OPT_mno_default_build_attributes, true)) {
      CmdArgs.push_back("-mllvm");
      CmdArgs.push_back("-riscv-add-build-attributes");
  }
}

void ClangAs::ConstructJob(Compilation &C, const JobAction &JA,
                           const InputInfo &Output, const InputInfoList &Inputs,
                           const ArgList &Args,
                           const char *LinkingOutput) const {
  ArgStringList CmdArgs;

  assert(Inputs.size() == 1 && "Unexpected number of inputs.");
  const InputInfo &Input = Inputs[0];

  const llvm::Triple &Triple = getToolChain().getEffectiveTriple();
  const std::string &TripleStr = Triple.getTriple();
  const auto &D = getToolChain().getDriver();

  // Don't warn about "clang -w -c foo.s"
  Args.ClaimAllArgs(options::OPT_w);
  // and "clang -emit-llvm -c foo.s"
  Args.ClaimAllArgs(options::OPT_emit_llvm);

  claimNoWarnArgs(Args);

  // Invoke ourselves in -cc1as mode.
  //
  // FIXME: Implement custom jobs for internal actions.
  CmdArgs.push_back("-cc1as");

  // Add the "effective" target triple.
  CmdArgs.push_back("-triple");
  CmdArgs.push_back(Args.MakeArgString(TripleStr));

  getToolChain().addClangCC1ASTargetOptions(Args, CmdArgs);

  // Set the output mode, we currently only expect to be used as a real
  // assembler.
  CmdArgs.push_back("-filetype");
  CmdArgs.push_back("obj");

  // Set the main file name, so that debug info works even with
  // -save-temps or preprocessed assembly.
  CmdArgs.push_back("-main-file-name");
  CmdArgs.push_back(Clang::getBaseInputName(Args, Input));

  // Add the target cpu
  std::string CPU = getCPUName(D, Args, Triple, /*FromAs*/ true);
  if (!CPU.empty()) {
    CmdArgs.push_back("-target-cpu");
    CmdArgs.push_back(Args.MakeArgString(CPU));
  }

  // Add the target features
  getTargetFeatures(D, Triple, Args, CmdArgs, true);

  // Ignore explicit -force_cpusubtype_ALL option.
  (void)Args.hasArg(options::OPT_force__cpusubtype__ALL);

  // Pass along any -I options so we get proper .include search paths.
  Args.AddAllArgs(CmdArgs, options::OPT_I_Group);

  // Pass along any --embed-dir or similar options so we get proper embed paths.
  Args.AddAllArgs(CmdArgs, options::OPT_embed_dir_EQ);

  // Determine the original source input.
  auto FindSource = [](const Action *S) -> const Action * {
    while (S->getKind() != Action::InputClass) {
      assert(!S->getInputs().empty() && "unexpected root action!");
      S = S->getInputs()[0];
    }
    return S;
  };
  const Action *SourceAction = FindSource(&JA);

  // Forward -g and handle debug info related flags, assuming we are dealing
  // with an actual assembly file.
  bool WantDebug = false;
  Args.ClaimAllArgs(options::OPT_g_Group);
  if (Arg *A = Args.getLastArg(options::OPT_g_Group))
    WantDebug = !A->getOption().matches(options::OPT_g0) &&
                !A->getOption().matches(options::OPT_ggdb0);

  // If a -gdwarf argument appeared, remember it.
  bool EmitDwarf = false;
  if (const Arg *A = getDwarfNArg(Args))
    EmitDwarf = checkDebugInfoOption(A, Args, D, getToolChain());

  bool EmitCodeView = false;
  if (const Arg *A = Args.getLastArg(options::OPT_gcodeview))
    EmitCodeView = checkDebugInfoOption(A, Args, D, getToolChain());

  // If the user asked for debug info but did not explicitly specify -gcodeview
  // or -gdwarf, ask the toolchain for the default format.
  if (!EmitCodeView && !EmitDwarf && WantDebug) {
    switch (getToolChain().getDefaultDebugFormat()) {
    case llvm::codegenoptions::DIF_CodeView:
      EmitCodeView = true;
      break;
    case llvm::codegenoptions::DIF_DWARF:
      EmitDwarf = true;
      break;
    }
  }

  // If the arguments don't imply DWARF, don't emit any debug info here.
  if (!EmitDwarf)
    WantDebug = false;

  llvm::codegenoptions::DebugInfoKind DebugInfoKind =
      llvm::codegenoptions::NoDebugInfo;

  // Add the -fdebug-compilation-dir flag if needed.
  const char *DebugCompilationDir =
      addDebugCompDirArg(Args, CmdArgs, C.getDriver().getVFS());

  if (SourceAction->getType() == types::TY_Asm ||
      SourceAction->getType() == types::TY_PP_Asm) {
    // You might think that it would be ok to set DebugInfoKind outside of
    // the guard for source type, however there is a test which asserts
    // that some assembler invocation receives no -debug-info-kind,
    // and it's not clear whether that test is just overly restrictive.
    DebugInfoKind = (WantDebug ? llvm::codegenoptions::DebugInfoConstructor
                               : llvm::codegenoptions::NoDebugInfo);

    addDebugPrefixMapArg(getToolChain().getDriver(), getToolChain(), Args,
                         CmdArgs);

    // Set the AT_producer to the clang version when using the integrated
    // assembler on assembly source files.
    CmdArgs.push_back("-dwarf-debug-producer");
    CmdArgs.push_back(Args.MakeArgString(getClangFullVersion()));

    // And pass along -I options
    Args.AddAllArgs(CmdArgs, options::OPT_I);
  }
  const unsigned DwarfVersion = getDwarfVersion(getToolChain(), Args);
  RenderDebugEnablingArgs(Args, CmdArgs, DebugInfoKind, DwarfVersion,
                          llvm::DebuggerKind::Default);
  renderDwarfFormat(D, Triple, Args, CmdArgs, DwarfVersion);
  RenderDebugInfoCompressionArgs(Args, CmdArgs, D, getToolChain());

  // Handle -fPIC et al -- the relocation-model affects the assembler
  // for some targets.
  llvm::Reloc::Model RelocationModel;
  unsigned PICLevel;
  bool IsPIE;
  std::tie(RelocationModel, PICLevel, IsPIE) =
      ParsePICArgs(getToolChain(), Args);

  const char *RMName = RelocationModelName(RelocationModel);
  if (RMName) {
    CmdArgs.push_back("-mrelocation-model");
    CmdArgs.push_back(RMName);
  }

  // Optionally embed the -cc1as level arguments into the debug info, for build
  // analysis.
  if (getToolChain().UseDwarfDebugFlags()) {
    ArgStringList OriginalArgs;
    for (const auto &Arg : Args)
      Arg->render(Args, OriginalArgs);

    SmallString<256> Flags;
    const char *Exec = getToolChain().getDriver().getClangProgramPath();
    escapeSpacesAndBackslashes(Exec, Flags);
    for (const char *OriginalArg : OriginalArgs) {
      SmallString<128> EscapedArg;
      escapeSpacesAndBackslashes(OriginalArg, EscapedArg);
      Flags += " ";
      Flags += EscapedArg;
    }
    CmdArgs.push_back("-dwarf-debug-flags");
    CmdArgs.push_back(Args.MakeArgString(Flags));
  }

  // FIXME: Add -static support, once we have it.

  // Add target specific flags.
  switch (getToolChain().getArch()) {
  default:
    break;

  case llvm::Triple::mips:
  case llvm::Triple::mipsel:
  case llvm::Triple::mips64:
  case llvm::Triple::mips64el:
    AddMIPSTargetArgs(Args, CmdArgs);
    break;

  case llvm::Triple::x86:
  case llvm::Triple::x86_64:
    AddX86TargetArgs(Args, CmdArgs);
    break;

  case llvm::Triple::arm:
  case llvm::Triple::armeb:
  case llvm::Triple::thumb:
  case llvm::Triple::thumbeb:
    // This isn't in AddARMTargetArgs because we want to do this for assembly
    // only, not C/C++.
    if (Args.hasFlag(options::OPT_mdefault_build_attributes,
                     options::OPT_mno_default_build_attributes, true)) {
        CmdArgs.push_back("-mllvm");
        CmdArgs.push_back("-arm-add-build-attributes");
    }
    break;

  case llvm::Triple::aarch64:
  case llvm::Triple::aarch64_32:
  case llvm::Triple::aarch64_be:
    if (Args.hasArg(options::OPT_mmark_bti_property)) {
      CmdArgs.push_back("-mllvm");
      CmdArgs.push_back("-aarch64-mark-bti-property");
    }
    break;

  case llvm::Triple::loongarch32:
  case llvm::Triple::loongarch64:
    AddLoongArchTargetArgs(Args, CmdArgs);
    break;

  case llvm::Triple::riscv32:
  case llvm::Triple::riscv64:
    AddRISCVTargetArgs(Args, CmdArgs);
    break;

  case llvm::Triple::hexagon:
    if (Args.hasFlag(options::OPT_mdefault_build_attributes,
                     options::OPT_mno_default_build_attributes, true)) {
      CmdArgs.push_back("-mllvm");
      CmdArgs.push_back("-hexagon-add-build-attributes");
    }
    break;
  }

  // Consume all the warning flags. Usually this would be handled more
  // gracefully by -cc1 (warning about unknown warning flags, etc) but -cc1as
  // doesn't handle that so rather than warning about unused flags that are
  // actually used, we'll lie by omission instead.
  // FIXME: Stop lying and consume only the appropriate driver flags
  Args.ClaimAllArgs(options::OPT_W_Group);

  CollectArgsForIntegratedAssembler(C, Args, CmdArgs,
                                    getToolChain().getDriver());

  // Forward -Xclangas arguments to -cc1as
  for (auto Arg : Args.filtered(options::OPT_Xclangas)) {
    Arg->claim();
    CmdArgs.push_back(Arg->getValue());
  }

  Args.AddAllArgs(CmdArgs, options::OPT_mllvm);

  if (DebugInfoKind > llvm::codegenoptions::NoDebugInfo && Output.isFilename())
    addDebugObjectName(Args, CmdArgs, DebugCompilationDir,
                       Output.getFilename());

  // Fixup any previous commands that use -object-file-name because when we
  // generated them, the final .obj name wasn't yet known.
  for (Command &J : C.getJobs()) {
    if (SourceAction != FindSource(&J.getSource()))
      continue;
    auto &JArgs = J.getArguments();
    for (unsigned I = 0; I < JArgs.size(); ++I) {
      if (StringRef(JArgs[I]).starts_with("-object-file-name=") &&
          Output.isFilename()) {
       ArgStringList NewArgs(JArgs.begin(), JArgs.begin() + I);
       addDebugObjectName(Args, NewArgs, DebugCompilationDir,
                          Output.getFilename());
       NewArgs.append(JArgs.begin() + I + 1, JArgs.end());
       J.replaceArguments(NewArgs);
       break;
      }
    }
  }

  assert(Output.isFilename() && "Unexpected lipo output.");
  CmdArgs.push_back("-o");
  CmdArgs.push_back(Output.getFilename());

  const llvm::Triple &T = getToolChain().getTriple();
  Arg *A;
  if (getDebugFissionKind(D, Args, A) == DwarfFissionKind::Split &&
      T.isOSBinFormatELF()) {
    CmdArgs.push_back("-split-dwarf-output");
    CmdArgs.push_back(SplitDebugName(JA, Args, Input, Output));
  }

  if (Triple.isAMDGPU())
    handleAMDGPUCodeObjectVersionOptions(D, Args, CmdArgs, /*IsCC1As=*/true);

  assert(Input.isFilename() && "Invalid input.");
  CmdArgs.push_back(Input.getFilename());

  const char *Exec = getToolChain().getDriver().getClangProgramPath();
  if (D.CC1Main && !D.CCGenDiagnostics) {
    // Invoke cc1as directly in this process.
    C.addCommand(std::make_unique<CC1Command>(
        JA, *this, ResponseFileSupport::AtFileUTF8(), Exec, CmdArgs, Inputs,
        Output, D.getPrependArg()));
  } else {
    C.addCommand(std::make_unique<Command>(
        JA, *this, ResponseFileSupport::AtFileUTF8(), Exec, CmdArgs, Inputs,
        Output, D.getPrependArg()));
  }
}

// Begin OffloadBundler
void OffloadBundler::ConstructJob(Compilation &C, const JobAction &JA,
                                  const InputInfo &Output,
                                  const InputInfoList &Inputs,
                                  const llvm::opt::ArgList &TCArgs,
                                  const char *LinkingOutput) const {
  // The version with only one output is expected to refer to a bundling job.
  assert(isa<OffloadBundlingJobAction>(JA) && "Expecting bundling job!");

  // The bundling command looks like this:
  // clang-offload-bundler -type=bc
  //   -targets=host-triple,openmp-triple1,openmp-triple2
  //   -output=output_file
  //   -input=unbundle_file_host
  //   -input=unbundle_file_tgt1
  //   -input=unbundle_file_tgt2

  ArgStringList CmdArgs;

  // Get the type.
  CmdArgs.push_back(TCArgs.MakeArgString(
      Twine("-type=") + types::getTypeTempSuffix(Output.getType())));

  assert(JA.getInputs().size() == Inputs.size() &&
         "Not have inputs for all dependence actions??");

  // Get the targets.
  SmallString<128> Triples;
  Triples += "-targets=";
  for (unsigned I = 0; I < Inputs.size(); ++I) {
    if (I)
      Triples += ',';

    // Find ToolChain for this input.
    Action::OffloadKind CurKind = Action::OFK_Host;
    const ToolChain *CurTC = &getToolChain();
    const Action *CurDep = JA.getInputs()[I];

    if (const auto *OA = dyn_cast<OffloadAction>(CurDep)) {
      CurTC = nullptr;
      OA->doOnEachDependence([&](Action *A, const ToolChain *TC, const char *) {
        assert(CurTC == nullptr && "Expected one dependence!");
        CurKind = A->getOffloadingDeviceKind();
        CurTC = TC;
      });
    }

    bool IsSYCL =
        TCArgs.hasFlag(options::OPT_fsycl, options::OPT_fno_sycl, false);
    Triples += (IsSYCL && (CurKind == Action::OFK_Cuda))
                   ? Action::GetOffloadKindName(Action::OFK_SYCL)
                   : Action::GetOffloadKindName(CurKind);
    Triples += '-';
    // Incoming DeviceArch is set, break down the Current triple and add the
    // device arch value to it.
    // This is done for AOT targets only.
    std::string DeviceArch;
    llvm::Triple TargetTriple(CurTC->getTriple());
    if (CurKind == Action::OFK_SYCL && TargetTriple.isSPIRAOT() &&
        tools::SYCL::shouldDoPerObjectFileLinking(C))
      DeviceArch = std::string("image");
    if (CurKind != Action::OFK_Host && !DeviceArch.empty()) {
      llvm::Triple T(CurTC->getTriple());
      SmallString<128> ArchName(CurTC->getArchName());
      ArchName += "_";
      ArchName += DeviceArch.data();
      T.setArchName(ArchName);
      Triples += T.normalize();
    } else {
      // Use of the 4-field triple will be done for HIP only, with other
      // offload targets not being modified.
      // TODO: All targets should use the 4-field triple, which can be done
      //       during an ABI breaking juncture.
      if (CurKind == Action::OFK_HIP)
        Triples += CurTC->getTriple().normalize(
            llvm::Triple::CanonicalForm::FOUR_IDENT);
      else
        Triples += CurTC->getTriple().normalize();
    }
    if ((CurKind == Action::OFK_HIP || CurKind == Action::OFK_OpenMP ||
         CurKind == Action::OFK_Cuda || CurKind == Action::OFK_SYCL) &&
        !StringRef(CurDep->getOffloadingArch()).empty() &&
        !TCArgs.hasArg(options::OPT_fno_bundle_offload_arch)) {
      Triples += '-';
      Triples += CurDep->getOffloadingArch();
    }

    // TODO: Replace parsing of -march flag. Can be done by storing GPUArch
    //       with each toolchain.
    StringRef GPUArchName;
    if (CurKind == Action::OFK_OpenMP) {
      // Extract GPUArch from -march argument in TC argument list.
      for (unsigned ArgIndex = 0; ArgIndex < TCArgs.size(); ArgIndex++) {
        auto ArchStr = StringRef(TCArgs.getArgString(ArgIndex));
        auto Arch = ArchStr.starts_with_insensitive("-march=");
        if (Arch) {
          GPUArchName = ArchStr.substr(7);
          Triples += "-";
          break;
        }
      }
      Triples += GPUArchName.str();
    }
  }
  CmdArgs.push_back(TCArgs.MakeArgString(Triples));

  // Get bundled file command.
  CmdArgs.push_back(
      TCArgs.MakeArgString(Twine("-output=") + Output.getFilename()));

  // Get unbundled files command.
  for (unsigned I = 0; I < Inputs.size(); ++I) {
    SmallString<128> UB;
    UB += "-input=";

    // Find ToolChain for this input.
    const ToolChain *CurTC = &getToolChain();
    if (const auto *OA = dyn_cast<OffloadAction>(JA.getInputs()[I])) {
      CurTC = nullptr;
      OA->doOnEachDependence([&](Action *, const ToolChain *TC, const char *) {
        assert(CurTC == nullptr && "Expected one dependence!");
        CurTC = TC;
      });
      UB += C.addTempFile(
          C.getArgs().MakeArgString(CurTC->getInputFilename(Inputs[I])));
    } else {
      UB += CurTC->getInputFilename(Inputs[I]);
    }
    CmdArgs.push_back(TCArgs.MakeArgString(UB));
  }
  addOffloadCompressArgs(TCArgs, CmdArgs);
  // All the inputs are encoded as commands.
  C.addCommand(std::make_unique<Command>(
      JA, *this, ResponseFileSupport::None(),
      TCArgs.MakeArgString(getToolChain().GetProgramPath(getShortName())),
      CmdArgs, ArrayRef<InputInfo>(), Output));
}

void OffloadBundler::ConstructJobMultipleOutputs(
    Compilation &C, const JobAction &JA, const InputInfoList &Outputs,
    const InputInfoList &Inputs, const llvm::opt::ArgList &TCArgs,
    const char *LinkingOutput) const {
  // The version with multiple outputs is expected to refer to a unbundling job.
  auto &UA = cast<OffloadUnbundlingJobAction>(JA);

  // The unbundling command looks like this:
  // clang-offload-bundler -type=bc
  //   -targets=host-triple,openmp-triple1,openmp-triple2
  //   -input=input_file
  //   -output=unbundle_file_host
  //   -output=unbundle_file_tgt1
  //   -output=unbundle_file_tgt2
  //   -unbundle

  ArgStringList CmdArgs;
  InputInfo Input = Inputs.front();
  const char *TypeArg = types::getTypeTempSuffix(Input.getType());
  const char *InputFileName = Input.getFilename();
  types::ID InputType(Input.getType());
  InputInfoList ForeachInputs;
  if (InputType == types::TY_Tempfilelist)
    ForeachInputs.push_back(Input);

  bool HasSPIRTarget = false;
  auto SYCLTCRange = C.getOffloadToolChains<Action::OFK_SYCL>();
  for (auto TI = SYCLTCRange.first, TE = SYCLTCRange.second; TI != TE; ++TI) {
    llvm::Triple TT(TI->second->getTriple());
    if (TT.isSPIROrSPIRV())
      HasSPIRTarget = true;
  }
  if (InputType == types::TY_Archive && HasSPIRTarget)
    TypeArg = "aoo";

  // Get the type.
  CmdArgs.push_back(TCArgs.MakeArgString(Twine("-type=") + TypeArg));

  // Get the targets.
  SmallString<128> Triples;
  Triples += "-targets=";
  auto DepInfo = UA.getDependentActionsInfo();
  for (unsigned I = 0, J = 0; I < DepInfo.size(); ++I) {
    auto &Dep = DepInfo[I];
    // We only do a specific target unbundling, skipping the host side or
    // device side.
    if (InputType == types::TY_Tempfilelist) {
      if (getToolChain().getTriple().isSPIROrSPIRV()) {
        if (Dep.DependentOffloadKind == Action::OFK_Host)
          continue;
      } else if (Dep.DependentOffloadKind == Action::OFK_SYCL)
        continue;
    } else if (InputType == types::TY_Archive) {
      // Do not extract host part if we are unbundling archive on Windows
      // because it is not needed. Static offload libraries are added to the
      // host link command just as normal libraries.
      if (Dep.DependentOffloadKind == Action::OFK_Host)
        continue;
    }
    if (J++)
      Triples += ',';
    Triples += Action::GetOffloadKindName(Dep.DependentOffloadKind);
    Triples += '-';
    // When -fsycl-force-target is used, this value overrides the expected
    // output type we are unbundling.
    if (Dep.DependentOffloadKind == Action::OFK_SYCL &&
        TCArgs.hasArg(options::OPT_fsycl_force_target_EQ)) {
      StringRef Val(
          TCArgs.getLastArg(options::OPT_fsycl_force_target_EQ)->getValue());
      llvm::Triple TT(C.getDriver().getSYCLDeviceTriple(Val));
      Triples += TT.normalize();
    } else {
      // Use of the 4-field triple will be done for HIP only, with other
      // offload targets not being modified.
      // TODO: All targets should use the 4-field triple, which can be done
      //       during an ABI breaking juncture.
      if (Dep.DependentOffloadKind == Action::OFK_HIP)
        Triples += Dep.DependentToolChain->getTriple().normalize(
          llvm::Triple::CanonicalForm::FOUR_IDENT);
      else
        Triples += Dep.DependentToolChain->getTriple().normalize();
    }
    if ((Dep.DependentOffloadKind == Action::OFK_HIP ||
         Dep.DependentOffloadKind == Action::OFK_OpenMP ||
         Dep.DependentOffloadKind == Action::OFK_Cuda ||
         Dep.DependentOffloadKind == Action::OFK_SYCL) &&
        !Dep.DependentBoundArch.empty() &&
        !TCArgs.hasArg(options::OPT_fno_bundle_offload_arch)) {
      Triples += '-';
      Triples += Dep.DependentBoundArch;
    }
    // TODO: Replace parsing of -march flag. Can be done by storing GPUArch
    //       with each toolchain.
    StringRef GPUArchName;
    if (Dep.DependentOffloadKind == Action::OFK_OpenMP) {
      // Extract GPUArch from -march argument in TC argument list.
      for (unsigned ArgIndex = 0; ArgIndex < TCArgs.size(); ArgIndex++) {
        StringRef ArchStr = StringRef(TCArgs.getArgString(ArgIndex));
        auto Arch = ArchStr.starts_with_insensitive("-march=");
        if (Arch) {
          GPUArchName = ArchStr.substr(7);
          Triples += "-";
          break;
        }
      }
      Triples += GPUArchName.str();
    }
  }
  std::string TargetString(UA.getTargetString());
  if (!TargetString.empty()) {
    // The target string was provided, we will override the defaults and use
    // the string provided.
    SmallString<128> TSTriple("-targets=");
    TSTriple += TargetString;
    CmdArgs.push_back(TCArgs.MakeArgString(TSTriple));
  } else {
    CmdArgs.push_back(TCArgs.MakeArgString(Triples));
  }

  // Get bundled file command.
  CmdArgs.push_back(
      TCArgs.MakeArgString(Twine("-input=") + InputFileName));

  // Get unbundled files command.
  for (unsigned I = 0; I < Outputs.size(); ++I) {
    SmallString<128> UB;
    UB += "-output=";
    UB += DepInfo[I].DependentToolChain->getInputFilename(Outputs[I]);
    CmdArgs.push_back(TCArgs.MakeArgString(UB));
  }
  CmdArgs.push_back("-unbundle");
  CmdArgs.push_back("-allow-missing-bundles");
  if (TCArgs.hasArg(options::OPT_v))
    CmdArgs.push_back("-verbose");

  // Input is a list, we need to work on each individually and create a new
  // list file.
  // All the inputs are encoded as commands.
  auto Cmd = std::make_unique<Command>(
      JA, *this, ResponseFileSupport::None(),
      TCArgs.MakeArgString(getToolChain().GetProgramPath(getShortName())),
      CmdArgs, ArrayRef<InputInfo>(), Outputs);
  if (!ForeachInputs.empty() && Outputs.size() == 1) {
    StringRef ParallelJobs =
        TCArgs.getLastArgValue(options::OPT_fsycl_max_parallel_jobs_EQ);
    tools::SYCL::constructLLVMForeachCommand(
        C, JA, std::move(Cmd), ForeachInputs, Outputs[0], this, "",
        types::getTypeTempSuffix(types::TY_Tempfilelist), ParallelJobs);
  } else
    C.addCommand(std::move(Cmd));
}

// Begin OffloadWrapper

static void addRunTimeWrapperOpts(Compilation &C,
                                  Action::OffloadKind DeviceOffloadKind,
                                  const llvm::opt::ArgList &TCArgs,
                                  ArgStringList &CmdArgs,
                                  const ToolChain &TC,
                                  const JobAction &JA) {
  // Grab any Target specific options that need to be added to the wrapper
  // information.
  ArgStringList BuildArgs;
  auto createArgString = [&](const char *Opt) {
    if (BuildArgs.empty())
      return;
    SmallString<128> AL;
    for (const char *A : BuildArgs) {
      if (AL.empty()) {
        AL = A;
        continue;
      }
      AL += " ";
      AL += A;
    }
    CmdArgs.push_back(C.getArgs().MakeArgString(Twine(Opt) + AL));
  };
  const toolchains::SYCLToolChain &SYCLTC =
            static_cast<const toolchains::SYCLToolChain &>(TC);
  llvm::Triple TT = SYCLTC.getTriple();
  // TODO: Consider separating the mechanisms for:
  // - passing standard-defined options to AOT/JIT compilation steps;
  // - passing AOT-compiler specific options.
  // This would allow retaining standard language options in the
  // image descriptor, while excluding tool-specific options that
  // have been known to confuse RT implementations.
  if (TT.getSubArch() == llvm::Triple::NoSubArch) {
    // Only store compile/link opts in the image descriptor for the SPIR-V
    // target; AOT compilation has already been performed otherwise.
    const ArgList &Args = C.getArgsForToolChain(nullptr, StringRef(),
                                                DeviceOffloadKind);
    const ToolChain *HostTC = C.getSingleOffloadToolChain<Action::OFK_Host>();
    SYCLTC.AddImpliedTargetArgs(TT, Args, BuildArgs, JA, *HostTC);
    SYCLTC.TranslateBackendTargetArgs(TT, Args, BuildArgs);
    createArgString("-compile-opts=");
    BuildArgs.clear();
    SYCLTC.TranslateLinkerTargetArgs(TT, Args, BuildArgs);
    createArgString("-link-opts=");
  }
}

void OffloadWrapper::ConstructJob(Compilation &C, const JobAction &JA,
                                  const InputInfo &Output,
                                  const InputInfoList &Inputs,
                                  const llvm::opt::ArgList &TCArgs,
                                  const char *LinkingOutput) const {
  // Construct offload-wrapper command.  Also calls llc to generate the
  // object that is fed to the linker from the wrapper generated bc file
  assert(isa<OffloadWrapperJobAction>(JA) && "Expecting wrapping job!");

  // Validate and propogate CLI options related to device image compression
  // and enabling preview breaking changes.
  auto addCLIOptions = [&](ArgStringList &Args) -> void {
    // -offload-compress
    if (C.getInputArgs().hasFlag(options::OPT_offload_compress,
                                 options::OPT_no_offload_compress, false)) {
      Args.push_back(C.getArgs().MakeArgString(Twine("-offload-compress")));
      // -offload-compression-level=<>
      if (Arg *A = C.getInputArgs().getLastArg(
              options::OPT_offload_compression_level_EQ))
        Args.push_back(C.getArgs().MakeArgString(
            Twine("-offload-compression-level=") + A->getValue()));
    }
    // Enable preview breaking changes in clang-offload-wrapper,
    // in case it needs to introduce any ABI breaking changes.
    // For example, changes in offload binary descriptor format.
    if (C.getArgs().hasArg(options::OPT_fpreview_breaking_changes))
      Args.push_back("-fpreview-breaking-changes");
  };

  Action::OffloadKind OffloadingKind = JA.getOffloadingDeviceKind();
  if (OffloadingKind == Action::OFK_SYCL) {
    // The wrapper command looks like this:
    // clang-offload-wrapper
    //   -o=<outputfile>.bc
    //   -host=x86_64-pc-linux-gnu -kind=sycl
    //   -format=spirv <inputfile1>.spv
    //   -format=spirv <inputfile2>.spv
    //  ...
    ArgStringList WrapperArgs;

    const auto &WrapperJob = *llvm::dyn_cast<OffloadWrapperJobAction>(&JA);
    bool WrapperCompileEnabled = WrapperJob.getCompileStep();
    SmallString<128> OutOpt("-o=");
    std::string OutTmpName = C.getDriver().GetTemporaryPath("wrapper", "bc");
    const char *WrapperFileName =
        C.addTempFile(C.getArgs().MakeArgString(OutTmpName));
    OutOpt += WrapperCompileEnabled ? WrapperFileName : Output.getFilename();
    WrapperArgs.push_back(C.getArgs().MakeArgString(OutOpt));

    SmallString<128> HostTripleOpt("-host=");
    const ToolChain *HostTC = C.getSingleOffloadToolChain<Action::OFK_Host>();
    // Use the Effective Triple to match the expected triple when using the
    // clang compiler to compile the wrapped binary.
    std::string HostTripleStr = HostTC->ComputeEffectiveClangTriple(TCArgs);
    HostTripleOpt += HostTripleStr;
    WrapperArgs.push_back(C.getArgs().MakeArgString(HostTripleOpt));

    llvm::Triple TT = getToolChain().getTriple();
    SmallString<128> TargetTripleOpt = TT.getArchName();

    addCLIOptions(WrapperArgs);
    addRunTimeWrapperOpts(C, OffloadingKind, TCArgs, WrapperArgs,
                          getToolChain(), JA);

    const toolchains::SYCLToolChain &TC =
              static_cast<const toolchains::SYCLToolChain &>(getToolChain());
    bool IsEmbeddedIR = cast<OffloadWrapperJobAction>(JA).isEmbeddedIR();
    if (IsEmbeddedIR) {
      // When the offload-wrapper is called to embed LLVM IR, add a prefix to
      // the target triple to distinguish the LLVM IR from the actual device
      // binary for that target.
      TargetTripleOpt = ("llvm_" + TargetTripleOpt).str();
    }

    WrapperArgs.push_back(
        C.getArgs().MakeArgString(Twine("-target=") + TargetTripleOpt));

    // TODO forcing offload kind is a simplification which assumes wrapper used
    // only with SYCL. Device binary format (-format=xxx) option should also
    // come from the command line and/or the native compiler. Should be fixed
    // together with supporting AOT in the driver. If format is not set, the
    // default is "none" which means runtime must try to determine it
    // automatically.
    StringRef Kind = Action::GetOffloadKindName(OffloadingKind);
    Action::OffloadKind OK = WrapperJob.getOffloadKind();
    if (OK != Action::OFK_None)
      Kind = Action::GetOffloadKindName(OK);
    WrapperArgs.push_back(
        C.getArgs().MakeArgString(Twine("-kind=") + Twine(Kind)));

    assert((Inputs.size() > 0) && "no inputs for clang-offload-wrapper");
    assert(((Inputs[0].getType() != types::TY_Tempfiletable) ||
            (Inputs.size() == 1)) &&
           "wrong usage of clang-offload-wrapper with SYCL");
    const InputInfo &I = Inputs[0];
    assert(I.isFilename() && "Invalid input.");

    const InputInfo TempOutput(types::TY_LLVM_BC, WrapperFileName,
                               WrapperFileName);
    if (I.getType() == types::TY_Tempfiletable ||
        I.getType() == types::TY_Tempfilelist || IsEmbeddedIR)
      // Input files are passed via the batch job file table.
      WrapperArgs.push_back(C.getArgs().MakeArgString("-batch"));
    WrapperArgs.push_back(C.getArgs().MakeArgString(I.getFilename()));

    auto Cmd = std::make_unique<Command>(
        JA, *this, ResponseFileSupport::None(),
        TCArgs.MakeArgString(getToolChain().GetProgramPath(getShortName())),
        WrapperArgs, ArrayRef<InputInfo>{});
    C.addCommand(std::move(Cmd));

    if (WrapperCompileEnabled) {
      // TODO Use TC.SelectTool().
      ArgStringList ClangArgs{TCArgs.MakeArgString("--target=" + HostTripleStr),
                              "-c", "-o", Output.getFilename(),
                              WrapperFileName};
      llvm::Reloc::Model RelocationModel;
      unsigned PICLevel;
      bool IsPIE;
      std::tie(RelocationModel, PICLevel, IsPIE) =
          ParsePICArgs(getToolChain(), TCArgs);
      if (PICLevel > 0 || TCArgs.hasArg(options::OPT_shared)) {
        if (!TC.getAuxTriple()->isOSWindows())
          ClangArgs.push_back("-fPIC");
      }
      if (Arg *A = C.getArgs().getLastArg(options::OPT_mcmodel_EQ))
        ClangArgs.push_back(
            TCArgs.MakeArgString(Twine("-mcmodel=") + A->getValue()));

      SmallString<128> ClangPath(C.getDriver().Dir);
      llvm::sys::path::append(ClangPath, "clang");
      const char *Clang = C.getArgs().MakeArgString(ClangPath);
      auto PostWrapCompileCmd =
          std::make_unique<Command>(JA, *this, ResponseFileSupport::None(),
                                    Clang, ClangArgs, ArrayRef<InputInfo>{});
      C.addCommand(std::move(PostWrapCompileCmd));
    }
    return;
  } // end of SYCL flavor of offload wrapper command creation

  ArgStringList CmdArgs;

  const llvm::Triple &Triple = getToolChain().getEffectiveTriple();

  // Add the "effective" target triple.
  CmdArgs.push_back("-host");
  CmdArgs.push_back(TCArgs.MakeArgString(Triple.getTriple()));

  // Add the output file name.
  assert(Output.isFilename() && "Invalid output.");
  CmdArgs.push_back("-o");
  CmdArgs.push_back(TCArgs.MakeArgString(Output.getFilename()));

  assert(JA.getInputs().size() == Inputs.size() &&
         "Not have inputs for all dependence actions??");

  if (OffloadingKind == Action::OFK_None &&
      C.getArgs().hasArg(options::OPT_fsycl_link_EQ))
    addCLIOptions(CmdArgs);

  // Add offload targets and inputs.
  for (unsigned I = 0; I < Inputs.size(); ++I) {
    // Get input's Offload Kind and ToolChain.
    const auto *OA = cast<OffloadAction>(JA.getInputs()[I]);
    assert(OA->hasSingleDeviceDependence(/*DoNotConsiderHostActions=*/true) &&
           "Expected one device dependence!");
    Action::OffloadKind DeviceKind = Action::OFK_None;
    const ToolChain *DeviceTC = nullptr;
    OA->doOnEachDependence([&](Action *A, const ToolChain *TC, const char *) {
      DeviceKind = A->getOffloadingDeviceKind();
      DeviceTC = TC;
    });

    // And add it to the offload targets.
    CmdArgs.push_back(C.getArgs().MakeArgString(
        Twine("-kind=") + Action::GetOffloadKindName(DeviceKind)));
    std::string TargetTripleOpt = DeviceTC->getTriple().normalize();
    // SYCL toolchain target only uses the arch name.
    if (DeviceKind == Action::OFK_SYCL)
      TargetTripleOpt = DeviceTC->getTriple().getArchName();
    CmdArgs.push_back(
        TCArgs.MakeArgString(Twine("-target=") + TargetTripleOpt));
    addRunTimeWrapperOpts(C, DeviceKind, TCArgs, CmdArgs, *DeviceTC, JA);

    if (Inputs[I].getType() == types::TY_Tempfiletable ||
        Inputs[I].getType() == types::TY_Tempfilelist)
      // Input files are passed via the batch job file table.
      CmdArgs.push_back(C.getArgs().MakeArgString("-batch"));

    // Add input.
    assert(Inputs[I].isFilename() && "Invalid input.");
    CmdArgs.push_back(TCArgs.MakeArgString(Inputs[I].getFilename()));
  }

  C.addCommand(std::make_unique<Command>(
      JA, *this, ResponseFileSupport::None(),
      TCArgs.MakeArgString(getToolChain().GetProgramPath(getShortName())),
      CmdArgs, Inputs));
}

void OffloadPackager::ConstructJob(Compilation &C, const JobAction &JA,
                                   const InputInfo &Output,
                                   const InputInfoList &Inputs,
                                   const llvm::opt::ArgList &Args,
                                   const char *LinkingOutput) const {
  ArgStringList CmdArgs;

  // Add the output file name.
  assert(Output.isFilename() && "Invalid output.");
  CmdArgs.push_back("-o");
  CmdArgs.push_back(Output.getFilename());

  // Create the inputs to bundle the needed metadata.
  for (const InputInfo &Input : Inputs) {
    const Action *OffloadAction = Input.getAction();
    const ToolChain *TC = OffloadAction->getOffloadingToolChain();
    if (!TC)
      TC = &C.getDefaultToolChain();
    const ArgList &TCArgs =
        C.getArgsForToolChain(TC, OffloadAction->getOffloadingArch(),
                              OffloadAction->getOffloadingDeviceKind());
    StringRef File = C.getArgs().MakeArgString(TC->getInputFilename(Input));

    // If the input is a Tempfilelist, it is a response file
    // which internally contains a list of files to be processed.
    // Add an '@' so the tool knows to expand the response file.
    if (Input.getType() == types::TY_Tempfilelist)
      File = C.getArgs().MakeArgString("@" + File);

    StringRef Arch;
    if (OffloadAction->getOffloadingArch()) {
      if (TC->getTripleString() == "spir64_gen-unknown-unknown") {
        Arch = mapIntelGPUArchName(OffloadAction->getOffloadingArch());
      } else {
        Arch = OffloadAction->getOffloadingArch();
      }
    } else {
      TCArgs.getLastArgValue(options::OPT_march_EQ);
    }

    StringRef Kind =
      Action::GetOffloadKindName(OffloadAction->getOffloadingDeviceKind());

    ArgStringList Features;
    SmallVector<StringRef> FeatureArgs;
    getTargetFeatures(TC->getDriver(), TC->getTriple(), TCArgs, Features,
                      false);
    llvm::copy_if(Features, std::back_inserter(FeatureArgs),
                  [](StringRef Arg) { return !Arg.starts_with("-target"); });

    // TODO: We need to pass in the full target-id and handle it properly in the
    // linker wrapper.
    SmallVector<std::string> Parts{
        "file=" + File.str(),
        "triple=" + TC->getTripleString(),
        "arch=" + (Arch.empty() ? "generic" : Arch.str()),
        "kind=" + Kind.str(),
    };

    // When compiling like -fsycl-targets=spir64_gen -Xsycl-target-backend
    // "-device pvc,bdw", the offloading arch will be "pvc,bdw", which
    // contains a comma. Because the comma is used to separate fields
    // within the --image option, we cannot pass arch=pvc,bdw directly.
    // Instead, we pass it like arch=pvc,arch=bdw, then
    // llvm-offload-binary joins them back to arch=pvc,bdw.
    SmallVector<StringRef> Archs;
    Arch.split(Archs, ',');
    if (Archs.size() > 1) {
      Parts[2] = "arch=" + llvm::join(Archs, ",arch=");
    }

    if (TC->getDriver().isUsingOffloadLTO())
      for (StringRef Feature : FeatureArgs)
        Parts.emplace_back("feature=" + Feature.str());

    // Now that the standard parts are added to the packager string, add any
    // additional supplemental options that cover compile and link opts that
    // are used for SYCL based offloading.
    // Here, we add the compile and link options that are required by backend
    // compilers and the clang-offload-wrapper in the case of SYCL offloading.
    if (OffloadAction->getOffloadingDeviceKind() == Action::OFK_SYCL) {
      ArgStringList BuildArgs;
      auto createArgString = [&](const char *Opt) {
        if (BuildArgs.empty())
          return;
        SmallString<128> AL;
        for (const char *A : BuildArgs) {
          if (AL.empty()) {
            AL = A;
            continue;
          }
          AL += " ";
          AL += A;
        }
        // As mentioned earlier, we cannot pass a value with commas directly,
        // but llvm-offload-binary joins multiple occurrences of the same
        // option separated by commas, so we split the value on
        // all commas and pass them as separate arguments.
        for (StringRef Split : llvm::split(AL, ',')) {
          Parts.emplace_back(C.getArgs().MakeArgString(Twine(Opt) + Split));
        }
      };
      const ArgList &Args =
          C.getArgsForToolChain(nullptr, StringRef(), Action::OFK_SYCL);
      const ToolChain *HostTC = C.getSingleOffloadToolChain<Action::OFK_Host>();
      const toolchains::SYCLToolChain &SYCLTC =
          static_cast<const toolchains::SYCLToolChain &>(*TC);
      SYCLTC.AddImpliedTargetArgs(TC->getTriple(), Args, BuildArgs, JA, *HostTC,
                                  Arch);
      SYCLTC.TranslateBackendTargetArgs(TC->getTriple(), Args, BuildArgs);
      createArgString("compile-opts=");
      BuildArgs.clear();
      SYCLTC.TranslateLinkerTargetArgs(TC->getTriple(), Args, BuildArgs);
      createArgString("link-opts=");
    }

    CmdArgs.push_back(Args.MakeArgString("--image=" + llvm::join(Parts, ",")));
  }

  C.addCommand(std::make_unique<Command>(
      JA, *this, ResponseFileSupport::None(),
      Args.MakeArgString(getToolChain().GetProgramPath(getShortName())),
      CmdArgs, Inputs, Output));
}

// Use the llvm-offload-binary to extract binaries from a packaged
// binary.  This currently only supports single input/single output.
void OffloadPackagerExtract::ConstructJob(Compilation &C, const JobAction &JA,
                                          const InputInfo &Output,
                                          const InputInfoList &Inputs,
                                          const llvm::opt::ArgList &Args,
                                          const char *LinkingOutput) const {
  ArgStringList CmdArgs;
  const Action *OffloadAction = Inputs[0].getAction();
  const ToolChain *TC = OffloadAction->getOffloadingToolChain();
  if (!TC)
    TC = &C.getDefaultToolChain();
  const ArgList &TCArgs =
      C.getArgsForToolChain(TC, OffloadAction->getOffloadingArch(),
                            OffloadAction->getOffloadingDeviceKind());

  // Input file name.
  StringRef InFile = C.getArgs().MakeArgString(TC->getInputFilename(Inputs[0]));
  CmdArgs.push_back(Args.MakeArgString(InFile));

  // Generated --image option containing the output file name, triple, arch
  // and associated offload kind.
  assert(Output.isFilename() && "Invalid output.");
  StringRef File = Output.getFilename();
  StringRef Arch = OffloadAction->getOffloadingArch()
                       ? OffloadAction->getOffloadingArch()
                       : TCArgs.getLastArgValue(options::OPT_march_EQ);
  StringRef Kind =
      Action::GetOffloadKindName(OffloadAction->getOffloadingDeviceKind());

  SmallVector<std::string> Parts{
      "file=" + File.str(),
      "triple=" + TC->getTripleString(),
      "arch=" + (Arch.empty() ? "generic" : Arch.str()),
      "kind=" + Kind.str(),
  };
  CmdArgs.push_back(Args.MakeArgString("--image=" + llvm::join(Parts, ",")));

  C.addCommand(std::make_unique<Command>(
      JA, *this, ResponseFileSupport::None(),
      Args.MakeArgString(getToolChain().GetProgramPath(getShortName())),
      CmdArgs, Inputs, Output));
}

// Begin OffloadDeps

void OffloadDeps::constructJob(Compilation &C, const JobAction &JA,
                               ArrayRef<InputInfo> Outputs,
                               ArrayRef<InputInfo> Inputs,
                               const llvm::opt::ArgList &TCArgs,
                               const char *LinkingOutput) const {
  auto &DA = cast<OffloadDepsJobAction>(JA);

  ArgStringList CmdArgs;

  // Get the targets.
  SmallString<128> Targets{"-targets="};
  auto DepInfo = DA.getDependentActionsInfo();
  for (unsigned I = 0; I < DepInfo.size(); ++I) {
    auto &Dep = DepInfo[I];
    if (I)
      Targets += ',';
    Targets += Action::GetOffloadKindName(Dep.DependentOffloadKind);
    Targets += '-';
    // When -fsycl-force-target is used, this value overrides the expected
    // output type we are creating deps for.
    if (Dep.DependentOffloadKind == Action::OFK_SYCL &&
        TCArgs.hasArg(options::OPT_fsycl_force_target_EQ)) {
      StringRef Val(
          TCArgs.getLastArg(options::OPT_fsycl_force_target_EQ)->getValue());
      llvm::Triple TT(C.getDriver().getSYCLDeviceTriple(Val));
      Targets += TT.normalize();
    } else {
      std::string NormalizedTriple =
          Dep.DependentToolChain->getTriple().normalize();
      Targets += NormalizedTriple;
    }
    if ((Dep.DependentOffloadKind == Action::OFK_HIP ||
         Dep.DependentOffloadKind == Action::OFK_SYCL) &&
        !Dep.DependentBoundArch.empty()) {
      Targets += '-';
      Targets += Dep.DependentBoundArch;
    }
  }
  CmdArgs.push_back(TCArgs.MakeArgString(Targets));

  // Prepare outputs.
  SmallString<128> Outs{"-outputs="};
  for (unsigned I = 0; I < Outputs.size(); ++I) {
    if (I)
      Outs += ',';
    Outs += DepInfo[I].DependentToolChain->getInputFilename(Outputs[I]);
  }
  CmdArgs.push_back(TCArgs.MakeArgString(Outs));

  // Add input file.
  CmdArgs.push_back(Inputs.front().getFilename());

  // All the inputs are encoded as commands.
  C.addCommand(std::make_unique<Command>(
      JA, *this, ResponseFileSupport::None(),
      TCArgs.MakeArgString(getToolChain().GetProgramPath(getShortName())),
      CmdArgs, ArrayRef<InputInfo>{}, Outputs));
}

void OffloadDeps::ConstructJob(Compilation &C, const JobAction &JA,
                               const InputInfo &Output,
                               const InputInfoList &Inputs,
                               const llvm::opt::ArgList &TCArgs,
                               const char *LinkingOutput) const {
  constructJob(C, JA, Output, Inputs, TCArgs, LinkingOutput);
}

void OffloadDeps::ConstructJobMultipleOutputs(Compilation &C,
                                              const JobAction &JA,
                                              const InputInfoList &Outputs,
                                              const InputInfoList &Inputs,
                                              const llvm::opt::ArgList &TCArgs,
                                              const char *LinkingOutput) const {
  constructJob(C, JA, Outputs, Inputs, TCArgs, LinkingOutput);
}

// Utility function to gather all arguments for SPIR-V generation using the
// SPIR-V backend. This set of arguments is expected to get updated as we add
// more features/extensions to the SPIR-V backend.
static void getSPIRVBackendOpts(const llvm::opt::ArgList &TCArgs,
                                ArgStringList &BackendArgs) {
  BackendArgs.push_back(TCArgs.MakeArgString("-filetype=obj"));
  BackendArgs.push_back(
      TCArgs.MakeArgString("-mtriple=spirv64v1.6-unknown-unknown"));
  BackendArgs.push_back(
      TCArgs.MakeArgString("--avoid-spirv-capabilities=Shader"));
  BackendArgs.push_back(
      TCArgs.MakeArgString("--translator-compatibility-mode"));

  // SPIR-V backend recently started to support extensions not supported by
  // drivers (e.g. SPV_KHR_float_controls2). At the same time, SPIR-V backend
  // doesn't support the syntax for disabling specific extensions (i.e.
  // --spirv-ext=-<extension>). We need to come up with a list of SPIR-V
  // extensions that are supported by the backend, but also by the driver. Below
  // is the first approach for such a list.
  // FIXME: A priori, we wouldn't expect
  // SPV_EXT_relaxed_printf_string_address_space to be required, but without
  // it, some SYCL E2E tests fail. Let's keep it until we figure out what's
  // the problem.
  std::string ExtArg("-spirv-ext=");
  std::string DefaultExtArg = "+SPV_EXT_relaxed_printf_string_address_space"
                              ",+SPV_EXT_shader_atomic_float16_add"
                              ",+SPV_EXT_shader_atomic_float_add"
                              ",+SPV_EXT_shader_atomic_float_min_max";
  std::string IntelExtArg = ",+SPV_INTEL_2d_block_io"
                            ",+SPV_INTEL_arbitrary_precision_integers"
                            ",+SPV_INTEL_bfloat16_conversion"
                            ",+SPV_INTEL_bindless_images"
                            ",+SPV_INTEL_cache_controls"
                            ",+SPV_INTEL_float_controls2"
                            ",+SPV_INTEL_fp_max_error"
                            ",+SPV_INTEL_function_pointers"
                            ",+SPV_INTEL_inline_assembly"
                            ",+SPV_INTEL_joint_matrix"
                            ",+SPV_INTEL_long_composites"
                            ",+SPV_INTEL_subgroups"
                            ",+SPV_INTEL_tensor_float32_conversion"
                            ",+SPV_INTEL_variable_length_array";
  std::string KHRExtArg = ",+SPV_KHR_16bit_storage"
                          ",+SPV_KHR_cooperative_matrix"
                          ",+SPV_KHR_expect_assume"
                          ",+SPV_KHR_float_controls"
                          ",+SPV_KHR_linkonce_odr"
                          ",+SPV_KHR_no_integer_wrap_decoration"
                          ",+SPV_KHR_non_semantic_info"
                          ",+SPV_KHR_shader_clock"
                          ",+SPV_KHR_uniform_group_instructions";
  ExtArg = ExtArg + DefaultExtArg + IntelExtArg + KHRExtArg;
  BackendArgs.push_back(TCArgs.MakeArgString(ExtArg));

  // TODO:
  // - handle -Xspirv-translator option to avoid "argument unused during
  // compilation" error
  // - handle --spirv-ext=+<extension> and --spirv-ext=-<extension> options
}

// Utility function to gather all llvm-spirv options.
// Not dependent on target triple.
static void getNonTripleBasedSPIRVTransOpts(Compilation &C,
                                            const llvm::opt::ArgList &TCArgs,
                                            ArgStringList &TranslatorArgs) {
  TranslatorArgs.push_back("-spirv-max-version=1.5");
  bool CreatingSyclSPIRVFatObj =
      C.getDriver().getFinalPhase(C.getArgs()) != phases::Link &&
      TCArgs.getLastArgValue(options::OPT_fsycl_device_obj_EQ)
          .equals_insensitive("spirv") &&
      !C.getDriver().offloadDeviceOnly();
  bool ShouldPreserveMetadataInFinalImage =
      TCArgs.hasArg(options::OPT_fsycl_preserve_device_nonsemantic_metadata);
  bool ShouldPreserveMetadata =
      CreatingSyclSPIRVFatObj || ShouldPreserveMetadataInFinalImage;
  if (ShouldPreserveMetadata)
    TranslatorArgs.push_back("--spirv-preserve-auxdata");
}

// Add any llvm-spirv option that relies on a specific Triple in addition
// to user supplied options.
// NOTE: Any changes made here should be reflected in the similarly named
// function in clang/tools/clang-linker-wrapper/ClangLinkerWrapper.cpp.
// NOTE2: JIT related changes made here should be reflected in 'translatorOpts'
// from sycl-jit/jit-compiler/lib/translation/SPIRVLLVMTranslation.cpp.
static void getTripleBasedSPIRVTransOpts(Compilation &C,
                                         const llvm::opt::ArgList &TCArgs,
                                         llvm::Triple Triple,
                                         ArgStringList &TranslatorArgs) {
  bool IsCPU = Triple.isSPIR() &&
               Triple.getSubArch() == llvm::Triple::SPIRSubArch_x86_64;
  TranslatorArgs.push_back("-spirv-debug-info-version=nonsemantic-shader-200");
  std::string UnknownIntrinsics("-spirv-allow-unknown-intrinsics=llvm.genx.");
  if (IsCPU)
    UnknownIntrinsics += ",llvm.fpbuiltin";
  TranslatorArgs.push_back(TCArgs.MakeArgString(UnknownIntrinsics));

  // Disable all the extensions by default
  std::string ExtArg("-spirv-ext=-all");
  ExtArg +=
      ",+SPV_EXT_shader_atomic_float_add,+SPV_EXT_shader_atomic_float_min_max"
      ",+SPV_KHR_no_integer_wrap_decoration,+SPV_KHR_float_controls"
      ",+SPV_KHR_expect_assume,+SPV_KHR_linkonce_odr"
      ",+SPV_INTEL_subgroups,+SPV_INTEL_media_block_io"
      ",+SPV_INTEL_device_side_avc_motion_estimation"
      ",+SPV_INTEL_fpga_loop_controls,+SPV_INTEL_unstructured_loop_controls"
      ",+SPV_INTEL_fpga_reg,+SPV_INTEL_blocking_pipes"
      ",+SPV_INTEL_function_pointers,+SPV_INTEL_kernel_attributes"
      ",+SPV_INTEL_io_pipes,+SPV_INTEL_inline_assembly"
      ",+SPV_INTEL_arbitrary_precision_integers"
      ",+SPV_INTEL_float_controls2,+SPV_INTEL_vector_compute"
      ",+SPV_INTEL_fast_composite"
      ",+SPV_INTEL_arbitrary_precision_fixed_point"
      ",+SPV_INTEL_arbitrary_precision_floating_point"
      ",+SPV_INTEL_variable_length_array,+SPV_INTEL_fp_fast_math_mode"
      ",+SPV_INTEL_long_composites"
      ",+SPV_INTEL_arithmetic_fence"
      ",+SPV_INTEL_global_variable_decorations"
      ",+SPV_INTEL_cache_controls"
      ",+SPV_INTEL_fpga_buffer_location"
      ",+SPV_INTEL_fpga_argument_interfaces"
      ",+SPV_INTEL_fpga_invocation_pipelining_attributes"
      ",+SPV_INTEL_fpga_latency_control"
      ",+SPV_KHR_shader_clock"
      ",+SPV_INTEL_bindless_images"
      ",+SPV_INTEL_task_sequence"
<<<<<<< HEAD
      ",+SPV_INTEL_global_variable_host_access";
  ExtArg = ExtArg + DefaultExtArg + INTELExtArg;
  ExtArg += ",+SPV_INTEL_bfloat16_conversion"
            ",+SPV_INTEL_joint_matrix"
            ",+SPV_INTEL_hw_thread_queries"
            ",+SPV_KHR_uniform_group_instructions"
            ",+SPV_INTEL_masked_gather_scatter"
            ",+SPV_INTEL_tensor_float32_conversion"
            ",+SPV_INTEL_optnone"
            ",+SPV_KHR_non_semantic_info"
            ",+SPV_KHR_cooperative_matrix"
            ",+SPV_EXT_shader_atomic_float16_add"
            ",+SPV_INTEL_fp_max_error";
=======
      ",+SPV_INTEL_bfloat16_conversion"
      ",+SPV_INTEL_joint_matrix"
      ",+SPV_INTEL_hw_thread_queries"
      ",+SPV_KHR_uniform_group_instructions"
      ",+SPV_INTEL_masked_gather_scatter"
      ",+SPV_INTEL_tensor_float32_conversion"
      ",+SPV_INTEL_optnone"
      ",+SPV_KHR_non_semantic_info"
      ",+SPV_KHR_cooperative_matrix"
      ",+SPV_EXT_shader_atomic_float16_add"
      ",+SPV_INTEL_fp_max_error";
>>>>>>> aa1f7708

  TranslatorArgs.push_back(TCArgs.MakeArgString(ExtArg));
}

// Begin SPIRVTranslator
// TODO: Add a unique 'llc' JobAction for SPIR-V backends.
void SPIRVTranslator::ConstructJob(Compilation &C, const JobAction &JA,
                                  const InputInfo &Output,
                                  const InputInfoList &Inputs,
                                  const llvm::opt::ArgList &TCArgs,
                                  const char *LinkingOutput) const {
  // Construct llvm-spirv command.
  assert(isa<SPIRVTranslatorJobAction>(JA) && "Expecting Translator job!");

  // The translator command looks like this:
  // llvm-spirv -o <file>.spv <file>.bc
  ArgStringList ForeachArgs;
  ArgStringList TranslatorArgs;

  TranslatorArgs.push_back("-o");
  TranslatorArgs.push_back(Output.getFilename());
  bool UseSPIRVBackend =
      TCArgs.hasArg(options::OPT_fsycl_use_spirv_backend_for_spirv_gen);
  if (JA.isDeviceOffloading(Action::OFK_SYCL)) {
    const toolchains::SYCLToolChain &TC =
        static_cast<const toolchains::SYCLToolChain &>(getToolChain());
    if (UseSPIRVBackend) {
      getSPIRVBackendOpts(TCArgs, TranslatorArgs);
    } else {
      getNonTripleBasedSPIRVTransOpts(C, TCArgs, TranslatorArgs);
      llvm::Triple Triple = TC.getTriple();
      getTripleBasedSPIRVTransOpts(C, TCArgs, Triple, TranslatorArgs);
      // Handle -Xspirv-translator
      TC.TranslateTargetOpt(
          Triple, TCArgs, TranslatorArgs, options::OPT_Xspirv_translator,
          options::OPT_Xspirv_translator_EQ, JA.getOffloadingArch());
    }
  }
  for (auto I : Inputs) {
    std::string Filename(I.getFilename());
    if (I.getType() == types::TY_Tempfilelist) {
      ForeachArgs.push_back(
          C.getArgs().MakeArgString("--in-file-list=" + Filename));
      ForeachArgs.push_back(
          C.getArgs().MakeArgString("--in-replace=" + Filename));
      ForeachArgs.push_back(
          C.getArgs().MakeArgString("--out-ext=spv"));
    }
    TranslatorArgs.push_back(C.getArgs().MakeArgString(Filename));
  }

  auto ToolName = UseSPIRVBackend ? "llc" : getShortName();
  auto Cmd = std::make_unique<Command>(
      JA, *this, ResponseFileSupport::None(),
      TCArgs.MakeArgString(getToolChain().GetProgramPath(ToolName)),
      TranslatorArgs, ArrayRef<InputInfo>{});

  if (!ForeachArgs.empty()) {
    // Construct llvm-foreach command.
    // The llvm-foreach command looks like this:
    // llvm-foreach a.list --out-replace=out "cp {} out"
    // --out-file-list=list
    std::string OutputFileName(Output.getFilename());
    ForeachArgs.push_back(
        TCArgs.MakeArgString("--out-file-list=" + OutputFileName));
    ForeachArgs.push_back(
        TCArgs.MakeArgString("--out-replace=" + OutputFileName));
    // If save-offload-code is passed, put the output files from llvm-spirv
    // into the path provided in save-offload-code.
    if (C.getDriver().isSaveOffloadCodeEnabled()) {
      SmallString<128> OutputDir;

      Arg *SaveOffloadCodeArg =
          C.getArgs().getLastArg(options::OPT_save_offload_code_EQ);

      OutputDir = (SaveOffloadCodeArg ? SaveOffloadCodeArg->getValue() : "");

      // If the output directory path is empty, put the llvm-spirv output in the
      // current directory.
      if (OutputDir.empty())
        llvm::sys::path::native(OutputDir = "./");
      else
        OutputDir.append(llvm::sys::path::get_separator());
      ForeachArgs.push_back(
          C.getArgs().MakeArgString("--out-dir=" + OutputDir));
    }

    StringRef ParallelJobs =
        TCArgs.getLastArgValue(options::OPT_fsycl_max_parallel_jobs_EQ);
    if (!ParallelJobs.empty())
      ForeachArgs.push_back(TCArgs.MakeArgString("--jobs=" + ParallelJobs));

    ForeachArgs.push_back(TCArgs.MakeArgString("--"));
    ForeachArgs.push_back(TCArgs.MakeArgString(Cmd->getExecutable()));

    for (auto &Arg : Cmd->getArguments())
      ForeachArgs.push_back(Arg);

    SmallString<128> ForeachPath(C.getDriver().Dir);
    llvm::sys::path::append(ForeachPath, "llvm-foreach");
    const char *Foreach = C.getArgs().MakeArgString(ForeachPath);
    C.addCommand(std::make_unique<Command>(
        JA, *this, ResponseFileSupport::None(), Foreach, ForeachArgs,
        ArrayRef<InputInfo>{}));
  } else
    C.addCommand(std::move(Cmd));
}

// Partially copied from clang/lib/Frontend/CompilerInvocation.cpp
static std::string getSYCLPostLinkOptimizationLevel(const ArgList &Args) {
  if (Arg *A = Args.getLastArg(options::OPT_O_Group)) {
    // Pass -O2 when the user passes -O0 due to IGC
    // debugging limitation. Note this only effects
    // ESIMD code.
    if (A->getOption().matches(options::OPT_O0))
      return "-O2";

    if (A->getOption().matches(options::OPT_Ofast))
      return "-O3";

    assert(A->getOption().matches(options::OPT_O));

    StringRef S(A->getValue());
    if (S == "g")
      return "-O1";

    // Options -O[1|2|3|s|z] are passed as they are. '-O0' is handled earlier.
    std::array<char, 5> AcceptedOptions = {'1', '2', '3', 's', 'z'};
    if (std::any_of(AcceptedOptions.begin(), AcceptedOptions.end(),
                    [=](char c) { return c == S[0]; }))
      return std::string("-O") + S[0];
  }

  // The default for SYCL device code optimization
  return "-O2";
}

static void addArgs(ArgStringList &DstArgs, const llvm::opt::ArgList &Alloc,
                    ArrayRef<StringRef> SrcArgs) {
  for (const auto Arg : SrcArgs) {
    DstArgs.push_back(Alloc.MakeArgString(Arg));
  }
}

static bool allowDeviceImageDependencies(const llvm::opt::ArgList &TCArgs) {
  // deprecated
  if (TCArgs.hasFlag(options::OPT_fsycl_allow_device_dependencies,
                     options::OPT_fno_sycl_allow_device_dependencies, false))
    return true;

  // preferred
  if (TCArgs.hasFlag(options::OPT_fsycl_allow_device_image_dependencies,
                     options::OPT_fno_sycl_allow_device_image_dependencies, false))
    return true;

  return false;
}

static void getNonTripleBasedSYCLPostLinkOpts(const ToolChain &TC,
                                              const JobAction &JA,
                                              const llvm::opt::ArgList &TCArgs,
                                              ArgStringList &PostLinkArgs) {

  // See if device code splitting is requested
  if (Arg *A = TCArgs.getLastArg(options::OPT_fsycl_device_code_split_EQ)) {
    auto CodeSplitValue = StringRef(A->getValue());
    if (CodeSplitValue == "per_kernel")
      addArgs(PostLinkArgs, TCArgs, {"-split=kernel"});
    else if (CodeSplitValue == "per_source")
      addArgs(PostLinkArgs, TCArgs, {"-split=source"});
    else if (CodeSplitValue == "auto")
      addArgs(PostLinkArgs, TCArgs, {"-split=auto"});
    else { // Device code split is off
    }
  }
  addArgs(PostLinkArgs, TCArgs,
          {StringRef(getSYCLPostLinkOptimizationLevel(TCArgs))});

  // Process device-globals.
  addArgs(PostLinkArgs, TCArgs, {"-device-globals"});

  // Make ESIMD accessors use stateless memory accesses.
  if (TCArgs.hasFlag(options::OPT_fno_sycl_esimd_force_stateless_mem,
                     options::OPT_fsycl_esimd_force_stateless_mem, false))
    addArgs(PostLinkArgs, TCArgs, {"-lower-esimd-force-stateless-mem=false"});

  if (allowDeviceImageDependencies(TCArgs))
    addArgs(PostLinkArgs, TCArgs, {"-allow-device-image-dependencies"});

  // For bfloat16 conversions LLVM IR devicelib, we only need to embed it
  // when non-AOT compilation is used.
  if (TC.getTriple().isSPIROrSPIRV() && !TC.getTriple().isSPIRAOT()) {
    SYCLInstallationDetector SYCLInstall(TC.getDriver());
    SmallVector<SmallString<128>, 4> DeviceLibLocCandidates;
    SmallString<128> NativeBfloat16Name("libsycl-native-bfloat16.bc");
    SYCLInstall.getSYCLDeviceLibPath(DeviceLibLocCandidates);
    for (const auto &DeviceLibLoc : DeviceLibLocCandidates) {
      SmallString<128> FullLibName(DeviceLibLoc);
      llvm::sys::path::append(FullLibName, NativeBfloat16Name);
      if (llvm::sys::fs::exists(FullLibName)) {
        SmallString<128> SYCLDeviceLibDir("--device-lib-dir=");
        SYCLDeviceLibDir += DeviceLibLoc.str();
        addArgs(PostLinkArgs, TCArgs, {SYCLDeviceLibDir.str()});
        break;
      }
    }
  }
}

// On Intel targets we don't need non-kernel functions as entry points,
// because it only increases amount of code for device compiler to handle,
// without any actual benefits.
// TODO: Try to extend this feature for non-Intel GPUs.
static bool shouldEmitOnlyKernelsAsEntryPoints(const ToolChain &TC,
                                               const llvm::opt::ArgList &TCArgs,
                                               llvm::Triple Triple) {
  if (TCArgs.hasFlag(options::OPT_fno_sycl_remove_unused_external_funcs,
                     options::OPT_fsycl_remove_unused_external_funcs, false))
    return false;
  if (Triple.isNativeCPU())
    return true;
  // When supporting dynamic linking, non-kernels in a device image can be
  // called.
  if (allowDeviceImageDependencies(TCArgs))
    return false;
  if (Triple.isNVPTX() || Triple.isAMDGPU())
    return false;
  bool IsUsingLTO = TC.getDriver().isUsingOffloadLTO();
  auto LTOMode = TC.getDriver().getOffloadLTOMode();
  // With thinLTO, final entry point handing is done in clang-linker-wrapper
  if (IsUsingLTO && LTOMode == LTOK_Thin)
    return false;
  return true;
}

// Add any sycl-post-link options that rely on a specific Triple in addition
// to user supplied options. This function is invoked only for the old
// offloading model. For the new offloading model, a slightly modified version
// of this function is called inside clang-linker-wrapper.
// NOTE: Any changes made here should be reflected in the similarly named
// function in clang/tools/clang-linker-wrapper/ClangLinkerWrapper.cpp.
static void getTripleBasedSYCLPostLinkOpts(const ToolChain &TC,
                                           const llvm::opt::ArgList &TCArgs,
                                           ArgStringList &PostLinkArgs,
                                           llvm::Triple Triple,
                                           bool SpecConstsSupported,
                                           types::ID OutputType) {

  bool IsUsingLTO = TC.getDriver().isUsingOffloadLTO();
  auto LTOMode = TC.getDriver().getOffloadLTOMode();
  if (OutputType == types::TY_LLVM_BC) {
    // single file output requested - this means only perform necessary IR
    // transformations (like specialization constant intrinsic lowering) and
    // output LLVMIR
    addArgs(PostLinkArgs, TCArgs, {"-ir-output-only"});
  } else if (!IsUsingLTO || LTOMode != LTOK_Thin) {
    // Only create a properties file if we are not
    // only outputting IR.
    addArgs(PostLinkArgs, TCArgs, {"-properties"});
  }
  if (SpecConstsSupported)
    addArgs(PostLinkArgs, TCArgs, {"-spec-const=native"});
  else
    addArgs(PostLinkArgs, TCArgs, {"-spec-const=emulation"});

  // See if device code splitting is requested.  The logic here works along side
  // the behavior in getNonTripleBasedSYCLPostLinkOpts, where the option is
  // added based on the user setting of -fsycl-device-code-split.
  if (!TCArgs.hasArg(options::OPT_fsycl_device_code_split_EQ))
    addArgs(PostLinkArgs, TCArgs, {"-split=auto"});

  if (shouldEmitOnlyKernelsAsEntryPoints(TC, TCArgs, Triple))
    addArgs(PostLinkArgs, TCArgs, {"-emit-only-kernels-as-entry-points"});

  if (!Triple.isAMDGCN())
    addArgs(PostLinkArgs, TCArgs, {"-emit-param-info"});
  // Enable program metadata
  if (Triple.isNVPTX() || Triple.isAMDGCN() || Triple.isNativeCPU())
    addArgs(PostLinkArgs, TCArgs, {"-emit-program-metadata"});
  if (OutputType != types::TY_LLVM_BC) {
    assert(OutputType == types::TY_Tempfiletable);
    bool SplitEsimdByDefault = Triple.isSPIROrSPIRV();
    bool SplitEsimd = TCArgs.hasFlag(
        options::OPT_fsycl_device_code_split_esimd,
        options::OPT_fno_sycl_device_code_split_esimd, SplitEsimdByDefault);
    bool IsUsingLTO = TC.getDriver().isUsingOffloadLTO();
    auto LTOMode = TC.getDriver().getOffloadLTOMode();
    if (!IsUsingLTO || LTOMode != LTOK_Thin)
      addArgs(PostLinkArgs, TCArgs, {"-symbols"});
    // Specialization constant info generation is mandatory -
    // add options unconditionally
    addArgs(PostLinkArgs, TCArgs, {"-emit-exported-symbols"});
    addArgs(PostLinkArgs, TCArgs, {"-emit-imported-symbols"});
    if (SplitEsimd)
      addArgs(PostLinkArgs, TCArgs, {"-split-esimd"});
    addArgs(PostLinkArgs, TCArgs, {"-lower-esimd"});
  }
  bool IsAOT = Triple.isNVPTX() || Triple.isAMDGCN() ||
               Triple.getSubArch() == llvm::Triple::SPIRSubArch_gen ||
               Triple.getSubArch() == llvm::Triple::SPIRSubArch_x86_64;
  if (TCArgs.hasFlag(options::OPT_fsycl_add_default_spec_consts_image,
                     options::OPT_fno_sycl_add_default_spec_consts_image,
                     false) &&
      IsAOT)
    addArgs(PostLinkArgs, TCArgs,
            {"-generate-device-image-default-spec-consts"});
}

// sycl-post-link tool normally outputs a file table (see the tool sources for
// format description) which lists all the other output files associated with
// the device LLVMIR bitcode. This is basically a triple of bitcode, symbols
// and specialization constant files. Single LLVM IR output can be generated as
// well under an option.
//
void SYCLPostLink::ConstructJob(Compilation &C, const JobAction &JA,
                                const InputInfo &Output,
                                const InputInfoList &Inputs,
                                const llvm::opt::ArgList &TCArgs,
                                const char *LinkingOutput) const {
  const SYCLPostLinkJobAction *SYCLPostLink =
      dyn_cast<SYCLPostLinkJobAction>(&JA);
  // Construct sycl-post-link command.
  assert(SYCLPostLink && "Expecting SYCL post link job!");
  ArgStringList CmdArgs;

  llvm::Triple T = getToolChain().getTriple();
  getNonTripleBasedSYCLPostLinkOpts(getToolChain(), JA, TCArgs, CmdArgs);
  getTripleBasedSYCLPostLinkOpts(getToolChain(), TCArgs, CmdArgs, T,
                                 SYCLPostLink->getRTSetsSpecConstants(),
                                 SYCLPostLink->getTrueType());

  // Add output file table file option
  assert(Output.isFilename() && "output must be a filename");
  StringRef Device = JA.getOffloadingArch();
  std::string OutputArg = Output.getFilename();
  if (T.getSubArch() == llvm::Triple::SPIRSubArch_gen && Device.data())
    OutputArg = ("intel_gpu_" + Device + "," + OutputArg).str();
  else if (T.getSubArch() == llvm::Triple::SPIRSubArch_x86_64)
    OutputArg = "spir64_x86_64," + OutputArg;

  const toolchains::SYCLToolChain &TC =
      static_cast<const toolchains::SYCLToolChain &>(getToolChain());

  // Handle -Xdevice-post-link
  TC.TranslateTargetOpt(T, TCArgs, CmdArgs, options::OPT_Xdevice_post_link,
                        options::OPT_Xdevice_post_link_EQ,
                        JA.getOffloadingArch());

  addArgs(CmdArgs, TCArgs, {"-o", OutputArg});

  // Add input file
  assert(Inputs.size() == 1 && Inputs.front().isFilename() &&
         "single input file expected");
  addArgs(CmdArgs, TCArgs, {Inputs.front().getFilename()});
  std::string OutputFileName(Output.getFilename());

  // All the inputs are encoded as commands.
  C.addCommand(std::make_unique<Command>(
      JA, *this, ResponseFileSupport::None(),
      TCArgs.MakeArgString(getToolChain().GetProgramPath(getShortName())),
      CmdArgs, Inputs, Output));
}

// Transforms the abstract representation (JA + Inputs + Outputs) of a file
// table transformation action to concrete command line (job) with actual
// inputs/outputs/options, and adds it to given compilation object.
void FileTableTform::ConstructJob(Compilation &C, const JobAction &JA,
                                  const InputInfo &Output,
                                  const InputInfoList &Inputs,
                                  const llvm::opt::ArgList &TCArgs,
                                  const char *LinkingOutput) const {

  const auto &TformJob = *llvm::dyn_cast<FileTableTformJobAction>(&JA);
  ArgStringList CmdArgs;

  // don't try to assert here whether the number of inputs is OK, argumnets are
  // OK, etc. - better invoke the tool and see good error diagnostics

  // 1) add transformations
  for (const auto &Tf : TformJob.getTforms()) {
    switch (Tf.TheKind) {
    case FileTableTformJobAction::Tform::EXTRACT:
    case FileTableTformJobAction::Tform::EXTRACT_DROP_TITLE: {
      SmallString<128> Arg("-extract=");
      Arg += Tf.TheArgs[0];

      for (unsigned I = 1; I < Tf.TheArgs.size(); ++I) {
        Arg += ",";
        Arg += Tf.TheArgs[I];
      }
      addArgs(CmdArgs, TCArgs, {Arg});

      if (Tf.TheKind == FileTableTformJobAction::Tform::EXTRACT_DROP_TITLE)
        addArgs(CmdArgs, TCArgs, {"-drop_titles"});
      break;
    }
    case FileTableTformJobAction::Tform::REPLACE: {
      assert(Tf.TheArgs.size() == 2 && "from/to column names expected");
      SmallString<128> Arg("-replace=");
      Arg += Tf.TheArgs[0];
      Arg += ",";
      Arg += Tf.TheArgs[1];
      addArgs(CmdArgs, TCArgs, {Arg});
      break;
    }
    case FileTableTformJobAction::Tform::REPLACE_CELL: {
      assert(Tf.TheArgs.size() == 2 && "column name and row id expected");
      SmallString<128> Arg("-replace_cell=");
      Arg += Tf.TheArgs[0];
      Arg += ",";
      Arg += Tf.TheArgs[1];
      addArgs(CmdArgs, TCArgs, {Arg});
      break;
    }
    case FileTableTformJobAction::Tform::RENAME: {
      assert(Tf.TheArgs.size() == 2 && "from/to names expected");
      SmallString<128> Arg("-rename=");
      Arg += Tf.TheArgs[0];
      Arg += ",";
      Arg += Tf.TheArgs[1];
      addArgs(CmdArgs, TCArgs, {Arg});
      break;
    }
    case FileTableTformJobAction::Tform::COPY_SINGLE_FILE: {
      assert(Tf.TheArgs.size() == 2 && "column name and row id expected");
      SmallString<128> Arg("-copy_single_file=");
      Arg += Tf.TheArgs[0];
      Arg += ",";
      Arg += Tf.TheArgs[1];
      addArgs(CmdArgs, TCArgs, {Arg});
      break;
    }
    case FileTableTformJobAction::Tform::MERGE: {
      assert(Tf.TheArgs.size() == 1 && "column name expected");
      SmallString<128> Arg("-merge=");
      Arg += Tf.TheArgs[0];
      addArgs(CmdArgs, TCArgs, {Arg});
      break;
    }
    }
  }

  // 2) add output option
  assert(Output.isFilename() && "table tform output must be a file");
  addArgs(CmdArgs, TCArgs, {"-o", Output.getFilename()});

  // 3) add inputs
  for (const auto &Input : Inputs) {
    assert(Input.isFilename() && "table tform input must be a file");
    addArgs(CmdArgs, TCArgs, {Input.getFilename()});
  }
  // 4) finally construct and add a command to the compilation
  C.addCommand(std::make_unique<Command>(
      JA, *this, ResponseFileSupport::None(),
      TCArgs.MakeArgString(getToolChain().GetProgramPath(getShortName())),
      CmdArgs, Inputs));
}

void AppendFooter::ConstructJob(Compilation &C, const JobAction &JA,
                                const InputInfo &Output,
                                const InputInfoList &Inputs,
                                const llvm::opt::ArgList &TCArgs,
                                const char *LinkingOutput) const {
  ArgStringList CmdArgs;

  // Input File
  addArgs(CmdArgs, TCArgs, {Inputs[0].getFilename()});

  // Integration Footer
  StringRef Footer(
      C.getDriver().getIntegrationFooter(Inputs[0].getBaseInput()));
  if (!Footer.empty()) {
    SmallString<128> AppendOpt("--append=");
    AppendOpt.append(Footer);
    addArgs(CmdArgs, TCArgs, {AppendOpt});
  }

  // Name of original source file passed in to be prepended to the newly
  // modified file as a #line directive.
  SmallString<128> PrependOpt("--orig-filename=");
  PrependOpt.append(
      llvm::sys::path::convert_to_slash(Inputs[0].getBaseInput()));
  addArgs(CmdArgs, TCArgs, {PrependOpt});

  SmallString<128> OutputOpt("--output=");
  OutputOpt.append(Output.getFilename());
  addArgs(CmdArgs, TCArgs, {OutputOpt});

  // Use #include to pull in footer
  addArgs(CmdArgs, TCArgs, {"--use-include"});

  C.addCommand(std::make_unique<Command>(
      JA, *this, ResponseFileSupport::None(),
      TCArgs.MakeArgString(getToolChain().GetProgramPath(getShortName())),
      CmdArgs, ArrayRef<InputInfo>{}));
}

void SpirvToIrWrapper::ConstructJob(Compilation &C, const JobAction &JA,
                                    const InputInfo &Output,
                                    const InputInfoList &Inputs,
                                    const llvm::opt::ArgList &TCArgs,
                                    const char *LinkingOutput) const {
  InputInfoList ForeachInputs;
  ArgStringList CmdArgs;

  assert(Inputs.size() == 1 &&
         "Only one input expected to spirv-to-ir-wrapper");

  // Input File
  for (const auto &I : Inputs) {
    if (I.getType() == types::TY_Tempfilelist)
      ForeachInputs.push_back(I);
    addArgs(CmdArgs, TCArgs, {I.getFilename()});
  }

  // Output File
  addArgs(CmdArgs, TCArgs, {"-o", Output.getFilename()});

  // Make sure we preserve any auxiliary data which may be present in the
  // SPIR-V object, use SPIR-V style IR as opposed to OpenCL, and represent
  // SPIR-V globals as global variables instead of functions, all of which we
  // need for SPIR-V-based fat objects.
  addArgs(CmdArgs, TCArgs,
          {"-llvm-spirv-opts",
           "--spirv-preserve-auxdata --spirv-target-env=SPV-IR "
           "--spirv-builtin-format=global"});

  const toolchains::SYCLToolChain &TC =
      static_cast<const toolchains::SYCLToolChain &>(getToolChain());

  // Handle -Xspirv-to-ir-wrapper
  TC.TranslateTargetOpt(getToolChain().getTriple(), TCArgs, CmdArgs,
                        options::OPT_Xspirv_to_ir_wrapper,
                        options::OPT_Xspirv_to_ir_wrapper_EQ,
                        JA.getOffloadingArch());

  auto Cmd = std::make_unique<Command>(
      JA, *this, ResponseFileSupport::None(),
      TCArgs.MakeArgString(getToolChain().GetProgramPath(getShortName())),
      CmdArgs, ArrayRef<InputInfo>{});
  if (!ForeachInputs.empty()) {
    StringRef ParallelJobs =
        TCArgs.getLastArgValue(options::OPT_fsycl_max_parallel_jobs_EQ);
    tools::SYCL::constructLLVMForeachCommand(
        C, JA, std::move(Cmd), ForeachInputs, Output, this, "",
        types::getTypeTempSuffix(types::TY_Tempfilelist), ParallelJobs);
  } else
    C.addCommand(std::move(Cmd));
}

void LinkerWrapper::ConstructJob(Compilation &C, const JobAction &JA,
                                 const InputInfo &Output,
                                 const InputInfoList &Inputs,
                                 const ArgList &Args,
                                 const char *LinkingOutput) const {
  using namespace options;

  // A list of permitted options that will be forwarded to the embedded device
  // compilation job.
  const llvm::DenseSet<unsigned> CompilerOptions{
      OPT_v,
      OPT_cuda_path_EQ,
      OPT_rocm_path_EQ,
      OPT_O_Group,
      OPT_g_Group,
      OPT_g_flags_Group,
      OPT_R_value_Group,
      OPT_R_Group,
      OPT_Xcuda_ptxas,
      OPT_ftime_report,
      OPT_ftime_trace,
      OPT_ftime_trace_EQ,
      OPT_ftime_trace_granularity_EQ,
      OPT_ftime_trace_verbose,
      OPT_opt_record_file,
      OPT_opt_record_format,
      OPT_opt_record_passes,
      OPT_fsave_optimization_record,
      OPT_fsave_optimization_record_EQ,
      OPT_fno_save_optimization_record,
      OPT_foptimization_record_file_EQ,
      OPT_foptimization_record_passes_EQ,
      OPT_save_temps,
      OPT_save_temps_EQ,
      OPT_mcode_object_version_EQ,
      OPT_load,
      OPT_fno_lto,
      OPT_flto,
      OPT_flto_partitions_EQ,
      OPT_flto_EQ};
  const llvm::DenseSet<unsigned> LinkerOptions{OPT_mllvm, OPT_Zlinker_input};
  auto ShouldForwardForToolChain = [&](Arg *A, const ToolChain &TC) {
    // Don't forward -mllvm to toolchains that don't support LLVM.
    return TC.HasNativeLLVMSupport() || A->getOption().getID() != OPT_mllvm;
  };
  auto ShouldForward = [&](const llvm::DenseSet<unsigned> &Set, Arg *A,
                           const ToolChain &TC) {
    // CMake hack to avoid printing verbose informatoin for HIP non-RDC mode.
    if (A->getOption().matches(OPT_v) && JA.getType() == types::TY_HIP_FATBIN)
      return false;
    return (Set.contains(A->getOption().getID()) ||
            (A->getOption().getGroup().isValid() &&
             Set.contains(A->getOption().getGroup().getID()))) &&
           ShouldForwardForToolChain(A, TC);
  };

  const Driver &D = getToolChain().getDriver();
  const llvm::Triple TheTriple = getToolChain().getTriple();
  ArgStringList CmdArgs;
  for (Action::OffloadKind Kind : {Action::OFK_Cuda, Action::OFK_OpenMP,
                                   Action::OFK_HIP, Action::OFK_SYCL}) {
    auto TCRange = C.getOffloadToolChains(Kind);
    for (auto &I : llvm::make_range(TCRange)) {
      const ToolChain *TC = I.second;

      // We do not use a bound architecture here so options passed only to a
      // specific architecture via -Xarch_<cpu> will not be forwarded.
      ArgStringList CompilerArgs;
      ArgStringList LinkerArgs;
      const DerivedArgList &ToolChainArgs =
          C.getArgsForToolChain(TC, /*BoundArch=*/"", Kind);
      for (Arg *A : ToolChainArgs) {
        if (A->getOption().matches(OPT_Zlinker_input))
          LinkerArgs.emplace_back(A->getValue());
        else if (ShouldForward(CompilerOptions, A, *TC))
          A->render(Args, CompilerArgs);
        else if (ShouldForward(LinkerOptions, A, *TC))
          A->render(Args, LinkerArgs);
      }

      // If the user explicitly requested it via `--offload-arch` we should
      // extract it from any static libraries if present.
      for (StringRef Arg : ToolChainArgs.getAllArgValues(OPT_offload_arch_EQ))
        CmdArgs.emplace_back(Args.MakeArgString("--should-extract=" + Arg));

      // If this is OpenMP the device linker will need `-lompdevice`.
      if (Kind == Action::OFK_OpenMP && !Args.hasArg(OPT_no_offloadlib) &&
          (TC->getTriple().isAMDGPU() || TC->getTriple().isNVPTX()))
        LinkerArgs.emplace_back("-lompdevice");

      // Forward all of these to the appropriate toolchain.
      for (StringRef Arg : CompilerArgs)
        CmdArgs.push_back(Args.MakeArgString(
            "--device-compiler=" + TC->getTripleString() + "=" + Arg));
      for (StringRef Arg : LinkerArgs)
        CmdArgs.push_back(Args.MakeArgString(
            "--device-linker=" + TC->getTripleString() + "=" + Arg));

      // Forward the LTO mode relying on the Driver's parsing.
      if (C.getDriver().getOffloadLTOMode() == LTOK_Full)
        CmdArgs.push_back(Args.MakeArgString(
            "--device-compiler=" + TC->getTripleString() + "=-flto=full"));
      else if (C.getDriver().getOffloadLTOMode() == LTOK_Thin) {
        CmdArgs.push_back(Args.MakeArgString(
            "--device-compiler=" + TC->getTripleString() + "=-flto=thin"));
        if (TC->getTriple().isAMDGPU()) {
          CmdArgs.push_back(
              Args.MakeArgString("--device-linker=" + TC->getTripleString() +
                                 "=-plugin-opt=-force-import-all"));
          CmdArgs.push_back(
              Args.MakeArgString("--device-linker=" + TC->getTripleString() +
                                 "=-plugin-opt=-avail-extern-to-local"));
          CmdArgs.push_back(Args.MakeArgString(
              "--device-linker=" + TC->getTripleString() +
              "=-plugin-opt=-avail-extern-gv-in-addrspace-to-local=3"));
          if (Kind == Action::OFK_OpenMP) {
            CmdArgs.push_back(
                Args.MakeArgString("--device-linker=" + TC->getTripleString() +
                                   "=-plugin-opt=-amdgpu-internalize-symbols"));
          }
        }
      }
    }
  }

  CmdArgs.push_back(
      Args.MakeArgString("--host-triple=" + getToolChain().getTripleString()));

  // CMake hack, suppress passing verbose arguments for the special-case HIP
  // non-RDC mode compilation. This confuses default CMake implicit linker
  // argument parsing when the language is set to HIP and the system linker is
  // also `ld.lld`.
  if (Args.hasArg(options::OPT_v) && JA.getType() != types::TY_HIP_FATBIN)
    CmdArgs.push_back("--wrapper-verbose");
  if (Arg *A = Args.getLastArg(options::OPT_cuda_path_EQ))
    CmdArgs.push_back(
        Args.MakeArgString(Twine("--cuda-path=") + A->getValue()));

  // Add any SYCL offloading specific options to the clang-linker-wrapper
  if (C.hasOffloadToolChain<Action::OFK_SYCL>()) {

    if (Args.hasArg(options::OPT_fsycl_link_EQ))
      CmdArgs.push_back(Args.MakeArgString("--sycl-device-link"));

    // -sycl-device-library-location=<dir> provides the location in which the
    // SYCL device libraries can be found.
    SmallString<128> DeviceLibDir(D.Dir);
    llvm::sys::path::append(DeviceLibDir, "..", "lib");
    // Check the library location candidates for the the libsycl-crt library
    // and use that location.  Base the location on relative to driver if this
    // is not resolved.
    SmallVector<SmallString<128>, 4> LibLocCandidates;
    SYCLInstallationDetector SYCLInstallation(D);
    SYCLInstallation.getSYCLDeviceLibPath(LibLocCandidates);
    SmallString<128> LibName("libsycl-crt");
    bool IsNewOffload = D.getUseNewOffloadingDriver();
    StringRef LibSuffix = TheTriple.isWindowsMSVCEnvironment()
                              ? (IsNewOffload ? ".new.obj" : ".obj")
                              : (IsNewOffload ? ".new.o" : ".o");
    llvm::sys::path::replace_extension(LibName, LibSuffix);
    for (const auto &LibLoc : LibLocCandidates) {
      SmallString<128> FullLibName(LibLoc);
      llvm::sys::path::append(FullLibName, LibName);
      if (llvm::sys::fs::exists(FullLibName)) {
        DeviceLibDir = LibLoc;
        break;
      }
    }

    // -sycl-device-libraries=<comma separated list> contains a list of
    // file names for fat object files that contain SYCL device library bitcode
    // necessary for SYCL offloading that will be linked to the user's device
    // code. clang-linker-wrapper uses the value provided to
    // -sycl-device-library-location=<dir> to construct the full paths of the
    // device libraries.

    // On the other hand, --bitcode-library=<triple>=<path to bc file> specifies
    // one bitcode library to link in for a specific triple. Additionally, the
    // path is *not* relative to the -sycl-device-library-location - the full
    // path must be provided.
    SmallString<256> LibList;
    SmallVector<std::string, 4> BCLibList;

    auto appendToList = [](SmallString<256> &List, const Twine &Arg) {
      if (List.size() > 0)
        List += ",";
      List += Arg.str();
    };

    auto ToolChainRange = C.getOffloadToolChains<Action::OFK_SYCL>();
    for (const auto &[Kind, TC] :
         llvm::make_range(ToolChainRange.first, ToolChainRange.second)) {
      llvm::Triple TargetTriple = TC->getTriple();
      bool IsSpirAOT = TargetTriple.isSPIRAOT();
      SmallVector<std::string, 8> SYCLDeviceLibs =
          SYCL::getDeviceLibraries(C, TargetTriple, IsSpirAOT);
      for (const auto &AddLib : SYCLDeviceLibs) {
        if (llvm::sys::path::extension(AddLib) == ".bc") {
          SmallString<256> LibPath(DeviceLibDir);
          llvm::sys::path::append(LibPath, AddLib);
          BCLibList.push_back(
              (Twine(TC->getTriple().str()) + "=" + LibPath).str());
          continue;
        }

        appendToList(LibList, AddLib);
      }

      if (TC->getTriple().isNVPTX())
        if (const char *LibSpirvFile = SYCLInstallation.findLibspirvPath(
                TC->getTriple(), Args, *TC->getAuxTriple()))
          BCLibList.push_back(
              (Twine(TC->getTriple().str()) + "=" + LibSpirvFile).str());
    }

    if (LibList.size())
      CmdArgs.push_back(
          Args.MakeArgString(Twine("-sycl-device-libraries=") + LibList));

    if (BCLibList.size())
      for (const std::string &Lib : BCLibList)
        CmdArgs.push_back(
            Args.MakeArgString(Twine("--bitcode-library=") + Lib));

    CmdArgs.push_back(Args.MakeArgString(
        Twine("-sycl-device-library-location=") + DeviceLibDir));

    if (C.getDriver().isSaveOffloadCodeEnabled()) {
      SmallString<128> DumpDir;
      Arg *A = C.getArgs().getLastArg(options::OPT_save_offload_code_EQ);
      DumpDir = A ? A->getValue() : "";
      CmdArgs.push_back(
          Args.MakeArgString(Twine("-sycl-dump-device-code=") + DumpDir));
    }

    auto appendOption = [](SmallString<128> &OptString, StringRef AddOpt) {
      if (!OptString.empty())
        OptString += " ";
      OptString += AddOpt.str();
    };
    // --sycl-post-link-options="options" provides a string of options to be
    // passed along to the sycl-post-link tool during device link.
    SmallString<128> PostLinkOptString;
    ArgStringList PostLinkArgs;
    getNonTripleBasedSYCLPostLinkOpts(getToolChain(), JA, Args, PostLinkArgs);
    for (const auto &A : PostLinkArgs)
      appendOption(PostLinkOptString, A);
    if (Args.hasArg(options::OPT_Xdevice_post_link)) {
      for (const auto &A : Args.getAllArgValues(options::OPT_Xdevice_post_link))
        appendOption(PostLinkOptString, A);
    }
    if (!PostLinkOptString.empty())
      CmdArgs.push_back(
          Args.MakeArgString("--sycl-post-link-options=" + PostLinkOptString));

    if (Args.hasArg(options::OPT_fsycl_remove_unused_external_funcs))
      CmdArgs.push_back(
          Args.MakeArgString("-sycl-remove-unused-external-funcs"));
    if (Args.hasArg(options::OPT_fno_sycl_remove_unused_external_funcs))
      CmdArgs.push_back(
          Args.MakeArgString("-no-sycl-remove-unused-external-funcs"));
    if (Args.hasArg(options::OPT_fsycl_device_code_split_esimd))
      CmdArgs.push_back(Args.MakeArgString("-sycl-device-code-split-esimd"));
    if (Args.hasArg(options::OPT_fno_sycl_device_code_split_esimd))
      CmdArgs.push_back(Args.MakeArgString("-no-sycl-device-code-split-esimd"));
    if (Args.hasArg(options::OPT_fsycl_add_default_spec_consts_image))
      CmdArgs.push_back(
          Args.MakeArgString("-sycl-add-default-spec-consts-image"));
    if (Args.hasArg(options::OPT_fno_sycl_add_default_spec_consts_image))
      CmdArgs.push_back(
          Args.MakeArgString("-no-sycl-add-default-spec-consts-image"));

    // --llvm-spirv-options="options" provides a string of options to be passed
    // along to the llvm-spirv (translation) step during device link.
    SmallString<128> OptString;
    if (Args.hasArg(options::OPT_Xspirv_translator)) {
      for (const auto &A : Args.getAllArgValues(options::OPT_Xspirv_translator))
        appendOption(OptString, A);
    }
    ArgStringList TranslatorArgs;
    getNonTripleBasedSPIRVTransOpts(C, Args, TranslatorArgs);
    for (const auto &A : TranslatorArgs)
      appendOption(OptString, A);
    CmdArgs.push_back(Args.MakeArgString("--llvm-spirv-options=" + OptString));

    if (C.getDefaultToolChain().getTriple().isWindowsMSVCEnvironment())
      CmdArgs.push_back("-sycl-is-windows-msvc-env");

    bool IsUsingLTO = D.isUsingOffloadLTO();
    auto LTOMode = D.getOffloadLTOMode();
    if (IsUsingLTO && LTOMode == LTOK_Thin)
      CmdArgs.push_back(Args.MakeArgString("-sycl-thin-lto"));

    if (Args.hasArg(options::OPT_fsycl_embed_ir))
      CmdArgs.push_back(Args.MakeArgString("-sycl-embed-ir"));

    if (Args.hasFlag(options::OPT_fsycl_allow_device_image_dependencies,
                     options::OPT_fno_sycl_allow_device_image_dependencies,
                     false))
      CmdArgs.push_back(
          Args.MakeArgString("-sycl-allow-device-image-dependencies"));

    // Formulate and add any offload-wrapper and AOT specific options. These
    // are additional options passed in via -Xsycl-target-linker and
    // -Xsycl-target-backend.
    const toolchains::SYCLToolChain &SYCLTC =
        static_cast<const toolchains::SYCLToolChain &>(getToolChain());
    // Only store compile/link opts in the image descriptor for the SPIR-V
    // target.  For AOT, pass along the addition options via GPU or CPU
    // specific clang-linker-wrapper options.
    const ArgList &Args =
        C.getArgsForToolChain(nullptr, StringRef(), Action::OFK_SYCL);
    for (auto &ToolChainMember :
         llvm::make_range(ToolChainRange.first, ToolChainRange.second)) {
      const ToolChain *TC = ToolChainMember.second;
      bool IsJIT = false;
      StringRef WrapperOption;
      StringRef WrapperLinkOption;
      if (TC->getTriple().isSPIROrSPIRV()) {
        if (TC->getTriple().getSubArch() == llvm::Triple::NoSubArch) {
          IsJIT = true;
          WrapperOption = "--sycl-backend-compile-options=";
        }
        if (TC->getTriple().getSubArch() == llvm::Triple::SPIRSubArch_gen)
          WrapperOption = "--gpu-tool-arg=";
        if (TC->getTriple().getSubArch() == llvm::Triple::SPIRSubArch_x86_64)
          WrapperOption = "--cpu-tool-arg=";
      } else
        continue;
      ArgStringList BuildArgs;
      SmallString<128> BackendOptString;
      SmallString<128> LinkOptString;
      SYCLTC.TranslateBackendTargetArgs(TC->getTriple(), Args, BuildArgs);
      for (const auto &A : BuildArgs)
        appendOption(BackendOptString, A);

      BuildArgs.clear();
      SYCLTC.TranslateLinkerTargetArgs(TC->getTriple(), Args, BuildArgs);
      for (const auto &A : BuildArgs) {
        if (IsJIT)
          appendOption(LinkOptString, A);
        else
          // For AOT, combine the Backend and Linker strings into one.
          appendOption(BackendOptString, A);
      }
      if (!BackendOptString.empty())
        CmdArgs.push_back(
            Args.MakeArgString(Twine(WrapperOption) + BackendOptString));
      if (!LinkOptString.empty())
        CmdArgs.push_back(
            Args.MakeArgString("--sycl-target-link-options=" + LinkOptString));
    }
    // Add option to enable creating of the .syclbin file.
    if (Arg *A = Args.getLastArg(options::OPT_fsyclbin_EQ))
      CmdArgs.push_back(
          Args.MakeArgString("--syclbin=" + StringRef{A->getValue()}));
  }

  // Construct the link job so we can wrap around it.
  Linker->ConstructJob(C, JA, Output, Inputs, Args, LinkingOutput);
  const auto &LinkCommand = C.getJobs().getJobs().back();

  // Forward -Xoffload-linker<-triple> arguments to the device link job.
  for (Arg *A : Args.filtered(options::OPT_Xoffload_linker)) {
    StringRef Val = A->getValue(0);
    if (Val.empty())
      CmdArgs.push_back(
          Args.MakeArgString(Twine("--device-linker=") + A->getValue(1)));
    else
      CmdArgs.push_back(Args.MakeArgString(
          "--device-linker=" +
          ToolChain::getOpenMPTriple(Val.drop_front()).getTriple() + "=" +
          A->getValue(1)));
  }
  Args.ClaimAllArgs(options::OPT_Xoffload_linker);

  // Embed bitcode instead of an object in JIT mode.
  if (Args.hasFlag(options::OPT_fopenmp_target_jit,
                   options::OPT_fno_openmp_target_jit, false))
    CmdArgs.push_back("--embed-bitcode");

  // Save temporary files created by the linker wrapper.
  if (Args.hasArg(options::OPT_save_temps_EQ) ||
      Args.hasArg(options::OPT_save_temps))
    CmdArgs.push_back("--save-temps");

  // Pass in the C library for GPUs if present and not disabled.
  if (Args.hasFlag(options::OPT_offloadlib, OPT_no_offloadlib, true) &&
      !Args.hasArg(options::OPT_nostdlib, options::OPT_r,
                   options::OPT_nodefaultlibs, options::OPT_nolibc,
                   options::OPT_nogpulibc)) {
    forAllAssociatedToolChains(C, JA, getToolChain(), [&](const ToolChain &TC) {
      // The device C library is only available for NVPTX and AMDGPU targets
      // and we only link it by default for OpenMP currently.
      if ((!TC.getTriple().isNVPTX() && !TC.getTriple().isAMDGPU()) ||
          !JA.isHostOffloading(Action::OFK_OpenMP))
        return;
      bool HasLibC = TC.getStdlibIncludePath().has_value();
      if (HasLibC) {
        CmdArgs.push_back(Args.MakeArgString(
            "--device-linker=" + TC.getTripleString() + "=" + "-lc"));
        CmdArgs.push_back(Args.MakeArgString(
            "--device-linker=" + TC.getTripleString() + "=" + "-lm"));
      }
      auto HasCompilerRT = getToolChain().getVFS().exists(
          TC.getCompilerRT(Args, "builtins", ToolChain::FT_Static));
      if (HasCompilerRT)
        CmdArgs.push_back(
            Args.MakeArgString("--device-linker=" + TC.getTripleString() + "=" +
                               "-lclang_rt.builtins"));
      bool HasFlangRT = HasCompilerRT && C.getDriver().IsFlangMode();
      if (HasFlangRT)
        CmdArgs.push_back(
            Args.MakeArgString("--device-linker=" + TC.getTripleString() + "=" +
                               "-lflang_rt.runtime"));
    });
  }

  // Add the linker arguments to be forwarded by the wrapper.
  CmdArgs.push_back(Args.MakeArgString(Twine("--linker-path=") +
                                       LinkCommand->getExecutable()));

  // We use action type to differentiate two use cases of the linker wrapper.
  // TY_Image for normal linker wrapper work.
  // TY_HIP_FATBIN for HIP fno-gpu-rdc emitting a fat binary without wrapping.
  assert(JA.getType() == types::TY_HIP_FATBIN ||
         JA.getType() == types::TY_Image);
  if (JA.getType() == types::TY_HIP_FATBIN) {
    CmdArgs.push_back("--emit-fatbin-only");
    CmdArgs.append({"-o", Output.getFilename()});
    for (auto Input : Inputs)
      CmdArgs.push_back(Input.getFilename());
  } else
    for (const char *LinkArg : LinkCommand->getArguments())
      CmdArgs.push_back(LinkArg);

  addOffloadCompressArgs(Args, CmdArgs);

  if (Arg *A = Args.getLastArg(options::OPT_offload_jobs_EQ)) {
    StringRef Val = A->getValue();

    if (Val.equals_insensitive("jobserver"))
      CmdArgs.push_back(Args.MakeArgString("--wrapper-jobs=jobserver"));
    else {
      int NumThreads;
      if (Val.getAsInteger(10, NumThreads) || NumThreads <= 0) {
        C.getDriver().Diag(diag::err_drv_invalid_int_value)
            << A->getAsString(Args) << Val;
      } else {
        CmdArgs.push_back(
            Args.MakeArgString("--wrapper-jobs=" + Twine(NumThreads)));
      }
    }
  }

  // Enable preview breaking changes in clang-linker-wrapper,
  // in case it needs to introduce any ABI breaking changes.
  // For example, changes in offload binary descriptor format.
  if (Args.hasArg(options::OPT_fpreview_breaking_changes))
    CmdArgs.push_back("-fpreview-breaking-changes");

  const char *Exec =
      Args.MakeArgString(getToolChain().GetProgramPath("clang-linker-wrapper"));

  // Replace the executable and arguments of the link job with the
  // wrapper.
  LinkCommand->replaceExecutable(Exec);
  LinkCommand->replaceArguments(CmdArgs);
}<|MERGE_RESOLUTION|>--- conflicted
+++ resolved
@@ -10600,21 +10600,6 @@
       ",+SPV_KHR_shader_clock"
       ",+SPV_INTEL_bindless_images"
       ",+SPV_INTEL_task_sequence"
-<<<<<<< HEAD
-      ",+SPV_INTEL_global_variable_host_access";
-  ExtArg = ExtArg + DefaultExtArg + INTELExtArg;
-  ExtArg += ",+SPV_INTEL_bfloat16_conversion"
-            ",+SPV_INTEL_joint_matrix"
-            ",+SPV_INTEL_hw_thread_queries"
-            ",+SPV_KHR_uniform_group_instructions"
-            ",+SPV_INTEL_masked_gather_scatter"
-            ",+SPV_INTEL_tensor_float32_conversion"
-            ",+SPV_INTEL_optnone"
-            ",+SPV_KHR_non_semantic_info"
-            ",+SPV_KHR_cooperative_matrix"
-            ",+SPV_EXT_shader_atomic_float16_add"
-            ",+SPV_INTEL_fp_max_error";
-=======
       ",+SPV_INTEL_bfloat16_conversion"
       ",+SPV_INTEL_joint_matrix"
       ",+SPV_INTEL_hw_thread_queries"
@@ -10625,8 +10610,8 @@
       ",+SPV_KHR_non_semantic_info"
       ",+SPV_KHR_cooperative_matrix"
       ",+SPV_EXT_shader_atomic_float16_add"
-      ",+SPV_INTEL_fp_max_error";
->>>>>>> aa1f7708
+      ",+SPV_INTEL_fp_max_error"
+      ",+SPV_INTEL_global_variable_host_access";
 
   TranslatorArgs.push_back(TCArgs.MakeArgString(ExtArg));
 }
