//===-- Clang.cpp - Clang+LLVM ToolChain Implementations --------*- C++ -*-===//
//
// Part of the LLVM Project, under the Apache License v2.0 with LLVM Exceptions.
// See https://llvm.org/LICENSE.txt for license information.
// SPDX-License-Identifier: Apache-2.0 WITH LLVM-exception
//
//===----------------------------------------------------------------------===//

#include "Clang.h"
#include "AMDGPU.h"
#include "Arch/AArch64.h"
#include "Arch/ARM.h"
#include "Arch/CSKY.h"
#include "Arch/LoongArch.h"
#include "Arch/M68k.h"
#include "Arch/Mips.h"
#include "Arch/PPC.h"
#include "Arch/RISCV.h"
#include "Arch/Sparc.h"
#include "Arch/SystemZ.h"
#include "Arch/VE.h"
#include "Arch/X86.h"
#include "CommonArgs.h"
#include "Hexagon.h"
#include "MSP430.h"
#include "PS4CPU.h"
#include "SYCL.h"
#include "clang/Basic/CLWarnings.h"
#include "clang/Basic/CharInfo.h"
#include "clang/Basic/CodeGenOptions.h"
#include "clang/Basic/HeaderInclude.h"
#include "clang/Basic/LangOptions.h"
#include "clang/Basic/LangStandard.h"
#include "clang/Basic/MakeSupport.h"
#include "clang/Basic/ObjCRuntime.h"
#include "clang/Basic/Version.h"
#include "clang/Config/config.h"
#include "clang/Driver/Action.h"
#include "clang/Driver/Distro.h"
#include "clang/Driver/DriverDiagnostic.h"
#include "clang/Driver/InputInfo.h"
#include "clang/Driver/Options.h"
#include "clang/Driver/SanitizerArgs.h"
#include "clang/Driver/Types.h"
#include "clang/Driver/XRayArgs.h"
#include "llvm/ADT/ScopeExit.h"
#include "llvm/ADT/SmallSet.h"
#include "llvm/ADT/StringExtras.h"
#include "llvm/BinaryFormat/Magic.h"
#include "llvm/Config/llvm-config.h"
#include "llvm/Frontend/Debug/Options.h"
#include "llvm/Object/ObjectFile.h"
#include "llvm/Option/ArgList.h"
#include "llvm/Support/Casting.h"
#include "llvm/Support/CodeGen.h"
#include "llvm/Support/CommandLine.h"
#include "llvm/Support/Compiler.h"
#include "llvm/Support/Compression.h"
#include "llvm/Support/Error.h"
#include "llvm/Support/FileSystem.h"
#include "llvm/Support/Path.h"
#include "llvm/Support/Process.h"
#include "llvm/Support/YAMLParser.h"
#include "llvm/TargetParser/AArch64TargetParser.h"
#include "llvm/TargetParser/ARMTargetParserCommon.h"
#include "llvm/TargetParser/Host.h"
#include "llvm/TargetParser/LoongArchTargetParser.h"
#include "llvm/TargetParser/PPCTargetParser.h"
#include "llvm/TargetParser/RISCVISAInfo.h"
#include "llvm/TargetParser/RISCVTargetParser.h"
#include <cctype>

using namespace clang::driver;
using namespace clang::driver::tools;
using namespace clang;
using namespace llvm::opt;

static void CheckPreprocessingOptions(const Driver &D, const ArgList &Args) {
  if (Arg *A = Args.getLastArg(clang::driver::options::OPT_C, options::OPT_CC,
                               options::OPT_fminimize_whitespace,
                               options::OPT_fno_minimize_whitespace,
                               options::OPT_fkeep_system_includes,
                               options::OPT_fno_keep_system_includes)) {
    if (!Args.hasArg(options::OPT_E) && !Args.hasArg(options::OPT__SLASH_P) &&
        !Args.hasArg(options::OPT__SLASH_EP) && !D.CCCIsCPP()) {
      D.Diag(clang::diag::err_drv_argument_only_allowed_with)
          << A->getBaseArg().getAsString(Args)
          << (D.IsCLMode() ? "/E, /P or /EP" : "-E");
    }
  }
}

static void CheckCodeGenerationOptions(const Driver &D, const ArgList &Args) {
  // In gcc, only ARM checks this, but it seems reasonable to check universally.
  if (Args.hasArg(options::OPT_static))
    if (const Arg *A =
            Args.getLastArg(options::OPT_dynamic, options::OPT_mdynamic_no_pic))
      D.Diag(diag::err_drv_argument_not_allowed_with) << A->getAsString(Args)
                                                      << "-static";
}

/// Apply \a Work on the current tool chain \a RegularToolChain and any other
/// offloading tool chain that is associated with the current action \a JA.
static void
forAllAssociatedToolChains(Compilation &C, const JobAction &JA,
                           const ToolChain &RegularToolChain,
                           llvm::function_ref<void(const ToolChain &)> Work) {
  // Apply Work on the current/regular tool chain.
  Work(RegularToolChain);

  // Apply Work on all the offloading tool chains associated with the current
  // action.
  if (JA.isHostOffloading(Action::OFK_Cuda))
    Work(*C.getSingleOffloadToolChain<Action::OFK_Cuda>());
  else if (JA.isDeviceOffloading(Action::OFK_Cuda))
    Work(*C.getSingleOffloadToolChain<Action::OFK_Host>());
  else if (JA.isHostOffloading(Action::OFK_HIP))
    Work(*C.getSingleOffloadToolChain<Action::OFK_HIP>());
  else if (JA.isDeviceOffloading(Action::OFK_HIP))
    Work(*C.getSingleOffloadToolChain<Action::OFK_Host>());

  if (JA.isHostOffloading(Action::OFK_OpenMP)) {
    auto TCs = C.getOffloadToolChains<Action::OFK_OpenMP>();
    for (auto II = TCs.first, IE = TCs.second; II != IE; ++II)
      Work(*II->second);
  } else if (JA.isDeviceOffloading(Action::OFK_OpenMP))
    Work(*C.getSingleOffloadToolChain<Action::OFK_Host>());

  if (JA.isHostOffloading(Action::OFK_SYCL)) {
    auto TCs = C.getOffloadToolChains<Action::OFK_SYCL>();
    for (auto II = TCs.first, IE = TCs.second; II != IE; ++II)
      Work(*II->second);
  } else if (JA.isDeviceOffloading(Action::OFK_SYCL))
    Work(*C.getSingleOffloadToolChain<Action::OFK_Host>());

  //
  // TODO: Add support for other offloading programming models here.
  //
}

/// This is a helper function for validating the optional refinement step
/// parameter in reciprocal argument strings. Return false if there is an error
/// parsing the refinement step. Otherwise, return true and set the Position
/// of the refinement step in the input string.
static bool getRefinementStep(StringRef In, const Driver &D,
                              const Arg &A, size_t &Position) {
  const char RefinementStepToken = ':';
  Position = In.find(RefinementStepToken);
  if (Position != StringRef::npos) {
    StringRef Option = A.getOption().getName();
    StringRef RefStep = In.substr(Position + 1);
    // Allow exactly one numeric character for the additional refinement
    // step parameter. This is reasonable for all currently-supported
    // operations and architectures because we would expect that a larger value
    // of refinement steps would cause the estimate "optimization" to
    // under-perform the native operation. Also, if the estimate does not
    // converge quickly, it probably will not ever converge, so further
    // refinement steps will not produce a better answer.
    if (RefStep.size() != 1) {
      D.Diag(diag::err_drv_invalid_value) << Option << RefStep;
      return false;
    }
    char RefStepChar = RefStep[0];
    if (RefStepChar < '0' || RefStepChar > '9') {
      D.Diag(diag::err_drv_invalid_value) << Option << RefStep;
      return false;
    }
  }
  return true;
}

/// The -mrecip flag requires processing of many optional parameters.
static void ParseMRecip(const Driver &D, const ArgList &Args,
                        ArgStringList &OutStrings) {
  StringRef DisabledPrefixIn = "!";
  StringRef DisabledPrefixOut = "!";
  StringRef EnabledPrefixOut = "";
  StringRef Out = "-mrecip=";

  Arg *A = Args.getLastArg(options::OPT_mrecip, options::OPT_mrecip_EQ);
  if (!A)
    return;

  unsigned NumOptions = A->getNumValues();
  if (NumOptions == 0) {
    // No option is the same as "all".
    OutStrings.push_back(Args.MakeArgString(Out + "all"));
    return;
  }

  // Pass through "all", "none", or "default" with an optional refinement step.
  if (NumOptions == 1) {
    StringRef Val = A->getValue(0);
    size_t RefStepLoc;
    if (!getRefinementStep(Val, D, *A, RefStepLoc))
      return;
    StringRef ValBase = Val.slice(0, RefStepLoc);
    if (ValBase == "all" || ValBase == "none" || ValBase == "default") {
      OutStrings.push_back(Args.MakeArgString(Out + Val));
      return;
    }
  }

  // Each reciprocal type may be enabled or disabled individually.
  // Check each input value for validity, concatenate them all back together,
  // and pass through.

  llvm::StringMap<bool> OptionStrings;
  OptionStrings.insert(std::make_pair("divd", false));
  OptionStrings.insert(std::make_pair("divf", false));
  OptionStrings.insert(std::make_pair("divh", false));
  OptionStrings.insert(std::make_pair("vec-divd", false));
  OptionStrings.insert(std::make_pair("vec-divf", false));
  OptionStrings.insert(std::make_pair("vec-divh", false));
  OptionStrings.insert(std::make_pair("sqrtd", false));
  OptionStrings.insert(std::make_pair("sqrtf", false));
  OptionStrings.insert(std::make_pair("sqrth", false));
  OptionStrings.insert(std::make_pair("vec-sqrtd", false));
  OptionStrings.insert(std::make_pair("vec-sqrtf", false));
  OptionStrings.insert(std::make_pair("vec-sqrth", false));

  for (unsigned i = 0; i != NumOptions; ++i) {
    StringRef Val = A->getValue(i);

    bool IsDisabled = Val.starts_with(DisabledPrefixIn);
    // Ignore the disablement token for string matching.
    if (IsDisabled)
      Val = Val.substr(1);

    size_t RefStep;
    if (!getRefinementStep(Val, D, *A, RefStep))
      return;

    StringRef ValBase = Val.slice(0, RefStep);
    llvm::StringMap<bool>::iterator OptionIter = OptionStrings.find(ValBase);
    if (OptionIter == OptionStrings.end()) {
      // Try again specifying float suffix.
      OptionIter = OptionStrings.find(ValBase.str() + 'f');
      if (OptionIter == OptionStrings.end()) {
        // The input name did not match any known option string.
        D.Diag(diag::err_drv_unknown_argument) << Val;
        return;
      }
      // The option was specified without a half or float or double suffix.
      // Make sure that the double or half entry was not already specified.
      // The float entry will be checked below.
      if (OptionStrings[ValBase.str() + 'd'] ||
          OptionStrings[ValBase.str() + 'h']) {
        D.Diag(diag::err_drv_invalid_value) << A->getOption().getName() << Val;
        return;
      }
    }

    if (OptionIter->second == true) {
      // Duplicate option specified.
      D.Diag(diag::err_drv_invalid_value) << A->getOption().getName() << Val;
      return;
    }

    // Mark the matched option as found. Do not allow duplicate specifiers.
    OptionIter->second = true;

    // If the precision was not specified, also mark the double and half entry
    // as found.
    if (ValBase.back() != 'f' && ValBase.back() != 'd' && ValBase.back() != 'h') {
      OptionStrings[ValBase.str() + 'd'] = true;
      OptionStrings[ValBase.str() + 'h'] = true;
    }

    // Build the output string.
    StringRef Prefix = IsDisabled ? DisabledPrefixOut : EnabledPrefixOut;
    Out = Args.MakeArgString(Out + Prefix + Val);
    if (i != NumOptions - 1)
      Out = Args.MakeArgString(Out + ",");
  }

  OutStrings.push_back(Args.MakeArgString(Out));
}

/// The -mprefer-vector-width option accepts either a positive integer
/// or the string "none".
static void ParseMPreferVectorWidth(const Driver &D, const ArgList &Args,
                                    ArgStringList &CmdArgs) {
  Arg *A = Args.getLastArg(options::OPT_mprefer_vector_width_EQ);
  if (!A)
    return;

  StringRef Value = A->getValue();
  if (Value == "none") {
    CmdArgs.push_back("-mprefer-vector-width=none");
  } else {
    unsigned Width;
    if (Value.getAsInteger(10, Width)) {
      D.Diag(diag::err_drv_invalid_value) << A->getOption().getName() << Value;
      return;
    }
    CmdArgs.push_back(Args.MakeArgString("-mprefer-vector-width=" + Value));
  }
}

static bool
shouldUseExceptionTablesForObjCExceptions(const ObjCRuntime &runtime,
                                          const llvm::Triple &Triple) {
  // We use the zero-cost exception tables for Objective-C if the non-fragile
  // ABI is enabled or when compiling for x86_64 and ARM on Snow Leopard and
  // later.
  if (runtime.isNonFragile())
    return true;

  if (!Triple.isMacOSX())
    return false;

  return (!Triple.isMacOSXVersionLT(10, 5) &&
          (Triple.getArch() == llvm::Triple::x86_64 ||
           Triple.getArch() == llvm::Triple::arm));
}

/// Adds exception related arguments to the driver command arguments. There's a
/// main flag, -fexceptions and also language specific flags to enable/disable
/// C++ and Objective-C exceptions. This makes it possible to for example
/// disable C++ exceptions but enable Objective-C exceptions.
static bool addExceptionArgs(const ArgList &Args, types::ID InputType,
                             const ToolChain &TC, bool KernelOrKext,
                             const ObjCRuntime &objcRuntime,
                             ArgStringList &CmdArgs) {
  const llvm::Triple &Triple = TC.getTriple();

  if (KernelOrKext) {
    // -mkernel and -fapple-kext imply no exceptions, so claim exception related
    // arguments now to avoid warnings about unused arguments.
    Args.ClaimAllArgs(options::OPT_fexceptions);
    Args.ClaimAllArgs(options::OPT_fno_exceptions);
    Args.ClaimAllArgs(options::OPT_fobjc_exceptions);
    Args.ClaimAllArgs(options::OPT_fno_objc_exceptions);
    Args.ClaimAllArgs(options::OPT_fcxx_exceptions);
    Args.ClaimAllArgs(options::OPT_fno_cxx_exceptions);
    Args.ClaimAllArgs(options::OPT_fasync_exceptions);
    Args.ClaimAllArgs(options::OPT_fno_async_exceptions);
    return false;
  }

  // See if the user explicitly enabled exceptions.
  bool EH = Args.hasFlag(options::OPT_fexceptions, options::OPT_fno_exceptions,
                         false);

  // Async exceptions are Windows MSVC only.
  if (Triple.isWindowsMSVCEnvironment()) {
    bool EHa = Args.hasFlag(options::OPT_fasync_exceptions,
                            options::OPT_fno_async_exceptions, false);
    if (EHa) {
      CmdArgs.push_back("-fasync-exceptions");
      EH = true;
    }
  }

  // Obj-C exceptions are enabled by default, regardless of -fexceptions. This
  // is not necessarily sensible, but follows GCC.
  if (types::isObjC(InputType) &&
      Args.hasFlag(options::OPT_fobjc_exceptions,
                   options::OPT_fno_objc_exceptions, true)) {
    CmdArgs.push_back("-fobjc-exceptions");

    EH |= shouldUseExceptionTablesForObjCExceptions(objcRuntime, Triple);
  }

  if (types::isCXX(InputType)) {
    // Disable C++ EH by default on XCore and PS4/PS5.
    bool CXXExceptionsEnabled = Triple.getArch() != llvm::Triple::xcore &&
                                !Triple.isPS() && !Triple.isDriverKit();
    Arg *ExceptionArg = Args.getLastArg(
        options::OPT_fcxx_exceptions, options::OPT_fno_cxx_exceptions,
        options::OPT_fexceptions, options::OPT_fno_exceptions);
    if (ExceptionArg)
      CXXExceptionsEnabled =
          ExceptionArg->getOption().matches(options::OPT_fcxx_exceptions) ||
          ExceptionArg->getOption().matches(options::OPT_fexceptions);

    if (CXXExceptionsEnabled) {
      CmdArgs.push_back("-fcxx-exceptions");

      EH = true;
    }
  }

  // OPT_fignore_exceptions means exception could still be thrown,
  // but no clean up or catch would happen in current module.
  // So we do not set EH to false.
  Args.AddLastArg(CmdArgs, options::OPT_fignore_exceptions);

  Args.addOptInFlag(CmdArgs, options::OPT_fassume_nothrow_exception_dtor,
                    options::OPT_fno_assume_nothrow_exception_dtor);

  if (EH)
    CmdArgs.push_back("-fexceptions");
  return EH;
}

static bool ShouldEnableAutolink(const ArgList &Args, const ToolChain &TC,
                                 const JobAction &JA) {
  bool Default = true;
  if (TC.getTriple().isOSDarwin()) {
    // The native darwin assembler doesn't support the linker_option directives,
    // so we disable them if we think the .s file will be passed to it.
    Default = TC.useIntegratedAs();
  }
  // The linker_option directives are intended for host compilation.
  if (JA.isDeviceOffloading(Action::OFK_Cuda) ||
      JA.isDeviceOffloading(Action::OFK_HIP))
    Default = false;
  return Args.hasFlag(options::OPT_fautolink, options::OPT_fno_autolink,
                      Default);
}

/// Add a CC1 option to specify the debug compilation directory.
static const char *addDebugCompDirArg(const ArgList &Args,
                                      ArgStringList &CmdArgs,
                                      const llvm::vfs::FileSystem &VFS) {
  if (Arg *A = Args.getLastArg(options::OPT_ffile_compilation_dir_EQ,
                               options::OPT_fdebug_compilation_dir_EQ)) {
    if (A->getOption().matches(options::OPT_ffile_compilation_dir_EQ))
      CmdArgs.push_back(Args.MakeArgString(Twine("-fdebug-compilation-dir=") +
                                           A->getValue()));
    else
      A->render(Args, CmdArgs);
  } else if (llvm::ErrorOr<std::string> CWD =
                 VFS.getCurrentWorkingDirectory()) {
    CmdArgs.push_back(Args.MakeArgString("-fdebug-compilation-dir=" + *CWD));
  }
  StringRef Path(CmdArgs.back());
  return Path.substr(Path.find('=') + 1).data();
}

static void addDebugObjectName(const ArgList &Args, ArgStringList &CmdArgs,
                               const char *DebugCompilationDir,
                               const char *OutputFileName) {
  // No need to generate a value for -object-file-name if it was provided.
  for (auto *Arg : Args.filtered(options::OPT_Xclang))
    if (StringRef(Arg->getValue()).starts_with("-object-file-name"))
      return;

  if (Args.hasArg(options::OPT_object_file_name_EQ))
    return;

  SmallString<128> ObjFileNameForDebug(OutputFileName);
  if (ObjFileNameForDebug != "-" &&
      !llvm::sys::path::is_absolute(ObjFileNameForDebug) &&
      (!DebugCompilationDir ||
       llvm::sys::path::is_absolute(DebugCompilationDir))) {
    // Make the path absolute in the debug infos like MSVC does.
    llvm::sys::fs::make_absolute(ObjFileNameForDebug);
  }
  // If the object file name is a relative path, then always use Windows
  // backslash style as -object-file-name is used for embedding object file path
  // in codeview and it can only be generated when targeting on Windows.
  // Otherwise, just use native absolute path.
  llvm::sys::path::Style Style =
      llvm::sys::path::is_absolute(ObjFileNameForDebug)
          ? llvm::sys::path::Style::native
          : llvm::sys::path::Style::windows_backslash;
  llvm::sys::path::remove_dots(ObjFileNameForDebug, /*remove_dot_dot=*/true,
                               Style);
  CmdArgs.push_back(
      Args.MakeArgString(Twine("-object-file-name=") + ObjFileNameForDebug));
}

/// Add a CC1 and CC1AS option to specify the debug file path prefix map.
static void addDebugPrefixMapArg(const Driver &D, const ToolChain &TC,
                                 const ArgList &Args, ArgStringList &CmdArgs) {
  auto AddOneArg = [&](StringRef Map, StringRef Name) {
    if (!Map.contains('='))
      D.Diag(diag::err_drv_invalid_argument_to_option) << Map << Name;
    else
      CmdArgs.push_back(Args.MakeArgString("-fdebug-prefix-map=" + Map));
  };

  for (const Arg *A : Args.filtered(options::OPT_ffile_prefix_map_EQ,
                                    options::OPT_fdebug_prefix_map_EQ)) {
    AddOneArg(A->getValue(), A->getOption().getName());
    A->claim();
  }
  std::string GlobalRemapEntry = TC.GetGlobalDebugPathRemapping();
  if (GlobalRemapEntry.empty())
    return;
  AddOneArg(GlobalRemapEntry, "environment");
}

/// Add a CC1 and CC1AS option to specify the macro file path prefix map.
static void addMacroPrefixMapArg(const Driver &D, const ArgList &Args,
                                 ArgStringList &CmdArgs) {
  for (const Arg *A : Args.filtered(options::OPT_ffile_prefix_map_EQ,
                                    options::OPT_fmacro_prefix_map_EQ)) {
    StringRef Map = A->getValue();
    if (!Map.contains('='))
      D.Diag(diag::err_drv_invalid_argument_to_option)
          << Map << A->getOption().getName();
    else
      CmdArgs.push_back(Args.MakeArgString("-fmacro-prefix-map=" + Map));
    A->claim();
  }
}

/// Add a CC1 and CC1AS option to specify the coverage file path prefix map.
static void addCoveragePrefixMapArg(const Driver &D, const ArgList &Args,
                                   ArgStringList &CmdArgs) {
  for (const Arg *A : Args.filtered(options::OPT_ffile_prefix_map_EQ,
                                    options::OPT_fcoverage_prefix_map_EQ)) {
    StringRef Map = A->getValue();
    if (!Map.contains('='))
      D.Diag(diag::err_drv_invalid_argument_to_option)
          << Map << A->getOption().getName();
    else
      CmdArgs.push_back(Args.MakeArgString("-fcoverage-prefix-map=" + Map));
    A->claim();
  }
}

/// Simple check to see if the optimization level is at -O2 or higher.
/// For -fsycl (DPC++) -O2 is the default.
static bool isSYCLOptimizationO2orHigher(const ArgList &Args) {
  if (Arg *A = Args.getLastArg(options::OPT_O_Group)) {
    if (A->getOption().matches(options::OPT_O4) ||
        A->getOption().matches(options::OPT_Ofast))
      return true;

    if (A->getOption().matches(options::OPT_O0))
      return false;

    assert(A->getOption().matches(options::OPT_O) && "Must have a -O flag");

    StringRef S(A->getValue());
    unsigned OptLevel = 0;
    if (S.getAsInteger(10, OptLevel))
      return false;
    return OptLevel > 1;
  }
  // No -O setting seen, default is -O2 for device.
  return true;
}

/// Add -x lang to \p CmdArgs for \p Input.
static void addDashXForInput(const ArgList &Args, const InputInfo &Input,
                             ArgStringList &CmdArgs) {
  // When using -verify-pch, we don't want to provide the type
  // 'precompiled-header' if it was inferred from the file extension
  if (Args.hasArg(options::OPT_verify_pch) && Input.getType() == types::TY_PCH)
    return;

  // If the input is a Tempfilelist, this call is part for a
  // llvm-foreach call and we should infer the type from the file extension.
  if (Input.getType() == types::TY_Tempfilelist)
    return;

  CmdArgs.push_back("-x");
  if (Args.hasArg(options::OPT_rewrite_objc))
    CmdArgs.push_back(types::getTypeName(types::TY_PP_ObjCXX));
  else {
    // Map the driver type to the frontend type. This is mostly an identity
    // mapping, except that the distinction between module interface units
    // and other source files does not exist at the frontend layer.
    const char *ClangType;
    switch (Input.getType()) {
    case types::TY_CXXModule:
      ClangType = "c++";
      break;
    case types::TY_PP_CXXModule:
      ClangType = "c++-cpp-output";
      break;
    default:
      ClangType = types::getTypeName(Input.getType());
      break;
    }
    CmdArgs.push_back(ClangType);
  }
}

static void addPGOAndCoverageFlags(const ToolChain &TC, Compilation &C,
                                   const JobAction &JA, const InputInfo &Output,
                                   const ArgList &Args, SanitizerArgs &SanArgs,
                                   ArgStringList &CmdArgs) {
  const Driver &D = TC.getDriver();
  const llvm::Triple &T = TC.getTriple();
  auto *PGOGenerateArg = Args.getLastArg(options::OPT_fprofile_generate,
                                         options::OPT_fprofile_generate_EQ,
                                         options::OPT_fno_profile_generate);
  if (PGOGenerateArg &&
      PGOGenerateArg->getOption().matches(options::OPT_fno_profile_generate))
    PGOGenerateArg = nullptr;

  auto *CSPGOGenerateArg = getLastCSProfileGenerateArg(Args);

  auto *ProfileGenerateArg = Args.getLastArg(
      options::OPT_fprofile_instr_generate,
      options::OPT_fprofile_instr_generate_EQ,
      options::OPT_fno_profile_instr_generate);
  if (ProfileGenerateArg &&
      ProfileGenerateArg->getOption().matches(
          options::OPT_fno_profile_instr_generate))
    ProfileGenerateArg = nullptr;

  if (PGOGenerateArg && ProfileGenerateArg)
    D.Diag(diag::err_drv_argument_not_allowed_with)
        << PGOGenerateArg->getSpelling() << ProfileGenerateArg->getSpelling();

  auto *ProfileUseArg = getLastProfileUseArg(Args);

  if (PGOGenerateArg && ProfileUseArg)
    D.Diag(diag::err_drv_argument_not_allowed_with)
        << ProfileUseArg->getSpelling() << PGOGenerateArg->getSpelling();

  if (ProfileGenerateArg && ProfileUseArg)
    D.Diag(diag::err_drv_argument_not_allowed_with)
        << ProfileGenerateArg->getSpelling() << ProfileUseArg->getSpelling();

  if (CSPGOGenerateArg && PGOGenerateArg) {
    D.Diag(diag::err_drv_argument_not_allowed_with)
        << CSPGOGenerateArg->getSpelling() << PGOGenerateArg->getSpelling();
    PGOGenerateArg = nullptr;
  }

  if (TC.getTriple().isOSAIX()) {
    if (Arg *ProfileSampleUseArg = getLastProfileSampleUseArg(Args))
      D.Diag(diag::err_drv_unsupported_opt_for_target)
          << ProfileSampleUseArg->getSpelling() << TC.getTriple().str();
  }

  if (ProfileGenerateArg) {
    if (ProfileGenerateArg->getOption().matches(
            options::OPT_fprofile_instr_generate_EQ))
      CmdArgs.push_back(Args.MakeArgString(Twine("-fprofile-instrument-path=") +
                                           ProfileGenerateArg->getValue()));
    // The default is to use Clang Instrumentation.
    CmdArgs.push_back("-fprofile-instrument=clang");
    if (TC.getTriple().isWindowsMSVCEnvironment() &&
        Args.hasFlag(options::OPT_frtlib_defaultlib,
                     options::OPT_fno_rtlib_defaultlib, true)) {
      // Add dependent lib for clang_rt.profile
      CmdArgs.push_back(Args.MakeArgString(
          "--dependent-lib=" + TC.getCompilerRTBasename(Args, "profile")));
    }
  }

  if (auto *ColdFuncCoverageArg = Args.getLastArg(
          options::OPT_fprofile_generate_cold_function_coverage,
          options::OPT_fprofile_generate_cold_function_coverage_EQ)) {
    SmallString<128> Path(
        ColdFuncCoverageArg->getOption().matches(
            options::OPT_fprofile_generate_cold_function_coverage_EQ)
            ? ColdFuncCoverageArg->getValue()
            : "");
    llvm::sys::path::append(Path, "default_%m.profraw");
    // FIXME: Idealy the file path should be passed through
    // `-fprofile-instrument-path=`(InstrProfileOutput), however, this field is
    // shared with other profile use path(see PGOOptions), we need to refactor
    // PGOOptions to make it work.
    CmdArgs.push_back("-mllvm");
    CmdArgs.push_back(Args.MakeArgString(
        Twine("--instrument-cold-function-only-path=") + Path));
    CmdArgs.push_back("-mllvm");
    CmdArgs.push_back("--pgo-instrument-cold-function-only");
    CmdArgs.push_back("-mllvm");
    CmdArgs.push_back("--pgo-function-entry-coverage");
  }

  if (auto *A = Args.getLastArg(options::OPT_ftemporal_profile)) {
    if (!PGOGenerateArg && !CSPGOGenerateArg)
      D.Diag(clang::diag::err_drv_argument_only_allowed_with)
          << A->getSpelling() << "-fprofile-generate or -fcs-profile-generate";
    CmdArgs.push_back("-mllvm");
    CmdArgs.push_back("--pgo-temporal-instrumentation");
  }

  Arg *PGOGenArg = nullptr;
  if (PGOGenerateArg) {
    assert(!CSPGOGenerateArg);
    PGOGenArg = PGOGenerateArg;
    CmdArgs.push_back("-fprofile-instrument=llvm");
  }
  if (CSPGOGenerateArg) {
    assert(!PGOGenerateArg);
    PGOGenArg = CSPGOGenerateArg;
    CmdArgs.push_back("-fprofile-instrument=csllvm");
  }
  if (PGOGenArg) {
    if (TC.getTriple().isWindowsMSVCEnvironment() &&
        Args.hasFlag(options::OPT_frtlib_defaultlib,
                     options::OPT_fno_rtlib_defaultlib, true)) {
      // Add dependent lib for clang_rt.profile
      CmdArgs.push_back(Args.MakeArgString(
          "--dependent-lib=" + TC.getCompilerRTBasename(Args, "profile")));
    }
    if (PGOGenArg->getOption().matches(
            PGOGenerateArg ? options::OPT_fprofile_generate_EQ
                           : options::OPT_fcs_profile_generate_EQ)) {
      SmallString<128> Path(PGOGenArg->getValue());
      llvm::sys::path::append(Path, "default_%m.profraw");
      CmdArgs.push_back(
          Args.MakeArgString(Twine("-fprofile-instrument-path=") + Path));
    }
  }

  if (ProfileUseArg) {
    if (ProfileUseArg->getOption().matches(options::OPT_fprofile_instr_use_EQ))
      CmdArgs.push_back(Args.MakeArgString(
          Twine("-fprofile-instrument-use-path=") + ProfileUseArg->getValue()));
    else if ((ProfileUseArg->getOption().matches(
                  options::OPT_fprofile_use_EQ) ||
              ProfileUseArg->getOption().matches(
                  options::OPT_fprofile_instr_use))) {
      SmallString<128> Path(
          ProfileUseArg->getNumValues() == 0 ? "" : ProfileUseArg->getValue());
      if (Path.empty() || llvm::sys::fs::is_directory(Path))
        llvm::sys::path::append(Path, "default.profdata");
      CmdArgs.push_back(
          Args.MakeArgString(Twine("-fprofile-instrument-use-path=") + Path));
    }
  }

  bool EmitCovNotes = Args.hasFlag(options::OPT_ftest_coverage,
                                   options::OPT_fno_test_coverage, false) ||
                      Args.hasArg(options::OPT_coverage);
  bool EmitCovData = TC.needsGCovInstrumentation(Args);

  if (Args.hasFlag(options::OPT_fcoverage_mapping,
                   options::OPT_fno_coverage_mapping, false)) {
    if (!ProfileGenerateArg)
      D.Diag(clang::diag::err_drv_argument_only_allowed_with)
          << "-fcoverage-mapping"
          << "-fprofile-instr-generate";

    CmdArgs.push_back("-fcoverage-mapping");
  }

  if (Args.hasFlag(options::OPT_fmcdc_coverage, options::OPT_fno_mcdc_coverage,
                   false)) {
    if (!Args.hasFlag(options::OPT_fcoverage_mapping,
                      options::OPT_fno_coverage_mapping, false))
      D.Diag(clang::diag::err_drv_argument_only_allowed_with)
          << "-fcoverage-mcdc"
          << "-fcoverage-mapping";

    CmdArgs.push_back("-fcoverage-mcdc");
  }

  if (Arg *A = Args.getLastArg(options::OPT_ffile_compilation_dir_EQ,
                               options::OPT_fcoverage_compilation_dir_EQ)) {
    if (A->getOption().matches(options::OPT_ffile_compilation_dir_EQ))
      CmdArgs.push_back(Args.MakeArgString(
          Twine("-fcoverage-compilation-dir=") + A->getValue()));
    else
      A->render(Args, CmdArgs);
  } else if (llvm::ErrorOr<std::string> CWD =
                 D.getVFS().getCurrentWorkingDirectory()) {
    CmdArgs.push_back(Args.MakeArgString("-fcoverage-compilation-dir=" + *CWD));
  }

  if (Args.hasArg(options::OPT_fprofile_exclude_files_EQ)) {
    auto *Arg = Args.getLastArg(options::OPT_fprofile_exclude_files_EQ);
    if (!Args.hasArg(options::OPT_coverage))
      D.Diag(clang::diag::err_drv_argument_only_allowed_with)
          << "-fprofile-exclude-files="
          << "--coverage";

    StringRef v = Arg->getValue();
    CmdArgs.push_back(
        Args.MakeArgString(Twine("-fprofile-exclude-files=" + v)));
  }

  if (Args.hasArg(options::OPT_fprofile_filter_files_EQ)) {
    auto *Arg = Args.getLastArg(options::OPT_fprofile_filter_files_EQ);
    if (!Args.hasArg(options::OPT_coverage))
      D.Diag(clang::diag::err_drv_argument_only_allowed_with)
          << "-fprofile-filter-files="
          << "--coverage";

    StringRef v = Arg->getValue();
    CmdArgs.push_back(Args.MakeArgString(Twine("-fprofile-filter-files=" + v)));
  }

  if (const auto *A = Args.getLastArg(options::OPT_fprofile_update_EQ)) {
    StringRef Val = A->getValue();
    if (Val == "atomic" || Val == "prefer-atomic")
      CmdArgs.push_back("-fprofile-update=atomic");
    else if (Val != "single")
      D.Diag(diag::err_drv_unsupported_option_argument)
          << A->getSpelling() << Val;
  }
  if (const auto *A = Args.getLastArg(options::OPT_fprofile_continuous)) {
    if (!PGOGenerateArg && !CSPGOGenerateArg && !ProfileGenerateArg)
      D.Diag(clang::diag::err_drv_argument_only_allowed_with)
          << A->getSpelling()
          << "-fprofile-generate, -fprofile-instr-generate, or "
             "-fcs-profile-generate";
    else {
      CmdArgs.push_back("-fprofile-continuous");
      // Platforms that require a bias variable:
      if (T.isOSBinFormatELF() || T.isOSAIX() || T.isOSWindows()) {
        CmdArgs.push_back("-mllvm");
        CmdArgs.push_back("-runtime-counter-relocation");
      }
      // -fprofile-instr-generate does not decide the profile file name in the
      // FE, and so it does not define the filename symbol
      // (__llvm_profile_filename). Instead, the runtime uses the name
      // "default.profraw" for the profile file. When continuous mode is ON, we
      // will create the filename symbol so that we can insert the "%c"
      // modifier.
      if (ProfileGenerateArg &&
          (ProfileGenerateArg->getOption().matches(
               options::OPT_fprofile_instr_generate) ||
           (ProfileGenerateArg->getOption().matches(
                options::OPT_fprofile_instr_generate_EQ) &&
            strlen(ProfileGenerateArg->getValue()) == 0)))
        CmdArgs.push_back("-fprofile-instrument-path=default.profraw");
    }
  }

  int FunctionGroups = 1;
  int SelectedFunctionGroup = 0;
  if (const auto *A = Args.getLastArg(options::OPT_fprofile_function_groups)) {
    StringRef Val = A->getValue();
    if (Val.getAsInteger(0, FunctionGroups) || FunctionGroups < 1)
      D.Diag(diag::err_drv_invalid_int_value) << A->getAsString(Args) << Val;
  }
  if (const auto *A =
          Args.getLastArg(options::OPT_fprofile_selected_function_group)) {
    StringRef Val = A->getValue();
    if (Val.getAsInteger(0, SelectedFunctionGroup) ||
        SelectedFunctionGroup < 0 || SelectedFunctionGroup >= FunctionGroups)
      D.Diag(diag::err_drv_invalid_int_value) << A->getAsString(Args) << Val;
  }
  if (FunctionGroups != 1)
    CmdArgs.push_back(Args.MakeArgString("-fprofile-function-groups=" +
                                         Twine(FunctionGroups)));
  if (SelectedFunctionGroup != 0)
    CmdArgs.push_back(Args.MakeArgString("-fprofile-selected-function-group=" +
                                         Twine(SelectedFunctionGroup)));

  // Leave -fprofile-dir= an unused argument unless .gcda emission is
  // enabled. To be polite, with '-fprofile-arcs -fno-profile-arcs' consider
  // the flag used. There is no -fno-profile-dir, so the user has no
  // targeted way to suppress the warning.
  Arg *FProfileDir = nullptr;
  if (Args.hasArg(options::OPT_fprofile_arcs) ||
      Args.hasArg(options::OPT_coverage))
    FProfileDir = Args.getLastArg(options::OPT_fprofile_dir);

  // Put the .gcno and .gcda files (if needed) next to the primary output file,
  // or fall back to a file in the current directory for `clang -c --coverage
  // d/a.c` in the absence of -o.
  if (EmitCovNotes || EmitCovData) {
    SmallString<128> CoverageFilename;
    if (Arg *DumpDir = Args.getLastArgNoClaim(options::OPT_dumpdir)) {
      // Form ${dumpdir}${basename}.gcno. Note that dumpdir may not end with a
      // path separator.
      CoverageFilename = DumpDir->getValue();
      CoverageFilename += llvm::sys::path::filename(Output.getBaseInput());
    } else if (Arg *FinalOutput =
                   C.getArgs().getLastArg(options::OPT__SLASH_Fo)) {
      CoverageFilename = FinalOutput->getValue();
    } else if (Arg *FinalOutput = C.getArgs().getLastArg(options::OPT_o)) {
      CoverageFilename = FinalOutput->getValue();
    } else {
      CoverageFilename = llvm::sys::path::filename(Output.getBaseInput());
    }
    if (llvm::sys::path::is_relative(CoverageFilename))
      (void)D.getVFS().makeAbsolute(CoverageFilename);
    llvm::sys::path::replace_extension(CoverageFilename, "gcno");
    if (EmitCovNotes) {
      CmdArgs.push_back(
          Args.MakeArgString("-coverage-notes-file=" + CoverageFilename));
    }

    if (EmitCovData) {
      if (FProfileDir) {
        SmallString<128> Gcno = std::move(CoverageFilename);
        CoverageFilename = FProfileDir->getValue();
        llvm::sys::path::append(CoverageFilename, Gcno);
      }
      llvm::sys::path::replace_extension(CoverageFilename, "gcda");
      CmdArgs.push_back(
          Args.MakeArgString("-coverage-data-file=" + CoverageFilename));
    }
  }
}

static void
RenderDebugEnablingArgs(const ArgList &Args, ArgStringList &CmdArgs,
                        llvm::codegenoptions::DebugInfoKind DebugInfoKind,
                        unsigned DwarfVersion,
                        llvm::DebuggerKind DebuggerTuning) {
  addDebugInfoKind(CmdArgs, DebugInfoKind);
  if (DwarfVersion > 0)
    CmdArgs.push_back(
        Args.MakeArgString("-dwarf-version=" + Twine(DwarfVersion)));
  switch (DebuggerTuning) {
  case llvm::DebuggerKind::GDB:
    CmdArgs.push_back("-debugger-tuning=gdb");
    break;
  case llvm::DebuggerKind::LLDB:
    CmdArgs.push_back("-debugger-tuning=lldb");
    break;
  case llvm::DebuggerKind::SCE:
    CmdArgs.push_back("-debugger-tuning=sce");
    break;
  case llvm::DebuggerKind::DBX:
    CmdArgs.push_back("-debugger-tuning=dbx");
    break;
  default:
    break;
  }
}

static bool checkDebugInfoOption(const Arg *A, const ArgList &Args,
                                 const Driver &D, const ToolChain &TC) {
  assert(A && "Expected non-nullptr argument.");
  if (TC.supportsDebugInfoOption(A))
    return true;
  D.Diag(diag::warn_drv_unsupported_debug_info_opt_for_target)
      << A->getAsString(Args) << TC.getTripleString();
  return false;
}

static void RenderDebugInfoCompressionArgs(const ArgList &Args,
                                           ArgStringList &CmdArgs,
                                           const Driver &D,
                                           const ToolChain &TC) {
  const Arg *A = Args.getLastArg(options::OPT_gz_EQ);
  if (!A)
    return;
  if (checkDebugInfoOption(A, Args, D, TC)) {
    StringRef Value = A->getValue();
    if (Value == "none") {
      CmdArgs.push_back("--compress-debug-sections=none");
    } else if (Value == "zlib") {
      if (llvm::compression::zlib::isAvailable()) {
        CmdArgs.push_back(
            Args.MakeArgString("--compress-debug-sections=" + Twine(Value)));
      } else {
        D.Diag(diag::warn_debug_compression_unavailable) << "zlib";
      }
    } else if (Value == "zstd") {
      if (llvm::compression::zstd::isAvailable()) {
        CmdArgs.push_back(
            Args.MakeArgString("--compress-debug-sections=" + Twine(Value)));
      } else {
        D.Diag(diag::warn_debug_compression_unavailable) << "zstd";
      }
    } else {
      D.Diag(diag::err_drv_unsupported_option_argument)
          << A->getSpelling() << Value;
    }
  }
}

static void handleAMDGPUCodeObjectVersionOptions(const Driver &D,
                                                 const ArgList &Args,
                                                 ArgStringList &CmdArgs,
                                                 bool IsCC1As = false) {
  // If no version was requested by the user, use the default value from the
  // back end. This is consistent with the value returned from
  // getAMDGPUCodeObjectVersion. This lets clang emit IR for amdgpu without
  // requiring the corresponding llvm to have the AMDGPU target enabled,
  // provided the user (e.g. front end tests) can use the default.
  if (haveAMDGPUCodeObjectVersionArgument(D, Args)) {
    unsigned CodeObjVer = getAMDGPUCodeObjectVersion(D, Args);
    CmdArgs.insert(CmdArgs.begin() + 1,
                   Args.MakeArgString(Twine("--amdhsa-code-object-version=") +
                                      Twine(CodeObjVer)));
    CmdArgs.insert(CmdArgs.begin() + 1, "-mllvm");
    // -cc1as does not accept -mcode-object-version option.
    if (!IsCC1As)
      CmdArgs.insert(CmdArgs.begin() + 1,
                     Args.MakeArgString(Twine("-mcode-object-version=") +
                                        Twine(CodeObjVer)));
  }
}

/// Check whether the given input tree contains any append footer actions
static bool ContainsAppendFooterAction(const Action *A) {
  if (isa<AppendFooterJobAction>(A))
    return true;
  for (const auto &AI : A->inputs())
    if (ContainsAppendFooterAction(AI))
      return true;

  return false;
}

static bool maybeHasClangPchSignature(const Driver &D, StringRef Path) {
  llvm::ErrorOr<std::unique_ptr<llvm::MemoryBuffer>> MemBuf =
      D.getVFS().getBufferForFile(Path);
  if (!MemBuf)
    return false;
  llvm::file_magic Magic = llvm::identify_magic((*MemBuf)->getBuffer());
  if (Magic == llvm::file_magic::unknown)
    return false;
  // Return true for both raw Clang AST files and object files which may
  // contain a __clangast section.
  if (Magic == llvm::file_magic::clang_ast)
    return true;
  Expected<std::unique_ptr<llvm::object::ObjectFile>> Obj =
      llvm::object::ObjectFile::createObjectFile(**MemBuf, Magic);
  return !Obj.takeError();
}

static bool gchProbe(const Driver &D, StringRef Path) {
  llvm::ErrorOr<llvm::vfs::Status> Status = D.getVFS().status(Path);
  if (!Status)
    return false;

  if (Status->isDirectory()) {
    std::error_code EC;
    for (llvm::vfs::directory_iterator DI = D.getVFS().dir_begin(Path, EC), DE;
         !EC && DI != DE; DI = DI.increment(EC)) {
      if (maybeHasClangPchSignature(D, DI->path()))
        return true;
    }
    D.Diag(diag::warn_drv_pch_ignoring_gch_dir) << Path;
    return false;
  }

  if (maybeHasClangPchSignature(D, Path))
    return true;
  D.Diag(diag::warn_drv_pch_ignoring_gch_file) << Path;
  return false;
}

void Clang::AddPreprocessingOptions(Compilation &C, const JobAction &JA,
                                    const Driver &D, const ArgList &Args,
                                    ArgStringList &CmdArgs,
                                    const InputInfo &Output,
                                    const InputInfoList &Inputs) const {
  const bool IsIAMCU = getToolChain().getTriple().isOSIAMCU();
  const bool IsIntelFPGA = Args.hasArg(options::OPT_fintelfpga);
  bool SYCLDeviceCompilation = JA.isOffloading(Action::OFK_SYCL) &&
                               JA.isDeviceOffloading(Action::OFK_SYCL);

  CheckPreprocessingOptions(D, Args);

  Args.AddLastArg(CmdArgs, options::OPT_C);
  Args.AddLastArg(CmdArgs, options::OPT_CC);

  // Handle dependency file generation.
  Arg *ArgM = Args.getLastArg(options::OPT_MM);
  if (!ArgM)
    ArgM = Args.getLastArg(options::OPT_M);
  Arg *ArgMD = Args.getLastArg(options::OPT_MMD);
  if (!ArgMD)
    ArgMD = Args.getLastArg(options::OPT_MD);

  // -M and -MM imply -w.
  if (ArgM)
    CmdArgs.push_back("-w");
  else
    ArgM = ArgMD;

  auto createFPGATempDepFile = [&](const char *&DepFile) {
    // Generate dependency files as temporary. These will be used for the
    // aoc call/bundled during fat object creation
    std::string BaseName(Clang::getBaseInputName(Args, Inputs[0]));
    std::string DepTmpName =
        C.getDriver().GetTemporaryPath(llvm::sys::path::stem(BaseName), "d");
    DepFile = C.addTempFile(C.getArgs().MakeArgString(DepTmpName));
    C.getDriver().addFPGATempDepFile(DepFile, BaseName);
  };

  if (ArgM) {
    if (!JA.isDeviceOffloading(Action::OFK_HIP)) {
      // Determine the output location.
      const char *DepFile;
      if (Arg *MF = Args.getLastArg(options::OPT_MF)) {
        DepFile = MF->getValue();
        C.addFailureResultFile(DepFile, &JA);
        // Populate the named dependency file to be used in the bundle
        // or passed to the offline compilation.
        if (IsIntelFPGA && JA.isDeviceOffloading(Action::OFK_SYCL))
          C.getDriver().addFPGATempDepFile(
               DepFile, Clang::getBaseInputName(Args, Inputs[0]));
      } else if (Output.getType() == types::TY_Dependencies) {
        DepFile = Output.getFilename();
      } else if (!ArgMD) {
        DepFile = "-";
      } else if (IsIntelFPGA && JA.isDeviceOffloading(Action::OFK_SYCL)) {
        createFPGATempDepFile(DepFile);
      } else {
        DepFile = getDependencyFileName(Args, Inputs);
        C.addFailureResultFile(DepFile, &JA);
      }
      CmdArgs.push_back("-dependency-file");
      CmdArgs.push_back(DepFile);
    }

    bool HasTarget = false;
    for (const Arg *A : Args.filtered(options::OPT_MT, options::OPT_MQ)) {
      HasTarget = true;
      A->claim();
      if (A->getOption().matches(options::OPT_MT)) {
        A->render(Args, CmdArgs);
      } else {
        CmdArgs.push_back("-MT");
        SmallString<128> Quoted;
        quoteMakeTarget(A->getValue(), Quoted);
        CmdArgs.push_back(Args.MakeArgString(Quoted));
      }
    }

    // Add a default target if one wasn't specified.
    if (!HasTarget) {
      const char *DepTarget;

      // If user provided -o, that is the dependency target, except
      // when we are only generating a dependency file.
      Arg *OutputOpt = Args.getLastArg(options::OPT_o, options::OPT__SLASH_Fo);
      if (OutputOpt && Output.getType() != types::TY_Dependencies) {
        DepTarget = OutputOpt->getValue();
      } else {
        // Otherwise derive from the base input.
        //
        // FIXME: This should use the computed output file location.
        SmallString<128> P(Inputs[0].getBaseInput());
        llvm::sys::path::replace_extension(P, "o");
        DepTarget = Args.MakeArgString(llvm::sys::path::filename(P));
      }

      CmdArgs.push_back("-MT");
      SmallString<128> Quoted;
      quoteMakeTarget(DepTarget, Quoted);
      CmdArgs.push_back(Args.MakeArgString(Quoted));
    }

    if (ArgM->getOption().matches(options::OPT_M) ||
        ArgM->getOption().matches(options::OPT_MD))
      CmdArgs.push_back("-sys-header-deps");
    if ((isa<PrecompileJobAction>(JA) &&
         !Args.hasArg(options::OPT_fno_module_file_deps)) ||
        Args.hasArg(options::OPT_fmodule_file_deps))
      CmdArgs.push_back("-module-file-deps");
  }

  if (!ArgM && IsIntelFPGA && JA.isDeviceOffloading(Action::OFK_SYCL)) {
    // No dep generation option was provided, add all of the needed options
    // to ensure a successful dep generation.
    const char *DepFile;
    createFPGATempDepFile(DepFile);
    CmdArgs.push_back("-dependency-file");
    CmdArgs.push_back(DepFile);
    CmdArgs.push_back("-MT");
    SmallString<128> P(Inputs[0].getBaseInput());
    llvm::sys::path::replace_extension(P, "o");
    SmallString<128> Quoted;
    quoteMakeTarget(llvm::sys::path::filename(P), Quoted);
    CmdArgs.push_back(Args.MakeArgString(Quoted));
  }

  if (Args.hasArg(options::OPT_MG)) {
    if (!ArgM || ArgM->getOption().matches(options::OPT_MD) ||
        ArgM->getOption().matches(options::OPT_MMD))
      D.Diag(diag::err_drv_mg_requires_m_or_mm);
    CmdArgs.push_back("-MG");
  }

  Args.AddLastArg(CmdArgs, options::OPT_MP);
  Args.AddLastArg(CmdArgs, options::OPT_MV);

  // Add offload include arguments specific for CUDA/HIP/SYCL. This must happen
  // before we -I or -include anything else, because we must pick up the
  // CUDA/HIP/SYCL headers from the particular CUDA/ROCm/SYCL installation,
  // rather than from e.g. /usr/local/include.
  if (JA.isOffloading(Action::OFK_Cuda))
    getToolChain().AddCudaIncludeArgs(Args, CmdArgs);
  if (JA.isOffloading(Action::OFK_HIP))
    getToolChain().AddHIPIncludeArgs(Args, CmdArgs);
  if (JA.isOffloading(Action::OFK_SYCL))
    getToolChain().addSYCLIncludeArgs(Args, CmdArgs);

  if (JA.isOffloading(Action::OFK_SYCL)) {
    getToolChain().addSYCLIncludeArgs(Args, CmdArgs);
    if (Inputs[0].getType() == types::TY_CUDA) {
      // Include __clang_cuda_runtime_wrapper.h in .cu SYCL compilation.
      getToolChain().AddCudaIncludeArgs(Args, CmdArgs);
    }
  }

  // If we are offloading to a target via OpenMP we need to include the
  // openmp_wrappers folder which contains alternative system headers.
  if (JA.isDeviceOffloading(Action::OFK_OpenMP) &&
      !Args.hasArg(options::OPT_nostdinc) &&
      !Args.hasArg(options::OPT_nogpuinc) &&
      (getToolChain().getTriple().isNVPTX() ||
       getToolChain().getTriple().isAMDGCN())) {
    if (!Args.hasArg(options::OPT_nobuiltininc)) {
      // Add openmp_wrappers/* to our system include path.  This lets us wrap
      // standard library headers.
      SmallString<128> P(D.ResourceDir);
      llvm::sys::path::append(P, "include");
      llvm::sys::path::append(P, "openmp_wrappers");
      CmdArgs.push_back("-internal-isystem");
      CmdArgs.push_back(Args.MakeArgString(P));
    }

    CmdArgs.push_back("-include");
    CmdArgs.push_back("__clang_openmp_device_functions.h");
  }

  if (Args.hasArg(options::OPT_foffload_via_llvm)) {
    // Add llvm_wrappers/* to our system include path.  This lets us wrap
    // standard library headers and other headers.
    SmallString<128> P(D.ResourceDir);
    llvm::sys::path::append(P, "include", "llvm_offload_wrappers");
    CmdArgs.append({"-internal-isystem", Args.MakeArgString(P), "-include"});
    if (JA.isDeviceOffloading(Action::OFK_OpenMP))
      CmdArgs.push_back("__llvm_offload_device.h");
    else
      CmdArgs.push_back("__llvm_offload_host.h");
  }

  // Add -i* options, and automatically translate to
  // -include-pch/-include-pth for transparent PCH support. It's
  // wonky, but we include looking for .gch so we can support seamless
  // replacement into a build system already set up to be generating
  // .gch files.

  if (getToolChain().getDriver().IsCLMode()) {
    const Arg *YcArg = Args.getLastArg(options::OPT__SLASH_Yc);
    const Arg *YuArg = Args.getLastArg(options::OPT__SLASH_Yu);
    if (YcArg && JA.getKind() >= Action::PrecompileJobClass &&
        JA.getKind() <= Action::AssembleJobClass) {
      CmdArgs.push_back(Args.MakeArgString("-building-pch-with-obj"));
      // -fpch-instantiate-templates is the default when creating
      // precomp using /Yc
      if (Args.hasFlag(options::OPT_fpch_instantiate_templates,
                       options::OPT_fno_pch_instantiate_templates, true))
        CmdArgs.push_back(Args.MakeArgString("-fpch-instantiate-templates"));
    }

    if (YcArg || YuArg) {
      StringRef ThroughHeader = YcArg ? YcArg->getValue() : YuArg->getValue();
      // If PCH file is available, include it while performing
      // host compilation (-fsycl-is-host) in SYCL mode (-fsycl).
      // as well as in non-sycl mode.

      if (!isa<PrecompileJobAction>(JA) && !SYCLDeviceCompilation) {
        CmdArgs.push_back("-include-pch");
        CmdArgs.push_back(Args.MakeArgString(D.GetClPchPath(
            C, !ThroughHeader.empty()
                   ? ThroughHeader
                   : llvm::sys::path::filename(Inputs[0].getBaseInput()))));
      }

      if (ThroughHeader.empty()) {
        CmdArgs.push_back(Args.MakeArgString(
            Twine("-pch-through-hdrstop-") + (YcArg ? "create" : "use")));
      } else {
        CmdArgs.push_back(
            Args.MakeArgString(Twine("-pch-through-header=") + ThroughHeader));
      }
    }
  }

  bool RenderedImplicitInclude = false;

  for (const Arg *A : Args.filtered(options::OPT_clang_i_Group)) {
    if ((A->getOption().matches(options::OPT_include) &&
         D.getProbePrecompiled()) ||
        A->getOption().matches(options::OPT_include_pch)) {

      // Handling of gcc-style gch precompiled headers.
      bool IsFirstImplicitInclude = !RenderedImplicitInclude;
      RenderedImplicitInclude = true;

      bool FoundPCH = false;
      SmallString<128> P(A->getValue());
      // We want the files to have a name like foo.h.pch. Add a dummy extension
      // so that replace_extension does the right thing.
      P += ".dummy";
      llvm::sys::path::replace_extension(P, "pch");
      if (D.getVFS().exists(P))
        FoundPCH = true;

      if (!FoundPCH) {
        // For GCC compat, probe for a file or directory ending in .gch instead.
        llvm::sys::path::replace_extension(P, "gch");
        FoundPCH = gchProbe(D, P.str());
      }
      // If PCH file is available, include it while performing
      // host compilation (-fsycl-is-host) in SYCL mode (-fsycl).
      // as well as in non-sycl mode.

      if (FoundPCH && !SYCLDeviceCompilation) {
        if (IsFirstImplicitInclude) {
          A->claim();
          CmdArgs.push_back("-include-pch");
          CmdArgs.push_back(Args.MakeArgString(P));
          continue;
        } else {
          // Ignore the PCH if not first on command line and emit warning.
          D.Diag(diag::warn_drv_pch_not_first_include) << P
                                                       << A->getAsString(Args);
        }
      }
      // No PCH file, but we still want to include the header file
      // (-include dummy.h) in device compilation mode.
      else if (JA.isDeviceOffloading(Action::OFK_SYCL) &&
               A->getOption().matches(options::OPT_include_pch)) {
        continue;
      }

    } else if (A->getOption().matches(options::OPT_isystem_after)) {
      // Handling of paths which must come late.  These entries are handled by
      // the toolchain itself after the resource dir is inserted in the right
      // search order.
      // Do not claim the argument so that the use of the argument does not
      // silently go unnoticed on toolchains which do not honour the option.
      continue;
    } else if (A->getOption().matches(options::OPT_stdlibxx_isystem)) {
      // Translated to -internal-isystem by the driver, no need to pass to cc1.
      continue;
    } else if (A->getOption().matches(options::OPT_ibuiltininc)) {
      // This is used only by the driver. No need to pass to cc1.
      continue;
    }

    // Not translated, render as usual.
    A->claim();
    A->render(Args, CmdArgs);
  }

  Args.addAllArgs(CmdArgs,
                  {options::OPT_D, options::OPT_U, options::OPT_I_Group,
                   options::OPT_F, options::OPT_embed_dir_EQ});

  // Add -Wp, and -Xpreprocessor if using the preprocessor.

  // FIXME: There is a very unfortunate problem here, some troubled
  // souls abuse -Wp, to pass preprocessor options in gcc syntax. To
  // really support that we would have to parse and then translate
  // those options. :(
  Args.AddAllArgValues(CmdArgs, options::OPT_Wp_COMMA,
                       options::OPT_Xpreprocessor);

  // -I- is a deprecated GCC feature, reject it.
  if (Arg *A = Args.getLastArg(options::OPT_I_))
    D.Diag(diag::err_drv_I_dash_not_supported) << A->getAsString(Args);

  // If we have a --sysroot, and don't have an explicit -isysroot flag, add an
  // -isysroot to the CC1 invocation.
  StringRef sysroot = C.getSysRoot();
  if (sysroot != "") {
    if (!Args.hasArg(options::OPT_isysroot)) {
      CmdArgs.push_back("-isysroot");
      CmdArgs.push_back(C.getArgs().MakeArgString(sysroot));
    }
  }

  // Parse additional include paths from environment variables.
  // FIXME: We should probably sink the logic for handling these from the
  // frontend into the driver. It will allow deleting 4 otherwise unused flags.
  // CPATH - included following the user specified includes (but prior to
  // builtin and standard includes).
  addDirectoryList(Args, CmdArgs, "-I", "CPATH");
  // C_INCLUDE_PATH - system includes enabled when compiling C.
  addDirectoryList(Args, CmdArgs, "-c-isystem", "C_INCLUDE_PATH");
  // CPLUS_INCLUDE_PATH - system includes enabled when compiling C++.
  addDirectoryList(Args, CmdArgs, "-cxx-isystem", "CPLUS_INCLUDE_PATH");
  // OBJC_INCLUDE_PATH - system includes enabled when compiling ObjC.
  addDirectoryList(Args, CmdArgs, "-objc-isystem", "OBJC_INCLUDE_PATH");
  // OBJCPLUS_INCLUDE_PATH - system includes enabled when compiling ObjC++.
  addDirectoryList(Args, CmdArgs, "-objcxx-isystem", "OBJCPLUS_INCLUDE_PATH");

  // While adding the include arguments, we also attempt to retrieve the
  // arguments of related offloading toolchains or arguments that are specific
  // of an offloading programming model.

  // Add C++ include arguments, if needed.
  if (types::isCXX(Inputs[0].getType())) {
    bool HasStdlibxxIsystem = Args.hasArg(options::OPT_stdlibxx_isystem);
    forAllAssociatedToolChains(
        C, JA, getToolChain(),
        [&Args, &CmdArgs, HasStdlibxxIsystem](const ToolChain &TC) {
          HasStdlibxxIsystem ? TC.AddClangCXXStdlibIsystemArgs(Args, CmdArgs)
                             : TC.AddClangCXXStdlibIncludeArgs(Args, CmdArgs);
        });
  }

  // If we are compiling for a GPU target we want to override the system headers
  // with ones created by the 'libc' project if present.
  // TODO: This should be moved to `AddClangSystemIncludeArgs` by passing the
  //       OffloadKind as an argument.
  if (!Args.hasArg(options::OPT_nostdinc) &&
      !Args.hasArg(options::OPT_nogpuinc) &&
      !Args.hasArg(options::OPT_nobuiltininc)) {
    // Without an offloading language we will include these headers directly.
    // Offloading languages will instead only use the declarations stored in
    // the resource directory at clang/lib/Headers/llvm_libc_wrappers.
    if ((getToolChain().getTriple().isNVPTX() ||
         getToolChain().getTriple().isAMDGCN()) &&
        C.getActiveOffloadKinds() == Action::OFK_None) {
      SmallString<128> P(llvm::sys::path::parent_path(D.Dir));
      llvm::sys::path::append(P, "include");
      llvm::sys::path::append(P, getToolChain().getTripleString());
      CmdArgs.push_back("-internal-isystem");
      CmdArgs.push_back(Args.MakeArgString(P));
    } else if (C.getActiveOffloadKinds() == Action::OFK_OpenMP) {
      // TODO: CUDA / HIP include their own headers for some common functions
      // implemented here. We'll need to clean those up so they do not conflict.
      SmallString<128> P(D.ResourceDir);
      llvm::sys::path::append(P, "include");
      llvm::sys::path::append(P, "llvm_libc_wrappers");
      CmdArgs.push_back("-internal-isystem");
      CmdArgs.push_back(Args.MakeArgString(P));
    }
  }

  // Add system include arguments for all targets but IAMCU.
  if (!IsIAMCU)
    forAllAssociatedToolChains(C, JA, getToolChain(),
                               [&Args, &CmdArgs](const ToolChain &TC) {
                                 TC.AddClangSystemIncludeArgs(Args, CmdArgs);
                               });
  else {
    // For IAMCU add special include arguments.
    getToolChain().AddIAMCUIncludeArgs(Args, CmdArgs);
  }

  addMacroPrefixMapArg(D, Args, CmdArgs);
  addCoveragePrefixMapArg(D, Args, CmdArgs);

  Args.AddLastArg(CmdArgs, options::OPT_ffile_reproducible,
                  options::OPT_fno_file_reproducible);

  if (const char *Epoch = std::getenv("SOURCE_DATE_EPOCH")) {
    CmdArgs.push_back("-source-date-epoch");
    CmdArgs.push_back(Args.MakeArgString(Epoch));
  }

  Args.addOptInFlag(CmdArgs, options::OPT_fdefine_target_os_macros,
                    options::OPT_fno_define_target_os_macros);
}

// FIXME: Move to target hook.
static bool isSignedCharDefault(const llvm::Triple &Triple) {
  switch (Triple.getArch()) {
  default:
    return true;

  case llvm::Triple::aarch64:
  case llvm::Triple::aarch64_32:
  case llvm::Triple::aarch64_be:
  case llvm::Triple::arm:
  case llvm::Triple::armeb:
  case llvm::Triple::thumb:
  case llvm::Triple::thumbeb:
    if (Triple.isOSDarwin() || Triple.isOSWindows())
      return true;
    return false;

  case llvm::Triple::ppc:
  case llvm::Triple::ppc64:
    if (Triple.isOSDarwin())
      return true;
    return false;

  case llvm::Triple::csky:
  case llvm::Triple::hexagon:
  case llvm::Triple::msp430:
  case llvm::Triple::ppcle:
  case llvm::Triple::ppc64le:
  case llvm::Triple::riscv32:
  case llvm::Triple::riscv64:
  case llvm::Triple::systemz:
  case llvm::Triple::xcore:
  case llvm::Triple::xtensa:
    return false;
  }
}

static bool hasMultipleInvocations(const llvm::Triple &Triple,
                                   const ArgList &Args) {
  // Supported only on Darwin where we invoke the compiler multiple times
  // followed by an invocation to lipo.
  if (!Triple.isOSDarwin())
    return false;
  // If more than one "-arch <arch>" is specified, we're targeting multiple
  // architectures resulting in a fat binary.
  return Args.getAllArgValues(options::OPT_arch).size() > 1;
}

static bool checkRemarksOptions(const Driver &D, const ArgList &Args,
                                const llvm::Triple &Triple) {
  // When enabling remarks, we need to error if:
  // * The remark file is specified but we're targeting multiple architectures,
  // which means more than one remark file is being generated.
  bool hasMultipleInvocations = ::hasMultipleInvocations(Triple, Args);
  bool hasExplicitOutputFile =
      Args.getLastArg(options::OPT_foptimization_record_file_EQ);
  if (hasMultipleInvocations && hasExplicitOutputFile) {
    D.Diag(diag::err_drv_invalid_output_with_multiple_archs)
        << "-foptimization-record-file";
    return false;
  }
  return true;
}

static void renderRemarksOptions(const ArgList &Args, ArgStringList &CmdArgs,
                                 const llvm::Triple &Triple,
                                 const InputInfo &Input,
                                 const InputInfo &Output, const JobAction &JA) {
  StringRef Format = "yaml";
  if (const Arg *A = Args.getLastArg(options::OPT_fsave_optimization_record_EQ))
    Format = A->getValue();

  CmdArgs.push_back("-opt-record-file");

  const Arg *A = Args.getLastArg(options::OPT_foptimization_record_file_EQ);
  if (A) {
    CmdArgs.push_back(A->getValue());
  } else {
    bool hasMultipleArchs =
        Triple.isOSDarwin() && // Only supported on Darwin platforms.
        Args.getAllArgValues(options::OPT_arch).size() > 1;

    SmallString<128> F;

    if (Args.hasArg(options::OPT_c) || Args.hasArg(options::OPT_S)) {
      if (Arg *FinalOutput = Args.getLastArg(options::OPT_o))
        F = FinalOutput->getValue();
    } else {
      if (Format != "yaml" && // For YAML, keep the original behavior.
          Triple.isOSDarwin() && // Enable this only on darwin, since it's the only platform supporting .dSYM bundles.
          Output.isFilename())
        F = Output.getFilename();
    }

    if (F.empty()) {
      // Use the input filename.
      F = llvm::sys::path::stem(Input.getBaseInput());

      // If we're compiling for an offload architecture (i.e. a CUDA device),
      // we need to make the file name for the device compilation different
      // from the host compilation.
      if (!JA.isDeviceOffloading(Action::OFK_None) &&
          !JA.isDeviceOffloading(Action::OFK_Host)) {
        llvm::sys::path::replace_extension(F, "");
        F += Action::GetOffloadingFileNamePrefix(JA.getOffloadingDeviceKind(),
                                                 Triple.normalize());
        F += "-";
        F += JA.getOffloadingArch();
      }
    }

    // If we're having more than one "-arch", we should name the files
    // differently so that every cc1 invocation writes to a different file.
    // We're doing that by appending "-<arch>" with "<arch>" being the arch
    // name from the triple.
    if (hasMultipleArchs) {
      // First, remember the extension.
      SmallString<64> OldExtension = llvm::sys::path::extension(F);
      // then, remove it.
      llvm::sys::path::replace_extension(F, "");
      // attach -<arch> to it.
      F += "-";
      F += Triple.getArchName();
      // put back the extension.
      llvm::sys::path::replace_extension(F, OldExtension);
    }

    SmallString<32> Extension;
    Extension += "opt.";
    Extension += Format;

    llvm::sys::path::replace_extension(F, Extension);
    CmdArgs.push_back(Args.MakeArgString(F));
  }

  if (const Arg *A =
          Args.getLastArg(options::OPT_foptimization_record_passes_EQ)) {
    CmdArgs.push_back("-opt-record-passes");
    CmdArgs.push_back(A->getValue());
  }

  if (!Format.empty()) {
    CmdArgs.push_back("-opt-record-format");
    CmdArgs.push_back(Format.data());
  }
}

void AddAAPCSVolatileBitfieldArgs(const ArgList &Args, ArgStringList &CmdArgs) {
  if (!Args.hasFlag(options::OPT_faapcs_bitfield_width,
                    options::OPT_fno_aapcs_bitfield_width, true))
    CmdArgs.push_back("-fno-aapcs-bitfield-width");

  if (Args.getLastArg(options::OPT_ForceAAPCSBitfieldLoad))
    CmdArgs.push_back("-faapcs-bitfield-load");
}

namespace {
void RenderARMABI(const Driver &D, const llvm::Triple &Triple,
                  const ArgList &Args, ArgStringList &CmdArgs) {
  // Select the ABI to use.
  // FIXME: Support -meabi.
  // FIXME: Parts of this are duplicated in the backend, unify this somehow.
  const char *ABIName = nullptr;
  if (Arg *A = Args.getLastArg(options::OPT_mabi_EQ)) {
    ABIName = A->getValue();
  } else {
    std::string CPU = getCPUName(D, Args, Triple, /*FromAs*/ false);
    ABIName = llvm::ARM::computeDefaultTargetABI(Triple, CPU).data();
  }

  CmdArgs.push_back("-target-abi");
  CmdArgs.push_back(ABIName);
}

void AddUnalignedAccessWarning(ArgStringList &CmdArgs) {
  auto StrictAlignIter =
      llvm::find_if(llvm::reverse(CmdArgs), [](StringRef Arg) {
        return Arg == "+strict-align" || Arg == "-strict-align";
      });
  if (StrictAlignIter != CmdArgs.rend() &&
      StringRef(*StrictAlignIter) == "+strict-align")
    CmdArgs.push_back("-Wunaligned-access");
}
}

// Each combination of options here forms a signing schema, and in most cases
// each signing schema is its own incompatible ABI. The default values of the
// options represent the default signing schema.
static void handlePAuthABI(const ArgList &DriverArgs, ArgStringList &CC1Args) {
  if (!DriverArgs.hasArg(options::OPT_fptrauth_intrinsics,
                         options::OPT_fno_ptrauth_intrinsics))
    CC1Args.push_back("-fptrauth-intrinsics");

  if (!DriverArgs.hasArg(options::OPT_fptrauth_calls,
                         options::OPT_fno_ptrauth_calls))
    CC1Args.push_back("-fptrauth-calls");

  if (!DriverArgs.hasArg(options::OPT_fptrauth_returns,
                         options::OPT_fno_ptrauth_returns))
    CC1Args.push_back("-fptrauth-returns");

  if (!DriverArgs.hasArg(options::OPT_fptrauth_auth_traps,
                         options::OPT_fno_ptrauth_auth_traps))
    CC1Args.push_back("-fptrauth-auth-traps");

  if (!DriverArgs.hasArg(
          options::OPT_fptrauth_vtable_pointer_address_discrimination,
          options::OPT_fno_ptrauth_vtable_pointer_address_discrimination))
    CC1Args.push_back("-fptrauth-vtable-pointer-address-discrimination");

  if (!DriverArgs.hasArg(
          options::OPT_fptrauth_vtable_pointer_type_discrimination,
          options::OPT_fno_ptrauth_vtable_pointer_type_discrimination))
    CC1Args.push_back("-fptrauth-vtable-pointer-type-discrimination");

  if (!DriverArgs.hasArg(options::OPT_fptrauth_indirect_gotos,
                         options::OPT_fno_ptrauth_indirect_gotos))
    CC1Args.push_back("-fptrauth-indirect-gotos");

  if (!DriverArgs.hasArg(options::OPT_fptrauth_init_fini,
                         options::OPT_fno_ptrauth_init_fini))
    CC1Args.push_back("-fptrauth-init-fini");
}

static void CollectARMPACBTIOptions(const ToolChain &TC, const ArgList &Args,
                                    ArgStringList &CmdArgs, bool isAArch64) {
  const llvm::Triple &Triple = TC.getEffectiveTriple();
  const Arg *A = isAArch64
                     ? Args.getLastArg(options::OPT_msign_return_address_EQ,
                                       options::OPT_mbranch_protection_EQ)
                     : Args.getLastArg(options::OPT_mbranch_protection_EQ);
  if (!A) {
    if (Triple.isOSOpenBSD() && isAArch64) {
      CmdArgs.push_back("-msign-return-address=non-leaf");
      CmdArgs.push_back("-msign-return-address-key=a_key");
      CmdArgs.push_back("-mbranch-target-enforce");
    }
    return;
  }

  const Driver &D = TC.getDriver();
  if (!(isAArch64 || (Triple.isArmT32() && Triple.isArmMClass())))
    D.Diag(diag::warn_incompatible_branch_protection_option)
        << Triple.getArchName();

  StringRef Scope, Key;
  bool IndirectBranches, BranchProtectionPAuthLR, GuardedControlStack;

  if (A->getOption().matches(options::OPT_msign_return_address_EQ)) {
    Scope = A->getValue();
    if (Scope != "none" && Scope != "non-leaf" && Scope != "all")
      D.Diag(diag::err_drv_unsupported_option_argument)
          << A->getSpelling() << Scope;
    Key = "a_key";
    IndirectBranches = Triple.isOSOpenBSD() && isAArch64;
    BranchProtectionPAuthLR = false;
    GuardedControlStack = false;
  } else {
    StringRef DiagMsg;
    llvm::ARM::ParsedBranchProtection PBP;
    bool EnablePAuthLR = false;

    // To know if we need to enable PAuth-LR As part of the standard branch
    // protection option, it needs to be determined if the feature has been
    // activated in the `march` argument. This information is stored within the
    // CmdArgs variable and can be found using a search.
    if (isAArch64) {
      auto isPAuthLR = [](const char *member) {
        llvm::AArch64::ExtensionInfo pauthlr_extension =
            llvm::AArch64::getExtensionByID(llvm::AArch64::AEK_PAUTHLR);
        return pauthlr_extension.PosTargetFeature == member;
      };

      if (std::any_of(CmdArgs.begin(), CmdArgs.end(), isPAuthLR))
        EnablePAuthLR = true;
    }
    if (!llvm::ARM::parseBranchProtection(A->getValue(), PBP, DiagMsg,
                                          EnablePAuthLR))
      D.Diag(diag::err_drv_unsupported_option_argument)
          << A->getSpelling() << DiagMsg;
    if (!isAArch64 && PBP.Key == "b_key")
      D.Diag(diag::warn_unsupported_branch_protection)
          << "b-key" << A->getAsString(Args);
    Scope = PBP.Scope;
    Key = PBP.Key;
    BranchProtectionPAuthLR = PBP.BranchProtectionPAuthLR;
    IndirectBranches = PBP.BranchTargetEnforcement;
    GuardedControlStack = PBP.GuardedControlStack;
  }

  bool HasPtrauthReturns = llvm::any_of(CmdArgs, [](const char *Arg) {
    return StringRef(Arg) == "-fptrauth-returns";
  });
  // GCS is currently untested with ptrauth-returns, but enabling this could be
  // allowed in future after testing with a suitable system.
  if (HasPtrauthReturns &&
      (Scope != "none" || BranchProtectionPAuthLR || GuardedControlStack)) {
    if (Triple.getEnvironment() == llvm::Triple::PAuthTest)
      D.Diag(diag::err_drv_unsupported_opt_for_target)
          << A->getAsString(Args) << Triple.getTriple();
    else
      D.Diag(diag::err_drv_incompatible_options)
          << A->getAsString(Args) << "-fptrauth-returns";
  }

  CmdArgs.push_back(
      Args.MakeArgString(Twine("-msign-return-address=") + Scope));
  if (Scope != "none")
    CmdArgs.push_back(
        Args.MakeArgString(Twine("-msign-return-address-key=") + Key));
  if (BranchProtectionPAuthLR)
    CmdArgs.push_back(
        Args.MakeArgString(Twine("-mbranch-protection-pauth-lr")));
  if (IndirectBranches)
    CmdArgs.push_back("-mbranch-target-enforce");

  if (GuardedControlStack)
    CmdArgs.push_back("-mguarded-control-stack");
}

void Clang::AddARMTargetArgs(const llvm::Triple &Triple, const ArgList &Args,
                             ArgStringList &CmdArgs, bool KernelOrKext) const {
  RenderARMABI(getToolChain().getDriver(), Triple, Args, CmdArgs);

  // Determine floating point ABI from the options & target defaults.
  arm::FloatABI ABI = arm::getARMFloatABI(getToolChain(), Args);
  if (ABI == arm::FloatABI::Soft) {
    // Floating point operations and argument passing are soft.
    // FIXME: This changes CPP defines, we need -target-soft-float.
    CmdArgs.push_back("-msoft-float");
    CmdArgs.push_back("-mfloat-abi");
    CmdArgs.push_back("soft");
  } else if (ABI == arm::FloatABI::SoftFP) {
    // Floating point operations are hard, but argument passing is soft.
    CmdArgs.push_back("-mfloat-abi");
    CmdArgs.push_back("soft");
  } else {
    // Floating point operations and argument passing are hard.
    assert(ABI == arm::FloatABI::Hard && "Invalid float abi!");
    CmdArgs.push_back("-mfloat-abi");
    CmdArgs.push_back("hard");
  }

  // Forward the -mglobal-merge option for explicit control over the pass.
  if (Arg *A = Args.getLastArg(options::OPT_mglobal_merge,
                               options::OPT_mno_global_merge)) {
    CmdArgs.push_back("-mllvm");
    if (A->getOption().matches(options::OPT_mno_global_merge))
      CmdArgs.push_back("-arm-global-merge=false");
    else
      CmdArgs.push_back("-arm-global-merge=true");
  }

  if (!Args.hasFlag(options::OPT_mimplicit_float,
                    options::OPT_mno_implicit_float, true))
    CmdArgs.push_back("-no-implicit-float");

  if (Args.getLastArg(options::OPT_mcmse))
    CmdArgs.push_back("-mcmse");

  AddAAPCSVolatileBitfieldArgs(Args, CmdArgs);

  // Enable/disable return address signing and indirect branch targets.
  CollectARMPACBTIOptions(getToolChain(), Args, CmdArgs, false /*isAArch64*/);

  AddUnalignedAccessWarning(CmdArgs);
}

void Clang::RenderTargetOptions(const llvm::Triple &EffectiveTriple,
                                const ArgList &Args, bool KernelOrKext,
                                ArgStringList &CmdArgs) const {
  const ToolChain &TC = getToolChain();

  // Add the target features
  getTargetFeatures(TC.getDriver(), EffectiveTriple, Args, CmdArgs, false);

  // Add target specific flags.
  switch (TC.getArch()) {
  default:
    break;

  case llvm::Triple::arm:
  case llvm::Triple::armeb:
  case llvm::Triple::thumb:
  case llvm::Triple::thumbeb:
    // Use the effective triple, which takes into account the deployment target.
    AddARMTargetArgs(EffectiveTriple, Args, CmdArgs, KernelOrKext);
    break;

  case llvm::Triple::aarch64:
  case llvm::Triple::aarch64_32:
  case llvm::Triple::aarch64_be:
    AddAArch64TargetArgs(Args, CmdArgs);
    break;

  case llvm::Triple::loongarch32:
  case llvm::Triple::loongarch64:
    AddLoongArchTargetArgs(Args, CmdArgs);
    break;

  case llvm::Triple::mips:
  case llvm::Triple::mipsel:
  case llvm::Triple::mips64:
  case llvm::Triple::mips64el:
    AddMIPSTargetArgs(Args, CmdArgs);
    break;

  case llvm::Triple::ppc:
  case llvm::Triple::ppcle:
  case llvm::Triple::ppc64:
  case llvm::Triple::ppc64le:
    AddPPCTargetArgs(Args, CmdArgs);
    break;

  case llvm::Triple::riscv32:
  case llvm::Triple::riscv64:
    AddRISCVTargetArgs(Args, CmdArgs);
    break;

  case llvm::Triple::sparc:
  case llvm::Triple::sparcel:
  case llvm::Triple::sparcv9:
    AddSparcTargetArgs(Args, CmdArgs);
    break;

  case llvm::Triple::systemz:
    AddSystemZTargetArgs(Args, CmdArgs);
    break;

  case llvm::Triple::x86:
  case llvm::Triple::x86_64:
    AddX86TargetArgs(Args, CmdArgs);
    break;

  case llvm::Triple::lanai:
    AddLanaiTargetArgs(Args, CmdArgs);
    break;

  case llvm::Triple::hexagon:
    AddHexagonTargetArgs(Args, CmdArgs);
    break;

  case llvm::Triple::wasm32:
  case llvm::Triple::wasm64:
    AddWebAssemblyTargetArgs(Args, CmdArgs);
    break;

  case llvm::Triple::ve:
    AddVETargetArgs(Args, CmdArgs);
    break;
  }
}

namespace {
void RenderAArch64ABI(const llvm::Triple &Triple, const ArgList &Args,
                      ArgStringList &CmdArgs) {
  const char *ABIName = nullptr;
  if (Arg *A = Args.getLastArg(options::OPT_mabi_EQ))
    ABIName = A->getValue();
  else if (Triple.isOSDarwin())
    ABIName = "darwinpcs";
  else if (Triple.getEnvironment() == llvm::Triple::PAuthTest)
    ABIName = "pauthtest";
  else
    ABIName = "aapcs";

  CmdArgs.push_back("-target-abi");
  CmdArgs.push_back(ABIName);
}
}

void Clang::AddAArch64TargetArgs(const ArgList &Args,
                                 ArgStringList &CmdArgs) const {
  const llvm::Triple &Triple = getToolChain().getEffectiveTriple();

  if (!Args.hasFlag(options::OPT_mred_zone, options::OPT_mno_red_zone, true) ||
      Args.hasArg(options::OPT_mkernel) ||
      Args.hasArg(options::OPT_fapple_kext))
    CmdArgs.push_back("-disable-red-zone");

  if (!Args.hasFlag(options::OPT_mimplicit_float,
                    options::OPT_mno_implicit_float, true))
    CmdArgs.push_back("-no-implicit-float");

  RenderAArch64ABI(Triple, Args, CmdArgs);

  // Forward the -mglobal-merge option for explicit control over the pass.
  if (Arg *A = Args.getLastArg(options::OPT_mglobal_merge,
                               options::OPT_mno_global_merge)) {
    CmdArgs.push_back("-mllvm");
    if (A->getOption().matches(options::OPT_mno_global_merge))
      CmdArgs.push_back("-aarch64-enable-global-merge=false");
    else
      CmdArgs.push_back("-aarch64-enable-global-merge=true");
  }

  // Handle -msve_vector_bits=<bits>
  if (Arg *A = Args.getLastArg(options::OPT_msve_vector_bits_EQ)) {
    StringRef Val = A->getValue();
    const Driver &D = getToolChain().getDriver();
    if (Val == "128" || Val == "256" || Val == "512" || Val == "1024" ||
        Val == "2048" || Val == "128+" || Val == "256+" || Val == "512+" ||
        Val == "1024+" || Val == "2048+") {
      unsigned Bits = 0;
      if (!Val.consume_back("+")) {
        bool Invalid = Val.getAsInteger(10, Bits); (void)Invalid;
        assert(!Invalid && "Failed to parse value");
        CmdArgs.push_back(
            Args.MakeArgString("-mvscale-max=" + llvm::Twine(Bits / 128)));
      }

      bool Invalid = Val.getAsInteger(10, Bits); (void)Invalid;
      assert(!Invalid && "Failed to parse value");
      CmdArgs.push_back(
          Args.MakeArgString("-mvscale-min=" + llvm::Twine(Bits / 128)));
    // Silently drop requests for vector-length agnostic code as it's implied.
    } else if (Val != "scalable")
      // Handle the unsupported values passed to msve-vector-bits.
      D.Diag(diag::err_drv_unsupported_option_argument)
          << A->getSpelling() << Val;
  }

  AddAAPCSVolatileBitfieldArgs(Args, CmdArgs);

  if (const Arg *A = Args.getLastArg(clang::driver::options::OPT_mtune_EQ)) {
    CmdArgs.push_back("-tune-cpu");
    if (strcmp(A->getValue(), "native") == 0)
      CmdArgs.push_back(Args.MakeArgString(llvm::sys::getHostCPUName()));
    else
      CmdArgs.push_back(A->getValue());
  }

  AddUnalignedAccessWarning(CmdArgs);

  Args.addOptInFlag(CmdArgs, options::OPT_fptrauth_intrinsics,
                    options::OPT_fno_ptrauth_intrinsics);
  Args.addOptInFlag(CmdArgs, options::OPT_fptrauth_calls,
                    options::OPT_fno_ptrauth_calls);
  Args.addOptInFlag(CmdArgs, options::OPT_fptrauth_returns,
                    options::OPT_fno_ptrauth_returns);
  Args.addOptInFlag(CmdArgs, options::OPT_fptrauth_auth_traps,
                    options::OPT_fno_ptrauth_auth_traps);
  Args.addOptInFlag(
      CmdArgs, options::OPT_fptrauth_vtable_pointer_address_discrimination,
      options::OPT_fno_ptrauth_vtable_pointer_address_discrimination);
  Args.addOptInFlag(
      CmdArgs, options::OPT_fptrauth_vtable_pointer_type_discrimination,
      options::OPT_fno_ptrauth_vtable_pointer_type_discrimination);
  Args.addOptInFlag(
      CmdArgs, options::OPT_fptrauth_type_info_vtable_pointer_discrimination,
      options::OPT_fno_ptrauth_type_info_vtable_pointer_discrimination);
  Args.addOptInFlag(
      CmdArgs, options::OPT_fptrauth_function_pointer_type_discrimination,
      options::OPT_fno_ptrauth_function_pointer_type_discrimination);

  Args.addOptInFlag(CmdArgs, options::OPT_fptrauth_indirect_gotos,
                    options::OPT_fno_ptrauth_indirect_gotos);
  Args.addOptInFlag(CmdArgs, options::OPT_fptrauth_init_fini,
                    options::OPT_fno_ptrauth_init_fini);
  Args.addOptInFlag(CmdArgs,
                    options::OPT_fptrauth_init_fini_address_discrimination,
                    options::OPT_fno_ptrauth_init_fini_address_discrimination);
  Args.addOptInFlag(CmdArgs, options::OPT_faarch64_jump_table_hardening,
                    options::OPT_fno_aarch64_jump_table_hardening);

  if (Triple.getEnvironment() == llvm::Triple::PAuthTest)
    handlePAuthABI(Args, CmdArgs);

  // Enable/disable return address signing and indirect branch targets.
  CollectARMPACBTIOptions(getToolChain(), Args, CmdArgs, true /*isAArch64*/);
}

void Clang::AddLoongArchTargetArgs(const ArgList &Args,
                                   ArgStringList &CmdArgs) const {
  const llvm::Triple &Triple = getToolChain().getTriple();

  CmdArgs.push_back("-target-abi");
  CmdArgs.push_back(
      loongarch::getLoongArchABI(getToolChain().getDriver(), Args, Triple)
          .data());

  // Handle -mtune.
  if (const Arg *A = Args.getLastArg(options::OPT_mtune_EQ)) {
    std::string TuneCPU = A->getValue();
    TuneCPU = loongarch::postProcessTargetCPUString(TuneCPU, Triple);
    CmdArgs.push_back("-tune-cpu");
    CmdArgs.push_back(Args.MakeArgString(TuneCPU));
  }

  if (Arg *A = Args.getLastArg(options::OPT_mannotate_tablejump,
                               options::OPT_mno_annotate_tablejump)) {
    if (A->getOption().matches(options::OPT_mannotate_tablejump)) {
      CmdArgs.push_back("-mllvm");
      CmdArgs.push_back("-loongarch-annotate-tablejump");
    }
  }
}

void Clang::AddMIPSTargetArgs(const ArgList &Args,
                              ArgStringList &CmdArgs) const {
  const Driver &D = getToolChain().getDriver();
  StringRef CPUName;
  StringRef ABIName;
  const llvm::Triple &Triple = getToolChain().getTriple();
  mips::getMipsCPUAndABI(Args, Triple, CPUName, ABIName);

  CmdArgs.push_back("-target-abi");
  CmdArgs.push_back(ABIName.data());

  mips::FloatABI ABI = mips::getMipsFloatABI(D, Args, Triple);
  if (ABI == mips::FloatABI::Soft) {
    // Floating point operations and argument passing are soft.
    CmdArgs.push_back("-msoft-float");
    CmdArgs.push_back("-mfloat-abi");
    CmdArgs.push_back("soft");
  } else {
    // Floating point operations and argument passing are hard.
    assert(ABI == mips::FloatABI::Hard && "Invalid float abi!");
    CmdArgs.push_back("-mfloat-abi");
    CmdArgs.push_back("hard");
  }

  if (Arg *A = Args.getLastArg(options::OPT_mldc1_sdc1,
                               options::OPT_mno_ldc1_sdc1)) {
    if (A->getOption().matches(options::OPT_mno_ldc1_sdc1)) {
      CmdArgs.push_back("-mllvm");
      CmdArgs.push_back("-mno-ldc1-sdc1");
    }
  }

  if (Arg *A = Args.getLastArg(options::OPT_mcheck_zero_division,
                               options::OPT_mno_check_zero_division)) {
    if (A->getOption().matches(options::OPT_mno_check_zero_division)) {
      CmdArgs.push_back("-mllvm");
      CmdArgs.push_back("-mno-check-zero-division");
    }
  }

  if (Args.getLastArg(options::OPT_mfix4300)) {
    CmdArgs.push_back("-mllvm");
    CmdArgs.push_back("-mfix4300");
  }

  if (Arg *A = Args.getLastArg(options::OPT_G)) {
    StringRef v = A->getValue();
    CmdArgs.push_back("-mllvm");
    CmdArgs.push_back(Args.MakeArgString("-mips-ssection-threshold=" + v));
    A->claim();
  }

  Arg *GPOpt = Args.getLastArg(options::OPT_mgpopt, options::OPT_mno_gpopt);
  Arg *ABICalls =
      Args.getLastArg(options::OPT_mabicalls, options::OPT_mno_abicalls);

  // -mabicalls is the default for many MIPS environments, even with -fno-pic.
  // -mgpopt is the default for static, -fno-pic environments but these two
  // options conflict. We want to be certain that -mno-abicalls -mgpopt is
  // the only case where -mllvm -mgpopt is passed.
  // NOTE: We need a warning here or in the backend to warn when -mgpopt is
  //       passed explicitly when compiling something with -mabicalls
  //       (implictly) in affect. Currently the warning is in the backend.
  //
  // When the ABI in use is  N64, we also need to determine the PIC mode that
  // is in use, as -fno-pic for N64 implies -mno-abicalls.
  bool NoABICalls =
      ABICalls && ABICalls->getOption().matches(options::OPT_mno_abicalls);

  llvm::Reloc::Model RelocationModel;
  unsigned PICLevel;
  bool IsPIE;
  std::tie(RelocationModel, PICLevel, IsPIE) =
      ParsePICArgs(getToolChain(), Args);

  NoABICalls = NoABICalls ||
               (RelocationModel == llvm::Reloc::Static && ABIName == "n64");

  bool WantGPOpt = GPOpt && GPOpt->getOption().matches(options::OPT_mgpopt);
  // We quietly ignore -mno-gpopt as the backend defaults to -mno-gpopt.
  if (NoABICalls && (!GPOpt || WantGPOpt)) {
    CmdArgs.push_back("-mllvm");
    CmdArgs.push_back("-mgpopt");

    Arg *LocalSData = Args.getLastArg(options::OPT_mlocal_sdata,
                                      options::OPT_mno_local_sdata);
    Arg *ExternSData = Args.getLastArg(options::OPT_mextern_sdata,
                                       options::OPT_mno_extern_sdata);
    Arg *EmbeddedData = Args.getLastArg(options::OPT_membedded_data,
                                        options::OPT_mno_embedded_data);
    if (LocalSData) {
      CmdArgs.push_back("-mllvm");
      if (LocalSData->getOption().matches(options::OPT_mlocal_sdata)) {
        CmdArgs.push_back("-mlocal-sdata=1");
      } else {
        CmdArgs.push_back("-mlocal-sdata=0");
      }
      LocalSData->claim();
    }

    if (ExternSData) {
      CmdArgs.push_back("-mllvm");
      if (ExternSData->getOption().matches(options::OPT_mextern_sdata)) {
        CmdArgs.push_back("-mextern-sdata=1");
      } else {
        CmdArgs.push_back("-mextern-sdata=0");
      }
      ExternSData->claim();
    }

    if (EmbeddedData) {
      CmdArgs.push_back("-mllvm");
      if (EmbeddedData->getOption().matches(options::OPT_membedded_data)) {
        CmdArgs.push_back("-membedded-data=1");
      } else {
        CmdArgs.push_back("-membedded-data=0");
      }
      EmbeddedData->claim();
    }

  } else if ((!ABICalls || (!NoABICalls && ABICalls)) && WantGPOpt)
    D.Diag(diag::warn_drv_unsupported_gpopt) << (ABICalls ? 0 : 1);

  if (GPOpt)
    GPOpt->claim();

  if (Arg *A = Args.getLastArg(options::OPT_mcompact_branches_EQ)) {
    StringRef Val = StringRef(A->getValue());
    if (mips::hasCompactBranches(CPUName)) {
      if (Val == "never" || Val == "always" || Val == "optimal") {
        CmdArgs.push_back("-mllvm");
        CmdArgs.push_back(Args.MakeArgString("-mips-compact-branches=" + Val));
      } else
        D.Diag(diag::err_drv_unsupported_option_argument)
            << A->getSpelling() << Val;
    } else
      D.Diag(diag::warn_target_unsupported_compact_branches) << CPUName;
  }

  if (Arg *A = Args.getLastArg(options::OPT_mrelax_pic_calls,
                               options::OPT_mno_relax_pic_calls)) {
    if (A->getOption().matches(options::OPT_mno_relax_pic_calls)) {
      CmdArgs.push_back("-mllvm");
      CmdArgs.push_back("-mips-jalr-reloc=0");
    }
  }
}

void Clang::AddPPCTargetArgs(const ArgList &Args,
                             ArgStringList &CmdArgs) const {
  const Driver &D = getToolChain().getDriver();
  const llvm::Triple &T = getToolChain().getTriple();
  if (Arg *A = Args.getLastArg(options::OPT_mtune_EQ)) {
    CmdArgs.push_back("-tune-cpu");
    StringRef CPU = llvm::PPC::getNormalizedPPCTuneCPU(T, A->getValue());
    CmdArgs.push_back(Args.MakeArgString(CPU.str()));
  }

  // Select the ABI to use.
  const char *ABIName = nullptr;
  if (T.isOSBinFormatELF()) {
    switch (getToolChain().getArch()) {
    case llvm::Triple::ppc64: {
      if (T.isPPC64ELFv2ABI())
        ABIName = "elfv2";
      else
        ABIName = "elfv1";
      break;
    }
    case llvm::Triple::ppc64le:
      ABIName = "elfv2";
      break;
    default:
      break;
    }
  }

  bool IEEELongDouble = getToolChain().defaultToIEEELongDouble();
  bool VecExtabi = false;
  for (const Arg *A : Args.filtered(options::OPT_mabi_EQ)) {
    StringRef V = A->getValue();
    if (V == "ieeelongdouble") {
      IEEELongDouble = true;
      A->claim();
    } else if (V == "ibmlongdouble") {
      IEEELongDouble = false;
      A->claim();
    } else if (V == "vec-default") {
      VecExtabi = false;
      A->claim();
    } else if (V == "vec-extabi") {
      VecExtabi = true;
      A->claim();
    } else if (V == "elfv1") {
      ABIName = "elfv1";
      A->claim();
    } else if (V == "elfv2") {
      ABIName = "elfv2";
      A->claim();
    } else if (V != "altivec")
      // The ppc64 linux abis are all "altivec" abis by default. Accept and ignore
      // the option if given as we don't have backend support for any targets
      // that don't use the altivec abi.
      ABIName = A->getValue();
  }
  if (IEEELongDouble)
    CmdArgs.push_back("-mabi=ieeelongdouble");
  if (VecExtabi) {
    if (!T.isOSAIX())
      D.Diag(diag::err_drv_unsupported_opt_for_target)
          << "-mabi=vec-extabi" << T.str();
    CmdArgs.push_back("-mabi=vec-extabi");
  }

  if (!Args.hasFlag(options::OPT_mred_zone, options::OPT_mno_red_zone, true))
    CmdArgs.push_back("-disable-red-zone");

  ppc::FloatABI FloatABI = ppc::getPPCFloatABI(D, Args);
  if (FloatABI == ppc::FloatABI::Soft) {
    // Floating point operations and argument passing are soft.
    CmdArgs.push_back("-msoft-float");
    CmdArgs.push_back("-mfloat-abi");
    CmdArgs.push_back("soft");
  } else {
    // Floating point operations and argument passing are hard.
    assert(FloatABI == ppc::FloatABI::Hard && "Invalid float abi!");
    CmdArgs.push_back("-mfloat-abi");
    CmdArgs.push_back("hard");
  }

  if (ABIName) {
    CmdArgs.push_back("-target-abi");
    CmdArgs.push_back(ABIName);
  }
}

void Clang::AddRISCVTargetArgs(const ArgList &Args,
                               ArgStringList &CmdArgs) const {
  const llvm::Triple &Triple = getToolChain().getTriple();
  StringRef ABIName = riscv::getRISCVABI(Args, Triple);

  CmdArgs.push_back("-target-abi");
  CmdArgs.push_back(ABIName.data());

  if (Arg *A = Args.getLastArg(options::OPT_G)) {
    CmdArgs.push_back("-msmall-data-limit");
    CmdArgs.push_back(A->getValue());
  }

  if (!Args.hasFlag(options::OPT_mimplicit_float,
                    options::OPT_mno_implicit_float, true))
    CmdArgs.push_back("-no-implicit-float");

  if (const Arg *A = Args.getLastArg(options::OPT_mtune_EQ)) {
    CmdArgs.push_back("-tune-cpu");
    if (strcmp(A->getValue(), "native") == 0)
      CmdArgs.push_back(Args.MakeArgString(llvm::sys::getHostCPUName()));
    else
      CmdArgs.push_back(A->getValue());
  }

  // Handle -mrvv-vector-bits=<bits>
  if (Arg *A = Args.getLastArg(options::OPT_mrvv_vector_bits_EQ)) {
    StringRef Val = A->getValue();
    const Driver &D = getToolChain().getDriver();

    // Get minimum VLen from march.
    unsigned MinVLen = 0;
    std::string Arch = riscv::getRISCVArch(Args, Triple);
    auto ISAInfo = llvm::RISCVISAInfo::parseArchString(
        Arch, /*EnableExperimentalExtensions*/ true);
    // Ignore parsing error.
    if (!errorToBool(ISAInfo.takeError()))
      MinVLen = (*ISAInfo)->getMinVLen();

    // If the value is "zvl", use MinVLen from march. Otherwise, try to parse
    // as integer as long as we have a MinVLen.
    unsigned Bits = 0;
    if (Val == "zvl" && MinVLen >= llvm::RISCV::RVVBitsPerBlock) {
      Bits = MinVLen;
    } else if (!Val.getAsInteger(10, Bits)) {
      // Only accept power of 2 values beteen RVVBitsPerBlock and 65536 that
      // at least MinVLen.
      if (Bits < MinVLen || Bits < llvm::RISCV::RVVBitsPerBlock ||
          Bits > 65536 || !llvm::isPowerOf2_32(Bits))
        Bits = 0;
    }

    // If we got a valid value try to use it.
    if (Bits != 0) {
      unsigned VScaleMin = Bits / llvm::RISCV::RVVBitsPerBlock;
      CmdArgs.push_back(
          Args.MakeArgString("-mvscale-max=" + llvm::Twine(VScaleMin)));
      CmdArgs.push_back(
          Args.MakeArgString("-mvscale-min=" + llvm::Twine(VScaleMin)));
    } else if (Val != "scalable") {
      // Handle the unsupported values passed to mrvv-vector-bits.
      D.Diag(diag::err_drv_unsupported_option_argument)
          << A->getSpelling() << Val;
    }
  }
}

void Clang::AddSparcTargetArgs(const ArgList &Args,
                               ArgStringList &CmdArgs) const {
  sparc::FloatABI FloatABI =
      sparc::getSparcFloatABI(getToolChain().getDriver(), Args);

  if (FloatABI == sparc::FloatABI::Soft) {
    // Floating point operations and argument passing are soft.
    CmdArgs.push_back("-msoft-float");
    CmdArgs.push_back("-mfloat-abi");
    CmdArgs.push_back("soft");
  } else {
    // Floating point operations and argument passing are hard.
    assert(FloatABI == sparc::FloatABI::Hard && "Invalid float abi!");
    CmdArgs.push_back("-mfloat-abi");
    CmdArgs.push_back("hard");
  }

  if (const Arg *A = Args.getLastArg(clang::driver::options::OPT_mtune_EQ)) {
    StringRef Name = A->getValue();
    std::string TuneCPU;
    if (Name == "native")
      TuneCPU = std::string(llvm::sys::getHostCPUName());
    else
      TuneCPU = std::string(Name);

    CmdArgs.push_back("-tune-cpu");
    CmdArgs.push_back(Args.MakeArgString(TuneCPU));
  }
}

void Clang::AddSystemZTargetArgs(const ArgList &Args,
                                 ArgStringList &CmdArgs) const {
  if (const Arg *A = Args.getLastArg(options::OPT_mtune_EQ)) {
    CmdArgs.push_back("-tune-cpu");
    if (strcmp(A->getValue(), "native") == 0)
      CmdArgs.push_back(Args.MakeArgString(llvm::sys::getHostCPUName()));
    else
      CmdArgs.push_back(A->getValue());
  }

  bool HasBackchain =
      Args.hasFlag(options::OPT_mbackchain, options::OPT_mno_backchain, false);
  bool HasPackedStack = Args.hasFlag(options::OPT_mpacked_stack,
                                     options::OPT_mno_packed_stack, false);
  systemz::FloatABI FloatABI =
      systemz::getSystemZFloatABI(getToolChain().getDriver(), Args);
  bool HasSoftFloat = (FloatABI == systemz::FloatABI::Soft);
  if (HasBackchain && HasPackedStack && !HasSoftFloat) {
    const Driver &D = getToolChain().getDriver();
    D.Diag(diag::err_drv_unsupported_opt)
      << "-mpacked-stack -mbackchain -mhard-float";
  }
  if (HasBackchain)
    CmdArgs.push_back("-mbackchain");
  if (HasPackedStack)
    CmdArgs.push_back("-mpacked-stack");
  if (HasSoftFloat) {
    // Floating point operations and argument passing are soft.
    CmdArgs.push_back("-msoft-float");
    CmdArgs.push_back("-mfloat-abi");
    CmdArgs.push_back("soft");
  }
}

void Clang::AddX86TargetArgs(const ArgList &Args,
                             ArgStringList &CmdArgs) const {
  const Driver &D = getToolChain().getDriver();
  addX86AlignBranchArgs(D, Args, CmdArgs, /*IsLTO=*/false);

  if (!Args.hasFlag(options::OPT_mred_zone, options::OPT_mno_red_zone, true) ||
      Args.hasArg(options::OPT_mkernel) ||
      Args.hasArg(options::OPT_fapple_kext))
    CmdArgs.push_back("-disable-red-zone");

  if (!Args.hasFlag(options::OPT_mtls_direct_seg_refs,
                    options::OPT_mno_tls_direct_seg_refs, true))
    CmdArgs.push_back("-mno-tls-direct-seg-refs");

  // Default to avoid implicit floating-point for kernel/kext code, but allow
  // that to be overridden with -mno-soft-float.
  bool NoImplicitFloat = (Args.hasArg(options::OPT_mkernel) ||
                          Args.hasArg(options::OPT_fapple_kext));
  if (Arg *A = Args.getLastArg(
          options::OPT_msoft_float, options::OPT_mno_soft_float,
          options::OPT_mimplicit_float, options::OPT_mno_implicit_float)) {
    const Option &O = A->getOption();
    NoImplicitFloat = (O.matches(options::OPT_mno_implicit_float) ||
                       O.matches(options::OPT_msoft_float));
  }
  if (NoImplicitFloat)
    CmdArgs.push_back("-no-implicit-float");

  if (Arg *A = Args.getLastArg(options::OPT_masm_EQ)) {
    StringRef Value = A->getValue();
    if (Value == "intel" || Value == "att") {
      CmdArgs.push_back("-mllvm");
      CmdArgs.push_back(Args.MakeArgString("-x86-asm-syntax=" + Value));
      CmdArgs.push_back(Args.MakeArgString("-inline-asm=" + Value));
    } else {
      D.Diag(diag::err_drv_unsupported_option_argument)
          << A->getSpelling() << Value;
    }
  } else if (D.IsCLMode()) {
    CmdArgs.push_back("-mllvm");
    CmdArgs.push_back("-x86-asm-syntax=intel");
  }

  if (Arg *A = Args.getLastArg(options::OPT_mskip_rax_setup,
                               options::OPT_mno_skip_rax_setup))
    if (A->getOption().matches(options::OPT_mskip_rax_setup))
      CmdArgs.push_back(Args.MakeArgString("-mskip-rax-setup"));

  // Set flags to support MCU ABI.
  if (Args.hasFlag(options::OPT_miamcu, options::OPT_mno_iamcu, false)) {
    CmdArgs.push_back("-mfloat-abi");
    CmdArgs.push_back("soft");
    CmdArgs.push_back("-mstack-alignment=4");
  }

  // Handle -mtune.

  // Default to "generic" unless -march is present or targetting the PS4/PS5.
  std::string TuneCPU;
  if (!Args.hasArg(clang::driver::options::OPT_march_EQ) &&
      !getToolChain().getTriple().isPS())
    TuneCPU = "generic";

  // Override based on -mtune.
  if (const Arg *A = Args.getLastArg(clang::driver::options::OPT_mtune_EQ)) {
    StringRef Name = A->getValue();

    if (Name == "native") {
      Name = llvm::sys::getHostCPUName();
      if (!Name.empty())
        TuneCPU = std::string(Name);
    } else
      TuneCPU = std::string(Name);
  }

  if (!TuneCPU.empty()) {
    CmdArgs.push_back("-tune-cpu");
    CmdArgs.push_back(Args.MakeArgString(TuneCPU));
  }
}

void Clang::AddHexagonTargetArgs(const ArgList &Args,
                                 ArgStringList &CmdArgs) const {
  CmdArgs.push_back("-mqdsp6-compat");
  CmdArgs.push_back("-Wreturn-type");

  if (auto G = toolchains::HexagonToolChain::getSmallDataThreshold(Args)) {
    CmdArgs.push_back("-mllvm");
    CmdArgs.push_back(
        Args.MakeArgString("-hexagon-small-data-threshold=" + Twine(*G)));
  }

  if (!Args.hasArg(options::OPT_fno_short_enums))
    CmdArgs.push_back("-fshort-enums");
  if (Args.getLastArg(options::OPT_mieee_rnd_near)) {
    CmdArgs.push_back("-mllvm");
    CmdArgs.push_back("-enable-hexagon-ieee-rnd-near");
  }
  CmdArgs.push_back("-mllvm");
  CmdArgs.push_back("-machine-sink-split=0");
}

void Clang::AddLanaiTargetArgs(const ArgList &Args,
                               ArgStringList &CmdArgs) const {
  if (Arg *A = Args.getLastArg(options::OPT_mcpu_EQ)) {
    StringRef CPUName = A->getValue();

    CmdArgs.push_back("-target-cpu");
    CmdArgs.push_back(Args.MakeArgString(CPUName));
  }
  if (Arg *A = Args.getLastArg(options::OPT_mregparm_EQ)) {
    StringRef Value = A->getValue();
    // Only support mregparm=4 to support old usage. Report error for all other
    // cases.
    int Mregparm;
    if (Value.getAsInteger(10, Mregparm)) {
      if (Mregparm != 4) {
        getToolChain().getDriver().Diag(
            diag::err_drv_unsupported_option_argument)
            << A->getSpelling() << Value;
      }
    }
  }
}

void Clang::AddWebAssemblyTargetArgs(const ArgList &Args,
                                     ArgStringList &CmdArgs) const {
  // Default to "hidden" visibility.
  if (!Args.hasArg(options::OPT_fvisibility_EQ,
                   options::OPT_fvisibility_ms_compat))
    CmdArgs.push_back("-fvisibility=hidden");
}

void Clang::AddVETargetArgs(const ArgList &Args, ArgStringList &CmdArgs) const {
  // Floating point operations and argument passing are hard.
  CmdArgs.push_back("-mfloat-abi");
  CmdArgs.push_back("hard");
}

void Clang::DumpCompilationDatabase(Compilation &C, StringRef Filename,
                                    StringRef Target, const InputInfo &Output,
                                    const InputInfo &Input, const ArgList &Args) const {
  // If this is a dry run, do not create the compilation database file.
  if (C.getArgs().hasArg(options::OPT__HASH_HASH_HASH))
    return;

  using llvm::yaml::escape;
  const Driver &D = getToolChain().getDriver();

  if (!CompilationDatabase) {
    std::error_code EC;
    auto File = std::make_unique<llvm::raw_fd_ostream>(
        Filename, EC,
        llvm::sys::fs::OF_TextWithCRLF | llvm::sys::fs::OF_Append);
    if (EC) {
      D.Diag(clang::diag::err_drv_compilationdatabase) << Filename
                                                       << EC.message();
      return;
    }
    CompilationDatabase = std::move(File);
  }
  auto &CDB = *CompilationDatabase;
  auto CWD = D.getVFS().getCurrentWorkingDirectory();
  if (!CWD)
    CWD = ".";
  CDB << "{ \"directory\": \"" << escape(*CWD) << "\"";
  CDB << ", \"file\": \"" << escape(Input.getFilename()) << "\"";
  if (Output.isFilename())
    CDB << ", \"output\": \"" << escape(Output.getFilename()) << "\"";
  CDB << ", \"arguments\": [\"" << escape(D.ClangExecutable) << "\"";
  SmallString<128> Buf;
  Buf = "-x";
  Buf += types::getTypeName(Input.getType());
  CDB << ", \"" << escape(Buf) << "\"";
  if (!D.SysRoot.empty() && !Args.hasArg(options::OPT__sysroot_EQ)) {
    Buf = "--sysroot=";
    Buf += D.SysRoot;
    CDB << ", \"" << escape(Buf) << "\"";
  }
  CDB << ", \"" << escape(Input.getFilename()) << "\"";
  if (Output.isFilename())
    CDB << ", \"-o\", \"" << escape(Output.getFilename()) << "\"";
  for (auto &A: Args) {
    auto &O = A->getOption();
    // Skip language selection, which is positional.
    if (O.getID() == options::OPT_x)
      continue;
    // Skip writing dependency output and the compilation database itself.
    if (O.getGroup().isValid() && O.getGroup().getID() == options::OPT_M_Group)
      continue;
    if (O.getID() == options::OPT_gen_cdb_fragment_path)
      continue;
    // Skip inputs.
    if (O.getKind() == Option::InputClass)
      continue;
    // Skip output.
    if (O.getID() == options::OPT_o)
      continue;
    // All other arguments are quoted and appended.
    ArgStringList ASL;
    A->render(Args, ASL);
    for (auto &it: ASL)
      CDB << ", \"" << escape(it) << "\"";
  }
  Buf = "--target=";
  Buf += Target;
  CDB << ", \"" << escape(Buf) << "\"]},\n";
}

void Clang::DumpCompilationDatabaseFragmentToDir(
    StringRef Dir, Compilation &C, StringRef Target, const InputInfo &Output,
    const InputInfo &Input, const llvm::opt::ArgList &Args) const {
  // If this is a dry run, do not create the compilation database file.
  if (C.getArgs().hasArg(options::OPT__HASH_HASH_HASH))
    return;

  if (CompilationDatabase)
    DumpCompilationDatabase(C, "", Target, Output, Input, Args);

  SmallString<256> Path = Dir;
  const auto &Driver = C.getDriver();
  Driver.getVFS().makeAbsolute(Path);
  auto Err = llvm::sys::fs::create_directory(Path, /*IgnoreExisting=*/true);
  if (Err) {
    Driver.Diag(diag::err_drv_compilationdatabase) << Dir << Err.message();
    return;
  }

  llvm::sys::path::append(
      Path,
      Twine(llvm::sys::path::filename(Input.getFilename())) + ".%%%%.json");
  int FD;
  SmallString<256> TempPath;
  Err = llvm::sys::fs::createUniqueFile(Path, FD, TempPath,
                                        llvm::sys::fs::OF_Text);
  if (Err) {
    Driver.Diag(diag::err_drv_compilationdatabase) << Path << Err.message();
    return;
  }
  CompilationDatabase =
      std::make_unique<llvm::raw_fd_ostream>(FD, /*shouldClose=*/true);
  DumpCompilationDatabase(C, "", Target, Output, Input, Args);
}

static bool CheckARMImplicitITArg(StringRef Value) {
  return Value == "always" || Value == "never" || Value == "arm" ||
         Value == "thumb";
}

static void AddARMImplicitITArgs(const ArgList &Args, ArgStringList &CmdArgs,
                                 StringRef Value) {
  CmdArgs.push_back("-mllvm");
  CmdArgs.push_back(Args.MakeArgString("-arm-implicit-it=" + Value));
}

static void CollectArgsForIntegratedAssembler(Compilation &C,
                                              const ArgList &Args,
                                              ArgStringList &CmdArgs,
                                              const Driver &D) {
  // Default to -mno-relax-all.
  //
  // Note: RISC-V requires an indirect jump for offsets larger than 1MiB. This
  // cannot be done by assembler branch relaxation as it needs a free temporary
  // register. Because of this, branch relaxation is handled by a MachineIR pass
  // before the assembler. Forcing assembler branch relaxation for -O0 makes the
  // MachineIR branch relaxation inaccurate and it will miss cases where an
  // indirect branch is necessary.
  Args.addOptInFlag(CmdArgs, options::OPT_mrelax_all,
                    options::OPT_mno_relax_all);

  // Only default to -mincremental-linker-compatible if we think we are
  // targeting the MSVC linker.
  bool DefaultIncrementalLinkerCompatible =
      C.getDefaultToolChain().getTriple().isWindowsMSVCEnvironment();
  if (Args.hasFlag(options::OPT_mincremental_linker_compatible,
                   options::OPT_mno_incremental_linker_compatible,
                   DefaultIncrementalLinkerCompatible))
    CmdArgs.push_back("-mincremental-linker-compatible");

  Args.AddLastArg(CmdArgs, options::OPT_femit_dwarf_unwind_EQ);

  Args.addOptInFlag(CmdArgs, options::OPT_femit_compact_unwind_non_canonical,
                    options::OPT_fno_emit_compact_unwind_non_canonical);

  // If you add more args here, also add them to the block below that
  // starts with "// If CollectArgsForIntegratedAssembler() isn't called below".

  // When passing -I arguments to the assembler we sometimes need to
  // unconditionally take the next argument.  For example, when parsing
  // '-Wa,-I -Wa,foo' we need to accept the -Wa,foo arg after seeing the
  // -Wa,-I arg and when parsing '-Wa,-I,foo' we need to accept the 'foo'
  // arg after parsing the '-I' arg.
  bool TakeNextArg = false;

  const llvm::Triple &Triple = C.getDefaultToolChain().getTriple();
  bool IsELF = Triple.isOSBinFormatELF();
  bool Crel = false, ExperimentalCrel = false;
  bool ImplicitMapSyms = false;
  bool UseRelaxRelocations = C.getDefaultToolChain().useRelaxRelocations();
  bool UseNoExecStack = false;
  bool Msa = false;
  const char *MipsTargetFeature = nullptr;
  llvm::SmallVector<const char *> SparcTargetFeatures;
  StringRef ImplicitIt;
  for (const Arg *A :
       Args.filtered(options::OPT_Wa_COMMA, options::OPT_Xassembler,
                     options::OPT_mimplicit_it_EQ)) {
    A->claim();

    if (A->getOption().getID() == options::OPT_mimplicit_it_EQ) {
      switch (C.getDefaultToolChain().getArch()) {
      case llvm::Triple::arm:
      case llvm::Triple::armeb:
      case llvm::Triple::thumb:
      case llvm::Triple::thumbeb:
        // Only store the value; the last value set takes effect.
        ImplicitIt = A->getValue();
        if (!CheckARMImplicitITArg(ImplicitIt))
          D.Diag(diag::err_drv_unsupported_option_argument)
              << A->getSpelling() << ImplicitIt;
        continue;
      default:
        break;
      }
    }

    for (StringRef Value : A->getValues()) {
      if (TakeNextArg) {
        CmdArgs.push_back(Value.data());
        TakeNextArg = false;
        continue;
      }

      if (C.getDefaultToolChain().getTriple().isOSBinFormatCOFF() &&
          Value == "-mbig-obj")
        continue; // LLVM handles bigobj automatically

      auto Equal = Value.split('=');
      auto checkArg = [&](bool ValidTarget,
                          std::initializer_list<const char *> Set) {
        if (!ValidTarget) {
          D.Diag(diag::err_drv_unsupported_opt_for_target)
              << (Twine("-Wa,") + Equal.first + "=").str()
              << Triple.getTriple();
        } else if (!llvm::is_contained(Set, Equal.second)) {
          D.Diag(diag::err_drv_unsupported_option_argument)
              << (Twine("-Wa,") + Equal.first + "=").str() << Equal.second;
        }
      };
      switch (C.getDefaultToolChain().getArch()) {
      default:
        break;
      case llvm::Triple::x86:
      case llvm::Triple::x86_64:
        if (Equal.first == "-mrelax-relocations" ||
            Equal.first == "--mrelax-relocations") {
          UseRelaxRelocations = Equal.second == "yes";
          checkArg(IsELF, {"yes", "no"});
          continue;
        }
        if (Value == "-msse2avx") {
          CmdArgs.push_back("-msse2avx");
          continue;
        }
        break;
      case llvm::Triple::wasm32:
      case llvm::Triple::wasm64:
        if (Value == "--no-type-check") {
          CmdArgs.push_back("-mno-type-check");
          continue;
        }
        break;
      case llvm::Triple::thumb:
      case llvm::Triple::thumbeb:
      case llvm::Triple::arm:
      case llvm::Triple::armeb:
        if (Equal.first == "-mimplicit-it") {
          // Only store the value; the last value set takes effect.
          ImplicitIt = Equal.second;
          checkArg(true, {"always", "never", "arm", "thumb"});
          continue;
        }
        if (Value == "-mthumb")
          // -mthumb has already been processed in ComputeLLVMTriple()
          // recognize but skip over here.
          continue;
        break;
      case llvm::Triple::aarch64:
      case llvm::Triple::aarch64_be:
      case llvm::Triple::aarch64_32:
        if (Equal.first == "-mmapsyms") {
          ImplicitMapSyms = Equal.second == "implicit";
          checkArg(IsELF, {"default", "implicit"});
          continue;
        }
        break;
      case llvm::Triple::mips:
      case llvm::Triple::mipsel:
      case llvm::Triple::mips64:
      case llvm::Triple::mips64el:
        if (Value == "--trap") {
          CmdArgs.push_back("-target-feature");
          CmdArgs.push_back("+use-tcc-in-div");
          continue;
        }
        if (Value == "--break") {
          CmdArgs.push_back("-target-feature");
          CmdArgs.push_back("-use-tcc-in-div");
          continue;
        }
        if (Value.starts_with("-msoft-float")) {
          CmdArgs.push_back("-target-feature");
          CmdArgs.push_back("+soft-float");
          continue;
        }
        if (Value.starts_with("-mhard-float")) {
          CmdArgs.push_back("-target-feature");
          CmdArgs.push_back("-soft-float");
          continue;
        }
        if (Value == "-mmsa") {
          Msa = true;
          continue;
        }
        if (Value == "-mno-msa") {
          Msa = false;
          continue;
        }
        MipsTargetFeature = llvm::StringSwitch<const char *>(Value)
                                .Case("-mips1", "+mips1")
                                .Case("-mips2", "+mips2")
                                .Case("-mips3", "+mips3")
                                .Case("-mips4", "+mips4")
                                .Case("-mips5", "+mips5")
                                .Case("-mips32", "+mips32")
                                .Case("-mips32r2", "+mips32r2")
                                .Case("-mips32r3", "+mips32r3")
                                .Case("-mips32r5", "+mips32r5")
                                .Case("-mips32r6", "+mips32r6")
                                .Case("-mips64", "+mips64")
                                .Case("-mips64r2", "+mips64r2")
                                .Case("-mips64r3", "+mips64r3")
                                .Case("-mips64r5", "+mips64r5")
                                .Case("-mips64r6", "+mips64r6")
                                .Default(nullptr);
        if (MipsTargetFeature)
          continue;
        break;

      case llvm::Triple::sparc:
      case llvm::Triple::sparcel:
      case llvm::Triple::sparcv9:
        if (Value == "--undeclared-regs") {
          // LLVM already allows undeclared use of G registers, so this option
          // becomes a no-op. This solely exists for GNU compatibility.
          // TODO implement --no-undeclared-regs
          continue;
        }
        SparcTargetFeatures =
            llvm::StringSwitch<llvm::SmallVector<const char *>>(Value)
                .Case("-Av8", {"-v8plus"})
                .Case("-Av8plus", {"+v8plus", "+v9"})
                .Case("-Av8plusa", {"+v8plus", "+v9", "+vis"})
                .Case("-Av8plusb", {"+v8plus", "+v9", "+vis", "+vis2"})
                .Case("-Av8plusd", {"+v8plus", "+v9", "+vis", "+vis2", "+vis3"})
                .Case("-Av9", {"+v9"})
                .Case("-Av9a", {"+v9", "+vis"})
                .Case("-Av9b", {"+v9", "+vis", "+vis2"})
                .Case("-Av9d", {"+v9", "+vis", "+vis2", "+vis3"})
                .Default({});
        if (!SparcTargetFeatures.empty())
          continue;
        break;
      }

      if (Value == "-force_cpusubtype_ALL") {
        // Do nothing, this is the default and we don't support anything else.
      } else if (Value == "-L") {
        CmdArgs.push_back("-msave-temp-labels");
      } else if (Value == "--fatal-warnings") {
        CmdArgs.push_back("-massembler-fatal-warnings");
      } else if (Value == "--no-warn" || Value == "-W") {
        CmdArgs.push_back("-massembler-no-warn");
      } else if (Value == "--noexecstack") {
        UseNoExecStack = true;
      } else if (Value.starts_with("-compress-debug-sections") ||
                 Value.starts_with("--compress-debug-sections") ||
                 Value == "-nocompress-debug-sections" ||
                 Value == "--nocompress-debug-sections") {
        CmdArgs.push_back(Value.data());
      } else if (Value == "--crel") {
        Crel = true;
      } else if (Value == "--no-crel") {
        Crel = false;
      } else if (Value == "--allow-experimental-crel") {
        ExperimentalCrel = true;
      } else if (Value.starts_with("-I")) {
        CmdArgs.push_back(Value.data());
        // We need to consume the next argument if the current arg is a plain
        // -I. The next arg will be the include directory.
        if (Value == "-I")
          TakeNextArg = true;
      } else if (Value.starts_with("-gdwarf-")) {
        // "-gdwarf-N" options are not cc1as options.
        unsigned DwarfVersion = DwarfVersionNum(Value);
        if (DwarfVersion == 0) { // Send it onward, and let cc1as complain.
          CmdArgs.push_back(Value.data());
        } else {
          RenderDebugEnablingArgs(Args, CmdArgs,
                                  llvm::codegenoptions::DebugInfoConstructor,
                                  DwarfVersion, llvm::DebuggerKind::Default);
        }
      } else if (Value.starts_with("-mcpu") || Value.starts_with("-mfpu") ||
                 Value.starts_with("-mhwdiv") || Value.starts_with("-march")) {
        // Do nothing, we'll validate it later.
      } else if (Value == "-defsym" || Value == "--defsym") {
        if (A->getNumValues() != 2) {
          D.Diag(diag::err_drv_defsym_invalid_format) << Value;
          break;
        }
        const char *S = A->getValue(1);
        auto Pair = StringRef(S).split('=');
        auto Sym = Pair.first;
        auto SVal = Pair.second;

        if (Sym.empty() || SVal.empty()) {
          D.Diag(diag::err_drv_defsym_invalid_format) << S;
          break;
        }
        int64_t IVal;
        if (SVal.getAsInteger(0, IVal)) {
          D.Diag(diag::err_drv_defsym_invalid_symval) << SVal;
          break;
        }
        CmdArgs.push_back("--defsym");
        TakeNextArg = true;
      } else if (Value == "-fdebug-compilation-dir") {
        CmdArgs.push_back("-fdebug-compilation-dir");
        TakeNextArg = true;
      } else if (Value.consume_front("-fdebug-compilation-dir=")) {
        // The flag is a -Wa / -Xassembler argument and Options doesn't
        // parse the argument, so this isn't automatically aliased to
        // -fdebug-compilation-dir (without '=') here.
        CmdArgs.push_back("-fdebug-compilation-dir");
        CmdArgs.push_back(Value.data());
      } else if (Value == "--version") {
        D.PrintVersion(C, llvm::outs());
      } else {
        D.Diag(diag::err_drv_unsupported_option_argument)
            << A->getSpelling() << Value;
      }
    }
  }
  if (ImplicitIt.size())
    AddARMImplicitITArgs(Args, CmdArgs, ImplicitIt);
  if (Crel) {
    if (!ExperimentalCrel)
      D.Diag(diag::err_drv_experimental_crel);
    if (Triple.isOSBinFormatELF() && !Triple.isMIPS()) {
      CmdArgs.push_back("--crel");
    } else {
      D.Diag(diag::err_drv_unsupported_opt_for_target)
          << "-Wa,--crel" << D.getTargetTriple();
    }
  }
  if (ImplicitMapSyms)
    CmdArgs.push_back("-mmapsyms=implicit");
  if (Msa)
    CmdArgs.push_back("-mmsa");
  if (!UseRelaxRelocations)
    CmdArgs.push_back("-mrelax-relocations=no");
  if (UseNoExecStack)
    CmdArgs.push_back("-mnoexecstack");
  if (MipsTargetFeature != nullptr) {
    CmdArgs.push_back("-target-feature");
    CmdArgs.push_back(MipsTargetFeature);
  }
  for (const char *Feature : SparcTargetFeatures) {
    CmdArgs.push_back("-target-feature");
    CmdArgs.push_back(Feature);
  }

  // forward -fembed-bitcode to assmebler
  if (C.getDriver().embedBitcodeEnabled() ||
      C.getDriver().embedBitcodeMarkerOnly())
    Args.AddLastArg(CmdArgs, options::OPT_fembed_bitcode_EQ);

  if (const char *AsSecureLogFile = getenv("AS_SECURE_LOG_FILE")) {
    CmdArgs.push_back("-as-secure-log-file");
    CmdArgs.push_back(Args.MakeArgString(AsSecureLogFile));
  }
}

static std::string ComplexRangeKindToStr(LangOptions::ComplexRangeKind Range) {
  switch (Range) {
  case LangOptions::ComplexRangeKind::CX_Full:
    return "full";
    break;
  case LangOptions::ComplexRangeKind::CX_Basic:
    return "basic";
    break;
  case LangOptions::ComplexRangeKind::CX_Improved:
    return "improved";
    break;
  case LangOptions::ComplexRangeKind::CX_Promoted:
    return "promoted";
    break;
  default:
    return "";
  }
}

static std::string ComplexArithmeticStr(LangOptions::ComplexRangeKind Range) {
  return (Range == LangOptions::ComplexRangeKind::CX_None)
             ? ""
             : "-fcomplex-arithmetic=" + ComplexRangeKindToStr(Range);
}

static void EmitComplexRangeDiag(const Driver &D, std::string str1,
                                 std::string str2) {
  if (str1 != str2 && !str2.empty() && !str1.empty()) {
    D.Diag(clang::diag::warn_drv_overriding_option) << str1 << str2;
  }
}

static std::string
RenderComplexRangeOption(LangOptions::ComplexRangeKind Range) {
  std::string ComplexRangeStr = ComplexRangeKindToStr(Range);
  if (!ComplexRangeStr.empty())
    return "-complex-range=" + ComplexRangeStr;
  return ComplexRangeStr;
}

static void EmitAccuracyDiag(const Driver &D, const JobAction &JA,
                             StringRef AccuracValStr, StringRef TargetPrecStr) {
  if (JA.isDeviceOffloading(Action::OFK_SYCL)) {
    D.Diag(clang::diag::
               warn_acuracy_conflicts_with_explicit_offload_fp32_prec_option)
        << AccuracValStr << TargetPrecStr;
  }
}

static SmallVector<StringRef, 8> SplitFPAccuracyVal(StringRef Val) {
  SmallVector<StringRef, 8> ValuesArr;
  SmallVector<StringRef, 8> FuncsArr;
  Val.split(ValuesArr, ":");
  if (ValuesArr.size() > 1) {
    StringRef x = ValuesArr[1];
    x.split(FuncsArr, ",");
  }
  return FuncsArr;
}

static void RenderFloatingPointOptions(const ToolChain &TC, const Driver &D,
                                       bool OFastEnabled, const ArgList &Args,
                                       ArgStringList &CmdArgs,
                                       const JobAction &JA,
                                       bool &NoOffloadFP32PrecDiv,
                                       bool &NoOffloadFP32PrecSqrt) {
  // List of veclibs which when used with -fveclib imply -fno-math-errno.
  constexpr std::array VecLibImpliesNoMathErrno{llvm::StringLiteral("ArmPL"),
                                                llvm::StringLiteral("SLEEF")};
  bool NoMathErrnoWasImpliedByVecLib = false;
  const Arg *VecLibArg = nullptr;
  // Track the arg (if any) that enabled errno after -fveclib for diagnostics.
  const Arg *ArgThatEnabledMathErrnoAfterVecLib = nullptr;

  // Handle various floating point optimization flags, mapping them to the
  // appropriate LLVM code generation flags. This is complicated by several
  // "umbrella" flags, so we do this by stepping through the flags incrementally
  // adjusting what we think is enabled/disabled, then at the end setting the
  // LLVM flags based on the final state.
  bool HonorINFs = true;
  bool HonorNaNs = true;
  bool ApproxFunc = false;
  // -fmath-errno is the default on some platforms, e.g. BSD-derived OSes.
  bool MathErrno = TC.IsMathErrnoDefault();
  bool AssociativeMath = false;
  bool ReciprocalMath = false;
  bool SignedZeros = true;
  bool TrappingMath = false; // Implemented via -ffp-exception-behavior
  bool TrappingMathPresent = false; // Is trapping-math in args, and not
                                    // overriden by ffp-exception-behavior?
  bool RoundingFPMath = false;
  // -ffp-model values: strict, fast, precise
  StringRef FPModel = "";
  // -ffp-exception-behavior options: strict, maytrap, ignore
  StringRef FPExceptionBehavior = "";
  // -ffp-eval-method options: double, extended, source
  StringRef FPEvalMethod = "";
  llvm::DenormalMode DenormalFPMath =
      TC.getDefaultDenormalModeForType(Args, JA);
  llvm::DenormalMode DenormalFP32Math =
      TC.getDefaultDenormalModeForType(Args, JA, &llvm::APFloat::IEEEsingle());

  // CUDA and HIP don't rely on the frontend to pass an ffp-contract option.
  // If one wasn't given by the user, don't pass it here.
  StringRef FPContract;
  StringRef LastSeenFfpContractOption;
  StringRef LastFpContractOverrideOption;
  bool SeenUnsafeMathModeOption = false;
  if (!JA.isDeviceOffloading(Action::OFK_Cuda) &&
      !JA.isOffloading(Action::OFK_HIP))
    FPContract = "on";
  bool StrictFPModel = false;
  StringRef Float16ExcessPrecision = "";
  StringRef BFloat16ExcessPrecision = "";
  StringRef FPAccuracy = "";
  LangOptions::ComplexRangeKind Range = LangOptions::ComplexRangeKind::CX_None;
  std::string ComplexRangeStr = "";
  std::string GccRangeComplexOption = "";
  bool IsFp32PrecDivSqrtAllowed = JA.isDeviceOffloading(Action::OFK_SYCL);

  auto setComplexRange = [&](LangOptions::ComplexRangeKind NewRange) {
    // Warn if user expects to perform full implementation of complex
    // multiplication or division in the presence of nnan or ninf flags.
    if (Range != NewRange)
      EmitComplexRangeDiag(D,
                           !GccRangeComplexOption.empty()
                               ? GccRangeComplexOption
                               : ComplexArithmeticStr(Range),
                           ComplexArithmeticStr(NewRange));
    Range = NewRange;
  };

  // Lambda to set fast-math options. This is also used by -ffp-model=fast
  auto applyFastMath = [&](bool Aggressive) {
    if (Aggressive) {
      HonorINFs = false;
      HonorNaNs = false;
      setComplexRange(LangOptions::ComplexRangeKind::CX_Basic);
    } else {
      HonorINFs = true;
      HonorNaNs = true;
      setComplexRange(LangOptions::ComplexRangeKind::CX_Promoted);
    }
    MathErrno = false;
    AssociativeMath = true;
    ReciprocalMath = true;
    ApproxFunc = true;
    SignedZeros = false;
    TrappingMath = false;
    RoundingFPMath = false;
    FPExceptionBehavior = "";
    FPContract = "fast";
    SeenUnsafeMathModeOption = true;
    if (IsFp32PrecDivSqrtAllowed) {
      // when fp-model=fast is used the default precision for division and
      // sqrt is not precise.
      NoOffloadFP32PrecDiv = true;
      NoOffloadFP32PrecSqrt = true;
    }
  };

  // Lambda to consolidate common handling for fp-contract
  auto restoreFPContractState = [&]() {
    // CUDA and HIP don't rely on the frontend to pass an ffp-contract option.
    // For other targets, if the state has been changed by one of the
    // unsafe-math umbrella options a subsequent -fno-fast-math or
    // -fno-unsafe-math-optimizations option reverts to the last value seen for
    // the -ffp-contract option or "on" if we have not seen the -ffp-contract
    // option. If we have not seen an unsafe-math option or -ffp-contract,
    // we leave the FPContract state unchanged.
    if (!JA.isDeviceOffloading(Action::OFK_Cuda) &&
        !JA.isOffloading(Action::OFK_HIP)) {
      if (LastSeenFfpContractOption != "")
        FPContract = LastSeenFfpContractOption;
      else if (SeenUnsafeMathModeOption)
        FPContract = "on";
    }
    // In this case, we're reverting to the last explicit fp-contract option
    // or the platform default
    LastFpContractOverrideOption = "";
  };

  if (const Arg *A = Args.getLastArg(options::OPT_flimited_precision_EQ)) {
    CmdArgs.push_back("-mlimit-float-precision");
    CmdArgs.push_back(A->getValue());
  }

  auto addSPIRVArgs = [&](StringRef SPIRVArg) {
    if (IsFp32PrecDivSqrtAllowed) {
      if (!FPAccuracy.empty())
        EmitAccuracyDiag(D, JA, FPAccuracy, SPIRVArg);
      if (SPIRVArg == "-fno-offload-fp32-prec-div")
        NoOffloadFP32PrecDiv = true;
      else if (SPIRVArg == "-fno-offload-fp32-prec-sqrt")
        NoOffloadFP32PrecSqrt = true;
      else if (SPIRVArg == "-foffload-fp32-prec-sqrt")
        NoOffloadFP32PrecSqrt = false;
      else if (SPIRVArg == "-foffload-fp32-prec-div")
        NoOffloadFP32PrecDiv = false;
    }
  };

  auto parseFPAccOption = [&](StringRef Val, bool &NoOffloadFlag) {
    SmallVector<StringRef, 8> FuncsArr = SplitFPAccuracyVal(Val);
    for (const auto &V : FuncsArr) {
      if (V == "fdiv")
        NoOffloadFlag = false;
      else if (V == "sqrt")
        NoOffloadFlag = false;
    }
  };

  for (const Arg *A : Args) {
    auto CheckMathErrnoForVecLib =
        llvm::make_scope_exit([&, MathErrnoBeforeArg = MathErrno] {
          if (NoMathErrnoWasImpliedByVecLib && !MathErrnoBeforeArg && MathErrno)
            ArgThatEnabledMathErrnoAfterVecLib = A;
        });

    switch (A->getOption().getID()) {
    // If this isn't an FP option skip the claim below
    default: continue;

    case options::OPT_foffload_fp32_prec_div:
      addSPIRVArgs("-foffload-fp32-prec-div");
      break;
    case options::OPT_foffload_fp32_prec_sqrt:
      addSPIRVArgs("-foffload-fp32-prec-sqrt");
      break;
    case options::OPT_fno_offload_fp32_prec_div:
      addSPIRVArgs("-fno-offload-fp32-prec-div");
      break;
    case options::OPT_fno_offload_fp32_prec_sqrt:
      addSPIRVArgs("-fno-offload-fp32-prec-sqrt");
      break;
    case options::OPT_fcx_limited_range:
      if (GccRangeComplexOption.empty()) {
        if (Range != LangOptions::ComplexRangeKind::CX_Basic)
          EmitComplexRangeDiag(D, RenderComplexRangeOption(Range),
                               "-fcx-limited-range");
      } else {
        if (GccRangeComplexOption != "-fno-cx-limited-range")
          EmitComplexRangeDiag(D, GccRangeComplexOption, "-fcx-limited-range");
      }
      GccRangeComplexOption = "-fcx-limited-range";
      Range = LangOptions::ComplexRangeKind::CX_Basic;
      break;
    case options::OPT_fno_cx_limited_range:
      if (GccRangeComplexOption.empty()) {
        EmitComplexRangeDiag(D, RenderComplexRangeOption(Range),
                             "-fno-cx-limited-range");
      } else {
        if (GccRangeComplexOption != "-fcx-limited-range" &&
            GccRangeComplexOption != "-fno-cx-fortran-rules")
          EmitComplexRangeDiag(D, GccRangeComplexOption,
                               "-fno-cx-limited-range");
      }
      GccRangeComplexOption = "-fno-cx-limited-range";
      Range = LangOptions::ComplexRangeKind::CX_Full;
      break;
    case options::OPT_fcx_fortran_rules:
      if (GccRangeComplexOption.empty())
        EmitComplexRangeDiag(D, RenderComplexRangeOption(Range),
                             "-fcx-fortran-rules");
      else
        EmitComplexRangeDiag(D, GccRangeComplexOption, "-fcx-fortran-rules");
      GccRangeComplexOption = "-fcx-fortran-rules";
      Range = LangOptions::ComplexRangeKind::CX_Improved;
      break;
    case options::OPT_fno_cx_fortran_rules:
      if (GccRangeComplexOption.empty()) {
        EmitComplexRangeDiag(D, RenderComplexRangeOption(Range),
                             "-fno-cx-fortran-rules");
      } else {
        if (GccRangeComplexOption != "-fno-cx-limited-range")
          EmitComplexRangeDiag(D, GccRangeComplexOption,
                               "-fno-cx-fortran-rules");
      }
      GccRangeComplexOption = "-fno-cx-fortran-rules";
      Range = LangOptions::ComplexRangeKind::CX_Full;
      break;
    case options::OPT_fcomplex_arithmetic_EQ: {
      LangOptions::ComplexRangeKind RangeVal;
      StringRef Val = A->getValue();
      if (Val == "full")
        RangeVal = LangOptions::ComplexRangeKind::CX_Full;
      else if (Val == "improved")
        RangeVal = LangOptions::ComplexRangeKind::CX_Improved;
      else if (Val == "promoted")
        RangeVal = LangOptions::ComplexRangeKind::CX_Promoted;
      else if (Val == "basic")
        RangeVal = LangOptions::ComplexRangeKind::CX_Basic;
      else {
        D.Diag(diag::err_drv_unsupported_option_argument)
            << A->getSpelling() << Val;
        break;
      }
      if (!GccRangeComplexOption.empty()) {
        if (GccRangeComplexOption != "-fcx-limited-range") {
          if (GccRangeComplexOption != "-fcx-fortran-rules") {
            if (RangeVal != LangOptions::ComplexRangeKind::CX_Improved)
              EmitComplexRangeDiag(D, GccRangeComplexOption,
                                   ComplexArithmeticStr(RangeVal));
          } else {
            EmitComplexRangeDiag(D, GccRangeComplexOption,
                                 ComplexArithmeticStr(RangeVal));
          }
        } else {
          if (RangeVal != LangOptions::ComplexRangeKind::CX_Basic)
            EmitComplexRangeDiag(D, GccRangeComplexOption,
                                 ComplexArithmeticStr(RangeVal));
        }
      }
      Range = RangeVal;
      break;
    }
    case options::OPT_ffp_accuracy_EQ: {
      StringRef Val = A->getValue();
      FPAccuracy = Val;
      if (NoOffloadFP32PrecDiv) {
        EmitAccuracyDiag(D, JA, FPAccuracy, "-fno-offload-fp32-prec-div");
        parseFPAccOption(Val, NoOffloadFP32PrecDiv);
      }
      if (NoOffloadFP32PrecSqrt) {
        EmitAccuracyDiag(D, JA, FPAccuracy, "-fno-offload-fp32-prec-sqrt");
        parseFPAccOption(Val, NoOffloadFP32PrecSqrt);
      }
      break;
    }
    case options::OPT_ffp_model_EQ: {
      // If -ffp-model= is seen, reset to fno-fast-math
      HonorINFs = true;
      HonorNaNs = true;
      ApproxFunc = false;
      // Turning *off* -ffast-math restores the toolchain default,
      // unless -fp-accuracy is used.
      if (FPAccuracy.empty())
        MathErrno = TC.IsMathErrnoDefault();
      AssociativeMath = false;
      ReciprocalMath = false;
      SignedZeros = true;

      StringRef Val = A->getValue();
      if (OFastEnabled && Val != "aggressive") {
        // Only -ffp-model=aggressive is compatible with -OFast, ignore.
        D.Diag(clang::diag::warn_drv_overriding_option)
            << Args.MakeArgString("-ffp-model=" + Val) << "-Ofast";
        break;
      }
      StrictFPModel = false;
      if (!FPModel.empty() && FPModel != Val)
        D.Diag(clang::diag::warn_drv_overriding_option)
            << Args.MakeArgString("-ffp-model=" + FPModel)
            << Args.MakeArgString("-ffp-model=" + Val);
      if (Val == "fast") {
        FPModel = Val;
        applyFastMath(false);
        // applyFastMath sets fp-contract="fast"
        LastFpContractOverrideOption = "-ffp-model=fast";
      } else if (Val == "aggressive") {
        FPModel = Val;
        applyFastMath(true);
        // applyFastMath sets fp-contract="fast"
        LastFpContractOverrideOption = "-ffp-model=aggressive";
      } else if (Val == "precise") {
        FPModel = Val;
        FPContract = "on";
        LastFpContractOverrideOption = "-ffp-model=precise";
        setComplexRange(LangOptions::ComplexRangeKind::CX_Full);
      } else if (Val == "strict") {
        StrictFPModel = true;
        FPExceptionBehavior = "strict";
        FPModel = Val;
        FPContract = "off";
        LastFpContractOverrideOption = "-ffp-model=strict";
        TrappingMath = true;
        RoundingFPMath = true;
        setComplexRange(LangOptions::ComplexRangeKind::CX_Full);
      } else
        D.Diag(diag::err_drv_unsupported_option_argument)
            << A->getSpelling() << Val;
      break;
    }

    // Options controlling individual features
    case options::OPT_fhonor_infinities:    HonorINFs = true;         break;
    case options::OPT_fno_honor_infinities: HonorINFs = false;        break;
    case options::OPT_fhonor_nans:          HonorNaNs = true;         break;
    case options::OPT_fno_honor_nans:       HonorNaNs = false;        break;
    case options::OPT_fapprox_func:         ApproxFunc = true;        break;
    case options::OPT_fno_approx_func:      ApproxFunc = false;       break;
    case options::OPT_fmath_errno:          MathErrno = true;         break;
    case options::OPT_fno_math_errno:       MathErrno = false;        break;
    case options::OPT_fassociative_math:    AssociativeMath = true;   break;
    case options::OPT_fno_associative_math: AssociativeMath = false;  break;
    case options::OPT_freciprocal_math:     ReciprocalMath = true;    break;
    case options::OPT_fno_reciprocal_math:  ReciprocalMath = false;   break;
    case options::OPT_fsigned_zeros:        SignedZeros = true;       break;
    case options::OPT_fno_signed_zeros:     SignedZeros = false;      break;
    case options::OPT_ftrapping_math:
      if (!TrappingMathPresent && !FPExceptionBehavior.empty() &&
          FPExceptionBehavior != "strict")
        // Warn that previous value of option is overridden.
        D.Diag(clang::diag::warn_drv_overriding_option)
            << Args.MakeArgString("-ffp-exception-behavior=" +
                                  FPExceptionBehavior)
            << "-ftrapping-math";
      TrappingMath = true;
      TrappingMathPresent = true;
      FPExceptionBehavior = "strict";
      break;
    case options::OPT_fveclib:
      VecLibArg = A;
      NoMathErrnoWasImpliedByVecLib =
          llvm::is_contained(VecLibImpliesNoMathErrno, A->getValue());
      if (NoMathErrnoWasImpliedByVecLib)
        MathErrno = false;
      break;
    case options::OPT_fno_trapping_math:
      if (!TrappingMathPresent && !FPExceptionBehavior.empty() &&
          FPExceptionBehavior != "ignore")
        // Warn that previous value of option is overridden.
        D.Diag(clang::diag::warn_drv_overriding_option)
            << Args.MakeArgString("-ffp-exception-behavior=" +
                                  FPExceptionBehavior)
            << "-fno-trapping-math";
      TrappingMath = false;
      TrappingMathPresent = true;
      FPExceptionBehavior = "ignore";
      break;

    case options::OPT_frounding_math:
      RoundingFPMath = true;
      break;

    case options::OPT_fno_rounding_math:
      RoundingFPMath = false;
      break;

    case options::OPT_fcuda_flush_denormals_to_zero:
    case options::OPT_fgpu_flush_denormals_to_zero:
      DenormalFP32Math = llvm::DenormalMode::getPreserveSign();
      break;

    case options::OPT_fdenormal_fp_math_EQ:
      DenormalFPMath = llvm::parseDenormalFPAttribute(A->getValue());
      DenormalFP32Math = DenormalFPMath;
      if (!DenormalFPMath.isValid()) {
        D.Diag(diag::err_drv_invalid_value)
            << A->getAsString(Args) << A->getValue();
      }
      break;

    case options::OPT_fdenormal_fp_math_f32_EQ:
      DenormalFP32Math = llvm::parseDenormalFPAttribute(A->getValue());
      if (!DenormalFP32Math.isValid()) {
        D.Diag(diag::err_drv_invalid_value)
            << A->getAsString(Args) << A->getValue();
      }
      break;

    // Validate and pass through -ffp-contract option.
    case options::OPT_ffp_contract: {
      StringRef Val = A->getValue();
      if (Val == "fast" || Val == "on" || Val == "off" ||
          Val == "fast-honor-pragmas") {
        if (Val != FPContract && LastFpContractOverrideOption != "") {
          D.Diag(clang::diag::warn_drv_overriding_option)
              << LastFpContractOverrideOption
              << Args.MakeArgString("-ffp-contract=" + Val);
        }

        FPContract = Val;
        LastSeenFfpContractOption = Val;
        LastFpContractOverrideOption = "";
      } else
        D.Diag(diag::err_drv_unsupported_option_argument)
            << A->getSpelling() << Val;
      break;
    }

    // Validate and pass through -ffp-exception-behavior option.
    case options::OPT_ffp_exception_behavior_EQ: {
      StringRef Val = A->getValue();
      if (!TrappingMathPresent && !FPExceptionBehavior.empty() &&
          FPExceptionBehavior != Val)
        // Warn that previous value of option is overridden.
        D.Diag(clang::diag::warn_drv_overriding_option)
            << Args.MakeArgString("-ffp-exception-behavior=" +
                                  FPExceptionBehavior)
            << Args.MakeArgString("-ffp-exception-behavior=" + Val);
      TrappingMath = TrappingMathPresent = false;
      if (Val == "ignore" || Val == "maytrap")
        FPExceptionBehavior = Val;
      else if (Val == "strict") {
        FPExceptionBehavior = Val;
        TrappingMath = TrappingMathPresent = true;
      } else
        D.Diag(diag::err_drv_unsupported_option_argument)
            << A->getSpelling() << Val;
      break;
    }

    // Validate and pass through -ffp-eval-method option.
    case options::OPT_ffp_eval_method_EQ: {
      StringRef Val = A->getValue();
      if (Val == "double" || Val == "extended" || Val == "source")
        FPEvalMethod = Val;
      else
        D.Diag(diag::err_drv_unsupported_option_argument)
            << A->getSpelling() << Val;
      break;
    }

    case options::OPT_fexcess_precision_EQ: {
      StringRef Val = A->getValue();
      const llvm::Triple::ArchType Arch = TC.getArch();
      if (Arch == llvm::Triple::x86 || Arch == llvm::Triple::x86_64) {
        if (Val == "standard" || Val == "fast")
          Float16ExcessPrecision = Val;
        // To make it GCC compatible, allow the value of "16" which
        // means disable excess precision, the same meaning than clang's
        // equivalent value "none".
        else if (Val == "16")
          Float16ExcessPrecision = "none";
        else
          D.Diag(diag::err_drv_unsupported_option_argument)
              << A->getSpelling() << Val;
      } else {
        if (!(Val == "standard" || Val == "fast"))
          D.Diag(diag::err_drv_unsupported_option_argument)
              << A->getSpelling() << Val;
      }
      BFloat16ExcessPrecision = Float16ExcessPrecision;
      break;
    }
    case options::OPT_ffinite_math_only:
      HonorINFs = false;
      HonorNaNs = false;
      break;
    case options::OPT_fno_finite_math_only:
      HonorINFs = true;
      HonorNaNs = true;
      break;

    case options::OPT_funsafe_math_optimizations:
      AssociativeMath = true;
      ReciprocalMath = true;
      SignedZeros = false;
      ApproxFunc = true;
      TrappingMath = false;
      FPExceptionBehavior = "";
      FPContract = "fast";
      LastFpContractOverrideOption = "-funsafe-math-optimizations";
      SeenUnsafeMathModeOption = true;
      break;
    case options::OPT_fno_unsafe_math_optimizations:
      AssociativeMath = false;
      ReciprocalMath = false;
      SignedZeros = true;
      ApproxFunc = false;
      restoreFPContractState();
      break;

    case options::OPT_Ofast:
      // If -Ofast is the optimization level, then -ffast-math should be enabled
      if (!OFastEnabled)
        continue;
      [[fallthrough]];
    case options::OPT_ffast_math:
      applyFastMath(true);
      if (A->getOption().getID() == options::OPT_Ofast)
        LastFpContractOverrideOption = "-Ofast";
      else
        LastFpContractOverrideOption = "-ffast-math";
      break;
    case options::OPT_fno_fast_math:
      HonorINFs = true;
      HonorNaNs = true;
      // Turning on -ffast-math (with either flag) removes the need for
      // MathErrno. However, turning *off* -ffast-math merely restores the
      // toolchain default (which may be false), unless -fp-accuracy is used.
      if (FPAccuracy.empty())
        MathErrno = TC.IsMathErrnoDefault();
      AssociativeMath = false;
      ReciprocalMath = false;
      ApproxFunc = false;
      SignedZeros = true;
      restoreFPContractState();
      LastFpContractOverrideOption = "";
      break;
    } // End switch (A->getOption().getID())

    // The StrictFPModel local variable is needed to report warnings
    // in the way we intend. If -ffp-model=strict has been used, we
    // want to report a warning for the next option encountered that
    // takes us out of the settings described by fp-model=strict, but
    // we don't want to continue issuing warnings for other conflicting
    // options after that.
    if (StrictFPModel) {
      // If -ffp-model=strict has been specified on command line but
      // subsequent options conflict then emit warning diagnostic.
      if (HonorINFs && HonorNaNs && !AssociativeMath && !ReciprocalMath &&
          SignedZeros && TrappingMath && RoundingFPMath && !ApproxFunc &&
          FPContract == "off")
        // OK: Current Arg doesn't conflict with -ffp-model=strict
        ;
      else {
        StrictFPModel = false;
        FPModel = "";
        // The warning for -ffp-contract would have been reported by the
        // OPT_ffp_contract_EQ handler above. A special check here is needed
        // to avoid duplicating the warning.
        auto RHS = (A->getNumValues() == 0)
                       ? A->getSpelling()
                       : Args.MakeArgString(A->getSpelling() + A->getValue());
        if (A->getSpelling() != "-ffp-contract=") {
          if (RHS != "-ffp-model=strict")
            D.Diag(clang::diag::warn_drv_overriding_option)
                << "-ffp-model=strict" << RHS;
        }
      }
    }

    // If we handled this option claim it
    A->claim();
  }

  if (!HonorINFs)
    CmdArgs.push_back("-menable-no-infs");

  if (!HonorNaNs)
    CmdArgs.push_back("-menable-no-nans");

  if (ApproxFunc)
    CmdArgs.push_back("-fapprox-func");

  if (MathErrno) {
    CmdArgs.push_back("-fmath-errno");
    if (NoMathErrnoWasImpliedByVecLib)
      D.Diag(clang::diag::warn_drv_math_errno_enabled_after_veclib)
          << ArgThatEnabledMathErrnoAfterVecLib->getAsString(Args)
          << VecLibArg->getAsString(Args);
  }

 if (AssociativeMath && ReciprocalMath && !SignedZeros && ApproxFunc &&
     !TrappingMath)
    CmdArgs.push_back("-funsafe-math-optimizations");

  if (!SignedZeros)
    CmdArgs.push_back("-fno-signed-zeros");

  if (AssociativeMath && !SignedZeros && !TrappingMath)
    CmdArgs.push_back("-mreassociate");

  if (ReciprocalMath)
    CmdArgs.push_back("-freciprocal-math");

  if (TrappingMath) {
    // FP Exception Behavior is also set to strict
    assert(FPExceptionBehavior == "strict");
  }

  // The default is IEEE.
  if (DenormalFPMath != llvm::DenormalMode::getIEEE()) {
    llvm::SmallString<64> DenormFlag;
    llvm::raw_svector_ostream ArgStr(DenormFlag);
    ArgStr << "-fdenormal-fp-math=" << DenormalFPMath;
    CmdArgs.push_back(Args.MakeArgString(ArgStr.str()));
  }

  // Add f32 specific denormal mode flag if it's different.
  if (DenormalFP32Math != DenormalFPMath) {
    llvm::SmallString<64> DenormFlag;
    llvm::raw_svector_ostream ArgStr(DenormFlag);
    ArgStr << "-fdenormal-fp-math-f32=" << DenormalFP32Math;
    CmdArgs.push_back(Args.MakeArgString(ArgStr.str()));
  }

  if (!FPContract.empty())
    CmdArgs.push_back(Args.MakeArgString("-ffp-contract=" + FPContract));

  if (RoundingFPMath)
    CmdArgs.push_back(Args.MakeArgString("-frounding-math"));
  else
    CmdArgs.push_back(Args.MakeArgString("-fno-rounding-math"));

  if (!FPExceptionBehavior.empty())
    CmdArgs.push_back(Args.MakeArgString("-ffp-exception-behavior=" +
                      FPExceptionBehavior));

  if (!FPEvalMethod.empty())
    CmdArgs.push_back(Args.MakeArgString("-ffp-eval-method=" + FPEvalMethod));

  if (!Float16ExcessPrecision.empty())
    CmdArgs.push_back(Args.MakeArgString("-ffloat16-excess-precision=" +
                                         Float16ExcessPrecision));
  if (!BFloat16ExcessPrecision.empty())
    CmdArgs.push_back(Args.MakeArgString("-fbfloat16-excess-precision=" +
                                         BFloat16ExcessPrecision));

  ParseMRecip(D, Args, CmdArgs);

  // -ffast-math enables the __FAST_MATH__ preprocessor macro, but check for the
  // individual features enabled by -ffast-math instead of the option itself as
  // that's consistent with gcc's behaviour.
  if (!HonorINFs && !HonorNaNs && !MathErrno && AssociativeMath && ApproxFunc &&
      ReciprocalMath && !SignedZeros && !TrappingMath && !RoundingFPMath)
    CmdArgs.push_back("-ffast-math");

  // Handle __FINITE_MATH_ONLY__ similarly.
  // The -ffinite-math-only is added to CmdArgs when !HonorINFs && !HonorNaNs.
  // Otherwise process the Xclang arguments to determine if -menable-no-infs and
  // -menable-no-nans are set by the user.
  bool shouldAddFiniteMathOnly = false;
  if (!HonorINFs && !HonorNaNs) {
    shouldAddFiniteMathOnly = true;
  } else {
    bool InfValues = true;
    bool NanValues = true;
    for (const auto *Arg : Args.filtered(options::OPT_Xclang)) {
      StringRef ArgValue = Arg->getValue();
      if (ArgValue == "-menable-no-nans")
        NanValues = false;
      else if (ArgValue == "-menable-no-infs")
        InfValues = false;
    }
    if (!NanValues && !InfValues)
      shouldAddFiniteMathOnly = true;
  }
  if (shouldAddFiniteMathOnly) {
    CmdArgs.push_back("-ffinite-math-only");
  }
  if (const Arg *A = Args.getLastArg(options::OPT_mfpmath_EQ)) {
    CmdArgs.push_back("-mfpmath");
    CmdArgs.push_back(A->getValue());
  }

  // Disable a codegen optimization for floating-point casts.
  if (Args.hasFlag(options::OPT_fno_strict_float_cast_overflow,
                   options::OPT_fstrict_float_cast_overflow, false))
    CmdArgs.push_back("-fno-strict-float-cast-overflow");

  if (Range != LangOptions::ComplexRangeKind::CX_None)
    ComplexRangeStr = RenderComplexRangeOption(Range);
  if (!ComplexRangeStr.empty()) {
    CmdArgs.push_back(Args.MakeArgString(ComplexRangeStr));
    if (Args.hasArg(options::OPT_fcomplex_arithmetic_EQ))
      CmdArgs.push_back(Args.MakeArgString("-fcomplex-arithmetic=" +
                                           ComplexRangeKindToStr(Range)));
  }
  if (Args.hasArg(options::OPT_fcx_limited_range))
    CmdArgs.push_back("-fcx-limited-range");
  if (Args.hasArg(options::OPT_fcx_fortran_rules))
    CmdArgs.push_back("-fcx-fortran-rules");
  if (Args.hasArg(options::OPT_fno_cx_limited_range))
    CmdArgs.push_back("-fno-cx-limited-range");
  if (Args.hasArg(options::OPT_fno_cx_fortran_rules))
    CmdArgs.push_back("-fno-cx-fortran-rules");
  if (IsFp32PrecDivSqrtAllowed) {
    if (NoOffloadFP32PrecDiv)
      CmdArgs.push_back("-fno-offload-fp32-prec-div");
    if (NoOffloadFP32PrecSqrt)
      CmdArgs.push_back("-fno-offload-fp32-prec-sqrt");
  }
}

static void RenderAnalyzerOptions(const ArgList &Args, ArgStringList &CmdArgs,
                                  const llvm::Triple &Triple,
                                  const InputInfo &Input) {
  // Add default argument set.
  if (!Args.hasArg(options::OPT__analyzer_no_default_checks)) {
    CmdArgs.push_back("-analyzer-checker=core");
    CmdArgs.push_back("-analyzer-checker=apiModeling");

    if (!Triple.isWindowsMSVCEnvironment()) {
      CmdArgs.push_back("-analyzer-checker=unix");
    } else {
      // Enable "unix" checkers that also work on Windows.
      CmdArgs.push_back("-analyzer-checker=unix.API");
      CmdArgs.push_back("-analyzer-checker=unix.Malloc");
      CmdArgs.push_back("-analyzer-checker=unix.MallocSizeof");
      CmdArgs.push_back("-analyzer-checker=unix.MismatchedDeallocator");
      CmdArgs.push_back("-analyzer-checker=unix.cstring.BadSizeArg");
      CmdArgs.push_back("-analyzer-checker=unix.cstring.NullArg");
    }

    // Disable some unix checkers for PS4/PS5.
    if (Triple.isPS()) {
      CmdArgs.push_back("-analyzer-disable-checker=unix.API");
      CmdArgs.push_back("-analyzer-disable-checker=unix.Vfork");
    }

    if (Triple.isOSDarwin()) {
      CmdArgs.push_back("-analyzer-checker=osx");
      CmdArgs.push_back(
          "-analyzer-checker=security.insecureAPI.decodeValueOfObjCType");
    }
    else if (Triple.isOSFuchsia())
      CmdArgs.push_back("-analyzer-checker=fuchsia");

    CmdArgs.push_back("-analyzer-checker=deadcode");

    if (types::isCXX(Input.getType()))
      CmdArgs.push_back("-analyzer-checker=cplusplus");

    if (!Triple.isPS()) {
      CmdArgs.push_back("-analyzer-checker=security.insecureAPI.UncheckedReturn");
      CmdArgs.push_back("-analyzer-checker=security.insecureAPI.getpw");
      CmdArgs.push_back("-analyzer-checker=security.insecureAPI.gets");
      CmdArgs.push_back("-analyzer-checker=security.insecureAPI.mktemp");
      CmdArgs.push_back("-analyzer-checker=security.insecureAPI.mkstemp");
      CmdArgs.push_back("-analyzer-checker=security.insecureAPI.vfork");
    }

    // Default nullability checks.
    CmdArgs.push_back("-analyzer-checker=nullability.NullPassedToNonnull");
    CmdArgs.push_back("-analyzer-checker=nullability.NullReturnedFromNonnull");
  }

  // Set the output format. The default is plist, for (lame) historical reasons.
  CmdArgs.push_back("-analyzer-output");
  if (Arg *A = Args.getLastArg(options::OPT__analyzer_output))
    CmdArgs.push_back(A->getValue());
  else
    CmdArgs.push_back("plist");

  // Disable the presentation of standard compiler warnings when using
  // --analyze.  We only want to show static analyzer diagnostics or frontend
  // errors.
  CmdArgs.push_back("-w");

  // Add -Xanalyzer arguments when running as analyzer.
  Args.AddAllArgValues(CmdArgs, options::OPT_Xanalyzer);
}

static bool isValidSymbolName(StringRef S) {
  if (S.empty())
    return false;

  if (std::isdigit(S[0]))
    return false;

  return llvm::all_of(S, [](char C) { return std::isalnum(C) || C == '_'; });
}

static void RenderSSPOptions(const Driver &D, const ToolChain &TC,
                             const ArgList &Args, ArgStringList &CmdArgs,
                             bool KernelOrKext) {
  const llvm::Triple &EffectiveTriple = TC.getEffectiveTriple();

  // NVPTX doesn't support stack protectors; from the compiler's perspective, it
  // doesn't even have a stack!
  if (EffectiveTriple.isNVPTX())
    return;

  // -stack-protector=0 is default.
  LangOptions::StackProtectorMode StackProtectorLevel = LangOptions::SSPOff;
  LangOptions::StackProtectorMode DefaultStackProtectorLevel =
      TC.GetDefaultStackProtectorLevel(KernelOrKext);

  if (Arg *A = Args.getLastArg(options::OPT_fno_stack_protector,
                               options::OPT_fstack_protector_all,
                               options::OPT_fstack_protector_strong,
                               options::OPT_fstack_protector)) {
    if (A->getOption().matches(options::OPT_fstack_protector))
      StackProtectorLevel =
          std::max<>(LangOptions::SSPOn, DefaultStackProtectorLevel);
    else if (A->getOption().matches(options::OPT_fstack_protector_strong))
      StackProtectorLevel = LangOptions::SSPStrong;
    else if (A->getOption().matches(options::OPT_fstack_protector_all))
      StackProtectorLevel = LangOptions::SSPReq;

    if (EffectiveTriple.isBPF() && StackProtectorLevel != LangOptions::SSPOff) {
      D.Diag(diag::warn_drv_unsupported_option_for_target)
          << A->getSpelling() << EffectiveTriple.getTriple();
      StackProtectorLevel = DefaultStackProtectorLevel;
    }
  } else {
    StackProtectorLevel = DefaultStackProtectorLevel;
  }

  if (StackProtectorLevel) {
    CmdArgs.push_back("-stack-protector");
    CmdArgs.push_back(Args.MakeArgString(Twine(StackProtectorLevel)));
  }

  // --param ssp-buffer-size=
  for (const Arg *A : Args.filtered(options::OPT__param)) {
    StringRef Str(A->getValue());
    if (Str.starts_with("ssp-buffer-size=")) {
      if (StackProtectorLevel) {
        CmdArgs.push_back("-stack-protector-buffer-size");
        // FIXME: Verify the argument is a valid integer.
        CmdArgs.push_back(Args.MakeArgString(Str.drop_front(16)));
      }
      A->claim();
    }
  }

  const std::string &TripleStr = EffectiveTriple.getTriple();
  if (Arg *A = Args.getLastArg(options::OPT_mstack_protector_guard_EQ)) {
    StringRef Value = A->getValue();
    if (!EffectiveTriple.isX86() && !EffectiveTriple.isAArch64() &&
        !EffectiveTriple.isARM() && !EffectiveTriple.isThumb() &&
        !EffectiveTriple.isRISCV() && !EffectiveTriple.isPPC())
      D.Diag(diag::err_drv_unsupported_opt_for_target)
          << A->getAsString(Args) << TripleStr;
    if ((EffectiveTriple.isX86() || EffectiveTriple.isARM() ||
         EffectiveTriple.isThumb()) &&
        Value != "tls" && Value != "global") {
      D.Diag(diag::err_drv_invalid_value_with_suggestion)
          << A->getOption().getName() << Value << "tls global";
      return;
    }
    if ((EffectiveTriple.isARM() || EffectiveTriple.isThumb()) &&
        Value == "tls") {
      if (!Args.hasArg(options::OPT_mstack_protector_guard_offset_EQ)) {
        D.Diag(diag::err_drv_ssp_missing_offset_argument)
            << A->getAsString(Args);
        return;
      }
      // Check whether the target subarch supports the hardware TLS register
      if (!arm::isHardTPSupported(EffectiveTriple)) {
        D.Diag(diag::err_target_unsupported_tp_hard)
            << EffectiveTriple.getArchName();
        return;
      }
      // Check whether the user asked for something other than -mtp=cp15
      if (Arg *A = Args.getLastArg(options::OPT_mtp_mode_EQ)) {
        StringRef Value = A->getValue();
        if (Value != "cp15") {
          D.Diag(diag::err_drv_argument_not_allowed_with)
              << A->getAsString(Args) << "-mstack-protector-guard=tls";
          return;
        }
      }
      CmdArgs.push_back("-target-feature");
      CmdArgs.push_back("+read-tp-tpidruro");
    }
    if (EffectiveTriple.isAArch64() && Value != "sysreg" && Value != "global") {
      D.Diag(diag::err_drv_invalid_value_with_suggestion)
          << A->getOption().getName() << Value << "sysreg global";
      return;
    }
    if (EffectiveTriple.isRISCV() || EffectiveTriple.isPPC()) {
      if (Value != "tls" && Value != "global") {
        D.Diag(diag::err_drv_invalid_value_with_suggestion)
            << A->getOption().getName() << Value << "tls global";
        return;
      }
      if (Value == "tls") {
        if (!Args.hasArg(options::OPT_mstack_protector_guard_offset_EQ)) {
          D.Diag(diag::err_drv_ssp_missing_offset_argument)
              << A->getAsString(Args);
          return;
        }
      }
    }
    A->render(Args, CmdArgs);
  }

  if (Arg *A = Args.getLastArg(options::OPT_mstack_protector_guard_offset_EQ)) {
    StringRef Value = A->getValue();
    if (!EffectiveTriple.isX86() && !EffectiveTriple.isAArch64() &&
        !EffectiveTriple.isARM() && !EffectiveTriple.isThumb() &&
        !EffectiveTriple.isRISCV() && !EffectiveTriple.isPPC())
      D.Diag(diag::err_drv_unsupported_opt_for_target)
          << A->getAsString(Args) << TripleStr;
    int Offset;
    if (Value.getAsInteger(10, Offset)) {
      D.Diag(diag::err_drv_invalid_value) << A->getOption().getName() << Value;
      return;
    }
    if ((EffectiveTriple.isARM() || EffectiveTriple.isThumb()) &&
        (Offset < 0 || Offset > 0xfffff)) {
      D.Diag(diag::err_drv_invalid_int_value)
          << A->getOption().getName() << Value;
      return;
    }
    A->render(Args, CmdArgs);
  }

  if (Arg *A = Args.getLastArg(options::OPT_mstack_protector_guard_reg_EQ)) {
    StringRef Value = A->getValue();
    if (!EffectiveTriple.isX86() && !EffectiveTriple.isAArch64() &&
        !EffectiveTriple.isRISCV() && !EffectiveTriple.isPPC())
      D.Diag(diag::err_drv_unsupported_opt_for_target)
          << A->getAsString(Args) << TripleStr;
    if (EffectiveTriple.isX86() && (Value != "fs" && Value != "gs")) {
      D.Diag(diag::err_drv_invalid_value_with_suggestion)
          << A->getOption().getName() << Value << "fs gs";
      return;
    }
    if (EffectiveTriple.isAArch64() && Value != "sp_el0") {
      D.Diag(diag::err_drv_invalid_value) << A->getOption().getName() << Value;
      return;
    }
    if (EffectiveTriple.isRISCV() && Value != "tp") {
      D.Diag(diag::err_drv_invalid_value_with_suggestion)
          << A->getOption().getName() << Value << "tp";
      return;
    }
    if (EffectiveTriple.isPPC64() && Value != "r13") {
      D.Diag(diag::err_drv_invalid_value_with_suggestion)
          << A->getOption().getName() << Value << "r13";
      return;
    }
    if (EffectiveTriple.isPPC32() && Value != "r2") {
      D.Diag(diag::err_drv_invalid_value_with_suggestion)
          << A->getOption().getName() << Value << "r2";
      return;
    }
    A->render(Args, CmdArgs);
  }

  if (Arg *A = Args.getLastArg(options::OPT_mstack_protector_guard_symbol_EQ)) {
    StringRef Value = A->getValue();
    if (!isValidSymbolName(Value)) {
      D.Diag(diag::err_drv_argument_only_allowed_with)
          << A->getOption().getName() << "legal symbol name";
      return;
    }
    A->render(Args, CmdArgs);
  }
}

static void RenderSCPOptions(const ToolChain &TC, const ArgList &Args,
                             ArgStringList &CmdArgs) {
  const llvm::Triple &EffectiveTriple = TC.getEffectiveTriple();

  if (!EffectiveTriple.isOSFreeBSD() && !EffectiveTriple.isOSLinux() &&
      !EffectiveTriple.isOSFuchsia())
    return;

  if (!EffectiveTriple.isX86() && !EffectiveTriple.isSystemZ() &&
      !EffectiveTriple.isPPC64() && !EffectiveTriple.isAArch64() &&
      !EffectiveTriple.isRISCV())
    return;

  Args.addOptInFlag(CmdArgs, options::OPT_fstack_clash_protection,
                    options::OPT_fno_stack_clash_protection);
}

static void RenderTrivialAutoVarInitOptions(const Driver &D,
                                            const ToolChain &TC,
                                            const ArgList &Args,
                                            ArgStringList &CmdArgs) {
  auto DefaultTrivialAutoVarInit = TC.GetDefaultTrivialAutoVarInit();
  StringRef TrivialAutoVarInit = "";

  for (const Arg *A : Args) {
    switch (A->getOption().getID()) {
    default:
      continue;
    case options::OPT_ftrivial_auto_var_init: {
      A->claim();
      StringRef Val = A->getValue();
      if (Val == "uninitialized" || Val == "zero" || Val == "pattern")
        TrivialAutoVarInit = Val;
      else
        D.Diag(diag::err_drv_unsupported_option_argument)
            << A->getSpelling() << Val;
      break;
    }
    }
  }

  if (TrivialAutoVarInit.empty())
    switch (DefaultTrivialAutoVarInit) {
    case LangOptions::TrivialAutoVarInitKind::Uninitialized:
      break;
    case LangOptions::TrivialAutoVarInitKind::Pattern:
      TrivialAutoVarInit = "pattern";
      break;
    case LangOptions::TrivialAutoVarInitKind::Zero:
      TrivialAutoVarInit = "zero";
      break;
    }

  if (!TrivialAutoVarInit.empty()) {
    CmdArgs.push_back(
        Args.MakeArgString("-ftrivial-auto-var-init=" + TrivialAutoVarInit));
  }

  if (Arg *A =
          Args.getLastArg(options::OPT_ftrivial_auto_var_init_stop_after)) {
    if (!Args.hasArg(options::OPT_ftrivial_auto_var_init) ||
        StringRef(
            Args.getLastArg(options::OPT_ftrivial_auto_var_init)->getValue()) ==
            "uninitialized")
      D.Diag(diag::err_drv_trivial_auto_var_init_stop_after_missing_dependency);
    A->claim();
    StringRef Val = A->getValue();
    if (std::stoi(Val.str()) <= 0)
      D.Diag(diag::err_drv_trivial_auto_var_init_stop_after_invalid_value);
    CmdArgs.push_back(
        Args.MakeArgString("-ftrivial-auto-var-init-stop-after=" + Val));
  }

  if (Arg *A = Args.getLastArg(options::OPT_ftrivial_auto_var_init_max_size)) {
    if (!Args.hasArg(options::OPT_ftrivial_auto_var_init) ||
        StringRef(
            Args.getLastArg(options::OPT_ftrivial_auto_var_init)->getValue()) ==
            "uninitialized")
      D.Diag(diag::err_drv_trivial_auto_var_init_max_size_missing_dependency);
    A->claim();
    StringRef Val = A->getValue();
    if (std::stoi(Val.str()) <= 0)
      D.Diag(diag::err_drv_trivial_auto_var_init_max_size_invalid_value);
    CmdArgs.push_back(
        Args.MakeArgString("-ftrivial-auto-var-init-max-size=" + Val));
  }
}

static void RenderOpenCLOptions(const ArgList &Args, ArgStringList &CmdArgs,
                                types::ID InputType) {
  // cl-denorms-are-zero is not forwarded. It is translated into a generic flag
  // for denormal flushing handling based on the target.
  const unsigned ForwardedArguments[] = {
      options::OPT_cl_opt_disable,
      options::OPT_cl_strict_aliasing,
      options::OPT_cl_single_precision_constant,
      options::OPT_cl_finite_math_only,
      options::OPT_cl_kernel_arg_info,
      options::OPT_cl_unsafe_math_optimizations,
      options::OPT_cl_fast_relaxed_math,
      options::OPT_cl_mad_enable,
      options::OPT_cl_no_signed_zeros,
      options::OPT_cl_fp32_correctly_rounded_divide_sqrt,
      options::OPT_cl_uniform_work_group_size
  };

  if (Arg *A = Args.getLastArg(options::OPT_cl_std_EQ)) {
    std::string CLStdStr = std::string("-cl-std=") + A->getValue();
    CmdArgs.push_back(Args.MakeArgString(CLStdStr));
  } else if (Arg *A = Args.getLastArg(options::OPT_cl_ext_EQ)) {
    std::string CLExtStr = std::string("-cl-ext=") + A->getValue();
    CmdArgs.push_back(Args.MakeArgString(CLExtStr));
  }

  if (Args.hasArg(options::OPT_cl_finite_math_only)) {
    CmdArgs.push_back("-menable-no-infs");
    CmdArgs.push_back("-menable-no-nans");
  }

  for (const auto &Arg : ForwardedArguments)
    if (const auto *A = Args.getLastArg(Arg))
      CmdArgs.push_back(Args.MakeArgString(A->getOption().getPrefixedName()));

  // Only add the default headers if we are compiling OpenCL sources.
  if ((types::isOpenCL(InputType) ||
       (Args.hasArg(options::OPT_cl_std_EQ) && types::isSrcFile(InputType))) &&
      !Args.hasArg(options::OPT_cl_no_stdinc)) {
    CmdArgs.push_back("-finclude-default-header");
    CmdArgs.push_back("-fdeclare-opencl-builtins");
  }
}

static void RenderHLSLOptions(const ArgList &Args, ArgStringList &CmdArgs,
                              types::ID InputType) {
  const unsigned ForwardedArguments[] = {options::OPT_dxil_validator_version,
                                         options::OPT_D,
                                         options::OPT_I,
                                         options::OPT_O,
                                         options::OPT_emit_llvm,
                                         options::OPT_emit_obj,
                                         options::OPT_disable_llvm_passes,
                                         options::OPT_fnative_half_type,
                                         options::OPT_hlsl_entrypoint};
  if (!types::isHLSL(InputType))
    return;
  for (const auto &Arg : ForwardedArguments)
    if (const auto *A = Args.getLastArg(Arg))
      A->renderAsInput(Args, CmdArgs);
  // Add the default headers if dxc_no_stdinc is not set.
  if (!Args.hasArg(options::OPT_dxc_no_stdinc) &&
      !Args.hasArg(options::OPT_nostdinc))
    CmdArgs.push_back("-finclude-default-header");
}

static void RenderOpenACCOptions(const Driver &D, const ArgList &Args,
                                 ArgStringList &CmdArgs, types::ID InputType) {
  if (!Args.hasArg(options::OPT_fopenacc))
    return;

  CmdArgs.push_back("-fopenacc");

  if (Arg *A = Args.getLastArg(options::OPT_openacc_macro_override)) {
    StringRef Value = A->getValue();
    int Version;
    if (!Value.getAsInteger(10, Version))
      A->renderAsInput(Args, CmdArgs);
    else
      D.Diag(diag::err_drv_clang_unsupported) << Value;
  }
}

static void RenderBuiltinOptions(const ToolChain &TC, const llvm::Triple &T,
                                 const ArgList &Args, ArgStringList &CmdArgs) {
  // -fbuiltin is default unless -mkernel is used.
  bool UseBuiltins =
      Args.hasFlag(options::OPT_fbuiltin, options::OPT_fno_builtin,
                   !Args.hasArg(options::OPT_mkernel));
  if (!UseBuiltins)
    CmdArgs.push_back("-fno-builtin");

  // -ffreestanding implies -fno-builtin.
  if (Args.hasArg(options::OPT_ffreestanding))
    UseBuiltins = false;

  // Process the -fno-builtin-* options.
  for (const Arg *A : Args.filtered(options::OPT_fno_builtin_)) {
    A->claim();

    // If -fno-builtin is specified, then there's no need to pass the option to
    // the frontend.
    if (UseBuiltins)
      A->render(Args, CmdArgs);
  }
}

bool Driver::getDefaultModuleCachePath(SmallVectorImpl<char> &Result) {
  if (const char *Str = std::getenv("CLANG_MODULE_CACHE_PATH")) {
    Twine Path{Str};
    Path.toVector(Result);
    return Path.getSingleStringRef() != "";
  }
  if (llvm::sys::path::cache_directory(Result)) {
    llvm::sys::path::append(Result, "clang");
    llvm::sys::path::append(Result, "ModuleCache");
    return true;
  }
  return false;
}

llvm::SmallString<256>
clang::driver::tools::getCXX20NamedModuleOutputPath(const ArgList &Args,
                                                    const char *BaseInput) {
  if (Arg *ModuleOutputEQ = Args.getLastArg(options::OPT_fmodule_output_EQ))
    return StringRef(ModuleOutputEQ->getValue());

  SmallString<256> OutputPath;
  if (Arg *FinalOutput = Args.getLastArg(options::OPT_o);
      FinalOutput && Args.hasArg(options::OPT_c))
    OutputPath = FinalOutput->getValue();
  else
    OutputPath = BaseInput;

  const char *Extension = types::getTypeTempSuffix(types::TY_ModuleFile);
  llvm::sys::path::replace_extension(OutputPath, Extension);
  return OutputPath;
}

static bool RenderModulesOptions(Compilation &C, const Driver &D,
                                 const ArgList &Args, const InputInfo &Input,
                                 const InputInfo &Output, bool HaveStd20,
                                 ArgStringList &CmdArgs) {
  bool IsCXX = types::isCXX(Input.getType());
  bool HaveStdCXXModules = IsCXX && HaveStd20;
  bool HaveModules = HaveStdCXXModules;

  // -fmodules enables the use of precompiled modules (off by default).
  // Users can pass -fno-cxx-modules to turn off modules support for
  // C++/Objective-C++ programs.
  bool HaveClangModules = false;
  if (Args.hasFlag(options::OPT_fmodules, options::OPT_fno_modules, false)) {
    bool AllowedInCXX = Args.hasFlag(options::OPT_fcxx_modules,
                                     options::OPT_fno_cxx_modules, true);
    if (AllowedInCXX || !IsCXX) {
      CmdArgs.push_back("-fmodules");
      HaveClangModules = true;
    }
  }

  HaveModules |= HaveClangModules;

  // -fmodule-maps enables implicit reading of module map files. By default,
  // this is enabled if we are using Clang's flavor of precompiled modules.
  if (Args.hasFlag(options::OPT_fimplicit_module_maps,
                   options::OPT_fno_implicit_module_maps, HaveClangModules))
    CmdArgs.push_back("-fimplicit-module-maps");

  // -fmodules-decluse checks that modules used are declared so (off by default)
  Args.addOptInFlag(CmdArgs, options::OPT_fmodules_decluse,
                    options::OPT_fno_modules_decluse);

  // -fmodules-strict-decluse is like -fmodule-decluse, but also checks that
  // all #included headers are part of modules.
  if (Args.hasFlag(options::OPT_fmodules_strict_decluse,
                   options::OPT_fno_modules_strict_decluse, false))
    CmdArgs.push_back("-fmodules-strict-decluse");

  Args.addOptOutFlag(CmdArgs, options::OPT_fmodulemap_allow_subdirectory_search,
                     options::OPT_fno_modulemap_allow_subdirectory_search);

  // -fno-implicit-modules turns off implicitly compiling modules on demand.
  bool ImplicitModules = false;
  if (!Args.hasFlag(options::OPT_fimplicit_modules,
                    options::OPT_fno_implicit_modules, HaveClangModules)) {
    if (HaveModules)
      CmdArgs.push_back("-fno-implicit-modules");
  } else if (HaveModules) {
    ImplicitModules = true;
    // -fmodule-cache-path specifies where our implicitly-built module files
    // should be written.
    SmallString<128> Path;
    if (Arg *A = Args.getLastArg(options::OPT_fmodules_cache_path))
      Path = A->getValue();

    bool HasPath = true;
    if (C.isForDiagnostics()) {
      // When generating crash reports, we want to emit the modules along with
      // the reproduction sources, so we ignore any provided module path.
      Path = Output.getFilename();
      llvm::sys::path::replace_extension(Path, ".cache");
      llvm::sys::path::append(Path, "modules");
    } else if (Path.empty()) {
      // No module path was provided: use the default.
      HasPath = Driver::getDefaultModuleCachePath(Path);
    }

    // `HasPath` will only be false if getDefaultModuleCachePath() fails.
    // That being said, that failure is unlikely and not caching is harmless.
    if (HasPath) {
      const char Arg[] = "-fmodules-cache-path=";
      Path.insert(Path.begin(), Arg, Arg + strlen(Arg));
      CmdArgs.push_back(Args.MakeArgString(Path));
    }
  }

  if (HaveModules) {
    if (Args.hasFlag(options::OPT_fprebuilt_implicit_modules,
                     options::OPT_fno_prebuilt_implicit_modules, false))
      CmdArgs.push_back("-fprebuilt-implicit-modules");
    if (Args.hasFlag(options::OPT_fmodules_validate_input_files_content,
                     options::OPT_fno_modules_validate_input_files_content,
                     false))
      CmdArgs.push_back("-fvalidate-ast-input-files-content");
  }

  // -fmodule-name specifies the module that is currently being built (or
  // used for header checking by -fmodule-maps).
  Args.AddLastArg(CmdArgs, options::OPT_fmodule_name_EQ);

  // -fmodule-map-file can be used to specify files containing module
  // definitions.
  Args.AddAllArgs(CmdArgs, options::OPT_fmodule_map_file);

  // -fbuiltin-module-map can be used to load the clang
  // builtin headers modulemap file.
  if (Args.hasArg(options::OPT_fbuiltin_module_map)) {
    SmallString<128> BuiltinModuleMap(D.ResourceDir);
    llvm::sys::path::append(BuiltinModuleMap, "include");
    llvm::sys::path::append(BuiltinModuleMap, "module.modulemap");
    if (llvm::sys::fs::exists(BuiltinModuleMap))
      CmdArgs.push_back(
          Args.MakeArgString("-fmodule-map-file=" + BuiltinModuleMap));
  }

  // The -fmodule-file=<name>=<file> form specifies the mapping of module
  // names to precompiled module files (the module is loaded only if used).
  // The -fmodule-file=<file> form can be used to unconditionally load
  // precompiled module files (whether used or not).
  if (HaveModules || Input.getType() == clang::driver::types::TY_ModuleFile) {
    Args.AddAllArgs(CmdArgs, options::OPT_fmodule_file);

    // -fprebuilt-module-path specifies where to load the prebuilt module files.
    for (const Arg *A : Args.filtered(options::OPT_fprebuilt_module_path)) {
      CmdArgs.push_back(Args.MakeArgString(
          std::string("-fprebuilt-module-path=") + A->getValue()));
      A->claim();
    }
  } else
    Args.ClaimAllArgs(options::OPT_fmodule_file);

  // When building modules and generating crashdumps, we need to dump a module
  // dependency VFS alongside the output.
  if (HaveClangModules && C.isForDiagnostics()) {
    SmallString<128> VFSDir(Output.getFilename());
    llvm::sys::path::replace_extension(VFSDir, ".cache");
    // Add the cache directory as a temp so the crash diagnostics pick it up.
    C.addTempFile(Args.MakeArgString(VFSDir));

    llvm::sys::path::append(VFSDir, "vfs");
    CmdArgs.push_back("-module-dependency-dir");
    CmdArgs.push_back(Args.MakeArgString(VFSDir));
  }

  if (HaveClangModules)
    Args.AddLastArg(CmdArgs, options::OPT_fmodules_user_build_path);

  // Pass through all -fmodules-ignore-macro arguments.
  Args.AddAllArgs(CmdArgs, options::OPT_fmodules_ignore_macro);
  Args.AddLastArg(CmdArgs, options::OPT_fmodules_prune_interval);
  Args.AddLastArg(CmdArgs, options::OPT_fmodules_prune_after);

  if (HaveClangModules) {
    Args.AddLastArg(CmdArgs, options::OPT_fbuild_session_timestamp);

    if (Arg *A = Args.getLastArg(options::OPT_fbuild_session_file)) {
      if (Args.hasArg(options::OPT_fbuild_session_timestamp))
        D.Diag(diag::err_drv_argument_not_allowed_with)
            << A->getAsString(Args) << "-fbuild-session-timestamp";

      llvm::sys::fs::file_status Status;
      if (llvm::sys::fs::status(A->getValue(), Status))
        D.Diag(diag::err_drv_no_such_file) << A->getValue();
      CmdArgs.push_back(Args.MakeArgString(
          "-fbuild-session-timestamp=" +
          Twine((uint64_t)std::chrono::duration_cast<std::chrono::seconds>(
                    Status.getLastModificationTime().time_since_epoch())
                    .count())));
    }

    if (Args.getLastArg(
            options::OPT_fmodules_validate_once_per_build_session)) {
      if (!Args.getLastArg(options::OPT_fbuild_session_timestamp,
                           options::OPT_fbuild_session_file))
        D.Diag(diag::err_drv_modules_validate_once_requires_timestamp);

      Args.AddLastArg(CmdArgs,
                      options::OPT_fmodules_validate_once_per_build_session);
    }

    if (Args.hasFlag(options::OPT_fmodules_validate_system_headers,
                     options::OPT_fno_modules_validate_system_headers,
                     ImplicitModules))
      CmdArgs.push_back("-fmodules-validate-system-headers");

    Args.AddLastArg(CmdArgs,
                    options::OPT_fmodules_disable_diagnostic_validation);
  } else {
    Args.ClaimAllArgs(options::OPT_fbuild_session_timestamp);
    Args.ClaimAllArgs(options::OPT_fbuild_session_file);
    Args.ClaimAllArgs(options::OPT_fmodules_validate_once_per_build_session);
    Args.ClaimAllArgs(options::OPT_fmodules_validate_system_headers);
    Args.ClaimAllArgs(options::OPT_fno_modules_validate_system_headers);
    Args.ClaimAllArgs(options::OPT_fmodules_disable_diagnostic_validation);
  }

  // FIXME: We provisionally don't check ODR violations for decls in the global
  // module fragment.
  CmdArgs.push_back("-fskip-odr-check-in-gmf");

  if (Args.hasArg(options::OPT_modules_reduced_bmi) &&
      (Input.getType() == driver::types::TY_CXXModule ||
       Input.getType() == driver::types::TY_PP_CXXModule)) {
    CmdArgs.push_back("-fmodules-reduced-bmi");

    if (Args.hasArg(options::OPT_fmodule_output_EQ))
      Args.AddLastArg(CmdArgs, options::OPT_fmodule_output_EQ);
    else {
      if (Args.hasArg(options::OPT__precompile) &&
          (!Args.hasArg(options::OPT_o) ||
           Args.getLastArg(options::OPT_o)->getValue() ==
               getCXX20NamedModuleOutputPath(Args, Input.getBaseInput()))) {
        D.Diag(diag::err_drv_reduced_module_output_overrided);
      }

      CmdArgs.push_back(Args.MakeArgString(
          "-fmodule-output=" +
          getCXX20NamedModuleOutputPath(Args, Input.getBaseInput())));
    }
  }

  // Noop if we see '-fmodules-reduced-bmi' with other translation
  // units than module units. This is more user friendly to allow end uers to
  // enable this feature without asking for help from build systems.
  Args.ClaimAllArgs(options::OPT_modules_reduced_bmi);

  // We need to include the case the input file is a module file here.
  // Since the default compilation model for C++ module interface unit will
  // create temporary module file and compile the temporary module file
  // to get the object file. Then the `-fmodule-output` flag will be
  // brought to the second compilation process. So we have to claim it for
  // the case too.
  if (Input.getType() == driver::types::TY_CXXModule ||
      Input.getType() == driver::types::TY_PP_CXXModule ||
      Input.getType() == driver::types::TY_ModuleFile) {
    Args.ClaimAllArgs(options::OPT_fmodule_output);
    Args.ClaimAllArgs(options::OPT_fmodule_output_EQ);
  }

  if (Args.hasArg(options::OPT_fmodules_embed_all_files))
    CmdArgs.push_back("-fmodules-embed-all-files");

  return HaveModules;
}

static void RenderCharacterOptions(const ArgList &Args, const llvm::Triple &T,
                                   ArgStringList &CmdArgs) {
  // -fsigned-char is default.
  if (const Arg *A = Args.getLastArg(options::OPT_fsigned_char,
                                     options::OPT_fno_signed_char,
                                     options::OPT_funsigned_char,
                                     options::OPT_fno_unsigned_char)) {
    if (A->getOption().matches(options::OPT_funsigned_char) ||
        A->getOption().matches(options::OPT_fno_signed_char)) {
      CmdArgs.push_back("-fno-signed-char");
    }
  } else if (!isSignedCharDefault(T)) {
    CmdArgs.push_back("-fno-signed-char");
  }

  // The default depends on the language standard.
  Args.AddLastArg(CmdArgs, options::OPT_fchar8__t, options::OPT_fno_char8__t);

  if (const Arg *A = Args.getLastArg(options::OPT_fshort_wchar,
                                     options::OPT_fno_short_wchar)) {
    if (A->getOption().matches(options::OPT_fshort_wchar)) {
      CmdArgs.push_back("-fwchar-type=short");
      CmdArgs.push_back("-fno-signed-wchar");
    } else {
      bool IsARM = T.isARM() || T.isThumb() || T.isAArch64();
      CmdArgs.push_back("-fwchar-type=int");
      if (T.isOSzOS() ||
          (IsARM && !(T.isOSWindows() || T.isOSNetBSD() || T.isOSOpenBSD())))
        CmdArgs.push_back("-fno-signed-wchar");
      else
        CmdArgs.push_back("-fsigned-wchar");
    }
  } else if (T.isOSzOS())
    CmdArgs.push_back("-fno-signed-wchar");
}

static void RenderObjCOptions(const ToolChain &TC, const Driver &D,
                              const llvm::Triple &T, const ArgList &Args,
                              ObjCRuntime &Runtime, bool InferCovariantReturns,
                              const InputInfo &Input, ArgStringList &CmdArgs) {
  const llvm::Triple::ArchType Arch = TC.getArch();

  // -fobjc-dispatch-method is only relevant with the nonfragile-abi, and legacy
  // is the default. Except for deployment target of 10.5, next runtime is
  // always legacy dispatch and -fno-objc-legacy-dispatch gets ignored silently.
  if (Runtime.isNonFragile()) {
    if (!Args.hasFlag(options::OPT_fobjc_legacy_dispatch,
                      options::OPT_fno_objc_legacy_dispatch,
                      Runtime.isLegacyDispatchDefaultForArch(Arch))) {
      if (TC.UseObjCMixedDispatch())
        CmdArgs.push_back("-fobjc-dispatch-method=mixed");
      else
        CmdArgs.push_back("-fobjc-dispatch-method=non-legacy");
    }
  }

  // When ObjectiveC legacy runtime is in effect on MacOSX, turn on the option
  // to do Array/Dictionary subscripting by default.
  if (Arch == llvm::Triple::x86 && T.isMacOSX() &&
      Runtime.getKind() == ObjCRuntime::FragileMacOSX && Runtime.isNeXTFamily())
    CmdArgs.push_back("-fobjc-subscripting-legacy-runtime");

  // Allow -fno-objc-arr to trump -fobjc-arr/-fobjc-arc.
  // NOTE: This logic is duplicated in ToolChains.cpp.
  if (isObjCAutoRefCount(Args)) {
    TC.CheckObjCARC();

    CmdArgs.push_back("-fobjc-arc");

    // FIXME: It seems like this entire block, and several around it should be
    // wrapped in isObjC, but for now we just use it here as this is where it
    // was being used previously.
    if (types::isCXX(Input.getType()) && types::isObjC(Input.getType())) {
      if (TC.GetCXXStdlibType(Args) == ToolChain::CST_Libcxx)
        CmdArgs.push_back("-fobjc-arc-cxxlib=libc++");
      else
        CmdArgs.push_back("-fobjc-arc-cxxlib=libstdc++");
    }

    // Allow the user to enable full exceptions code emission.
    // We default off for Objective-C, on for Objective-C++.
    if (Args.hasFlag(options::OPT_fobjc_arc_exceptions,
                     options::OPT_fno_objc_arc_exceptions,
                     /*Default=*/types::isCXX(Input.getType())))
      CmdArgs.push_back("-fobjc-arc-exceptions");
  }

  // Silence warning for full exception code emission options when explicitly
  // set to use no ARC.
  if (Args.hasArg(options::OPT_fno_objc_arc)) {
    Args.ClaimAllArgs(options::OPT_fobjc_arc_exceptions);
    Args.ClaimAllArgs(options::OPT_fno_objc_arc_exceptions);
  }

  // Allow the user to control whether messages can be converted to runtime
  // functions.
  if (types::isObjC(Input.getType())) {
    auto *Arg = Args.getLastArg(
        options::OPT_fobjc_convert_messages_to_runtime_calls,
        options::OPT_fno_objc_convert_messages_to_runtime_calls);
    if (Arg &&
        Arg->getOption().matches(
            options::OPT_fno_objc_convert_messages_to_runtime_calls))
      CmdArgs.push_back("-fno-objc-convert-messages-to-runtime-calls");
  }

  // -fobjc-infer-related-result-type is the default, except in the Objective-C
  // rewriter.
  if (InferCovariantReturns)
    CmdArgs.push_back("-fno-objc-infer-related-result-type");

  // Pass down -fobjc-weak or -fno-objc-weak if present.
  if (types::isObjC(Input.getType())) {
    auto WeakArg =
        Args.getLastArg(options::OPT_fobjc_weak, options::OPT_fno_objc_weak);
    if (!WeakArg) {
      // nothing to do
    } else if (!Runtime.allowsWeak()) {
      if (WeakArg->getOption().matches(options::OPT_fobjc_weak))
        D.Diag(diag::err_objc_weak_unsupported);
    } else {
      WeakArg->render(Args, CmdArgs);
    }
  }

  if (Args.hasArg(options::OPT_fobjc_disable_direct_methods_for_testing))
    CmdArgs.push_back("-fobjc-disable-direct-methods-for-testing");
}

static void RenderDiagnosticsOptions(const Driver &D, const ArgList &Args,
                                     ArgStringList &CmdArgs) {
  bool CaretDefault = true;
  bool ColumnDefault = true;

  if (const Arg *A = Args.getLastArg(options::OPT__SLASH_diagnostics_classic,
                                     options::OPT__SLASH_diagnostics_column,
                                     options::OPT__SLASH_diagnostics_caret)) {
    switch (A->getOption().getID()) {
    case options::OPT__SLASH_diagnostics_caret:
      CaretDefault = true;
      ColumnDefault = true;
      break;
    case options::OPT__SLASH_diagnostics_column:
      CaretDefault = false;
      ColumnDefault = true;
      break;
    case options::OPT__SLASH_diagnostics_classic:
      CaretDefault = false;
      ColumnDefault = false;
      break;
    }
  }

  // -fcaret-diagnostics is default.
  if (!Args.hasFlag(options::OPT_fcaret_diagnostics,
                    options::OPT_fno_caret_diagnostics, CaretDefault))
    CmdArgs.push_back("-fno-caret-diagnostics");

  Args.addOptOutFlag(CmdArgs, options::OPT_fdiagnostics_fixit_info,
                     options::OPT_fno_diagnostics_fixit_info);
  Args.addOptOutFlag(CmdArgs, options::OPT_fdiagnostics_show_option,
                     options::OPT_fno_diagnostics_show_option);

  if (const Arg *A =
          Args.getLastArg(options::OPT_fdiagnostics_show_category_EQ)) {
    CmdArgs.push_back("-fdiagnostics-show-category");
    CmdArgs.push_back(A->getValue());
  }

  Args.addOptInFlag(CmdArgs, options::OPT_fdiagnostics_show_hotness,
                    options::OPT_fno_diagnostics_show_hotness);

  if (const Arg *A =
          Args.getLastArg(options::OPT_fdiagnostics_hotness_threshold_EQ)) {
    std::string Opt =
        std::string("-fdiagnostics-hotness-threshold=") + A->getValue();
    CmdArgs.push_back(Args.MakeArgString(Opt));
  }

  if (const Arg *A =
          Args.getLastArg(options::OPT_fdiagnostics_misexpect_tolerance_EQ)) {
    std::string Opt =
        std::string("-fdiagnostics-misexpect-tolerance=") + A->getValue();
    CmdArgs.push_back(Args.MakeArgString(Opt));
  }

  if (const Arg *A = Args.getLastArg(options::OPT_fdiagnostics_format_EQ)) {
    CmdArgs.push_back("-fdiagnostics-format");
    CmdArgs.push_back(A->getValue());
    if (StringRef(A->getValue()) == "sarif" ||
        StringRef(A->getValue()) == "SARIF")
      D.Diag(diag::warn_drv_sarif_format_unstable);
  }

  if (const Arg *A = Args.getLastArg(
          options::OPT_fdiagnostics_show_note_include_stack,
          options::OPT_fno_diagnostics_show_note_include_stack)) {
    const Option &O = A->getOption();
    if (O.matches(options::OPT_fdiagnostics_show_note_include_stack))
      CmdArgs.push_back("-fdiagnostics-show-note-include-stack");
    else
      CmdArgs.push_back("-fno-diagnostics-show-note-include-stack");
  }

  handleColorDiagnosticsArgs(D, Args, CmdArgs);

  if (Args.hasArg(options::OPT_fansi_escape_codes))
    CmdArgs.push_back("-fansi-escape-codes");

  Args.addOptOutFlag(CmdArgs, options::OPT_fshow_source_location,
                     options::OPT_fno_show_source_location);

  Args.addOptOutFlag(CmdArgs, options::OPT_fdiagnostics_show_line_numbers,
                     options::OPT_fno_diagnostics_show_line_numbers);

  if (Args.hasArg(options::OPT_fdiagnostics_absolute_paths))
    CmdArgs.push_back("-fdiagnostics-absolute-paths");

  if (!Args.hasFlag(options::OPT_fshow_column, options::OPT_fno_show_column,
                    ColumnDefault))
    CmdArgs.push_back("-fno-show-column");

  Args.addOptOutFlag(CmdArgs, options::OPT_fspell_checking,
                     options::OPT_fno_spell_checking);

  Args.addLastArg(CmdArgs, options::OPT_warning_suppression_mappings_EQ);
}

DwarfFissionKind tools::getDebugFissionKind(const Driver &D,
                                            const ArgList &Args, Arg *&Arg) {
  Arg = Args.getLastArg(options::OPT_gsplit_dwarf, options::OPT_gsplit_dwarf_EQ,
                        options::OPT_gno_split_dwarf);
  if (!Arg || Arg->getOption().matches(options::OPT_gno_split_dwarf))
    return DwarfFissionKind::None;

  if (Arg->getOption().matches(options::OPT_gsplit_dwarf))
    return DwarfFissionKind::Split;

  StringRef Value = Arg->getValue();
  if (Value == "split")
    return DwarfFissionKind::Split;
  if (Value == "single")
    return DwarfFissionKind::Single;

  D.Diag(diag::err_drv_unsupported_option_argument)
      << Arg->getSpelling() << Arg->getValue();
  return DwarfFissionKind::None;
}

static void renderDwarfFormat(const Driver &D, const llvm::Triple &T,
                              const ArgList &Args, ArgStringList &CmdArgs,
                              unsigned DwarfVersion) {
  auto *DwarfFormatArg =
      Args.getLastArg(options::OPT_gdwarf64, options::OPT_gdwarf32);
  if (!DwarfFormatArg)
    return;

  if (DwarfFormatArg->getOption().matches(options::OPT_gdwarf64)) {
    if (DwarfVersion < 3)
      D.Diag(diag::err_drv_argument_only_allowed_with)
          << DwarfFormatArg->getAsString(Args) << "DWARFv3 or greater";
    else if (!T.isArch64Bit())
      D.Diag(diag::err_drv_argument_only_allowed_with)
          << DwarfFormatArg->getAsString(Args) << "64 bit architecture";
    else if (!T.isOSBinFormatELF())
      D.Diag(diag::err_drv_argument_only_allowed_with)
          << DwarfFormatArg->getAsString(Args) << "ELF platforms";
  }

  DwarfFormatArg->render(Args, CmdArgs);
}

static void
renderDebugOptions(const ToolChain &TC, const Driver &D, const llvm::Triple &T,
                   const ArgList &Args, bool IRInput, ArgStringList &CmdArgs,
                   const InputInfo &Output,
                   llvm::codegenoptions::DebugInfoKind &DebugInfoKind,
                   DwarfFissionKind &DwarfFission) {
  if (Args.hasFlag(options::OPT_fdebug_info_for_profiling,
                   options::OPT_fno_debug_info_for_profiling, false) &&
      checkDebugInfoOption(
          Args.getLastArg(options::OPT_fdebug_info_for_profiling), Args, D, TC))
    CmdArgs.push_back("-fdebug-info-for-profiling");

  // The 'g' groups options involve a somewhat intricate sequence of decisions
  // about what to pass from the driver to the frontend, but by the time they
  // reach cc1 they've been factored into three well-defined orthogonal choices:
  //  * what level of debug info to generate
  //  * what dwarf version to write
  //  * what debugger tuning to use
  // This avoids having to monkey around further in cc1 other than to disable
  // codeview if not running in a Windows environment. Perhaps even that
  // decision should be made in the driver as well though.
  llvm::DebuggerKind DebuggerTuning = TC.getDefaultDebuggerTuning();

  bool SplitDWARFInlining =
      Args.hasFlag(options::OPT_fsplit_dwarf_inlining,
                   options::OPT_fno_split_dwarf_inlining, false);

  // Normally -gsplit-dwarf is only useful with -gN. For IR input, Clang does
  // object file generation and no IR generation, -gN should not be needed. So
  // allow -gsplit-dwarf with either -gN or IR input.
  if (IRInput || Args.hasArg(options::OPT_g_Group)) {
    Arg *SplitDWARFArg;
    DwarfFission = getDebugFissionKind(D, Args, SplitDWARFArg);
    if (DwarfFission != DwarfFissionKind::None &&
        !checkDebugInfoOption(SplitDWARFArg, Args, D, TC)) {
      DwarfFission = DwarfFissionKind::None;
      SplitDWARFInlining = false;
    }
  }
  if (const Arg *A = Args.getLastArg(options::OPT_g_Group)) {
    DebugInfoKind = llvm::codegenoptions::DebugInfoConstructor;

    // If the last option explicitly specified a debug-info level, use it.
    if (checkDebugInfoOption(A, Args, D, TC) &&
        A->getOption().matches(options::OPT_gN_Group)) {
      DebugInfoKind = debugLevelToInfoKind(*A);
      // For -g0 or -gline-tables-only, drop -gsplit-dwarf. This gets a bit more
      // complicated if you've disabled inline info in the skeleton CUs
      // (SplitDWARFInlining) - then there's value in composing split-dwarf and
      // line-tables-only, so let those compose naturally in that case.
      if (DebugInfoKind == llvm::codegenoptions::NoDebugInfo ||
          DebugInfoKind == llvm::codegenoptions::DebugDirectivesOnly ||
          (DebugInfoKind == llvm::codegenoptions::DebugLineTablesOnly &&
           SplitDWARFInlining))
        DwarfFission = DwarfFissionKind::None;
    }
  }

  // If a debugger tuning argument appeared, remember it.
  bool HasDebuggerTuning = false;
  if (const Arg *A =
          Args.getLastArg(options::OPT_gTune_Group, options::OPT_ggdbN_Group)) {
    HasDebuggerTuning = true;
    if (checkDebugInfoOption(A, Args, D, TC)) {
      if (A->getOption().matches(options::OPT_glldb))
        DebuggerTuning = llvm::DebuggerKind::LLDB;
      else if (A->getOption().matches(options::OPT_gsce))
        DebuggerTuning = llvm::DebuggerKind::SCE;
      else if (A->getOption().matches(options::OPT_gdbx))
        DebuggerTuning = llvm::DebuggerKind::DBX;
      else
        DebuggerTuning = llvm::DebuggerKind::GDB;
    }
  }

  // If a -gdwarf argument appeared, remember it.
  bool EmitDwarf = false;
  if (const Arg *A = getDwarfNArg(Args))
    EmitDwarf = checkDebugInfoOption(A, Args, D, TC);

  bool EmitCodeView = false;
  if (const Arg *A = Args.getLastArg(options::OPT_gcodeview))
    EmitCodeView = checkDebugInfoOption(A, Args, D, TC);

  // If the user asked for debug info but did not explicitly specify -gcodeview
  // or -gdwarf, ask the toolchain for the default format.
  if (!EmitCodeView && !EmitDwarf &&
      DebugInfoKind != llvm::codegenoptions::NoDebugInfo) {
    switch (TC.getDefaultDebugFormat()) {
    case llvm::codegenoptions::DIF_CodeView:
      EmitCodeView = true;
      break;
    case llvm::codegenoptions::DIF_DWARF:
      EmitDwarf = true;
      break;
    }
  }

  unsigned RequestedDWARFVersion = 0; // DWARF version requested by the user
  unsigned EffectiveDWARFVersion = 0; // DWARF version TC can generate. It may
                                      // be lower than what the user wanted.
  if (EmitDwarf) {
    RequestedDWARFVersion = getDwarfVersion(TC, Args);
    // Clamp effective DWARF version to the max supported by the toolchain.
    EffectiveDWARFVersion =
        std::min(RequestedDWARFVersion, TC.getMaxDwarfVersion());
  } else {
    Args.ClaimAllArgs(options::OPT_fdebug_default_version);
  }

  // -gline-directives-only supported only for the DWARF debug info.
  if (RequestedDWARFVersion == 0 &&
      DebugInfoKind == llvm::codegenoptions::DebugDirectivesOnly)
    DebugInfoKind = llvm::codegenoptions::NoDebugInfo;

  // strict DWARF is set to false by default. But for DBX, we need it to be set
  // as true by default.
  if (const Arg *A = Args.getLastArg(options::OPT_gstrict_dwarf))
    (void)checkDebugInfoOption(A, Args, D, TC);
  if (Args.hasFlag(options::OPT_gstrict_dwarf, options::OPT_gno_strict_dwarf,
                   DebuggerTuning == llvm::DebuggerKind::DBX))
    CmdArgs.push_back("-gstrict-dwarf");

  // And we handle flag -grecord-gcc-switches later with DWARFDebugFlags.
  Args.ClaimAllArgs(options::OPT_g_flags_Group);

  // Column info is included by default for everything except SCE and
  // CodeView if not use sampling PGO. Clang doesn't track end columns, just
  // starting columns, which, in theory, is fine for CodeView (and PDB).  In
  // practice, however, the Microsoft debuggers don't handle missing end columns
  // well, and the AIX debugger DBX also doesn't handle the columns well, so
  // it's better not to include any column info.
  if (const Arg *A = Args.getLastArg(options::OPT_gcolumn_info))
    (void)checkDebugInfoOption(A, Args, D, TC);
  if (!Args.hasFlag(options::OPT_gcolumn_info, options::OPT_gno_column_info,
                    !(EmitCodeView && !getLastProfileSampleUseArg(Args)) &&
                        (DebuggerTuning != llvm::DebuggerKind::SCE &&
                         DebuggerTuning != llvm::DebuggerKind::DBX)))
    CmdArgs.push_back("-gno-column-info");

  // FIXME: Move backend command line options to the module.
  if (Args.hasFlag(options::OPT_gmodules, options::OPT_gno_modules, false)) {
    // If -gline-tables-only or -gline-directives-only is the last option it
    // wins.
    if (checkDebugInfoOption(Args.getLastArg(options::OPT_gmodules), Args, D,
                             TC)) {
      if (DebugInfoKind != llvm::codegenoptions::DebugLineTablesOnly &&
          DebugInfoKind != llvm::codegenoptions::DebugDirectivesOnly) {
        DebugInfoKind = llvm::codegenoptions::DebugInfoConstructor;
        CmdArgs.push_back("-dwarf-ext-refs");
        CmdArgs.push_back("-fmodule-format=obj");
      }
    }
  }

  if (T.isOSBinFormatELF() && SplitDWARFInlining)
    CmdArgs.push_back("-fsplit-dwarf-inlining");

  // After we've dealt with all combinations of things that could
  // make DebugInfoKind be other than std::nullopt or DebugLineTablesOnly,
  // figure out if we need to "upgrade" it to standalone debug info.
  // We parse these two '-f' options whether or not they will be used,
  // to claim them even if you wrote "-fstandalone-debug -gline-tables-only"
  bool NeedFullDebug = Args.hasFlag(
      options::OPT_fstandalone_debug, options::OPT_fno_standalone_debug,
      DebuggerTuning == llvm::DebuggerKind::LLDB ||
          TC.GetDefaultStandaloneDebug());
  if (const Arg *A = Args.getLastArg(options::OPT_fstandalone_debug))
    (void)checkDebugInfoOption(A, Args, D, TC);

  if (DebugInfoKind == llvm::codegenoptions::LimitedDebugInfo ||
      DebugInfoKind == llvm::codegenoptions::DebugInfoConstructor) {
    if (Args.hasFlag(options::OPT_fno_eliminate_unused_debug_types,
                     options::OPT_feliminate_unused_debug_types, false))
      DebugInfoKind = llvm::codegenoptions::UnusedTypeInfo;
    else if (NeedFullDebug)
      DebugInfoKind = llvm::codegenoptions::FullDebugInfo;
  }

  if (Args.hasFlag(options::OPT_gembed_source, options::OPT_gno_embed_source,
                   false)) {
    // Source embedding is a vendor extension to DWARF v5. By now we have
    // checked if a DWARF version was stated explicitly, and have otherwise
    // fallen back to the target default, so if this is still not at least 5
    // we emit an error.
    const Arg *A = Args.getLastArg(options::OPT_gembed_source);
    if (RequestedDWARFVersion < 5)
      D.Diag(diag::err_drv_argument_only_allowed_with)
          << A->getAsString(Args) << "-gdwarf-5";
    else if (EffectiveDWARFVersion < 5)
      // The toolchain has reduced allowed dwarf version, so we can't enable
      // -gembed-source.
      D.Diag(diag::warn_drv_dwarf_version_limited_by_target)
          << A->getAsString(Args) << TC.getTripleString() << 5
          << EffectiveDWARFVersion;
    else if (checkDebugInfoOption(A, Args, D, TC))
      CmdArgs.push_back("-gembed-source");
  }

  if (EmitCodeView) {
    CmdArgs.push_back("-gcodeview");

    Args.addOptInFlag(CmdArgs, options::OPT_gcodeview_ghash,
                      options::OPT_gno_codeview_ghash);

    Args.addOptOutFlag(CmdArgs, options::OPT_gcodeview_command_line,
                       options::OPT_gno_codeview_command_line);
  }

  Args.addOptOutFlag(CmdArgs, options::OPT_ginline_line_tables,
                     options::OPT_gno_inline_line_tables);

  // When emitting remarks, we need at least debug lines in the output.
  if (willEmitRemarks(Args) &&
      DebugInfoKind <= llvm::codegenoptions::DebugDirectivesOnly)
    DebugInfoKind = llvm::codegenoptions::DebugLineTablesOnly;

  // Adjust the debug info kind for the given toolchain.
  TC.adjustDebugInfoKind(DebugInfoKind, Args);

  // On AIX, the debugger tuning option can be omitted if it is not explicitly
  // set.
  RenderDebugEnablingArgs(Args, CmdArgs, DebugInfoKind, EffectiveDWARFVersion,
                          T.isOSAIX() && !HasDebuggerTuning
                              ? llvm::DebuggerKind::Default
                              : DebuggerTuning);

  // -fdebug-macro turns on macro debug info generation.
  if (Args.hasFlag(options::OPT_fdebug_macro, options::OPT_fno_debug_macro,
                   false))
    if (checkDebugInfoOption(Args.getLastArg(options::OPT_fdebug_macro), Args,
                             D, TC))
      CmdArgs.push_back("-debug-info-macro");

  // -fno-system-debug turns off debug info generation for system headers
  if (!Args.hasFlag(options::OPT_fsystem_debug, options::OPT_fno_system_debug,
                    true))
    CmdArgs.push_back("-fno-system-debug");

  // -ggnu-pubnames turns on gnu style pubnames in the backend.
  const auto *PubnamesArg =
      Args.getLastArg(options::OPT_ggnu_pubnames, options::OPT_gno_gnu_pubnames,
                      options::OPT_gpubnames, options::OPT_gno_pubnames);
  if (DwarfFission != DwarfFissionKind::None ||
      (PubnamesArg && checkDebugInfoOption(PubnamesArg, Args, D, TC))) {
    const bool OptionSet =
        (PubnamesArg &&
         (PubnamesArg->getOption().matches(options::OPT_gpubnames) ||
          PubnamesArg->getOption().matches(options::OPT_ggnu_pubnames)));
    if ((DebuggerTuning != llvm::DebuggerKind::LLDB || OptionSet) &&
        (!PubnamesArg ||
         (!PubnamesArg->getOption().matches(options::OPT_gno_gnu_pubnames) &&
          !PubnamesArg->getOption().matches(options::OPT_gno_pubnames))))
      CmdArgs.push_back(PubnamesArg && PubnamesArg->getOption().matches(
                                           options::OPT_gpubnames)
                            ? "-gpubnames"
                            : "-ggnu-pubnames");
  }
  const auto *SimpleTemplateNamesArg =
      Args.getLastArg(options::OPT_gsimple_template_names,
                      options::OPT_gno_simple_template_names);
  bool ForwardTemplateParams = DebuggerTuning == llvm::DebuggerKind::SCE;
  if (SimpleTemplateNamesArg &&
      checkDebugInfoOption(SimpleTemplateNamesArg, Args, D, TC)) {
    const auto &Opt = SimpleTemplateNamesArg->getOption();
    if (Opt.matches(options::OPT_gsimple_template_names)) {
      ForwardTemplateParams = true;
      CmdArgs.push_back("-gsimple-template-names=simple");
    }
  }

  // Emit DW_TAG_template_alias for template aliases? True by default for SCE.
  bool UseDebugTemplateAlias =
      DebuggerTuning == llvm::DebuggerKind::SCE && RequestedDWARFVersion >= 4;
  if (const auto *DebugTemplateAlias = Args.getLastArg(
          options::OPT_gtemplate_alias, options::OPT_gno_template_alias)) {
    // DW_TAG_template_alias is only supported from DWARFv5 but if a user
    // asks for it we should let them have it (if the target supports it).
    if (checkDebugInfoOption(DebugTemplateAlias, Args, D, TC)) {
      const auto &Opt = DebugTemplateAlias->getOption();
      UseDebugTemplateAlias = Opt.matches(options::OPT_gtemplate_alias);
    }
  }
  if (UseDebugTemplateAlias)
    CmdArgs.push_back("-gtemplate-alias");

  if (const Arg *A = Args.getLastArg(options::OPT_gsrc_hash_EQ)) {
    StringRef v = A->getValue();
    CmdArgs.push_back(Args.MakeArgString("-gsrc-hash=" + v));
  }

  Args.addOptInFlag(CmdArgs, options::OPT_fdebug_ranges_base_address,
                    options::OPT_fno_debug_ranges_base_address);

  // -gdwarf-aranges turns on the emission of the aranges section in the
  // backend.
  if (const Arg *A = Args.getLastArg(options::OPT_gdwarf_aranges);
      A && checkDebugInfoOption(A, Args, D, TC)) {
    CmdArgs.push_back("-mllvm");
    CmdArgs.push_back("-generate-arange-section");
  }

  Args.addOptInFlag(CmdArgs, options::OPT_fforce_dwarf_frame,
                    options::OPT_fno_force_dwarf_frame);

  bool EnableTypeUnits = false;
  if (Args.hasFlag(options::OPT_fdebug_types_section,
                   options::OPT_fno_debug_types_section, false)) {
    if (!(T.isOSBinFormatELF() || T.isOSBinFormatWasm())) {
      D.Diag(diag::err_drv_unsupported_opt_for_target)
          << Args.getLastArg(options::OPT_fdebug_types_section)
                 ->getAsString(Args)
          << T.getTriple();
    } else if (checkDebugInfoOption(
                   Args.getLastArg(options::OPT_fdebug_types_section), Args, D,
                   TC)) {
      EnableTypeUnits = true;
      CmdArgs.push_back("-mllvm");
      CmdArgs.push_back("-generate-type-units");
    }
  }

  if (const Arg *A =
          Args.getLastArg(options::OPT_gomit_unreferenced_methods,
                          options::OPT_gno_omit_unreferenced_methods))
    (void)checkDebugInfoOption(A, Args, D, TC);
  if (Args.hasFlag(options::OPT_gomit_unreferenced_methods,
                   options::OPT_gno_omit_unreferenced_methods, false) &&
      (DebugInfoKind == llvm::codegenoptions::DebugInfoConstructor ||
       DebugInfoKind == llvm::codegenoptions::LimitedDebugInfo) &&
      !EnableTypeUnits) {
    CmdArgs.push_back("-gomit-unreferenced-methods");
  }

  // To avoid join/split of directory+filename, the integrated assembler prefers
  // the directory form of .file on all DWARF versions. GNU as doesn't allow the
  // form before DWARF v5.
  if (!Args.hasFlag(options::OPT_fdwarf_directory_asm,
                    options::OPT_fno_dwarf_directory_asm,
                    TC.useIntegratedAs() || EffectiveDWARFVersion >= 5))
    CmdArgs.push_back("-fno-dwarf-directory-asm");

  // Decide how to render forward declarations of template instantiations.
  // SCE wants full descriptions, others just get them in the name.
  if (ForwardTemplateParams)
    CmdArgs.push_back("-debug-forward-template-params");

  // Do we need to explicitly import anonymous namespaces into the parent
  // scope?
  if (DebuggerTuning == llvm::DebuggerKind::SCE)
    CmdArgs.push_back("-dwarf-explicit-import");

  renderDwarfFormat(D, T, Args, CmdArgs, EffectiveDWARFVersion);
  RenderDebugInfoCompressionArgs(Args, CmdArgs, D, TC);

  // This controls whether or not we perform JustMyCode instrumentation.
  if (Args.hasFlag(options::OPT_fjmc, options::OPT_fno_jmc, false)) {
    if (TC.getTriple().isOSBinFormatELF() ||
        TC.getTriple().isWindowsMSVCEnvironment()) {
      if (DebugInfoKind >= llvm::codegenoptions::DebugInfoConstructor)
        CmdArgs.push_back("-fjmc");
      else if (D.IsCLMode())
        D.Diag(clang::diag::warn_drv_jmc_requires_debuginfo) << "/JMC"
                                                             << "'/Zi', '/Z7'";
      else
        D.Diag(clang::diag::warn_drv_jmc_requires_debuginfo) << "-fjmc"
                                                             << "-g";
    } else {
      D.Diag(clang::diag::warn_drv_fjmc_for_elf_only);
    }
  }

  // Add in -fdebug-compilation-dir if necessary.
  const char *DebugCompilationDir =
      addDebugCompDirArg(Args, CmdArgs, D.getVFS());

  addDebugPrefixMapArg(D, TC, Args, CmdArgs);

  // Add the output path to the object file for CodeView debug infos.
  if (EmitCodeView && Output.isFilename())
    addDebugObjectName(Args, CmdArgs, DebugCompilationDir,
                       Output.getFilename());
}

/// Check whether the given input tree contains any wrapper actions
static bool ContainsWrapperAction(const Action *A) {
  if (isa<OffloadWrapperJobAction>(A))
    return true;
  for (const auto &AI : A->inputs())
    if (ContainsWrapperAction(AI))
      return true;

  return false;
}

// Put together an external compiler compilation call which is used instead
// of the clang invocation for the host compile of an offload compilation.
// Enabling command line:  clang++ -fsycl -fsycl-host-compiler=<HostExe>
//                         <ClangOpts> -fsycl-host-compiler-options=<HostOpts>
// Any <ClangOpts> used which are phase limiting (preprocessing, assembly,
// object generation) are specifically handled here by specifying the
// equivalent phase limiting option(s).
// It is expected that any user <HostOpts> options passed will be placed
// after any implied options set here.  This will have overriding behaviors
// for any options which are considered to be evaluated from left to right.
// Specifying any <HostOpts> option which conficts any of the implied options
// will result in undefined behavior.  Potential conflicting options:
//  * Output specification options (-o, -Fo, -Fa, etc)
//  * Phase limiting options (-E, -c, -P, etc)
void Clang::ConstructHostCompilerJob(Compilation &C, const JobAction &JA,
                                     const InputInfo &Output,
                                     const InputInfoList &Inputs,
                                     const llvm::opt::ArgList &TCArgs) const {

  // The Host compilation step that occurs here is constructed based on the
  // input from the user.  This consists of the compiler to call and the
  // options that will be used during the compilation.
  ArgStringList HostCompileArgs;
  const InputInfo &InputFile = Inputs.front();
  const ToolChain &TC = getToolChain();

  // Input file.
  HostCompileArgs.push_back(InputFile.getFilename());

  // When performing the host compilation, we are expecting to only be
  // creating intermediate files, namely preprocessor output, assembly or
  // object files.
  // We are making assumptions in regards to what options are used to
  // generate these intermediate files.
  //                gcc/g++/clang/clang++/default | cl
  //  Object:                   -c                | -c
  //  Preprocessed:             -E                | -P -Fi<file>
  //  Assembly:                 -S                | -c -Fa<file>
  //  Header Input:        -include <file>        | -FI <file>
  //
  // The options used are determined by the compiler name and target triple.
  Arg *HostCompilerDefArg =
      TCArgs.getLastArg(options::OPT_fsycl_host_compiler_EQ);
  assert(HostCompilerDefArg && "Expected host compiler designation.");

  bool OutputAdded = false;
  StringRef CompilerName =
      llvm::sys::path::stem(HostCompilerDefArg->getValue());
  if (CompilerName.empty())
    TC.getDriver().Diag(diag::err_drv_missing_arg_mtp)
        << HostCompilerDefArg->getAsString(TCArgs);
  // FIXME: Consider requiring user input to specify a compatibility class
  // to determine the type of host compiler being used.
  SmallVector<StringRef, 4> MSVCCompilers = {"cl", "clang-cl", "icl"};
  bool IsMSVCHostCompiler =
      std::find(MSVCCompilers.begin(), MSVCCompilers.end(), CompilerName) !=
      MSVCCompilers.end();

  auto addMSVCOutputFile = [&](StringRef Opt) {
    SmallString<128> OutOpt(Opt);
    OutOpt += Output.getFilename();
    HostCompileArgs.push_back(TCArgs.MakeArgString(OutOpt));
    OutputAdded = true;
  };
  // By default: pass /Zc:__cplusplus if we see a MSVC compiler.
  // Users can disable this through
  // -fsycl-host-compiler-options=/Zc:__cplusplus-
  // It overrides the default option.
  if (IsMSVCHostCompiler)
    HostCompileArgs.push_back("/Zc:__cplusplus");

  if (TCArgs.hasArg(options::OPT_fpreview_breaking_changes)) {
    HostCompileArgs.push_back(IsMSVCHostCompiler ? "/D" : "-D");
    HostCompileArgs.push_back("__INTEL_PREVIEW_BREAKING_CHANGES");
  }

  // FIXME: Reuse existing toolchains which are already supported to put
  // together the options.
  // FIXME: For any potential obscure host compilers that do not use the
  // 'standard' set of options, we should provide a user interface that allows
  // users to override the implied options.
  if (isa<PreprocessJobAction>(JA)) {
    if (IsMSVCHostCompiler) {
      // Check the output file, if it is 'stdout' we want to use -E.
      if (StringRef(Output.getFilename()) == "-") {
        HostCompileArgs.push_back("-E");
        OutputAdded = true;
      } else {
        HostCompileArgs.push_back("-P");
        addMSVCOutputFile("-Fi");
      }
    } else
      HostCompileArgs.push_back("-E");
  } else if (isa<AssembleJobAction>(JA)) {
    HostCompileArgs.push_back("-c");
    if (IsMSVCHostCompiler)
      addMSVCOutputFile("-Fo");
  } else {
    assert((isa<CompileJobAction, BackendJobAction>(JA)) &&
           "Invalid action for external host compilation tool.");
    if (JA.getType() == types::TY_PP_Asm) {
      if (IsMSVCHostCompiler) {
        HostCompileArgs.push_back("-c");
        addMSVCOutputFile("-Fa");
        // The MSVC Compiler does not have a way to just create the assembly
        // file so we create the assembly file and object file, and redirect
        // the object file to a temporary.
        std::string ObjTmpName = C.getDriver().GetTemporaryPath("host", "obj");
        StringRef WrapperFileName =
            C.addTempFile(C.getArgs().MakeArgString(ObjTmpName));
        SmallString<128> ObjOutOpt("-Fo");
        ObjOutOpt += WrapperFileName;
        HostCompileArgs.push_back(C.getArgs().MakeArgString(ObjOutOpt));
      } else
        HostCompileArgs.push_back("-S");
    } else {
      TC.getDriver().Diag(diag::err_drv_output_type_with_host_compiler);
    }
  }

  // Add the integration header.
  StringRef Header =
      TC.getDriver().getIntegrationHeader(InputFile.getBaseInput());
  if (types::getPreprocessedType(InputFile.getType()) != types::TY_INVALID &&
      !Header.empty()) {
    HostCompileArgs.push_back(IsMSVCHostCompiler ? "-FI" : "-include");
    HostCompileArgs.push_back(TCArgs.MakeArgString(Header));
  }

  // Add directory in which the original source file resides, as there could
  // be headers that need to be picked up from there.
  SmallString<128> SourcePath(InputFile.getBaseInput());
  llvm::sys::path::remove_filename(SourcePath);
  if (!SourcePath.empty()) {
    HostCompileArgs.push_back(IsMSVCHostCompiler ? "-I" : "-iquote");
    HostCompileArgs.push_back(TCArgs.MakeArgString(SourcePath));
  } else if (llvm::ErrorOr<std::string> CWD =
                 TC.getDriver().getVFS().getCurrentWorkingDirectory()) {
    HostCompileArgs.push_back(IsMSVCHostCompiler ? "-I" : "-iquote");
    HostCompileArgs.push_back(TCArgs.MakeArgString(*CWD));
  }

  // Add default header search directories.
  SmallString<128> BaseDir(C.getDriver().Dir);
  llvm::sys::path::append(BaseDir, "..", "include");
  SmallString<128> SYCLDir(BaseDir);
  llvm::sys::path::append(SYCLDir, "sycl");
  // This is used to provide our wrappers around STL headers that provide
  // additional functions/template specializations when the user includes those
  // STL headers in their programs (e.g., <complex>).
  SmallString<128> STLWrappersDir(SYCLDir);
  llvm::sys::path::append(STLWrappersDir, "stl_wrappers");
  HostCompileArgs.push_back("-I");
  HostCompileArgs.push_back(TCArgs.MakeArgString(SYCLDir));
  HostCompileArgs.push_back("-I");
  HostCompileArgs.push_back(TCArgs.MakeArgString(STLWrappersDir));
  HostCompileArgs.push_back("-I");
  HostCompileArgs.push_back(TCArgs.MakeArgString(BaseDir));

  if (!OutputAdded) {
    // Add output file to the command line.  This is assumed to be prefaced
    // with the '-o' option that is used to designate the output file.
    HostCompileArgs.push_back("-o");
    HostCompileArgs.push_back(Output.getFilename());
  }

  SmallString<128> ExecPath;
  if (HostCompilerDefArg) {
    ExecPath = HostCompilerDefArg->getValue();
    if (!ExecPath.empty() && ExecPath == llvm::sys::path::stem(ExecPath))
      // Use PATH to find executable passed in from -fsycl-host-compiler.
      if (llvm::ErrorOr<std::string> Prog =
              llvm::sys::findProgramByName(ExecPath))
        ExecPath = *Prog;
  }

  // Add any user-specified arguments.
  if (Arg *HostCompilerOptsArg =
          TCArgs.getLastArg(options::OPT_fsycl_host_compiler_options_EQ)) {
    SmallVector<const char *, 8> TargetArgs;
    llvm::BumpPtrAllocator BPA;
    llvm::StringSaver S(BPA);
    // Tokenize the string.
    llvm::cl::TokenizeGNUCommandLine(HostCompilerOptsArg->getValue(), S,
                                     TargetArgs);
    llvm::transform(TargetArgs, std::back_inserter(HostCompileArgs),
                    [&TCArgs](StringRef A) { return TCArgs.MakeArgString(A); });
  }
  const Tool *T = TC.SelectTool(JA);
  auto Cmd = std::make_unique<Command>(JA, *T, ResponseFileSupport::None(),
                                       TCArgs.MakeArgString(ExecPath),
                                       HostCompileArgs, std::nullopt);

  C.addCommand(std::move(Cmd));
}

static void ProcessVSRuntimeLibrary(const ToolChain &TC, const ArgList &Args,
                                    ArgStringList &CmdArgs) {
  unsigned RTOptionID = options::OPT__SLASH_MT;

  bool isSPIROrSPIRV = TC.getTriple().isSPIROrSPIRV();
  bool isSYCL = Args.hasArg(options::OPT_fsycl);
  // For SYCL Windows, /MD is the default.
  if (isSYCL)
    RTOptionID = options::OPT__SLASH_MD;

  if (Args.hasArg(options::OPT__SLASH_LDd))
    // The /LDd option implies /MTd (/MDd for SYCL). The dependent lib part
    // can be overridden, but defining _DEBUG is sticky.
    RTOptionID = isSYCL ? options::OPT__SLASH_MDd : options::OPT__SLASH_MTd;

  Arg *SetArg = nullptr;
  if (Arg *A = Args.getLastArg(options::OPT__SLASH_M_Group)) {
    RTOptionID = A->getOption().getID();
    SetArg = A;
  }

  if (Arg *A = Args.getLastArg(options::OPT_fms_runtime_lib_EQ)) {
    RTOptionID = llvm::StringSwitch<unsigned>(A->getValue())
                     .Case("static", options::OPT__SLASH_MT)
                     .Case("static_dbg", options::OPT__SLASH_MTd)
                     .Case("dll", options::OPT__SLASH_MD)
                     .Case("dll_dbg", options::OPT__SLASH_MDd)
                     .Default(options::OPT__SLASH_MT);
    SetArg = A;
  }
  if (isSYCL && !isSPIROrSPIRV && SetArg &&
      (RTOptionID == options::OPT__SLASH_MT ||
       RTOptionID == options::OPT__SLASH_MTd))
    // Use of /MT or /MTd is not supported for SYCL.
    TC.getDriver().Diag(clang::diag::err_drv_argument_not_allowed_with)
        << SetArg->getOption().getName() << "-fsycl";

  enum { addDEBUG = 0x1, addMT = 0x2, addDLL = 0x4 };
  auto addPreDefines = [&](unsigned Defines) {
    if (Defines & addDEBUG)
      CmdArgs.push_back("-D_DEBUG");
    if (Defines & addMT && !isSPIROrSPIRV)
      CmdArgs.push_back("-D_MT");
    if (Defines & addDLL && !isSPIROrSPIRV)
      CmdArgs.push_back("-D_DLL");
    // for /MDd with spir targets
    if ((Defines & addDLL) && (Defines & addDEBUG) && isSPIROrSPIRV) {
      CmdArgs.push_back("-D_CONTAINER_DEBUG_LEVEL=0");
      CmdArgs.push_back("-D_ITERATOR_DEBUG_LEVEL=0");
    }
  };
  StringRef FlagForCRT;
  switch (RTOptionID) {
  case options::OPT__SLASH_MD:
    addPreDefines((Args.hasArg(options::OPT__SLASH_LDd) ? addDEBUG : 0x0) |
                  addMT | addDLL);
    FlagForCRT = "--dependent-lib=msvcrt";
    break;
  case options::OPT__SLASH_MDd:
    addPreDefines(addDEBUG | addMT | addDLL);
    FlagForCRT = "--dependent-lib=msvcrtd";
    break;
  case options::OPT__SLASH_MT:
    addPreDefines((Args.hasArg(options::OPT__SLASH_LDd) ? addDEBUG : 0x0) |
                  addMT);
    CmdArgs.push_back("-flto-visibility-public-std");
    FlagForCRT = "--dependent-lib=libcmt";
    break;
  case options::OPT__SLASH_MTd:
    addPreDefines(addDEBUG | addMT);
    CmdArgs.push_back("-flto-visibility-public-std");
    FlagForCRT = "--dependent-lib=libcmtd";
    break;
  default:
    llvm_unreachable("Unexpected option ID.");
  }

  if (Args.hasArg(options::OPT_fms_omit_default_lib)) {
    CmdArgs.push_back("-D_VC_NODEFAULTLIB");
  } else {
    CmdArgs.push_back(FlagForCRT.data());

    // This provides POSIX compatibility (maps 'open' to '_open'), which most
    // users want.  The /Za flag to cl.exe turns this off, but it's not
    // implemented in clang.
    CmdArgs.push_back("--dependent-lib=oldnames");
    // Add SYCL dependent library
    if (Args.hasArg(options::OPT_fsycl) &&
        !Args.hasArg(options::OPT_nolibsycl)) {
      if (RTOptionID == options::OPT__SLASH_MDd) {
        if (Args.hasArg(options::OPT_fpreview_breaking_changes))
          CmdArgs.push_back("--dependent-lib=sycl" SYCL_MAJOR_VERSION
                            "-previewd");
        else
          CmdArgs.push_back("--dependent-lib=sycl" SYCL_MAJOR_VERSION "d");
      } else {
        if (Args.hasArg(options::OPT_fpreview_breaking_changes))
          CmdArgs.push_back("--dependent-lib=sycl" SYCL_MAJOR_VERSION
                            "-preview");
        else
          CmdArgs.push_back("--dependent-lib=sycl" SYCL_MAJOR_VERSION);
      }
      CmdArgs.push_back("--dependent-lib=sycl-devicelib-host");
    }
  }

  // All Arm64EC object files implicitly add softintrin.lib. This is necessary
  // even if the file doesn't actually refer to any of the routines because
  // the CRT itself has incomplete dependency markings.
  if (TC.getTriple().isWindowsArm64EC())
    CmdArgs.push_back("--dependent-lib=softintrin");
}

void Clang::ConstructJob(Compilation &C, const JobAction &JA,
                         const InputInfo &Output, const InputInfoList &Inputs,
                         const ArgList &Args, const char *LinkingOutput) const {
  const auto &TC = getToolChain();
  const llvm::Triple &RawTriple = TC.getTriple();
  const llvm::Triple &Triple = TC.getEffectiveTriple();
  const std::string &TripleStr = Triple.getTriple();

  bool KernelOrKext =
      Args.hasArg(options::OPT_mkernel, options::OPT_fapple_kext);
  const Driver &D = TC.getDriver();
  ArgStringList CmdArgs;
  bool NoOffloadFP32PrecDiv = false;
  bool NoOffloadFP32PrecSqrt = false;

  assert(Inputs.size() >= 1 && "Must have at least one input.");
  // CUDA/HIP compilation may have multiple inputs (source file + results of
  // device-side compilations). OpenMP device jobs also take the host IR as a
  // second input. Module precompilation accepts a list of header files to
  // include as part of the module. API extraction accepts a list of header
  // files whose API information is emitted in the output. All other jobs are
  // expected to have exactly one input. SYCL compilation only expects a
  // single input.
  // SYCL host jobs accept the integration header from the device-side
  // compilation as a second input.
  bool IsCuda = JA.isOffloading(Action::OFK_Cuda);
  bool IsCudaDevice = JA.isDeviceOffloading(Action::OFK_Cuda);
  bool IsHIP = JA.isOffloading(Action::OFK_HIP);
  bool IsHIPDevice = JA.isDeviceOffloading(Action::OFK_HIP);
  bool IsSYCL = JA.isOffloading(Action::OFK_SYCL);
  bool IsSYCLDevice = JA.isDeviceOffloading(Action::OFK_SYCL);
  bool IsOpenMPDevice = JA.isDeviceOffloading(Action::OFK_OpenMP);
  bool IsExtractAPI = isa<ExtractAPIJobAction>(JA);
  bool IsDeviceOffloadAction = !(JA.isDeviceOffloading(Action::OFK_None) ||
                                 JA.isDeviceOffloading(Action::OFK_Host));
  bool IsHostOffloadingAction =
      JA.isHostOffloading(Action::OFK_OpenMP) ||
      (JA.isHostOffloading(C.getActiveOffloadKinds()) &&
       Args.hasFlag(options::OPT_offload_new_driver,
                    options::OPT_no_offload_new_driver,
                    C.isOffloadingHostKind(Action::OFK_Cuda)));

  bool IsRDCMode =
      Args.hasFlag(options::OPT_fgpu_rdc, options::OPT_fno_gpu_rdc, IsSYCL);
  auto LTOMode = IsDeviceOffloadAction ? D.getOffloadLTOMode() : D.getLTOMode();
  bool IsUsingLTO = LTOMode != LTOK_None;
  bool IsFPGASYCLOffloadDevice =
      IsSYCLDevice && Triple.getSubArch() == llvm::Triple::SPIRSubArch_fpga;
  const bool IsSYCLNativeCPU = isSYCLNativeCPU(TC);

  // Perform the SYCL host compilation using an external compiler if the user
  // requested.
  if (Args.hasArg(options::OPT_fsycl_host_compiler_EQ) && IsSYCL &&
      !IsSYCLDevice) {
    ConstructHostCompilerJob(C, JA, Output, Inputs, Args);
    return;
  }

  // Extract API doesn't have a main input file, so invent a fake one as a
  // placeholder.
  InputInfo ExtractAPIPlaceholderInput(Inputs[0].getType(), "extract-api",
                                       "extract-api");

  const InputInfo &Input =
      IsExtractAPI ? ExtractAPIPlaceholderInput : Inputs[0];

  InputInfoList ExtractAPIInputs;
  InputInfoList HostOffloadingInputs;
  const InputInfo *CudaDeviceInput = nullptr;
  const InputInfo *OpenMPDeviceInput = nullptr;
  const InputInfo *SYCLDeviceInput = nullptr;
  for (const InputInfo &I : Inputs) {
    if (&I == &Input || I.getType() == types::TY_Nothing) {
      // This is the primary input or contains nothing.
    } else if (IsExtractAPI) {
      auto ExpectedInputType = ExtractAPIPlaceholderInput.getType();
      if (I.getType() != ExpectedInputType) {
        D.Diag(diag::err_drv_extract_api_wrong_kind)
            << I.getFilename() << types::getTypeName(I.getType())
            << types::getTypeName(ExpectedInputType);
      }
      ExtractAPIInputs.push_back(I);
    } else if (IsHostOffloadingAction) {
      HostOffloadingInputs.push_back(I);
    } else if ((IsCuda || IsHIP) && !CudaDeviceInput) {
      CudaDeviceInput = &I;
    } else if (IsOpenMPDevice && !OpenMPDeviceInput) {
      OpenMPDeviceInput = &I;
    } else if (IsSYCL && !SYCLDeviceInput) {
      SYCLDeviceInput = &I;
    } else {
      llvm_unreachable("unexpectedly given multiple inputs");
    }
  }

  const llvm::Triple *AuxTriple =
      (IsSYCL || IsCuda || IsHIP) ? TC.getAuxTriple() : nullptr;
  bool IsWindowsMSVC = RawTriple.isWindowsMSVCEnvironment();
  bool IsUEFI = RawTriple.isUEFI();
  bool IsIAMCU = RawTriple.isOSIAMCU();

  // Adjust IsWindowsXYZ for CUDA/HIP/SYCL compilations.  Even when compiling in
  // device mode (i.e., getToolchain().getTriple() is NVPTX/AMDGCN, not
  // Windows), we need to pass Windows-specific flags to cc1.
  if (IsCuda || IsHIP || IsSYCL)
    IsWindowsMSVC |= AuxTriple && AuxTriple->isWindowsMSVCEnvironment();

  // C++ is not supported for IAMCU.
  if (IsIAMCU && types::isCXX(Input.getType()))
    D.Diag(diag::err_drv_clang_unsupported) << "C++ for IAMCU";

  // Invoke ourselves in -cc1 mode.
  //
  // FIXME: Implement custom jobs for internal actions.
  CmdArgs.push_back("-cc1");

  // Add the "effective" target triple.
  CmdArgs.push_back("-triple");
  CmdArgs.push_back(Args.MakeArgString(TripleStr));

  if (const Arg *MJ = Args.getLastArg(options::OPT_MJ)) {
    DumpCompilationDatabase(C, MJ->getValue(), TripleStr, Output, Input, Args);
    Args.ClaimAllArgs(options::OPT_MJ);
  } else if (const Arg *GenCDBFragment =
                 Args.getLastArg(options::OPT_gen_cdb_fragment_path)) {
    DumpCompilationDatabaseFragmentToDir(GenCDBFragment->getValue(), C,
                                         TripleStr, Output, Input, Args);
    Args.ClaimAllArgs(options::OPT_gen_cdb_fragment_path);
  }

  if (IsCuda || IsHIP) {
    // We have to pass the triple of the host if compiling for a CUDA/HIP device
    // and vice-versa.
    std::string NormalizedTriple;
    if (JA.isDeviceOffloading(Action::OFK_Cuda) ||
        JA.isDeviceOffloading(Action::OFK_HIP))
      NormalizedTriple = C.getSingleOffloadToolChain<Action::OFK_Host>()
                             ->getTriple()
                             .normalize();
    else {
      // Host-side compilation.
      NormalizedTriple =
          (IsCuda ? C.getSingleOffloadToolChain<Action::OFK_Cuda>()
                  : C.getSingleOffloadToolChain<Action::OFK_HIP>())
              ->getTriple()
              .normalize();
      if (IsCuda) {
        // We need to figure out which CUDA version we're compiling for, as that
        // determines how we load and launch GPU kernels.
        auto *CTC = static_cast<const toolchains::CudaToolChain *>(
            C.getSingleOffloadToolChain<Action::OFK_Cuda>());
        assert(CTC && "Expected valid CUDA Toolchain.");
        if (CTC && CTC->CudaInstallation.version() != CudaVersion::UNKNOWN)
          CmdArgs.push_back(Args.MakeArgString(
              Twine("-target-sdk-version=") +
              CudaVersionToString(CTC->CudaInstallation.version())));
        // Unsized function arguments used for variadics were introduced in
        // CUDA-9.0. We still do not support generating code that actually uses
        // variadic arguments yet, but we do need to allow parsing them as
        // recent CUDA headers rely on that.
        // https://github.com/llvm/llvm-project/issues/58410
        if (CTC->CudaInstallation.version() >= CudaVersion::CUDA_90)
          CmdArgs.push_back("-fcuda-allow-variadic-functions");
      }
    }
    CmdArgs.push_back("-aux-triple");
    CmdArgs.push_back(Args.MakeArgString(NormalizedTriple));

    if (JA.isDeviceOffloading(Action::OFK_HIP) &&
        (getToolChain().getTriple().isAMDGPU() ||
         (getToolChain().getTriple().isSPIRV() &&
          getToolChain().getTriple().getVendor() == llvm::Triple::AMD))) {
      // Device side compilation printf
      if (Args.getLastArg(options::OPT_mprintf_kind_EQ)) {
        CmdArgs.push_back(Args.MakeArgString(
            "-mprintf-kind=" +
            Args.getLastArgValue(options::OPT_mprintf_kind_EQ)));
        // Force compiler error on invalid conversion specifiers
        CmdArgs.push_back(
            Args.MakeArgString("-Werror=format-invalid-specifier"));
      }
    }
  }

  // Unconditionally claim the printf option now to avoid unused diagnostic.
  if (const Arg *PF = Args.getLastArg(options::OPT_mprintf_kind_EQ))
    PF->claim();

  Arg *SYCLStdArg = Args.getLastArg(options::OPT_sycl_std_EQ);

  if (IsSYCL) {
    if (IsSYCLDevice) {
      if (Triple.isNVPTX()) {
        StringRef GPUArchName = JA.getOffloadingArch();
        // TODO: Once default arch is moved to at least SM_53, empty arch should
        // also result in the flag added.
        if (!GPUArchName.empty() &&
            StringToOffloadArch(GPUArchName) >= OffloadArch::SM_53)
          CmdArgs.push_back("-fnative-half-type");
      }
      // Pass the triple of host when doing SYCL
      llvm::Triple AuxT = C.getDefaultToolChain().getTriple();
      std::string NormalizedTriple = AuxT.normalize();
      CmdArgs.push_back("-aux-triple");
      CmdArgs.push_back(Args.MakeArgString(NormalizedTriple));

      // We want to compile sycl kernels.
      CmdArgs.push_back("-fsycl-is-device");
      CmdArgs.push_back("-fdeclare-spirv-builtins");
      
      // Set O2 optimization level by default
      if (!Args.getLastArg(options::OPT_O_Group))
        CmdArgs.push_back("-O2");

      // Default value for FPGA is false, for all other targets is true.
      if (!Args.hasFlag(options::OPT_fsycl_early_optimizations,
                        options::OPT_fno_sycl_early_optimizations,
                        !IsFPGASYCLOffloadDevice))
        CmdArgs.push_back("-fno-sycl-early-optimizations");
      else if (RawTriple.isSPIROrSPIRV()) {
        // Set `sycl-opt` option to configure LLVM passes for SPIR/SPIR-V target
        CmdArgs.push_back("-mllvm");
        CmdArgs.push_back("-sycl-opt");
      }
      if (IsSYCLNativeCPU) {
        CmdArgs.push_back("-fsycl-is-native-cpu");
        CmdArgs.push_back("-D");
        CmdArgs.push_back("__SYCL_NATIVE_CPU__");
        CmdArgs.push_back("-fno-autolink");
      }

      // Turn on Dead Parameter Elimination Optimization with early
      // optimizations
      // TODO: Enable DAE by default without the Optimization level check in the
      // driver.  The enabling can be done in CodeGenOpt, and we can pass an
      // option to explicitly disable/disable here.
      if (!(RawTriple.isAMDGCN()) &&
          Args.hasFlag(options::OPT_fsycl_dead_args_optimization,
                       options::OPT_fno_sycl_dead_args_optimization,
                       isSYCLOptimizationO2orHigher(Args)))
        CmdArgs.push_back("-fenable-sycl-dae");
      if (IsWindowsMSVC) {
        CmdArgs.push_back("-fms-extensions");
        CmdArgs.push_back("-fms-compatibility");
        CmdArgs.push_back("-fdelayed-template-parsing");
        VersionTuple MSVT =
            C.getDefaultToolChain().computeMSVCVersion(&D, Args);
        if (!MSVT.empty())
          CmdArgs.push_back(Args.MakeArgString("-fms-compatibility-version=" +
                                               MSVT.getAsString()));
        else {
          const char *LowestMSVCSupported = "19.16.27023"; // VS2017 v15.9
          CmdArgs.push_back(Args.MakeArgString(
              Twine("-fms-compatibility-version=") + LowestMSVCSupported));
        }
      }

      if (Args.hasFlag(options::OPT_fsycl_allow_func_ptr,
                       options::OPT_fno_sycl_allow_func_ptr, false)) {
        CmdArgs.push_back("-fsycl-allow-func-ptr");
      }

      Args.AddLastArg(CmdArgs, options::OPT_fsycl_decompose_functor,
                      options::OPT_fno_sycl_decompose_functor);

      Args.AddLastArg(CmdArgs, options::OPT_fsycl_rtc_mode,
                      options::OPT_fno_sycl_rtc_mode);

      // Forward -fsycl-instrument-device-code option to cc1. This option will
      // only be used for SPIR/SPIR-V based targets.
      if (Triple.isSPIROrSPIRV())
        if (Args.hasFlag(options::OPT_fsycl_instrument_device_code,
                         options::OPT_fno_sycl_instrument_device_code, false))
          CmdArgs.push_back("-fsycl-instrument-device-code");

      if (!SYCLStdArg) {
        // The user had not pass SYCL version, thus we'll employ no-sycl-strict
        // to allow address-space unqualified pointers in function params/return
        // along with marking the same function with explicit SYCL_EXTERNAL
        CmdArgs.push_back("-Wno-sycl-strict");
      }

      // If no optimization controlling flags (-O) are provided, check if
      // any debug information flags(-g) are passed.
      // "-fintelfpga" implies "-g" and we preserve the default optimization for
      // this flow(-O2).
      // if "-g" is explicitly passed from the command-line, set default
      // optimization to -O0.

      if (!Args.hasArgNoClaim(options::OPT_O_Group, options::OPT__SLASH_O)) {
        StringRef OptLevel = "-O2";
        const Arg *DebugInfoGroup = Args.getLastArg(options::OPT_g_Group);
        // -fintelfpga -g case
        if ((Args.hasArg(options::OPT_fintelfpga) &&
             Args.hasMultipleArgs(options::OPT_g_Group)) ||
            /* -fsycl -g case */ (!Args.hasArg(options::OPT_fintelfpga) &&
                                  DebugInfoGroup)) {
          if (!DebugInfoGroup->getOption().matches(options::OPT_g0)) {
            OptLevel = "-O0";
          }
        }
        CmdArgs.push_back(OptLevel.data());
      }

      // Add the integration header option to generate the header.
      StringRef Header(D.getIntegrationHeader(Input.getBaseInput()));
      if (!Header.empty()) {
        SmallString<128> HeaderOpt("-fsycl-int-header=");
        HeaderOpt.append(Header);
        CmdArgs.push_back(Args.MakeArgString(HeaderOpt));
      }

      if (!Args.hasArg(options::OPT_fno_sycl_use_footer)) {
        // Add the integration footer option to generated the footer.
        StringRef Footer(D.getIntegrationFooter(Input.getBaseInput()));
        if (!Footer.empty()) {
          SmallString<128> FooterOpt("-fsycl-int-footer=");
          FooterOpt.append(Footer);
          CmdArgs.push_back(Args.MakeArgString(FooterOpt));
        }
      }

      // Forward -fsycl-default-sub-group-size if in SYCL mode.
      Args.AddLastArg(CmdArgs, options::OPT_fsycl_default_sub_group_size);

      if (Args.hasArg(options::OPT_fsycl_optimize_non_user_code)) {
        const Arg *OArg = Args.getLastArg(options::OPT_O_Group);
        if (!OArg || !OArg->getOption().matches(options::OPT_O0)) {
          bool isCLMode = C.getDriver().IsCLMode();
          // Linux and Windows have different debug options.
          const StringRef Option = isCLMode ? "-Od" : "-O0";
          D.Diag(diag::err_drv_fsycl_wrong_optimization_options) << Option;
        }

        CmdArgs.push_back("-fsycl-optimize-non-user-code");
      }
      // Add any predefined macros associated with intel_gpu* type targets
      // passed in with -fsycl-targets
      // TODO: Macros are populated during device compilations and saved for
      // addition to the host compilation. There is no dependence connection
      // between device and host where we should be able to use the offloading
      // arch to add the macro to the host compile.
      auto addTargetMacros = [&](const llvm::Triple &Triple) {
        if (!Triple.isSPIR() && !Triple.isNVPTX() && !Triple.isAMDGCN())
          return;
        SmallString<64> Macro;
        if ((Triple.isSPIR() &&
             Triple.getSubArch() == llvm::Triple::SPIRSubArch_gen) ||
            Triple.isNVPTX() || Triple.isAMDGCN()) {
          StringRef Device = JA.getOffloadingArch();
          if (!Device.empty() &&
              !SYCL::gen::getGenDeviceMacro(Device).empty()) {
            Macro = "-D";
            Macro += SYCL::gen::getGenDeviceMacro(Device);
          }
        } else if (Triple.getSubArch() == llvm::Triple::SPIRSubArch_x86_64)
          Macro = "-D__SYCL_TARGET_INTEL_X86_64__";
        if (Macro.size()) {
          CmdArgs.push_back(Args.MakeArgString(Macro));
          D.addSYCLTargetMacroArg(Args, Macro);
        }
      };
      addTargetMacros(RawTriple);
    } else {
      // Add any options that are needed specific to SYCL offload while
      // performing the host side compilation.

      // Let the front-end host compilation flow know about SYCL offload
      // compilation
      CmdArgs.push_back("-fsycl-is-host");

      // Add the -include option to add the integration header
      StringRef Header = D.getIntegrationHeader(Input.getBaseInput());
      // Do not add the integration header if we are compiling after the
      // integration footer has been applied.  Check for the append job
      // action to determine this.
      if (types::getPreprocessedType(Input.getType()) != types::TY_INVALID &&
          !Header.empty()) {
        // Add the -include-internal-header option to add the integration header
        CmdArgs.push_back("-include-internal-header");
        CmdArgs.push_back(Args.MakeArgString(Header));
        // When creating dependency information, filter out the generated
        // header file.
        CmdArgs.push_back("-dependency-filter");
        CmdArgs.push_back(Args.MakeArgString(Header));

        // Since this is a host compilation and the integration header is
        // included, enable the integration header based diagnostics.
        CmdArgs.push_back("-fsycl-enable-int-header-diags");
      }

      StringRef Footer = D.getIntegrationFooter(Input.getBaseInput());
      if (types::getPreprocessedType(Input.getType()) != types::TY_INVALID &&
          !Args.hasArg(options::OPT_fno_sycl_use_footer) && !Footer.empty()) {
        // Add the -include-internal-footer option to add the integration footer
        CmdArgs.push_back("-include-internal-footer");
        CmdArgs.push_back(Args.MakeArgString(Footer));
        // When creating dependency information, filter out the generated
        // integration footer file.
        CmdArgs.push_back("-dependency-filter");
        CmdArgs.push_back(Args.MakeArgString(Footer));
      }

      if (!D.IsCLMode() && IsWindowsMSVC &&
          !Args.hasArg(options::OPT_fms_runtime_lib_EQ)) {
        // SYCL library is guaranteed to work correctly only with dynamic
        // MSVC runtime.
        CmdArgs.push_back("-D_MT");
        CmdArgs.push_back("-D_DLL");
      }
      // Add the SYCL target macro arguments that were generated during the
      // device compilation step.
      for (auto &Macro : D.getSYCLTargetMacroArgs())
        CmdArgs.push_back(Args.MakeArgString(Macro));
      if (Args.hasArg(options::OPT_fno_sycl_esimd_build_host_code))
        CmdArgs.push_back("-fno-sycl-esimd-build-host-code");
    }

    // Set options for both host and device
    if (SYCLStdArg) {
      SYCLStdArg->render(Args, CmdArgs);
      CmdArgs.push_back("-fsycl-std-layout-kernel-params");
    } else {
      // Ensure the default version in SYCL mode is 2020.
      CmdArgs.push_back("-sycl-std=2020");
    }

    if (Arg *A = Args.getLastArg(options::OPT_fsycl_id_queries_fit_in_int,
                                 options::OPT_fno_sycl_id_queries_fit_in_int))
      A->render(Args, CmdArgs);

    if (Args.hasArg(options::OPT_fpreview_breaking_changes))
      CmdArgs.push_back("-D__INTEL_PREVIEW_BREAKING_CHANGES");

    bool DisableSYCLForceInlineKernelLambda = false;
    if (Arg *A = Args.getLastArg(options::OPT_O_Group))
      DisableSYCLForceInlineKernelLambda =
          A->getOption().matches(options::OPT_O0);
    // At -O0, disable the inlining for debugging purposes.
    if (!Args.hasFlag(options::OPT_fsycl_force_inline_kernel_lambda,
                      options::OPT_fno_sycl_force_inline_kernel_lambda,
                      !DisableSYCLForceInlineKernelLambda &&
                          !IsFPGASYCLOffloadDevice))
      CmdArgs.push_back("-fno-sycl-force-inline-kernel-lambda");

    // Add -ffine-grained-bitfield-accesses option. This will be added
    // only for SPIR/SPIR-V based targets.
    if (Triple.isSPIROrSPIRV()) {
      // It cannot be enabled together with a sanitizer
      if (!Args.getLastArg(options::OPT_fsanitize_EQ))
        CmdArgs.push_back("-ffine-grained-bitfield-accesses");
    }

    if (!Args.hasFlag(options::OPT_fsycl_unnamed_lambda,
                      options::OPT_fno_sycl_unnamed_lambda, true))
      CmdArgs.push_back("-fno-sycl-unnamed-lambda");

    if (!Args.hasFlag(options::OPT_fsycl_esimd_force_stateless_mem,
                      options::OPT_fno_sycl_esimd_force_stateless_mem, true))
      CmdArgs.push_back("-fno-sycl-esimd-force-stateless-mem");

    if (Arg *A = Args.getLastArg(options::OPT_fsycl_range_rounding_EQ))
      A->render(Args, CmdArgs);

    if (Arg *A = Args.getLastArg(options::OPT_fsycl_exp_range_rounding))
      A->render(Args, CmdArgs);

    if (Arg *A = Args.getLastArg(options::OPT_fsycl_fp64_conv_emu)) {
      if (Triple.isSPIRAOT() &&
          Triple.getSubArch() == llvm::Triple::SPIRSubArch_gen)
        A->render(Args, CmdArgs);
    }

    // Add the Unique ID prefix
    StringRef UniqueID = D.getSYCLUniqueID(Input.getBaseInput());
    if (!UniqueID.empty())
      CmdArgs.push_back(
          Args.MakeArgString(Twine("-fsycl-unique-prefix=") + UniqueID));

    // Disable parallel for range-rounding for anything involving FPGA
    auto SYCLTCRange = C.getOffloadToolChains<Action::OFK_SYCL>();
    bool HasFPGA = false;
    for (auto TI = SYCLTCRange.first, TE = SYCLTCRange.second; TI != TE; ++TI) {
      llvm::Triple SYCLTriple = TI->second->getTriple();
      if (SYCLTriple.getSubArch() == llvm::Triple::SPIRSubArch_fpga) {
        HasFPGA = true;
        if (!IsSYCLDevice) {
          CmdArgs.push_back("-aux-triple");
          CmdArgs.push_back(Args.MakeArgString(SYCLTriple.getTriple()));
        }
        break;
      }
    }
    // At -O0, imply -fsycl-disable-range-rounding.
    bool DisableRangeRounding = false;
    if (Arg *A = Args.getLastArg(options::OPT_O_Group)) {
      if (A->getOption().matches(options::OPT_O0))
        // If the user has set some range rounding preference then let that
        // override not range rounding at -O0
        if (!Args.getLastArg(options::OPT_fsycl_range_rounding_EQ))
          DisableRangeRounding = true;
    }
    if (DisableRangeRounding || HasFPGA)
      CmdArgs.push_back("-fsycl-range-rounding=disable");

    if (HasFPGA) {
      // Pass -fintelfpga to both the host and device SYCL compilations if set.
      CmdArgs.push_back("-fintelfpga");
    }

    const auto DeviceTraitsMacrosArgs = D.getDeviceTraitsMacrosArgs();
    for (const auto &Arg : DeviceTraitsMacrosArgs) {
      CmdArgs.push_back(Arg);
    }
  }

  if (Args.hasArg(options::OPT_fclangir))
    CmdArgs.push_back("-fclangir");

  if (IsOpenMPDevice) {
    // We have to pass the triple of the host if compiling for an OpenMP device.
    std::string NormalizedTriple =
        C.getSingleOffloadToolChain<Action::OFK_Host>()
            ->getTriple()
            .normalize();
    CmdArgs.push_back("-aux-triple");
    CmdArgs.push_back(Args.MakeArgString(NormalizedTriple));
  }

  if (Triple.isOSWindows() && (Triple.getArch() == llvm::Triple::arm ||
                               Triple.getArch() == llvm::Triple::thumb)) {
    unsigned Offset = Triple.getArch() == llvm::Triple::arm ? 4 : 6;
    unsigned Version = 0;
    bool Failure =
        Triple.getArchName().substr(Offset).consumeInteger(10, Version);
    if (Failure || Version < 7)
      D.Diag(diag::err_target_unsupported_arch) << Triple.getArchName()
                                                << TripleStr;
  }

  // Push all default warning arguments that are specific to
  // the given target.  These come before user provided warning options
  // are provided.
  TC.addClangWarningOptions(CmdArgs);

  // FIXME: Subclass ToolChain for SPIR/SPIR-V and move this to
  // addClangWarningOptions.
  if (Triple.isSPIROrSPIRV())
    CmdArgs.push_back("-Wspir-compat");

  // Select the appropriate action.
  RewriteKind rewriteKind = RK_None;

  bool UnifiedLTO = false;
  if (IsUsingLTO) {
    UnifiedLTO = Args.hasFlag(options::OPT_funified_lto,
                              options::OPT_fno_unified_lto, Triple.isPS());
    if (UnifiedLTO)
      CmdArgs.push_back("-funified-lto");
  }

  // If CollectArgsForIntegratedAssembler() isn't called below, claim the args
  // it claims when not running an assembler. Otherwise, clang would emit
  // "argument unused" warnings for assembler flags when e.g. adding "-E" to
  // flags while debugging something. That'd be somewhat inconvenient, and it's
  // also inconsistent with most other flags -- we don't warn on
  // -ffunction-sections not being used in -E mode either for example, even
  // though it's not really used either.
  if (!isa<AssembleJobAction>(JA)) {
    // The args claimed here should match the args used in
    // CollectArgsForIntegratedAssembler().
    if (TC.useIntegratedAs()) {
      Args.ClaimAllArgs(options::OPT_mrelax_all);
      Args.ClaimAllArgs(options::OPT_mno_relax_all);
      Args.ClaimAllArgs(options::OPT_mincremental_linker_compatible);
      Args.ClaimAllArgs(options::OPT_mno_incremental_linker_compatible);
      switch (C.getDefaultToolChain().getArch()) {
      case llvm::Triple::arm:
      case llvm::Triple::armeb:
      case llvm::Triple::thumb:
      case llvm::Triple::thumbeb:
        Args.ClaimAllArgs(options::OPT_mimplicit_it_EQ);
        break;
      default:
        break;
      }
    }
    Args.ClaimAllArgs(options::OPT_Wa_COMMA);
    Args.ClaimAllArgs(options::OPT_Xassembler);
    Args.ClaimAllArgs(options::OPT_femit_dwarf_unwind_EQ);
  }

  if (isa<AnalyzeJobAction>(JA)) {
    assert(JA.getType() == types::TY_Plist && "Invalid output type.");
    CmdArgs.push_back("-analyze");
  } else if (isa<PreprocessJobAction>(JA)) {
    if (Output.getType() == types::TY_Dependencies)
      CmdArgs.push_back("-Eonly");
    else {
      CmdArgs.push_back("-E");
      if (Args.hasArg(options::OPT_rewrite_objc) &&
          !Args.hasArg(options::OPT_g_Group))
        CmdArgs.push_back("-P");
      else if (JA.getType() == types::TY_PP_CXXHeaderUnit)
        CmdArgs.push_back("-fdirectives-only");
    }
  } else if (isa<AssembleJobAction>(JA)) {
    if (IsSYCLDevice && !IsSYCLNativeCPU) {
      CmdArgs.push_back("-emit-llvm-bc");
    } else {
      CmdArgs.push_back("-emit-obj");
      CollectArgsForIntegratedAssembler(C, Args, CmdArgs, D);
    }
    if (IsSYCLDevice && IsSYCLNativeCPU) {
      CmdArgs.push_back("-mllvm");
      CmdArgs.push_back("-sycl-native-cpu-backend");
    }

    // Also ignore explicit -force_cpusubtype_ALL option.
    (void)Args.hasArg(options::OPT_force__cpusubtype__ALL);
  } else if (isa<PrecompileJobAction>(JA)) {
    if (JA.getType() == types::TY_Nothing)
      CmdArgs.push_back("-fsyntax-only");
    else if (JA.getType() == types::TY_ModuleFile)
      CmdArgs.push_back("-emit-module-interface");
    else if (JA.getType() == types::TY_HeaderUnit)
      CmdArgs.push_back("-emit-header-unit");
    else
      CmdArgs.push_back("-emit-pch");
  } else if (isa<VerifyPCHJobAction>(JA)) {
    CmdArgs.push_back("-verify-pch");
  } else if (isa<ExtractAPIJobAction>(JA)) {
    assert(JA.getType() == types::TY_API_INFO &&
           "Extract API actions must generate a API information.");
    CmdArgs.push_back("-extract-api");

    if (Arg *PrettySGFArg = Args.getLastArg(options::OPT_emit_pretty_sgf))
      PrettySGFArg->render(Args, CmdArgs);

    Arg *SymbolGraphDirArg = Args.getLastArg(options::OPT_symbol_graph_dir_EQ);

    if (Arg *ProductNameArg = Args.getLastArg(options::OPT_product_name_EQ))
      ProductNameArg->render(Args, CmdArgs);
    if (Arg *ExtractAPIIgnoresFileArg =
            Args.getLastArg(options::OPT_extract_api_ignores_EQ))
      ExtractAPIIgnoresFileArg->render(Args, CmdArgs);
    if (Arg *EmitExtensionSymbolGraphs =
            Args.getLastArg(options::OPT_emit_extension_symbol_graphs)) {
      if (!SymbolGraphDirArg)
        D.Diag(diag::err_drv_missing_symbol_graph_dir);

      EmitExtensionSymbolGraphs->render(Args, CmdArgs);
    }
    if (SymbolGraphDirArg)
      SymbolGraphDirArg->render(Args, CmdArgs);
  } else {
    assert((isa<CompileJobAction>(JA) || isa<BackendJobAction>(JA)) &&
           "Invalid action for clang tool.");
    if (JA.getType() == types::TY_Nothing) {
      CmdArgs.push_back("-fsyntax-only");
    } else if (JA.getType() == types::TY_LLVM_IR ||
               JA.getType() == types::TY_LTO_IR) {
      CmdArgs.push_back("-emit-llvm");
    } else if (JA.getType() == types::TY_LLVM_BC ||
               JA.getType() == types::TY_LTO_BC) {
      // Emit textual llvm IR for AMDGPU offloading for -emit-llvm -S
      if (Triple.isAMDGCN() && IsOpenMPDevice && Args.hasArg(options::OPT_S) &&
          Args.hasArg(options::OPT_emit_llvm)) {
        CmdArgs.push_back("-emit-llvm");
      } else {
        CmdArgs.push_back("-emit-llvm-bc");
      }
    } else if (JA.getType() == types::TY_IFS ||
               JA.getType() == types::TY_IFS_CPP) {
      StringRef ArgStr =
          Args.hasArg(options::OPT_interface_stub_version_EQ)
              ? Args.getLastArgValue(options::OPT_interface_stub_version_EQ)
              : "ifs-v1";
      CmdArgs.push_back("-emit-interface-stubs");
      CmdArgs.push_back(
          Args.MakeArgString(Twine("-interface-stub-version=") + ArgStr.str()));
    } else if (JA.getType() == types::TY_PP_Asm) {
      CmdArgs.push_back("-S");
    } else if (JA.getType() == types::TY_AST) {
      CmdArgs.push_back("-emit-pch");
    } else if (JA.getType() == types::TY_ModuleFile) {
      CmdArgs.push_back("-module-file-info");
    } else if (JA.getType() == types::TY_RewrittenObjC) {
      CmdArgs.push_back("-rewrite-objc");
      rewriteKind = RK_NonFragile;
    } else if (JA.getType() == types::TY_RewrittenLegacyObjC) {
      CmdArgs.push_back("-rewrite-objc");
      rewriteKind = RK_Fragile;
    } else if (JA.getType() == types::TY_CIR) {
      CmdArgs.push_back("-emit-cir");
    } else {
      assert(JA.getType() == types::TY_PP_Asm && "Unexpected output type!");
    }

    // Preserve use-list order by default when emitting bitcode, so that
    // loading the bitcode up in 'opt' or 'llc' and running passes gives the
    // same result as running passes here.  For LTO, we don't need to preserve
    // the use-list order, since serialization to bitcode is part of the flow.
    if (JA.getType() == types::TY_LLVM_BC)
      CmdArgs.push_back("-emit-llvm-uselists");

    if (IsUsingLTO) {
      bool IsUsingOffloadNewDriver =
          Args.hasFlag(options::OPT_offload_new_driver,
                       options::OPT_no_offload_new_driver, false);
      Arg *SYCLSplitMode =
          Args.getLastArg(options::OPT_fsycl_device_code_split_EQ);
      bool IsDeviceCodeSplitDisabled =
          SYCLSplitMode && StringRef(SYCLSplitMode->getValue()) == "off";
      bool IsSYCLLTOSupported =
          JA.isDeviceOffloading(Action::OFK_SYCL) && IsUsingOffloadNewDriver;
      if ((IsDeviceOffloadAction &&
           !JA.isDeviceOffloading(Action::OFK_OpenMP) && !Triple.isAMDGPU() &&
           !IsUsingOffloadNewDriver) ||
          (JA.isDeviceOffloading(Action::OFK_SYCL) && !IsSYCLLTOSupported)) {
        D.Diag(diag::err_drv_unsupported_opt_for_target)
            << Args.getLastArg(options::OPT_foffload_lto,
                               options::OPT_foffload_lto_EQ)
                   ->getAsString(Args)
            << Triple.getTriple();
      } else if (Triple.isNVPTX() && !IsRDCMode &&
                 JA.isDeviceOffloading(Action::OFK_Cuda)) {
        D.Diag(diag::err_drv_unsupported_opt_for_language_mode)
            << Args.getLastArg(options::OPT_foffload_lto,
                               options::OPT_foffload_lto_EQ)
                   ->getAsString(Args)
            << "-fno-gpu-rdc";
      } else if (JA.isDeviceOffloading(Action::OFK_SYCL) &&
                 IsDeviceCodeSplitDisabled && LTOMode == LTOK_Thin) {
        D.Diag(diag::err_drv_sycl_thinlto_split_off)
            << SYCLSplitMode->getAsString(Args)
            << Args.getLastArg(options::OPT_foffload_lto,
                               options::OPT_foffload_lto_EQ)
                   ->getAsString(Args);
      } else {
        assert(LTOMode == LTOK_Full || LTOMode == LTOK_Thin);
        CmdArgs.push_back(Args.MakeArgString(
            Twine("-flto=") + (LTOMode == LTOK_Thin ? "thin" : "full")));
        // PS4 uses the legacy LTO API, which does not support some of the
        // features enabled by -flto-unit.
        if (!RawTriple.isPS4() ||
            (D.getLTOMode() == LTOK_Full) || !UnifiedLTO)
          CmdArgs.push_back("-flto-unit");
      }
    }
  }

  Args.AddLastArg(CmdArgs, options::OPT_dumpdir);

  if (const Arg *A = Args.getLastArg(options::OPT_fthinlto_index_EQ)) {
    if (!types::isLLVMIR(Input.getType()))
      D.Diag(diag::err_drv_arg_requires_bitcode_input) << A->getAsString(Args);
    Args.AddLastArg(CmdArgs, options::OPT_fthinlto_index_EQ);
  }

  if (Triple.isPPC())
    Args.addOptInFlag(CmdArgs, options::OPT_mregnames,
                      options::OPT_mno_regnames);

  if (Args.getLastArg(options::OPT_fthin_link_bitcode_EQ))
    Args.AddLastArg(CmdArgs, options::OPT_fthin_link_bitcode_EQ);

  if (Args.getLastArg(options::OPT_save_temps_EQ))
    Args.AddLastArg(CmdArgs, options::OPT_save_temps_EQ);

  auto *MemProfArg = Args.getLastArg(options::OPT_fmemory_profile,
                                     options::OPT_fmemory_profile_EQ,
                                     options::OPT_fno_memory_profile);
  if (MemProfArg &&
      !MemProfArg->getOption().matches(options::OPT_fno_memory_profile))
    MemProfArg->render(Args, CmdArgs);

  if (auto *MemProfUseArg =
          Args.getLastArg(options::OPT_fmemory_profile_use_EQ)) {
    if (MemProfArg)
      D.Diag(diag::err_drv_argument_not_allowed_with)
          << MemProfUseArg->getAsString(Args) << MemProfArg->getAsString(Args);
    if (auto *PGOInstrArg = Args.getLastArg(options::OPT_fprofile_generate,
                                            options::OPT_fprofile_generate_EQ))
      D.Diag(diag::err_drv_argument_not_allowed_with)
          << MemProfUseArg->getAsString(Args) << PGOInstrArg->getAsString(Args);
    MemProfUseArg->render(Args, CmdArgs);
  }

  // Embed-bitcode option.
  // Only white-listed flags below are allowed to be embedded.
  if (C.getDriver().embedBitcodeInObject() && !IsUsingLTO &&
      (isa<BackendJobAction>(JA) || isa<AssembleJobAction>(JA))) {
    // Add flags implied by -fembed-bitcode.
    Args.AddLastArg(CmdArgs, options::OPT_fembed_bitcode_EQ);
    // Disable all llvm IR level optimizations.
    CmdArgs.push_back("-disable-llvm-passes");

    // Render target options.
    TC.addClangTargetOptions(Args, CmdArgs, JA.getOffloadingDeviceKind());

    // reject options that shouldn't be supported in bitcode
    // also reject kernel/kext
    static const constexpr unsigned kBitcodeOptionIgnorelist[] = {
        options::OPT_mkernel,
        options::OPT_fapple_kext,
        options::OPT_ffunction_sections,
        options::OPT_fno_function_sections,
        options::OPT_fdata_sections,
        options::OPT_fno_data_sections,
        options::OPT_fbasic_block_sections_EQ,
        options::OPT_funique_internal_linkage_names,
        options::OPT_fno_unique_internal_linkage_names,
        options::OPT_funique_section_names,
        options::OPT_fno_unique_section_names,
        options::OPT_funique_basic_block_section_names,
        options::OPT_fno_unique_basic_block_section_names,
        options::OPT_mrestrict_it,
        options::OPT_mno_restrict_it,
        options::OPT_mstackrealign,
        options::OPT_mno_stackrealign,
        options::OPT_mstack_alignment,
        options::OPT_mcmodel_EQ,
        options::OPT_mlong_calls,
        options::OPT_mno_long_calls,
        options::OPT_ggnu_pubnames,
        options::OPT_gdwarf_aranges,
        options::OPT_fdebug_types_section,
        options::OPT_fno_debug_types_section,
        options::OPT_fdwarf_directory_asm,
        options::OPT_fno_dwarf_directory_asm,
        options::OPT_mrelax_all,
        options::OPT_mno_relax_all,
        options::OPT_ftrap_function_EQ,
        options::OPT_ffixed_r9,
        options::OPT_mfix_cortex_a53_835769,
        options::OPT_mno_fix_cortex_a53_835769,
        options::OPT_ffixed_x18,
        options::OPT_mglobal_merge,
        options::OPT_mno_global_merge,
        options::OPT_mred_zone,
        options::OPT_mno_red_zone,
        options::OPT_Wa_COMMA,
        options::OPT_Xassembler,
        options::OPT_mllvm,
    };
    for (const auto &A : Args)
      if (llvm::is_contained(kBitcodeOptionIgnorelist, A->getOption().getID()))
        D.Diag(diag::err_drv_unsupported_embed_bitcode) << A->getSpelling();

    // Render the CodeGen options that need to be passed.
    Args.addOptOutFlag(CmdArgs, options::OPT_foptimize_sibling_calls,
                       options::OPT_fno_optimize_sibling_calls);

    RenderFloatingPointOptions(TC, D, isOptimizationLevelFast(Args), Args,
                               CmdArgs, JA, NoOffloadFP32PrecDiv,
                               NoOffloadFP32PrecSqrt);

    // Render ABI arguments
    switch (TC.getArch()) {
    default: break;
    case llvm::Triple::arm:
    case llvm::Triple::armeb:
    case llvm::Triple::thumbeb:
      RenderARMABI(D, Triple, Args, CmdArgs);
      break;
    case llvm::Triple::aarch64:
    case llvm::Triple::aarch64_32:
    case llvm::Triple::aarch64_be:
      RenderAArch64ABI(Triple, Args, CmdArgs);
      break;
    }

    // Optimization level for CodeGen.
    if (const Arg *A = Args.getLastArg(options::OPT_O_Group)) {
      if (A->getOption().matches(options::OPT_O4)) {
        CmdArgs.push_back("-O3");
        D.Diag(diag::warn_O4_is_O3);
      } else {
        A->render(Args, CmdArgs);
      }
    }

    // Input/Output file.
    if (Output.getType() == types::TY_Dependencies) {
      // Handled with other dependency code.
    } else if (Output.isFilename()) {
      CmdArgs.push_back("-o");
      CmdArgs.push_back(Output.getFilename());
    } else {
      assert(Output.isNothing() && "Input output.");
    }

    for (const auto &II : Inputs) {
      addDashXForInput(Args, II, CmdArgs);
      if (II.isFilename())
        CmdArgs.push_back(II.getFilename());
      else
        II.getInputArg().renderAsInput(Args, CmdArgs);
    }

    C.addCommand(std::make_unique<Command>(
        JA, *this, ResponseFileSupport::AtFileUTF8(), D.getClangProgramPath(),
        CmdArgs, Inputs, Output, D.getPrependArg()));
    return;
  }

  if (C.getDriver().embedBitcodeMarkerOnly() && !IsUsingLTO)
    CmdArgs.push_back("-fembed-bitcode=marker");

  // We normally speed up the clang process a bit by skipping destructors at
  // exit, but when we're generating diagnostics we can rely on some of the
  // cleanup.
  if (!C.isForDiagnostics())
    CmdArgs.push_back("-disable-free");
  CmdArgs.push_back("-clear-ast-before-backend");

#ifdef NDEBUG
  const bool IsAssertBuild = false;
#else
  const bool IsAssertBuild = true;
#endif

  // Disable the verification pass in asserts builds unless otherwise specified.
  if (Args.hasFlag(options::OPT_fno_verify_intermediate_code,
                   options::OPT_fverify_intermediate_code, !IsAssertBuild)) {
    CmdArgs.push_back("-disable-llvm-verifier");
  }

  // Discard value names in assert builds unless otherwise specified.
  if (Args.hasFlag(options::OPT_fdiscard_value_names,
                   options::OPT_fno_discard_value_names,
                   !IsAssertBuild && !IsFPGASYCLOffloadDevice)) {
    if (Args.hasArg(options::OPT_fdiscard_value_names) &&
        llvm::any_of(Inputs, [](const clang::driver::InputInfo &II) {
          return types::isLLVMIR(II.getType());
        })) {
      D.Diag(diag::warn_ignoring_fdiscard_for_bitcode);
    }
    CmdArgs.push_back("-discard-value-names");
  }

  // Set the main file name, so that debug info works even with
  // -save-temps.
  CmdArgs.push_back("-main-file-name");
  CmdArgs.push_back(getBaseInputName(Args, Input));

  // Some flags which affect the language (via preprocessor
  // defines).
  if (Args.hasArg(options::OPT_static))
    CmdArgs.push_back("-static-define");

  Args.AddLastArg(CmdArgs, options::OPT_static_libclosure);

  if (Args.hasArg(options::OPT_municode))
    CmdArgs.push_back("-DUNICODE");

  if (isa<AnalyzeJobAction>(JA))
    RenderAnalyzerOptions(Args, CmdArgs, Triple, Input);

  if (isa<AnalyzeJobAction>(JA) ||
      (isa<PreprocessJobAction>(JA) && Args.hasArg(options::OPT__analyze)))
    CmdArgs.push_back("-setup-static-analyzer");

  // Enable compatilibily mode to avoid analyzer-config related errors.
  // Since we can't access frontend flags through hasArg, let's manually iterate
  // through them.
  bool FoundAnalyzerConfig = false;
  for (auto *Arg : Args.filtered(options::OPT_Xclang))
    if (StringRef(Arg->getValue()) == "-analyzer-config") {
      FoundAnalyzerConfig = true;
      break;
    }
  if (!FoundAnalyzerConfig)
    for (auto *Arg : Args.filtered(options::OPT_Xanalyzer))
      if (StringRef(Arg->getValue()) == "-analyzer-config") {
        FoundAnalyzerConfig = true;
        break;
      }
  if (FoundAnalyzerConfig)
    CmdArgs.push_back("-analyzer-config-compatibility-mode=true");

  CheckCodeGenerationOptions(D, Args);

  unsigned FunctionAlignment = ParseFunctionAlignment(TC, Args);
  assert(FunctionAlignment <= 31 && "function alignment will be truncated!");
  if (FunctionAlignment) {
    CmdArgs.push_back("-function-alignment");
    CmdArgs.push_back(Args.MakeArgString(std::to_string(FunctionAlignment)));
  }

  // We support -falign-loops=N where N is a power of 2. GCC supports more
  // forms.
  if (const Arg *A = Args.getLastArg(options::OPT_falign_loops_EQ)) {
    unsigned Value = 0;
    if (StringRef(A->getValue()).getAsInteger(10, Value) || Value > 65536)
      TC.getDriver().Diag(diag::err_drv_invalid_int_value)
          << A->getAsString(Args) << A->getValue();
    else if (Value & (Value - 1))
      TC.getDriver().Diag(diag::err_drv_alignment_not_power_of_two)
          << A->getAsString(Args) << A->getValue();
    // Treat =0 as unspecified (use the target preference).
    if (Value)
      CmdArgs.push_back(Args.MakeArgString("-falign-loops=" +
                                           Twine(std::min(Value, 65536u))));
  }

  if (Triple.isOSzOS()) {
    // On z/OS some of the system header feature macros need to
    // be defined to enable most cross platform projects to build
    // successfully.  Ths include the libc++ library.  A
    // complicating factor is that users can define these
    // macros to the same or different values.  We need to add
    // the definition for these macros to the compilation command
    // if the user hasn't already defined them.

    auto findMacroDefinition = [&](const std::string &Macro) {
      auto MacroDefs = Args.getAllArgValues(options::OPT_D);
      return llvm::any_of(MacroDefs, [&](const std::string &M) {
        return M == Macro || M.find(Macro + '=') != std::string::npos;
      });
    };

    // _UNIX03_WITHDRAWN is required for libcxx & porting.
    if (!findMacroDefinition("_UNIX03_WITHDRAWN"))
      CmdArgs.push_back("-D_UNIX03_WITHDRAWN");
    // _OPEN_DEFAULT is required for XL compat
    if (!findMacroDefinition("_OPEN_DEFAULT"))
      CmdArgs.push_back("-D_OPEN_DEFAULT");
    if (D.CCCIsCXX() || types::isCXX(Input.getType())) {
      // _XOPEN_SOURCE=600 is required for libcxx.
      if (!findMacroDefinition("_XOPEN_SOURCE"))
        CmdArgs.push_back("-D_XOPEN_SOURCE=600");
    }
  }

  llvm::Reloc::Model RelocationModel;
  unsigned PICLevel;
  bool IsPIE;
  std::tie(RelocationModel, PICLevel, IsPIE) = ParsePICArgs(TC, Args);
  Arg *LastPICDataRelArg =
      Args.getLastArg(options::OPT_mno_pic_data_is_text_relative,
                      options::OPT_mpic_data_is_text_relative);
  bool NoPICDataIsTextRelative = false;
  if (LastPICDataRelArg) {
    if (LastPICDataRelArg->getOption().matches(
            options::OPT_mno_pic_data_is_text_relative)) {
      NoPICDataIsTextRelative = true;
      if (!PICLevel)
        D.Diag(diag::err_drv_argument_only_allowed_with)
            << "-mno-pic-data-is-text-relative"
            << "-fpic/-fpie";
    }
    if (!Triple.isSystemZ())
      D.Diag(diag::err_drv_unsupported_opt_for_target)
          << (NoPICDataIsTextRelative ? "-mno-pic-data-is-text-relative"
                                      : "-mpic-data-is-text-relative")
          << RawTriple.str();
  }

  bool IsROPI = RelocationModel == llvm::Reloc::ROPI ||
                RelocationModel == llvm::Reloc::ROPI_RWPI;
  bool IsRWPI = RelocationModel == llvm::Reloc::RWPI ||
                RelocationModel == llvm::Reloc::ROPI_RWPI;

  if (Args.hasArg(options::OPT_mcmse) &&
      !Args.hasArg(options::OPT_fallow_unsupported)) {
    if (IsROPI)
      D.Diag(diag::err_cmse_pi_are_incompatible) << IsROPI;
    if (IsRWPI)
      D.Diag(diag::err_cmse_pi_are_incompatible) << !IsRWPI;
  }

  if (IsROPI && types::isCXX(Input.getType()) &&
      !Args.hasArg(options::OPT_fallow_unsupported))
    D.Diag(diag::err_drv_ropi_incompatible_with_cxx);

  const char *RMName = RelocationModelName(RelocationModel);
  if (RMName) {
    CmdArgs.push_back("-mrelocation-model");
    CmdArgs.push_back(RMName);
  }
  if (PICLevel > 0) {
    CmdArgs.push_back("-pic-level");
    CmdArgs.push_back(PICLevel == 1 ? "1" : "2");
    if (IsPIE)
      CmdArgs.push_back("-pic-is-pie");
    if (NoPICDataIsTextRelative)
      CmdArgs.push_back("-mcmodel=medium");
  }

  if (RelocationModel == llvm::Reloc::ROPI ||
      RelocationModel == llvm::Reloc::ROPI_RWPI)
    CmdArgs.push_back("-fropi");
  if (RelocationModel == llvm::Reloc::RWPI ||
      RelocationModel == llvm::Reloc::ROPI_RWPI)
    CmdArgs.push_back("-frwpi");

  if (Arg *A = Args.getLastArg(options::OPT_meabi)) {
    CmdArgs.push_back("-meabi");
    CmdArgs.push_back(A->getValue());
  }

  // -fsemantic-interposition is forwarded to CC1: set the
  // "SemanticInterposition" metadata to 1 (make some linkages interposable) and
  // make default visibility external linkage definitions dso_preemptable.
  //
  // -fno-semantic-interposition: if the target supports .Lfoo$local local
  // aliases (make default visibility external linkage definitions dso_local).
  // This is the CC1 default for ELF to match COFF/Mach-O.
  //
  // Otherwise use Clang's traditional behavior: like
  // -fno-semantic-interposition but local aliases are not used. So references
  // can be interposed if not optimized out.
  if (Triple.isOSBinFormatELF()) {
    Arg *A = Args.getLastArg(options::OPT_fsemantic_interposition,
                             options::OPT_fno_semantic_interposition);
    if (RelocationModel != llvm::Reloc::Static && !IsPIE) {
      // The supported targets need to call AsmPrinter::getSymbolPreferLocal.
      bool SupportsLocalAlias =
          Triple.isAArch64() || Triple.isRISCV() || Triple.isX86();
      if (!A)
        CmdArgs.push_back("-fhalf-no-semantic-interposition");
      else if (A->getOption().matches(options::OPT_fsemantic_interposition))
        A->render(Args, CmdArgs);
      else if (!SupportsLocalAlias)
        CmdArgs.push_back("-fhalf-no-semantic-interposition");
    }
  }

  {
    std::string Model;
    if (Arg *A = Args.getLastArg(options::OPT_mthread_model)) {
      if (!TC.isThreadModelSupported(A->getValue()))
        D.Diag(diag::err_drv_invalid_thread_model_for_target)
            << A->getValue() << A->getAsString(Args);
      Model = A->getValue();
    } else
      Model = TC.getThreadModel();
    if (Model != "posix") {
      CmdArgs.push_back("-mthread-model");
      CmdArgs.push_back(Args.MakeArgString(Model));
    }
  }

  if (Arg *A = Args.getLastArg(options::OPT_fveclib)) {
    StringRef Name = A->getValue();
    if (Name == "SVML") {
      if (Triple.getArch() != llvm::Triple::x86 &&
          Triple.getArch() != llvm::Triple::x86_64)
        D.Diag(diag::err_drv_unsupported_opt_for_target)
            << Name << Triple.getArchName();
    } else if (Name == "LIBMVEC-X86") {
      if (Triple.getArch() != llvm::Triple::x86 &&
          Triple.getArch() != llvm::Triple::x86_64)
        D.Diag(diag::err_drv_unsupported_opt_for_target)
            << Name << Triple.getArchName();
    } else if (Name == "SLEEF" || Name == "ArmPL") {
      if (Triple.getArch() != llvm::Triple::aarch64 &&
          Triple.getArch() != llvm::Triple::aarch64_be &&
          Triple.getArch() != llvm::Triple::riscv64)
        D.Diag(diag::err_drv_unsupported_opt_for_target)
            << Name << Triple.getArchName();
    }
    A->render(Args, CmdArgs);
  }

  if (Arg *A = Args.getLastArg(options::OPT_faltmathlib_EQ))
    A->render(Args, CmdArgs);

  if (Args.hasFlag(options::OPT_fmerge_all_constants,
                   options::OPT_fno_merge_all_constants, false))
    CmdArgs.push_back("-fmerge-all-constants");

  Args.addOptOutFlag(CmdArgs, options::OPT_fdelete_null_pointer_checks,
                     options::OPT_fno_delete_null_pointer_checks);

  // LLVM Code Generator Options.

  if (Arg *A = Args.getLastArg(options::OPT_mabi_EQ_quadword_atomics)) {
    if (!Triple.isOSAIX() || Triple.isPPC32())
      D.Diag(diag::err_drv_unsupported_opt_for_target)
        << A->getSpelling() << RawTriple.str();
    CmdArgs.push_back("-mabi=quadword-atomics");
  }

  if (Arg *A = Args.getLastArg(options::OPT_mlong_double_128)) {
    // Emit the unsupported option error until the Clang's library integration
    // support for 128-bit long double is available for AIX.
    if (Triple.isOSAIX())
      D.Diag(diag::err_drv_unsupported_opt_for_target)
          << A->getSpelling() << RawTriple.str();
  }

  if (Arg *A = Args.getLastArg(options::OPT_Wframe_larger_than_EQ)) {
    StringRef V = A->getValue(), V1 = V;
    unsigned Size;
    if (V1.consumeInteger(10, Size) || !V1.empty())
      D.Diag(diag::err_drv_invalid_argument_to_option)
          << V << A->getOption().getName();
    else
      CmdArgs.push_back(Args.MakeArgString("-fwarn-stack-size=" + V));
  }

  Args.addOptOutFlag(CmdArgs, options::OPT_fjump_tables,
                     options::OPT_fno_jump_tables);
  Args.addOptInFlag(CmdArgs, options::OPT_fprofile_sample_accurate,
                    options::OPT_fno_profile_sample_accurate);
  Args.addOptOutFlag(CmdArgs, options::OPT_fpreserve_as_comments,
                     options::OPT_fno_preserve_as_comments);

  if (Arg *A = Args.getLastArg(options::OPT_mregparm_EQ)) {
    CmdArgs.push_back("-mregparm");
    CmdArgs.push_back(A->getValue());
  }

  if (Arg *A = Args.getLastArg(options::OPT_maix_struct_return,
                               options::OPT_msvr4_struct_return)) {
    if (!TC.getTriple().isPPC32()) {
      D.Diag(diag::err_drv_unsupported_opt_for_target)
          << A->getSpelling() << RawTriple.str();
    } else if (A->getOption().matches(options::OPT_maix_struct_return)) {
      CmdArgs.push_back("-maix-struct-return");
    } else {
      assert(A->getOption().matches(options::OPT_msvr4_struct_return));
      CmdArgs.push_back("-msvr4-struct-return");
    }
  }

  if (Arg *A = Args.getLastArg(options::OPT_fpcc_struct_return,
                               options::OPT_freg_struct_return)) {
    if (TC.getArch() != llvm::Triple::x86) {
      D.Diag(diag::err_drv_unsupported_opt_for_target)
          << A->getSpelling() << RawTriple.str();
    } else if (A->getOption().matches(options::OPT_fpcc_struct_return)) {
      CmdArgs.push_back("-fpcc-struct-return");
    } else {
      assert(A->getOption().matches(options::OPT_freg_struct_return));
      CmdArgs.push_back("-freg-struct-return");
    }
  }

  if (Args.hasFlag(options::OPT_mrtd, options::OPT_mno_rtd, false)) {
    if (Triple.getArch() == llvm::Triple::m68k)
      CmdArgs.push_back("-fdefault-calling-conv=rtdcall");
    else
      CmdArgs.push_back("-fdefault-calling-conv=stdcall");
  }

  if (Args.hasArg(options::OPT_fenable_matrix)) {
    // enable-matrix is needed by both the LangOpts and by LLVM.
    CmdArgs.push_back("-fenable-matrix");
    CmdArgs.push_back("-mllvm");
    CmdArgs.push_back("-enable-matrix");
  }

  CodeGenOptions::FramePointerKind FPKeepKind =
                  getFramePointerKind(Args, RawTriple);
  const char *FPKeepKindStr = nullptr;
  switch (FPKeepKind) {
  case CodeGenOptions::FramePointerKind::None:
    FPKeepKindStr = "-mframe-pointer=none";
    break;
  case CodeGenOptions::FramePointerKind::Reserved:
    FPKeepKindStr = "-mframe-pointer=reserved";
    break;
  case CodeGenOptions::FramePointerKind::NonLeaf:
    FPKeepKindStr = "-mframe-pointer=non-leaf";
    break;
  case CodeGenOptions::FramePointerKind::All:
    FPKeepKindStr = "-mframe-pointer=all";
    break;
  }
  assert(FPKeepKindStr && "unknown FramePointerKind");
  CmdArgs.push_back(FPKeepKindStr);

  Args.addOptOutFlag(CmdArgs, options::OPT_fzero_initialized_in_bss,
                     options::OPT_fno_zero_initialized_in_bss);

  bool OFastEnabled = isOptimizationLevelFast(Args);
  if (OFastEnabled)
    D.Diag(diag::warn_drv_deprecated_arg_ofast);
  // If -Ofast is the optimization level, then -fstrict-aliasing should be
  // enabled.  This alias option is being used to simplify the hasFlag logic.
  OptSpecifier StrictAliasingAliasOption =
      OFastEnabled ? options::OPT_Ofast : options::OPT_fstrict_aliasing;
  // We turn strict aliasing off by default if we're Windows MSVC since MSVC
  // doesn't do any TBAA.
  if (!Args.hasFlag(options::OPT_fstrict_aliasing, StrictAliasingAliasOption,
                    options::OPT_fno_strict_aliasing, !IsWindowsMSVC))
    CmdArgs.push_back("-relaxed-aliasing");
  if (Args.hasFlag(options::OPT_fno_pointer_tbaa, options::OPT_fpointer_tbaa,
                   false))
    CmdArgs.push_back("-no-pointer-tbaa");
  if (!Args.hasFlag(options::OPT_fstruct_path_tbaa,
                    options::OPT_fno_struct_path_tbaa, true))
    CmdArgs.push_back("-no-struct-path-tbaa");
  Args.addOptInFlag(CmdArgs, options::OPT_fstrict_enums,
                    options::OPT_fno_strict_enums);
  Args.addOptOutFlag(CmdArgs, options::OPT_fstrict_return,
                     options::OPT_fno_strict_return);
  Args.addOptInFlag(CmdArgs, options::OPT_fallow_editor_placeholders,
                    options::OPT_fno_allow_editor_placeholders);
  Args.addOptInFlag(CmdArgs, options::OPT_fstrict_vtable_pointers,
                    options::OPT_fno_strict_vtable_pointers);
  Args.addOptInFlag(CmdArgs, options::OPT_fforce_emit_vtables,
                    options::OPT_fno_force_emit_vtables);
  Args.addOptOutFlag(CmdArgs, options::OPT_foptimize_sibling_calls,
                     options::OPT_fno_optimize_sibling_calls);
  Args.addOptOutFlag(CmdArgs, options::OPT_fescaping_block_tail_calls,
                     options::OPT_fno_escaping_block_tail_calls);

  Args.AddLastArg(CmdArgs, options::OPT_ffine_grained_bitfield_accesses,
                  options::OPT_fno_fine_grained_bitfield_accesses);

  Args.AddLastArg(CmdArgs, options::OPT_fexperimental_relative_cxx_abi_vtables,
                  options::OPT_fno_experimental_relative_cxx_abi_vtables);

  Args.AddLastArg(CmdArgs, options::OPT_fexperimental_omit_vtable_rtti,
                  options::OPT_fno_experimental_omit_vtable_rtti);

  Args.AddLastArg(CmdArgs, options::OPT_fdisable_block_signature_string,
                  options::OPT_fno_disable_block_signature_string);

  // Handle segmented stacks.
  Args.addOptInFlag(CmdArgs, options::OPT_fsplit_stack,
                    options::OPT_fno_split_stack);

  // -fprotect-parens=0 is default.
  if (Args.hasFlag(options::OPT_fprotect_parens,
                   options::OPT_fno_protect_parens, false))
    CmdArgs.push_back("-fprotect-parens");

  RenderFloatingPointOptions(TC, D, OFastEnabled, Args, CmdArgs, JA,
                             NoOffloadFP32PrecDiv, NoOffloadFP32PrecSqrt);

  Args.addOptInFlag(CmdArgs, options::OPT_fatomic_remote_memory,
                    options::OPT_fno_atomic_remote_memory);
  Args.addOptInFlag(CmdArgs, options::OPT_fatomic_fine_grained_memory,
                    options::OPT_fno_atomic_fine_grained_memory);
  Args.addOptInFlag(CmdArgs, options::OPT_fatomic_ignore_denormal_mode,
                    options::OPT_fno_atomic_ignore_denormal_mode);

  if (Arg *A = Args.getLastArg(options::OPT_fextend_args_EQ)) {
    const llvm::Triple::ArchType Arch = TC.getArch();
    if (Arch == llvm::Triple::x86 || Arch == llvm::Triple::x86_64) {
      StringRef V = A->getValue();
      if (V == "64")
        CmdArgs.push_back("-fextend-arguments=64");
      else if (V != "32")
        D.Diag(diag::err_drv_invalid_argument_to_option)
            << A->getValue() << A->getOption().getName();
    } else
      D.Diag(diag::err_drv_unsupported_opt_for_target)
          << A->getOption().getName() << TripleStr;
  }

  if (Arg *A = Args.getLastArg(options::OPT_mdouble_EQ)) {
    if (TC.getArch() == llvm::Triple::avr)
      A->render(Args, CmdArgs);
    else
      D.Diag(diag::err_drv_unsupported_opt_for_target)
          << A->getAsString(Args) << TripleStr;
  }

  if (Arg *A = Args.getLastArg(options::OPT_LongDouble_Group)) {
    if (TC.getTriple().isX86())
      A->render(Args, CmdArgs);
    else if (TC.getTriple().isSPIROrSPIRV() &&
             (A->getOption().getID() == options::OPT_mlong_double_64))
      // Only allow for -mlong-double-64 for SPIR/SPIR-V
      A->render(Args, CmdArgs);
    else if ((IsSYCL &&
              (TC.getTriple().isAMDGCN() || TC.getTriple().isNVPTX())) &&
             (A->getOption().getID() == options::OPT_mlong_double_64))
      // similarly, allow 64bit long double for SYCL GPU targets
      A->render(Args, CmdArgs);
    else if (TC.getTriple().isPPC() &&
             (A->getOption().getID() != options::OPT_mlong_double_80))
      A->render(Args, CmdArgs);
    else
      D.Diag(diag::err_drv_unsupported_opt_for_target)
          << A->getAsString(Args) << TripleStr;
  }

  std::string FpAccuracyAttr;
  auto RenderFPAccuracyOptions = [&FpAccuracyAttr](const Twine &OptStr) {
    // In case the value is 'default' don't add the -ffp-builtin-accuracy
    // attribute.
    if (OptStr.str() != "default") {
      if (FpAccuracyAttr.empty())
        FpAccuracyAttr = "-ffp-builtin-accuracy=";
      else
        FpAccuracyAttr += " ";
      FpAccuracyAttr += OptStr.str();
    }
  };
  auto shouldAddFpAccuracyOption = [&](StringRef Val, StringRef Func) {
    SmallVector<StringRef, 8> FuncsArr = SplitFPAccuracyVal(Val);
    for (const auto &V : FuncsArr)
      return (V == Func);
    return false;
  };

  for (StringRef A : Args.getAllArgValues(options::OPT_ffp_accuracy_EQ)) {
    if (!(NoOffloadFP32PrecDiv && shouldAddFpAccuracyOption(A, "fdiv")) &&
        !(NoOffloadFP32PrecSqrt && shouldAddFpAccuracyOption(A, "sqrt")))
      RenderFPAccuracyOptions(A);
  }
  if (!FpAccuracyAttr.empty())
    CmdArgs.push_back(Args.MakeArgString(FpAccuracyAttr));

  // Decide whether to use verbose asm. Verbose assembly is the default on
  // toolchains which have the integrated assembler on by default.
  bool IsIntegratedAssemblerDefault = TC.IsIntegratedAssemblerDefault();
  if (!Args.hasFlag(options::OPT_fverbose_asm, options::OPT_fno_verbose_asm,
                    IsIntegratedAssemblerDefault))
    CmdArgs.push_back("-fno-verbose-asm");

  // Parse 'none' or '$major.$minor'. Disallow -fbinutils-version=0 because we
  // use that to indicate the MC default in the backend.
  if (Arg *A = Args.getLastArg(options::OPT_fbinutils_version_EQ)) {
    StringRef V = A->getValue();
    unsigned Num;
    if (V == "none")
      A->render(Args, CmdArgs);
    else if (!V.consumeInteger(10, Num) && Num > 0 &&
             (V.empty() || (V.consume_front(".") &&
                            !V.consumeInteger(10, Num) && V.empty())))
      A->render(Args, CmdArgs);
    else
      D.Diag(diag::err_drv_invalid_argument_to_option)
          << A->getValue() << A->getOption().getName();
  }

  // If toolchain choose to use MCAsmParser for inline asm don't pass the
  // option to disable integrated-as explicitly.
  if (!TC.useIntegratedAs() && !TC.parseInlineAsmUsingAsmParser())
    CmdArgs.push_back("-no-integrated-as");

  if (Args.hasArg(options::OPT_fdebug_pass_structure)) {
    CmdArgs.push_back("-mdebug-pass");
    CmdArgs.push_back("Structure");
  }
  if (Args.hasArg(options::OPT_fdebug_pass_arguments)) {
    CmdArgs.push_back("-mdebug-pass");
    CmdArgs.push_back("Arguments");
  }

  // Enable -mconstructor-aliases except on darwin, where we have to work around
  // a linker bug (see https://openradar.appspot.com/7198997), and CUDA device
  // code, where aliases aren't supported.
  if (!RawTriple.isOSDarwin() && !RawTriple.isNVPTX())
    CmdArgs.push_back("-mconstructor-aliases");

  // Darwin's kernel doesn't support guard variables; just die if we
  // try to use them.
  if (KernelOrKext && RawTriple.isOSDarwin())
    CmdArgs.push_back("-fforbid-guard-variables");

  if (Args.hasFlag(options::OPT_mms_bitfields, options::OPT_mno_ms_bitfields,
                   Triple.isWindowsGNUEnvironment())) {
    CmdArgs.push_back("-mms-bitfields");
  }

  if (Triple.isWindowsGNUEnvironment()) {
    Args.addOptOutFlag(CmdArgs, options::OPT_fauto_import,
                       options::OPT_fno_auto_import);
  }

  if (Args.hasFlag(options::OPT_fms_volatile, options::OPT_fno_ms_volatile,
                   Triple.isX86() && IsWindowsMSVC))
    CmdArgs.push_back("-fms-volatile");

  // Non-PIC code defaults to -fdirect-access-external-data while PIC code
  // defaults to -fno-direct-access-external-data. Pass the option if different
  // from the default.
  if (Arg *A = Args.getLastArg(options::OPT_fdirect_access_external_data,
                               options::OPT_fno_direct_access_external_data)) {
    if (A->getOption().matches(options::OPT_fdirect_access_external_data) !=
        (PICLevel == 0))
      A->render(Args, CmdArgs);
  } else if (PICLevel == 0 && Triple.isLoongArch()) {
    // Some targets default to -fno-direct-access-external-data even for
    // -fno-pic.
    CmdArgs.push_back("-fno-direct-access-external-data");
  }

  if (Triple.isOSBinFormatELF() && (Triple.isAArch64() || Triple.isX86()))
    Args.addOptOutFlag(CmdArgs, options::OPT_fplt, options::OPT_fno_plt);

  // -fhosted is default.
  // TODO: Audit uses of KernelOrKext and see where it'd be more appropriate to
  // use Freestanding.
  bool Freestanding =
      Args.hasFlag(options::OPT_ffreestanding, options::OPT_fhosted, false) ||
      KernelOrKext;
  if (Freestanding)
    CmdArgs.push_back("-ffreestanding");

  Args.AddLastArg(CmdArgs, options::OPT_fno_knr_functions);

  // This is a coarse approximation of what llvm-gcc actually does, both
  // -fasynchronous-unwind-tables and -fnon-call-exceptions interact in more
  // complicated ways.
  auto SanitizeArgs = TC.getSanitizerArgs(Args);

  bool IsAsyncUnwindTablesDefault =
      TC.getDefaultUnwindTableLevel(Args) == ToolChain::UnwindTableLevel::Asynchronous;
  bool IsSyncUnwindTablesDefault =
      TC.getDefaultUnwindTableLevel(Args) == ToolChain::UnwindTableLevel::Synchronous;

  bool AsyncUnwindTables = Args.hasFlag(
      options::OPT_fasynchronous_unwind_tables,
      options::OPT_fno_asynchronous_unwind_tables,
      (IsAsyncUnwindTablesDefault || SanitizeArgs.needsUnwindTables()) &&
          !Freestanding);
  bool UnwindTables =
      Args.hasFlag(options::OPT_funwind_tables, options::OPT_fno_unwind_tables,
                   IsSyncUnwindTablesDefault && !Freestanding);
  if (AsyncUnwindTables)
    CmdArgs.push_back("-funwind-tables=2");
  else if (UnwindTables)
     CmdArgs.push_back("-funwind-tables=1");

  // Prepare `-aux-target-cpu` and `-aux-target-feature` unless
  // `--gpu-use-aux-triple-only` is specified.
  if (!Args.getLastArg(options::OPT_gpu_use_aux_triple_only) &&
      (IsCudaDevice || (IsSYCL && IsSYCLDevice) || IsHIPDevice)) {
    const ArgList &HostArgs =
        C.getArgsForToolChain(nullptr, StringRef(), Action::OFK_None);
    std::string HostCPU =
        getCPUName(D, HostArgs, *TC.getAuxTriple(), /*FromAs*/ false);
    if (!HostCPU.empty()) {
      CmdArgs.push_back("-aux-target-cpu");
      CmdArgs.push_back(Args.MakeArgString(HostCPU));
    }
    getTargetFeatures(D, *TC.getAuxTriple(), HostArgs, CmdArgs,
                      /*ForAS*/ false, /*IsAux*/ true);
  }

  TC.addClangTargetOptions(Args, CmdArgs, JA.getOffloadingDeviceKind());

  addMCModel(D, Args, Triple, RelocationModel, CmdArgs);

  if (Arg *A = Args.getLastArg(options::OPT_mtls_size_EQ)) {
    StringRef Value = A->getValue();
    unsigned TLSSize = 0;
    Value.getAsInteger(10, TLSSize);
    if (!Triple.isAArch64() || !Triple.isOSBinFormatELF())
      D.Diag(diag::err_drv_unsupported_opt_for_target)
          << A->getOption().getName() << TripleStr;
    if (TLSSize != 12 && TLSSize != 24 && TLSSize != 32 && TLSSize != 48)
      D.Diag(diag::err_drv_invalid_int_value)
          << A->getOption().getName() << Value;
    Args.AddLastArg(CmdArgs, options::OPT_mtls_size_EQ);
  }

  if (isTLSDESCEnabled(TC, Args))
    CmdArgs.push_back("-enable-tlsdesc");

  // Add the target cpu
  std::string CPU = getCPUName(D, Args, Triple, /*FromAs*/ false);
  if (!CPU.empty()) {
    CmdArgs.push_back("-target-cpu");
    CmdArgs.push_back(Args.MakeArgString(CPU));
  }

  RenderTargetOptions(Triple, Args, KernelOrKext, CmdArgs);

  // Add clang-cl arguments.
  types::ID InputType = Input.getType();
  if (D.IsCLMode())
    AddClangCLArgs(Args, InputType, CmdArgs);

  // Add the sycld debug library when --dependent-lib=msvcrtd is used from
  // the command line.  This is to allow for CMake based builds using the
  // Linux based driver on Windows to correctly pull in the expected debug
  // library.
  if (Args.hasArg(options::OPT_fsycl) && !Args.hasArg(options::OPT_nolibsycl) &&
      !D.IsCLMode()) {
    if (TC.getTriple().isWindowsMSVCEnvironment()) {
      if (isDependentLibAdded(Args, "msvcrtd")) {
        if (Args.hasArg(options::OPT_fpreview_breaking_changes))
          CmdArgs.push_back("--dependent-lib=sycl" SYCL_MAJOR_VERSION
                            "-previewd");
        else
          CmdArgs.push_back("--dependent-lib=sycl" SYCL_MAJOR_VERSION "d");
      }
    } else if (TC.getTriple().isWindowsGNUEnvironment()) {
      if (Args.hasArg(options::OPT_fpreview_breaking_changes))
        CmdArgs.push_back("--dependent-lib=sycl" SYCL_MAJOR_VERSION
                          "-preview.dll");
      else
        CmdArgs.push_back("--dependent-lib=sycl" SYCL_MAJOR_VERSION ".dll");
    }
    CmdArgs.push_back("--dependent-lib=sycl-devicelib-host");
  }

  llvm::codegenoptions::DebugInfoKind DebugInfoKind =
      llvm::codegenoptions::NoDebugInfo;
  DwarfFissionKind DwarfFission = DwarfFissionKind::None;
  renderDebugOptions(TC, D, RawTriple, Args, types::isLLVMIR(InputType),
                     CmdArgs, Output, DebugInfoKind, DwarfFission);

  // Add the split debug info name to the command lines here so we
  // can propagate it to the backend.
  bool SplitDWARF = (DwarfFission != DwarfFissionKind::None) &&
                    (TC.getTriple().isOSBinFormatELF() ||
                     TC.getTriple().isOSBinFormatWasm() ||
                     TC.getTriple().isOSBinFormatCOFF()) &&
                    (isa<AssembleJobAction>(JA) || isa<CompileJobAction>(JA) ||
                     isa<BackendJobAction>(JA));
  if (SplitDWARF) {
    const char *SplitDWARFOut = SplitDebugName(JA, Args, Input, Output);
    CmdArgs.push_back("-split-dwarf-file");
    CmdArgs.push_back(SplitDWARFOut);
    if (DwarfFission == DwarfFissionKind::Split) {
      CmdArgs.push_back("-split-dwarf-output");
      CmdArgs.push_back(SplitDWARFOut);
    }
  }

  // Pass the linker version in use.
  if (Arg *A = Args.getLastArg(options::OPT_mlinker_version_EQ)) {
    CmdArgs.push_back("-target-linker-version");
    CmdArgs.push_back(A->getValue());
  }

  // Explicitly error on some things we know we don't support and can't just
  // ignore.
  if (!Args.hasArg(options::OPT_fallow_unsupported)) {
    Arg *Unsupported;
    if (types::isCXX(InputType) && RawTriple.isOSDarwin() &&
        TC.getArch() == llvm::Triple::x86) {
      if ((Unsupported = Args.getLastArg(options::OPT_fapple_kext)) ||
          (Unsupported = Args.getLastArg(options::OPT_mkernel)))
        D.Diag(diag::err_drv_clang_unsupported_opt_cxx_darwin_i386)
            << Unsupported->getOption().getName();
    }
    // The faltivec option has been superseded by the maltivec option.
    if ((Unsupported = Args.getLastArg(options::OPT_faltivec)))
      D.Diag(diag::err_drv_clang_unsupported_opt_faltivec)
          << Unsupported->getOption().getName()
          << "please use -maltivec and include altivec.h explicitly";
    if ((Unsupported = Args.getLastArg(options::OPT_fno_altivec)))
      D.Diag(diag::err_drv_clang_unsupported_opt_faltivec)
          << Unsupported->getOption().getName() << "please use -mno-altivec";
  }

  Args.AddAllArgs(CmdArgs, options::OPT_v);

  if (Args.getLastArg(options::OPT_H)) {
    CmdArgs.push_back("-H");
    CmdArgs.push_back("-sys-header-deps");
  }
  Args.AddAllArgs(CmdArgs, options::OPT_fshow_skipped_includes);

  if (D.CCPrintHeadersFormat && !D.CCGenDiagnostics) {
    CmdArgs.push_back("-header-include-file");
    CmdArgs.push_back(!D.CCPrintHeadersFilename.empty()
                          ? D.CCPrintHeadersFilename.c_str()
                          : "-");
    CmdArgs.push_back("-sys-header-deps");
    CmdArgs.push_back(Args.MakeArgString(
        "-header-include-format=" +
        std::string(headerIncludeFormatKindToString(D.CCPrintHeadersFormat))));
    CmdArgs.push_back(
        Args.MakeArgString("-header-include-filtering=" +
                           std::string(headerIncludeFilteringKindToString(
                               D.CCPrintHeadersFiltering))));
  }
  Args.AddLastArg(CmdArgs, options::OPT_P);
  Args.AddLastArg(CmdArgs, options::OPT_print_ivar_layout);

  if (D.CCLogDiagnostics && !D.CCGenDiagnostics) {
    CmdArgs.push_back("-diagnostic-log-file");
    CmdArgs.push_back(!D.CCLogDiagnosticsFilename.empty()
                          ? D.CCLogDiagnosticsFilename.c_str()
                          : "-");
  }

  // Give the gen diagnostics more chances to succeed, by avoiding intentional
  // crashes.
  if (D.CCGenDiagnostics)
    CmdArgs.push_back("-disable-pragma-debug-crash");

  // Allow backend to put its diagnostic files in the same place as frontend
  // crash diagnostics files.
  if (Args.hasArg(options::OPT_fcrash_diagnostics_dir)) {
    StringRef Dir = Args.getLastArgValue(options::OPT_fcrash_diagnostics_dir);
    CmdArgs.push_back("-mllvm");
    CmdArgs.push_back(Args.MakeArgString("-crash-diagnostics-dir=" + Dir));
  }

  bool UseSeparateSections = isUseSeparateSections(Triple);

  if (Args.hasFlag(options::OPT_ffunction_sections,
                   options::OPT_fno_function_sections, UseSeparateSections)) {
    CmdArgs.push_back("-ffunction-sections");
  }

  if (Arg *A = Args.getLastArg(options::OPT_fbasic_block_address_map,
                               options::OPT_fno_basic_block_address_map)) {
    if ((Triple.isX86() || Triple.isAArch64()) && Triple.isOSBinFormatELF()) {
      if (A->getOption().matches(options::OPT_fbasic_block_address_map))
        A->render(Args, CmdArgs);
    } else {
      D.Diag(diag::err_drv_unsupported_opt_for_target)
          << A->getAsString(Args) << TripleStr;
    }
  }

  if (Arg *A = Args.getLastArg(options::OPT_fbasic_block_sections_EQ)) {
    StringRef Val = A->getValue();
    if (Val == "labels") {
      D.Diag(diag::warn_drv_deprecated_arg)
          << A->getAsString(Args) << /*hasReplacement=*/true
          << "-fbasic-block-address-map";
      CmdArgs.push_back("-fbasic-block-address-map");
    } else if (Triple.isX86() && Triple.isOSBinFormatELF()) {
      if (Val != "all" && Val != "none" && !Val.starts_with("list="))
        D.Diag(diag::err_drv_invalid_value)
            << A->getAsString(Args) << A->getValue();
      else
        A->render(Args, CmdArgs);
    } else if (Triple.isAArch64() && Triple.isOSBinFormatELF()) {
      // "all" is not supported on AArch64 since branch relaxation creates new
      // basic blocks for some cross-section branches.
      if (Val != "labels" && Val != "none" && !Val.starts_with("list="))
        D.Diag(diag::err_drv_invalid_value)
            << A->getAsString(Args) << A->getValue();
      else
        A->render(Args, CmdArgs);
    } else if (Triple.isNVPTX()) {
      // Do not pass the option to the GPU compilation. We still want it enabled
      // for the host-side compilation, so seeing it here is not an error.
    } else if (Val != "none") {
      // =none is allowed everywhere. It's useful for overriding the option
      // and is the same as not specifying the option.
      D.Diag(diag::err_drv_unsupported_opt_for_target)
          << A->getAsString(Args) << TripleStr;
    }
  }

  bool HasDefaultDataSections = Triple.isOSBinFormatXCOFF();
  if (Args.hasFlag(options::OPT_fdata_sections, options::OPT_fno_data_sections,
                   UseSeparateSections || HasDefaultDataSections)) {
    CmdArgs.push_back("-fdata-sections");
  }

  Args.addOptOutFlag(CmdArgs, options::OPT_funique_section_names,
                     options::OPT_fno_unique_section_names);
  Args.addOptInFlag(CmdArgs, options::OPT_fseparate_named_sections,
                    options::OPT_fno_separate_named_sections);
  Args.addOptInFlag(CmdArgs, options::OPT_funique_internal_linkage_names,
                    options::OPT_fno_unique_internal_linkage_names);
  Args.addOptInFlag(CmdArgs, options::OPT_funique_basic_block_section_names,
                    options::OPT_fno_unique_basic_block_section_names);

  if (Arg *A = Args.getLastArg(options::OPT_fsplit_machine_functions,
                               options::OPT_fno_split_machine_functions)) {
    if (!A->getOption().matches(options::OPT_fno_split_machine_functions)) {
      // This codegen pass is only available on x86 and AArch64 ELF targets.
      if ((Triple.isX86() || Triple.isAArch64()) && Triple.isOSBinFormatELF())
        A->render(Args, CmdArgs);
      else
        D.Diag(diag::err_drv_unsupported_opt_for_target)
            << A->getAsString(Args) << TripleStr;
    }
  }

  Args.AddLastArg(CmdArgs, options::OPT_finstrument_functions,
                  options::OPT_finstrument_functions_after_inlining,
                  options::OPT_finstrument_function_entry_bare);
  Args.AddLastArg(CmdArgs, options::OPT_fconvergent_functions,
                  options::OPT_fno_convergent_functions);

  // NVPTX/AMDGCN doesn't support PGO or coverage. There's no runtime support
  // for sampling, overhead of call arc collection is way too high and there's
  // no way to collect the output.
  if (!Triple.isNVPTX() && !Triple.isAMDGCN())
    addPGOAndCoverageFlags(TC, C, JA, Output, Args, SanitizeArgs, CmdArgs);

  Args.AddLastArg(CmdArgs, options::OPT_fclang_abi_compat_EQ);

  if (getLastProfileSampleUseArg(Args) &&
      Args.hasArg(options::OPT_fsample_profile_use_profi)) {
    CmdArgs.push_back("-mllvm");
    CmdArgs.push_back("-sample-profile-use-profi");
  }

  // Add runtime flag for PS4/PS5 when PGO, coverage, or sanitizers are enabled.
  if (RawTriple.isPS() &&
      !Args.hasArg(options::OPT_nostdlib, options::OPT_nodefaultlibs)) {
    PScpu::addProfileRTArgs(TC, Args, CmdArgs);
    PScpu::addSanitizerArgs(TC, Args, CmdArgs);
  }

  // Pass options for controlling the default header search paths.
  if (Args.hasArg(options::OPT_nostdinc)) {
    CmdArgs.push_back("-nostdsysteminc");
    CmdArgs.push_back("-nobuiltininc");
  } else {
    if (Args.hasArg(options::OPT_nostdlibinc))
      CmdArgs.push_back("-nostdsysteminc");
    Args.AddLastArg(CmdArgs, options::OPT_nostdincxx);
    Args.AddLastArg(CmdArgs, options::OPT_nobuiltininc);
  }

  // Pass the path to compiler resource files.
  CmdArgs.push_back("-resource-dir");
  CmdArgs.push_back(D.ResourceDir.c_str());

  Args.AddLastArg(CmdArgs, options::OPT_working_directory);

  // Add preprocessing options like -I, -D, etc. if we are using the
  // preprocessor.
  //
  // FIXME: Support -fpreprocessed
  if (types::getPreprocessedType(InputType) != types::TY_INVALID)
    AddPreprocessingOptions(C, JA, D, Args, CmdArgs, Output, Inputs);

  // Don't warn about "clang -c -DPIC -fPIC test.i" because libtool.m4 assumes
  // that "The compiler can only warn and ignore the option if not recognized".
  // When building with ccache, it will pass -D options to clang even on
  // preprocessed inputs and configure concludes that -fPIC is not supported.
  Args.ClaimAllArgs(options::OPT_D);

  bool SkipO =
      Args.hasArg(options::OPT_fsycl_link_EQ) && ContainsWrapperAction(&JA);
  const Arg *OArg = Args.getLastArg(options::OPT_O_Group);
  // Manually translate -O4 to -O3; let clang reject others.
  // When compiling a wrapped binary, do not optimize.
  if (!SkipO && OArg) {
    if (OArg->getOption().matches(options::OPT_O4)) {
      CmdArgs.push_back("-O3");
      D.Diag(diag::warn_O4_is_O3);
    } else {
      OArg->render(Args, CmdArgs);
    }
  }

  // Warn about ignored options to clang.
  for (const Arg *A :
       Args.filtered(options::OPT_clang_ignored_gcc_optimization_f_Group)) {
    D.Diag(diag::warn_ignored_gcc_optimization) << A->getAsString(Args);
    A->claim();
  }

  for (const Arg *A :
       Args.filtered(options::OPT_clang_ignored_legacy_options_Group)) {
    D.Diag(diag::warn_ignored_clang_option) << A->getAsString(Args);
    A->claim();
  }

  claimNoWarnArgs(Args);

  Args.AddAllArgs(CmdArgs, options::OPT_R_Group);

  for (const Arg *A :
       Args.filtered(options::OPT_W_Group, options::OPT__SLASH_wd)) {
    A->claim();
    if (A->getOption().getID() == options::OPT__SLASH_wd) {
      unsigned WarningNumber;
      if (StringRef(A->getValue()).getAsInteger(10, WarningNumber)) {
        D.Diag(diag::err_drv_invalid_int_value)
            << A->getAsString(Args) << A->getValue();
        continue;
      }

      if (auto Group = diagGroupFromCLWarningID(WarningNumber)) {
        CmdArgs.push_back(Args.MakeArgString(
            "-Wno-" + DiagnosticIDs::getWarningOptionForGroup(*Group)));
      }
      continue;
    }
    A->render(Args, CmdArgs);
  }

  Args.AddAllArgs(CmdArgs, options::OPT_Wsystem_headers_in_module_EQ);

  if (Args.hasFlag(options::OPT_pedantic, options::OPT_no_pedantic, false))
    CmdArgs.push_back("-pedantic");
  Args.AddLastArg(CmdArgs, options::OPT_pedantic_errors);
  Args.AddLastArg(CmdArgs, options::OPT_w);

  Args.addOptInFlag(CmdArgs, options::OPT_ffixed_point,
                    options::OPT_fno_fixed_point);

  if (Arg *A = Args.getLastArg(options::OPT_fcxx_abi_EQ))
    A->render(Args, CmdArgs);

  Args.AddLastArg(CmdArgs, options::OPT_fexperimental_relative_cxx_abi_vtables,
                  options::OPT_fno_experimental_relative_cxx_abi_vtables);

  Args.AddLastArg(CmdArgs, options::OPT_fexperimental_omit_vtable_rtti,
                  options::OPT_fno_experimental_omit_vtable_rtti);

  if (Arg *A = Args.getLastArg(options::OPT_ffuchsia_api_level_EQ))
    A->render(Args, CmdArgs);

  // Handle -{std, ansi, trigraphs} -- take the last of -{std, ansi}
  // (-ansi is equivalent to -std=c89 or -std=c++98).
  //
  // If a std is supplied, only add -trigraphs if it follows the
  // option.
  bool ImplyVCPPCVer = false;
  bool ImplyVCPPCXXVer = false;
  const Arg *Std = Args.getLastArg(options::OPT_std_EQ, options::OPT_ansi);
  if (Std) {
    if (Std->getOption().matches(options::OPT_ansi))
      if (types::isCXX(InputType))
        CmdArgs.push_back("-std=c++98");
      else
        CmdArgs.push_back("-std=c89");
    else {
      if (Args.hasArg(options::OPT_fsycl)) {
        // Use of -std= with 'C' is not supported for SYCL.
        const LangStandard *LangStd =
            LangStandard::getLangStandardForName(Std->getValue());
        if (LangStd && LangStd->getLanguage() == Language::C)
          D.Diag(diag::err_drv_argument_not_allowed_with)
              << Std->getAsString(Args) << "-fsycl";
      }
      Std->render(Args, CmdArgs);
    }

    // If -f(no-)trigraphs appears after the language standard flag, honor it.
    if (Arg *A = Args.getLastArg(options::OPT_std_EQ, options::OPT_ansi,
                                 options::OPT_ftrigraphs,
                                 options::OPT_fno_trigraphs))
      if (A != Std)
        A->render(Args, CmdArgs);
  } else {
    // Honor -std-default.
    //
    // FIXME: Clang doesn't correctly handle -std= when the input language
    // doesn't match. For the time being just ignore this for C++ inputs;
    // eventually we want to do all the standard defaulting here instead of
    // splitting it between the driver and clang -cc1.
    if (!types::isCXX(InputType)) {
      if (!Args.hasArg(options::OPT__SLASH_std)) {
        Args.AddAllArgsTranslated(CmdArgs, options::OPT_std_default_EQ, "-std=",
                                  /*Joined=*/true);
      } else
        ImplyVCPPCVer = true;
    }
    else if (IsWindowsMSVC)
      ImplyVCPPCXXVer = true;

    if (IsSYCL && types::isCXX(InputType) &&
        !Args.hasArg(options::OPT__SLASH_std))
      // For DPC++, we default to -std=c++17 for all compilations.  Use of -std
      // on the command line will override.
      CmdArgs.push_back("-std=c++17");

    Args.AddLastArg(CmdArgs, options::OPT_ftrigraphs,
                    options::OPT_fno_trigraphs);
  }

  // GCC's behavior for -Wwrite-strings is a bit strange:
  //  * In C, this "warning flag" changes the types of string literals from
  //    'char[N]' to 'const char[N]', and thus triggers an unrelated warning
  //    for the discarded qualifier.
  //  * In C++, this is just a normal warning flag.
  //
  // Implementing this warning correctly in C is hard, so we follow GCC's
  // behavior for now. FIXME: Directly diagnose uses of a string literal as
  // a non-const char* in C, rather than using this crude hack.
  if (!types::isCXX(InputType)) {
    // FIXME: This should behave just like a warning flag, and thus should also
    // respect -Weverything, -Wno-everything, -Werror=write-strings, and so on.
    Arg *WriteStrings =
        Args.getLastArg(options::OPT_Wwrite_strings,
                        options::OPT_Wno_write_strings, options::OPT_w);
    if (WriteStrings &&
        WriteStrings->getOption().matches(options::OPT_Wwrite_strings))
      CmdArgs.push_back("-fconst-strings");
  }

  // GCC provides a macro definition '__DEPRECATED' when -Wdeprecated is active
  // during C++ compilation, which it is by default. GCC keeps this define even
  // in the presence of '-w', match this behavior bug-for-bug.
  if (types::isCXX(InputType) &&
      Args.hasFlag(options::OPT_Wdeprecated, options::OPT_Wno_deprecated,
                   true)) {
    CmdArgs.push_back("-fdeprecated-macro");
  }

  // Translate GCC's misnamer '-fasm' arguments to '-fgnu-keywords'.
  if (Arg *Asm = Args.getLastArg(options::OPT_fasm, options::OPT_fno_asm)) {
    if (Asm->getOption().matches(options::OPT_fasm))
      CmdArgs.push_back("-fgnu-keywords");
    else
      CmdArgs.push_back("-fno-gnu-keywords");
  }

  if (!ShouldEnableAutolink(Args, TC, JA))
    CmdArgs.push_back("-fno-autolink");

  Args.AddLastArg(CmdArgs, options::OPT_ftemplate_depth_EQ);
  Args.AddLastArg(CmdArgs, options::OPT_foperator_arrow_depth_EQ);
  Args.AddLastArg(CmdArgs, options::OPT_fconstexpr_depth_EQ);
  Args.AddLastArg(CmdArgs, options::OPT_fconstexpr_steps_EQ);

  Args.AddLastArg(CmdArgs, options::OPT_fexperimental_library);

  if (Args.hasArg(options::OPT_fexperimental_new_constant_interpreter))
    CmdArgs.push_back("-fexperimental-new-constant-interpreter");

  if (Arg *A = Args.getLastArg(options::OPT_fbracket_depth_EQ)) {
    CmdArgs.push_back("-fbracket-depth");
    CmdArgs.push_back(A->getValue());
  }

  if (Arg *A = Args.getLastArg(options::OPT_Wlarge_by_value_copy_EQ,
                               options::OPT_Wlarge_by_value_copy_def)) {
    if (A->getNumValues()) {
      StringRef bytes = A->getValue();
      CmdArgs.push_back(Args.MakeArgString("-Wlarge-by-value-copy=" + bytes));
    } else
      CmdArgs.push_back("-Wlarge-by-value-copy=64"); // default value
  }

  if (Args.hasArg(options::OPT_relocatable_pch))
    CmdArgs.push_back("-relocatable-pch");

  if (const Arg *A = Args.getLastArg(options::OPT_fcf_runtime_abi_EQ)) {
    static const char *kCFABIs[] = {
      "standalone", "objc", "swift", "swift-5.0", "swift-4.2", "swift-4.1",
    };

    if (!llvm::is_contained(kCFABIs, StringRef(A->getValue())))
      D.Diag(diag::err_drv_invalid_cf_runtime_abi) << A->getValue();
    else
      A->render(Args, CmdArgs);
  }

  if (Arg *A = Args.getLastArg(options::OPT_fconstant_string_class_EQ)) {
    CmdArgs.push_back("-fconstant-string-class");
    CmdArgs.push_back(A->getValue());
  }

  if (Arg *A = Args.getLastArg(options::OPT_ftabstop_EQ)) {
    CmdArgs.push_back("-ftabstop");
    CmdArgs.push_back(A->getValue());
  }

  Args.addOptInFlag(CmdArgs, options::OPT_fstack_size_section,
                    options::OPT_fno_stack_size_section);

  if (Args.hasArg(options::OPT_fstack_usage)) {
    CmdArgs.push_back("-stack-usage-file");

    if (Arg *OutputOpt = Args.getLastArg(options::OPT_o)) {
      SmallString<128> OutputFilename(OutputOpt->getValue());
      llvm::sys::path::replace_extension(OutputFilename, "su");
      CmdArgs.push_back(Args.MakeArgString(OutputFilename));
    } else
      CmdArgs.push_back(
          Args.MakeArgString(Twine(getBaseInputStem(Args, Inputs)) + ".su"));
  }

  CmdArgs.push_back("-ferror-limit");
  if (Arg *A = Args.getLastArg(options::OPT_ferror_limit_EQ))
    CmdArgs.push_back(A->getValue());
  else
    CmdArgs.push_back("19");

  Args.AddLastArg(CmdArgs, options::OPT_fconstexpr_backtrace_limit_EQ);
  Args.AddLastArg(CmdArgs, options::OPT_fmacro_backtrace_limit_EQ);
  Args.AddLastArg(CmdArgs, options::OPT_ftemplate_backtrace_limit_EQ);
  Args.AddLastArg(CmdArgs, options::OPT_fspell_checking_limit_EQ);
  Args.AddLastArg(CmdArgs, options::OPT_fcaret_diagnostics_max_lines_EQ);

  // Pass -fmessage-length=.
  unsigned MessageLength = 0;
  if (Arg *A = Args.getLastArg(options::OPT_fmessage_length_EQ)) {
    StringRef V(A->getValue());
    if (V.getAsInteger(0, MessageLength))
      D.Diag(diag::err_drv_invalid_argument_to_option)
          << V << A->getOption().getName();
  } else {
    // If -fmessage-length=N was not specified, determine whether this is a
    // terminal and, if so, implicitly define -fmessage-length appropriately.
    MessageLength = llvm::sys::Process::StandardErrColumns();
  }
  if (MessageLength != 0)
    CmdArgs.push_back(
        Args.MakeArgString("-fmessage-length=" + Twine(MessageLength)));

  if (Arg *A = Args.getLastArg(options::OPT_frandomize_layout_seed_EQ))
    CmdArgs.push_back(
        Args.MakeArgString("-frandomize-layout-seed=" + Twine(A->getValue(0))));

  if (Arg *A = Args.getLastArg(options::OPT_frandomize_layout_seed_file_EQ))
    CmdArgs.push_back(Args.MakeArgString("-frandomize-layout-seed-file=" +
                                         Twine(A->getValue(0))));

  // -fvisibility= and -fvisibility-ms-compat are of a piece.
  if (const Arg *A = Args.getLastArg(options::OPT_fvisibility_EQ,
                                     options::OPT_fvisibility_ms_compat)) {
    if (A->getOption().matches(options::OPT_fvisibility_EQ)) {
      A->render(Args, CmdArgs);
    } else {
      assert(A->getOption().matches(options::OPT_fvisibility_ms_compat));
      CmdArgs.push_back("-fvisibility=hidden");
      CmdArgs.push_back("-ftype-visibility=default");
    }
  } else if (IsOpenMPDevice) {
    // When compiling for the OpenMP device we want protected visibility by
    // default. This prevents the device from accidentally preempting code on
    // the host, makes the system more robust, and improves performance.
    CmdArgs.push_back("-fvisibility=protected");
  }

  // PS4/PS5 process these options in addClangTargetOptions.
  if (!RawTriple.isPS()) {
    if (const Arg *A =
            Args.getLastArg(options::OPT_fvisibility_from_dllstorageclass,
                            options::OPT_fno_visibility_from_dllstorageclass)) {
      if (A->getOption().matches(
              options::OPT_fvisibility_from_dllstorageclass)) {
        CmdArgs.push_back("-fvisibility-from-dllstorageclass");
        Args.AddLastArg(CmdArgs, options::OPT_fvisibility_dllexport_EQ);
        Args.AddLastArg(CmdArgs, options::OPT_fvisibility_nodllstorageclass_EQ);
        Args.AddLastArg(CmdArgs, options::OPT_fvisibility_externs_dllimport_EQ);
        Args.AddLastArg(CmdArgs,
                        options::OPT_fvisibility_externs_nodllstorageclass_EQ);
      }
    }
  }

  if (Args.hasFlag(options::OPT_fvisibility_inlines_hidden,
                    options::OPT_fno_visibility_inlines_hidden, false))
    CmdArgs.push_back("-fvisibility-inlines-hidden");

  Args.AddLastArg(CmdArgs, options::OPT_fvisibility_inlines_hidden_static_local_var,
                           options::OPT_fno_visibility_inlines_hidden_static_local_var);

  // -fvisibility-global-new-delete-hidden is a deprecated spelling of
  // -fvisibility-global-new-delete=force-hidden.
  if (const Arg *A =
          Args.getLastArg(options::OPT_fvisibility_global_new_delete_hidden)) {
    D.Diag(diag::warn_drv_deprecated_arg)
        << A->getAsString(Args) << /*hasReplacement=*/true
        << "-fvisibility-global-new-delete=force-hidden";
  }

  if (const Arg *A =
          Args.getLastArg(options::OPT_fvisibility_global_new_delete_EQ,
                          options::OPT_fvisibility_global_new_delete_hidden)) {
    if (A->getOption().matches(options::OPT_fvisibility_global_new_delete_EQ)) {
      A->render(Args, CmdArgs);
    } else {
      assert(A->getOption().matches(
          options::OPT_fvisibility_global_new_delete_hidden));
      CmdArgs.push_back("-fvisibility-global-new-delete=force-hidden");
    }
  }

  Args.AddLastArg(CmdArgs, options::OPT_ftlsmodel_EQ);

  if (Args.hasFlag(options::OPT_fnew_infallible,
                   options::OPT_fno_new_infallible, false))
    CmdArgs.push_back("-fnew-infallible");

  if (Args.hasFlag(options::OPT_fno_operator_names,
                   options::OPT_foperator_names, false))
    CmdArgs.push_back("-fno-operator-names");

  // Forward -f (flag) options which we can pass directly.
  Args.AddLastArg(CmdArgs, options::OPT_femit_all_decls);
  Args.AddLastArg(CmdArgs, options::OPT_fheinous_gnu_extensions);
  Args.AddLastArg(CmdArgs, options::OPT_fdigraphs, options::OPT_fno_digraphs);
  Args.AddLastArg(CmdArgs, options::OPT_fzero_call_used_regs_EQ);
  Args.AddLastArg(CmdArgs, options::OPT_fraw_string_literals,
                  options::OPT_fno_raw_string_literals);

  if (Args.hasFlag(options::OPT_femulated_tls, options::OPT_fno_emulated_tls,
                   Triple.hasDefaultEmulatedTLS()))
    CmdArgs.push_back("-femulated-tls");

  Args.addOptInFlag(CmdArgs, options::OPT_fcheck_new,
                    options::OPT_fno_check_new);

  if (Arg *A = Args.getLastArg(options::OPT_fzero_call_used_regs_EQ)) {
    // FIXME: There's no reason for this to be restricted to X86. The backend
    // code needs to be changed to include the appropriate function calls
    // automatically.
    if (!Triple.isX86() && !Triple.isAArch64())
      D.Diag(diag::err_drv_unsupported_opt_for_target)
          << A->getAsString(Args) << TripleStr;
  }

  // AltiVec-like language extensions aren't relevant for assembling.
  if (!isa<PreprocessJobAction>(JA) || Output.getType() != types::TY_PP_Asm)
    Args.AddLastArg(CmdArgs, options::OPT_fzvector);

  Args.AddLastArg(CmdArgs, options::OPT_fdiagnostics_show_template_tree);
  Args.AddLastArg(CmdArgs, options::OPT_fno_elide_type);

  // Forward flags for OpenMP. We don't do this if the current action is an
  // device offloading action other than OpenMP.
  if (Args.hasFlag(options::OPT_fopenmp, options::OPT_fopenmp_EQ,
                   options::OPT_fno_openmp, false) &&
      !Args.hasFlag(options::OPT_foffload_via_llvm,
                    options::OPT_fno_offload_via_llvm, false) &&
      (JA.isDeviceOffloading(Action::OFK_None) ||
       JA.isDeviceOffloading(Action::OFK_OpenMP))) {
    switch (D.getOpenMPRuntime(Args)) {
    case Driver::OMPRT_OMP:
    case Driver::OMPRT_IOMP5:
      // Clang can generate useful OpenMP code for these two runtime libraries.
      CmdArgs.push_back("-fopenmp");

      // If no option regarding the use of TLS in OpenMP codegeneration is
      // given, decide a default based on the target. Otherwise rely on the
      // options and pass the right information to the frontend.
      if (!Args.hasFlag(options::OPT_fopenmp_use_tls,
                        options::OPT_fnoopenmp_use_tls, /*Default=*/true))
        CmdArgs.push_back("-fnoopenmp-use-tls");
      Args.AddLastArg(CmdArgs, options::OPT_fopenmp_simd,
                      options::OPT_fno_openmp_simd);
      Args.AddAllArgs(CmdArgs, options::OPT_fopenmp_enable_irbuilder);
      Args.AddAllArgs(CmdArgs, options::OPT_fopenmp_version_EQ);
      if (!Args.hasFlag(options::OPT_fopenmp_extensions,
                        options::OPT_fno_openmp_extensions, /*Default=*/true))
        CmdArgs.push_back("-fno-openmp-extensions");
      Args.AddAllArgs(CmdArgs, options::OPT_fopenmp_cuda_number_of_sm_EQ);
      Args.AddAllArgs(CmdArgs, options::OPT_fopenmp_cuda_blocks_per_sm_EQ);
      Args.AddAllArgs(CmdArgs,
                      options::OPT_fopenmp_cuda_teams_reduction_recs_num_EQ);
      if (Args.hasFlag(options::OPT_fopenmp_optimistic_collapse,
                       options::OPT_fno_openmp_optimistic_collapse,
                       /*Default=*/false))
        CmdArgs.push_back("-fopenmp-optimistic-collapse");

      // When in OpenMP offloading mode with NVPTX target, forward
      // cuda-mode flag
      if (Args.hasFlag(options::OPT_fopenmp_cuda_mode,
                       options::OPT_fno_openmp_cuda_mode, /*Default=*/false))
        CmdArgs.push_back("-fopenmp-cuda-mode");

      // When in OpenMP offloading mode, enable debugging on the device.
      Args.AddAllArgs(CmdArgs, options::OPT_fopenmp_target_debug_EQ);
      if (Args.hasFlag(options::OPT_fopenmp_target_debug,
                       options::OPT_fno_openmp_target_debug, /*Default=*/false))
        CmdArgs.push_back("-fopenmp-target-debug");

      // When in OpenMP offloading mode, forward assumptions information about
      // thread and team counts in the device.
      if (Args.hasFlag(options::OPT_fopenmp_assume_teams_oversubscription,
                       options::OPT_fno_openmp_assume_teams_oversubscription,
                       /*Default=*/false))
        CmdArgs.push_back("-fopenmp-assume-teams-oversubscription");
      if (Args.hasFlag(options::OPT_fopenmp_assume_threads_oversubscription,
                       options::OPT_fno_openmp_assume_threads_oversubscription,
                       /*Default=*/false))
        CmdArgs.push_back("-fopenmp-assume-threads-oversubscription");
      if (Args.hasArg(options::OPT_fopenmp_assume_no_thread_state))
        CmdArgs.push_back("-fopenmp-assume-no-thread-state");
      if (Args.hasArg(options::OPT_fopenmp_assume_no_nested_parallelism))
        CmdArgs.push_back("-fopenmp-assume-no-nested-parallelism");
      if (Args.hasArg(options::OPT_fopenmp_offload_mandatory))
        CmdArgs.push_back("-fopenmp-offload-mandatory");
      if (Args.hasArg(options::OPT_fopenmp_force_usm))
        CmdArgs.push_back("-fopenmp-force-usm");
      break;
    default:
      // By default, if Clang doesn't know how to generate useful OpenMP code
      // for a specific runtime library, we just don't pass the '-fopenmp' flag
      // down to the actual compilation.
      // FIXME: It would be better to have a mode which *only* omits IR
      // generation based on the OpenMP support so that we get consistent
      // semantic analysis, etc.
      break;
    }
  } else {
    if (!JA.isDeviceOffloading(Action::OFK_SYCL))
      Args.AddLastArg(CmdArgs, options::OPT_fopenmp_simd,
                      options::OPT_fno_openmp_simd);
    Args.AddAllArgs(CmdArgs, options::OPT_fopenmp_version_EQ);
    Args.addOptOutFlag(CmdArgs, options::OPT_fopenmp_extensions,
                       options::OPT_fno_openmp_extensions);
  }
  // Forward the offload runtime change to code generation, liboffload implies
  // new driver. Otherwise, check if we should forward the new driver to change
  // offloading code generation.
  if (Args.hasFlag(options::OPT_foffload_via_llvm,
                   options::OPT_fno_offload_via_llvm, false)) {
    CmdArgs.append({"--offload-new-driver", "-foffload-via-llvm"});
  } else if (Args.hasFlag(options::OPT_offload_new_driver,
                          options::OPT_no_offload_new_driver,
                          C.isOffloadingHostKind(Action::OFK_Cuda))) {
    CmdArgs.push_back("--offload-new-driver");
  }

  const XRayArgs &XRay = TC.getXRayArgs();
  XRay.addArgs(TC, Args, CmdArgs, InputType);

  for (const auto &Filename :
       Args.getAllArgValues(options::OPT_fprofile_list_EQ)) {
    if (D.getVFS().exists(Filename))
      CmdArgs.push_back(Args.MakeArgString("-fprofile-list=" + Filename));
    else
      D.Diag(clang::diag::err_drv_no_such_file) << Filename;
  }

  if (Arg *A = Args.getLastArg(options::OPT_fpatchable_function_entry_EQ)) {
    StringRef S0 = A->getValue(), S = S0;
    unsigned Size, Offset = 0;
    if (!Triple.isAArch64() && !Triple.isLoongArch() && !Triple.isRISCV() &&
        !Triple.isX86() &&
        !(!Triple.isOSAIX() && (Triple.getArch() == llvm::Triple::ppc ||
                                Triple.getArch() == llvm::Triple::ppc64)))
      D.Diag(diag::err_drv_unsupported_opt_for_target)
          << A->getAsString(Args) << TripleStr;
    else if (S.consumeInteger(10, Size) ||
             (!S.empty() && (!S.consume_front(",") ||
                             S.consumeInteger(10, Offset) || !S.empty())))
      D.Diag(diag::err_drv_invalid_argument_to_option)
          << S0 << A->getOption().getName();
    else if (Size < Offset)
      D.Diag(diag::err_drv_unsupported_fpatchable_function_entry_argument);
    else {
      CmdArgs.push_back(Args.MakeArgString(A->getSpelling() + Twine(Size)));
      CmdArgs.push_back(Args.MakeArgString(
          "-fpatchable-function-entry-offset=" + Twine(Offset)));
    }
  }

  Args.AddLastArg(CmdArgs, options::OPT_fms_hotpatch);

  if (TC.SupportsProfiling()) {
    Args.AddLastArg(CmdArgs, options::OPT_pg);

    llvm::Triple::ArchType Arch = TC.getArch();
    if (Arg *A = Args.getLastArg(options::OPT_mfentry)) {
      if (Arch == llvm::Triple::systemz || TC.getTriple().isX86())
        A->render(Args, CmdArgs);
      else
        D.Diag(diag::err_drv_unsupported_opt_for_target)
            << A->getAsString(Args) << TripleStr;
    }
    if (Arg *A = Args.getLastArg(options::OPT_mnop_mcount)) {
      if (Arch == llvm::Triple::systemz)
        A->render(Args, CmdArgs);
      else
        D.Diag(diag::err_drv_unsupported_opt_for_target)
            << A->getAsString(Args) << TripleStr;
    }
    if (Arg *A = Args.getLastArg(options::OPT_mrecord_mcount)) {
      if (Arch == llvm::Triple::systemz)
        A->render(Args, CmdArgs);
      else
        D.Diag(diag::err_drv_unsupported_opt_for_target)
            << A->getAsString(Args) << TripleStr;
    }
  }

  if (Arg *A = Args.getLastArgNoClaim(options::OPT_pg)) {
    if (TC.getTriple().isOSzOS()) {
      D.Diag(diag::err_drv_unsupported_opt_for_target)
          << A->getAsString(Args) << TripleStr;
    }
  }
  if (Arg *A = Args.getLastArgNoClaim(options::OPT_p)) {
    if (!(TC.getTriple().isOSAIX() || TC.getTriple().isOSOpenBSD())) {
      D.Diag(diag::err_drv_unsupported_opt_for_target)
          << A->getAsString(Args) << TripleStr;
    }
  }
  if (Arg *A = Args.getLastArgNoClaim(options::OPT_p, options::OPT_pg)) {
    if (A->getOption().matches(options::OPT_p)) {
      A->claim();
      if (TC.getTriple().isOSAIX() && !Args.hasArgNoClaim(options::OPT_pg))
        CmdArgs.push_back("-pg");
    }
  }

  // Reject AIX-specific link options on other targets.
  if (!TC.getTriple().isOSAIX()) {
    for (const Arg *A : Args.filtered(options::OPT_b, options::OPT_K,
                                      options::OPT_mxcoff_build_id_EQ)) {
      D.Diag(diag::err_drv_unsupported_opt_for_target)
          << A->getSpelling() << TripleStr;
    }
  }

  if (Args.getLastArg(options::OPT_fapple_kext) ||
      (Args.hasArg(options::OPT_mkernel) && types::isCXX(InputType)))
    CmdArgs.push_back("-fapple-kext");

  Args.AddLastArg(CmdArgs, options::OPT_altivec_src_compat);
  Args.AddLastArg(CmdArgs, options::OPT_flax_vector_conversions_EQ);
  Args.AddLastArg(CmdArgs, options::OPT_fobjc_sender_dependent_dispatch);
  Args.AddLastArg(CmdArgs, options::OPT_fdiagnostics_print_source_range_info);
  Args.AddLastArg(CmdArgs, options::OPT_fdiagnostics_parseable_fixits);
  Args.AddLastArg(CmdArgs, options::OPT_ftime_report);
  Args.AddLastArg(CmdArgs, options::OPT_ftime_report_EQ);
  Args.AddLastArg(CmdArgs, options::OPT_ftrapv);
  Args.AddLastArg(CmdArgs, options::OPT_malign_double);
  Args.AddLastArg(CmdArgs, options::OPT_fno_temp_file);

  if (const char *Name = C.getTimeTraceFile(&JA)) {
    CmdArgs.push_back(Args.MakeArgString("-ftime-trace=" + Twine(Name)));
    Args.AddLastArg(CmdArgs, options::OPT_ftime_trace_granularity_EQ);
    Args.AddLastArg(CmdArgs, options::OPT_ftime_trace_verbose);
  }

  if (Arg *A = Args.getLastArg(options::OPT_ftrapv_handler_EQ)) {
    CmdArgs.push_back("-ftrapv-handler");
    CmdArgs.push_back(A->getValue());
  }

  Args.AddLastArg(CmdArgs, options::OPT_ftrap_function_EQ);

  // Handle -f[no-]wrapv and -f[no-]strict-overflow, which are used by both
  // clang and flang.
  renderCommonIntegerOverflowOptions(Args, CmdArgs);

  Args.AddLastArg(CmdArgs, options::OPT_ffinite_loops,
                  options::OPT_fno_finite_loops);

  Args.AddLastArg(CmdArgs, options::OPT_fwritable_strings);
  Args.AddLastArg(CmdArgs, options::OPT_funroll_loops,
                  options::OPT_fno_unroll_loops);
  Args.AddLastArg(CmdArgs, options::OPT_floop_interchange,
                  options::OPT_fno_loop_interchange);

  Args.AddLastArg(CmdArgs, options::OPT_fstrict_flex_arrays_EQ);

  Args.AddLastArg(CmdArgs, options::OPT_pthread);

  Args.addOptInFlag(CmdArgs, options::OPT_mspeculative_load_hardening,
                    options::OPT_mno_speculative_load_hardening);

  RenderSSPOptions(D, TC, Args, CmdArgs, KernelOrKext);
  RenderSCPOptions(TC, Args, CmdArgs);
  RenderTrivialAutoVarInitOptions(D, TC, Args, CmdArgs);

  Args.AddLastArg(CmdArgs, options::OPT_fswift_async_fp_EQ);

  Args.addOptInFlag(CmdArgs, options::OPT_mstackrealign,
                    options::OPT_mno_stackrealign);

  if (Args.hasArg(options::OPT_mstack_alignment)) {
    StringRef alignment = Args.getLastArgValue(options::OPT_mstack_alignment);
    CmdArgs.push_back(Args.MakeArgString("-mstack-alignment=" + alignment));
  }

  if (Args.hasArg(options::OPT_mstack_probe_size)) {
    StringRef Size = Args.getLastArgValue(options::OPT_mstack_probe_size);

    if (!Size.empty())
      CmdArgs.push_back(Args.MakeArgString("-mstack-probe-size=" + Size));
    else
      CmdArgs.push_back("-mstack-probe-size=0");
  }

  Args.addOptOutFlag(CmdArgs, options::OPT_mstack_arg_probe,
                     options::OPT_mno_stack_arg_probe);

  if (Arg *A = Args.getLastArg(options::OPT_mrestrict_it,
                               options::OPT_mno_restrict_it)) {
    if (A->getOption().matches(options::OPT_mrestrict_it)) {
      CmdArgs.push_back("-mllvm");
      CmdArgs.push_back("-arm-restrict-it");
    } else {
      CmdArgs.push_back("-mllvm");
      CmdArgs.push_back("-arm-default-it");
    }
  }

  // Forward -cl options to -cc1
  RenderOpenCLOptions(Args, CmdArgs, InputType);

  // Forward hlsl options to -cc1
  RenderHLSLOptions(Args, CmdArgs, InputType);

  // Forward OpenACC options to -cc1
  RenderOpenACCOptions(D, Args, CmdArgs, InputType);

  if (IsHIP) {
    if (Args.hasFlag(options::OPT_fhip_new_launch_api,
                     options::OPT_fno_hip_new_launch_api, true))
      CmdArgs.push_back("-fhip-new-launch-api");
    Args.addOptInFlag(CmdArgs, options::OPT_fgpu_allow_device_init,
                      options::OPT_fno_gpu_allow_device_init);
    Args.AddLastArg(CmdArgs, options::OPT_hipstdpar);
    Args.AddLastArg(CmdArgs, options::OPT_hipstdpar_interpose_alloc);
    Args.addOptInFlag(CmdArgs, options::OPT_fhip_kernel_arg_name,
                      options::OPT_fno_hip_kernel_arg_name);
  }

  if (IsCuda || IsHIP || IsSYCL) {
    if (IsRDCMode)
      CmdArgs.push_back("-fgpu-rdc");
    else
      CmdArgs.push_back("-fno-gpu-rdc");
  }
  if (IsCuda || IsHIP) {
    Args.addOptInFlag(CmdArgs, options::OPT_fgpu_defer_diag,
                      options::OPT_fno_gpu_defer_diag);
    if (Args.hasFlag(options::OPT_fgpu_exclude_wrong_side_overloads,
                     options::OPT_fno_gpu_exclude_wrong_side_overloads,
                     false)) {
      CmdArgs.push_back("-fgpu-exclude-wrong-side-overloads");
      CmdArgs.push_back("-fgpu-defer-diag");
    }
  }

  // Forward --no-offloadlib to -cc1.
  if (!Args.hasFlag(options::OPT_offloadlib, options::OPT_no_offloadlib, true))
    CmdArgs.push_back("--no-offloadlib");

  if (Arg *A = Args.getLastArg(options::OPT_fcf_protection_EQ)) {
    CmdArgs.push_back(
        Args.MakeArgString(Twine("-fcf-protection=") + A->getValue()));

    if (Arg *SA = Args.getLastArg(options::OPT_mcf_branch_label_scheme_EQ))
      CmdArgs.push_back(Args.MakeArgString(Twine("-mcf-branch-label-scheme=") +
                                           SA->getValue()));
  } else if (Triple.isOSOpenBSD() && Triple.getArch() == llvm::Triple::x86_64) {
    // Emit IBT endbr64 instructions by default
    CmdArgs.push_back("-fcf-protection=branch");
    // jump-table can generate indirect jumps, which are not permitted
    CmdArgs.push_back("-fno-jump-tables");
  }

  if (Arg *A = Args.getLastArg(options::OPT_mfunction_return_EQ))
    CmdArgs.push_back(
        Args.MakeArgString(Twine("-mfunction-return=") + A->getValue()));

  Args.AddLastArg(CmdArgs, options::OPT_mindirect_branch_cs_prefix);

  // Forward -f options with positive and negative forms; we translate these by
  // hand.  Do not propagate PGO options to the GPU-side compilations as the
  // profile info is for the host-side compilation only.
  if (!(IsCudaDevice || IsHIPDevice)) {
    if (Arg *A = getLastProfileSampleUseArg(Args)) {
      auto *PGOArg = Args.getLastArg(
          options::OPT_fprofile_generate, options::OPT_fprofile_generate_EQ,
          options::OPT_fcs_profile_generate,
          options::OPT_fcs_profile_generate_EQ, options::OPT_fprofile_use,
          options::OPT_fprofile_use_EQ);
      if (PGOArg)
        D.Diag(diag::err_drv_argument_not_allowed_with)
            << "SampleUse with PGO options";

      StringRef fname = A->getValue();
      if (!llvm::sys::fs::exists(fname))
        D.Diag(diag::err_drv_no_such_file) << fname;
      else
        A->render(Args, CmdArgs);
    }
    Args.AddLastArg(CmdArgs, options::OPT_fprofile_remapping_file_EQ);

    if (Args.hasFlag(options::OPT_fpseudo_probe_for_profiling,
                     options::OPT_fno_pseudo_probe_for_profiling, false)) {
      CmdArgs.push_back("-fpseudo-probe-for-profiling");
      // Enforce -funique-internal-linkage-names if it's not explicitly turned
      // off.
      if (Args.hasFlag(options::OPT_funique_internal_linkage_names,
                       options::OPT_fno_unique_internal_linkage_names, true))
        CmdArgs.push_back("-funique-internal-linkage-names");
    }
  }
  RenderBuiltinOptions(TC, RawTriple, Args, CmdArgs);

  Args.addOptOutFlag(CmdArgs, options::OPT_fassume_sane_operator_new,
                     options::OPT_fno_assume_sane_operator_new);

  if (Args.hasFlag(options::OPT_fapinotes, options::OPT_fno_apinotes, false))
    CmdArgs.push_back("-fapinotes");
  if (Args.hasFlag(options::OPT_fapinotes_modules,
                   options::OPT_fno_apinotes_modules, false))
    CmdArgs.push_back("-fapinotes-modules");
  Args.AddLastArg(CmdArgs, options::OPT_fapinotes_swift_version);

  // -fblocks=0 is default.
  if (Args.hasFlag(options::OPT_fblocks, options::OPT_fno_blocks,
                   TC.IsBlocksDefault()) ||
      (Args.hasArg(options::OPT_fgnu_runtime) &&
       Args.hasArg(options::OPT_fobjc_nonfragile_abi) &&
       !Args.hasArg(options::OPT_fno_blocks))) {
    CmdArgs.push_back("-fblocks");

    if (!Args.hasArg(options::OPT_fgnu_runtime) && !TC.hasBlocksRuntime())
      CmdArgs.push_back("-fblocks-runtime-optional");
  }

  // -fencode-extended-block-signature=1 is default.
  if (TC.IsEncodeExtendedBlockSignatureDefault())
    CmdArgs.push_back("-fencode-extended-block-signature");

  if (Args.hasFlag(options::OPT_fcoro_aligned_allocation,
                   options::OPT_fno_coro_aligned_allocation, false) &&
      types::isCXX(InputType))
    CmdArgs.push_back("-fcoro-aligned-allocation");

  Args.AddLastArg(CmdArgs, options::OPT_fdouble_square_bracket_attributes,
                  options::OPT_fno_double_square_bracket_attributes);

  Args.addOptOutFlag(CmdArgs, options::OPT_faccess_control,
                     options::OPT_fno_access_control);
  Args.addOptOutFlag(CmdArgs, options::OPT_felide_constructors,
                     options::OPT_fno_elide_constructors);

  ToolChain::RTTIMode RTTIMode = TC.getRTTIMode();

  if (KernelOrKext || (types::isCXX(InputType) &&
                       (RTTIMode == ToolChain::RM_Disabled)))
    CmdArgs.push_back("-fno-rtti");

  // -fshort-enums=0 is default for all architectures except Hexagon and z/OS.
  if (Args.hasFlag(options::OPT_fshort_enums, options::OPT_fno_short_enums,
                   TC.getArch() == llvm::Triple::hexagon || Triple.isOSzOS()))
    CmdArgs.push_back("-fshort-enums");

  RenderCharacterOptions(Args, AuxTriple ? *AuxTriple : RawTriple, CmdArgs);

  // -fuse-cxa-atexit is default.
  if (!Args.hasFlag(
          options::OPT_fuse_cxa_atexit, options::OPT_fno_use_cxa_atexit,
          !RawTriple.isOSAIX() && !RawTriple.isOSWindows() &&
              ((RawTriple.getVendor() != llvm::Triple::MipsTechnologies) ||
               RawTriple.hasEnvironment())) ||
      KernelOrKext)
    CmdArgs.push_back("-fno-use-cxa-atexit");

  if (Args.hasFlag(options::OPT_fregister_global_dtors_with_atexit,
                   options::OPT_fno_register_global_dtors_with_atexit,
                   RawTriple.isOSDarwin() && !KernelOrKext))
    CmdArgs.push_back("-fregister-global-dtors-with-atexit");

  Args.addOptInFlag(CmdArgs, options::OPT_fuse_line_directives,
                    options::OPT_fno_use_line_directives);

  // -fno-minimize-whitespace is default.
  if (Args.hasFlag(options::OPT_fminimize_whitespace,
                   options::OPT_fno_minimize_whitespace, false)) {
    types::ID InputType = Inputs[0].getType();
    if (!isDerivedFromC(InputType))
      D.Diag(diag::err_drv_opt_unsupported_input_type)
          << "-fminimize-whitespace" << types::getTypeName(InputType);
    CmdArgs.push_back("-fminimize-whitespace");
  }

  // -fno-keep-system-includes is default.
  if (Args.hasFlag(options::OPT_fkeep_system_includes,
                   options::OPT_fno_keep_system_includes, false)) {
    types::ID InputType = Inputs[0].getType();
    if (!isDerivedFromC(InputType))
      D.Diag(diag::err_drv_opt_unsupported_input_type)
          << "-fkeep-system-includes" << types::getTypeName(InputType);
    CmdArgs.push_back("-fkeep-system-includes");
  }

  // -fms-extensions=0 is default.
  if (Args.hasFlag(options::OPT_fms_extensions, options::OPT_fno_ms_extensions,
                   IsWindowsMSVC || IsUEFI))
    CmdArgs.push_back("-fms-extensions");

  // -fms-compatibility=0 is default.
  bool IsMSVCCompat = Args.hasFlag(
      options::OPT_fms_compatibility, options::OPT_fno_ms_compatibility,
      (IsWindowsMSVC && Args.hasFlag(options::OPT_fms_extensions,
                                     options::OPT_fno_ms_extensions, true)));
  if (IsMSVCCompat) {
    CmdArgs.push_back("-fms-compatibility");
    if (!types::isCXX(Input.getType()) &&
        Args.hasArg(options::OPT_fms_define_stdc))
      CmdArgs.push_back("-fms-define-stdc");
  }

  if (Triple.isWindowsMSVCEnvironment() && !D.IsCLMode() &&
      Args.hasArg(options::OPT_fms_runtime_lib_EQ))
    ProcessVSRuntimeLibrary(getToolChain(), Args, CmdArgs);

  // Handle -fgcc-version, if present.
  VersionTuple GNUCVer;
  if (Arg *A = Args.getLastArg(options::OPT_fgnuc_version_EQ)) {
    // Check that the version has 1 to 3 components and the minor and patch
    // versions fit in two decimal digits.
    StringRef Val = A->getValue();
    Val = Val.empty() ? "0" : Val; // Treat "" as 0 or disable.
    bool Invalid = GNUCVer.tryParse(Val);
    unsigned Minor = GNUCVer.getMinor().value_or(0);
    unsigned Patch = GNUCVer.getSubminor().value_or(0);
    if (Invalid || GNUCVer.getBuild() || Minor >= 100 || Patch >= 100) {
      D.Diag(diag::err_drv_invalid_value)
          << A->getAsString(Args) << A->getValue();
    }
  } else if (!IsMSVCCompat) {
    // Imitate GCC 4.2.1 by default if -fms-compatibility is not in effect.
    GNUCVer = VersionTuple(4, 2, 1);
  }
  if (!GNUCVer.empty()) {
    CmdArgs.push_back(
        Args.MakeArgString("-fgnuc-version=" + GNUCVer.getAsString()));
  }

  VersionTuple MSVT = TC.computeMSVCVersion(&D, Args);
  if (!MSVT.empty())
    CmdArgs.push_back(
        Args.MakeArgString("-fms-compatibility-version=" + MSVT.getAsString()));

  bool IsMSVC2015Compatible = MSVT.getMajor() >= 19;
  if (ImplyVCPPCVer) {
    StringRef LanguageStandard;
    if (const Arg *StdArg = Args.getLastArg(options::OPT__SLASH_std)) {
      Std = StdArg;
      LanguageStandard = llvm::StringSwitch<StringRef>(StdArg->getValue())
                             .Case("c11", "-std=c11")
                             .Case("c17", "-std=c17")
                             .Default("");
      if (LanguageStandard.empty())
        D.Diag(clang::diag::warn_drv_unused_argument)
            << StdArg->getAsString(Args);
    }
    CmdArgs.push_back(LanguageStandard.data());
  }
  if (ImplyVCPPCXXVer) {
    StringRef LanguageStandard;
    if (const Arg *StdArg = Args.getLastArg(options::OPT__SLASH_std)) {
      Std = StdArg;
      LanguageStandard = llvm::StringSwitch<StringRef>(StdArg->getValue())
                             .Case("c++14", "-std=c++14")
                             .Case("c++17", "-std=c++17")
                             .Case("c++20", "-std=c++20")
                             // TODO add c++23 and c++26 when MSVC supports it.
                             .Case("c++23preview", "-std=c++23")
                             .Case("c++latest", "-std=c++26")
                             .Default("");
      if (LanguageStandard.empty())
        D.Diag(clang::diag::warn_drv_unused_argument)
            << StdArg->getAsString(Args);
    }

    if (LanguageStandard.empty()) {
      if (IsSYCL)
        // For DPC++, C++17 is the default.
        LanguageStandard = "-std=c++17";
      else if (IsMSVC2015Compatible)
        LanguageStandard = "-std=c++14";
      else
        LanguageStandard = "-std=c++11";
    }

    CmdArgs.push_back(LanguageStandard.data());
  }

  Args.addOptInFlag(CmdArgs, options::OPT_fborland_extensions,
                    options::OPT_fno_borland_extensions);

  // -fno-declspec is default, except for PS4/PS5.
  if (Args.hasFlag(options::OPT_fdeclspec, options::OPT_fno_declspec,
                   RawTriple.isPS()))
    CmdArgs.push_back("-fdeclspec");
  else if (Args.hasArg(options::OPT_fno_declspec))
    CmdArgs.push_back("-fno-declspec"); // Explicitly disabling __declspec.

  // -fthreadsafe-static is default, except for MSVC compatibility versions less
  // than 19.
  if (!Args.hasFlag(options::OPT_fthreadsafe_statics,
                    options::OPT_fno_threadsafe_statics,
                    !types::isOpenCL(InputType) &&
                        (!IsWindowsMSVC || IsMSVC2015Compatible)))
    CmdArgs.push_back("-fno-threadsafe-statics");

  if (!Args.hasFlag(options::OPT_fms_tls_guards, options::OPT_fno_ms_tls_guards,
                    true))
    CmdArgs.push_back("-fno-ms-tls-guards");

  // Add -fno-assumptions, if it was specified.
  if (!Args.hasFlag(options::OPT_fassumptions, options::OPT_fno_assumptions,
                    true))
    CmdArgs.push_back("-fno-assumptions");

  // -fgnu-keywords default varies depending on language; only pass if
  // specified.
  Args.AddLastArg(CmdArgs, options::OPT_fgnu_keywords,
                  options::OPT_fno_gnu_keywords);

  Args.addOptInFlag(CmdArgs, options::OPT_fgnu89_inline,
                    options::OPT_fno_gnu89_inline);

  const Arg *InlineArg = Args.getLastArg(options::OPT_finline_functions,
                                         options::OPT_finline_hint_functions,
                                         options::OPT_fno_inline_functions);
  if (Arg *A = Args.getLastArg(options::OPT_finline, options::OPT_fno_inline)) {
    if (A->getOption().matches(options::OPT_fno_inline))
      A->render(Args, CmdArgs);
  } else if (InlineArg) {
    InlineArg->render(Args, CmdArgs);
  }

  Args.AddLastArg(CmdArgs, options::OPT_finline_max_stacksize_EQ);

  // FIXME: Find a better way to determine whether we are in C++20.
  bool HaveCxx20 =
      Std &&
      (Std->containsValue("c++2a") || Std->containsValue("gnu++2a") ||
       Std->containsValue("c++20") || Std->containsValue("gnu++20") ||
       Std->containsValue("c++2b") || Std->containsValue("gnu++2b") ||
       Std->containsValue("c++23") || Std->containsValue("gnu++23") ||
       Std->containsValue("c++2c") || Std->containsValue("gnu++2c") ||
       Std->containsValue("c++26") || Std->containsValue("gnu++26") ||
       Std->containsValue("c++latest") || Std->containsValue("gnu++latest"));
  bool HaveModules =
      RenderModulesOptions(C, D, Args, Input, Output, HaveCxx20, CmdArgs);

  // -fdelayed-template-parsing is default when targeting MSVC.
  // Many old Windows SDK versions require this to parse.
  //
  // According to
  // https://learn.microsoft.com/en-us/cpp/build/reference/permissive-standards-conformance?view=msvc-170,
  // MSVC actually defaults to -fno-delayed-template-parsing (/Zc:twoPhase-
  // with MSVC CLI) if using C++20. So we match the behavior with MSVC here to
  // not enable -fdelayed-template-parsing by default after C++20.
  //
  // FIXME: Given -fdelayed-template-parsing is a source of bugs, we should be
  // able to disable this by default at some point.
  if (Args.hasFlag(options::OPT_fdelayed_template_parsing,
                   options::OPT_fno_delayed_template_parsing,
                   IsWindowsMSVC && !HaveCxx20)) {
    if (HaveCxx20)
      D.Diag(clang::diag::warn_drv_delayed_template_parsing_after_cxx20);

    CmdArgs.push_back("-fdelayed-template-parsing");
  }

  if (Args.hasFlag(options::OPT_fpch_validate_input_files_content,
                   options::OPT_fno_pch_validate_input_files_content, false))
    CmdArgs.push_back("-fvalidate-ast-input-files-content");
  if (Args.hasFlag(options::OPT_fpch_instantiate_templates,
                   options::OPT_fno_pch_instantiate_templates, false))
    CmdArgs.push_back("-fpch-instantiate-templates");
  if (Args.hasFlag(options::OPT_fpch_codegen, options::OPT_fno_pch_codegen,
                   false))
    CmdArgs.push_back("-fmodules-codegen");
  if (Args.hasFlag(options::OPT_fpch_debuginfo, options::OPT_fno_pch_debuginfo,
                   false))
    CmdArgs.push_back("-fmodules-debuginfo");

  ObjCRuntime Runtime = AddObjCRuntimeArgs(Args, Inputs, CmdArgs, rewriteKind);
  RenderObjCOptions(TC, D, RawTriple, Args, Runtime, rewriteKind != RK_None,
                    Input, CmdArgs);

  if (types::isObjC(Input.getType()) &&
      Args.hasFlag(options::OPT_fobjc_encode_cxx_class_template_spec,
                   options::OPT_fno_objc_encode_cxx_class_template_spec,
                   !Runtime.isNeXTFamily()))
    CmdArgs.push_back("-fobjc-encode-cxx-class-template-spec");

  if (Args.hasFlag(options::OPT_fapplication_extension,
                   options::OPT_fno_application_extension, false))
    CmdArgs.push_back("-fapplication-extension");

  // Handle GCC-style exception args.
  bool EH = false;
  if (!C.getDriver().IsCLMode())
    EH = addExceptionArgs(Args, InputType, TC, KernelOrKext, Runtime, CmdArgs);

  // Handle exception personalities
  Arg *A = Args.getLastArg(
      options::OPT_fsjlj_exceptions, options::OPT_fseh_exceptions,
      options::OPT_fdwarf_exceptions, options::OPT_fwasm_exceptions);
  if (A) {
    const Option &Opt = A->getOption();
    if (Opt.matches(options::OPT_fsjlj_exceptions))
      CmdArgs.push_back("-exception-model=sjlj");
    if (Opt.matches(options::OPT_fseh_exceptions))
      CmdArgs.push_back("-exception-model=seh");
    if (Opt.matches(options::OPT_fdwarf_exceptions))
      CmdArgs.push_back("-exception-model=dwarf");
    if (Opt.matches(options::OPT_fwasm_exceptions))
      CmdArgs.push_back("-exception-model=wasm");
  } else {
    switch (TC.GetExceptionModel(Args)) {
    default:
      break;
    case llvm::ExceptionHandling::DwarfCFI:
      CmdArgs.push_back("-exception-model=dwarf");
      break;
    case llvm::ExceptionHandling::SjLj:
      CmdArgs.push_back("-exception-model=sjlj");
      break;
    case llvm::ExceptionHandling::WinEH:
      CmdArgs.push_back("-exception-model=seh");
      break;
    }
  }

  // C++ "sane" operator new.
  Args.addOptOutFlag(CmdArgs, options::OPT_fassume_sane_operator_new,
                     options::OPT_fno_assume_sane_operator_new);

  // -fassume-unique-vtables is on by default.
  Args.addOptOutFlag(CmdArgs, options::OPT_fassume_unique_vtables,
                     options::OPT_fno_assume_unique_vtables);

  // -fsized-deallocation is on by default in C++14 onwards and otherwise off
  // by default.
  Args.addLastArg(CmdArgs, options::OPT_fsized_deallocation,
                  options::OPT_fno_sized_deallocation);

  // -faligned-allocation is on by default in C++17 onwards and otherwise off
  // by default.
  if (Arg *A = Args.getLastArg(options::OPT_faligned_allocation,
                               options::OPT_fno_aligned_allocation,
                               options::OPT_faligned_new_EQ)) {
    if (A->getOption().matches(options::OPT_fno_aligned_allocation))
      CmdArgs.push_back("-fno-aligned-allocation");
    else
      CmdArgs.push_back("-faligned-allocation");
  }

  // The default new alignment can be specified using a dedicated option or via
  // a GCC-compatible option that also turns on aligned allocation.
  if (Arg *A = Args.getLastArg(options::OPT_fnew_alignment_EQ,
                               options::OPT_faligned_new_EQ))
    CmdArgs.push_back(
        Args.MakeArgString(Twine("-fnew-alignment=") + A->getValue()));

  // -fconstant-cfstrings is default, and may be subject to argument translation
  // on Darwin.
  if (!Args.hasFlag(options::OPT_fconstant_cfstrings,
                    options::OPT_fno_constant_cfstrings, true) ||
      !Args.hasFlag(options::OPT_mconstant_cfstrings,
                    options::OPT_mno_constant_cfstrings, true))
    CmdArgs.push_back("-fno-constant-cfstrings");

  Args.addOptInFlag(CmdArgs, options::OPT_fpascal_strings,
                    options::OPT_fno_pascal_strings);

  // Honor -fpack-struct= and -fpack-struct, if given. Note that
  // -fno-pack-struct doesn't apply to -fpack-struct=.
  if (Arg *A = Args.getLastArg(options::OPT_fpack_struct_EQ)) {
    std::string PackStructStr = "-fpack-struct=";
    PackStructStr += A->getValue();
    CmdArgs.push_back(Args.MakeArgString(PackStructStr));
  } else if (Args.hasFlag(options::OPT_fpack_struct,
                          options::OPT_fno_pack_struct, false)) {
    CmdArgs.push_back("-fpack-struct=1");
  }

  // Handle -fmax-type-align=N and -fno-type-align
  bool SkipMaxTypeAlign = Args.hasArg(options::OPT_fno_max_type_align);
  if (Arg *A = Args.getLastArg(options::OPT_fmax_type_align_EQ)) {
    if (!SkipMaxTypeAlign) {
      std::string MaxTypeAlignStr = "-fmax-type-align=";
      MaxTypeAlignStr += A->getValue();
      CmdArgs.push_back(Args.MakeArgString(MaxTypeAlignStr));
    }
  } else if (RawTriple.isOSDarwin()) {
    if (!SkipMaxTypeAlign) {
      std::string MaxTypeAlignStr = "-fmax-type-align=16";
      CmdArgs.push_back(Args.MakeArgString(MaxTypeAlignStr));
    }
  }

  if (!Args.hasFlag(options::OPT_Qy, options::OPT_Qn, true))
    CmdArgs.push_back("-Qn");

  // -fno-common is the default, set -fcommon only when that flag is set.
  Args.addOptInFlag(CmdArgs, options::OPT_fcommon, options::OPT_fno_common);

  // -fsigned-bitfields is default, and clang doesn't yet support
  // -funsigned-bitfields.
  if (!Args.hasFlag(options::OPT_fsigned_bitfields,
                    options::OPT_funsigned_bitfields, true))
    D.Diag(diag::warn_drv_clang_unsupported)
        << Args.getLastArg(options::OPT_funsigned_bitfields)->getAsString(Args);

  // -fsigned-bitfields is default, and clang doesn't support -fno-for-scope.
  if (!Args.hasFlag(options::OPT_ffor_scope, options::OPT_fno_for_scope, true))
    D.Diag(diag::err_drv_clang_unsupported)
        << Args.getLastArg(options::OPT_fno_for_scope)->getAsString(Args);

  // -finput_charset=UTF-8 is default. Reject others
  if (Arg *inputCharset = Args.getLastArg(options::OPT_finput_charset_EQ)) {
    StringRef value = inputCharset->getValue();
    if (!value.equals_insensitive("utf-8"))
      D.Diag(diag::err_drv_invalid_value) << inputCharset->getAsString(Args)
                                          << value;
  }

  // -fexec_charset=UTF-8 is default. Reject others
  if (Arg *execCharset = Args.getLastArg(options::OPT_fexec_charset_EQ)) {
    StringRef value = execCharset->getValue();
    if (!value.equals_insensitive("utf-8"))
      D.Diag(diag::err_drv_invalid_value) << execCharset->getAsString(Args)
                                          << value;
  }

  RenderDiagnosticsOptions(D, Args, CmdArgs);

  Args.addOptInFlag(CmdArgs, options::OPT_fasm_blocks,
                    options::OPT_fno_asm_blocks);

  Args.addOptOutFlag(CmdArgs, options::OPT_fgnu_inline_asm,
                     options::OPT_fno_gnu_inline_asm);

  // Enable vectorization per default according to the optimization level
  // selected. For optimization levels that want vectorization we use the alias
  // option to simplify the hasFlag logic.
  bool EnableVec = shouldEnableVectorizerAtOLevel(Args, false);
  OptSpecifier VectorizeAliasOption =
      EnableVec ? options::OPT_O_Group : options::OPT_fvectorize;
  if (Args.hasFlag(options::OPT_fvectorize, VectorizeAliasOption,
                   options::OPT_fno_vectorize, EnableVec))
    CmdArgs.push_back("-vectorize-loops");

  // -fslp-vectorize is enabled based on the optimization level selected.
  bool EnableSLPVec = shouldEnableVectorizerAtOLevel(Args, true);
  OptSpecifier SLPVectAliasOption =
      EnableSLPVec ? options::OPT_O_Group : options::OPT_fslp_vectorize;
  if (Args.hasFlag(options::OPT_fslp_vectorize, SLPVectAliasOption,
                   options::OPT_fno_slp_vectorize, EnableSLPVec))
    CmdArgs.push_back("-vectorize-slp");

  ParseMPreferVectorWidth(D, Args, CmdArgs);

  Args.AddLastArg(CmdArgs, options::OPT_fshow_overloads_EQ);
  Args.AddLastArg(CmdArgs,
                  options::OPT_fsanitize_undefined_strip_path_components_EQ);

  // -fdollars-in-identifiers default varies depending on platform and
  // language; only pass if specified.
  if (Arg *A = Args.getLastArg(options::OPT_fdollars_in_identifiers,
                               options::OPT_fno_dollars_in_identifiers)) {
    if (A->getOption().matches(options::OPT_fdollars_in_identifiers))
      CmdArgs.push_back("-fdollars-in-identifiers");
    else
      CmdArgs.push_back("-fno-dollars-in-identifiers");
  }

  Args.addOptInFlag(CmdArgs, options::OPT_fapple_pragma_pack,
                    options::OPT_fno_apple_pragma_pack);

  // Remarks can be enabled with any of the `-f.*optimization-record.*` flags.
  if (willEmitRemarks(Args) && checkRemarksOptions(D, Args, Triple))
    renderRemarksOptions(Args, CmdArgs, Triple, Input, Output, JA);

  bool RewriteImports = Args.hasFlag(options::OPT_frewrite_imports,
                                     options::OPT_fno_rewrite_imports, false);
  if (RewriteImports)
    CmdArgs.push_back("-frewrite-imports");

  Args.addOptInFlag(CmdArgs, options::OPT_fdirectives_only,
                    options::OPT_fno_directives_only);

  // Enable rewrite includes if the user's asked for it or if we're generating
  // diagnostics.
  // TODO: Once -module-dependency-dir works with -frewrite-includes it'd be
  // nice to enable this when doing a crashdump for modules as well.
  if (Args.hasFlag(options::OPT_frewrite_includes,
                   options::OPT_fno_rewrite_includes, false) ||
      (C.isForDiagnostics() && !HaveModules))
    CmdArgs.push_back("-frewrite-includes");

  if (Args.hasFlag(options::OPT_fzos_extensions,
                   options::OPT_fno_zos_extensions, false))
    CmdArgs.push_back("-fzos-extensions");
  else if (Args.hasArg(options::OPT_fno_zos_extensions))
    CmdArgs.push_back("-fno-zos-extensions");

  // Only allow -traditional or -traditional-cpp outside in preprocessing modes.
  if (Arg *A = Args.getLastArg(options::OPT_traditional,
                               options::OPT_traditional_cpp)) {
    if (isa<PreprocessJobAction>(JA))
      CmdArgs.push_back("-traditional-cpp");
    else
      D.Diag(diag::err_drv_clang_unsupported) << A->getAsString(Args);
  }

  Args.AddLastArg(CmdArgs, options::OPT_dM);
  Args.AddLastArg(CmdArgs, options::OPT_dD);
  Args.AddLastArg(CmdArgs, options::OPT_dI);

  Args.AddLastArg(CmdArgs, options::OPT_fmax_tokens_EQ);

  // Handle serialized diagnostics.
  if (Arg *A = Args.getLastArg(options::OPT__serialize_diags)) {
    CmdArgs.push_back("-serialize-diagnostic-file");
    CmdArgs.push_back(Args.MakeArgString(A->getValue()));
  }

  if (Args.hasArg(options::OPT_fretain_comments_from_system_headers))
    CmdArgs.push_back("-fretain-comments-from-system-headers");

  Args.AddLastArg(CmdArgs, options::OPT_fextend_variable_liveness_EQ);

  // Forward -fcomment-block-commands to -cc1.
  Args.AddAllArgs(CmdArgs, options::OPT_fcomment_block_commands);
  // Forward -fparse-all-comments to -cc1.
  Args.AddAllArgs(CmdArgs, options::OPT_fparse_all_comments);

  // Turn -fplugin=name.so into -load name.so
  for (const Arg *A : Args.filtered(options::OPT_fplugin_EQ)) {
    CmdArgs.push_back("-load");
    CmdArgs.push_back(A->getValue());
    A->claim();
  }

  // Turn -fplugin-arg-pluginname-key=value into
  // -plugin-arg-pluginname key=value
  // GCC has an actual plugin_argument struct with key/value pairs that it
  // passes to its plugins, but we don't, so just pass it on as-is.
  //
  // The syntax for -fplugin-arg- is ambiguous if both plugin name and
  // argument key are allowed to contain dashes. GCC therefore only
  // allows dashes in the key. We do the same.
  for (const Arg *A : Args.filtered(options::OPT_fplugin_arg)) {
    auto ArgValue = StringRef(A->getValue());
    auto FirstDashIndex = ArgValue.find('-');
    StringRef PluginName = ArgValue.substr(0, FirstDashIndex);
    StringRef Arg = ArgValue.substr(FirstDashIndex + 1);

    A->claim();
    if (FirstDashIndex == StringRef::npos || Arg.empty()) {
      if (PluginName.empty()) {
        D.Diag(diag::warn_drv_missing_plugin_name) << A->getAsString(Args);
      } else {
        D.Diag(diag::warn_drv_missing_plugin_arg)
            << PluginName << A->getAsString(Args);
      }
      continue;
    }

    CmdArgs.push_back(Args.MakeArgString(Twine("-plugin-arg-") + PluginName));
    CmdArgs.push_back(Args.MakeArgString(Arg));
  }

  // Forward -fpass-plugin=name.so to -cc1.
  for (const Arg *A : Args.filtered(options::OPT_fpass_plugin_EQ)) {
    CmdArgs.push_back(
        Args.MakeArgString(Twine("-fpass-plugin=") + A->getValue()));
    A->claim();
  }

  // Forward --vfsoverlay to -cc1.
  for (const Arg *A : Args.filtered(options::OPT_vfsoverlay)) {
    CmdArgs.push_back("--vfsoverlay");
    CmdArgs.push_back(A->getValue());
    A->claim();
  }

  Args.addOptInFlag(CmdArgs, options::OPT_fsafe_buffer_usage_suggestions,
                    options::OPT_fno_safe_buffer_usage_suggestions);

  Args.addOptInFlag(CmdArgs, options::OPT_fexperimental_late_parse_attributes,
                    options::OPT_fno_experimental_late_parse_attributes);

  // Setup statistics file output.
  SmallString<128> StatsFile = getStatsFileName(Args, Output, Input, D);
  if (!StatsFile.empty()) {
    CmdArgs.push_back(Args.MakeArgString(Twine("-stats-file=") + StatsFile));
    if (D.CCPrintInternalStats)
      CmdArgs.push_back("-stats-file-append");
  }

  // Forward -Xclang arguments to -cc1, and -mllvm arguments to the LLVM option
  // parser.
  for (auto Arg : Args.filtered(options::OPT_Xclang)) {
    Arg->claim();
    // -finclude-default-header flag is for preprocessor,
    // do not pass it to other cc1 commands when save-temps is enabled
    if (C.getDriver().isSaveTempsEnabled() &&
        !isa<PreprocessJobAction>(JA)) {
      if (StringRef(Arg->getValue()) == "-finclude-default-header")
        continue;
    }
    CmdArgs.push_back(Arg->getValue());
  }
  for (const Arg *A : Args.filtered(options::OPT_mllvm)) {
    A->claim();

    // We translate this by hand to the -cc1 argument, since nightly test uses
    // it and developers have been trained to spell it with -mllvm. Both
    // spellings are now deprecated and should be removed.
    if (StringRef(A->getValue(0)) == "-disable-llvm-optzns") {
      CmdArgs.push_back("-disable-llvm-optzns");
    } else {
      A->render(Args, CmdArgs);
    }
  }

  // This needs to run after -Xclang argument forwarding to pick up the target
  // features enabled through -Xclang -target-feature flags.
  SanitizeArgs.addArgs(TC, Args, CmdArgs, InputType);

  // With -save-temps, we want to save the unoptimized bitcode output from the
  // CompileJobAction, use -disable-llvm-passes to get pristine IR generated
  // by the frontend.
  // When -fembed-bitcode is enabled, optimized bitcode is emitted because it
  // has slightly different breakdown between stages.
  // When generating IR for -fsycl device compilations, optimized bitcode is
  // emitted as we want the -save-temps values to match regular compilation.
  // FIXME: -fembed-bitcode -save-temps will save optimized bitcode instead of
  // pristine IR generated by the frontend. Ideally, a new compile action should
  // be added so both IR can be captured.
  if ((C.getDriver().isSaveTempsEnabled() ||
       JA.isHostOffloading(Action::OFK_OpenMP)) &&
      !(C.getDriver().embedBitcodeInObject() && !IsUsingLTO) && !IsSYCLDevice &&
      isa<CompileJobAction>(JA))
    CmdArgs.push_back("-disable-llvm-passes");

  Args.AddAllArgs(CmdArgs, options::OPT_undef);

  const char *Exec = D.getClangProgramPath();

  // Optionally embed the -cc1 level arguments into the debug info or a
  // section, for build analysis.
  // Also record command line arguments into the debug info if
  // -grecord-gcc-switches options is set on.
  // By default, -gno-record-gcc-switches is set on and no recording.
  auto GRecordSwitches = false;
  auto FRecordSwitches = false;
  if (shouldRecordCommandLine(TC, Args, FRecordSwitches, GRecordSwitches)) {
    auto FlagsArgString = renderEscapedCommandLine(TC, Args);
    if (TC.UseDwarfDebugFlags() || GRecordSwitches) {
      CmdArgs.push_back("-dwarf-debug-flags");
      CmdArgs.push_back(FlagsArgString);
    }
    if (FRecordSwitches) {
      CmdArgs.push_back("-record-command-line");
      CmdArgs.push_back(FlagsArgString);
    }
  }

  // Host-side offloading compilation receives all device-side outputs. Include
  // them in the host compilation depending on the target. If the host inputs
  // are not empty we use the new-driver scheme, otherwise use the old scheme.
  if ((IsCuda || IsHIP) && CudaDeviceInput) {
    CmdArgs.push_back("-fcuda-include-gpubinary");
    CmdArgs.push_back(CudaDeviceInput->getFilename());
  } else if (!HostOffloadingInputs.empty()) {
    if ((IsCuda || IsHIP) && !IsRDCMode) {
      assert(HostOffloadingInputs.size() == 1 && "Only one input expected");
      CmdArgs.push_back("-fcuda-include-gpubinary");
      CmdArgs.push_back(HostOffloadingInputs.front().getFilename());
    } else {
      for (const InputInfo Input : HostOffloadingInputs)
        CmdArgs.push_back(Args.MakeArgString("-fembed-offload-object=" +
                                             TC.getInputFilename(Input)));
    }
  }

  // Propagate -fcuda-short-ptr if compiling CUDA or SYCL for NVPTX
  if (IsCuda || (IsSYCLDevice && Triple.isNVPTX())) {
    if (Args.hasFlag(options::OPT_fcuda_short_ptr,
                     options::OPT_fno_cuda_short_ptr, false))
      CmdArgs.push_back("-fcuda-short-ptr");
  }

  if (IsCuda || IsHIP) {
    // Determine the original source input.
    const Action *SourceAction = &JA;
    while (SourceAction->getKind() != Action::InputClass) {
      assert(!SourceAction->getInputs().empty() && "unexpected root action!");
      SourceAction = SourceAction->getInputs()[0];
    }
    auto CUID = cast<InputAction>(SourceAction)->getId();
    if (!CUID.empty())
      CmdArgs.push_back(Args.MakeArgString(Twine("-cuid=") + Twine(CUID)));

    // -ffast-math turns on -fgpu-approx-transcendentals implicitly, but will
    // be overriden by -fno-gpu-approx-transcendentals.
    bool UseApproxTranscendentals = Args.hasFlag(
        options::OPT_ffast_math, options::OPT_fno_fast_math, false);
    if (Args.hasFlag(options::OPT_fgpu_approx_transcendentals,
                     options::OPT_fno_gpu_approx_transcendentals,
                     UseApproxTranscendentals))
      CmdArgs.push_back("-fgpu-approx-transcendentals");
  } else {
    Args.claimAllArgs(options::OPT_fgpu_approx_transcendentals,
                      options::OPT_fno_gpu_approx_transcendentals);
  }

  if (IsHIP) {
    CmdArgs.push_back("-fcuda-allow-variadic-functions");
    Args.AddLastArg(CmdArgs, options::OPT_fgpu_default_stream_EQ);
  }

  Args.AddAllArgs(CmdArgs,
                  options::OPT_fsanitize_undefined_ignore_overflow_pattern_EQ);

  Args.AddLastArg(CmdArgs, options::OPT_foffload_uniform_block,
                  options::OPT_fno_offload_uniform_block);

  Args.AddLastArg(CmdArgs, options::OPT_foffload_implicit_host_device_templates,
                  options::OPT_fno_offload_implicit_host_device_templates);

  if (IsCudaDevice || IsHIPDevice || IsSYCLDevice) {
    StringRef InlineThresh =
        Args.getLastArgValue(options::OPT_fgpu_inline_threshold_EQ);
    if (!InlineThresh.empty()) {
      std::string ArgStr =
          std::string("-inline-threshold=") + InlineThresh.str();
      CmdArgs.append({"-mllvm", Args.MakeArgStringRef(ArgStr)});
    }
  }

  if (IsHIPDevice)
    Args.addOptOutFlag(CmdArgs,
                       options::OPT_fhip_fp32_correctly_rounded_divide_sqrt,
                       options::OPT_fno_hip_fp32_correctly_rounded_divide_sqrt);

  // OpenMP offloading device jobs take the argument -fopenmp-host-ir-file-path
  // to specify the result of the compile phase on the host, so the meaningful
  // device declarations can be identified. Also, -fopenmp-is-target-device is
  // passed along to tell the frontend that it is generating code for a device,
  // so that only the relevant declarations are emitted.
  if (IsOpenMPDevice) {
    CmdArgs.push_back("-fopenmp-is-target-device");
    // If we are offloading cuda/hip via llvm, it's also "cuda device code".
    if (Args.hasArg(options::OPT_foffload_via_llvm))
      CmdArgs.push_back("-fcuda-is-device");

    if (OpenMPDeviceInput) {
      CmdArgs.push_back("-fopenmp-host-ir-file-path");
      CmdArgs.push_back(Args.MakeArgString(OpenMPDeviceInput->getFilename()));
    }
  }

  if (Triple.isAMDGPU()) {
    handleAMDGPUCodeObjectVersionOptions(D, Args, CmdArgs);

    Args.addOptInFlag(CmdArgs, options::OPT_munsafe_fp_atomics,
                      options::OPT_mno_unsafe_fp_atomics);
    Args.addOptOutFlag(CmdArgs, options::OPT_mamdgpu_ieee,
                       options::OPT_mno_amdgpu_ieee);
  }

  addOpenMPHostOffloadingArgs(C, JA, Args, CmdArgs);

  // For all the host SYCL offloading compile jobs we need to pass the targets
  // information using -fsycl-targets= option.
  if (isa<CompileJobAction>(JA) && JA.isHostOffloading(Action::OFK_SYCL)) {
    SmallString<128> TargetInfo("-fsycl-targets=");

    if (Arg *Tgts = Args.getLastArg(options::OPT_fsycl_targets_EQ)) {
      for (unsigned i = 0; i < Tgts->getNumValues(); ++i) {
        if (i)
          TargetInfo += ',';
        // We need to get the string from the triple because it may be not
        // exactly the same as the one we get directly from the arguments.
        llvm::Triple T(Tgts->getValue(i));
        TargetInfo += T.getTriple();
      }
    } else
      // Use the default.
      TargetInfo += C.getDriver().getSYCLDeviceTriple().normalize();
    CmdArgs.push_back(Args.MakeArgString(TargetInfo.str()));
  }

  bool VirtualFunctionElimination =
      Args.hasFlag(options::OPT_fvirtual_function_elimination,
                   options::OPT_fno_virtual_function_elimination, false);
  if (VirtualFunctionElimination) {
    // VFE requires full LTO (currently, this might be relaxed to allow ThinLTO
    // in the future).
    if (LTOMode != LTOK_Full)
      D.Diag(diag::err_drv_argument_only_allowed_with)
          << "-fvirtual-function-elimination"
          << "-flto=full";

    CmdArgs.push_back("-fvirtual-function-elimination");
  }

  // VFE requires whole-program-vtables, and enables it by default.
  bool WholeProgramVTables = Args.hasFlag(
      options::OPT_fwhole_program_vtables,
      options::OPT_fno_whole_program_vtables, VirtualFunctionElimination);
  if (VirtualFunctionElimination && !WholeProgramVTables) {
    D.Diag(diag::err_drv_argument_not_allowed_with)
        << "-fno-whole-program-vtables"
        << "-fvirtual-function-elimination";
  }

  if (WholeProgramVTables) {
    // PS4 uses the legacy LTO API, which does not support this feature in
    // ThinLTO mode.
    bool IsPS4 = getToolChain().getTriple().isPS4();

    // Check if we passed LTO options but they were suppressed because this is a
    // device offloading action, or we passed device offload LTO options which
    // were suppressed because this is not the device offload action.
    // Check if we are using PS4 in regular LTO mode.
    // Otherwise, issue an error.

    auto OtherLTOMode =
        IsDeviceOffloadAction ? D.getLTOMode() : D.getOffloadLTOMode();
    auto OtherIsUsingLTO = OtherLTOMode != LTOK_None;

    if ((!IsUsingLTO && !OtherIsUsingLTO) ||
        (IsPS4 && !UnifiedLTO && (D.getLTOMode() != LTOK_Full)))
      D.Diag(diag::err_drv_argument_only_allowed_with)
          << "-fwhole-program-vtables"
          << ((IsPS4 && !UnifiedLTO) ? "-flto=full" : "-flto");

    // Propagate -fwhole-program-vtables if this is an LTO compile.
    if (IsUsingLTO)
      CmdArgs.push_back("-fwhole-program-vtables");
  }

  bool DefaultsSplitLTOUnit =
      ((WholeProgramVTables || SanitizeArgs.needsLTO()) &&
          (LTOMode == LTOK_Full || TC.canSplitThinLTOUnit())) ||
      (!Triple.isPS4() && UnifiedLTO);
  bool SplitLTOUnit =
      Args.hasFlag(options::OPT_fsplit_lto_unit,
                   options::OPT_fno_split_lto_unit, DefaultsSplitLTOUnit);
  if (SanitizeArgs.needsLTO() && !SplitLTOUnit)
    D.Diag(diag::err_drv_argument_not_allowed_with) << "-fno-split-lto-unit"
                                                    << "-fsanitize=cfi";
  if (SplitLTOUnit)
    CmdArgs.push_back("-fsplit-lto-unit");

  if (Arg *A = Args.getLastArg(options::OPT_ffat_lto_objects,
                               options::OPT_fno_fat_lto_objects)) {
    if (IsUsingLTO && A->getOption().matches(options::OPT_ffat_lto_objects)) {
      assert(LTOMode == LTOK_Full || LTOMode == LTOK_Thin);
      if (!Triple.isOSBinFormatELF()) {
        D.Diag(diag::err_drv_unsupported_opt_for_target)
            << A->getAsString(Args) << TC.getTripleString();
      }
      CmdArgs.push_back(Args.MakeArgString(
          Twine("-flto=") + (LTOMode == LTOK_Thin ? "thin" : "full")));
      CmdArgs.push_back("-flto-unit");
      CmdArgs.push_back("-ffat-lto-objects");
      A->render(Args, CmdArgs);
    }
  }

  if (Arg *A = Args.getLastArg(options::OPT_fglobal_isel,
                               options::OPT_fno_global_isel)) {
    CmdArgs.push_back("-mllvm");
    if (A->getOption().matches(options::OPT_fglobal_isel)) {
      CmdArgs.push_back("-global-isel=1");

      // GISel is on by default on AArch64 -O0, so don't bother adding
      // the fallback remarks for it. Other combinations will add a warning of
      // some kind.
      bool IsArchSupported = Triple.getArch() == llvm::Triple::aarch64;
      bool IsOptLevelSupported = false;

      Arg *A = Args.getLastArg(options::OPT_O_Group);
      if (Triple.getArch() == llvm::Triple::aarch64) {
        if (!A || A->getOption().matches(options::OPT_O0))
          IsOptLevelSupported = true;
      }
      if (!IsArchSupported || !IsOptLevelSupported) {
        CmdArgs.push_back("-mllvm");
        CmdArgs.push_back("-global-isel-abort=2");

        if (!IsArchSupported)
          D.Diag(diag::warn_drv_global_isel_incomplete) << Triple.getArchName();
        else
          D.Diag(diag::warn_drv_global_isel_incomplete_opt);
      }
    } else {
      CmdArgs.push_back("-global-isel=0");
    }
  }

  if (Arg *A = Args.getLastArg(options::OPT_fforce_enable_int128,
                               options::OPT_fno_force_enable_int128)) {
    if (A->getOption().matches(options::OPT_fforce_enable_int128))
      CmdArgs.push_back("-fforce-enable-int128");
  }

  Args.addOptInFlag(CmdArgs, options::OPT_fkeep_static_consts,
                    options::OPT_fno_keep_static_consts);
  Args.addOptInFlag(CmdArgs, options::OPT_fkeep_persistent_storage_variables,
                    options::OPT_fno_keep_persistent_storage_variables);
  Args.addOptInFlag(CmdArgs, options::OPT_fcomplete_member_pointers,
                    options::OPT_fno_complete_member_pointers);
  if (Arg *A = Args.getLastArg(options::OPT_cxx_static_destructors_EQ))
    A->render(Args, CmdArgs);

  addMachineOutlinerArgs(D, Args, CmdArgs, Triple, /*IsLTO=*/false);

  addOutlineAtomicsArgs(D, getToolChain(), Args, CmdArgs, Triple);

  if (Triple.isAArch64() &&
      (Args.hasArg(options::OPT_mno_fmv) ||
       (Triple.isAndroid() && Triple.isAndroidVersionLT(23)) ||
       getToolChain().GetRuntimeLibType(Args) != ToolChain::RLT_CompilerRT)) {
    // Disable Function Multiversioning on AArch64 target.
    CmdArgs.push_back("-target-feature");
    CmdArgs.push_back("-fmv");
  }

  if (Args.hasFlag(options::OPT_faddrsig, options::OPT_fno_addrsig,
                   (TC.getTriple().isOSBinFormatELF() ||
                    TC.getTriple().isOSBinFormatCOFF()) &&
                       !TC.getTriple().isPS4() && !TC.getTriple().isVE() &&
                       !TC.getTriple().isOSNetBSD() &&
                       !Distro(D.getVFS(), TC.getTriple()).IsGentoo() &&
                       !TC.getTriple().isAndroid() && TC.useIntegratedAs()))
    CmdArgs.push_back("-faddrsig");

  if ((Triple.isOSBinFormatELF() || Triple.isOSBinFormatMachO()) &&
      (EH || UnwindTables || AsyncUnwindTables ||
       DebugInfoKind != llvm::codegenoptions::NoDebugInfo))
    CmdArgs.push_back("-D__GCC_HAVE_DWARF2_CFI_ASM=1");

  if (Arg *A = Args.getLastArg(options::OPT_fsymbol_partition_EQ)) {
    std::string Str = A->getAsString(Args);
    if (!TC.getTriple().isOSBinFormatELF())
      D.Diag(diag::err_drv_unsupported_opt_for_target)
          << Str << TC.getTripleString();
    CmdArgs.push_back(Args.MakeArgString(Str));
  }

  // Add the "-o out -x type src.c" flags last. This is done primarily to make
  // the -cc1 command easier to edit when reproducing compiler crashes.
  if (Output.getType() == types::TY_Dependencies) {
    // Handled with other dependency code.
  } else if (Output.isFilename()) {
    if (Output.getType() == clang::driver::types::TY_IFS_CPP ||
        Output.getType() == clang::driver::types::TY_IFS) {
      SmallString<128> OutputFilename(Output.getFilename());
      llvm::sys::path::replace_extension(OutputFilename, "ifs");
      CmdArgs.push_back("-o");
      CmdArgs.push_back(Args.MakeArgString(OutputFilename));
    } else {
      CmdArgs.push_back("-o");
      CmdArgs.push_back(Output.getFilename());
    }
  } else {
    assert(Output.isNothing() && "Invalid output.");
  }

  addDashXForInput(Args, Input, CmdArgs);

  ArrayRef<InputInfo> FrontendInputs = Input;
  if (IsExtractAPI)
    FrontendInputs = ExtractAPIInputs;
  else if (Input.isNothing())
    FrontendInputs = {};

  for (const InputInfo &Input : FrontendInputs) {
    if (Input.isFilename())
      CmdArgs.push_back(Input.getFilename());
    else
      Input.getInputArg().renderAsInput(Args, CmdArgs);
  }

  if (D.CC1Main && !D.CCGenDiagnostics) {
    // Invoke the CC1 directly in this process
    C.addCommand(std::make_unique<CC1Command>(
        JA, *this, ResponseFileSupport::AtFileUTF8(), Exec, CmdArgs, Inputs,
        Output, D.getPrependArg()));
  } else {
    C.addCommand(std::make_unique<Command>(
        JA, *this, ResponseFileSupport::AtFileUTF8(), Exec, CmdArgs, Inputs,
        Output, D.getPrependArg()));
  }

  // Make the compile command echo its inputs for /showFilenames.
  if (Output.getType() == types::TY_Object &&
      Args.hasFlag(options::OPT__SLASH_showFilenames,
                   options::OPT__SLASH_showFilenames_, false)) {
    C.getJobs().getJobs().back()->PrintInputFilenames = true;
  }

  if (Arg *A = Args.getLastArg(options::OPT_pg))
    if (FPKeepKind == CodeGenOptions::FramePointerKind::None &&
        !Args.hasArg(options::OPT_mfentry))
      D.Diag(diag::err_drv_argument_not_allowed_with) << "-fomit-frame-pointer"
                                                      << A->getAsString(Args);

  // Claim some arguments which clang supports automatically.

  // -fpch-preprocess is used with gcc to add a special marker in the output to
  // include the PCH file.
  Args.ClaimAllArgs(options::OPT_fpch_preprocess);

  // Claim some arguments which clang doesn't support, but we don't
  // care to warn the user about.
  Args.ClaimAllArgs(options::OPT_clang_ignored_f_Group);
  Args.ClaimAllArgs(options::OPT_clang_ignored_m_Group);

  // Disable warnings for clang -E -emit-llvm foo.c
  Args.ClaimAllArgs(options::OPT_emit_llvm);
}

Clang::Clang(const ToolChain &TC, bool HasIntegratedBackend)
    // CAUTION! The first constructor argument ("clang") is not arbitrary,
    // as it is for other tools. Some operations on a Tool actually test
    // whether that tool is Clang based on the Tool's Name as a string.
    : Tool("clang", "clang frontend", TC), HasBackend(HasIntegratedBackend) {}

Clang::~Clang() {}

/// Add options related to the Objective-C runtime/ABI.
///
/// Returns true if the runtime is non-fragile.
ObjCRuntime Clang::AddObjCRuntimeArgs(const ArgList &args,
                                      const InputInfoList &inputs,
                                      ArgStringList &cmdArgs,
                                      RewriteKind rewriteKind) const {
  // Look for the controlling runtime option.
  Arg *runtimeArg =
      args.getLastArg(options::OPT_fnext_runtime, options::OPT_fgnu_runtime,
                      options::OPT_fobjc_runtime_EQ);

  // Just forward -fobjc-runtime= to the frontend.  This supercedes
  // options about fragility.
  if (runtimeArg &&
      runtimeArg->getOption().matches(options::OPT_fobjc_runtime_EQ)) {
    ObjCRuntime runtime;
    StringRef value = runtimeArg->getValue();
    if (runtime.tryParse(value)) {
      getToolChain().getDriver().Diag(diag::err_drv_unknown_objc_runtime)
          << value;
    }
    if ((runtime.getKind() == ObjCRuntime::GNUstep) &&
        (runtime.getVersion() >= VersionTuple(2, 0)))
      if (!getToolChain().getTriple().isOSBinFormatELF() &&
          !getToolChain().getTriple().isOSBinFormatCOFF()) {
        getToolChain().getDriver().Diag(
            diag::err_drv_gnustep_objc_runtime_incompatible_binary)
          << runtime.getVersion().getMajor();
      }

    runtimeArg->render(args, cmdArgs);
    return runtime;
  }

  // Otherwise, we'll need the ABI "version".  Version numbers are
  // slightly confusing for historical reasons:
  //   1 - Traditional "fragile" ABI
  //   2 - Non-fragile ABI, version 1
  //   3 - Non-fragile ABI, version 2
  unsigned objcABIVersion = 1;
  // If -fobjc-abi-version= is present, use that to set the version.
  if (Arg *abiArg = args.getLastArg(options::OPT_fobjc_abi_version_EQ)) {
    StringRef value = abiArg->getValue();
    if (value == "1")
      objcABIVersion = 1;
    else if (value == "2")
      objcABIVersion = 2;
    else if (value == "3")
      objcABIVersion = 3;
    else
      getToolChain().getDriver().Diag(diag::err_drv_clang_unsupported) << value;
  } else {
    // Otherwise, determine if we are using the non-fragile ABI.
    bool nonFragileABIIsDefault =
        (rewriteKind == RK_NonFragile ||
         (rewriteKind == RK_None &&
          getToolChain().IsObjCNonFragileABIDefault()));
    if (args.hasFlag(options::OPT_fobjc_nonfragile_abi,
                     options::OPT_fno_objc_nonfragile_abi,
                     nonFragileABIIsDefault)) {
// Determine the non-fragile ABI version to use.
#ifdef DISABLE_DEFAULT_NONFRAGILEABI_TWO
      unsigned nonFragileABIVersion = 1;
#else
      unsigned nonFragileABIVersion = 2;
#endif

      if (Arg *abiArg =
              args.getLastArg(options::OPT_fobjc_nonfragile_abi_version_EQ)) {
        StringRef value = abiArg->getValue();
        if (value == "1")
          nonFragileABIVersion = 1;
        else if (value == "2")
          nonFragileABIVersion = 2;
        else
          getToolChain().getDriver().Diag(diag::err_drv_clang_unsupported)
              << value;
      }

      objcABIVersion = 1 + nonFragileABIVersion;
    } else {
      objcABIVersion = 1;
    }
  }

  // We don't actually care about the ABI version other than whether
  // it's non-fragile.
  bool isNonFragile = objcABIVersion != 1;

  // If we have no runtime argument, ask the toolchain for its default runtime.
  // However, the rewriter only really supports the Mac runtime, so assume that.
  ObjCRuntime runtime;
  if (!runtimeArg) {
    switch (rewriteKind) {
    case RK_None:
      runtime = getToolChain().getDefaultObjCRuntime(isNonFragile);
      break;
    case RK_Fragile:
      runtime = ObjCRuntime(ObjCRuntime::FragileMacOSX, VersionTuple());
      break;
    case RK_NonFragile:
      runtime = ObjCRuntime(ObjCRuntime::MacOSX, VersionTuple());
      break;
    }

    // -fnext-runtime
  } else if (runtimeArg->getOption().matches(options::OPT_fnext_runtime)) {
    // On Darwin, make this use the default behavior for the toolchain.
    if (getToolChain().getTriple().isOSDarwin()) {
      runtime = getToolChain().getDefaultObjCRuntime(isNonFragile);

      // Otherwise, build for a generic macosx port.
    } else {
      runtime = ObjCRuntime(ObjCRuntime::MacOSX, VersionTuple());
    }

    // -fgnu-runtime
  } else {
    assert(runtimeArg->getOption().matches(options::OPT_fgnu_runtime));
    // Legacy behaviour is to target the gnustep runtime if we are in
    // non-fragile mode or the GCC runtime in fragile mode.
    if (isNonFragile)
      runtime = ObjCRuntime(ObjCRuntime::GNUstep, VersionTuple(2, 0));
    else
      runtime = ObjCRuntime(ObjCRuntime::GCC, VersionTuple());
  }

  if (llvm::any_of(inputs, [](const InputInfo &input) {
        return types::isObjC(input.getType());
      }))
    cmdArgs.push_back(
        args.MakeArgString("-fobjc-runtime=" + runtime.getAsString()));
  return runtime;
}

static bool maybeConsumeDash(const std::string &EH, size_t &I) {
  bool HaveDash = (I + 1 < EH.size() && EH[I + 1] == '-');
  I += HaveDash;
  return !HaveDash;
}

namespace {
struct EHFlags {
  bool Synch = false;
  bool Asynch = false;
  bool NoUnwindC = false;
};
} // end anonymous namespace

/// /EH controls whether to run destructor cleanups when exceptions are
/// thrown.  There are three modifiers:
/// - s: Cleanup after "synchronous" exceptions, aka C++ exceptions.
/// - a: Cleanup after "asynchronous" exceptions, aka structured exceptions.
///      The 'a' modifier is unimplemented and fundamentally hard in LLVM IR.
/// - c: Assume that extern "C" functions are implicitly nounwind.
/// The default is /EHs-c-, meaning cleanups are disabled.
static EHFlags parseClangCLEHFlags(const Driver &D, const ArgList &Args,
                                   bool isWindowsMSVC) {
  EHFlags EH;

  std::vector<std::string> EHArgs =
      Args.getAllArgValues(options::OPT__SLASH_EH);
  for (const auto &EHVal : EHArgs) {
    for (size_t I = 0, E = EHVal.size(); I != E; ++I) {
      switch (EHVal[I]) {
      case 'a':
        EH.Asynch = maybeConsumeDash(EHVal, I);
        if (EH.Asynch) {
          // Async exceptions are Windows MSVC only.
          if (!isWindowsMSVC) {
            EH.Asynch = false;
            D.Diag(clang::diag::warn_drv_unused_argument) << "/EHa" << EHVal;
            continue;
          }
          EH.Synch = false;
        }
        continue;
      case 'c':
        EH.NoUnwindC = maybeConsumeDash(EHVal, I);
        continue;
      case 's':
        EH.Synch = maybeConsumeDash(EHVal, I);
        if (EH.Synch)
          EH.Asynch = false;
        continue;
      default:
        break;
      }
      D.Diag(clang::diag::err_drv_invalid_value) << "/EH" << EHVal;
      break;
    }
  }
  // The /GX, /GX- flags are only processed if there are not /EH flags.
  // The default is that /GX is not specified.
  if (EHArgs.empty() &&
      Args.hasFlag(options::OPT__SLASH_GX, options::OPT__SLASH_GX_,
                   /*Default=*/false)) {
    EH.Synch = true;
    EH.NoUnwindC = true;
  }

  if (Args.hasArg(options::OPT__SLASH_kernel)) {
    EH.Synch = false;
    EH.NoUnwindC = false;
    EH.Asynch = false;
  }

  return EH;
}

void Clang::AddClangCLArgs(const ArgList &Args, types::ID InputType,
                           ArgStringList &CmdArgs) const {
  bool isNVPTX = getToolChain().getTriple().isNVPTX();

  ProcessVSRuntimeLibrary(getToolChain(), Args, CmdArgs);

  if (Arg *ShowIncludes =
          Args.getLastArg(options::OPT__SLASH_showIncludes,
                          options::OPT__SLASH_showIncludes_user)) {
    CmdArgs.push_back("--show-includes");
    if (ShowIncludes->getOption().matches(options::OPT__SLASH_showIncludes))
      CmdArgs.push_back("-sys-header-deps");
  }

  // This controls whether or not we emit RTTI data for polymorphic types.
  if (Args.hasFlag(options::OPT__SLASH_GR_, options::OPT__SLASH_GR,
                   /*Default=*/false))
    CmdArgs.push_back("-fno-rtti-data");

  // This controls whether or not we emit stack-protector instrumentation.
  // In MSVC, Buffer Security Check (/GS) is on by default.
  if (!isNVPTX && Args.hasFlag(options::OPT__SLASH_GS, options::OPT__SLASH_GS_,
                               /*Default=*/true)) {
    CmdArgs.push_back("-stack-protector");
    CmdArgs.push_back(Args.MakeArgString(Twine(LangOptions::SSPStrong)));
  }

  const Driver &D = getToolChain().getDriver();

  bool IsWindowsMSVC = getToolChain().getTriple().isWindowsMSVCEnvironment();
  EHFlags EH = parseClangCLEHFlags(D, Args, IsWindowsMSVC);
  if (!isNVPTX && (EH.Synch || EH.Asynch)) {
    if (types::isCXX(InputType))
      CmdArgs.push_back("-fcxx-exceptions");
    CmdArgs.push_back("-fexceptions");
    if (EH.Asynch)
      CmdArgs.push_back("-fasync-exceptions");
  }
  if (types::isCXX(InputType) && EH.Synch && EH.NoUnwindC)
    CmdArgs.push_back("-fexternc-nounwind");

  // /EP should expand to -E -P.
  if (Args.hasArg(options::OPT__SLASH_EP)) {
    CmdArgs.push_back("-E");
    CmdArgs.push_back("-P");
  }

 if (Args.hasFlag(options::OPT__SLASH_Zc_dllexportInlines_,
                  options::OPT__SLASH_Zc_dllexportInlines,
                  false)) {
  CmdArgs.push_back("-fno-dllexport-inlines");
 }

 if (Args.hasFlag(options::OPT__SLASH_Zc_wchar_t_,
                  options::OPT__SLASH_Zc_wchar_t, false)) {
   CmdArgs.push_back("-fno-wchar");
 }

 if (Args.hasArg(options::OPT__SLASH_kernel)) {
   llvm::Triple::ArchType Arch = getToolChain().getArch();
   std::vector<std::string> Values =
       Args.getAllArgValues(options::OPT__SLASH_arch);
   if (!Values.empty()) {
     llvm::SmallSet<std::string, 4> SupportedArches;
     if (Arch == llvm::Triple::x86)
       SupportedArches.insert("IA32");

     for (auto &V : Values)
       if (!SupportedArches.contains(V))
         D.Diag(diag::err_drv_argument_not_allowed_with)
             << std::string("/arch:").append(V) << "/kernel";
   }

   CmdArgs.push_back("-fno-rtti");
   if (Args.hasFlag(options::OPT__SLASH_GR, options::OPT__SLASH_GR_, false))
     D.Diag(diag::err_drv_argument_not_allowed_with) << "/GR"
                                                     << "/kernel";
 }

  Arg *MostGeneralArg = Args.getLastArg(options::OPT__SLASH_vmg);
  Arg *BestCaseArg = Args.getLastArg(options::OPT__SLASH_vmb);
  if (MostGeneralArg && BestCaseArg)
    D.Diag(clang::diag::err_drv_argument_not_allowed_with)
        << MostGeneralArg->getAsString(Args) << BestCaseArg->getAsString(Args);

  if (MostGeneralArg) {
    Arg *SingleArg = Args.getLastArg(options::OPT__SLASH_vms);
    Arg *MultipleArg = Args.getLastArg(options::OPT__SLASH_vmm);
    Arg *VirtualArg = Args.getLastArg(options::OPT__SLASH_vmv);

    Arg *FirstConflict = SingleArg ? SingleArg : MultipleArg;
    Arg *SecondConflict = VirtualArg ? VirtualArg : MultipleArg;
    if (FirstConflict && SecondConflict && FirstConflict != SecondConflict)
      D.Diag(clang::diag::err_drv_argument_not_allowed_with)
          << FirstConflict->getAsString(Args)
          << SecondConflict->getAsString(Args);

    if (SingleArg)
      CmdArgs.push_back("-fms-memptr-rep=single");
    else if (MultipleArg)
      CmdArgs.push_back("-fms-memptr-rep=multiple");
    else
      CmdArgs.push_back("-fms-memptr-rep=virtual");
  }

  if (Args.hasArg(options::OPT_regcall4))
    CmdArgs.push_back("-regcall4");

  // Parse the default calling convention options.
  if (Arg *CCArg =
          Args.getLastArg(options::OPT__SLASH_Gd, options::OPT__SLASH_Gr,
                          options::OPT__SLASH_Gz, options::OPT__SLASH_Gv,
                          options::OPT__SLASH_Gregcall)) {
    unsigned DCCOptId = CCArg->getOption().getID();
    const char *DCCFlag = nullptr;
    bool ArchSupported = !isNVPTX;
    llvm::Triple::ArchType Arch = getToolChain().getArch();
    switch (DCCOptId) {
    case options::OPT__SLASH_Gd:
      DCCFlag = "-fdefault-calling-conv=cdecl";
      break;
    case options::OPT__SLASH_Gr:
      ArchSupported = Arch == llvm::Triple::x86;
      DCCFlag = "-fdefault-calling-conv=fastcall";
      break;
    case options::OPT__SLASH_Gz:
      ArchSupported = Arch == llvm::Triple::x86;
      DCCFlag = "-fdefault-calling-conv=stdcall";
      break;
    case options::OPT__SLASH_Gv:
      ArchSupported = Arch == llvm::Triple::x86 || Arch == llvm::Triple::x86_64;
      DCCFlag = "-fdefault-calling-conv=vectorcall";
      break;
    case options::OPT__SLASH_Gregcall:
      ArchSupported = Arch == llvm::Triple::x86 || Arch == llvm::Triple::x86_64;
      DCCFlag = "-fdefault-calling-conv=regcall";
      break;
    }

    // MSVC doesn't warn if /Gr or /Gz is used on x64, so we don't either.
    if (ArchSupported && DCCFlag)
      CmdArgs.push_back(DCCFlag);
  }

  if (Args.hasArg(options::OPT__SLASH_Gregcall4))
    CmdArgs.push_back("-regcall4");

  Args.AddLastArg(CmdArgs, options::OPT_vtordisp_mode_EQ);

  if (!Args.hasArg(options::OPT_fdiagnostics_format_EQ)) {
    CmdArgs.push_back("-fdiagnostics-format");
    CmdArgs.push_back("msvc");
  }

  if (Args.hasArg(options::OPT__SLASH_kernel))
    CmdArgs.push_back("-fms-kernel");

  for (const Arg *A : Args.filtered(options::OPT__SLASH_guard)) {
    StringRef GuardArgs = A->getValue();
    // The only valid options are "cf", "cf,nochecks", "cf-", "ehcont" and
    // "ehcont-".
    if (GuardArgs.equals_insensitive("cf")) {
      // Emit CFG instrumentation and the table of address-taken functions.
      CmdArgs.push_back("-cfguard");
    } else if (GuardArgs.equals_insensitive("cf,nochecks")) {
      // Emit only the table of address-taken functions.
      CmdArgs.push_back("-cfguard-no-checks");
    } else if (GuardArgs.equals_insensitive("ehcont")) {
      // Emit EH continuation table.
      CmdArgs.push_back("-ehcontguard");
    } else if (GuardArgs.equals_insensitive("cf-") ||
               GuardArgs.equals_insensitive("ehcont-")) {
      // Do nothing, but we might want to emit a security warning in future.
    } else {
      D.Diag(diag::err_drv_invalid_value) << A->getSpelling() << GuardArgs;
    }
    A->claim();
  }
}

const char *Clang::getBaseInputName(const ArgList &Args,
                                    const InputInfo &Input) {
  return Args.MakeArgString(llvm::sys::path::filename(Input.getBaseInput()));
}

const char *Clang::getBaseInputStem(const ArgList &Args,
                                    const InputInfoList &Inputs) {
  const char *Str = getBaseInputName(Args, Inputs[0]);

  if (const char *End = strrchr(Str, '.'))
    return Args.MakeArgString(std::string(Str, End));

  return Str;
}

const char *Clang::getDependencyFileName(const ArgList &Args,
                                         const InputInfoList &Inputs) {
  // FIXME: Think about this more.

  if (Arg *OutputOpt =
          Args.getLastArg(options::OPT_o, options::OPT__SLASH_Fo)) {
    SmallString<128> OutputArgument(OutputOpt->getValue());
    if (llvm::sys::path::is_separator(OutputArgument.back()))
      // If the argument is a directory, output to BaseName in that dir.
      llvm::sys::path::append(OutputArgument, getBaseInputStem(Args, Inputs));
    llvm::sys::path::replace_extension(OutputArgument, llvm::Twine('d'));
    return Args.MakeArgString(OutputArgument);
  }

  return Args.MakeArgString(Twine(getBaseInputStem(Args, Inputs)) + ".d");
}

// Begin ClangAs

void ClangAs::AddMIPSTargetArgs(const ArgList &Args,
                                ArgStringList &CmdArgs) const {
  StringRef CPUName;
  StringRef ABIName;
  const llvm::Triple &Triple = getToolChain().getTriple();
  mips::getMipsCPUAndABI(Args, Triple, CPUName, ABIName);

  CmdArgs.push_back("-target-abi");
  CmdArgs.push_back(ABIName.data());
}

void ClangAs::AddX86TargetArgs(const ArgList &Args,
                               ArgStringList &CmdArgs) const {
  addX86AlignBranchArgs(getToolChain().getDriver(), Args, CmdArgs,
                        /*IsLTO=*/false);

  if (Arg *A = Args.getLastArg(options::OPT_masm_EQ)) {
    StringRef Value = A->getValue();
    if (Value == "intel" || Value == "att") {
      CmdArgs.push_back("-mllvm");
      CmdArgs.push_back(Args.MakeArgString("-x86-asm-syntax=" + Value));
    } else {
      getToolChain().getDriver().Diag(diag::err_drv_unsupported_option_argument)
          << A->getSpelling() << Value;
    }
  }
}

void ClangAs::AddLoongArchTargetArgs(const ArgList &Args,
                                     ArgStringList &CmdArgs) const {
  CmdArgs.push_back("-target-abi");
  CmdArgs.push_back(loongarch::getLoongArchABI(getToolChain().getDriver(), Args,
                                               getToolChain().getTriple())
                        .data());
}

void ClangAs::AddRISCVTargetArgs(const ArgList &Args,
                               ArgStringList &CmdArgs) const {
  const llvm::Triple &Triple = getToolChain().getTriple();
  StringRef ABIName = riscv::getRISCVABI(Args, Triple);

  CmdArgs.push_back("-target-abi");
  CmdArgs.push_back(ABIName.data());

  if (Args.hasFlag(options::OPT_mdefault_build_attributes,
                   options::OPT_mno_default_build_attributes, true)) {
      CmdArgs.push_back("-mllvm");
      CmdArgs.push_back("-riscv-add-build-attributes");
  }
}

void ClangAs::ConstructJob(Compilation &C, const JobAction &JA,
                           const InputInfo &Output, const InputInfoList &Inputs,
                           const ArgList &Args,
                           const char *LinkingOutput) const {
  ArgStringList CmdArgs;

  assert(Inputs.size() == 1 && "Unexpected number of inputs.");
  const InputInfo &Input = Inputs[0];

  const llvm::Triple &Triple = getToolChain().getEffectiveTriple();
  const std::string &TripleStr = Triple.getTriple();
  const auto &D = getToolChain().getDriver();

  // Don't warn about "clang -w -c foo.s"
  Args.ClaimAllArgs(options::OPT_w);
  // and "clang -emit-llvm -c foo.s"
  Args.ClaimAllArgs(options::OPT_emit_llvm);

  claimNoWarnArgs(Args);

  // Invoke ourselves in -cc1as mode.
  //
  // FIXME: Implement custom jobs for internal actions.
  CmdArgs.push_back("-cc1as");

  // Add the "effective" target triple.
  CmdArgs.push_back("-triple");
  CmdArgs.push_back(Args.MakeArgString(TripleStr));

  getToolChain().addClangCC1ASTargetOptions(Args, CmdArgs);

  // Set the output mode, we currently only expect to be used as a real
  // assembler.
  CmdArgs.push_back("-filetype");
  CmdArgs.push_back("obj");

  // Set the main file name, so that debug info works even with
  // -save-temps or preprocessed assembly.
  CmdArgs.push_back("-main-file-name");
  CmdArgs.push_back(Clang::getBaseInputName(Args, Input));

  // Add the target cpu
  std::string CPU = getCPUName(D, Args, Triple, /*FromAs*/ true);
  if (!CPU.empty()) {
    CmdArgs.push_back("-target-cpu");
    CmdArgs.push_back(Args.MakeArgString(CPU));
  }

  // Add the target features
  getTargetFeatures(D, Triple, Args, CmdArgs, true);

  // Ignore explicit -force_cpusubtype_ALL option.
  (void)Args.hasArg(options::OPT_force__cpusubtype__ALL);

  // Pass along any -I options so we get proper .include search paths.
  Args.AddAllArgs(CmdArgs, options::OPT_I_Group);

  // Pass along any --embed-dir or similar options so we get proper embed paths.
  Args.AddAllArgs(CmdArgs, options::OPT_embed_dir_EQ);

  // Determine the original source input.
  auto FindSource = [](const Action *S) -> const Action * {
    while (S->getKind() != Action::InputClass) {
      assert(!S->getInputs().empty() && "unexpected root action!");
      S = S->getInputs()[0];
    }
    return S;
  };
  const Action *SourceAction = FindSource(&JA);

  // Forward -g and handle debug info related flags, assuming we are dealing
  // with an actual assembly file.
  bool WantDebug = false;
  Args.ClaimAllArgs(options::OPT_g_Group);
  if (Arg *A = Args.getLastArg(options::OPT_g_Group))
    WantDebug = !A->getOption().matches(options::OPT_g0) &&
                !A->getOption().matches(options::OPT_ggdb0);

  // If a -gdwarf argument appeared, remember it.
  bool EmitDwarf = false;
  if (const Arg *A = getDwarfNArg(Args))
    EmitDwarf = checkDebugInfoOption(A, Args, D, getToolChain());

  bool EmitCodeView = false;
  if (const Arg *A = Args.getLastArg(options::OPT_gcodeview))
    EmitCodeView = checkDebugInfoOption(A, Args, D, getToolChain());

  // If the user asked for debug info but did not explicitly specify -gcodeview
  // or -gdwarf, ask the toolchain for the default format.
  if (!EmitCodeView && !EmitDwarf && WantDebug) {
    switch (getToolChain().getDefaultDebugFormat()) {
    case llvm::codegenoptions::DIF_CodeView:
      EmitCodeView = true;
      break;
    case llvm::codegenoptions::DIF_DWARF:
      EmitDwarf = true;
      break;
    }
  }

  // If the arguments don't imply DWARF, don't emit any debug info here.
  if (!EmitDwarf)
    WantDebug = false;

  llvm::codegenoptions::DebugInfoKind DebugInfoKind =
      llvm::codegenoptions::NoDebugInfo;

  // Add the -fdebug-compilation-dir flag if needed.
  const char *DebugCompilationDir =
      addDebugCompDirArg(Args, CmdArgs, C.getDriver().getVFS());

  if (SourceAction->getType() == types::TY_Asm ||
      SourceAction->getType() == types::TY_PP_Asm) {
    // You might think that it would be ok to set DebugInfoKind outside of
    // the guard for source type, however there is a test which asserts
    // that some assembler invocation receives no -debug-info-kind,
    // and it's not clear whether that test is just overly restrictive.
    DebugInfoKind = (WantDebug ? llvm::codegenoptions::DebugInfoConstructor
                               : llvm::codegenoptions::NoDebugInfo);

    addDebugPrefixMapArg(getToolChain().getDriver(), getToolChain(), Args,
                         CmdArgs);

    // Set the AT_producer to the clang version when using the integrated
    // assembler on assembly source files.
    CmdArgs.push_back("-dwarf-debug-producer");
    CmdArgs.push_back(Args.MakeArgString(getClangFullVersion()));

    // And pass along -I options
    Args.AddAllArgs(CmdArgs, options::OPT_I);
  }
  const unsigned DwarfVersion = getDwarfVersion(getToolChain(), Args);
  RenderDebugEnablingArgs(Args, CmdArgs, DebugInfoKind, DwarfVersion,
                          llvm::DebuggerKind::Default);
  renderDwarfFormat(D, Triple, Args, CmdArgs, DwarfVersion);
  RenderDebugInfoCompressionArgs(Args, CmdArgs, D, getToolChain());

  // Handle -fPIC et al -- the relocation-model affects the assembler
  // for some targets.
  llvm::Reloc::Model RelocationModel;
  unsigned PICLevel;
  bool IsPIE;
  std::tie(RelocationModel, PICLevel, IsPIE) =
      ParsePICArgs(getToolChain(), Args);

  const char *RMName = RelocationModelName(RelocationModel);
  if (RMName) {
    CmdArgs.push_back("-mrelocation-model");
    CmdArgs.push_back(RMName);
  }

  // Optionally embed the -cc1as level arguments into the debug info, for build
  // analysis.
  if (getToolChain().UseDwarfDebugFlags()) {
    ArgStringList OriginalArgs;
    for (const auto &Arg : Args)
      Arg->render(Args, OriginalArgs);

    SmallString<256> Flags;
    const char *Exec = getToolChain().getDriver().getClangProgramPath();
    escapeSpacesAndBackslashes(Exec, Flags);
    for (const char *OriginalArg : OriginalArgs) {
      SmallString<128> EscapedArg;
      escapeSpacesAndBackslashes(OriginalArg, EscapedArg);
      Flags += " ";
      Flags += EscapedArg;
    }
    CmdArgs.push_back("-dwarf-debug-flags");
    CmdArgs.push_back(Args.MakeArgString(Flags));
  }

  // FIXME: Add -static support, once we have it.

  // Add target specific flags.
  switch (getToolChain().getArch()) {
  default:
    break;

  case llvm::Triple::mips:
  case llvm::Triple::mipsel:
  case llvm::Triple::mips64:
  case llvm::Triple::mips64el:
    AddMIPSTargetArgs(Args, CmdArgs);
    break;

  case llvm::Triple::x86:
  case llvm::Triple::x86_64:
    AddX86TargetArgs(Args, CmdArgs);
    break;

  case llvm::Triple::arm:
  case llvm::Triple::armeb:
  case llvm::Triple::thumb:
  case llvm::Triple::thumbeb:
    // This isn't in AddARMTargetArgs because we want to do this for assembly
    // only, not C/C++.
    if (Args.hasFlag(options::OPT_mdefault_build_attributes,
                     options::OPT_mno_default_build_attributes, true)) {
        CmdArgs.push_back("-mllvm");
        CmdArgs.push_back("-arm-add-build-attributes");
    }
    break;

  case llvm::Triple::aarch64:
  case llvm::Triple::aarch64_32:
  case llvm::Triple::aarch64_be:
    if (Args.hasArg(options::OPT_mmark_bti_property)) {
      CmdArgs.push_back("-mllvm");
      CmdArgs.push_back("-aarch64-mark-bti-property");
    }
    break;

  case llvm::Triple::loongarch32:
  case llvm::Triple::loongarch64:
    AddLoongArchTargetArgs(Args, CmdArgs);
    break;

  case llvm::Triple::riscv32:
  case llvm::Triple::riscv64:
    AddRISCVTargetArgs(Args, CmdArgs);
    break;

  case llvm::Triple::hexagon:
    if (Args.hasFlag(options::OPT_mdefault_build_attributes,
                     options::OPT_mno_default_build_attributes, true)) {
      CmdArgs.push_back("-mllvm");
      CmdArgs.push_back("-hexagon-add-build-attributes");
    }
    break;
  }

  // Consume all the warning flags. Usually this would be handled more
  // gracefully by -cc1 (warning about unknown warning flags, etc) but -cc1as
  // doesn't handle that so rather than warning about unused flags that are
  // actually used, we'll lie by omission instead.
  // FIXME: Stop lying and consume only the appropriate driver flags
  Args.ClaimAllArgs(options::OPT_W_Group);

  CollectArgsForIntegratedAssembler(C, Args, CmdArgs,
                                    getToolChain().getDriver());

  Args.AddAllArgs(CmdArgs, options::OPT_mllvm);

  if (DebugInfoKind > llvm::codegenoptions::NoDebugInfo && Output.isFilename())
    addDebugObjectName(Args, CmdArgs, DebugCompilationDir,
                       Output.getFilename());

  // Fixup any previous commands that use -object-file-name because when we
  // generated them, the final .obj name wasn't yet known.
  for (Command &J : C.getJobs()) {
    if (SourceAction != FindSource(&J.getSource()))
      continue;
    auto &JArgs = J.getArguments();
    for (unsigned I = 0; I < JArgs.size(); ++I) {
      if (StringRef(JArgs[I]).starts_with("-object-file-name=") &&
          Output.isFilename()) {
       ArgStringList NewArgs(JArgs.begin(), JArgs.begin() + I);
       addDebugObjectName(Args, NewArgs, DebugCompilationDir,
                          Output.getFilename());
       NewArgs.append(JArgs.begin() + I + 1, JArgs.end());
       J.replaceArguments(NewArgs);
       break;
      }
    }
  }

  assert(Output.isFilename() && "Unexpected lipo output.");
  CmdArgs.push_back("-o");
  CmdArgs.push_back(Output.getFilename());

  const llvm::Triple &T = getToolChain().getTriple();
  Arg *A;
  if (getDebugFissionKind(D, Args, A) == DwarfFissionKind::Split &&
      T.isOSBinFormatELF()) {
    CmdArgs.push_back("-split-dwarf-output");
    CmdArgs.push_back(SplitDebugName(JA, Args, Input, Output));
  }

  if (Triple.isAMDGPU())
    handleAMDGPUCodeObjectVersionOptions(D, Args, CmdArgs, /*IsCC1As=*/true);

  assert(Input.isFilename() && "Invalid input.");
  CmdArgs.push_back(Input.getFilename());

  const char *Exec = getToolChain().getDriver().getClangProgramPath();
  if (D.CC1Main && !D.CCGenDiagnostics) {
    // Invoke cc1as directly in this process.
    C.addCommand(std::make_unique<CC1Command>(
        JA, *this, ResponseFileSupport::AtFileUTF8(), Exec, CmdArgs, Inputs,
        Output, D.getPrependArg()));
  } else {
    C.addCommand(std::make_unique<Command>(
        JA, *this, ResponseFileSupport::AtFileUTF8(), Exec, CmdArgs, Inputs,
        Output, D.getPrependArg()));
  }
}

// Begin OffloadBundler
void OffloadBundler::ConstructJob(Compilation &C, const JobAction &JA,
                                  const InputInfo &Output,
                                  const InputInfoList &Inputs,
                                  const llvm::opt::ArgList &TCArgs,
                                  const char *LinkingOutput) const {
  // The version with only one output is expected to refer to a bundling job.
  assert(isa<OffloadBundlingJobAction>(JA) && "Expecting bundling job!");

  // The bundling command looks like this:
  // clang-offload-bundler -type=bc
  //   -targets=host-triple,openmp-triple1,openmp-triple2
  //   -output=output_file
  //   -input=unbundle_file_host
  //   -input=unbundle_file_tgt1
  //   -input=unbundle_file_tgt2

  ArgStringList CmdArgs;

  // Get the type.
  CmdArgs.push_back(TCArgs.MakeArgString(
      Twine("-type=") + types::getTypeTempSuffix(Output.getType())));

  assert(JA.getInputs().size() == Inputs.size() &&
         "Not have inputs for all dependence actions??");

  // Get the targets.
  SmallString<128> Triples;
  Triples += "-targets=";
  for (unsigned I = 0; I < Inputs.size(); ++I) {
    if (I)
      Triples += ',';

    // Find ToolChain for this input.
    Action::OffloadKind CurKind = Action::OFK_Host;
    const ToolChain *CurTC = &getToolChain();
    const Action *CurDep = JA.getInputs()[I];

    // Special handling for FPGA AOC[RX] binaries that are bundled prior to
    // being added to the generated archive.
    llvm::Triple Triple = CurTC->getTriple();
    bool IsFPGA = Triple.isSPIR() &&
                  Triple.getSubArch() == llvm::Triple::SPIRSubArch_fpga;
    Arg *A = TCArgs.getLastArg(options::OPT_fsycl_link_EQ);
    if (A && IsFPGA) {
      bool IsFPGAImage = false;
      IsFPGAImage = A->getValue() == StringRef("image");
      if (Inputs.size() == 1) {
        Triples += Action::GetOffloadKindName(CurKind);
        Triples += "-fpga_";
        Triples += IsFPGAImage ? "aocx" : "aocr";
        if (!IsFPGAImage && !C.getDriver().IsFPGAHWMode())
          Triples += "_emu";
        Triples += "-intel-unknown";
        continue;
      }
    }

    if (const auto *OA = dyn_cast<OffloadAction>(CurDep)) {
      CurTC = nullptr;
      OA->doOnEachDependence([&](Action *A, const ToolChain *TC, const char *) {
        assert(CurTC == nullptr && "Expected one dependence!");
        CurKind = A->getOffloadingDeviceKind();
        CurTC = TC;
      });
    }

    bool IsSYCL =
        TCArgs.hasFlag(options::OPT_fsycl, options::OPT_fno_sycl, false);
    Triples += (IsSYCL && (CurKind == Action::OFK_Cuda))
                   ? Action::GetOffloadKindName(Action::OFK_SYCL)
                   : Action::GetOffloadKindName(CurKind);
    Triples += '-';
<<<<<<< HEAD
    // Incoming DeviceArch is set, break down the Current triple and add the
    // device arch value to it.
    // This is done for AOT targets only.
    std::string DeviceArch;
    llvm::Triple TargetTriple(CurTC->getTriple());
    if (CurKind == Action::OFK_SYCL && TargetTriple.isSPIRAOT() &&
        tools::SYCL::shouldDoPerObjectFileLinking(C))
      DeviceArch = std::string("image");
    if (CurKind != Action::OFK_Host && !DeviceArch.empty()) {
      llvm::Triple T(CurTC->getTriple());
      SmallString<128> ArchName(CurTC->getArchName());
      ArchName += "_";
      ArchName += DeviceArch.data();
      T.setArchName(ArchName);
      Triples += T.normalize();
    } else {
      Triples += CurTC->getTriple().normalize();
    }
    if ((CurKind == Action::OFK_HIP || CurKind == Action::OFK_OpenMP ||
         CurKind == Action::OFK_Cuda || CurKind == Action::OFK_SYCL) &&
        !StringRef(CurDep->getOffloadingArch()).empty() &&
        !TCArgs.hasArg(options::OPT_fno_bundle_offload_arch)) {
=======
    Triples +=
        CurTC->getTriple().normalize(llvm::Triple::CanonicalForm::FOUR_IDENT);
    if ((CurKind == Action::OFK_HIP || CurKind == Action::OFK_Cuda) &&
        !StringRef(CurDep->getOffloadingArch()).empty()) {
>>>>>>> d85a81b4
      Triples += '-';
      Triples += CurDep->getOffloadingArch();
    }

    // TODO: Replace parsing of -march flag. Can be done by storing GPUArch
    //       with each toolchain.
    StringRef GPUArchName;
    if (CurKind == Action::OFK_OpenMP) {
      // Extract GPUArch from -march argument in TC argument list.
      for (unsigned ArgIndex = 0; ArgIndex < TCArgs.size(); ArgIndex++) {
        auto ArchStr = StringRef(TCArgs.getArgString(ArgIndex));
        auto Arch = ArchStr.starts_with_insensitive("-march=");
        if (Arch) {
          GPUArchName = ArchStr.substr(7);
          Triples += "-";
          break;
        }
      }
      Triples += GPUArchName.str();
    }
  }
  // If we see we are bundling for FPGA using -fintelfpga, add the
  // dependency bundle
  bool IsFPGADepBundle = TCArgs.hasArg(options::OPT_fintelfpga) &&
                         Output.getType() == types::TY_Object &&
                         !TCArgs.hasArg(options::OPT_fsycl_link_EQ);

  // For spir64_fpga target, when bundling objects we also want to bundle up the
  // named dependency file.
  // TODO - We are currently using the target triple inputs to slot a location
  // of the dependency information into the bundle.  It would be good to
  // separate this out to an explicit option in the bundler for the dependency
  // file as it does not match the type being bundled.
  if (IsFPGADepBundle) {
    Triples += ',';
    Triples += Action::GetOffloadKindName(Action::OFK_SYCL);
    Triples += '-';
    Triples += types::getTypeName(types::TY_FPGA_Dependencies);
  }
  CmdArgs.push_back(TCArgs.MakeArgString(Triples));

  // Get bundled file command.
  CmdArgs.push_back(
      TCArgs.MakeArgString(Twine("-output=") + Output.getFilename()));

  // Get unbundled files command.
  for (unsigned I = 0; I < Inputs.size(); ++I) {
    SmallString<128> UB;
    UB += "-input=";

    // Find ToolChain for this input.
    const ToolChain *CurTC = &getToolChain();
    if (const auto *OA = dyn_cast<OffloadAction>(JA.getInputs()[I])) {
      CurTC = nullptr;
      OA->doOnEachDependence([&](Action *, const ToolChain *TC, const char *) {
        assert(CurTC == nullptr && "Expected one dependence!");
        CurTC = TC;
      });
      UB += C.addTempFile(
          C.getArgs().MakeArgString(CurTC->getInputFilename(Inputs[I])));
    } else {
      UB += CurTC->getInputFilename(Inputs[I]);
    }
    CmdArgs.push_back(TCArgs.MakeArgString(UB));
  }
  // For -fintelfpga, when bundling objects we also want to bundle up the
  // named dependency file.
  if (IsFPGADepBundle) {
    const char *BaseName = Clang::getBaseInputName(TCArgs, Inputs[0]);
    SmallString<128> DepFile(C.getDriver().getFPGATempDepFile(BaseName));
    if (!DepFile.empty())
      CmdArgs.push_back(TCArgs.MakeArgString("-input=" + DepFile));
  }
  addOffloadCompressArgs(TCArgs, CmdArgs);
  // All the inputs are encoded as commands.
  C.addCommand(std::make_unique<Command>(
      JA, *this, ResponseFileSupport::None(),
      TCArgs.MakeArgString(getToolChain().GetProgramPath(getShortName())),
      CmdArgs, std::nullopt, Output));
}

void OffloadBundler::ConstructJobMultipleOutputs(
    Compilation &C, const JobAction &JA, const InputInfoList &Outputs,
    const InputInfoList &Inputs, const llvm::opt::ArgList &TCArgs,
    const char *LinkingOutput) const {
  // The version with multiple outputs is expected to refer to a unbundling job.
  auto &UA = cast<OffloadUnbundlingJobAction>(JA);

  // The unbundling command looks like this:
  // clang-offload-bundler -type=bc
  //   -targets=host-triple,openmp-triple1,openmp-triple2
  //   -input=input_file
  //   -output=unbundle_file_host
  //   -output=unbundle_file_tgt1
  //   -output=unbundle_file_tgt2
  //   -unbundle

  ArgStringList CmdArgs;
  InputInfo Input = Inputs.front();
  const char *TypeArg = types::getTypeTempSuffix(Input.getType());
  const char *InputFileName = Input.getFilename();
  types::ID InputType(Input.getType());
  bool IsFPGADepUnbundle = JA.getType() == types::TY_FPGA_Dependencies;
  bool IsFPGADepLibUnbundle = JA.getType() == types::TY_FPGA_Dependencies_List;
  InputInfoList ForeachInputs;
  if (InputType == types::TY_Tempfilelist)
    ForeachInputs.push_back(Input);

  if (InputType == types::TY_FPGA_AOCX || InputType == types::TY_FPGA_AOCR ||
      InputType == types::TY_FPGA_AOCR_EMU) {
    // Override type with AOCX/AOCR which will unbundle to a list containing
    // binaries with the appropriate extension (.aocx/.aocr)
    // TODO - representation of the output file from the unbundle for these
    // types (aocx/aocr) are always list files.  We should represent this
    // better in the output extension and type for improved understanding
    // of file contents and debuggability.
    TypeArg = (InputType == types::TY_FPGA_AOCX) ? "aocx" : "aocr";
    // When the output is a Tempfilelist, we know we are unbundling
    // the .bc files from the archive.
    if (!getToolChain().getTriple().isSPIROrSPIRV() ||
        JA.getType() == types::TY_Tempfilelist)
      TypeArg = "aoo";
  }
  if (InputType == types::TY_FPGA_AOCO || IsFPGADepLibUnbundle)
    TypeArg = "aoo";
  if (IsFPGADepUnbundle)
    TypeArg = "o";

  bool HasSPIRTarget = false;
  bool HasFPGATarget = false;
  auto SYCLTCRange = C.getOffloadToolChains<Action::OFK_SYCL>();
  for (auto TI = SYCLTCRange.first, TE = SYCLTCRange.second; TI != TE; ++TI) {
    llvm::Triple TT(TI->second->getTriple());
    if (TT.isSPIROrSPIRV()) {
      HasSPIRTarget = true;
      if (TT.getSubArch() == llvm::Triple::SPIRSubArch_fpga)
        HasFPGATarget = true;
    }
  }
  if (InputType == types::TY_Archive && HasSPIRTarget)
    TypeArg = "aoo";

  // Get the type.
  CmdArgs.push_back(TCArgs.MakeArgString(Twine("-type=") + TypeArg));

  // For FPGA Archives that contain AOCO in them, we only want to unbundle
  // the objects from the archive that do not have AOCO associated in that
  // specific object.  Only do this when in hardware mode.
  if (InputType == types::TY_Archive && HasFPGATarget && !IsFPGADepUnbundle &&
      !IsFPGADepLibUnbundle && C.getDriver().IsFPGAHWMode()) {
    llvm::Triple TT;
    TT.setArchName(types::getTypeName(types::TY_FPGA_AOCO));
    TT.setVendorName("intel");
    TT.setOS(getToolChain().getTriple().getOS());
    SmallString<128> ExcludedTargets("-excluded-targets=");
    ExcludedTargets += "sycl-";
    ExcludedTargets += TT.normalize();
    CmdArgs.push_back(TCArgs.MakeArgString(ExcludedTargets));
  }

  // Get the targets.
  SmallString<128> Triples;
  Triples += "-targets=";
  auto DepInfo = UA.getDependentActionsInfo();
  for (unsigned I = 0, J = 0; I < DepInfo.size(); ++I) {
    auto &Dep = DepInfo[I];
    // FPGA device triples are 'transformed' for the bundler when creating
    // aocx or aocr type bundles.  Also, we only do a specific target
    // unbundling, skipping the host side or device side.
    if (types::isFPGA(InputType) || InputType == types::TY_Tempfilelist) {
      if (getToolChain().getTriple().isSPIROrSPIRV()) {
        if (Dep.DependentToolChain->getTriple().getSubArch() ==
            llvm::Triple::SPIRSubArch_fpga) {
          StringRef TypeName(types::getTypeName(InputType));
          types::ID Type = UA.getDependentType();
          if (InputType == types::TY_Tempfilelist && Type != types::TY_Nothing)
            TypeName = types::getTypeName(Type);
          if (J++)
            Triples += ',';
          llvm::Triple TT;
          TT.setArchName(TypeName);
          TT.setVendorName("intel");
          TT.setOS(getToolChain().getTriple().getOS());
          if ((InputType == types::TY_FPGA_AOCX ||
               InputType == types::TY_FPGA_AOCR ||
               InputType == types::TY_FPGA_AOCR_EMU) &&
              JA.getType() == types::TY_Tempfilelist)
            // AOCX device and AOCR bc info is bundled in the host kind
            Triples += "host-";
          else
            // AOCR device is bundled in the sycl kind
            Triples += "sycl-";
          Triples += TT.normalize();
          continue;
        } else if (Dep.DependentOffloadKind == Action::OFK_Host) {
          // No host unbundle for FPGA binaries.
          continue;
        }
      } else if (Dep.DependentOffloadKind == Action::OFK_SYCL)
        continue;
    } else if (InputType == types::TY_Archive ||
               (getToolChain().getTriple().getSubArch() ==
                    llvm::Triple::SPIRSubArch_fpga &&
                TCArgs.hasArg(options::OPT_fsycl_link_EQ))) {
      // Do not extract host part if we are unbundling archive on Windows
      // because it is not needed. Static offload libraries are added to the
      // host link command just as normal libraries.  Do not extract the host
      // part from FPGA -fsycl-link unbundles either, as the full obj
      // is used in the final link
      if (Dep.DependentOffloadKind == Action::OFK_Host)
        continue;
    }
    if (J++)
      Triples += ',';
    Triples += Action::GetOffloadKindName(Dep.DependentOffloadKind);
    Triples += '-';
<<<<<<< HEAD
    // When -fsycl-force-target is used, this value overrides the expected
    // output type we are unbundling.
    if (Dep.DependentOffloadKind == Action::OFK_SYCL &&
        TCArgs.hasArg(options::OPT_fsycl_force_target_EQ)) {
      StringRef Val(
          TCArgs.getLastArg(options::OPT_fsycl_force_target_EQ)->getValue());
      llvm::Triple TT(C.getDriver().getSYCLDeviceTriple(Val));
      Triples += TT.normalize();
    } else
      Triples += Dep.DependentToolChain->getTriple().normalize();
=======
    Triples += Dep.DependentToolChain->getTriple().normalize(
        llvm::Triple::CanonicalForm::FOUR_IDENT);
>>>>>>> d85a81b4
    if ((Dep.DependentOffloadKind == Action::OFK_HIP ||
         Dep.DependentOffloadKind == Action::OFK_OpenMP ||
         Dep.DependentOffloadKind == Action::OFK_Cuda ||
         Dep.DependentOffloadKind == Action::OFK_SYCL) &&
        !Dep.DependentBoundArch.empty() &&
        !TCArgs.hasArg(options::OPT_fno_bundle_offload_arch)) {
      Triples += '-';
      Triples += Dep.DependentBoundArch;
    }
    // TODO: Replace parsing of -march flag. Can be done by storing GPUArch
    //       with each toolchain.
    StringRef GPUArchName;
    if (Dep.DependentOffloadKind == Action::OFK_OpenMP) {
      // Extract GPUArch from -march argument in TC argument list.
      for (unsigned ArgIndex = 0; ArgIndex < TCArgs.size(); ArgIndex++) {
        StringRef ArchStr = StringRef(TCArgs.getArgString(ArgIndex));
        auto Arch = ArchStr.starts_with_insensitive("-march=");
        if (Arch) {
          GPUArchName = ArchStr.substr(7);
          Triples += "-";
          break;
        }
      }
      Triples += GPUArchName.str();
    }
  }
  if (IsFPGADepUnbundle || IsFPGADepLibUnbundle) {
    // TODO - We are currently using the target triple inputs to slot a location
    // of the dependency information into the bundle.  It would be good to
    // separate this out to an explicit option in the bundler for the dependency
    // file as it does not match the type being bundled.
    Triples += Action::GetOffloadKindName(Action::OFK_SYCL);
    Triples += '-';
    Triples += types::getTypeName(types::TY_FPGA_Dependencies);
  }
  std::string TargetString(UA.getTargetString());
  if (!TargetString.empty()) {
    // The target string was provided, we will override the defaults and use
    // the string provided.
    SmallString<128> TSTriple("-targets=");
    TSTriple += TargetString;
    CmdArgs.push_back(TCArgs.MakeArgString(TSTriple));
  } else {
    CmdArgs.push_back(TCArgs.MakeArgString(Triples));
  }

  // Get bundled file command.
  CmdArgs.push_back(
      TCArgs.MakeArgString(Twine("-input=") + InputFileName));

  // Get unbundled files command.
  // When dealing with -fintelfpga, there is an additional unbundle step
  // that occurs for the dependency file.  In that case, do not use the
  // dependent information, but just the output file.
  if (IsFPGADepUnbundle || IsFPGADepLibUnbundle) {
    SmallString<128> UB;
    UB += "-output=";
    UB += Outputs[0].getFilename();
    CmdArgs.push_back(TCArgs.MakeArgString(UB));
  } else {
    for (unsigned I = 0; I < Outputs.size(); ++I) {
      SmallString<128> UB;
      UB += "-output=";
      UB += DepInfo[I].DependentToolChain->getInputFilename(Outputs[I]);
      CmdArgs.push_back(TCArgs.MakeArgString(UB));
    }
  }
  CmdArgs.push_back("-unbundle");
  CmdArgs.push_back("-allow-missing-bundles");
  if (TCArgs.hasArg(options::OPT_v))
    CmdArgs.push_back("-verbose");

  // Input is a list, we need to work on each individually and create a new
  // list file.
  // All the inputs are encoded as commands.
  auto Cmd = std::make_unique<Command>(
      JA, *this, ResponseFileSupport::None(),
      TCArgs.MakeArgString(getToolChain().GetProgramPath(getShortName())),
      CmdArgs, std::nullopt, Outputs);
  if (!ForeachInputs.empty() && Outputs.size() == 1) {
    StringRef ParallelJobs =
        TCArgs.getLastArgValue(options::OPT_fsycl_max_parallel_jobs_EQ);
    tools::SYCL::constructLLVMForeachCommand(
        C, JA, std::move(Cmd), ForeachInputs, Outputs[0], this, "",
        types::getTypeTempSuffix(types::TY_Tempfilelist), ParallelJobs);
  } else
    C.addCommand(std::move(Cmd));
}

// Begin OffloadWrapper

static void addRunTimeWrapperOpts(Compilation &C,
                                  Action::OffloadKind DeviceOffloadKind,
                                  const llvm::opt::ArgList &TCArgs,
                                  ArgStringList &CmdArgs,
                                  const ToolChain &TC,
                                  const JobAction &JA) {
  // Grab any Target specific options that need to be added to the wrapper
  // information.
  ArgStringList BuildArgs;
  auto createArgString = [&](const char *Opt) {
    if (BuildArgs.empty())
      return;
    SmallString<128> AL;
    for (const char *A : BuildArgs) {
      if (AL.empty()) {
        AL = A;
        continue;
      }
      AL += " ";
      AL += A;
    }
    CmdArgs.push_back(C.getArgs().MakeArgString(Twine(Opt) + AL));
  };
  const toolchains::SYCLToolChain &SYCLTC =
            static_cast<const toolchains::SYCLToolChain &>(TC);
  llvm::Triple TT = SYCLTC.getTriple();
  // TODO: Consider separating the mechanisms for:
  // - passing standard-defined options to AOT/JIT compilation steps;
  // - passing AOT-compiler specific options.
  // This would allow retaining standard language options in the
  // image descriptor, while excluding tool-specific options that
  // have been known to confuse RT implementations.
  if (TT.getSubArch() == llvm::Triple::NoSubArch) {
    // Only store compile/link opts in the image descriptor for the SPIR-V
    // target; AOT compilation has already been performed otherwise.
    const ArgList &Args = C.getArgsForToolChain(nullptr, StringRef(),
                                                DeviceOffloadKind);
    const ToolChain *HostTC = C.getSingleOffloadToolChain<Action::OFK_Host>();
    SYCLTC.AddImpliedTargetArgs(TT, Args, BuildArgs, JA, *HostTC);
    SYCLTC.TranslateBackendTargetArgs(TT, Args, BuildArgs);
    createArgString("-compile-opts=");
    BuildArgs.clear();
    SYCLTC.TranslateLinkerTargetArgs(TT, Args, BuildArgs);
    createArgString("-link-opts=");
  }
}

void OffloadWrapper::ConstructJob(Compilation &C, const JobAction &JA,
                                  const InputInfo &Output,
                                  const InputInfoList &Inputs,
                                  const llvm::opt::ArgList &TCArgs,
                                  const char *LinkingOutput) const {
  // Construct offload-wrapper command.  Also calls llc to generate the
  // object that is fed to the linker from the wrapper generated bc file
  assert(isa<OffloadWrapperJobAction>(JA) && "Expecting wrapping job!");

  Action::OffloadKind OffloadingKind = JA.getOffloadingDeviceKind();
  if (OffloadingKind == Action::OFK_SYCL) {
    // The wrapper command looks like this:
    // clang-offload-wrapper
    //   -o=<outputfile>.bc
    //   -host=x86_64-pc-linux-gnu -kind=sycl
    //   -format=spirv <inputfile1>.spv <manifest1>(optional)
    //   -format=spirv <inputfile2>.spv <manifest2>(optional)
    //  ...
    ArgStringList WrapperArgs;

    const auto &WrapperJob = *llvm::dyn_cast<OffloadWrapperJobAction>(&JA);
    bool WrapperCompileEnabled = WrapperJob.getCompileStep();
    SmallString<128> OutOpt("-o=");
    std::string OutTmpName = C.getDriver().GetTemporaryPath("wrapper", "bc");
    const char *WrapperFileName =
        C.addTempFile(C.getArgs().MakeArgString(OutTmpName));
    OutOpt += WrapperCompileEnabled ? WrapperFileName : Output.getFilename();
    WrapperArgs.push_back(C.getArgs().MakeArgString(OutOpt));

    SmallString<128> HostTripleOpt("-host=");
    const ToolChain *HostTC = C.getSingleOffloadToolChain<Action::OFK_Host>();
    // Use the Effective Triple to match the expected triple when using the
    // clang compiler to compile the wrapped binary.
    std::string HostTripleStr = HostTC->ComputeEffectiveClangTriple(TCArgs);
    HostTripleOpt += HostTripleStr;
    WrapperArgs.push_back(C.getArgs().MakeArgString(HostTripleOpt));

    llvm::Triple TT = getToolChain().getTriple();
    SmallString<128> TargetTripleOpt = TT.getArchName();
    bool WrapFPGADevice = false;
    bool FPGAEarly = false;

    // Validate and propogate CLI options related to device image compression.
    // -offload-compress
    if (C.getInputArgs().getLastArg(options::OPT_offload_compress)) {
      WrapperArgs.push_back(
          C.getArgs().MakeArgString(Twine("-offload-compress")));
      // -offload-compression-level=<>
      if (Arg *A = C.getInputArgs().getLastArg(
              options::OPT_offload_compression_level_EQ))
        WrapperArgs.push_back(C.getArgs().MakeArgString(
            Twine("-offload-compression-level=") + A->getValue()));
    }

    if (Arg *A = C.getInputArgs().getLastArg(options::OPT_fsycl_link_EQ)) {
      WrapFPGADevice = true;
      FPGAEarly = (A->getValue() == StringRef("early"));
      // When wrapping an FPGA aocx binary to archive, do not emit registration
      // functions
      if (A->getValue() == StringRef("image"))
        WrapperArgs.push_back(C.getArgs().MakeArgString("--emit-reg-funcs=0"));
    }
    addRunTimeWrapperOpts(C, OffloadingKind, TCArgs, WrapperArgs,
                          getToolChain(), JA);

    // When wrapping an FPGA device binary, we need to be sure to apply the
    // appropriate triple that corresponds (fpga_aocr-intel-<os>)
    // to the target triple setting.
    if (TT.getSubArch() == llvm::Triple::SPIRSubArch_fpga && WrapFPGADevice) {
      SmallString<16> FPGAArch("fpga_");
      if (FPGAEarly) {
        FPGAArch += "aocr";
        if (C.getDriver().IsFPGAEmulationMode())
          FPGAArch += "_emu";
      } else
        FPGAArch += "aocx";
      TT.setArchName(FPGAArch);
      TT.setVendorName("intel");
      TargetTripleOpt = TT.str();
    }
    const toolchains::SYCLToolChain &TC =
              static_cast<const toolchains::SYCLToolChain &>(getToolChain());
    bool IsEmbeddedIR = cast<OffloadWrapperJobAction>(JA).isEmbeddedIR();
    if (IsEmbeddedIR) {
      // When the offload-wrapper is called to embed LLVM IR, add a prefix to
      // the target triple to distinguish the LLVM IR from the actual device
      // binary for that target.
      TargetTripleOpt = ("llvm_" + TargetTripleOpt).str();
    }

    const bool IsSYCLNativeCPU = isSYCLNativeCPU(TC);
    if (IsSYCLNativeCPU) {
      TargetTripleOpt = "native_cpu";
    }
    WrapperArgs.push_back(
        C.getArgs().MakeArgString(Twine("-target=") + TargetTripleOpt));

    // TODO forcing offload kind is a simplification which assumes wrapper used
    // only with SYCL. Device binary format (-format=xxx) option should also
    // come from the command line and/or the native compiler. Should be fixed
    // together with supporting AOT in the driver. If format is not set, the
    // default is "none" which means runtime must try to determine it
    // automatically.
    StringRef Kind = Action::GetOffloadKindName(OffloadingKind);
    Action::OffloadKind OK = WrapperJob.getOffloadKind();
    if (OK != Action::OFK_None)
      Kind = Action::GetOffloadKindName(OK);
    WrapperArgs.push_back(
        C.getArgs().MakeArgString(Twine("-kind=") + Twine(Kind)));

    // For FPGA toolchains, we can provide previously wrapped bc input files to
    // the wrapper step.  This is done for AOCR based files that will need the
    // Symbols and Properties from a previous compilation step.
    if (TC.getTriple().isSPIR() && Inputs.size() == 2 &&
        TC.getTriple().getSubArch() == llvm::Triple::SPIRSubArch_fpga) {
      // If there is an additional input argument passed in, that is considered
      // the .bc file to include in this wrapping job.
      const InputInfo &I = Inputs[1];
      WrapperArgs.push_back(C.getArgs().MakeArgString(
          Twine("--sym-prop-bc-files=") + I.getFilename()));
    }

    assert((Inputs.size() > 0) && "no inputs for clang-offload-wrapper");
    assert(((Inputs[0].getType() != types::TY_Tempfiletable) ||
            (Inputs.size() == 1)) &&
           "wrong usage of clang-offload-wrapper with SYCL");
    const InputInfo &I = Inputs[0];
    assert(I.isFilename() && "Invalid input.");

    // TODO: The embedded compilation step after the wrapping step restricts
    // the ability to control the 'for each' methodology used when performing
    // device code splitting.  We set the individual wrap behavior when we know
    // the wrapping and compile step should be done individually.  Ideally this
    // would be controlled at the JobAction creation, but we cannot do that
    // until the compilation of the wrap is it's own JobAction.
    bool IndividualWrapCompile = WrapperJob.getWrapIndividualFiles();
    const InputInfo TempOutput(types::TY_LLVM_BC, WrapperFileName,
                               WrapperFileName);
    if (!IndividualWrapCompile &&
        (I.getType() == types::TY_Tempfiletable ||
         I.getType() == types::TY_Tempfilelist || IsEmbeddedIR))
      // Input files are passed via the batch job file table.
      WrapperArgs.push_back(C.getArgs().MakeArgString("-batch"));
    WrapperArgs.push_back(C.getArgs().MakeArgString(I.getFilename()));

    auto Cmd = std::make_unique<Command>(
        JA, *this, ResponseFileSupport::None(),
        TCArgs.MakeArgString(getToolChain().GetProgramPath(getShortName())),
        WrapperArgs, std::nullopt);

    if (IndividualWrapCompile) {
      // When wrapping FPGA device binaries for FPGA archives, create individual
      // wrapped and compiled entries for the archive.
      StringRef ParallelJobs =
          C.getArgs().getLastArgValue(options::OPT_fsycl_max_parallel_jobs_EQ);
      clang::driver::tools::SYCL::constructLLVMForeachCommand(
          C, JA, std::move(Cmd), Inputs, TempOutput, this, "", "bc",
          ParallelJobs);
    } else
      C.addCommand(std::move(Cmd));

    if (WrapperCompileEnabled) {
      // TODO Use TC.SelectTool().
      ArgStringList ClangArgs{TCArgs.MakeArgString("--target=" + HostTripleStr),
                              "-c", "-o", Output.getFilename(),
                              WrapperFileName};
      llvm::Reloc::Model RelocationModel;
      unsigned PICLevel;
      bool IsPIE;
      std::tie(RelocationModel, PICLevel, IsPIE) =
          ParsePICArgs(getToolChain(), TCArgs);
      if (PICLevel > 0 || TCArgs.hasArg(options::OPT_shared)) {
        if (!TC.getAuxTriple()->isOSWindows())
          ClangArgs.push_back("-fPIC");
      }
      if (Arg *A = C.getArgs().getLastArg(options::OPT_mcmodel_EQ))
        ClangArgs.push_back(
            TCArgs.MakeArgString(Twine("-mcmodel=") + A->getValue()));

      SmallString<128> ClangPath(C.getDriver().Dir);
      llvm::sys::path::append(ClangPath, "clang");
      const char *Clang = C.getArgs().MakeArgString(ClangPath);
      auto PostWrapCompileCmd =
          std::make_unique<Command>(JA, *this, ResponseFileSupport::None(),
                                    Clang, ClangArgs, std::nullopt);
      if (IndividualWrapCompile) {
        StringRef ParallelJobs = C.getArgs().getLastArgValue(
            options::OPT_fsycl_max_parallel_jobs_EQ);
        InputInfoList Inputs;
        Inputs.push_back(TempOutput);
        clang::driver::tools::SYCL::constructLLVMForeachCommand(
            C, JA, std::move(PostWrapCompileCmd), Inputs, Output, this, "",
            "bc", ParallelJobs);
      } else
        C.addCommand(std::move(PostWrapCompileCmd));
    }
    return;
  } // end of SYCL flavor of offload wrapper command creation

  ArgStringList CmdArgs;

  const llvm::Triple &Triple = getToolChain().getEffectiveTriple();

  // Add the "effective" target triple.
  CmdArgs.push_back("-host");
  CmdArgs.push_back(TCArgs.MakeArgString(Triple.getTriple()));

  // Add the output file name.
  assert(Output.isFilename() && "Invalid output.");
  CmdArgs.push_back("-o");
  CmdArgs.push_back(TCArgs.MakeArgString(Output.getFilename()));

  assert(JA.getInputs().size() == Inputs.size() &&
         "Not have inputs for all dependence actions??");

  if (OffloadingKind == Action::OFK_None &&
      C.getArgs().hasArg(options::OPT_fsycl_link_EQ)) {

    // For FPGA, we wrap the host objects before archiving them when using
    // -fsycl-link.  This allows for better extraction control from the
    // archive when we need the host objects for subsequent compilations.
    if (C.getArgs().hasArg(options::OPT_fintelfpga)) {

      // Add offload targets and inputs.
      CmdArgs.push_back(C.getArgs().MakeArgString(
          Twine("-kind=") + Action::GetOffloadKindName(OffloadingKind)));
      CmdArgs.push_back(
          TCArgs.MakeArgString(Twine("-target=") + Triple.getTriple()));

      if (Inputs[0].getType() == types::TY_Tempfiletable ||
          Inputs[0].getType() == types::TY_Tempfilelist)
        // Input files are passed via the batch job file table.
        CmdArgs.push_back(C.getArgs().MakeArgString("-batch"));

      // Add input.
      assert(Inputs[0].isFilename() && "Invalid input.");
      CmdArgs.push_back(TCArgs.MakeArgString(Inputs[0].getFilename()));

      C.addCommand(std::make_unique<Command>(
          JA, *this, ResponseFileSupport::None(),
          TCArgs.MakeArgString(getToolChain().GetProgramPath(getShortName())),
          CmdArgs, Inputs));
      return;
    } else {
      // When compiling and linking separately, we need to propagate the
      // compression related CLI options to offload-wrapper. Don't propagate
      // these options when wrapping objects for FPGA.
      if (C.getInputArgs().getLastArg(options::OPT_offload_compress)) {
        CmdArgs.push_back(
            C.getArgs().MakeArgString(Twine("-offload-compress")));
        // -offload-compression-level=<>
        if (Arg *A = C.getInputArgs().getLastArg(
                options::OPT_offload_compression_level_EQ))
          CmdArgs.push_back(C.getArgs().MakeArgString(
              Twine("-offload-compression-level=") + A->getValue()));
      }
    }
  }

  // Add offload targets and inputs.
  for (unsigned I = 0; I < Inputs.size(); ++I) {
    // Get input's Offload Kind and ToolChain.
    const auto *OA = cast<OffloadAction>(JA.getInputs()[I]);
    assert(OA->hasSingleDeviceDependence(/*DoNotConsiderHostActions=*/true) &&
           "Expected one device dependence!");
    Action::OffloadKind DeviceKind = Action::OFK_None;
    const ToolChain *DeviceTC = nullptr;
    OA->doOnEachDependence([&](Action *A, const ToolChain *TC, const char *) {
      DeviceKind = A->getOffloadingDeviceKind();
      DeviceTC = TC;
    });

    // And add it to the offload targets.
    CmdArgs.push_back(C.getArgs().MakeArgString(
        Twine("-kind=") + Action::GetOffloadKindName(DeviceKind)));
    std::string TargetTripleOpt = DeviceTC->getTriple().normalize();
    // SYCL toolchain target only uses the arch name.
    if (DeviceKind == Action::OFK_SYCL)
      TargetTripleOpt = DeviceTC->getTriple().getArchName();
    CmdArgs.push_back(
        TCArgs.MakeArgString(Twine("-target=") + TargetTripleOpt));
    addRunTimeWrapperOpts(C, DeviceKind, TCArgs, CmdArgs, *DeviceTC, JA);

    if (Inputs[I].getType() == types::TY_Tempfiletable ||
        Inputs[I].getType() == types::TY_Tempfilelist)
      // Input files are passed via the batch job file table.
      CmdArgs.push_back(C.getArgs().MakeArgString("-batch"));

    // Add input.
    assert(Inputs[I].isFilename() && "Invalid input.");
    CmdArgs.push_back(TCArgs.MakeArgString(Inputs[I].getFilename()));
  }

  C.addCommand(std::make_unique<Command>(
      JA, *this, ResponseFileSupport::None(),
      TCArgs.MakeArgString(getToolChain().GetProgramPath(getShortName())),
      CmdArgs, Inputs));
}

void OffloadPackager::ConstructJob(Compilation &C, const JobAction &JA,
                                   const InputInfo &Output,
                                   const InputInfoList &Inputs,
                                   const llvm::opt::ArgList &Args,
                                   const char *LinkingOutput) const {
  ArgStringList CmdArgs;

  // Add the output file name.
  assert(Output.isFilename() && "Invalid output.");
  CmdArgs.push_back("-o");
  CmdArgs.push_back(Output.getFilename());

  // Create the inputs to bundle the needed metadata.
  for (const InputInfo &Input : Inputs) {
    const Action *OffloadAction = Input.getAction();
    const ToolChain *TC = OffloadAction->getOffloadingToolChain();
    const ArgList &TCArgs =
        C.getArgsForToolChain(TC, OffloadAction->getOffloadingArch(),
                              OffloadAction->getOffloadingDeviceKind());
    StringRef File = C.getArgs().MakeArgString(TC->getInputFilename(Input));

    // If the input is a Tempfilelist, it is a response file
    // which internally contains a list of files to be processed.
    // Add an '@' so the tool knows to expand the response file.
    if (Input.getType() == types::TY_Tempfilelist)
      File = C.getArgs().MakeArgString("@" + File);

    StringRef Arch = OffloadAction->getOffloadingArch()
                         ? OffloadAction->getOffloadingArch()
                         : TCArgs.getLastArgValue(options::OPT_march_EQ);
    StringRef Kind =
      Action::GetOffloadKindName(OffloadAction->getOffloadingDeviceKind());

    ArgStringList Features;
    SmallVector<StringRef> FeatureArgs;
    getTargetFeatures(TC->getDriver(), TC->getTriple(), TCArgs, Features,
                      false);
    llvm::copy_if(Features, std::back_inserter(FeatureArgs),
                  [](StringRef Arg) { return !Arg.starts_with("-target"); });

    // TODO: We need to pass in the full target-id and handle it properly in the
    // linker wrapper.
    SmallVector<std::string> Parts{
        "file=" + File.str(),
        "triple=" + TC->getTripleString(),
        "arch=" + (Arch.empty() ? "generic" : Arch.str()),
        "kind=" + Kind.str(),
    };

    if (TC->getDriver().isUsingOffloadLTO())
      for (StringRef Feature : FeatureArgs)
        Parts.emplace_back("feature=" + Feature.str());

    // Now that the standard parts are added to the packager string, add any
    // additional supplemental options that cover compile and link opts that
    // are used for SYCL based offloading.
    // Here, we add the compile and link options that are required by backend
    // compilers and the clang-offload-wrapper in the case of SYCL offloading.
    if (OffloadAction->getOffloadingDeviceKind() == Action::OFK_SYCL) {
      ArgStringList BuildArgs;
      auto createArgString = [&](const char *Opt) {
        if (BuildArgs.empty())
          return;
        SmallString<128> AL;
        for (const char *A : BuildArgs) {
          if (AL.empty()) {
            AL = A;
            continue;
          }
          AL += " ";
          AL += A;
        }
        Parts.emplace_back(C.getArgs().MakeArgString(Twine(Opt) + AL));
      };
      const ArgList &Args =
          C.getArgsForToolChain(nullptr, StringRef(), Action::OFK_SYCL);
      const ToolChain *HostTC = C.getSingleOffloadToolChain<Action::OFK_Host>();
      const toolchains::SYCLToolChain &SYCLTC =
          static_cast<const toolchains::SYCLToolChain &>(*TC);
      SYCLTC.AddImpliedTargetArgs(TC->getTriple(), Args, BuildArgs, JA, *HostTC,
                                  Arch);
      SYCLTC.TranslateBackendTargetArgs(TC->getTriple(), Args, BuildArgs, Arch);
      createArgString("compile-opts=");
      BuildArgs.clear();
      SYCLTC.TranslateLinkerTargetArgs(TC->getTriple(), Args, BuildArgs, Arch);
      createArgString("link-opts=");
    }

    CmdArgs.push_back(Args.MakeArgString("--image=" + llvm::join(Parts, ",")));
  }

  C.addCommand(std::make_unique<Command>(
      JA, *this, ResponseFileSupport::None(),
      Args.MakeArgString(getToolChain().GetProgramPath(getShortName())),
      CmdArgs, Inputs, Output));
}

// Begin OffloadDeps

void OffloadDeps::constructJob(Compilation &C, const JobAction &JA,
                               ArrayRef<InputInfo> Outputs,
                               ArrayRef<InputInfo> Inputs,
                               const llvm::opt::ArgList &TCArgs,
                               const char *LinkingOutput) const {
  auto &DA = cast<OffloadDepsJobAction>(JA);

  ArgStringList CmdArgs;

  // Get the targets.
  SmallString<128> Targets{"-targets="};
  auto DepInfo = DA.getDependentActionsInfo();
  for (unsigned I = 0; I < DepInfo.size(); ++I) {
    auto &Dep = DepInfo[I];
    if (I)
      Targets += ',';
    Targets += Action::GetOffloadKindName(Dep.DependentOffloadKind);
    Targets += '-';
    // When -fsycl-force-target is used, this value overrides the expected
    // output type we are creating deps for.
    if (Dep.DependentOffloadKind == Action::OFK_SYCL &&
        TCArgs.hasArg(options::OPT_fsycl_force_target_EQ)) {
      StringRef Val(
          TCArgs.getLastArg(options::OPT_fsycl_force_target_EQ)->getValue());
      llvm::Triple TT(C.getDriver().getSYCLDeviceTriple(Val));
      Targets += TT.normalize();
    } else {
      std::string NormalizedTriple =
          Dep.DependentToolChain->getTriple().normalize();
      Targets += NormalizedTriple;
    }
    if ((Dep.DependentOffloadKind == Action::OFK_HIP ||
         Dep.DependentOffloadKind == Action::OFK_SYCL) &&
        !Dep.DependentBoundArch.empty()) {
      Targets += '-';
      Targets += Dep.DependentBoundArch;
    }
  }
  CmdArgs.push_back(TCArgs.MakeArgString(Targets));

  // Prepare outputs.
  SmallString<128> Outs{"-outputs="};
  for (unsigned I = 0; I < Outputs.size(); ++I) {
    if (I)
      Outs += ',';
    Outs += DepInfo[I].DependentToolChain->getInputFilename(Outputs[I]);
  }
  CmdArgs.push_back(TCArgs.MakeArgString(Outs));

  // Add input file.
  CmdArgs.push_back(Inputs.front().getFilename());

  // All the inputs are encoded as commands.
  C.addCommand(std::make_unique<Command>(
      JA, *this, ResponseFileSupport::None(),
      TCArgs.MakeArgString(getToolChain().GetProgramPath(getShortName())),
      CmdArgs, std::nullopt, Outputs));
}

void OffloadDeps::ConstructJob(Compilation &C, const JobAction &JA,
                               const InputInfo &Output,
                               const InputInfoList &Inputs,
                               const llvm::opt::ArgList &TCArgs,
                               const char *LinkingOutput) const {
  constructJob(C, JA, Output, Inputs, TCArgs, LinkingOutput);
}

void OffloadDeps::ConstructJobMultipleOutputs(Compilation &C,
                                              const JobAction &JA,
                                              const InputInfoList &Outputs,
                                              const InputInfoList &Inputs,
                                              const llvm::opt::ArgList &TCArgs,
                                              const char *LinkingOutput) const {
  constructJob(C, JA, Outputs, Inputs, TCArgs, LinkingOutput);
}

// Utility function to gather all arguments for SPIR-V generation using the
// SPIR-V backend. This set of arguments is expected to get updated as we add
// more features/extensions to the SPIR-V backend.
static void getSPIRVBackendOpts(const llvm::opt::ArgList &TCArgs,
                                ArgStringList &BackendArgs) {
  BackendArgs.push_back(TCArgs.MakeArgString("-filetype=obj"));
  BackendArgs.push_back(
      TCArgs.MakeArgString("-mtriple=spirv64v1.6-unknown-unknown"));
  BackendArgs.push_back(
      TCArgs.MakeArgString("--avoid-spirv-capabilities=Shader"));
  BackendArgs.push_back(
      TCArgs.MakeArgString("--translator-compatibility-mode"));
  // TODO: A list of SPIR-V extensions that are supported by the SPIR-V backend
  // is growing. Let's postpone the decision on which extensions to enable until
  // - the list is stable, and
  // - we decide on a mapping of user requested extensions into backend's ones.
  // Meanwhile we enable all the SPIR-V backend extensions.
  BackendArgs.push_back(TCArgs.MakeArgString("--spirv-ext=all"));
  // TODO:
  // - handle -Xspirv-translator option to avoid "argument unused during
  // compilation" error
  // - handle --spirv-ext=+<extension> and --spirv-ext=-<extension> options
}

// Utility function to gather all llvm-spirv options.
// Not dependent on target triple.
static void getNonTripleBasedSPIRVTransOpts(Compilation &C,
                                            const llvm::opt::ArgList &TCArgs,
                                            ArgStringList &TranslatorArgs) {
  TranslatorArgs.push_back("-spirv-max-version=1.5");
  bool CreatingSyclSPIRVFatObj =
      C.getDriver().getFinalPhase(C.getArgs()) != phases::Link &&
      TCArgs.getLastArgValue(options::OPT_fsycl_device_obj_EQ)
          .equals_insensitive("spirv") &&
      !C.getDriver().offloadDeviceOnly();
  bool ShouldPreserveMetadataInFinalImage =
      TCArgs.hasArg(options::OPT_fsycl_preserve_device_nonsemantic_metadata);
  bool ShouldPreserveMetadata =
      CreatingSyclSPIRVFatObj || ShouldPreserveMetadataInFinalImage;
  if (ShouldPreserveMetadata)
    TranslatorArgs.push_back("--spirv-preserve-auxdata");
}

// Add any llvm-spirv option that relies on a specific Triple in addition
// to user supplied options.
// NOTE: Any changes made here should be reflected in the similarly named
// function in clang/tools/clang-linker-wrapper/ClangLinkerWrapper.cpp.
// NOTE2: JIT related changes made here should be reflected in 'translatorOpts'
// from sycl-jit/jit-compiler/lib/translation/SPIRVLLVMTranslation.cpp.
static void getTripleBasedSPIRVTransOpts(Compilation &C,
                                         const llvm::opt::ArgList &TCArgs,
                                         llvm::Triple Triple,
                                         ArgStringList &TranslatorArgs) {
  bool IsCPU = Triple.isSPIR() &&
               Triple.getSubArch() == llvm::Triple::SPIRSubArch_x86_64;
  // Enable NonSemanticShaderDebugInfo.200 for non-FPGA targets.
  const bool EnableNonSemanticDebug = !C.getDriver().IsFPGAHWMode();
  if (EnableNonSemanticDebug) {
    TranslatorArgs.push_back(
        "-spirv-debug-info-version=nonsemantic-shader-200");
  } else {
    TranslatorArgs.push_back("-spirv-debug-info-version=ocl-100");
    // Prevent crash in the translator if input IR contains DIExpression
    // operations which don't have mapping to OpenCL.DebugInfo.100 spec.
    TranslatorArgs.push_back("-spirv-allow-extra-diexpressions");
  }
  std::string UnknownIntrinsics("-spirv-allow-unknown-intrinsics=llvm.genx.");
  if (IsCPU)
    UnknownIntrinsics += ",llvm.fpbuiltin";
  TranslatorArgs.push_back(TCArgs.MakeArgString(UnknownIntrinsics));

  // Disable all the extensions by default
  std::string ExtArg("-spirv-ext=-all");
  std::string DefaultExtArg =
      ",+SPV_EXT_shader_atomic_float_add,+SPV_EXT_shader_atomic_float_min_max"
      ",+SPV_KHR_no_integer_wrap_decoration,+SPV_KHR_float_controls"
      ",+SPV_KHR_expect_assume,+SPV_KHR_linkonce_odr";
  std::string INTELExtArg =
      ",+SPV_INTEL_subgroups,+SPV_INTEL_media_block_io"
      ",+SPV_INTEL_device_side_avc_motion_estimation"
      ",+SPV_INTEL_fpga_loop_controls,+SPV_INTEL_unstructured_loop_controls"
      ",+SPV_INTEL_fpga_reg,+SPV_INTEL_blocking_pipes"
      ",+SPV_INTEL_function_pointers,+SPV_INTEL_kernel_attributes"
      ",+SPV_INTEL_io_pipes,+SPV_INTEL_inline_assembly"
      ",+SPV_INTEL_arbitrary_precision_integers"
      ",+SPV_INTEL_float_controls2,+SPV_INTEL_vector_compute"
      ",+SPV_INTEL_fast_composite"
      ",+SPV_INTEL_arbitrary_precision_fixed_point"
      ",+SPV_INTEL_arbitrary_precision_floating_point"
      ",+SPV_INTEL_variable_length_array,+SPV_INTEL_fp_fast_math_mode"
      ",+SPV_INTEL_long_composites"
      ",+SPV_INTEL_arithmetic_fence"
      ",+SPV_INTEL_global_variable_decorations"
      ",+SPV_INTEL_cache_controls"
      ",+SPV_INTEL_fpga_buffer_location"
      ",+SPV_INTEL_fpga_argument_interfaces"
      ",+SPV_INTEL_fpga_invocation_pipelining_attributes"
      ",+SPV_INTEL_fpga_latency_control"
      ",+SPV_KHR_shader_clock"
      ",+SPV_INTEL_bindless_images"
      ",+SPV_INTEL_task_sequence";
  ExtArg = ExtArg + DefaultExtArg + INTELExtArg;
  if (C.getDriver().IsFPGAHWMode())
    // Enable several extensions on FPGA H/W exclusively
    ExtArg += ",+SPV_INTEL_usm_storage_classes,+SPV_INTEL_runtime_aligned"
              ",+SPV_INTEL_fpga_cluster_attributes,+SPV_INTEL_loop_fuse"
              ",+SPV_INTEL_fpga_dsp_control,+SPV_INTEL_fpga_memory_accesses"
              ",+SPV_INTEL_fpga_memory_attributes";
  else
    // Don't enable several freshly added extensions on FPGA H/W
    ExtArg += ",+SPV_INTEL_bfloat16_conversion"
              ",+SPV_INTEL_joint_matrix"
              ",+SPV_INTEL_hw_thread_queries"
              ",+SPV_KHR_uniform_group_instructions"
              ",+SPV_INTEL_masked_gather_scatter"
              ",+SPV_INTEL_tensor_float32_conversion"
              ",+SPV_INTEL_optnone"
              ",+SPV_KHR_non_semantic_info"
              ",+SPV_KHR_cooperative_matrix"
              ",+SPV_EXT_shader_atomic_float16_add"
              ",+SPV_INTEL_fp_max_error";

  TranslatorArgs.push_back(TCArgs.MakeArgString(ExtArg));
}

// Begin SPIRVTranslator
// TODO: Add a unique 'llc' JobAction for SPIR-V backends.
void SPIRVTranslator::ConstructJob(Compilation &C, const JobAction &JA,
                                  const InputInfo &Output,
                                  const InputInfoList &Inputs,
                                  const llvm::opt::ArgList &TCArgs,
                                  const char *LinkingOutput) const {
  // Construct llvm-spirv command.
  assert(isa<SPIRVTranslatorJobAction>(JA) && "Expecting Translator job!");

  // The translator command looks like this:
  // llvm-spirv -o <file>.spv <file>.bc
  ArgStringList ForeachArgs;
  ArgStringList TranslatorArgs;

  TranslatorArgs.push_back("-o");
  TranslatorArgs.push_back(Output.getFilename());
  bool UseSPIRVBackend =
      TCArgs.hasArg(options::OPT_fsycl_use_spirv_backend_for_spirv_gen);
  if (JA.isDeviceOffloading(Action::OFK_SYCL)) {
    const toolchains::SYCLToolChain &TC =
        static_cast<const toolchains::SYCLToolChain &>(getToolChain());
    if (UseSPIRVBackend) {
      getSPIRVBackendOpts(TCArgs, TranslatorArgs);
    } else {
      getNonTripleBasedSPIRVTransOpts(C, TCArgs, TranslatorArgs);
      llvm::Triple Triple = TC.getTriple();
      getTripleBasedSPIRVTransOpts(C, TCArgs, Triple, TranslatorArgs);
      // Handle -Xspirv-translator
      TC.TranslateTargetOpt(
          Triple, TCArgs, TranslatorArgs, options::OPT_Xspirv_translator,
          options::OPT_Xspirv_translator_EQ, JA.getOffloadingArch());
    }
  }
  for (auto I : Inputs) {
    std::string Filename(I.getFilename());
    if (I.getType() == types::TY_Tempfilelist) {
      ForeachArgs.push_back(
          C.getArgs().MakeArgString("--in-file-list=" + Filename));
      ForeachArgs.push_back(
          C.getArgs().MakeArgString("--in-replace=" + Filename));
      ForeachArgs.push_back(
          C.getArgs().MakeArgString("--out-ext=spv"));
    }
    TranslatorArgs.push_back(C.getArgs().MakeArgString(Filename));
  }

  auto ToolName = UseSPIRVBackend ? "llc" : getShortName();
  auto Cmd = std::make_unique<Command>(
      JA, *this, ResponseFileSupport::None(),
      TCArgs.MakeArgString(getToolChain().GetProgramPath(ToolName)),
      TranslatorArgs, std::nullopt);

  if (!ForeachArgs.empty()) {
    // Construct llvm-foreach command.
    // The llvm-foreach command looks like this:
    // llvm-foreach a.list --out-replace=out "cp {} out"
    // --out-file-list=list
    std::string OutputFileName(Output.getFilename());
    ForeachArgs.push_back(
        TCArgs.MakeArgString("--out-file-list=" + OutputFileName));
    ForeachArgs.push_back(
        TCArgs.MakeArgString("--out-replace=" + OutputFileName));
    // If fsycl-dump-device-code is passed, put the output files from llvm-spirv
    // into the path provided in fsycl-dump-device-code.
    if (C.getDriver().isDumpDeviceCodeEnabled()) {
      SmallString<128> OutputDir;

      Arg *DumpDeviceCodeArg =
          C.getArgs().getLastArg(options::OPT_fsycl_dump_device_code_EQ);

      OutputDir = (DumpDeviceCodeArg ? DumpDeviceCodeArg->getValue() : "");

      // If the output directory path is empty, put the llvm-spirv output in the
      // current directory.
      if (OutputDir.empty())
        llvm::sys::path::native(OutputDir = "./");
      else
        OutputDir.append(llvm::sys::path::get_separator());
      ForeachArgs.push_back(
          C.getArgs().MakeArgString("--out-dir=" + OutputDir));
    }

    StringRef ParallelJobs =
        TCArgs.getLastArgValue(options::OPT_fsycl_max_parallel_jobs_EQ);
    if (!ParallelJobs.empty())
      ForeachArgs.push_back(TCArgs.MakeArgString("--jobs=" + ParallelJobs));

    ForeachArgs.push_back(TCArgs.MakeArgString("--"));
    ForeachArgs.push_back(TCArgs.MakeArgString(Cmd->getExecutable()));

    for (auto &Arg : Cmd->getArguments())
      ForeachArgs.push_back(Arg);

    SmallString<128> ForeachPath(C.getDriver().Dir);
    llvm::sys::path::append(ForeachPath, "llvm-foreach");
    const char *Foreach = C.getArgs().MakeArgString(ForeachPath);
    C.addCommand(std::make_unique<Command>(
        JA, *this, ResponseFileSupport::None(), Foreach, ForeachArgs, std::nullopt));
  } else
    C.addCommand(std::move(Cmd));
}

// Partially copied from clang/lib/Frontend/CompilerInvocation.cpp
static std::string getSYCLPostLinkOptimizationLevel(const ArgList &Args) {
  if (Arg *A = Args.getLastArg(options::OPT_O_Group)) {
    // Pass -O2 when the user passes -O0 due to IGC
    // debugging limitation. Note this only effects
    // ESIMD code.
    if (A->getOption().matches(options::OPT_O0))
      return "-O2";

    if (A->getOption().matches(options::OPT_Ofast))
      return "-O3";

    assert(A->getOption().matches(options::OPT_O));

    StringRef S(A->getValue());
    if (S == "g")
      return "-O1";

    // Options -O[1|2|3|s|z] are passed as they are. '-O0' is handled earlier.
    std::array<char, 5> AcceptedOptions = {'1', '2', '3', 's', 'z'};
    if (std::any_of(AcceptedOptions.begin(), AcceptedOptions.end(),
                    [=](char c) { return c == S[0]; }))
      return std::string("-O") + S[0];
  }
  // If no optimization controlling flags (-O) are provided, check if
  // any debug information flags(-g) are passed.
  // "-fintelfpga" implies "-g" and we preserve the default optimization for
  // this flow(-O2).
  // if "-g" is explicitly passed from the command-line, set default
  // optimization to -O0.

  if (!Args.hasArg(options::OPT_O_Group)) {
    const Arg *DebugInfoGroup = Args.getLastArg(options::OPT_g_Group);
    // -fintelfpga -g case
    if ((Args.hasArg(options::OPT_fintelfpga) &&
         Args.hasMultipleArgs(options::OPT_g_Group)) ||
        /* -fsycl -g case */
        (!Args.hasArg(options::OPT_fintelfpga) && DebugInfoGroup)) {
      if (!DebugInfoGroup->getOption().matches(options::OPT_g0)) {
        return "-O0";
      }
    }
  }
  // The default for SYCL device code optimization
  return "-O2";
}

static void addArgs(ArgStringList &DstArgs, const llvm::opt::ArgList &Alloc,
                    ArrayRef<StringRef> SrcArgs) {
  for (const auto Arg : SrcArgs) {
    DstArgs.push_back(Alloc.MakeArgString(Arg));
  }
}

static bool allowDeviceImageDependencies(const llvm::opt::ArgList &TCArgs) {
  // deprecated
  if (TCArgs.hasFlag(options::OPT_fsycl_allow_device_dependencies,
                     options::OPT_fno_sycl_allow_device_dependencies, false))
    return true;

  // preferred
  if (TCArgs.hasFlag(options::OPT_fsycl_allow_device_image_dependencies,
                     options::OPT_fno_sycl_allow_device_image_dependencies, false))
    return true;

  return false;
}

static void getNonTripleBasedSYCLPostLinkOpts(const ToolChain &TC,
                                              const JobAction &JA,
                                              const llvm::opt::ArgList &TCArgs,
                                              ArgStringList &PostLinkArgs) {

  // See if device code splitting is requested
  if (Arg *A = TCArgs.getLastArg(options::OPT_fsycl_device_code_split_EQ)) {
    auto CodeSplitValue = StringRef(A->getValue());
    if (CodeSplitValue == "per_kernel")
      addArgs(PostLinkArgs, TCArgs, {"-split=kernel"});
    else if (CodeSplitValue == "per_source")
      addArgs(PostLinkArgs, TCArgs, {"-split=source"});
    else if (CodeSplitValue == "auto")
      addArgs(PostLinkArgs, TCArgs, {"-split=auto"});
    else { // Device code split is off
    }
  }
  addArgs(PostLinkArgs, TCArgs,
          {StringRef(getSYCLPostLinkOptimizationLevel(TCArgs))});

  // Process device-globals.
  addArgs(PostLinkArgs, TCArgs, {"-device-globals"});

  // Make ESIMD accessors use stateless memory accesses.
  if (TCArgs.hasFlag(options::OPT_fno_sycl_esimd_force_stateless_mem,
                     options::OPT_fsycl_esimd_force_stateless_mem, false))
    addArgs(PostLinkArgs, TCArgs, {"-lower-esimd-force-stateless-mem=false"});

  if (allowDeviceImageDependencies(TCArgs))
    addArgs(PostLinkArgs, TCArgs, {"-allow-device-image-dependencies"});

  // For bfloat16 conversions LLVM IR devicelib, we only need to embed it
  // when non-AOT compilation is used.
  if (TC.getTriple().isSPIROrSPIRV() && !TC.getTriple().isSPIRAOT()) {
    SYCLInstallationDetector SYCLInstall(TC.getDriver());
    SmallVector<SmallString<128>, 4> DeviceLibLocCandidates;
    SmallString<128> NativeBfloat16Name("libsycl-native-bfloat16.bc");
    SYCLInstall.getSYCLDeviceLibPath(DeviceLibLocCandidates);
    for (const auto &DeviceLibLoc : DeviceLibLocCandidates) {
      SmallString<128> FullLibName(DeviceLibLoc);
      llvm::sys::path::append(FullLibName, NativeBfloat16Name);
      if (llvm::sys::fs::exists(FullLibName)) {
        SmallString<128> SYCLDeviceLibDir("--device-lib-dir=");
        SYCLDeviceLibDir += DeviceLibLoc.str();
        addArgs(PostLinkArgs, TCArgs, {SYCLDeviceLibDir.str()});
        break;
      }
    }
  }
}

// On Intel targets we don't need non-kernel functions as entry points,
// because it only increases amount of code for device compiler to handle,
// without any actual benefits.
// TODO: Try to extend this feature for non-Intel GPUs.
static bool shouldEmitOnlyKernelsAsEntryPoints(const ToolChain &TC,
                                               const llvm::opt::ArgList &TCArgs,
                                               llvm::Triple Triple) {
  if (TCArgs.hasFlag(options::OPT_fno_sycl_remove_unused_external_funcs,
                     options::OPT_fsycl_remove_unused_external_funcs, false))
    return false;
  if (isSYCLNativeCPU(TC))
    return true;
  // When supporting dynamic linking, non-kernels in a device image can be
  // called.
  if (allowDeviceImageDependencies(TCArgs))
    return false;
  if (Triple.isNVPTX() || Triple.isAMDGPU())
    return false;
  bool IsUsingLTO = TC.getDriver().isUsingOffloadLTO();
  auto LTOMode = TC.getDriver().getOffloadLTOMode();
  // With thinLTO, final entry point handing is done in clang-linker-wrapper
  if (IsUsingLTO && LTOMode == LTOK_Thin)
    return false;
  return true;
}

// Add any sycl-post-link options that rely on a specific Triple in addition
// to user supplied options. This function is invoked only for the old
// offloading model. For the new offloading model, a slightly modified version
// of this function is called inside clang-linker-wrapper.
// NOTE: Any changes made here should be reflected in the similarly named
// function in clang/tools/clang-linker-wrapper/ClangLinkerWrapper.cpp.
static void getTripleBasedSYCLPostLinkOpts(const ToolChain &TC,
                                           const llvm::opt::ArgList &TCArgs,
                                           ArgStringList &PostLinkArgs,
                                           llvm::Triple Triple,
                                           bool SpecConstsSupported,
                                           types::ID OutputType) {

  bool IsUsingLTO = TC.getDriver().isUsingOffloadLTO();
  auto LTOMode = TC.getDriver().getOffloadLTOMode();
  if (OutputType == types::TY_LLVM_BC) {
    // single file output requested - this means only perform necessary IR
    // transformations (like specialization constant intrinsic lowering) and
    // output LLVMIR
    addArgs(PostLinkArgs, TCArgs, {"-ir-output-only"});
  } else if (!IsUsingLTO || LTOMode != LTOK_Thin) {
    // Only create a properties file if we are not
    // only outputting IR.
    addArgs(PostLinkArgs, TCArgs, {"-properties"});
  }
  if (SpecConstsSupported)
    addArgs(PostLinkArgs, TCArgs, {"-spec-const=native"});
  else
    addArgs(PostLinkArgs, TCArgs, {"-spec-const=emulation"});

  // See if device code splitting is requested.  The logic here works along side
  // the behavior in getNonTripleBasedSYCLPostLinkOpts, where the option is
  // added based on the user setting of -fsycl-device-code-split.
  if (!TCArgs.hasArg(options::OPT_fsycl_device_code_split_EQ) &&
      (Triple.getArchName() != "spir64_fpga"))
    addArgs(PostLinkArgs, TCArgs, {"-split=auto"});

  if (shouldEmitOnlyKernelsAsEntryPoints(TC, TCArgs, Triple))
    addArgs(PostLinkArgs, TCArgs, {"-emit-only-kernels-as-entry-points"});

  if (!Triple.isAMDGCN())
    addArgs(PostLinkArgs, TCArgs, {"-emit-param-info"});
  // Enable program metadata
  if (Triple.isNVPTX() || Triple.isAMDGCN() || isSYCLNativeCPU(TC))
    addArgs(PostLinkArgs, TCArgs, {"-emit-program-metadata"});
  if (OutputType != types::TY_LLVM_BC) {
    assert(OutputType == types::TY_Tempfiletable);
    bool SplitEsimdByDefault = Triple.isSPIROrSPIRV();
    bool SplitEsimd = TCArgs.hasFlag(
        options::OPT_fsycl_device_code_split_esimd,
        options::OPT_fno_sycl_device_code_split_esimd, SplitEsimdByDefault);
    bool IsUsingLTO = TC.getDriver().isUsingOffloadLTO();
    auto LTOMode = TC.getDriver().getOffloadLTOMode();
    if (!IsUsingLTO || LTOMode != LTOK_Thin)
      addArgs(PostLinkArgs, TCArgs, {"-symbols"});
    // Specialization constant info generation is mandatory -
    // add options unconditionally
    addArgs(PostLinkArgs, TCArgs, {"-emit-exported-symbols"});
    addArgs(PostLinkArgs, TCArgs, {"-emit-imported-symbols"});
    if (SplitEsimd)
      addArgs(PostLinkArgs, TCArgs, {"-split-esimd"});
    addArgs(PostLinkArgs, TCArgs, {"-lower-esimd"});
  }
  bool IsAOT = Triple.isNVPTX() || Triple.isAMDGCN() ||
               Triple.getSubArch() == llvm::Triple::SPIRSubArch_fpga ||
               Triple.getSubArch() == llvm::Triple::SPIRSubArch_gen ||
               Triple.getSubArch() == llvm::Triple::SPIRSubArch_x86_64;
  if (TCArgs.hasFlag(options::OPT_fsycl_add_default_spec_consts_image,
                     options::OPT_fno_sycl_add_default_spec_consts_image,
                     false) &&
      IsAOT)
    addArgs(PostLinkArgs, TCArgs,
            {"-generate-device-image-default-spec-consts"});
}

// sycl-post-link tool normally outputs a file table (see the tool sources for
// format description) which lists all the other output files associated with
// the device LLVMIR bitcode. This is basically a triple of bitcode, symbols
// and specialization constant files. Single LLVM IR output can be generated as
// well under an option.
//
void SYCLPostLink::ConstructJob(Compilation &C, const JobAction &JA,
                                const InputInfo &Output,
                                const InputInfoList &Inputs,
                                const llvm::opt::ArgList &TCArgs,
                                const char *LinkingOutput) const {
  const SYCLPostLinkJobAction *SYCLPostLink =
      dyn_cast<SYCLPostLinkJobAction>(&JA);
  // Construct sycl-post-link command.
  assert(SYCLPostLink && "Expecting SYCL post link job!");
  ArgStringList CmdArgs;

  llvm::Triple T = getToolChain().getTriple();
  getNonTripleBasedSYCLPostLinkOpts(getToolChain(), JA, TCArgs, CmdArgs);
  getTripleBasedSYCLPostLinkOpts(getToolChain(), TCArgs, CmdArgs, T,
                                 SYCLPostLink->getRTSetsSpecConstants(),
                                 SYCLPostLink->getTrueType());

  // Add output file table file option
  assert(Output.isFilename() && "output must be a filename");
  StringRef Device = JA.getOffloadingArch();
  std::string OutputArg = Output.getFilename();
  if (T.getSubArch() == llvm::Triple::SPIRSubArch_gen && Device.data())
    OutputArg = ("intel_gpu_" + Device + "," + OutputArg).str();
  else if (T.getSubArch() == llvm::Triple::SPIRSubArch_x86_64)
    OutputArg = "spir64_x86_64," + OutputArg;

  const toolchains::SYCLToolChain &TC =
      static_cast<const toolchains::SYCLToolChain &>(getToolChain());

  // Handle -Xdevice-post-link
  TC.TranslateTargetOpt(T, TCArgs, CmdArgs, options::OPT_Xdevice_post_link,
                        options::OPT_Xdevice_post_link_EQ,
                        JA.getOffloadingArch());

  addArgs(CmdArgs, TCArgs, {"-o", OutputArg});

  // Add input file
  assert(Inputs.size() == 1 && Inputs.front().isFilename() &&
         "single input file expected");
  addArgs(CmdArgs, TCArgs, {Inputs.front().getFilename()});
  std::string OutputFileName(Output.getFilename());

  // All the inputs are encoded as commands.
  C.addCommand(std::make_unique<Command>(
      JA, *this, ResponseFileSupport::None(),
      TCArgs.MakeArgString(getToolChain().GetProgramPath(getShortName())),
      CmdArgs, Inputs, Output));
}

// Transforms the abstract representation (JA + Inputs + Outputs) of a file
// table transformation action to concrete command line (job) with actual
// inputs/outputs/options, and adds it to given compilation object.
void FileTableTform::ConstructJob(Compilation &C, const JobAction &JA,
                                  const InputInfo &Output,
                                  const InputInfoList &Inputs,
                                  const llvm::opt::ArgList &TCArgs,
                                  const char *LinkingOutput) const {

  const auto &TformJob = *llvm::dyn_cast<FileTableTformJobAction>(&JA);
  ArgStringList CmdArgs;

  // don't try to assert here whether the number of inputs is OK, argumnets are
  // OK, etc. - better invoke the tool and see good error diagnostics

  // 1) add transformations
  for (const auto &Tf : TformJob.getTforms()) {
    switch (Tf.TheKind) {
    case FileTableTformJobAction::Tform::EXTRACT:
    case FileTableTformJobAction::Tform::EXTRACT_DROP_TITLE: {
      SmallString<128> Arg("-extract=");
      Arg += Tf.TheArgs[0];

      for (unsigned I = 1; I < Tf.TheArgs.size(); ++I) {
        Arg += ",";
        Arg += Tf.TheArgs[I];
      }
      addArgs(CmdArgs, TCArgs, {Arg});

      if (Tf.TheKind == FileTableTformJobAction::Tform::EXTRACT_DROP_TITLE)
        addArgs(CmdArgs, TCArgs, {"-drop_titles"});
      break;
    }
    case FileTableTformJobAction::Tform::REPLACE: {
      assert(Tf.TheArgs.size() == 2 && "from/to column names expected");
      SmallString<128> Arg("-replace=");
      Arg += Tf.TheArgs[0];
      Arg += ",";
      Arg += Tf.TheArgs[1];
      addArgs(CmdArgs, TCArgs, {Arg});
      break;
    }
    case FileTableTformJobAction::Tform::REPLACE_CELL: {
      assert(Tf.TheArgs.size() == 2 && "column name and row id expected");
      SmallString<128> Arg("-replace_cell=");
      Arg += Tf.TheArgs[0];
      Arg += ",";
      Arg += Tf.TheArgs[1];
      addArgs(CmdArgs, TCArgs, {Arg});
      break;
    }
    case FileTableTformJobAction::Tform::RENAME: {
      assert(Tf.TheArgs.size() == 2 && "from/to names expected");
      SmallString<128> Arg("-rename=");
      Arg += Tf.TheArgs[0];
      Arg += ",";
      Arg += Tf.TheArgs[1];
      addArgs(CmdArgs, TCArgs, {Arg});
      break;
    }
    case FileTableTformJobAction::Tform::COPY_SINGLE_FILE: {
      assert(Tf.TheArgs.size() == 2 && "column name and row id expected");
      SmallString<128> Arg("-copy_single_file=");
      Arg += Tf.TheArgs[0];
      Arg += ",";
      Arg += Tf.TheArgs[1];
      addArgs(CmdArgs, TCArgs, {Arg});
      break;
    }
    case FileTableTformJobAction::Tform::MERGE: {
      assert(Tf.TheArgs.size() == 1 && "column name expected");
      SmallString<128> Arg("-merge=");
      Arg += Tf.TheArgs[0];
      addArgs(CmdArgs, TCArgs, {Arg});
      break;
    }
    }
  }

  // 2) add output option
  assert(Output.isFilename() && "table tform output must be a file");
  addArgs(CmdArgs, TCArgs, {"-o", Output.getFilename()});

  // 3) add inputs
  for (const auto &Input : Inputs) {
    assert(Input.isFilename() && "table tform input must be a file");
    addArgs(CmdArgs, TCArgs, {Input.getFilename()});
  }
  // 4) finally construct and add a command to the compilation
  C.addCommand(std::make_unique<Command>(
      JA, *this, ResponseFileSupport::None(),
      TCArgs.MakeArgString(getToolChain().GetProgramPath(getShortName())),
      CmdArgs, Inputs));
}

void AppendFooter::ConstructJob(Compilation &C, const JobAction &JA,
                                const InputInfo &Output,
                                const InputInfoList &Inputs,
                                const llvm::opt::ArgList &TCArgs,
                                const char *LinkingOutput) const {
  ArgStringList CmdArgs;

  // Input File
  addArgs(CmdArgs, TCArgs, {Inputs[0].getFilename()});

  // Integration Footer
  StringRef Footer(
      C.getDriver().getIntegrationFooter(Inputs[0].getBaseInput()));
  if (!Footer.empty()) {
    SmallString<128> AppendOpt("--append=");
    AppendOpt.append(Footer);
    addArgs(CmdArgs, TCArgs, {AppendOpt});
  }

  // Name of original source file passed in to be prepended to the newly
  // modified file as a #line directive.
  SmallString<128> PrependOpt("--orig-filename=");
  PrependOpt.append(
      llvm::sys::path::convert_to_slash(Inputs[0].getBaseInput()));
  addArgs(CmdArgs, TCArgs, {PrependOpt});

  SmallString<128> OutputOpt("--output=");
  OutputOpt.append(Output.getFilename());
  addArgs(CmdArgs, TCArgs, {OutputOpt});

  // Use #include to pull in footer
  addArgs(CmdArgs, TCArgs, {"--use-include"});

  C.addCommand(std::make_unique<Command>(
      JA, *this, ResponseFileSupport::None(),
      TCArgs.MakeArgString(getToolChain().GetProgramPath(getShortName())),
      CmdArgs, std::nullopt));
}

void SpirvToIrWrapper::ConstructJob(Compilation &C, const JobAction &JA,
                                    const InputInfo &Output,
                                    const InputInfoList &Inputs,
                                    const llvm::opt::ArgList &TCArgs,
                                    const char *LinkingOutput) const {
  InputInfoList ForeachInputs;
  ArgStringList CmdArgs;

  assert(Inputs.size() == 1 &&
         "Only one input expected to spirv-to-ir-wrapper");

  // Input File
  for (const auto &I : Inputs) {
    if (I.getType() == types::TY_Tempfilelist)
      ForeachInputs.push_back(I);
    addArgs(CmdArgs, TCArgs, {I.getFilename()});
  }

  // Output File
  addArgs(CmdArgs, TCArgs, {"-o", Output.getFilename()});

  // Make sure we preserve any auxiliary data which may be present in the
  // SPIR-V object, use SPIR-V style IR as opposed to OpenCL, and represent
  // SPIR-V globals as global variables instead of functions, all of which we
  // need for SPIR-V-based fat objects.
  addArgs(CmdArgs, TCArgs,
          {"-llvm-spirv-opts",
           "--spirv-preserve-auxdata --spirv-target-env=SPV-IR "
           "--spirv-builtin-format=global"});

  const toolchains::SYCLToolChain &TC =
      static_cast<const toolchains::SYCLToolChain &>(getToolChain());

  // Handle -Xspirv-to-ir-wrapper
  TC.TranslateTargetOpt(getToolChain().getTriple(), TCArgs, CmdArgs,
                        options::OPT_Xspirv_to_ir_wrapper,
                        options::OPT_Xspirv_to_ir_wrapper_EQ,
                        JA.getOffloadingArch());

  auto Cmd = std::make_unique<Command>(
      JA, *this, ResponseFileSupport::None(),
      TCArgs.MakeArgString(getToolChain().GetProgramPath(getShortName())),
      CmdArgs, std::nullopt);
  if (!ForeachInputs.empty()) {
    StringRef ParallelJobs =
        TCArgs.getLastArgValue(options::OPT_fsycl_max_parallel_jobs_EQ);
    tools::SYCL::constructLLVMForeachCommand(
        C, JA, std::move(Cmd), ForeachInputs, Output, this, "",
        types::getTypeTempSuffix(types::TY_Tempfilelist), ParallelJobs);
  } else
    C.addCommand(std::move(Cmd));
}

void LinkerWrapper::ConstructJob(Compilation &C, const JobAction &JA,
                                 const InputInfo &Output,
                                 const InputInfoList &Inputs,
                                 const ArgList &Args,
                                 const char *LinkingOutput) const {
  using namespace options;

  // A list of permitted options that will be forwarded to the embedded device
  // compilation job.
  const llvm::DenseSet<unsigned> CompilerOptions{
      OPT_v,
      OPT_cuda_path_EQ,
      OPT_rocm_path_EQ,
      OPT_O_Group,
      OPT_g_Group,
      OPT_g_flags_Group,
      OPT_R_value_Group,
      OPT_R_Group,
      OPT_Xcuda_ptxas,
      OPT_ftime_report,
      OPT_ftime_trace,
      OPT_ftime_trace_EQ,
      OPT_ftime_trace_granularity_EQ,
      OPT_ftime_trace_verbose,
      OPT_opt_record_file,
      OPT_opt_record_format,
      OPT_opt_record_passes,
      OPT_fsave_optimization_record,
      OPT_fsave_optimization_record_EQ,
      OPT_fno_save_optimization_record,
      OPT_foptimization_record_file_EQ,
      OPT_foptimization_record_passes_EQ,
      OPT_save_temps,
      OPT_save_temps_EQ,
      OPT_mcode_object_version_EQ,
      OPT_load,
      OPT_fno_lto,
      OPT_flto,
      OPT_flto_EQ};
  const llvm::DenseSet<unsigned> LinkerOptions{OPT_mllvm, OPT_Zlinker_input};
  auto ShouldForward = [&](const llvm::DenseSet<unsigned> &Set, Arg *A) {
    return Set.contains(A->getOption().getID()) ||
           (A->getOption().getGroup().isValid() &&
            Set.contains(A->getOption().getGroup().getID()));
  };

  const Driver &D = getToolChain().getDriver();
  const llvm::Triple TheTriple = getToolChain().getTriple();
  ArgStringList CmdArgs;
  for (Action::OffloadKind Kind :
    {Action::OFK_Cuda, Action::OFK_OpenMP, Action::OFK_SYCL}) {
    auto TCRange = C.getOffloadToolChains(Kind);
    for (auto &I : llvm::make_range(TCRange)) {
      const ToolChain *TC = I.second;

      // We do not use a bound architecture here so options passed only to a
      // specific architecture via -Xarch_<cpu> will not be forwarded.
      ArgStringList CompilerArgs;
      ArgStringList LinkerArgs;
      for (Arg *A : C.getArgsForToolChain(TC, /*BoundArch=*/"", Kind)) {
        if (A->getOption().matches(OPT_Zlinker_input))
          LinkerArgs.emplace_back(A->getValue());
        else if (ShouldForward(CompilerOptions, A))
          A->render(Args, CompilerArgs);
        else if (ShouldForward(LinkerOptions, A))
          A->render(Args, LinkerArgs);
      }

      // Forward all of these to the appropriate toolchain.
      for (StringRef Arg : CompilerArgs)
        CmdArgs.push_back(Args.MakeArgString(
            "--device-compiler=" + TC->getTripleString() + "=" + Arg));
      for (StringRef Arg : LinkerArgs)
        CmdArgs.push_back(Args.MakeArgString(
            "--device-linker=" + TC->getTripleString() + "=" + Arg));

      // Forward the LTO mode relying on the Driver's parsing.
      if (C.getDriver().getOffloadLTOMode() == LTOK_Full)
        CmdArgs.push_back(Args.MakeArgString(
            "--device-compiler=" + TC->getTripleString() + "=-flto=full"));
      else if (C.getDriver().getOffloadLTOMode() == LTOK_Thin)
        CmdArgs.push_back(Args.MakeArgString(
            "--device-compiler=" + TC->getTripleString() + "=-flto=thin"));
    }
  }

  CmdArgs.push_back(
      Args.MakeArgString("--host-triple=" + getToolChain().getTripleString()));
  if (Args.hasArg(options::OPT_v))
    CmdArgs.push_back("--wrapper-verbose");
  if (Arg *A = Args.getLastArg(options::OPT_cuda_path_EQ))
    CmdArgs.push_back(
        Args.MakeArgString(Twine("--cuda-path=") + A->getValue()));

  // Add any SYCL offloading specific options to the clang-linker-wrapper
  if (C.hasOffloadToolChain<Action::OFK_SYCL>()) {
    // -sycl-device-libraries=<comma separated list> contains all of the SYCL
    // device specific libraries that are needed. This generic list will be
    // populated with device binaries for all target triples in the current
    // compilation flow.

    // Create a comma separated list to pass along to the linker wrapper.
    SmallString<256> LibList;
    llvm::Triple TargetTriple;
    auto ToolChainRange = C.getOffloadToolChains<Action::OFK_SYCL>();
    for (auto &I :
         llvm::make_range(ToolChainRange.first, ToolChainRange.second)) {
      const ToolChain *TC = I.second;
      // Note: For AMD targets, we do not pass any SYCL device libraries.
      if (TC->getTriple().isSPIROrSPIRV() || TC->getTriple().isNVPTX()) {
        TargetTriple = TC->getTriple();
        SmallVector<std::string, 8> SYCLDeviceLibs;
        bool IsSPIR = TargetTriple.isSPIROrSPIRV();
        bool IsSpirvAOT = TargetTriple.isSPIRAOT();
        bool UseJitLink =
            IsSPIR &&
            Args.hasFlag(options::OPT_fsycl_device_lib_jit_link,
                         options::OPT_fno_sycl_device_lib_jit_link, false);
        bool UseAOTLink = IsSPIR && (IsSpirvAOT || !UseJitLink);
        SYCLDeviceLibs = SYCL::getDeviceLibraries(C, TargetTriple, UseAOTLink);
        for (const auto &AddLib : SYCLDeviceLibs) {
          if (LibList.size() > 0)
            LibList += ",";
          LibList += AddLib;
        }
      }
    }
    // -sycl-device-libraries=<libs> provides a comma separate list of
    // libraries to add to the device linking step.
    if (LibList.size())
      CmdArgs.push_back(
          Args.MakeArgString(Twine("-sycl-device-libraries=") + LibList));

    // -sycl-device-library-location=<dir> provides the location in which the
    // SYCL device libraries can be found.
    SmallString<128> DeviceLibDir(D.Dir);
    llvm::sys::path::append(DeviceLibDir, "..", "lib");
    // Check the library location candidates for the the libsycl-crt library
    // and use that location.  Base the location on relative to driver if this
    // is not resolved.
    SmallVector<SmallString<128>, 4> LibLocCandidates;
    SYCLInstallationDetector SYCLInstallation(D);
    SYCLInstallation.getSYCLDeviceLibPath(LibLocCandidates);
    SmallString<128> LibName("libsycl-crt");
    bool IsNewOffload = D.getUseNewOffloadingDriver();
    StringRef LibSuffix = TheTriple.isWindowsMSVCEnvironment()
                              ? (IsNewOffload ? ".new.obj" : ".obj")
                              : (IsNewOffload ? ".new.o" : ".o");
    llvm::sys::path::replace_extension(LibName, LibSuffix);
    for (const auto &LibLoc : LibLocCandidates) {
      SmallString<128> FullLibName(LibLoc);
      llvm::sys::path::append(FullLibName, LibName);
      if (llvm::sys::fs::exists(FullLibName)) {
        DeviceLibDir = LibLoc;
        break;
      }
    }
    CmdArgs.push_back(Args.MakeArgString(
        Twine("-sycl-device-library-location=") + DeviceLibDir));

    if (C.getDriver().isDumpDeviceCodeEnabled()) {
      SmallString<128> DumpDir;
      Arg *A = C.getArgs().getLastArg(options::OPT_fsycl_dump_device_code_EQ);
      DumpDir = A ? A->getValue() : "";
      CmdArgs.push_back(
          Args.MakeArgString(Twine("-sycl-dump-device-code=") + DumpDir));
    }

    auto appendOption = [](SmallString<128> &OptString, StringRef AddOpt) {
      if (!OptString.empty())
        OptString += " ";
      OptString += AddOpt.str();
    };
    // --sycl-post-link-options="options" provides a string of options to be
    // passed along to the sycl-post-link tool during device link.
    SmallString<128> PostLinkOptString;
    ArgStringList PostLinkArgs;
    getNonTripleBasedSYCLPostLinkOpts(getToolChain(), JA, Args, PostLinkArgs);
    for (const auto &A : PostLinkArgs)
      appendOption(PostLinkOptString, A);
    if (Args.hasArg(options::OPT_Xdevice_post_link)) {
      for (const auto &A : Args.getAllArgValues(options::OPT_Xdevice_post_link))
        appendOption(PostLinkOptString, A);
    }
    if (!PostLinkOptString.empty())
      CmdArgs.push_back(
          Args.MakeArgString("--sycl-post-link-options=" + PostLinkOptString));

    // --llvm-spirv-options="options" provides a string of options to be passed
    // along to the llvm-spirv (translation) step during device link.
    SmallString<128> OptString;
    if (Args.hasArg(options::OPT_Xspirv_translator)) {
      for (const auto &A : Args.getAllArgValues(options::OPT_Xspirv_translator))
        appendOption(OptString, A);
    }
    ArgStringList TranslatorArgs;
    getNonTripleBasedSPIRVTransOpts(C, Args, TranslatorArgs);
    for (const auto &A : TranslatorArgs)
      appendOption(OptString, A);
    CmdArgs.push_back(Args.MakeArgString("--llvm-spirv-options=" + OptString));

    if (C.getDefaultToolChain().getTriple().isWindowsMSVCEnvironment())
      CmdArgs.push_back("-sycl-is-windows-msvc-env");

    bool IsUsingLTO = D.isUsingOffloadLTO();
    auto LTOMode = D.getOffloadLTOMode();
    if (IsUsingLTO && LTOMode == LTOK_Thin)
      CmdArgs.push_back(Args.MakeArgString("-sycl-thin-lto"));

    if (Args.hasArg(options::OPT_fsycl_embed_ir))
      CmdArgs.push_back(Args.MakeArgString("-sycl-embed-ir"));

    if (Args.hasFlag(options::OPT_fsycl_allow_device_image_dependencies,
                     options::OPT_fno_sycl_allow_device_image_dependencies,
                     false))
      CmdArgs.push_back(
          Args.MakeArgString("-sycl-allow-device-image-dependencies"));

    // Formulate and add any offload-wrapper and AOT specific options. These
    // are additional options passed in via -Xsycl-target-linker and
    // -Xsycl-target-backend.
    const toolchains::SYCLToolChain &SYCLTC =
        static_cast<const toolchains::SYCLToolChain &>(getToolChain());
    // Only store compile/link opts in the image descriptor for the SPIR-V
    // target.  For AOT, pass along the addition options via GPU or CPU
    // specific clang-linker-wrapper options.
    const ArgList &Args =
        C.getArgsForToolChain(nullptr, StringRef(), Action::OFK_SYCL);
    for (auto &ToolChainMember :
         llvm::make_range(ToolChainRange.first, ToolChainRange.second)) {
      const ToolChain *TC = ToolChainMember.second;
      bool IsJIT = false;
      StringRef WrapperOption;
      StringRef WrapperLinkOption;
      if (TC->getTriple().isSPIROrSPIRV()) {
        if (TC->getTriple().getSubArch() == llvm::Triple::NoSubArch) {
          IsJIT = true;
          WrapperOption = "--sycl-backend-compile-options=";
        }
        if (TC->getTriple().getSubArch() == llvm::Triple::SPIRSubArch_gen)
          WrapperOption = "--gpu-tool-arg=";
        if (TC->getTriple().getSubArch() == llvm::Triple::SPIRSubArch_x86_64)
          WrapperOption = "--cpu-tool-arg=";
      } else
        continue;
      ArgStringList BuildArgs;
      SmallString<128> BackendOptString;
      SmallString<128> LinkOptString;
      SYCLTC.TranslateBackendTargetArgs(TC->getTriple(), Args, BuildArgs);
      for (const auto &A : BuildArgs)
        appendOption(BackendOptString, A);

      BuildArgs.clear();
      SYCLTC.TranslateLinkerTargetArgs(TC->getTriple(), Args, BuildArgs);
      for (const auto &A : BuildArgs) {
        if (IsJIT)
          appendOption(LinkOptString, A);
        else
          // For AOT, combine the Backend and Linker strings into one.
          appendOption(BackendOptString, A);
      }
      if (!BackendOptString.empty())
        CmdArgs.push_back(
            Args.MakeArgString(Twine(WrapperOption) + BackendOptString));
      if (!LinkOptString.empty())
        CmdArgs.push_back(
            Args.MakeArgString("--sycl-target-link-options=" + LinkOptString));
    }
  }

  // Construct the link job so we can wrap around it.
  Linker->ConstructJob(C, JA, Output, Inputs, Args, LinkingOutput);
  const auto &LinkCommand = C.getJobs().getJobs().back();

  // Forward -Xoffload-linker<-triple> arguments to the device link job.
  for (Arg *A : Args.filtered(options::OPT_Xoffload_linker)) {
    StringRef Val = A->getValue(0);
    if (Val.empty())
      CmdArgs.push_back(
          Args.MakeArgString(Twine("--device-linker=") + A->getValue(1)));
    else
      CmdArgs.push_back(Args.MakeArgString(
          "--device-linker=" +
          ToolChain::getOpenMPTriple(Val.drop_front()).getTriple() + "=" +
          A->getValue(1)));
  }
  Args.ClaimAllArgs(options::OPT_Xoffload_linker);

  // Embed bitcode instead of an object in JIT mode.
  if (Args.hasFlag(options::OPT_fopenmp_target_jit,
                   options::OPT_fno_openmp_target_jit, false))
    CmdArgs.push_back("--embed-bitcode");

  // Save temporary files created by the linker wrapper.
  if (Args.hasArg(options::OPT_save_temps_EQ) ||
      Args.hasArg(options::OPT_save_temps))
    CmdArgs.push_back("--save-temps");

  // Pass in the C library for GPUs if present and not disabled.
  if (Args.hasFlag(options::OPT_offloadlib, OPT_no_offloadlib, true) &&
      !Args.hasArg(options::OPT_nostdlib, options::OPT_r,
                   options::OPT_nodefaultlibs, options::OPT_nolibc,
                   options::OPT_nogpulibc)) {
    forAllAssociatedToolChains(C, JA, getToolChain(), [&](const ToolChain &TC) {
      // The device C library is only available for NVPTX and AMDGPU targets
      // currently.
      if (!TC.getTriple().isNVPTX() && !TC.getTriple().isAMDGPU())
        return;
      bool HasLibC = TC.getStdlibIncludePath().has_value();
      if (HasLibC) {
        CmdArgs.push_back(Args.MakeArgString(
            "--device-linker=" + TC.getTripleString() + "=" + "-lc"));
        CmdArgs.push_back(Args.MakeArgString(
            "--device-linker=" + TC.getTripleString() + "=" + "-lm"));
      }
      auto HasCompilerRT = getToolChain().getVFS().exists(
          TC.getCompilerRT(Args, "builtins", ToolChain::FT_Static));
      if (HasCompilerRT)
        CmdArgs.push_back(
            Args.MakeArgString("--device-linker=" + TC.getTripleString() + "=" +
                               "-lclang_rt.builtins"));
    });
  }

  // Add the linker arguments to be forwarded by the wrapper.
  CmdArgs.push_back(Args.MakeArgString(Twine("--linker-path=") +
                                       LinkCommand->getExecutable()));
  for (const char *LinkArg : LinkCommand->getArguments())
    CmdArgs.push_back(LinkArg);

  addOffloadCompressArgs(Args, CmdArgs);

  const char *Exec =
      Args.MakeArgString(getToolChain().GetProgramPath("clang-linker-wrapper"));

  // Replace the executable and arguments of the link job with the
  // wrapper.
  LinkCommand->replaceExecutable(Exec);
  LinkCommand->replaceArguments(CmdArgs);
}<|MERGE_RESOLUTION|>--- conflicted
+++ resolved
@@ -9908,7 +9908,6 @@
                    ? Action::GetOffloadKindName(Action::OFK_SYCL)
                    : Action::GetOffloadKindName(CurKind);
     Triples += '-';
-<<<<<<< HEAD
     // Incoming DeviceArch is set, break down the Current triple and add the
     // device arch value to it.
     // This is done for AOT targets only.
@@ -9925,18 +9924,12 @@
       T.setArchName(ArchName);
       Triples += T.normalize();
     } else {
-      Triples += CurTC->getTriple().normalize();
+      Triples += CurTC->getTriple().normalize(llvm::Triple::CanonicalForm::FOUR_IDENT);
     }
     if ((CurKind == Action::OFK_HIP || CurKind == Action::OFK_OpenMP ||
          CurKind == Action::OFK_Cuda || CurKind == Action::OFK_SYCL) &&
         !StringRef(CurDep->getOffloadingArch()).empty() &&
         !TCArgs.hasArg(options::OPT_fno_bundle_offload_arch)) {
-=======
-    Triples +=
-        CurTC->getTriple().normalize(llvm::Triple::CanonicalForm::FOUR_IDENT);
-    if ((CurKind == Action::OFK_HIP || CurKind == Action::OFK_Cuda) &&
-        !StringRef(CurDep->getOffloadingArch()).empty()) {
->>>>>>> d85a81b4
       Triples += '-';
       Triples += CurDep->getOffloadingArch();
     }
@@ -10153,7 +10146,6 @@
       Triples += ',';
     Triples += Action::GetOffloadKindName(Dep.DependentOffloadKind);
     Triples += '-';
-<<<<<<< HEAD
     // When -fsycl-force-target is used, this value overrides the expected
     // output type we are unbundling.
     if (Dep.DependentOffloadKind == Action::OFK_SYCL &&
@@ -10161,13 +10153,11 @@
       StringRef Val(
           TCArgs.getLastArg(options::OPT_fsycl_force_target_EQ)->getValue());
       llvm::Triple TT(C.getDriver().getSYCLDeviceTriple(Val));
-      Triples += TT.normalize();
+      Triples += TT.normalize(
+        llvm::Triple::CanonicalForm::FOUR_IDENT);
     } else
-      Triples += Dep.DependentToolChain->getTriple().normalize();
-=======
-    Triples += Dep.DependentToolChain->getTriple().normalize(
+      Triples += Dep.DependentToolChain->getTriple().normalize(
         llvm::Triple::CanonicalForm::FOUR_IDENT);
->>>>>>> d85a81b4
     if ((Dep.DependentOffloadKind == Action::OFK_HIP ||
          Dep.DependentOffloadKind == Action::OFK_OpenMP ||
          Dep.DependentOffloadKind == Action::OFK_Cuda ||
