//===-- Clang.cpp - Clang+LLVM ToolChain Implementations --------*- C++ -*-===//
//
// Part of the LLVM Project, under the Apache License v2.0 with LLVM Exceptions.
// See https://llvm.org/LICENSE.txt for license information.
// SPDX-License-Identifier: Apache-2.0 WITH LLVM-exception
//
//===----------------------------------------------------------------------===//

#include "Clang.h"
#include "AMDGPU.h"
#include "Arch/AArch64.h"
#include "Arch/ARM.h"
#include "Arch/CSKY.h"
#include "Arch/LoongArch.h"
#include "Arch/M68k.h"
#include "Arch/Mips.h"
#include "Arch/PPC.h"
#include "Arch/RISCV.h"
#include "Arch/Sparc.h"
#include "Arch/SystemZ.h"
#include "Arch/VE.h"
#include "Arch/X86.h"
#include "CommonArgs.h"
#include "Hexagon.h"
#include "MSP430.h"
#include "PS4CPU.h"
#include "SYCL.h"
#include "clang/Basic/CLWarnings.h"
#include "clang/Basic/CharInfo.h"
#include "clang/Basic/CodeGenOptions.h"
#include "clang/Basic/HeaderInclude.h"
#include "clang/Basic/LangOptions.h"
#include "clang/Basic/LangStandard.h"
#include "clang/Basic/MakeSupport.h"
#include "clang/Basic/ObjCRuntime.h"
#include "clang/Basic/Version.h"
#include "clang/Config/config.h"
#include "clang/Driver/Action.h"
#include "clang/Driver/Distro.h"
#include "clang/Driver/DriverDiagnostic.h"
#include "clang/Driver/InputInfo.h"
#include "clang/Driver/Options.h"
#include "clang/Driver/SanitizerArgs.h"
#include "clang/Driver/Types.h"
#include "clang/Driver/XRayArgs.h"
#include "llvm/ADT/SmallSet.h"
#include "llvm/ADT/StringExtras.h"
#include "llvm/BinaryFormat/Magic.h"
#include "llvm/Config/llvm-config.h"
#include "llvm/Frontend/Debug/Options.h"
#include "llvm/Object/ObjectFile.h"
#include "llvm/Option/ArgList.h"
#include "llvm/Support/Casting.h"
#include "llvm/Support/CodeGen.h"
#include "llvm/Support/CommandLine.h"
#include "llvm/Support/Compiler.h"
#include "llvm/Support/Compression.h"
#include "llvm/Support/Error.h"
#include "llvm/Support/FileSystem.h"
#include "llvm/Support/Path.h"
#include "llvm/Support/Process.h"
#include "llvm/Support/YAMLParser.h"
#include "llvm/TargetParser/AArch64TargetParser.h"
#include "llvm/TargetParser/ARMTargetParserCommon.h"
#include "llvm/TargetParser/Host.h"
#include "llvm/TargetParser/LoongArchTargetParser.h"
#include "llvm/TargetParser/RISCVISAInfo.h"
#include "llvm/TargetParser/RISCVTargetParser.h"
#include <cctype>

using namespace clang::driver;
using namespace clang::driver::tools;
using namespace clang;
using namespace llvm::opt;

static void CheckPreprocessingOptions(const Driver &D, const ArgList &Args) {
  if (Arg *A = Args.getLastArg(clang::driver::options::OPT_C, options::OPT_CC,
                               options::OPT_fminimize_whitespace,
                               options::OPT_fno_minimize_whitespace,
                               options::OPT_fkeep_system_includes,
                               options::OPT_fno_keep_system_includes)) {
    if (!Args.hasArg(options::OPT_E) && !Args.hasArg(options::OPT__SLASH_P) &&
        !Args.hasArg(options::OPT__SLASH_EP) && !D.CCCIsCPP()) {
      D.Diag(clang::diag::err_drv_argument_only_allowed_with)
          << A->getBaseArg().getAsString(Args)
          << (D.IsCLMode() ? "/E, /P or /EP" : "-E");
    }
  }
}

static void CheckCodeGenerationOptions(const Driver &D, const ArgList &Args) {
  // In gcc, only ARM checks this, but it seems reasonable to check universally.
  if (Args.hasArg(options::OPT_static))
    if (const Arg *A =
            Args.getLastArg(options::OPT_dynamic, options::OPT_mdynamic_no_pic))
      D.Diag(diag::err_drv_argument_not_allowed_with) << A->getAsString(Args)
                                                      << "-static";
}

// Add backslashes to escape spaces and other backslashes.
// This is used for the space-separated argument list specified with
// the -dwarf-debug-flags option.
static void EscapeSpacesAndBackslashes(const char *Arg,
                                       SmallVectorImpl<char> &Res) {
  for (; *Arg; ++Arg) {
    switch (*Arg) {
    default:
      break;
    case ' ':
    case '\\':
      Res.push_back('\\');
      break;
    }
    Res.push_back(*Arg);
  }
}

/// Apply \a Work on the current tool chain \a RegularToolChain and any other
/// offloading tool chain that is associated with the current action \a JA.
static void
forAllAssociatedToolChains(Compilation &C, const JobAction &JA,
                           const ToolChain &RegularToolChain,
                           llvm::function_ref<void(const ToolChain &)> Work) {
  // Apply Work on the current/regular tool chain.
  Work(RegularToolChain);

  // Apply Work on all the offloading tool chains associated with the current
  // action.
  if (JA.isHostOffloading(Action::OFK_Cuda))
    Work(*C.getSingleOffloadToolChain<Action::OFK_Cuda>());
  else if (JA.isDeviceOffloading(Action::OFK_Cuda))
    Work(*C.getSingleOffloadToolChain<Action::OFK_Host>());
  else if (JA.isHostOffloading(Action::OFK_HIP))
    Work(*C.getSingleOffloadToolChain<Action::OFK_HIP>());
  else if (JA.isDeviceOffloading(Action::OFK_HIP))
    Work(*C.getSingleOffloadToolChain<Action::OFK_Host>());

  if (JA.isHostOffloading(Action::OFK_OpenMP)) {
    auto TCs = C.getOffloadToolChains<Action::OFK_OpenMP>();
    for (auto II = TCs.first, IE = TCs.second; II != IE; ++II)
      Work(*II->second);
  } else if (JA.isDeviceOffloading(Action::OFK_OpenMP))
    Work(*C.getSingleOffloadToolChain<Action::OFK_Host>());

  if (JA.isHostOffloading(Action::OFK_SYCL)) {
    auto TCs = C.getOffloadToolChains<Action::OFK_SYCL>();
    for (auto II = TCs.first, IE = TCs.second; II != IE; ++II)
      Work(*II->second);
  } else if (JA.isDeviceOffloading(Action::OFK_SYCL))
    Work(*C.getSingleOffloadToolChain<Action::OFK_Host>());

  //
  // TODO: Add support for other offloading programming models here.
  //
}

/// This is a helper function for validating the optional refinement step
/// parameter in reciprocal argument strings. Return false if there is an error
/// parsing the refinement step. Otherwise, return true and set the Position
/// of the refinement step in the input string.
static bool getRefinementStep(StringRef In, const Driver &D,
                              const Arg &A, size_t &Position) {
  const char RefinementStepToken = ':';
  Position = In.find(RefinementStepToken);
  if (Position != StringRef::npos) {
    StringRef Option = A.getOption().getName();
    StringRef RefStep = In.substr(Position + 1);
    // Allow exactly one numeric character for the additional refinement
    // step parameter. This is reasonable for all currently-supported
    // operations and architectures because we would expect that a larger value
    // of refinement steps would cause the estimate "optimization" to
    // under-perform the native operation. Also, if the estimate does not
    // converge quickly, it probably will not ever converge, so further
    // refinement steps will not produce a better answer.
    if (RefStep.size() != 1) {
      D.Diag(diag::err_drv_invalid_value) << Option << RefStep;
      return false;
    }
    char RefStepChar = RefStep[0];
    if (RefStepChar < '0' || RefStepChar > '9') {
      D.Diag(diag::err_drv_invalid_value) << Option << RefStep;
      return false;
    }
  }
  return true;
}

/// The -mrecip flag requires processing of many optional parameters.
static void ParseMRecip(const Driver &D, const ArgList &Args,
                        ArgStringList &OutStrings) {
  StringRef DisabledPrefixIn = "!";
  StringRef DisabledPrefixOut = "!";
  StringRef EnabledPrefixOut = "";
  StringRef Out = "-mrecip=";

  Arg *A = Args.getLastArg(options::OPT_mrecip, options::OPT_mrecip_EQ);
  if (!A)
    return;

  unsigned NumOptions = A->getNumValues();
  if (NumOptions == 0) {
    // No option is the same as "all".
    OutStrings.push_back(Args.MakeArgString(Out + "all"));
    return;
  }

  // Pass through "all", "none", or "default" with an optional refinement step.
  if (NumOptions == 1) {
    StringRef Val = A->getValue(0);
    size_t RefStepLoc;
    if (!getRefinementStep(Val, D, *A, RefStepLoc))
      return;
    StringRef ValBase = Val.slice(0, RefStepLoc);
    if (ValBase == "all" || ValBase == "none" || ValBase == "default") {
      OutStrings.push_back(Args.MakeArgString(Out + Val));
      return;
    }
  }

  // Each reciprocal type may be enabled or disabled individually.
  // Check each input value for validity, concatenate them all back together,
  // and pass through.

  llvm::StringMap<bool> OptionStrings;
  OptionStrings.insert(std::make_pair("divd", false));
  OptionStrings.insert(std::make_pair("divf", false));
  OptionStrings.insert(std::make_pair("divh", false));
  OptionStrings.insert(std::make_pair("vec-divd", false));
  OptionStrings.insert(std::make_pair("vec-divf", false));
  OptionStrings.insert(std::make_pair("vec-divh", false));
  OptionStrings.insert(std::make_pair("sqrtd", false));
  OptionStrings.insert(std::make_pair("sqrtf", false));
  OptionStrings.insert(std::make_pair("sqrth", false));
  OptionStrings.insert(std::make_pair("vec-sqrtd", false));
  OptionStrings.insert(std::make_pair("vec-sqrtf", false));
  OptionStrings.insert(std::make_pair("vec-sqrth", false));

  for (unsigned i = 0; i != NumOptions; ++i) {
    StringRef Val = A->getValue(i);

    bool IsDisabled = Val.starts_with(DisabledPrefixIn);
    // Ignore the disablement token for string matching.
    if (IsDisabled)
      Val = Val.substr(1);

    size_t RefStep;
    if (!getRefinementStep(Val, D, *A, RefStep))
      return;

    StringRef ValBase = Val.slice(0, RefStep);
    llvm::StringMap<bool>::iterator OptionIter = OptionStrings.find(ValBase);
    if (OptionIter == OptionStrings.end()) {
      // Try again specifying float suffix.
      OptionIter = OptionStrings.find(ValBase.str() + 'f');
      if (OptionIter == OptionStrings.end()) {
        // The input name did not match any known option string.
        D.Diag(diag::err_drv_unknown_argument) << Val;
        return;
      }
      // The option was specified without a half or float or double suffix.
      // Make sure that the double or half entry was not already specified.
      // The float entry will be checked below.
      if (OptionStrings[ValBase.str() + 'd'] ||
          OptionStrings[ValBase.str() + 'h']) {
        D.Diag(diag::err_drv_invalid_value) << A->getOption().getName() << Val;
        return;
      }
    }

    if (OptionIter->second == true) {
      // Duplicate option specified.
      D.Diag(diag::err_drv_invalid_value) << A->getOption().getName() << Val;
      return;
    }

    // Mark the matched option as found. Do not allow duplicate specifiers.
    OptionIter->second = true;

    // If the precision was not specified, also mark the double and half entry
    // as found.
    if (ValBase.back() != 'f' && ValBase.back() != 'd' && ValBase.back() != 'h') {
      OptionStrings[ValBase.str() + 'd'] = true;
      OptionStrings[ValBase.str() + 'h'] = true;
    }

    // Build the output string.
    StringRef Prefix = IsDisabled ? DisabledPrefixOut : EnabledPrefixOut;
    Out = Args.MakeArgString(Out + Prefix + Val);
    if (i != NumOptions - 1)
      Out = Args.MakeArgString(Out + ",");
  }

  OutStrings.push_back(Args.MakeArgString(Out));
}

/// The -mprefer-vector-width option accepts either a positive integer
/// or the string "none".
static void ParseMPreferVectorWidth(const Driver &D, const ArgList &Args,
                                    ArgStringList &CmdArgs) {
  Arg *A = Args.getLastArg(options::OPT_mprefer_vector_width_EQ);
  if (!A)
    return;

  StringRef Value = A->getValue();
  if (Value == "none") {
    CmdArgs.push_back("-mprefer-vector-width=none");
  } else {
    unsigned Width;
    if (Value.getAsInteger(10, Width)) {
      D.Diag(diag::err_drv_invalid_value) << A->getOption().getName() << Value;
      return;
    }
    CmdArgs.push_back(Args.MakeArgString("-mprefer-vector-width=" + Value));
  }
}

static bool
shouldUseExceptionTablesForObjCExceptions(const ObjCRuntime &runtime,
                                          const llvm::Triple &Triple) {
  // We use the zero-cost exception tables for Objective-C if the non-fragile
  // ABI is enabled or when compiling for x86_64 and ARM on Snow Leopard and
  // later.
  if (runtime.isNonFragile())
    return true;

  if (!Triple.isMacOSX())
    return false;

  return (!Triple.isMacOSXVersionLT(10, 5) &&
          (Triple.getArch() == llvm::Triple::x86_64 ||
           Triple.getArch() == llvm::Triple::arm));
}

/// Adds exception related arguments to the driver command arguments. There's a
/// main flag, -fexceptions and also language specific flags to enable/disable
/// C++ and Objective-C exceptions. This makes it possible to for example
/// disable C++ exceptions but enable Objective-C exceptions.
static bool addExceptionArgs(const ArgList &Args, types::ID InputType,
                             const ToolChain &TC, bool KernelOrKext,
                             const ObjCRuntime &objcRuntime,
                             ArgStringList &CmdArgs) {
  const llvm::Triple &Triple = TC.getTriple();

  if (KernelOrKext) {
    // -mkernel and -fapple-kext imply no exceptions, so claim exception related
    // arguments now to avoid warnings about unused arguments.
    Args.ClaimAllArgs(options::OPT_fexceptions);
    Args.ClaimAllArgs(options::OPT_fno_exceptions);
    Args.ClaimAllArgs(options::OPT_fobjc_exceptions);
    Args.ClaimAllArgs(options::OPT_fno_objc_exceptions);
    Args.ClaimAllArgs(options::OPT_fcxx_exceptions);
    Args.ClaimAllArgs(options::OPT_fno_cxx_exceptions);
    Args.ClaimAllArgs(options::OPT_fasync_exceptions);
    Args.ClaimAllArgs(options::OPT_fno_async_exceptions);
    return false;
  }

  // See if the user explicitly enabled exceptions.
  bool EH = Args.hasFlag(options::OPT_fexceptions, options::OPT_fno_exceptions,
                         false);

  // Async exceptions are Windows MSVC only.
  if (Triple.isWindowsMSVCEnvironment()) {
    bool EHa = Args.hasFlag(options::OPT_fasync_exceptions,
                            options::OPT_fno_async_exceptions, false);
    if (EHa) {
      CmdArgs.push_back("-fasync-exceptions");
      EH = true;
    }
  }

  // Obj-C exceptions are enabled by default, regardless of -fexceptions. This
  // is not necessarily sensible, but follows GCC.
  if (types::isObjC(InputType) &&
      Args.hasFlag(options::OPT_fobjc_exceptions,
                   options::OPT_fno_objc_exceptions, true)) {
    CmdArgs.push_back("-fobjc-exceptions");

    EH |= shouldUseExceptionTablesForObjCExceptions(objcRuntime, Triple);
  }

  if (types::isCXX(InputType)) {
    // Disable C++ EH by default on XCore and PS4/PS5.
    bool CXXExceptionsEnabled = Triple.getArch() != llvm::Triple::xcore &&
                                !Triple.isPS() && !Triple.isDriverKit();
    Arg *ExceptionArg = Args.getLastArg(
        options::OPT_fcxx_exceptions, options::OPT_fno_cxx_exceptions,
        options::OPT_fexceptions, options::OPT_fno_exceptions);
    if (ExceptionArg)
      CXXExceptionsEnabled =
          ExceptionArg->getOption().matches(options::OPT_fcxx_exceptions) ||
          ExceptionArg->getOption().matches(options::OPT_fexceptions);

    if (CXXExceptionsEnabled) {
      CmdArgs.push_back("-fcxx-exceptions");

      EH = true;
    }
  }

  // OPT_fignore_exceptions means exception could still be thrown,
  // but no clean up or catch would happen in current module.
  // So we do not set EH to false.
  Args.AddLastArg(CmdArgs, options::OPT_fignore_exceptions);

  Args.addOptInFlag(CmdArgs, options::OPT_fassume_nothrow_exception_dtor,
                    options::OPT_fno_assume_nothrow_exception_dtor);

  if (EH)
    CmdArgs.push_back("-fexceptions");
  return EH;
}

static bool ShouldEnableAutolink(const ArgList &Args, const ToolChain &TC,
                                 const JobAction &JA) {
  bool Default = true;
  if (TC.getTriple().isOSDarwin()) {
    // The native darwin assembler doesn't support the linker_option directives,
    // so we disable them if we think the .s file will be passed to it.
    Default = TC.useIntegratedAs();
  }
  // The linker_option directives are intended for host compilation.
  if (JA.isDeviceOffloading(Action::OFK_Cuda) ||
      JA.isDeviceOffloading(Action::OFK_HIP))
    Default = false;
  return Args.hasFlag(options::OPT_fautolink, options::OPT_fno_autolink,
                      Default);
}

/// Add a CC1 option to specify the debug compilation directory.
static const char *addDebugCompDirArg(const ArgList &Args,
                                      ArgStringList &CmdArgs,
                                      const llvm::vfs::FileSystem &VFS) {
  if (Arg *A = Args.getLastArg(options::OPT_ffile_compilation_dir_EQ,
                               options::OPT_fdebug_compilation_dir_EQ)) {
    if (A->getOption().matches(options::OPT_ffile_compilation_dir_EQ))
      CmdArgs.push_back(Args.MakeArgString(Twine("-fdebug-compilation-dir=") +
                                           A->getValue()));
    else
      A->render(Args, CmdArgs);
  } else if (llvm::ErrorOr<std::string> CWD =
                 VFS.getCurrentWorkingDirectory()) {
    CmdArgs.push_back(Args.MakeArgString("-fdebug-compilation-dir=" + *CWD));
  }
  StringRef Path(CmdArgs.back());
  return Path.substr(Path.find('=') + 1).data();
}

static void addDebugObjectName(const ArgList &Args, ArgStringList &CmdArgs,
                               const char *DebugCompilationDir,
                               const char *OutputFileName) {
  // No need to generate a value for -object-file-name if it was provided.
  for (auto *Arg : Args.filtered(options::OPT_Xclang))
    if (StringRef(Arg->getValue()).starts_with("-object-file-name"))
      return;

  if (Args.hasArg(options::OPT_object_file_name_EQ))
    return;

  SmallString<128> ObjFileNameForDebug(OutputFileName);
  if (ObjFileNameForDebug != "-" &&
      !llvm::sys::path::is_absolute(ObjFileNameForDebug) &&
      (!DebugCompilationDir ||
       llvm::sys::path::is_absolute(DebugCompilationDir))) {
    // Make the path absolute in the debug infos like MSVC does.
    llvm::sys::fs::make_absolute(ObjFileNameForDebug);
  }
  // If the object file name is a relative path, then always use Windows
  // backslash style as -object-file-name is used for embedding object file path
  // in codeview and it can only be generated when targeting on Windows.
  // Otherwise, just use native absolute path.
  llvm::sys::path::Style Style =
      llvm::sys::path::is_absolute(ObjFileNameForDebug)
          ? llvm::sys::path::Style::native
          : llvm::sys::path::Style::windows_backslash;
  llvm::sys::path::remove_dots(ObjFileNameForDebug, /*remove_dot_dot=*/true,
                               Style);
  CmdArgs.push_back(
      Args.MakeArgString(Twine("-object-file-name=") + ObjFileNameForDebug));
}

/// Add a CC1 and CC1AS option to specify the debug file path prefix map.
static void addDebugPrefixMapArg(const Driver &D, const ToolChain &TC,
                                 const ArgList &Args, ArgStringList &CmdArgs) {
  auto AddOneArg = [&](StringRef Map, StringRef Name) {
    if (!Map.contains('='))
      D.Diag(diag::err_drv_invalid_argument_to_option) << Map << Name;
    else
      CmdArgs.push_back(Args.MakeArgString("-fdebug-prefix-map=" + Map));
  };

  for (const Arg *A : Args.filtered(options::OPT_ffile_prefix_map_EQ,
                                    options::OPT_fdebug_prefix_map_EQ)) {
    AddOneArg(A->getValue(), A->getOption().getName());
    A->claim();
  }
  std::string GlobalRemapEntry = TC.GetGlobalDebugPathRemapping();
  if (GlobalRemapEntry.empty())
    return;
  AddOneArg(GlobalRemapEntry, "environment");
}

/// Add a CC1 and CC1AS option to specify the macro file path prefix map.
static void addMacroPrefixMapArg(const Driver &D, const ArgList &Args,
                                 ArgStringList &CmdArgs) {
  for (const Arg *A : Args.filtered(options::OPT_ffile_prefix_map_EQ,
                                    options::OPT_fmacro_prefix_map_EQ)) {
    StringRef Map = A->getValue();
    if (!Map.contains('='))
      D.Diag(diag::err_drv_invalid_argument_to_option)
          << Map << A->getOption().getName();
    else
      CmdArgs.push_back(Args.MakeArgString("-fmacro-prefix-map=" + Map));
    A->claim();
  }
}

/// Add a CC1 and CC1AS option to specify the coverage file path prefix map.
static void addCoveragePrefixMapArg(const Driver &D, const ArgList &Args,
                                   ArgStringList &CmdArgs) {
  for (const Arg *A : Args.filtered(options::OPT_ffile_prefix_map_EQ,
                                    options::OPT_fcoverage_prefix_map_EQ)) {
    StringRef Map = A->getValue();
    if (!Map.contains('='))
      D.Diag(diag::err_drv_invalid_argument_to_option)
          << Map << A->getOption().getName();
    else
      CmdArgs.push_back(Args.MakeArgString("-fcoverage-prefix-map=" + Map));
    A->claim();
  }
}

/// Simple check to see if the optimization level is at -O2 or higher.
/// For -fsycl (DPC++) -O2 is the default.
static bool isSYCLOptimizationO2orHigher(const ArgList &Args) {
  if (Arg *A = Args.getLastArg(options::OPT_O_Group)) {
    if (A->getOption().matches(options::OPT_O4) ||
        A->getOption().matches(options::OPT_Ofast))
      return true;

    if (A->getOption().matches(options::OPT_O0))
      return false;

    assert(A->getOption().matches(options::OPT_O) && "Must have a -O flag");

    StringRef S(A->getValue());
    unsigned OptLevel = 0;
    if (S.getAsInteger(10, OptLevel))
      return false;
    return OptLevel > 1;
  }
  // No -O setting seen, default is -O2 for device.
  return true;
}

/// Vectorize at all optimization levels greater than 1 except for -Oz.
/// For -Oz the loop vectorizer is disabled, while the slp vectorizer is
/// enabled.
static bool shouldEnableVectorizerAtOLevel(const ArgList &Args, bool isSlpVec) {
  if (Arg *A = Args.getLastArg(options::OPT_O_Group)) {
    if (A->getOption().matches(options::OPT_O4) ||
        A->getOption().matches(options::OPT_Ofast))
      return true;

    if (A->getOption().matches(options::OPT_O0))
      return false;

    assert(A->getOption().matches(options::OPT_O) && "Must have a -O flag");

    // Vectorize -Os.
    StringRef S(A->getValue());
    if (S == "s")
      return true;

    // Don't vectorize -Oz, unless it's the slp vectorizer.
    if (S == "z")
      return isSlpVec;

    unsigned OptLevel = 0;
    if (S.getAsInteger(10, OptLevel))
      return false;

    return OptLevel > 1;
  }

  return false;
}

/// Add -x lang to \p CmdArgs for \p Input.
static void addDashXForInput(const ArgList &Args, const InputInfo &Input,
                             ArgStringList &CmdArgs) {
  // When using -verify-pch, we don't want to provide the type
  // 'precompiled-header' if it was inferred from the file extension
  if (Args.hasArg(options::OPT_verify_pch) && Input.getType() == types::TY_PCH)
    return;

  // If the input is a Tempfilelist, this call is part for a
  // llvm-foreach call and we should infer the type from the file extension.
  if (Input.getType() == types::TY_Tempfilelist)
    return;

  CmdArgs.push_back("-x");
  if (Args.hasArg(options::OPT_rewrite_objc))
    CmdArgs.push_back(types::getTypeName(types::TY_PP_ObjCXX));
  else {
    // Map the driver type to the frontend type. This is mostly an identity
    // mapping, except that the distinction between module interface units
    // and other source files does not exist at the frontend layer.
    const char *ClangType;
    switch (Input.getType()) {
    case types::TY_CXXModule:
      ClangType = "c++";
      break;
    case types::TY_PP_CXXModule:
      ClangType = "c++-cpp-output";
      break;
    default:
      ClangType = types::getTypeName(Input.getType());
      break;
    }
    CmdArgs.push_back(ClangType);
  }
}

static void addPGOAndCoverageFlags(const ToolChain &TC, Compilation &C,
                                   const JobAction &JA, const InputInfo &Output,
                                   const ArgList &Args, SanitizerArgs &SanArgs,
                                   ArgStringList &CmdArgs) {
  const Driver &D = TC.getDriver();
  auto *PGOGenerateArg = Args.getLastArg(options::OPT_fprofile_generate,
                                         options::OPT_fprofile_generate_EQ,
                                         options::OPT_fno_profile_generate);
  if (PGOGenerateArg &&
      PGOGenerateArg->getOption().matches(options::OPT_fno_profile_generate))
    PGOGenerateArg = nullptr;

  auto *CSPGOGenerateArg = getLastCSProfileGenerateArg(Args);

  auto *ProfileGenerateArg = Args.getLastArg(
      options::OPT_fprofile_instr_generate,
      options::OPT_fprofile_instr_generate_EQ,
      options::OPT_fno_profile_instr_generate);
  if (ProfileGenerateArg &&
      ProfileGenerateArg->getOption().matches(
          options::OPT_fno_profile_instr_generate))
    ProfileGenerateArg = nullptr;

  if (PGOGenerateArg && ProfileGenerateArg)
    D.Diag(diag::err_drv_argument_not_allowed_with)
        << PGOGenerateArg->getSpelling() << ProfileGenerateArg->getSpelling();

  auto *ProfileUseArg = getLastProfileUseArg(Args);

  if (PGOGenerateArg && ProfileUseArg)
    D.Diag(diag::err_drv_argument_not_allowed_with)
        << ProfileUseArg->getSpelling() << PGOGenerateArg->getSpelling();

  if (ProfileGenerateArg && ProfileUseArg)
    D.Diag(diag::err_drv_argument_not_allowed_with)
        << ProfileGenerateArg->getSpelling() << ProfileUseArg->getSpelling();

  if (CSPGOGenerateArg && PGOGenerateArg) {
    D.Diag(diag::err_drv_argument_not_allowed_with)
        << CSPGOGenerateArg->getSpelling() << PGOGenerateArg->getSpelling();
    PGOGenerateArg = nullptr;
  }

  if (TC.getTriple().isOSAIX()) {
    if (Arg *ProfileSampleUseArg = getLastProfileSampleUseArg(Args))
      D.Diag(diag::err_drv_unsupported_opt_for_target)
          << ProfileSampleUseArg->getSpelling() << TC.getTriple().str();
  }

  if (ProfileGenerateArg) {
    if (ProfileGenerateArg->getOption().matches(
            options::OPT_fprofile_instr_generate_EQ))
      CmdArgs.push_back(Args.MakeArgString(Twine("-fprofile-instrument-path=") +
                                           ProfileGenerateArg->getValue()));
    // The default is to use Clang Instrumentation.
    CmdArgs.push_back("-fprofile-instrument=clang");
    if (TC.getTriple().isWindowsMSVCEnvironment() &&
        Args.hasFlag(options::OPT_frtlib_defaultlib,
                     options::OPT_fno_rtlib_defaultlib, true)) {
      // Add dependent lib for clang_rt.profile
      CmdArgs.push_back(Args.MakeArgString(
          "--dependent-lib=" + TC.getCompilerRTBasename(Args, "profile")));
    }
  }

  Arg *PGOGenArg = nullptr;
  if (PGOGenerateArg) {
    assert(!CSPGOGenerateArg);
    PGOGenArg = PGOGenerateArg;
    CmdArgs.push_back("-fprofile-instrument=llvm");
  }
  if (CSPGOGenerateArg) {
    assert(!PGOGenerateArg);
    PGOGenArg = CSPGOGenerateArg;
    CmdArgs.push_back("-fprofile-instrument=csllvm");
  }
  if (PGOGenArg) {
    if (TC.getTriple().isWindowsMSVCEnvironment() &&
        Args.hasFlag(options::OPT_frtlib_defaultlib,
                     options::OPT_fno_rtlib_defaultlib, true)) {
      // Add dependent lib for clang_rt.profile
      CmdArgs.push_back(Args.MakeArgString(
          "--dependent-lib=" + TC.getCompilerRTBasename(Args, "profile")));
    }
    if (PGOGenArg->getOption().matches(
            PGOGenerateArg ? options::OPT_fprofile_generate_EQ
                           : options::OPT_fcs_profile_generate_EQ)) {
      SmallString<128> Path(PGOGenArg->getValue());
      llvm::sys::path::append(Path, "default_%m.profraw");
      CmdArgs.push_back(
          Args.MakeArgString(Twine("-fprofile-instrument-path=") + Path));
    }
  }

  if (ProfileUseArg) {
    if (ProfileUseArg->getOption().matches(options::OPT_fprofile_instr_use_EQ))
      CmdArgs.push_back(Args.MakeArgString(
          Twine("-fprofile-instrument-use-path=") + ProfileUseArg->getValue()));
    else if ((ProfileUseArg->getOption().matches(
                  options::OPT_fprofile_use_EQ) ||
              ProfileUseArg->getOption().matches(
                  options::OPT_fprofile_instr_use))) {
      SmallString<128> Path(
          ProfileUseArg->getNumValues() == 0 ? "" : ProfileUseArg->getValue());
      if (Path.empty() || llvm::sys::fs::is_directory(Path))
        llvm::sys::path::append(Path, "default.profdata");
      CmdArgs.push_back(
          Args.MakeArgString(Twine("-fprofile-instrument-use-path=") + Path));
    }
  }

  bool EmitCovNotes = Args.hasFlag(options::OPT_ftest_coverage,
                                   options::OPT_fno_test_coverage, false) ||
                      Args.hasArg(options::OPT_coverage);
  bool EmitCovData = TC.needsGCovInstrumentation(Args);

  if (Args.hasFlag(options::OPT_fcoverage_mapping,
                   options::OPT_fno_coverage_mapping, false)) {
    if (!ProfileGenerateArg)
      D.Diag(clang::diag::err_drv_argument_only_allowed_with)
          << "-fcoverage-mapping"
          << "-fprofile-instr-generate";

    CmdArgs.push_back("-fcoverage-mapping");
  }

  if (Args.hasFlag(options::OPT_fmcdc_coverage, options::OPT_fno_mcdc_coverage,
                   false)) {
    if (!Args.hasFlag(options::OPT_fcoverage_mapping,
                      options::OPT_fno_coverage_mapping, false))
      D.Diag(clang::diag::err_drv_argument_only_allowed_with)
          << "-fcoverage-mcdc"
          << "-fcoverage-mapping";

    CmdArgs.push_back("-fcoverage-mcdc");
  }

  if (Arg *A = Args.getLastArg(options::OPT_ffile_compilation_dir_EQ,
                               options::OPT_fcoverage_compilation_dir_EQ)) {
    if (A->getOption().matches(options::OPT_ffile_compilation_dir_EQ))
      CmdArgs.push_back(Args.MakeArgString(
          Twine("-fcoverage-compilation-dir=") + A->getValue()));
    else
      A->render(Args, CmdArgs);
  } else if (llvm::ErrorOr<std::string> CWD =
                 D.getVFS().getCurrentWorkingDirectory()) {
    CmdArgs.push_back(Args.MakeArgString("-fcoverage-compilation-dir=" + *CWD));
  }

  if (Args.hasArg(options::OPT_fprofile_exclude_files_EQ)) {
    auto *Arg = Args.getLastArg(options::OPT_fprofile_exclude_files_EQ);
    if (!Args.hasArg(options::OPT_coverage))
      D.Diag(clang::diag::err_drv_argument_only_allowed_with)
          << "-fprofile-exclude-files="
          << "--coverage";

    StringRef v = Arg->getValue();
    CmdArgs.push_back(
        Args.MakeArgString(Twine("-fprofile-exclude-files=" + v)));
  }

  if (Args.hasArg(options::OPT_fprofile_filter_files_EQ)) {
    auto *Arg = Args.getLastArg(options::OPT_fprofile_filter_files_EQ);
    if (!Args.hasArg(options::OPT_coverage))
      D.Diag(clang::diag::err_drv_argument_only_allowed_with)
          << "-fprofile-filter-files="
          << "--coverage";

    StringRef v = Arg->getValue();
    CmdArgs.push_back(Args.MakeArgString(Twine("-fprofile-filter-files=" + v)));
  }

  if (const auto *A = Args.getLastArg(options::OPT_fprofile_update_EQ)) {
    StringRef Val = A->getValue();
    if (Val == "atomic" || Val == "prefer-atomic")
      CmdArgs.push_back("-fprofile-update=atomic");
    else if (Val != "single")
      D.Diag(diag::err_drv_unsupported_option_argument)
          << A->getSpelling() << Val;
  }

  int FunctionGroups = 1;
  int SelectedFunctionGroup = 0;
  if (const auto *A = Args.getLastArg(options::OPT_fprofile_function_groups)) {
    StringRef Val = A->getValue();
    if (Val.getAsInteger(0, FunctionGroups) || FunctionGroups < 1)
      D.Diag(diag::err_drv_invalid_int_value) << A->getAsString(Args) << Val;
  }
  if (const auto *A =
          Args.getLastArg(options::OPT_fprofile_selected_function_group)) {
    StringRef Val = A->getValue();
    if (Val.getAsInteger(0, SelectedFunctionGroup) ||
        SelectedFunctionGroup < 0 || SelectedFunctionGroup >= FunctionGroups)
      D.Diag(diag::err_drv_invalid_int_value) << A->getAsString(Args) << Val;
  }
  if (FunctionGroups != 1)
    CmdArgs.push_back(Args.MakeArgString("-fprofile-function-groups=" +
                                         Twine(FunctionGroups)));
  if (SelectedFunctionGroup != 0)
    CmdArgs.push_back(Args.MakeArgString("-fprofile-selected-function-group=" +
                                         Twine(SelectedFunctionGroup)));

  // Leave -fprofile-dir= an unused argument unless .gcda emission is
  // enabled. To be polite, with '-fprofile-arcs -fno-profile-arcs' consider
  // the flag used. There is no -fno-profile-dir, so the user has no
  // targeted way to suppress the warning.
  Arg *FProfileDir = nullptr;
  if (Args.hasArg(options::OPT_fprofile_arcs) ||
      Args.hasArg(options::OPT_coverage))
    FProfileDir = Args.getLastArg(options::OPT_fprofile_dir);

  // TODO: Don't claim -c/-S to warn about -fsyntax-only -c/-S, -E -c/-S,
  // like we warn about -fsyntax-only -E.
  (void)(Args.hasArg(options::OPT_c) || Args.hasArg(options::OPT_S));

  // Put the .gcno and .gcda files (if needed) next to the primary output file,
  // or fall back to a file in the current directory for `clang -c --coverage
  // d/a.c` in the absence of -o.
  if (EmitCovNotes || EmitCovData) {
    SmallString<128> CoverageFilename;
    if (Arg *DumpDir = Args.getLastArgNoClaim(options::OPT_dumpdir)) {
      // Form ${dumpdir}${basename}.gcno. Note that dumpdir may not end with a
      // path separator.
      CoverageFilename = DumpDir->getValue();
      CoverageFilename += llvm::sys::path::filename(Output.getBaseInput());
    } else if (Arg *FinalOutput =
                   C.getArgs().getLastArg(options::OPT__SLASH_Fo)) {
      CoverageFilename = FinalOutput->getValue();
    } else if (Arg *FinalOutput = C.getArgs().getLastArg(options::OPT_o)) {
      CoverageFilename = FinalOutput->getValue();
    } else {
      CoverageFilename = llvm::sys::path::filename(Output.getBaseInput());
    }
    if (llvm::sys::path::is_relative(CoverageFilename))
      (void)D.getVFS().makeAbsolute(CoverageFilename);
    llvm::sys::path::replace_extension(CoverageFilename, "gcno");
    if (EmitCovNotes) {
      CmdArgs.push_back(
          Args.MakeArgString("-coverage-notes-file=" + CoverageFilename));
    }

    if (EmitCovData) {
      if (FProfileDir) {
        SmallString<128> Gcno = std::move(CoverageFilename);
        CoverageFilename = FProfileDir->getValue();
        llvm::sys::path::append(CoverageFilename, Gcno);
      }
      llvm::sys::path::replace_extension(CoverageFilename, "gcda");
      CmdArgs.push_back(
          Args.MakeArgString("-coverage-data-file=" + CoverageFilename));
    }
  }
}

static void
RenderDebugEnablingArgs(const ArgList &Args, ArgStringList &CmdArgs,
                        llvm::codegenoptions::DebugInfoKind DebugInfoKind,
                        unsigned DwarfVersion,
                        llvm::DebuggerKind DebuggerTuning) {
  addDebugInfoKind(CmdArgs, DebugInfoKind);
  if (DwarfVersion > 0)
    CmdArgs.push_back(
        Args.MakeArgString("-dwarf-version=" + Twine(DwarfVersion)));
  switch (DebuggerTuning) {
  case llvm::DebuggerKind::GDB:
    CmdArgs.push_back("-debugger-tuning=gdb");
    break;
  case llvm::DebuggerKind::LLDB:
    CmdArgs.push_back("-debugger-tuning=lldb");
    break;
  case llvm::DebuggerKind::SCE:
    CmdArgs.push_back("-debugger-tuning=sce");
    break;
  case llvm::DebuggerKind::DBX:
    CmdArgs.push_back("-debugger-tuning=dbx");
    break;
  default:
    break;
  }
}

static bool checkDebugInfoOption(const Arg *A, const ArgList &Args,
                                 const Driver &D, const ToolChain &TC) {
  assert(A && "Expected non-nullptr argument.");
  if (TC.supportsDebugInfoOption(A))
    return true;
  D.Diag(diag::warn_drv_unsupported_debug_info_opt_for_target)
      << A->getAsString(Args) << TC.getTripleString();
  return false;
}

static void RenderDebugInfoCompressionArgs(const ArgList &Args,
                                           ArgStringList &CmdArgs,
                                           const Driver &D,
                                           const ToolChain &TC) {
  const Arg *A = Args.getLastArg(options::OPT_gz_EQ);
  if (!A)
    return;
  if (checkDebugInfoOption(A, Args, D, TC)) {
    StringRef Value = A->getValue();
    if (Value == "none") {
      CmdArgs.push_back("--compress-debug-sections=none");
    } else if (Value == "zlib") {
      if (llvm::compression::zlib::isAvailable()) {
        CmdArgs.push_back(
            Args.MakeArgString("--compress-debug-sections=" + Twine(Value)));
      } else {
        D.Diag(diag::warn_debug_compression_unavailable) << "zlib";
      }
    } else if (Value == "zstd") {
      if (llvm::compression::zstd::isAvailable()) {
        CmdArgs.push_back(
            Args.MakeArgString("--compress-debug-sections=" + Twine(Value)));
      } else {
        D.Diag(diag::warn_debug_compression_unavailable) << "zstd";
      }
    } else {
      D.Diag(diag::err_drv_unsupported_option_argument)
          << A->getSpelling() << Value;
    }
  }
}

static void handleAMDGPUCodeObjectVersionOptions(const Driver &D,
                                                 const ArgList &Args,
                                                 ArgStringList &CmdArgs,
                                                 bool IsCC1As = false) {
  // If no version was requested by the user, use the default value from the
  // back end. This is consistent with the value returned from
  // getAMDGPUCodeObjectVersion. This lets clang emit IR for amdgpu without
  // requiring the corresponding llvm to have the AMDGPU target enabled,
  // provided the user (e.g. front end tests) can use the default.
  if (haveAMDGPUCodeObjectVersionArgument(D, Args)) {
    unsigned CodeObjVer = getAMDGPUCodeObjectVersion(D, Args);
    CmdArgs.insert(CmdArgs.begin() + 1,
                   Args.MakeArgString(Twine("--amdhsa-code-object-version=") +
                                      Twine(CodeObjVer)));
    CmdArgs.insert(CmdArgs.begin() + 1, "-mllvm");
    // -cc1as does not accept -mcode-object-version option.
    if (!IsCC1As)
      CmdArgs.insert(CmdArgs.begin() + 1,
                     Args.MakeArgString(Twine("-mcode-object-version=") +
                                        Twine(CodeObjVer)));
  }
}

/// Check whether the given input tree contains any append footer actions
static bool ContainsAppendFooterAction(const Action *A) {
  if (isa<AppendFooterJobAction>(A))
    return true;
  for (const auto &AI : A->inputs())
    if (ContainsAppendFooterAction(AI))
      return true;

  return false;
}

static bool maybeHasClangPchSignature(const Driver &D, StringRef Path) {
  llvm::ErrorOr<std::unique_ptr<llvm::MemoryBuffer>> MemBuf =
      D.getVFS().getBufferForFile(Path);
  if (!MemBuf)
    return false;
  llvm::file_magic Magic = llvm::identify_magic((*MemBuf)->getBuffer());
  if (Magic == llvm::file_magic::unknown)
    return false;
  // Return true for both raw Clang AST files and object files which may
  // contain a __clangast section.
  if (Magic == llvm::file_magic::clang_ast)
    return true;
  Expected<std::unique_ptr<llvm::object::ObjectFile>> Obj =
      llvm::object::ObjectFile::createObjectFile(**MemBuf, Magic);
  return !Obj.takeError();
}

static bool gchProbe(const Driver &D, StringRef Path) {
  llvm::ErrorOr<llvm::vfs::Status> Status = D.getVFS().status(Path);
  if (!Status)
    return false;

  if (Status->isDirectory()) {
    std::error_code EC;
    for (llvm::vfs::directory_iterator DI = D.getVFS().dir_begin(Path, EC), DE;
         !EC && DI != DE; DI = DI.increment(EC)) {
      if (maybeHasClangPchSignature(D, DI->path()))
        return true;
    }
    D.Diag(diag::warn_drv_pch_ignoring_gch_dir) << Path;
    return false;
  }

  if (maybeHasClangPchSignature(D, Path))
    return true;
  D.Diag(diag::warn_drv_pch_ignoring_gch_file) << Path;
  return false;
}

void Clang::AddPreprocessingOptions(Compilation &C, const JobAction &JA,
                                    const Driver &D, const ArgList &Args,
                                    ArgStringList &CmdArgs,
                                    const InputInfo &Output,
                                    const InputInfoList &Inputs) const {
  const bool IsIAMCU = getToolChain().getTriple().isOSIAMCU();
  const bool IsIntelFPGA = Args.hasArg(options::OPT_fintelfpga);
  bool SYCLDeviceCompilation = JA.isOffloading(Action::OFK_SYCL) &&
                               JA.isDeviceOffloading(Action::OFK_SYCL);

  CheckPreprocessingOptions(D, Args);

  Args.AddLastArg(CmdArgs, options::OPT_C);
  Args.AddLastArg(CmdArgs, options::OPT_CC);

  // Handle dependency file generation.
  Arg *ArgM = Args.getLastArg(options::OPT_MM);
  if (!ArgM)
    ArgM = Args.getLastArg(options::OPT_M);
  Arg *ArgMD = Args.getLastArg(options::OPT_MMD);
  if (!ArgMD)
    ArgMD = Args.getLastArg(options::OPT_MD);

  // -M and -MM imply -w.
  if (ArgM)
    CmdArgs.push_back("-w");
  else
    ArgM = ArgMD;

  auto createFPGATempDepFile = [&](const char *&DepFile) {
    // Generate dependency files as temporary. These will be used for the
    // aoc call/bundled during fat object creation
    std::string BaseName(Clang::getBaseInputName(Args, Inputs[0]));
    std::string DepTmpName =
        C.getDriver().GetTemporaryPath(llvm::sys::path::stem(BaseName), "d");
    DepFile = C.addTempFile(C.getArgs().MakeArgString(DepTmpName));
    C.getDriver().addFPGATempDepFile(DepFile, BaseName);
  };

  if (ArgM) {
    // Determine the output location.
    const char *DepFile;
    if (Arg *MF = Args.getLastArg(options::OPT_MF)) {
      DepFile = MF->getValue();
      C.addFailureResultFile(DepFile, &JA);
      // Populate the named dependency file to be used in the bundle
      // or passed to the offline compilation.
      if (IsIntelFPGA && JA.isDeviceOffloading(Action::OFK_SYCL))
        C.getDriver().addFPGATempDepFile(
            DepFile, Clang::getBaseInputName(Args, Inputs[0]));
    } else if (Output.getType() == types::TY_Dependencies) {
      DepFile = Output.getFilename();
    } else if (!ArgMD) {
      DepFile = "-";
    } else if (IsIntelFPGA && JA.isDeviceOffloading(Action::OFK_SYCL)) {
      createFPGATempDepFile(DepFile);
    } else {
      DepFile = getDependencyFileName(Args, Inputs);
      C.addFailureResultFile(DepFile, &JA);
    }
    CmdArgs.push_back("-dependency-file");
    CmdArgs.push_back(DepFile);

    bool HasTarget = false;
    for (const Arg *A : Args.filtered(options::OPT_MT, options::OPT_MQ)) {
      HasTarget = true;
      A->claim();
      if (A->getOption().matches(options::OPT_MT)) {
        A->render(Args, CmdArgs);
      } else {
        CmdArgs.push_back("-MT");
        SmallString<128> Quoted;
        quoteMakeTarget(A->getValue(), Quoted);
        CmdArgs.push_back(Args.MakeArgString(Quoted));
      }
    }

    // Add a default target if one wasn't specified.
    if (!HasTarget) {
      const char *DepTarget;

      // If user provided -o, that is the dependency target, except
      // when we are only generating a dependency file.
      Arg *OutputOpt = Args.getLastArg(options::OPT_o, options::OPT__SLASH_Fo);
      if (OutputOpt && Output.getType() != types::TY_Dependencies) {
        DepTarget = OutputOpt->getValue();
      } else {
        // Otherwise derive from the base input.
        //
        // FIXME: This should use the computed output file location.
        SmallString<128> P(Inputs[0].getBaseInput());
        llvm::sys::path::replace_extension(P, "o");
        DepTarget = Args.MakeArgString(llvm::sys::path::filename(P));
      }

      CmdArgs.push_back("-MT");
      SmallString<128> Quoted;
      quoteMakeTarget(DepTarget, Quoted);
      CmdArgs.push_back(Args.MakeArgString(Quoted));
    }

    if (ArgM->getOption().matches(options::OPT_M) ||
        ArgM->getOption().matches(options::OPT_MD))
      CmdArgs.push_back("-sys-header-deps");
    if ((isa<PrecompileJobAction>(JA) &&
         !Args.hasArg(options::OPT_fno_module_file_deps)) ||
        Args.hasArg(options::OPT_fmodule_file_deps))
      CmdArgs.push_back("-module-file-deps");
  }

  if (!ArgM && IsIntelFPGA && JA.isDeviceOffloading(Action::OFK_SYCL)) {
    // No dep generation option was provided, add all of the needed options
    // to ensure a successful dep generation.
    const char *DepFile;
    createFPGATempDepFile(DepFile);
    CmdArgs.push_back("-dependency-file");
    CmdArgs.push_back(DepFile);
    CmdArgs.push_back("-MT");
    SmallString<128> P(Inputs[0].getBaseInput());
    llvm::sys::path::replace_extension(P, "o");
    SmallString<128> Quoted;
    quoteMakeTarget(llvm::sys::path::filename(P), Quoted);
    CmdArgs.push_back(Args.MakeArgString(Quoted));
  }

  if (Args.hasArg(options::OPT_MG)) {
    if (!ArgM || ArgM->getOption().matches(options::OPT_MD) ||
        ArgM->getOption().matches(options::OPT_MMD))
      D.Diag(diag::err_drv_mg_requires_m_or_mm);
    CmdArgs.push_back("-MG");
  }

  Args.AddLastArg(CmdArgs, options::OPT_MP);
  Args.AddLastArg(CmdArgs, options::OPT_MV);

  // Add offload include arguments specific for CUDA/HIP.  This must happen
  // before we -I or -include anything else, because we must pick up the
  // CUDA/HIP headers from the particular CUDA/ROCm installation, rather than
  // from e.g. /usr/local/include.
  if (JA.isOffloading(Action::OFK_Cuda))
    getToolChain().AddCudaIncludeArgs(Args, CmdArgs);
  if (JA.isOffloading(Action::OFK_HIP))
    getToolChain().AddHIPIncludeArgs(Args, CmdArgs);

<<<<<<< HEAD
  if (JA.isOffloading(Action::OFK_SYCL)) {
    toolchains::SYCLToolChain::AddSYCLIncludeArgs(D, Args, CmdArgs);
    if (Inputs[0].getType() == types::TY_CUDA) {
      // Include __clang_cuda_runtime_wrapper.h in .cu SYCL compilation.
      getToolChain().AddCudaIncludeArgs(Args, CmdArgs);
    }
  }

  // If we are compiling for a GPU target we want to override the system headers
  // with ones created by the 'libc' project if present.
  if (!Args.hasArg(options::OPT_nostdinc) &&
      !Args.hasArg(options::OPT_nogpuinc) &&
      !Args.hasArg(options::OPT_nobuiltininc)) {
    // Without an offloading language we will include these headers directly.
    // Offloading languages will instead only use the declarations stored in
    // the resource directory at clang/lib/Headers/llvm_libc_wrappers.
    if ((getToolChain().getTriple().isNVPTX() ||
         getToolChain().getTriple().isAMDGCN()) &&
        C.getActiveOffloadKinds() == Action::OFK_None) {
      SmallString<128> P(llvm::sys::path::parent_path(D.Dir));
      llvm::sys::path::append(P, "include");
      llvm::sys::path::append(P, getToolChain().getTripleString());
      CmdArgs.push_back("-internal-isystem");
      CmdArgs.push_back(Args.MakeArgString(P));
    } else if (C.getActiveOffloadKinds() == Action::OFK_OpenMP) {
      // TODO: CUDA / HIP include their own headers for some common functions
      // implemented here. We'll need to clean those up so they do not conflict.
      SmallString<128> P(D.ResourceDir);
      llvm::sys::path::append(P, "include");
      llvm::sys::path::append(P, "llvm_libc_wrappers");
      CmdArgs.push_back("-internal-isystem");
      CmdArgs.push_back(Args.MakeArgString(P));
    }
  }

=======
>>>>>>> 54de554a
  // If we are offloading to a target via OpenMP we need to include the
  // openmp_wrappers folder which contains alternative system headers.
  if (JA.isDeviceOffloading(Action::OFK_OpenMP) &&
      !Args.hasArg(options::OPT_nostdinc) &&
      !Args.hasArg(options::OPT_nogpuinc) &&
      (getToolChain().getTriple().isNVPTX() ||
       getToolChain().getTriple().isAMDGCN())) {
    if (!Args.hasArg(options::OPT_nobuiltininc)) {
      // Add openmp_wrappers/* to our system include path.  This lets us wrap
      // standard library headers.
      SmallString<128> P(D.ResourceDir);
      llvm::sys::path::append(P, "include");
      llvm::sys::path::append(P, "openmp_wrappers");
      CmdArgs.push_back("-internal-isystem");
      CmdArgs.push_back(Args.MakeArgString(P));
    }

    CmdArgs.push_back("-include");
    CmdArgs.push_back("__clang_openmp_device_functions.h");
  }

  // Add -i* options, and automatically translate to
  // -include-pch/-include-pth for transparent PCH support. It's
  // wonky, but we include looking for .gch so we can support seamless
  // replacement into a build system already set up to be generating
  // .gch files.

  if (getToolChain().getDriver().IsCLMode()) {
    const Arg *YcArg = Args.getLastArg(options::OPT__SLASH_Yc);
    const Arg *YuArg = Args.getLastArg(options::OPT__SLASH_Yu);
    if (YcArg && JA.getKind() >= Action::PrecompileJobClass &&
        JA.getKind() <= Action::AssembleJobClass) {
      CmdArgs.push_back(Args.MakeArgString("-building-pch-with-obj"));
      // -fpch-instantiate-templates is the default when creating
      // precomp using /Yc
      if (Args.hasFlag(options::OPT_fpch_instantiate_templates,
                       options::OPT_fno_pch_instantiate_templates, true))
        CmdArgs.push_back(Args.MakeArgString("-fpch-instantiate-templates"));
    }

    if (YcArg || YuArg) {
      StringRef ThroughHeader = YcArg ? YcArg->getValue() : YuArg->getValue();
      // If PCH file is available, include it while performing
      // host compilation (-fsycl-is-host) in SYCL mode (-fsycl).
      // as well as in non-sycl mode.

      if (!isa<PrecompileJobAction>(JA) && !SYCLDeviceCompilation) {
        CmdArgs.push_back("-include-pch");
        CmdArgs.push_back(Args.MakeArgString(D.GetClPchPath(
            C, !ThroughHeader.empty()
                   ? ThroughHeader
                   : llvm::sys::path::filename(Inputs[0].getBaseInput()))));
      }

      if (ThroughHeader.empty()) {
        CmdArgs.push_back(Args.MakeArgString(
            Twine("-pch-through-hdrstop-") + (YcArg ? "create" : "use")));
      } else {
        CmdArgs.push_back(
            Args.MakeArgString(Twine("-pch-through-header=") + ThroughHeader));
      }
    }
  }

  bool RenderedImplicitInclude = false;

  for (const Arg *A : Args.filtered(options::OPT_clang_i_Group)) {
    if ((A->getOption().matches(options::OPT_include) &&
         D.getProbePrecompiled()) ||
        A->getOption().matches(options::OPT_include_pch)) {

      // Handling of gcc-style gch precompiled headers.
      bool IsFirstImplicitInclude = !RenderedImplicitInclude;
      RenderedImplicitInclude = true;

      bool FoundPCH = false;
      SmallString<128> P(A->getValue());
      // We want the files to have a name like foo.h.pch. Add a dummy extension
      // so that replace_extension does the right thing.
      P += ".dummy";
      llvm::sys::path::replace_extension(P, "pch");
      if (D.getVFS().exists(P))
        FoundPCH = true;

      if (!FoundPCH) {
        // For GCC compat, probe for a file or directory ending in .gch instead.
        llvm::sys::path::replace_extension(P, "gch");
        FoundPCH = gchProbe(D, P.str());
      }
      // If PCH file is available, include it while performing
      // host compilation (-fsycl-is-host) in SYCL mode (-fsycl).
      // as well as in non-sycl mode.

      if (FoundPCH && !SYCLDeviceCompilation) {
        if (IsFirstImplicitInclude) {
          A->claim();
          CmdArgs.push_back("-include-pch");
          CmdArgs.push_back(Args.MakeArgString(P));
          continue;
        } else {
          // Ignore the PCH if not first on command line and emit warning.
          D.Diag(diag::warn_drv_pch_not_first_include) << P
                                                       << A->getAsString(Args);
        }
      }
      // No PCH file, but we still want to include the header file
      // (-include dummy.h) in device compilation mode.
      else if (JA.isDeviceOffloading(Action::OFK_SYCL) &&
               A->getOption().matches(options::OPT_include_pch)) {
        continue;
      }

    } else if (A->getOption().matches(options::OPT_isystem_after)) {
      // Handling of paths which must come late.  These entries are handled by
      // the toolchain itself after the resource dir is inserted in the right
      // search order.
      // Do not claim the argument so that the use of the argument does not
      // silently go unnoticed on toolchains which do not honour the option.
      continue;
    } else if (A->getOption().matches(options::OPT_stdlibxx_isystem)) {
      // Translated to -internal-isystem by the driver, no need to pass to cc1.
      continue;
    } else if (A->getOption().matches(options::OPT_ibuiltininc)) {
      // This is used only by the driver. No need to pass to cc1.
      continue;
    }

    // Not translated, render as usual.
    A->claim();
    A->render(Args, CmdArgs);
  }

  Args.addAllArgs(CmdArgs,
                  {options::OPT_D, options::OPT_U, options::OPT_I_Group,
                   options::OPT_F, options::OPT_index_header_map,
                   options::OPT_embed_dir_EQ});

  // Add -Wp, and -Xpreprocessor if using the preprocessor.

  // FIXME: There is a very unfortunate problem here, some troubled
  // souls abuse -Wp, to pass preprocessor options in gcc syntax. To
  // really support that we would have to parse and then translate
  // those options. :(
  Args.AddAllArgValues(CmdArgs, options::OPT_Wp_COMMA,
                       options::OPT_Xpreprocessor);

  // -I- is a deprecated GCC feature, reject it.
  if (Arg *A = Args.getLastArg(options::OPT_I_))
    D.Diag(diag::err_drv_I_dash_not_supported) << A->getAsString(Args);

  // If we have a --sysroot, and don't have an explicit -isysroot flag, add an
  // -isysroot to the CC1 invocation.
  StringRef sysroot = C.getSysRoot();
  if (sysroot != "") {
    if (!Args.hasArg(options::OPT_isysroot)) {
      CmdArgs.push_back("-isysroot");
      CmdArgs.push_back(C.getArgs().MakeArgString(sysroot));
    }
  }

  // Parse additional include paths from environment variables.
  // FIXME: We should probably sink the logic for handling these from the
  // frontend into the driver. It will allow deleting 4 otherwise unused flags.
  // CPATH - included following the user specified includes (but prior to
  // builtin and standard includes).
  addDirectoryList(Args, CmdArgs, "-I", "CPATH");
  // C_INCLUDE_PATH - system includes enabled when compiling C.
  addDirectoryList(Args, CmdArgs, "-c-isystem", "C_INCLUDE_PATH");
  // CPLUS_INCLUDE_PATH - system includes enabled when compiling C++.
  addDirectoryList(Args, CmdArgs, "-cxx-isystem", "CPLUS_INCLUDE_PATH");
  // OBJC_INCLUDE_PATH - system includes enabled when compiling ObjC.
  addDirectoryList(Args, CmdArgs, "-objc-isystem", "OBJC_INCLUDE_PATH");
  // OBJCPLUS_INCLUDE_PATH - system includes enabled when compiling ObjC++.
  addDirectoryList(Args, CmdArgs, "-objcxx-isystem", "OBJCPLUS_INCLUDE_PATH");

  // While adding the include arguments, we also attempt to retrieve the
  // arguments of related offloading toolchains or arguments that are specific
  // of an offloading programming model.

  // Add C++ include arguments, if needed.
  if (types::isCXX(Inputs[0].getType())) {
    bool HasStdlibxxIsystem = Args.hasArg(options::OPT_stdlibxx_isystem);
    forAllAssociatedToolChains(
        C, JA, getToolChain(),
        [&Args, &CmdArgs, HasStdlibxxIsystem](const ToolChain &TC) {
          HasStdlibxxIsystem ? TC.AddClangCXXStdlibIsystemArgs(Args, CmdArgs)
                             : TC.AddClangCXXStdlibIncludeArgs(Args, CmdArgs);
        });
  }

  // If we are compiling for a GPU target we want to override the system headers
  // with ones created by the 'libc' project if present.
  // TODO: This should be moved to `AddClangSystemIncludeArgs` by passing the
  //       OffloadKind as an argument.
  if (!Args.hasArg(options::OPT_nostdinc) &&
      !Args.hasArg(options::OPT_nogpuinc) &&
      !Args.hasArg(options::OPT_nobuiltininc)) {
    // Without an offloading language we will include these headers directly.
    // Offloading languages will instead only use the declarations stored in
    // the resource directory at clang/lib/Headers/llvm_libc_wrappers.
    if ((getToolChain().getTriple().isNVPTX() ||
         getToolChain().getTriple().isAMDGCN()) &&
        C.getActiveOffloadKinds() == Action::OFK_None) {
      SmallString<128> P(llvm::sys::path::parent_path(D.Dir));
      llvm::sys::path::append(P, "include");
      llvm::sys::path::append(P, getToolChain().getTripleString());
      CmdArgs.push_back("-internal-isystem");
      CmdArgs.push_back(Args.MakeArgString(P));
    } else if (C.getActiveOffloadKinds() == Action::OFK_OpenMP) {
      // TODO: CUDA / HIP include their own headers for some common functions
      // implemented here. We'll need to clean those up so they do not conflict.
      SmallString<128> P(D.ResourceDir);
      llvm::sys::path::append(P, "include");
      llvm::sys::path::append(P, "llvm_libc_wrappers");
      CmdArgs.push_back("-internal-isystem");
      CmdArgs.push_back(Args.MakeArgString(P));
    }
  }

  // Add system include arguments for all targets but IAMCU.
  if (!IsIAMCU)
    forAllAssociatedToolChains(C, JA, getToolChain(),
                               [&Args, &CmdArgs](const ToolChain &TC) {
                                 TC.AddClangSystemIncludeArgs(Args, CmdArgs);
                               });
  else {
    // For IAMCU add special include arguments.
    getToolChain().AddIAMCUIncludeArgs(Args, CmdArgs);
  }

  addMacroPrefixMapArg(D, Args, CmdArgs);
  addCoveragePrefixMapArg(D, Args, CmdArgs);

  Args.AddLastArg(CmdArgs, options::OPT_ffile_reproducible,
                  options::OPT_fno_file_reproducible);

  if (const char *Epoch = std::getenv("SOURCE_DATE_EPOCH")) {
    CmdArgs.push_back("-source-date-epoch");
    CmdArgs.push_back(Args.MakeArgString(Epoch));
  }

  Args.addOptInFlag(CmdArgs, options::OPT_fdefine_target_os_macros,
                    options::OPT_fno_define_target_os_macros);
}

// FIXME: Move to target hook.
static bool isSignedCharDefault(const llvm::Triple &Triple) {
  switch (Triple.getArch()) {
  default:
    return true;

  case llvm::Triple::aarch64:
  case llvm::Triple::aarch64_32:
  case llvm::Triple::aarch64_be:
  case llvm::Triple::arm:
  case llvm::Triple::armeb:
  case llvm::Triple::thumb:
  case llvm::Triple::thumbeb:
    if (Triple.isOSDarwin() || Triple.isOSWindows())
      return true;
    return false;

  case llvm::Triple::ppc:
  case llvm::Triple::ppc64:
    if (Triple.isOSDarwin())
      return true;
    return false;

  case llvm::Triple::hexagon:
  case llvm::Triple::ppcle:
  case llvm::Triple::ppc64le:
  case llvm::Triple::riscv32:
  case llvm::Triple::riscv64:
  case llvm::Triple::systemz:
  case llvm::Triple::xcore:
    return false;
  }
}

static bool hasMultipleInvocations(const llvm::Triple &Triple,
                                   const ArgList &Args) {
  // Supported only on Darwin where we invoke the compiler multiple times
  // followed by an invocation to lipo.
  if (!Triple.isOSDarwin())
    return false;
  // If more than one "-arch <arch>" is specified, we're targeting multiple
  // architectures resulting in a fat binary.
  return Args.getAllArgValues(options::OPT_arch).size() > 1;
}

static bool checkRemarksOptions(const Driver &D, const ArgList &Args,
                                const llvm::Triple &Triple) {
  // When enabling remarks, we need to error if:
  // * The remark file is specified but we're targeting multiple architectures,
  // which means more than one remark file is being generated.
  bool hasMultipleInvocations = ::hasMultipleInvocations(Triple, Args);
  bool hasExplicitOutputFile =
      Args.getLastArg(options::OPT_foptimization_record_file_EQ);
  if (hasMultipleInvocations && hasExplicitOutputFile) {
    D.Diag(diag::err_drv_invalid_output_with_multiple_archs)
        << "-foptimization-record-file";
    return false;
  }
  return true;
}

static void renderRemarksOptions(const ArgList &Args, ArgStringList &CmdArgs,
                                 const llvm::Triple &Triple,
                                 const InputInfo &Input,
                                 const InputInfo &Output, const JobAction &JA) {
  StringRef Format = "yaml";
  if (const Arg *A = Args.getLastArg(options::OPT_fsave_optimization_record_EQ))
    Format = A->getValue();

  CmdArgs.push_back("-opt-record-file");

  const Arg *A = Args.getLastArg(options::OPT_foptimization_record_file_EQ);
  if (A) {
    CmdArgs.push_back(A->getValue());
  } else {
    bool hasMultipleArchs =
        Triple.isOSDarwin() && // Only supported on Darwin platforms.
        Args.getAllArgValues(options::OPT_arch).size() > 1;

    SmallString<128> F;

    if (Args.hasArg(options::OPT_c) || Args.hasArg(options::OPT_S)) {
      if (Arg *FinalOutput = Args.getLastArg(options::OPT_o))
        F = FinalOutput->getValue();
    } else {
      if (Format != "yaml" && // For YAML, keep the original behavior.
          Triple.isOSDarwin() && // Enable this only on darwin, since it's the only platform supporting .dSYM bundles.
          Output.isFilename())
        F = Output.getFilename();
    }

    if (F.empty()) {
      // Use the input filename.
      F = llvm::sys::path::stem(Input.getBaseInput());

      // If we're compiling for an offload architecture (i.e. a CUDA device),
      // we need to make the file name for the device compilation different
      // from the host compilation.
      if (!JA.isDeviceOffloading(Action::OFK_None) &&
          !JA.isDeviceOffloading(Action::OFK_Host)) {
        llvm::sys::path::replace_extension(F, "");
        F += Action::GetOffloadingFileNamePrefix(JA.getOffloadingDeviceKind(),
                                                 Triple.normalize());
        F += "-";
        F += JA.getOffloadingArch();
      }
    }

    // If we're having more than one "-arch", we should name the files
    // differently so that every cc1 invocation writes to a different file.
    // We're doing that by appending "-<arch>" with "<arch>" being the arch
    // name from the triple.
    if (hasMultipleArchs) {
      // First, remember the extension.
      SmallString<64> OldExtension = llvm::sys::path::extension(F);
      // then, remove it.
      llvm::sys::path::replace_extension(F, "");
      // attach -<arch> to it.
      F += "-";
      F += Triple.getArchName();
      // put back the extension.
      llvm::sys::path::replace_extension(F, OldExtension);
    }

    SmallString<32> Extension;
    Extension += "opt.";
    Extension += Format;

    llvm::sys::path::replace_extension(F, Extension);
    CmdArgs.push_back(Args.MakeArgString(F));
  }

  if (const Arg *A =
          Args.getLastArg(options::OPT_foptimization_record_passes_EQ)) {
    CmdArgs.push_back("-opt-record-passes");
    CmdArgs.push_back(A->getValue());
  }

  if (!Format.empty()) {
    CmdArgs.push_back("-opt-record-format");
    CmdArgs.push_back(Format.data());
  }
}

void AddAAPCSVolatileBitfieldArgs(const ArgList &Args, ArgStringList &CmdArgs) {
  if (!Args.hasFlag(options::OPT_faapcs_bitfield_width,
                    options::OPT_fno_aapcs_bitfield_width, true))
    CmdArgs.push_back("-fno-aapcs-bitfield-width");

  if (Args.getLastArg(options::OPT_ForceAAPCSBitfieldLoad))
    CmdArgs.push_back("-faapcs-bitfield-load");
}

namespace {
void RenderARMABI(const Driver &D, const llvm::Triple &Triple,
                  const ArgList &Args, ArgStringList &CmdArgs) {
  // Select the ABI to use.
  // FIXME: Support -meabi.
  // FIXME: Parts of this are duplicated in the backend, unify this somehow.
  const char *ABIName = nullptr;
  if (Arg *A = Args.getLastArg(options::OPT_mabi_EQ)) {
    ABIName = A->getValue();
  } else {
    std::string CPU = getCPUName(D, Args, Triple, /*FromAs*/ false);
    ABIName = llvm::ARM::computeDefaultTargetABI(Triple, CPU).data();
  }

  CmdArgs.push_back("-target-abi");
  CmdArgs.push_back(ABIName);
}

void AddUnalignedAccessWarning(ArgStringList &CmdArgs) {
  auto StrictAlignIter =
      llvm::find_if(llvm::reverse(CmdArgs), [](StringRef Arg) {
        return Arg == "+strict-align" || Arg == "-strict-align";
      });
  if (StrictAlignIter != CmdArgs.rend() &&
      StringRef(*StrictAlignIter) == "+strict-align")
    CmdArgs.push_back("-Wunaligned-access");
}
}

static void CollectARMPACBTIOptions(const ToolChain &TC, const ArgList &Args,
                                    ArgStringList &CmdArgs, bool isAArch64) {
  const Arg *A = isAArch64
                     ? Args.getLastArg(options::OPT_msign_return_address_EQ,
                                       options::OPT_mbranch_protection_EQ)
                     : Args.getLastArg(options::OPT_mbranch_protection_EQ);
  if (!A)
    return;

  const Driver &D = TC.getDriver();
  const llvm::Triple &Triple = TC.getEffectiveTriple();
  if (!(isAArch64 || (Triple.isArmT32() && Triple.isArmMClass())))
    D.Diag(diag::warn_incompatible_branch_protection_option)
        << Triple.getArchName();

  StringRef Scope, Key;
  bool IndirectBranches, BranchProtectionPAuthLR, GuardedControlStack;

  if (A->getOption().matches(options::OPT_msign_return_address_EQ)) {
    Scope = A->getValue();
    if (Scope != "none" && Scope != "non-leaf" && Scope != "all")
      D.Diag(diag::err_drv_unsupported_option_argument)
          << A->getSpelling() << Scope;
    Key = "a_key";
    IndirectBranches = false;
    BranchProtectionPAuthLR = false;
    GuardedControlStack = false;
  } else {
    StringRef DiagMsg;
    llvm::ARM::ParsedBranchProtection PBP;
    bool EnablePAuthLR = false;

    // To know if we need to enable PAuth-LR As part of the standard branch
    // protection option, it needs to be determined if the feature has been
    // activated in the `march` argument. This information is stored within the
    // CmdArgs variable and can be found using a search.
    if (isAArch64) {
      auto isPAuthLR = [](const char *member) {
        llvm::AArch64::ExtensionInfo pauthlr_extension =
            llvm::AArch64::getExtensionByID(llvm::AArch64::AEK_PAUTHLR);
        return pauthlr_extension.PosTargetFeature == member;
      };

      if (std::any_of(CmdArgs.begin(), CmdArgs.end(), isPAuthLR))
        EnablePAuthLR = true;
    }
    if (!llvm::ARM::parseBranchProtection(A->getValue(), PBP, DiagMsg,
                                          EnablePAuthLR))
      D.Diag(diag::err_drv_unsupported_option_argument)
          << A->getSpelling() << DiagMsg;
    if (!isAArch64 && PBP.Key == "b_key")
      D.Diag(diag::warn_unsupported_branch_protection)
          << "b-key" << A->getAsString(Args);
    Scope = PBP.Scope;
    Key = PBP.Key;
    BranchProtectionPAuthLR = PBP.BranchProtectionPAuthLR;
    IndirectBranches = PBP.BranchTargetEnforcement;
    GuardedControlStack = PBP.GuardedControlStack;
  }

  CmdArgs.push_back(
      Args.MakeArgString(Twine("-msign-return-address=") + Scope));
  if (Scope != "none")
    CmdArgs.push_back(
        Args.MakeArgString(Twine("-msign-return-address-key=") + Key));
  if (BranchProtectionPAuthLR)
    CmdArgs.push_back(
        Args.MakeArgString(Twine("-mbranch-protection-pauth-lr")));
  if (IndirectBranches)
    CmdArgs.push_back("-mbranch-target-enforce");
  if (GuardedControlStack)
    CmdArgs.push_back("-mguarded-control-stack");
}

void Clang::AddARMTargetArgs(const llvm::Triple &Triple, const ArgList &Args,
                             ArgStringList &CmdArgs, bool KernelOrKext) const {
  RenderARMABI(getToolChain().getDriver(), Triple, Args, CmdArgs);

  // Determine floating point ABI from the options & target defaults.
  arm::FloatABI ABI = arm::getARMFloatABI(getToolChain(), Args);
  if (ABI == arm::FloatABI::Soft) {
    // Floating point operations and argument passing are soft.
    // FIXME: This changes CPP defines, we need -target-soft-float.
    CmdArgs.push_back("-msoft-float");
    CmdArgs.push_back("-mfloat-abi");
    CmdArgs.push_back("soft");
  } else if (ABI == arm::FloatABI::SoftFP) {
    // Floating point operations are hard, but argument passing is soft.
    CmdArgs.push_back("-mfloat-abi");
    CmdArgs.push_back("soft");
  } else {
    // Floating point operations and argument passing are hard.
    assert(ABI == arm::FloatABI::Hard && "Invalid float abi!");
    CmdArgs.push_back("-mfloat-abi");
    CmdArgs.push_back("hard");
  }

  // Forward the -mglobal-merge option for explicit control over the pass.
  if (Arg *A = Args.getLastArg(options::OPT_mglobal_merge,
                               options::OPT_mno_global_merge)) {
    CmdArgs.push_back("-mllvm");
    if (A->getOption().matches(options::OPT_mno_global_merge))
      CmdArgs.push_back("-arm-global-merge=false");
    else
      CmdArgs.push_back("-arm-global-merge=true");
  }

  if (!Args.hasFlag(options::OPT_mimplicit_float,
                    options::OPT_mno_implicit_float, true))
    CmdArgs.push_back("-no-implicit-float");

  if (Args.getLastArg(options::OPT_mcmse))
    CmdArgs.push_back("-mcmse");

  AddAAPCSVolatileBitfieldArgs(Args, CmdArgs);

  // Enable/disable return address signing and indirect branch targets.
  CollectARMPACBTIOptions(getToolChain(), Args, CmdArgs, false /*isAArch64*/);

  AddUnalignedAccessWarning(CmdArgs);
}

void Clang::RenderTargetOptions(const llvm::Triple &EffectiveTriple,
                                const ArgList &Args, bool KernelOrKext,
                                ArgStringList &CmdArgs) const {
  const ToolChain &TC = getToolChain();

  // Add the target features
  getTargetFeatures(TC.getDriver(), EffectiveTriple, Args, CmdArgs, false);

  // Add target specific flags.
  switch (TC.getArch()) {
  default:
    break;

  case llvm::Triple::arm:
  case llvm::Triple::armeb:
  case llvm::Triple::thumb:
  case llvm::Triple::thumbeb:
    // Use the effective triple, which takes into account the deployment target.
    AddARMTargetArgs(EffectiveTriple, Args, CmdArgs, KernelOrKext);
    break;

  case llvm::Triple::aarch64:
  case llvm::Triple::aarch64_32:
  case llvm::Triple::aarch64_be:
    AddAArch64TargetArgs(Args, CmdArgs);
    break;

  case llvm::Triple::loongarch32:
  case llvm::Triple::loongarch64:
    AddLoongArchTargetArgs(Args, CmdArgs);
    break;

  case llvm::Triple::mips:
  case llvm::Triple::mipsel:
  case llvm::Triple::mips64:
  case llvm::Triple::mips64el:
    AddMIPSTargetArgs(Args, CmdArgs);
    break;

  case llvm::Triple::ppc:
  case llvm::Triple::ppcle:
  case llvm::Triple::ppc64:
  case llvm::Triple::ppc64le:
    AddPPCTargetArgs(Args, CmdArgs);
    break;

  case llvm::Triple::riscv32:
  case llvm::Triple::riscv64:
    AddRISCVTargetArgs(Args, CmdArgs);
    break;

  case llvm::Triple::sparc:
  case llvm::Triple::sparcel:
  case llvm::Triple::sparcv9:
    AddSparcTargetArgs(Args, CmdArgs);
    break;

  case llvm::Triple::systemz:
    AddSystemZTargetArgs(Args, CmdArgs);
    break;

  case llvm::Triple::x86:
  case llvm::Triple::x86_64:
    AddX86TargetArgs(Args, CmdArgs);
    break;

  case llvm::Triple::lanai:
    AddLanaiTargetArgs(Args, CmdArgs);
    break;

  case llvm::Triple::hexagon:
    AddHexagonTargetArgs(Args, CmdArgs);
    break;

  case llvm::Triple::wasm32:
  case llvm::Triple::wasm64:
    AddWebAssemblyTargetArgs(Args, CmdArgs);
    break;

  case llvm::Triple::ve:
    AddVETargetArgs(Args, CmdArgs);
    break;
  }
}

namespace {
void RenderAArch64ABI(const llvm::Triple &Triple, const ArgList &Args,
                      ArgStringList &CmdArgs) {
  const char *ABIName = nullptr;
  if (Arg *A = Args.getLastArg(options::OPT_mabi_EQ))
    ABIName = A->getValue();
  else if (Triple.isOSDarwin())
    ABIName = "darwinpcs";
  else
    ABIName = "aapcs";

  CmdArgs.push_back("-target-abi");
  CmdArgs.push_back(ABIName);
}
}

void Clang::AddAArch64TargetArgs(const ArgList &Args,
                                 ArgStringList &CmdArgs) const {
  const llvm::Triple &Triple = getToolChain().getEffectiveTriple();

  if (!Args.hasFlag(options::OPT_mred_zone, options::OPT_mno_red_zone, true) ||
      Args.hasArg(options::OPT_mkernel) ||
      Args.hasArg(options::OPT_fapple_kext))
    CmdArgs.push_back("-disable-red-zone");

  if (!Args.hasFlag(options::OPT_mimplicit_float,
                    options::OPT_mno_implicit_float, true))
    CmdArgs.push_back("-no-implicit-float");

  RenderAArch64ABI(Triple, Args, CmdArgs);

  // Forward the -mglobal-merge option for explicit control over the pass.
  if (Arg *A = Args.getLastArg(options::OPT_mglobal_merge,
                               options::OPT_mno_global_merge)) {
    CmdArgs.push_back("-mllvm");
    if (A->getOption().matches(options::OPT_mno_global_merge))
      CmdArgs.push_back("-aarch64-enable-global-merge=false");
    else
      CmdArgs.push_back("-aarch64-enable-global-merge=true");
  }

  // Enable/disable return address signing and indirect branch targets.
  CollectARMPACBTIOptions(getToolChain(), Args, CmdArgs, true /*isAArch64*/);

  // Handle -msve_vector_bits=<bits>
  if (Arg *A = Args.getLastArg(options::OPT_msve_vector_bits_EQ)) {
    StringRef Val = A->getValue();
    const Driver &D = getToolChain().getDriver();
    if (Val == "128" || Val == "256" || Val == "512" || Val == "1024" ||
        Val == "2048" || Val == "128+" || Val == "256+" || Val == "512+" ||
        Val == "1024+" || Val == "2048+") {
      unsigned Bits = 0;
      if (!Val.consume_back("+")) {
        bool Invalid = Val.getAsInteger(10, Bits); (void)Invalid;
        assert(!Invalid && "Failed to parse value");
        CmdArgs.push_back(
            Args.MakeArgString("-mvscale-max=" + llvm::Twine(Bits / 128)));
      }

      bool Invalid = Val.getAsInteger(10, Bits); (void)Invalid;
      assert(!Invalid && "Failed to parse value");
      CmdArgs.push_back(
          Args.MakeArgString("-mvscale-min=" + llvm::Twine(Bits / 128)));
    // Silently drop requests for vector-length agnostic code as it's implied.
    } else if (Val != "scalable")
      // Handle the unsupported values passed to msve-vector-bits.
      D.Diag(diag::err_drv_unsupported_option_argument)
          << A->getSpelling() << Val;
  }

  AddAAPCSVolatileBitfieldArgs(Args, CmdArgs);

  if (const Arg *A = Args.getLastArg(clang::driver::options::OPT_mtune_EQ)) {
    CmdArgs.push_back("-tune-cpu");
    if (strcmp(A->getValue(), "native") == 0)
      CmdArgs.push_back(Args.MakeArgString(llvm::sys::getHostCPUName()));
    else
      CmdArgs.push_back(A->getValue());
  }

  AddUnalignedAccessWarning(CmdArgs);

  Args.addOptInFlag(CmdArgs, options::OPT_fptrauth_intrinsics,
                    options::OPT_fno_ptrauth_intrinsics);
  Args.addOptInFlag(CmdArgs, options::OPT_fptrauth_calls,
                    options::OPT_fno_ptrauth_calls);
  Args.addOptInFlag(CmdArgs, options::OPT_fptrauth_returns,
                    options::OPT_fno_ptrauth_returns);
  Args.addOptInFlag(CmdArgs, options::OPT_fptrauth_auth_traps,
                    options::OPT_fno_ptrauth_auth_traps);
  Args.addOptInFlag(
      CmdArgs, options::OPT_fptrauth_vtable_pointer_address_discrimination,
      options::OPT_fno_ptrauth_vtable_pointer_address_discrimination);
  Args.addOptInFlag(
      CmdArgs, options::OPT_fptrauth_vtable_pointer_type_discrimination,
      options::OPT_fno_ptrauth_vtable_pointer_type_discrimination);
  Args.addOptInFlag(CmdArgs, options::OPT_fptrauth_init_fini,
                    options::OPT_fno_ptrauth_init_fini);
  Args.addOptInFlag(
      CmdArgs, options::OPT_fptrauth_function_pointer_type_discrimination,
      options::OPT_fno_ptrauth_function_pointer_type_discrimination);
}

void Clang::AddLoongArchTargetArgs(const ArgList &Args,
                                   ArgStringList &CmdArgs) const {
  const llvm::Triple &Triple = getToolChain().getTriple();

  CmdArgs.push_back("-target-abi");
  CmdArgs.push_back(
      loongarch::getLoongArchABI(getToolChain().getDriver(), Args, Triple)
          .data());

  // Handle -mtune.
  if (const Arg *A = Args.getLastArg(options::OPT_mtune_EQ)) {
    std::string TuneCPU = A->getValue();
    TuneCPU = loongarch::postProcessTargetCPUString(TuneCPU, Triple);
    CmdArgs.push_back("-tune-cpu");
    CmdArgs.push_back(Args.MakeArgString(TuneCPU));
  }
}

void Clang::AddMIPSTargetArgs(const ArgList &Args,
                              ArgStringList &CmdArgs) const {
  const Driver &D = getToolChain().getDriver();
  StringRef CPUName;
  StringRef ABIName;
  const llvm::Triple &Triple = getToolChain().getTriple();
  mips::getMipsCPUAndABI(Args, Triple, CPUName, ABIName);

  CmdArgs.push_back("-target-abi");
  CmdArgs.push_back(ABIName.data());

  mips::FloatABI ABI = mips::getMipsFloatABI(D, Args, Triple);
  if (ABI == mips::FloatABI::Soft) {
    // Floating point operations and argument passing are soft.
    CmdArgs.push_back("-msoft-float");
    CmdArgs.push_back("-mfloat-abi");
    CmdArgs.push_back("soft");
  } else {
    // Floating point operations and argument passing are hard.
    assert(ABI == mips::FloatABI::Hard && "Invalid float abi!");
    CmdArgs.push_back("-mfloat-abi");
    CmdArgs.push_back("hard");
  }

  if (Arg *A = Args.getLastArg(options::OPT_mldc1_sdc1,
                               options::OPT_mno_ldc1_sdc1)) {
    if (A->getOption().matches(options::OPT_mno_ldc1_sdc1)) {
      CmdArgs.push_back("-mllvm");
      CmdArgs.push_back("-mno-ldc1-sdc1");
    }
  }

  if (Arg *A = Args.getLastArg(options::OPT_mcheck_zero_division,
                               options::OPT_mno_check_zero_division)) {
    if (A->getOption().matches(options::OPT_mno_check_zero_division)) {
      CmdArgs.push_back("-mllvm");
      CmdArgs.push_back("-mno-check-zero-division");
    }
  }

  if (Args.getLastArg(options::OPT_mfix4300)) {
    CmdArgs.push_back("-mllvm");
    CmdArgs.push_back("-mfix4300");
  }

  if (Arg *A = Args.getLastArg(options::OPT_G)) {
    StringRef v = A->getValue();
    CmdArgs.push_back("-mllvm");
    CmdArgs.push_back(Args.MakeArgString("-mips-ssection-threshold=" + v));
    A->claim();
  }

  Arg *GPOpt = Args.getLastArg(options::OPT_mgpopt, options::OPT_mno_gpopt);
  Arg *ABICalls =
      Args.getLastArg(options::OPT_mabicalls, options::OPT_mno_abicalls);

  // -mabicalls is the default for many MIPS environments, even with -fno-pic.
  // -mgpopt is the default for static, -fno-pic environments but these two
  // options conflict. We want to be certain that -mno-abicalls -mgpopt is
  // the only case where -mllvm -mgpopt is passed.
  // NOTE: We need a warning here or in the backend to warn when -mgpopt is
  //       passed explicitly when compiling something with -mabicalls
  //       (implictly) in affect. Currently the warning is in the backend.
  //
  // When the ABI in use is  N64, we also need to determine the PIC mode that
  // is in use, as -fno-pic for N64 implies -mno-abicalls.
  bool NoABICalls =
      ABICalls && ABICalls->getOption().matches(options::OPT_mno_abicalls);

  llvm::Reloc::Model RelocationModel;
  unsigned PICLevel;
  bool IsPIE;
  std::tie(RelocationModel, PICLevel, IsPIE) =
      ParsePICArgs(getToolChain(), Args);

  NoABICalls = NoABICalls ||
               (RelocationModel == llvm::Reloc::Static && ABIName == "n64");

  bool WantGPOpt = GPOpt && GPOpt->getOption().matches(options::OPT_mgpopt);
  // We quietly ignore -mno-gpopt as the backend defaults to -mno-gpopt.
  if (NoABICalls && (!GPOpt || WantGPOpt)) {
    CmdArgs.push_back("-mllvm");
    CmdArgs.push_back("-mgpopt");

    Arg *LocalSData = Args.getLastArg(options::OPT_mlocal_sdata,
                                      options::OPT_mno_local_sdata);
    Arg *ExternSData = Args.getLastArg(options::OPT_mextern_sdata,
                                       options::OPT_mno_extern_sdata);
    Arg *EmbeddedData = Args.getLastArg(options::OPT_membedded_data,
                                        options::OPT_mno_embedded_data);
    if (LocalSData) {
      CmdArgs.push_back("-mllvm");
      if (LocalSData->getOption().matches(options::OPT_mlocal_sdata)) {
        CmdArgs.push_back("-mlocal-sdata=1");
      } else {
        CmdArgs.push_back("-mlocal-sdata=0");
      }
      LocalSData->claim();
    }

    if (ExternSData) {
      CmdArgs.push_back("-mllvm");
      if (ExternSData->getOption().matches(options::OPT_mextern_sdata)) {
        CmdArgs.push_back("-mextern-sdata=1");
      } else {
        CmdArgs.push_back("-mextern-sdata=0");
      }
      ExternSData->claim();
    }

    if (EmbeddedData) {
      CmdArgs.push_back("-mllvm");
      if (EmbeddedData->getOption().matches(options::OPT_membedded_data)) {
        CmdArgs.push_back("-membedded-data=1");
      } else {
        CmdArgs.push_back("-membedded-data=0");
      }
      EmbeddedData->claim();
    }

  } else if ((!ABICalls || (!NoABICalls && ABICalls)) && WantGPOpt)
    D.Diag(diag::warn_drv_unsupported_gpopt) << (ABICalls ? 0 : 1);

  if (GPOpt)
    GPOpt->claim();

  if (Arg *A = Args.getLastArg(options::OPT_mcompact_branches_EQ)) {
    StringRef Val = StringRef(A->getValue());
    if (mips::hasCompactBranches(CPUName)) {
      if (Val == "never" || Val == "always" || Val == "optimal") {
        CmdArgs.push_back("-mllvm");
        CmdArgs.push_back(Args.MakeArgString("-mips-compact-branches=" + Val));
      } else
        D.Diag(diag::err_drv_unsupported_option_argument)
            << A->getSpelling() << Val;
    } else
      D.Diag(diag::warn_target_unsupported_compact_branches) << CPUName;
  }

  if (Arg *A = Args.getLastArg(options::OPT_mrelax_pic_calls,
                               options::OPT_mno_relax_pic_calls)) {
    if (A->getOption().matches(options::OPT_mno_relax_pic_calls)) {
      CmdArgs.push_back("-mllvm");
      CmdArgs.push_back("-mips-jalr-reloc=0");
    }
  }
}

void Clang::AddPPCTargetArgs(const ArgList &Args,
                             ArgStringList &CmdArgs) const {
  const Driver &D = getToolChain().getDriver();
  const llvm::Triple &T = getToolChain().getTriple();
  if (Args.getLastArg(options::OPT_mtune_EQ)) {
    CmdArgs.push_back("-tune-cpu");
    std::string CPU = ppc::getPPCTuneCPU(Args, T);
    CmdArgs.push_back(Args.MakeArgString(CPU));
  }

  // Select the ABI to use.
  const char *ABIName = nullptr;
  if (T.isOSBinFormatELF()) {
    switch (getToolChain().getArch()) {
    case llvm::Triple::ppc64: {
      if (T.isPPC64ELFv2ABI())
        ABIName = "elfv2";
      else
        ABIName = "elfv1";
      break;
    }
    case llvm::Triple::ppc64le:
      ABIName = "elfv2";
      break;
    default:
      break;
    }
  }

  bool IEEELongDouble = getToolChain().defaultToIEEELongDouble();
  bool VecExtabi = false;
  for (const Arg *A : Args.filtered(options::OPT_mabi_EQ)) {
    StringRef V = A->getValue();
    if (V == "ieeelongdouble") {
      IEEELongDouble = true;
      A->claim();
    } else if (V == "ibmlongdouble") {
      IEEELongDouble = false;
      A->claim();
    } else if (V == "vec-default") {
      VecExtabi = false;
      A->claim();
    } else if (V == "vec-extabi") {
      VecExtabi = true;
      A->claim();
    } else if (V == "elfv1") {
      ABIName = "elfv1";
      A->claim();
    } else if (V == "elfv2") {
      ABIName = "elfv2";
      A->claim();
    } else if (V != "altivec")
      // The ppc64 linux abis are all "altivec" abis by default. Accept and ignore
      // the option if given as we don't have backend support for any targets
      // that don't use the altivec abi.
      ABIName = A->getValue();
  }
  if (IEEELongDouble)
    CmdArgs.push_back("-mabi=ieeelongdouble");
  if (VecExtabi) {
    if (!T.isOSAIX())
      D.Diag(diag::err_drv_unsupported_opt_for_target)
          << "-mabi=vec-extabi" << T.str();
    CmdArgs.push_back("-mabi=vec-extabi");
  }

  ppc::FloatABI FloatABI = ppc::getPPCFloatABI(D, Args);
  if (FloatABI == ppc::FloatABI::Soft) {
    // Floating point operations and argument passing are soft.
    CmdArgs.push_back("-msoft-float");
    CmdArgs.push_back("-mfloat-abi");
    CmdArgs.push_back("soft");
  } else {
    // Floating point operations and argument passing are hard.
    assert(FloatABI == ppc::FloatABI::Hard && "Invalid float abi!");
    CmdArgs.push_back("-mfloat-abi");
    CmdArgs.push_back("hard");
  }

  if (ABIName) {
    CmdArgs.push_back("-target-abi");
    CmdArgs.push_back(ABIName);
  }
}

static void SetRISCVSmallDataLimit(const ToolChain &TC, const ArgList &Args,
                                   ArgStringList &CmdArgs) {
  const Driver &D = TC.getDriver();
  const llvm::Triple &Triple = TC.getTriple();
  // Default small data limitation is eight.
  const char *SmallDataLimit = "8";
  // Get small data limitation.
  if (Args.getLastArg(options::OPT_shared, options::OPT_fpic,
                      options::OPT_fPIC)) {
    // Not support linker relaxation for PIC.
    SmallDataLimit = "0";
    if (Args.hasArg(options::OPT_G)) {
      D.Diag(diag::warn_drv_unsupported_sdata);
    }
  } else if (Args.getLastArgValue(options::OPT_mcmodel_EQ)
                 .equals_insensitive("large") &&
             (Triple.getArch() == llvm::Triple::riscv64)) {
    // Not support linker relaxation for RV64 with large code model.
    SmallDataLimit = "0";
    if (Args.hasArg(options::OPT_G)) {
      D.Diag(diag::warn_drv_unsupported_sdata);
    }
  } else if (Triple.isAndroid()) {
    // GP relaxation is not supported on Android.
    SmallDataLimit = "0";
    if (Args.hasArg(options::OPT_G)) {
      D.Diag(diag::warn_drv_unsupported_sdata);
    }
  } else if (Arg *A = Args.getLastArg(options::OPT_G)) {
    SmallDataLimit = A->getValue();
  }
  // Forward the -msmall-data-limit= option.
  CmdArgs.push_back("-msmall-data-limit");
  CmdArgs.push_back(SmallDataLimit);
}

void Clang::AddRISCVTargetArgs(const ArgList &Args,
                               ArgStringList &CmdArgs) const {
  const llvm::Triple &Triple = getToolChain().getTriple();
  StringRef ABIName = riscv::getRISCVABI(Args, Triple);

  CmdArgs.push_back("-target-abi");
  CmdArgs.push_back(ABIName.data());

  SetRISCVSmallDataLimit(getToolChain(), Args, CmdArgs);

  if (!Args.hasFlag(options::OPT_mimplicit_float,
                    options::OPT_mno_implicit_float, true))
    CmdArgs.push_back("-no-implicit-float");

  if (const Arg *A = Args.getLastArg(options::OPT_mtune_EQ)) {
    CmdArgs.push_back("-tune-cpu");
    if (strcmp(A->getValue(), "native") == 0)
      CmdArgs.push_back(Args.MakeArgString(llvm::sys::getHostCPUName()));
    else
      CmdArgs.push_back(A->getValue());
  }

  // Handle -mrvv-vector-bits=<bits>
  if (Arg *A = Args.getLastArg(options::OPT_mrvv_vector_bits_EQ)) {
    StringRef Val = A->getValue();
    const Driver &D = getToolChain().getDriver();

    // Get minimum VLen from march.
    unsigned MinVLen = 0;
    std::string Arch = riscv::getRISCVArch(Args, Triple);
    auto ISAInfo = llvm::RISCVISAInfo::parseArchString(
        Arch, /*EnableExperimentalExtensions*/ true);
    // Ignore parsing error.
    if (!errorToBool(ISAInfo.takeError()))
      MinVLen = (*ISAInfo)->getMinVLen();

    // If the value is "zvl", use MinVLen from march. Otherwise, try to parse
    // as integer as long as we have a MinVLen.
    unsigned Bits = 0;
    if (Val == "zvl" && MinVLen >= llvm::RISCV::RVVBitsPerBlock) {
      Bits = MinVLen;
    } else if (!Val.getAsInteger(10, Bits)) {
      // Only accept power of 2 values beteen RVVBitsPerBlock and 65536 that
      // at least MinVLen.
      if (Bits < MinVLen || Bits < llvm::RISCV::RVVBitsPerBlock ||
          Bits > 65536 || !llvm::isPowerOf2_32(Bits))
        Bits = 0;
    }

    // If we got a valid value try to use it.
    if (Bits != 0) {
      unsigned VScaleMin = Bits / llvm::RISCV::RVVBitsPerBlock;
      CmdArgs.push_back(
          Args.MakeArgString("-mvscale-max=" + llvm::Twine(VScaleMin)));
      CmdArgs.push_back(
          Args.MakeArgString("-mvscale-min=" + llvm::Twine(VScaleMin)));
    } else if (Val != "scalable") {
      // Handle the unsupported values passed to mrvv-vector-bits.
      D.Diag(diag::err_drv_unsupported_option_argument)
          << A->getSpelling() << Val;
    }
  }
}

void Clang::AddSparcTargetArgs(const ArgList &Args,
                               ArgStringList &CmdArgs) const {
  sparc::FloatABI FloatABI =
      sparc::getSparcFloatABI(getToolChain().getDriver(), Args);

  if (FloatABI == sparc::FloatABI::Soft) {
    // Floating point operations and argument passing are soft.
    CmdArgs.push_back("-msoft-float");
    CmdArgs.push_back("-mfloat-abi");
    CmdArgs.push_back("soft");
  } else {
    // Floating point operations and argument passing are hard.
    assert(FloatABI == sparc::FloatABI::Hard && "Invalid float abi!");
    CmdArgs.push_back("-mfloat-abi");
    CmdArgs.push_back("hard");
  }

  if (const Arg *A = Args.getLastArg(clang::driver::options::OPT_mtune_EQ)) {
    StringRef Name = A->getValue();
    std::string TuneCPU;
    if (Name == "native")
      TuneCPU = std::string(llvm::sys::getHostCPUName());
    else
      TuneCPU = std::string(Name);

    CmdArgs.push_back("-tune-cpu");
    CmdArgs.push_back(Args.MakeArgString(TuneCPU));
  }
}

void Clang::AddSystemZTargetArgs(const ArgList &Args,
                                 ArgStringList &CmdArgs) const {
  if (const Arg *A = Args.getLastArg(options::OPT_mtune_EQ)) {
    CmdArgs.push_back("-tune-cpu");
    if (strcmp(A->getValue(), "native") == 0)
      CmdArgs.push_back(Args.MakeArgString(llvm::sys::getHostCPUName()));
    else
      CmdArgs.push_back(A->getValue());
  }

  bool HasBackchain =
      Args.hasFlag(options::OPT_mbackchain, options::OPT_mno_backchain, false);
  bool HasPackedStack = Args.hasFlag(options::OPT_mpacked_stack,
                                     options::OPT_mno_packed_stack, false);
  systemz::FloatABI FloatABI =
      systemz::getSystemZFloatABI(getToolChain().getDriver(), Args);
  bool HasSoftFloat = (FloatABI == systemz::FloatABI::Soft);
  if (HasBackchain && HasPackedStack && !HasSoftFloat) {
    const Driver &D = getToolChain().getDriver();
    D.Diag(diag::err_drv_unsupported_opt)
      << "-mpacked-stack -mbackchain -mhard-float";
  }
  if (HasBackchain)
    CmdArgs.push_back("-mbackchain");
  if (HasPackedStack)
    CmdArgs.push_back("-mpacked-stack");
  if (HasSoftFloat) {
    // Floating point operations and argument passing are soft.
    CmdArgs.push_back("-msoft-float");
    CmdArgs.push_back("-mfloat-abi");
    CmdArgs.push_back("soft");
  }
}

void Clang::AddX86TargetArgs(const ArgList &Args,
                             ArgStringList &CmdArgs) const {
  const Driver &D = getToolChain().getDriver();
  addX86AlignBranchArgs(D, Args, CmdArgs, /*IsLTO=*/false);

  if (!Args.hasFlag(options::OPT_mred_zone, options::OPT_mno_red_zone, true) ||
      Args.hasArg(options::OPT_mkernel) ||
      Args.hasArg(options::OPT_fapple_kext))
    CmdArgs.push_back("-disable-red-zone");

  if (!Args.hasFlag(options::OPT_mtls_direct_seg_refs,
                    options::OPT_mno_tls_direct_seg_refs, true))
    CmdArgs.push_back("-mno-tls-direct-seg-refs");

  // Default to avoid implicit floating-point for kernel/kext code, but allow
  // that to be overridden with -mno-soft-float.
  bool NoImplicitFloat = (Args.hasArg(options::OPT_mkernel) ||
                          Args.hasArg(options::OPT_fapple_kext));
  if (Arg *A = Args.getLastArg(
          options::OPT_msoft_float, options::OPT_mno_soft_float,
          options::OPT_mimplicit_float, options::OPT_mno_implicit_float)) {
    const Option &O = A->getOption();
    NoImplicitFloat = (O.matches(options::OPT_mno_implicit_float) ||
                       O.matches(options::OPT_msoft_float));
  }
  if (NoImplicitFloat)
    CmdArgs.push_back("-no-implicit-float");

  if (Arg *A = Args.getLastArg(options::OPT_masm_EQ)) {
    StringRef Value = A->getValue();
    if (Value == "intel" || Value == "att") {
      CmdArgs.push_back("-mllvm");
      CmdArgs.push_back(Args.MakeArgString("-x86-asm-syntax=" + Value));
      CmdArgs.push_back(Args.MakeArgString("-inline-asm=" + Value));
    } else {
      D.Diag(diag::err_drv_unsupported_option_argument)
          << A->getSpelling() << Value;
    }
  } else if (D.IsCLMode()) {
    CmdArgs.push_back("-mllvm");
    CmdArgs.push_back("-x86-asm-syntax=intel");
  }

  if (Arg *A = Args.getLastArg(options::OPT_mskip_rax_setup,
                               options::OPT_mno_skip_rax_setup))
    if (A->getOption().matches(options::OPT_mskip_rax_setup))
      CmdArgs.push_back(Args.MakeArgString("-mskip-rax-setup"));

  // Set flags to support MCU ABI.
  if (Args.hasFlag(options::OPT_miamcu, options::OPT_mno_iamcu, false)) {
    CmdArgs.push_back("-mfloat-abi");
    CmdArgs.push_back("soft");
    CmdArgs.push_back("-mstack-alignment=4");
  }

  // Handle -mtune.

  // Default to "generic" unless -march is present or targetting the PS4/PS5.
  std::string TuneCPU;
  if (!Args.hasArg(clang::driver::options::OPT_march_EQ) &&
      !getToolChain().getTriple().isPS())
    TuneCPU = "generic";

  // Override based on -mtune.
  if (const Arg *A = Args.getLastArg(clang::driver::options::OPT_mtune_EQ)) {
    StringRef Name = A->getValue();

    if (Name == "native") {
      Name = llvm::sys::getHostCPUName();
      if (!Name.empty())
        TuneCPU = std::string(Name);
    } else
      TuneCPU = std::string(Name);
  }

  if (!TuneCPU.empty()) {
    CmdArgs.push_back("-tune-cpu");
    CmdArgs.push_back(Args.MakeArgString(TuneCPU));
  }
}

void Clang::AddHexagonTargetArgs(const ArgList &Args,
                                 ArgStringList &CmdArgs) const {
  CmdArgs.push_back("-mqdsp6-compat");
  CmdArgs.push_back("-Wreturn-type");

  if (auto G = toolchains::HexagonToolChain::getSmallDataThreshold(Args)) {
    CmdArgs.push_back("-mllvm");
    CmdArgs.push_back(
        Args.MakeArgString("-hexagon-small-data-threshold=" + Twine(*G)));
  }

  if (!Args.hasArg(options::OPT_fno_short_enums))
    CmdArgs.push_back("-fshort-enums");
  if (Args.getLastArg(options::OPT_mieee_rnd_near)) {
    CmdArgs.push_back("-mllvm");
    CmdArgs.push_back("-enable-hexagon-ieee-rnd-near");
  }
  CmdArgs.push_back("-mllvm");
  CmdArgs.push_back("-machine-sink-split=0");
}

void Clang::AddLanaiTargetArgs(const ArgList &Args,
                               ArgStringList &CmdArgs) const {
  if (Arg *A = Args.getLastArg(options::OPT_mcpu_EQ)) {
    StringRef CPUName = A->getValue();

    CmdArgs.push_back("-target-cpu");
    CmdArgs.push_back(Args.MakeArgString(CPUName));
  }
  if (Arg *A = Args.getLastArg(options::OPT_mregparm_EQ)) {
    StringRef Value = A->getValue();
    // Only support mregparm=4 to support old usage. Report error for all other
    // cases.
    int Mregparm;
    if (Value.getAsInteger(10, Mregparm)) {
      if (Mregparm != 4) {
        getToolChain().getDriver().Diag(
            diag::err_drv_unsupported_option_argument)
            << A->getSpelling() << Value;
      }
    }
  }
}

void Clang::AddWebAssemblyTargetArgs(const ArgList &Args,
                                     ArgStringList &CmdArgs) const {
  // Default to "hidden" visibility.
  if (!Args.hasArg(options::OPT_fvisibility_EQ,
                   options::OPT_fvisibility_ms_compat))
    CmdArgs.push_back("-fvisibility=hidden");
}

void Clang::AddVETargetArgs(const ArgList &Args, ArgStringList &CmdArgs) const {
  // Floating point operations and argument passing are hard.
  CmdArgs.push_back("-mfloat-abi");
  CmdArgs.push_back("hard");
}

void Clang::DumpCompilationDatabase(Compilation &C, StringRef Filename,
                                    StringRef Target, const InputInfo &Output,
                                    const InputInfo &Input, const ArgList &Args) const {
  // If this is a dry run, do not create the compilation database file.
  if (C.getArgs().hasArg(options::OPT__HASH_HASH_HASH))
    return;

  using llvm::yaml::escape;
  const Driver &D = getToolChain().getDriver();

  if (!CompilationDatabase) {
    std::error_code EC;
    auto File = std::make_unique<llvm::raw_fd_ostream>(
        Filename, EC,
        llvm::sys::fs::OF_TextWithCRLF | llvm::sys::fs::OF_Append);
    if (EC) {
      D.Diag(clang::diag::err_drv_compilationdatabase) << Filename
                                                       << EC.message();
      return;
    }
    CompilationDatabase = std::move(File);
  }
  auto &CDB = *CompilationDatabase;
  auto CWD = D.getVFS().getCurrentWorkingDirectory();
  if (!CWD)
    CWD = ".";
  CDB << "{ \"directory\": \"" << escape(*CWD) << "\"";
  CDB << ", \"file\": \"" << escape(Input.getFilename()) << "\"";
  if (Output.isFilename())
    CDB << ", \"output\": \"" << escape(Output.getFilename()) << "\"";
  CDB << ", \"arguments\": [\"" << escape(D.ClangExecutable) << "\"";
  SmallString<128> Buf;
  Buf = "-x";
  Buf += types::getTypeName(Input.getType());
  CDB << ", \"" << escape(Buf) << "\"";
  if (!D.SysRoot.empty() && !Args.hasArg(options::OPT__sysroot_EQ)) {
    Buf = "--sysroot=";
    Buf += D.SysRoot;
    CDB << ", \"" << escape(Buf) << "\"";
  }
  CDB << ", \"" << escape(Input.getFilename()) << "\"";
  if (Output.isFilename())
    CDB << ", \"-o\", \"" << escape(Output.getFilename()) << "\"";
  for (auto &A: Args) {
    auto &O = A->getOption();
    // Skip language selection, which is positional.
    if (O.getID() == options::OPT_x)
      continue;
    // Skip writing dependency output and the compilation database itself.
    if (O.getGroup().isValid() && O.getGroup().getID() == options::OPT_M_Group)
      continue;
    if (O.getID() == options::OPT_gen_cdb_fragment_path)
      continue;
    // Skip inputs.
    if (O.getKind() == Option::InputClass)
      continue;
    // Skip output.
    if (O.getID() == options::OPT_o)
      continue;
    // All other arguments are quoted and appended.
    ArgStringList ASL;
    A->render(Args, ASL);
    for (auto &it: ASL)
      CDB << ", \"" << escape(it) << "\"";
  }
  Buf = "--target=";
  Buf += Target;
  CDB << ", \"" << escape(Buf) << "\"]},\n";
}

void Clang::DumpCompilationDatabaseFragmentToDir(
    StringRef Dir, Compilation &C, StringRef Target, const InputInfo &Output,
    const InputInfo &Input, const llvm::opt::ArgList &Args) const {
  // If this is a dry run, do not create the compilation database file.
  if (C.getArgs().hasArg(options::OPT__HASH_HASH_HASH))
    return;

  if (CompilationDatabase)
    DumpCompilationDatabase(C, "", Target, Output, Input, Args);

  SmallString<256> Path = Dir;
  const auto &Driver = C.getDriver();
  Driver.getVFS().makeAbsolute(Path);
  auto Err = llvm::sys::fs::create_directory(Path, /*IgnoreExisting=*/true);
  if (Err) {
    Driver.Diag(diag::err_drv_compilationdatabase) << Dir << Err.message();
    return;
  }

  llvm::sys::path::append(
      Path,
      Twine(llvm::sys::path::filename(Input.getFilename())) + ".%%%%.json");
  int FD;
  SmallString<256> TempPath;
  Err = llvm::sys::fs::createUniqueFile(Path, FD, TempPath,
                                        llvm::sys::fs::OF_Text);
  if (Err) {
    Driver.Diag(diag::err_drv_compilationdatabase) << Path << Err.message();
    return;
  }
  CompilationDatabase =
      std::make_unique<llvm::raw_fd_ostream>(FD, /*shouldClose=*/true);
  DumpCompilationDatabase(C, "", Target, Output, Input, Args);
}

static bool CheckARMImplicitITArg(StringRef Value) {
  return Value == "always" || Value == "never" || Value == "arm" ||
         Value == "thumb";
}

static void AddARMImplicitITArgs(const ArgList &Args, ArgStringList &CmdArgs,
                                 StringRef Value) {
  CmdArgs.push_back("-mllvm");
  CmdArgs.push_back(Args.MakeArgString("-arm-implicit-it=" + Value));
}

static void CollectArgsForIntegratedAssembler(Compilation &C,
                                              const ArgList &Args,
                                              ArgStringList &CmdArgs,
                                              const Driver &D) {
  // Default to -mno-relax-all.
  //
  // Note: RISC-V requires an indirect jump for offsets larger than 1MiB. This
  // cannot be done by assembler branch relaxation as it needs a free temporary
  // register. Because of this, branch relaxation is handled by a MachineIR pass
  // before the assembler. Forcing assembler branch relaxation for -O0 makes the
  // MachineIR branch relaxation inaccurate and it will miss cases where an
  // indirect branch is necessary.
  Args.addOptInFlag(CmdArgs, options::OPT_mrelax_all,
                    options::OPT_mno_relax_all);

  // Only default to -mincremental-linker-compatible if we think we are
  // targeting the MSVC linker.
  bool DefaultIncrementalLinkerCompatible =
      C.getDefaultToolChain().getTriple().isWindowsMSVCEnvironment();
  if (Args.hasFlag(options::OPT_mincremental_linker_compatible,
                   options::OPT_mno_incremental_linker_compatible,
                   DefaultIncrementalLinkerCompatible))
    CmdArgs.push_back("-mincremental-linker-compatible");

  Args.AddLastArg(CmdArgs, options::OPT_femit_dwarf_unwind_EQ);

  Args.addOptInFlag(CmdArgs, options::OPT_femit_compact_unwind_non_canonical,
                    options::OPT_fno_emit_compact_unwind_non_canonical);

  // If you add more args here, also add them to the block below that
  // starts with "// If CollectArgsForIntegratedAssembler() isn't called below".

  // When passing -I arguments to the assembler we sometimes need to
  // unconditionally take the next argument.  For example, when parsing
  // '-Wa,-I -Wa,foo' we need to accept the -Wa,foo arg after seeing the
  // -Wa,-I arg and when parsing '-Wa,-I,foo' we need to accept the 'foo'
  // arg after parsing the '-I' arg.
  bool TakeNextArg = false;

  const llvm::Triple &Triple = C.getDefaultToolChain().getTriple();
  bool Crel = false, ExperimentalCrel = false;
  bool UseRelaxRelocations = C.getDefaultToolChain().useRelaxRelocations();
  bool UseNoExecStack = false;
  const char *MipsTargetFeature = nullptr;
  StringRef ImplicitIt;
  for (const Arg *A :
       Args.filtered(options::OPT_Wa_COMMA, options::OPT_Xassembler,
                     options::OPT_mimplicit_it_EQ)) {
    A->claim();

    if (A->getOption().getID() == options::OPT_mimplicit_it_EQ) {
      switch (C.getDefaultToolChain().getArch()) {
      case llvm::Triple::arm:
      case llvm::Triple::armeb:
      case llvm::Triple::thumb:
      case llvm::Triple::thumbeb:
        // Only store the value; the last value set takes effect.
        ImplicitIt = A->getValue();
        if (!CheckARMImplicitITArg(ImplicitIt))
          D.Diag(diag::err_drv_unsupported_option_argument)
              << A->getSpelling() << ImplicitIt;
        continue;
      default:
        break;
      }
    }

    for (StringRef Value : A->getValues()) {
      if (TakeNextArg) {
        CmdArgs.push_back(Value.data());
        TakeNextArg = false;
        continue;
      }

      if (C.getDefaultToolChain().getTriple().isOSBinFormatCOFF() &&
          Value == "-mbig-obj")
        continue; // LLVM handles bigobj automatically

      switch (C.getDefaultToolChain().getArch()) {
      default:
        break;
      case llvm::Triple::x86:
      case llvm::Triple::x86_64:
        if (Value == "-msse2avx") {
          CmdArgs.push_back("-msse2avx");
          continue;
        }
        break;
      case llvm::Triple::wasm32:
      case llvm::Triple::wasm64:
        if (Value == "--no-type-check") {
          CmdArgs.push_back("-mno-type-check");
          continue;
        }
        break;
      case llvm::Triple::thumb:
      case llvm::Triple::thumbeb:
      case llvm::Triple::arm:
      case llvm::Triple::armeb:
        if (Value.starts_with("-mimplicit-it=")) {
          // Only store the value; the last value set takes effect.
          ImplicitIt = Value.split("=").second;
          if (CheckARMImplicitITArg(ImplicitIt))
            continue;
        }
        if (Value == "-mthumb")
          // -mthumb has already been processed in ComputeLLVMTriple()
          // recognize but skip over here.
          continue;
        break;
      case llvm::Triple::mips:
      case llvm::Triple::mipsel:
      case llvm::Triple::mips64:
      case llvm::Triple::mips64el:
        if (Value == "--trap") {
          CmdArgs.push_back("-target-feature");
          CmdArgs.push_back("+use-tcc-in-div");
          continue;
        }
        if (Value == "--break") {
          CmdArgs.push_back("-target-feature");
          CmdArgs.push_back("-use-tcc-in-div");
          continue;
        }
        if (Value.starts_with("-msoft-float")) {
          CmdArgs.push_back("-target-feature");
          CmdArgs.push_back("+soft-float");
          continue;
        }
        if (Value.starts_with("-mhard-float")) {
          CmdArgs.push_back("-target-feature");
          CmdArgs.push_back("-soft-float");
          continue;
        }

        MipsTargetFeature = llvm::StringSwitch<const char *>(Value)
                                .Case("-mips1", "+mips1")
                                .Case("-mips2", "+mips2")
                                .Case("-mips3", "+mips3")
                                .Case("-mips4", "+mips4")
                                .Case("-mips5", "+mips5")
                                .Case("-mips32", "+mips32")
                                .Case("-mips32r2", "+mips32r2")
                                .Case("-mips32r3", "+mips32r3")
                                .Case("-mips32r5", "+mips32r5")
                                .Case("-mips32r6", "+mips32r6")
                                .Case("-mips64", "+mips64")
                                .Case("-mips64r2", "+mips64r2")
                                .Case("-mips64r3", "+mips64r3")
                                .Case("-mips64r5", "+mips64r5")
                                .Case("-mips64r6", "+mips64r6")
                                .Default(nullptr);
        if (MipsTargetFeature)
          continue;
      }

      if (Value == "-force_cpusubtype_ALL") {
        // Do nothing, this is the default and we don't support anything else.
      } else if (Value == "-L") {
        CmdArgs.push_back("-msave-temp-labels");
      } else if (Value == "--fatal-warnings") {
        CmdArgs.push_back("-massembler-fatal-warnings");
      } else if (Value == "--no-warn" || Value == "-W") {
        CmdArgs.push_back("-massembler-no-warn");
      } else if (Value == "--noexecstack") {
        UseNoExecStack = true;
      } else if (Value.starts_with("-compress-debug-sections") ||
                 Value.starts_with("--compress-debug-sections") ||
                 Value == "-nocompress-debug-sections" ||
                 Value == "--nocompress-debug-sections") {
        CmdArgs.push_back(Value.data());
      } else if (Value == "--crel") {
        Crel = true;
      } else if (Value == "--no-crel") {
        Crel = false;
      } else if (Value == "--allow-experimental-crel") {
        ExperimentalCrel = true;
      } else if (Value == "-mrelax-relocations=yes" ||
                 Value == "--mrelax-relocations=yes") {
        UseRelaxRelocations = true;
      } else if (Value == "-mrelax-relocations=no" ||
                 Value == "--mrelax-relocations=no") {
        UseRelaxRelocations = false;
      } else if (Value.starts_with("-I")) {
        CmdArgs.push_back(Value.data());
        // We need to consume the next argument if the current arg is a plain
        // -I. The next arg will be the include directory.
        if (Value == "-I")
          TakeNextArg = true;
      } else if (Value.starts_with("-gdwarf-")) {
        // "-gdwarf-N" options are not cc1as options.
        unsigned DwarfVersion = DwarfVersionNum(Value);
        if (DwarfVersion == 0) { // Send it onward, and let cc1as complain.
          CmdArgs.push_back(Value.data());
        } else {
          RenderDebugEnablingArgs(Args, CmdArgs,
                                  llvm::codegenoptions::DebugInfoConstructor,
                                  DwarfVersion, llvm::DebuggerKind::Default);
        }
      } else if (Value.starts_with("-mcpu") || Value.starts_with("-mfpu") ||
                 Value.starts_with("-mhwdiv") || Value.starts_with("-march")) {
        // Do nothing, we'll validate it later.
      } else if (Value == "-defsym" || Value == "--defsym") {
        if (A->getNumValues() != 2) {
          D.Diag(diag::err_drv_defsym_invalid_format) << Value;
          break;
        }
        const char *S = A->getValue(1);
        auto Pair = StringRef(S).split('=');
        auto Sym = Pair.first;
        auto SVal = Pair.second;

        if (Sym.empty() || SVal.empty()) {
          D.Diag(diag::err_drv_defsym_invalid_format) << S;
          break;
        }
        int64_t IVal;
        if (SVal.getAsInteger(0, IVal)) {
          D.Diag(diag::err_drv_defsym_invalid_symval) << SVal;
          break;
        }
        CmdArgs.push_back("--defsym");
        TakeNextArg = true;
      } else if (Value == "-fdebug-compilation-dir") {
        CmdArgs.push_back("-fdebug-compilation-dir");
        TakeNextArg = true;
      } else if (Value.consume_front("-fdebug-compilation-dir=")) {
        // The flag is a -Wa / -Xassembler argument and Options doesn't
        // parse the argument, so this isn't automatically aliased to
        // -fdebug-compilation-dir (without '=') here.
        CmdArgs.push_back("-fdebug-compilation-dir");
        CmdArgs.push_back(Value.data());
      } else if (Value == "--version") {
        D.PrintVersion(C, llvm::outs());
      } else {
        D.Diag(diag::err_drv_unsupported_option_argument)
            << A->getSpelling() << Value;
      }
    }
  }
  if (ImplicitIt.size())
    AddARMImplicitITArgs(Args, CmdArgs, ImplicitIt);
  if (Crel) {
    if (!ExperimentalCrel)
      D.Diag(diag::err_drv_experimental_crel);
    if (Triple.isOSBinFormatELF() && !Triple.isMIPS()) {
      CmdArgs.push_back("--crel");
    } else {
      D.Diag(diag::err_drv_unsupported_opt_for_target)
          << "-Wa,--crel" << D.getTargetTriple();
    }
  }
  if (!UseRelaxRelocations)
    CmdArgs.push_back("-mrelax-relocations=no");
  if (UseNoExecStack)
    CmdArgs.push_back("-mnoexecstack");
  if (MipsTargetFeature != nullptr) {
    CmdArgs.push_back("-target-feature");
    CmdArgs.push_back(MipsTargetFeature);
  }

  // forward -fembed-bitcode to assmebler
  if (C.getDriver().embedBitcodeEnabled() ||
      C.getDriver().embedBitcodeMarkerOnly())
    Args.AddLastArg(CmdArgs, options::OPT_fembed_bitcode_EQ);

  if (const char *AsSecureLogFile = getenv("AS_SECURE_LOG_FILE")) {
    CmdArgs.push_back("-as-secure-log-file");
    CmdArgs.push_back(Args.MakeArgString(AsSecureLogFile));
  }
}

static std::string ComplexRangeKindToStr(LangOptions::ComplexRangeKind Range) {
  switch (Range) {
  case LangOptions::ComplexRangeKind::CX_Full:
    return "full";
    break;
  case LangOptions::ComplexRangeKind::CX_Basic:
    return "basic";
    break;
  case LangOptions::ComplexRangeKind::CX_Improved:
    return "improved";
    break;
  case LangOptions::ComplexRangeKind::CX_Promoted:
    return "promoted";
    break;
  default:
    return "";
  }
}

static std::string ComplexArithmeticStr(LangOptions::ComplexRangeKind Range) {
  return (Range == LangOptions::ComplexRangeKind::CX_None)
             ? ""
             : "-fcomplex-arithmetic=" + ComplexRangeKindToStr(Range);
}

static void EmitComplexRangeDiag(const Driver &D, std::string str1,
                                 std::string str2) {
  if ((str1.compare(str2) != 0) && !str2.empty() && !str1.empty()) {
    D.Diag(clang::diag::warn_drv_overriding_option) << str1 << str2;
  }
}

static std::string
RenderComplexRangeOption(LangOptions::ComplexRangeKind Range) {
  std::string ComplexRangeStr = ComplexRangeKindToStr(Range);
  if (!ComplexRangeStr.empty())
    return "-complex-range=" + ComplexRangeStr;
  return ComplexRangeStr;
}

static void RenderFloatingPointOptions(const ToolChain &TC, const Driver &D,
                                       bool OFastEnabled, const ArgList &Args,
                                       ArgStringList &CmdArgs,
                                       const JobAction &JA) {
  // Handle various floating point optimization flags, mapping them to the
  // appropriate LLVM code generation flags. This is complicated by several
  // "umbrella" flags, so we do this by stepping through the flags incrementally
  // adjusting what we think is enabled/disabled, then at the end setting the
  // LLVM flags based on the final state.
  bool HonorINFs = true;
  bool HonorNaNs = true;
  bool ApproxFunc = false;
  // -fmath-errno is the default on some platforms, e.g. BSD-derived OSes.
  bool MathErrno = TC.IsMathErrnoDefault();
  bool AssociativeMath = false;
  bool ReciprocalMath = false;
  bool SignedZeros = true;
  bool TrappingMath = false; // Implemented via -ffp-exception-behavior
  bool TrappingMathPresent = false; // Is trapping-math in args, and not
                                    // overriden by ffp-exception-behavior?
  bool RoundingFPMath = false;
  // -ffp-model values: strict, fast, precise
  StringRef FPModel = "";
  // -ffp-exception-behavior options: strict, maytrap, ignore
  StringRef FPExceptionBehavior = "";
  // -ffp-eval-method options: double, extended, source
  StringRef FPEvalMethod = "";
  llvm::DenormalMode DenormalFPMath =
      TC.getDefaultDenormalModeForType(Args, JA);
  llvm::DenormalMode DenormalFP32Math =
      TC.getDefaultDenormalModeForType(Args, JA, &llvm::APFloat::IEEEsingle());

  // CUDA and HIP don't rely on the frontend to pass an ffp-contract option.
  // If one wasn't given by the user, don't pass it here.
  StringRef FPContract;
  StringRef LastSeenFfpContractOption;
  bool SeenUnsafeMathModeOption = false;
  if (!JA.isDeviceOffloading(Action::OFK_Cuda) &&
      !JA.isOffloading(Action::OFK_HIP))
    FPContract = "on";
  bool StrictFPModel = false;
  StringRef Float16ExcessPrecision = "";
  StringRef BFloat16ExcessPrecision = "";
  StringRef FPAccuracy = "";
  LangOptions::ComplexRangeKind Range = LangOptions::ComplexRangeKind::CX_None;
  std::string ComplexRangeStr = "";
  std::string GccRangeComplexOption = "";

  // Lambda to set fast-math options. This is also used by -ffp-model=fast
  auto applyFastMath = [&]() {
    HonorINFs = false;
    HonorNaNs = false;
    MathErrno = false;
    AssociativeMath = true;
    ReciprocalMath = true;
    ApproxFunc = true;
    SignedZeros = false;
    TrappingMath = false;
    RoundingFPMath = false;
    FPExceptionBehavior = "";
    // If fast-math is set then set the fp-contract mode to fast.
    FPContract = "fast";
    // ffast-math enables basic range rules for complex multiplication and
    // division.
    // Warn if user expects to perform full implementation of complex
    // multiplication or division in the presence of nan or ninf flags.
    if (Range == LangOptions::ComplexRangeKind::CX_Full ||
        Range == LangOptions::ComplexRangeKind::CX_Improved ||
        Range == LangOptions::ComplexRangeKind::CX_Promoted)
      EmitComplexRangeDiag(
          D, ComplexArithmeticStr(Range),
          !GccRangeComplexOption.empty()
              ? GccRangeComplexOption
              : ComplexArithmeticStr(LangOptions::ComplexRangeKind::CX_Basic));
    Range = LangOptions::ComplexRangeKind::CX_Basic;
    SeenUnsafeMathModeOption = true;
  };

  if (const Arg *A = Args.getLastArg(options::OPT_flimited_precision_EQ)) {
    CmdArgs.push_back("-mlimit-float-precision");
    CmdArgs.push_back(A->getValue());
  }

  for (const Arg *A : Args) {
    switch (A->getOption().getID()) {
    // If this isn't an FP option skip the claim below
    default: continue;

    case options::OPT_fcx_limited_range:
      if (GccRangeComplexOption.empty()) {
        if (Range != LangOptions::ComplexRangeKind::CX_Basic)
          EmitComplexRangeDiag(D, RenderComplexRangeOption(Range),
                               "-fcx-limited-range");
      } else {
        if (GccRangeComplexOption != "-fno-cx-limited-range")
          EmitComplexRangeDiag(D, GccRangeComplexOption, "-fcx-limited-range");
      }
      GccRangeComplexOption = "-fcx-limited-range";
      Range = LangOptions::ComplexRangeKind::CX_Basic;
      break;
    case options::OPT_fno_cx_limited_range:
      if (GccRangeComplexOption.empty()) {
        EmitComplexRangeDiag(D, RenderComplexRangeOption(Range),
                             "-fno-cx-limited-range");
      } else {
        if (GccRangeComplexOption.compare("-fcx-limited-range") != 0 &&
            GccRangeComplexOption.compare("-fno-cx-fortran-rules") != 0)
          EmitComplexRangeDiag(D, GccRangeComplexOption,
                               "-fno-cx-limited-range");
      }
      GccRangeComplexOption = "-fno-cx-limited-range";
      Range = LangOptions::ComplexRangeKind::CX_Full;
      break;
    case options::OPT_fcx_fortran_rules:
      if (GccRangeComplexOption.empty())
        EmitComplexRangeDiag(D, RenderComplexRangeOption(Range),
                             "-fcx-fortran-rules");
      else
        EmitComplexRangeDiag(D, GccRangeComplexOption, "-fcx-fortran-rules");
      GccRangeComplexOption = "-fcx-fortran-rules";
      Range = LangOptions::ComplexRangeKind::CX_Improved;
      break;
    case options::OPT_fno_cx_fortran_rules:
      if (GccRangeComplexOption.empty()) {
        EmitComplexRangeDiag(D, RenderComplexRangeOption(Range),
                             "-fno-cx-fortran-rules");
      } else {
        if (GccRangeComplexOption != "-fno-cx-limited-range")
          EmitComplexRangeDiag(D, GccRangeComplexOption,
                               "-fno-cx-fortran-rules");
      }
      GccRangeComplexOption = "-fno-cx-fortran-rules";
      Range = LangOptions::ComplexRangeKind::CX_Full;
      break;
    case options::OPT_fcomplex_arithmetic_EQ: {
      LangOptions::ComplexRangeKind RangeVal;
      StringRef Val = A->getValue();
      if (Val == "full")
        RangeVal = LangOptions::ComplexRangeKind::CX_Full;
      else if (Val == "improved")
        RangeVal = LangOptions::ComplexRangeKind::CX_Improved;
      else if (Val == "promoted")
        RangeVal = LangOptions::ComplexRangeKind::CX_Promoted;
      else if (Val == "basic")
        RangeVal = LangOptions::ComplexRangeKind::CX_Basic;
      else {
        D.Diag(diag::err_drv_unsupported_option_argument)
            << A->getSpelling() << Val;
        break;
      }
      if (!GccRangeComplexOption.empty()) {
        if (GccRangeComplexOption.compare("-fcx-limited-range") != 0) {
          if (GccRangeComplexOption.compare("-fcx-fortran-rules") != 0) {
            if (RangeVal != LangOptions::ComplexRangeKind::CX_Improved)
              EmitComplexRangeDiag(D, GccRangeComplexOption,
                                   ComplexArithmeticStr(RangeVal));
          } else {
            EmitComplexRangeDiag(D, GccRangeComplexOption,
                                 ComplexArithmeticStr(RangeVal));
          }
        } else {
          if (RangeVal != LangOptions::ComplexRangeKind::CX_Basic)
            EmitComplexRangeDiag(D, GccRangeComplexOption,
                                 ComplexArithmeticStr(RangeVal));
        }
      }
      Range = RangeVal;
      break;
    }
    case options::OPT_ffp_accuracy_EQ: {
      StringRef Val = A->getValue();
      FPAccuracy = Val;
      break;
    }
    case options::OPT_ffp_model_EQ: {
      // If -ffp-model= is seen, reset to fno-fast-math
      HonorINFs = true;
      HonorNaNs = true;
      ApproxFunc = false;
      // Turning *off* -ffast-math restores the toolchain default,
      // unless -fp-accuracy is used.
      if (FPAccuracy.empty())
        MathErrno = TC.IsMathErrnoDefault();
      AssociativeMath = false;
      ReciprocalMath = false;
      SignedZeros = true;
      FPContract = "on";

      StringRef Val = A->getValue();
      if (OFastEnabled && Val != "fast") {
        // Only -ffp-model=fast is compatible with OFast, ignore.
        D.Diag(clang::diag::warn_drv_overriding_option)
            << Args.MakeArgString("-ffp-model=" + Val) << "-Ofast";
        break;
      }
      StrictFPModel = false;
      if (!FPModel.empty() && FPModel != Val)
        D.Diag(clang::diag::warn_drv_overriding_option)
            << Args.MakeArgString("-ffp-model=" + FPModel)
            << Args.MakeArgString("-ffp-model=" + Val);
      if (Val == "fast") {
        FPModel = Val;
        applyFastMath();
      } else if (Val == "precise") {
        FPModel = Val;
        FPContract = "on";
      } else if (Val == "strict") {
        StrictFPModel = true;
        FPExceptionBehavior = "strict";
        FPModel = Val;
        FPContract = "off";
        TrappingMath = true;
        RoundingFPMath = true;
      } else
        D.Diag(diag::err_drv_unsupported_option_argument)
            << A->getSpelling() << Val;
      break;
    }

    // Options controlling individual features
    case options::OPT_fhonor_infinities:    HonorINFs = true;         break;
    case options::OPT_fno_honor_infinities: HonorINFs = false;        break;
    case options::OPT_fhonor_nans:          HonorNaNs = true;         break;
    case options::OPT_fno_honor_nans:       HonorNaNs = false;        break;
    case options::OPT_fapprox_func:         ApproxFunc = true;        break;
    case options::OPT_fno_approx_func:      ApproxFunc = false;       break;
    case options::OPT_fmath_errno:          MathErrno = true;         break;
    case options::OPT_fno_math_errno:       MathErrno = false;        break;
    case options::OPT_fassociative_math:    AssociativeMath = true;   break;
    case options::OPT_fno_associative_math: AssociativeMath = false;  break;
    case options::OPT_freciprocal_math:     ReciprocalMath = true;    break;
    case options::OPT_fno_reciprocal_math:  ReciprocalMath = false;   break;
    case options::OPT_fsigned_zeros:        SignedZeros = true;       break;
    case options::OPT_fno_signed_zeros:     SignedZeros = false;      break;
    case options::OPT_ftrapping_math:
      if (!TrappingMathPresent && !FPExceptionBehavior.empty() &&
          FPExceptionBehavior != "strict")
        // Warn that previous value of option is overridden.
        D.Diag(clang::diag::warn_drv_overriding_option)
            << Args.MakeArgString("-ffp-exception-behavior=" +
                                  FPExceptionBehavior)
            << "-ftrapping-math";
      TrappingMath = true;
      TrappingMathPresent = true;
      FPExceptionBehavior = "strict";
      break;
    case options::OPT_fno_trapping_math:
      if (!TrappingMathPresent && !FPExceptionBehavior.empty() &&
          FPExceptionBehavior != "ignore")
        // Warn that previous value of option is overridden.
        D.Diag(clang::diag::warn_drv_overriding_option)
            << Args.MakeArgString("-ffp-exception-behavior=" +
                                  FPExceptionBehavior)
            << "-fno-trapping-math";
      TrappingMath = false;
      TrappingMathPresent = true;
      FPExceptionBehavior = "ignore";
      break;

    case options::OPT_frounding_math:
      RoundingFPMath = true;
      break;

    case options::OPT_fno_rounding_math:
      RoundingFPMath = false;
      break;

    case options::OPT_fcuda_flush_denormals_to_zero:
    case options::OPT_fgpu_flush_denormals_to_zero:
      DenormalFP32Math = llvm::DenormalMode::getPreserveSign();
      break;

    case options::OPT_fdenormal_fp_math_EQ:
      DenormalFPMath = llvm::parseDenormalFPAttribute(A->getValue());
      DenormalFP32Math = DenormalFPMath;
      if (!DenormalFPMath.isValid()) {
        D.Diag(diag::err_drv_invalid_value)
            << A->getAsString(Args) << A->getValue();
      }
      break;

    case options::OPT_fdenormal_fp_math_f32_EQ:
      DenormalFP32Math = llvm::parseDenormalFPAttribute(A->getValue());
      if (!DenormalFP32Math.isValid()) {
        D.Diag(diag::err_drv_invalid_value)
            << A->getAsString(Args) << A->getValue();
      }
      break;

    // Validate and pass through -ffp-contract option.
    case options::OPT_ffp_contract: {
      StringRef Val = A->getValue();
      if (Val == "fast" || Val == "on" || Val == "off" ||
          Val == "fast-honor-pragmas") {
        FPContract = Val;
        LastSeenFfpContractOption = Val;
      } else
        D.Diag(diag::err_drv_unsupported_option_argument)
            << A->getSpelling() << Val;
      break;
    }

    // Validate and pass through -ffp-exception-behavior option.
    case options::OPT_ffp_exception_behavior_EQ: {
      StringRef Val = A->getValue();
      if (!TrappingMathPresent && !FPExceptionBehavior.empty() &&
          FPExceptionBehavior != Val)
        // Warn that previous value of option is overridden.
        D.Diag(clang::diag::warn_drv_overriding_option)
            << Args.MakeArgString("-ffp-exception-behavior=" +
                                  FPExceptionBehavior)
            << Args.MakeArgString("-ffp-exception-behavior=" + Val);
      TrappingMath = TrappingMathPresent = false;
      if (Val == "ignore" || Val == "maytrap")
        FPExceptionBehavior = Val;
      else if (Val == "strict") {
        FPExceptionBehavior = Val;
        TrappingMath = TrappingMathPresent = true;
      } else
        D.Diag(diag::err_drv_unsupported_option_argument)
            << A->getSpelling() << Val;
      break;
    }

    // Validate and pass through -ffp-eval-method option.
    case options::OPT_ffp_eval_method_EQ: {
      StringRef Val = A->getValue();
      if (Val == "double" || Val == "extended" || Val == "source")
        FPEvalMethod = Val;
      else
        D.Diag(diag::err_drv_unsupported_option_argument)
            << A->getSpelling() << Val;
      break;
    }

    case options::OPT_fexcess_precision_EQ: {
      StringRef Val = A->getValue();
      const llvm::Triple::ArchType Arch = TC.getArch();
      if (Arch == llvm::Triple::x86 || Arch == llvm::Triple::x86_64) {
        if (Val == "standard" || Val == "fast")
          Float16ExcessPrecision = Val;
        // To make it GCC compatible, allow the value of "16" which
        // means disable excess precision, the same meaning than clang's
        // equivalent value "none".
        else if (Val == "16")
          Float16ExcessPrecision = "none";
        else
          D.Diag(diag::err_drv_unsupported_option_argument)
              << A->getSpelling() << Val;
      } else {
        if (!(Val == "standard" || Val == "fast"))
          D.Diag(diag::err_drv_unsupported_option_argument)
              << A->getSpelling() << Val;
      }
      BFloat16ExcessPrecision = Float16ExcessPrecision;
      break;
    }
    case options::OPT_ffinite_math_only:
      HonorINFs = false;
      HonorNaNs = false;
      break;
    case options::OPT_fno_finite_math_only:
      HonorINFs = true;
      HonorNaNs = true;
      break;

    case options::OPT_funsafe_math_optimizations:
      AssociativeMath = true;
      ReciprocalMath = true;
      SignedZeros = false;
      ApproxFunc = true;
      TrappingMath = false;
      FPExceptionBehavior = "";
      FPContract = "fast";
      SeenUnsafeMathModeOption = true;
      break;
    case options::OPT_fno_unsafe_math_optimizations:
      AssociativeMath = false;
      ReciprocalMath = false;
      SignedZeros = true;
      ApproxFunc = false;

      if (!JA.isDeviceOffloading(Action::OFK_Cuda) &&
          !JA.isOffloading(Action::OFK_HIP)) {
        if (LastSeenFfpContractOption != "") {
          FPContract = LastSeenFfpContractOption;
        } else if (SeenUnsafeMathModeOption)
          FPContract = "on";
      }
      break;

    case options::OPT_Ofast:
      // If -Ofast is the optimization level, then -ffast-math should be enabled
      if (!OFastEnabled)
        continue;
      [[fallthrough]];
    case options::OPT_ffast_math: {
      applyFastMath();
      break;
    }
    case options::OPT_fno_fast_math:
      HonorINFs = true;
      HonorNaNs = true;
      // Turning on -ffast-math (with either flag) removes the need for
      // MathErrno. However, turning *off* -ffast-math merely restores the
      // toolchain default (which may be false), unless -fp-accuracy is used.
      if (FPAccuracy.empty())
        MathErrno = TC.IsMathErrnoDefault();
      AssociativeMath = false;
      ReciprocalMath = false;
      ApproxFunc = false;
      SignedZeros = true;
      // -fno_fast_math restores default fpcontract handling
      if (!JA.isDeviceOffloading(Action::OFK_Cuda) &&
          !JA.isOffloading(Action::OFK_HIP)) {
        if (LastSeenFfpContractOption != "") {
          FPContract = LastSeenFfpContractOption;
        } else if (SeenUnsafeMathModeOption)
          FPContract = "on";
      }
      break;
    }
    // The StrictFPModel local variable is needed to report warnings
    // in the way we intend. If -ffp-model=strict has been used, we
    // want to report a warning for the next option encountered that
    // takes us out of the settings described by fp-model=strict, but
    // we don't want to continue issuing warnings for other conflicting
    // options after that.
    if (StrictFPModel) {
      // If -ffp-model=strict has been specified on command line but
      // subsequent options conflict then emit warning diagnostic.
      if (HonorINFs && HonorNaNs && !AssociativeMath && !ReciprocalMath &&
          SignedZeros && TrappingMath && RoundingFPMath && !ApproxFunc &&
          FPContract == "off")
        // OK: Current Arg doesn't conflict with -ffp-model=strict
        ;
      else {
        StrictFPModel = false;
        FPModel = "";
        auto RHS = (A->getNumValues() == 0)
                       ? A->getSpelling()
                       : Args.MakeArgString(A->getSpelling() + A->getValue());
        if (RHS != "-ffp-model=strict")
          D.Diag(clang::diag::warn_drv_overriding_option)
              << "-ffp-model=strict" << RHS;
      }
    }

    // If we handled this option claim it
    A->claim();
  }

  if (!HonorINFs)
    CmdArgs.push_back("-menable-no-infs");

  if (!HonorNaNs)
    CmdArgs.push_back("-menable-no-nans");

  if (ApproxFunc)
    CmdArgs.push_back("-fapprox-func");

  if (MathErrno)
    CmdArgs.push_back("-fmath-errno");

 if (AssociativeMath && ReciprocalMath && !SignedZeros && ApproxFunc &&
     !TrappingMath)
    CmdArgs.push_back("-funsafe-math-optimizations");

  if (!SignedZeros)
    CmdArgs.push_back("-fno-signed-zeros");

  if (AssociativeMath && !SignedZeros && !TrappingMath)
    CmdArgs.push_back("-mreassociate");

  if (ReciprocalMath)
    CmdArgs.push_back("-freciprocal-math");

  if (TrappingMath) {
    // FP Exception Behavior is also set to strict
    assert(FPExceptionBehavior == "strict");
  }

  // The default is IEEE.
  if (DenormalFPMath != llvm::DenormalMode::getIEEE()) {
    llvm::SmallString<64> DenormFlag;
    llvm::raw_svector_ostream ArgStr(DenormFlag);
    ArgStr << "-fdenormal-fp-math=" << DenormalFPMath;
    CmdArgs.push_back(Args.MakeArgString(ArgStr.str()));
  }

  // Add f32 specific denormal mode flag if it's different.
  if (DenormalFP32Math != DenormalFPMath) {
    llvm::SmallString<64> DenormFlag;
    llvm::raw_svector_ostream ArgStr(DenormFlag);
    ArgStr << "-fdenormal-fp-math-f32=" << DenormalFP32Math;
    CmdArgs.push_back(Args.MakeArgString(ArgStr.str()));
  }

  if (!FPContract.empty())
    CmdArgs.push_back(Args.MakeArgString("-ffp-contract=" + FPContract));

  if (RoundingFPMath)
    CmdArgs.push_back(Args.MakeArgString("-frounding-math"));
  else
    CmdArgs.push_back(Args.MakeArgString("-fno-rounding-math"));

  if (!FPExceptionBehavior.empty())
    CmdArgs.push_back(Args.MakeArgString("-ffp-exception-behavior=" +
                      FPExceptionBehavior));

  if (!FPEvalMethod.empty())
    CmdArgs.push_back(Args.MakeArgString("-ffp-eval-method=" + FPEvalMethod));

  if (!Float16ExcessPrecision.empty())
    CmdArgs.push_back(Args.MakeArgString("-ffloat16-excess-precision=" +
                                         Float16ExcessPrecision));
  if (!BFloat16ExcessPrecision.empty())
    CmdArgs.push_back(Args.MakeArgString("-fbfloat16-excess-precision=" +
                                         BFloat16ExcessPrecision));

  ParseMRecip(D, Args, CmdArgs);

  // -ffast-math enables the __FAST_MATH__ preprocessor macro, but check for the
  // individual features enabled by -ffast-math instead of the option itself as
  // that's consistent with gcc's behaviour.
  if (!HonorINFs && !HonorNaNs && !MathErrno && AssociativeMath && ApproxFunc &&
      ReciprocalMath && !SignedZeros && !TrappingMath && !RoundingFPMath) {
    CmdArgs.push_back("-ffast-math");
    if (FPModel == "fast") {
      if (FPContract == "fast")
        // All set, do nothing.
        ;
      else if (FPContract.empty())
        // Enable -ffp-contract=fast
        CmdArgs.push_back(Args.MakeArgString("-ffp-contract=fast"));
      else
        D.Diag(clang::diag::warn_drv_overriding_option)
            << "-ffp-model=fast"
            << Args.MakeArgString("-ffp-contract=" + FPContract);
    }
  }

  // Handle __FINITE_MATH_ONLY__ similarly.
  if (!HonorINFs && !HonorNaNs)
    CmdArgs.push_back("-ffinite-math-only");

  if (const Arg *A = Args.getLastArg(options::OPT_mfpmath_EQ)) {
    CmdArgs.push_back("-mfpmath");
    CmdArgs.push_back(A->getValue());
  }

  // Disable a codegen optimization for floating-point casts.
  if (Args.hasFlag(options::OPT_fno_strict_float_cast_overflow,
                   options::OPT_fstrict_float_cast_overflow, false))
    CmdArgs.push_back("-fno-strict-float-cast-overflow");

  if (Range != LangOptions::ComplexRangeKind::CX_None)
    ComplexRangeStr = RenderComplexRangeOption(Range);
  if (!ComplexRangeStr.empty()) {
    CmdArgs.push_back(Args.MakeArgString(ComplexRangeStr));
    if (Args.hasArg(options::OPT_fcomplex_arithmetic_EQ))
      CmdArgs.push_back(Args.MakeArgString("-fcomplex-arithmetic=" +
                                           ComplexRangeKindToStr(Range)));
  }
  if (Args.hasArg(options::OPT_fcx_limited_range))
    CmdArgs.push_back("-fcx-limited-range");
  if (Args.hasArg(options::OPT_fcx_fortran_rules))
    CmdArgs.push_back("-fcx-fortran-rules");
  if (Args.hasArg(options::OPT_fno_cx_limited_range))
    CmdArgs.push_back("-fno-cx-limited-range");
  if (Args.hasArg(options::OPT_fno_cx_fortran_rules))
    CmdArgs.push_back("-fno-cx-fortran-rules");
}

static void RenderAnalyzerOptions(const ArgList &Args, ArgStringList &CmdArgs,
                                  const llvm::Triple &Triple,
                                  const InputInfo &Input) {
  // Add default argument set.
  if (!Args.hasArg(options::OPT__analyzer_no_default_checks)) {
    CmdArgs.push_back("-analyzer-checker=core");
    CmdArgs.push_back("-analyzer-checker=apiModeling");

    if (!Triple.isWindowsMSVCEnvironment()) {
      CmdArgs.push_back("-analyzer-checker=unix");
    } else {
      // Enable "unix" checkers that also work on Windows.
      CmdArgs.push_back("-analyzer-checker=unix.API");
      CmdArgs.push_back("-analyzer-checker=unix.Malloc");
      CmdArgs.push_back("-analyzer-checker=unix.MallocSizeof");
      CmdArgs.push_back("-analyzer-checker=unix.MismatchedDeallocator");
      CmdArgs.push_back("-analyzer-checker=unix.cstring.BadSizeArg");
      CmdArgs.push_back("-analyzer-checker=unix.cstring.NullArg");
    }

    // Disable some unix checkers for PS4/PS5.
    if (Triple.isPS()) {
      CmdArgs.push_back("-analyzer-disable-checker=unix.API");
      CmdArgs.push_back("-analyzer-disable-checker=unix.Vfork");
    }

    if (Triple.isOSDarwin()) {
      CmdArgs.push_back("-analyzer-checker=osx");
      CmdArgs.push_back(
          "-analyzer-checker=security.insecureAPI.decodeValueOfObjCType");
    }
    else if (Triple.isOSFuchsia())
      CmdArgs.push_back("-analyzer-checker=fuchsia");

    CmdArgs.push_back("-analyzer-checker=deadcode");

    if (types::isCXX(Input.getType()))
      CmdArgs.push_back("-analyzer-checker=cplusplus");

    if (!Triple.isPS()) {
      CmdArgs.push_back("-analyzer-checker=security.insecureAPI.UncheckedReturn");
      CmdArgs.push_back("-analyzer-checker=security.insecureAPI.getpw");
      CmdArgs.push_back("-analyzer-checker=security.insecureAPI.gets");
      CmdArgs.push_back("-analyzer-checker=security.insecureAPI.mktemp");
      CmdArgs.push_back("-analyzer-checker=security.insecureAPI.mkstemp");
      CmdArgs.push_back("-analyzer-checker=security.insecureAPI.vfork");
    }

    // Default nullability checks.
    CmdArgs.push_back("-analyzer-checker=nullability.NullPassedToNonnull");
    CmdArgs.push_back("-analyzer-checker=nullability.NullReturnedFromNonnull");
  }

  // Set the output format. The default is plist, for (lame) historical reasons.
  CmdArgs.push_back("-analyzer-output");
  if (Arg *A = Args.getLastArg(options::OPT__analyzer_output))
    CmdArgs.push_back(A->getValue());
  else
    CmdArgs.push_back("plist");

  // Disable the presentation of standard compiler warnings when using
  // --analyze.  We only want to show static analyzer diagnostics or frontend
  // errors.
  CmdArgs.push_back("-w");

  // Add -Xanalyzer arguments when running as analyzer.
  Args.AddAllArgValues(CmdArgs, options::OPT_Xanalyzer);
}

static bool isValidSymbolName(StringRef S) {
  if (S.empty())
    return false;

  if (std::isdigit(S[0]))
    return false;

  return llvm::all_of(S, [](char C) { return std::isalnum(C) || C == '_'; });
}

static void RenderSSPOptions(const Driver &D, const ToolChain &TC,
                             const ArgList &Args, ArgStringList &CmdArgs,
                             bool KernelOrKext) {
  const llvm::Triple &EffectiveTriple = TC.getEffectiveTriple();

  // NVPTX doesn't support stack protectors; from the compiler's perspective, it
  // doesn't even have a stack!
  if (EffectiveTriple.isNVPTX())
    return;

  // -stack-protector=0 is default.
  LangOptions::StackProtectorMode StackProtectorLevel = LangOptions::SSPOff;
  LangOptions::StackProtectorMode DefaultStackProtectorLevel =
      TC.GetDefaultStackProtectorLevel(KernelOrKext);

  if (Arg *A = Args.getLastArg(options::OPT_fno_stack_protector,
                               options::OPT_fstack_protector_all,
                               options::OPT_fstack_protector_strong,
                               options::OPT_fstack_protector)) {
    if (A->getOption().matches(options::OPT_fstack_protector))
      StackProtectorLevel =
          std::max<>(LangOptions::SSPOn, DefaultStackProtectorLevel);
    else if (A->getOption().matches(options::OPT_fstack_protector_strong))
      StackProtectorLevel = LangOptions::SSPStrong;
    else if (A->getOption().matches(options::OPT_fstack_protector_all))
      StackProtectorLevel = LangOptions::SSPReq;

    if (EffectiveTriple.isBPF() && StackProtectorLevel != LangOptions::SSPOff) {
      D.Diag(diag::warn_drv_unsupported_option_for_target)
          << A->getSpelling() << EffectiveTriple.getTriple();
      StackProtectorLevel = DefaultStackProtectorLevel;
    }
  } else {
    StackProtectorLevel = DefaultStackProtectorLevel;
  }

  if (StackProtectorLevel) {
    CmdArgs.push_back("-stack-protector");
    CmdArgs.push_back(Args.MakeArgString(Twine(StackProtectorLevel)));
  }

  // --param ssp-buffer-size=
  for (const Arg *A : Args.filtered(options::OPT__param)) {
    StringRef Str(A->getValue());
    if (Str.starts_with("ssp-buffer-size=")) {
      if (StackProtectorLevel) {
        CmdArgs.push_back("-stack-protector-buffer-size");
        // FIXME: Verify the argument is a valid integer.
        CmdArgs.push_back(Args.MakeArgString(Str.drop_front(16)));
      }
      A->claim();
    }
  }

  const std::string &TripleStr = EffectiveTriple.getTriple();
  if (Arg *A = Args.getLastArg(options::OPT_mstack_protector_guard_EQ)) {
    StringRef Value = A->getValue();
    if (!EffectiveTriple.isX86() && !EffectiveTriple.isAArch64() &&
        !EffectiveTriple.isARM() && !EffectiveTriple.isThumb())
      D.Diag(diag::err_drv_unsupported_opt_for_target)
          << A->getAsString(Args) << TripleStr;
    if ((EffectiveTriple.isX86() || EffectiveTriple.isARM() ||
         EffectiveTriple.isThumb()) &&
        Value != "tls" && Value != "global") {
      D.Diag(diag::err_drv_invalid_value_with_suggestion)
          << A->getOption().getName() << Value << "tls global";
      return;
    }
    if ((EffectiveTriple.isARM() || EffectiveTriple.isThumb()) &&
        Value == "tls") {
      if (!Args.hasArg(options::OPT_mstack_protector_guard_offset_EQ)) {
        D.Diag(diag::err_drv_ssp_missing_offset_argument)
            << A->getAsString(Args);
        return;
      }
      // Check whether the target subarch supports the hardware TLS register
      if (!arm::isHardTPSupported(EffectiveTriple)) {
        D.Diag(diag::err_target_unsupported_tp_hard)
            << EffectiveTriple.getArchName();
        return;
      }
      // Check whether the user asked for something other than -mtp=cp15
      if (Arg *A = Args.getLastArg(options::OPT_mtp_mode_EQ)) {
        StringRef Value = A->getValue();
        if (Value != "cp15") {
          D.Diag(diag::err_drv_argument_not_allowed_with)
              << A->getAsString(Args) << "-mstack-protector-guard=tls";
          return;
        }
      }
      CmdArgs.push_back("-target-feature");
      CmdArgs.push_back("+read-tp-tpidruro");
    }
    if (EffectiveTriple.isAArch64() && Value != "sysreg" && Value != "global") {
      D.Diag(diag::err_drv_invalid_value_with_suggestion)
          << A->getOption().getName() << Value << "sysreg global";
      return;
    }
    A->render(Args, CmdArgs);
  }

  if (Arg *A = Args.getLastArg(options::OPT_mstack_protector_guard_offset_EQ)) {
    StringRef Value = A->getValue();
    if (!EffectiveTriple.isX86() && !EffectiveTriple.isAArch64() &&
        !EffectiveTriple.isARM() && !EffectiveTriple.isThumb())
      D.Diag(diag::err_drv_unsupported_opt_for_target)
          << A->getAsString(Args) << TripleStr;
    int Offset;
    if (Value.getAsInteger(10, Offset)) {
      D.Diag(diag::err_drv_invalid_value) << A->getOption().getName() << Value;
      return;
    }
    if ((EffectiveTriple.isARM() || EffectiveTriple.isThumb()) &&
        (Offset < 0 || Offset > 0xfffff)) {
      D.Diag(diag::err_drv_invalid_int_value)
          << A->getOption().getName() << Value;
      return;
    }
    A->render(Args, CmdArgs);
  }

  if (Arg *A = Args.getLastArg(options::OPT_mstack_protector_guard_reg_EQ)) {
    StringRef Value = A->getValue();
    if (!EffectiveTriple.isX86() && !EffectiveTriple.isAArch64())
      D.Diag(diag::err_drv_unsupported_opt_for_target)
          << A->getAsString(Args) << TripleStr;
    if (EffectiveTriple.isX86() && (Value != "fs" && Value != "gs")) {
      D.Diag(diag::err_drv_invalid_value_with_suggestion)
          << A->getOption().getName() << Value << "fs gs";
      return;
    }
    if (EffectiveTriple.isAArch64() && Value != "sp_el0") {
      D.Diag(diag::err_drv_invalid_value) << A->getOption().getName() << Value;
      return;
    }
    A->render(Args, CmdArgs);
  }

  if (Arg *A = Args.getLastArg(options::OPT_mstack_protector_guard_symbol_EQ)) {
    StringRef Value = A->getValue();
    if (!isValidSymbolName(Value)) {
      D.Diag(diag::err_drv_argument_only_allowed_with)
          << A->getOption().getName() << "legal symbol name";
      return;
    }
    A->render(Args, CmdArgs);
  }
}

static void RenderSCPOptions(const ToolChain &TC, const ArgList &Args,
                             ArgStringList &CmdArgs) {
  const llvm::Triple &EffectiveTriple = TC.getEffectiveTriple();

  if (!EffectiveTriple.isOSFreeBSD() && !EffectiveTriple.isOSLinux())
    return;

  if (!EffectiveTriple.isX86() && !EffectiveTriple.isSystemZ() &&
      !EffectiveTriple.isPPC64() && !EffectiveTriple.isAArch64())
    return;

  Args.addOptInFlag(CmdArgs, options::OPT_fstack_clash_protection,
                    options::OPT_fno_stack_clash_protection);
}

static void RenderTrivialAutoVarInitOptions(const Driver &D,
                                            const ToolChain &TC,
                                            const ArgList &Args,
                                            ArgStringList &CmdArgs) {
  auto DefaultTrivialAutoVarInit = TC.GetDefaultTrivialAutoVarInit();
  StringRef TrivialAutoVarInit = "";

  for (const Arg *A : Args) {
    switch (A->getOption().getID()) {
    default:
      continue;
    case options::OPT_ftrivial_auto_var_init: {
      A->claim();
      StringRef Val = A->getValue();
      if (Val == "uninitialized" || Val == "zero" || Val == "pattern")
        TrivialAutoVarInit = Val;
      else
        D.Diag(diag::err_drv_unsupported_option_argument)
            << A->getSpelling() << Val;
      break;
    }
    }
  }

  if (TrivialAutoVarInit.empty())
    switch (DefaultTrivialAutoVarInit) {
    case LangOptions::TrivialAutoVarInitKind::Uninitialized:
      break;
    case LangOptions::TrivialAutoVarInitKind::Pattern:
      TrivialAutoVarInit = "pattern";
      break;
    case LangOptions::TrivialAutoVarInitKind::Zero:
      TrivialAutoVarInit = "zero";
      break;
    }

  if (!TrivialAutoVarInit.empty()) {
    CmdArgs.push_back(
        Args.MakeArgString("-ftrivial-auto-var-init=" + TrivialAutoVarInit));
  }

  if (Arg *A =
          Args.getLastArg(options::OPT_ftrivial_auto_var_init_stop_after)) {
    if (!Args.hasArg(options::OPT_ftrivial_auto_var_init) ||
        StringRef(
            Args.getLastArg(options::OPT_ftrivial_auto_var_init)->getValue()) ==
            "uninitialized")
      D.Diag(diag::err_drv_trivial_auto_var_init_stop_after_missing_dependency);
    A->claim();
    StringRef Val = A->getValue();
    if (std::stoi(Val.str()) <= 0)
      D.Diag(diag::err_drv_trivial_auto_var_init_stop_after_invalid_value);
    CmdArgs.push_back(
        Args.MakeArgString("-ftrivial-auto-var-init-stop-after=" + Val));
  }

  if (Arg *A = Args.getLastArg(options::OPT_ftrivial_auto_var_init_max_size)) {
    if (!Args.hasArg(options::OPT_ftrivial_auto_var_init) ||
        StringRef(
            Args.getLastArg(options::OPT_ftrivial_auto_var_init)->getValue()) ==
            "uninitialized")
      D.Diag(diag::err_drv_trivial_auto_var_init_max_size_missing_dependency);
    A->claim();
    StringRef Val = A->getValue();
    if (std::stoi(Val.str()) <= 0)
      D.Diag(diag::err_drv_trivial_auto_var_init_max_size_invalid_value);
    CmdArgs.push_back(
        Args.MakeArgString("-ftrivial-auto-var-init-max-size=" + Val));
  }
}

static void RenderOpenCLOptions(const ArgList &Args, ArgStringList &CmdArgs,
                                types::ID InputType) {
  // cl-denorms-are-zero is not forwarded. It is translated into a generic flag
  // for denormal flushing handling based on the target.
  const unsigned ForwardedArguments[] = {
      options::OPT_cl_opt_disable,
      options::OPT_cl_strict_aliasing,
      options::OPT_cl_single_precision_constant,
      options::OPT_cl_finite_math_only,
      options::OPT_cl_kernel_arg_info,
      options::OPT_cl_unsafe_math_optimizations,
      options::OPT_cl_fast_relaxed_math,
      options::OPT_cl_mad_enable,
      options::OPT_cl_no_signed_zeros,
      options::OPT_cl_fp32_correctly_rounded_divide_sqrt,
      options::OPT_cl_uniform_work_group_size
  };

  if (Arg *A = Args.getLastArg(options::OPT_cl_std_EQ)) {
    std::string CLStdStr = std::string("-cl-std=") + A->getValue();
    CmdArgs.push_back(Args.MakeArgString(CLStdStr));
  } else if (Arg *A = Args.getLastArg(options::OPT_cl_ext_EQ)) {
    std::string CLExtStr = std::string("-cl-ext=") + A->getValue();
    CmdArgs.push_back(Args.MakeArgString(CLExtStr));
  }

  for (const auto &Arg : ForwardedArguments)
    if (const auto *A = Args.getLastArg(Arg))
      CmdArgs.push_back(Args.MakeArgString(A->getOption().getPrefixedName()));

  // Only add the default headers if we are compiling OpenCL sources.
  if ((types::isOpenCL(InputType) ||
       (Args.hasArg(options::OPT_cl_std_EQ) && types::isSrcFile(InputType))) &&
      !Args.hasArg(options::OPT_cl_no_stdinc)) {
    CmdArgs.push_back("-finclude-default-header");
    CmdArgs.push_back("-fdeclare-opencl-builtins");
  }
}

static void RenderHLSLOptions(const ArgList &Args, ArgStringList &CmdArgs,
                              types::ID InputType) {
  const unsigned ForwardedArguments[] = {options::OPT_dxil_validator_version,
                                         options::OPT_D,
                                         options::OPT_I,
                                         options::OPT_O,
                                         options::OPT_emit_llvm,
                                         options::OPT_emit_obj,
                                         options::OPT_disable_llvm_passes,
                                         options::OPT_fnative_half_type,
                                         options::OPT_hlsl_entrypoint};
  if (!types::isHLSL(InputType))
    return;
  for (const auto &Arg : ForwardedArguments)
    if (const auto *A = Args.getLastArg(Arg))
      A->renderAsInput(Args, CmdArgs);
  // Add the default headers if dxc_no_stdinc is not set.
  if (!Args.hasArg(options::OPT_dxc_no_stdinc) &&
      !Args.hasArg(options::OPT_nostdinc))
    CmdArgs.push_back("-finclude-default-header");
}

static void RenderOpenACCOptions(const Driver &D, const ArgList &Args,
                                 ArgStringList &CmdArgs, types::ID InputType) {
  if (!Args.hasArg(options::OPT_fopenacc))
    return;

  CmdArgs.push_back("-fopenacc");

  if (Arg *A = Args.getLastArg(options::OPT_openacc_macro_override)) {
    StringRef Value = A->getValue();
    int Version;
    if (!Value.getAsInteger(10, Version))
      A->renderAsInput(Args, CmdArgs);
    else
      D.Diag(diag::err_drv_clang_unsupported) << Value;
  }
}

static void RenderARCMigrateToolOptions(const Driver &D, const ArgList &Args,
                                        ArgStringList &CmdArgs) {
  bool ARCMTEnabled = false;
  if (!Args.hasArg(options::OPT_fno_objc_arc, options::OPT_fobjc_arc)) {
    if (const Arg *A = Args.getLastArg(options::OPT_ccc_arcmt_check,
                                       options::OPT_ccc_arcmt_modify,
                                       options::OPT_ccc_arcmt_migrate)) {
      ARCMTEnabled = true;
      switch (A->getOption().getID()) {
      default: llvm_unreachable("missed a case");
      case options::OPT_ccc_arcmt_check:
        CmdArgs.push_back("-arcmt-action=check");
        break;
      case options::OPT_ccc_arcmt_modify:
        CmdArgs.push_back("-arcmt-action=modify");
        break;
      case options::OPT_ccc_arcmt_migrate:
        CmdArgs.push_back("-arcmt-action=migrate");
        CmdArgs.push_back("-mt-migrate-directory");
        CmdArgs.push_back(A->getValue());

        Args.AddLastArg(CmdArgs, options::OPT_arcmt_migrate_report_output);
        Args.AddLastArg(CmdArgs, options::OPT_arcmt_migrate_emit_arc_errors);
        break;
      }
    }
  } else {
    Args.ClaimAllArgs(options::OPT_ccc_arcmt_check);
    Args.ClaimAllArgs(options::OPT_ccc_arcmt_modify);
    Args.ClaimAllArgs(options::OPT_ccc_arcmt_migrate);
  }

  if (const Arg *A = Args.getLastArg(options::OPT_ccc_objcmt_migrate)) {
    if (ARCMTEnabled)
      D.Diag(diag::err_drv_argument_not_allowed_with)
          << A->getAsString(Args) << "-ccc-arcmt-migrate";

    CmdArgs.push_back("-mt-migrate-directory");
    CmdArgs.push_back(A->getValue());

    if (!Args.hasArg(options::OPT_objcmt_migrate_literals,
                     options::OPT_objcmt_migrate_subscripting,
                     options::OPT_objcmt_migrate_property)) {
      // std::nullopt specified, means enable them all.
      CmdArgs.push_back("-objcmt-migrate-literals");
      CmdArgs.push_back("-objcmt-migrate-subscripting");
      CmdArgs.push_back("-objcmt-migrate-property");
    } else {
      Args.AddLastArg(CmdArgs, options::OPT_objcmt_migrate_literals);
      Args.AddLastArg(CmdArgs, options::OPT_objcmt_migrate_subscripting);
      Args.AddLastArg(CmdArgs, options::OPT_objcmt_migrate_property);
    }
  } else {
    Args.AddLastArg(CmdArgs, options::OPT_objcmt_migrate_literals);
    Args.AddLastArg(CmdArgs, options::OPT_objcmt_migrate_subscripting);
    Args.AddLastArg(CmdArgs, options::OPT_objcmt_migrate_property);
    Args.AddLastArg(CmdArgs, options::OPT_objcmt_migrate_all);
    Args.AddLastArg(CmdArgs, options::OPT_objcmt_migrate_readonly_property);
    Args.AddLastArg(CmdArgs, options::OPT_objcmt_migrate_readwrite_property);
    Args.AddLastArg(CmdArgs, options::OPT_objcmt_migrate_property_dot_syntax);
    Args.AddLastArg(CmdArgs, options::OPT_objcmt_migrate_annotation);
    Args.AddLastArg(CmdArgs, options::OPT_objcmt_migrate_instancetype);
    Args.AddLastArg(CmdArgs, options::OPT_objcmt_migrate_nsmacros);
    Args.AddLastArg(CmdArgs, options::OPT_objcmt_migrate_protocol_conformance);
    Args.AddLastArg(CmdArgs, options::OPT_objcmt_atomic_property);
    Args.AddLastArg(CmdArgs, options::OPT_objcmt_returns_innerpointer_property);
    Args.AddLastArg(CmdArgs, options::OPT_objcmt_ns_nonatomic_iosonly);
    Args.AddLastArg(CmdArgs, options::OPT_objcmt_migrate_designated_init);
    Args.AddLastArg(CmdArgs, options::OPT_objcmt_allowlist_dir_path);
  }
}

static void RenderBuiltinOptions(const ToolChain &TC, const llvm::Triple &T,
                                 const ArgList &Args, ArgStringList &CmdArgs) {
  // -fbuiltin is default unless -mkernel is used.
  bool UseBuiltins =
      Args.hasFlag(options::OPT_fbuiltin, options::OPT_fno_builtin,
                   !Args.hasArg(options::OPT_mkernel));
  if (!UseBuiltins)
    CmdArgs.push_back("-fno-builtin");

  // -ffreestanding implies -fno-builtin.
  if (Args.hasArg(options::OPT_ffreestanding))
    UseBuiltins = false;

  // Process the -fno-builtin-* options.
  for (const Arg *A : Args.filtered(options::OPT_fno_builtin_)) {
    A->claim();

    // If -fno-builtin is specified, then there's no need to pass the option to
    // the frontend.
    if (UseBuiltins)
      A->render(Args, CmdArgs);
  }

  // le32-specific flags:
  //  -fno-math-builtin: clang should not convert math builtins to intrinsics
  //                     by default.
  if (TC.getArch() == llvm::Triple::le32)
    CmdArgs.push_back("-fno-math-builtin");
}

bool Driver::getDefaultModuleCachePath(SmallVectorImpl<char> &Result) {
  if (const char *Str = std::getenv("CLANG_MODULE_CACHE_PATH")) {
    Twine Path{Str};
    Path.toVector(Result);
    return Path.getSingleStringRef() != "";
  }
  if (llvm::sys::path::cache_directory(Result)) {
    llvm::sys::path::append(Result, "clang");
    llvm::sys::path::append(Result, "ModuleCache");
    return true;
  }
  return false;
}

llvm::SmallString<256>
clang::driver::tools::getCXX20NamedModuleOutputPath(const ArgList &Args,
                                                    const char *BaseInput) {
  if (Arg *ModuleOutputEQ = Args.getLastArg(options::OPT_fmodule_output_EQ))
    return StringRef(ModuleOutputEQ->getValue());

  SmallString<256> OutputPath;
  if (Arg *FinalOutput = Args.getLastArg(options::OPT_o);
      FinalOutput && Args.hasArg(options::OPT_c))
    OutputPath = FinalOutput->getValue();
  else
    OutputPath = BaseInput;

  const char *Extension = types::getTypeTempSuffix(types::TY_ModuleFile);
  llvm::sys::path::replace_extension(OutputPath, Extension);
  return OutputPath;
}

static bool RenderModulesOptions(Compilation &C, const Driver &D,
                                 const ArgList &Args, const InputInfo &Input,
                                 const InputInfo &Output, bool HaveStd20,
                                 ArgStringList &CmdArgs) {
  bool IsCXX = types::isCXX(Input.getType());
  bool HaveStdCXXModules = IsCXX && HaveStd20;
  bool HaveModules = HaveStdCXXModules;

  // -fmodules enables the use of precompiled modules (off by default).
  // Users can pass -fno-cxx-modules to turn off modules support for
  // C++/Objective-C++ programs.
  bool HaveClangModules = false;
  if (Args.hasFlag(options::OPT_fmodules, options::OPT_fno_modules, false)) {
    bool AllowedInCXX = Args.hasFlag(options::OPT_fcxx_modules,
                                     options::OPT_fno_cxx_modules, true);
    if (AllowedInCXX || !IsCXX) {
      CmdArgs.push_back("-fmodules");
      HaveClangModules = true;
    }
  }

  HaveModules |= HaveClangModules;

  // -fmodule-maps enables implicit reading of module map files. By default,
  // this is enabled if we are using Clang's flavor of precompiled modules.
  if (Args.hasFlag(options::OPT_fimplicit_module_maps,
                   options::OPT_fno_implicit_module_maps, HaveClangModules))
    CmdArgs.push_back("-fimplicit-module-maps");

  // -fmodules-decluse checks that modules used are declared so (off by default)
  Args.addOptInFlag(CmdArgs, options::OPT_fmodules_decluse,
                    options::OPT_fno_modules_decluse);

  // -fmodules-strict-decluse is like -fmodule-decluse, but also checks that
  // all #included headers are part of modules.
  if (Args.hasFlag(options::OPT_fmodules_strict_decluse,
                   options::OPT_fno_modules_strict_decluse, false))
    CmdArgs.push_back("-fmodules-strict-decluse");

  // -fno-implicit-modules turns off implicitly compiling modules on demand.
  bool ImplicitModules = false;
  if (!Args.hasFlag(options::OPT_fimplicit_modules,
                    options::OPT_fno_implicit_modules, HaveClangModules)) {
    if (HaveModules)
      CmdArgs.push_back("-fno-implicit-modules");
  } else if (HaveModules) {
    ImplicitModules = true;
    // -fmodule-cache-path specifies where our implicitly-built module files
    // should be written.
    SmallString<128> Path;
    if (Arg *A = Args.getLastArg(options::OPT_fmodules_cache_path))
      Path = A->getValue();

    bool HasPath = true;
    if (C.isForDiagnostics()) {
      // When generating crash reports, we want to emit the modules along with
      // the reproduction sources, so we ignore any provided module path.
      Path = Output.getFilename();
      llvm::sys::path::replace_extension(Path, ".cache");
      llvm::sys::path::append(Path, "modules");
    } else if (Path.empty()) {
      // No module path was provided: use the default.
      HasPath = Driver::getDefaultModuleCachePath(Path);
    }

    // `HasPath` will only be false if getDefaultModuleCachePath() fails.
    // That being said, that failure is unlikely and not caching is harmless.
    if (HasPath) {
      const char Arg[] = "-fmodules-cache-path=";
      Path.insert(Path.begin(), Arg, Arg + strlen(Arg));
      CmdArgs.push_back(Args.MakeArgString(Path));
    }
  }

  if (HaveModules) {
    if (Args.hasFlag(options::OPT_fprebuilt_implicit_modules,
                     options::OPT_fno_prebuilt_implicit_modules, false))
      CmdArgs.push_back("-fprebuilt-implicit-modules");
    if (Args.hasFlag(options::OPT_fmodules_validate_input_files_content,
                     options::OPT_fno_modules_validate_input_files_content,
                     false))
      CmdArgs.push_back("-fvalidate-ast-input-files-content");
  }

  // -fmodule-name specifies the module that is currently being built (or
  // used for header checking by -fmodule-maps).
  Args.AddLastArg(CmdArgs, options::OPT_fmodule_name_EQ);

  // -fmodule-map-file can be used to specify files containing module
  // definitions.
  Args.AddAllArgs(CmdArgs, options::OPT_fmodule_map_file);

  // -fbuiltin-module-map can be used to load the clang
  // builtin headers modulemap file.
  if (Args.hasArg(options::OPT_fbuiltin_module_map)) {
    SmallString<128> BuiltinModuleMap(D.ResourceDir);
    llvm::sys::path::append(BuiltinModuleMap, "include");
    llvm::sys::path::append(BuiltinModuleMap, "module.modulemap");
    if (llvm::sys::fs::exists(BuiltinModuleMap))
      CmdArgs.push_back(
          Args.MakeArgString("-fmodule-map-file=" + BuiltinModuleMap));
  }

  // The -fmodule-file=<name>=<file> form specifies the mapping of module
  // names to precompiled module files (the module is loaded only if used).
  // The -fmodule-file=<file> form can be used to unconditionally load
  // precompiled module files (whether used or not).
  if (HaveModules || Input.getType() == clang::driver::types::TY_ModuleFile) {
    Args.AddAllArgs(CmdArgs, options::OPT_fmodule_file);

    // -fprebuilt-module-path specifies where to load the prebuilt module files.
    for (const Arg *A : Args.filtered(options::OPT_fprebuilt_module_path)) {
      CmdArgs.push_back(Args.MakeArgString(
          std::string("-fprebuilt-module-path=") + A->getValue()));
      A->claim();
    }
  } else
    Args.ClaimAllArgs(options::OPT_fmodule_file);

  // When building modules and generating crashdumps, we need to dump a module
  // dependency VFS alongside the output.
  if (HaveClangModules && C.isForDiagnostics()) {
    SmallString<128> VFSDir(Output.getFilename());
    llvm::sys::path::replace_extension(VFSDir, ".cache");
    // Add the cache directory as a temp so the crash diagnostics pick it up.
    C.addTempFile(Args.MakeArgString(VFSDir));

    llvm::sys::path::append(VFSDir, "vfs");
    CmdArgs.push_back("-module-dependency-dir");
    CmdArgs.push_back(Args.MakeArgString(VFSDir));
  }

  if (HaveClangModules)
    Args.AddLastArg(CmdArgs, options::OPT_fmodules_user_build_path);

  // Pass through all -fmodules-ignore-macro arguments.
  Args.AddAllArgs(CmdArgs, options::OPT_fmodules_ignore_macro);
  Args.AddLastArg(CmdArgs, options::OPT_fmodules_prune_interval);
  Args.AddLastArg(CmdArgs, options::OPT_fmodules_prune_after);

  if (HaveClangModules) {
    Args.AddLastArg(CmdArgs, options::OPT_fbuild_session_timestamp);

    if (Arg *A = Args.getLastArg(options::OPT_fbuild_session_file)) {
      if (Args.hasArg(options::OPT_fbuild_session_timestamp))
        D.Diag(diag::err_drv_argument_not_allowed_with)
            << A->getAsString(Args) << "-fbuild-session-timestamp";

      llvm::sys::fs::file_status Status;
      if (llvm::sys::fs::status(A->getValue(), Status))
        D.Diag(diag::err_drv_no_such_file) << A->getValue();
      CmdArgs.push_back(Args.MakeArgString(
          "-fbuild-session-timestamp=" +
          Twine((uint64_t)std::chrono::duration_cast<std::chrono::seconds>(
                    Status.getLastModificationTime().time_since_epoch())
                    .count())));
    }

    if (Args.getLastArg(
            options::OPT_fmodules_validate_once_per_build_session)) {
      if (!Args.getLastArg(options::OPT_fbuild_session_timestamp,
                           options::OPT_fbuild_session_file))
        D.Diag(diag::err_drv_modules_validate_once_requires_timestamp);

      Args.AddLastArg(CmdArgs,
                      options::OPT_fmodules_validate_once_per_build_session);
    }

    if (Args.hasFlag(options::OPT_fmodules_validate_system_headers,
                     options::OPT_fno_modules_validate_system_headers,
                     ImplicitModules))
      CmdArgs.push_back("-fmodules-validate-system-headers");

    Args.AddLastArg(CmdArgs,
                    options::OPT_fmodules_disable_diagnostic_validation);
  } else {
    Args.ClaimAllArgs(options::OPT_fbuild_session_timestamp);
    Args.ClaimAllArgs(options::OPT_fbuild_session_file);
    Args.ClaimAllArgs(options::OPT_fmodules_validate_once_per_build_session);
    Args.ClaimAllArgs(options::OPT_fmodules_validate_system_headers);
    Args.ClaimAllArgs(options::OPT_fno_modules_validate_system_headers);
    Args.ClaimAllArgs(options::OPT_fmodules_disable_diagnostic_validation);
  }

  // FIXME: We provisionally don't check ODR violations for decls in the global
  // module fragment.
  CmdArgs.push_back("-fskip-odr-check-in-gmf");

  if (Args.hasArg(options::OPT_modules_reduced_bmi) &&
      (Input.getType() == driver::types::TY_CXXModule ||
       Input.getType() == driver::types::TY_PP_CXXModule)) {
    CmdArgs.push_back("-fexperimental-modules-reduced-bmi");

    if (Args.hasArg(options::OPT_fmodule_output_EQ))
      Args.AddLastArg(CmdArgs, options::OPT_fmodule_output_EQ);
    else
      CmdArgs.push_back(Args.MakeArgString(
          "-fmodule-output=" +
          getCXX20NamedModuleOutputPath(Args, Input.getBaseInput())));
  }

  // Noop if we see '-fexperimental-modules-reduced-bmi' with other translation
  // units than module units. This is more user friendly to allow end uers to
  // enable this feature without asking for help from build systems.
  Args.ClaimAllArgs(options::OPT_modules_reduced_bmi);

  // We need to include the case the input file is a module file here.
  // Since the default compilation model for C++ module interface unit will
  // create temporary module file and compile the temporary module file
  // to get the object file. Then the `-fmodule-output` flag will be
  // brought to the second compilation process. So we have to claim it for
  // the case too.
  if (Input.getType() == driver::types::TY_CXXModule ||
      Input.getType() == driver::types::TY_PP_CXXModule ||
      Input.getType() == driver::types::TY_ModuleFile) {
    Args.ClaimAllArgs(options::OPT_fmodule_output);
    Args.ClaimAllArgs(options::OPT_fmodule_output_EQ);
  }

  return HaveModules;
}

static void RenderCharacterOptions(const ArgList &Args, const llvm::Triple &T,
                                   ArgStringList &CmdArgs) {
  // -fsigned-char is default.
  if (const Arg *A = Args.getLastArg(options::OPT_fsigned_char,
                                     options::OPT_fno_signed_char,
                                     options::OPT_funsigned_char,
                                     options::OPT_fno_unsigned_char)) {
    if (A->getOption().matches(options::OPT_funsigned_char) ||
        A->getOption().matches(options::OPT_fno_signed_char)) {
      CmdArgs.push_back("-fno-signed-char");
    }
  } else if (!isSignedCharDefault(T)) {
    CmdArgs.push_back("-fno-signed-char");
  }

  // The default depends on the language standard.
  Args.AddLastArg(CmdArgs, options::OPT_fchar8__t, options::OPT_fno_char8__t);

  if (const Arg *A = Args.getLastArg(options::OPT_fshort_wchar,
                                     options::OPT_fno_short_wchar)) {
    if (A->getOption().matches(options::OPT_fshort_wchar)) {
      CmdArgs.push_back("-fwchar-type=short");
      CmdArgs.push_back("-fno-signed-wchar");
    } else {
      bool IsARM = T.isARM() || T.isThumb() || T.isAArch64();
      CmdArgs.push_back("-fwchar-type=int");
      if (T.isOSzOS() ||
          (IsARM && !(T.isOSWindows() || T.isOSNetBSD() || T.isOSOpenBSD())))
        CmdArgs.push_back("-fno-signed-wchar");
      else
        CmdArgs.push_back("-fsigned-wchar");
    }
  } else if (T.isOSzOS())
    CmdArgs.push_back("-fno-signed-wchar");
}

static void RenderObjCOptions(const ToolChain &TC, const Driver &D,
                              const llvm::Triple &T, const ArgList &Args,
                              ObjCRuntime &Runtime, bool InferCovariantReturns,
                              const InputInfo &Input, ArgStringList &CmdArgs) {
  const llvm::Triple::ArchType Arch = TC.getArch();

  // -fobjc-dispatch-method is only relevant with the nonfragile-abi, and legacy
  // is the default. Except for deployment target of 10.5, next runtime is
  // always legacy dispatch and -fno-objc-legacy-dispatch gets ignored silently.
  if (Runtime.isNonFragile()) {
    if (!Args.hasFlag(options::OPT_fobjc_legacy_dispatch,
                      options::OPT_fno_objc_legacy_dispatch,
                      Runtime.isLegacyDispatchDefaultForArch(Arch))) {
      if (TC.UseObjCMixedDispatch())
        CmdArgs.push_back("-fobjc-dispatch-method=mixed");
      else
        CmdArgs.push_back("-fobjc-dispatch-method=non-legacy");
    }
  }

  // When ObjectiveC legacy runtime is in effect on MacOSX, turn on the option
  // to do Array/Dictionary subscripting by default.
  if (Arch == llvm::Triple::x86 && T.isMacOSX() &&
      Runtime.getKind() == ObjCRuntime::FragileMacOSX && Runtime.isNeXTFamily())
    CmdArgs.push_back("-fobjc-subscripting-legacy-runtime");

  // Allow -fno-objc-arr to trump -fobjc-arr/-fobjc-arc.
  // NOTE: This logic is duplicated in ToolChains.cpp.
  if (isObjCAutoRefCount(Args)) {
    TC.CheckObjCARC();

    CmdArgs.push_back("-fobjc-arc");

    // FIXME: It seems like this entire block, and several around it should be
    // wrapped in isObjC, but for now we just use it here as this is where it
    // was being used previously.
    if (types::isCXX(Input.getType()) && types::isObjC(Input.getType())) {
      if (TC.GetCXXStdlibType(Args) == ToolChain::CST_Libcxx)
        CmdArgs.push_back("-fobjc-arc-cxxlib=libc++");
      else
        CmdArgs.push_back("-fobjc-arc-cxxlib=libstdc++");
    }

    // Allow the user to enable full exceptions code emission.
    // We default off for Objective-C, on for Objective-C++.
    if (Args.hasFlag(options::OPT_fobjc_arc_exceptions,
                     options::OPT_fno_objc_arc_exceptions,
                     /*Default=*/types::isCXX(Input.getType())))
      CmdArgs.push_back("-fobjc-arc-exceptions");
  }

  // Silence warning for full exception code emission options when explicitly
  // set to use no ARC.
  if (Args.hasArg(options::OPT_fno_objc_arc)) {
    Args.ClaimAllArgs(options::OPT_fobjc_arc_exceptions);
    Args.ClaimAllArgs(options::OPT_fno_objc_arc_exceptions);
  }

  // Allow the user to control whether messages can be converted to runtime
  // functions.
  if (types::isObjC(Input.getType())) {
    auto *Arg = Args.getLastArg(
        options::OPT_fobjc_convert_messages_to_runtime_calls,
        options::OPT_fno_objc_convert_messages_to_runtime_calls);
    if (Arg &&
        Arg->getOption().matches(
            options::OPT_fno_objc_convert_messages_to_runtime_calls))
      CmdArgs.push_back("-fno-objc-convert-messages-to-runtime-calls");
  }

  // -fobjc-infer-related-result-type is the default, except in the Objective-C
  // rewriter.
  if (InferCovariantReturns)
    CmdArgs.push_back("-fno-objc-infer-related-result-type");

  // Pass down -fobjc-weak or -fno-objc-weak if present.
  if (types::isObjC(Input.getType())) {
    auto WeakArg =
        Args.getLastArg(options::OPT_fobjc_weak, options::OPT_fno_objc_weak);
    if (!WeakArg) {
      // nothing to do
    } else if (!Runtime.allowsWeak()) {
      if (WeakArg->getOption().matches(options::OPT_fobjc_weak))
        D.Diag(diag::err_objc_weak_unsupported);
    } else {
      WeakArg->render(Args, CmdArgs);
    }
  }

  if (Args.hasArg(options::OPT_fobjc_disable_direct_methods_for_testing))
    CmdArgs.push_back("-fobjc-disable-direct-methods-for-testing");
}

static void RenderDiagnosticsOptions(const Driver &D, const ArgList &Args,
                                     ArgStringList &CmdArgs) {
  bool CaretDefault = true;
  bool ColumnDefault = true;

  if (const Arg *A = Args.getLastArg(options::OPT__SLASH_diagnostics_classic,
                                     options::OPT__SLASH_diagnostics_column,
                                     options::OPT__SLASH_diagnostics_caret)) {
    switch (A->getOption().getID()) {
    case options::OPT__SLASH_diagnostics_caret:
      CaretDefault = true;
      ColumnDefault = true;
      break;
    case options::OPT__SLASH_diagnostics_column:
      CaretDefault = false;
      ColumnDefault = true;
      break;
    case options::OPT__SLASH_diagnostics_classic:
      CaretDefault = false;
      ColumnDefault = false;
      break;
    }
  }

  // -fcaret-diagnostics is default.
  if (!Args.hasFlag(options::OPT_fcaret_diagnostics,
                    options::OPT_fno_caret_diagnostics, CaretDefault))
    CmdArgs.push_back("-fno-caret-diagnostics");

  Args.addOptOutFlag(CmdArgs, options::OPT_fdiagnostics_fixit_info,
                     options::OPT_fno_diagnostics_fixit_info);
  Args.addOptOutFlag(CmdArgs, options::OPT_fdiagnostics_show_option,
                     options::OPT_fno_diagnostics_show_option);

  if (const Arg *A =
          Args.getLastArg(options::OPT_fdiagnostics_show_category_EQ)) {
    CmdArgs.push_back("-fdiagnostics-show-category");
    CmdArgs.push_back(A->getValue());
  }

  Args.addOptInFlag(CmdArgs, options::OPT_fdiagnostics_show_hotness,
                    options::OPT_fno_diagnostics_show_hotness);

  if (const Arg *A =
          Args.getLastArg(options::OPT_fdiagnostics_hotness_threshold_EQ)) {
    std::string Opt =
        std::string("-fdiagnostics-hotness-threshold=") + A->getValue();
    CmdArgs.push_back(Args.MakeArgString(Opt));
  }

  if (const Arg *A =
          Args.getLastArg(options::OPT_fdiagnostics_misexpect_tolerance_EQ)) {
    std::string Opt =
        std::string("-fdiagnostics-misexpect-tolerance=") + A->getValue();
    CmdArgs.push_back(Args.MakeArgString(Opt));
  }

  if (const Arg *A = Args.getLastArg(options::OPT_fdiagnostics_format_EQ)) {
    CmdArgs.push_back("-fdiagnostics-format");
    CmdArgs.push_back(A->getValue());
    if (StringRef(A->getValue()) == "sarif" ||
        StringRef(A->getValue()) == "SARIF")
      D.Diag(diag::warn_drv_sarif_format_unstable);
  }

  if (const Arg *A = Args.getLastArg(
          options::OPT_fdiagnostics_show_note_include_stack,
          options::OPT_fno_diagnostics_show_note_include_stack)) {
    const Option &O = A->getOption();
    if (O.matches(options::OPT_fdiagnostics_show_note_include_stack))
      CmdArgs.push_back("-fdiagnostics-show-note-include-stack");
    else
      CmdArgs.push_back("-fno-diagnostics-show-note-include-stack");
  }

  // Color diagnostics are parsed by the driver directly from argv and later
  // re-parsed to construct this job; claim any possible color diagnostic here
  // to avoid warn_drv_unused_argument and diagnose bad
  // OPT_fdiagnostics_color_EQ values.
  Args.getLastArg(options::OPT_fcolor_diagnostics,
                  options::OPT_fno_color_diagnostics);
  if (const Arg *A = Args.getLastArg(options::OPT_fdiagnostics_color_EQ)) {
    StringRef Value(A->getValue());
    if (Value != "always" && Value != "never" && Value != "auto")
      D.Diag(diag::err_drv_invalid_argument_to_option)
          << Value << A->getOption().getName();
  }

  if (D.getDiags().getDiagnosticOptions().ShowColors)
    CmdArgs.push_back("-fcolor-diagnostics");

  if (Args.hasArg(options::OPT_fansi_escape_codes))
    CmdArgs.push_back("-fansi-escape-codes");

  Args.addOptOutFlag(CmdArgs, options::OPT_fshow_source_location,
                     options::OPT_fno_show_source_location);

  Args.addOptOutFlag(CmdArgs, options::OPT_fdiagnostics_show_line_numbers,
                     options::OPT_fno_diagnostics_show_line_numbers);

  if (Args.hasArg(options::OPT_fdiagnostics_absolute_paths))
    CmdArgs.push_back("-fdiagnostics-absolute-paths");

  if (!Args.hasFlag(options::OPT_fshow_column, options::OPT_fno_show_column,
                    ColumnDefault))
    CmdArgs.push_back("-fno-show-column");

  Args.addOptOutFlag(CmdArgs, options::OPT_fspell_checking,
                     options::OPT_fno_spell_checking);
}

DwarfFissionKind tools::getDebugFissionKind(const Driver &D,
                                            const ArgList &Args, Arg *&Arg) {
  Arg = Args.getLastArg(options::OPT_gsplit_dwarf, options::OPT_gsplit_dwarf_EQ,
                        options::OPT_gno_split_dwarf);
  if (!Arg || Arg->getOption().matches(options::OPT_gno_split_dwarf))
    return DwarfFissionKind::None;

  if (Arg->getOption().matches(options::OPT_gsplit_dwarf))
    return DwarfFissionKind::Split;

  StringRef Value = Arg->getValue();
  if (Value == "split")
    return DwarfFissionKind::Split;
  if (Value == "single")
    return DwarfFissionKind::Single;

  D.Diag(diag::err_drv_unsupported_option_argument)
      << Arg->getSpelling() << Arg->getValue();
  return DwarfFissionKind::None;
}

static void renderDwarfFormat(const Driver &D, const llvm::Triple &T,
                              const ArgList &Args, ArgStringList &CmdArgs,
                              unsigned DwarfVersion) {
  auto *DwarfFormatArg =
      Args.getLastArg(options::OPT_gdwarf64, options::OPT_gdwarf32);
  if (!DwarfFormatArg)
    return;

  if (DwarfFormatArg->getOption().matches(options::OPT_gdwarf64)) {
    if (DwarfVersion < 3)
      D.Diag(diag::err_drv_argument_only_allowed_with)
          << DwarfFormatArg->getAsString(Args) << "DWARFv3 or greater";
    else if (!T.isArch64Bit())
      D.Diag(diag::err_drv_argument_only_allowed_with)
          << DwarfFormatArg->getAsString(Args) << "64 bit architecture";
    else if (!T.isOSBinFormatELF())
      D.Diag(diag::err_drv_argument_only_allowed_with)
          << DwarfFormatArg->getAsString(Args) << "ELF platforms";
  }

  DwarfFormatArg->render(Args, CmdArgs);
}

static void
renderDebugOptions(const ToolChain &TC, const Driver &D, const llvm::Triple &T,
                   const ArgList &Args, bool IRInput, ArgStringList &CmdArgs,
                   const InputInfo &Output,
                   llvm::codegenoptions::DebugInfoKind &DebugInfoKind,
                   DwarfFissionKind &DwarfFission) {
  if (Args.hasFlag(options::OPT_fdebug_info_for_profiling,
                   options::OPT_fno_debug_info_for_profiling, false) &&
      checkDebugInfoOption(
          Args.getLastArg(options::OPT_fdebug_info_for_profiling), Args, D, TC))
    CmdArgs.push_back("-fdebug-info-for-profiling");

  // The 'g' groups options involve a somewhat intricate sequence of decisions
  // about what to pass from the driver to the frontend, but by the time they
  // reach cc1 they've been factored into three well-defined orthogonal choices:
  //  * what level of debug info to generate
  //  * what dwarf version to write
  //  * what debugger tuning to use
  // This avoids having to monkey around further in cc1 other than to disable
  // codeview if not running in a Windows environment. Perhaps even that
  // decision should be made in the driver as well though.
  llvm::DebuggerKind DebuggerTuning = TC.getDefaultDebuggerTuning();

  bool SplitDWARFInlining =
      Args.hasFlag(options::OPT_fsplit_dwarf_inlining,
                   options::OPT_fno_split_dwarf_inlining, false);

  // Normally -gsplit-dwarf is only useful with -gN. For IR input, Clang does
  // object file generation and no IR generation, -gN should not be needed. So
  // allow -gsplit-dwarf with either -gN or IR input.
  if (IRInput || Args.hasArg(options::OPT_g_Group)) {
    Arg *SplitDWARFArg;
    DwarfFission = getDebugFissionKind(D, Args, SplitDWARFArg);
    if (DwarfFission != DwarfFissionKind::None &&
        !checkDebugInfoOption(SplitDWARFArg, Args, D, TC)) {
      DwarfFission = DwarfFissionKind::None;
      SplitDWARFInlining = false;
    }
  }
  if (const Arg *A = Args.getLastArg(options::OPT_g_Group)) {
    DebugInfoKind = llvm::codegenoptions::DebugInfoConstructor;

    // If the last option explicitly specified a debug-info level, use it.
    if (checkDebugInfoOption(A, Args, D, TC) &&
        A->getOption().matches(options::OPT_gN_Group)) {
      DebugInfoKind = debugLevelToInfoKind(*A);
      // For -g0 or -gline-tables-only, drop -gsplit-dwarf. This gets a bit more
      // complicated if you've disabled inline info in the skeleton CUs
      // (SplitDWARFInlining) - then there's value in composing split-dwarf and
      // line-tables-only, so let those compose naturally in that case.
      if (DebugInfoKind == llvm::codegenoptions::NoDebugInfo ||
          DebugInfoKind == llvm::codegenoptions::DebugDirectivesOnly ||
          (DebugInfoKind == llvm::codegenoptions::DebugLineTablesOnly &&
           SplitDWARFInlining))
        DwarfFission = DwarfFissionKind::None;
    }
  }

  // If a debugger tuning argument appeared, remember it.
  bool HasDebuggerTuning = false;
  if (const Arg *A =
          Args.getLastArg(options::OPT_gTune_Group, options::OPT_ggdbN_Group)) {
    HasDebuggerTuning = true;
    if (checkDebugInfoOption(A, Args, D, TC)) {
      if (A->getOption().matches(options::OPT_glldb))
        DebuggerTuning = llvm::DebuggerKind::LLDB;
      else if (A->getOption().matches(options::OPT_gsce))
        DebuggerTuning = llvm::DebuggerKind::SCE;
      else if (A->getOption().matches(options::OPT_gdbx))
        DebuggerTuning = llvm::DebuggerKind::DBX;
      else
        DebuggerTuning = llvm::DebuggerKind::GDB;
    }
  }

  // If a -gdwarf argument appeared, remember it.
  bool EmitDwarf = false;
  if (const Arg *A = getDwarfNArg(Args))
    EmitDwarf = checkDebugInfoOption(A, Args, D, TC);

  bool EmitCodeView = false;
  if (const Arg *A = Args.getLastArg(options::OPT_gcodeview))
    EmitCodeView = checkDebugInfoOption(A, Args, D, TC);

  // If the user asked for debug info but did not explicitly specify -gcodeview
  // or -gdwarf, ask the toolchain for the default format.
  if (!EmitCodeView && !EmitDwarf &&
      DebugInfoKind != llvm::codegenoptions::NoDebugInfo) {
    switch (TC.getDefaultDebugFormat()) {
    case llvm::codegenoptions::DIF_CodeView:
      EmitCodeView = true;
      break;
    case llvm::codegenoptions::DIF_DWARF:
      EmitDwarf = true;
      break;
    }
  }

  unsigned RequestedDWARFVersion = 0; // DWARF version requested by the user
  unsigned EffectiveDWARFVersion = 0; // DWARF version TC can generate. It may
                                      // be lower than what the user wanted.
  if (EmitDwarf) {
    RequestedDWARFVersion = getDwarfVersion(TC, Args);
    // Clamp effective DWARF version to the max supported by the toolchain.
    EffectiveDWARFVersion =
        std::min(RequestedDWARFVersion, TC.getMaxDwarfVersion());
  } else {
    Args.ClaimAllArgs(options::OPT_fdebug_default_version);
  }

  // -gline-directives-only supported only for the DWARF debug info.
  if (RequestedDWARFVersion == 0 &&
      DebugInfoKind == llvm::codegenoptions::DebugDirectivesOnly)
    DebugInfoKind = llvm::codegenoptions::NoDebugInfo;

  // strict DWARF is set to false by default. But for DBX, we need it to be set
  // as true by default.
  if (const Arg *A = Args.getLastArg(options::OPT_gstrict_dwarf))
    (void)checkDebugInfoOption(A, Args, D, TC);
  if (Args.hasFlag(options::OPT_gstrict_dwarf, options::OPT_gno_strict_dwarf,
                   DebuggerTuning == llvm::DebuggerKind::DBX))
    CmdArgs.push_back("-gstrict-dwarf");

  // And we handle flag -grecord-gcc-switches later with DWARFDebugFlags.
  Args.ClaimAllArgs(options::OPT_g_flags_Group);

  // Column info is included by default for everything except SCE and
  // CodeView. Clang doesn't track end columns, just starting columns, which,
  // in theory, is fine for CodeView (and PDB).  In practice, however, the
  // Microsoft debuggers don't handle missing end columns well, and the AIX
  // debugger DBX also doesn't handle the columns well, so it's better not to
  // include any column info.
  if (const Arg *A = Args.getLastArg(options::OPT_gcolumn_info))
    (void)checkDebugInfoOption(A, Args, D, TC);
  if (!Args.hasFlag(options::OPT_gcolumn_info, options::OPT_gno_column_info,
                    !EmitCodeView &&
                        (DebuggerTuning != llvm::DebuggerKind::SCE &&
                         DebuggerTuning != llvm::DebuggerKind::DBX)))
    CmdArgs.push_back("-gno-column-info");

  // FIXME: Move backend command line options to the module.
  if (Args.hasFlag(options::OPT_gmodules, options::OPT_gno_modules, false)) {
    // If -gline-tables-only or -gline-directives-only is the last option it
    // wins.
    if (checkDebugInfoOption(Args.getLastArg(options::OPT_gmodules), Args, D,
                             TC)) {
      if (DebugInfoKind != llvm::codegenoptions::DebugLineTablesOnly &&
          DebugInfoKind != llvm::codegenoptions::DebugDirectivesOnly) {
        DebugInfoKind = llvm::codegenoptions::DebugInfoConstructor;
        CmdArgs.push_back("-dwarf-ext-refs");
        CmdArgs.push_back("-fmodule-format=obj");
      }
    }
  }

  if (T.isOSBinFormatELF() && SplitDWARFInlining)
    CmdArgs.push_back("-fsplit-dwarf-inlining");

  // After we've dealt with all combinations of things that could
  // make DebugInfoKind be other than std::nullopt or DebugLineTablesOnly,
  // figure out if we need to "upgrade" it to standalone debug info.
  // We parse these two '-f' options whether or not they will be used,
  // to claim them even if you wrote "-fstandalone-debug -gline-tables-only"
  bool NeedFullDebug = Args.hasFlag(
      options::OPT_fstandalone_debug, options::OPT_fno_standalone_debug,
      DebuggerTuning == llvm::DebuggerKind::LLDB ||
          TC.GetDefaultStandaloneDebug());
  if (const Arg *A = Args.getLastArg(options::OPT_fstandalone_debug))
    (void)checkDebugInfoOption(A, Args, D, TC);

  if (DebugInfoKind == llvm::codegenoptions::LimitedDebugInfo ||
      DebugInfoKind == llvm::codegenoptions::DebugInfoConstructor) {
    if (Args.hasFlag(options::OPT_fno_eliminate_unused_debug_types,
                     options::OPT_feliminate_unused_debug_types, false))
      DebugInfoKind = llvm::codegenoptions::UnusedTypeInfo;
    else if (NeedFullDebug)
      DebugInfoKind = llvm::codegenoptions::FullDebugInfo;
  }

  if (Args.hasFlag(options::OPT_gembed_source, options::OPT_gno_embed_source,
                   false)) {
    // Source embedding is a vendor extension to DWARF v5. By now we have
    // checked if a DWARF version was stated explicitly, and have otherwise
    // fallen back to the target default, so if this is still not at least 5
    // we emit an error.
    const Arg *A = Args.getLastArg(options::OPT_gembed_source);
    if (RequestedDWARFVersion < 5)
      D.Diag(diag::err_drv_argument_only_allowed_with)
          << A->getAsString(Args) << "-gdwarf-5";
    else if (EffectiveDWARFVersion < 5)
      // The toolchain has reduced allowed dwarf version, so we can't enable
      // -gembed-source.
      D.Diag(diag::warn_drv_dwarf_version_limited_by_target)
          << A->getAsString(Args) << TC.getTripleString() << 5
          << EffectiveDWARFVersion;
    else if (checkDebugInfoOption(A, Args, D, TC))
      CmdArgs.push_back("-gembed-source");
  }

  if (EmitCodeView) {
    CmdArgs.push_back("-gcodeview");

    Args.addOptInFlag(CmdArgs, options::OPT_gcodeview_ghash,
                      options::OPT_gno_codeview_ghash);

    Args.addOptOutFlag(CmdArgs, options::OPT_gcodeview_command_line,
                       options::OPT_gno_codeview_command_line);
  }

  Args.addOptOutFlag(CmdArgs, options::OPT_ginline_line_tables,
                     options::OPT_gno_inline_line_tables);

  // When emitting remarks, we need at least debug lines in the output.
  if (willEmitRemarks(Args) &&
      DebugInfoKind <= llvm::codegenoptions::DebugDirectivesOnly)
    DebugInfoKind = llvm::codegenoptions::DebugLineTablesOnly;

  // Adjust the debug info kind for the given toolchain.
  TC.adjustDebugInfoKind(DebugInfoKind, Args);

  // On AIX, the debugger tuning option can be omitted if it is not explicitly
  // set.
  RenderDebugEnablingArgs(Args, CmdArgs, DebugInfoKind, EffectiveDWARFVersion,
                          T.isOSAIX() && !HasDebuggerTuning
                              ? llvm::DebuggerKind::Default
                              : DebuggerTuning);

  // -fdebug-macro turns on macro debug info generation.
  if (Args.hasFlag(options::OPT_fdebug_macro, options::OPT_fno_debug_macro,
                   false))
    if (checkDebugInfoOption(Args.getLastArg(options::OPT_fdebug_macro), Args,
                             D, TC))
      CmdArgs.push_back("-debug-info-macro");

  // -fno-system-debug turns off debug info generation for system headers
  if (!Args.hasFlag(options::OPT_fsystem_debug, options::OPT_fno_system_debug,
                    true))
    CmdArgs.push_back("-fno-system-debug");

  // -ggnu-pubnames turns on gnu style pubnames in the backend.
  const auto *PubnamesArg =
      Args.getLastArg(options::OPT_ggnu_pubnames, options::OPT_gno_gnu_pubnames,
                      options::OPT_gpubnames, options::OPT_gno_pubnames);
  if (DwarfFission != DwarfFissionKind::None ||
      (PubnamesArg && checkDebugInfoOption(PubnamesArg, Args, D, TC))) {
    const bool OptionSet =
        (PubnamesArg &&
         (PubnamesArg->getOption().matches(options::OPT_gpubnames) ||
          PubnamesArg->getOption().matches(options::OPT_ggnu_pubnames)));
    if ((DebuggerTuning != llvm::DebuggerKind::LLDB || OptionSet) &&
        (!PubnamesArg ||
         (!PubnamesArg->getOption().matches(options::OPT_gno_gnu_pubnames) &&
          !PubnamesArg->getOption().matches(options::OPT_gno_pubnames))))
      CmdArgs.push_back(PubnamesArg && PubnamesArg->getOption().matches(
                                           options::OPT_gpubnames)
                            ? "-gpubnames"
                            : "-ggnu-pubnames");
  }
  const auto *SimpleTemplateNamesArg =
      Args.getLastArg(options::OPT_gsimple_template_names,
                      options::OPT_gno_simple_template_names);
  bool ForwardTemplateParams = DebuggerTuning == llvm::DebuggerKind::SCE;
  if (SimpleTemplateNamesArg &&
      checkDebugInfoOption(SimpleTemplateNamesArg, Args, D, TC)) {
    const auto &Opt = SimpleTemplateNamesArg->getOption();
    if (Opt.matches(options::OPT_gsimple_template_names)) {
      ForwardTemplateParams = true;
      CmdArgs.push_back("-gsimple-template-names=simple");
    }
  }

  // Emit DW_TAG_template_alias for template aliases? True by default for SCE.
  bool UseDebugTemplateAlias =
      DebuggerTuning == llvm::DebuggerKind::SCE && RequestedDWARFVersion >= 4;
  if (const auto *DebugTemplateAlias = Args.getLastArg(
          options::OPT_gtemplate_alias, options::OPT_gno_template_alias)) {
    // DW_TAG_template_alias is only supported from DWARFv5 but if a user
    // asks for it we should let them have it (if the target supports it).
    if (checkDebugInfoOption(DebugTemplateAlias, Args, D, TC)) {
      const auto &Opt = DebugTemplateAlias->getOption();
      UseDebugTemplateAlias = Opt.matches(options::OPT_gtemplate_alias);
    }
  }
  if (UseDebugTemplateAlias)
    CmdArgs.push_back("-gtemplate-alias");

  if (const Arg *A = Args.getLastArg(options::OPT_gsrc_hash_EQ)) {
    StringRef v = A->getValue();
    CmdArgs.push_back(Args.MakeArgString("-gsrc-hash=" + v));
  }

  Args.addOptInFlag(CmdArgs, options::OPT_fdebug_ranges_base_address,
                    options::OPT_fno_debug_ranges_base_address);

  // -gdwarf-aranges turns on the emission of the aranges section in the
  // backend.
  // Always enabled for SCE tuning.
  bool NeedAranges = DebuggerTuning == llvm::DebuggerKind::SCE;
  if (const Arg *A = Args.getLastArg(options::OPT_gdwarf_aranges))
    NeedAranges = checkDebugInfoOption(A, Args, D, TC) || NeedAranges;
  if (NeedAranges) {
    CmdArgs.push_back("-mllvm");
    CmdArgs.push_back("-generate-arange-section");
  }

  Args.addOptInFlag(CmdArgs, options::OPT_fforce_dwarf_frame,
                    options::OPT_fno_force_dwarf_frame);

  bool EnableTypeUnits = false;
  if (Args.hasFlag(options::OPT_fdebug_types_section,
                   options::OPT_fno_debug_types_section, false)) {
    if (!(T.isOSBinFormatELF() || T.isOSBinFormatWasm())) {
      D.Diag(diag::err_drv_unsupported_opt_for_target)
          << Args.getLastArg(options::OPT_fdebug_types_section)
                 ->getAsString(Args)
          << T.getTriple();
    } else if (checkDebugInfoOption(
                   Args.getLastArg(options::OPT_fdebug_types_section), Args, D,
                   TC)) {
      EnableTypeUnits = true;
      CmdArgs.push_back("-mllvm");
      CmdArgs.push_back("-generate-type-units");
    }
  }

  if (const Arg *A =
          Args.getLastArg(options::OPT_gomit_unreferenced_methods,
                          options::OPT_gno_omit_unreferenced_methods))
    (void)checkDebugInfoOption(A, Args, D, TC);
  if (Args.hasFlag(options::OPT_gomit_unreferenced_methods,
                   options::OPT_gno_omit_unreferenced_methods, false) &&
      (DebugInfoKind == llvm::codegenoptions::DebugInfoConstructor ||
       DebugInfoKind == llvm::codegenoptions::LimitedDebugInfo) &&
      !EnableTypeUnits) {
    CmdArgs.push_back("-gomit-unreferenced-methods");
  }

  // To avoid join/split of directory+filename, the integrated assembler prefers
  // the directory form of .file on all DWARF versions. GNU as doesn't allow the
  // form before DWARF v5.
  if (!Args.hasFlag(options::OPT_fdwarf_directory_asm,
                    options::OPT_fno_dwarf_directory_asm,
                    TC.useIntegratedAs() || EffectiveDWARFVersion >= 5))
    CmdArgs.push_back("-fno-dwarf-directory-asm");

  // Decide how to render forward declarations of template instantiations.
  // SCE wants full descriptions, others just get them in the name.
  if (ForwardTemplateParams)
    CmdArgs.push_back("-debug-forward-template-params");

  // Do we need to explicitly import anonymous namespaces into the parent
  // scope?
  if (DebuggerTuning == llvm::DebuggerKind::SCE)
    CmdArgs.push_back("-dwarf-explicit-import");

  renderDwarfFormat(D, T, Args, CmdArgs, EffectiveDWARFVersion);
  RenderDebugInfoCompressionArgs(Args, CmdArgs, D, TC);

  // This controls whether or not we perform JustMyCode instrumentation.
  if (Args.hasFlag(options::OPT_fjmc, options::OPT_fno_jmc, false)) {
    if (TC.getTriple().isOSBinFormatELF() || D.IsCLMode()) {
      if (DebugInfoKind >= llvm::codegenoptions::DebugInfoConstructor)
        CmdArgs.push_back("-fjmc");
      else if (D.IsCLMode())
        D.Diag(clang::diag::warn_drv_jmc_requires_debuginfo) << "/JMC"
                                                             << "'/Zi', '/Z7'";
      else
        D.Diag(clang::diag::warn_drv_jmc_requires_debuginfo) << "-fjmc"
                                                             << "-g";
    } else {
      D.Diag(clang::diag::warn_drv_fjmc_for_elf_only);
    }
  }

  // Add in -fdebug-compilation-dir if necessary.
  const char *DebugCompilationDir =
      addDebugCompDirArg(Args, CmdArgs, D.getVFS());

  addDebugPrefixMapArg(D, TC, Args, CmdArgs);

  // Add the output path to the object file for CodeView debug infos.
  if (EmitCodeView && Output.isFilename())
    addDebugObjectName(Args, CmdArgs, DebugCompilationDir,
                       Output.getFilename());
}

/// Check whether the given input tree contains any wrapper actions
static bool ContainsWrapperAction(const Action *A) {
  if (isa<OffloadWrapperJobAction>(A))
    return true;
  for (const auto &AI : A->inputs())
    if (ContainsWrapperAction(AI))
      return true;

  return false;
}

// Put together an external compiler compilation call which is used instead
// of the clang invocation for the host compile of an offload compilation.
// Enabling command line:  clang++ -fsycl -fsycl-host-compiler=<HostExe>
//                         <ClangOpts> -fsycl-host-compiler-options=<HostOpts>
// Any <ClangOpts> used which are phase limiting (preprocessing, assembly,
// object generation) are specifically handled here by specifying the
// equivalent phase limiting option(s).
// It is expected that any user <HostOpts> options passed will be placed
// after any implied options set here.  This will have overriding behaviors
// for any options which are considered to be evaluated from left to right.
// Specifying any <HostOpts> option which conficts any of the implied options
// will result in undefined behavior.  Potential conflicting options:
//  * Output specification options (-o, -Fo, -Fa, etc)
//  * Phase limiting options (-E, -c, -P, etc)
void Clang::ConstructHostCompilerJob(Compilation &C, const JobAction &JA,
                                     const InputInfo &Output,
                                     const InputInfoList &Inputs,
                                     const llvm::opt::ArgList &TCArgs) const {

  // The Host compilation step that occurs here is constructed based on the
  // input from the user.  This consists of the compiler to call and the
  // options that will be used during the compilation.
  ArgStringList HostCompileArgs;
  const InputInfo &InputFile = Inputs.front();
  const ToolChain &TC = getToolChain();

  // Input file.
  HostCompileArgs.push_back(InputFile.getFilename());

  // When performing the host compilation, we are expecting to only be
  // creating intermediate files, namely preprocessor output, assembly or
  // object files.
  // We are making assumptions in regards to what options are used to
  // generate these intermediate files.
  //                gcc/g++/clang/clang++/default | cl
  //  Object:                   -c                | -c
  //  Preprocessed:             -E                | -P -Fi<file>
  //  Assembly:                 -S                | -c -Fa<file>
  //  Header Input:        -include <file>        | -FI <file>
  //
  // The options used are determined by the compiler name and target triple.
  Arg *HostCompilerDefArg =
      TCArgs.getLastArg(options::OPT_fsycl_host_compiler_EQ);
  assert(HostCompilerDefArg && "Expected host compiler designation.");

  bool OutputAdded = false;
  StringRef CompilerName =
      llvm::sys::path::stem(HostCompilerDefArg->getValue());
  if (CompilerName.empty())
    TC.getDriver().Diag(diag::err_drv_missing_arg_mtp)
        << HostCompilerDefArg->getAsString(TCArgs);
  // FIXME: Consider requiring user input to specify a compatibility class
  // to determine the type of host compiler being used.
  SmallVector<StringRef, 4> MSVCCompilers = {"cl", "clang-cl", "icl"};
  bool IsMSVCHostCompiler =
      std::find(MSVCCompilers.begin(), MSVCCompilers.end(), CompilerName) !=
      MSVCCompilers.end();

  auto addMSVCOutputFile = [&](StringRef Opt) {
    SmallString<128> OutOpt(Opt);
    OutOpt += Output.getFilename();
    HostCompileArgs.push_back(TCArgs.MakeArgString(OutOpt));
    OutputAdded = true;
  };
  // By default: pass /Zc:__cplusplus if we see a MSVC compiler.
  // Users can disable this through
  // -fsycl-host-compiler-options=/Zc:__cplusplus-
  // It overrides the default option.
  if (IsMSVCHostCompiler)
    HostCompileArgs.push_back("/Zc:__cplusplus");

  if (TCArgs.hasArg(options::OPT_fpreview_breaking_changes)) {
    HostCompileArgs.push_back(IsMSVCHostCompiler ? "/D" : "-D");
    HostCompileArgs.push_back("__INTEL_PREVIEW_BREAKING_CHANGES");
  }

  // FIXME: Reuse existing toolchains which are already supported to put
  // together the options.
  // FIXME: For any potential obscure host compilers that do not use the
  // 'standard' set of options, we should provide a user interface that allows
  // users to override the implied options.
  if (isa<PreprocessJobAction>(JA)) {
    if (IsMSVCHostCompiler) {
      // Check the output file, if it is 'stdout' we want to use -E.
      if (StringRef(Output.getFilename()) == "-") {
        HostCompileArgs.push_back("-E");
        OutputAdded = true;
      } else {
        HostCompileArgs.push_back("-P");
        addMSVCOutputFile("-Fi");
      }
    } else
      HostCompileArgs.push_back("-E");
  } else if (isa<AssembleJobAction>(JA)) {
    HostCompileArgs.push_back("-c");
    if (IsMSVCHostCompiler)
      addMSVCOutputFile("-Fo");
  } else {
    assert((isa<CompileJobAction, BackendJobAction>(JA)) &&
           "Invalid action for external host compilation tool.");
    if (JA.getType() == types::TY_PP_Asm) {
      if (IsMSVCHostCompiler) {
        HostCompileArgs.push_back("-c");
        addMSVCOutputFile("-Fa");
        // The MSVC Compiler does not have a way to just create the assembly
        // file so we create the assembly file and object file, and redirect
        // the object file to a temporary.
        std::string ObjTmpName = C.getDriver().GetTemporaryPath("host", "obj");
        StringRef WrapperFileName =
            C.addTempFile(C.getArgs().MakeArgString(ObjTmpName));
        SmallString<128> ObjOutOpt("-Fo");
        ObjOutOpt += WrapperFileName;
        HostCompileArgs.push_back(C.getArgs().MakeArgString(ObjOutOpt));
      } else
        HostCompileArgs.push_back("-S");
    } else {
      TC.getDriver().Diag(diag::err_drv_output_type_with_host_compiler);
    }
  }

  // Add the integration header.
  StringRef Header =
      TC.getDriver().getIntegrationHeader(InputFile.getBaseInput());
  if (types::getPreprocessedType(InputFile.getType()) != types::TY_INVALID &&
      !Header.empty()) {
    HostCompileArgs.push_back(IsMSVCHostCompiler ? "-FI" : "-include");
    HostCompileArgs.push_back(TCArgs.MakeArgString(Header));
  }

  // Add directory in which the original source file resides, as there could
  // be headers that need to be picked up from there.
  SmallString<128> SourcePath(InputFile.getBaseInput());
  llvm::sys::path::remove_filename(SourcePath);
  if (!SourcePath.empty()) {
    HostCompileArgs.push_back(IsMSVCHostCompiler ? "-I" : "-iquote");
    HostCompileArgs.push_back(TCArgs.MakeArgString(SourcePath));
  } else if (llvm::ErrorOr<std::string> CWD =
                 TC.getDriver().getVFS().getCurrentWorkingDirectory()) {
    HostCompileArgs.push_back(IsMSVCHostCompiler ? "-I" : "-iquote");
    HostCompileArgs.push_back(TCArgs.MakeArgString(*CWD));
  }

  // Add default header search directories.
  SmallString<128> BaseDir(C.getDriver().Dir);
  llvm::sys::path::append(BaseDir, "..", "include");
  SmallString<128> SYCLDir(BaseDir);
  llvm::sys::path::append(SYCLDir, "sycl");
  // This is used to provide our wrappers around STL headers that provide
  // additional functions/template specializations when the user includes those
  // STL headers in their programs (e.g., <complex>).
  SmallString<128> STLWrappersDir(SYCLDir);
  llvm::sys::path::append(STLWrappersDir, "stl_wrappers");
  HostCompileArgs.push_back("-I");
  HostCompileArgs.push_back(TCArgs.MakeArgString(SYCLDir));
  HostCompileArgs.push_back("-I");
  HostCompileArgs.push_back(TCArgs.MakeArgString(STLWrappersDir));
  HostCompileArgs.push_back("-I");
  HostCompileArgs.push_back(TCArgs.MakeArgString(BaseDir));

  if (!OutputAdded) {
    // Add output file to the command line.  This is assumed to be prefaced
    // with the '-o' option that is used to designate the output file.
    HostCompileArgs.push_back("-o");
    HostCompileArgs.push_back(Output.getFilename());
  }

  SmallString<128> ExecPath;
  if (HostCompilerDefArg) {
    ExecPath = HostCompilerDefArg->getValue();
    if (!ExecPath.empty() && ExecPath == llvm::sys::path::stem(ExecPath))
      ExecPath = TC.GetProgramPath(ExecPath.c_str());
  }

  // Add any user-specified arguments.
  if (Arg *HostCompilerOptsArg =
          TCArgs.getLastArg(options::OPT_fsycl_host_compiler_options_EQ)) {
    SmallVector<const char *, 8> TargetArgs;
    llvm::BumpPtrAllocator BPA;
    llvm::StringSaver S(BPA);
    // Tokenize the string.
    llvm::cl::TokenizeGNUCommandLine(HostCompilerOptsArg->getValue(), S,
                                     TargetArgs);
    llvm::transform(TargetArgs, std::back_inserter(HostCompileArgs),
                    [&TCArgs](StringRef A) { return TCArgs.MakeArgString(A); });
  }
  const Tool *T = TC.SelectTool(JA);
  auto Cmd = std::make_unique<Command>(JA, *T, ResponseFileSupport::None(),
                                       TCArgs.MakeArgString(ExecPath),
                                       HostCompileArgs, std::nullopt);

  C.addCommand(std::move(Cmd));
}

static void ProcessVSRuntimeLibrary(const ToolChain &TC, const ArgList &Args,
                                    ArgStringList &CmdArgs) {
  unsigned RTOptionID = options::OPT__SLASH_MT;

  bool isSPIROrSPIRV = TC.getTriple().isSPIROrSPIRV();
  bool isSYCL = Args.hasArg(options::OPT_fsycl);
  // For SYCL Windows, /MD is the default.
  if (isSYCL)
    RTOptionID = options::OPT__SLASH_MD;

  if (Args.hasArg(options::OPT__SLASH_LDd))
    // The /LDd option implies /MTd (/MDd for SYCL). The dependent lib part
    // can be overridden, but defining _DEBUG is sticky.
    RTOptionID = isSYCL ? options::OPT__SLASH_MDd : options::OPT__SLASH_MTd;

  Arg *SetArg = nullptr;
  if (Arg *A = Args.getLastArg(options::OPT__SLASH_M_Group)) {
    RTOptionID = A->getOption().getID();
    SetArg = A;
  }

  if (Arg *A = Args.getLastArg(options::OPT_fms_runtime_lib_EQ)) {
    RTOptionID = llvm::StringSwitch<unsigned>(A->getValue())
                     .Case("static", options::OPT__SLASH_MT)
                     .Case("static_dbg", options::OPT__SLASH_MTd)
                     .Case("dll", options::OPT__SLASH_MD)
                     .Case("dll_dbg", options::OPT__SLASH_MDd)
                     .Default(options::OPT__SLASH_MT);
    SetArg = A;
  }
  if (isSYCL && !isSPIROrSPIRV && SetArg &&
      (RTOptionID == options::OPT__SLASH_MT ||
       RTOptionID == options::OPT__SLASH_MTd))
    // Use of /MT or /MTd is not supported for SYCL.
    TC.getDriver().Diag(diag::err_drv_unsupported_opt_dpcpp)
        << SetArg->getOption().getName();

  enum { addDEBUG = 0x1, addMT = 0x2, addDLL = 0x4 };
  auto addPreDefines = [&](unsigned Defines) {
    if (Defines & addDEBUG)
      CmdArgs.push_back("-D_DEBUG");
    if (Defines & addMT && !isSPIROrSPIRV)
      CmdArgs.push_back("-D_MT");
    if (Defines & addDLL && !isSPIROrSPIRV)
      CmdArgs.push_back("-D_DLL");
    // for /MDd with spir targets
    if ((Defines & addDLL) && (Defines & addDEBUG) && isSPIROrSPIRV) {
      CmdArgs.push_back("-D_CONTAINER_DEBUG_LEVEL=0");
      CmdArgs.push_back("-D_ITERATOR_DEBUG_LEVEL=0");
    }
  };
  StringRef FlagForCRT;
  switch (RTOptionID) {
  case options::OPT__SLASH_MD:
    addPreDefines((Args.hasArg(options::OPT__SLASH_LDd) ? addDEBUG : 0x0) |
                  addMT | addDLL);
    FlagForCRT = "--dependent-lib=msvcrt";
    break;
  case options::OPT__SLASH_MDd:
    addPreDefines(addDEBUG | addMT | addDLL);
    FlagForCRT = "--dependent-lib=msvcrtd";
    break;
  case options::OPT__SLASH_MT:
    addPreDefines((Args.hasArg(options::OPT__SLASH_LDd) ? addDEBUG : 0x0) |
                  addMT);
    CmdArgs.push_back("-flto-visibility-public-std");
    FlagForCRT = "--dependent-lib=libcmt";
    break;
  case options::OPT__SLASH_MTd:
    addPreDefines(addDEBUG | addMT);
    CmdArgs.push_back("-flto-visibility-public-std");
    FlagForCRT = "--dependent-lib=libcmtd";
    break;
  default:
    llvm_unreachable("Unexpected option ID.");
  }

  if (Args.hasArg(options::OPT_fms_omit_default_lib)) {
    CmdArgs.push_back("-D_VC_NODEFAULTLIB");
  } else {
    CmdArgs.push_back(FlagForCRT.data());

    // This provides POSIX compatibility (maps 'open' to '_open'), which most
    // users want.  The /Za flag to cl.exe turns this off, but it's not
    // implemented in clang.
    CmdArgs.push_back("--dependent-lib=oldnames");
    // Add SYCL dependent library
    if (Args.hasArg(options::OPT_fsycl) &&
        !Args.hasArg(options::OPT_nolibsycl)) {
      if (RTOptionID == options::OPT__SLASH_MDd) {
        if (Args.hasArg(options::OPT_fpreview_breaking_changes))
          CmdArgs.push_back("--dependent-lib=sycl" SYCL_MAJOR_VERSION
                            "-previewd");
        else
          CmdArgs.push_back("--dependent-lib=sycl" SYCL_MAJOR_VERSION "d");
      } else {
        if (Args.hasArg(options::OPT_fpreview_breaking_changes))
          CmdArgs.push_back("--dependent-lib=sycl" SYCL_MAJOR_VERSION
                            "-preview");
        else
          CmdArgs.push_back("--dependent-lib=sycl" SYCL_MAJOR_VERSION);
      }
      CmdArgs.push_back("--dependent-lib=sycl-devicelib-host");
    }
  }

  // All Arm64EC object files implicitly add softintrin.lib. This is necessary
  // even if the file doesn't actually refer to any of the routines because
  // the CRT itself has incomplete dependency markings.
  if (TC.getTriple().isWindowsArm64EC())
    CmdArgs.push_back("--dependent-lib=softintrin");
}

void Clang::ConstructJob(Compilation &C, const JobAction &JA,
                         const InputInfo &Output, const InputInfoList &Inputs,
                         const ArgList &Args, const char *LinkingOutput) const {
  const auto &TC = getToolChain();
  const llvm::Triple &RawTriple = TC.getTriple();
  const llvm::Triple &Triple = TC.getEffectiveTriple();
  const std::string &TripleStr = Triple.getTriple();

  bool KernelOrKext =
      Args.hasArg(options::OPT_mkernel, options::OPT_fapple_kext);
  const Driver &D = TC.getDriver();
  ArgStringList CmdArgs;

  assert(Inputs.size() >= 1 && "Must have at least one input.");
  // CUDA/HIP compilation may have multiple inputs (source file + results of
  // device-side compilations). OpenMP device jobs also take the host IR as a
  // second input. Module precompilation accepts a list of header files to
  // include as part of the module. API extraction accepts a list of header
  // files whose API information is emitted in the output. All other jobs are
  // expected to have exactly one input.
  // SYCL host jobs accept the integration header from the device-side
  // compilation as a second input.
  bool IsCuda = JA.isOffloading(Action::OFK_Cuda);
  bool IsCudaDevice = JA.isDeviceOffloading(Action::OFK_Cuda);
  bool IsHIP = JA.isOffloading(Action::OFK_HIP);
  bool IsHIPDevice = JA.isDeviceOffloading(Action::OFK_HIP);
  bool IsOpenMPDevice = JA.isDeviceOffloading(Action::OFK_OpenMP);
  bool IsSYCLOffloadDevice = JA.isDeviceOffloading(Action::OFK_SYCL);
  bool IsSYCL = JA.isOffloading(Action::OFK_SYCL);
  bool IsExtractAPI = isa<ExtractAPIJobAction>(JA);
  bool IsDeviceOffloadAction = !(JA.isDeviceOffloading(Action::OFK_None) ||
                                 JA.isDeviceOffloading(Action::OFK_Host));
  bool IsHostOffloadingAction =
      JA.isHostOffloading(Action::OFK_OpenMP) ||
      (JA.isHostOffloading(C.getActiveOffloadKinds()) &&
       Args.hasFlag(options::OPT_offload_new_driver,
                    options::OPT_no_offload_new_driver, false));

  bool IsRDCMode =
      Args.hasFlag(options::OPT_fgpu_rdc, options::OPT_fno_gpu_rdc, IsSYCL);
  bool IsUsingLTO = D.isUsingLTO(IsDeviceOffloadAction);
  auto LTOMode = D.getLTOMode(IsDeviceOffloadAction);
  bool IsFPGASYCLOffloadDevice =
      IsSYCLOffloadDevice &&
      Triple.getSubArch() == llvm::Triple::SPIRSubArch_fpga;
  const bool IsSYCLNativeCPU = isSYCLNativeCPU(TC);

  // Perform the SYCL host compilation using an external compiler if the user
  // requested.
  if (Args.hasArg(options::OPT_fsycl_host_compiler_EQ) && IsSYCL &&
      !IsSYCLOffloadDevice) {
    ConstructHostCompilerJob(C, JA, Output, Inputs, Args);
    return;
  }

  // Extract API doesn't have a main input file, so invent a fake one as a
  // placeholder.
  InputInfo ExtractAPIPlaceholderInput(Inputs[0].getType(), "extract-api",
                                       "extract-api");

  const InputInfo &Input =
      IsExtractAPI ? ExtractAPIPlaceholderInput : Inputs[0];

  InputInfoList ExtractAPIInputs;
  InputInfoList HostOffloadingInputs;
  const InputInfo *CudaDeviceInput = nullptr;
  const InputInfo *OpenMPDeviceInput = nullptr;
  const InputInfo *SYCLDeviceInput = nullptr;
  for (const InputInfo &I : Inputs) {
    if (&I == &Input || I.getType() == types::TY_Nothing) {
      // This is the primary input or contains nothing.
    } else if (IsExtractAPI) {
      auto ExpectedInputType = ExtractAPIPlaceholderInput.getType();
      if (I.getType() != ExpectedInputType) {
        D.Diag(diag::err_drv_extract_api_wrong_kind)
            << I.getFilename() << types::getTypeName(I.getType())
            << types::getTypeName(ExpectedInputType);
      }
      ExtractAPIInputs.push_back(I);
    } else if (IsHostOffloadingAction) {
      HostOffloadingInputs.push_back(I);
    } else if ((IsCuda || IsHIP) && !CudaDeviceInput) {
      CudaDeviceInput = &I;
    } else if (IsOpenMPDevice && !OpenMPDeviceInput) {
      OpenMPDeviceInput = &I;
    } else if (IsSYCL && !SYCLDeviceInput) {
      SYCLDeviceInput = &I;
    } else {
      llvm_unreachable("unexpectedly given multiple inputs");
    }
  }

  const llvm::Triple *AuxTriple =
      (IsSYCL || IsCuda || IsHIP) ? TC.getAuxTriple() : nullptr;
  bool IsWindowsMSVC = RawTriple.isWindowsMSVCEnvironment();
  bool IsIAMCU = RawTriple.isOSIAMCU();

  // Adjust IsWindowsXYZ for CUDA/HIP/SYCL compilations.  Even when compiling in
  // device mode (i.e., getToolchain().getTriple() is NVPTX/AMDGCN, not
  // Windows), we need to pass Windows-specific flags to cc1.
  if (IsCuda || IsHIP || IsSYCL)
    IsWindowsMSVC |= AuxTriple && AuxTriple->isWindowsMSVCEnvironment();

  // C++ is not supported for IAMCU.
  if (IsIAMCU && types::isCXX(Input.getType()))
    D.Diag(diag::err_drv_clang_unsupported) << "C++ for IAMCU";

  // Invoke ourselves in -cc1 mode.
  //
  // FIXME: Implement custom jobs for internal actions.
  CmdArgs.push_back("-cc1");

  // Add the "effective" target triple.
  CmdArgs.push_back("-triple");
  CmdArgs.push_back(Args.MakeArgString(TripleStr));

  if (const Arg *MJ = Args.getLastArg(options::OPT_MJ)) {
    DumpCompilationDatabase(C, MJ->getValue(), TripleStr, Output, Input, Args);
    Args.ClaimAllArgs(options::OPT_MJ);
  } else if (const Arg *GenCDBFragment =
                 Args.getLastArg(options::OPT_gen_cdb_fragment_path)) {
    DumpCompilationDatabaseFragmentToDir(GenCDBFragment->getValue(), C,
                                         TripleStr, Output, Input, Args);
    Args.ClaimAllArgs(options::OPT_gen_cdb_fragment_path);
  }

  if (IsCuda || IsHIP) {
    // We have to pass the triple of the host if compiling for a CUDA/HIP device
    // and vice-versa.
    std::string NormalizedTriple;
    if (JA.isDeviceOffloading(Action::OFK_Cuda) ||
        JA.isDeviceOffloading(Action::OFK_HIP))
      NormalizedTriple = C.getSingleOffloadToolChain<Action::OFK_Host>()
                             ->getTriple()
                             .normalize();
    else {
      // Host-side compilation.
      NormalizedTriple =
          (IsCuda ? C.getSingleOffloadToolChain<Action::OFK_Cuda>()
                  : C.getSingleOffloadToolChain<Action::OFK_HIP>())
              ->getTriple()
              .normalize();
      if (IsCuda) {
        // We need to figure out which CUDA version we're compiling for, as that
        // determines how we load and launch GPU kernels.
        auto *CTC = static_cast<const toolchains::CudaToolChain *>(
            C.getSingleOffloadToolChain<Action::OFK_Cuda>());
        assert(CTC && "Expected valid CUDA Toolchain.");
        if (CTC && CTC->CudaInstallation.version() != CudaVersion::UNKNOWN)
          CmdArgs.push_back(Args.MakeArgString(
              Twine("-target-sdk-version=") +
              CudaVersionToString(CTC->CudaInstallation.version())));
        // Unsized function arguments used for variadics were introduced in
        // CUDA-9.0. We still do not support generating code that actually uses
        // variadic arguments yet, but we do need to allow parsing them as
        // recent CUDA headers rely on that.
        // https://github.com/llvm/llvm-project/issues/58410
        if (CTC->CudaInstallation.version() >= CudaVersion::CUDA_90)
          CmdArgs.push_back("-fcuda-allow-variadic-functions");
      }
    }
    CmdArgs.push_back("-aux-triple");
    CmdArgs.push_back(Args.MakeArgString(NormalizedTriple));

    if (JA.isDeviceOffloading(Action::OFK_HIP) &&
        (getToolChain().getTriple().isAMDGPU() ||
         (getToolChain().getTriple().isSPIRV() &&
          getToolChain().getTriple().getVendor() == llvm::Triple::AMD))) {
      // Device side compilation printf
      if (Args.getLastArg(options::OPT_mprintf_kind_EQ)) {
        CmdArgs.push_back(Args.MakeArgString(
            "-mprintf-kind=" +
            Args.getLastArgValue(options::OPT_mprintf_kind_EQ)));
        // Force compiler error on invalid conversion specifiers
        CmdArgs.push_back(
            Args.MakeArgString("-Werror=format-invalid-specifier"));
      }
    }
  }

  // Unconditionally claim the printf option now to avoid unused diagnostic.
  if (const Arg *PF = Args.getLastArg(options::OPT_mprintf_kind_EQ))
    PF->claim();

  Arg *SYCLStdArg = Args.getLastArg(options::OPT_sycl_std_EQ);

  if (IsSYCLOffloadDevice) {
    if (Triple.isNVPTX()) {
      StringRef GPUArchName = JA.getOffloadingArch();
      // TODO: Once default arch is moved to at least SM_53, empty arch should
      // also result in the flag added.
      if (!GPUArchName.empty() &&
          StringToOffloadArch(GPUArchName) >= OffloadArch::SM_53)
        CmdArgs.push_back("-fnative-half-type");
    }
    // Pass the triple of host when doing SYCL
    llvm::Triple AuxT = C.getDefaultToolChain().getTriple();
    std::string NormalizedTriple = AuxT.normalize();
    CmdArgs.push_back("-aux-triple");
    CmdArgs.push_back(Args.MakeArgString(NormalizedTriple));

    // We want to compile sycl kernels.
    CmdArgs.push_back("-fsycl-is-device");
    CmdArgs.push_back("-fdeclare-spirv-builtins");

    // Default value for FPGA is false, for all other targets is true.
    if (!Args.hasFlag(options::OPT_fsycl_early_optimizations,
                      options::OPT_fno_sycl_early_optimizations,
                      !IsFPGASYCLOffloadDevice))
      CmdArgs.push_back("-fno-sycl-early-optimizations");
    else if (RawTriple.isSPIROrSPIRV()) {
      // Set `sycl-opt` option to configure LLVM passes for SPIR/SPIR-V target
      CmdArgs.push_back("-mllvm");
      CmdArgs.push_back("-sycl-opt");
    }
    if (IsSYCLNativeCPU) {
      CmdArgs.push_back("-fsycl-is-native-cpu");
      CmdArgs.push_back("-D");
      CmdArgs.push_back("__SYCL_NATIVE_CPU__");
      CmdArgs.push_back("-fno-autolink");
    }

    // Turn on Dead Parameter Elimination Optimization with early optimizations
    // TODO: Enable DAE by default without the Optimization level check in the
    // driver.  The enabling can be done in CodeGenOpt, and we can pass an
    // option to explicitly disable/disable here.
    if (!(RawTriple.isAMDGCN()) &&
        Args.hasFlag(options::OPT_fsycl_dead_args_optimization,
                     options::OPT_fno_sycl_dead_args_optimization,
                     isSYCLOptimizationO2orHigher(Args)))
      CmdArgs.push_back("-fenable-sycl-dae");
    bool IsMSVC = AuxT.isWindowsMSVCEnvironment();
    if (IsMSVC) {
      CmdArgs.push_back("-fms-extensions");
      CmdArgs.push_back("-fms-compatibility");
      CmdArgs.push_back("-fdelayed-template-parsing");
      VersionTuple MSVT = C.getDefaultToolChain().computeMSVCVersion(&D, Args);
      if (!MSVT.empty())
        CmdArgs.push_back(Args.MakeArgString("-fms-compatibility-version=" +
                                             MSVT.getAsString()));
      else {
        const char *LowestMSVCSupported = "19.16.27023"; // VS2017 v15.9
        CmdArgs.push_back(Args.MakeArgString(
            Twine("-fms-compatibility-version=") + LowestMSVCSupported));
      }
    }

    if (Args.hasFlag(options::OPT_fsycl_allow_func_ptr,
                     options::OPT_fno_sycl_allow_func_ptr, false)) {
      CmdArgs.push_back("-fsycl-allow-func-ptr");
    }

    Args.AddLastArg(CmdArgs, options::OPT_fsycl_decompose_functor,
                    options::OPT_fno_sycl_decompose_functor);

    // Forward -fsycl-instrument-device-code option to cc1. This option will
    // only be used for SPIR/SPIR-V based targets.
    if (Triple.isSPIROrSPIRV())
      if (Args.hasFlag(options::OPT_fsycl_instrument_device_code,
                       options::OPT_fno_sycl_instrument_device_code, true))
        CmdArgs.push_back("-fsycl-instrument-device-code");

    if (!SYCLStdArg) {
      // The user had not pass SYCL version, thus we'll employ no-sycl-strict
      // to allow address-space unqualified pointers in function params/return
      // along with marking the same function with explicit SYCL_EXTERNAL
      CmdArgs.push_back("-Wno-sycl-strict");
    }

    // Set O2 optimization level by default
    if (!Args.getLastArg(options::OPT_O_Group))
      CmdArgs.push_back("-O2");

    // Add the integration header option to generate the header.
    StringRef Header(D.getIntegrationHeader(Input.getBaseInput()));
    if (!Header.empty()) {
      SmallString<128> HeaderOpt("-fsycl-int-header=");
      HeaderOpt.append(Header);
      CmdArgs.push_back(Args.MakeArgString(HeaderOpt));
    }

    if (!Args.hasArg(options::OPT_fno_sycl_use_footer)) {
      // Add the integration footer option to generated the footer.
      StringRef Footer(D.getIntegrationFooter(Input.getBaseInput()));
      if (!Footer.empty()) {
        SmallString<128> FooterOpt("-fsycl-int-footer=");
        FooterOpt.append(Footer);
        CmdArgs.push_back(Args.MakeArgString(FooterOpt));
      }
    }

    // Forward -fsycl-default-sub-group-size if in SYCL mode.
    Args.AddLastArg(CmdArgs, options::OPT_fsycl_default_sub_group_size);

    if (Args.hasArg(options::OPT_fsycl_optimize_non_user_code)) {
      const Arg *OArg = Args.getLastArg(options::OPT_O_Group);
      if (!OArg || !OArg->getOption().matches(options::OPT_O0)) {
        bool isCLMode = C.getDriver().IsCLMode();
        // Linux and Windows have different debug options.
        const StringRef Option = isCLMode ? "-Od" : "-O0";
        D.Diag(diag::err_drv_fsycl_wrong_optimization_options) << Option;
      }

      CmdArgs.push_back("-fsycl-optimize-non-user-code");
    }
  }

  if (IsSYCL) {
    // Set options for both host and device
    if (Arg *A = Args.getLastArg(options::OPT_fsycl_id_queries_fit_in_int,
                                 options::OPT_fno_sycl_id_queries_fit_in_int))
      A->render(Args, CmdArgs);

    if (Args.hasArg(options::OPT_fpreview_breaking_changes))
      CmdArgs.push_back("-D__INTEL_PREVIEW_BREAKING_CHANGES");

    if (SYCLStdArg) {
      SYCLStdArg->render(Args, CmdArgs);
      CmdArgs.push_back("-fsycl-std-layout-kernel-params");
    } else {
      // Ensure the default version in SYCL mode is 2020.
      CmdArgs.push_back("-sycl-std=2020");
    }

    bool DisableSYCLForceInlineKernelLambda = false;
    if (Arg *A = Args.getLastArg(options::OPT_O_Group))
      DisableSYCLForceInlineKernelLambda =
          A->getOption().matches(options::OPT_O0);
    // At -O0, disable the inlining for debugging purposes.
    if (!Args.hasFlag(options::OPT_fsycl_force_inline_kernel_lambda,
                      options::OPT_fno_sycl_force_inline_kernel_lambda,
                      !DisableSYCLForceInlineKernelLambda &&
                          !IsFPGASYCLOffloadDevice))
      CmdArgs.push_back("-fno-sycl-force-inline-kernel-lambda");

    // Add -ffine-grained-bitfield-accesses option. This will be added
    // only for SPIR/SPIR-V based targets.
    if (Triple.isSPIROrSPIRV()) {
      // It cannot be enabled together with a sanitizer
      if (!Args.getLastArg(options::OPT_fsanitize_EQ))
        CmdArgs.push_back("-ffine-grained-bitfield-accesses");
    }

    if (!Args.hasFlag(options::OPT_fsycl_unnamed_lambda,
                      options::OPT_fno_sycl_unnamed_lambda, true))
      CmdArgs.push_back("-fno-sycl-unnamed-lambda");

    if (!Args.hasFlag(options::OPT_fsycl_esimd_force_stateless_mem,
                      options::OPT_fno_sycl_esimd_force_stateless_mem, true))
      CmdArgs.push_back("-fno-sycl-esimd-force-stateless-mem");

    if (Arg *A = Args.getLastArg(options::OPT_fsycl_range_rounding_EQ))
      A->render(Args, CmdArgs);

    if (Arg *A = Args.getLastArg(options::OPT_fsycl_exp_range_rounding))
      A->render(Args, CmdArgs);

    if (Arg *A = Args.getLastArg(options::OPT_fsycl_fp64_conv_emu)) {
      if (Triple.isSPIRAOT() &&
          Triple.getSubArch() == llvm::Triple::SPIRSubArch_gen)
        A->render(Args, CmdArgs);
    }

    // Add the Unique ID prefix
    StringRef UniqueID = D.getSYCLUniqueID(Input.getBaseInput());
    if (!UniqueID.empty())
      CmdArgs.push_back(
          Args.MakeArgString(Twine("-fsycl-unique-prefix=") + UniqueID));

    // Disable parallel for range-rounding for anything involving FPGA
    auto SYCLTCRange = C.getOffloadToolChains<Action::OFK_SYCL>();
    bool HasFPGA = false;
    for (auto TI = SYCLTCRange.first, TE = SYCLTCRange.second; TI != TE; ++TI) {
      llvm::Triple SYCLTriple = TI->second->getTriple();
      if (SYCLTriple.getSubArch() == llvm::Triple::SPIRSubArch_fpga) {
        HasFPGA = true;
        if (!IsSYCLOffloadDevice) {
          CmdArgs.push_back("-aux-triple");
          CmdArgs.push_back(Args.MakeArgString(SYCLTriple.getTriple()));
        }
        break;
      }
    }
    // At -O0, imply -fsycl-disable-range-rounding.
    bool DisableRangeRounding = false;
    if (Arg *A = Args.getLastArg(options::OPT_O_Group)) {
      if (A->getOption().matches(options::OPT_O0))
        // If the user has set some range rounding preference then let that
        // override not range rounding at -O0
        if (!Args.getLastArg(options::OPT_fsycl_range_rounding_EQ))
          DisableRangeRounding = true;
    }
    if (DisableRangeRounding || HasFPGA)
      CmdArgs.push_back("-fsycl-range-rounding=disable");

    if (HasFPGA) {
      // Pass -fintelfpga to both the host and device SYCL compilations if set.
      CmdArgs.push_back("-fintelfpga");
    }

    // Add any options that are needed specific to SYCL offload while
    // performing the host side compilation.
    if (!IsSYCLOffloadDevice) {
      // Add the -include option to add the integration header
      StringRef Header = D.getIntegrationHeader(Input.getBaseInput());
      // Do not add the integration header if we are compiling after the
      // integration footer has been applied.  Check for the append job
      // action to determine this.
      if (types::getPreprocessedType(Input.getType()) != types::TY_INVALID &&
          !Header.empty()) {
        CmdArgs.push_back("-include");
        CmdArgs.push_back(Args.MakeArgString(Header));
        // When creating dependency information, filter out the generated
        // header file.
        CmdArgs.push_back("-dependency-filter");
        CmdArgs.push_back(Args.MakeArgString(Header));

        // Since this is a host compilation and the integration header is
        // included, enable the integration header based diagnostics.
        CmdArgs.push_back("-fsycl-enable-int-header-diags");
      }

      // Add the -include-footer option to add the integration footer
      StringRef Footer = D.getIntegrationFooter(Input.getBaseInput());
      if (types::getPreprocessedType(Input.getType()) != types::TY_INVALID &&
          !Args.hasArg(options::OPT_fno_sycl_use_footer) && !Footer.empty()) {
        CmdArgs.push_back("-include-footer");
        CmdArgs.push_back(Args.MakeArgString(Footer));
        // When creating dependency information, filter out the generated
        // integration footer file.
        CmdArgs.push_back("-dependency-filter");
        CmdArgs.push_back(Args.MakeArgString(Footer));
      }

      // Let the FE know we are doing a SYCL offload compilation, but we are
      // doing the host pass.
      CmdArgs.push_back("-fsycl-is-host");

      if (!D.IsCLMode()) {
        // SYCL library is guaranteed to work correctly only with dynamic
        // MSVC runtime.
        llvm::Triple AuxT = C.getDefaultToolChain().getTriple();
        if (AuxT.isWindowsMSVCEnvironment()) {
          CmdArgs.push_back("-D_MT");
          CmdArgs.push_back("-D_DLL");
        }
      }
    }
    // Add any predefined macros associated with intel_gpu* type targets
    // passed in with -fsycl-targets
    // TODO: Macros are populated during device compilations and saved for
    // addition to the host compilation. There is no dependence connection
    // between device and host where we should be able to use the offloading
    // arch to add the macro to the host compile.
    auto addTargetMacros = [&](const llvm::Triple &Triple) {
      if (!Triple.isSPIR() && !Triple.isNVPTX() && !Triple.isAMDGCN())
        return;
      SmallString<64> Macro;
      if ((Triple.isSPIR() &&
           Triple.getSubArch() == llvm::Triple::SPIRSubArch_gen) ||
          Triple.isNVPTX() || Triple.isAMDGCN()) {
        StringRef Device = JA.getOffloadingArch();
        if (!Device.empty() && !SYCL::gen::getGenDeviceMacro(Device).empty()) {
          Macro = "-D";
          Macro += SYCL::gen::getGenDeviceMacro(Device);
        }
      } else if (Triple.getSubArch() == llvm::Triple::SPIRSubArch_x86_64)
        Macro = "-D__SYCL_TARGET_INTEL_X86_64__";
      if (Macro.size()) {
        CmdArgs.push_back(Args.MakeArgString(Macro));
        D.addSYCLTargetMacroArg(Args, Macro);
      }
    };
    if (IsSYCLOffloadDevice)
      addTargetMacros(RawTriple);
    else {
      for (auto &Macro : D.getSYCLTargetMacroArgs())
        CmdArgs.push_back(Args.MakeArgString(Macro));
      if (Args.hasArg(options::OPT_fno_sycl_esimd_build_host_code))
        CmdArgs.push_back("-fno-sycl-esimd-build-host-code");
    }

    const auto DeviceTraitsMacrosArgs = D.getDeviceTraitsMacrosArgs();
    for (const auto &Arg : DeviceTraitsMacrosArgs) {
      CmdArgs.push_back(Arg);
    }
  }

  if (IsOpenMPDevice) {
    // We have to pass the triple of the host if compiling for an OpenMP device.
    std::string NormalizedTriple =
        C.getSingleOffloadToolChain<Action::OFK_Host>()
            ->getTriple()
            .normalize();
    CmdArgs.push_back("-aux-triple");
    CmdArgs.push_back(Args.MakeArgString(NormalizedTriple));
  }

  if (Triple.isOSWindows() && (Triple.getArch() == llvm::Triple::arm ||
                               Triple.getArch() == llvm::Triple::thumb)) {
    unsigned Offset = Triple.getArch() == llvm::Triple::arm ? 4 : 6;
    unsigned Version = 0;
    bool Failure =
        Triple.getArchName().substr(Offset).consumeInteger(10, Version);
    if (Failure || Version < 7)
      D.Diag(diag::err_target_unsupported_arch) << Triple.getArchName()
                                                << TripleStr;
  }

  // Push all default warning arguments that are specific to
  // the given target.  These come before user provided warning options
  // are provided.
  TC.addClangWarningOptions(CmdArgs);

  // FIXME: Subclass ToolChain for SPIR/SPIR-V and move this to
  // addClangWarningOptions.
  if (Triple.isSPIROrSPIRV())
    CmdArgs.push_back("-Wspir-compat");

  // Select the appropriate action.
  RewriteKind rewriteKind = RK_None;

  bool UnifiedLTO = false;
  if (IsUsingLTO) {
    UnifiedLTO = Args.hasFlag(options::OPT_funified_lto,
                              options::OPT_fno_unified_lto, Triple.isPS());
    if (UnifiedLTO)
      CmdArgs.push_back("-funified-lto");
  }

  // If CollectArgsForIntegratedAssembler() isn't called below, claim the args
  // it claims when not running an assembler. Otherwise, clang would emit
  // "argument unused" warnings for assembler flags when e.g. adding "-E" to
  // flags while debugging something. That'd be somewhat inconvenient, and it's
  // also inconsistent with most other flags -- we don't warn on
  // -ffunction-sections not being used in -E mode either for example, even
  // though it's not really used either.
  if (!isa<AssembleJobAction>(JA)) {
    // The args claimed here should match the args used in
    // CollectArgsForIntegratedAssembler().
    if (TC.useIntegratedAs()) {
      Args.ClaimAllArgs(options::OPT_mrelax_all);
      Args.ClaimAllArgs(options::OPT_mno_relax_all);
      Args.ClaimAllArgs(options::OPT_mincremental_linker_compatible);
      Args.ClaimAllArgs(options::OPT_mno_incremental_linker_compatible);
      switch (C.getDefaultToolChain().getArch()) {
      case llvm::Triple::arm:
      case llvm::Triple::armeb:
      case llvm::Triple::thumb:
      case llvm::Triple::thumbeb:
        Args.ClaimAllArgs(options::OPT_mimplicit_it_EQ);
        break;
      default:
        break;
      }
    }
    Args.ClaimAllArgs(options::OPT_Wa_COMMA);
    Args.ClaimAllArgs(options::OPT_Xassembler);
    Args.ClaimAllArgs(options::OPT_femit_dwarf_unwind_EQ);
  }

  if (isa<AnalyzeJobAction>(JA)) {
    assert(JA.getType() == types::TY_Plist && "Invalid output type.");
    CmdArgs.push_back("-analyze");
  } else if (isa<MigrateJobAction>(JA)) {
    CmdArgs.push_back("-migrate");
  } else if (isa<PreprocessJobAction>(JA)) {
    if (Output.getType() == types::TY_Dependencies)
      CmdArgs.push_back("-Eonly");
    else {
      CmdArgs.push_back("-E");
      if (Args.hasArg(options::OPT_rewrite_objc) &&
          !Args.hasArg(options::OPT_g_Group))
        CmdArgs.push_back("-P");
      else if (JA.getType() == types::TY_PP_CXXHeaderUnit)
        CmdArgs.push_back("-fdirectives-only");
    }
  } else if (isa<AssembleJobAction>(JA)) {
    if (IsSYCLOffloadDevice && !IsSYCLNativeCPU) {
      CmdArgs.push_back("-emit-llvm-bc");
    } else {
      CmdArgs.push_back("-emit-obj");
      CollectArgsForIntegratedAssembler(C, Args, CmdArgs, D);
    }
    if (IsSYCLOffloadDevice && IsSYCLNativeCPU) {
      CmdArgs.push_back("-mllvm");
      CmdArgs.push_back("-sycl-native-cpu-backend");
    }

    // Also ignore explicit -force_cpusubtype_ALL option.
    (void)Args.hasArg(options::OPT_force__cpusubtype__ALL);
  } else if (isa<PrecompileJobAction>(JA)) {
    if (JA.getType() == types::TY_Nothing)
      CmdArgs.push_back("-fsyntax-only");
    else if (JA.getType() == types::TY_ModuleFile)
      CmdArgs.push_back("-emit-module-interface");
    else if (JA.getType() == types::TY_HeaderUnit)
      CmdArgs.push_back("-emit-header-unit");
    else
      CmdArgs.push_back("-emit-pch");
  } else if (isa<VerifyPCHJobAction>(JA)) {
    CmdArgs.push_back("-verify-pch");
  } else if (isa<ExtractAPIJobAction>(JA)) {
    assert(JA.getType() == types::TY_API_INFO &&
           "Extract API actions must generate a API information.");
    CmdArgs.push_back("-extract-api");

    if (Arg *PrettySGFArg = Args.getLastArg(options::OPT_emit_pretty_sgf))
      PrettySGFArg->render(Args, CmdArgs);

    Arg *SymbolGraphDirArg = Args.getLastArg(options::OPT_symbol_graph_dir_EQ);

    if (Arg *ProductNameArg = Args.getLastArg(options::OPT_product_name_EQ))
      ProductNameArg->render(Args, CmdArgs);
    if (Arg *ExtractAPIIgnoresFileArg =
            Args.getLastArg(options::OPT_extract_api_ignores_EQ))
      ExtractAPIIgnoresFileArg->render(Args, CmdArgs);
    if (Arg *EmitExtensionSymbolGraphs =
            Args.getLastArg(options::OPT_emit_extension_symbol_graphs)) {
      if (!SymbolGraphDirArg)
        D.Diag(diag::err_drv_missing_symbol_graph_dir);

      EmitExtensionSymbolGraphs->render(Args, CmdArgs);
    }
    if (SymbolGraphDirArg)
      SymbolGraphDirArg->render(Args, CmdArgs);
  } else {
    assert((isa<CompileJobAction>(JA) || isa<BackendJobAction>(JA)) &&
           "Invalid action for clang tool.");
    if (JA.getType() == types::TY_Nothing) {
      CmdArgs.push_back("-fsyntax-only");
    } else if (JA.getType() == types::TY_LLVM_IR ||
               JA.getType() == types::TY_LTO_IR) {
      CmdArgs.push_back("-emit-llvm");
    } else if (JA.getType() == types::TY_LLVM_BC ||
               JA.getType() == types::TY_LTO_BC) {
      // Emit textual llvm IR for AMDGPU offloading for -emit-llvm -S
      if (Triple.isAMDGCN() && IsOpenMPDevice && Args.hasArg(options::OPT_S) &&
          Args.hasArg(options::OPT_emit_llvm)) {
        CmdArgs.push_back("-emit-llvm");
      } else {
        CmdArgs.push_back("-emit-llvm-bc");
      }
    } else if (JA.getType() == types::TY_IFS ||
               JA.getType() == types::TY_IFS_CPP) {
      StringRef ArgStr =
          Args.hasArg(options::OPT_interface_stub_version_EQ)
              ? Args.getLastArgValue(options::OPT_interface_stub_version_EQ)
              : "ifs-v1";
      CmdArgs.push_back("-emit-interface-stubs");
      CmdArgs.push_back(
          Args.MakeArgString(Twine("-interface-stub-version=") + ArgStr.str()));
    } else if (JA.getType() == types::TY_PP_Asm) {
      CmdArgs.push_back("-S");
    } else if (JA.getType() == types::TY_AST) {
      CmdArgs.push_back("-emit-pch");
    } else if (JA.getType() == types::TY_ModuleFile) {
      CmdArgs.push_back("-module-file-info");
    } else if (JA.getType() == types::TY_RewrittenObjC) {
      CmdArgs.push_back("-rewrite-objc");
      rewriteKind = RK_NonFragile;
    } else if (JA.getType() == types::TY_RewrittenLegacyObjC) {
      CmdArgs.push_back("-rewrite-objc");
      rewriteKind = RK_Fragile;
    } else {
      assert(JA.getType() == types::TY_PP_Asm && "Unexpected output type!");
    }

    // Preserve use-list order by default when emitting bitcode, so that
    // loading the bitcode up in 'opt' or 'llc' and running passes gives the
    // same result as running passes here.  For LTO, we don't need to preserve
    // the use-list order, since serialization to bitcode is part of the flow.
    if (JA.getType() == types::TY_LLVM_BC)
      CmdArgs.push_back("-emit-llvm-uselists");

    if (IsUsingLTO) {
      bool IsUsingOffloadNewDriver =
          Args.hasFlag(options::OPT_offload_new_driver,
                       options::OPT_no_offload_new_driver, false);
      Arg *SYCLSplitMode =
          Args.getLastArg(options::OPT_fsycl_device_code_split_EQ);
      bool IsDeviceCodeSplitDisabled =
          SYCLSplitMode && StringRef(SYCLSplitMode->getValue()) == "off";
      bool IsSYCLLTOSupported =
          JA.isDeviceOffloading(Action::OFK_SYCL) && IsUsingOffloadNewDriver;
      if ((IsDeviceOffloadAction &&
           !JA.isDeviceOffloading(Action::OFK_OpenMP) && !Triple.isAMDGPU() &&
           !IsUsingOffloadNewDriver) ||
          (JA.isDeviceOffloading(Action::OFK_SYCL) && !IsSYCLLTOSupported)) {
        D.Diag(diag::err_drv_unsupported_opt_for_target)
            << Args.getLastArg(options::OPT_foffload_lto,
                               options::OPT_foffload_lto_EQ)
                   ->getAsString(Args)
            << Triple.getTriple();
      } else if (Triple.isNVPTX() && !IsRDCMode &&
                 JA.isDeviceOffloading(Action::OFK_Cuda)) {
        D.Diag(diag::err_drv_unsupported_opt_for_language_mode)
            << Args.getLastArg(options::OPT_foffload_lto,
                               options::OPT_foffload_lto_EQ)
                   ->getAsString(Args)
            << "-fno-gpu-rdc";
      } else if (JA.isDeviceOffloading(Action::OFK_SYCL) &&
                 IsDeviceCodeSplitDisabled && LTOMode == LTOK_Thin) {
        D.Diag(diag::err_drv_sycl_thinlto_split_off)
            << SYCLSplitMode->getAsString(Args)
            << Args.getLastArg(options::OPT_foffload_lto,
                               options::OPT_foffload_lto_EQ)
                   ->getAsString(Args);
      } else {
        assert(LTOMode == LTOK_Full || LTOMode == LTOK_Thin);
        CmdArgs.push_back(Args.MakeArgString(
            Twine("-flto=") + (LTOMode == LTOK_Thin ? "thin" : "full")));
        // PS4 uses the legacy LTO API, which does not support some of the
        // features enabled by -flto-unit.
        if (!RawTriple.isPS4() ||
            (D.getLTOMode() == LTOK_Full) || !UnifiedLTO)
          CmdArgs.push_back("-flto-unit");
      }
    }
  }

  Args.AddLastArg(CmdArgs, options::OPT_dumpdir);

  if (const Arg *A = Args.getLastArg(options::OPT_fthinlto_index_EQ)) {
    if (!types::isLLVMIR(Input.getType()))
      D.Diag(diag::err_drv_arg_requires_bitcode_input) << A->getAsString(Args);
    Args.AddLastArg(CmdArgs, options::OPT_fthinlto_index_EQ);
  }

  if (Triple.isPPC())
    Args.addOptInFlag(CmdArgs, options::OPT_mregnames,
                      options::OPT_mno_regnames);

  if (Args.getLastArg(options::OPT_fthin_link_bitcode_EQ))
    Args.AddLastArg(CmdArgs, options::OPT_fthin_link_bitcode_EQ);

  if (Args.getLastArg(options::OPT_save_temps_EQ))
    Args.AddLastArg(CmdArgs, options::OPT_save_temps_EQ);

  auto *MemProfArg = Args.getLastArg(options::OPT_fmemory_profile,
                                     options::OPT_fmemory_profile_EQ,
                                     options::OPT_fno_memory_profile);
  if (MemProfArg &&
      !MemProfArg->getOption().matches(options::OPT_fno_memory_profile))
    MemProfArg->render(Args, CmdArgs);

  if (auto *MemProfUseArg =
          Args.getLastArg(options::OPT_fmemory_profile_use_EQ)) {
    if (MemProfArg)
      D.Diag(diag::err_drv_argument_not_allowed_with)
          << MemProfUseArg->getAsString(Args) << MemProfArg->getAsString(Args);
    if (auto *PGOInstrArg = Args.getLastArg(options::OPT_fprofile_generate,
                                            options::OPT_fprofile_generate_EQ))
      D.Diag(diag::err_drv_argument_not_allowed_with)
          << MemProfUseArg->getAsString(Args) << PGOInstrArg->getAsString(Args);
    MemProfUseArg->render(Args, CmdArgs);
  }

  // Embed-bitcode option.
  // Only white-listed flags below are allowed to be embedded.
  if (C.getDriver().embedBitcodeInObject() && !IsUsingLTO &&
      (isa<BackendJobAction>(JA) || isa<AssembleJobAction>(JA))) {
    // Add flags implied by -fembed-bitcode.
    Args.AddLastArg(CmdArgs, options::OPT_fembed_bitcode_EQ);
    // Disable all llvm IR level optimizations.
    CmdArgs.push_back("-disable-llvm-passes");

    // Render target options.
    TC.addClangTargetOptions(Args, CmdArgs, JA.getOffloadingDeviceKind());

    // reject options that shouldn't be supported in bitcode
    // also reject kernel/kext
    static const constexpr unsigned kBitcodeOptionIgnorelist[] = {
        options::OPT_mkernel,
        options::OPT_fapple_kext,
        options::OPT_ffunction_sections,
        options::OPT_fno_function_sections,
        options::OPT_fdata_sections,
        options::OPT_fno_data_sections,
        options::OPT_fbasic_block_sections_EQ,
        options::OPT_funique_internal_linkage_names,
        options::OPT_fno_unique_internal_linkage_names,
        options::OPT_funique_section_names,
        options::OPT_fno_unique_section_names,
        options::OPT_funique_basic_block_section_names,
        options::OPT_fno_unique_basic_block_section_names,
        options::OPT_mrestrict_it,
        options::OPT_mno_restrict_it,
        options::OPT_mstackrealign,
        options::OPT_mno_stackrealign,
        options::OPT_mstack_alignment,
        options::OPT_mcmodel_EQ,
        options::OPT_mlong_calls,
        options::OPT_mno_long_calls,
        options::OPT_ggnu_pubnames,
        options::OPT_gdwarf_aranges,
        options::OPT_fdebug_types_section,
        options::OPT_fno_debug_types_section,
        options::OPT_fdwarf_directory_asm,
        options::OPT_fno_dwarf_directory_asm,
        options::OPT_mrelax_all,
        options::OPT_mno_relax_all,
        options::OPT_ftrap_function_EQ,
        options::OPT_ffixed_r9,
        options::OPT_mfix_cortex_a53_835769,
        options::OPT_mno_fix_cortex_a53_835769,
        options::OPT_ffixed_x18,
        options::OPT_mglobal_merge,
        options::OPT_mno_global_merge,
        options::OPT_mred_zone,
        options::OPT_mno_red_zone,
        options::OPT_Wa_COMMA,
        options::OPT_Xassembler,
        options::OPT_mllvm,
    };
    for (const auto &A : Args)
      if (llvm::is_contained(kBitcodeOptionIgnorelist, A->getOption().getID()))
        D.Diag(diag::err_drv_unsupported_embed_bitcode) << A->getSpelling();

    // Render the CodeGen options that need to be passed.
    Args.addOptOutFlag(CmdArgs, options::OPT_foptimize_sibling_calls,
                       options::OPT_fno_optimize_sibling_calls);

    RenderFloatingPointOptions(TC, D, isOptimizationLevelFast(Args), Args,
                               CmdArgs, JA);

    // Render ABI arguments
    switch (TC.getArch()) {
    default: break;
    case llvm::Triple::arm:
    case llvm::Triple::armeb:
    case llvm::Triple::thumbeb:
      RenderARMABI(D, Triple, Args, CmdArgs);
      break;
    case llvm::Triple::aarch64:
    case llvm::Triple::aarch64_32:
    case llvm::Triple::aarch64_be:
      RenderAArch64ABI(Triple, Args, CmdArgs);
      break;
    }

    // Optimization level for CodeGen.
    if (const Arg *A = Args.getLastArg(options::OPT_O_Group)) {
      if (A->getOption().matches(options::OPT_O4)) {
        CmdArgs.push_back("-O3");
        D.Diag(diag::warn_O4_is_O3);
      } else {
        A->render(Args, CmdArgs);
      }
    }

    // Input/Output file.
    if (Output.getType() == types::TY_Dependencies) {
      // Handled with other dependency code.
    } else if (Output.isFilename()) {
      CmdArgs.push_back("-o");
      CmdArgs.push_back(Output.getFilename());
    } else {
      assert(Output.isNothing() && "Input output.");
    }

    for (const auto &II : Inputs) {
      addDashXForInput(Args, II, CmdArgs);
      if (II.isFilename())
        CmdArgs.push_back(II.getFilename());
      else
        II.getInputArg().renderAsInput(Args, CmdArgs);
    }

    C.addCommand(std::make_unique<Command>(
        JA, *this, ResponseFileSupport::AtFileUTF8(), D.getClangProgramPath(),
        CmdArgs, Inputs, Output, D.getPrependArg()));
    return;
  }

  if (C.getDriver().embedBitcodeMarkerOnly() && !IsUsingLTO)
    CmdArgs.push_back("-fembed-bitcode=marker");

  // We normally speed up the clang process a bit by skipping destructors at
  // exit, but when we're generating diagnostics we can rely on some of the
  // cleanup.
  if (!C.isForDiagnostics())
    CmdArgs.push_back("-disable-free");
  CmdArgs.push_back("-clear-ast-before-backend");

#ifdef NDEBUG
  const bool IsAssertBuild = false;
#else
  const bool IsAssertBuild = true;
#endif

  // Disable the verification pass in asserts builds unless otherwise specified.
  if (Args.hasFlag(options::OPT_fno_verify_intermediate_code,
                   options::OPT_fverify_intermediate_code, !IsAssertBuild)) {
    CmdArgs.push_back("-disable-llvm-verifier");
  }

  // Discard value names in assert builds unless otherwise specified.
  if (Args.hasFlag(options::OPT_fdiscard_value_names,
                   options::OPT_fno_discard_value_names,
                   !IsAssertBuild && !IsFPGASYCLOffloadDevice)) {
    if (Args.hasArg(options::OPT_fdiscard_value_names) &&
        llvm::any_of(Inputs, [](const clang::driver::InputInfo &II) {
          return types::isLLVMIR(II.getType());
        })) {
      D.Diag(diag::warn_ignoring_fdiscard_for_bitcode);
    }
    CmdArgs.push_back("-discard-value-names");
  }

  // Set the main file name, so that debug info works even with
  // -save-temps.
  CmdArgs.push_back("-main-file-name");
  if (!IsSYCL || Args.hasArg(options::OPT_fno_sycl_use_footer)) {
    CmdArgs.push_back(getBaseInputName(Args, Input));
  } else {
    SmallString<256> AbsPath = llvm::StringRef(Input.getBaseInput());
    D.getVFS().makeAbsolute(AbsPath);
    CmdArgs.push_back(
        Args.MakeArgString(llvm::sys::path::filename(Input.getBaseInput())));
    CmdArgs.push_back("-fsycl-use-main-file-name");
  }

  if (IsSYCL || Args.hasArg(options::OPT_fsycl_footer_path_EQ)) {
    CmdArgs.push_back("-full-main-file-name");
    CmdArgs.push_back(Input.getBaseInput());
  }
  // Some flags which affect the language (via preprocessor
  // defines).
  if (Args.hasArg(options::OPT_static))
    CmdArgs.push_back("-static-define");

  if (Args.hasArg(options::OPT_municode))
    CmdArgs.push_back("-DUNICODE");

  if (isa<AnalyzeJobAction>(JA))
    RenderAnalyzerOptions(Args, CmdArgs, Triple, Input);

  if (isa<AnalyzeJobAction>(JA) ||
      (isa<PreprocessJobAction>(JA) && Args.hasArg(options::OPT__analyze)))
    CmdArgs.push_back("-setup-static-analyzer");

  // Enable compatilibily mode to avoid analyzer-config related errors.
  // Since we can't access frontend flags through hasArg, let's manually iterate
  // through them.
  bool FoundAnalyzerConfig = false;
  for (auto *Arg : Args.filtered(options::OPT_Xclang))
    if (StringRef(Arg->getValue()) == "-analyzer-config") {
      FoundAnalyzerConfig = true;
      break;
    }
  if (!FoundAnalyzerConfig)
    for (auto *Arg : Args.filtered(options::OPT_Xanalyzer))
      if (StringRef(Arg->getValue()) == "-analyzer-config") {
        FoundAnalyzerConfig = true;
        break;
      }
  if (FoundAnalyzerConfig)
    CmdArgs.push_back("-analyzer-config-compatibility-mode=true");

  CheckCodeGenerationOptions(D, Args);

  unsigned FunctionAlignment = ParseFunctionAlignment(TC, Args);
  assert(FunctionAlignment <= 31 && "function alignment will be truncated!");
  if (FunctionAlignment) {
    CmdArgs.push_back("-function-alignment");
    CmdArgs.push_back(Args.MakeArgString(std::to_string(FunctionAlignment)));
  }

  // We support -falign-loops=N where N is a power of 2. GCC supports more
  // forms.
  if (const Arg *A = Args.getLastArg(options::OPT_falign_loops_EQ)) {
    unsigned Value = 0;
    if (StringRef(A->getValue()).getAsInteger(10, Value) || Value > 65536)
      TC.getDriver().Diag(diag::err_drv_invalid_int_value)
          << A->getAsString(Args) << A->getValue();
    else if (Value & (Value - 1))
      TC.getDriver().Diag(diag::err_drv_alignment_not_power_of_two)
          << A->getAsString(Args) << A->getValue();
    // Treat =0 as unspecified (use the target preference).
    if (Value)
      CmdArgs.push_back(Args.MakeArgString("-falign-loops=" +
                                           Twine(std::min(Value, 65536u))));
  }

  if (Triple.isOSzOS()) {
    // On z/OS some of the system header feature macros need to
    // be defined to enable most cross platform projects to build
    // successfully.  Ths include the libc++ library.  A
    // complicating factor is that users can define these
    // macros to the same or different values.  We need to add
    // the definition for these macros to the compilation command
    // if the user hasn't already defined them.

    auto findMacroDefinition = [&](const std::string &Macro) {
      auto MacroDefs = Args.getAllArgValues(options::OPT_D);
      return llvm::any_of(MacroDefs, [&](const std::string &M) {
        return M == Macro || M.find(Macro + '=') != std::string::npos;
      });
    };

    // _UNIX03_WITHDRAWN is required for libcxx & porting.
    if (!findMacroDefinition("_UNIX03_WITHDRAWN"))
      CmdArgs.push_back("-D_UNIX03_WITHDRAWN");
    // _OPEN_DEFAULT is required for XL compat
    if (!findMacroDefinition("_OPEN_DEFAULT"))
      CmdArgs.push_back("-D_OPEN_DEFAULT");
    if (D.CCCIsCXX() || types::isCXX(Input.getType())) {
      // _XOPEN_SOURCE=600 is required for libcxx.
      if (!findMacroDefinition("_XOPEN_SOURCE"))
        CmdArgs.push_back("-D_XOPEN_SOURCE=600");
    }
  }

  llvm::Reloc::Model RelocationModel;
  unsigned PICLevel;
  bool IsPIE;
  std::tie(RelocationModel, PICLevel, IsPIE) = ParsePICArgs(TC, Args);
  Arg *LastPICDataRelArg =
      Args.getLastArg(options::OPT_mno_pic_data_is_text_relative,
                      options::OPT_mpic_data_is_text_relative);
  bool NoPICDataIsTextRelative = false;
  if (LastPICDataRelArg) {
    if (LastPICDataRelArg->getOption().matches(
            options::OPT_mno_pic_data_is_text_relative)) {
      NoPICDataIsTextRelative = true;
      if (!PICLevel)
        D.Diag(diag::err_drv_argument_only_allowed_with)
            << "-mno-pic-data-is-text-relative"
            << "-fpic/-fpie";
    }
    if (!Triple.isSystemZ())
      D.Diag(diag::err_drv_unsupported_opt_for_target)
          << (NoPICDataIsTextRelative ? "-mno-pic-data-is-text-relative"
                                      : "-mpic-data-is-text-relative")
          << RawTriple.str();
  }

  bool IsROPI = RelocationModel == llvm::Reloc::ROPI ||
                RelocationModel == llvm::Reloc::ROPI_RWPI;
  bool IsRWPI = RelocationModel == llvm::Reloc::RWPI ||
                RelocationModel == llvm::Reloc::ROPI_RWPI;

  if (Args.hasArg(options::OPT_mcmse) &&
      !Args.hasArg(options::OPT_fallow_unsupported)) {
    if (IsROPI)
      D.Diag(diag::err_cmse_pi_are_incompatible) << IsROPI;
    if (IsRWPI)
      D.Diag(diag::err_cmse_pi_are_incompatible) << !IsRWPI;
  }

  if (IsROPI && types::isCXX(Input.getType()) &&
      !Args.hasArg(options::OPT_fallow_unsupported))
    D.Diag(diag::err_drv_ropi_incompatible_with_cxx);

  const char *RMName = RelocationModelName(RelocationModel);
  if (RMName) {
    CmdArgs.push_back("-mrelocation-model");
    CmdArgs.push_back(RMName);
  }
  if (PICLevel > 0) {
    CmdArgs.push_back("-pic-level");
    CmdArgs.push_back(PICLevel == 1 ? "1" : "2");
    if (IsPIE)
      CmdArgs.push_back("-pic-is-pie");
    if (NoPICDataIsTextRelative)
      CmdArgs.push_back("-mcmodel=medium");
  }

  if (RelocationModel == llvm::Reloc::ROPI ||
      RelocationModel == llvm::Reloc::ROPI_RWPI)
    CmdArgs.push_back("-fropi");
  if (RelocationModel == llvm::Reloc::RWPI ||
      RelocationModel == llvm::Reloc::ROPI_RWPI)
    CmdArgs.push_back("-frwpi");

  if (Arg *A = Args.getLastArg(options::OPT_meabi)) {
    CmdArgs.push_back("-meabi");
    CmdArgs.push_back(A->getValue());
  }

  // -fsemantic-interposition is forwarded to CC1: set the
  // "SemanticInterposition" metadata to 1 (make some linkages interposable) and
  // make default visibility external linkage definitions dso_preemptable.
  //
  // -fno-semantic-interposition: if the target supports .Lfoo$local local
  // aliases (make default visibility external linkage definitions dso_local).
  // This is the CC1 default for ELF to match COFF/Mach-O.
  //
  // Otherwise use Clang's traditional behavior: like
  // -fno-semantic-interposition but local aliases are not used. So references
  // can be interposed if not optimized out.
  if (Triple.isOSBinFormatELF()) {
    Arg *A = Args.getLastArg(options::OPT_fsemantic_interposition,
                             options::OPT_fno_semantic_interposition);
    if (RelocationModel != llvm::Reloc::Static && !IsPIE) {
      // The supported targets need to call AsmPrinter::getSymbolPreferLocal.
      bool SupportsLocalAlias =
          Triple.isAArch64() || Triple.isRISCV() || Triple.isX86();
      if (!A)
        CmdArgs.push_back("-fhalf-no-semantic-interposition");
      else if (A->getOption().matches(options::OPT_fsemantic_interposition))
        A->render(Args, CmdArgs);
      else if (!SupportsLocalAlias)
        CmdArgs.push_back("-fhalf-no-semantic-interposition");
    }
  }

  {
    std::string Model;
    if (Arg *A = Args.getLastArg(options::OPT_mthread_model)) {
      if (!TC.isThreadModelSupported(A->getValue()))
        D.Diag(diag::err_drv_invalid_thread_model_for_target)
            << A->getValue() << A->getAsString(Args);
      Model = A->getValue();
    } else
      Model = TC.getThreadModel();
    if (Model != "posix") {
      CmdArgs.push_back("-mthread-model");
      CmdArgs.push_back(Args.MakeArgString(Model));
    }
  }

  if (Arg *A = Args.getLastArg(options::OPT_fveclib)) {
    StringRef Name = A->getValue();
    if (Name == "SVML") {
      if (Triple.getArch() != llvm::Triple::x86 &&
          Triple.getArch() != llvm::Triple::x86_64)
        D.Diag(diag::err_drv_unsupported_opt_for_target)
            << Name << Triple.getArchName();
    } else if (Name == "LIBMVEC-X86") {
      if (Triple.getArch() != llvm::Triple::x86 &&
          Triple.getArch() != llvm::Triple::x86_64)
        D.Diag(diag::err_drv_unsupported_opt_for_target)
            << Name << Triple.getArchName();
    } else if (Name == "SLEEF" || Name == "ArmPL") {
      if (Triple.getArch() != llvm::Triple::aarch64 &&
          Triple.getArch() != llvm::Triple::aarch64_be)
        D.Diag(diag::err_drv_unsupported_opt_for_target)
            << Name << Triple.getArchName();
    }
    A->render(Args, CmdArgs);
  }

  if (Arg *A = Args.getLastArg(options::OPT_faltmathlib_EQ))
    A->render(Args, CmdArgs);

  if (Args.hasFlag(options::OPT_fmerge_all_constants,
                   options::OPT_fno_merge_all_constants, false))
    CmdArgs.push_back("-fmerge-all-constants");

  Args.addOptOutFlag(CmdArgs, options::OPT_fdelete_null_pointer_checks,
                     options::OPT_fno_delete_null_pointer_checks);

  // LLVM Code Generator Options.

  if (Arg *A = Args.getLastArg(options::OPT_mabi_EQ_quadword_atomics)) {
    if (!Triple.isOSAIX() || Triple.isPPC32())
      D.Diag(diag::err_drv_unsupported_opt_for_target)
        << A->getSpelling() << RawTriple.str();
    CmdArgs.push_back("-mabi=quadword-atomics");
  }

  if (Arg *A = Args.getLastArg(options::OPT_mlong_double_128)) {
    // Emit the unsupported option error until the Clang's library integration
    // support for 128-bit long double is available for AIX.
    if (Triple.isOSAIX())
      D.Diag(diag::err_drv_unsupported_opt_for_target)
          << A->getSpelling() << RawTriple.str();
  }

  if (Arg *A = Args.getLastArg(options::OPT_Wframe_larger_than_EQ)) {
    StringRef V = A->getValue(), V1 = V;
    unsigned Size;
    if (V1.consumeInteger(10, Size) || !V1.empty())
      D.Diag(diag::err_drv_invalid_argument_to_option)
          << V << A->getOption().getName();
    else
      CmdArgs.push_back(Args.MakeArgString("-fwarn-stack-size=" + V));
  }

  Args.addOptOutFlag(CmdArgs, options::OPT_fjump_tables,
                     options::OPT_fno_jump_tables);
  Args.addOptInFlag(CmdArgs, options::OPT_fprofile_sample_accurate,
                    options::OPT_fno_profile_sample_accurate);
  Args.addOptOutFlag(CmdArgs, options::OPT_fpreserve_as_comments,
                     options::OPT_fno_preserve_as_comments);

  if (Arg *A = Args.getLastArg(options::OPT_mregparm_EQ)) {
    CmdArgs.push_back("-mregparm");
    CmdArgs.push_back(A->getValue());
  }

  if (Arg *A = Args.getLastArg(options::OPT_maix_struct_return,
                               options::OPT_msvr4_struct_return)) {
    if (!TC.getTriple().isPPC32()) {
      D.Diag(diag::err_drv_unsupported_opt_for_target)
          << A->getSpelling() << RawTriple.str();
    } else if (A->getOption().matches(options::OPT_maix_struct_return)) {
      CmdArgs.push_back("-maix-struct-return");
    } else {
      assert(A->getOption().matches(options::OPT_msvr4_struct_return));
      CmdArgs.push_back("-msvr4-struct-return");
    }
  }

  if (Arg *A = Args.getLastArg(options::OPT_fpcc_struct_return,
                               options::OPT_freg_struct_return)) {
    if (TC.getArch() != llvm::Triple::x86) {
      D.Diag(diag::err_drv_unsupported_opt_for_target)
          << A->getSpelling() << RawTriple.str();
    } else if (A->getOption().matches(options::OPT_fpcc_struct_return)) {
      CmdArgs.push_back("-fpcc-struct-return");
    } else {
      assert(A->getOption().matches(options::OPT_freg_struct_return));
      CmdArgs.push_back("-freg-struct-return");
    }
  }

  if (Args.hasFlag(options::OPT_mrtd, options::OPT_mno_rtd, false)) {
    if (Triple.getArch() == llvm::Triple::m68k)
      CmdArgs.push_back("-fdefault-calling-conv=rtdcall");
    else
      CmdArgs.push_back("-fdefault-calling-conv=stdcall");
  }

  if (Args.hasArg(options::OPT_fenable_matrix)) {
    // enable-matrix is needed by both the LangOpts and by LLVM.
    CmdArgs.push_back("-fenable-matrix");
    CmdArgs.push_back("-mllvm");
    CmdArgs.push_back("-enable-matrix");
  }

  CodeGenOptions::FramePointerKind FPKeepKind =
                  getFramePointerKind(Args, RawTriple);
  const char *FPKeepKindStr = nullptr;
  switch (FPKeepKind) {
  case CodeGenOptions::FramePointerKind::None:
    FPKeepKindStr = "-mframe-pointer=none";
    break;
  case CodeGenOptions::FramePointerKind::Reserved:
    FPKeepKindStr = "-mframe-pointer=reserved";
    break;
  case CodeGenOptions::FramePointerKind::NonLeaf:
    FPKeepKindStr = "-mframe-pointer=non-leaf";
    break;
  case CodeGenOptions::FramePointerKind::All:
    FPKeepKindStr = "-mframe-pointer=all";
    break;
  }
  assert(FPKeepKindStr && "unknown FramePointerKind");
  CmdArgs.push_back(FPKeepKindStr);

  Args.addOptOutFlag(CmdArgs, options::OPT_fzero_initialized_in_bss,
                     options::OPT_fno_zero_initialized_in_bss);

  bool OFastEnabled = isOptimizationLevelFast(Args);
  if (OFastEnabled)
    D.Diag(diag::warn_drv_deprecated_arg_ofast);
  // If -Ofast is the optimization level, then -fstrict-aliasing should be
  // enabled.  This alias option is being used to simplify the hasFlag logic.
  OptSpecifier StrictAliasingAliasOption =
      OFastEnabled ? options::OPT_Ofast : options::OPT_fstrict_aliasing;
  // We turn strict aliasing off by default if we're Windows MSVC since MSVC
  // doesn't do any TBAA.
  if (!Args.hasFlag(options::OPT_fstrict_aliasing, StrictAliasingAliasOption,
                    options::OPT_fno_strict_aliasing, !IsWindowsMSVC))
    CmdArgs.push_back("-relaxed-aliasing");
  if (Args.hasFlag(options::OPT_fpointer_tbaa, options::OPT_fno_pointer_tbaa,
                   false))
    CmdArgs.push_back("-pointer-tbaa");
  if (!Args.hasFlag(options::OPT_fstruct_path_tbaa,
                    options::OPT_fno_struct_path_tbaa, true))
    CmdArgs.push_back("-no-struct-path-tbaa");
  Args.addOptInFlag(CmdArgs, options::OPT_fstrict_enums,
                    options::OPT_fno_strict_enums);
  Args.addOptOutFlag(CmdArgs, options::OPT_fstrict_return,
                     options::OPT_fno_strict_return);
  Args.addOptInFlag(CmdArgs, options::OPT_fallow_editor_placeholders,
                    options::OPT_fno_allow_editor_placeholders);
  Args.addOptInFlag(CmdArgs, options::OPT_fstrict_vtable_pointers,
                    options::OPT_fno_strict_vtable_pointers);
  Args.addOptInFlag(CmdArgs, options::OPT_fforce_emit_vtables,
                    options::OPT_fno_force_emit_vtables);
  Args.addOptOutFlag(CmdArgs, options::OPT_foptimize_sibling_calls,
                     options::OPT_fno_optimize_sibling_calls);
  Args.addOptOutFlag(CmdArgs, options::OPT_fescaping_block_tail_calls,
                     options::OPT_fno_escaping_block_tail_calls);

  Args.AddLastArg(CmdArgs, options::OPT_ffine_grained_bitfield_accesses,
                  options::OPT_fno_fine_grained_bitfield_accesses);

  Args.AddLastArg(CmdArgs, options::OPT_fexperimental_relative_cxx_abi_vtables,
                  options::OPT_fno_experimental_relative_cxx_abi_vtables);

  Args.AddLastArg(CmdArgs, options::OPT_fexperimental_omit_vtable_rtti,
                  options::OPT_fno_experimental_omit_vtable_rtti);

  Args.AddLastArg(CmdArgs, options::OPT_fdisable_block_signature_string,
                  options::OPT_fno_disable_block_signature_string);

  // Handle segmented stacks.
  Args.addOptInFlag(CmdArgs, options::OPT_fsplit_stack,
                    options::OPT_fno_split_stack);

  // -fprotect-parens=0 is default.
  if (Args.hasFlag(options::OPT_fprotect_parens,
                   options::OPT_fno_protect_parens, false))
    CmdArgs.push_back("-fprotect-parens");

  RenderFloatingPointOptions(TC, D, OFastEnabled, Args, CmdArgs, JA);

  if (Arg *A = Args.getLastArg(options::OPT_fextend_args_EQ)) {
    const llvm::Triple::ArchType Arch = TC.getArch();
    if (Arch == llvm::Triple::x86 || Arch == llvm::Triple::x86_64) {
      StringRef V = A->getValue();
      if (V == "64")
        CmdArgs.push_back("-fextend-arguments=64");
      else if (V != "32")
        D.Diag(diag::err_drv_invalid_argument_to_option)
            << A->getValue() << A->getOption().getName();
    } else
      D.Diag(diag::err_drv_unsupported_opt_for_target)
          << A->getOption().getName() << TripleStr;
  }

  if (Arg *A = Args.getLastArg(options::OPT_mdouble_EQ)) {
    if (TC.getArch() == llvm::Triple::avr)
      A->render(Args, CmdArgs);
    else
      D.Diag(diag::err_drv_unsupported_opt_for_target)
          << A->getAsString(Args) << TripleStr;
  }

  if (Arg *A = Args.getLastArg(options::OPT_LongDouble_Group)) {
    if (TC.getTriple().isX86())
      A->render(Args, CmdArgs);
    else if (TC.getTriple().isSPIROrSPIRV() &&
             (A->getOption().getID() == options::OPT_mlong_double_64))
      // Only allow for -mlong-double-64 for SPIR/SPIR-V
      A->render(Args, CmdArgs);
    else if (TC.getTriple().isPPC() &&
             (A->getOption().getID() != options::OPT_mlong_double_80))
      A->render(Args, CmdArgs);
    else
      D.Diag(diag::err_drv_unsupported_opt_for_target)
          << A->getAsString(Args) << TripleStr;
  }

  std::string FpAccuracyAttr;
  auto RenderFPAccuracyOptions = [&FpAccuracyAttr](const Twine &OptStr) {
    // In case the value is 'default' don't add the -ffp-builtin-accuracy
    // attribute.
    if (OptStr.str() != "default") {
      if (FpAccuracyAttr.empty())
        FpAccuracyAttr = "-ffp-builtin-accuracy=";
      else
        FpAccuracyAttr += " ";
      FpAccuracyAttr += OptStr.str();
    }
  };
  for (StringRef A : Args.getAllArgValues(options::OPT_ffp_accuracy_EQ))
    RenderFPAccuracyOptions(A);
  if (!FpAccuracyAttr.empty())
    CmdArgs.push_back(Args.MakeArgString(FpAccuracyAttr));

  // Decide whether to use verbose asm. Verbose assembly is the default on
  // toolchains which have the integrated assembler on by default.
  bool IsIntegratedAssemblerDefault = TC.IsIntegratedAssemblerDefault();
  if (!Args.hasFlag(options::OPT_fverbose_asm, options::OPT_fno_verbose_asm,
                    IsIntegratedAssemblerDefault))
    CmdArgs.push_back("-fno-verbose-asm");

  // Parse 'none' or '$major.$minor'. Disallow -fbinutils-version=0 because we
  // use that to indicate the MC default in the backend.
  if (Arg *A = Args.getLastArg(options::OPT_fbinutils_version_EQ)) {
    StringRef V = A->getValue();
    unsigned Num;
    if (V == "none")
      A->render(Args, CmdArgs);
    else if (!V.consumeInteger(10, Num) && Num > 0 &&
             (V.empty() || (V.consume_front(".") &&
                            !V.consumeInteger(10, Num) && V.empty())))
      A->render(Args, CmdArgs);
    else
      D.Diag(diag::err_drv_invalid_argument_to_option)
          << A->getValue() << A->getOption().getName();
  }

  // If toolchain choose to use MCAsmParser for inline asm don't pass the
  // option to disable integrated-as explicitly.
  if (!TC.useIntegratedAs() && !TC.parseInlineAsmUsingAsmParser())
    CmdArgs.push_back("-no-integrated-as");

  if (Args.hasArg(options::OPT_fdebug_pass_structure)) {
    CmdArgs.push_back("-mdebug-pass");
    CmdArgs.push_back("Structure");
  }
  if (Args.hasArg(options::OPT_fdebug_pass_arguments)) {
    CmdArgs.push_back("-mdebug-pass");
    CmdArgs.push_back("Arguments");
  }

  // Enable -mconstructor-aliases except on darwin, where we have to work around
  // a linker bug (see https://openradar.appspot.com/7198997), and CUDA device
  // code, where aliases aren't supported.
  if (!RawTriple.isOSDarwin() && !RawTriple.isNVPTX())
    CmdArgs.push_back("-mconstructor-aliases");

  // Darwin's kernel doesn't support guard variables; just die if we
  // try to use them.
  if (KernelOrKext && RawTriple.isOSDarwin())
    CmdArgs.push_back("-fforbid-guard-variables");

  if (Args.hasFlag(options::OPT_mms_bitfields, options::OPT_mno_ms_bitfields,
                   Triple.isWindowsGNUEnvironment())) {
    CmdArgs.push_back("-mms-bitfields");
  }

  if (Triple.isWindowsGNUEnvironment()) {
    Args.addOptOutFlag(CmdArgs, options::OPT_fauto_import,
                       options::OPT_fno_auto_import);
  }

  if (Args.hasFlag(options::OPT_fms_volatile, options::OPT_fno_ms_volatile,
                   Triple.isX86() && D.IsCLMode()))
    CmdArgs.push_back("-fms-volatile");

  // Non-PIC code defaults to -fdirect-access-external-data while PIC code
  // defaults to -fno-direct-access-external-data. Pass the option if different
  // from the default.
  if (Arg *A = Args.getLastArg(options::OPT_fdirect_access_external_data,
                               options::OPT_fno_direct_access_external_data)) {
    if (A->getOption().matches(options::OPT_fdirect_access_external_data) !=
        (PICLevel == 0))
      A->render(Args, CmdArgs);
  } else if (PICLevel == 0 && Triple.isLoongArch()) {
    // Some targets default to -fno-direct-access-external-data even for
    // -fno-pic.
    CmdArgs.push_back("-fno-direct-access-external-data");
  }

  if (Args.hasFlag(options::OPT_fno_plt, options::OPT_fplt, false)) {
    CmdArgs.push_back("-fno-plt");
  }

  // -fhosted is default.
  // TODO: Audit uses of KernelOrKext and see where it'd be more appropriate to
  // use Freestanding.
  bool Freestanding =
      Args.hasFlag(options::OPT_ffreestanding, options::OPT_fhosted, false) ||
      KernelOrKext;
  if (Freestanding)
    CmdArgs.push_back("-ffreestanding");

  Args.AddLastArg(CmdArgs, options::OPT_fno_knr_functions);

  // This is a coarse approximation of what llvm-gcc actually does, both
  // -fasynchronous-unwind-tables and -fnon-call-exceptions interact in more
  // complicated ways.
  auto SanitizeArgs = TC.getSanitizerArgs(Args);

  bool IsAsyncUnwindTablesDefault =
      TC.getDefaultUnwindTableLevel(Args) == ToolChain::UnwindTableLevel::Asynchronous;
  bool IsSyncUnwindTablesDefault =
      TC.getDefaultUnwindTableLevel(Args) == ToolChain::UnwindTableLevel::Synchronous;

  bool AsyncUnwindTables = Args.hasFlag(
      options::OPT_fasynchronous_unwind_tables,
      options::OPT_fno_asynchronous_unwind_tables,
      (IsAsyncUnwindTablesDefault || SanitizeArgs.needsUnwindTables()) &&
          !Freestanding);
  bool UnwindTables =
      Args.hasFlag(options::OPT_funwind_tables, options::OPT_fno_unwind_tables,
                   IsSyncUnwindTablesDefault && !Freestanding);
  if (AsyncUnwindTables)
    CmdArgs.push_back("-funwind-tables=2");
  else if (UnwindTables)
     CmdArgs.push_back("-funwind-tables=1");

  // Prepare `-aux-target-cpu` and `-aux-target-feature` unless
  // `--gpu-use-aux-triple-only` is specified.
  if (!Args.getLastArg(options::OPT_gpu_use_aux_triple_only) &&
      (IsCudaDevice || (IsSYCL && IsSYCLOffloadDevice) || IsHIPDevice)) {
    const ArgList &HostArgs =
        C.getArgsForToolChain(nullptr, StringRef(), Action::OFK_None);
    std::string HostCPU =
        getCPUName(D, HostArgs, *TC.getAuxTriple(), /*FromAs*/ false);
    if (!HostCPU.empty()) {
      CmdArgs.push_back("-aux-target-cpu");
      CmdArgs.push_back(Args.MakeArgString(HostCPU));
    }
    getTargetFeatures(D, *TC.getAuxTriple(), HostArgs, CmdArgs,
                      /*ForAS*/ false, /*IsAux*/ true);
  }

  TC.addClangTargetOptions(Args, CmdArgs, JA.getOffloadingDeviceKind());

  addMCModel(D, Args, Triple, RelocationModel, CmdArgs);

  if (Arg *A = Args.getLastArg(options::OPT_mtls_size_EQ)) {
    StringRef Value = A->getValue();
    unsigned TLSSize = 0;
    Value.getAsInteger(10, TLSSize);
    if (!Triple.isAArch64() || !Triple.isOSBinFormatELF())
      D.Diag(diag::err_drv_unsupported_opt_for_target)
          << A->getOption().getName() << TripleStr;
    if (TLSSize != 12 && TLSSize != 24 && TLSSize != 32 && TLSSize != 48)
      D.Diag(diag::err_drv_invalid_int_value)
          << A->getOption().getName() << Value;
    Args.AddLastArg(CmdArgs, options::OPT_mtls_size_EQ);
  }

  if (isTLSDESCEnabled(TC, Args))
    CmdArgs.push_back("-enable-tlsdesc");

  // Add the target cpu
  std::string CPU = getCPUName(D, Args, Triple, /*FromAs*/ false);
  if (!CPU.empty()) {
    CmdArgs.push_back("-target-cpu");
    CmdArgs.push_back(Args.MakeArgString(CPU));
  }

  RenderTargetOptions(Triple, Args, KernelOrKext, CmdArgs);

  // Add clang-cl arguments.
  types::ID InputType = Input.getType();
  if (D.IsCLMode())
    AddClangCLArgs(Args, InputType, CmdArgs);

  // Add the sycld debug library when --dependent-lib=msvcrtd is used from
  // the command line.  This is to allow for CMake based builds using the
  // Linux based driver on Windows to correctly pull in the expected debug
  // library.
  if (Args.hasArg(options::OPT_fsycl) && !Args.hasArg(options::OPT_nolibsycl)) {
    if (!D.IsCLMode() && TC.getTriple().isWindowsMSVCEnvironment()) {
      if (isDependentLibAdded(Args, "msvcrtd")) {
        if (Args.hasArg(options::OPT_fpreview_breaking_changes))
          CmdArgs.push_back("--dependent-lib=sycl" SYCL_MAJOR_VERSION
                            "-previewd");
        else
          CmdArgs.push_back("--dependent-lib=sycl" SYCL_MAJOR_VERSION "d");
      }
    } else if (!D.IsCLMode() && TC.getTriple().isWindowsGNUEnvironment()) {
      if (Args.hasArg(options::OPT_fpreview_breaking_changes))
        CmdArgs.push_back("--dependent-lib=sycl" SYCL_MAJOR_VERSION
                          "-preview.dll");
      else
        CmdArgs.push_back("--dependent-lib=sycl" SYCL_MAJOR_VERSION ".dll");
    }
    CmdArgs.push_back("--dependent-lib=sycl-devicelib-host");
  }

  llvm::codegenoptions::DebugInfoKind DebugInfoKind =
      llvm::codegenoptions::NoDebugInfo;
  DwarfFissionKind DwarfFission = DwarfFissionKind::None;
  renderDebugOptions(TC, D, RawTriple, Args, types::isLLVMIR(InputType),
                     CmdArgs, Output, DebugInfoKind, DwarfFission);

  // Add the split debug info name to the command lines here so we
  // can propagate it to the backend.
  bool SplitDWARF = (DwarfFission != DwarfFissionKind::None) &&
                    (TC.getTriple().isOSBinFormatELF() ||
                     TC.getTriple().isOSBinFormatWasm() ||
                     TC.getTriple().isOSBinFormatCOFF()) &&
                    (isa<AssembleJobAction>(JA) || isa<CompileJobAction>(JA) ||
                     isa<BackendJobAction>(JA));
  if (SplitDWARF) {
    const char *SplitDWARFOut = SplitDebugName(JA, Args, Input, Output);
    CmdArgs.push_back("-split-dwarf-file");
    CmdArgs.push_back(SplitDWARFOut);
    if (DwarfFission == DwarfFissionKind::Split) {
      CmdArgs.push_back("-split-dwarf-output");
      CmdArgs.push_back(SplitDWARFOut);
    }
  }

  // Pass the linker version in use.
  if (Arg *A = Args.getLastArg(options::OPT_mlinker_version_EQ)) {
    CmdArgs.push_back("-target-linker-version");
    CmdArgs.push_back(A->getValue());
  }

  // Explicitly error on some things we know we don't support and can't just
  // ignore.
  if (!Args.hasArg(options::OPT_fallow_unsupported)) {
    Arg *Unsupported;
    if (types::isCXX(InputType) && RawTriple.isOSDarwin() &&
        TC.getArch() == llvm::Triple::x86) {
      if ((Unsupported = Args.getLastArg(options::OPT_fapple_kext)) ||
          (Unsupported = Args.getLastArg(options::OPT_mkernel)))
        D.Diag(diag::err_drv_clang_unsupported_opt_cxx_darwin_i386)
            << Unsupported->getOption().getName();
    }
    // The faltivec option has been superseded by the maltivec option.
    if ((Unsupported = Args.getLastArg(options::OPT_faltivec)))
      D.Diag(diag::err_drv_clang_unsupported_opt_faltivec)
          << Unsupported->getOption().getName()
          << "please use -maltivec and include altivec.h explicitly";
    if ((Unsupported = Args.getLastArg(options::OPT_fno_altivec)))
      D.Diag(diag::err_drv_clang_unsupported_opt_faltivec)
          << Unsupported->getOption().getName() << "please use -mno-altivec";
  }

  Args.AddAllArgs(CmdArgs, options::OPT_v);

  if (Args.getLastArg(options::OPT_H)) {
    CmdArgs.push_back("-H");
    CmdArgs.push_back("-sys-header-deps");
  }
  Args.AddAllArgs(CmdArgs, options::OPT_fshow_skipped_includes);

  if (D.CCPrintHeadersFormat && !D.CCGenDiagnostics) {
    CmdArgs.push_back("-header-include-file");
    CmdArgs.push_back(!D.CCPrintHeadersFilename.empty()
                          ? D.CCPrintHeadersFilename.c_str()
                          : "-");
    CmdArgs.push_back("-sys-header-deps");
    CmdArgs.push_back(Args.MakeArgString(
        "-header-include-format=" +
        std::string(headerIncludeFormatKindToString(D.CCPrintHeadersFormat))));
    CmdArgs.push_back(
        Args.MakeArgString("-header-include-filtering=" +
                           std::string(headerIncludeFilteringKindToString(
                               D.CCPrintHeadersFiltering))));
  }
  Args.AddLastArg(CmdArgs, options::OPT_P);
  Args.AddLastArg(CmdArgs, options::OPT_print_ivar_layout);

  if (D.CCLogDiagnostics && !D.CCGenDiagnostics) {
    CmdArgs.push_back("-diagnostic-log-file");
    CmdArgs.push_back(!D.CCLogDiagnosticsFilename.empty()
                          ? D.CCLogDiagnosticsFilename.c_str()
                          : "-");
  }

  // Give the gen diagnostics more chances to succeed, by avoiding intentional
  // crashes.
  if (D.CCGenDiagnostics)
    CmdArgs.push_back("-disable-pragma-debug-crash");

  // Allow backend to put its diagnostic files in the same place as frontend
  // crash diagnostics files.
  if (Args.hasArg(options::OPT_fcrash_diagnostics_dir)) {
    StringRef Dir = Args.getLastArgValue(options::OPT_fcrash_diagnostics_dir);
    CmdArgs.push_back("-mllvm");
    CmdArgs.push_back(Args.MakeArgString("-crash-diagnostics-dir=" + Dir));
  }

  bool UseSeparateSections = isUseSeparateSections(Triple);

  if (Args.hasFlag(options::OPT_ffunction_sections,
                   options::OPT_fno_function_sections, UseSeparateSections)) {
    CmdArgs.push_back("-ffunction-sections");
  }

  if (Arg *A = Args.getLastArg(options::OPT_fbasic_block_address_map,
                               options::OPT_fno_basic_block_address_map)) {
    if ((Triple.isX86() || Triple.isAArch64()) && Triple.isOSBinFormatELF()) {
      if (A->getOption().matches(options::OPT_fbasic_block_address_map))
        A->render(Args, CmdArgs);
    } else {
      D.Diag(diag::err_drv_unsupported_opt_for_target)
          << A->getAsString(Args) << TripleStr;
    }
  }

  if (Arg *A = Args.getLastArg(options::OPT_fbasic_block_sections_EQ)) {
    StringRef Val = A->getValue();
    if (Triple.isX86() && Triple.isOSBinFormatELF()) {
      if (Val != "all" && Val != "labels" && Val != "none" &&
          !Val.starts_with("list="))
        D.Diag(diag::err_drv_invalid_value)
            << A->getAsString(Args) << A->getValue();
      else
        A->render(Args, CmdArgs);
    } else if (Triple.isAArch64() && Triple.isOSBinFormatELF()) {
      // "all" is not supported on AArch64 since branch relaxation creates new
      // basic blocks for some cross-section branches.
      if (Val != "labels" && Val != "none" && !Val.starts_with("list="))
        D.Diag(diag::err_drv_invalid_value)
            << A->getAsString(Args) << A->getValue();
      else
        A->render(Args, CmdArgs);
    } else if (Triple.isNVPTX()) {
      // Do not pass the option to the GPU compilation. We still want it enabled
      // for the host-side compilation, so seeing it here is not an error.
    } else if (Val != "none") {
      // =none is allowed everywhere. It's useful for overriding the option
      // and is the same as not specifying the option.
      D.Diag(diag::err_drv_unsupported_opt_for_target)
          << A->getAsString(Args) << TripleStr;
    }
  }

  bool HasDefaultDataSections = Triple.isOSBinFormatXCOFF();
  if (Args.hasFlag(options::OPT_fdata_sections, options::OPT_fno_data_sections,
                   UseSeparateSections || HasDefaultDataSections)) {
    CmdArgs.push_back("-fdata-sections");
  }

  Args.addOptOutFlag(CmdArgs, options::OPT_funique_section_names,
                     options::OPT_fno_unique_section_names);
  Args.addOptInFlag(CmdArgs, options::OPT_fseparate_named_sections,
                    options::OPT_fno_separate_named_sections);
  Args.addOptInFlag(CmdArgs, options::OPT_funique_internal_linkage_names,
                    options::OPT_fno_unique_internal_linkage_names);
  Args.addOptInFlag(CmdArgs, options::OPT_funique_basic_block_section_names,
                    options::OPT_fno_unique_basic_block_section_names);
  Args.addOptInFlag(CmdArgs, options::OPT_fconvergent_functions,
                    options::OPT_fno_convergent_functions);

  if (Arg *A = Args.getLastArg(options::OPT_fsplit_machine_functions,
                               options::OPT_fno_split_machine_functions)) {
    if (!A->getOption().matches(options::OPT_fno_split_machine_functions)) {
      // This codegen pass is only available on x86 and AArch64 ELF targets.
      if ((Triple.isX86() || Triple.isAArch64()) && Triple.isOSBinFormatELF())
        A->render(Args, CmdArgs);
      else
        D.Diag(diag::err_drv_unsupported_opt_for_target)
            << A->getAsString(Args) << TripleStr;
    }
  }

  Args.AddLastArg(CmdArgs, options::OPT_finstrument_functions,
                  options::OPT_finstrument_functions_after_inlining,
                  options::OPT_finstrument_function_entry_bare);

  // NVPTX/AMDGCN doesn't support PGO or coverage. There's no runtime support
  // for sampling, overhead of call arc collection is way too high and there's
  // no way to collect the output.
  if (!Triple.isNVPTX() && !Triple.isAMDGCN())
    addPGOAndCoverageFlags(TC, C, JA, Output, Args, SanitizeArgs, CmdArgs);

  Args.AddLastArg(CmdArgs, options::OPT_fclang_abi_compat_EQ);

  if (getLastProfileSampleUseArg(Args) &&
      Args.hasArg(options::OPT_fsample_profile_use_profi)) {
    CmdArgs.push_back("-mllvm");
    CmdArgs.push_back("-sample-profile-use-profi");
  }

  // Add runtime flag for PS4/PS5 when PGO, coverage, or sanitizers are enabled.
  if (RawTriple.isPS() &&
      !Args.hasArg(options::OPT_nostdlib, options::OPT_nodefaultlibs)) {
    PScpu::addProfileRTArgs(TC, Args, CmdArgs);
    PScpu::addSanitizerArgs(TC, Args, CmdArgs);
  }

  // Pass options for controlling the default header search paths.
  if (Args.hasArg(options::OPT_nostdinc)) {
    CmdArgs.push_back("-nostdsysteminc");
    CmdArgs.push_back("-nobuiltininc");
  } else {
    if (Args.hasArg(options::OPT_nostdlibinc))
      CmdArgs.push_back("-nostdsysteminc");
    Args.AddLastArg(CmdArgs, options::OPT_nostdincxx);
    Args.AddLastArg(CmdArgs, options::OPT_nobuiltininc);
  }

  // Pass the path to compiler resource files.
  CmdArgs.push_back("-resource-dir");
  CmdArgs.push_back(D.ResourceDir.c_str());

  Args.AddLastArg(CmdArgs, options::OPT_working_directory);

  RenderARCMigrateToolOptions(D, Args, CmdArgs);

  // Add preprocessing options like -I, -D, etc. if we are using the
  // preprocessor.
  //
  // FIXME: Support -fpreprocessed
  if (types::getPreprocessedType(InputType) != types::TY_INVALID)
    AddPreprocessingOptions(C, JA, D, Args, CmdArgs, Output, Inputs);

  // Don't warn about "clang -c -DPIC -fPIC test.i" because libtool.m4 assumes
  // that "The compiler can only warn and ignore the option if not recognized".
  // When building with ccache, it will pass -D options to clang even on
  // preprocessed inputs and configure concludes that -fPIC is not supported.
  Args.ClaimAllArgs(options::OPT_D);

  bool SkipO =
      Args.hasArg(options::OPT_fsycl_link_EQ) && ContainsWrapperAction(&JA);
  const Arg *OArg = Args.getLastArg(options::OPT_O_Group);
  // Manually translate -O4 to -O3; let clang reject others.
  // When compiling a wrapped binary, do not optimize.
  if (!SkipO && OArg) {
    if (OArg->getOption().matches(options::OPT_O4)) {
      CmdArgs.push_back("-O3");
      D.Diag(diag::warn_O4_is_O3);
    } else {
      OArg->render(Args, CmdArgs);
    }
  }

  // Warn about ignored options to clang.
  for (const Arg *A :
       Args.filtered(options::OPT_clang_ignored_gcc_optimization_f_Group)) {
    D.Diag(diag::warn_ignored_gcc_optimization) << A->getAsString(Args);
    A->claim();
  }

  for (const Arg *A :
       Args.filtered(options::OPT_clang_ignored_legacy_options_Group)) {
    D.Diag(diag::warn_ignored_clang_option) << A->getAsString(Args);
    A->claim();
  }

  claimNoWarnArgs(Args);

  Args.AddAllArgs(CmdArgs, options::OPT_R_Group);

  for (const Arg *A :
       Args.filtered(options::OPT_W_Group, options::OPT__SLASH_wd)) {
    A->claim();
    if (A->getOption().getID() == options::OPT__SLASH_wd) {
      unsigned WarningNumber;
      if (StringRef(A->getValue()).getAsInteger(10, WarningNumber)) {
        D.Diag(diag::err_drv_invalid_int_value)
            << A->getAsString(Args) << A->getValue();
        continue;
      }

      if (auto Group = diagGroupFromCLWarningID(WarningNumber)) {
        CmdArgs.push_back(Args.MakeArgString(
            "-Wno-" + DiagnosticIDs::getWarningOptionForGroup(*Group)));
      }
      continue;
    }
    A->render(Args, CmdArgs);
  }

  Args.AddAllArgs(CmdArgs, options::OPT_Wsystem_headers_in_module_EQ);

  if (Args.hasFlag(options::OPT_pedantic, options::OPT_no_pedantic, false))
    CmdArgs.push_back("-pedantic");
  Args.AddLastArg(CmdArgs, options::OPT_pedantic_errors);
  Args.AddLastArg(CmdArgs, options::OPT_w);

  Args.addOptInFlag(CmdArgs, options::OPT_ffixed_point,
                    options::OPT_fno_fixed_point);

  if (Arg *A = Args.getLastArg(options::OPT_fcxx_abi_EQ))
    A->render(Args, CmdArgs);

  Args.AddLastArg(CmdArgs, options::OPT_fexperimental_relative_cxx_abi_vtables,
                  options::OPT_fno_experimental_relative_cxx_abi_vtables);

  Args.AddLastArg(CmdArgs, options::OPT_fexperimental_omit_vtable_rtti,
                  options::OPT_fno_experimental_omit_vtable_rtti);

  if (Arg *A = Args.getLastArg(options::OPT_ffuchsia_api_level_EQ))
    A->render(Args, CmdArgs);

  // Handle -{std, ansi, trigraphs} -- take the last of -{std, ansi}
  // (-ansi is equivalent to -std=c89 or -std=c++98).
  //
  // If a std is supplied, only add -trigraphs if it follows the
  // option.
  bool ImplyVCPPCVer = false;
  bool ImplyVCPPCXXVer = false;
  const Arg *Std = Args.getLastArg(options::OPT_std_EQ, options::OPT_ansi);
  if (Std) {
    if (Std->getOption().matches(options::OPT_ansi))
      if (types::isCXX(InputType))
        CmdArgs.push_back("-std=c++98");
      else
        CmdArgs.push_back("-std=c89");
    else {
      if (Args.hasArg(options::OPT_fsycl)) {
        // Use of -std= with 'C' is not supported for SYCL.
        const LangStandard *LangStd =
            LangStandard::getLangStandardForName(Std->getValue());
        if (LangStd && LangStd->getLanguage() == Language::C)
          D.Diag(diag::err_drv_argument_not_allowed_with)
              << Std->getAsString(Args) << "-fsycl";
      }
      Std->render(Args, CmdArgs);
    }

    // If -f(no-)trigraphs appears after the language standard flag, honor it.
    if (Arg *A = Args.getLastArg(options::OPT_std_EQ, options::OPT_ansi,
                                 options::OPT_ftrigraphs,
                                 options::OPT_fno_trigraphs))
      if (A != Std)
        A->render(Args, CmdArgs);
  } else {
    // Honor -std-default.
    //
    // FIXME: Clang doesn't correctly handle -std= when the input language
    // doesn't match. For the time being just ignore this for C++ inputs;
    // eventually we want to do all the standard defaulting here instead of
    // splitting it between the driver and clang -cc1.
    if (!types::isCXX(InputType)) {
      if (!Args.hasArg(options::OPT__SLASH_std)) {
        Args.AddAllArgsTranslated(CmdArgs, options::OPT_std_default_EQ, "-std=",
                                  /*Joined=*/true);
      } else
        ImplyVCPPCVer = true;
    }
    else if (IsWindowsMSVC)
      ImplyVCPPCXXVer = true;

    if (IsSYCL && types::isCXX(InputType) &&
        !Args.hasArg(options::OPT__SLASH_std))
      // For DPC++, we default to -std=c++17 for all compilations.  Use of -std
      // on the command line will override.
      CmdArgs.push_back("-std=c++17");

    Args.AddLastArg(CmdArgs, options::OPT_ftrigraphs,
                    options::OPT_fno_trigraphs);
  }

  // GCC's behavior for -Wwrite-strings is a bit strange:
  //  * In C, this "warning flag" changes the types of string literals from
  //    'char[N]' to 'const char[N]', and thus triggers an unrelated warning
  //    for the discarded qualifier.
  //  * In C++, this is just a normal warning flag.
  //
  // Implementing this warning correctly in C is hard, so we follow GCC's
  // behavior for now. FIXME: Directly diagnose uses of a string literal as
  // a non-const char* in C, rather than using this crude hack.
  if (!types::isCXX(InputType)) {
    // FIXME: This should behave just like a warning flag, and thus should also
    // respect -Weverything, -Wno-everything, -Werror=write-strings, and so on.
    Arg *WriteStrings =
        Args.getLastArg(options::OPT_Wwrite_strings,
                        options::OPT_Wno_write_strings, options::OPT_w);
    if (WriteStrings &&
        WriteStrings->getOption().matches(options::OPT_Wwrite_strings))
      CmdArgs.push_back("-fconst-strings");
  }

  // GCC provides a macro definition '__DEPRECATED' when -Wdeprecated is active
  // during C++ compilation, which it is by default. GCC keeps this define even
  // in the presence of '-w', match this behavior bug-for-bug.
  if (types::isCXX(InputType) &&
      Args.hasFlag(options::OPT_Wdeprecated, options::OPT_Wno_deprecated,
                   true)) {
    CmdArgs.push_back("-fdeprecated-macro");
  }

  // Translate GCC's misnamer '-fasm' arguments to '-fgnu-keywords'.
  if (Arg *Asm = Args.getLastArg(options::OPT_fasm, options::OPT_fno_asm)) {
    if (Asm->getOption().matches(options::OPT_fasm))
      CmdArgs.push_back("-fgnu-keywords");
    else
      CmdArgs.push_back("-fno-gnu-keywords");
  }

  if (!ShouldEnableAutolink(Args, TC, JA))
    CmdArgs.push_back("-fno-autolink");

  Args.AddLastArg(CmdArgs, options::OPT_ftemplate_depth_EQ);
  Args.AddLastArg(CmdArgs, options::OPT_foperator_arrow_depth_EQ);
  Args.AddLastArg(CmdArgs, options::OPT_fconstexpr_depth_EQ);
  Args.AddLastArg(CmdArgs, options::OPT_fconstexpr_steps_EQ);

  Args.AddLastArg(CmdArgs, options::OPT_fexperimental_library);

  if (Args.hasArg(options::OPT_fexperimental_new_constant_interpreter))
    CmdArgs.push_back("-fexperimental-new-constant-interpreter");

  if (Arg *A = Args.getLastArg(options::OPT_fbracket_depth_EQ)) {
    CmdArgs.push_back("-fbracket-depth");
    CmdArgs.push_back(A->getValue());
  }

  if (Arg *A = Args.getLastArg(options::OPT_Wlarge_by_value_copy_EQ,
                               options::OPT_Wlarge_by_value_copy_def)) {
    if (A->getNumValues()) {
      StringRef bytes = A->getValue();
      CmdArgs.push_back(Args.MakeArgString("-Wlarge-by-value-copy=" + bytes));
    } else
      CmdArgs.push_back("-Wlarge-by-value-copy=64"); // default value
  }

  if (Args.hasArg(options::OPT_relocatable_pch))
    CmdArgs.push_back("-relocatable-pch");

  if (const Arg *A = Args.getLastArg(options::OPT_fcf_runtime_abi_EQ)) {
    static const char *kCFABIs[] = {
      "standalone", "objc", "swift", "swift-5.0", "swift-4.2", "swift-4.1",
    };

    if (!llvm::is_contained(kCFABIs, StringRef(A->getValue())))
      D.Diag(diag::err_drv_invalid_cf_runtime_abi) << A->getValue();
    else
      A->render(Args, CmdArgs);
  }

  if (Arg *A = Args.getLastArg(options::OPT_fconstant_string_class_EQ)) {
    CmdArgs.push_back("-fconstant-string-class");
    CmdArgs.push_back(A->getValue());
  }

  if (Arg *A = Args.getLastArg(options::OPT_ftabstop_EQ)) {
    CmdArgs.push_back("-ftabstop");
    CmdArgs.push_back(A->getValue());
  }

  Args.addOptInFlag(CmdArgs, options::OPT_fstack_size_section,
                    options::OPT_fno_stack_size_section);

  if (Args.hasArg(options::OPT_fstack_usage)) {
    CmdArgs.push_back("-stack-usage-file");

    if (Arg *OutputOpt = Args.getLastArg(options::OPT_o)) {
      SmallString<128> OutputFilename(OutputOpt->getValue());
      llvm::sys::path::replace_extension(OutputFilename, "su");
      CmdArgs.push_back(Args.MakeArgString(OutputFilename));
    } else
      CmdArgs.push_back(
          Args.MakeArgString(Twine(getBaseInputStem(Args, Inputs)) + ".su"));
  }

  CmdArgs.push_back("-ferror-limit");
  if (Arg *A = Args.getLastArg(options::OPT_ferror_limit_EQ))
    CmdArgs.push_back(A->getValue());
  else
    CmdArgs.push_back("19");

  Args.AddLastArg(CmdArgs, options::OPT_fconstexpr_backtrace_limit_EQ);
  Args.AddLastArg(CmdArgs, options::OPT_fmacro_backtrace_limit_EQ);
  Args.AddLastArg(CmdArgs, options::OPT_ftemplate_backtrace_limit_EQ);
  Args.AddLastArg(CmdArgs, options::OPT_fspell_checking_limit_EQ);
  Args.AddLastArg(CmdArgs, options::OPT_fcaret_diagnostics_max_lines_EQ);

  // Pass -fmessage-length=.
  unsigned MessageLength = 0;
  if (Arg *A = Args.getLastArg(options::OPT_fmessage_length_EQ)) {
    StringRef V(A->getValue());
    if (V.getAsInteger(0, MessageLength))
      D.Diag(diag::err_drv_invalid_argument_to_option)
          << V << A->getOption().getName();
  } else {
    // If -fmessage-length=N was not specified, determine whether this is a
    // terminal and, if so, implicitly define -fmessage-length appropriately.
    MessageLength = llvm::sys::Process::StandardErrColumns();
  }
  if (MessageLength != 0)
    CmdArgs.push_back(
        Args.MakeArgString("-fmessage-length=" + Twine(MessageLength)));

  if (Arg *A = Args.getLastArg(options::OPT_frandomize_layout_seed_EQ))
    CmdArgs.push_back(
        Args.MakeArgString("-frandomize-layout-seed=" + Twine(A->getValue(0))));

  if (Arg *A = Args.getLastArg(options::OPT_frandomize_layout_seed_file_EQ))
    CmdArgs.push_back(Args.MakeArgString("-frandomize-layout-seed-file=" +
                                         Twine(A->getValue(0))));

  // -fvisibility= and -fvisibility-ms-compat are of a piece.
  if (const Arg *A = Args.getLastArg(options::OPT_fvisibility_EQ,
                                     options::OPT_fvisibility_ms_compat)) {
    if (A->getOption().matches(options::OPT_fvisibility_EQ)) {
      A->render(Args, CmdArgs);
    } else {
      assert(A->getOption().matches(options::OPT_fvisibility_ms_compat));
      CmdArgs.push_back("-fvisibility=hidden");
      CmdArgs.push_back("-ftype-visibility=default");
    }
  } else if (IsOpenMPDevice) {
    // When compiling for the OpenMP device we want protected visibility by
    // default. This prevents the device from accidentally preempting code on
    // the host, makes the system more robust, and improves performance.
    CmdArgs.push_back("-fvisibility=protected");
  }

  // PS4/PS5 process these options in addClangTargetOptions.
  if (!RawTriple.isPS()) {
    if (const Arg *A =
            Args.getLastArg(options::OPT_fvisibility_from_dllstorageclass,
                            options::OPT_fno_visibility_from_dllstorageclass)) {
      if (A->getOption().matches(
              options::OPT_fvisibility_from_dllstorageclass)) {
        CmdArgs.push_back("-fvisibility-from-dllstorageclass");
        Args.AddLastArg(CmdArgs, options::OPT_fvisibility_dllexport_EQ);
        Args.AddLastArg(CmdArgs, options::OPT_fvisibility_nodllstorageclass_EQ);
        Args.AddLastArg(CmdArgs, options::OPT_fvisibility_externs_dllimport_EQ);
        Args.AddLastArg(CmdArgs,
                        options::OPT_fvisibility_externs_nodllstorageclass_EQ);
      }
    }
  }

  if (Args.hasFlag(options::OPT_fvisibility_inlines_hidden,
                    options::OPT_fno_visibility_inlines_hidden, false))
    CmdArgs.push_back("-fvisibility-inlines-hidden");

  Args.AddLastArg(CmdArgs, options::OPT_fvisibility_inlines_hidden_static_local_var,
                           options::OPT_fno_visibility_inlines_hidden_static_local_var);

  // -fvisibility-global-new-delete-hidden is a deprecated spelling of
  // -fvisibility-global-new-delete=force-hidden.
  if (const Arg *A =
          Args.getLastArg(options::OPT_fvisibility_global_new_delete_hidden)) {
    D.Diag(diag::warn_drv_deprecated_arg)
        << A->getAsString(Args) << /*hasReplacement=*/true
        << "-fvisibility-global-new-delete=force-hidden";
  }

  if (const Arg *A =
          Args.getLastArg(options::OPT_fvisibility_global_new_delete_EQ,
                          options::OPT_fvisibility_global_new_delete_hidden)) {
    if (A->getOption().matches(options::OPT_fvisibility_global_new_delete_EQ)) {
      A->render(Args, CmdArgs);
    } else {
      assert(A->getOption().matches(
          options::OPT_fvisibility_global_new_delete_hidden));
      CmdArgs.push_back("-fvisibility-global-new-delete=force-hidden");
    }
  }

  Args.AddLastArg(CmdArgs, options::OPT_ftlsmodel_EQ);

  if (Args.hasFlag(options::OPT_fnew_infallible,
                   options::OPT_fno_new_infallible, false))
    CmdArgs.push_back("-fnew-infallible");

  if (Args.hasFlag(options::OPT_fno_operator_names,
                   options::OPT_foperator_names, false))
    CmdArgs.push_back("-fno-operator-names");

  // Forward -f (flag) options which we can pass directly.
  Args.AddLastArg(CmdArgs, options::OPT_femit_all_decls);
  Args.AddLastArg(CmdArgs, options::OPT_fheinous_gnu_extensions);
  Args.AddLastArg(CmdArgs, options::OPT_fdigraphs, options::OPT_fno_digraphs);
  Args.AddLastArg(CmdArgs, options::OPT_fzero_call_used_regs_EQ);
  Args.AddLastArg(CmdArgs, options::OPT_fraw_string_literals,
                  options::OPT_fno_raw_string_literals);

  if (Args.hasFlag(options::OPT_femulated_tls, options::OPT_fno_emulated_tls,
                   Triple.hasDefaultEmulatedTLS()))
    CmdArgs.push_back("-femulated-tls");

  Args.addOptInFlag(CmdArgs, options::OPT_fcheck_new,
                    options::OPT_fno_check_new);

  if (Arg *A = Args.getLastArg(options::OPT_fzero_call_used_regs_EQ)) {
    // FIXME: There's no reason for this to be restricted to X86. The backend
    // code needs to be changed to include the appropriate function calls
    // automatically.
    if (!Triple.isX86() && !Triple.isAArch64())
      D.Diag(diag::err_drv_unsupported_opt_for_target)
          << A->getAsString(Args) << TripleStr;
  }

  // AltiVec-like language extensions aren't relevant for assembling.
  if (!isa<PreprocessJobAction>(JA) || Output.getType() != types::TY_PP_Asm)
    Args.AddLastArg(CmdArgs, options::OPT_fzvector);

  Args.AddLastArg(CmdArgs, options::OPT_fdiagnostics_show_template_tree);
  Args.AddLastArg(CmdArgs, options::OPT_fno_elide_type);

  // Forward flags for OpenMP. We don't do this if the current action is an
  // device offloading action other than OpenMP.
  if (Args.hasFlag(options::OPT_fopenmp, options::OPT_fopenmp_EQ,
                   options::OPT_fno_openmp, false) &&
      (JA.isDeviceOffloading(Action::OFK_None) ||
       JA.isDeviceOffloading(Action::OFK_OpenMP))) {
    switch (D.getOpenMPRuntime(Args)) {
    case Driver::OMPRT_OMP:
    case Driver::OMPRT_IOMP5:
      // Clang can generate useful OpenMP code for these two runtime libraries.
      CmdArgs.push_back("-fopenmp");

      // If no option regarding the use of TLS in OpenMP codegeneration is
      // given, decide a default based on the target. Otherwise rely on the
      // options and pass the right information to the frontend.
      if (!Args.hasFlag(options::OPT_fopenmp_use_tls,
                        options::OPT_fnoopenmp_use_tls, /*Default=*/true))
        CmdArgs.push_back("-fnoopenmp-use-tls");
      Args.AddLastArg(CmdArgs, options::OPT_fopenmp_simd,
                      options::OPT_fno_openmp_simd);
      Args.AddAllArgs(CmdArgs, options::OPT_fopenmp_enable_irbuilder);
      Args.AddAllArgs(CmdArgs, options::OPT_fopenmp_version_EQ);
      if (!Args.hasFlag(options::OPT_fopenmp_extensions,
                        options::OPT_fno_openmp_extensions, /*Default=*/true))
        CmdArgs.push_back("-fno-openmp-extensions");
      Args.AddAllArgs(CmdArgs, options::OPT_fopenmp_cuda_number_of_sm_EQ);
      Args.AddAllArgs(CmdArgs, options::OPT_fopenmp_cuda_blocks_per_sm_EQ);
      Args.AddAllArgs(CmdArgs,
                      options::OPT_fopenmp_cuda_teams_reduction_recs_num_EQ);
      if (Args.hasFlag(options::OPT_fopenmp_optimistic_collapse,
                       options::OPT_fno_openmp_optimistic_collapse,
                       /*Default=*/false))
        CmdArgs.push_back("-fopenmp-optimistic-collapse");

      // When in OpenMP offloading mode with NVPTX target, forward
      // cuda-mode flag
      if (Args.hasFlag(options::OPT_fopenmp_cuda_mode,
                       options::OPT_fno_openmp_cuda_mode, /*Default=*/false))
        CmdArgs.push_back("-fopenmp-cuda-mode");

      // When in OpenMP offloading mode, enable debugging on the device.
      Args.AddAllArgs(CmdArgs, options::OPT_fopenmp_target_debug_EQ);
      if (Args.hasFlag(options::OPT_fopenmp_target_debug,
                       options::OPT_fno_openmp_target_debug, /*Default=*/false))
        CmdArgs.push_back("-fopenmp-target-debug");

      // When in OpenMP offloading mode, forward assumptions information about
      // thread and team counts in the device.
      if (Args.hasFlag(options::OPT_fopenmp_assume_teams_oversubscription,
                       options::OPT_fno_openmp_assume_teams_oversubscription,
                       /*Default=*/false))
        CmdArgs.push_back("-fopenmp-assume-teams-oversubscription");
      if (Args.hasFlag(options::OPT_fopenmp_assume_threads_oversubscription,
                       options::OPT_fno_openmp_assume_threads_oversubscription,
                       /*Default=*/false))
        CmdArgs.push_back("-fopenmp-assume-threads-oversubscription");
      if (Args.hasArg(options::OPT_fopenmp_assume_no_thread_state))
        CmdArgs.push_back("-fopenmp-assume-no-thread-state");
      if (Args.hasArg(options::OPT_fopenmp_assume_no_nested_parallelism))
        CmdArgs.push_back("-fopenmp-assume-no-nested-parallelism");
      if (Args.hasArg(options::OPT_fopenmp_offload_mandatory))
        CmdArgs.push_back("-fopenmp-offload-mandatory");
      if (Args.hasArg(options::OPT_fopenmp_force_usm))
        CmdArgs.push_back("-fopenmp-force-usm");
      break;
    default:
      // By default, if Clang doesn't know how to generate useful OpenMP code
      // for a specific runtime library, we just don't pass the '-fopenmp' flag
      // down to the actual compilation.
      // FIXME: It would be better to have a mode which *only* omits IR
      // generation based on the OpenMP support so that we get consistent
      // semantic analysis, etc.
      break;
    }
  } else {
    if (!JA.isDeviceOffloading(Action::OFK_SYCL))
      Args.AddLastArg(CmdArgs, options::OPT_fopenmp_simd,
                      options::OPT_fno_openmp_simd);
    Args.AddAllArgs(CmdArgs, options::OPT_fopenmp_version_EQ);
    Args.addOptOutFlag(CmdArgs, options::OPT_fopenmp_extensions,
                       options::OPT_fno_openmp_extensions);
  }

  // Forward the new driver to change offloading code generation.
  if (Args.hasFlag(options::OPT_offload_new_driver,
                   options::OPT_no_offload_new_driver, false))
    CmdArgs.push_back("--offload-new-driver");

  SanitizeArgs.addArgs(TC, Args, CmdArgs, InputType);

  const XRayArgs &XRay = TC.getXRayArgs();
  XRay.addArgs(TC, Args, CmdArgs, InputType);

  for (const auto &Filename :
       Args.getAllArgValues(options::OPT_fprofile_list_EQ)) {
    if (D.getVFS().exists(Filename))
      CmdArgs.push_back(Args.MakeArgString("-fprofile-list=" + Filename));
    else
      D.Diag(clang::diag::err_drv_no_such_file) << Filename;
  }

  if (Arg *A = Args.getLastArg(options::OPT_fpatchable_function_entry_EQ)) {
    StringRef S0 = A->getValue(), S = S0;
    unsigned Size, Offset = 0;
    if (!Triple.isAArch64() && !Triple.isLoongArch() && !Triple.isRISCV() &&
        !Triple.isX86())
      D.Diag(diag::err_drv_unsupported_opt_for_target)
          << A->getAsString(Args) << TripleStr;
    else if (S.consumeInteger(10, Size) ||
             (!S.empty() && (!S.consume_front(",") ||
                             S.consumeInteger(10, Offset) || !S.empty())))
      D.Diag(diag::err_drv_invalid_argument_to_option)
          << S0 << A->getOption().getName();
    else if (Size < Offset)
      D.Diag(diag::err_drv_unsupported_fpatchable_function_entry_argument);
    else {
      CmdArgs.push_back(Args.MakeArgString(A->getSpelling() + Twine(Size)));
      CmdArgs.push_back(Args.MakeArgString(
          "-fpatchable-function-entry-offset=" + Twine(Offset)));
    }
  }

  Args.AddLastArg(CmdArgs, options::OPT_fms_hotpatch);

  if (TC.SupportsProfiling()) {
    Args.AddLastArg(CmdArgs, options::OPT_pg);

    llvm::Triple::ArchType Arch = TC.getArch();
    if (Arg *A = Args.getLastArg(options::OPT_mfentry)) {
      if (Arch == llvm::Triple::systemz || TC.getTriple().isX86())
        A->render(Args, CmdArgs);
      else
        D.Diag(diag::err_drv_unsupported_opt_for_target)
            << A->getAsString(Args) << TripleStr;
    }
    if (Arg *A = Args.getLastArg(options::OPT_mnop_mcount)) {
      if (Arch == llvm::Triple::systemz)
        A->render(Args, CmdArgs);
      else
        D.Diag(diag::err_drv_unsupported_opt_for_target)
            << A->getAsString(Args) << TripleStr;
    }
    if (Arg *A = Args.getLastArg(options::OPT_mrecord_mcount)) {
      if (Arch == llvm::Triple::systemz)
        A->render(Args, CmdArgs);
      else
        D.Diag(diag::err_drv_unsupported_opt_for_target)
            << A->getAsString(Args) << TripleStr;
    }
  }

  if (Arg *A = Args.getLastArgNoClaim(options::OPT_pg)) {
    if (TC.getTriple().isOSzOS()) {
      D.Diag(diag::err_drv_unsupported_opt_for_target)
          << A->getAsString(Args) << TripleStr;
    }
  }
  if (Arg *A = Args.getLastArgNoClaim(options::OPT_p)) {
    if (!(TC.getTriple().isOSAIX() || TC.getTriple().isOSOpenBSD())) {
      D.Diag(diag::err_drv_unsupported_opt_for_target)
          << A->getAsString(Args) << TripleStr;
    }
  }
  if (Arg *A = Args.getLastArgNoClaim(options::OPT_p, options::OPT_pg)) {
    if (A->getOption().matches(options::OPT_p)) {
      A->claim();
      if (TC.getTriple().isOSAIX() && !Args.hasArgNoClaim(options::OPT_pg))
        CmdArgs.push_back("-pg");
    }
  }

  // Reject AIX-specific link options on other targets.
  if (!TC.getTriple().isOSAIX()) {
    for (const Arg *A : Args.filtered(options::OPT_b, options::OPT_K,
                                      options::OPT_mxcoff_build_id_EQ)) {
      D.Diag(diag::err_drv_unsupported_opt_for_target)
          << A->getSpelling() << TripleStr;
    }
  }

  if (Args.getLastArg(options::OPT_fapple_kext) ||
      (Args.hasArg(options::OPT_mkernel) && types::isCXX(InputType)))
    CmdArgs.push_back("-fapple-kext");

  Args.AddLastArg(CmdArgs, options::OPT_altivec_src_compat);
  Args.AddLastArg(CmdArgs, options::OPT_flax_vector_conversions_EQ);
  Args.AddLastArg(CmdArgs, options::OPT_fobjc_sender_dependent_dispatch);
  Args.AddLastArg(CmdArgs, options::OPT_fdiagnostics_print_source_range_info);
  Args.AddLastArg(CmdArgs, options::OPT_fdiagnostics_parseable_fixits);
  Args.AddLastArg(CmdArgs, options::OPT_ftime_report);
  Args.AddLastArg(CmdArgs, options::OPT_ftime_report_EQ);
  Args.AddLastArg(CmdArgs, options::OPT_ftrapv);
  Args.AddLastArg(CmdArgs, options::OPT_malign_double);
  Args.AddLastArg(CmdArgs, options::OPT_fno_temp_file);

  if (const char *Name = C.getTimeTraceFile(&JA)) {
    CmdArgs.push_back(Args.MakeArgString("-ftime-trace=" + Twine(Name)));
    Args.AddLastArg(CmdArgs, options::OPT_ftime_trace_granularity_EQ);
  }

  if (Arg *A = Args.getLastArg(options::OPT_ftrapv_handler_EQ)) {
    CmdArgs.push_back("-ftrapv-handler");
    CmdArgs.push_back(A->getValue());
  }

  Args.AddLastArg(CmdArgs, options::OPT_ftrap_function_EQ);

  // -fno-strict-overflow implies -fwrapv if it isn't disabled, but
  // -fstrict-overflow won't turn off an explicitly enabled -fwrapv.
  if (Arg *A = Args.getLastArg(options::OPT_fwrapv, options::OPT_fno_wrapv)) {
    if (A->getOption().matches(options::OPT_fwrapv))
      CmdArgs.push_back("-fwrapv");
  } else if (Arg *A = Args.getLastArg(options::OPT_fstrict_overflow,
                                      options::OPT_fno_strict_overflow)) {
    if (A->getOption().matches(options::OPT_fno_strict_overflow))
      CmdArgs.push_back("-fwrapv");
  }

  Args.AddLastArg(CmdArgs, options::OPT_ffinite_loops,
                  options::OPT_fno_finite_loops);

  Args.AddLastArg(CmdArgs, options::OPT_fwritable_strings);
  Args.AddLastArg(CmdArgs, options::OPT_funroll_loops,
                  options::OPT_fno_unroll_loops);

  Args.AddLastArg(CmdArgs, options::OPT_fstrict_flex_arrays_EQ);

  Args.AddLastArg(CmdArgs, options::OPT_pthread);

  Args.addOptInFlag(CmdArgs, options::OPT_mspeculative_load_hardening,
                    options::OPT_mno_speculative_load_hardening);

  RenderSSPOptions(D, TC, Args, CmdArgs, KernelOrKext);
  RenderSCPOptions(TC, Args, CmdArgs);
  RenderTrivialAutoVarInitOptions(D, TC, Args, CmdArgs);

  Args.AddLastArg(CmdArgs, options::OPT_fswift_async_fp_EQ);

  Args.addOptInFlag(CmdArgs, options::OPT_mstackrealign,
                    options::OPT_mno_stackrealign);

  if (Args.hasArg(options::OPT_mstack_alignment)) {
    StringRef alignment = Args.getLastArgValue(options::OPT_mstack_alignment);
    CmdArgs.push_back(Args.MakeArgString("-mstack-alignment=" + alignment));
  }

  if (Args.hasArg(options::OPT_mstack_probe_size)) {
    StringRef Size = Args.getLastArgValue(options::OPT_mstack_probe_size);

    if (!Size.empty())
      CmdArgs.push_back(Args.MakeArgString("-mstack-probe-size=" + Size));
    else
      CmdArgs.push_back("-mstack-probe-size=0");
  }

  Args.addOptOutFlag(CmdArgs, options::OPT_mstack_arg_probe,
                     options::OPT_mno_stack_arg_probe);

  if (Arg *A = Args.getLastArg(options::OPT_mrestrict_it,
                               options::OPT_mno_restrict_it)) {
    if (A->getOption().matches(options::OPT_mrestrict_it)) {
      CmdArgs.push_back("-mllvm");
      CmdArgs.push_back("-arm-restrict-it");
    } else {
      CmdArgs.push_back("-mllvm");
      CmdArgs.push_back("-arm-default-it");
    }
  }

  // Forward -cl options to -cc1
  RenderOpenCLOptions(Args, CmdArgs, InputType);

  // Forward hlsl options to -cc1
  RenderHLSLOptions(Args, CmdArgs, InputType);

  // Forward OpenACC options to -cc1
  RenderOpenACCOptions(D, Args, CmdArgs, InputType);

  if (IsHIP) {
    if (Args.hasFlag(options::OPT_fhip_new_launch_api,
                     options::OPT_fno_hip_new_launch_api, true))
      CmdArgs.push_back("-fhip-new-launch-api");
    Args.addOptInFlag(CmdArgs, options::OPT_fgpu_allow_device_init,
                      options::OPT_fno_gpu_allow_device_init);
    Args.AddLastArg(CmdArgs, options::OPT_hipstdpar);
    Args.AddLastArg(CmdArgs, options::OPT_hipstdpar_interpose_alloc);
    Args.addOptInFlag(CmdArgs, options::OPT_fhip_kernel_arg_name,
                      options::OPT_fno_hip_kernel_arg_name);
  }

  if (IsCuda || IsHIP || IsSYCL) {
    if (IsRDCMode)
      CmdArgs.push_back("-fgpu-rdc");
    else
      CmdArgs.push_back("-fno-gpu-rdc");
  }
  if (IsCuda || IsHIP) {
    Args.addOptInFlag(CmdArgs, options::OPT_fgpu_defer_diag,
                      options::OPT_fno_gpu_defer_diag);
    if (Args.hasFlag(options::OPT_fgpu_exclude_wrong_side_overloads,
                     options::OPT_fno_gpu_exclude_wrong_side_overloads,
                     false)) {
      CmdArgs.push_back("-fgpu-exclude-wrong-side-overloads");
      CmdArgs.push_back("-fgpu-defer-diag");
    }
  }

  // Forward -nogpulib to -cc1.
  if (Args.hasArg(options::OPT_nogpulib))
    CmdArgs.push_back("-nogpulib");

  if (Arg *A = Args.getLastArg(options::OPT_fcf_protection_EQ)) {
    CmdArgs.push_back(
        Args.MakeArgString(Twine("-fcf-protection=") + A->getValue()));
  }

  if (Arg *A = Args.getLastArg(options::OPT_mfunction_return_EQ))
    CmdArgs.push_back(
        Args.MakeArgString(Twine("-mfunction-return=") + A->getValue()));

  Args.AddLastArg(CmdArgs, options::OPT_mindirect_branch_cs_prefix);

  // Forward -f options with positive and negative forms; we translate these by
  // hand.  Do not propagate PGO options to the GPU-side compilations as the
  // profile info is for the host-side compilation only.
  if (!(IsCudaDevice || IsHIPDevice)) {
    if (Arg *A = getLastProfileSampleUseArg(Args)) {
      auto *PGOArg = Args.getLastArg(
          options::OPT_fprofile_generate, options::OPT_fprofile_generate_EQ,
          options::OPT_fcs_profile_generate,
          options::OPT_fcs_profile_generate_EQ, options::OPT_fprofile_use,
          options::OPT_fprofile_use_EQ);
      if (PGOArg)
        D.Diag(diag::err_drv_argument_not_allowed_with)
            << "SampleUse with PGO options";

      StringRef fname = A->getValue();
      if (!llvm::sys::fs::exists(fname))
        D.Diag(diag::err_drv_no_such_file) << fname;
      else
        A->render(Args, CmdArgs);
    }
    Args.AddLastArg(CmdArgs, options::OPT_fprofile_remapping_file_EQ);

    if (Args.hasFlag(options::OPT_fpseudo_probe_for_profiling,
                     options::OPT_fno_pseudo_probe_for_profiling, false)) {
      CmdArgs.push_back("-fpseudo-probe-for-profiling");
      // Enforce -funique-internal-linkage-names if it's not explicitly turned
      // off.
      if (Args.hasFlag(options::OPT_funique_internal_linkage_names,
                       options::OPT_fno_unique_internal_linkage_names, true))
        CmdArgs.push_back("-funique-internal-linkage-names");
    }
  }
  RenderBuiltinOptions(TC, RawTriple, Args, CmdArgs);

  Args.addOptOutFlag(CmdArgs, options::OPT_fassume_sane_operator_new,
                     options::OPT_fno_assume_sane_operator_new);

  if (Args.hasFlag(options::OPT_fapinotes, options::OPT_fno_apinotes, false))
    CmdArgs.push_back("-fapinotes");
  if (Args.hasFlag(options::OPT_fapinotes_modules,
                   options::OPT_fno_apinotes_modules, false))
    CmdArgs.push_back("-fapinotes-modules");
  Args.AddLastArg(CmdArgs, options::OPT_fapinotes_swift_version);

  // -fblocks=0 is default.
  if (Args.hasFlag(options::OPT_fblocks, options::OPT_fno_blocks,
                   TC.IsBlocksDefault()) ||
      (Args.hasArg(options::OPT_fgnu_runtime) &&
       Args.hasArg(options::OPT_fobjc_nonfragile_abi) &&
       !Args.hasArg(options::OPT_fno_blocks))) {
    CmdArgs.push_back("-fblocks");

    if (!Args.hasArg(options::OPT_fgnu_runtime) && !TC.hasBlocksRuntime())
      CmdArgs.push_back("-fblocks-runtime-optional");
  }

  // -fencode-extended-block-signature=1 is default.
  if (TC.IsEncodeExtendedBlockSignatureDefault())
    CmdArgs.push_back("-fencode-extended-block-signature");

  if (Args.hasFlag(options::OPT_fcoro_aligned_allocation,
                   options::OPT_fno_coro_aligned_allocation, false) &&
      types::isCXX(InputType))
    CmdArgs.push_back("-fcoro-aligned-allocation");

  Args.AddLastArg(CmdArgs, options::OPT_fdouble_square_bracket_attributes,
                  options::OPT_fno_double_square_bracket_attributes);

  Args.addOptOutFlag(CmdArgs, options::OPT_faccess_control,
                     options::OPT_fno_access_control);
  Args.addOptOutFlag(CmdArgs, options::OPT_felide_constructors,
                     options::OPT_fno_elide_constructors);

  ToolChain::RTTIMode RTTIMode = TC.getRTTIMode();

  if (KernelOrKext || (types::isCXX(InputType) &&
                       (RTTIMode == ToolChain::RM_Disabled)))
    CmdArgs.push_back("-fno-rtti");

  // -fshort-enums=0 is default for all architectures except Hexagon and z/OS.
  if (Args.hasFlag(options::OPT_fshort_enums, options::OPT_fno_short_enums,
                   TC.getArch() == llvm::Triple::hexagon || Triple.isOSzOS()))
    CmdArgs.push_back("-fshort-enums");

  RenderCharacterOptions(Args, AuxTriple ? *AuxTriple : RawTriple, CmdArgs);

  // -fuse-cxa-atexit is default.
  if (!Args.hasFlag(
          options::OPT_fuse_cxa_atexit, options::OPT_fno_use_cxa_atexit,
          !RawTriple.isOSAIX() && !RawTriple.isOSWindows() &&
              ((RawTriple.getVendor() != llvm::Triple::MipsTechnologies) ||
               RawTriple.hasEnvironment())) ||
      KernelOrKext)
    CmdArgs.push_back("-fno-use-cxa-atexit");

  if (Args.hasFlag(options::OPT_fregister_global_dtors_with_atexit,
                   options::OPT_fno_register_global_dtors_with_atexit,
                   RawTriple.isOSDarwin() && !KernelOrKext))
    CmdArgs.push_back("-fregister-global-dtors-with-atexit");

  Args.addOptInFlag(CmdArgs, options::OPT_fuse_line_directives,
                    options::OPT_fno_use_line_directives);

  // -fno-minimize-whitespace is default.
  if (Args.hasFlag(options::OPT_fminimize_whitespace,
                   options::OPT_fno_minimize_whitespace, false)) {
    types::ID InputType = Inputs[0].getType();
    if (!isDerivedFromC(InputType))
      D.Diag(diag::err_drv_opt_unsupported_input_type)
          << "-fminimize-whitespace" << types::getTypeName(InputType);
    CmdArgs.push_back("-fminimize-whitespace");
  }

  // -fno-keep-system-includes is default.
  if (Args.hasFlag(options::OPT_fkeep_system_includes,
                   options::OPT_fno_keep_system_includes, false)) {
    types::ID InputType = Inputs[0].getType();
    if (!isDerivedFromC(InputType))
      D.Diag(diag::err_drv_opt_unsupported_input_type)
          << "-fkeep-system-includes" << types::getTypeName(InputType);
    CmdArgs.push_back("-fkeep-system-includes");
  }

  // -fms-extensions=0 is default.
  if (Args.hasFlag(options::OPT_fms_extensions, options::OPT_fno_ms_extensions,
                   IsWindowsMSVC))
    CmdArgs.push_back("-fms-extensions");

  // -fms-compatibility=0 is default.
  bool IsMSVCCompat = Args.hasFlag(
      options::OPT_fms_compatibility, options::OPT_fno_ms_compatibility,
      (IsWindowsMSVC && Args.hasFlag(options::OPT_fms_extensions,
                                     options::OPT_fno_ms_extensions, true)));
  if (IsMSVCCompat) {
    CmdArgs.push_back("-fms-compatibility");
    if (!types::isCXX(Input.getType()) &&
        Args.hasArg(options::OPT_fms_define_stdc))
      CmdArgs.push_back("-fms-define-stdc");
  }

  if (Triple.isWindowsMSVCEnvironment() && !D.IsCLMode() &&
      Args.hasArg(options::OPT_fms_runtime_lib_EQ))
    ProcessVSRuntimeLibrary(getToolChain(), Args, CmdArgs);

  // Handle -fgcc-version, if present.
  VersionTuple GNUCVer;
  if (Arg *A = Args.getLastArg(options::OPT_fgnuc_version_EQ)) {
    // Check that the version has 1 to 3 components and the minor and patch
    // versions fit in two decimal digits.
    StringRef Val = A->getValue();
    Val = Val.empty() ? "0" : Val; // Treat "" as 0 or disable.
    bool Invalid = GNUCVer.tryParse(Val);
    unsigned Minor = GNUCVer.getMinor().value_or(0);
    unsigned Patch = GNUCVer.getSubminor().value_or(0);
    if (Invalid || GNUCVer.getBuild() || Minor >= 100 || Patch >= 100) {
      D.Diag(diag::err_drv_invalid_value)
          << A->getAsString(Args) << A->getValue();
    }
  } else if (!IsMSVCCompat) {
    // Imitate GCC 4.2.1 by default if -fms-compatibility is not in effect.
    GNUCVer = VersionTuple(4, 2, 1);
  }
  if (!GNUCVer.empty()) {
    CmdArgs.push_back(
        Args.MakeArgString("-fgnuc-version=" + GNUCVer.getAsString()));
  }

  VersionTuple MSVT = TC.computeMSVCVersion(&D, Args);
  if (!MSVT.empty())
    CmdArgs.push_back(
        Args.MakeArgString("-fms-compatibility-version=" + MSVT.getAsString()));

  bool IsMSVC2015Compatible = MSVT.getMajor() >= 19;
  if (ImplyVCPPCVer) {
    StringRef LanguageStandard;
    if (const Arg *StdArg = Args.getLastArg(options::OPT__SLASH_std)) {
      Std = StdArg;
      LanguageStandard = llvm::StringSwitch<StringRef>(StdArg->getValue())
                             .Case("c11", "-std=c11")
                             .Case("c17", "-std=c17")
                             .Default("");
      if (LanguageStandard.empty())
        D.Diag(clang::diag::warn_drv_unused_argument)
            << StdArg->getAsString(Args);
    }
    CmdArgs.push_back(LanguageStandard.data());
  }
  if (ImplyVCPPCXXVer) {
    StringRef LanguageStandard;
    if (const Arg *StdArg = Args.getLastArg(options::OPT__SLASH_std)) {
      Std = StdArg;
      LanguageStandard = llvm::StringSwitch<StringRef>(StdArg->getValue())
                             .Case("c++14", "-std=c++14")
                             .Case("c++17", "-std=c++17")
                             .Case("c++20", "-std=c++20")
                             // TODO add c++23 and c++26 when MSVC supports it.
                             .Case("c++latest", "-std=c++26")
                             .Default("");
      if (LanguageStandard.empty())
        D.Diag(clang::diag::warn_drv_unused_argument)
            << StdArg->getAsString(Args);
    }

    if (LanguageStandard.empty()) {
      if (IsSYCL)
        // For DPC++, C++17 is the default.
        LanguageStandard = "-std=c++17";
      else if (IsMSVC2015Compatible)
        LanguageStandard = "-std=c++14";
      else
        LanguageStandard = "-std=c++11";
    }

    CmdArgs.push_back(LanguageStandard.data());
  }

  Args.addOptInFlag(CmdArgs, options::OPT_fborland_extensions,
                    options::OPT_fno_borland_extensions);

  // -fno-declspec is default, except for PS4/PS5.
  if (Args.hasFlag(options::OPT_fdeclspec, options::OPT_fno_declspec,
                   RawTriple.isPS()))
    CmdArgs.push_back("-fdeclspec");
  else if (Args.hasArg(options::OPT_fno_declspec))
    CmdArgs.push_back("-fno-declspec"); // Explicitly disabling __declspec.

  // -fthreadsafe-static is default, except for MSVC compatibility versions less
  // than 19.
  if (!Args.hasFlag(options::OPT_fthreadsafe_statics,
                    options::OPT_fno_threadsafe_statics,
                    !types::isOpenCL(InputType) &&
                        (!IsWindowsMSVC || IsMSVC2015Compatible)))
    CmdArgs.push_back("-fno-threadsafe-statics");

  // Add -fno-assumptions, if it was specified.
  if (!Args.hasFlag(options::OPT_fassumptions, options::OPT_fno_assumptions,
                    true))
    CmdArgs.push_back("-fno-assumptions");

  // -fgnu-keywords default varies depending on language; only pass if
  // specified.
  Args.AddLastArg(CmdArgs, options::OPT_fgnu_keywords,
                  options::OPT_fno_gnu_keywords);

  Args.addOptInFlag(CmdArgs, options::OPT_fgnu89_inline,
                    options::OPT_fno_gnu89_inline);

  const Arg *InlineArg = Args.getLastArg(options::OPT_finline_functions,
                                         options::OPT_finline_hint_functions,
                                         options::OPT_fno_inline_functions);
  if (Arg *A = Args.getLastArg(options::OPT_finline, options::OPT_fno_inline)) {
    if (A->getOption().matches(options::OPT_fno_inline))
      A->render(Args, CmdArgs);
  } else if (InlineArg) {
    InlineArg->render(Args, CmdArgs);
  }

  Args.AddLastArg(CmdArgs, options::OPT_finline_max_stacksize_EQ);

  // FIXME: Find a better way to determine whether we are in C++20.
  bool HaveCxx20 =
      Std &&
      (Std->containsValue("c++2a") || Std->containsValue("gnu++2a") ||
       Std->containsValue("c++20") || Std->containsValue("gnu++20") ||
       Std->containsValue("c++2b") || Std->containsValue("gnu++2b") ||
       Std->containsValue("c++23") || Std->containsValue("gnu++23") ||
       Std->containsValue("c++2c") || Std->containsValue("gnu++2c") ||
       Std->containsValue("c++26") || Std->containsValue("gnu++26") ||
       Std->containsValue("c++latest") || Std->containsValue("gnu++latest"));
  bool HaveModules =
      RenderModulesOptions(C, D, Args, Input, Output, HaveCxx20, CmdArgs);

  // -fdelayed-template-parsing is default when targeting MSVC.
  // Many old Windows SDK versions require this to parse.
  //
  // According to
  // https://learn.microsoft.com/en-us/cpp/build/reference/permissive-standards-conformance?view=msvc-170,
  // MSVC actually defaults to -fno-delayed-template-parsing (/Zc:twoPhase-
  // with MSVC CLI) if using C++20. So we match the behavior with MSVC here to
  // not enable -fdelayed-template-parsing by default after C++20.
  //
  // FIXME: Given -fdelayed-template-parsing is a source of bugs, we should be
  // able to disable this by default at some point.
  if (Args.hasFlag(options::OPT_fdelayed_template_parsing,
                   options::OPT_fno_delayed_template_parsing,
                   IsWindowsMSVC && !HaveCxx20)) {
    if (HaveCxx20)
      D.Diag(clang::diag::warn_drv_delayed_template_parsing_after_cxx20);

    CmdArgs.push_back("-fdelayed-template-parsing");
  }

  if (Args.hasFlag(options::OPT_fpch_validate_input_files_content,
                   options::OPT_fno_pch_validate_input_files_content, false))
    CmdArgs.push_back("-fvalidate-ast-input-files-content");
  if (Args.hasFlag(options::OPT_fpch_instantiate_templates,
                   options::OPT_fno_pch_instantiate_templates, false))
    CmdArgs.push_back("-fpch-instantiate-templates");
  if (Args.hasFlag(options::OPT_fpch_codegen, options::OPT_fno_pch_codegen,
                   false))
    CmdArgs.push_back("-fmodules-codegen");
  if (Args.hasFlag(options::OPT_fpch_debuginfo, options::OPT_fno_pch_debuginfo,
                   false))
    CmdArgs.push_back("-fmodules-debuginfo");

  ObjCRuntime Runtime = AddObjCRuntimeArgs(Args, Inputs, CmdArgs, rewriteKind);
  RenderObjCOptions(TC, D, RawTriple, Args, Runtime, rewriteKind != RK_None,
                    Input, CmdArgs);

  if (types::isObjC(Input.getType()) &&
      Args.hasFlag(options::OPT_fobjc_encode_cxx_class_template_spec,
                   options::OPT_fno_objc_encode_cxx_class_template_spec,
                   !Runtime.isNeXTFamily()))
    CmdArgs.push_back("-fobjc-encode-cxx-class-template-spec");

  if (Args.hasFlag(options::OPT_fapplication_extension,
                   options::OPT_fno_application_extension, false))
    CmdArgs.push_back("-fapplication-extension");

  // Handle GCC-style exception args.
  bool EH = false;
  if (!C.getDriver().IsCLMode())
    EH = addExceptionArgs(Args, InputType, TC, KernelOrKext, Runtime, CmdArgs);

  // Handle exception personalities
  Arg *A = Args.getLastArg(
      options::OPT_fsjlj_exceptions, options::OPT_fseh_exceptions,
      options::OPT_fdwarf_exceptions, options::OPT_fwasm_exceptions);
  if (A) {
    const Option &Opt = A->getOption();
    if (Opt.matches(options::OPT_fsjlj_exceptions))
      CmdArgs.push_back("-exception-model=sjlj");
    if (Opt.matches(options::OPT_fseh_exceptions))
      CmdArgs.push_back("-exception-model=seh");
    if (Opt.matches(options::OPT_fdwarf_exceptions))
      CmdArgs.push_back("-exception-model=dwarf");
    if (Opt.matches(options::OPT_fwasm_exceptions))
      CmdArgs.push_back("-exception-model=wasm");
  } else {
    switch (TC.GetExceptionModel(Args)) {
    default:
      break;
    case llvm::ExceptionHandling::DwarfCFI:
      CmdArgs.push_back("-exception-model=dwarf");
      break;
    case llvm::ExceptionHandling::SjLj:
      CmdArgs.push_back("-exception-model=sjlj");
      break;
    case llvm::ExceptionHandling::WinEH:
      CmdArgs.push_back("-exception-model=seh");
      break;
    }
  }

  // C++ "sane" operator new.
  Args.addOptOutFlag(CmdArgs, options::OPT_fassume_sane_operator_new,
                     options::OPT_fno_assume_sane_operator_new);

  // -fassume-unique-vtables is on by default.
  Args.addOptOutFlag(CmdArgs, options::OPT_fassume_unique_vtables,
                     options::OPT_fno_assume_unique_vtables);

  // -frelaxed-template-template-args is deprecated.
  if (Arg *A =
          Args.getLastArg(options::OPT_frelaxed_template_template_args,
                          options::OPT_fno_relaxed_template_template_args)) {
    if (A->getOption().matches(
            options::OPT_fno_relaxed_template_template_args)) {
      D.Diag(diag::warn_drv_deprecated_arg_no_relaxed_template_template_args);
      CmdArgs.push_back("-fno-relaxed-template-template-args");
    } else {
      D.Diag(diag::warn_drv_deprecated_arg)
          << A->getAsString(Args) << /*hasReplacement=*/false;
    }
  }

  // -fsized-deallocation is on by default in C++14 onwards and otherwise off
  // by default.
  Args.addLastArg(CmdArgs, options::OPT_fsized_deallocation,
                  options::OPT_fno_sized_deallocation);

  // -faligned-allocation is on by default in C++17 onwards and otherwise off
  // by default.
  if (Arg *A = Args.getLastArg(options::OPT_faligned_allocation,
                               options::OPT_fno_aligned_allocation,
                               options::OPT_faligned_new_EQ)) {
    if (A->getOption().matches(options::OPT_fno_aligned_allocation))
      CmdArgs.push_back("-fno-aligned-allocation");
    else
      CmdArgs.push_back("-faligned-allocation");
  }

  // The default new alignment can be specified using a dedicated option or via
  // a GCC-compatible option that also turns on aligned allocation.
  if (Arg *A = Args.getLastArg(options::OPT_fnew_alignment_EQ,
                               options::OPT_faligned_new_EQ))
    CmdArgs.push_back(
        Args.MakeArgString(Twine("-fnew-alignment=") + A->getValue()));

  // -fconstant-cfstrings is default, and may be subject to argument translation
  // on Darwin.
  if (!Args.hasFlag(options::OPT_fconstant_cfstrings,
                    options::OPT_fno_constant_cfstrings, true) ||
      !Args.hasFlag(options::OPT_mconstant_cfstrings,
                    options::OPT_mno_constant_cfstrings, true))
    CmdArgs.push_back("-fno-constant-cfstrings");

  Args.addOptInFlag(CmdArgs, options::OPT_fpascal_strings,
                    options::OPT_fno_pascal_strings);

  // Honor -fpack-struct= and -fpack-struct, if given. Note that
  // -fno-pack-struct doesn't apply to -fpack-struct=.
  if (Arg *A = Args.getLastArg(options::OPT_fpack_struct_EQ)) {
    std::string PackStructStr = "-fpack-struct=";
    PackStructStr += A->getValue();
    CmdArgs.push_back(Args.MakeArgString(PackStructStr));
  } else if (Args.hasFlag(options::OPT_fpack_struct,
                          options::OPT_fno_pack_struct, false)) {
    CmdArgs.push_back("-fpack-struct=1");
  }

  // Handle -fmax-type-align=N and -fno-type-align
  bool SkipMaxTypeAlign = Args.hasArg(options::OPT_fno_max_type_align);
  if (Arg *A = Args.getLastArg(options::OPT_fmax_type_align_EQ)) {
    if (!SkipMaxTypeAlign) {
      std::string MaxTypeAlignStr = "-fmax-type-align=";
      MaxTypeAlignStr += A->getValue();
      CmdArgs.push_back(Args.MakeArgString(MaxTypeAlignStr));
    }
  } else if (RawTriple.isOSDarwin()) {
    if (!SkipMaxTypeAlign) {
      std::string MaxTypeAlignStr = "-fmax-type-align=16";
      CmdArgs.push_back(Args.MakeArgString(MaxTypeAlignStr));
    }
  }

  if (!Args.hasFlag(options::OPT_Qy, options::OPT_Qn, true))
    CmdArgs.push_back("-Qn");

  // -fno-common is the default, set -fcommon only when that flag is set.
  Args.addOptInFlag(CmdArgs, options::OPT_fcommon, options::OPT_fno_common);

  // -fsigned-bitfields is default, and clang doesn't yet support
  // -funsigned-bitfields.
  if (!Args.hasFlag(options::OPT_fsigned_bitfields,
                    options::OPT_funsigned_bitfields, true))
    D.Diag(diag::warn_drv_clang_unsupported)
        << Args.getLastArg(options::OPT_funsigned_bitfields)->getAsString(Args);

  // -fsigned-bitfields is default, and clang doesn't support -fno-for-scope.
  if (!Args.hasFlag(options::OPT_ffor_scope, options::OPT_fno_for_scope, true))
    D.Diag(diag::err_drv_clang_unsupported)
        << Args.getLastArg(options::OPT_fno_for_scope)->getAsString(Args);

  // -finput_charset=UTF-8 is default. Reject others
  if (Arg *inputCharset = Args.getLastArg(options::OPT_finput_charset_EQ)) {
    StringRef value = inputCharset->getValue();
    if (!value.equals_insensitive("utf-8"))
      D.Diag(diag::err_drv_invalid_value) << inputCharset->getAsString(Args)
                                          << value;
  }

  // -fexec_charset=UTF-8 is default. Reject others
  if (Arg *execCharset = Args.getLastArg(options::OPT_fexec_charset_EQ)) {
    StringRef value = execCharset->getValue();
    if (!value.equals_insensitive("utf-8"))
      D.Diag(diag::err_drv_invalid_value) << execCharset->getAsString(Args)
                                          << value;
  }

  RenderDiagnosticsOptions(D, Args, CmdArgs);

  Args.addOptInFlag(CmdArgs, options::OPT_fasm_blocks,
                    options::OPT_fno_asm_blocks);

  Args.addOptOutFlag(CmdArgs, options::OPT_fgnu_inline_asm,
                     options::OPT_fno_gnu_inline_asm);

  // Enable vectorization per default according to the optimization level
  // selected. For optimization levels that want vectorization we use the alias
  // option to simplify the hasFlag logic.
  bool EnableVec = shouldEnableVectorizerAtOLevel(Args, false);
  OptSpecifier VectorizeAliasOption =
      EnableVec ? options::OPT_O_Group : options::OPT_fvectorize;
  if (Args.hasFlag(options::OPT_fvectorize, VectorizeAliasOption,
                   options::OPT_fno_vectorize, EnableVec))
    CmdArgs.push_back("-vectorize-loops");

  // -fslp-vectorize is enabled based on the optimization level selected.
  bool EnableSLPVec = shouldEnableVectorizerAtOLevel(Args, true);
  OptSpecifier SLPVectAliasOption =
      EnableSLPVec ? options::OPT_O_Group : options::OPT_fslp_vectorize;
  if (Args.hasFlag(options::OPT_fslp_vectorize, SLPVectAliasOption,
                   options::OPT_fno_slp_vectorize, EnableSLPVec))
    CmdArgs.push_back("-vectorize-slp");

  ParseMPreferVectorWidth(D, Args, CmdArgs);

  Args.AddLastArg(CmdArgs, options::OPT_fshow_overloads_EQ);
  Args.AddLastArg(CmdArgs,
                  options::OPT_fsanitize_undefined_strip_path_components_EQ);

  // -fdollars-in-identifiers default varies depending on platform and
  // language; only pass if specified.
  if (Arg *A = Args.getLastArg(options::OPT_fdollars_in_identifiers,
                               options::OPT_fno_dollars_in_identifiers)) {
    if (A->getOption().matches(options::OPT_fdollars_in_identifiers))
      CmdArgs.push_back("-fdollars-in-identifiers");
    else
      CmdArgs.push_back("-fno-dollars-in-identifiers");
  }

  Args.addOptInFlag(CmdArgs, options::OPT_fapple_pragma_pack,
                    options::OPT_fno_apple_pragma_pack);

  // Remarks can be enabled with any of the `-f.*optimization-record.*` flags.
  if (willEmitRemarks(Args) && checkRemarksOptions(D, Args, Triple))
    renderRemarksOptions(Args, CmdArgs, Triple, Input, Output, JA);

  bool RewriteImports = Args.hasFlag(options::OPT_frewrite_imports,
                                     options::OPT_fno_rewrite_imports, false);
  if (RewriteImports)
    CmdArgs.push_back("-frewrite-imports");

  Args.addOptInFlag(CmdArgs, options::OPT_fdirectives_only,
                    options::OPT_fno_directives_only);

  // Enable rewrite includes if the user's asked for it or if we're generating
  // diagnostics.
  // TODO: Once -module-dependency-dir works with -frewrite-includes it'd be
  // nice to enable this when doing a crashdump for modules as well.
  if (Args.hasFlag(options::OPT_frewrite_includes,
                   options::OPT_fno_rewrite_includes, false) ||
      (C.isForDiagnostics() && !HaveModules))
    CmdArgs.push_back("-frewrite-includes");

  // Only allow -traditional or -traditional-cpp outside in preprocessing modes.
  if (Arg *A = Args.getLastArg(options::OPT_traditional,
                               options::OPT_traditional_cpp)) {
    if (isa<PreprocessJobAction>(JA))
      CmdArgs.push_back("-traditional-cpp");
    else
      D.Diag(diag::err_drv_clang_unsupported) << A->getAsString(Args);
  }

  Args.AddLastArg(CmdArgs, options::OPT_dM);
  Args.AddLastArg(CmdArgs, options::OPT_dD);
  Args.AddLastArg(CmdArgs, options::OPT_dI);

  Args.AddLastArg(CmdArgs, options::OPT_fmax_tokens_EQ);

  // Handle serialized diagnostics.
  if (Arg *A = Args.getLastArg(options::OPT__serialize_diags)) {
    CmdArgs.push_back("-serialize-diagnostic-file");
    CmdArgs.push_back(Args.MakeArgString(A->getValue()));
  }

  if (Args.hasArg(options::OPT_fretain_comments_from_system_headers))
    CmdArgs.push_back("-fretain-comments-from-system-headers");

  // Forward -fcomment-block-commands to -cc1.
  Args.AddAllArgs(CmdArgs, options::OPT_fcomment_block_commands);
  // Forward -fparse-all-comments to -cc1.
  Args.AddAllArgs(CmdArgs, options::OPT_fparse_all_comments);

  // Turn -fplugin=name.so into -load name.so
  for (const Arg *A : Args.filtered(options::OPT_fplugin_EQ)) {
    CmdArgs.push_back("-load");
    CmdArgs.push_back(A->getValue());
    A->claim();
  }

  // Turn -fplugin-arg-pluginname-key=value into
  // -plugin-arg-pluginname key=value
  // GCC has an actual plugin_argument struct with key/value pairs that it
  // passes to its plugins, but we don't, so just pass it on as-is.
  //
  // The syntax for -fplugin-arg- is ambiguous if both plugin name and
  // argument key are allowed to contain dashes. GCC therefore only
  // allows dashes in the key. We do the same.
  for (const Arg *A : Args.filtered(options::OPT_fplugin_arg)) {
    auto ArgValue = StringRef(A->getValue());
    auto FirstDashIndex = ArgValue.find('-');
    StringRef PluginName = ArgValue.substr(0, FirstDashIndex);
    StringRef Arg = ArgValue.substr(FirstDashIndex + 1);

    A->claim();
    if (FirstDashIndex == StringRef::npos || Arg.empty()) {
      if (PluginName.empty()) {
        D.Diag(diag::warn_drv_missing_plugin_name) << A->getAsString(Args);
      } else {
        D.Diag(diag::warn_drv_missing_plugin_arg)
            << PluginName << A->getAsString(Args);
      }
      continue;
    }

    CmdArgs.push_back(Args.MakeArgString(Twine("-plugin-arg-") + PluginName));
    CmdArgs.push_back(Args.MakeArgString(Arg));
  }

  // Forward -fpass-plugin=name.so to -cc1.
  for (const Arg *A : Args.filtered(options::OPT_fpass_plugin_EQ)) {
    CmdArgs.push_back(
        Args.MakeArgString(Twine("-fpass-plugin=") + A->getValue()));
    A->claim();
  }

  // Forward --vfsoverlay to -cc1.
  for (const Arg *A : Args.filtered(options::OPT_vfsoverlay)) {
    CmdArgs.push_back("--vfsoverlay");
    CmdArgs.push_back(A->getValue());
    A->claim();
  }

  Args.addOptInFlag(CmdArgs, options::OPT_fsafe_buffer_usage_suggestions,
                    options::OPT_fno_safe_buffer_usage_suggestions);

  Args.addOptInFlag(CmdArgs, options::OPT_fexperimental_late_parse_attributes,
                    options::OPT_fno_experimental_late_parse_attributes);

  // Setup statistics file output.
  SmallString<128> StatsFile = getStatsFileName(Args, Output, Input, D);
  if (!StatsFile.empty()) {
    CmdArgs.push_back(Args.MakeArgString(Twine("-stats-file=") + StatsFile));
    if (D.CCPrintInternalStats)
      CmdArgs.push_back("-stats-file-append");
  }

  // Forward -Xclang arguments to -cc1, and -mllvm arguments to the LLVM option
  // parser.
  for (auto Arg : Args.filtered(options::OPT_Xclang)) {
    Arg->claim();
    // -finclude-default-header flag is for preprocessor,
    // do not pass it to other cc1 commands when save-temps is enabled
    if (C.getDriver().isSaveTempsEnabled() &&
        !isa<PreprocessJobAction>(JA)) {
      if (StringRef(Arg->getValue()) == "-finclude-default-header")
        continue;
    }
    CmdArgs.push_back(Arg->getValue());
  }
  for (const Arg *A : Args.filtered(options::OPT_mllvm)) {
    A->claim();

    // We translate this by hand to the -cc1 argument, since nightly test uses
    // it and developers have been trained to spell it with -mllvm. Both
    // spellings are now deprecated and should be removed.
    if (StringRef(A->getValue(0)) == "-disable-llvm-optzns") {
      CmdArgs.push_back("-disable-llvm-optzns");
    } else {
      A->render(Args, CmdArgs);
    }
  }

  // With -save-temps, we want to save the unoptimized bitcode output from the
  // CompileJobAction, use -disable-llvm-passes to get pristine IR generated
  // by the frontend.
  // When -fembed-bitcode is enabled, optimized bitcode is emitted because it
  // has slightly different breakdown between stages.
  // When generating IR for -fsycl device compilations, optimized bitcode is
  // emitted as we want the -save-temps values to match regular compilation.
  // FIXME: -fembed-bitcode -save-temps will save optimized bitcode instead of
  // pristine IR generated by the frontend. Ideally, a new compile action should
  // be added so both IR can be captured.
  if ((C.getDriver().isSaveTempsEnabled() ||
       JA.isHostOffloading(Action::OFK_OpenMP)) &&
      !(C.getDriver().embedBitcodeInObject() && !IsUsingLTO) &&
      !IsSYCLOffloadDevice && isa<CompileJobAction>(JA))
    CmdArgs.push_back("-disable-llvm-passes");

  Args.AddAllArgs(CmdArgs, options::OPT_undef);

  const char *Exec = D.getClangProgramPath();

  // Optionally embed the -cc1 level arguments into the debug info or a
  // section, for build analysis.
  // Also record command line arguments into the debug info if
  // -grecord-gcc-switches options is set on.
  // By default, -gno-record-gcc-switches is set on and no recording.
  auto GRecordSwitches =
      Args.hasFlag(options::OPT_grecord_command_line,
                   options::OPT_gno_record_command_line, false);
  auto FRecordSwitches =
      Args.hasFlag(options::OPT_frecord_command_line,
                   options::OPT_fno_record_command_line, false);
  if (FRecordSwitches && !Triple.isOSBinFormatELF() &&
      !Triple.isOSBinFormatXCOFF() && !Triple.isOSBinFormatMachO())
    D.Diag(diag::err_drv_unsupported_opt_for_target)
        << Args.getLastArg(options::OPT_frecord_command_line)->getAsString(Args)
        << TripleStr;
  if (TC.UseDwarfDebugFlags() || GRecordSwitches || FRecordSwitches) {
    ArgStringList OriginalArgs;
    for (const auto &Arg : Args)
      Arg->render(Args, OriginalArgs);

    SmallString<256> Flags;
    EscapeSpacesAndBackslashes(Exec, Flags);
    for (const char *OriginalArg : OriginalArgs) {
      SmallString<128> EscapedArg;
      EscapeSpacesAndBackslashes(OriginalArg, EscapedArg);
      Flags += " ";
      Flags += EscapedArg;
    }
    auto FlagsArgString = Args.MakeArgString(Flags);
    if (TC.UseDwarfDebugFlags() || GRecordSwitches) {
      CmdArgs.push_back("-dwarf-debug-flags");
      CmdArgs.push_back(FlagsArgString);
    }
    if (FRecordSwitches) {
      CmdArgs.push_back("-record-command-line");
      CmdArgs.push_back(FlagsArgString);
    }
  }

  // Host-side offloading compilation receives all device-side outputs. Include
  // them in the host compilation depending on the target. If the host inputs
  // are not empty we use the new-driver scheme, otherwise use the old scheme.
  if ((IsCuda || IsHIP) && CudaDeviceInput) {
    CmdArgs.push_back("-fcuda-include-gpubinary");
    CmdArgs.push_back(CudaDeviceInput->getFilename());
  } else if (!HostOffloadingInputs.empty()) {
    if ((IsCuda || IsHIP) && !IsRDCMode) {
      assert(HostOffloadingInputs.size() == 1 && "Only one input expected");
      CmdArgs.push_back("-fcuda-include-gpubinary");
      CmdArgs.push_back(HostOffloadingInputs.front().getFilename());
    } else {
      for (const InputInfo Input : HostOffloadingInputs)
        CmdArgs.push_back(Args.MakeArgString("-fembed-offload-object=" +
                                             TC.getInputFilename(Input)));
    }
  }

  if (IsCuda) {
    if (Args.hasFlag(options::OPT_fcuda_short_ptr,
                     options::OPT_fno_cuda_short_ptr, false))
      CmdArgs.push_back("-fcuda-short-ptr");
  }

  if (IsCuda || IsHIP) {
    // Determine the original source input.
    const Action *SourceAction = &JA;
    while (SourceAction->getKind() != Action::InputClass) {
      assert(!SourceAction->getInputs().empty() && "unexpected root action!");
      SourceAction = SourceAction->getInputs()[0];
    }
    auto CUID = cast<InputAction>(SourceAction)->getId();
    if (!CUID.empty())
      CmdArgs.push_back(Args.MakeArgString(Twine("-cuid=") + Twine(CUID)));

    // -ffast-math turns on -fgpu-approx-transcendentals implicitly, but will
    // be overriden by -fno-gpu-approx-transcendentals.
    bool UseApproxTranscendentals = Args.hasFlag(
        options::OPT_ffast_math, options::OPT_fno_fast_math, false);
    if (Args.hasFlag(options::OPT_fgpu_approx_transcendentals,
                     options::OPT_fno_gpu_approx_transcendentals,
                     UseApproxTranscendentals))
      CmdArgs.push_back("-fgpu-approx-transcendentals");
  } else {
    Args.claimAllArgs(options::OPT_fgpu_approx_transcendentals,
                      options::OPT_fno_gpu_approx_transcendentals);
  }

  if (IsHIP) {
    CmdArgs.push_back("-fcuda-allow-variadic-functions");
    Args.AddLastArg(CmdArgs, options::OPT_fgpu_default_stream_EQ);
  }

  Args.AddLastArg(CmdArgs, options::OPT_foffload_uniform_block,
                  options::OPT_fno_offload_uniform_block);

  Args.AddLastArg(CmdArgs, options::OPT_foffload_implicit_host_device_templates,
                  options::OPT_fno_offload_implicit_host_device_templates);

  if (IsCudaDevice || IsHIPDevice || IsSYCLOffloadDevice) {
    StringRef InlineThresh =
        Args.getLastArgValue(options::OPT_fgpu_inline_threshold_EQ);
    if (!InlineThresh.empty()) {
      std::string ArgStr =
          std::string("-inline-threshold=") + InlineThresh.str();
      CmdArgs.append({"-mllvm", Args.MakeArgStringRef(ArgStr)});
    }
  }

  if (IsHIPDevice)
    Args.addOptOutFlag(CmdArgs,
                       options::OPT_fhip_fp32_correctly_rounded_divide_sqrt,
                       options::OPT_fno_hip_fp32_correctly_rounded_divide_sqrt);

  // OpenMP offloading device jobs take the argument -fopenmp-host-ir-file-path
  // to specify the result of the compile phase on the host, so the meaningful
  // device declarations can be identified. Also, -fopenmp-is-target-device is
  // passed along to tell the frontend that it is generating code for a device,
  // so that only the relevant declarations are emitted.
  if (IsOpenMPDevice) {
    CmdArgs.push_back("-fopenmp-is-target-device");
    if (OpenMPDeviceInput) {
      CmdArgs.push_back("-fopenmp-host-ir-file-path");
      CmdArgs.push_back(Args.MakeArgString(OpenMPDeviceInput->getFilename()));
    }
  }

  if (Triple.isAMDGPU()) {
    handleAMDGPUCodeObjectVersionOptions(D, Args, CmdArgs);

    Args.addOptInFlag(CmdArgs, options::OPT_munsafe_fp_atomics,
                      options::OPT_mno_unsafe_fp_atomics);
    Args.addOptOutFlag(CmdArgs, options::OPT_mamdgpu_ieee,
                       options::OPT_mno_amdgpu_ieee);
  }

  // For all the host OpenMP offloading compile jobs we need to pass the targets
  // information using -fopenmp-targets= option.
  if (JA.isHostOffloading(Action::OFK_OpenMP)) {
    SmallString<128> Targets("-fopenmp-targets=");

    SmallVector<std::string, 4> Triples;
    auto TCRange = C.getOffloadToolChains<Action::OFK_OpenMP>();
    std::transform(TCRange.first, TCRange.second, std::back_inserter(Triples),
                   [](auto TC) { return TC.second->getTripleString(); });
    CmdArgs.push_back(Args.MakeArgString(Targets + llvm::join(Triples, ",")));
  }

  // For all the host SYCL offloading compile jobs we need to pass the targets
  // information using -fsycl-targets= option.
  if (isa<CompileJobAction>(JA) && JA.isHostOffloading(Action::OFK_SYCL)) {
    SmallString<128> TargetInfo("-fsycl-targets=");

    if (Arg *Tgts = Args.getLastArg(options::OPT_fsycl_targets_EQ)) {
      for (unsigned i = 0; i < Tgts->getNumValues(); ++i) {
        if (i)
          TargetInfo += ',';
        // We need to get the string from the triple because it may be not
        // exactly the same as the one we get directly from the arguments.
        llvm::Triple T(Tgts->getValue(i));
        TargetInfo += T.getTriple();
      }
    } else
      // Use the default.
      TargetInfo += C.getDriver().MakeSYCLDeviceTriple().normalize();
    CmdArgs.push_back(Args.MakeArgString(TargetInfo.str()));
  }

  bool VirtualFunctionElimination =
      Args.hasFlag(options::OPT_fvirtual_function_elimination,
                   options::OPT_fno_virtual_function_elimination, false);
  if (VirtualFunctionElimination) {
    // VFE requires full LTO (currently, this might be relaxed to allow ThinLTO
    // in the future).
    if (LTOMode != LTOK_Full)
      D.Diag(diag::err_drv_argument_only_allowed_with)
          << "-fvirtual-function-elimination"
          << "-flto=full";

    CmdArgs.push_back("-fvirtual-function-elimination");
  }

  // VFE requires whole-program-vtables, and enables it by default.
  bool WholeProgramVTables = Args.hasFlag(
      options::OPT_fwhole_program_vtables,
      options::OPT_fno_whole_program_vtables, VirtualFunctionElimination);
  if (VirtualFunctionElimination && !WholeProgramVTables) {
    D.Diag(diag::err_drv_argument_not_allowed_with)
        << "-fno-whole-program-vtables"
        << "-fvirtual-function-elimination";
  }

  if (WholeProgramVTables) {
    // PS4 uses the legacy LTO API, which does not support this feature in
    // ThinLTO mode.
    bool IsPS4 = getToolChain().getTriple().isPS4();

    // Check if we passed LTO options but they were suppressed because this is a
    // device offloading action, or we passed device offload LTO options which
    // were suppressed because this is not the device offload action.
    // Check if we are using PS4 in regular LTO mode.
    // Otherwise, issue an error.
    if ((!IsUsingLTO && !D.isUsingLTO(!IsDeviceOffloadAction)) ||
        (IsPS4 && !UnifiedLTO && (D.getLTOMode() != LTOK_Full)))
      D.Diag(diag::err_drv_argument_only_allowed_with)
          << "-fwhole-program-vtables"
          << ((IsPS4 && !UnifiedLTO) ? "-flto=full" : "-flto");

    // Propagate -fwhole-program-vtables if this is an LTO compile.
    if (IsUsingLTO)
      CmdArgs.push_back("-fwhole-program-vtables");
  }

  bool DefaultsSplitLTOUnit =
      ((WholeProgramVTables || SanitizeArgs.needsLTO()) &&
          (LTOMode == LTOK_Full || TC.canSplitThinLTOUnit())) ||
      (!Triple.isPS4() && UnifiedLTO);
  bool SplitLTOUnit =
      Args.hasFlag(options::OPT_fsplit_lto_unit,
                   options::OPT_fno_split_lto_unit, DefaultsSplitLTOUnit);
  if (SanitizeArgs.needsLTO() && !SplitLTOUnit)
    D.Diag(diag::err_drv_argument_not_allowed_with) << "-fno-split-lto-unit"
                                                    << "-fsanitize=cfi";
  if (SplitLTOUnit)
    CmdArgs.push_back("-fsplit-lto-unit");

  if (Arg *A = Args.getLastArg(options::OPT_ffat_lto_objects,
                               options::OPT_fno_fat_lto_objects)) {
    if (IsUsingLTO && A->getOption().matches(options::OPT_ffat_lto_objects)) {
      assert(LTOMode == LTOK_Full || LTOMode == LTOK_Thin);
      if (!Triple.isOSBinFormatELF()) {
        D.Diag(diag::err_drv_unsupported_opt_for_target)
            << A->getAsString(Args) << TC.getTripleString();
      }
      CmdArgs.push_back(Args.MakeArgString(
          Twine("-flto=") + (LTOMode == LTOK_Thin ? "thin" : "full")));
      CmdArgs.push_back("-flto-unit");
      CmdArgs.push_back("-ffat-lto-objects");
      A->render(Args, CmdArgs);
    }
  }

  if (Arg *A = Args.getLastArg(options::OPT_fglobal_isel,
                               options::OPT_fno_global_isel)) {
    CmdArgs.push_back("-mllvm");
    if (A->getOption().matches(options::OPT_fglobal_isel)) {
      CmdArgs.push_back("-global-isel=1");

      // GISel is on by default on AArch64 -O0, so don't bother adding
      // the fallback remarks for it. Other combinations will add a warning of
      // some kind.
      bool IsArchSupported = Triple.getArch() == llvm::Triple::aarch64;
      bool IsOptLevelSupported = false;

      Arg *A = Args.getLastArg(options::OPT_O_Group);
      if (Triple.getArch() == llvm::Triple::aarch64) {
        if (!A || A->getOption().matches(options::OPT_O0))
          IsOptLevelSupported = true;
      }
      if (!IsArchSupported || !IsOptLevelSupported) {
        CmdArgs.push_back("-mllvm");
        CmdArgs.push_back("-global-isel-abort=2");

        if (!IsArchSupported)
          D.Diag(diag::warn_drv_global_isel_incomplete) << Triple.getArchName();
        else
          D.Diag(diag::warn_drv_global_isel_incomplete_opt);
      }
    } else {
      CmdArgs.push_back("-global-isel=0");
    }
  }

  if (Args.hasArg(options::OPT_forder_file_instrumentation)) {
     CmdArgs.push_back("-forder-file-instrumentation");
     // Enable order file instrumentation when ThinLTO is not on. When ThinLTO is
     // on, we need to pass these flags as linker flags and that will be handled
     // outside of the compiler.
     if (!IsUsingLTO) {
       CmdArgs.push_back("-mllvm");
       CmdArgs.push_back("-enable-order-file-instrumentation");
     }
  }

  if (Arg *A = Args.getLastArg(options::OPT_fforce_enable_int128,
                               options::OPT_fno_force_enable_int128)) {
    if (A->getOption().matches(options::OPT_fforce_enable_int128))
      CmdArgs.push_back("-fforce-enable-int128");
  }

  Args.addOptInFlag(CmdArgs, options::OPT_fkeep_static_consts,
                    options::OPT_fno_keep_static_consts);
  Args.addOptInFlag(CmdArgs, options::OPT_fkeep_persistent_storage_variables,
                    options::OPT_fno_keep_persistent_storage_variables);
  Args.addOptInFlag(CmdArgs, options::OPT_fcomplete_member_pointers,
                    options::OPT_fno_complete_member_pointers);
  Args.addOptOutFlag(CmdArgs, options::OPT_fcxx_static_destructors,
                     options::OPT_fno_cxx_static_destructors);

  addMachineOutlinerArgs(D, Args, CmdArgs, Triple, /*IsLTO=*/false);

  addOutlineAtomicsArgs(D, getToolChain(), Args, CmdArgs, Triple);

  if (Triple.isAArch64() &&
      (Args.hasArg(options::OPT_mno_fmv) ||
       (Triple.isAndroid() && Triple.isAndroidVersionLT(23)) ||
       getToolChain().GetRuntimeLibType(Args) != ToolChain::RLT_CompilerRT)) {
    // Disable Function Multiversioning on AArch64 target.
    CmdArgs.push_back("-target-feature");
    CmdArgs.push_back("-fmv");
  }

  if (Args.hasFlag(options::OPT_faddrsig, options::OPT_fno_addrsig,
                   (TC.getTriple().isOSBinFormatELF() ||
                    TC.getTriple().isOSBinFormatCOFF()) &&
                       !TC.getTriple().isPS4() && !TC.getTriple().isVE() &&
                       !TC.getTriple().isOSNetBSD() &&
                       !Distro(D.getVFS(), TC.getTriple()).IsGentoo() &&
                       !TC.getTriple().isAndroid() && TC.useIntegratedAs()))
    CmdArgs.push_back("-faddrsig");

  if ((Triple.isOSBinFormatELF() || Triple.isOSBinFormatMachO()) &&
      (EH || UnwindTables || AsyncUnwindTables ||
       DebugInfoKind != llvm::codegenoptions::NoDebugInfo))
    CmdArgs.push_back("-D__GCC_HAVE_DWARF2_CFI_ASM=1");

  if (Arg *A = Args.getLastArg(options::OPT_fsymbol_partition_EQ)) {
    std::string Str = A->getAsString(Args);
    if (!TC.getTriple().isOSBinFormatELF())
      D.Diag(diag::err_drv_unsupported_opt_for_target)
          << Str << TC.getTripleString();
    CmdArgs.push_back(Args.MakeArgString(Str));
  }

  // Add the "-o out -x type src.c" flags last. This is done primarily to make
  // the -cc1 command easier to edit when reproducing compiler crashes.
  if (Output.getType() == types::TY_Dependencies) {
    // Handled with other dependency code.
  } else if (Output.isFilename()) {
    if (Output.getType() == clang::driver::types::TY_IFS_CPP ||
        Output.getType() == clang::driver::types::TY_IFS) {
      SmallString<128> OutputFilename(Output.getFilename());
      llvm::sys::path::replace_extension(OutputFilename, "ifs");
      CmdArgs.push_back("-o");
      CmdArgs.push_back(Args.MakeArgString(OutputFilename));
    } else {
      CmdArgs.push_back("-o");
      CmdArgs.push_back(Output.getFilename());
    }
  } else {
    assert(Output.isNothing() && "Invalid output.");
  }

  addDashXForInput(Args, Input, CmdArgs);

  ArrayRef<InputInfo> FrontendInputs = Input;
  if (IsExtractAPI)
    FrontendInputs = ExtractAPIInputs;
  else if (Input.isNothing())
    FrontendInputs = {};

  for (const InputInfo &Input : FrontendInputs) {
    if (Input.isFilename())
      CmdArgs.push_back(Input.getFilename());
    else
      Input.getInputArg().renderAsInput(Args, CmdArgs);
  }

  if (D.CC1Main && !D.CCGenDiagnostics) {
    // Invoke the CC1 directly in this process
    C.addCommand(std::make_unique<CC1Command>(
        JA, *this, ResponseFileSupport::AtFileUTF8(), Exec, CmdArgs, Inputs,
        Output, D.getPrependArg()));
  } else {
    C.addCommand(std::make_unique<Command>(
        JA, *this, ResponseFileSupport::AtFileUTF8(), Exec, CmdArgs, Inputs,
        Output, D.getPrependArg()));
  }

  // Make the compile command echo its inputs for /showFilenames.
  if (Output.getType() == types::TY_Object &&
      Args.hasFlag(options::OPT__SLASH_showFilenames,
                   options::OPT__SLASH_showFilenames_, false)) {
    C.getJobs().getJobs().back()->PrintInputFilenames = true;
  }

  if (Arg *A = Args.getLastArg(options::OPT_pg))
    if (FPKeepKind == CodeGenOptions::FramePointerKind::None &&
        !Args.hasArg(options::OPT_mfentry))
      D.Diag(diag::err_drv_argument_not_allowed_with) << "-fomit-frame-pointer"
                                                      << A->getAsString(Args);

  // Claim some arguments which clang supports automatically.

  // -fpch-preprocess is used with gcc to add a special marker in the output to
  // include the PCH file.
  Args.ClaimAllArgs(options::OPT_fpch_preprocess);

  // Claim some arguments which clang doesn't support, but we don't
  // care to warn the user about.
  Args.ClaimAllArgs(options::OPT_clang_ignored_f_Group);
  Args.ClaimAllArgs(options::OPT_clang_ignored_m_Group);

  // Disable warnings for clang -E -emit-llvm foo.c
  Args.ClaimAllArgs(options::OPT_emit_llvm);
}

Clang::Clang(const ToolChain &TC, bool HasIntegratedBackend)
    // CAUTION! The first constructor argument ("clang") is not arbitrary,
    // as it is for other tools. Some operations on a Tool actually test
    // whether that tool is Clang based on the Tool's Name as a string.
    : Tool("clang", "clang frontend", TC), HasBackend(HasIntegratedBackend) {}

Clang::~Clang() {}

/// Add options related to the Objective-C runtime/ABI.
///
/// Returns true if the runtime is non-fragile.
ObjCRuntime Clang::AddObjCRuntimeArgs(const ArgList &args,
                                      const InputInfoList &inputs,
                                      ArgStringList &cmdArgs,
                                      RewriteKind rewriteKind) const {
  // Look for the controlling runtime option.
  Arg *runtimeArg =
      args.getLastArg(options::OPT_fnext_runtime, options::OPT_fgnu_runtime,
                      options::OPT_fobjc_runtime_EQ);

  // Just forward -fobjc-runtime= to the frontend.  This supercedes
  // options about fragility.
  if (runtimeArg &&
      runtimeArg->getOption().matches(options::OPT_fobjc_runtime_EQ)) {
    ObjCRuntime runtime;
    StringRef value = runtimeArg->getValue();
    if (runtime.tryParse(value)) {
      getToolChain().getDriver().Diag(diag::err_drv_unknown_objc_runtime)
          << value;
    }
    if ((runtime.getKind() == ObjCRuntime::GNUstep) &&
        (runtime.getVersion() >= VersionTuple(2, 0)))
      if (!getToolChain().getTriple().isOSBinFormatELF() &&
          !getToolChain().getTriple().isOSBinFormatCOFF()) {
        getToolChain().getDriver().Diag(
            diag::err_drv_gnustep_objc_runtime_incompatible_binary)
          << runtime.getVersion().getMajor();
      }

    runtimeArg->render(args, cmdArgs);
    return runtime;
  }

  // Otherwise, we'll need the ABI "version".  Version numbers are
  // slightly confusing for historical reasons:
  //   1 - Traditional "fragile" ABI
  //   2 - Non-fragile ABI, version 1
  //   3 - Non-fragile ABI, version 2
  unsigned objcABIVersion = 1;
  // If -fobjc-abi-version= is present, use that to set the version.
  if (Arg *abiArg = args.getLastArg(options::OPT_fobjc_abi_version_EQ)) {
    StringRef value = abiArg->getValue();
    if (value == "1")
      objcABIVersion = 1;
    else if (value == "2")
      objcABIVersion = 2;
    else if (value == "3")
      objcABIVersion = 3;
    else
      getToolChain().getDriver().Diag(diag::err_drv_clang_unsupported) << value;
  } else {
    // Otherwise, determine if we are using the non-fragile ABI.
    bool nonFragileABIIsDefault =
        (rewriteKind == RK_NonFragile ||
         (rewriteKind == RK_None &&
          getToolChain().IsObjCNonFragileABIDefault()));
    if (args.hasFlag(options::OPT_fobjc_nonfragile_abi,
                     options::OPT_fno_objc_nonfragile_abi,
                     nonFragileABIIsDefault)) {
// Determine the non-fragile ABI version to use.
#ifdef DISABLE_DEFAULT_NONFRAGILEABI_TWO
      unsigned nonFragileABIVersion = 1;
#else
      unsigned nonFragileABIVersion = 2;
#endif

      if (Arg *abiArg =
              args.getLastArg(options::OPT_fobjc_nonfragile_abi_version_EQ)) {
        StringRef value = abiArg->getValue();
        if (value == "1")
          nonFragileABIVersion = 1;
        else if (value == "2")
          nonFragileABIVersion = 2;
        else
          getToolChain().getDriver().Diag(diag::err_drv_clang_unsupported)
              << value;
      }

      objcABIVersion = 1 + nonFragileABIVersion;
    } else {
      objcABIVersion = 1;
    }
  }

  // We don't actually care about the ABI version other than whether
  // it's non-fragile.
  bool isNonFragile = objcABIVersion != 1;

  // If we have no runtime argument, ask the toolchain for its default runtime.
  // However, the rewriter only really supports the Mac runtime, so assume that.
  ObjCRuntime runtime;
  if (!runtimeArg) {
    switch (rewriteKind) {
    case RK_None:
      runtime = getToolChain().getDefaultObjCRuntime(isNonFragile);
      break;
    case RK_Fragile:
      runtime = ObjCRuntime(ObjCRuntime::FragileMacOSX, VersionTuple());
      break;
    case RK_NonFragile:
      runtime = ObjCRuntime(ObjCRuntime::MacOSX, VersionTuple());
      break;
    }

    // -fnext-runtime
  } else if (runtimeArg->getOption().matches(options::OPT_fnext_runtime)) {
    // On Darwin, make this use the default behavior for the toolchain.
    if (getToolChain().getTriple().isOSDarwin()) {
      runtime = getToolChain().getDefaultObjCRuntime(isNonFragile);

      // Otherwise, build for a generic macosx port.
    } else {
      runtime = ObjCRuntime(ObjCRuntime::MacOSX, VersionTuple());
    }

    // -fgnu-runtime
  } else {
    assert(runtimeArg->getOption().matches(options::OPT_fgnu_runtime));
    // Legacy behaviour is to target the gnustep runtime if we are in
    // non-fragile mode or the GCC runtime in fragile mode.
    if (isNonFragile)
      runtime = ObjCRuntime(ObjCRuntime::GNUstep, VersionTuple(2, 0));
    else
      runtime = ObjCRuntime(ObjCRuntime::GCC, VersionTuple());
  }

  if (llvm::any_of(inputs, [](const InputInfo &input) {
        return types::isObjC(input.getType());
      }))
    cmdArgs.push_back(
        args.MakeArgString("-fobjc-runtime=" + runtime.getAsString()));
  return runtime;
}

static bool maybeConsumeDash(const std::string &EH, size_t &I) {
  bool HaveDash = (I + 1 < EH.size() && EH[I + 1] == '-');
  I += HaveDash;
  return !HaveDash;
}

namespace {
struct EHFlags {
  bool Synch = false;
  bool Asynch = false;
  bool NoUnwindC = false;
};
} // end anonymous namespace

/// /EH controls whether to run destructor cleanups when exceptions are
/// thrown.  There are three modifiers:
/// - s: Cleanup after "synchronous" exceptions, aka C++ exceptions.
/// - a: Cleanup after "asynchronous" exceptions, aka structured exceptions.
///      The 'a' modifier is unimplemented and fundamentally hard in LLVM IR.
/// - c: Assume that extern "C" functions are implicitly nounwind.
/// The default is /EHs-c-, meaning cleanups are disabled.
static EHFlags parseClangCLEHFlags(const Driver &D, const ArgList &Args,
                                   bool isWindowsMSVC) {
  EHFlags EH;

  std::vector<std::string> EHArgs =
      Args.getAllArgValues(options::OPT__SLASH_EH);
  for (const auto &EHVal : EHArgs) {
    for (size_t I = 0, E = EHVal.size(); I != E; ++I) {
      switch (EHVal[I]) {
      case 'a':
        EH.Asynch = maybeConsumeDash(EHVal, I);
        if (EH.Asynch) {
          // Async exceptions are Windows MSVC only.
          if (!isWindowsMSVC) {
            EH.Asynch = false;
            D.Diag(clang::diag::warn_drv_unused_argument) << "/EHa" << EHVal;
            continue;
          }
          EH.Synch = false;
        }
        continue;
      case 'c':
        EH.NoUnwindC = maybeConsumeDash(EHVal, I);
        continue;
      case 's':
        EH.Synch = maybeConsumeDash(EHVal, I);
        if (EH.Synch)
          EH.Asynch = false;
        continue;
      default:
        break;
      }
      D.Diag(clang::diag::err_drv_invalid_value) << "/EH" << EHVal;
      break;
    }
  }
  // The /GX, /GX- flags are only processed if there are not /EH flags.
  // The default is that /GX is not specified.
  if (EHArgs.empty() &&
      Args.hasFlag(options::OPT__SLASH_GX, options::OPT__SLASH_GX_,
                   /*Default=*/false)) {
    EH.Synch = true;
    EH.NoUnwindC = true;
  }

  if (Args.hasArg(options::OPT__SLASH_kernel)) {
    EH.Synch = false;
    EH.NoUnwindC = false;
    EH.Asynch = false;
  }

  return EH;
}

void Clang::AddClangCLArgs(const ArgList &Args, types::ID InputType,
                           ArgStringList &CmdArgs) const {
  bool isNVPTX = getToolChain().getTriple().isNVPTX();

  ProcessVSRuntimeLibrary(getToolChain(), Args, CmdArgs);

  if (Arg *ShowIncludes =
          Args.getLastArg(options::OPT__SLASH_showIncludes,
                          options::OPT__SLASH_showIncludes_user)) {
    CmdArgs.push_back("--show-includes");
    if (ShowIncludes->getOption().matches(options::OPT__SLASH_showIncludes))
      CmdArgs.push_back("-sys-header-deps");
  }

  // This controls whether or not we emit RTTI data for polymorphic types.
  if (Args.hasFlag(options::OPT__SLASH_GR_, options::OPT__SLASH_GR,
                   /*Default=*/false))
    CmdArgs.push_back("-fno-rtti-data");

  // This controls whether or not we emit stack-protector instrumentation.
  // In MSVC, Buffer Security Check (/GS) is on by default.
  if (!isNVPTX && Args.hasFlag(options::OPT__SLASH_GS, options::OPT__SLASH_GS_,
                               /*Default=*/true)) {
    CmdArgs.push_back("-stack-protector");
    CmdArgs.push_back(Args.MakeArgString(Twine(LangOptions::SSPStrong)));
  }

  const Driver &D = getToolChain().getDriver();

  bool IsWindowsMSVC = getToolChain().getTriple().isWindowsMSVCEnvironment();
  EHFlags EH = parseClangCLEHFlags(D, Args, IsWindowsMSVC);
  if (!isNVPTX && (EH.Synch || EH.Asynch)) {
    if (types::isCXX(InputType))
      CmdArgs.push_back("-fcxx-exceptions");
    CmdArgs.push_back("-fexceptions");
    if (EH.Asynch)
      CmdArgs.push_back("-fasync-exceptions");
  }
  if (types::isCXX(InputType) && EH.Synch && EH.NoUnwindC)
    CmdArgs.push_back("-fexternc-nounwind");

  // /EP should expand to -E -P.
  if (Args.hasArg(options::OPT__SLASH_EP)) {
    CmdArgs.push_back("-E");
    CmdArgs.push_back("-P");
  }

 if (Args.hasFlag(options::OPT__SLASH_Zc_dllexportInlines_,
                  options::OPT__SLASH_Zc_dllexportInlines,
                  false)) {
  CmdArgs.push_back("-fno-dllexport-inlines");
 }

 if (Args.hasFlag(options::OPT__SLASH_Zc_wchar_t_,
                  options::OPT__SLASH_Zc_wchar_t, false)) {
   CmdArgs.push_back("-fno-wchar");
 }

 if (Args.hasArg(options::OPT__SLASH_kernel)) {
   llvm::Triple::ArchType Arch = getToolChain().getArch();
   std::vector<std::string> Values =
       Args.getAllArgValues(options::OPT__SLASH_arch);
   if (!Values.empty()) {
     llvm::SmallSet<std::string, 4> SupportedArches;
     if (Arch == llvm::Triple::x86)
       SupportedArches.insert("IA32");

     for (auto &V : Values)
       if (!SupportedArches.contains(V))
         D.Diag(diag::err_drv_argument_not_allowed_with)
             << std::string("/arch:").append(V) << "/kernel";
   }

   CmdArgs.push_back("-fno-rtti");
   if (Args.hasFlag(options::OPT__SLASH_GR, options::OPT__SLASH_GR_, false))
     D.Diag(diag::err_drv_argument_not_allowed_with) << "/GR"
                                                     << "/kernel";
 }

  Arg *MostGeneralArg = Args.getLastArg(options::OPT__SLASH_vmg);
  Arg *BestCaseArg = Args.getLastArg(options::OPT__SLASH_vmb);
  if (MostGeneralArg && BestCaseArg)
    D.Diag(clang::diag::err_drv_argument_not_allowed_with)
        << MostGeneralArg->getAsString(Args) << BestCaseArg->getAsString(Args);

  if (MostGeneralArg) {
    Arg *SingleArg = Args.getLastArg(options::OPT__SLASH_vms);
    Arg *MultipleArg = Args.getLastArg(options::OPT__SLASH_vmm);
    Arg *VirtualArg = Args.getLastArg(options::OPT__SLASH_vmv);

    Arg *FirstConflict = SingleArg ? SingleArg : MultipleArg;
    Arg *SecondConflict = VirtualArg ? VirtualArg : MultipleArg;
    if (FirstConflict && SecondConflict && FirstConflict != SecondConflict)
      D.Diag(clang::diag::err_drv_argument_not_allowed_with)
          << FirstConflict->getAsString(Args)
          << SecondConflict->getAsString(Args);

    if (SingleArg)
      CmdArgs.push_back("-fms-memptr-rep=single");
    else if (MultipleArg)
      CmdArgs.push_back("-fms-memptr-rep=multiple");
    else
      CmdArgs.push_back("-fms-memptr-rep=virtual");
  }

  if (Args.hasArg(options::OPT_regcall4))
    CmdArgs.push_back("-regcall4");

  // Parse the default calling convention options.
  if (Arg *CCArg =
          Args.getLastArg(options::OPT__SLASH_Gd, options::OPT__SLASH_Gr,
                          options::OPT__SLASH_Gz, options::OPT__SLASH_Gv,
                          options::OPT__SLASH_Gregcall)) {
    unsigned DCCOptId = CCArg->getOption().getID();
    const char *DCCFlag = nullptr;
    bool ArchSupported = !isNVPTX;
    llvm::Triple::ArchType Arch = getToolChain().getArch();
    switch (DCCOptId) {
    case options::OPT__SLASH_Gd:
      DCCFlag = "-fdefault-calling-conv=cdecl";
      break;
    case options::OPT__SLASH_Gr:
      ArchSupported = Arch == llvm::Triple::x86;
      DCCFlag = "-fdefault-calling-conv=fastcall";
      break;
    case options::OPT__SLASH_Gz:
      ArchSupported = Arch == llvm::Triple::x86;
      DCCFlag = "-fdefault-calling-conv=stdcall";
      break;
    case options::OPT__SLASH_Gv:
      ArchSupported = Arch == llvm::Triple::x86 || Arch == llvm::Triple::x86_64;
      DCCFlag = "-fdefault-calling-conv=vectorcall";
      break;
    case options::OPT__SLASH_Gregcall:
      ArchSupported = Arch == llvm::Triple::x86 || Arch == llvm::Triple::x86_64;
      DCCFlag = "-fdefault-calling-conv=regcall";
      break;
    }

    // MSVC doesn't warn if /Gr or /Gz is used on x64, so we don't either.
    if (ArchSupported && DCCFlag)
      CmdArgs.push_back(DCCFlag);
  }

  if (Args.hasArg(options::OPT__SLASH_Gregcall4))
    CmdArgs.push_back("-regcall4");

  Args.AddLastArg(CmdArgs, options::OPT_vtordisp_mode_EQ);

  if (!Args.hasArg(options::OPT_fdiagnostics_format_EQ)) {
    CmdArgs.push_back("-fdiagnostics-format");
    CmdArgs.push_back("msvc");
  }

  if (Args.hasArg(options::OPT__SLASH_kernel))
    CmdArgs.push_back("-fms-kernel");

  for (const Arg *A : Args.filtered(options::OPT__SLASH_guard)) {
    StringRef GuardArgs = A->getValue();
    // The only valid options are "cf", "cf,nochecks", "cf-", "ehcont" and
    // "ehcont-".
    if (GuardArgs.equals_insensitive("cf")) {
      // Emit CFG instrumentation and the table of address-taken functions.
      CmdArgs.push_back("-cfguard");
    } else if (GuardArgs.equals_insensitive("cf,nochecks")) {
      // Emit only the table of address-taken functions.
      CmdArgs.push_back("-cfguard-no-checks");
    } else if (GuardArgs.equals_insensitive("ehcont")) {
      // Emit EH continuation table.
      CmdArgs.push_back("-ehcontguard");
    } else if (GuardArgs.equals_insensitive("cf-") ||
               GuardArgs.equals_insensitive("ehcont-")) {
      // Do nothing, but we might want to emit a security warning in future.
    } else {
      D.Diag(diag::err_drv_invalid_value) << A->getSpelling() << GuardArgs;
    }
    A->claim();
  }
}

const char *Clang::getBaseInputName(const ArgList &Args,
                                    const InputInfo &Input) {
  return Args.MakeArgString(llvm::sys::path::filename(Input.getBaseInput()));
}

const char *Clang::getBaseInputStem(const ArgList &Args,
                                    const InputInfoList &Inputs) {
  const char *Str = getBaseInputName(Args, Inputs[0]);

  if (const char *End = strrchr(Str, '.'))
    return Args.MakeArgString(std::string(Str, End));

  return Str;
}

const char *Clang::getDependencyFileName(const ArgList &Args,
                                         const InputInfoList &Inputs) {
  // FIXME: Think about this more.

  if (Arg *OutputOpt =
          Args.getLastArg(options::OPT_o, options::OPT__SLASH_Fo)) {
    SmallString<128> OutputArgument(OutputOpt->getValue());
    if (llvm::sys::path::is_separator(OutputArgument.back()))
      // If the argument is a directory, output to BaseName in that dir.
      llvm::sys::path::append(OutputArgument, getBaseInputStem(Args, Inputs));
    llvm::sys::path::replace_extension(OutputArgument, llvm::Twine('d'));
    return Args.MakeArgString(OutputArgument);
  }

  return Args.MakeArgString(Twine(getBaseInputStem(Args, Inputs)) + ".d");
}

// Begin ClangAs

void ClangAs::AddMIPSTargetArgs(const ArgList &Args,
                                ArgStringList &CmdArgs) const {
  StringRef CPUName;
  StringRef ABIName;
  const llvm::Triple &Triple = getToolChain().getTriple();
  mips::getMipsCPUAndABI(Args, Triple, CPUName, ABIName);

  CmdArgs.push_back("-target-abi");
  CmdArgs.push_back(ABIName.data());
}

void ClangAs::AddX86TargetArgs(const ArgList &Args,
                               ArgStringList &CmdArgs) const {
  addX86AlignBranchArgs(getToolChain().getDriver(), Args, CmdArgs,
                        /*IsLTO=*/false);

  if (Arg *A = Args.getLastArg(options::OPT_masm_EQ)) {
    StringRef Value = A->getValue();
    if (Value == "intel" || Value == "att") {
      CmdArgs.push_back("-mllvm");
      CmdArgs.push_back(Args.MakeArgString("-x86-asm-syntax=" + Value));
    } else {
      getToolChain().getDriver().Diag(diag::err_drv_unsupported_option_argument)
          << A->getSpelling() << Value;
    }
  }
}

void ClangAs::AddLoongArchTargetArgs(const ArgList &Args,
                                     ArgStringList &CmdArgs) const {
  CmdArgs.push_back("-target-abi");
  CmdArgs.push_back(loongarch::getLoongArchABI(getToolChain().getDriver(), Args,
                                               getToolChain().getTriple())
                        .data());
}

void ClangAs::AddRISCVTargetArgs(const ArgList &Args,
                               ArgStringList &CmdArgs) const {
  const llvm::Triple &Triple = getToolChain().getTriple();
  StringRef ABIName = riscv::getRISCVABI(Args, Triple);

  CmdArgs.push_back("-target-abi");
  CmdArgs.push_back(ABIName.data());

  if (Args.hasFlag(options::OPT_mdefault_build_attributes,
                   options::OPT_mno_default_build_attributes, true)) {
      CmdArgs.push_back("-mllvm");
      CmdArgs.push_back("-riscv-add-build-attributes");
  }
}

void ClangAs::ConstructJob(Compilation &C, const JobAction &JA,
                           const InputInfo &Output, const InputInfoList &Inputs,
                           const ArgList &Args,
                           const char *LinkingOutput) const {
  ArgStringList CmdArgs;

  assert(Inputs.size() == 1 && "Unexpected number of inputs.");
  const InputInfo &Input = Inputs[0];

  const llvm::Triple &Triple = getToolChain().getEffectiveTriple();
  const std::string &TripleStr = Triple.getTriple();
  const auto &D = getToolChain().getDriver();

  // Don't warn about "clang -w -c foo.s"
  Args.ClaimAllArgs(options::OPT_w);
  // and "clang -emit-llvm -c foo.s"
  Args.ClaimAllArgs(options::OPT_emit_llvm);

  claimNoWarnArgs(Args);

  // Invoke ourselves in -cc1as mode.
  //
  // FIXME: Implement custom jobs for internal actions.
  CmdArgs.push_back("-cc1as");

  // Add the "effective" target triple.
  CmdArgs.push_back("-triple");
  CmdArgs.push_back(Args.MakeArgString(TripleStr));

  getToolChain().addClangCC1ASTargetOptions(Args, CmdArgs);

  // Set the output mode, we currently only expect to be used as a real
  // assembler.
  CmdArgs.push_back("-filetype");
  CmdArgs.push_back("obj");

  // Set the main file name, so that debug info works even with
  // -save-temps or preprocessed assembly.
  CmdArgs.push_back("-main-file-name");
  CmdArgs.push_back(Clang::getBaseInputName(Args, Input));

  // Add the target cpu
  std::string CPU = getCPUName(D, Args, Triple, /*FromAs*/ true);
  if (!CPU.empty()) {
    CmdArgs.push_back("-target-cpu");
    CmdArgs.push_back(Args.MakeArgString(CPU));
  }

  // Add the target features
  getTargetFeatures(D, Triple, Args, CmdArgs, true);

  // Ignore explicit -force_cpusubtype_ALL option.
  (void)Args.hasArg(options::OPT_force__cpusubtype__ALL);

  // Pass along any -I options so we get proper .include search paths.
  Args.AddAllArgs(CmdArgs, options::OPT_I_Group);

  // Pass along any --embed-dir or similar options so we get proper embed paths.
  Args.AddAllArgs(CmdArgs, options::OPT_embed_dir_EQ);

  // Determine the original source input.
  auto FindSource = [](const Action *S) -> const Action * {
    while (S->getKind() != Action::InputClass) {
      assert(!S->getInputs().empty() && "unexpected root action!");
      S = S->getInputs()[0];
    }
    return S;
  };
  const Action *SourceAction = FindSource(&JA);

  // Forward -g and handle debug info related flags, assuming we are dealing
  // with an actual assembly file.
  bool WantDebug = false;
  Args.ClaimAllArgs(options::OPT_g_Group);
  if (Arg *A = Args.getLastArg(options::OPT_g_Group))
    WantDebug = !A->getOption().matches(options::OPT_g0) &&
                !A->getOption().matches(options::OPT_ggdb0);

  llvm::codegenoptions::DebugInfoKind DebugInfoKind =
      llvm::codegenoptions::NoDebugInfo;

  // Add the -fdebug-compilation-dir flag if needed.
  const char *DebugCompilationDir =
      addDebugCompDirArg(Args, CmdArgs, C.getDriver().getVFS());

  if (SourceAction->getType() == types::TY_Asm ||
      SourceAction->getType() == types::TY_PP_Asm) {
    // You might think that it would be ok to set DebugInfoKind outside of
    // the guard for source type, however there is a test which asserts
    // that some assembler invocation receives no -debug-info-kind,
    // and it's not clear whether that test is just overly restrictive.
    DebugInfoKind = (WantDebug ? llvm::codegenoptions::DebugInfoConstructor
                               : llvm::codegenoptions::NoDebugInfo);

    addDebugPrefixMapArg(getToolChain().getDriver(), getToolChain(), Args,
                         CmdArgs);

    // Set the AT_producer to the clang version when using the integrated
    // assembler on assembly source files.
    CmdArgs.push_back("-dwarf-debug-producer");
    CmdArgs.push_back(Args.MakeArgString(getClangFullVersion()));

    // And pass along -I options
    Args.AddAllArgs(CmdArgs, options::OPT_I);
  }
  const unsigned DwarfVersion = getDwarfVersion(getToolChain(), Args);
  RenderDebugEnablingArgs(Args, CmdArgs, DebugInfoKind, DwarfVersion,
                          llvm::DebuggerKind::Default);
  renderDwarfFormat(D, Triple, Args, CmdArgs, DwarfVersion);
  RenderDebugInfoCompressionArgs(Args, CmdArgs, D, getToolChain());

  // Handle -fPIC et al -- the relocation-model affects the assembler
  // for some targets.
  llvm::Reloc::Model RelocationModel;
  unsigned PICLevel;
  bool IsPIE;
  std::tie(RelocationModel, PICLevel, IsPIE) =
      ParsePICArgs(getToolChain(), Args);

  const char *RMName = RelocationModelName(RelocationModel);
  if (RMName) {
    CmdArgs.push_back("-mrelocation-model");
    CmdArgs.push_back(RMName);
  }

  // Optionally embed the -cc1as level arguments into the debug info, for build
  // analysis.
  if (getToolChain().UseDwarfDebugFlags()) {
    ArgStringList OriginalArgs;
    for (const auto &Arg : Args)
      Arg->render(Args, OriginalArgs);

    SmallString<256> Flags;
    const char *Exec = getToolChain().getDriver().getClangProgramPath();
    EscapeSpacesAndBackslashes(Exec, Flags);
    for (const char *OriginalArg : OriginalArgs) {
      SmallString<128> EscapedArg;
      EscapeSpacesAndBackslashes(OriginalArg, EscapedArg);
      Flags += " ";
      Flags += EscapedArg;
    }
    CmdArgs.push_back("-dwarf-debug-flags");
    CmdArgs.push_back(Args.MakeArgString(Flags));
  }

  // FIXME: Add -static support, once we have it.

  // Add target specific flags.
  switch (getToolChain().getArch()) {
  default:
    break;

  case llvm::Triple::mips:
  case llvm::Triple::mipsel:
  case llvm::Triple::mips64:
  case llvm::Triple::mips64el:
    AddMIPSTargetArgs(Args, CmdArgs);
    break;

  case llvm::Triple::x86:
  case llvm::Triple::x86_64:
    AddX86TargetArgs(Args, CmdArgs);
    break;

  case llvm::Triple::arm:
  case llvm::Triple::armeb:
  case llvm::Triple::thumb:
  case llvm::Triple::thumbeb:
    // This isn't in AddARMTargetArgs because we want to do this for assembly
    // only, not C/C++.
    if (Args.hasFlag(options::OPT_mdefault_build_attributes,
                     options::OPT_mno_default_build_attributes, true)) {
        CmdArgs.push_back("-mllvm");
        CmdArgs.push_back("-arm-add-build-attributes");
    }
    break;

  case llvm::Triple::aarch64:
  case llvm::Triple::aarch64_32:
  case llvm::Triple::aarch64_be:
    if (Args.hasArg(options::OPT_mmark_bti_property)) {
      CmdArgs.push_back("-mllvm");
      CmdArgs.push_back("-aarch64-mark-bti-property");
    }
    break;

  case llvm::Triple::loongarch32:
  case llvm::Triple::loongarch64:
    AddLoongArchTargetArgs(Args, CmdArgs);
    break;

  case llvm::Triple::riscv32:
  case llvm::Triple::riscv64:
    AddRISCVTargetArgs(Args, CmdArgs);
    break;

  case llvm::Triple::hexagon:
    if (Args.hasFlag(options::OPT_mdefault_build_attributes,
                     options::OPT_mno_default_build_attributes, true)) {
      CmdArgs.push_back("-mllvm");
      CmdArgs.push_back("-hexagon-add-build-attributes");
    }
    break;
  }

  // Consume all the warning flags. Usually this would be handled more
  // gracefully by -cc1 (warning about unknown warning flags, etc) but -cc1as
  // doesn't handle that so rather than warning about unused flags that are
  // actually used, we'll lie by omission instead.
  // FIXME: Stop lying and consume only the appropriate driver flags
  Args.ClaimAllArgs(options::OPT_W_Group);

  CollectArgsForIntegratedAssembler(C, Args, CmdArgs,
                                    getToolChain().getDriver());

  Args.AddAllArgs(CmdArgs, options::OPT_mllvm);

  if (DebugInfoKind > llvm::codegenoptions::NoDebugInfo && Output.isFilename())
    addDebugObjectName(Args, CmdArgs, DebugCompilationDir,
                       Output.getFilename());

  // Fixup any previous commands that use -object-file-name because when we
  // generated them, the final .obj name wasn't yet known.
  for (Command &J : C.getJobs()) {
    if (SourceAction != FindSource(&J.getSource()))
      continue;
    auto &JArgs = J.getArguments();
    for (unsigned I = 0; I < JArgs.size(); ++I) {
      if (StringRef(JArgs[I]).starts_with("-object-file-name=") &&
          Output.isFilename()) {
       ArgStringList NewArgs(JArgs.begin(), JArgs.begin() + I);
       addDebugObjectName(Args, NewArgs, DebugCompilationDir,
                          Output.getFilename());
       NewArgs.append(JArgs.begin() + I + 1, JArgs.end());
       J.replaceArguments(NewArgs);
       break;
      }
    }
  }

  assert(Output.isFilename() && "Unexpected lipo output.");
  CmdArgs.push_back("-o");
  CmdArgs.push_back(Output.getFilename());

  const llvm::Triple &T = getToolChain().getTriple();
  Arg *A;
  if (getDebugFissionKind(D, Args, A) == DwarfFissionKind::Split &&
      T.isOSBinFormatELF()) {
    CmdArgs.push_back("-split-dwarf-output");
    CmdArgs.push_back(SplitDebugName(JA, Args, Input, Output));
  }

  if (Triple.isAMDGPU())
    handleAMDGPUCodeObjectVersionOptions(D, Args, CmdArgs, /*IsCC1As=*/true);

  assert(Input.isFilename() && "Invalid input.");
  CmdArgs.push_back(Input.getFilename());

  const char *Exec = getToolChain().getDriver().getClangProgramPath();
  if (D.CC1Main && !D.CCGenDiagnostics) {
    // Invoke cc1as directly in this process.
    C.addCommand(std::make_unique<CC1Command>(
        JA, *this, ResponseFileSupport::AtFileUTF8(), Exec, CmdArgs, Inputs,
        Output, D.getPrependArg()));
  } else {
    C.addCommand(std::make_unique<Command>(
        JA, *this, ResponseFileSupport::AtFileUTF8(), Exec, CmdArgs, Inputs,
        Output, D.getPrependArg()));
  }
}

// Begin OffloadBundler
void OffloadBundler::ConstructJob(Compilation &C, const JobAction &JA,
                                  const InputInfo &Output,
                                  const InputInfoList &Inputs,
                                  const llvm::opt::ArgList &TCArgs,
                                  const char *LinkingOutput) const {
  // The version with only one output is expected to refer to a bundling job.
  assert(isa<OffloadBundlingJobAction>(JA) && "Expecting bundling job!");

  // The bundling command looks like this:
  // clang-offload-bundler -type=bc
  //   -targets=host-triple,openmp-triple1,openmp-triple2
  //   -output=output_file
  //   -input=unbundle_file_host
  //   -input=unbundle_file_tgt1
  //   -input=unbundle_file_tgt2

  ArgStringList CmdArgs;

  // Get the type.
  CmdArgs.push_back(TCArgs.MakeArgString(
      Twine("-type=") + types::getTypeTempSuffix(Output.getType())));

  assert(JA.getInputs().size() == Inputs.size() &&
         "Not have inputs for all dependence actions??");

  // Get the targets.
  SmallString<128> Triples;
  Triples += "-targets=";
  for (unsigned I = 0; I < Inputs.size(); ++I) {
    if (I)
      Triples += ',';

    // Find ToolChain for this input.
    Action::OffloadKind CurKind = Action::OFK_Host;
    const ToolChain *CurTC = &getToolChain();
    const Action *CurDep = JA.getInputs()[I];

    // Special handling for FPGA AOC[RX] binaries that are bundled prior to
    // being added to the generated archive.
    llvm::Triple Triple = CurTC->getTriple();
    bool IsFPGA = Triple.isSPIR() &&
                  Triple.getSubArch() == llvm::Triple::SPIRSubArch_fpga;
    Arg *A = TCArgs.getLastArg(options::OPT_fsycl_link_EQ);
    if (A && IsFPGA) {
      bool IsFPGAImage = false;
      IsFPGAImage = A->getValue() == StringRef("image");
      if (Inputs.size() == 1) {
        Triples += Action::GetOffloadKindName(CurKind);
        Triples += "-fpga_";
        Triples += IsFPGAImage ? "aocx" : "aocr";
        if (!IsFPGAImage && !C.getDriver().IsFPGAHWMode())
          Triples += "_emu";
        Triples += "-intel-unknown";
        continue;
      }
    }

    if (const auto *OA = dyn_cast<OffloadAction>(CurDep)) {
      CurTC = nullptr;
      OA->doOnEachDependence([&](Action *A, const ToolChain *TC, const char *) {
        assert(CurTC == nullptr && "Expected one dependence!");
        CurKind = A->getOffloadingDeviceKind();
        CurTC = TC;
      });
    }

    bool IsSYCL =
        TCArgs.hasFlag(options::OPT_fsycl, options::OPT_fno_sycl, false);
    Triples += (IsSYCL && (CurKind == Action::OFK_Cuda))
                   ? Action::GetOffloadKindName(Action::OFK_SYCL)
                   : Action::GetOffloadKindName(CurKind);
    Triples += '-';
    // Incoming DeviceArch is set, break down the Current triple and add the
    // device arch value to it.
    // This is done for AOT targets only.
    std::string DeviceArch;
    llvm::Triple TargetTriple(CurTC->getTriple());
    if (CurKind == Action::OFK_SYCL && TargetTriple.isSPIRAOT() &&
        tools::SYCL::shouldDoPerObjectFileLinking(C))
      DeviceArch = std::string("image");
    if (CurKind != Action::OFK_Host && !DeviceArch.empty()) {
      llvm::Triple T(CurTC->getTriple());
      SmallString<128> ArchName(CurTC->getArchName());
      ArchName += "_";
      ArchName += DeviceArch.data();
      T.setArchName(ArchName);
      Triples += T.normalize();
    } else {
      Triples += CurTC->getTriple().normalize();
    }
    if ((CurKind == Action::OFK_HIP || CurKind == Action::OFK_OpenMP ||
         CurKind == Action::OFK_Cuda || CurKind == Action::OFK_SYCL) &&
        !StringRef(CurDep->getOffloadingArch()).empty() &&
        !TCArgs.hasArg(options::OPT_fno_bundle_offload_arch)) {
      Triples += '-';
      Triples += CurDep->getOffloadingArch();
    }

    // TODO: Replace parsing of -march flag. Can be done by storing GPUArch
    //       with each toolchain.
    StringRef GPUArchName;
    if (CurKind == Action::OFK_OpenMP) {
      // Extract GPUArch from -march argument in TC argument list.
      for (unsigned ArgIndex = 0; ArgIndex < TCArgs.size(); ArgIndex++) {
        auto ArchStr = StringRef(TCArgs.getArgString(ArgIndex));
        auto Arch = ArchStr.starts_with_insensitive("-march=");
        if (Arch) {
          GPUArchName = ArchStr.substr(7);
          Triples += "-";
          break;
        }
      }
      Triples += GPUArchName.str();
    }
  }
  // If we see we are bundling for FPGA using -fintelfpga, add the
  // dependency bundle
  bool IsFPGADepBundle = TCArgs.hasArg(options::OPT_fintelfpga) &&
                         Output.getType() == types::TY_Object &&
                         !TCArgs.hasArg(options::OPT_fsycl_link_EQ);

  // For spir64_fpga target, when bundling objects we also want to bundle up the
  // named dependency file.
  // TODO - We are currently using the target triple inputs to slot a location
  // of the dependency information into the bundle.  It would be good to
  // separate this out to an explicit option in the bundler for the dependency
  // file as it does not match the type being bundled.
  if (IsFPGADepBundle) {
    Triples += ',';
    Triples += Action::GetOffloadKindName(Action::OFK_SYCL);
    Triples += '-';
    Triples += types::getTypeName(types::TY_FPGA_Dependencies);
  }
  CmdArgs.push_back(TCArgs.MakeArgString(Triples));

  // Get bundled file command.
  CmdArgs.push_back(
      TCArgs.MakeArgString(Twine("-output=") + Output.getFilename()));

  // Get unbundled files command.
  for (unsigned I = 0; I < Inputs.size(); ++I) {
    SmallString<128> UB;
    UB += "-input=";

    // Find ToolChain for this input.
    const ToolChain *CurTC = &getToolChain();
    if (const auto *OA = dyn_cast<OffloadAction>(JA.getInputs()[I])) {
      CurTC = nullptr;
      OA->doOnEachDependence([&](Action *, const ToolChain *TC, const char *) {
        assert(CurTC == nullptr && "Expected one dependence!");
        CurTC = TC;
      });
      UB += C.addTempFile(
          C.getArgs().MakeArgString(CurTC->getInputFilename(Inputs[I])));
    } else {
      UB += CurTC->getInputFilename(Inputs[I]);
    }
    CmdArgs.push_back(TCArgs.MakeArgString(UB));
  }
  // For -fintelfpga, when bundling objects we also want to bundle up the
  // named dependency file.
  if (IsFPGADepBundle) {
    const char *BaseName = Clang::getBaseInputName(TCArgs, Inputs[0]);
    SmallString<128> DepFile(C.getDriver().getFPGATempDepFile(BaseName));
    if (!DepFile.empty())
      CmdArgs.push_back(TCArgs.MakeArgString("-input=" + DepFile));
  }
  addOffloadCompressArgs(TCArgs, CmdArgs);
  // All the inputs are encoded as commands.
  C.addCommand(std::make_unique<Command>(
      JA, *this, ResponseFileSupport::None(),
      TCArgs.MakeArgString(getToolChain().GetProgramPath(getShortName())),
      CmdArgs, std::nullopt, Output));
}

void OffloadBundler::ConstructJobMultipleOutputs(
    Compilation &C, const JobAction &JA, const InputInfoList &Outputs,
    const InputInfoList &Inputs, const llvm::opt::ArgList &TCArgs,
    const char *LinkingOutput) const {
  // The version with multiple outputs is expected to refer to a unbundling job.
  auto &UA = cast<OffloadUnbundlingJobAction>(JA);

  // The unbundling command looks like this:
  // clang-offload-bundler -type=bc
  //   -targets=host-triple,openmp-triple1,openmp-triple2
  //   -input=input_file
  //   -output=unbundle_file_host
  //   -output=unbundle_file_tgt1
  //   -output=unbundle_file_tgt2
  //   -unbundle

  ArgStringList CmdArgs;
  InputInfo Input = Inputs.front();
  const char *TypeArg = types::getTypeTempSuffix(Input.getType());
  const char *InputFileName = Input.getFilename();
  types::ID InputType(Input.getType());
  bool IsFPGADepUnbundle = JA.getType() == types::TY_FPGA_Dependencies;
  bool IsFPGADepLibUnbundle = JA.getType() == types::TY_FPGA_Dependencies_List;
  InputInfoList ForeachInputs;
  if (InputType == types::TY_Tempfilelist)
    ForeachInputs.push_back(Input);

  if (InputType == types::TY_FPGA_AOCX || InputType == types::TY_FPGA_AOCR ||
      InputType == types::TY_FPGA_AOCR_EMU) {
    // Override type with AOCX/AOCR which will unbundle to a list containing
    // binaries with the appropriate extension (.aocx/.aocr)
    // TODO - representation of the output file from the unbundle for these
    // types (aocx/aocr) are always list files.  We should represent this
    // better in the output extension and type for improved understanding
    // of file contents and debuggability.
    TypeArg = (InputType == types::TY_FPGA_AOCX) ? "aocx" : "aocr";
    // When the output is a Tempfilelist, we know we are unbundling
    // the .bc files from the archive.
    if (!getToolChain().getTriple().isSPIROrSPIRV() ||
        JA.getType() == types::TY_Tempfilelist)
      TypeArg = "aoo";
  }
  if (InputType == types::TY_FPGA_AOCO || IsFPGADepLibUnbundle)
    TypeArg = "aoo";
  if (IsFPGADepUnbundle)
    TypeArg = "o";

  bool HasSPIRTarget = false;
  bool HasFPGATarget = false;
  auto SYCLTCRange = C.getOffloadToolChains<Action::OFK_SYCL>();
  for (auto TI = SYCLTCRange.first, TE = SYCLTCRange.second; TI != TE; ++TI) {
    llvm::Triple TT(TI->second->getTriple());
    if (TT.isSPIROrSPIRV()) {
      HasSPIRTarget = true;
      if (TT.getSubArch() == llvm::Triple::SPIRSubArch_fpga)
        HasFPGATarget = true;
    }
  }
  if (InputType == types::TY_Archive && HasSPIRTarget)
    TypeArg = "aoo";

  // Get the type.
  CmdArgs.push_back(TCArgs.MakeArgString(Twine("-type=") + TypeArg));

  // For FPGA Archives that contain AOCO in them, we only want to unbundle
  // the objects from the archive that do not have AOCO associated in that
  // specific object.  Only do this when in hardware mode.
  if (InputType == types::TY_Archive && HasFPGATarget && !IsFPGADepUnbundle &&
      !IsFPGADepLibUnbundle && C.getDriver().IsFPGAHWMode()) {
    llvm::Triple TT;
    TT.setArchName(types::getTypeName(types::TY_FPGA_AOCO));
    TT.setVendorName("intel");
    TT.setOS(getToolChain().getTriple().getOS());
    SmallString<128> ExcludedTargets("-excluded-targets=");
    ExcludedTargets += "sycl-";
    ExcludedTargets += TT.normalize();
    CmdArgs.push_back(TCArgs.MakeArgString(ExcludedTargets));
  }

  // Get the targets.
  SmallString<128> Triples;
  Triples += "-targets=";
  auto DepInfo = UA.getDependentActionsInfo();
  for (unsigned I = 0, J = 0; I < DepInfo.size(); ++I) {
    auto &Dep = DepInfo[I];
    // FPGA device triples are 'transformed' for the bundler when creating
    // aocx or aocr type bundles.  Also, we only do a specific target
    // unbundling, skipping the host side or device side.
    if (types::isFPGA(InputType) || InputType == types::TY_Tempfilelist) {
      if (getToolChain().getTriple().isSPIROrSPIRV()) {
        if (Dep.DependentToolChain->getTriple().getSubArch() ==
            llvm::Triple::SPIRSubArch_fpga) {
          StringRef TypeName(types::getTypeName(InputType));
          types::ID Type = UA.getDependentType();
          if (InputType == types::TY_Tempfilelist && Type != types::TY_Nothing)
            TypeName = types::getTypeName(Type);
          if (J++)
            Triples += ',';
          llvm::Triple TT;
          TT.setArchName(TypeName);
          TT.setVendorName("intel");
          TT.setOS(getToolChain().getTriple().getOS());
          if ((InputType == types::TY_FPGA_AOCX ||
               InputType == types::TY_FPGA_AOCR ||
               InputType == types::TY_FPGA_AOCR_EMU) &&
              JA.getType() == types::TY_Tempfilelist)
            // AOCX device and AOCR bc info is bundled in the host kind
            Triples += "host-";
          else
            // AOCR device is bundled in the sycl kind
            Triples += "sycl-";
          Triples += TT.normalize();
          continue;
        } else if (Dep.DependentOffloadKind == Action::OFK_Host) {
          // No host unbundle for FPGA binaries.
          continue;
        }
      } else if (Dep.DependentOffloadKind == Action::OFK_SYCL)
        continue;
    } else if (InputType == types::TY_Archive ||
               (getToolChain().getTriple().getSubArch() ==
                    llvm::Triple::SPIRSubArch_fpga &&
                TCArgs.hasArg(options::OPT_fsycl_link_EQ))) {
      // Do not extract host part if we are unbundling archive on Windows
      // because it is not needed. Static offload libraries are added to the
      // host link command just as normal libraries.  Do not extract the host
      // part from FPGA -fsycl-link unbundles either, as the full obj
      // is used in the final link
      if (Dep.DependentOffloadKind == Action::OFK_Host)
        continue;
    }
    if (J++)
      Triples += ',';
    Triples += Action::GetOffloadKindName(Dep.DependentOffloadKind);
    Triples += '-';
    // When -fsycl-force-target is used, this value overrides the expected
    // output type we are unbundling.
    if (Dep.DependentOffloadKind == Action::OFK_SYCL &&
        TCArgs.hasArg(options::OPT_fsycl_force_target_EQ)) {
      StringRef Val(
          TCArgs.getLastArg(options::OPT_fsycl_force_target_EQ)->getValue());
      llvm::Triple TT(C.getDriver().MakeSYCLDeviceTriple(Val));
      Triples += TT.normalize();
    } else
      Triples += Dep.DependentToolChain->getTriple().normalize();
    if ((Dep.DependentOffloadKind == Action::OFK_HIP ||
         Dep.DependentOffloadKind == Action::OFK_OpenMP ||
         Dep.DependentOffloadKind == Action::OFK_Cuda ||
         Dep.DependentOffloadKind == Action::OFK_SYCL) &&
        !Dep.DependentBoundArch.empty() &&
        !TCArgs.hasArg(options::OPT_fno_bundle_offload_arch)) {
      Triples += '-';
      Triples += Dep.DependentBoundArch;
    }
    // TODO: Replace parsing of -march flag. Can be done by storing GPUArch
    //       with each toolchain.
    StringRef GPUArchName;
    if (Dep.DependentOffloadKind == Action::OFK_OpenMP) {
      // Extract GPUArch from -march argument in TC argument list.
      for (unsigned ArgIndex = 0; ArgIndex < TCArgs.size(); ArgIndex++) {
        StringRef ArchStr = StringRef(TCArgs.getArgString(ArgIndex));
        auto Arch = ArchStr.starts_with_insensitive("-march=");
        if (Arch) {
          GPUArchName = ArchStr.substr(7);
          Triples += "-";
          break;
        }
      }
      Triples += GPUArchName.str();
    }
  }
  if (IsFPGADepUnbundle || IsFPGADepLibUnbundle) {
    // TODO - We are currently using the target triple inputs to slot a location
    // of the dependency information into the bundle.  It would be good to
    // separate this out to an explicit option in the bundler for the dependency
    // file as it does not match the type being bundled.
    Triples += Action::GetOffloadKindName(Action::OFK_SYCL);
    Triples += '-';
    Triples += types::getTypeName(types::TY_FPGA_Dependencies);
  }
  std::string TargetString(UA.getTargetString());
  if (!TargetString.empty()) {
    // The target string was provided, we will override the defaults and use
    // the string provided.
    SmallString<128> TSTriple("-targets=");
    TSTriple += TargetString;
    CmdArgs.push_back(TCArgs.MakeArgString(TSTriple));
  } else {
    CmdArgs.push_back(TCArgs.MakeArgString(Triples));
  }

  // Get bundled file command.
  CmdArgs.push_back(
      TCArgs.MakeArgString(Twine("-input=") + InputFileName));

  // Get unbundled files command.
  // When dealing with -fintelfpga, there is an additional unbundle step
  // that occurs for the dependency file.  In that case, do not use the
  // dependent information, but just the output file.
  if (IsFPGADepUnbundle || IsFPGADepLibUnbundle) {
    SmallString<128> UB;
    UB += "-output=";
    UB += Outputs[0].getFilename();
    CmdArgs.push_back(TCArgs.MakeArgString(UB));
  } else {
    for (unsigned I = 0; I < Outputs.size(); ++I) {
      SmallString<128> UB;
      UB += "-output=";
      UB += DepInfo[I].DependentToolChain->getInputFilename(Outputs[I]);
      CmdArgs.push_back(TCArgs.MakeArgString(UB));
    }
  }
  CmdArgs.push_back("-unbundle");
  CmdArgs.push_back("-allow-missing-bundles");
  if (TCArgs.hasArg(options::OPT_v))
    CmdArgs.push_back("-verbose");

  // Input is a list, we need to work on each individually and create a new
  // list file.
  // All the inputs are encoded as commands.
  auto Cmd = std::make_unique<Command>(
      JA, *this, ResponseFileSupport::None(),
      TCArgs.MakeArgString(getToolChain().GetProgramPath(getShortName())),
      CmdArgs, std::nullopt, Outputs);
  if (!ForeachInputs.empty() && Outputs.size() == 1) {
    StringRef ParallelJobs =
        TCArgs.getLastArgValue(options::OPT_fsycl_max_parallel_jobs_EQ);
    tools::SYCL::constructLLVMForeachCommand(
        C, JA, std::move(Cmd), ForeachInputs, Outputs[0], this, "",
        types::getTypeTempSuffix(types::TY_Tempfilelist), ParallelJobs);
  } else
    C.addCommand(std::move(Cmd));
}

// Begin OffloadWrapper

static void addRunTimeWrapperOpts(Compilation &C,
                                  Action::OffloadKind DeviceOffloadKind,
                                  const llvm::opt::ArgList &TCArgs,
                                  ArgStringList &CmdArgs,
                                  const ToolChain &TC,
                                  const JobAction &JA) {
  // Grab any Target specific options that need to be added to the wrapper
  // information.
  ArgStringList BuildArgs;
  auto createArgString = [&](const char *Opt) {
    if (BuildArgs.empty())
      return;
    SmallString<128> AL;
    for (const char *A : BuildArgs) {
      if (AL.empty()) {
        AL = A;
        continue;
      }
      AL += " ";
      AL += A;
    }
    CmdArgs.push_back(C.getArgs().MakeArgString(Twine(Opt) + AL));
  };
  const toolchains::SYCLToolChain &SYCLTC =
            static_cast<const toolchains::SYCLToolChain &>(TC);
  llvm::Triple TT = SYCLTC.getTriple();
  // TODO: Consider separating the mechanisms for:
  // - passing standard-defined options to AOT/JIT compilation steps;
  // - passing AOT-compiler specific options.
  // This would allow retaining standard language options in the
  // image descriptor, while excluding tool-specific options that
  // have been known to confuse RT implementations.
  if (TT.getSubArch() == llvm::Triple::NoSubArch) {
    // Only store compile/link opts in the image descriptor for the SPIR-V
    // target; AOT compilation has already been performed otherwise.
    const ArgList &Args = C.getArgsForToolChain(nullptr, StringRef(),
                                                DeviceOffloadKind);
    const ToolChain *HostTC = C.getSingleOffloadToolChain<Action::OFK_Host>();
    SYCLTC.AddImpliedTargetArgs(TT, Args, BuildArgs, JA, *HostTC);
    SYCLTC.TranslateBackendTargetArgs(TT, Args, BuildArgs);
    createArgString("-compile-opts=");
    BuildArgs.clear();
    SYCLTC.TranslateLinkerTargetArgs(TT, Args, BuildArgs);
    createArgString("-link-opts=");
  }
}

void OffloadWrapper::ConstructJob(Compilation &C, const JobAction &JA,
                                  const InputInfo &Output,
                                  const InputInfoList &Inputs,
                                  const llvm::opt::ArgList &TCArgs,
                                  const char *LinkingOutput) const {
  // Construct offload-wrapper command.  Also calls llc to generate the
  // object that is fed to the linker from the wrapper generated bc file
  assert(isa<OffloadWrapperJobAction>(JA) && "Expecting wrapping job!");

  Action::OffloadKind OffloadingKind = JA.getOffloadingDeviceKind();
  if (OffloadingKind == Action::OFK_SYCL) {
    // The wrapper command looks like this:
    // clang-offload-wrapper
    //   -o=<outputfile>.bc
    //   -host=x86_64-pc-linux-gnu -kind=sycl
    //   -format=spirv <inputfile1>.spv <manifest1>(optional)
    //   -format=spirv <inputfile2>.spv <manifest2>(optional)
    //  ...
    ArgStringList WrapperArgs;

    const auto &WrapperJob = *llvm::dyn_cast<OffloadWrapperJobAction>(&JA);
    bool LlcCompileEnabled = WrapperJob.getCompileStep();
    SmallString<128> OutOpt("-o=");
    std::string OutTmpName = C.getDriver().GetTemporaryPath("wrapper", "bc");
    const char *WrapperFileName =
        C.addTempFile(C.getArgs().MakeArgString(OutTmpName));
    OutOpt += LlcCompileEnabled ? WrapperFileName : Output.getFilename();
    WrapperArgs.push_back(C.getArgs().MakeArgString(OutOpt));

    SmallString<128> HostTripleOpt("-host=");
    HostTripleOpt += getToolChain().getAuxTriple()->str();
    WrapperArgs.push_back(C.getArgs().MakeArgString(HostTripleOpt));

    llvm::Triple TT = getToolChain().getTriple();
    SmallString<128> TargetTripleOpt = TT.getArchName();
    bool WrapFPGADevice = false;
    bool FPGAEarly = false;
    if (Arg *A = C.getInputArgs().getLastArg(options::OPT_fsycl_link_EQ)) {
      WrapFPGADevice = true;
      FPGAEarly = (A->getValue() == StringRef("early"));
      // When wrapping an FPGA aocx binary to archive, do not emit registration
      // functions
      if (A->getValue() == StringRef("image"))
        WrapperArgs.push_back(C.getArgs().MakeArgString("--emit-reg-funcs=0"));
    }
    addRunTimeWrapperOpts(C, OffloadingKind, TCArgs, WrapperArgs,
                          getToolChain(), JA);

    // When wrapping an FPGA device binary, we need to be sure to apply the
    // appropriate triple that corresponds (fpga_aocr-intel-<os>)
    // to the target triple setting.
    if (TT.getSubArch() == llvm::Triple::SPIRSubArch_fpga && WrapFPGADevice) {
      SmallString<16> FPGAArch("fpga_");
      if (FPGAEarly) {
        FPGAArch += "aocr";
        if (C.getDriver().IsFPGAEmulationMode())
          FPGAArch += "_emu";
      } else
        FPGAArch += "aocx";
      TT.setArchName(FPGAArch);
      TT.setVendorName("intel");
      TargetTripleOpt = TT.str();
    }
    const toolchains::SYCLToolChain &TC =
              static_cast<const toolchains::SYCLToolChain &>(getToolChain());
    bool IsEmbeddedIR = cast<OffloadWrapperJobAction>(JA).isEmbeddedIR();
    if (IsEmbeddedIR) {
      // When the offload-wrapper is called to embed LLVM IR, add a prefix to
      // the target triple to distinguish the LLVM IR from the actual device
      // binary for that target.
      TargetTripleOpt = ("llvm_" + TargetTripleOpt).str();
    }

    const bool IsSYCLNativeCPU = isSYCLNativeCPU(TC);
    if (IsSYCLNativeCPU) {
      TargetTripleOpt = "native_cpu";
    }
    WrapperArgs.push_back(
        C.getArgs().MakeArgString(Twine("-target=") + TargetTripleOpt));

    // TODO forcing offload kind is a simplification which assumes wrapper used
    // only with SYCL. Device binary format (-format=xxx) option should also
    // come from the command line and/or the native compiler. Should be fixed
    // together with supporting AOT in the driver. If format is not set, the
    // default is "none" which means runtime must try to determine it
    // automatically.
    StringRef Kind = Action::GetOffloadKindName(OffloadingKind);
    Action::OffloadKind OK = WrapperJob.getOffloadKind();
    if (OK != Action::OFK_None)
      Kind = Action::GetOffloadKindName(OK);
    WrapperArgs.push_back(
        C.getArgs().MakeArgString(Twine("-kind=") + Twine(Kind)));

    // For FPGA toolchains, we can provide previously wrapped bc input files to
    // the wrapper step.  This is done for AOCR based files that will need the
    // Symbols and Properties from a previous compilation step.
    if (TC.getTriple().isSPIR() && Inputs.size() == 2 &&
        TC.getTriple().getSubArch() == llvm::Triple::SPIRSubArch_fpga) {
      // If there is an additional input argument passed in, that is considered
      // the .bc file to include in this wrapping job.
      const InputInfo &I = Inputs[1];
      WrapperArgs.push_back(C.getArgs().MakeArgString(
          Twine("--sym-prop-bc-files=") + I.getFilename()));
    }

    assert((Inputs.size() > 0) && "no inputs for clang-offload-wrapper");
    assert(((Inputs[0].getType() != types::TY_Tempfiletable) ||
            (Inputs.size() == 1)) &&
           "wrong usage of clang-offload-wrapper with SYCL");
    const InputInfo &I = Inputs[0];
    assert(I.isFilename() && "Invalid input.");

    if (I.getType() == types::TY_Tempfiletable ||
        I.getType() == types::TY_Tempfilelist || IsEmbeddedIR)
      // wrapper actual input files are passed via the batch job file table:
      WrapperArgs.push_back(C.getArgs().MakeArgString("-batch"));
    WrapperArgs.push_back(C.getArgs().MakeArgString(I.getFilename()));

    auto Cmd = std::make_unique<Command>(
        JA, *this, ResponseFileSupport::None(),
        TCArgs.MakeArgString(getToolChain().GetProgramPath(getShortName())),
        WrapperArgs, std::nullopt);
    C.addCommand(std::move(Cmd));

    if (LlcCompileEnabled) {
      // Construct llc command.
      // The output is an object file
      ArgStringList LlcArgs{"-filetype=obj", "-o", Output.getFilename(),
                            WrapperFileName};
      llvm::Reloc::Model RelocationModel;
      unsigned PICLevel;
      bool IsPIE;
      std::tie(RelocationModel, PICLevel, IsPIE) =
          ParsePICArgs(getToolChain(), TCArgs);
      if (PICLevel > 0 || TCArgs.hasArg(options::OPT_shared)) {
        LlcArgs.push_back("-relocation-model=pic");
      }
      if (Arg *A = C.getArgs().getLastArg(options::OPT_mcmodel_EQ))
        LlcArgs.push_back(
            TCArgs.MakeArgString(Twine("--code-model=") + A->getValue()));

      SmallString<128> LlcPath(C.getDriver().Dir);
      llvm::sys::path::append(LlcPath, "llc");
      const char *Llc = C.getArgs().MakeArgString(LlcPath);
      C.addCommand(std::make_unique<Command>(
          JA, *this, ResponseFileSupport::None(), Llc, LlcArgs, std::nullopt));
    }
    return;
  } // end of SYCL flavor of offload wrapper command creation

  ArgStringList CmdArgs;

  const llvm::Triple &Triple = getToolChain().getEffectiveTriple();

  // Add the "effective" target triple.
  CmdArgs.push_back("-host");
  CmdArgs.push_back(TCArgs.MakeArgString(Triple.getTriple()));

  // Add the output file name.
  assert(Output.isFilename() && "Invalid output.");
  CmdArgs.push_back("-o");
  CmdArgs.push_back(TCArgs.MakeArgString(Output.getFilename()));

  assert(JA.getInputs().size() == Inputs.size() &&
         "Not have inputs for all dependence actions??");

  // For FPGA, we wrap the host objects before archiving them when using
  // -fsycl-link.  This allows for better extraction control from the
  // archive when we need the host objects for subsequent compilations.
  if (OffloadingKind == Action::OFK_None &&
      C.getArgs().hasArg(options::OPT_fintelfpga) &&
      C.getArgs().hasArg(options::OPT_fsycl_link_EQ)) {

    // Add offload targets and inputs.
    CmdArgs.push_back(C.getArgs().MakeArgString(
        Twine("-kind=") + Action::GetOffloadKindName(OffloadingKind)));
    CmdArgs.push_back(
        TCArgs.MakeArgString(Twine("-target=") + Triple.getTriple()));

    // Add input.
    assert(Inputs[0].isFilename() && "Invalid input.");
    CmdArgs.push_back(TCArgs.MakeArgString(Inputs[0].getFilename()));

    C.addCommand(std::make_unique<Command>(
        JA, *this, ResponseFileSupport::None(),
        TCArgs.MakeArgString(getToolChain().GetProgramPath(getShortName())),
        CmdArgs, Inputs));
    return;
  }

  // Add offload targets and inputs.
  for (unsigned I = 0; I < Inputs.size(); ++I) {
    // Get input's Offload Kind and ToolChain.
    const auto *OA = cast<OffloadAction>(JA.getInputs()[I]);
    assert(OA->hasSingleDeviceDependence(/*DoNotConsiderHostActions=*/true) &&
           "Expected one device dependence!");
    Action::OffloadKind DeviceKind = Action::OFK_None;
    const ToolChain *DeviceTC = nullptr;
    OA->doOnEachDependence([&](Action *A, const ToolChain *TC, const char *) {
      DeviceKind = A->getOffloadingDeviceKind();
      DeviceTC = TC;
    });

    // And add it to the offload targets.
    CmdArgs.push_back(C.getArgs().MakeArgString(
        Twine("-kind=") + Action::GetOffloadKindName(DeviceKind)));
    std::string TargetTripleOpt = DeviceTC->getTriple().normalize();
    // SYCL toolchain target only uses the arch name.
    if (DeviceKind == Action::OFK_SYCL)
      TargetTripleOpt = DeviceTC->getTriple().getArchName();
    CmdArgs.push_back(
        TCArgs.MakeArgString(Twine("-target=") + TargetTripleOpt));
    addRunTimeWrapperOpts(C, DeviceKind, TCArgs, CmdArgs, *DeviceTC, JA);

    if (Inputs[I].getType() == types::TY_Tempfiletable ||
        Inputs[I].getType() == types::TY_Tempfilelist)
      // wrapper actual input files are passed via the batch job file table:
      CmdArgs.push_back(C.getArgs().MakeArgString("-batch"));

    // Add input.
    assert(Inputs[I].isFilename() && "Invalid input.");
    CmdArgs.push_back(TCArgs.MakeArgString(Inputs[I].getFilename()));
  }

  C.addCommand(std::make_unique<Command>(
      JA, *this, ResponseFileSupport::None(),
      TCArgs.MakeArgString(getToolChain().GetProgramPath(getShortName())),
      CmdArgs, Inputs));
}

void OffloadPackager::ConstructJob(Compilation &C, const JobAction &JA,
                                   const InputInfo &Output,
                                   const InputInfoList &Inputs,
                                   const llvm::opt::ArgList &Args,
                                   const char *LinkingOutput) const {
  ArgStringList CmdArgs;

  // Add the output file name.
  assert(Output.isFilename() && "Invalid output.");
  CmdArgs.push_back("-o");
  CmdArgs.push_back(Output.getFilename());

  // Create the inputs to bundle the needed metadata.
  for (const InputInfo &Input : Inputs) {
    const Action *OffloadAction = Input.getAction();
    const ToolChain *TC = OffloadAction->getOffloadingToolChain();
    const ArgList &TCArgs =
        C.getArgsForToolChain(TC, OffloadAction->getOffloadingArch(),
                              OffloadAction->getOffloadingDeviceKind());
    StringRef File = C.getArgs().MakeArgString(TC->getInputFilename(Input));

    // If the input is a Tempfilelist, it is a response file
    // which internally contains a list of files to be processed.
    // Add an '@' so the tool knows to expand the response file.
    if (Input.getType() == types::TY_Tempfilelist)
      File = C.getArgs().MakeArgString("@" + File);

    StringRef Arch = OffloadAction->getOffloadingArch()
                         ? OffloadAction->getOffloadingArch()
                         : TCArgs.getLastArgValue(options::OPT_march_EQ);
    StringRef Kind =
      Action::GetOffloadKindName(OffloadAction->getOffloadingDeviceKind());

    ArgStringList Features;
    SmallVector<StringRef> FeatureArgs;
    getTargetFeatures(TC->getDriver(), TC->getTriple(), TCArgs, Features,
                      false);
    llvm::copy_if(Features, std::back_inserter(FeatureArgs),
                  [](StringRef Arg) { return !Arg.starts_with("-target"); });

    if (TC->getTriple().isAMDGPU()) {
      for (StringRef Feature : llvm::split(Arch.split(':').second, ':')) {
        FeatureArgs.emplace_back(
            Args.MakeArgString(Feature.take_back() + Feature.drop_back()));
      }
    }

    // TODO: We need to pass in the full target-id and handle it properly in the
    // linker wrapper.
    SmallVector<std::string> Parts{
        "file=" + File.str(),
        "triple=" + TC->getTripleString(),
        "arch=" + Arch.str(),
        "kind=" + Kind.str(),
    };

    if (TC->getDriver().isUsingLTO(/* IsOffload */ true) ||
        TC->getTriple().isAMDGPU())
      for (StringRef Feature : FeatureArgs)
        Parts.emplace_back("feature=" + Feature.str());

    // Now that the standard parts are added to the packager string, add any
    // additional supplemental options that cover compile and link opts that
    // are used for SYCL based offloading.
    // Here, we add the compile and link options that are required by backend
    // compilers and the clang-offload-wrapper in the case of SYCL offloading.
    if (OffloadAction->getOffloadingDeviceKind() == Action::OFK_SYCL) {
      ArgStringList BuildArgs;
      auto createArgString = [&](const char *Opt) {
        if (BuildArgs.empty())
          return;
        SmallString<128> AL;
        for (const char *A : BuildArgs) {
          if (AL.empty()) {
            AL = A;
            continue;
          }
          AL += " ";
          AL += A;
        }
        Parts.emplace_back(C.getArgs().MakeArgString(Twine(Opt) + AL));
      };
      const ArgList &Args =
          C.getArgsForToolChain(nullptr, StringRef(), Action::OFK_SYCL);
      const ToolChain *HostTC = C.getSingleOffloadToolChain<Action::OFK_Host>();
      const toolchains::SYCLToolChain &SYCLTC =
          static_cast<const toolchains::SYCLToolChain &>(*TC);
      SYCLTC.AddImpliedTargetArgs(TC->getTriple(), Args, BuildArgs, JA, *HostTC,
                                  Arch);
      SYCLTC.TranslateBackendTargetArgs(TC->getTriple(), Args, BuildArgs, Arch);
      createArgString("compile-opts=");
      BuildArgs.clear();
      SYCLTC.TranslateLinkerTargetArgs(TC->getTriple(), Args, BuildArgs, Arch);
      createArgString("link-opts=");
    }

    CmdArgs.push_back(Args.MakeArgString("--image=" + llvm::join(Parts, ",")));
  }

  C.addCommand(std::make_unique<Command>(
      JA, *this, ResponseFileSupport::None(),
      Args.MakeArgString(getToolChain().GetProgramPath(getShortName())),
      CmdArgs, Inputs, Output));
}

// Begin OffloadDeps

void OffloadDeps::constructJob(Compilation &C, const JobAction &JA,
                               ArrayRef<InputInfo> Outputs,
                               ArrayRef<InputInfo> Inputs,
                               const llvm::opt::ArgList &TCArgs,
                               const char *LinkingOutput) const {
  auto &DA = cast<OffloadDepsJobAction>(JA);

  ArgStringList CmdArgs;

  // Get the targets.
  SmallString<128> Targets{"-targets="};
  auto DepInfo = DA.getDependentActionsInfo();
  for (unsigned I = 0; I < DepInfo.size(); ++I) {
    auto &Dep = DepInfo[I];
    if (I)
      Targets += ',';
    Targets += Action::GetOffloadKindName(Dep.DependentOffloadKind);
    Targets += '-';
    // When -fsycl-force-target is used, this value overrides the expected
    // output type we are creating deps for.
    if (Dep.DependentOffloadKind == Action::OFK_SYCL &&
        TCArgs.hasArg(options::OPT_fsycl_force_target_EQ)) {
      StringRef Val(
          TCArgs.getLastArg(options::OPT_fsycl_force_target_EQ)->getValue());
      llvm::Triple TT(C.getDriver().MakeSYCLDeviceTriple(Val));
      Targets += TT.normalize();
    } else {
      std::string NormalizedTriple =
          Dep.DependentToolChain->getTriple().normalize();
      Targets += NormalizedTriple;
    }
    if ((Dep.DependentOffloadKind == Action::OFK_HIP ||
         Dep.DependentOffloadKind == Action::OFK_SYCL) &&
        !Dep.DependentBoundArch.empty()) {
      Targets += '-';
      Targets += Dep.DependentBoundArch;
    }
  }
  CmdArgs.push_back(TCArgs.MakeArgString(Targets));

  // Prepare outputs.
  SmallString<128> Outs{"-outputs="};
  for (unsigned I = 0; I < Outputs.size(); ++I) {
    if (I)
      Outs += ',';
    Outs += DepInfo[I].DependentToolChain->getInputFilename(Outputs[I]);
  }
  CmdArgs.push_back(TCArgs.MakeArgString(Outs));

  // Add input file.
  CmdArgs.push_back(Inputs.front().getFilename());

  // All the inputs are encoded as commands.
  C.addCommand(std::make_unique<Command>(
      JA, *this, ResponseFileSupport::None(),
      TCArgs.MakeArgString(getToolChain().GetProgramPath(getShortName())),
      CmdArgs, std::nullopt, Outputs));
}

void OffloadDeps::ConstructJob(Compilation &C, const JobAction &JA,
                               const InputInfo &Output,
                               const InputInfoList &Inputs,
                               const llvm::opt::ArgList &TCArgs,
                               const char *LinkingOutput) const {
  constructJob(C, JA, Output, Inputs, TCArgs, LinkingOutput);
}

void OffloadDeps::ConstructJobMultipleOutputs(Compilation &C,
                                              const JobAction &JA,
                                              const InputInfoList &Outputs,
                                              const InputInfoList &Inputs,
                                              const llvm::opt::ArgList &TCArgs,
                                              const char *LinkingOutput) const {
  constructJob(C, JA, Outputs, Inputs, TCArgs, LinkingOutput);
}

// Utility function to gather all arguments for SPIR-V generation using the
// SPIR-V backend. This set of arguments is expected to get updated as we add
// more features/extensions to the SPIR-V backend.
static void getSPIRVBackendOpts(const llvm::opt::ArgList &TCArgs,
                                ArgStringList &BackendArgs) {
  BackendArgs.push_back(TCArgs.MakeArgString("-filetype=obj"));
  BackendArgs.push_back(
      TCArgs.MakeArgString("-mtriple=spirv64-unknown-unknown"));
  // TODO: Optimization level is currently forced to -O0 due to some testing
  // issues. Update optimization level after testing issues are resolved.
  BackendArgs.push_back(TCArgs.MakeArgString("-O0"));
  BackendArgs.push_back(
      TCArgs.MakeArgString("--avoid-spirv-capabilities=Shader"));
  BackendArgs.push_back(
      TCArgs.MakeArgString("--translator-compatibility-mode"));

  // TODO: There is some overlap between the lists of extensions in SPIR-V
  // backend and SPIR-V Trnaslator). We will try to combine them when SPIR-V
  // backdn is ready.
  std::string ExtArg("--spirv-ext=");
  std::string DefaultExtArg =
      "+SPV_EXT_shader_atomic_float_add,+SPV_EXT_shader_atomic_float_min_max"
      ",+SPV_KHR_no_integer_wrap_decoration,+SPV_KHR_float_controls"
      ",+SPV_KHR_expect_assume,+SPV_KHR_linkonce_odr";
  std::string INTELExtArg = ",+SPV_INTEL_subgroups,+SPV_INTEL_function_pointers"
                            ",+SPV_INTEL_arbitrary_precision_integers"
                            ",+SPV_INTEL_variable_length_array";
  ExtArg = ExtArg + DefaultExtArg + INTELExtArg;

  // Other args
  ExtArg += ",+SPV_INTEL_bfloat16_conversion"
            ",+SPV_KHR_uniform_group_instructions"
            ",+SPV_INTEL_optnone"
            ",+SPV_KHR_subgroup_rotate"
            ",+SPV_INTEL_usm_storage_classes"
            ",+SPV_EXT_shader_atomic_float16_add"
            ",+SPV_KHR_bit_instructions";

  BackendArgs.push_back(TCArgs.MakeArgString(ExtArg));
}

// Utility function to gather all llvm-spirv options.
// Not dependent on target triple.
static void getNonTripleBasedSPIRVTransOpts(Compilation &C,
                                            const llvm::opt::ArgList &TCArgs,
                                            ArgStringList &TranslatorArgs) {
  TranslatorArgs.push_back("-spirv-max-version=1.4");
  bool CreatingSyclSPIRVFatObj =
      C.getDriver().getFinalPhase(C.getArgs()) != phases::Link &&
      TCArgs.getLastArgValue(options::OPT_fsycl_device_obj_EQ)
          .equals_insensitive("spirv") &&
      !C.getDriver().offloadDeviceOnly();
  bool ShouldPreserveMetadataInFinalImage =
      TCArgs.hasArg(options::OPT_fsycl_preserve_device_nonsemantic_metadata);
  bool ShouldPreserveMetadata =
      CreatingSyclSPIRVFatObj || ShouldPreserveMetadataInFinalImage;
  if (ShouldPreserveMetadata)
    TranslatorArgs.push_back("--spirv-preserve-auxdata");
}

// Add any llvm-spirv option that relies on a specific Triple in addition
// to user supplied options.
// NOTE: Any changes made here should be reflected in the similarly named
// function in clang/tools/clang-linker-wrapper/ClangLinkerWrapper.cpp.
static void getTripleBasedSPIRVTransOpts(Compilation &C,
                                         const llvm::opt::ArgList &TCArgs,
                                         llvm::Triple Triple,
                                         ArgStringList &TranslatorArgs) {
  bool IsCPU = Triple.isSPIR() &&
               Triple.getSubArch() == llvm::Triple::SPIRSubArch_x86_64;
  // Enable NonSemanticShaderDebugInfo.200 for CPU AOT and for non-Windows
  const bool IsWindowsMSVC =
      Triple.isWindowsMSVCEnvironment() ||
      C.getDefaultToolChain().getTriple().isWindowsMSVCEnvironment();
  const bool EnableNonSemanticDebug =
      IsCPU || (!IsWindowsMSVC && !C.getDriver().IsFPGAHWMode());
  if (EnableNonSemanticDebug) {
    TranslatorArgs.push_back(
        "-spirv-debug-info-version=nonsemantic-shader-200");
  } else {
    TranslatorArgs.push_back("-spirv-debug-info-version=ocl-100");
    // Prevent crash in the translator if input IR contains DIExpression
    // operations which don't have mapping to OpenCL.DebugInfo.100 spec.
    TranslatorArgs.push_back("-spirv-allow-extra-diexpressions");
  }
  std::string UnknownIntrinsics("-spirv-allow-unknown-intrinsics=llvm.genx.");
  if (IsCPU)
    UnknownIntrinsics += ",llvm.fpbuiltin";
  TranslatorArgs.push_back(TCArgs.MakeArgString(UnknownIntrinsics));

  // Disable all the extensions by default
  std::string ExtArg("-spirv-ext=-all");
  std::string DefaultExtArg =
      ",+SPV_EXT_shader_atomic_float_add,+SPV_EXT_shader_atomic_float_min_max"
      ",+SPV_KHR_no_integer_wrap_decoration,+SPV_KHR_float_controls"
      ",+SPV_KHR_expect_assume,+SPV_KHR_linkonce_odr";
  std::string INTELExtArg =
      ",+SPV_INTEL_subgroups,+SPV_INTEL_media_block_io"
      ",+SPV_INTEL_device_side_avc_motion_estimation"
      ",+SPV_INTEL_fpga_loop_controls,+SPV_INTEL_unstructured_loop_controls"
      ",+SPV_INTEL_fpga_reg,+SPV_INTEL_blocking_pipes"
      ",+SPV_INTEL_function_pointers,+SPV_INTEL_kernel_attributes"
      ",+SPV_INTEL_io_pipes,+SPV_INTEL_inline_assembly"
      ",+SPV_INTEL_arbitrary_precision_integers"
      ",+SPV_INTEL_float_controls2,+SPV_INTEL_vector_compute"
      ",+SPV_INTEL_fast_composite"
      ",+SPV_INTEL_arbitrary_precision_fixed_point"
      ",+SPV_INTEL_arbitrary_precision_floating_point"
      ",+SPV_INTEL_variable_length_array,+SPV_INTEL_fp_fast_math_mode"
      ",+SPV_INTEL_long_constant_composite"
      ",+SPV_INTEL_arithmetic_fence"
      ",+SPV_INTEL_global_variable_decorations"
      ",+SPV_INTEL_cache_controls"
      ",+SPV_INTEL_fpga_buffer_location"
      ",+SPV_INTEL_fpga_argument_interfaces"
      ",+SPV_INTEL_fpga_invocation_pipelining_attributes"
      ",+SPV_INTEL_fpga_latency_control"
      ",+SPV_KHR_shader_clock"
      ",+SPV_INTEL_bindless_images";
  ExtArg = ExtArg + DefaultExtArg + INTELExtArg;
  if (C.getDriver().IsFPGAHWMode())
    // Enable several extensions on FPGA H/W exclusively
    ExtArg += ",+SPV_INTEL_usm_storage_classes,+SPV_INTEL_runtime_aligned"
              ",+SPV_INTEL_fpga_cluster_attributes,+SPV_INTEL_loop_fuse"
              ",+SPV_INTEL_fpga_dsp_control,+SPV_INTEL_fpga_memory_accesses"
              ",+SPV_INTEL_fpga_memory_attributes";
  else
    // Don't enable several freshly added extensions on FPGA H/W
    ExtArg += ",+SPV_INTEL_token_type"
              ",+SPV_INTEL_bfloat16_conversion"
              ",+SPV_INTEL_joint_matrix"
              ",+SPV_INTEL_hw_thread_queries"
              ",+SPV_KHR_uniform_group_instructions"
              ",+SPV_INTEL_masked_gather_scatter"
              ",+SPV_INTEL_tensor_float32_conversion"
              ",+SPV_INTEL_optnone"
              ",+SPV_KHR_non_semantic_info"
              ",+SPV_KHR_cooperative_matrix";
  if (IsCPU)
    ExtArg += ",+SPV_INTEL_fp_max_error";

  TranslatorArgs.push_back(TCArgs.MakeArgString(ExtArg));
}

// Begin SPIRVTranslator
// TODO: Add a unique 'llc' JobAction for SPIR-V backends.
void SPIRVTranslator::ConstructJob(Compilation &C, const JobAction &JA,
                                  const InputInfo &Output,
                                  const InputInfoList &Inputs,
                                  const llvm::opt::ArgList &TCArgs,
                                  const char *LinkingOutput) const {
  // Construct llvm-spirv command.
  assert(isa<SPIRVTranslatorJobAction>(JA) && "Expecting Translator job!");

  // The translator command looks like this:
  // llvm-spirv -o <file>.spv <file>.bc
  ArgStringList ForeachArgs;
  ArgStringList TranslatorArgs;

  TranslatorArgs.push_back("-o");
  TranslatorArgs.push_back(Output.getFilename());
  bool UseSPIRVBackend =
      TCArgs.hasArg(options::OPT_fsycl_use_spirv_backend_for_spirv_gen);
  if (JA.isDeviceOffloading(Action::OFK_SYCL)) {
    const toolchains::SYCLToolChain &TC =
        static_cast<const toolchains::SYCLToolChain &>(getToolChain());
    if (UseSPIRVBackend) {
      getSPIRVBackendOpts(TCArgs, TranslatorArgs);
    } else {
      getNonTripleBasedSPIRVTransOpts(C, TCArgs, TranslatorArgs);
      llvm::Triple Triple = TC.getTriple();
      getTripleBasedSPIRVTransOpts(C, TCArgs, Triple, TranslatorArgs);
      // Handle -Xspirv-translator
      TC.TranslateTargetOpt(
          Triple, TCArgs, TranslatorArgs, options::OPT_Xspirv_translator,
          options::OPT_Xspirv_translator_EQ, JA.getOffloadingArch());
    }
  }
  for (auto I : Inputs) {
    std::string Filename(I.getFilename());
    if (I.getType() == types::TY_Tempfilelist) {
      ForeachArgs.push_back(
          C.getArgs().MakeArgString("--in-file-list=" + Filename));
      ForeachArgs.push_back(
          C.getArgs().MakeArgString("--in-replace=" + Filename));
      ForeachArgs.push_back(
          C.getArgs().MakeArgString("--out-ext=spv"));
    }
    TranslatorArgs.push_back(C.getArgs().MakeArgString(Filename));
  }

  auto ToolName = UseSPIRVBackend ? "llc" : getShortName();
  auto Cmd = std::make_unique<Command>(
      JA, *this, ResponseFileSupport::None(),
      TCArgs.MakeArgString(getToolChain().GetProgramPath(ToolName)),
      TranslatorArgs, std::nullopt);

  if (!ForeachArgs.empty()) {
    // Construct llvm-foreach command.
    // The llvm-foreach command looks like this:
    // llvm-foreach a.list --out-replace=out "cp {} out"
    // --out-file-list=list
    std::string OutputFileName(Output.getFilename());
    ForeachArgs.push_back(
        TCArgs.MakeArgString("--out-file-list=" + OutputFileName));
    ForeachArgs.push_back(
        TCArgs.MakeArgString("--out-replace=" + OutputFileName));
    // If fsycl-dump-device-code is passed, put the output files from llvm-spirv
    // into the path provided in fsycl-dump-device-code.
    if (C.getDriver().isDumpDeviceCodeEnabled()) {
      SmallString<128> OutputDir;

      Arg *DumpDeviceCodeArg =
          C.getArgs().getLastArg(options::OPT_fsycl_dump_device_code_EQ);

      OutputDir = (DumpDeviceCodeArg ? DumpDeviceCodeArg->getValue() : "");

      // If the output directory path is empty, put the llvm-spirv output in the
      // current directory.
      if (OutputDir.empty())
        llvm::sys::path::native(OutputDir = "./");
      else
        OutputDir.append(llvm::sys::path::get_separator());
      ForeachArgs.push_back(
          C.getArgs().MakeArgString("--out-dir=" + OutputDir));
    }

    StringRef ParallelJobs =
        TCArgs.getLastArgValue(options::OPT_fsycl_max_parallel_jobs_EQ);
    if (!ParallelJobs.empty())
      ForeachArgs.push_back(TCArgs.MakeArgString("--jobs=" + ParallelJobs));

    ForeachArgs.push_back(TCArgs.MakeArgString("--"));
    ForeachArgs.push_back(TCArgs.MakeArgString(Cmd->getExecutable()));

    for (auto &Arg : Cmd->getArguments())
      ForeachArgs.push_back(Arg);

    SmallString<128> ForeachPath(C.getDriver().Dir);
    llvm::sys::path::append(ForeachPath, "llvm-foreach");
    const char *Foreach = C.getArgs().MakeArgString(ForeachPath);
    C.addCommand(std::make_unique<Command>(
        JA, *this, ResponseFileSupport::None(), Foreach, ForeachArgs, std::nullopt));
  } else
    C.addCommand(std::move(Cmd));
}

// Partially copied from clang/lib/Frontend/CompilerInvocation.cpp
static std::string getSYCLPostLinkOptimizationLevel(const ArgList &Args) {
  if (Arg *A = Args.getLastArg(options::OPT_O_Group)) {
    // Pass -O2 when the user passes -O0 due to IGC
    // debugging limitation. Note this only effects
    // ESIMD code.
    if (A->getOption().matches(options::OPT_O0))
      return "-O2";

    if (A->getOption().matches(options::OPT_Ofast))
      return "-O3";

    assert(A->getOption().matches(options::OPT_O));

    StringRef S(A->getValue());
    if (S == "g")
      return "-O1";

    // Options -O[1|2|3|s|z] are passed as they are. '-O0' is handled earlier.
    std::array<char, 5> AcceptedOptions = {'1', '2', '3', 's', 'z'};
    if (std::any_of(AcceptedOptions.begin(), AcceptedOptions.end(),
                    [=](char c) { return c == S[0]; }))
      return std::string("-O") + S[0];
  }

  // The default for SYCL device code optimization
  return "-O2";
}

static void addArgs(ArgStringList &DstArgs, const llvm::opt::ArgList &Alloc,
                    ArrayRef<StringRef> SrcArgs) {
  for (const auto Arg : SrcArgs) {
    DstArgs.push_back(Alloc.MakeArgString(Arg));
  }
}

static void getNonTripleBasedSYCLPostLinkOpts(const ToolChain &TC,
                                              const JobAction &JA,
                                              const llvm::opt::ArgList &TCArgs,
                                              ArgStringList &PostLinkArgs) {
  // See if device code splitting is requested
  if (Arg *A = TCArgs.getLastArg(options::OPT_fsycl_device_code_split_EQ)) {
    auto CodeSplitValue = StringRef(A->getValue());
    if (CodeSplitValue == "per_kernel")
      addArgs(PostLinkArgs, TCArgs, {"-split=kernel"});
    else if (CodeSplitValue == "per_source")
      addArgs(PostLinkArgs, TCArgs, {"-split=source"});
    else if (CodeSplitValue == "auto")
      addArgs(PostLinkArgs, TCArgs, {"-split=auto"});
    else { // Device code split is off
    }
  }
  addArgs(PostLinkArgs, TCArgs,
          {StringRef(getSYCLPostLinkOptimizationLevel(TCArgs))});

  // Process device-globals.
  addArgs(PostLinkArgs, TCArgs, {"-device-globals"});

  // Make ESIMD accessors use stateless memory accesses.
  if (TCArgs.hasFlag(options::OPT_fno_sycl_esimd_force_stateless_mem,
                     options::OPT_fsycl_esimd_force_stateless_mem, false))
    addArgs(PostLinkArgs, TCArgs, {"-lower-esimd-force-stateless-mem=false"});
}

// Add any sycl-post-link options that rely on a specific Triple in addition
// to user supplied options. This function is invoked only for the old
// offloading model. For the new offloading model, a slightly modified version
// of this function is called inside clang-linker-wrapper.
// NOTE: Any changes made here should be reflected in the similarly named
// function in clang/tools/clang-linker-wrapper/ClangLinkerWrapper.cpp.
static void getTripleBasedSYCLPostLinkOpts(const ToolChain &TC,
                                           const llvm::opt::ArgList &TCArgs,
                                           ArgStringList &PostLinkArgs,
                                           llvm::Triple Triple,
                                           bool SpecConstsSupported,
                                           types::ID OutputType) {

  bool IsUsingLTO = TC.getDriver().isUsingLTO(/*IsDeviceOffloadAction=*/true);
  auto LTOMode = TC.getDriver().getLTOMode(/*IsDeviceOffloadAction=*/true);
  if (OutputType == types::TY_LLVM_BC) {
    // single file output requested - this means only perform necessary IR
    // transformations (like specialization constant intrinsic lowering) and
    // output LLVMIR
    addArgs(PostLinkArgs, TCArgs, {"-ir-output-only"});
  } else if (!IsUsingLTO || LTOMode != LTOK_Thin) {
    // Only create a properties file if we are not
    // only outputting IR.
    addArgs(PostLinkArgs, TCArgs, {"-properties"});
  }
  if (SpecConstsSupported)
    addArgs(PostLinkArgs, TCArgs, {"-spec-const=native"});
  else
    addArgs(PostLinkArgs, TCArgs, {"-spec-const=emulation"});

  // See if device code splitting is requested.  The logic here works along side
  // the behavior in getNonTripleBasedSYCLPostLinkOpts, where the option is
  // added based on the user setting of -fsycl-device-code-split.
  if (!TCArgs.hasArg(options::OPT_fsycl_device_code_split_EQ) &&
      (Triple.getArchName() != "spir64_fpga"))
    addArgs(PostLinkArgs, TCArgs, {"-split=auto"});

  // On Intel targets we don't need non-kernel functions as entry points,
  // because it only increases amount of code for device compiler to handle,
  // without any actual benefits.
  // TODO: Try to extend this feature for non-Intel GPUs.
  if ((!TCArgs.hasFlag(options::OPT_fno_sycl_remove_unused_external_funcs,
                       options::OPT_fsycl_remove_unused_external_funcs,
                       false) &&
       !isSYCLNativeCPU(TC)) &&
      !Triple.isNVPTX() && !Triple.isAMDGPU())
    addArgs(PostLinkArgs, TCArgs, {"-emit-only-kernels-as-entry-points"});

  if (!Triple.isAMDGCN())
    addArgs(PostLinkArgs, TCArgs, {"-emit-param-info"});
  // Enable program metadata
  if (Triple.isNVPTX() || Triple.isAMDGCN() || isSYCLNativeCPU(TC))
    addArgs(PostLinkArgs, TCArgs, {"-emit-program-metadata"});
  if (OutputType != types::TY_LLVM_BC) {
    assert(OutputType == types::TY_Tempfiletable);
    bool SplitEsimdByDefault = Triple.isSPIROrSPIRV();
    bool SplitEsimd = TCArgs.hasFlag(
        options::OPT_fsycl_device_code_split_esimd,
        options::OPT_fno_sycl_device_code_split_esimd, SplitEsimdByDefault);
    bool IsUsingLTO = TC.getDriver().isUsingLTO(/*IsDeviceOffloadAction=*/true);
    auto LTOMode = TC.getDriver().getLTOMode(/*IsDeviceOffloadAction=*/true);
    if (!IsUsingLTO || LTOMode != LTOK_Thin)
      addArgs(PostLinkArgs, TCArgs, {"-symbols"});
    // Specialization constant info generation is mandatory -
    // add options unconditionally
    addArgs(PostLinkArgs, TCArgs, {"-emit-exported-symbols"});
    addArgs(PostLinkArgs, TCArgs, {"-emit-imported-symbols"});
    if (SplitEsimd)
      addArgs(PostLinkArgs, TCArgs, {"-split-esimd"});
    addArgs(PostLinkArgs, TCArgs, {"-lower-esimd"});
  }
  bool IsAOT = Triple.isNVPTX() || Triple.isAMDGCN() ||
               Triple.getSubArch() == llvm::Triple::SPIRSubArch_fpga ||
               Triple.getSubArch() == llvm::Triple::SPIRSubArch_gen ||
               Triple.getSubArch() == llvm::Triple::SPIRSubArch_x86_64;
  if (TCArgs.hasFlag(options::OPT_fsycl_add_default_spec_consts_image,
                     options::OPT_fno_sycl_add_default_spec_consts_image,
                     false) &&
      IsAOT)
    addArgs(PostLinkArgs, TCArgs,
            {"-generate-device-image-default-spec-consts"});
}

// sycl-post-link tool normally outputs a file table (see the tool sources for
// format description) which lists all the other output files associated with
// the device LLVMIR bitcode. This is basically a triple of bitcode, symbols
// and specialization constant files. Single LLVM IR output can be generated as
// well under an option.
//
void SYCLPostLink::ConstructJob(Compilation &C, const JobAction &JA,
                                const InputInfo &Output,
                                const InputInfoList &Inputs,
                                const llvm::opt::ArgList &TCArgs,
                                const char *LinkingOutput) const {
  const SYCLPostLinkJobAction *SYCLPostLink =
      dyn_cast<SYCLPostLinkJobAction>(&JA);
  // Construct sycl-post-link command.
  assert(SYCLPostLink && "Expecting SYCL post link job!");
  ArgStringList CmdArgs;

  llvm::Triple T = getToolChain().getTriple();
  getNonTripleBasedSYCLPostLinkOpts(getToolChain(), JA, TCArgs, CmdArgs);
  getTripleBasedSYCLPostLinkOpts(getToolChain(), TCArgs, CmdArgs, T,
                                 SYCLPostLink->getRTSetsSpecConstants(),
                                 SYCLPostLink->getTrueType());

  // Add output file table file option
  assert(Output.isFilename() && "output must be a filename");
  StringRef Device = JA.getOffloadingArch();
  std::string OutputArg = Output.getFilename();
  if (T.getSubArch() == llvm::Triple::SPIRSubArch_gen && Device.data())
    OutputArg = ("intel_gpu_" + Device + "," + OutputArg).str();

  const toolchains::SYCLToolChain &TC =
      static_cast<const toolchains::SYCLToolChain &>(getToolChain());

  // Handle -Xdevice-post-link
  TC.TranslateTargetOpt(T, TCArgs, CmdArgs, options::OPT_Xdevice_post_link,
                        options::OPT_Xdevice_post_link_EQ,
                        JA.getOffloadingArch());

  addArgs(CmdArgs, TCArgs, {"-o", OutputArg});

  // Add input file
  assert(Inputs.size() == 1 && Inputs.front().isFilename() &&
         "single input file expected");
  addArgs(CmdArgs, TCArgs, {Inputs.front().getFilename()});
  std::string OutputFileName(Output.getFilename());

  // All the inputs are encoded as commands.
  C.addCommand(std::make_unique<Command>(
      JA, *this, ResponseFileSupport::None(),
      TCArgs.MakeArgString(getToolChain().GetProgramPath(getShortName())),
      CmdArgs, Inputs, Output));
}

// Transforms the abstract representation (JA + Inputs + Outputs) of a file
// table transformation action to concrete command line (job) with actual
// inputs/outputs/options, and adds it to given compilation object.
void FileTableTform::ConstructJob(Compilation &C, const JobAction &JA,
                                  const InputInfo &Output,
                                  const InputInfoList &Inputs,
                                  const llvm::opt::ArgList &TCArgs,
                                  const char *LinkingOutput) const {

  const auto &TformJob = *llvm::dyn_cast<FileTableTformJobAction>(&JA);
  ArgStringList CmdArgs;

  // don't try to assert here whether the number of inputs is OK, argumnets are
  // OK, etc. - better invoke the tool and see good error diagnostics

  // 1) add transformations
  for (const auto &Tf : TformJob.getTforms()) {
    switch (Tf.TheKind) {
    case FileTableTformJobAction::Tform::EXTRACT:
    case FileTableTformJobAction::Tform::EXTRACT_DROP_TITLE: {
      SmallString<128> Arg("-extract=");
      Arg += Tf.TheArgs[0];

      for (unsigned I = 1; I < Tf.TheArgs.size(); ++I) {
        Arg += ",";
        Arg += Tf.TheArgs[I];
      }
      addArgs(CmdArgs, TCArgs, {Arg});

      if (Tf.TheKind == FileTableTformJobAction::Tform::EXTRACT_DROP_TITLE)
        addArgs(CmdArgs, TCArgs, {"-drop_titles"});
      break;
    }
    case FileTableTformJobAction::Tform::REPLACE: {
      assert(Tf.TheArgs.size() == 2 && "from/to column names expected");
      SmallString<128> Arg("-replace=");
      Arg += Tf.TheArgs[0];
      Arg += ",";
      Arg += Tf.TheArgs[1];
      addArgs(CmdArgs, TCArgs, {Arg});
      break;
    }
    case FileTableTformJobAction::Tform::REPLACE_CELL: {
      assert(Tf.TheArgs.size() == 2 && "column name and row id expected");
      SmallString<128> Arg("-replace_cell=");
      Arg += Tf.TheArgs[0];
      Arg += ",";
      Arg += Tf.TheArgs[1];
      addArgs(CmdArgs, TCArgs, {Arg});
      break;
    }
    case FileTableTformJobAction::Tform::RENAME: {
      assert(Tf.TheArgs.size() == 2 && "from/to names expected");
      SmallString<128> Arg("-rename=");
      Arg += Tf.TheArgs[0];
      Arg += ",";
      Arg += Tf.TheArgs[1];
      addArgs(CmdArgs, TCArgs, {Arg});
      break;
    }
    case FileTableTformJobAction::Tform::COPY_SINGLE_FILE: {
      assert(Tf.TheArgs.size() == 2 && "column name and row id expected");
      SmallString<128> Arg("-copy_single_file=");
      Arg += Tf.TheArgs[0];
      Arg += ",";
      Arg += Tf.TheArgs[1];
      addArgs(CmdArgs, TCArgs, {Arg});
      break;
    }
    case FileTableTformJobAction::Tform::MERGE: {
      assert(Tf.TheArgs.size() == 1 && "column name expected");
      SmallString<128> Arg("-merge=");
      Arg += Tf.TheArgs[0];
      addArgs(CmdArgs, TCArgs, {Arg});
      break;
    }
    }
  }

  // 2) add output option
  assert(Output.isFilename() && "table tform output must be a file");
  addArgs(CmdArgs, TCArgs, {"-o", Output.getFilename()});

  // 3) add inputs
  for (const auto &Input : Inputs) {
    assert(Input.isFilename() && "table tform input must be a file");
    addArgs(CmdArgs, TCArgs, {Input.getFilename()});
  }
  // 4) finally construct and add a command to the compilation
  C.addCommand(std::make_unique<Command>(
      JA, *this, ResponseFileSupport::None(),
      TCArgs.MakeArgString(getToolChain().GetProgramPath(getShortName())),
      CmdArgs, Inputs));
}

void AppendFooter::ConstructJob(Compilation &C, const JobAction &JA,
                                const InputInfo &Output,
                                const InputInfoList &Inputs,
                                const llvm::opt::ArgList &TCArgs,
                                const char *LinkingOutput) const {
  ArgStringList CmdArgs;

  // Input File
  addArgs(CmdArgs, TCArgs, {Inputs[0].getFilename()});

  // Integration Footer
  StringRef Footer(
      C.getDriver().getIntegrationFooter(Inputs[0].getBaseInput()));
  if (!Footer.empty()) {
    SmallString<128> AppendOpt("--append=");
    AppendOpt.append(Footer);
    addArgs(CmdArgs, TCArgs, {AppendOpt});
  }

  // Name of original source file passed in to be prepended to the newly
  // modified file as a #line directive.
  SmallString<128> PrependOpt("--orig-filename=");
  PrependOpt.append(
      llvm::sys::path::convert_to_slash(Inputs[0].getBaseInput()));
  addArgs(CmdArgs, TCArgs, {PrependOpt});

  SmallString<128> OutputOpt("--output=");
  OutputOpt.append(Output.getFilename());
  addArgs(CmdArgs, TCArgs, {OutputOpt});

  // Use #include to pull in footer
  addArgs(CmdArgs, TCArgs, {"--use-include"});

  C.addCommand(std::make_unique<Command>(
      JA, *this, ResponseFileSupport::None(),
      TCArgs.MakeArgString(getToolChain().GetProgramPath(getShortName())),
      CmdArgs, std::nullopt));
}

void SpirvToIrWrapper::ConstructJob(Compilation &C, const JobAction &JA,
                                    const InputInfo &Output,
                                    const InputInfoList &Inputs,
                                    const llvm::opt::ArgList &TCArgs,
                                    const char *LinkingOutput) const {
  InputInfoList ForeachInputs;
  ArgStringList CmdArgs;

  assert(Inputs.size() == 1 &&
         "Only one input expected to spirv-to-ir-wrapper");

  // Input File
  for (const auto &I : Inputs) {
    if (I.getType() == types::TY_Tempfilelist)
      ForeachInputs.push_back(I);
    addArgs(CmdArgs, TCArgs, {I.getFilename()});
  }

  // Output File
  addArgs(CmdArgs, TCArgs, {"-o", Output.getFilename()});

  // Make sure we preserve any auxiliary data which may be present in the
  // SPIR-V object, use SPIR-V style IR as opposed to OpenCL, and represent
  // SPIR-V globals as global variables instead of functions, all of which we
  // need for SPIR-V-based fat objects.
  addArgs(CmdArgs, TCArgs,
          {"-llvm-spirv-opts",
           "--spirv-preserve-auxdata --spirv-target-env=SPV-IR "
           "--spirv-builtin-format=global"});

  const toolchains::SYCLToolChain &TC =
      static_cast<const toolchains::SYCLToolChain &>(getToolChain());

  // Handle -Xspirv-to-ir-wrapper
  TC.TranslateTargetOpt(getToolChain().getTriple(), TCArgs, CmdArgs,
                        options::OPT_Xspirv_to_ir_wrapper,
                        options::OPT_Xspirv_to_ir_wrapper_EQ,
                        JA.getOffloadingArch());

  auto Cmd = std::make_unique<Command>(
      JA, *this, ResponseFileSupport::None(),
      TCArgs.MakeArgString(getToolChain().GetProgramPath(getShortName())),
      CmdArgs, std::nullopt);
  if (!ForeachInputs.empty()) {
    StringRef ParallelJobs =
        TCArgs.getLastArgValue(options::OPT_fsycl_max_parallel_jobs_EQ);
    tools::SYCL::constructLLVMForeachCommand(
        C, JA, std::move(Cmd), ForeachInputs, Output, this, "",
        types::getTypeTempSuffix(types::TY_Tempfilelist), ParallelJobs);
  } else
    C.addCommand(std::move(Cmd));
}

void LinkerWrapper::ConstructJob(Compilation &C, const JobAction &JA,
                                 const InputInfo &Output,
                                 const InputInfoList &Inputs,
                                 const ArgList &Args,
                                 const char *LinkingOutput) const {
  const Driver &D = getToolChain().getDriver();
  const llvm::Triple TheTriple = getToolChain().getTriple();
  ArgStringList CmdArgs;

  // Pass the CUDA path to the linker wrapper tool.
  for (Action::OffloadKind Kind : {Action::OFK_Cuda, Action::OFK_OpenMP}) {
    auto TCRange = C.getOffloadToolChains(Kind);
    for (auto &I : llvm::make_range(TCRange.first, TCRange.second)) {
      const ToolChain *TC = I.second;
      if (TC->getTriple().isNVPTX()) {
        CudaInstallationDetector CudaInstallation(D, TheTriple, Args);
        if (CudaInstallation.isValid())
          CmdArgs.push_back(Args.MakeArgString(
              "--cuda-path=" + CudaInstallation.getInstallPath()));
        break;
      }
    }
  }

  // Pass in the optimization level to use for LTO.
  if (const Arg *A = Args.getLastArg(options::OPT_O_Group)) {
    StringRef OOpt;
    if (A->getOption().matches(options::OPT_O4) ||
        A->getOption().matches(options::OPT_Ofast))
      OOpt = "3";
    else if (A->getOption().matches(options::OPT_O)) {
      OOpt = A->getValue();
      if (OOpt == "g")
        OOpt = "1";
      else if (OOpt == "s" || OOpt == "z")
        OOpt = "2";
    } else if (A->getOption().matches(options::OPT_O0))
      OOpt = "0";
    if (!OOpt.empty())
      CmdArgs.push_back(Args.MakeArgString(Twine("--opt-level=O") + OOpt));
  }

  CmdArgs.push_back(
      Args.MakeArgString("--host-triple=" + TheTriple.getTriple()));
  if (Args.hasArg(options::OPT_v))
    CmdArgs.push_back("--wrapper-verbose");

  if (const Arg *A = Args.getLastArg(options::OPT_g_Group)) {
    if (!A->getOption().matches(options::OPT_g0))
      CmdArgs.push_back("--device-debug");
  }

  // code-object-version=X needs to be passed to clang-linker-wrapper to ensure
  // that it is used by lld.
  if (const Arg *A = Args.getLastArg(options::OPT_mcode_object_version_EQ)) {
    CmdArgs.push_back(Args.MakeArgString("-mllvm"));
    CmdArgs.push_back(Args.MakeArgString(
        Twine("--amdhsa-code-object-version=") + A->getValue()));
  }

  for (const auto &A : Args.getAllArgValues(options::OPT_Xcuda_ptxas))
    CmdArgs.push_back(Args.MakeArgString("--ptxas-arg=" + A));

  // Forward remarks passes to the LLVM backend in the wrapper.
  if (const Arg *A = Args.getLastArg(options::OPT_Rpass_EQ))
    CmdArgs.push_back(Args.MakeArgString(Twine("--offload-opt=-pass-remarks=") +
                                         A->getValue()));
  if (const Arg *A = Args.getLastArg(options::OPT_Rpass_missed_EQ))
    CmdArgs.push_back(Args.MakeArgString(
        Twine("--offload-opt=-pass-remarks-missed=") + A->getValue()));
  if (const Arg *A = Args.getLastArg(options::OPT_Rpass_analysis_EQ))
    CmdArgs.push_back(Args.MakeArgString(
        Twine("--offload-opt=-pass-remarks-analysis=") + A->getValue()));
  if (Args.getLastArg(options::OPT_save_temps_EQ))
    CmdArgs.push_back("--save-temps");

  // Add any SYCL offloading specific options to the clang-linker-wrapper
  if (C.hasOffloadToolChain<Action::OFK_SYCL>()) {
    // -sycl-device-libraries=<comma separated list> contains all of the SYCL
    // device specific libraries that are needed. This generic list will be
    // populated with device binaries for all target triples in the current
    // compilation flow.

    // Create a comma separated list to pass along to the linker wrapper.
    SmallString<256> LibList;
    llvm::Triple TargetTriple;
    auto ToolChainRange = C.getOffloadToolChains<Action::OFK_SYCL>();
    for (auto &I :
         llvm::make_range(ToolChainRange.first, ToolChainRange.second)) {
      const ToolChain *TC = I.second;
      // Note: For AMD targets, we do not pass any SYCL device libraries.
      if (TC->getTriple().isSPIROrSPIRV() || TC->getTriple().isNVPTX()) {
        TargetTriple = TC->getTriple();
        SmallVector<std::string, 8> SYCLDeviceLibs;
        bool IsSPIR = TargetTriple.isSPIROrSPIRV();
        bool IsSpirvAOT = TargetTriple.isSPIRAOT();
        bool UseJitLink =
            IsSPIR &&
            Args.hasFlag(options::OPT_fsycl_device_lib_jit_link,
                         options::OPT_fno_sycl_device_lib_jit_link, false);
        bool UseAOTLink = IsSPIR && (IsSpirvAOT || !UseJitLink);
        SYCLDeviceLibs = SYCL::getDeviceLibraries(C, TargetTriple, UseAOTLink);
        for (const auto &AddLib : SYCLDeviceLibs) {
          if (LibList.size() > 0)
            LibList += ",";
          LibList += AddLib;
        }
      }
    }
    // -sycl-device-libraries=<libs> provides a comma separate list of
    // libraries to add to the device linking step.
    if (LibList.size())
      CmdArgs.push_back(
          Args.MakeArgString(Twine("-sycl-device-libraries=") + LibList));

    // -sycl-device-library-location=<dir> provides the location in which the
    // SYCL device libraries can be found.
    SmallString<128> DeviceLibDir(D.Dir);
    llvm::sys::path::append(DeviceLibDir, "..", "lib");
    // Check the library location candidates for the the libsycl-crt library
    // and use that location.  Base the location on relative to driver if this
    // is not resolved.
    SmallVector<SmallString<128>, 4> LibLocCandidates;
    SYCLInstallationDetector SYCLInstallation(D);
    SYCLInstallation.getSYCLDeviceLibPath(LibLocCandidates);
    SmallString<128> LibName("libsycl-crt");
    bool IsNewOffload = D.getUseNewOffloadingDriver();
    StringRef LibSuffix = TheTriple.isWindowsMSVCEnvironment()
                              ? (IsNewOffload ? ".new.obj" : ".obj")
                              : (IsNewOffload ? ".new.o" : ".o");
    llvm::sys::path::replace_extension(LibName, LibSuffix);
    for (const auto &LibLoc : LibLocCandidates) {
      SmallString<128> FullLibName(LibLoc);
      llvm::sys::path::append(FullLibName, LibName);
      if (llvm::sys::fs::exists(FullLibName)) {
        DeviceLibDir = LibLoc;
        break;
      }
    }
    CmdArgs.push_back(Args.MakeArgString(
        Twine("-sycl-device-library-location=") + DeviceLibDir));

    auto appendOption = [](SmallString<128> &OptString, StringRef AddOpt) {
      if (!OptString.empty())
        OptString += " ";
      OptString += AddOpt.str();
    };
    // --sycl-post-link-options="options" provides a string of options to be
    // passed along to the sycl-post-link tool during device link.
    SmallString<128> PostLinkOptString;
    ArgStringList PostLinkArgs;
    getNonTripleBasedSYCLPostLinkOpts(getToolChain(), JA, Args, PostLinkArgs);
    for (const auto &A : PostLinkArgs)
      appendOption(PostLinkOptString, A);
    if (Args.hasArg(options::OPT_Xdevice_post_link)) {
      for (const auto &A : Args.getAllArgValues(options::OPT_Xdevice_post_link))
        appendOption(PostLinkOptString, A);
    }
    if (!PostLinkOptString.empty())
      CmdArgs.push_back(
          Args.MakeArgString("--sycl-post-link-options=" + PostLinkOptString));

    // --llvm-spirv-options="options" provides a string of options to be passed
    // along to the llvm-spirv (translation) step during device link.
    SmallString<128> OptString;
    if (Args.hasArg(options::OPT_Xspirv_translator)) {
      for (const auto &A : Args.getAllArgValues(options::OPT_Xspirv_translator))
        appendOption(OptString, A);
    }
    ArgStringList TranslatorArgs;
    getNonTripleBasedSPIRVTransOpts(C, Args, TranslatorArgs);
    for (const auto &A : TranslatorArgs)
      appendOption(OptString, A);
    CmdArgs.push_back(Args.MakeArgString("--llvm-spirv-options=" + OptString));

    if (C.getDefaultToolChain().getTriple().isWindowsMSVCEnvironment())
      CmdArgs.push_back("-sycl-is-windows-msvc-env");

    bool IsUsingLTO = D.isUsingLTO(/*IsDeviceOffloadAction=*/true);
    auto LTOMode = D.getLTOMode(/*IsDeviceOffloadAction=*/true);
    if (IsUsingLTO && LTOMode == LTOK_Thin)
      CmdArgs.push_back(Args.MakeArgString("-sycl-thin-lto"));

    // Formulate and add any offload-wrapper and AOT specific options. These
    // are additional options passed in via -Xsycl-target-linker and
    // -Xsycl-target-backend.
    const toolchains::SYCLToolChain &SYCLTC =
        static_cast<const toolchains::SYCLToolChain &>(getToolChain());
    // Only store compile/link opts in the image descriptor for the SPIR-V
    // target.  For AOT, pass along the addition options via GPU or CPU
    // specific clang-linker-wrapper options.
    const ArgList &Args =
        C.getArgsForToolChain(nullptr, StringRef(), Action::OFK_SYCL);
    for (auto &ToolChainMember :
         llvm::make_range(ToolChainRange.first, ToolChainRange.second)) {
      const ToolChain *TC = ToolChainMember.second;
      bool IsJIT = false;
      StringRef WrapperOption;
      StringRef WrapperLinkOption;
      if (TC->getTriple().isSPIROrSPIRV()) {
        if (TC->getTriple().getSubArch() == llvm::Triple::NoSubArch) {
          IsJIT = true;
          WrapperOption = "--sycl-backend-compile-options=";
        }
        if (TC->getTriple().getSubArch() == llvm::Triple::SPIRSubArch_gen)
          WrapperOption = "--gpu-tool-arg=";
        if (TC->getTriple().getSubArch() == llvm::Triple::SPIRSubArch_x86_64)
          WrapperOption = "--cpu-tool-arg=";
      } else
        continue;
      ArgStringList BuildArgs;
      SmallString<128> BackendOptString;
      SmallString<128> LinkOptString;
      SYCLTC.TranslateBackendTargetArgs(TC->getTriple(), Args, BuildArgs);
      for (const auto &A : BuildArgs)
        appendOption(BackendOptString, A);

      BuildArgs.clear();
      SYCLTC.TranslateLinkerTargetArgs(TC->getTriple(), Args, BuildArgs);
      for (const auto &A : BuildArgs) {
        if (IsJIT)
          appendOption(LinkOptString, A);
        else
          // For AOT, combine the Backend and Linker strings into one.
          appendOption(BackendOptString, A);
      }
      if (!BackendOptString.empty())
        CmdArgs.push_back(
            Args.MakeArgString(Twine(WrapperOption) + BackendOptString));
      if (!LinkOptString.empty())
        CmdArgs.push_back(
            Args.MakeArgString("--sycl-target-link-options=" + LinkOptString));
    }
  }

  // Construct the link job so we can wrap around it.
  Linker->ConstructJob(C, JA, Output, Inputs, Args, LinkingOutput);
  const auto &LinkCommand = C.getJobs().getJobs().back();

  // Forward -Xoffload-linker<-triple> arguments to the device link job.
  for (Arg *A : Args.filtered(options::OPT_Xoffload_linker)) {
    StringRef Val = A->getValue(0);
    if (Val.empty())
      CmdArgs.push_back(
          Args.MakeArgString(Twine("--device-linker=") + A->getValue(1)));
    else
      CmdArgs.push_back(Args.MakeArgString(
          "--device-linker=" +
          ToolChain::getOpenMPTriple(Val.drop_front()).getTriple() + "=" +
          A->getValue(1)));
  }
  Args.ClaimAllArgs(options::OPT_Xoffload_linker);

  // Embed bitcode instead of an object in JIT mode.
  if (Args.hasFlag(options::OPT_fopenmp_target_jit,
                   options::OPT_fno_openmp_target_jit, false))
    CmdArgs.push_back("--embed-bitcode");

  // Forward `-mllvm` arguments to the LLVM invocations if present.
  for (Arg *A : Args.filtered(options::OPT_mllvm)) {
    CmdArgs.push_back("-mllvm");
    CmdArgs.push_back(A->getValue());
    A->claim();
  }

  // Add the linker arguments to be forwarded by the wrapper.
  CmdArgs.push_back(Args.MakeArgString(Twine("--linker-path=") +
                                       LinkCommand->getExecutable()));
  for (const char *LinkArg : LinkCommand->getArguments())
    CmdArgs.push_back(LinkArg);

  addOffloadCompressArgs(Args, CmdArgs);

  const char *Exec =
      Args.MakeArgString(getToolChain().GetProgramPath("clang-linker-wrapper"));

  // Replace the executable and arguments of the link job with the
  // wrapper.
  LinkCommand->replaceExecutable(Exec);
  LinkCommand->replaceArguments(CmdArgs);
}<|MERGE_RESOLUTION|>--- conflicted
+++ resolved
@@ -1162,7 +1162,6 @@
   if (JA.isOffloading(Action::OFK_HIP))
     getToolChain().AddHIPIncludeArgs(Args, CmdArgs);
 
-<<<<<<< HEAD
   if (JA.isOffloading(Action::OFK_SYCL)) {
     toolchains::SYCLToolChain::AddSYCLIncludeArgs(D, Args, CmdArgs);
     if (Inputs[0].getType() == types::TY_CUDA) {
@@ -1171,35 +1170,6 @@
     }
   }
 
-  // If we are compiling for a GPU target we want to override the system headers
-  // with ones created by the 'libc' project if present.
-  if (!Args.hasArg(options::OPT_nostdinc) &&
-      !Args.hasArg(options::OPT_nogpuinc) &&
-      !Args.hasArg(options::OPT_nobuiltininc)) {
-    // Without an offloading language we will include these headers directly.
-    // Offloading languages will instead only use the declarations stored in
-    // the resource directory at clang/lib/Headers/llvm_libc_wrappers.
-    if ((getToolChain().getTriple().isNVPTX() ||
-         getToolChain().getTriple().isAMDGCN()) &&
-        C.getActiveOffloadKinds() == Action::OFK_None) {
-      SmallString<128> P(llvm::sys::path::parent_path(D.Dir));
-      llvm::sys::path::append(P, "include");
-      llvm::sys::path::append(P, getToolChain().getTripleString());
-      CmdArgs.push_back("-internal-isystem");
-      CmdArgs.push_back(Args.MakeArgString(P));
-    } else if (C.getActiveOffloadKinds() == Action::OFK_OpenMP) {
-      // TODO: CUDA / HIP include their own headers for some common functions
-      // implemented here. We'll need to clean those up so they do not conflict.
-      SmallString<128> P(D.ResourceDir);
-      llvm::sys::path::append(P, "include");
-      llvm::sys::path::append(P, "llvm_libc_wrappers");
-      CmdArgs.push_back("-internal-isystem");
-      CmdArgs.push_back(Args.MakeArgString(P));
-    }
-  }
-
-=======
->>>>>>> 54de554a
   // If we are offloading to a target via OpenMP we need to include the
   // openmp_wrappers folder which contains alternative system headers.
   if (JA.isDeviceOffloading(Action::OFK_OpenMP) &&
