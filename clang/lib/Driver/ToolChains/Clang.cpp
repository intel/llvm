--- conflicted
+++ resolved
@@ -3074,28 +3074,17 @@
         break;
       }
       StrictFPModel = false;
-<<<<<<< HEAD
-      if (!FPModel.empty() && !FPModel.equals(Val))
-=======
       if (!FPModel.empty() && FPModel != Val)
->>>>>>> 6e4c5224
         D.Diag(clang::diag::warn_drv_overriding_option)
             << Args.MakeArgString("-ffp-model=" + FPModel)
             << Args.MakeArgString("-ffp-model=" + Val);
       if (Val == "fast") {
         FPModel = Val;
         applyFastMath();
-<<<<<<< HEAD
-      } else if (Val.equals("precise")) {
-        FPModel = Val;
-        FPContract = "on";
-      } else if (Val.equals("strict")) {
-=======
       } else if (Val == "precise") {
         FPModel = Val;
         FPContract = "on";
       } else if (Val == "strict") {
->>>>>>> 6e4c5224
         StrictFPModel = true;
         FPExceptionBehavior = "strict";
         FPModel = Val;
@@ -3181,13 +3170,8 @@
     // Validate and pass through -ffp-contract option.
     case options::OPT_ffp_contract: {
       StringRef Val = A->getValue();
-<<<<<<< HEAD
-      if (Val.equals("fast") || Val.equals("on") || Val.equals("off") ||
-          Val.equals("fast-honor-pragmas")) {
-=======
       if (Val == "fast" || Val == "on" || Val == "off" ||
           Val == "fast-honor-pragmas") {
->>>>>>> 6e4c5224
         FPContract = Val;
         LastSeenFfpContractOption = Val;
       } else
@@ -8062,12 +8046,6 @@
   if (Arg *A =
           Args.getLastArg(options::OPT_frelaxed_template_template_args,
                           options::OPT_fno_relaxed_template_template_args)) {
-<<<<<<< HEAD
-    D.Diag(diag::warn_drv_deprecated_arg)
-        << A->getAsString(Args) << /*hasReplacement=*/false;
-    if (A->getOption().matches(options::OPT_fno_relaxed_template_template_args))
-      CmdArgs.push_back("-fno-relaxed-template-template-args");
-=======
     if (A->getOption().matches(
             options::OPT_fno_relaxed_template_template_args)) {
       D.Diag(diag::warn_drv_deprecated_arg_no_relaxed_template_template_args);
@@ -8076,7 +8054,6 @@
       D.Diag(diag::warn_drv_deprecated_arg)
           << A->getAsString(Args) << /*hasReplacement=*/false;
     }
->>>>>>> 6e4c5224
   }
 
   // -fsized-deallocation is off by default, as it is an ABI-breaking change for
