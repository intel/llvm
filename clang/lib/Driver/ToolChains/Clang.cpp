//===-- Clang.cpp - Clang+LLVM ToolChain Implementations --------*- C++ -*-===//
//
// Part of the LLVM Project, under the Apache License v2.0 with LLVM Exceptions.
// See https://llvm.org/LICENSE.txt for license information.
// SPDX-License-Identifier: Apache-2.0 WITH LLVM-exception
//
//===----------------------------------------------------------------------===//

#include "Clang.h"
#include "AMDGPU.h"
#include "Arch/AArch64.h"
#include "Arch/ARM.h"
#include "Arch/CSKY.h"
#include "Arch/LoongArch.h"
#include "Arch/M68k.h"
#include "Arch/Mips.h"
#include "Arch/PPC.h"
#include "Arch/RISCV.h"
#include "Arch/Sparc.h"
#include "Arch/SystemZ.h"
#include "Arch/VE.h"
#include "Arch/X86.h"
#include "CommonArgs.h"
#include "Hexagon.h"
#include "MSP430.h"
#include "PS4CPU.h"
#include "SYCL.h"
#include "clang/Basic/CLWarnings.h"
#include "clang/Basic/CharInfo.h"
#include "clang/Basic/CodeGenOptions.h"
#include "clang/Basic/HeaderInclude.h"
#include "clang/Basic/LangOptions.h"
#include "clang/Basic/LangStandard.h"
#include "clang/Basic/MakeSupport.h"
#include "clang/Basic/ObjCRuntime.h"
#include "clang/Basic/Version.h"
#include "clang/Config/config.h"
#include "clang/Driver/Action.h"
#include "clang/Driver/Distro.h"
#include "clang/Driver/DriverDiagnostic.h"
#include "clang/Driver/InputInfo.h"
#include "clang/Driver/Options.h"
#include "clang/Driver/SanitizerArgs.h"
#include "clang/Driver/Types.h"
#include "clang/Driver/XRayArgs.h"
#include "llvm/ADT/SmallSet.h"
#include "llvm/ADT/StringExtras.h"
#include "llvm/BinaryFormat/Magic.h"
#include "llvm/Config/llvm-config.h"
#include "llvm/Object/ObjectFile.h"
#include "llvm/Option/ArgList.h"
#include "llvm/Support/Casting.h"
#include "llvm/Support/CodeGen.h"
#include "llvm/Support/CommandLine.h"
#include "llvm/Support/Compiler.h"
#include "llvm/Support/Compression.h"
#include "llvm/Support/Error.h"
#include "llvm/Support/FileSystem.h"
#include "llvm/Support/Path.h"
#include "llvm/Support/Process.h"
#include "llvm/Support/YAMLParser.h"
#include "llvm/TargetParser/AArch64TargetParser.h"
#include "llvm/TargetParser/ARMTargetParserCommon.h"
#include "llvm/TargetParser/Host.h"
#include "llvm/TargetParser/LoongArchTargetParser.h"
#include "llvm/TargetParser/RISCVISAInfo.h"
#include "llvm/TargetParser/RISCVTargetParser.h"
#include <cctype>

using namespace clang::driver;
using namespace clang::driver::tools;
using namespace clang;
using namespace llvm::opt;

static void CheckPreprocessingOptions(const Driver &D, const ArgList &Args) {
  if (Arg *A = Args.getLastArg(clang::driver::options::OPT_C, options::OPT_CC,
                               options::OPT_fminimize_whitespace,
                               options::OPT_fno_minimize_whitespace,
                               options::OPT_fkeep_system_includes,
                               options::OPT_fno_keep_system_includes)) {
    if (!Args.hasArg(options::OPT_E) && !Args.hasArg(options::OPT__SLASH_P) &&
        !Args.hasArg(options::OPT__SLASH_EP) && !D.CCCIsCPP()) {
      D.Diag(clang::diag::err_drv_argument_only_allowed_with)
          << A->getBaseArg().getAsString(Args)
          << (D.IsCLMode() ? "/E, /P or /EP" : "-E");
    }
  }
}

static void CheckCodeGenerationOptions(const Driver &D, const ArgList &Args) {
  // In gcc, only ARM checks this, but it seems reasonable to check universally.
  if (Args.hasArg(options::OPT_static))
    if (const Arg *A =
            Args.getLastArg(options::OPT_dynamic, options::OPT_mdynamic_no_pic))
      D.Diag(diag::err_drv_argument_not_allowed_with) << A->getAsString(Args)
                                                      << "-static";
}

// Add backslashes to escape spaces and other backslashes.
// This is used for the space-separated argument list specified with
// the -dwarf-debug-flags option.
static void EscapeSpacesAndBackslashes(const char *Arg,
                                       SmallVectorImpl<char> &Res) {
  for (; *Arg; ++Arg) {
    switch (*Arg) {
    default:
      break;
    case ' ':
    case '\\':
      Res.push_back('\\');
      break;
    }
    Res.push_back(*Arg);
  }
}

/// Apply \a Work on the current tool chain \a RegularToolChain and any other
/// offloading tool chain that is associated with the current action \a JA.
static void
forAllAssociatedToolChains(Compilation &C, const JobAction &JA,
                           const ToolChain &RegularToolChain,
                           llvm::function_ref<void(const ToolChain &)> Work) {
  // Apply Work on the current/regular tool chain.
  Work(RegularToolChain);

  // Apply Work on all the offloading tool chains associated with the current
  // action.
  if (JA.isHostOffloading(Action::OFK_Cuda))
    Work(*C.getSingleOffloadToolChain<Action::OFK_Cuda>());
  else if (JA.isDeviceOffloading(Action::OFK_Cuda))
    Work(*C.getSingleOffloadToolChain<Action::OFK_Host>());
  else if (JA.isHostOffloading(Action::OFK_HIP))
    Work(*C.getSingleOffloadToolChain<Action::OFK_HIP>());
  else if (JA.isDeviceOffloading(Action::OFK_HIP))
    Work(*C.getSingleOffloadToolChain<Action::OFK_Host>());

  if (JA.isHostOffloading(Action::OFK_OpenMP)) {
    auto TCs = C.getOffloadToolChains<Action::OFK_OpenMP>();
    for (auto II = TCs.first, IE = TCs.second; II != IE; ++II)
      Work(*II->second);
  } else if (JA.isDeviceOffloading(Action::OFK_OpenMP))
    Work(*C.getSingleOffloadToolChain<Action::OFK_Host>());

  if (JA.isHostOffloading(Action::OFK_SYCL)) {
    auto TCs = C.getOffloadToolChains<Action::OFK_SYCL>();
    for (auto II = TCs.first, IE = TCs.second; II != IE; ++II)
      Work(*II->second);
  } else if (JA.isDeviceOffloading(Action::OFK_SYCL))
    Work(*C.getSingleOffloadToolChain<Action::OFK_Host>());

  //
  // TODO: Add support for other offloading programming models here.
  //
}

/// This is a helper function for validating the optional refinement step
/// parameter in reciprocal argument strings. Return false if there is an error
/// parsing the refinement step. Otherwise, return true and set the Position
/// of the refinement step in the input string.
static bool getRefinementStep(StringRef In, const Driver &D,
                              const Arg &A, size_t &Position) {
  const char RefinementStepToken = ':';
  Position = In.find(RefinementStepToken);
  if (Position != StringRef::npos) {
    StringRef Option = A.getOption().getName();
    StringRef RefStep = In.substr(Position + 1);
    // Allow exactly one numeric character for the additional refinement
    // step parameter. This is reasonable for all currently-supported
    // operations and architectures because we would expect that a larger value
    // of refinement steps would cause the estimate "optimization" to
    // under-perform the native operation. Also, if the estimate does not
    // converge quickly, it probably will not ever converge, so further
    // refinement steps will not produce a better answer.
    if (RefStep.size() != 1) {
      D.Diag(diag::err_drv_invalid_value) << Option << RefStep;
      return false;
    }
    char RefStepChar = RefStep[0];
    if (RefStepChar < '0' || RefStepChar > '9') {
      D.Diag(diag::err_drv_invalid_value) << Option << RefStep;
      return false;
    }
  }
  return true;
}

/// The -mrecip flag requires processing of many optional parameters.
static void ParseMRecip(const Driver &D, const ArgList &Args,
                        ArgStringList &OutStrings) {
  StringRef DisabledPrefixIn = "!";
  StringRef DisabledPrefixOut = "!";
  StringRef EnabledPrefixOut = "";
  StringRef Out = "-mrecip=";

  Arg *A = Args.getLastArg(options::OPT_mrecip, options::OPT_mrecip_EQ);
  if (!A)
    return;

  unsigned NumOptions = A->getNumValues();
  if (NumOptions == 0) {
    // No option is the same as "all".
    OutStrings.push_back(Args.MakeArgString(Out + "all"));
    return;
  }

  // Pass through "all", "none", or "default" with an optional refinement step.
  if (NumOptions == 1) {
    StringRef Val = A->getValue(0);
    size_t RefStepLoc;
    if (!getRefinementStep(Val, D, *A, RefStepLoc))
      return;
    StringRef ValBase = Val.slice(0, RefStepLoc);
    if (ValBase == "all" || ValBase == "none" || ValBase == "default") {
      OutStrings.push_back(Args.MakeArgString(Out + Val));
      return;
    }
  }

  // Each reciprocal type may be enabled or disabled individually.
  // Check each input value for validity, concatenate them all back together,
  // and pass through.

  llvm::StringMap<bool> OptionStrings;
  OptionStrings.insert(std::make_pair("divd", false));
  OptionStrings.insert(std::make_pair("divf", false));
  OptionStrings.insert(std::make_pair("divh", false));
  OptionStrings.insert(std::make_pair("vec-divd", false));
  OptionStrings.insert(std::make_pair("vec-divf", false));
  OptionStrings.insert(std::make_pair("vec-divh", false));
  OptionStrings.insert(std::make_pair("sqrtd", false));
  OptionStrings.insert(std::make_pair("sqrtf", false));
  OptionStrings.insert(std::make_pair("sqrth", false));
  OptionStrings.insert(std::make_pair("vec-sqrtd", false));
  OptionStrings.insert(std::make_pair("vec-sqrtf", false));
  OptionStrings.insert(std::make_pair("vec-sqrth", false));

  for (unsigned i = 0; i != NumOptions; ++i) {
    StringRef Val = A->getValue(i);

    bool IsDisabled = Val.starts_with(DisabledPrefixIn);
    // Ignore the disablement token for string matching.
    if (IsDisabled)
      Val = Val.substr(1);

    size_t RefStep;
    if (!getRefinementStep(Val, D, *A, RefStep))
      return;

    StringRef ValBase = Val.slice(0, RefStep);
    llvm::StringMap<bool>::iterator OptionIter = OptionStrings.find(ValBase);
    if (OptionIter == OptionStrings.end()) {
      // Try again specifying float suffix.
      OptionIter = OptionStrings.find(ValBase.str() + 'f');
      if (OptionIter == OptionStrings.end()) {
        // The input name did not match any known option string.
        D.Diag(diag::err_drv_unknown_argument) << Val;
        return;
      }
      // The option was specified without a half or float or double suffix.
      // Make sure that the double or half entry was not already specified.
      // The float entry will be checked below.
      if (OptionStrings[ValBase.str() + 'd'] ||
          OptionStrings[ValBase.str() + 'h']) {
        D.Diag(diag::err_drv_invalid_value) << A->getOption().getName() << Val;
        return;
      }
    }

    if (OptionIter->second == true) {
      // Duplicate option specified.
      D.Diag(diag::err_drv_invalid_value) << A->getOption().getName() << Val;
      return;
    }

    // Mark the matched option as found. Do not allow duplicate specifiers.
    OptionIter->second = true;

    // If the precision was not specified, also mark the double and half entry
    // as found.
    if (ValBase.back() != 'f' && ValBase.back() != 'd' && ValBase.back() != 'h') {
      OptionStrings[ValBase.str() + 'd'] = true;
      OptionStrings[ValBase.str() + 'h'] = true;
    }

    // Build the output string.
    StringRef Prefix = IsDisabled ? DisabledPrefixOut : EnabledPrefixOut;
    Out = Args.MakeArgString(Out + Prefix + Val);
    if (i != NumOptions - 1)
      Out = Args.MakeArgString(Out + ",");
  }

  OutStrings.push_back(Args.MakeArgString(Out));
}

/// The -mprefer-vector-width option accepts either a positive integer
/// or the string "none".
static void ParseMPreferVectorWidth(const Driver &D, const ArgList &Args,
                                    ArgStringList &CmdArgs) {
  Arg *A = Args.getLastArg(options::OPT_mprefer_vector_width_EQ);
  if (!A)
    return;

  StringRef Value = A->getValue();
  if (Value == "none") {
    CmdArgs.push_back("-mprefer-vector-width=none");
  } else {
    unsigned Width;
    if (Value.getAsInteger(10, Width)) {
      D.Diag(diag::err_drv_invalid_value) << A->getOption().getName() << Value;
      return;
    }
    CmdArgs.push_back(Args.MakeArgString("-mprefer-vector-width=" + Value));
  }
}

static bool
shouldUseExceptionTablesForObjCExceptions(const ObjCRuntime &runtime,
                                          const llvm::Triple &Triple) {
  // We use the zero-cost exception tables for Objective-C if the non-fragile
  // ABI is enabled or when compiling for x86_64 and ARM on Snow Leopard and
  // later.
  if (runtime.isNonFragile())
    return true;

  if (!Triple.isMacOSX())
    return false;

  return (!Triple.isMacOSXVersionLT(10, 5) &&
          (Triple.getArch() == llvm::Triple::x86_64 ||
           Triple.getArch() == llvm::Triple::arm));
}

/// Adds exception related arguments to the driver command arguments. There's a
/// main flag, -fexceptions and also language specific flags to enable/disable
/// C++ and Objective-C exceptions. This makes it possible to for example
/// disable C++ exceptions but enable Objective-C exceptions.
static bool addExceptionArgs(const ArgList &Args, types::ID InputType,
                             const ToolChain &TC, bool KernelOrKext,
                             const ObjCRuntime &objcRuntime,
                             ArgStringList &CmdArgs) {
  const llvm::Triple &Triple = TC.getTriple();

  if (KernelOrKext) {
    // -mkernel and -fapple-kext imply no exceptions, so claim exception related
    // arguments now to avoid warnings about unused arguments.
    Args.ClaimAllArgs(options::OPT_fexceptions);
    Args.ClaimAllArgs(options::OPT_fno_exceptions);
    Args.ClaimAllArgs(options::OPT_fobjc_exceptions);
    Args.ClaimAllArgs(options::OPT_fno_objc_exceptions);
    Args.ClaimAllArgs(options::OPT_fcxx_exceptions);
    Args.ClaimAllArgs(options::OPT_fno_cxx_exceptions);
    Args.ClaimAllArgs(options::OPT_fasync_exceptions);
    Args.ClaimAllArgs(options::OPT_fno_async_exceptions);
    return false;
  }

  // See if the user explicitly enabled exceptions.
  bool EH = Args.hasFlag(options::OPT_fexceptions, options::OPT_fno_exceptions,
                         false);

  // Async exceptions are Windows MSVC only.
  if (Triple.isWindowsMSVCEnvironment()) {
    bool EHa = Args.hasFlag(options::OPT_fasync_exceptions,
                            options::OPT_fno_async_exceptions, false);
    if (EHa) {
      CmdArgs.push_back("-fasync-exceptions");
      EH = true;
    }
  }

  // Obj-C exceptions are enabled by default, regardless of -fexceptions. This
  // is not necessarily sensible, but follows GCC.
  if (types::isObjC(InputType) &&
      Args.hasFlag(options::OPT_fobjc_exceptions,
                   options::OPT_fno_objc_exceptions, true)) {
    CmdArgs.push_back("-fobjc-exceptions");

    EH |= shouldUseExceptionTablesForObjCExceptions(objcRuntime, Triple);
  }

  if (types::isCXX(InputType)) {
    // Disable C++ EH by default on XCore and PS4/PS5.
    bool CXXExceptionsEnabled = Triple.getArch() != llvm::Triple::xcore &&
                                !Triple.isPS() && !Triple.isDriverKit();
    Arg *ExceptionArg = Args.getLastArg(
        options::OPT_fcxx_exceptions, options::OPT_fno_cxx_exceptions,
        options::OPT_fexceptions, options::OPT_fno_exceptions);
    if (ExceptionArg)
      CXXExceptionsEnabled =
          ExceptionArg->getOption().matches(options::OPT_fcxx_exceptions) ||
          ExceptionArg->getOption().matches(options::OPT_fexceptions);

    if (CXXExceptionsEnabled) {
      CmdArgs.push_back("-fcxx-exceptions");

      EH = true;
    }
  }

  // OPT_fignore_exceptions means exception could still be thrown,
  // but no clean up or catch would happen in current module.
  // So we do not set EH to false.
  Args.AddLastArg(CmdArgs, options::OPT_fignore_exceptions);

  Args.addOptInFlag(CmdArgs, options::OPT_fassume_nothrow_exception_dtor,
                    options::OPT_fno_assume_nothrow_exception_dtor);

  if (EH)
    CmdArgs.push_back("-fexceptions");
  return EH;
}

static bool ShouldEnableAutolink(const ArgList &Args, const ToolChain &TC,
                                 const JobAction &JA) {
  bool Default = true;
  if (TC.getTriple().isOSDarwin()) {
    // The native darwin assembler doesn't support the linker_option directives,
    // so we disable them if we think the .s file will be passed to it.
    Default = TC.useIntegratedAs();
  }
  // The linker_option directives are intended for host compilation.
  if (JA.isDeviceOffloading(Action::OFK_Cuda) ||
      JA.isDeviceOffloading(Action::OFK_HIP))
    Default = false;
  return Args.hasFlag(options::OPT_fautolink, options::OPT_fno_autolink,
                      Default);
}

/// Add a CC1 option to specify the debug compilation directory.
static const char *addDebugCompDirArg(const ArgList &Args,
                                      ArgStringList &CmdArgs,
                                      const llvm::vfs::FileSystem &VFS) {
  if (Arg *A = Args.getLastArg(options::OPT_ffile_compilation_dir_EQ,
                               options::OPT_fdebug_compilation_dir_EQ)) {
    if (A->getOption().matches(options::OPT_ffile_compilation_dir_EQ))
      CmdArgs.push_back(Args.MakeArgString(Twine("-fdebug-compilation-dir=") +
                                           A->getValue()));
    else
      A->render(Args, CmdArgs);
  } else if (llvm::ErrorOr<std::string> CWD =
                 VFS.getCurrentWorkingDirectory()) {
    CmdArgs.push_back(Args.MakeArgString("-fdebug-compilation-dir=" + *CWD));
  }
  StringRef Path(CmdArgs.back());
  return Path.substr(Path.find('=') + 1).data();
}

static void addDebugObjectName(const ArgList &Args, ArgStringList &CmdArgs,
                               const char *DebugCompilationDir,
                               const char *OutputFileName) {
  // No need to generate a value for -object-file-name if it was provided.
  for (auto *Arg : Args.filtered(options::OPT_Xclang))
    if (StringRef(Arg->getValue()).starts_with("-object-file-name"))
      return;

  if (Args.hasArg(options::OPT_object_file_name_EQ))
    return;

  SmallString<128> ObjFileNameForDebug(OutputFileName);
  if (ObjFileNameForDebug != "-" &&
      !llvm::sys::path::is_absolute(ObjFileNameForDebug) &&
      (!DebugCompilationDir ||
       llvm::sys::path::is_absolute(DebugCompilationDir))) {
    // Make the path absolute in the debug infos like MSVC does.
    llvm::sys::fs::make_absolute(ObjFileNameForDebug);
  }
  // If the object file name is a relative path, then always use Windows
  // backslash style as -object-file-name is used for embedding object file path
  // in codeview and it can only be generated when targeting on Windows.
  // Otherwise, just use native absolute path.
  llvm::sys::path::Style Style =
      llvm::sys::path::is_absolute(ObjFileNameForDebug)
          ? llvm::sys::path::Style::native
          : llvm::sys::path::Style::windows_backslash;
  llvm::sys::path::remove_dots(ObjFileNameForDebug, /*remove_dot_dot=*/true,
                               Style);
  CmdArgs.push_back(
      Args.MakeArgString(Twine("-object-file-name=") + ObjFileNameForDebug));
}

/// Add a CC1 and CC1AS option to specify the debug file path prefix map.
static void addDebugPrefixMapArg(const Driver &D, const ToolChain &TC,
                                 const ArgList &Args, ArgStringList &CmdArgs) {
  auto AddOneArg = [&](StringRef Map, StringRef Name) {
    if (!Map.contains('='))
      D.Diag(diag::err_drv_invalid_argument_to_option) << Map << Name;
    else
      CmdArgs.push_back(Args.MakeArgString("-fdebug-prefix-map=" + Map));
  };

  for (const Arg *A : Args.filtered(options::OPT_ffile_prefix_map_EQ,
                                    options::OPT_fdebug_prefix_map_EQ)) {
    AddOneArg(A->getValue(), A->getOption().getName());
    A->claim();
  }
  std::string GlobalRemapEntry = TC.GetGlobalDebugPathRemapping();
  if (GlobalRemapEntry.empty())
    return;
  AddOneArg(GlobalRemapEntry, "environment");
}

/// Add a CC1 and CC1AS option to specify the macro file path prefix map.
static void addMacroPrefixMapArg(const Driver &D, const ArgList &Args,
                                 ArgStringList &CmdArgs) {
  for (const Arg *A : Args.filtered(options::OPT_ffile_prefix_map_EQ,
                                    options::OPT_fmacro_prefix_map_EQ)) {
    StringRef Map = A->getValue();
    if (!Map.contains('='))
      D.Diag(diag::err_drv_invalid_argument_to_option)
          << Map << A->getOption().getName();
    else
      CmdArgs.push_back(Args.MakeArgString("-fmacro-prefix-map=" + Map));
    A->claim();
  }
}

/// Add a CC1 and CC1AS option to specify the coverage file path prefix map.
static void addCoveragePrefixMapArg(const Driver &D, const ArgList &Args,
                                   ArgStringList &CmdArgs) {
  for (const Arg *A : Args.filtered(options::OPT_ffile_prefix_map_EQ,
                                    options::OPT_fcoverage_prefix_map_EQ)) {
    StringRef Map = A->getValue();
    if (!Map.contains('='))
      D.Diag(diag::err_drv_invalid_argument_to_option)
          << Map << A->getOption().getName();
    else
      CmdArgs.push_back(Args.MakeArgString("-fcoverage-prefix-map=" + Map));
    A->claim();
  }
}

/// Simple check to see if the optimization level is at -O2 or higher.
/// For -fsycl (DPC++) -O2 is the default.
static bool isSYCLOptimizationO2orHigher(const ArgList &Args) {
  if (Arg *A = Args.getLastArg(options::OPT_O_Group)) {
    if (A->getOption().matches(options::OPT_O4) ||
        A->getOption().matches(options::OPT_Ofast))
      return true;

    if (A->getOption().matches(options::OPT_O0))
      return false;

    assert(A->getOption().matches(options::OPT_O) && "Must have a -O flag");

    StringRef S(A->getValue());
    unsigned OptLevel = 0;
    if (S.getAsInteger(10, OptLevel))
      return false;
    return OptLevel > 1;
  }
  // No -O setting seen, default is -O2 for device.
  return true;
}

/// Vectorize at all optimization levels greater than 1 except for -Oz.
/// For -Oz the loop vectorizer is disabled, while the slp vectorizer is
/// enabled.
static bool shouldEnableVectorizerAtOLevel(const ArgList &Args, bool isSlpVec) {
  if (Arg *A = Args.getLastArg(options::OPT_O_Group)) {
    if (A->getOption().matches(options::OPT_O4) ||
        A->getOption().matches(options::OPT_Ofast))
      return true;

    if (A->getOption().matches(options::OPT_O0))
      return false;

    assert(A->getOption().matches(options::OPT_O) && "Must have a -O flag");

    // Vectorize -Os.
    StringRef S(A->getValue());
    if (S == "s")
      return true;

    // Don't vectorize -Oz, unless it's the slp vectorizer.
    if (S == "z")
      return isSlpVec;

    unsigned OptLevel = 0;
    if (S.getAsInteger(10, OptLevel))
      return false;

    return OptLevel > 1;
  }

  return false;
}

/// Add -x lang to \p CmdArgs for \p Input.
static void addDashXForInput(const ArgList &Args, const InputInfo &Input,
                             ArgStringList &CmdArgs) {
  // When using -verify-pch, we don't want to provide the type
  // 'precompiled-header' if it was inferred from the file extension
  if (Args.hasArg(options::OPT_verify_pch) && Input.getType() == types::TY_PCH)
    return;

  CmdArgs.push_back("-x");
  if (Args.hasArg(options::OPT_rewrite_objc))
    CmdArgs.push_back(types::getTypeName(types::TY_PP_ObjCXX));
  else {
    // Map the driver type to the frontend type. This is mostly an identity
    // mapping, except that the distinction between module interface units
    // and other source files does not exist at the frontend layer.
    const char *ClangType;
    switch (Input.getType()) {
    case types::TY_CXXModule:
      ClangType = "c++";
      break;
    case types::TY_PP_CXXModule:
      ClangType = "c++-cpp-output";
      break;
    default:
      ClangType = types::getTypeName(Input.getType());
      break;
    }
    CmdArgs.push_back(ClangType);
  }
}

static void addPGOAndCoverageFlags(const ToolChain &TC, Compilation &C,
                                   const JobAction &JA, const InputInfo &Output,
                                   const ArgList &Args, SanitizerArgs &SanArgs,
                                   ArgStringList &CmdArgs) {
  const Driver &D = TC.getDriver();
  auto *PGOGenerateArg = Args.getLastArg(options::OPT_fprofile_generate,
                                         options::OPT_fprofile_generate_EQ,
                                         options::OPT_fno_profile_generate);
  if (PGOGenerateArg &&
      PGOGenerateArg->getOption().matches(options::OPT_fno_profile_generate))
    PGOGenerateArg = nullptr;

  auto *CSPGOGenerateArg = getLastCSProfileGenerateArg(Args);

  auto *ProfileGenerateArg = Args.getLastArg(
      options::OPT_fprofile_instr_generate,
      options::OPT_fprofile_instr_generate_EQ,
      options::OPT_fno_profile_instr_generate);
  if (ProfileGenerateArg &&
      ProfileGenerateArg->getOption().matches(
          options::OPT_fno_profile_instr_generate))
    ProfileGenerateArg = nullptr;

  if (PGOGenerateArg && ProfileGenerateArg)
    D.Diag(diag::err_drv_argument_not_allowed_with)
        << PGOGenerateArg->getSpelling() << ProfileGenerateArg->getSpelling();

  auto *ProfileUseArg = getLastProfileUseArg(Args);

  if (PGOGenerateArg && ProfileUseArg)
    D.Diag(diag::err_drv_argument_not_allowed_with)
        << ProfileUseArg->getSpelling() << PGOGenerateArg->getSpelling();

  if (ProfileGenerateArg && ProfileUseArg)
    D.Diag(diag::err_drv_argument_not_allowed_with)
        << ProfileGenerateArg->getSpelling() << ProfileUseArg->getSpelling();

  if (CSPGOGenerateArg && PGOGenerateArg) {
    D.Diag(diag::err_drv_argument_not_allowed_with)
        << CSPGOGenerateArg->getSpelling() << PGOGenerateArg->getSpelling();
    PGOGenerateArg = nullptr;
  }

  if (TC.getTriple().isOSAIX()) {
    if (Arg *ProfileSampleUseArg = getLastProfileSampleUseArg(Args))
      D.Diag(diag::err_drv_unsupported_opt_for_target)
          << ProfileSampleUseArg->getSpelling() << TC.getTriple().str();
  }

  if (ProfileGenerateArg) {
    if (ProfileGenerateArg->getOption().matches(
            options::OPT_fprofile_instr_generate_EQ))
      CmdArgs.push_back(Args.MakeArgString(Twine("-fprofile-instrument-path=") +
                                           ProfileGenerateArg->getValue()));
    // The default is to use Clang Instrumentation.
    CmdArgs.push_back("-fprofile-instrument=clang");
    if (TC.getTriple().isWindowsMSVCEnvironment() &&
        Args.hasFlag(options::OPT_frtlib_defaultlib,
                     options::OPT_fno_rtlib_defaultlib, true)) {
      // Add dependent lib for clang_rt.profile
      CmdArgs.push_back(Args.MakeArgString(
          "--dependent-lib=" + TC.getCompilerRTBasename(Args, "profile")));
    }
  }

  Arg *PGOGenArg = nullptr;
  if (PGOGenerateArg) {
    assert(!CSPGOGenerateArg);
    PGOGenArg = PGOGenerateArg;
    CmdArgs.push_back("-fprofile-instrument=llvm");
  }
  if (CSPGOGenerateArg) {
    assert(!PGOGenerateArg);
    PGOGenArg = CSPGOGenerateArg;
    CmdArgs.push_back("-fprofile-instrument=csllvm");
  }
  if (PGOGenArg) {
    if (TC.getTriple().isWindowsMSVCEnvironment() &&
        Args.hasFlag(options::OPT_frtlib_defaultlib,
                     options::OPT_fno_rtlib_defaultlib, true)) {
      // Add dependent lib for clang_rt.profile
      CmdArgs.push_back(Args.MakeArgString(
          "--dependent-lib=" + TC.getCompilerRTBasename(Args, "profile")));
    }
    if (PGOGenArg->getOption().matches(
            PGOGenerateArg ? options::OPT_fprofile_generate_EQ
                           : options::OPT_fcs_profile_generate_EQ)) {
      SmallString<128> Path(PGOGenArg->getValue());
      llvm::sys::path::append(Path, "default_%m.profraw");
      CmdArgs.push_back(
          Args.MakeArgString(Twine("-fprofile-instrument-path=") + Path));
    }
  }

  if (ProfileUseArg) {
    if (ProfileUseArg->getOption().matches(options::OPT_fprofile_instr_use_EQ))
      CmdArgs.push_back(Args.MakeArgString(
          Twine("-fprofile-instrument-use-path=") + ProfileUseArg->getValue()));
    else if ((ProfileUseArg->getOption().matches(
                  options::OPT_fprofile_use_EQ) ||
              ProfileUseArg->getOption().matches(
                  options::OPT_fprofile_instr_use))) {
      SmallString<128> Path(
          ProfileUseArg->getNumValues() == 0 ? "" : ProfileUseArg->getValue());
      if (Path.empty() || llvm::sys::fs::is_directory(Path))
        llvm::sys::path::append(Path, "default.profdata");
      CmdArgs.push_back(
          Args.MakeArgString(Twine("-fprofile-instrument-use-path=") + Path));
    }
  }

  bool EmitCovNotes = Args.hasFlag(options::OPT_ftest_coverage,
                                   options::OPT_fno_test_coverage, false) ||
                      Args.hasArg(options::OPT_coverage);
  bool EmitCovData = TC.needsGCovInstrumentation(Args);

  if (Args.hasFlag(options::OPT_fcoverage_mapping,
                   options::OPT_fno_coverage_mapping, false)) {
    if (!ProfileGenerateArg)
      D.Diag(clang::diag::err_drv_argument_only_allowed_with)
          << "-fcoverage-mapping"
          << "-fprofile-instr-generate";

    CmdArgs.push_back("-fcoverage-mapping");
  }

  if (Args.hasFlag(options::OPT_fmcdc_coverage, options::OPT_fno_mcdc_coverage,
                   false)) {
    if (!Args.hasFlag(options::OPT_fcoverage_mapping,
                      options::OPT_fno_coverage_mapping, false))
      D.Diag(clang::diag::err_drv_argument_only_allowed_with)
          << "-fcoverage-mcdc"
          << "-fcoverage-mapping";

    CmdArgs.push_back("-fcoverage-mcdc");
  }

  if (Arg *A = Args.getLastArg(options::OPT_ffile_compilation_dir_EQ,
                               options::OPT_fcoverage_compilation_dir_EQ)) {
    if (A->getOption().matches(options::OPT_ffile_compilation_dir_EQ))
      CmdArgs.push_back(Args.MakeArgString(
          Twine("-fcoverage-compilation-dir=") + A->getValue()));
    else
      A->render(Args, CmdArgs);
  } else if (llvm::ErrorOr<std::string> CWD =
                 D.getVFS().getCurrentWorkingDirectory()) {
    CmdArgs.push_back(Args.MakeArgString("-fcoverage-compilation-dir=" + *CWD));
  }

  if (Args.hasArg(options::OPT_fprofile_exclude_files_EQ)) {
    auto *Arg = Args.getLastArg(options::OPT_fprofile_exclude_files_EQ);
    if (!Args.hasArg(options::OPT_coverage))
      D.Diag(clang::diag::err_drv_argument_only_allowed_with)
          << "-fprofile-exclude-files="
          << "--coverage";

    StringRef v = Arg->getValue();
    CmdArgs.push_back(
        Args.MakeArgString(Twine("-fprofile-exclude-files=" + v)));
  }

  if (Args.hasArg(options::OPT_fprofile_filter_files_EQ)) {
    auto *Arg = Args.getLastArg(options::OPT_fprofile_filter_files_EQ);
    if (!Args.hasArg(options::OPT_coverage))
      D.Diag(clang::diag::err_drv_argument_only_allowed_with)
          << "-fprofile-filter-files="
          << "--coverage";

    StringRef v = Arg->getValue();
    CmdArgs.push_back(Args.MakeArgString(Twine("-fprofile-filter-files=" + v)));
  }

  if (const auto *A = Args.getLastArg(options::OPT_fprofile_update_EQ)) {
    StringRef Val = A->getValue();
    if (Val == "atomic" || Val == "prefer-atomic")
      CmdArgs.push_back("-fprofile-update=atomic");
    else if (Val != "single")
      D.Diag(diag::err_drv_unsupported_option_argument)
          << A->getSpelling() << Val;
  }

  int FunctionGroups = 1;
  int SelectedFunctionGroup = 0;
  if (const auto *A = Args.getLastArg(options::OPT_fprofile_function_groups)) {
    StringRef Val = A->getValue();
    if (Val.getAsInteger(0, FunctionGroups) || FunctionGroups < 1)
      D.Diag(diag::err_drv_invalid_int_value) << A->getAsString(Args) << Val;
  }
  if (const auto *A =
          Args.getLastArg(options::OPT_fprofile_selected_function_group)) {
    StringRef Val = A->getValue();
    if (Val.getAsInteger(0, SelectedFunctionGroup) ||
        SelectedFunctionGroup < 0 || SelectedFunctionGroup >= FunctionGroups)
      D.Diag(diag::err_drv_invalid_int_value) << A->getAsString(Args) << Val;
  }
  if (FunctionGroups != 1)
    CmdArgs.push_back(Args.MakeArgString("-fprofile-function-groups=" +
                                         Twine(FunctionGroups)));
  if (SelectedFunctionGroup != 0)
    CmdArgs.push_back(Args.MakeArgString("-fprofile-selected-function-group=" +
                                         Twine(SelectedFunctionGroup)));

  // Leave -fprofile-dir= an unused argument unless .gcda emission is
  // enabled. To be polite, with '-fprofile-arcs -fno-profile-arcs' consider
  // the flag used. There is no -fno-profile-dir, so the user has no
  // targeted way to suppress the warning.
  Arg *FProfileDir = nullptr;
  if (Args.hasArg(options::OPT_fprofile_arcs) ||
      Args.hasArg(options::OPT_coverage))
    FProfileDir = Args.getLastArg(options::OPT_fprofile_dir);

  // TODO: Don't claim -c/-S to warn about -fsyntax-only -c/-S, -E -c/-S,
  // like we warn about -fsyntax-only -E.
  (void)(Args.hasArg(options::OPT_c) || Args.hasArg(options::OPT_S));

  // Put the .gcno and .gcda files (if needed) next to the primary output file,
  // or fall back to a file in the current directory for `clang -c --coverage
  // d/a.c` in the absence of -o.
  if (EmitCovNotes || EmitCovData) {
    SmallString<128> CoverageFilename;
    if (Arg *DumpDir = Args.getLastArgNoClaim(options::OPT_dumpdir)) {
      // Form ${dumpdir}${basename}.gcno. Note that dumpdir may not end with a
      // path separator.
      CoverageFilename = DumpDir->getValue();
      CoverageFilename += llvm::sys::path::filename(Output.getBaseInput());
    } else if (Arg *FinalOutput =
                   C.getArgs().getLastArg(options::OPT__SLASH_Fo)) {
      CoverageFilename = FinalOutput->getValue();
    } else if (Arg *FinalOutput = C.getArgs().getLastArg(options::OPT_o)) {
      CoverageFilename = FinalOutput->getValue();
    } else {
      CoverageFilename = llvm::sys::path::filename(Output.getBaseInput());
    }
    if (llvm::sys::path::is_relative(CoverageFilename))
      (void)D.getVFS().makeAbsolute(CoverageFilename);
    llvm::sys::path::replace_extension(CoverageFilename, "gcno");
    if (EmitCovNotes) {
      CmdArgs.push_back(
          Args.MakeArgString("-coverage-notes-file=" + CoverageFilename));
    }

    if (EmitCovData) {
      if (FProfileDir) {
        SmallString<128> Gcno = std::move(CoverageFilename);
        CoverageFilename = FProfileDir->getValue();
        llvm::sys::path::append(CoverageFilename, Gcno);
      }
      llvm::sys::path::replace_extension(CoverageFilename, "gcda");
      CmdArgs.push_back(
          Args.MakeArgString("-coverage-data-file=" + CoverageFilename));
    }
  }
}

static void
RenderDebugEnablingArgs(const ArgList &Args, ArgStringList &CmdArgs,
                        llvm::codegenoptions::DebugInfoKind DebugInfoKind,
                        unsigned DwarfVersion,
                        llvm::DebuggerKind DebuggerTuning) {
  addDebugInfoKind(CmdArgs, DebugInfoKind);
  if (DwarfVersion > 0)
    CmdArgs.push_back(
        Args.MakeArgString("-dwarf-version=" + Twine(DwarfVersion)));
  switch (DebuggerTuning) {
  case llvm::DebuggerKind::GDB:
    CmdArgs.push_back("-debugger-tuning=gdb");
    break;
  case llvm::DebuggerKind::LLDB:
    CmdArgs.push_back("-debugger-tuning=lldb");
    break;
  case llvm::DebuggerKind::SCE:
    CmdArgs.push_back("-debugger-tuning=sce");
    break;
  case llvm::DebuggerKind::DBX:
    CmdArgs.push_back("-debugger-tuning=dbx");
    break;
  default:
    break;
  }
}

static bool checkDebugInfoOption(const Arg *A, const ArgList &Args,
                                 const Driver &D, const ToolChain &TC) {
  assert(A && "Expected non-nullptr argument.");
  if (TC.supportsDebugInfoOption(A))
    return true;
  D.Diag(diag::warn_drv_unsupported_debug_info_opt_for_target)
      << A->getAsString(Args) << TC.getTripleString();
  return false;
}

static void RenderDebugInfoCompressionArgs(const ArgList &Args,
                                           ArgStringList &CmdArgs,
                                           const Driver &D,
                                           const ToolChain &TC) {
  const Arg *A = Args.getLastArg(options::OPT_gz_EQ);
  if (!A)
    return;
  if (checkDebugInfoOption(A, Args, D, TC)) {
    StringRef Value = A->getValue();
    if (Value == "none") {
      CmdArgs.push_back("--compress-debug-sections=none");
    } else if (Value == "zlib") {
      if (llvm::compression::zlib::isAvailable()) {
        CmdArgs.push_back(
            Args.MakeArgString("--compress-debug-sections=" + Twine(Value)));
      } else {
        D.Diag(diag::warn_debug_compression_unavailable) << "zlib";
      }
    } else if (Value == "zstd") {
      if (llvm::compression::zstd::isAvailable()) {
        CmdArgs.push_back(
            Args.MakeArgString("--compress-debug-sections=" + Twine(Value)));
      } else {
        D.Diag(diag::warn_debug_compression_unavailable) << "zstd";
      }
    } else {
      D.Diag(diag::err_drv_unsupported_option_argument)
          << A->getSpelling() << Value;
    }
  }
}

static void handleAMDGPUCodeObjectVersionOptions(const Driver &D,
                                                 const ArgList &Args,
                                                 ArgStringList &CmdArgs,
                                                 bool IsCC1As = false) {
  // If no version was requested by the user, use the default value from the
  // back end. This is consistent with the value returned from
  // getAMDGPUCodeObjectVersion. This lets clang emit IR for amdgpu without
  // requiring the corresponding llvm to have the AMDGPU target enabled,
  // provided the user (e.g. front end tests) can use the default.
  if (haveAMDGPUCodeObjectVersionArgument(D, Args)) {
    unsigned CodeObjVer = getAMDGPUCodeObjectVersion(D, Args);
    CmdArgs.insert(CmdArgs.begin() + 1,
                   Args.MakeArgString(Twine("--amdhsa-code-object-version=") +
                                      Twine(CodeObjVer)));
    CmdArgs.insert(CmdArgs.begin() + 1, "-mllvm");
    // -cc1as does not accept -mcode-object-version option.
    if (!IsCC1As)
      CmdArgs.insert(CmdArgs.begin() + 1,
                     Args.MakeArgString(Twine("-mcode-object-version=") +
                                        Twine(CodeObjVer)));
  }
}

/// Check whether the given input tree contains any append footer actions
static bool ContainsAppendFooterAction(const Action *A) {
  if (isa<AppendFooterJobAction>(A))
    return true;
  for (const auto &AI : A->inputs())
    if (ContainsAppendFooterAction(AI))
      return true;

  return false;
}

static bool maybeHasClangPchSignature(const Driver &D, StringRef Path) {
  llvm::ErrorOr<std::unique_ptr<llvm::MemoryBuffer>> MemBuf =
      D.getVFS().getBufferForFile(Path);
  if (!MemBuf)
    return false;
  llvm::file_magic Magic = llvm::identify_magic((*MemBuf)->getBuffer());
  if (Magic == llvm::file_magic::unknown)
    return false;
  // Return true for both raw Clang AST files and object files which may
  // contain a __clangast section.
  if (Magic == llvm::file_magic::clang_ast)
    return true;
  Expected<std::unique_ptr<llvm::object::ObjectFile>> Obj =
      llvm::object::ObjectFile::createObjectFile(**MemBuf, Magic);
  return !Obj.takeError();
}

static bool gchProbe(const Driver &D, StringRef Path) {
  llvm::ErrorOr<llvm::vfs::Status> Status = D.getVFS().status(Path);
  if (!Status)
    return false;

  if (Status->isDirectory()) {
    std::error_code EC;
    for (llvm::vfs::directory_iterator DI = D.getVFS().dir_begin(Path, EC), DE;
         !EC && DI != DE; DI = DI.increment(EC)) {
      if (maybeHasClangPchSignature(D, DI->path()))
        return true;
    }
    D.Diag(diag::warn_drv_pch_ignoring_gch_dir) << Path;
    return false;
  }

  if (maybeHasClangPchSignature(D, Path))
    return true;
  D.Diag(diag::warn_drv_pch_ignoring_gch_file) << Path;
  return false;
}

void Clang::AddPreprocessingOptions(Compilation &C, const JobAction &JA,
                                    const Driver &D, const ArgList &Args,
                                    ArgStringList &CmdArgs,
                                    const InputInfo &Output,
                                    const InputInfoList &Inputs) const {
  const bool IsIAMCU = getToolChain().getTriple().isOSIAMCU();
  const bool IsIntelFPGA = Args.hasArg(options::OPT_fintelfpga);
  bool SYCLDeviceCompilation = JA.isOffloading(Action::OFK_SYCL) &&
                               JA.isDeviceOffloading(Action::OFK_SYCL);

  CheckPreprocessingOptions(D, Args);

  Args.AddLastArg(CmdArgs, options::OPT_C);
  Args.AddLastArg(CmdArgs, options::OPT_CC);

  // Handle dependency file generation.
  Arg *ArgM = Args.getLastArg(options::OPT_MM);
  if (!ArgM)
    ArgM = Args.getLastArg(options::OPT_M);
  Arg *ArgMD = Args.getLastArg(options::OPT_MMD);
  if (!ArgMD)
    ArgMD = Args.getLastArg(options::OPT_MD);

  // -M and -MM imply -w.
  if (ArgM)
    CmdArgs.push_back("-w");
  else
    ArgM = ArgMD;

  auto createFPGATempDepFile = [&](const char *&DepFile) {
    // Generate dependency files as temporary. These will be used for the
    // aoc call/bundled during fat object creation
    std::string BaseName(Clang::getBaseInputName(Args, Inputs[0]));
    std::string DepTmpName =
        C.getDriver().GetTemporaryPath(llvm::sys::path::stem(BaseName), "d");
    DepFile = C.addTempFile(C.getArgs().MakeArgString(DepTmpName));
    C.getDriver().addFPGATempDepFile(DepFile, BaseName);
  };

  // Do not add dependency generation information when compiling the source +
  // footer combination.  The dependency generation is done in a separate
  // compile step so we can retain original source information.
  // TODO: remove this when/if we can improve the host compilation situation
  // when dealing with the temporary file generated for the footer.
  if (ContainsAppendFooterAction(&JA))
    ArgM = nullptr;

  if (ArgM) {
    // Determine the output location.
    const char *DepFile;
    if (Arg *MF = Args.getLastArg(options::OPT_MF)) {
      DepFile = MF->getValue();
      C.addFailureResultFile(DepFile, &JA);
      // Populate the named dependency file to be used in the bundle
      // or passed to the offline compilation.
      if (IsIntelFPGA && JA.isDeviceOffloading(Action::OFK_SYCL))
        C.getDriver().addFPGATempDepFile(
            DepFile, Clang::getBaseInputName(Args, Inputs[0]));
    } else if (Output.getType() == types::TY_Dependencies) {
      DepFile = Output.getFilename();
    } else if (!ArgMD) {
      DepFile = "-";
    } else if (IsIntelFPGA && JA.isDeviceOffloading(Action::OFK_SYCL)) {
      createFPGATempDepFile(DepFile);
    } else {
      DepFile = getDependencyFileName(Args, Inputs);
      C.addFailureResultFile(DepFile, &JA);
    }
    CmdArgs.push_back("-dependency-file");
    CmdArgs.push_back(DepFile);

    bool HasTarget = false;
    for (const Arg *A : Args.filtered(options::OPT_MT, options::OPT_MQ)) {
      HasTarget = true;
      A->claim();
      if (A->getOption().matches(options::OPT_MT)) {
        A->render(Args, CmdArgs);
      } else {
        CmdArgs.push_back("-MT");
        SmallString<128> Quoted;
        quoteMakeTarget(A->getValue(), Quoted);
        CmdArgs.push_back(Args.MakeArgString(Quoted));
      }
    }

    // Add a default target if one wasn't specified.
    if (!HasTarget) {
      const char *DepTarget;

      // If user provided -o, that is the dependency target, except
      // when we are only generating a dependency file.
      Arg *OutputOpt = Args.getLastArg(options::OPT_o, options::OPT__SLASH_Fo);
      if (OutputOpt && Output.getType() != types::TY_Dependencies) {
        DepTarget = OutputOpt->getValue();
      } else {
        // Otherwise derive from the base input.
        //
        // FIXME: This should use the computed output file location.
        SmallString<128> P(Inputs[0].getBaseInput());
        llvm::sys::path::replace_extension(P, "o");
        DepTarget = Args.MakeArgString(llvm::sys::path::filename(P));
      }

      CmdArgs.push_back("-MT");
      SmallString<128> Quoted;
      quoteMakeTarget(DepTarget, Quoted);
      CmdArgs.push_back(Args.MakeArgString(Quoted));
    }

    if (ArgM->getOption().matches(options::OPT_M) ||
        ArgM->getOption().matches(options::OPT_MD))
      CmdArgs.push_back("-sys-header-deps");
    if ((isa<PrecompileJobAction>(JA) &&
         !Args.hasArg(options::OPT_fno_module_file_deps)) ||
        Args.hasArg(options::OPT_fmodule_file_deps))
      CmdArgs.push_back("-module-file-deps");
  }

  if (!ArgM && IsIntelFPGA && JA.isDeviceOffloading(Action::OFK_SYCL)) {
    // No dep generation option was provided, add all of the needed options
    // to ensure a successful dep generation.
    const char *DepFile;
    createFPGATempDepFile(DepFile);
    CmdArgs.push_back("-dependency-file");
    CmdArgs.push_back(DepFile);
    CmdArgs.push_back("-MT");
    SmallString<128> P(Inputs[0].getBaseInput());
    llvm::sys::path::replace_extension(P, "o");
    SmallString<128> Quoted;
    quoteMakeTarget(llvm::sys::path::filename(P), Quoted);
    CmdArgs.push_back(Args.MakeArgString(Quoted));
  }

  if (Args.hasArg(options::OPT_MG)) {
    if (!ArgM || ArgM->getOption().matches(options::OPT_MD) ||
        ArgM->getOption().matches(options::OPT_MMD))
      D.Diag(diag::err_drv_mg_requires_m_or_mm);
    CmdArgs.push_back("-MG");
  }

  Args.AddLastArg(CmdArgs, options::OPT_MP);
  Args.AddLastArg(CmdArgs, options::OPT_MV);

  // Add offload include arguments specific for CUDA/HIP.  This must happen
  // before we -I or -include anything else, because we must pick up the
  // CUDA/HIP headers from the particular CUDA/ROCm installation, rather than
  // from e.g. /usr/local/include.
  if (JA.isOffloading(Action::OFK_Cuda))
    getToolChain().AddCudaIncludeArgs(Args, CmdArgs);
  if (JA.isOffloading(Action::OFK_HIP))
    getToolChain().AddHIPIncludeArgs(Args, CmdArgs);

  if (JA.isOffloading(Action::OFK_SYCL)) {
    toolchains::SYCLToolChain::AddSYCLIncludeArgs(D, Args, CmdArgs);
    if (Inputs[0].getType() == types::TY_CUDA) {
      // Include __clang_cuda_runtime_wrapper.h in .cu SYCL compilation.
      getToolChain().AddCudaIncludeArgs(Args, CmdArgs);
    }
  }

  // If we are compiling for a GPU target we want to override the system headers
  // with ones created by the 'libc' project if present.
  if (!Args.hasArg(options::OPT_nostdinc) &&
      !Args.hasArg(options::OPT_nogpuinc) &&
      !Args.hasArg(options::OPT_nobuiltininc)) {
    // Without an offloading language we will include these headers directly.
    // Offloading languages will instead only use the declarations stored in
    // the resource directory at clang/lib/Headers/llvm_libc_wrappers.
    if ((getToolChain().getTriple().isNVPTX() ||
         getToolChain().getTriple().isAMDGCN()) &&
        C.getActiveOffloadKinds() == Action::OFK_None) {
      SmallString<128> P(llvm::sys::path::parent_path(D.Dir));
      llvm::sys::path::append(P, "include");
      llvm::sys::path::append(P, getToolChain().getTripleString());
      CmdArgs.push_back("-internal-isystem");
      CmdArgs.push_back(Args.MakeArgString(P));
    } else if (C.getActiveOffloadKinds() == Action::OFK_OpenMP) {
      // TODO: CUDA / HIP include their own headers for some common functions
      // implemented here. We'll need to clean those up so they do not conflict.
      SmallString<128> P(D.ResourceDir);
      llvm::sys::path::append(P, "include");
      llvm::sys::path::append(P, "llvm_libc_wrappers");
      CmdArgs.push_back("-internal-isystem");
      CmdArgs.push_back(Args.MakeArgString(P));
    }
  }

  // If we are offloading to a target via OpenMP we need to include the
  // openmp_wrappers folder which contains alternative system headers.
  if (JA.isDeviceOffloading(Action::OFK_OpenMP) &&
      !Args.hasArg(options::OPT_nostdinc) &&
      !Args.hasArg(options::OPT_nogpuinc) &&
      (getToolChain().getTriple().isNVPTX() ||
       getToolChain().getTriple().isAMDGCN())) {
    if (!Args.hasArg(options::OPT_nobuiltininc)) {
      // Add openmp_wrappers/* to our system include path.  This lets us wrap
      // standard library headers.
      SmallString<128> P(D.ResourceDir);
      llvm::sys::path::append(P, "include");
      llvm::sys::path::append(P, "openmp_wrappers");
      CmdArgs.push_back("-internal-isystem");
      CmdArgs.push_back(Args.MakeArgString(P));
    }

    CmdArgs.push_back("-include");
    CmdArgs.push_back("__clang_openmp_device_functions.h");
  }

  // Add -i* options, and automatically translate to
  // -include-pch/-include-pth for transparent PCH support. It's
  // wonky, but we include looking for .gch so we can support seamless
  // replacement into a build system already set up to be generating
  // .gch files.

  if (getToolChain().getDriver().IsCLMode()) {
    const Arg *YcArg = Args.getLastArg(options::OPT__SLASH_Yc);
    const Arg *YuArg = Args.getLastArg(options::OPT__SLASH_Yu);
    if (YcArg && JA.getKind() >= Action::PrecompileJobClass &&
        JA.getKind() <= Action::AssembleJobClass) {
      CmdArgs.push_back(Args.MakeArgString("-building-pch-with-obj"));
      // -fpch-instantiate-templates is the default when creating
      // precomp using /Yc
      if (Args.hasFlag(options::OPT_fpch_instantiate_templates,
                       options::OPT_fno_pch_instantiate_templates, true))
        CmdArgs.push_back(Args.MakeArgString("-fpch-instantiate-templates"));
    }

    if (YcArg || YuArg) {
      StringRef ThroughHeader = YcArg ? YcArg->getValue() : YuArg->getValue();
      // If PCH file is available, include it while performing
      // host compilation (-fsycl-is-host) in SYCL mode (-fsycl).
      // as well as in non-sycl mode.

      if (!isa<PrecompileJobAction>(JA) && !SYCLDeviceCompilation) {
        CmdArgs.push_back("-include-pch");
        CmdArgs.push_back(Args.MakeArgString(D.GetClPchPath(
            C, !ThroughHeader.empty()
                   ? ThroughHeader
                   : llvm::sys::path::filename(Inputs[0].getBaseInput()))));
      }

      if (ThroughHeader.empty()) {
        CmdArgs.push_back(Args.MakeArgString(
            Twine("-pch-through-hdrstop-") + (YcArg ? "create" : "use")));
      } else {
        CmdArgs.push_back(
            Args.MakeArgString(Twine("-pch-through-header=") + ThroughHeader));
      }
    }
  }

  bool RenderedImplicitInclude = false;

  for (const Arg *A : Args.filtered(options::OPT_clang_i_Group)) {
    if ((A->getOption().matches(options::OPT_include) &&
         D.getProbePrecompiled()) ||
        A->getOption().matches(options::OPT_include_pch)) {

      // Handling of gcc-style gch precompiled headers.
      bool IsFirstImplicitInclude = !RenderedImplicitInclude;
      RenderedImplicitInclude = true;

      bool FoundPCH = false;
      SmallString<128> P(A->getValue());
      // We want the files to have a name like foo.h.pch. Add a dummy extension
      // so that replace_extension does the right thing.
      P += ".dummy";
      llvm::sys::path::replace_extension(P, "pch");
      if (D.getVFS().exists(P))
        FoundPCH = true;

      if (!FoundPCH) {
        // For GCC compat, probe for a file or directory ending in .gch instead.
        llvm::sys::path::replace_extension(P, "gch");
        FoundPCH = gchProbe(D, P.str());
      }
      // If PCH file is available, include it while performing
      // host compilation (-fsycl-is-host) in SYCL mode (-fsycl).
      // as well as in non-sycl mode.

      if (FoundPCH && !SYCLDeviceCompilation) {
        if (IsFirstImplicitInclude) {
          A->claim();
          CmdArgs.push_back("-include-pch");
          CmdArgs.push_back(Args.MakeArgString(P));
          continue;
        } else {
          // Ignore the PCH if not first on command line and emit warning.
          D.Diag(diag::warn_drv_pch_not_first_include) << P
                                                       << A->getAsString(Args);
        }
      }
      // No PCH file, but we still want to include the header file
      // (-include dummy.h) in device compilation mode.
      else if (JA.isDeviceOffloading(Action::OFK_SYCL) &&
               A->getOption().matches(options::OPT_include_pch)) {
        continue;
      }

    } else if (A->getOption().matches(options::OPT_isystem_after)) {
      // Handling of paths which must come late.  These entries are handled by
      // the toolchain itself after the resource dir is inserted in the right
      // search order.
      // Do not claim the argument so that the use of the argument does not
      // silently go unnoticed on toolchains which do not honour the option.
      continue;
    } else if (A->getOption().matches(options::OPT_stdlibxx_isystem)) {
      // Translated to -internal-isystem by the driver, no need to pass to cc1.
      continue;
    } else if (A->getOption().matches(options::OPT_ibuiltininc)) {
      // This is used only by the driver. No need to pass to cc1.
      continue;
    }

    // Not translated, render as usual.
    A->claim();
    A->render(Args, CmdArgs);
  }

  // The file being compiled that contains the integration footer is not being
  // compiled in the directory of the original source.  Add that directory
  // as an -iquote option so we can properly find potential user headers there.
  // The original source search directory should also be placed before any user
  // search directories.
  if (ContainsAppendFooterAction(&JA)) {
    SmallString<128> SourcePath(Inputs[0].getBaseInput());
    llvm::sys::path::remove_filename(SourcePath);
    if (!SourcePath.empty()) {
      CmdArgs.push_back("-iquote");
      CmdArgs.push_back(Args.MakeArgString(SourcePath));
    } else if (llvm::ErrorOr<std::string> CWD =
                   D.getVFS().getCurrentWorkingDirectory()) {
      CmdArgs.push_back("-iquote");
      CmdArgs.push_back(Args.MakeArgString(*CWD));
    }
  }

  Args.addAllArgs(CmdArgs,
                  {options::OPT_D, options::OPT_U, options::OPT_I_Group,
                   options::OPT_F, options::OPT_index_header_map});

  // Add -Wp, and -Xpreprocessor if using the preprocessor.

  // FIXME: There is a very unfortunate problem here, some troubled
  // souls abuse -Wp, to pass preprocessor options in gcc syntax. To
  // really support that we would have to parse and then translate
  // those options. :(
  Args.AddAllArgValues(CmdArgs, options::OPT_Wp_COMMA,
                       options::OPT_Xpreprocessor);

  // -I- is a deprecated GCC feature, reject it.
  if (Arg *A = Args.getLastArg(options::OPT_I_))
    D.Diag(diag::err_drv_I_dash_not_supported) << A->getAsString(Args);

  // If we have a --sysroot, and don't have an explicit -isysroot flag, add an
  // -isysroot to the CC1 invocation.
  StringRef sysroot = C.getSysRoot();
  if (sysroot != "") {
    if (!Args.hasArg(options::OPT_isysroot)) {
      CmdArgs.push_back("-isysroot");
      CmdArgs.push_back(C.getArgs().MakeArgString(sysroot));
    }
  }

  // Parse additional include paths from environment variables.
  // FIXME: We should probably sink the logic for handling these from the
  // frontend into the driver. It will allow deleting 4 otherwise unused flags.
  // CPATH - included following the user specified includes (but prior to
  // builtin and standard includes).
  addDirectoryList(Args, CmdArgs, "-I", "CPATH");
  // C_INCLUDE_PATH - system includes enabled when compiling C.
  addDirectoryList(Args, CmdArgs, "-c-isystem", "C_INCLUDE_PATH");
  // CPLUS_INCLUDE_PATH - system includes enabled when compiling C++.
  addDirectoryList(Args, CmdArgs, "-cxx-isystem", "CPLUS_INCLUDE_PATH");
  // OBJC_INCLUDE_PATH - system includes enabled when compiling ObjC.
  addDirectoryList(Args, CmdArgs, "-objc-isystem", "OBJC_INCLUDE_PATH");
  // OBJCPLUS_INCLUDE_PATH - system includes enabled when compiling ObjC++.
  addDirectoryList(Args, CmdArgs, "-objcxx-isystem", "OBJCPLUS_INCLUDE_PATH");

  // While adding the include arguments, we also attempt to retrieve the
  // arguments of related offloading toolchains or arguments that are specific
  // of an offloading programming model.

  // Add C++ include arguments, if needed.
  if (types::isCXX(Inputs[0].getType())) {
    bool HasStdlibxxIsystem = Args.hasArg(options::OPT_stdlibxx_isystem);
    forAllAssociatedToolChains(
        C, JA, getToolChain(),
        [&Args, &CmdArgs, HasStdlibxxIsystem](const ToolChain &TC) {
          HasStdlibxxIsystem ? TC.AddClangCXXStdlibIsystemArgs(Args, CmdArgs)
                             : TC.AddClangCXXStdlibIncludeArgs(Args, CmdArgs);
        });
  }

  // Add system include arguments for all targets but IAMCU.
  if (!IsIAMCU)
    forAllAssociatedToolChains(C, JA, getToolChain(),
                               [&Args, &CmdArgs](const ToolChain &TC) {
                                 TC.AddClangSystemIncludeArgs(Args, CmdArgs);
                               });
  else {
    // For IAMCU add special include arguments.
    getToolChain().AddIAMCUIncludeArgs(Args, CmdArgs);
  }

  addMacroPrefixMapArg(D, Args, CmdArgs);
  addCoveragePrefixMapArg(D, Args, CmdArgs);

  Args.AddLastArg(CmdArgs, options::OPT_ffile_reproducible,
                  options::OPT_fno_file_reproducible);

  if (const char *Epoch = std::getenv("SOURCE_DATE_EPOCH")) {
    CmdArgs.push_back("-source-date-epoch");
    CmdArgs.push_back(Args.MakeArgString(Epoch));
  }

  Args.addOptInFlag(CmdArgs, options::OPT_fdefine_target_os_macros,
                    options::OPT_fno_define_target_os_macros);
}

// FIXME: Move to target hook.
static bool isSignedCharDefault(const llvm::Triple &Triple) {
  switch (Triple.getArch()) {
  default:
    return true;

  case llvm::Triple::aarch64:
  case llvm::Triple::aarch64_32:
  case llvm::Triple::aarch64_be:
  case llvm::Triple::arm:
  case llvm::Triple::armeb:
  case llvm::Triple::thumb:
  case llvm::Triple::thumbeb:
    if (Triple.isOSDarwin() || Triple.isOSWindows())
      return true;
    return false;

  case llvm::Triple::ppc:
  case llvm::Triple::ppc64:
    if (Triple.isOSDarwin())
      return true;
    return false;

  case llvm::Triple::hexagon:
  case llvm::Triple::ppcle:
  case llvm::Triple::ppc64le:
  case llvm::Triple::riscv32:
  case llvm::Triple::riscv64:
  case llvm::Triple::systemz:
  case llvm::Triple::xcore:
    return false;
  }
}

static bool hasMultipleInvocations(const llvm::Triple &Triple,
                                   const ArgList &Args) {
  // Supported only on Darwin where we invoke the compiler multiple times
  // followed by an invocation to lipo.
  if (!Triple.isOSDarwin())
    return false;
  // If more than one "-arch <arch>" is specified, we're targeting multiple
  // architectures resulting in a fat binary.
  return Args.getAllArgValues(options::OPT_arch).size() > 1;
}

static bool checkRemarksOptions(const Driver &D, const ArgList &Args,
                                const llvm::Triple &Triple) {
  // When enabling remarks, we need to error if:
  // * The remark file is specified but we're targeting multiple architectures,
  // which means more than one remark file is being generated.
  bool hasMultipleInvocations = ::hasMultipleInvocations(Triple, Args);
  bool hasExplicitOutputFile =
      Args.getLastArg(options::OPT_foptimization_record_file_EQ);
  if (hasMultipleInvocations && hasExplicitOutputFile) {
    D.Diag(diag::err_drv_invalid_output_with_multiple_archs)
        << "-foptimization-record-file";
    return false;
  }
  return true;
}

static void renderRemarksOptions(const ArgList &Args, ArgStringList &CmdArgs,
                                 const llvm::Triple &Triple,
                                 const InputInfo &Input,
                                 const InputInfo &Output, const JobAction &JA) {
  StringRef Format = "yaml";
  if (const Arg *A = Args.getLastArg(options::OPT_fsave_optimization_record_EQ))
    Format = A->getValue();

  CmdArgs.push_back("-opt-record-file");

  const Arg *A = Args.getLastArg(options::OPT_foptimization_record_file_EQ);
  if (A) {
    CmdArgs.push_back(A->getValue());
  } else {
    bool hasMultipleArchs =
        Triple.isOSDarwin() && // Only supported on Darwin platforms.
        Args.getAllArgValues(options::OPT_arch).size() > 1;

    SmallString<128> F;

    if (Args.hasArg(options::OPT_c) || Args.hasArg(options::OPT_S)) {
      if (Arg *FinalOutput = Args.getLastArg(options::OPT_o))
        F = FinalOutput->getValue();
    } else {
      if (Format != "yaml" && // For YAML, keep the original behavior.
          Triple.isOSDarwin() && // Enable this only on darwin, since it's the only platform supporting .dSYM bundles.
          Output.isFilename())
        F = Output.getFilename();
    }

    if (F.empty()) {
      // Use the input filename.
      F = llvm::sys::path::stem(Input.getBaseInput());

      // If we're compiling for an offload architecture (i.e. a CUDA device),
      // we need to make the file name for the device compilation different
      // from the host compilation.
      if (!JA.isDeviceOffloading(Action::OFK_None) &&
          !JA.isDeviceOffloading(Action::OFK_Host)) {
        llvm::sys::path::replace_extension(F, "");
        F += Action::GetOffloadingFileNamePrefix(JA.getOffloadingDeviceKind(),
                                                 Triple.normalize());
        F += "-";
        F += JA.getOffloadingArch();
      }
    }

    // If we're having more than one "-arch", we should name the files
    // differently so that every cc1 invocation writes to a different file.
    // We're doing that by appending "-<arch>" with "<arch>" being the arch
    // name from the triple.
    if (hasMultipleArchs) {
      // First, remember the extension.
      SmallString<64> OldExtension = llvm::sys::path::extension(F);
      // then, remove it.
      llvm::sys::path::replace_extension(F, "");
      // attach -<arch> to it.
      F += "-";
      F += Triple.getArchName();
      // put back the extension.
      llvm::sys::path::replace_extension(F, OldExtension);
    }

    SmallString<32> Extension;
    Extension += "opt.";
    Extension += Format;

    llvm::sys::path::replace_extension(F, Extension);
    CmdArgs.push_back(Args.MakeArgString(F));
  }

  if (const Arg *A =
          Args.getLastArg(options::OPT_foptimization_record_passes_EQ)) {
    CmdArgs.push_back("-opt-record-passes");
    CmdArgs.push_back(A->getValue());
  }

  if (!Format.empty()) {
    CmdArgs.push_back("-opt-record-format");
    CmdArgs.push_back(Format.data());
  }
}

void AddAAPCSVolatileBitfieldArgs(const ArgList &Args, ArgStringList &CmdArgs) {
  if (!Args.hasFlag(options::OPT_faapcs_bitfield_width,
                    options::OPT_fno_aapcs_bitfield_width, true))
    CmdArgs.push_back("-fno-aapcs-bitfield-width");

  if (Args.getLastArg(options::OPT_ForceAAPCSBitfieldLoad))
    CmdArgs.push_back("-faapcs-bitfield-load");
}

namespace {
void RenderARMABI(const Driver &D, const llvm::Triple &Triple,
                  const ArgList &Args, ArgStringList &CmdArgs) {
  // Select the ABI to use.
  // FIXME: Support -meabi.
  // FIXME: Parts of this are duplicated in the backend, unify this somehow.
  const char *ABIName = nullptr;
  if (Arg *A = Args.getLastArg(options::OPT_mabi_EQ)) {
    ABIName = A->getValue();
  } else {
    std::string CPU = getCPUName(D, Args, Triple, /*FromAs*/ false);
    ABIName = llvm::ARM::computeDefaultTargetABI(Triple, CPU).data();
  }

  CmdArgs.push_back("-target-abi");
  CmdArgs.push_back(ABIName);
}

void AddUnalignedAccessWarning(ArgStringList &CmdArgs) {
  auto StrictAlignIter =
      llvm::find_if(llvm::reverse(CmdArgs), [](StringRef Arg) {
        return Arg == "+strict-align" || Arg == "-strict-align";
      });
  if (StrictAlignIter != CmdArgs.rend() &&
      StringRef(*StrictAlignIter) == "+strict-align")
    CmdArgs.push_back("-Wunaligned-access");
}
}

static void CollectARMPACBTIOptions(const ToolChain &TC, const ArgList &Args,
                                    ArgStringList &CmdArgs, bool isAArch64) {
  const Arg *A = isAArch64
                     ? Args.getLastArg(options::OPT_msign_return_address_EQ,
                                       options::OPT_mbranch_protection_EQ)
                     : Args.getLastArg(options::OPT_mbranch_protection_EQ);
  if (!A)
    return;

  const Driver &D = TC.getDriver();
  const llvm::Triple &Triple = TC.getEffectiveTriple();
  if (!(isAArch64 || (Triple.isArmT32() && Triple.isArmMClass())))
    D.Diag(diag::warn_incompatible_branch_protection_option)
        << Triple.getArchName();

  StringRef Scope, Key;
  bool IndirectBranches, BranchProtectionPAuthLR, GuardedControlStack;

  if (A->getOption().matches(options::OPT_msign_return_address_EQ)) {
    Scope = A->getValue();
    if (Scope != "none" && Scope != "non-leaf" && Scope != "all")
      D.Diag(diag::err_drv_unsupported_option_argument)
          << A->getSpelling() << Scope;
    Key = "a_key";
    IndirectBranches = false;
    BranchProtectionPAuthLR = false;
    GuardedControlStack = false;
  } else {
    StringRef DiagMsg;
    llvm::ARM::ParsedBranchProtection PBP;
    bool EnablePAuthLR = false;

    // To know if we need to enable PAuth-LR As part of the standard branch
    // protection option, it needs to be determined if the feature has been
    // activated in the `march` argument. This information is stored within the
    // CmdArgs variable and can be found using a search.
    if (isAArch64) {
      auto isPAuthLR = [](const char *member) {
        llvm::AArch64::ExtensionInfo pauthlr_extension =
            llvm::AArch64::getExtensionByID(llvm::AArch64::AEK_PAUTHLR);
        return pauthlr_extension.Feature == member;
      };

      if (std::any_of(CmdArgs.begin(), CmdArgs.end(), isPAuthLR))
        EnablePAuthLR = true;
    }
    if (!llvm::ARM::parseBranchProtection(A->getValue(), PBP, DiagMsg,
                                          EnablePAuthLR))
      D.Diag(diag::err_drv_unsupported_option_argument)
          << A->getSpelling() << DiagMsg;
    if (!isAArch64 && PBP.Key == "b_key")
      D.Diag(diag::warn_unsupported_branch_protection)
          << "b-key" << A->getAsString(Args);
    Scope = PBP.Scope;
    Key = PBP.Key;
    BranchProtectionPAuthLR = PBP.BranchProtectionPAuthLR;
    IndirectBranches = PBP.BranchTargetEnforcement;
    GuardedControlStack = PBP.GuardedControlStack;
  }

  CmdArgs.push_back(
      Args.MakeArgString(Twine("-msign-return-address=") + Scope));
  if (Scope != "none")
    CmdArgs.push_back(
        Args.MakeArgString(Twine("-msign-return-address-key=") + Key));
  if (BranchProtectionPAuthLR)
    CmdArgs.push_back(
        Args.MakeArgString(Twine("-mbranch-protection-pauth-lr")));
  if (IndirectBranches)
    CmdArgs.push_back("-mbranch-target-enforce");
  if (GuardedControlStack)
    CmdArgs.push_back("-mguarded-control-stack");
}

void Clang::AddARMTargetArgs(const llvm::Triple &Triple, const ArgList &Args,
                             ArgStringList &CmdArgs, bool KernelOrKext) const {
  RenderARMABI(getToolChain().getDriver(), Triple, Args, CmdArgs);

  // Determine floating point ABI from the options & target defaults.
  arm::FloatABI ABI = arm::getARMFloatABI(getToolChain(), Args);
  if (ABI == arm::FloatABI::Soft) {
    // Floating point operations and argument passing are soft.
    // FIXME: This changes CPP defines, we need -target-soft-float.
    CmdArgs.push_back("-msoft-float");
    CmdArgs.push_back("-mfloat-abi");
    CmdArgs.push_back("soft");
  } else if (ABI == arm::FloatABI::SoftFP) {
    // Floating point operations are hard, but argument passing is soft.
    CmdArgs.push_back("-mfloat-abi");
    CmdArgs.push_back("soft");
  } else {
    // Floating point operations and argument passing are hard.
    assert(ABI == arm::FloatABI::Hard && "Invalid float abi!");
    CmdArgs.push_back("-mfloat-abi");
    CmdArgs.push_back("hard");
  }

  // Forward the -mglobal-merge option for explicit control over the pass.
  if (Arg *A = Args.getLastArg(options::OPT_mglobal_merge,
                               options::OPT_mno_global_merge)) {
    CmdArgs.push_back("-mllvm");
    if (A->getOption().matches(options::OPT_mno_global_merge))
      CmdArgs.push_back("-arm-global-merge=false");
    else
      CmdArgs.push_back("-arm-global-merge=true");
  }

  if (!Args.hasFlag(options::OPT_mimplicit_float,
                    options::OPT_mno_implicit_float, true))
    CmdArgs.push_back("-no-implicit-float");

  if (Args.getLastArg(options::OPT_mcmse))
    CmdArgs.push_back("-mcmse");

  AddAAPCSVolatileBitfieldArgs(Args, CmdArgs);

  // Enable/disable return address signing and indirect branch targets.
  CollectARMPACBTIOptions(getToolChain(), Args, CmdArgs, false /*isAArch64*/);

  AddUnalignedAccessWarning(CmdArgs);
}

void Clang::RenderTargetOptions(const llvm::Triple &EffectiveTriple,
                                const ArgList &Args, bool KernelOrKext,
                                ArgStringList &CmdArgs) const {
  const ToolChain &TC = getToolChain();

  // Add the target features
  getTargetFeatures(TC.getDriver(), EffectiveTriple, Args, CmdArgs, false);

  // Add target specific flags.
  switch (TC.getArch()) {
  default:
    break;

  case llvm::Triple::arm:
  case llvm::Triple::armeb:
  case llvm::Triple::thumb:
  case llvm::Triple::thumbeb:
    // Use the effective triple, which takes into account the deployment target.
    AddARMTargetArgs(EffectiveTriple, Args, CmdArgs, KernelOrKext);
    break;

  case llvm::Triple::aarch64:
  case llvm::Triple::aarch64_32:
  case llvm::Triple::aarch64_be:
    AddAArch64TargetArgs(Args, CmdArgs);
    break;

  case llvm::Triple::loongarch32:
  case llvm::Triple::loongarch64:
    AddLoongArchTargetArgs(Args, CmdArgs);
    break;

  case llvm::Triple::mips:
  case llvm::Triple::mipsel:
  case llvm::Triple::mips64:
  case llvm::Triple::mips64el:
    AddMIPSTargetArgs(Args, CmdArgs);
    break;

  case llvm::Triple::ppc:
  case llvm::Triple::ppcle:
  case llvm::Triple::ppc64:
  case llvm::Triple::ppc64le:
    AddPPCTargetArgs(Args, CmdArgs);
    break;

  case llvm::Triple::riscv32:
  case llvm::Triple::riscv64:
    AddRISCVTargetArgs(Args, CmdArgs);
    break;

  case llvm::Triple::sparc:
  case llvm::Triple::sparcel:
  case llvm::Triple::sparcv9:
    AddSparcTargetArgs(Args, CmdArgs);
    break;

  case llvm::Triple::systemz:
    AddSystemZTargetArgs(Args, CmdArgs);
    break;

  case llvm::Triple::x86:
  case llvm::Triple::x86_64:
    AddX86TargetArgs(Args, CmdArgs);
    break;

  case llvm::Triple::lanai:
    AddLanaiTargetArgs(Args, CmdArgs);
    break;

  case llvm::Triple::hexagon:
    AddHexagonTargetArgs(Args, CmdArgs);
    break;

  case llvm::Triple::wasm32:
  case llvm::Triple::wasm64:
    AddWebAssemblyTargetArgs(Args, CmdArgs);
    break;

  case llvm::Triple::ve:
    AddVETargetArgs(Args, CmdArgs);
    break;
  }
}

namespace {
void RenderAArch64ABI(const llvm::Triple &Triple, const ArgList &Args,
                      ArgStringList &CmdArgs) {
  const char *ABIName = nullptr;
  if (Arg *A = Args.getLastArg(options::OPT_mabi_EQ))
    ABIName = A->getValue();
  else if (Triple.isOSDarwin())
    ABIName = "darwinpcs";
  else
    ABIName = "aapcs";

  CmdArgs.push_back("-target-abi");
  CmdArgs.push_back(ABIName);
}
}

void Clang::AddAArch64TargetArgs(const ArgList &Args,
                                 ArgStringList &CmdArgs) const {
  const llvm::Triple &Triple = getToolChain().getEffectiveTriple();

  if (!Args.hasFlag(options::OPT_mred_zone, options::OPT_mno_red_zone, true) ||
      Args.hasArg(options::OPT_mkernel) ||
      Args.hasArg(options::OPT_fapple_kext))
    CmdArgs.push_back("-disable-red-zone");

  if (!Args.hasFlag(options::OPT_mimplicit_float,
                    options::OPT_mno_implicit_float, true))
    CmdArgs.push_back("-no-implicit-float");

  RenderAArch64ABI(Triple, Args, CmdArgs);

  // Forward the -mglobal-merge option for explicit control over the pass.
  if (Arg *A = Args.getLastArg(options::OPT_mglobal_merge,
                               options::OPT_mno_global_merge)) {
    CmdArgs.push_back("-mllvm");
    if (A->getOption().matches(options::OPT_mno_global_merge))
      CmdArgs.push_back("-aarch64-enable-global-merge=false");
    else
      CmdArgs.push_back("-aarch64-enable-global-merge=true");
  }

  // Enable/disable return address signing and indirect branch targets.
  CollectARMPACBTIOptions(getToolChain(), Args, CmdArgs, true /*isAArch64*/);

  // Handle -msve_vector_bits=<bits>
  if (Arg *A = Args.getLastArg(options::OPT_msve_vector_bits_EQ)) {
    StringRef Val = A->getValue();
    const Driver &D = getToolChain().getDriver();
    if (Val == "128" || Val == "256" || Val == "512" || Val == "1024" ||
        Val == "2048" || Val == "128+" || Val == "256+" || Val == "512+" ||
        Val == "1024+" || Val == "2048+") {
      unsigned Bits = 0;
      if (!Val.consume_back("+")) {
        bool Invalid = Val.getAsInteger(10, Bits); (void)Invalid;
        assert(!Invalid && "Failed to parse value");
        CmdArgs.push_back(
            Args.MakeArgString("-mvscale-max=" + llvm::Twine(Bits / 128)));
      }

      bool Invalid = Val.getAsInteger(10, Bits); (void)Invalid;
      assert(!Invalid && "Failed to parse value");
      CmdArgs.push_back(
          Args.MakeArgString("-mvscale-min=" + llvm::Twine(Bits / 128)));
    // Silently drop requests for vector-length agnostic code as it's implied.
    } else if (Val != "scalable")
      // Handle the unsupported values passed to msve-vector-bits.
      D.Diag(diag::err_drv_unsupported_option_argument)
          << A->getSpelling() << Val;
  }

  AddAAPCSVolatileBitfieldArgs(Args, CmdArgs);

  if (const Arg *A = Args.getLastArg(clang::driver::options::OPT_mtune_EQ)) {
    CmdArgs.push_back("-tune-cpu");
    if (strcmp(A->getValue(), "native") == 0)
      CmdArgs.push_back(Args.MakeArgString(llvm::sys::getHostCPUName()));
    else
      CmdArgs.push_back(A->getValue());
  }

  AddUnalignedAccessWarning(CmdArgs);

  Args.addOptInFlag(CmdArgs, options::OPT_fptrauth_intrinsics,
                    options::OPT_fno_ptrauth_intrinsics);
  Args.addOptInFlag(CmdArgs, options::OPT_fptrauth_calls,
                    options::OPT_fno_ptrauth_calls);
  Args.addOptInFlag(CmdArgs, options::OPT_fptrauth_returns,
                    options::OPT_fno_ptrauth_returns);
  Args.addOptInFlag(CmdArgs, options::OPT_fptrauth_auth_traps,
                    options::OPT_fno_ptrauth_auth_traps);
  Args.addOptInFlag(
      CmdArgs, options::OPT_fptrauth_vtable_pointer_address_discrimination,
      options::OPT_fno_ptrauth_vtable_pointer_address_discrimination);
  Args.addOptInFlag(
      CmdArgs, options::OPT_fptrauth_vtable_pointer_type_discrimination,
      options::OPT_fno_ptrauth_vtable_pointer_type_discrimination);
  Args.addOptInFlag(CmdArgs, options::OPT_fptrauth_init_fini,
                    options::OPT_fno_ptrauth_init_fini);
}

void Clang::AddLoongArchTargetArgs(const ArgList &Args,
                                   ArgStringList &CmdArgs) const {
  const llvm::Triple &Triple = getToolChain().getTriple();

  CmdArgs.push_back("-target-abi");
  CmdArgs.push_back(
      loongarch::getLoongArchABI(getToolChain().getDriver(), Args, Triple)
          .data());

  // Handle -mtune.
  if (const Arg *A = Args.getLastArg(options::OPT_mtune_EQ)) {
    std::string TuneCPU = A->getValue();
    TuneCPU = loongarch::postProcessTargetCPUString(TuneCPU, Triple);
    CmdArgs.push_back("-tune-cpu");
    CmdArgs.push_back(Args.MakeArgString(TuneCPU));
  }
}

void Clang::AddMIPSTargetArgs(const ArgList &Args,
                              ArgStringList &CmdArgs) const {
  const Driver &D = getToolChain().getDriver();
  StringRef CPUName;
  StringRef ABIName;
  const llvm::Triple &Triple = getToolChain().getTriple();
  mips::getMipsCPUAndABI(Args, Triple, CPUName, ABIName);

  CmdArgs.push_back("-target-abi");
  CmdArgs.push_back(ABIName.data());

  mips::FloatABI ABI = mips::getMipsFloatABI(D, Args, Triple);
  if (ABI == mips::FloatABI::Soft) {
    // Floating point operations and argument passing are soft.
    CmdArgs.push_back("-msoft-float");
    CmdArgs.push_back("-mfloat-abi");
    CmdArgs.push_back("soft");
  } else {
    // Floating point operations and argument passing are hard.
    assert(ABI == mips::FloatABI::Hard && "Invalid float abi!");
    CmdArgs.push_back("-mfloat-abi");
    CmdArgs.push_back("hard");
  }

  if (Arg *A = Args.getLastArg(options::OPT_mldc1_sdc1,
                               options::OPT_mno_ldc1_sdc1)) {
    if (A->getOption().matches(options::OPT_mno_ldc1_sdc1)) {
      CmdArgs.push_back("-mllvm");
      CmdArgs.push_back("-mno-ldc1-sdc1");
    }
  }

  if (Arg *A = Args.getLastArg(options::OPT_mcheck_zero_division,
                               options::OPT_mno_check_zero_division)) {
    if (A->getOption().matches(options::OPT_mno_check_zero_division)) {
      CmdArgs.push_back("-mllvm");
      CmdArgs.push_back("-mno-check-zero-division");
    }
  }

  if (Args.getLastArg(options::OPT_mfix4300)) {
    CmdArgs.push_back("-mllvm");
    CmdArgs.push_back("-mfix4300");
  }

  if (Arg *A = Args.getLastArg(options::OPT_G)) {
    StringRef v = A->getValue();
    CmdArgs.push_back("-mllvm");
    CmdArgs.push_back(Args.MakeArgString("-mips-ssection-threshold=" + v));
    A->claim();
  }

  Arg *GPOpt = Args.getLastArg(options::OPT_mgpopt, options::OPT_mno_gpopt);
  Arg *ABICalls =
      Args.getLastArg(options::OPT_mabicalls, options::OPT_mno_abicalls);

  // -mabicalls is the default for many MIPS environments, even with -fno-pic.
  // -mgpopt is the default for static, -fno-pic environments but these two
  // options conflict. We want to be certain that -mno-abicalls -mgpopt is
  // the only case where -mllvm -mgpopt is passed.
  // NOTE: We need a warning here or in the backend to warn when -mgpopt is
  //       passed explicitly when compiling something with -mabicalls
  //       (implictly) in affect. Currently the warning is in the backend.
  //
  // When the ABI in use is  N64, we also need to determine the PIC mode that
  // is in use, as -fno-pic for N64 implies -mno-abicalls.
  bool NoABICalls =
      ABICalls && ABICalls->getOption().matches(options::OPT_mno_abicalls);

  llvm::Reloc::Model RelocationModel;
  unsigned PICLevel;
  bool IsPIE;
  std::tie(RelocationModel, PICLevel, IsPIE) =
      ParsePICArgs(getToolChain(), Args);

  NoABICalls = NoABICalls ||
               (RelocationModel == llvm::Reloc::Static && ABIName == "n64");

  bool WantGPOpt = GPOpt && GPOpt->getOption().matches(options::OPT_mgpopt);
  // We quietly ignore -mno-gpopt as the backend defaults to -mno-gpopt.
  if (NoABICalls && (!GPOpt || WantGPOpt)) {
    CmdArgs.push_back("-mllvm");
    CmdArgs.push_back("-mgpopt");

    Arg *LocalSData = Args.getLastArg(options::OPT_mlocal_sdata,
                                      options::OPT_mno_local_sdata);
    Arg *ExternSData = Args.getLastArg(options::OPT_mextern_sdata,
                                       options::OPT_mno_extern_sdata);
    Arg *EmbeddedData = Args.getLastArg(options::OPT_membedded_data,
                                        options::OPT_mno_embedded_data);
    if (LocalSData) {
      CmdArgs.push_back("-mllvm");
      if (LocalSData->getOption().matches(options::OPT_mlocal_sdata)) {
        CmdArgs.push_back("-mlocal-sdata=1");
      } else {
        CmdArgs.push_back("-mlocal-sdata=0");
      }
      LocalSData->claim();
    }

    if (ExternSData) {
      CmdArgs.push_back("-mllvm");
      if (ExternSData->getOption().matches(options::OPT_mextern_sdata)) {
        CmdArgs.push_back("-mextern-sdata=1");
      } else {
        CmdArgs.push_back("-mextern-sdata=0");
      }
      ExternSData->claim();
    }

    if (EmbeddedData) {
      CmdArgs.push_back("-mllvm");
      if (EmbeddedData->getOption().matches(options::OPT_membedded_data)) {
        CmdArgs.push_back("-membedded-data=1");
      } else {
        CmdArgs.push_back("-membedded-data=0");
      }
      EmbeddedData->claim();
    }

  } else if ((!ABICalls || (!NoABICalls && ABICalls)) && WantGPOpt)
    D.Diag(diag::warn_drv_unsupported_gpopt) << (ABICalls ? 0 : 1);

  if (GPOpt)
    GPOpt->claim();

  if (Arg *A = Args.getLastArg(options::OPT_mcompact_branches_EQ)) {
    StringRef Val = StringRef(A->getValue());
    if (mips::hasCompactBranches(CPUName)) {
      if (Val == "never" || Val == "always" || Val == "optimal") {
        CmdArgs.push_back("-mllvm");
        CmdArgs.push_back(Args.MakeArgString("-mips-compact-branches=" + Val));
      } else
        D.Diag(diag::err_drv_unsupported_option_argument)
            << A->getSpelling() << Val;
    } else
      D.Diag(diag::warn_target_unsupported_compact_branches) << CPUName;
  }

  if (Arg *A = Args.getLastArg(options::OPT_mrelax_pic_calls,
                               options::OPT_mno_relax_pic_calls)) {
    if (A->getOption().matches(options::OPT_mno_relax_pic_calls)) {
      CmdArgs.push_back("-mllvm");
      CmdArgs.push_back("-mips-jalr-reloc=0");
    }
  }
}

void Clang::AddPPCTargetArgs(const ArgList &Args,
                             ArgStringList &CmdArgs) const {
  const Driver &D = getToolChain().getDriver();
  const llvm::Triple &T = getToolChain().getTriple();
  if (Args.getLastArg(options::OPT_mtune_EQ)) {
    CmdArgs.push_back("-tune-cpu");
    std::string CPU = ppc::getPPCTuneCPU(Args, T);
    CmdArgs.push_back(Args.MakeArgString(CPU));
  }

  // Select the ABI to use.
  const char *ABIName = nullptr;
  if (T.isOSBinFormatELF()) {
    switch (getToolChain().getArch()) {
    case llvm::Triple::ppc64: {
      if (T.isPPC64ELFv2ABI())
        ABIName = "elfv2";
      else
        ABIName = "elfv1";
      break;
    }
    case llvm::Triple::ppc64le:
      ABIName = "elfv2";
      break;
    default:
      break;
    }
  }

  bool IEEELongDouble = getToolChain().defaultToIEEELongDouble();
  bool VecExtabi = false;
  for (const Arg *A : Args.filtered(options::OPT_mabi_EQ)) {
    StringRef V = A->getValue();
    if (V == "ieeelongdouble") {
      IEEELongDouble = true;
      A->claim();
    } else if (V == "ibmlongdouble") {
      IEEELongDouble = false;
      A->claim();
    } else if (V == "vec-default") {
      VecExtabi = false;
      A->claim();
    } else if (V == "vec-extabi") {
      VecExtabi = true;
      A->claim();
    } else if (V == "elfv1") {
      ABIName = "elfv1";
      A->claim();
    } else if (V == "elfv2") {
      ABIName = "elfv2";
      A->claim();
    } else if (V != "altivec")
      // The ppc64 linux abis are all "altivec" abis by default. Accept and ignore
      // the option if given as we don't have backend support for any targets
      // that don't use the altivec abi.
      ABIName = A->getValue();
  }
  if (IEEELongDouble)
    CmdArgs.push_back("-mabi=ieeelongdouble");
  if (VecExtabi) {
    if (!T.isOSAIX())
      D.Diag(diag::err_drv_unsupported_opt_for_target)
          << "-mabi=vec-extabi" << T.str();
    CmdArgs.push_back("-mabi=vec-extabi");
  }

  ppc::FloatABI FloatABI = ppc::getPPCFloatABI(D, Args);
  if (FloatABI == ppc::FloatABI::Soft) {
    // Floating point operations and argument passing are soft.
    CmdArgs.push_back("-msoft-float");
    CmdArgs.push_back("-mfloat-abi");
    CmdArgs.push_back("soft");
  } else {
    // Floating point operations and argument passing are hard.
    assert(FloatABI == ppc::FloatABI::Hard && "Invalid float abi!");
    CmdArgs.push_back("-mfloat-abi");
    CmdArgs.push_back("hard");
  }

  if (ABIName) {
    CmdArgs.push_back("-target-abi");
    CmdArgs.push_back(ABIName);
  }
}

static void SetRISCVSmallDataLimit(const ToolChain &TC, const ArgList &Args,
                                   ArgStringList &CmdArgs) {
  const Driver &D = TC.getDriver();
  const llvm::Triple &Triple = TC.getTriple();
  // Default small data limitation is eight.
  const char *SmallDataLimit = "8";
  // Get small data limitation.
  if (Args.getLastArg(options::OPT_shared, options::OPT_fpic,
                      options::OPT_fPIC)) {
    // Not support linker relaxation for PIC.
    SmallDataLimit = "0";
    if (Args.hasArg(options::OPT_G)) {
      D.Diag(diag::warn_drv_unsupported_sdata);
    }
  } else if (Args.getLastArgValue(options::OPT_mcmodel_EQ)
                 .equals_insensitive("large") &&
             (Triple.getArch() == llvm::Triple::riscv64)) {
    // Not support linker relaxation for RV64 with large code model.
    SmallDataLimit = "0";
    if (Args.hasArg(options::OPT_G)) {
      D.Diag(diag::warn_drv_unsupported_sdata);
    }
  } else if (Triple.isAndroid()) {
    // GP relaxation is not supported on Android.
    SmallDataLimit = "0";
    if (Args.hasArg(options::OPT_G)) {
      D.Diag(diag::warn_drv_unsupported_sdata);
    }
  } else if (Arg *A = Args.getLastArg(options::OPT_G)) {
    SmallDataLimit = A->getValue();
  }
  // Forward the -msmall-data-limit= option.
  CmdArgs.push_back("-msmall-data-limit");
  CmdArgs.push_back(SmallDataLimit);
}

void Clang::AddRISCVTargetArgs(const ArgList &Args,
                               ArgStringList &CmdArgs) const {
  const llvm::Triple &Triple = getToolChain().getTriple();
  StringRef ABIName = riscv::getRISCVABI(Args, Triple);

  CmdArgs.push_back("-target-abi");
  CmdArgs.push_back(ABIName.data());

  SetRISCVSmallDataLimit(getToolChain(), Args, CmdArgs);

  if (!Args.hasFlag(options::OPT_mimplicit_float,
                    options::OPT_mno_implicit_float, true))
    CmdArgs.push_back("-no-implicit-float");

  if (const Arg *A = Args.getLastArg(options::OPT_mtune_EQ)) {
    CmdArgs.push_back("-tune-cpu");
    if (strcmp(A->getValue(), "native") == 0)
      CmdArgs.push_back(Args.MakeArgString(llvm::sys::getHostCPUName()));
    else
      CmdArgs.push_back(A->getValue());
  }

  // Handle -mrvv-vector-bits=<bits>
  if (Arg *A = Args.getLastArg(options::OPT_mrvv_vector_bits_EQ)) {
    StringRef Val = A->getValue();
    const Driver &D = getToolChain().getDriver();

    // Get minimum VLen from march.
    unsigned MinVLen = 0;
    StringRef Arch = riscv::getRISCVArch(Args, Triple);
    auto ISAInfo = llvm::RISCVISAInfo::parseArchString(
        Arch, /*EnableExperimentalExtensions*/ true);
    // Ignore parsing error.
    if (!errorToBool(ISAInfo.takeError()))
      MinVLen = (*ISAInfo)->getMinVLen();

    // If the value is "zvl", use MinVLen from march. Otherwise, try to parse
    // as integer as long as we have a MinVLen.
    unsigned Bits = 0;
    if (Val == "zvl" && MinVLen >= llvm::RISCV::RVVBitsPerBlock) {
      Bits = MinVLen;
    } else if (!Val.getAsInteger(10, Bits)) {
      // Only accept power of 2 values beteen RVVBitsPerBlock and 65536 that
      // at least MinVLen.
      if (Bits < MinVLen || Bits < llvm::RISCV::RVVBitsPerBlock ||
          Bits > 65536 || !llvm::isPowerOf2_32(Bits))
        Bits = 0;
    }

    // If we got a valid value try to use it.
    if (Bits != 0) {
      unsigned VScaleMin = Bits / llvm::RISCV::RVVBitsPerBlock;
      CmdArgs.push_back(
          Args.MakeArgString("-mvscale-max=" + llvm::Twine(VScaleMin)));
      CmdArgs.push_back(
          Args.MakeArgString("-mvscale-min=" + llvm::Twine(VScaleMin)));
    } else if (Val != "scalable") {
      // Handle the unsupported values passed to mrvv-vector-bits.
      D.Diag(diag::err_drv_unsupported_option_argument)
          << A->getSpelling() << Val;
    }
  }
}

void Clang::AddSparcTargetArgs(const ArgList &Args,
                               ArgStringList &CmdArgs) const {
  sparc::FloatABI FloatABI =
      sparc::getSparcFloatABI(getToolChain().getDriver(), Args);

  if (FloatABI == sparc::FloatABI::Soft) {
    // Floating point operations and argument passing are soft.
    CmdArgs.push_back("-msoft-float");
    CmdArgs.push_back("-mfloat-abi");
    CmdArgs.push_back("soft");
  } else {
    // Floating point operations and argument passing are hard.
    assert(FloatABI == sparc::FloatABI::Hard && "Invalid float abi!");
    CmdArgs.push_back("-mfloat-abi");
    CmdArgs.push_back("hard");
  }

  if (const Arg *A = Args.getLastArg(clang::driver::options::OPT_mtune_EQ)) {
    StringRef Name = A->getValue();
    std::string TuneCPU;
    if (Name == "native")
      TuneCPU = std::string(llvm::sys::getHostCPUName());
    else
      TuneCPU = std::string(Name);

    CmdArgs.push_back("-tune-cpu");
    CmdArgs.push_back(Args.MakeArgString(TuneCPU));
  }
}

void Clang::AddSystemZTargetArgs(const ArgList &Args,
                                 ArgStringList &CmdArgs) const {
  if (const Arg *A = Args.getLastArg(options::OPT_mtune_EQ)) {
    CmdArgs.push_back("-tune-cpu");
    if (strcmp(A->getValue(), "native") == 0)
      CmdArgs.push_back(Args.MakeArgString(llvm::sys::getHostCPUName()));
    else
      CmdArgs.push_back(A->getValue());
  }

  bool HasBackchain =
      Args.hasFlag(options::OPT_mbackchain, options::OPT_mno_backchain, false);
  bool HasPackedStack = Args.hasFlag(options::OPT_mpacked_stack,
                                     options::OPT_mno_packed_stack, false);
  systemz::FloatABI FloatABI =
      systemz::getSystemZFloatABI(getToolChain().getDriver(), Args);
  bool HasSoftFloat = (FloatABI == systemz::FloatABI::Soft);
  if (HasBackchain && HasPackedStack && !HasSoftFloat) {
    const Driver &D = getToolChain().getDriver();
    D.Diag(diag::err_drv_unsupported_opt)
      << "-mpacked-stack -mbackchain -mhard-float";
  }
  if (HasBackchain)
    CmdArgs.push_back("-mbackchain");
  if (HasPackedStack)
    CmdArgs.push_back("-mpacked-stack");
  if (HasSoftFloat) {
    // Floating point operations and argument passing are soft.
    CmdArgs.push_back("-msoft-float");
    CmdArgs.push_back("-mfloat-abi");
    CmdArgs.push_back("soft");
  }
}

void Clang::AddX86TargetArgs(const ArgList &Args,
                             ArgStringList &CmdArgs) const {
  const Driver &D = getToolChain().getDriver();
  addX86AlignBranchArgs(D, Args, CmdArgs, /*IsLTO=*/false);

  if (!Args.hasFlag(options::OPT_mred_zone, options::OPT_mno_red_zone, true) ||
      Args.hasArg(options::OPT_mkernel) ||
      Args.hasArg(options::OPT_fapple_kext))
    CmdArgs.push_back("-disable-red-zone");

  if (!Args.hasFlag(options::OPT_mtls_direct_seg_refs,
                    options::OPT_mno_tls_direct_seg_refs, true))
    CmdArgs.push_back("-mno-tls-direct-seg-refs");

  // Default to avoid implicit floating-point for kernel/kext code, but allow
  // that to be overridden with -mno-soft-float.
  bool NoImplicitFloat = (Args.hasArg(options::OPT_mkernel) ||
                          Args.hasArg(options::OPT_fapple_kext));
  if (Arg *A = Args.getLastArg(
          options::OPT_msoft_float, options::OPT_mno_soft_float,
          options::OPT_mimplicit_float, options::OPT_mno_implicit_float)) {
    const Option &O = A->getOption();
    NoImplicitFloat = (O.matches(options::OPT_mno_implicit_float) ||
                       O.matches(options::OPT_msoft_float));
  }
  if (NoImplicitFloat)
    CmdArgs.push_back("-no-implicit-float");

  if (Arg *A = Args.getLastArg(options::OPT_masm_EQ)) {
    StringRef Value = A->getValue();
    if (Value == "intel" || Value == "att") {
      CmdArgs.push_back("-mllvm");
      CmdArgs.push_back(Args.MakeArgString("-x86-asm-syntax=" + Value));
      CmdArgs.push_back(Args.MakeArgString("-inline-asm=" + Value));
    } else {
      D.Diag(diag::err_drv_unsupported_option_argument)
          << A->getSpelling() << Value;
    }
  } else if (D.IsCLMode()) {
    CmdArgs.push_back("-mllvm");
    CmdArgs.push_back("-x86-asm-syntax=intel");
  }

  if (Arg *A = Args.getLastArg(options::OPT_mskip_rax_setup,
                               options::OPT_mno_skip_rax_setup))
    if (A->getOption().matches(options::OPT_mskip_rax_setup))
      CmdArgs.push_back(Args.MakeArgString("-mskip-rax-setup"));

  // Set flags to support MCU ABI.
  if (Args.hasFlag(options::OPT_miamcu, options::OPT_mno_iamcu, false)) {
    CmdArgs.push_back("-mfloat-abi");
    CmdArgs.push_back("soft");
    CmdArgs.push_back("-mstack-alignment=4");
  }

  // Handle -mtune.

  // Default to "generic" unless -march is present or targetting the PS4/PS5.
  std::string TuneCPU;
  if (!Args.hasArg(clang::driver::options::OPT_march_EQ) &&
      !getToolChain().getTriple().isPS())
    TuneCPU = "generic";

  // Override based on -mtune.
  if (const Arg *A = Args.getLastArg(clang::driver::options::OPT_mtune_EQ)) {
    StringRef Name = A->getValue();

    if (Name == "native") {
      Name = llvm::sys::getHostCPUName();
      if (!Name.empty())
        TuneCPU = std::string(Name);
    } else
      TuneCPU = std::string(Name);
  }

  if (!TuneCPU.empty()) {
    CmdArgs.push_back("-tune-cpu");
    CmdArgs.push_back(Args.MakeArgString(TuneCPU));
  }
}

void Clang::AddHexagonTargetArgs(const ArgList &Args,
                                 ArgStringList &CmdArgs) const {
  CmdArgs.push_back("-mqdsp6-compat");
  CmdArgs.push_back("-Wreturn-type");

  if (auto G = toolchains::HexagonToolChain::getSmallDataThreshold(Args)) {
    CmdArgs.push_back("-mllvm");
    CmdArgs.push_back(
        Args.MakeArgString("-hexagon-small-data-threshold=" + Twine(*G)));
  }

  if (!Args.hasArg(options::OPT_fno_short_enums))
    CmdArgs.push_back("-fshort-enums");
  if (Args.getLastArg(options::OPT_mieee_rnd_near)) {
    CmdArgs.push_back("-mllvm");
    CmdArgs.push_back("-enable-hexagon-ieee-rnd-near");
  }
  CmdArgs.push_back("-mllvm");
  CmdArgs.push_back("-machine-sink-split=0");
}

void Clang::AddLanaiTargetArgs(const ArgList &Args,
                               ArgStringList &CmdArgs) const {
  if (Arg *A = Args.getLastArg(options::OPT_mcpu_EQ)) {
    StringRef CPUName = A->getValue();

    CmdArgs.push_back("-target-cpu");
    CmdArgs.push_back(Args.MakeArgString(CPUName));
  }
  if (Arg *A = Args.getLastArg(options::OPT_mregparm_EQ)) {
    StringRef Value = A->getValue();
    // Only support mregparm=4 to support old usage. Report error for all other
    // cases.
    int Mregparm;
    if (Value.getAsInteger(10, Mregparm)) {
      if (Mregparm != 4) {
        getToolChain().getDriver().Diag(
            diag::err_drv_unsupported_option_argument)
            << A->getSpelling() << Value;
      }
    }
  }
}

void Clang::AddWebAssemblyTargetArgs(const ArgList &Args,
                                     ArgStringList &CmdArgs) const {
  // Default to "hidden" visibility.
  if (!Args.hasArg(options::OPT_fvisibility_EQ,
                   options::OPT_fvisibility_ms_compat))
    CmdArgs.push_back("-fvisibility=hidden");
}

void Clang::AddVETargetArgs(const ArgList &Args, ArgStringList &CmdArgs) const {
  // Floating point operations and argument passing are hard.
  CmdArgs.push_back("-mfloat-abi");
  CmdArgs.push_back("hard");
}

void Clang::DumpCompilationDatabase(Compilation &C, StringRef Filename,
                                    StringRef Target, const InputInfo &Output,
                                    const InputInfo &Input, const ArgList &Args) const {
  // If this is a dry run, do not create the compilation database file.
  if (C.getArgs().hasArg(options::OPT__HASH_HASH_HASH))
    return;

  using llvm::yaml::escape;
  const Driver &D = getToolChain().getDriver();

  if (!CompilationDatabase) {
    std::error_code EC;
    auto File = std::make_unique<llvm::raw_fd_ostream>(
        Filename, EC,
        llvm::sys::fs::OF_TextWithCRLF | llvm::sys::fs::OF_Append);
    if (EC) {
      D.Diag(clang::diag::err_drv_compilationdatabase) << Filename
                                                       << EC.message();
      return;
    }
    CompilationDatabase = std::move(File);
  }
  auto &CDB = *CompilationDatabase;
  auto CWD = D.getVFS().getCurrentWorkingDirectory();
  if (!CWD)
    CWD = ".";
  CDB << "{ \"directory\": \"" << escape(*CWD) << "\"";
  CDB << ", \"file\": \"" << escape(Input.getFilename()) << "\"";
  if (Output.isFilename())
    CDB << ", \"output\": \"" << escape(Output.getFilename()) << "\"";
  CDB << ", \"arguments\": [\"" << escape(D.ClangExecutable) << "\"";
  SmallString<128> Buf;
  Buf = "-x";
  Buf += types::getTypeName(Input.getType());
  CDB << ", \"" << escape(Buf) << "\"";
  if (!D.SysRoot.empty() && !Args.hasArg(options::OPT__sysroot_EQ)) {
    Buf = "--sysroot=";
    Buf += D.SysRoot;
    CDB << ", \"" << escape(Buf) << "\"";
  }
  CDB << ", \"" << escape(Input.getFilename()) << "\"";
  if (Output.isFilename())
    CDB << ", \"-o\", \"" << escape(Output.getFilename()) << "\"";
  for (auto &A: Args) {
    auto &O = A->getOption();
    // Skip language selection, which is positional.
    if (O.getID() == options::OPT_x)
      continue;
    // Skip writing dependency output and the compilation database itself.
    if (O.getGroup().isValid() && O.getGroup().getID() == options::OPT_M_Group)
      continue;
    if (O.getID() == options::OPT_gen_cdb_fragment_path)
      continue;
    // Skip inputs.
    if (O.getKind() == Option::InputClass)
      continue;
    // Skip output.
    if (O.getID() == options::OPT_o)
      continue;
    // All other arguments are quoted and appended.
    ArgStringList ASL;
    A->render(Args, ASL);
    for (auto &it: ASL)
      CDB << ", \"" << escape(it) << "\"";
  }
  Buf = "--target=";
  Buf += Target;
  CDB << ", \"" << escape(Buf) << "\"]},\n";
}

void Clang::DumpCompilationDatabaseFragmentToDir(
    StringRef Dir, Compilation &C, StringRef Target, const InputInfo &Output,
    const InputInfo &Input, const llvm::opt::ArgList &Args) const {
  // If this is a dry run, do not create the compilation database file.
  if (C.getArgs().hasArg(options::OPT__HASH_HASH_HASH))
    return;

  if (CompilationDatabase)
    DumpCompilationDatabase(C, "", Target, Output, Input, Args);

  SmallString<256> Path = Dir;
  const auto &Driver = C.getDriver();
  Driver.getVFS().makeAbsolute(Path);
  auto Err = llvm::sys::fs::create_directory(Path, /*IgnoreExisting=*/true);
  if (Err) {
    Driver.Diag(diag::err_drv_compilationdatabase) << Dir << Err.message();
    return;
  }

  llvm::sys::path::append(
      Path,
      Twine(llvm::sys::path::filename(Input.getFilename())) + ".%%%%.json");
  int FD;
  SmallString<256> TempPath;
  Err = llvm::sys::fs::createUniqueFile(Path, FD, TempPath,
                                        llvm::sys::fs::OF_Text);
  if (Err) {
    Driver.Diag(diag::err_drv_compilationdatabase) << Path << Err.message();
    return;
  }
  CompilationDatabase =
      std::make_unique<llvm::raw_fd_ostream>(FD, /*shouldClose=*/true);
  DumpCompilationDatabase(C, "", Target, Output, Input, Args);
}

static bool CheckARMImplicitITArg(StringRef Value) {
  return Value == "always" || Value == "never" || Value == "arm" ||
         Value == "thumb";
}

static void AddARMImplicitITArgs(const ArgList &Args, ArgStringList &CmdArgs,
                                 StringRef Value) {
  CmdArgs.push_back("-mllvm");
  CmdArgs.push_back(Args.MakeArgString("-arm-implicit-it=" + Value));
}

static void CollectArgsForIntegratedAssembler(Compilation &C,
                                              const ArgList &Args,
                                              ArgStringList &CmdArgs,
                                              const Driver &D) {
  // Default to -mno-relax-all.
  //
  // Note: RISC-V requires an indirect jump for offsets larger than 1MiB. This
  // cannot be done by assembler branch relaxation as it needs a free temporary
  // register. Because of this, branch relaxation is handled by a MachineIR pass
  // before the assembler. Forcing assembler branch relaxation for -O0 makes the
  // MachineIR branch relaxation inaccurate and it will miss cases where an
  // indirect branch is necessary.
  Args.addOptInFlag(CmdArgs, options::OPT_mrelax_all,
                    options::OPT_mno_relax_all);

  // Only default to -mincremental-linker-compatible if we think we are
  // targeting the MSVC linker.
  bool DefaultIncrementalLinkerCompatible =
      C.getDefaultToolChain().getTriple().isWindowsMSVCEnvironment();
  if (Args.hasFlag(options::OPT_mincremental_linker_compatible,
                   options::OPT_mno_incremental_linker_compatible,
                   DefaultIncrementalLinkerCompatible))
    CmdArgs.push_back("-mincremental-linker-compatible");

  Args.AddLastArg(CmdArgs, options::OPT_femit_dwarf_unwind_EQ);

  Args.addOptInFlag(CmdArgs, options::OPT_femit_compact_unwind_non_canonical,
                    options::OPT_fno_emit_compact_unwind_non_canonical);

  // If you add more args here, also add them to the block below that
  // starts with "// If CollectArgsForIntegratedAssembler() isn't called below".

  // When passing -I arguments to the assembler we sometimes need to
  // unconditionally take the next argument.  For example, when parsing
  // '-Wa,-I -Wa,foo' we need to accept the -Wa,foo arg after seeing the
  // -Wa,-I arg and when parsing '-Wa,-I,foo' we need to accept the 'foo'
  // arg after parsing the '-I' arg.
  bool TakeNextArg = false;

  bool UseRelaxRelocations = C.getDefaultToolChain().useRelaxRelocations();
  bool UseNoExecStack = false;
  const char *MipsTargetFeature = nullptr;
  StringRef ImplicitIt;
  for (const Arg *A :
       Args.filtered(options::OPT_Wa_COMMA, options::OPT_Xassembler,
                     options::OPT_mimplicit_it_EQ)) {
    A->claim();

    if (A->getOption().getID() == options::OPT_mimplicit_it_EQ) {
      switch (C.getDefaultToolChain().getArch()) {
      case llvm::Triple::arm:
      case llvm::Triple::armeb:
      case llvm::Triple::thumb:
      case llvm::Triple::thumbeb:
        // Only store the value; the last value set takes effect.
        ImplicitIt = A->getValue();
        if (!CheckARMImplicitITArg(ImplicitIt))
          D.Diag(diag::err_drv_unsupported_option_argument)
              << A->getSpelling() << ImplicitIt;
        continue;
      default:
        break;
      }
    }

    for (StringRef Value : A->getValues()) {
      if (TakeNextArg) {
        CmdArgs.push_back(Value.data());
        TakeNextArg = false;
        continue;
      }

      if (C.getDefaultToolChain().getTriple().isOSBinFormatCOFF() &&
          Value == "-mbig-obj")
        continue; // LLVM handles bigobj automatically

      switch (C.getDefaultToolChain().getArch()) {
      default:
        break;
      case llvm::Triple::wasm32:
      case llvm::Triple::wasm64:
        if (Value == "--no-type-check") {
          CmdArgs.push_back("-mno-type-check");
          continue;
        }
        break;
      case llvm::Triple::thumb:
      case llvm::Triple::thumbeb:
      case llvm::Triple::arm:
      case llvm::Triple::armeb:
        if (Value.starts_with("-mimplicit-it=")) {
          // Only store the value; the last value set takes effect.
          ImplicitIt = Value.split("=").second;
          if (CheckARMImplicitITArg(ImplicitIt))
            continue;
        }
        if (Value == "-mthumb")
          // -mthumb has already been processed in ComputeLLVMTriple()
          // recognize but skip over here.
          continue;
        break;
      case llvm::Triple::mips:
      case llvm::Triple::mipsel:
      case llvm::Triple::mips64:
      case llvm::Triple::mips64el:
        if (Value == "--trap") {
          CmdArgs.push_back("-target-feature");
          CmdArgs.push_back("+use-tcc-in-div");
          continue;
        }
        if (Value == "--break") {
          CmdArgs.push_back("-target-feature");
          CmdArgs.push_back("-use-tcc-in-div");
          continue;
        }
        if (Value.starts_with("-msoft-float")) {
          CmdArgs.push_back("-target-feature");
          CmdArgs.push_back("+soft-float");
          continue;
        }
        if (Value.starts_with("-mhard-float")) {
          CmdArgs.push_back("-target-feature");
          CmdArgs.push_back("-soft-float");
          continue;
        }

        MipsTargetFeature = llvm::StringSwitch<const char *>(Value)
                                .Case("-mips1", "+mips1")
                                .Case("-mips2", "+mips2")
                                .Case("-mips3", "+mips3")
                                .Case("-mips4", "+mips4")
                                .Case("-mips5", "+mips5")
                                .Case("-mips32", "+mips32")
                                .Case("-mips32r2", "+mips32r2")
                                .Case("-mips32r3", "+mips32r3")
                                .Case("-mips32r5", "+mips32r5")
                                .Case("-mips32r6", "+mips32r6")
                                .Case("-mips64", "+mips64")
                                .Case("-mips64r2", "+mips64r2")
                                .Case("-mips64r3", "+mips64r3")
                                .Case("-mips64r5", "+mips64r5")
                                .Case("-mips64r6", "+mips64r6")
                                .Default(nullptr);
        if (MipsTargetFeature)
          continue;
      }

      if (Value == "-force_cpusubtype_ALL") {
        // Do nothing, this is the default and we don't support anything else.
      } else if (Value == "-L") {
        CmdArgs.push_back("-msave-temp-labels");
      } else if (Value == "--fatal-warnings") {
        CmdArgs.push_back("-massembler-fatal-warnings");
      } else if (Value == "--no-warn" || Value == "-W") {
        CmdArgs.push_back("-massembler-no-warn");
      } else if (Value == "--noexecstack") {
        UseNoExecStack = true;
      } else if (Value.starts_with("-compress-debug-sections") ||
                 Value.starts_with("--compress-debug-sections") ||
                 Value == "-nocompress-debug-sections" ||
                 Value == "--nocompress-debug-sections") {
        CmdArgs.push_back(Value.data());
      } else if (Value == "-mrelax-relocations=yes" ||
                 Value == "--mrelax-relocations=yes") {
        UseRelaxRelocations = true;
      } else if (Value == "-mrelax-relocations=no" ||
                 Value == "--mrelax-relocations=no") {
        UseRelaxRelocations = false;
      } else if (Value.starts_with("-I")) {
        CmdArgs.push_back(Value.data());
        // We need to consume the next argument if the current arg is a plain
        // -I. The next arg will be the include directory.
        if (Value == "-I")
          TakeNextArg = true;
      } else if (Value.starts_with("-gdwarf-")) {
        // "-gdwarf-N" options are not cc1as options.
        unsigned DwarfVersion = DwarfVersionNum(Value);
        if (DwarfVersion == 0) { // Send it onward, and let cc1as complain.
          CmdArgs.push_back(Value.data());
        } else {
          RenderDebugEnablingArgs(Args, CmdArgs,
                                  llvm::codegenoptions::DebugInfoConstructor,
                                  DwarfVersion, llvm::DebuggerKind::Default);
        }
      } else if (Value.starts_with("-mcpu") || Value.starts_with("-mfpu") ||
                 Value.starts_with("-mhwdiv") || Value.starts_with("-march")) {
        // Do nothing, we'll validate it later.
      } else if (Value == "-defsym") {
        if (A->getNumValues() != 2) {
          D.Diag(diag::err_drv_defsym_invalid_format) << Value;
          break;
        }
        const char *S = A->getValue(1);
        auto Pair = StringRef(S).split('=');
        auto Sym = Pair.first;
        auto SVal = Pair.second;

        if (Sym.empty() || SVal.empty()) {
          D.Diag(diag::err_drv_defsym_invalid_format) << S;
          break;
        }
        int64_t IVal;
        if (SVal.getAsInteger(0, IVal)) {
          D.Diag(diag::err_drv_defsym_invalid_symval) << SVal;
          break;
        }
        CmdArgs.push_back(Value.data());
        TakeNextArg = true;
      } else if (Value == "-fdebug-compilation-dir") {
        CmdArgs.push_back("-fdebug-compilation-dir");
        TakeNextArg = true;
      } else if (Value.consume_front("-fdebug-compilation-dir=")) {
        // The flag is a -Wa / -Xassembler argument and Options doesn't
        // parse the argument, so this isn't automatically aliased to
        // -fdebug-compilation-dir (without '=') here.
        CmdArgs.push_back("-fdebug-compilation-dir");
        CmdArgs.push_back(Value.data());
      } else if (Value == "--version") {
        D.PrintVersion(C, llvm::outs());
      } else {
        D.Diag(diag::err_drv_unsupported_option_argument)
            << A->getSpelling() << Value;
      }
    }
  }
  if (ImplicitIt.size())
    AddARMImplicitITArgs(Args, CmdArgs, ImplicitIt);
  if (!UseRelaxRelocations)
    CmdArgs.push_back("-mrelax-relocations=no");
  if (UseNoExecStack)
    CmdArgs.push_back("-mnoexecstack");
  if (MipsTargetFeature != nullptr) {
    CmdArgs.push_back("-target-feature");
    CmdArgs.push_back(MipsTargetFeature);
  }

  // forward -fembed-bitcode to assmebler
  if (C.getDriver().embedBitcodeEnabled() ||
      C.getDriver().embedBitcodeMarkerOnly())
    Args.AddLastArg(CmdArgs, options::OPT_fembed_bitcode_EQ);

  if (const char *AsSecureLogFile = getenv("AS_SECURE_LOG_FILE")) {
    CmdArgs.push_back("-as-secure-log-file");
    CmdArgs.push_back(Args.MakeArgString(AsSecureLogFile));
  }
}

static std::string ComplexRangeKindToStr(LangOptions::ComplexRangeKind Range) {
  switch (Range) {
  case LangOptions::ComplexRangeKind::CX_Full:
    return "full";
    break;
  case LangOptions::ComplexRangeKind::CX_Basic:
    return "basic";
    break;
  case LangOptions::ComplexRangeKind::CX_Improved:
    return "improved";
    break;
  case LangOptions::ComplexRangeKind::CX_Promoted:
    return "promoted";
    break;
  default:
    return "";
  }
}

static std::string ComplexArithmeticStr(LangOptions::ComplexRangeKind Range) {
  return (Range == LangOptions::ComplexRangeKind::CX_None)
             ? ""
             : "-fcomplex-arithmetic=" + ComplexRangeKindToStr(Range);
}

static void EmitComplexRangeDiag(const Driver &D, std::string str1,
                                 std::string str2) {
  if ((str1.compare(str2) != 0) && !str2.empty() && !str1.empty()) {
    D.Diag(clang::diag::warn_drv_overriding_option) << str1 << str2;
  }
}

static std::string
RenderComplexRangeOption(LangOptions::ComplexRangeKind Range) {
  std::string ComplexRangeStr = ComplexRangeKindToStr(Range);
  if (!ComplexRangeStr.empty())
    return "-complex-range=" + ComplexRangeStr;
  return ComplexRangeStr;
}

static void RenderFloatingPointOptions(const ToolChain &TC, const Driver &D,
                                       bool OFastEnabled, const ArgList &Args,
                                       ArgStringList &CmdArgs,
                                       const JobAction &JA) {
  // Handle various floating point optimization flags, mapping them to the
  // appropriate LLVM code generation flags. This is complicated by several
  // "umbrella" flags, so we do this by stepping through the flags incrementally
  // adjusting what we think is enabled/disabled, then at the end setting the
  // LLVM flags based on the final state.
  bool HonorINFs = true;
  bool HonorNaNs = true;
  bool ApproxFunc = false;
  // -fmath-errno is the default on some platforms, e.g. BSD-derived OSes.
  bool MathErrno = TC.IsMathErrnoDefault();
  bool AssociativeMath = false;
  bool ReciprocalMath = false;
  bool SignedZeros = true;
  bool TrappingMath = false; // Implemented via -ffp-exception-behavior
  bool TrappingMathPresent = false; // Is trapping-math in args, and not
                                    // overriden by ffp-exception-behavior?
  bool RoundingFPMath = false;
  // -ffp-model values: strict, fast, precise
  StringRef FPModel = "";
  // -ffp-exception-behavior options: strict, maytrap, ignore
  StringRef FPExceptionBehavior = "";
  // -ffp-eval-method options: double, extended, source
  StringRef FPEvalMethod = "";
  llvm::DenormalMode DenormalFPMath =
      TC.getDefaultDenormalModeForType(Args, JA);
  llvm::DenormalMode DenormalFP32Math =
      TC.getDefaultDenormalModeForType(Args, JA, &llvm::APFloat::IEEEsingle());

  // CUDA and HIP don't rely on the frontend to pass an ffp-contract option.
  // If one wasn't given by the user, don't pass it here.
  StringRef FPContract;
  StringRef LastSeenFfpContractOption;
  bool SeenUnsafeMathModeOption = false;
  if (!JA.isDeviceOffloading(Action::OFK_Cuda) &&
      !JA.isOffloading(Action::OFK_HIP))
    FPContract = "on";
  bool StrictFPModel = false;
  StringRef Float16ExcessPrecision = "";
  StringRef BFloat16ExcessPrecision = "";
  StringRef FPAccuracy = "";
  LangOptions::ComplexRangeKind Range = LangOptions::ComplexRangeKind::CX_None;
  std::string ComplexRangeStr = "";
  std::string GccRangeComplexOption = "";

  // Lambda to set fast-math options. This is also used by -ffp-model=fast
  auto applyFastMath = [&]() {
    HonorINFs = false;
    HonorNaNs = false;
    MathErrno = false;
    AssociativeMath = true;
    ReciprocalMath = true;
    ApproxFunc = true;
    SignedZeros = false;
    TrappingMath = false;
    RoundingFPMath = false;
    FPExceptionBehavior = "";
    // If fast-math is set then set the fp-contract mode to fast.
    FPContract = "fast";
    // ffast-math enables basic range rules for complex multiplication and
    // division.
    // Warn if user expects to perform full implementation of complex
    // multiplication or division in the presence of nan or ninf flags.
    if (Range == LangOptions::ComplexRangeKind::CX_Full ||
        Range == LangOptions::ComplexRangeKind::CX_Improved ||
        Range == LangOptions::ComplexRangeKind::CX_Promoted)
      EmitComplexRangeDiag(
          D, ComplexArithmeticStr(Range),
          !GccRangeComplexOption.empty()
              ? GccRangeComplexOption
              : ComplexArithmeticStr(LangOptions::ComplexRangeKind::CX_Basic));
    Range = LangOptions::ComplexRangeKind::CX_Basic;
    SeenUnsafeMathModeOption = true;
  };

  if (const Arg *A = Args.getLastArg(options::OPT_flimited_precision_EQ)) {
    CmdArgs.push_back("-mlimit-float-precision");
    CmdArgs.push_back(A->getValue());
  }

  for (const Arg *A : Args) {
    switch (A->getOption().getID()) {
    // If this isn't an FP option skip the claim below
    default: continue;

    case options::OPT_fcx_limited_range:
      if (GccRangeComplexOption.empty()) {
        if (Range != LangOptions::ComplexRangeKind::CX_Basic)
          EmitComplexRangeDiag(D, RenderComplexRangeOption(Range),
                               "-fcx-limited-range");
      } else {
        if (GccRangeComplexOption != "-fno-cx-limited-range")
          EmitComplexRangeDiag(D, GccRangeComplexOption, "-fcx-limited-range");
      }
      GccRangeComplexOption = "-fcx-limited-range";
      Range = LangOptions::ComplexRangeKind::CX_Basic;
      break;
    case options::OPT_fno_cx_limited_range:
      if (GccRangeComplexOption.empty()) {
        EmitComplexRangeDiag(D, RenderComplexRangeOption(Range),
                             "-fno-cx-limited-range");
      } else {
        if (GccRangeComplexOption.compare("-fcx-limited-range") != 0 &&
            GccRangeComplexOption.compare("-fno-cx-fortran-rules") != 0)
          EmitComplexRangeDiag(D, GccRangeComplexOption,
                               "-fno-cx-limited-range");
      }
      GccRangeComplexOption = "-fno-cx-limited-range";
      Range = LangOptions::ComplexRangeKind::CX_Full;
      break;
    case options::OPT_fcx_fortran_rules:
      if (GccRangeComplexOption.empty())
        EmitComplexRangeDiag(D, RenderComplexRangeOption(Range),
                             "-fcx-fortran-rules");
      else
        EmitComplexRangeDiag(D, GccRangeComplexOption, "-fcx-fortran-rules");
      GccRangeComplexOption = "-fcx-fortran-rules";
      Range = LangOptions::ComplexRangeKind::CX_Improved;
      break;
    case options::OPT_fno_cx_fortran_rules:
      if (GccRangeComplexOption.empty()) {
        EmitComplexRangeDiag(D, RenderComplexRangeOption(Range),
                             "-fno-cx-fortran-rules");
      } else {
        if (GccRangeComplexOption != "-fno-cx-limited-range")
          EmitComplexRangeDiag(D, GccRangeComplexOption,
                               "-fno-cx-fortran-rules");
      }
      GccRangeComplexOption = "-fno-cx-fortran-rules";
      Range = LangOptions::ComplexRangeKind::CX_Full;
      break;
    case options::OPT_fcomplex_arithmetic_EQ: {
      LangOptions::ComplexRangeKind RangeVal;
      StringRef Val = A->getValue();
      if (Val == "full")
        RangeVal = LangOptions::ComplexRangeKind::CX_Full;
      else if (Val == "improved")
        RangeVal = LangOptions::ComplexRangeKind::CX_Improved;
      else if (Val == "promoted")
        RangeVal = LangOptions::ComplexRangeKind::CX_Promoted;
      else if (Val == "basic")
        RangeVal = LangOptions::ComplexRangeKind::CX_Basic;
      else {
        D.Diag(diag::err_drv_unsupported_option_argument)
            << A->getSpelling() << Val;
        break;
      }
      if (!GccRangeComplexOption.empty()) {
        if (GccRangeComplexOption.compare("-fcx-limited-range") != 0) {
          if (GccRangeComplexOption.compare("-fcx-fortran-rules") != 0) {
            if (RangeVal != LangOptions::ComplexRangeKind::CX_Improved)
              EmitComplexRangeDiag(D, GccRangeComplexOption,
                                   ComplexArithmeticStr(RangeVal));
          } else {
            EmitComplexRangeDiag(D, GccRangeComplexOption,
                                 ComplexArithmeticStr(RangeVal));
          }
        } else {
          if (RangeVal != LangOptions::ComplexRangeKind::CX_Basic)
            EmitComplexRangeDiag(D, GccRangeComplexOption,
                                 ComplexArithmeticStr(RangeVal));
        }
      }
      Range = RangeVal;
      break;
    }
    case options::OPT_ffp_accuracy_EQ: {
      StringRef Val = A->getValue();
      FPAccuracy = Val;
      break;
    }
    case options::OPT_ffp_model_EQ: {
      // If -ffp-model= is seen, reset to fno-fast-math
      HonorINFs = true;
      HonorNaNs = true;
      ApproxFunc = false;
      // Turning *off* -ffast-math restores the toolchain default,
      // unless -fp-accuracy is used.
      if (FPAccuracy.empty())
        MathErrno = TC.IsMathErrnoDefault();
      AssociativeMath = false;
      ReciprocalMath = false;
      SignedZeros = true;
      FPContract = "on";

      StringRef Val = A->getValue();
      if (OFastEnabled && Val != "fast") {
        // Only -ffp-model=fast is compatible with OFast, ignore.
        D.Diag(clang::diag::warn_drv_overriding_option)
            << Args.MakeArgString("-ffp-model=" + Val) << "-Ofast";
        break;
      }
      StrictFPModel = false;
      if (!FPModel.empty() && FPModel != Val)
        D.Diag(clang::diag::warn_drv_overriding_option)
            << Args.MakeArgString("-ffp-model=" + FPModel)
            << Args.MakeArgString("-ffp-model=" + Val);
      if (Val == "fast") {
        FPModel = Val;
        applyFastMath();
      } else if (Val == "precise") {
        FPModel = Val;
        FPContract = "on";
      } else if (Val == "strict") {
        StrictFPModel = true;
        FPExceptionBehavior = "strict";
        FPModel = Val;
        FPContract = "off";
        TrappingMath = true;
        RoundingFPMath = true;
      } else
        D.Diag(diag::err_drv_unsupported_option_argument)
            << A->getSpelling() << Val;
      break;
    }

    // Options controlling individual features
    case options::OPT_fhonor_infinities:    HonorINFs = true;         break;
    case options::OPT_fno_honor_infinities: HonorINFs = false;        break;
    case options::OPT_fhonor_nans:          HonorNaNs = true;         break;
    case options::OPT_fno_honor_nans:       HonorNaNs = false;        break;
    case options::OPT_fapprox_func:         ApproxFunc = true;        break;
    case options::OPT_fno_approx_func:      ApproxFunc = false;       break;
    case options::OPT_fmath_errno:          MathErrno = true;         break;
    case options::OPT_fno_math_errno:       MathErrno = false;        break;
    case options::OPT_fassociative_math:    AssociativeMath = true;   break;
    case options::OPT_fno_associative_math: AssociativeMath = false;  break;
    case options::OPT_freciprocal_math:     ReciprocalMath = true;    break;
    case options::OPT_fno_reciprocal_math:  ReciprocalMath = false;   break;
    case options::OPT_fsigned_zeros:        SignedZeros = true;       break;
    case options::OPT_fno_signed_zeros:     SignedZeros = false;      break;
    case options::OPT_ftrapping_math:
      if (!TrappingMathPresent && !FPExceptionBehavior.empty() &&
          FPExceptionBehavior != "strict")
        // Warn that previous value of option is overridden.
        D.Diag(clang::diag::warn_drv_overriding_option)
            << Args.MakeArgString("-ffp-exception-behavior=" +
                                  FPExceptionBehavior)
            << "-ftrapping-math";
      TrappingMath = true;
      TrappingMathPresent = true;
      FPExceptionBehavior = "strict";
      break;
    case options::OPT_fno_trapping_math:
      if (!TrappingMathPresent && !FPExceptionBehavior.empty() &&
          FPExceptionBehavior != "ignore")
        // Warn that previous value of option is overridden.
        D.Diag(clang::diag::warn_drv_overriding_option)
            << Args.MakeArgString("-ffp-exception-behavior=" +
                                  FPExceptionBehavior)
            << "-fno-trapping-math";
      TrappingMath = false;
      TrappingMathPresent = true;
      FPExceptionBehavior = "ignore";
      break;

    case options::OPT_frounding_math:
      RoundingFPMath = true;
      break;

    case options::OPT_fno_rounding_math:
      RoundingFPMath = false;
      break;

    case options::OPT_fcuda_flush_denormals_to_zero:
    case options::OPT_fgpu_flush_denormals_to_zero:
      DenormalFP32Math = llvm::DenormalMode::getPreserveSign();
      break;

    case options::OPT_fdenormal_fp_math_EQ:
      DenormalFPMath = llvm::parseDenormalFPAttribute(A->getValue());
      DenormalFP32Math = DenormalFPMath;
      if (!DenormalFPMath.isValid()) {
        D.Diag(diag::err_drv_invalid_value)
            << A->getAsString(Args) << A->getValue();
      }
      break;

    case options::OPT_fdenormal_fp_math_f32_EQ:
      DenormalFP32Math = llvm::parseDenormalFPAttribute(A->getValue());
      if (!DenormalFP32Math.isValid()) {
        D.Diag(diag::err_drv_invalid_value)
            << A->getAsString(Args) << A->getValue();
      }
      break;

    // Validate and pass through -ffp-contract option.
    case options::OPT_ffp_contract: {
      StringRef Val = A->getValue();
      if (Val == "fast" || Val == "on" || Val == "off" ||
          Val == "fast-honor-pragmas") {
        FPContract = Val;
        LastSeenFfpContractOption = Val;
      } else
        D.Diag(diag::err_drv_unsupported_option_argument)
            << A->getSpelling() << Val;
      break;
    }

    // Validate and pass through -ffp-exception-behavior option.
    case options::OPT_ffp_exception_behavior_EQ: {
      StringRef Val = A->getValue();
      if (!TrappingMathPresent && !FPExceptionBehavior.empty() &&
          FPExceptionBehavior != Val)
        // Warn that previous value of option is overridden.
        D.Diag(clang::diag::warn_drv_overriding_option)
            << Args.MakeArgString("-ffp-exception-behavior=" +
                                  FPExceptionBehavior)
            << Args.MakeArgString("-ffp-exception-behavior=" + Val);
      TrappingMath = TrappingMathPresent = false;
      if (Val == "ignore" || Val == "maytrap")
        FPExceptionBehavior = Val;
      else if (Val == "strict") {
        FPExceptionBehavior = Val;
        TrappingMath = TrappingMathPresent = true;
      } else
        D.Diag(diag::err_drv_unsupported_option_argument)
            << A->getSpelling() << Val;
      break;
    }

    // Validate and pass through -ffp-eval-method option.
    case options::OPT_ffp_eval_method_EQ: {
      StringRef Val = A->getValue();
      if (Val == "double" || Val == "extended" || Val == "source")
        FPEvalMethod = Val;
      else
        D.Diag(diag::err_drv_unsupported_option_argument)
            << A->getSpelling() << Val;
      break;
    }

    case options::OPT_fexcess_precision_EQ: {
      StringRef Val = A->getValue();
      const llvm::Triple::ArchType Arch = TC.getArch();
      if (Arch == llvm::Triple::x86 || Arch == llvm::Triple::x86_64) {
        if (Val == "standard" || Val == "fast")
          Float16ExcessPrecision = Val;
        // To make it GCC compatible, allow the value of "16" which
        // means disable excess precision, the same meaning than clang's
        // equivalent value "none".
        else if (Val == "16")
          Float16ExcessPrecision = "none";
        else
          D.Diag(diag::err_drv_unsupported_option_argument)
              << A->getSpelling() << Val;
      } else {
        if (!(Val == "standard" || Val == "fast"))
          D.Diag(diag::err_drv_unsupported_option_argument)
              << A->getSpelling() << Val;
      }
      BFloat16ExcessPrecision = Float16ExcessPrecision;
      break;
    }
    case options::OPT_ffinite_math_only:
      HonorINFs = false;
      HonorNaNs = false;
      break;
    case options::OPT_fno_finite_math_only:
      HonorINFs = true;
      HonorNaNs = true;
      break;

    case options::OPT_funsafe_math_optimizations:
      AssociativeMath = true;
      ReciprocalMath = true;
      SignedZeros = false;
      ApproxFunc = true;
      TrappingMath = false;
      FPExceptionBehavior = "";
      FPContract = "fast";
      SeenUnsafeMathModeOption = true;
      break;
    case options::OPT_fno_unsafe_math_optimizations:
      AssociativeMath = false;
      ReciprocalMath = false;
      SignedZeros = true;
      ApproxFunc = false;

      if (!JA.isDeviceOffloading(Action::OFK_Cuda) &&
          !JA.isOffloading(Action::OFK_HIP)) {
        if (LastSeenFfpContractOption != "") {
          FPContract = LastSeenFfpContractOption;
        } else if (SeenUnsafeMathModeOption)
          FPContract = "on";
      }
      break;

    case options::OPT_Ofast:
      // If -Ofast is the optimization level, then -ffast-math should be enabled
      if (!OFastEnabled)
        continue;
      [[fallthrough]];
    case options::OPT_ffast_math: {
      applyFastMath();
      break;
    }
    case options::OPT_fno_fast_math:
      HonorINFs = true;
      HonorNaNs = true;
      // Turning on -ffast-math (with either flag) removes the need for
      // MathErrno. However, turning *off* -ffast-math merely restores the
      // toolchain default (which may be false), unless -fp-accuracy is used.
      if (FPAccuracy.empty())
        MathErrno = TC.IsMathErrnoDefault();
      AssociativeMath = false;
      ReciprocalMath = false;
      ApproxFunc = false;
      SignedZeros = true;
      // -fno_fast_math restores default fpcontract handling
      if (!JA.isDeviceOffloading(Action::OFK_Cuda) &&
          !JA.isOffloading(Action::OFK_HIP)) {
        if (LastSeenFfpContractOption != "") {
          FPContract = LastSeenFfpContractOption;
        } else if (SeenUnsafeMathModeOption)
          FPContract = "on";
      }
      break;
    }
    // The StrictFPModel local variable is needed to report warnings
    // in the way we intend. If -ffp-model=strict has been used, we
    // want to report a warning for the next option encountered that
    // takes us out of the settings described by fp-model=strict, but
    // we don't want to continue issuing warnings for other conflicting
    // options after that.
    if (StrictFPModel) {
      // If -ffp-model=strict has been specified on command line but
      // subsequent options conflict then emit warning diagnostic.
      if (HonorINFs && HonorNaNs && !AssociativeMath && !ReciprocalMath &&
          SignedZeros && TrappingMath && RoundingFPMath && !ApproxFunc &&
          FPContract == "off")
        // OK: Current Arg doesn't conflict with -ffp-model=strict
        ;
      else {
        StrictFPModel = false;
        FPModel = "";
        auto RHS = (A->getNumValues() == 0)
                       ? A->getSpelling()
                       : Args.MakeArgString(A->getSpelling() + A->getValue());
        if (RHS != "-ffp-model=strict")
          D.Diag(clang::diag::warn_drv_overriding_option)
              << "-ffp-model=strict" << RHS;
      }
    }

    // If we handled this option claim it
    A->claim();
  }

  if (!HonorINFs)
    CmdArgs.push_back("-menable-no-infs");

  if (!HonorNaNs)
    CmdArgs.push_back("-menable-no-nans");

  if (ApproxFunc)
    CmdArgs.push_back("-fapprox-func");

  if (MathErrno)
    CmdArgs.push_back("-fmath-errno");

 if (AssociativeMath && ReciprocalMath && !SignedZeros && ApproxFunc &&
     !TrappingMath)
    CmdArgs.push_back("-funsafe-math-optimizations");

  if (!SignedZeros)
    CmdArgs.push_back("-fno-signed-zeros");

  if (AssociativeMath && !SignedZeros && !TrappingMath)
    CmdArgs.push_back("-mreassociate");

  if (ReciprocalMath)
    CmdArgs.push_back("-freciprocal-math");

  if (TrappingMath) {
    // FP Exception Behavior is also set to strict
    assert(FPExceptionBehavior == "strict");
  }

  // The default is IEEE.
  if (DenormalFPMath != llvm::DenormalMode::getIEEE()) {
    llvm::SmallString<64> DenormFlag;
    llvm::raw_svector_ostream ArgStr(DenormFlag);
    ArgStr << "-fdenormal-fp-math=" << DenormalFPMath;
    CmdArgs.push_back(Args.MakeArgString(ArgStr.str()));
  }

  // Add f32 specific denormal mode flag if it's different.
  if (DenormalFP32Math != DenormalFPMath) {
    llvm::SmallString<64> DenormFlag;
    llvm::raw_svector_ostream ArgStr(DenormFlag);
    ArgStr << "-fdenormal-fp-math-f32=" << DenormalFP32Math;
    CmdArgs.push_back(Args.MakeArgString(ArgStr.str()));
  }

  if (!FPContract.empty())
    CmdArgs.push_back(Args.MakeArgString("-ffp-contract=" + FPContract));

  if (RoundingFPMath)
    CmdArgs.push_back(Args.MakeArgString("-frounding-math"));
  else
    CmdArgs.push_back(Args.MakeArgString("-fno-rounding-math"));

  if (!FPExceptionBehavior.empty())
    CmdArgs.push_back(Args.MakeArgString("-ffp-exception-behavior=" +
                      FPExceptionBehavior));

  if (!FPEvalMethod.empty())
    CmdArgs.push_back(Args.MakeArgString("-ffp-eval-method=" + FPEvalMethod));

  if (!Float16ExcessPrecision.empty())
    CmdArgs.push_back(Args.MakeArgString("-ffloat16-excess-precision=" +
                                         Float16ExcessPrecision));
  if (!BFloat16ExcessPrecision.empty())
    CmdArgs.push_back(Args.MakeArgString("-fbfloat16-excess-precision=" +
                                         BFloat16ExcessPrecision));

  ParseMRecip(D, Args, CmdArgs);

  // -ffast-math enables the __FAST_MATH__ preprocessor macro, but check for the
  // individual features enabled by -ffast-math instead of the option itself as
  // that's consistent with gcc's behaviour.
  if (!HonorINFs && !HonorNaNs && !MathErrno && AssociativeMath && ApproxFunc &&
      ReciprocalMath && !SignedZeros && !TrappingMath && !RoundingFPMath) {
    CmdArgs.push_back("-ffast-math");
    if (FPModel == "fast") {
      if (FPContract == "fast")
        // All set, do nothing.
        ;
      else if (FPContract.empty())
        // Enable -ffp-contract=fast
        CmdArgs.push_back(Args.MakeArgString("-ffp-contract=fast"));
      else
        D.Diag(clang::diag::warn_drv_overriding_option)
            << "-ffp-model=fast"
            << Args.MakeArgString("-ffp-contract=" + FPContract);
    }
  }

  // Handle __FINITE_MATH_ONLY__ similarly.
  if (!HonorINFs && !HonorNaNs)
    CmdArgs.push_back("-ffinite-math-only");

  if (const Arg *A = Args.getLastArg(options::OPT_mfpmath_EQ)) {
    CmdArgs.push_back("-mfpmath");
    CmdArgs.push_back(A->getValue());
  }

  // Disable a codegen optimization for floating-point casts.
  if (Args.hasFlag(options::OPT_fno_strict_float_cast_overflow,
                   options::OPT_fstrict_float_cast_overflow, false))
    CmdArgs.push_back("-fno-strict-float-cast-overflow");

  if (Range != LangOptions::ComplexRangeKind::CX_None)
    ComplexRangeStr = RenderComplexRangeOption(Range);
  if (!ComplexRangeStr.empty()) {
    CmdArgs.push_back(Args.MakeArgString(ComplexRangeStr));
    if (Args.hasArg(options::OPT_fcomplex_arithmetic_EQ))
      CmdArgs.push_back(Args.MakeArgString("-fcomplex-arithmetic=" +
                                           ComplexRangeKindToStr(Range)));
  }
  if (Args.hasArg(options::OPT_fcx_limited_range))
    CmdArgs.push_back("-fcx-limited-range");
  if (Args.hasArg(options::OPT_fcx_fortran_rules))
    CmdArgs.push_back("-fcx-fortran-rules");
  if (Args.hasArg(options::OPT_fno_cx_limited_range))
    CmdArgs.push_back("-fno-cx-limited-range");
  if (Args.hasArg(options::OPT_fno_cx_fortran_rules))
    CmdArgs.push_back("-fno-cx-fortran-rules");
}

static void RenderAnalyzerOptions(const ArgList &Args, ArgStringList &CmdArgs,
                                  const llvm::Triple &Triple,
                                  const InputInfo &Input) {
  // Add default argument set.
  if (!Args.hasArg(options::OPT__analyzer_no_default_checks)) {
    CmdArgs.push_back("-analyzer-checker=core");
    CmdArgs.push_back("-analyzer-checker=apiModeling");

    if (!Triple.isWindowsMSVCEnvironment()) {
      CmdArgs.push_back("-analyzer-checker=unix");
    } else {
      // Enable "unix" checkers that also work on Windows.
      CmdArgs.push_back("-analyzer-checker=unix.API");
      CmdArgs.push_back("-analyzer-checker=unix.Malloc");
      CmdArgs.push_back("-analyzer-checker=unix.MallocSizeof");
      CmdArgs.push_back("-analyzer-checker=unix.MismatchedDeallocator");
      CmdArgs.push_back("-analyzer-checker=unix.cstring.BadSizeArg");
      CmdArgs.push_back("-analyzer-checker=unix.cstring.NullArg");
    }

    // Disable some unix checkers for PS4/PS5.
    if (Triple.isPS()) {
      CmdArgs.push_back("-analyzer-disable-checker=unix.API");
      CmdArgs.push_back("-analyzer-disable-checker=unix.Vfork");
    }

    if (Triple.isOSDarwin()) {
      CmdArgs.push_back("-analyzer-checker=osx");
      CmdArgs.push_back(
          "-analyzer-checker=security.insecureAPI.decodeValueOfObjCType");
    }
    else if (Triple.isOSFuchsia())
      CmdArgs.push_back("-analyzer-checker=fuchsia");

    CmdArgs.push_back("-analyzer-checker=deadcode");

    if (types::isCXX(Input.getType()))
      CmdArgs.push_back("-analyzer-checker=cplusplus");

    if (!Triple.isPS()) {
      CmdArgs.push_back("-analyzer-checker=security.insecureAPI.UncheckedReturn");
      CmdArgs.push_back("-analyzer-checker=security.insecureAPI.getpw");
      CmdArgs.push_back("-analyzer-checker=security.insecureAPI.gets");
      CmdArgs.push_back("-analyzer-checker=security.insecureAPI.mktemp");
      CmdArgs.push_back("-analyzer-checker=security.insecureAPI.mkstemp");
      CmdArgs.push_back("-analyzer-checker=security.insecureAPI.vfork");
    }

    // Default nullability checks.
    CmdArgs.push_back("-analyzer-checker=nullability.NullPassedToNonnull");
    CmdArgs.push_back("-analyzer-checker=nullability.NullReturnedFromNonnull");
  }

  // Set the output format. The default is plist, for (lame) historical reasons.
  CmdArgs.push_back("-analyzer-output");
  if (Arg *A = Args.getLastArg(options::OPT__analyzer_output))
    CmdArgs.push_back(A->getValue());
  else
    CmdArgs.push_back("plist");

  // Disable the presentation of standard compiler warnings when using
  // --analyze.  We only want to show static analyzer diagnostics or frontend
  // errors.
  CmdArgs.push_back("-w");

  // Add -Xanalyzer arguments when running as analyzer.
  Args.AddAllArgValues(CmdArgs, options::OPT_Xanalyzer);
}

static bool isValidSymbolName(StringRef S) {
  if (S.empty())
    return false;

  if (std::isdigit(S[0]))
    return false;

  return llvm::all_of(S, [](char C) { return std::isalnum(C) || C == '_'; });
}

static void RenderSSPOptions(const Driver &D, const ToolChain &TC,
                             const ArgList &Args, ArgStringList &CmdArgs,
                             bool KernelOrKext) {
  const llvm::Triple &EffectiveTriple = TC.getEffectiveTriple();

  // NVPTX doesn't support stack protectors; from the compiler's perspective, it
  // doesn't even have a stack!
  if (EffectiveTriple.isNVPTX())
    return;

  // -stack-protector=0 is default.
  LangOptions::StackProtectorMode StackProtectorLevel = LangOptions::SSPOff;
  LangOptions::StackProtectorMode DefaultStackProtectorLevel =
      TC.GetDefaultStackProtectorLevel(KernelOrKext);

  if (Arg *A = Args.getLastArg(options::OPT_fno_stack_protector,
                               options::OPT_fstack_protector_all,
                               options::OPT_fstack_protector_strong,
                               options::OPT_fstack_protector)) {
    if (A->getOption().matches(options::OPT_fstack_protector))
      StackProtectorLevel =
          std::max<>(LangOptions::SSPOn, DefaultStackProtectorLevel);
    else if (A->getOption().matches(options::OPT_fstack_protector_strong))
      StackProtectorLevel = LangOptions::SSPStrong;
    else if (A->getOption().matches(options::OPT_fstack_protector_all))
      StackProtectorLevel = LangOptions::SSPReq;

    if (EffectiveTriple.isBPF() && StackProtectorLevel != LangOptions::SSPOff) {
      D.Diag(diag::warn_drv_unsupported_option_for_target)
          << A->getSpelling() << EffectiveTriple.getTriple();
      StackProtectorLevel = DefaultStackProtectorLevel;
    }
  } else {
    StackProtectorLevel = DefaultStackProtectorLevel;
  }

  if (StackProtectorLevel) {
    CmdArgs.push_back("-stack-protector");
    CmdArgs.push_back(Args.MakeArgString(Twine(StackProtectorLevel)));
  }

  // --param ssp-buffer-size=
  for (const Arg *A : Args.filtered(options::OPT__param)) {
    StringRef Str(A->getValue());
    if (Str.starts_with("ssp-buffer-size=")) {
      if (StackProtectorLevel) {
        CmdArgs.push_back("-stack-protector-buffer-size");
        // FIXME: Verify the argument is a valid integer.
        CmdArgs.push_back(Args.MakeArgString(Str.drop_front(16)));
      }
      A->claim();
    }
  }

  const std::string &TripleStr = EffectiveTriple.getTriple();
  if (Arg *A = Args.getLastArg(options::OPT_mstack_protector_guard_EQ)) {
    StringRef Value = A->getValue();
    if (!EffectiveTriple.isX86() && !EffectiveTriple.isAArch64() &&
        !EffectiveTriple.isARM() && !EffectiveTriple.isThumb())
      D.Diag(diag::err_drv_unsupported_opt_for_target)
          << A->getAsString(Args) << TripleStr;
    if ((EffectiveTriple.isX86() || EffectiveTriple.isARM() ||
         EffectiveTriple.isThumb()) &&
        Value != "tls" && Value != "global") {
      D.Diag(diag::err_drv_invalid_value_with_suggestion)
          << A->getOption().getName() << Value << "tls global";
      return;
    }
    if ((EffectiveTriple.isARM() || EffectiveTriple.isThumb()) &&
        Value == "tls") {
      if (!Args.hasArg(options::OPT_mstack_protector_guard_offset_EQ)) {
        D.Diag(diag::err_drv_ssp_missing_offset_argument)
            << A->getAsString(Args);
        return;
      }
      // Check whether the target subarch supports the hardware TLS register
      if (!arm::isHardTPSupported(EffectiveTriple)) {
        D.Diag(diag::err_target_unsupported_tp_hard)
            << EffectiveTriple.getArchName();
        return;
      }
      // Check whether the user asked for something other than -mtp=cp15
      if (Arg *A = Args.getLastArg(options::OPT_mtp_mode_EQ)) {
        StringRef Value = A->getValue();
        if (Value != "cp15") {
          D.Diag(diag::err_drv_argument_not_allowed_with)
              << A->getAsString(Args) << "-mstack-protector-guard=tls";
          return;
        }
      }
      CmdArgs.push_back("-target-feature");
      CmdArgs.push_back("+read-tp-tpidruro");
    }
    if (EffectiveTriple.isAArch64() && Value != "sysreg" && Value != "global") {
      D.Diag(diag::err_drv_invalid_value_with_suggestion)
          << A->getOption().getName() << Value << "sysreg global";
      return;
    }
    A->render(Args, CmdArgs);
  }

  if (Arg *A = Args.getLastArg(options::OPT_mstack_protector_guard_offset_EQ)) {
    StringRef Value = A->getValue();
    if (!EffectiveTriple.isX86() && !EffectiveTriple.isAArch64() &&
        !EffectiveTriple.isARM() && !EffectiveTriple.isThumb())
      D.Diag(diag::err_drv_unsupported_opt_for_target)
          << A->getAsString(Args) << TripleStr;
    int Offset;
    if (Value.getAsInteger(10, Offset)) {
      D.Diag(diag::err_drv_invalid_value) << A->getOption().getName() << Value;
      return;
    }
    if ((EffectiveTriple.isARM() || EffectiveTriple.isThumb()) &&
        (Offset < 0 || Offset > 0xfffff)) {
      D.Diag(diag::err_drv_invalid_int_value)
          << A->getOption().getName() << Value;
      return;
    }
    A->render(Args, CmdArgs);
  }

  if (Arg *A = Args.getLastArg(options::OPT_mstack_protector_guard_reg_EQ)) {
    StringRef Value = A->getValue();
    if (!EffectiveTriple.isX86() && !EffectiveTriple.isAArch64())
      D.Diag(diag::err_drv_unsupported_opt_for_target)
          << A->getAsString(Args) << TripleStr;
    if (EffectiveTriple.isX86() && (Value != "fs" && Value != "gs")) {
      D.Diag(diag::err_drv_invalid_value_with_suggestion)
          << A->getOption().getName() << Value << "fs gs";
      return;
    }
    if (EffectiveTriple.isAArch64() && Value != "sp_el0") {
      D.Diag(diag::err_drv_invalid_value) << A->getOption().getName() << Value;
      return;
    }
    A->render(Args, CmdArgs);
  }

  if (Arg *A = Args.getLastArg(options::OPT_mstack_protector_guard_symbol_EQ)) {
    StringRef Value = A->getValue();
    if (!isValidSymbolName(Value)) {
      D.Diag(diag::err_drv_argument_only_allowed_with)
          << A->getOption().getName() << "legal symbol name";
      return;
    }
    A->render(Args, CmdArgs);
  }
}

static void RenderSCPOptions(const ToolChain &TC, const ArgList &Args,
                             ArgStringList &CmdArgs) {
  const llvm::Triple &EffectiveTriple = TC.getEffectiveTriple();

  if (!EffectiveTriple.isOSFreeBSD() && !EffectiveTriple.isOSLinux())
    return;

  if (!EffectiveTriple.isX86() && !EffectiveTriple.isSystemZ() &&
      !EffectiveTriple.isPPC64() && !EffectiveTriple.isAArch64())
    return;

  Args.addOptInFlag(CmdArgs, options::OPT_fstack_clash_protection,
                    options::OPT_fno_stack_clash_protection);
}

static void RenderTrivialAutoVarInitOptions(const Driver &D,
                                            const ToolChain &TC,
                                            const ArgList &Args,
                                            ArgStringList &CmdArgs) {
  auto DefaultTrivialAutoVarInit = TC.GetDefaultTrivialAutoVarInit();
  StringRef TrivialAutoVarInit = "";

  for (const Arg *A : Args) {
    switch (A->getOption().getID()) {
    default:
      continue;
    case options::OPT_ftrivial_auto_var_init: {
      A->claim();
      StringRef Val = A->getValue();
      if (Val == "uninitialized" || Val == "zero" || Val == "pattern")
        TrivialAutoVarInit = Val;
      else
        D.Diag(diag::err_drv_unsupported_option_argument)
            << A->getSpelling() << Val;
      break;
    }
    }
  }

  if (TrivialAutoVarInit.empty())
    switch (DefaultTrivialAutoVarInit) {
    case LangOptions::TrivialAutoVarInitKind::Uninitialized:
      break;
    case LangOptions::TrivialAutoVarInitKind::Pattern:
      TrivialAutoVarInit = "pattern";
      break;
    case LangOptions::TrivialAutoVarInitKind::Zero:
      TrivialAutoVarInit = "zero";
      break;
    }

  if (!TrivialAutoVarInit.empty()) {
    CmdArgs.push_back(
        Args.MakeArgString("-ftrivial-auto-var-init=" + TrivialAutoVarInit));
  }

  if (Arg *A =
          Args.getLastArg(options::OPT_ftrivial_auto_var_init_stop_after)) {
    if (!Args.hasArg(options::OPT_ftrivial_auto_var_init) ||
        StringRef(
            Args.getLastArg(options::OPT_ftrivial_auto_var_init)->getValue()) ==
            "uninitialized")
      D.Diag(diag::err_drv_trivial_auto_var_init_stop_after_missing_dependency);
    A->claim();
    StringRef Val = A->getValue();
    if (std::stoi(Val.str()) <= 0)
      D.Diag(diag::err_drv_trivial_auto_var_init_stop_after_invalid_value);
    CmdArgs.push_back(
        Args.MakeArgString("-ftrivial-auto-var-init-stop-after=" + Val));
  }

  if (Arg *A = Args.getLastArg(options::OPT_ftrivial_auto_var_init_max_size)) {
    if (!Args.hasArg(options::OPT_ftrivial_auto_var_init) ||
        StringRef(
            Args.getLastArg(options::OPT_ftrivial_auto_var_init)->getValue()) ==
            "uninitialized")
      D.Diag(diag::err_drv_trivial_auto_var_init_max_size_missing_dependency);
    A->claim();
    StringRef Val = A->getValue();
    if (std::stoi(Val.str()) <= 0)
      D.Diag(diag::err_drv_trivial_auto_var_init_max_size_invalid_value);
    CmdArgs.push_back(
        Args.MakeArgString("-ftrivial-auto-var-init-max-size=" + Val));
  }
}

static void RenderOpenCLOptions(const ArgList &Args, ArgStringList &CmdArgs,
                                types::ID InputType) {
  // cl-denorms-are-zero is not forwarded. It is translated into a generic flag
  // for denormal flushing handling based on the target.
  const unsigned ForwardedArguments[] = {
      options::OPT_cl_opt_disable,
      options::OPT_cl_strict_aliasing,
      options::OPT_cl_single_precision_constant,
      options::OPT_cl_finite_math_only,
      options::OPT_cl_kernel_arg_info,
      options::OPT_cl_unsafe_math_optimizations,
      options::OPT_cl_fast_relaxed_math,
      options::OPT_cl_mad_enable,
      options::OPT_cl_no_signed_zeros,
      options::OPT_cl_fp32_correctly_rounded_divide_sqrt,
      options::OPT_cl_uniform_work_group_size
  };

  if (Arg *A = Args.getLastArg(options::OPT_cl_std_EQ)) {
    std::string CLStdStr = std::string("-cl-std=") + A->getValue();
    CmdArgs.push_back(Args.MakeArgString(CLStdStr));
  } else if (Arg *A = Args.getLastArg(options::OPT_cl_ext_EQ)) {
    std::string CLExtStr = std::string("-cl-ext=") + A->getValue();
    CmdArgs.push_back(Args.MakeArgString(CLExtStr));
  }

  for (const auto &Arg : ForwardedArguments)
    if (const auto *A = Args.getLastArg(Arg))
      CmdArgs.push_back(Args.MakeArgString(A->getOption().getPrefixedName()));

  // Only add the default headers if we are compiling OpenCL sources.
  if ((types::isOpenCL(InputType) ||
       (Args.hasArg(options::OPT_cl_std_EQ) && types::isSrcFile(InputType))) &&
      !Args.hasArg(options::OPT_cl_no_stdinc)) {
    CmdArgs.push_back("-finclude-default-header");
    CmdArgs.push_back("-fdeclare-opencl-builtins");
  }
}

static void RenderHLSLOptions(const ArgList &Args, ArgStringList &CmdArgs,
                              types::ID InputType) {
  const unsigned ForwardedArguments[] = {options::OPT_dxil_validator_version,
                                         options::OPT_D,
                                         options::OPT_I,
                                         options::OPT_S,
                                         options::OPT_O,
                                         options::OPT_emit_llvm,
                                         options::OPT_emit_obj,
                                         options::OPT_disable_llvm_passes,
                                         options::OPT_fnative_half_type,
                                         options::OPT_hlsl_entrypoint};
  if (!types::isHLSL(InputType))
    return;
  for (const auto &Arg : ForwardedArguments)
    if (const auto *A = Args.getLastArg(Arg))
      A->renderAsInput(Args, CmdArgs);
  // Add the default headers if dxc_no_stdinc is not set.
  if (!Args.hasArg(options::OPT_dxc_no_stdinc) &&
      !Args.hasArg(options::OPT_nostdinc))
    CmdArgs.push_back("-finclude-default-header");
}

static void RenderOpenACCOptions(const Driver &D, const ArgList &Args,
                                 ArgStringList &CmdArgs, types::ID InputType) {
  if (!Args.hasArg(options::OPT_fopenacc))
    return;

  CmdArgs.push_back("-fopenacc");

  if (Arg *A = Args.getLastArg(options::OPT_openacc_macro_override)) {
    StringRef Value = A->getValue();
    int Version;
    if (!Value.getAsInteger(10, Version))
      A->renderAsInput(Args, CmdArgs);
    else
      D.Diag(diag::err_drv_clang_unsupported) << Value;
  }
}

static void RenderARCMigrateToolOptions(const Driver &D, const ArgList &Args,
                                        ArgStringList &CmdArgs) {
  bool ARCMTEnabled = false;
  if (!Args.hasArg(options::OPT_fno_objc_arc, options::OPT_fobjc_arc)) {
    if (const Arg *A = Args.getLastArg(options::OPT_ccc_arcmt_check,
                                       options::OPT_ccc_arcmt_modify,
                                       options::OPT_ccc_arcmt_migrate)) {
      ARCMTEnabled = true;
      switch (A->getOption().getID()) {
      default: llvm_unreachable("missed a case");
      case options::OPT_ccc_arcmt_check:
        CmdArgs.push_back("-arcmt-action=check");
        break;
      case options::OPT_ccc_arcmt_modify:
        CmdArgs.push_back("-arcmt-action=modify");
        break;
      case options::OPT_ccc_arcmt_migrate:
        CmdArgs.push_back("-arcmt-action=migrate");
        CmdArgs.push_back("-mt-migrate-directory");
        CmdArgs.push_back(A->getValue());

        Args.AddLastArg(CmdArgs, options::OPT_arcmt_migrate_report_output);
        Args.AddLastArg(CmdArgs, options::OPT_arcmt_migrate_emit_arc_errors);
        break;
      }
    }
  } else {
    Args.ClaimAllArgs(options::OPT_ccc_arcmt_check);
    Args.ClaimAllArgs(options::OPT_ccc_arcmt_modify);
    Args.ClaimAllArgs(options::OPT_ccc_arcmt_migrate);
  }

  if (const Arg *A = Args.getLastArg(options::OPT_ccc_objcmt_migrate)) {
    if (ARCMTEnabled)
      D.Diag(diag::err_drv_argument_not_allowed_with)
          << A->getAsString(Args) << "-ccc-arcmt-migrate";

    CmdArgs.push_back("-mt-migrate-directory");
    CmdArgs.push_back(A->getValue());

    if (!Args.hasArg(options::OPT_objcmt_migrate_literals,
                     options::OPT_objcmt_migrate_subscripting,
                     options::OPT_objcmt_migrate_property)) {
      // std::nullopt specified, means enable them all.
      CmdArgs.push_back("-objcmt-migrate-literals");
      CmdArgs.push_back("-objcmt-migrate-subscripting");
      CmdArgs.push_back("-objcmt-migrate-property");
    } else {
      Args.AddLastArg(CmdArgs, options::OPT_objcmt_migrate_literals);
      Args.AddLastArg(CmdArgs, options::OPT_objcmt_migrate_subscripting);
      Args.AddLastArg(CmdArgs, options::OPT_objcmt_migrate_property);
    }
  } else {
    Args.AddLastArg(CmdArgs, options::OPT_objcmt_migrate_literals);
    Args.AddLastArg(CmdArgs, options::OPT_objcmt_migrate_subscripting);
    Args.AddLastArg(CmdArgs, options::OPT_objcmt_migrate_property);
    Args.AddLastArg(CmdArgs, options::OPT_objcmt_migrate_all);
    Args.AddLastArg(CmdArgs, options::OPT_objcmt_migrate_readonly_property);
    Args.AddLastArg(CmdArgs, options::OPT_objcmt_migrate_readwrite_property);
    Args.AddLastArg(CmdArgs, options::OPT_objcmt_migrate_property_dot_syntax);
    Args.AddLastArg(CmdArgs, options::OPT_objcmt_migrate_annotation);
    Args.AddLastArg(CmdArgs, options::OPT_objcmt_migrate_instancetype);
    Args.AddLastArg(CmdArgs, options::OPT_objcmt_migrate_nsmacros);
    Args.AddLastArg(CmdArgs, options::OPT_objcmt_migrate_protocol_conformance);
    Args.AddLastArg(CmdArgs, options::OPT_objcmt_atomic_property);
    Args.AddLastArg(CmdArgs, options::OPT_objcmt_returns_innerpointer_property);
    Args.AddLastArg(CmdArgs, options::OPT_objcmt_ns_nonatomic_iosonly);
    Args.AddLastArg(CmdArgs, options::OPT_objcmt_migrate_designated_init);
    Args.AddLastArg(CmdArgs, options::OPT_objcmt_allowlist_dir_path);
  }
}

static void RenderBuiltinOptions(const ToolChain &TC, const llvm::Triple &T,
                                 const ArgList &Args, ArgStringList &CmdArgs) {
  // -fbuiltin is default unless -mkernel is used.
  bool UseBuiltins =
      Args.hasFlag(options::OPT_fbuiltin, options::OPT_fno_builtin,
                   !Args.hasArg(options::OPT_mkernel));
  if (!UseBuiltins)
    CmdArgs.push_back("-fno-builtin");

  // -ffreestanding implies -fno-builtin.
  if (Args.hasArg(options::OPT_ffreestanding))
    UseBuiltins = false;

  // Process the -fno-builtin-* options.
  for (const Arg *A : Args.filtered(options::OPT_fno_builtin_)) {
    A->claim();

    // If -fno-builtin is specified, then there's no need to pass the option to
    // the frontend.
    if (UseBuiltins)
      A->render(Args, CmdArgs);
  }

  // le32-specific flags:
  //  -fno-math-builtin: clang should not convert math builtins to intrinsics
  //                     by default.
  if (TC.getArch() == llvm::Triple::le32)
    CmdArgs.push_back("-fno-math-builtin");
}

bool Driver::getDefaultModuleCachePath(SmallVectorImpl<char> &Result) {
  if (const char *Str = std::getenv("CLANG_MODULE_CACHE_PATH")) {
    Twine Path{Str};
    Path.toVector(Result);
    return Path.getSingleStringRef() != "";
  }
  if (llvm::sys::path::cache_directory(Result)) {
    llvm::sys::path::append(Result, "clang");
    llvm::sys::path::append(Result, "ModuleCache");
    return true;
  }
  return false;
}

llvm::SmallString<256>
clang::driver::tools::getCXX20NamedModuleOutputPath(const ArgList &Args,
                                                    const char *BaseInput) {
  if (Arg *ModuleOutputEQ = Args.getLastArg(options::OPT_fmodule_output_EQ))
    return StringRef(ModuleOutputEQ->getValue());

  SmallString<256> OutputPath;
  if (Arg *FinalOutput = Args.getLastArg(options::OPT_o);
      FinalOutput && Args.hasArg(options::OPT_c))
    OutputPath = FinalOutput->getValue();
  else
    OutputPath = BaseInput;

  const char *Extension = types::getTypeTempSuffix(types::TY_ModuleFile);
  llvm::sys::path::replace_extension(OutputPath, Extension);
  return OutputPath;
}

static bool RenderModulesOptions(Compilation &C, const Driver &D,
                                 const ArgList &Args, const InputInfo &Input,
                                 const InputInfo &Output, bool HaveStd20,
                                 ArgStringList &CmdArgs) {
  bool IsCXX = types::isCXX(Input.getType());
  bool HaveStdCXXModules = IsCXX && HaveStd20;
  bool HaveModules = HaveStdCXXModules;

  // -fmodules enables the use of precompiled modules (off by default).
  // Users can pass -fno-cxx-modules to turn off modules support for
  // C++/Objective-C++ programs.
  bool HaveClangModules = false;
  if (Args.hasFlag(options::OPT_fmodules, options::OPT_fno_modules, false)) {
    bool AllowedInCXX = Args.hasFlag(options::OPT_fcxx_modules,
                                     options::OPT_fno_cxx_modules, true);
    if (AllowedInCXX || !IsCXX) {
      CmdArgs.push_back("-fmodules");
      HaveClangModules = true;
    }
  }

  HaveModules |= HaveClangModules;

  // -fmodule-maps enables implicit reading of module map files. By default,
  // this is enabled if we are using Clang's flavor of precompiled modules.
  if (Args.hasFlag(options::OPT_fimplicit_module_maps,
                   options::OPT_fno_implicit_module_maps, HaveClangModules))
    CmdArgs.push_back("-fimplicit-module-maps");

  // -fmodules-decluse checks that modules used are declared so (off by default)
  Args.addOptInFlag(CmdArgs, options::OPT_fmodules_decluse,
                    options::OPT_fno_modules_decluse);

  // -fmodules-strict-decluse is like -fmodule-decluse, but also checks that
  // all #included headers are part of modules.
  if (Args.hasFlag(options::OPT_fmodules_strict_decluse,
                   options::OPT_fno_modules_strict_decluse, false))
    CmdArgs.push_back("-fmodules-strict-decluse");

  // -fno-implicit-modules turns off implicitly compiling modules on demand.
  bool ImplicitModules = false;
  if (!Args.hasFlag(options::OPT_fimplicit_modules,
                    options::OPT_fno_implicit_modules, HaveClangModules)) {
    if (HaveModules)
      CmdArgs.push_back("-fno-implicit-modules");
  } else if (HaveModules) {
    ImplicitModules = true;
    // -fmodule-cache-path specifies where our implicitly-built module files
    // should be written.
    SmallString<128> Path;
    if (Arg *A = Args.getLastArg(options::OPT_fmodules_cache_path))
      Path = A->getValue();

    bool HasPath = true;
    if (C.isForDiagnostics()) {
      // When generating crash reports, we want to emit the modules along with
      // the reproduction sources, so we ignore any provided module path.
      Path = Output.getFilename();
      llvm::sys::path::replace_extension(Path, ".cache");
      llvm::sys::path::append(Path, "modules");
    } else if (Path.empty()) {
      // No module path was provided: use the default.
      HasPath = Driver::getDefaultModuleCachePath(Path);
    }

    // `HasPath` will only be false if getDefaultModuleCachePath() fails.
    // That being said, that failure is unlikely and not caching is harmless.
    if (HasPath) {
      const char Arg[] = "-fmodules-cache-path=";
      Path.insert(Path.begin(), Arg, Arg + strlen(Arg));
      CmdArgs.push_back(Args.MakeArgString(Path));
    }
  }

  if (HaveModules) {
    if (Args.hasFlag(options::OPT_fprebuilt_implicit_modules,
                     options::OPT_fno_prebuilt_implicit_modules, false))
      CmdArgs.push_back("-fprebuilt-implicit-modules");
    if (Args.hasFlag(options::OPT_fmodules_validate_input_files_content,
                     options::OPT_fno_modules_validate_input_files_content,
                     false))
      CmdArgs.push_back("-fvalidate-ast-input-files-content");
  }

  // -fmodule-name specifies the module that is currently being built (or
  // used for header checking by -fmodule-maps).
  Args.AddLastArg(CmdArgs, options::OPT_fmodule_name_EQ);

  // -fmodule-map-file can be used to specify files containing module
  // definitions.
  Args.AddAllArgs(CmdArgs, options::OPT_fmodule_map_file);

  // -fbuiltin-module-map can be used to load the clang
  // builtin headers modulemap file.
  if (Args.hasArg(options::OPT_fbuiltin_module_map)) {
    SmallString<128> BuiltinModuleMap(D.ResourceDir);
    llvm::sys::path::append(BuiltinModuleMap, "include");
    llvm::sys::path::append(BuiltinModuleMap, "module.modulemap");
    if (llvm::sys::fs::exists(BuiltinModuleMap))
      CmdArgs.push_back(
          Args.MakeArgString("-fmodule-map-file=" + BuiltinModuleMap));
  }

  // The -fmodule-file=<name>=<file> form specifies the mapping of module
  // names to precompiled module files (the module is loaded only if used).
  // The -fmodule-file=<file> form can be used to unconditionally load
  // precompiled module files (whether used or not).
  if (HaveModules || Input.getType() == clang::driver::types::TY_ModuleFile) {
    Args.AddAllArgs(CmdArgs, options::OPT_fmodule_file);

    // -fprebuilt-module-path specifies where to load the prebuilt module files.
    for (const Arg *A : Args.filtered(options::OPT_fprebuilt_module_path)) {
      CmdArgs.push_back(Args.MakeArgString(
          std::string("-fprebuilt-module-path=") + A->getValue()));
      A->claim();
    }
  } else
    Args.ClaimAllArgs(options::OPT_fmodule_file);

  // When building modules and generating crashdumps, we need to dump a module
  // dependency VFS alongside the output.
  if (HaveClangModules && C.isForDiagnostics()) {
    SmallString<128> VFSDir(Output.getFilename());
    llvm::sys::path::replace_extension(VFSDir, ".cache");
    // Add the cache directory as a temp so the crash diagnostics pick it up.
    C.addTempFile(Args.MakeArgString(VFSDir));

    llvm::sys::path::append(VFSDir, "vfs");
    CmdArgs.push_back("-module-dependency-dir");
    CmdArgs.push_back(Args.MakeArgString(VFSDir));
  }

  if (HaveClangModules)
    Args.AddLastArg(CmdArgs, options::OPT_fmodules_user_build_path);

  // Pass through all -fmodules-ignore-macro arguments.
  Args.AddAllArgs(CmdArgs, options::OPT_fmodules_ignore_macro);
  Args.AddLastArg(CmdArgs, options::OPT_fmodules_prune_interval);
  Args.AddLastArg(CmdArgs, options::OPT_fmodules_prune_after);

  if (HaveClangModules) {
    Args.AddLastArg(CmdArgs, options::OPT_fbuild_session_timestamp);

    if (Arg *A = Args.getLastArg(options::OPT_fbuild_session_file)) {
      if (Args.hasArg(options::OPT_fbuild_session_timestamp))
        D.Diag(diag::err_drv_argument_not_allowed_with)
            << A->getAsString(Args) << "-fbuild-session-timestamp";

      llvm::sys::fs::file_status Status;
      if (llvm::sys::fs::status(A->getValue(), Status))
        D.Diag(diag::err_drv_no_such_file) << A->getValue();
      CmdArgs.push_back(Args.MakeArgString(
          "-fbuild-session-timestamp=" +
          Twine((uint64_t)std::chrono::duration_cast<std::chrono::seconds>(
                    Status.getLastModificationTime().time_since_epoch())
                    .count())));
    }

    if (Args.getLastArg(
            options::OPT_fmodules_validate_once_per_build_session)) {
      if (!Args.getLastArg(options::OPT_fbuild_session_timestamp,
                           options::OPT_fbuild_session_file))
        D.Diag(diag::err_drv_modules_validate_once_requires_timestamp);

      Args.AddLastArg(CmdArgs,
                      options::OPT_fmodules_validate_once_per_build_session);
    }

    if (Args.hasFlag(options::OPT_fmodules_validate_system_headers,
                     options::OPT_fno_modules_validate_system_headers,
                     ImplicitModules))
      CmdArgs.push_back("-fmodules-validate-system-headers");

    Args.AddLastArg(CmdArgs,
                    options::OPT_fmodules_disable_diagnostic_validation);
  } else {
    Args.ClaimAllArgs(options::OPT_fbuild_session_timestamp);
    Args.ClaimAllArgs(options::OPT_fbuild_session_file);
    Args.ClaimAllArgs(options::OPT_fmodules_validate_once_per_build_session);
    Args.ClaimAllArgs(options::OPT_fmodules_validate_system_headers);
    Args.ClaimAllArgs(options::OPT_fno_modules_validate_system_headers);
    Args.ClaimAllArgs(options::OPT_fmodules_disable_diagnostic_validation);
  }

  // FIXME: We provisionally don't check ODR violations for decls in the global
  // module fragment.
  CmdArgs.push_back("-fskip-odr-check-in-gmf");

  if (Args.hasArg(options::OPT_modules_reduced_bmi) &&
      (Input.getType() == driver::types::TY_CXXModule ||
       Input.getType() == driver::types::TY_PP_CXXModule)) {
    CmdArgs.push_back("-fexperimental-modules-reduced-bmi");

    if (Args.hasArg(options::OPT_fmodule_output_EQ))
      Args.AddLastArg(CmdArgs, options::OPT_fmodule_output_EQ);
    else
      CmdArgs.push_back(Args.MakeArgString(
          "-fmodule-output=" +
          getCXX20NamedModuleOutputPath(Args, Input.getBaseInput())));
  }

  // Noop if we see '-fexperimental-modules-reduced-bmi' with other translation
  // units than module units. This is more user friendly to allow end uers to
  // enable this feature without asking for help from build systems.
  Args.ClaimAllArgs(options::OPT_modules_reduced_bmi);

  // We need to include the case the input file is a module file here.
  // Since the default compilation model for C++ module interface unit will
  // create temporary module file and compile the temporary module file
  // to get the object file. Then the `-fmodule-output` flag will be
  // brought to the second compilation process. So we have to claim it for
  // the case too.
  if (Input.getType() == driver::types::TY_CXXModule ||
      Input.getType() == driver::types::TY_PP_CXXModule ||
      Input.getType() == driver::types::TY_ModuleFile) {
    Args.ClaimAllArgs(options::OPT_fmodule_output);
    Args.ClaimAllArgs(options::OPT_fmodule_output_EQ);
  }

  return HaveModules;
}

static void RenderCharacterOptions(const ArgList &Args, const llvm::Triple &T,
                                   ArgStringList &CmdArgs) {
  // -fsigned-char is default.
  if (const Arg *A = Args.getLastArg(options::OPT_fsigned_char,
                                     options::OPT_fno_signed_char,
                                     options::OPT_funsigned_char,
                                     options::OPT_fno_unsigned_char)) {
    if (A->getOption().matches(options::OPT_funsigned_char) ||
        A->getOption().matches(options::OPT_fno_signed_char)) {
      CmdArgs.push_back("-fno-signed-char");
    }
  } else if (!isSignedCharDefault(T)) {
    CmdArgs.push_back("-fno-signed-char");
  }

  // The default depends on the language standard.
  Args.AddLastArg(CmdArgs, options::OPT_fchar8__t, options::OPT_fno_char8__t);

  if (const Arg *A = Args.getLastArg(options::OPT_fshort_wchar,
                                     options::OPT_fno_short_wchar)) {
    if (A->getOption().matches(options::OPT_fshort_wchar)) {
      CmdArgs.push_back("-fwchar-type=short");
      CmdArgs.push_back("-fno-signed-wchar");
    } else {
      bool IsARM = T.isARM() || T.isThumb() || T.isAArch64();
      CmdArgs.push_back("-fwchar-type=int");
      if (T.isOSzOS() ||
          (IsARM && !(T.isOSWindows() || T.isOSNetBSD() || T.isOSOpenBSD())))
        CmdArgs.push_back("-fno-signed-wchar");
      else
        CmdArgs.push_back("-fsigned-wchar");
    }
  } else if (T.isOSzOS())
    CmdArgs.push_back("-fno-signed-wchar");
}

static void RenderObjCOptions(const ToolChain &TC, const Driver &D,
                              const llvm::Triple &T, const ArgList &Args,
                              ObjCRuntime &Runtime, bool InferCovariantReturns,
                              const InputInfo &Input, ArgStringList &CmdArgs) {
  const llvm::Triple::ArchType Arch = TC.getArch();

  // -fobjc-dispatch-method is only relevant with the nonfragile-abi, and legacy
  // is the default. Except for deployment target of 10.5, next runtime is
  // always legacy dispatch and -fno-objc-legacy-dispatch gets ignored silently.
  if (Runtime.isNonFragile()) {
    if (!Args.hasFlag(options::OPT_fobjc_legacy_dispatch,
                      options::OPT_fno_objc_legacy_dispatch,
                      Runtime.isLegacyDispatchDefaultForArch(Arch))) {
      if (TC.UseObjCMixedDispatch())
        CmdArgs.push_back("-fobjc-dispatch-method=mixed");
      else
        CmdArgs.push_back("-fobjc-dispatch-method=non-legacy");
    }
  }

  // When ObjectiveC legacy runtime is in effect on MacOSX, turn on the option
  // to do Array/Dictionary subscripting by default.
  if (Arch == llvm::Triple::x86 && T.isMacOSX() &&
      Runtime.getKind() == ObjCRuntime::FragileMacOSX && Runtime.isNeXTFamily())
    CmdArgs.push_back("-fobjc-subscripting-legacy-runtime");

  // Allow -fno-objc-arr to trump -fobjc-arr/-fobjc-arc.
  // NOTE: This logic is duplicated in ToolChains.cpp.
  if (isObjCAutoRefCount(Args)) {
    TC.CheckObjCARC();

    CmdArgs.push_back("-fobjc-arc");

    // FIXME: It seems like this entire block, and several around it should be
    // wrapped in isObjC, but for now we just use it here as this is where it
    // was being used previously.
    if (types::isCXX(Input.getType()) && types::isObjC(Input.getType())) {
      if (TC.GetCXXStdlibType(Args) == ToolChain::CST_Libcxx)
        CmdArgs.push_back("-fobjc-arc-cxxlib=libc++");
      else
        CmdArgs.push_back("-fobjc-arc-cxxlib=libstdc++");
    }

    // Allow the user to enable full exceptions code emission.
    // We default off for Objective-C, on for Objective-C++.
    if (Args.hasFlag(options::OPT_fobjc_arc_exceptions,
                     options::OPT_fno_objc_arc_exceptions,
                     /*Default=*/types::isCXX(Input.getType())))
      CmdArgs.push_back("-fobjc-arc-exceptions");
  }

  // Silence warning for full exception code emission options when explicitly
  // set to use no ARC.
  if (Args.hasArg(options::OPT_fno_objc_arc)) {
    Args.ClaimAllArgs(options::OPT_fobjc_arc_exceptions);
    Args.ClaimAllArgs(options::OPT_fno_objc_arc_exceptions);
  }

  // Allow the user to control whether messages can be converted to runtime
  // functions.
  if (types::isObjC(Input.getType())) {
    auto *Arg = Args.getLastArg(
        options::OPT_fobjc_convert_messages_to_runtime_calls,
        options::OPT_fno_objc_convert_messages_to_runtime_calls);
    if (Arg &&
        Arg->getOption().matches(
            options::OPT_fno_objc_convert_messages_to_runtime_calls))
      CmdArgs.push_back("-fno-objc-convert-messages-to-runtime-calls");
  }

  // -fobjc-infer-related-result-type is the default, except in the Objective-C
  // rewriter.
  if (InferCovariantReturns)
    CmdArgs.push_back("-fno-objc-infer-related-result-type");

  // Pass down -fobjc-weak or -fno-objc-weak if present.
  if (types::isObjC(Input.getType())) {
    auto WeakArg =
        Args.getLastArg(options::OPT_fobjc_weak, options::OPT_fno_objc_weak);
    if (!WeakArg) {
      // nothing to do
    } else if (!Runtime.allowsWeak()) {
      if (WeakArg->getOption().matches(options::OPT_fobjc_weak))
        D.Diag(diag::err_objc_weak_unsupported);
    } else {
      WeakArg->render(Args, CmdArgs);
    }
  }

  if (Args.hasArg(options::OPT_fobjc_disable_direct_methods_for_testing))
    CmdArgs.push_back("-fobjc-disable-direct-methods-for-testing");
}

static void RenderDiagnosticsOptions(const Driver &D, const ArgList &Args,
                                     ArgStringList &CmdArgs) {
  bool CaretDefault = true;
  bool ColumnDefault = true;

  if (const Arg *A = Args.getLastArg(options::OPT__SLASH_diagnostics_classic,
                                     options::OPT__SLASH_diagnostics_column,
                                     options::OPT__SLASH_diagnostics_caret)) {
    switch (A->getOption().getID()) {
    case options::OPT__SLASH_diagnostics_caret:
      CaretDefault = true;
      ColumnDefault = true;
      break;
    case options::OPT__SLASH_diagnostics_column:
      CaretDefault = false;
      ColumnDefault = true;
      break;
    case options::OPT__SLASH_diagnostics_classic:
      CaretDefault = false;
      ColumnDefault = false;
      break;
    }
  }

  // -fcaret-diagnostics is default.
  if (!Args.hasFlag(options::OPT_fcaret_diagnostics,
                    options::OPT_fno_caret_diagnostics, CaretDefault))
    CmdArgs.push_back("-fno-caret-diagnostics");

  Args.addOptOutFlag(CmdArgs, options::OPT_fdiagnostics_fixit_info,
                     options::OPT_fno_diagnostics_fixit_info);
  Args.addOptOutFlag(CmdArgs, options::OPT_fdiagnostics_show_option,
                     options::OPT_fno_diagnostics_show_option);

  if (const Arg *A =
          Args.getLastArg(options::OPT_fdiagnostics_show_category_EQ)) {
    CmdArgs.push_back("-fdiagnostics-show-category");
    CmdArgs.push_back(A->getValue());
  }

  Args.addOptInFlag(CmdArgs, options::OPT_fdiagnostics_show_hotness,
                    options::OPT_fno_diagnostics_show_hotness);

  if (const Arg *A =
          Args.getLastArg(options::OPT_fdiagnostics_hotness_threshold_EQ)) {
    std::string Opt =
        std::string("-fdiagnostics-hotness-threshold=") + A->getValue();
    CmdArgs.push_back(Args.MakeArgString(Opt));
  }

  if (const Arg *A =
          Args.getLastArg(options::OPT_fdiagnostics_misexpect_tolerance_EQ)) {
    std::string Opt =
        std::string("-fdiagnostics-misexpect-tolerance=") + A->getValue();
    CmdArgs.push_back(Args.MakeArgString(Opt));
  }

  if (const Arg *A = Args.getLastArg(options::OPT_fdiagnostics_format_EQ)) {
    CmdArgs.push_back("-fdiagnostics-format");
    CmdArgs.push_back(A->getValue());
    if (StringRef(A->getValue()) == "sarif" ||
        StringRef(A->getValue()) == "SARIF")
      D.Diag(diag::warn_drv_sarif_format_unstable);
  }

  if (const Arg *A = Args.getLastArg(
          options::OPT_fdiagnostics_show_note_include_stack,
          options::OPT_fno_diagnostics_show_note_include_stack)) {
    const Option &O = A->getOption();
    if (O.matches(options::OPT_fdiagnostics_show_note_include_stack))
      CmdArgs.push_back("-fdiagnostics-show-note-include-stack");
    else
      CmdArgs.push_back("-fno-diagnostics-show-note-include-stack");
  }

  // Color diagnostics are parsed by the driver directly from argv and later
  // re-parsed to construct this job; claim any possible color diagnostic here
  // to avoid warn_drv_unused_argument and diagnose bad
  // OPT_fdiagnostics_color_EQ values.
  Args.getLastArg(options::OPT_fcolor_diagnostics,
                  options::OPT_fno_color_diagnostics);
  if (const Arg *A = Args.getLastArg(options::OPT_fdiagnostics_color_EQ)) {
    StringRef Value(A->getValue());
    if (Value != "always" && Value != "never" && Value != "auto")
      D.Diag(diag::err_drv_invalid_argument_to_option)
          << Value << A->getOption().getName();
  }

  if (D.getDiags().getDiagnosticOptions().ShowColors)
    CmdArgs.push_back("-fcolor-diagnostics");

  if (Args.hasArg(options::OPT_fansi_escape_codes))
    CmdArgs.push_back("-fansi-escape-codes");

  Args.addOptOutFlag(CmdArgs, options::OPT_fshow_source_location,
                     options::OPT_fno_show_source_location);

  Args.addOptOutFlag(CmdArgs, options::OPT_fdiagnostics_show_line_numbers,
                     options::OPT_fno_diagnostics_show_line_numbers);

  if (Args.hasArg(options::OPT_fdiagnostics_absolute_paths))
    CmdArgs.push_back("-fdiagnostics-absolute-paths");

  if (!Args.hasFlag(options::OPT_fshow_column, options::OPT_fno_show_column,
                    ColumnDefault))
    CmdArgs.push_back("-fno-show-column");

  Args.addOptOutFlag(CmdArgs, options::OPT_fspell_checking,
                     options::OPT_fno_spell_checking);
}

DwarfFissionKind tools::getDebugFissionKind(const Driver &D,
                                            const ArgList &Args, Arg *&Arg) {
  Arg = Args.getLastArg(options::OPT_gsplit_dwarf, options::OPT_gsplit_dwarf_EQ,
                        options::OPT_gno_split_dwarf);
  if (!Arg || Arg->getOption().matches(options::OPT_gno_split_dwarf))
    return DwarfFissionKind::None;

  if (Arg->getOption().matches(options::OPT_gsplit_dwarf))
    return DwarfFissionKind::Split;

  StringRef Value = Arg->getValue();
  if (Value == "split")
    return DwarfFissionKind::Split;
  if (Value == "single")
    return DwarfFissionKind::Single;

  D.Diag(diag::err_drv_unsupported_option_argument)
      << Arg->getSpelling() << Arg->getValue();
  return DwarfFissionKind::None;
}

static void renderDwarfFormat(const Driver &D, const llvm::Triple &T,
                              const ArgList &Args, ArgStringList &CmdArgs,
                              unsigned DwarfVersion) {
  auto *DwarfFormatArg =
      Args.getLastArg(options::OPT_gdwarf64, options::OPT_gdwarf32);
  if (!DwarfFormatArg)
    return;

  if (DwarfFormatArg->getOption().matches(options::OPT_gdwarf64)) {
    if (DwarfVersion < 3)
      D.Diag(diag::err_drv_argument_only_allowed_with)
          << DwarfFormatArg->getAsString(Args) << "DWARFv3 or greater";
    else if (!T.isArch64Bit())
      D.Diag(diag::err_drv_argument_only_allowed_with)
          << DwarfFormatArg->getAsString(Args) << "64 bit architecture";
    else if (!T.isOSBinFormatELF())
      D.Diag(diag::err_drv_argument_only_allowed_with)
          << DwarfFormatArg->getAsString(Args) << "ELF platforms";
  }

  DwarfFormatArg->render(Args, CmdArgs);
}

static void
renderDebugOptions(const ToolChain &TC, const Driver &D, const llvm::Triple &T,
                   const ArgList &Args, bool IRInput, ArgStringList &CmdArgs,
                   const InputInfo &Output,
                   llvm::codegenoptions::DebugInfoKind &DebugInfoKind,
                   DwarfFissionKind &DwarfFission) {
  if (Args.hasFlag(options::OPT_fdebug_info_for_profiling,
                   options::OPT_fno_debug_info_for_profiling, false) &&
      checkDebugInfoOption(
          Args.getLastArg(options::OPT_fdebug_info_for_profiling), Args, D, TC))
    CmdArgs.push_back("-fdebug-info-for-profiling");

  // The 'g' groups options involve a somewhat intricate sequence of decisions
  // about what to pass from the driver to the frontend, but by the time they
  // reach cc1 they've been factored into three well-defined orthogonal choices:
  //  * what level of debug info to generate
  //  * what dwarf version to write
  //  * what debugger tuning to use
  // This avoids having to monkey around further in cc1 other than to disable
  // codeview if not running in a Windows environment. Perhaps even that
  // decision should be made in the driver as well though.
  llvm::DebuggerKind DebuggerTuning = TC.getDefaultDebuggerTuning();

  bool SplitDWARFInlining =
      Args.hasFlag(options::OPT_fsplit_dwarf_inlining,
                   options::OPT_fno_split_dwarf_inlining, false);

  // Normally -gsplit-dwarf is only useful with -gN. For IR input, Clang does
  // object file generation and no IR generation, -gN should not be needed. So
  // allow -gsplit-dwarf with either -gN or IR input.
  if (IRInput || Args.hasArg(options::OPT_g_Group)) {
    Arg *SplitDWARFArg;
    DwarfFission = getDebugFissionKind(D, Args, SplitDWARFArg);
    if (DwarfFission != DwarfFissionKind::None &&
        !checkDebugInfoOption(SplitDWARFArg, Args, D, TC)) {
      DwarfFission = DwarfFissionKind::None;
      SplitDWARFInlining = false;
    }
  }
  if (const Arg *A = Args.getLastArg(options::OPT_g_Group)) {
    DebugInfoKind = llvm::codegenoptions::DebugInfoConstructor;

    // If the last option explicitly specified a debug-info level, use it.
    if (checkDebugInfoOption(A, Args, D, TC) &&
        A->getOption().matches(options::OPT_gN_Group)) {
      DebugInfoKind = debugLevelToInfoKind(*A);
      // For -g0 or -gline-tables-only, drop -gsplit-dwarf. This gets a bit more
      // complicated if you've disabled inline info in the skeleton CUs
      // (SplitDWARFInlining) - then there's value in composing split-dwarf and
      // line-tables-only, so let those compose naturally in that case.
      if (DebugInfoKind == llvm::codegenoptions::NoDebugInfo ||
          DebugInfoKind == llvm::codegenoptions::DebugDirectivesOnly ||
          (DebugInfoKind == llvm::codegenoptions::DebugLineTablesOnly &&
           SplitDWARFInlining))
        DwarfFission = DwarfFissionKind::None;
    }
  }

  // If a debugger tuning argument appeared, remember it.
  bool HasDebuggerTuning = false;
  if (const Arg *A =
          Args.getLastArg(options::OPT_gTune_Group, options::OPT_ggdbN_Group)) {
    HasDebuggerTuning = true;
    if (checkDebugInfoOption(A, Args, D, TC)) {
      if (A->getOption().matches(options::OPT_glldb))
        DebuggerTuning = llvm::DebuggerKind::LLDB;
      else if (A->getOption().matches(options::OPT_gsce))
        DebuggerTuning = llvm::DebuggerKind::SCE;
      else if (A->getOption().matches(options::OPT_gdbx))
        DebuggerTuning = llvm::DebuggerKind::DBX;
      else
        DebuggerTuning = llvm::DebuggerKind::GDB;
    }
  }

  // If a -gdwarf argument appeared, remember it.
  bool EmitDwarf = false;
  if (const Arg *A = getDwarfNArg(Args))
    EmitDwarf = checkDebugInfoOption(A, Args, D, TC);

  bool EmitCodeView = false;
  if (const Arg *A = Args.getLastArg(options::OPT_gcodeview))
    EmitCodeView = checkDebugInfoOption(A, Args, D, TC);

  // If the user asked for debug info but did not explicitly specify -gcodeview
  // or -gdwarf, ask the toolchain for the default format.
  if (!EmitCodeView && !EmitDwarf &&
      DebugInfoKind != llvm::codegenoptions::NoDebugInfo) {
    switch (TC.getDefaultDebugFormat()) {
    case llvm::codegenoptions::DIF_CodeView:
      EmitCodeView = true;
      break;
    case llvm::codegenoptions::DIF_DWARF:
      EmitDwarf = true;
      break;
    }
  }

  unsigned RequestedDWARFVersion = 0; // DWARF version requested by the user
  unsigned EffectiveDWARFVersion = 0; // DWARF version TC can generate. It may
                                      // be lower than what the user wanted.
  if (EmitDwarf) {
    RequestedDWARFVersion = getDwarfVersion(TC, Args);
    // Clamp effective DWARF version to the max supported by the toolchain.
    EffectiveDWARFVersion =
        std::min(RequestedDWARFVersion, TC.getMaxDwarfVersion());
  } else {
    Args.ClaimAllArgs(options::OPT_fdebug_default_version);
  }

  // -gline-directives-only supported only for the DWARF debug info.
  if (RequestedDWARFVersion == 0 &&
      DebugInfoKind == llvm::codegenoptions::DebugDirectivesOnly)
    DebugInfoKind = llvm::codegenoptions::NoDebugInfo;

  // strict DWARF is set to false by default. But for DBX, we need it to be set
  // as true by default.
  if (const Arg *A = Args.getLastArg(options::OPT_gstrict_dwarf))
    (void)checkDebugInfoOption(A, Args, D, TC);
  if (Args.hasFlag(options::OPT_gstrict_dwarf, options::OPT_gno_strict_dwarf,
                   DebuggerTuning == llvm::DebuggerKind::DBX))
    CmdArgs.push_back("-gstrict-dwarf");

  // And we handle flag -grecord-gcc-switches later with DWARFDebugFlags.
  Args.ClaimAllArgs(options::OPT_g_flags_Group);

  // Column info is included by default for everything except SCE and
  // CodeView. Clang doesn't track end columns, just starting columns, which,
  // in theory, is fine for CodeView (and PDB).  In practice, however, the
  // Microsoft debuggers don't handle missing end columns well, and the AIX
  // debugger DBX also doesn't handle the columns well, so it's better not to
  // include any column info.
  if (const Arg *A = Args.getLastArg(options::OPT_gcolumn_info))
    (void)checkDebugInfoOption(A, Args, D, TC);
  if (!Args.hasFlag(options::OPT_gcolumn_info, options::OPT_gno_column_info,
                    !EmitCodeView &&
                        (DebuggerTuning != llvm::DebuggerKind::SCE &&
                         DebuggerTuning != llvm::DebuggerKind::DBX)))
    CmdArgs.push_back("-gno-column-info");

  // FIXME: Move backend command line options to the module.
  if (Args.hasFlag(options::OPT_gmodules, options::OPT_gno_modules, false)) {
    // If -gline-tables-only or -gline-directives-only is the last option it
    // wins.
    if (checkDebugInfoOption(Args.getLastArg(options::OPT_gmodules), Args, D,
                             TC)) {
      if (DebugInfoKind != llvm::codegenoptions::DebugLineTablesOnly &&
          DebugInfoKind != llvm::codegenoptions::DebugDirectivesOnly) {
        DebugInfoKind = llvm::codegenoptions::DebugInfoConstructor;
        CmdArgs.push_back("-dwarf-ext-refs");
        CmdArgs.push_back("-fmodule-format=obj");
      }
    }
  }

  if (T.isOSBinFormatELF() && SplitDWARFInlining)
    CmdArgs.push_back("-fsplit-dwarf-inlining");

  // After we've dealt with all combinations of things that could
  // make DebugInfoKind be other than std::nullopt or DebugLineTablesOnly,
  // figure out if we need to "upgrade" it to standalone debug info.
  // We parse these two '-f' options whether or not they will be used,
  // to claim them even if you wrote "-fstandalone-debug -gline-tables-only"
  bool NeedFullDebug = Args.hasFlag(
      options::OPT_fstandalone_debug, options::OPT_fno_standalone_debug,
      DebuggerTuning == llvm::DebuggerKind::LLDB ||
          TC.GetDefaultStandaloneDebug());
  if (const Arg *A = Args.getLastArg(options::OPT_fstandalone_debug))
    (void)checkDebugInfoOption(A, Args, D, TC);

  if (DebugInfoKind == llvm::codegenoptions::LimitedDebugInfo ||
      DebugInfoKind == llvm::codegenoptions::DebugInfoConstructor) {
    if (Args.hasFlag(options::OPT_fno_eliminate_unused_debug_types,
                     options::OPT_feliminate_unused_debug_types, false))
      DebugInfoKind = llvm::codegenoptions::UnusedTypeInfo;
    else if (NeedFullDebug)
      DebugInfoKind = llvm::codegenoptions::FullDebugInfo;
  }

  if (Args.hasFlag(options::OPT_gembed_source, options::OPT_gno_embed_source,
                   false)) {
    // Source embedding is a vendor extension to DWARF v5. By now we have
    // checked if a DWARF version was stated explicitly, and have otherwise
    // fallen back to the target default, so if this is still not at least 5
    // we emit an error.
    const Arg *A = Args.getLastArg(options::OPT_gembed_source);
    if (RequestedDWARFVersion < 5)
      D.Diag(diag::err_drv_argument_only_allowed_with)
          << A->getAsString(Args) << "-gdwarf-5";
    else if (EffectiveDWARFVersion < 5)
      // The toolchain has reduced allowed dwarf version, so we can't enable
      // -gembed-source.
      D.Diag(diag::warn_drv_dwarf_version_limited_by_target)
          << A->getAsString(Args) << TC.getTripleString() << 5
          << EffectiveDWARFVersion;
    else if (checkDebugInfoOption(A, Args, D, TC))
      CmdArgs.push_back("-gembed-source");
  }

  if (EmitCodeView) {
    CmdArgs.push_back("-gcodeview");

    Args.addOptInFlag(CmdArgs, options::OPT_gcodeview_ghash,
                      options::OPT_gno_codeview_ghash);

    Args.addOptOutFlag(CmdArgs, options::OPT_gcodeview_command_line,
                       options::OPT_gno_codeview_command_line);
  }

  Args.addOptOutFlag(CmdArgs, options::OPT_ginline_line_tables,
                     options::OPT_gno_inline_line_tables);

  // When emitting remarks, we need at least debug lines in the output.
  if (willEmitRemarks(Args) &&
      DebugInfoKind <= llvm::codegenoptions::DebugDirectivesOnly)
    DebugInfoKind = llvm::codegenoptions::DebugLineTablesOnly;

  // Adjust the debug info kind for the given toolchain.
  TC.adjustDebugInfoKind(DebugInfoKind, Args);

  // On AIX, the debugger tuning option can be omitted if it is not explicitly
  // set.
  RenderDebugEnablingArgs(Args, CmdArgs, DebugInfoKind, EffectiveDWARFVersion,
                          T.isOSAIX() && !HasDebuggerTuning
                              ? llvm::DebuggerKind::Default
                              : DebuggerTuning);

  // -fdebug-macro turns on macro debug info generation.
  if (Args.hasFlag(options::OPT_fdebug_macro, options::OPT_fno_debug_macro,
                   false))
    if (checkDebugInfoOption(Args.getLastArg(options::OPT_fdebug_macro), Args,
                             D, TC))
      CmdArgs.push_back("-debug-info-macro");

  // -fno-system-debug turns off debug info generation for system headers
  if (!Args.hasFlag(options::OPT_fsystem_debug, options::OPT_fno_system_debug,
                    true))
    CmdArgs.push_back("-fno-system-debug");

  // -ggnu-pubnames turns on gnu style pubnames in the backend.
  const auto *PubnamesArg =
      Args.getLastArg(options::OPT_ggnu_pubnames, options::OPT_gno_gnu_pubnames,
                      options::OPT_gpubnames, options::OPT_gno_pubnames);
  if (DwarfFission != DwarfFissionKind::None ||
      (PubnamesArg && checkDebugInfoOption(PubnamesArg, Args, D, TC))) {
    const bool OptionSet =
        (PubnamesArg &&
         (PubnamesArg->getOption().matches(options::OPT_gpubnames) ||
          PubnamesArg->getOption().matches(options::OPT_ggnu_pubnames)));
    if ((DebuggerTuning != llvm::DebuggerKind::LLDB || OptionSet) &&
        (!PubnamesArg ||
         (!PubnamesArg->getOption().matches(options::OPT_gno_gnu_pubnames) &&
          !PubnamesArg->getOption().matches(options::OPT_gno_pubnames))))
      CmdArgs.push_back(PubnamesArg && PubnamesArg->getOption().matches(
                                           options::OPT_gpubnames)
                            ? "-gpubnames"
                            : "-ggnu-pubnames");
  }
  const auto *SimpleTemplateNamesArg =
      Args.getLastArg(options::OPT_gsimple_template_names,
                      options::OPT_gno_simple_template_names);
  bool ForwardTemplateParams = DebuggerTuning == llvm::DebuggerKind::SCE;
  if (SimpleTemplateNamesArg &&
      checkDebugInfoOption(SimpleTemplateNamesArg, Args, D, TC)) {
    const auto &Opt = SimpleTemplateNamesArg->getOption();
    if (Opt.matches(options::OPT_gsimple_template_names)) {
      ForwardTemplateParams = true;
      CmdArgs.push_back("-gsimple-template-names=simple");
    }
  }

  // Emit DW_TAG_template_alias for template aliases? True by default for SCE.
  bool UseDebugTemplateAlias =
      DebuggerTuning == llvm::DebuggerKind::SCE && RequestedDWARFVersion >= 4;
  if (const auto *DebugTemplateAlias = Args.getLastArg(
          options::OPT_gtemplate_alias, options::OPT_gno_template_alias)) {
    // DW_TAG_template_alias is only supported from DWARFv5 but if a user
    // asks for it we should let them have it (if the target supports it).
    if (checkDebugInfoOption(DebugTemplateAlias, Args, D, TC)) {
      const auto &Opt = DebugTemplateAlias->getOption();
      UseDebugTemplateAlias = Opt.matches(options::OPT_gtemplate_alias);
    }
  }
  if (UseDebugTemplateAlias)
    CmdArgs.push_back("-gtemplate-alias");

  if (const Arg *A = Args.getLastArg(options::OPT_gsrc_hash_EQ)) {
    StringRef v = A->getValue();
    CmdArgs.push_back(Args.MakeArgString("-gsrc-hash=" + v));
  }

  Args.addOptInFlag(CmdArgs, options::OPT_fdebug_ranges_base_address,
                    options::OPT_fno_debug_ranges_base_address);

  // -gdwarf-aranges turns on the emission of the aranges section in the
  // backend.
  // Always enabled for SCE tuning.
  bool NeedAranges = DebuggerTuning == llvm::DebuggerKind::SCE;
  if (const Arg *A = Args.getLastArg(options::OPT_gdwarf_aranges))
    NeedAranges = checkDebugInfoOption(A, Args, D, TC) || NeedAranges;
  if (NeedAranges) {
    CmdArgs.push_back("-mllvm");
    CmdArgs.push_back("-generate-arange-section");
  }

  Args.addOptInFlag(CmdArgs, options::OPT_fforce_dwarf_frame,
                    options::OPT_fno_force_dwarf_frame);

  if (Args.hasFlag(options::OPT_fdebug_types_section,
                   options::OPT_fno_debug_types_section, false)) {
    if (!(T.isOSBinFormatELF() || T.isOSBinFormatWasm())) {
      D.Diag(diag::err_drv_unsupported_opt_for_target)
          << Args.getLastArg(options::OPT_fdebug_types_section)
                 ->getAsString(Args)
          << T.getTriple();
    } else if (checkDebugInfoOption(
                   Args.getLastArg(options::OPT_fdebug_types_section), Args, D,
                   TC)) {
      CmdArgs.push_back("-mllvm");
      CmdArgs.push_back("-generate-type-units");
    }
  }

  // To avoid join/split of directory+filename, the integrated assembler prefers
  // the directory form of .file on all DWARF versions. GNU as doesn't allow the
  // form before DWARF v5.
  if (!Args.hasFlag(options::OPT_fdwarf_directory_asm,
                    options::OPT_fno_dwarf_directory_asm,
                    TC.useIntegratedAs() || EffectiveDWARFVersion >= 5))
    CmdArgs.push_back("-fno-dwarf-directory-asm");

  // Decide how to render forward declarations of template instantiations.
  // SCE wants full descriptions, others just get them in the name.
  if (ForwardTemplateParams)
    CmdArgs.push_back("-debug-forward-template-params");

  // Do we need to explicitly import anonymous namespaces into the parent
  // scope?
  if (DebuggerTuning == llvm::DebuggerKind::SCE)
    CmdArgs.push_back("-dwarf-explicit-import");

  renderDwarfFormat(D, T, Args, CmdArgs, EffectiveDWARFVersion);
  RenderDebugInfoCompressionArgs(Args, CmdArgs, D, TC);

  // This controls whether or not we perform JustMyCode instrumentation.
  if (Args.hasFlag(options::OPT_fjmc, options::OPT_fno_jmc, false)) {
    if (TC.getTriple().isOSBinFormatELF() || D.IsCLMode()) {
      if (DebugInfoKind >= llvm::codegenoptions::DebugInfoConstructor)
        CmdArgs.push_back("-fjmc");
      else if (D.IsCLMode())
        D.Diag(clang::diag::warn_drv_jmc_requires_debuginfo) << "/JMC"
                                                             << "'/Zi', '/Z7'";
      else
        D.Diag(clang::diag::warn_drv_jmc_requires_debuginfo) << "-fjmc"
                                                             << "-g";
    } else {
      D.Diag(clang::diag::warn_drv_fjmc_for_elf_only);
    }
  }

  // Add in -fdebug-compilation-dir if necessary.
  const char *DebugCompilationDir =
      addDebugCompDirArg(Args, CmdArgs, D.getVFS());

  addDebugPrefixMapArg(D, TC, Args, CmdArgs);

  // Add the output path to the object file for CodeView debug infos.
  if (EmitCodeView && Output.isFilename())
    addDebugObjectName(Args, CmdArgs, DebugCompilationDir,
                       Output.getFilename());
}

/// Check whether the given input tree contains any wrapper actions
static bool ContainsWrapperAction(const Action *A) {
  if (isa<OffloadWrapperJobAction>(A))
    return true;
  for (const auto &AI : A->inputs())
    if (ContainsWrapperAction(AI))
      return true;

  return false;
}

// Put together an external compiler compilation call which is used instead
// of the clang invocation for the host compile of an offload compilation.
// Enabling command line:  clang++ -fsycl -fsycl-host-compiler=<HostExe>
//                         <ClangOpts> -fsycl-host-compiler-options=<HostOpts>
// Any <ClangOpts> used which are phase limiting (preprocessing, assembly,
// object generation) are specifically handled here by specifying the
// equivalent phase limiting option(s).
// It is expected that any user <HostOpts> options passed will be placed
// after any implied options set here.  This will have overriding behaviors
// for any options which are considered to be evaluated from left to right.
// Specifying any <HostOpts> option which conficts any of the implied options
// will result in undefined behavior.  Potential conflicting options:
//  * Output specification options (-o, -Fo, -Fa, etc)
//  * Phase limiting options (-E, -c, -P, etc)
void Clang::ConstructHostCompilerJob(Compilation &C, const JobAction &JA,
                                     const InputInfo &Output,
                                     const InputInfoList &Inputs,
                                     const llvm::opt::ArgList &TCArgs) const {

  // The Host compilation step that occurs here is constructed based on the
  // input from the user.  This consists of the compiler to call and the
  // options that will be used during the compilation.
  ArgStringList HostCompileArgs;
  const InputInfo &InputFile = Inputs.front();
  const ToolChain &TC = getToolChain();

  // Input file.
  HostCompileArgs.push_back(InputFile.getFilename());

  // When performing the host compilation, we are expecting to only be
  // creating intermediate files, namely preprocessor output, assembly or
  // object files.
  // We are making assumptions in regards to what options are used to
  // generate these intermediate files.
  //                gcc/g++/clang/clang++/default | cl
  //  Object:                   -c                | -c
  //  Preprocessed:             -E                | -P -Fi<file>
  //  Assembly:                 -S                | -c -Fa<file>
  //  Header Input:        -include <file>        | -FI <file>
  //
  // The options used are determined by the compiler name and target triple.
  Arg *HostCompilerDefArg =
      TCArgs.getLastArg(options::OPT_fsycl_host_compiler_EQ);
  assert(HostCompilerDefArg && "Expected host compiler designation.");

  bool OutputAdded = false;
  StringRef CompilerName =
      llvm::sys::path::stem(HostCompilerDefArg->getValue());
  if (CompilerName.empty())
    TC.getDriver().Diag(diag::err_drv_missing_arg_mtp)
        << HostCompilerDefArg->getAsString(TCArgs);
  // FIXME: Consider requiring user input to specify a compatibility class
  // to determine the type of host compiler being used.
  SmallVector<StringRef, 4> MSVCCompilers = {"cl", "clang-cl", "icl"};
  bool IsMSVCHostCompiler =
      std::find(MSVCCompilers.begin(), MSVCCompilers.end(), CompilerName) !=
      MSVCCompilers.end();

  auto addMSVCOutputFile = [&](StringRef Opt) {
    SmallString<128> OutOpt(Opt);
    OutOpt += Output.getFilename();
    HostCompileArgs.push_back(TCArgs.MakeArgString(OutOpt));
    OutputAdded = true;
  };
  // By default: pass /Zc:__cplusplus if we see a MSVC compiler.
  // Users can disable this through
  // -fsycl-host-compiler-options=/Zc:__cplusplus-
  // It overrides the default option.
  if (IsMSVCHostCompiler)
    HostCompileArgs.push_back("/Zc:__cplusplus");

  if (TCArgs.hasArg(options::OPT_fpreview_breaking_changes)) {
    HostCompileArgs.push_back(IsMSVCHostCompiler ? "/D" : "-D");
    HostCompileArgs.push_back("__INTEL_PREVIEW_BREAKING_CHANGES");
  }

  // FIXME: Reuse existing toolchains which are already supported to put
  // together the options.
  // FIXME: For any potential obscure host compilers that do not use the
  // 'standard' set of options, we should provide a user interface that allows
  // users to override the implied options.
  if (isa<PreprocessJobAction>(JA)) {
    if (IsMSVCHostCompiler) {
      // Check the output file, if it is 'stdout' we want to use -E.
      if (StringRef(Output.getFilename()).equals("-")) {
        HostCompileArgs.push_back("-E");
        OutputAdded = true;
      } else {
        HostCompileArgs.push_back("-P");
        addMSVCOutputFile("-Fi");
      }
    } else
      HostCompileArgs.push_back("-E");
  } else if (isa<AssembleJobAction>(JA)) {
    HostCompileArgs.push_back("-c");
    if (IsMSVCHostCompiler)
      addMSVCOutputFile("-Fo");
  } else {
    assert((isa<CompileJobAction, BackendJobAction>(JA)) &&
           "Invalid action for external host compilation tool.");
    if (JA.getType() == types::TY_PP_Asm) {
      if (IsMSVCHostCompiler) {
        HostCompileArgs.push_back("-c");
        addMSVCOutputFile("-Fa");
        // The MSVC Compiler does not have a way to just create the assembly
        // file so we create the assembly file and object file, and redirect
        // the object file to a temporary.
        std::string ObjTmpName = C.getDriver().GetTemporaryPath("host", "obj");
        StringRef WrapperFileName =
            C.addTempFile(C.getArgs().MakeArgString(ObjTmpName));
        SmallString<128> ObjOutOpt("-Fo");
        ObjOutOpt += WrapperFileName;
        HostCompileArgs.push_back(C.getArgs().MakeArgString(ObjOutOpt));
      } else
        HostCompileArgs.push_back("-S");
    } else {
      TC.getDriver().Diag(diag::err_drv_output_type_with_host_compiler);
    }
  }

  // Add the integration header.
  StringRef Header =
      TC.getDriver().getIntegrationHeader(InputFile.getBaseInput());
  if (types::getPreprocessedType(InputFile.getType()) != types::TY_INVALID &&
      !Header.empty()) {
    HostCompileArgs.push_back(IsMSVCHostCompiler ? "-FI" : "-include");
    HostCompileArgs.push_back(TCArgs.MakeArgString(Header));
  }

  // Add directory in which the original source file resides, as there could
  // be headers that need to be picked up from there.
  SmallString<128> SourcePath(InputFile.getBaseInput());
  llvm::sys::path::remove_filename(SourcePath);
  if (!SourcePath.empty()) {
    HostCompileArgs.push_back(IsMSVCHostCompiler ? "-I" : "-iquote");
    HostCompileArgs.push_back(TCArgs.MakeArgString(SourcePath));
  } else if (llvm::ErrorOr<std::string> CWD =
                 TC.getDriver().getVFS().getCurrentWorkingDirectory()) {
    HostCompileArgs.push_back(IsMSVCHostCompiler ? "-I" : "-iquote");
    HostCompileArgs.push_back(TCArgs.MakeArgString(*CWD));
  }

  // Add default header search directories.
  SmallString<128> BaseDir(C.getDriver().Dir);
  llvm::sys::path::append(BaseDir, "..", "include");
  SmallString<128> SYCLDir(BaseDir);
  llvm::sys::path::append(SYCLDir, "sycl");
  // This is used to provide our wrappers around STL headers that provide
  // additional functions/template specializations when the user includes those
  // STL headers in their programs (e.g., <complex>).
  SmallString<128> STLWrappersDir(SYCLDir);
  llvm::sys::path::append(STLWrappersDir, "stl_wrappers");
  HostCompileArgs.push_back("-I");
  HostCompileArgs.push_back(TCArgs.MakeArgString(SYCLDir));
  HostCompileArgs.push_back("-I");
  HostCompileArgs.push_back(TCArgs.MakeArgString(STLWrappersDir));
  HostCompileArgs.push_back("-I");
  HostCompileArgs.push_back(TCArgs.MakeArgString(BaseDir));

  if (!OutputAdded) {
    // Add output file to the command line.  This is assumed to be prefaced
    // with the '-o' option that is used to designate the output file.
    HostCompileArgs.push_back("-o");
    HostCompileArgs.push_back(Output.getFilename());
  }

  SmallString<128> ExecPath;
  if (HostCompilerDefArg) {
    ExecPath = HostCompilerDefArg->getValue();
    if (!ExecPath.empty() && ExecPath == llvm::sys::path::stem(ExecPath))
      ExecPath = TC.GetProgramPath(ExecPath.c_str());
  }

  // Add any user-specified arguments.
  if (Arg *HostCompilerOptsArg =
          TCArgs.getLastArg(options::OPT_fsycl_host_compiler_options_EQ)) {
    SmallVector<const char *, 8> TargetArgs;
    llvm::BumpPtrAllocator BPA;
    llvm::StringSaver S(BPA);
    // Tokenize the string.
    llvm::cl::TokenizeGNUCommandLine(HostCompilerOptsArg->getValue(), S,
                                     TargetArgs);
    llvm::transform(TargetArgs, std::back_inserter(HostCompileArgs),
                    [&TCArgs](StringRef A) { return TCArgs.MakeArgString(A); });
  }
  const Tool *T = TC.SelectTool(JA);
  auto Cmd = std::make_unique<Command>(JA, *T, ResponseFileSupport::None(),
                                       TCArgs.MakeArgString(ExecPath),
                                       HostCompileArgs, std::nullopt);

  C.addCommand(std::move(Cmd));
}

static void ProcessVSRuntimeLibrary(const ToolChain &TC, const ArgList &Args,
                                    ArgStringList &CmdArgs) {
  unsigned RTOptionID = options::OPT__SLASH_MT;

  bool isSPIROrSPIRV = TC.getTriple().isSPIROrSPIRV();
  bool isSYCL = Args.hasArg(options::OPT_fsycl);
  // For SYCL Windows, /MD is the default.
  if (isSYCL)
    RTOptionID = options::OPT__SLASH_MD;

  if (Args.hasArg(options::OPT__SLASH_LDd))
    // The /LDd option implies /MTd (/MDd for SYCL). The dependent lib part
    // can be overridden, but defining _DEBUG is sticky.
    RTOptionID = isSYCL ? options::OPT__SLASH_MDd : options::OPT__SLASH_MTd;

  Arg *SetArg = nullptr;
  if (Arg *A = Args.getLastArg(options::OPT__SLASH_M_Group)) {
    RTOptionID = A->getOption().getID();
    SetArg = A;
  }

  if (Arg *A = Args.getLastArg(options::OPT_fms_runtime_lib_EQ)) {
    RTOptionID = llvm::StringSwitch<unsigned>(A->getValue())
                     .Case("static", options::OPT__SLASH_MT)
                     .Case("static_dbg", options::OPT__SLASH_MTd)
                     .Case("dll", options::OPT__SLASH_MD)
                     .Case("dll_dbg", options::OPT__SLASH_MDd)
                     .Default(options::OPT__SLASH_MT);
    SetArg = A;
  }
  if (isSYCL && !isSPIROrSPIRV && SetArg &&
      (RTOptionID == options::OPT__SLASH_MT ||
       RTOptionID == options::OPT__SLASH_MTd))
    // Use of /MT or /MTd is not supported for SYCL.
    TC.getDriver().Diag(diag::err_drv_unsupported_opt_dpcpp)
        << SetArg->getOption().getName();

  enum { addDEBUG = 0x1, addMT = 0x2, addDLL = 0x4 };
  auto addPreDefines = [&](unsigned Defines) {
    if (Defines & addDEBUG)
      CmdArgs.push_back("-D_DEBUG");
    if (Defines & addMT && !isSPIROrSPIRV)
      CmdArgs.push_back("-D_MT");
    if (Defines & addDLL && !isSPIROrSPIRV)
      CmdArgs.push_back("-D_DLL");
    // for /MDd with spir targets
    if ((Defines & addDLL) && (Defines & addDEBUG) && isSPIROrSPIRV) {
      CmdArgs.push_back("-D_CONTAINER_DEBUG_LEVEL=0");
      CmdArgs.push_back("-D_ITERATOR_DEBUG_LEVEL=0");
    }
  };
  StringRef FlagForCRT;
  switch (RTOptionID) {
  case options::OPT__SLASH_MD:
    addPreDefines((Args.hasArg(options::OPT__SLASH_LDd) ? addDEBUG : 0x0) |
                  addMT | addDLL);
    FlagForCRT = "--dependent-lib=msvcrt";
    break;
  case options::OPT__SLASH_MDd:
    addPreDefines(addDEBUG | addMT | addDLL);
    FlagForCRT = "--dependent-lib=msvcrtd";
    break;
  case options::OPT__SLASH_MT:
    addPreDefines((Args.hasArg(options::OPT__SLASH_LDd) ? addDEBUG : 0x0) |
                  addMT);
    CmdArgs.push_back("-flto-visibility-public-std");
    FlagForCRT = "--dependent-lib=libcmt";
    break;
  case options::OPT__SLASH_MTd:
    addPreDefines(addDEBUG | addMT);
    CmdArgs.push_back("-flto-visibility-public-std");
    FlagForCRT = "--dependent-lib=libcmtd";
    break;
  default:
    llvm_unreachable("Unexpected option ID.");
  }

  if (Args.hasArg(options::OPT_fms_omit_default_lib)) {
    CmdArgs.push_back("-D_VC_NODEFAULTLIB");
  } else {
    CmdArgs.push_back(FlagForCRT.data());

    // This provides POSIX compatibility (maps 'open' to '_open'), which most
    // users want.  The /Za flag to cl.exe turns this off, but it's not
    // implemented in clang.
    CmdArgs.push_back("--dependent-lib=oldnames");
    // Add SYCL dependent library
    if (Args.hasArg(options::OPT_fsycl) &&
        !Args.hasArg(options::OPT_nolibsycl)) {
      if (RTOptionID == options::OPT__SLASH_MDd) {
        if (Args.hasArg(options::OPT_fpreview_breaking_changes))
          CmdArgs.push_back("--dependent-lib=sycl" SYCL_MAJOR_VERSION
                            "-previewd");
        else
          CmdArgs.push_back("--dependent-lib=sycl" SYCL_MAJOR_VERSION "d");
      } else {
        if (Args.hasArg(options::OPT_fpreview_breaking_changes))
          CmdArgs.push_back("--dependent-lib=sycl" SYCL_MAJOR_VERSION
                            "-preview");
        else
          CmdArgs.push_back("--dependent-lib=sycl" SYCL_MAJOR_VERSION);
      }
      CmdArgs.push_back("--dependent-lib=sycl-devicelib-host");
    }
  }

  // All Arm64EC object files implicitly add softintrin.lib. This is necessary
  // even if the file doesn't actually refer to any of the routines because
  // the CRT itself has incomplete dependency markings.
  if (TC.getTriple().isWindowsArm64EC())
    CmdArgs.push_back("--dependent-lib=softintrin");
}

void Clang::ConstructJob(Compilation &C, const JobAction &JA,
                         const InputInfo &Output, const InputInfoList &Inputs,
                         const ArgList &Args, const char *LinkingOutput) const {
  const auto &TC = getToolChain();
  const llvm::Triple &RawTriple = TC.getTriple();
  const llvm::Triple &Triple = TC.getEffectiveTriple();
  const std::string &TripleStr = Triple.getTriple();

  bool KernelOrKext =
      Args.hasArg(options::OPT_mkernel, options::OPT_fapple_kext);
  const Driver &D = TC.getDriver();
  ArgStringList CmdArgs;

  assert(Inputs.size() >= 1 && "Must have at least one input.");
  // CUDA/HIP compilation may have multiple inputs (source file + results of
  // device-side compilations). OpenMP device jobs also take the host IR as a
  // second input. Module precompilation accepts a list of header files to
  // include as part of the module. API extraction accepts a list of header
  // files whose API information is emitted in the output. All other jobs are
  // expected to have exactly one input.
  // SYCL host jobs accept the integration header from the device-side
  // compilation as a second input.
  bool IsCuda = JA.isOffloading(Action::OFK_Cuda);
  bool IsCudaDevice = JA.isDeviceOffloading(Action::OFK_Cuda);
  bool IsHIP = JA.isOffloading(Action::OFK_HIP);
  bool IsHIPDevice = JA.isDeviceOffloading(Action::OFK_HIP);
  bool IsOpenMPDevice = JA.isDeviceOffloading(Action::OFK_OpenMP);
  bool IsSYCLOffloadDevice = JA.isDeviceOffloading(Action::OFK_SYCL);
  bool IsSYCL = JA.isOffloading(Action::OFK_SYCL);
  bool IsExtractAPI = isa<ExtractAPIJobAction>(JA);
  bool IsDeviceOffloadAction = !(JA.isDeviceOffloading(Action::OFK_None) ||
                                 JA.isDeviceOffloading(Action::OFK_Host));
  bool IsHostOffloadingAction =
      JA.isHostOffloading(Action::OFK_OpenMP) ||
      (JA.isHostOffloading(C.getActiveOffloadKinds()) &&
       Args.hasFlag(options::OPT_offload_new_driver,
                    options::OPT_no_offload_new_driver, false));

  bool IsRDCMode =
      Args.hasFlag(options::OPT_fgpu_rdc, options::OPT_fno_gpu_rdc, IsSYCL);
  bool IsUsingLTO = D.isUsingLTO(IsDeviceOffloadAction);
  auto LTOMode = D.getLTOMode(IsDeviceOffloadAction);
  bool IsFPGASYCLOffloadDevice =
      IsSYCLOffloadDevice &&
      Triple.getSubArch() == llvm::Triple::SPIRSubArch_fpga;
  const bool IsSYCLNativeCPU = isSYCLNativeCPU(TC);

  // Perform the SYCL host compilation using an external compiler if the user
  // requested.
  if (Args.hasArg(options::OPT_fsycl_host_compiler_EQ) && IsSYCL &&
      !IsSYCLOffloadDevice) {
    ConstructHostCompilerJob(C, JA, Output, Inputs, Args);
    return;
  }

  // Extract API doesn't have a main input file, so invent a fake one as a
  // placeholder.
  InputInfo ExtractAPIPlaceholderInput(Inputs[0].getType(), "extract-api",
                                       "extract-api");

  const InputInfo &Input =
      IsExtractAPI ? ExtractAPIPlaceholderInput : Inputs[0];

  InputInfoList ExtractAPIInputs;
  InputInfoList HostOffloadingInputs;
  const InputInfo *CudaDeviceInput = nullptr;
  const InputInfo *OpenMPDeviceInput = nullptr;
  const InputInfo *SYCLDeviceInput = nullptr;
  for (const InputInfo &I : Inputs) {
    if (&I == &Input || I.getType() == types::TY_Nothing) {
      // This is the primary input or contains nothing.
    } else if (IsExtractAPI) {
      auto ExpectedInputType = ExtractAPIPlaceholderInput.getType();
      if (I.getType() != ExpectedInputType) {
        D.Diag(diag::err_drv_extract_api_wrong_kind)
            << I.getFilename() << types::getTypeName(I.getType())
            << types::getTypeName(ExpectedInputType);
      }
      ExtractAPIInputs.push_back(I);
    } else if (IsHostOffloadingAction) {
      HostOffloadingInputs.push_back(I);
    } else if ((IsCuda || IsHIP) && !CudaDeviceInput) {
      CudaDeviceInput = &I;
    } else if (IsOpenMPDevice && !OpenMPDeviceInput) {
      OpenMPDeviceInput = &I;
    } else if (IsSYCL && !SYCLDeviceInput) {
      SYCLDeviceInput = &I;
    } else {
      llvm_unreachable("unexpectedly given multiple inputs");
    }
  }

  const llvm::Triple *AuxTriple =
      (IsSYCL || IsCuda || IsHIP) ? TC.getAuxTriple() : nullptr;
  bool IsWindowsMSVC = RawTriple.isWindowsMSVCEnvironment();
  bool IsIAMCU = RawTriple.isOSIAMCU();

  // Adjust IsWindowsXYZ for CUDA/HIP/SYCL compilations.  Even when compiling in
  // device mode (i.e., getToolchain().getTriple() is NVPTX/AMDGCN, not
  // Windows), we need to pass Windows-specific flags to cc1.
  if (IsCuda || IsHIP || IsSYCL)
    IsWindowsMSVC |= AuxTriple && AuxTriple->isWindowsMSVCEnvironment();

  // C++ is not supported for IAMCU.
  if (IsIAMCU && types::isCXX(Input.getType()))
    D.Diag(diag::err_drv_clang_unsupported) << "C++ for IAMCU";

  // Invoke ourselves in -cc1 mode.
  //
  // FIXME: Implement custom jobs for internal actions.
  CmdArgs.push_back("-cc1");

  // Add the "effective" target triple.
  CmdArgs.push_back("-triple");
  CmdArgs.push_back(Args.MakeArgString(TripleStr));

  if (const Arg *MJ = Args.getLastArg(options::OPT_MJ)) {
    DumpCompilationDatabase(C, MJ->getValue(), TripleStr, Output, Input, Args);
    Args.ClaimAllArgs(options::OPT_MJ);
  } else if (const Arg *GenCDBFragment =
                 Args.getLastArg(options::OPT_gen_cdb_fragment_path)) {
    DumpCompilationDatabaseFragmentToDir(GenCDBFragment->getValue(), C,
                                         TripleStr, Output, Input, Args);
    Args.ClaimAllArgs(options::OPT_gen_cdb_fragment_path);
  }

  if (IsCuda || IsHIP) {
    // We have to pass the triple of the host if compiling for a CUDA/HIP device
    // and vice-versa.
    std::string NormalizedTriple;
    if (JA.isDeviceOffloading(Action::OFK_Cuda) ||
        JA.isDeviceOffloading(Action::OFK_HIP))
      NormalizedTriple = C.getSingleOffloadToolChain<Action::OFK_Host>()
                             ->getTriple()
                             .normalize();
    else {
      // Host-side compilation.
      NormalizedTriple =
          (IsCuda ? C.getSingleOffloadToolChain<Action::OFK_Cuda>()
                  : C.getSingleOffloadToolChain<Action::OFK_HIP>())
              ->getTriple()
              .normalize();
      if (IsCuda) {
        // We need to figure out which CUDA version we're compiling for, as that
        // determines how we load and launch GPU kernels.
        auto *CTC = static_cast<const toolchains::CudaToolChain *>(
            C.getSingleOffloadToolChain<Action::OFK_Cuda>());
        assert(CTC && "Expected valid CUDA Toolchain.");
        if (CTC && CTC->CudaInstallation.version() != CudaVersion::UNKNOWN)
          CmdArgs.push_back(Args.MakeArgString(
              Twine("-target-sdk-version=") +
              CudaVersionToString(CTC->CudaInstallation.version())));
        // Unsized function arguments used for variadics were introduced in
        // CUDA-9.0. We still do not support generating code that actually uses
        // variadic arguments yet, but we do need to allow parsing them as
        // recent CUDA headers rely on that.
        // https://github.com/llvm/llvm-project/issues/58410
        if (CTC->CudaInstallation.version() >= CudaVersion::CUDA_90)
          CmdArgs.push_back("-fcuda-allow-variadic-functions");
      }
    }
    CmdArgs.push_back("-aux-triple");
    CmdArgs.push_back(Args.MakeArgString(NormalizedTriple));

    if (JA.isDeviceOffloading(Action::OFK_HIP) &&
        getToolChain().getTriple().isAMDGPU()) {
      // Device side compilation printf
      if (Args.getLastArg(options::OPT_mprintf_kind_EQ)) {
        CmdArgs.push_back(Args.MakeArgString(
            "-mprintf-kind=" +
            Args.getLastArgValue(options::OPT_mprintf_kind_EQ)));
        // Force compiler error on invalid conversion specifiers
        CmdArgs.push_back(
            Args.MakeArgString("-Werror=format-invalid-specifier"));
      }
    }
  }

  // Unconditionally claim the printf option now to avoid unused diagnostic.
  if (const Arg *PF = Args.getLastArg(options::OPT_mprintf_kind_EQ))
    PF->claim();

  Arg *SYCLStdArg = Args.getLastArg(options::OPT_sycl_std_EQ);

  if (IsSYCLOffloadDevice) {
    if (Triple.isNVPTX()) {
      StringRef GPUArchName = JA.getOffloadingArch();
      // TODO: Once default arch is moved to at least SM_53, empty arch should
      // also result in the flag added.
      if (!GPUArchName.empty() &&
          StringToCudaArch(GPUArchName) >= CudaArch::SM_53)
        CmdArgs.push_back("-fnative-half-type");
    }
    // Pass the triple of host when doing SYCL
    llvm::Triple AuxT = C.getDefaultToolChain().getTriple();
    std::string NormalizedTriple = AuxT.normalize();
    CmdArgs.push_back("-aux-triple");
    CmdArgs.push_back(Args.MakeArgString(NormalizedTriple));

    // We want to compile sycl kernels.
    CmdArgs.push_back("-fsycl-is-device");
    CmdArgs.push_back("-fdeclare-spirv-builtins");

    // Default value for FPGA is false, for all other targets is true.
    if (!Args.hasFlag(options::OPT_fsycl_early_optimizations,
                      options::OPT_fno_sycl_early_optimizations,
                      !IsFPGASYCLOffloadDevice))
      CmdArgs.push_back("-fno-sycl-early-optimizations");
    else if (RawTriple.isSPIROrSPIRV()) {
      // Set `sycl-opt` option to configure LLVM passes for SPIR/SPIR-V target
      CmdArgs.push_back("-mllvm");
      CmdArgs.push_back("-sycl-opt");
    }
    if (IsSYCLNativeCPU) {
      CmdArgs.push_back("-fsycl-is-native-cpu");
      CmdArgs.push_back("-D");
      CmdArgs.push_back("__SYCL_NATIVE_CPU__");
      CmdArgs.push_back("-fno-autolink");
    }

    // Turn on Dead Parameter Elimination Optimization with early optimizations
    // TODO: Enable DAE by default without the Optimization level check in the
    // driver.  The enabling can be done in CodeGenOpt, and we can pass an
    // option to explicitly disable/disable here.
    if (!(RawTriple.isAMDGCN()) &&
        Args.hasFlag(options::OPT_fsycl_dead_args_optimization,
                     options::OPT_fno_sycl_dead_args_optimization,
                     isSYCLOptimizationO2orHigher(Args)))
      CmdArgs.push_back("-fenable-sycl-dae");
    bool IsMSVC = AuxT.isWindowsMSVCEnvironment();
    if (IsMSVC) {
      CmdArgs.push_back("-fms-extensions");
      CmdArgs.push_back("-fms-compatibility");
      CmdArgs.push_back("-fdelayed-template-parsing");
      VersionTuple MSVT = C.getDefaultToolChain().computeMSVCVersion(&D, Args);
      if (!MSVT.empty())
        CmdArgs.push_back(Args.MakeArgString("-fms-compatibility-version=" +
                                             MSVT.getAsString()));
      else {
        const char *LowestMSVCSupported = "19.16.27023"; // VS2017 v15.9
        CmdArgs.push_back(Args.MakeArgString(
            Twine("-fms-compatibility-version=") + LowestMSVCSupported));
      }
    }

    if (Args.hasFlag(options::OPT_fsycl_allow_func_ptr,
                     options::OPT_fno_sycl_allow_func_ptr, false)) {
      CmdArgs.push_back("-fsycl-allow-func-ptr");
    }

    // Forward -fsycl-instrument-device-code option to cc1. This option will
    // only be used for SPIR/SPIR-V based targets.
    if (Triple.isSPIROrSPIRV())
      if (Args.hasFlag(options::OPT_fsycl_instrument_device_code,
                       options::OPT_fno_sycl_instrument_device_code, true))
        CmdArgs.push_back("-fsycl-instrument-device-code");

    if (!SYCLStdArg) {
      // The user had not pass SYCL version, thus we'll employ no-sycl-strict
      // to allow address-space unqualified pointers in function params/return
      // along with marking the same function with explicit SYCL_EXTERNAL
      CmdArgs.push_back("-Wno-sycl-strict");
    }

    // Set O2 optimization level by default
    if (!Args.getLastArg(options::OPT_O_Group))
      CmdArgs.push_back("-O2");

    // Add the integration header option to generate the header.
    StringRef Header(D.getIntegrationHeader(Input.getBaseInput()));
    if (!Header.empty()) {
      SmallString<128> HeaderOpt("-fsycl-int-header=");
      HeaderOpt.append(Header);
      CmdArgs.push_back(Args.MakeArgString(HeaderOpt));
    }

    if (!Args.hasArg(options::OPT_fno_sycl_use_footer)) {
      // Add the integration footer option to generated the footer.
      StringRef Footer(D.getIntegrationFooter(Input.getBaseInput()));
      if (!Footer.empty()) {
        SmallString<128> FooterOpt("-fsycl-int-footer=");
        FooterOpt.append(Footer);
        CmdArgs.push_back(Args.MakeArgString(FooterOpt));
      }
    }

    // Forward -fsycl-default-sub-group-size if in SYCL mode.
    Args.AddLastArg(CmdArgs, options::OPT_fsycl_default_sub_group_size);

    if (Args.hasArg(options::OPT_fsycl_optimize_non_user_code)) {
      const Arg *OArg = Args.getLastArg(options::OPT_O_Group);
      if (!OArg || !OArg->getOption().matches(options::OPT_O0)) {
        bool isCLMode = C.getDriver().IsCLMode();
        // Linux and Windows have different debug options.
        const StringRef Option = isCLMode ? "-Od" : "-O0";
        D.Diag(diag::err_drv_fsycl_wrong_optimization_options) << Option;
      }

      CmdArgs.push_back("-fsycl-optimize-non-user-code");
    }
  }

  if (IsSYCL) {
    // Set options for both host and device
    if (Arg *A = Args.getLastArg(options::OPT_fsycl_id_queries_fit_in_int,
                                 options::OPT_fno_sycl_id_queries_fit_in_int))
      A->render(Args, CmdArgs);

    if (Args.hasArg(options::OPT_fpreview_breaking_changes))
      CmdArgs.push_back("-D__INTEL_PREVIEW_BREAKING_CHANGES");

    if (SYCLStdArg) {
      // Use of -sycl-std=1.2.1 is deprecated. Emit a diagnostic stating so.
      // TODO: remove support at next approprate major release.
      StringRef StdValue(SYCLStdArg->getValue());
      if (StdValue == "1.2.1" || StdValue == "121" ||
          StdValue == "sycl-1.2.1" || StdValue == "2017")
        D.Diag(diag::warn_drv_deprecated_argument_option_release)
            << StdValue << SYCLStdArg->getSpelling();
      SYCLStdArg->render(Args, CmdArgs);
      CmdArgs.push_back("-fsycl-std-layout-kernel-params");
    } else {
      // Ensure the default version in SYCL mode is 2020.
      CmdArgs.push_back("-sycl-std=2020");
    }

    bool DisableSYCLForceInlineKernelLambda = false;
    if (Arg *A = Args.getLastArg(options::OPT_O_Group))
      DisableSYCLForceInlineKernelLambda =
          A->getOption().matches(options::OPT_O0);
    // At -O0, disable the inlining for debugging purposes.
    if (!Args.hasFlag(options::OPT_fsycl_force_inline_kernel_lambda,
                      options::OPT_fno_sycl_force_inline_kernel_lambda,
                      !DisableSYCLForceInlineKernelLambda &&
                          !IsFPGASYCLOffloadDevice))
      CmdArgs.push_back("-fno-sycl-force-inline-kernel-lambda");

    // Add -ffine-grained-bitfield-accesses option. This will be added
    // only for SPIR/SPIR-V based targets.
    if (Triple.isSPIROrSPIRV()) {
      // It cannot be enabled together with a sanitizer
      if (!Args.getLastArg(options::OPT_fsanitize_EQ))
        CmdArgs.push_back("-ffine-grained-bitfield-accesses");
    }

    if (!Args.hasFlag(options::OPT_fsycl_unnamed_lambda,
                      options::OPT_fno_sycl_unnamed_lambda, true))
      CmdArgs.push_back("-fno-sycl-unnamed-lambda");

    if (!Args.hasFlag(options::OPT_fsycl_esimd_force_stateless_mem,
                      options::OPT_fno_sycl_esimd_force_stateless_mem, true))
      CmdArgs.push_back("-fno-sycl-esimd-force-stateless-mem");

    if (Arg *A = Args.getLastArg(options::OPT_fsycl_range_rounding_EQ))
      A->render(Args, CmdArgs);

    if (Arg *A = Args.getLastArg(options::OPT_fsycl_exp_range_rounding))
      A->render(Args, CmdArgs);

    // Add the Unique ID prefix
    StringRef UniqueID = D.getSYCLUniqueID(Input.getBaseInput());
    if (!UniqueID.empty())
      CmdArgs.push_back(
          Args.MakeArgString(Twine("-fsycl-unique-prefix=") + UniqueID));

    // Disable parallel for range-rounding for anything involving FPGA
    auto SYCLTCRange = C.getOffloadToolChains<Action::OFK_SYCL>();
    bool HasFPGA = false;
    for (auto TI = SYCLTCRange.first, TE = SYCLTCRange.second; TI != TE; ++TI) {
      llvm::Triple SYCLTriple = TI->second->getTriple();
      if (SYCLTriple.getSubArch() == llvm::Triple::SPIRSubArch_fpga) {
        HasFPGA = true;
        if (!IsSYCLOffloadDevice) {
          CmdArgs.push_back("-aux-triple");
          CmdArgs.push_back(Args.MakeArgString(SYCLTriple.getTriple()));
        }
        break;
      }
    }
    // At -O0, imply -fsycl-disable-range-rounding.
    bool DisableRangeRounding = false;
    if (Arg *A = Args.getLastArg(options::OPT_O_Group)) {
      if (A->getOption().matches(options::OPT_O0))
        // If the user has set some range rounding preference then let that
        // override not range rounding at -O0
        if (!Args.getLastArg(options::OPT_fsycl_range_rounding_EQ))
          DisableRangeRounding = true;
    }
    if (DisableRangeRounding || HasFPGA)
      CmdArgs.push_back("-fsycl-range-rounding=disable");

    if (HasFPGA) {
      // Pass -fintelfpga to both the host and device SYCL compilations if set.
      CmdArgs.push_back("-fintelfpga");
    }

    // Add any options that are needed specific to SYCL offload while
    // performing the host side compilation.
    if (!IsSYCLOffloadDevice) {
      // Add the -include option to add the integration header
      StringRef Header = D.getIntegrationHeader(Input.getBaseInput());
      // Do not add the integration header if we are compiling after the
      // integration footer has been applied.  Check for the append job
      // action to determine this.
      if (types::getPreprocessedType(Input.getType()) != types::TY_INVALID &&
          !Header.empty()) {
        CmdArgs.push_back("-include");
        CmdArgs.push_back(Args.MakeArgString(Header));
        // When creating dependency information, filter out the generated
        // header file.
        CmdArgs.push_back("-dependency-filter");
        CmdArgs.push_back(Args.MakeArgString(Header));

        // Since this is a host compilation and the integration header is
        // included, enable the integration header based diagnostics.
        CmdArgs.push_back("-fsycl-enable-int-header-diags");
      }
      // Let the FE know we are doing a SYCL offload compilation, but we are
      // doing the host pass.
      CmdArgs.push_back("-fsycl-is-host");
      if (IsSYCLNativeCPU) {
        CmdArgs.push_back("-D");
        CmdArgs.push_back("__SYCL_NATIVE_CPU__");
      }

      if (!D.IsCLMode()) {
        // SYCL library is guaranteed to work correctly only with dynamic
        // MSVC runtime.
        llvm::Triple AuxT = C.getDefaultToolChain().getTriple();
        if (AuxT.isWindowsMSVCEnvironment()) {
          CmdArgs.push_back("-D_MT");
          CmdArgs.push_back("-D_DLL");
        }
      }
    }
    // Add any predefined macros associated with intel_gpu* type targets
    // passed in with -fsycl-targets
    // TODO: Macros are populated during device compilations and saved for
    // addition to the host compilation. There is no dependence connection
    // between device and host where we should be able to use the offloading
    // arch to add the macro to the host compile.
    auto addTargetMacros = [&](const llvm::Triple &Triple) {
      if (!Triple.isSPIR() && !Triple.isNVPTX() && !Triple.isAMDGCN())
        return;
      SmallString<64> Macro;
      if ((Triple.isSPIR() &&
           Triple.getSubArch() == llvm::Triple::SPIRSubArch_gen) ||
          Triple.isNVPTX() || Triple.isAMDGCN()) {
        StringRef Device = JA.getOffloadingArch();
        if (!Device.empty() && !SYCL::gen::getGenDeviceMacro(Device).empty()) {
          Macro = "-D";
          Macro += SYCL::gen::getGenDeviceMacro(Device);
        }
      } else if (Triple.getSubArch() == llvm::Triple::SPIRSubArch_x86_64)
        Macro = "-D__SYCL_TARGET_INTEL_X86_64__";
      if (Macro.size()) {
        CmdArgs.push_back(Args.MakeArgString(Macro));
        D.addSYCLTargetMacroArg(Args, Macro);
      }
    };
    if (IsSYCLOffloadDevice)
      addTargetMacros(RawTriple);
    else {
      for (auto &Macro : D.getSYCLTargetMacroArgs())
        CmdArgs.push_back(Args.MakeArgString(Macro));
      if (Args.hasArg(options::OPT_fno_sycl_esimd_build_host_code))
        CmdArgs.push_back("-fno-sycl-esimd-build-host-code");
    }

    const auto DeviceTraitsMacrosArgs = D.getDeviceTraitsMacrosArgs();
    for (const auto &Arg : DeviceTraitsMacrosArgs) {
      CmdArgs.push_back(Arg);
    }
  }

  if (IsOpenMPDevice) {
    // We have to pass the triple of the host if compiling for an OpenMP device.
    std::string NormalizedTriple =
        C.getSingleOffloadToolChain<Action::OFK_Host>()
            ->getTriple()
            .normalize();
    CmdArgs.push_back("-aux-triple");
    CmdArgs.push_back(Args.MakeArgString(NormalizedTriple));
  }

  if (Triple.isOSWindows() && (Triple.getArch() == llvm::Triple::arm ||
                               Triple.getArch() == llvm::Triple::thumb)) {
    unsigned Offset = Triple.getArch() == llvm::Triple::arm ? 4 : 6;
    unsigned Version = 0;
    bool Failure =
        Triple.getArchName().substr(Offset).consumeInteger(10, Version);
    if (Failure || Version < 7)
      D.Diag(diag::err_target_unsupported_arch) << Triple.getArchName()
                                                << TripleStr;
  }

  // Push all default warning arguments that are specific to
  // the given target.  These come before user provided warning options
  // are provided.
  TC.addClangWarningOptions(CmdArgs);

  // FIXME: Subclass ToolChain for SPIR/SPIR-V and move this to
  // addClangWarningOptions.
  if (Triple.isSPIROrSPIRV())
    CmdArgs.push_back("-Wspir-compat");

  // Select the appropriate action.
  RewriteKind rewriteKind = RK_None;

  bool UnifiedLTO = false;
  if (IsUsingLTO) {
    UnifiedLTO = Args.hasFlag(options::OPT_funified_lto,
                              options::OPT_fno_unified_lto, Triple.isPS());
    if (UnifiedLTO)
      CmdArgs.push_back("-funified-lto");
  }

  // If CollectArgsForIntegratedAssembler() isn't called below, claim the args
  // it claims when not running an assembler. Otherwise, clang would emit
  // "argument unused" warnings for assembler flags when e.g. adding "-E" to
  // flags while debugging something. That'd be somewhat inconvenient, and it's
  // also inconsistent with most other flags -- we don't warn on
  // -ffunction-sections not being used in -E mode either for example, even
  // though it's not really used either.
  if (!isa<AssembleJobAction>(JA)) {
    // The args claimed here should match the args used in
    // CollectArgsForIntegratedAssembler().
    if (TC.useIntegratedAs()) {
      Args.ClaimAllArgs(options::OPT_mrelax_all);
      Args.ClaimAllArgs(options::OPT_mno_relax_all);
      Args.ClaimAllArgs(options::OPT_mincremental_linker_compatible);
      Args.ClaimAllArgs(options::OPT_mno_incremental_linker_compatible);
      switch (C.getDefaultToolChain().getArch()) {
      case llvm::Triple::arm:
      case llvm::Triple::armeb:
      case llvm::Triple::thumb:
      case llvm::Triple::thumbeb:
        Args.ClaimAllArgs(options::OPT_mimplicit_it_EQ);
        break;
      default:
        break;
      }
    }
    Args.ClaimAllArgs(options::OPT_Wa_COMMA);
    Args.ClaimAllArgs(options::OPT_Xassembler);
    Args.ClaimAllArgs(options::OPT_femit_dwarf_unwind_EQ);
  }

  if (isa<AnalyzeJobAction>(JA)) {
    assert(JA.getType() == types::TY_Plist && "Invalid output type.");
    CmdArgs.push_back("-analyze");
  } else if (isa<MigrateJobAction>(JA)) {
    CmdArgs.push_back("-migrate");
  } else if (isa<PreprocessJobAction>(JA)) {
    if (Output.getType() == types::TY_Dependencies)
      CmdArgs.push_back("-Eonly");
    else {
      CmdArgs.push_back("-E");
      if (Args.hasArg(options::OPT_rewrite_objc) &&
          !Args.hasArg(options::OPT_g_Group))
        CmdArgs.push_back("-P");
      else if (JA.getType() == types::TY_PP_CXXHeaderUnit)
        CmdArgs.push_back("-fdirectives-only");
    }
  } else if (isa<AssembleJobAction>(JA)) {
    if (IsSYCLOffloadDevice && !IsSYCLNativeCPU) {
      CmdArgs.push_back("-emit-llvm-bc");
    } else {
      CmdArgs.push_back("-emit-obj");
      CollectArgsForIntegratedAssembler(C, Args, CmdArgs, D);
    }
    if (IsSYCLOffloadDevice && IsSYCLNativeCPU) {
      CmdArgs.push_back("-mllvm");
      CmdArgs.push_back("-sycl-native-cpu-backend");
    }

    // Also ignore explicit -force_cpusubtype_ALL option.
    (void)Args.hasArg(options::OPT_force__cpusubtype__ALL);
  } else if (isa<PrecompileJobAction>(JA)) {
    if (JA.getType() == types::TY_Nothing)
      CmdArgs.push_back("-fsyntax-only");
    else if (JA.getType() == types::TY_ModuleFile)
      CmdArgs.push_back("-emit-module-interface");
    else if (JA.getType() == types::TY_HeaderUnit)
      CmdArgs.push_back("-emit-header-unit");
    else
      CmdArgs.push_back("-emit-pch");
  } else if (isa<VerifyPCHJobAction>(JA)) {
    CmdArgs.push_back("-verify-pch");
  } else if (isa<ExtractAPIJobAction>(JA)) {
    assert(JA.getType() == types::TY_API_INFO &&
           "Extract API actions must generate a API information.");
    CmdArgs.push_back("-extract-api");

    if (Arg *PrettySGFArg = Args.getLastArg(options::OPT_emit_pretty_sgf))
      PrettySGFArg->render(Args, CmdArgs);

    Arg *SymbolGraphDirArg = Args.getLastArg(options::OPT_symbol_graph_dir_EQ);

    if (Arg *ProductNameArg = Args.getLastArg(options::OPT_product_name_EQ))
      ProductNameArg->render(Args, CmdArgs);
    if (Arg *ExtractAPIIgnoresFileArg =
            Args.getLastArg(options::OPT_extract_api_ignores_EQ))
      ExtractAPIIgnoresFileArg->render(Args, CmdArgs);
    if (Arg *EmitExtensionSymbolGraphs =
            Args.getLastArg(options::OPT_emit_extension_symbol_graphs)) {
      if (!SymbolGraphDirArg)
        D.Diag(diag::err_drv_missing_symbol_graph_dir);

      EmitExtensionSymbolGraphs->render(Args, CmdArgs);
    }
    if (SymbolGraphDirArg)
      SymbolGraphDirArg->render(Args, CmdArgs);
  } else {
    assert((isa<CompileJobAction>(JA) || isa<BackendJobAction>(JA)) &&
           "Invalid action for clang tool.");
    if (JA.getType() == types::TY_Nothing) {
      CmdArgs.push_back("-fsyntax-only");
    } else if (JA.getType() == types::TY_LLVM_IR ||
               JA.getType() == types::TY_LTO_IR) {
      CmdArgs.push_back("-emit-llvm");
    } else if (JA.getType() == types::TY_LLVM_BC ||
               JA.getType() == types::TY_LTO_BC) {
      // Emit textual llvm IR for AMDGPU offloading for -emit-llvm -S
      if (Triple.isAMDGCN() && IsOpenMPDevice && Args.hasArg(options::OPT_S) &&
          Args.hasArg(options::OPT_emit_llvm)) {
        CmdArgs.push_back("-emit-llvm");
      } else {
        CmdArgs.push_back("-emit-llvm-bc");
      }
    } else if (JA.getType() == types::TY_IFS ||
               JA.getType() == types::TY_IFS_CPP) {
      StringRef ArgStr =
          Args.hasArg(options::OPT_interface_stub_version_EQ)
              ? Args.getLastArgValue(options::OPT_interface_stub_version_EQ)
              : "ifs-v1";
      CmdArgs.push_back("-emit-interface-stubs");
      CmdArgs.push_back(
          Args.MakeArgString(Twine("-interface-stub-version=") + ArgStr.str()));
    } else if (JA.getType() == types::TY_PP_Asm) {
      CmdArgs.push_back("-S");
    } else if (JA.getType() == types::TY_AST) {
      CmdArgs.push_back("-emit-pch");
    } else if (JA.getType() == types::TY_ModuleFile) {
      CmdArgs.push_back("-module-file-info");
    } else if (JA.getType() == types::TY_RewrittenObjC) {
      CmdArgs.push_back("-rewrite-objc");
      rewriteKind = RK_NonFragile;
    } else if (JA.getType() == types::TY_RewrittenLegacyObjC) {
      CmdArgs.push_back("-rewrite-objc");
      rewriteKind = RK_Fragile;
    } else {
      assert(JA.getType() == types::TY_PP_Asm && "Unexpected output type!");
    }

    // Preserve use-list order by default when emitting bitcode, so that
    // loading the bitcode up in 'opt' or 'llc' and running passes gives the
    // same result as running passes here.  For LTO, we don't need to preserve
    // the use-list order, since serialization to bitcode is part of the flow.
    if (JA.getType() == types::TY_LLVM_BC)
      CmdArgs.push_back("-emit-llvm-uselists");

    if (IsUsingLTO) {
      if (IsDeviceOffloadAction && !JA.isDeviceOffloading(Action::OFK_OpenMP) &&
          !Args.hasFlag(options::OPT_offload_new_driver,
                        options::OPT_no_offload_new_driver, false) &&
          !Triple.isAMDGPU()) {
        D.Diag(diag::err_drv_unsupported_opt_for_target)
            << Args.getLastArg(options::OPT_foffload_lto,
                               options::OPT_foffload_lto_EQ)
                   ->getAsString(Args)
            << Triple.getTriple();
      } else if (Triple.isNVPTX() && !IsRDCMode &&
                 JA.isDeviceOffloading(Action::OFK_Cuda)) {
        D.Diag(diag::err_drv_unsupported_opt_for_language_mode)
            << Args.getLastArg(options::OPT_foffload_lto,
                               options::OPT_foffload_lto_EQ)
                   ->getAsString(Args)
            << "-fno-gpu-rdc";
      } else {
        assert(LTOMode == LTOK_Full || LTOMode == LTOK_Thin);
        CmdArgs.push_back(Args.MakeArgString(
            Twine("-flto=") + (LTOMode == LTOK_Thin ? "thin" : "full")));
        // PS4 uses the legacy LTO API, which does not support some of the
        // features enabled by -flto-unit.
        if (!RawTriple.isPS4() ||
            (D.getLTOMode() == LTOK_Full) || !UnifiedLTO)
          CmdArgs.push_back("-flto-unit");
      }
    }
  }

  Args.AddLastArg(CmdArgs, options::OPT_dumpdir);

  if (const Arg *A = Args.getLastArg(options::OPT_fthinlto_index_EQ)) {
    if (!types::isLLVMIR(Input.getType()))
      D.Diag(diag::err_drv_arg_requires_bitcode_input) << A->getAsString(Args);
    Args.AddLastArg(CmdArgs, options::OPT_fthinlto_index_EQ);
  }

  if (Triple.isPPC())
    Args.addOptInFlag(CmdArgs, options::OPT_mregnames,
                      options::OPT_mno_regnames);

  if (Args.getLastArg(options::OPT_fthin_link_bitcode_EQ))
    Args.AddLastArg(CmdArgs, options::OPT_fthin_link_bitcode_EQ);

  if (Args.getLastArg(options::OPT_save_temps_EQ))
    Args.AddLastArg(CmdArgs, options::OPT_save_temps_EQ);

  auto *MemProfArg = Args.getLastArg(options::OPT_fmemory_profile,
                                     options::OPT_fmemory_profile_EQ,
                                     options::OPT_fno_memory_profile);
  if (MemProfArg &&
      !MemProfArg->getOption().matches(options::OPT_fno_memory_profile))
    MemProfArg->render(Args, CmdArgs);

  if (auto *MemProfUseArg =
          Args.getLastArg(options::OPT_fmemory_profile_use_EQ)) {
    if (MemProfArg)
      D.Diag(diag::err_drv_argument_not_allowed_with)
          << MemProfUseArg->getAsString(Args) << MemProfArg->getAsString(Args);
    if (auto *PGOInstrArg = Args.getLastArg(options::OPT_fprofile_generate,
                                            options::OPT_fprofile_generate_EQ))
      D.Diag(diag::err_drv_argument_not_allowed_with)
          << MemProfUseArg->getAsString(Args) << PGOInstrArg->getAsString(Args);
    MemProfUseArg->render(Args, CmdArgs);
  }

  // Embed-bitcode option.
  // Only white-listed flags below are allowed to be embedded.
  if (C.getDriver().embedBitcodeInObject() && !IsUsingLTO &&
      (isa<BackendJobAction>(JA) || isa<AssembleJobAction>(JA))) {
    // Add flags implied by -fembed-bitcode.
    Args.AddLastArg(CmdArgs, options::OPT_fembed_bitcode_EQ);
    // Disable all llvm IR level optimizations.
    CmdArgs.push_back("-disable-llvm-passes");

    // Render target options.
    TC.addClangTargetOptions(Args, CmdArgs, JA.getOffloadingDeviceKind());

    // reject options that shouldn't be supported in bitcode
    // also reject kernel/kext
    static const constexpr unsigned kBitcodeOptionIgnorelist[] = {
        options::OPT_mkernel,
        options::OPT_fapple_kext,
        options::OPT_ffunction_sections,
        options::OPT_fno_function_sections,
        options::OPT_fdata_sections,
        options::OPT_fno_data_sections,
        options::OPT_fbasic_block_sections_EQ,
        options::OPT_funique_internal_linkage_names,
        options::OPT_fno_unique_internal_linkage_names,
        options::OPT_funique_section_names,
        options::OPT_fno_unique_section_names,
        options::OPT_funique_basic_block_section_names,
        options::OPT_fno_unique_basic_block_section_names,
        options::OPT_mrestrict_it,
        options::OPT_mno_restrict_it,
        options::OPT_mstackrealign,
        options::OPT_mno_stackrealign,
        options::OPT_mstack_alignment,
        options::OPT_mcmodel_EQ,
        options::OPT_mlong_calls,
        options::OPT_mno_long_calls,
        options::OPT_ggnu_pubnames,
        options::OPT_gdwarf_aranges,
        options::OPT_fdebug_types_section,
        options::OPT_fno_debug_types_section,
        options::OPT_fdwarf_directory_asm,
        options::OPT_fno_dwarf_directory_asm,
        options::OPT_mrelax_all,
        options::OPT_mno_relax_all,
        options::OPT_ftrap_function_EQ,
        options::OPT_ffixed_r9,
        options::OPT_mfix_cortex_a53_835769,
        options::OPT_mno_fix_cortex_a53_835769,
        options::OPT_ffixed_x18,
        options::OPT_mglobal_merge,
        options::OPT_mno_global_merge,
        options::OPT_mred_zone,
        options::OPT_mno_red_zone,
        options::OPT_Wa_COMMA,
        options::OPT_Xassembler,
        options::OPT_mllvm,
    };
    for (const auto &A : Args)
      if (llvm::is_contained(kBitcodeOptionIgnorelist, A->getOption().getID()))
        D.Diag(diag::err_drv_unsupported_embed_bitcode) << A->getSpelling();

    // Render the CodeGen options that need to be passed.
    Args.addOptOutFlag(CmdArgs, options::OPT_foptimize_sibling_calls,
                       options::OPT_fno_optimize_sibling_calls);

    RenderFloatingPointOptions(TC, D, isOptimizationLevelFast(Args), Args,
                               CmdArgs, JA);

    // Render ABI arguments
    switch (TC.getArch()) {
    default: break;
    case llvm::Triple::arm:
    case llvm::Triple::armeb:
    case llvm::Triple::thumbeb:
      RenderARMABI(D, Triple, Args, CmdArgs);
      break;
    case llvm::Triple::aarch64:
    case llvm::Triple::aarch64_32:
    case llvm::Triple::aarch64_be:
      RenderAArch64ABI(Triple, Args, CmdArgs);
      break;
    }

    // Optimization level for CodeGen.
    if (const Arg *A = Args.getLastArg(options::OPT_O_Group)) {
      if (A->getOption().matches(options::OPT_O4)) {
        CmdArgs.push_back("-O3");
        D.Diag(diag::warn_O4_is_O3);
      } else {
        A->render(Args, CmdArgs);
      }
    }

    // Input/Output file.
    if (Output.getType() == types::TY_Dependencies) {
      // Handled with other dependency code.
    } else if (Output.isFilename()) {
      CmdArgs.push_back("-o");
      CmdArgs.push_back(Output.getFilename());
    } else {
      assert(Output.isNothing() && "Input output.");
    }

    for (const auto &II : Inputs) {
      addDashXForInput(Args, II, CmdArgs);
      if (II.isFilename())
        CmdArgs.push_back(II.getFilename());
      else
        II.getInputArg().renderAsInput(Args, CmdArgs);
    }

    C.addCommand(std::make_unique<Command>(
        JA, *this, ResponseFileSupport::AtFileUTF8(), D.getClangProgramPath(),
        CmdArgs, Inputs, Output, D.getPrependArg()));
    return;
  }

  if (C.getDriver().embedBitcodeMarkerOnly() && !IsUsingLTO)
    CmdArgs.push_back("-fembed-bitcode=marker");

  // We normally speed up the clang process a bit by skipping destructors at
  // exit, but when we're generating diagnostics we can rely on some of the
  // cleanup.
  if (!C.isForDiagnostics())
    CmdArgs.push_back("-disable-free");
  CmdArgs.push_back("-clear-ast-before-backend");

#ifdef NDEBUG
  const bool IsAssertBuild = false;
#else
  const bool IsAssertBuild = true;
#endif

  // Disable the verification pass in asserts builds unless otherwise specified.
  if (Args.hasFlag(options::OPT_fno_verify_intermediate_code,
                   options::OPT_fverify_intermediate_code, !IsAssertBuild)) {
    CmdArgs.push_back("-disable-llvm-verifier");
  }

  // Discard value names in assert builds unless otherwise specified.
  if (Args.hasFlag(options::OPT_fdiscard_value_names,
                   options::OPT_fno_discard_value_names,
                   !IsAssertBuild && !IsFPGASYCLOffloadDevice)) {
    if (Args.hasArg(options::OPT_fdiscard_value_names) &&
        llvm::any_of(Inputs, [](const clang::driver::InputInfo &II) {
          return types::isLLVMIR(II.getType());
        })) {
      D.Diag(diag::warn_ignoring_fdiscard_for_bitcode);
    }
    CmdArgs.push_back("-discard-value-names");
  }

  // Set the main file name, so that debug info works even with
  // -save-temps.
  CmdArgs.push_back("-main-file-name");
  if (!IsSYCL || Args.hasArg(options::OPT_fno_sycl_use_footer)) {
    CmdArgs.push_back(getBaseInputName(Args, Input));
  } else {
    SmallString<256> AbsPath = llvm::StringRef(Input.getBaseInput());
    D.getVFS().makeAbsolute(AbsPath);
    CmdArgs.push_back(
        Args.MakeArgString(llvm::sys::path::filename(Input.getBaseInput())));
    CmdArgs.push_back("-fsycl-use-main-file-name");
  }

  if (IsSYCL || Args.hasArg(options::OPT_fsycl_footer_path_EQ)) {
    CmdArgs.push_back("-full-main-file-name");
    CmdArgs.push_back(Input.getBaseInput());
  }
  // Some flags which affect the language (via preprocessor
  // defines).
  if (Args.hasArg(options::OPT_static))
    CmdArgs.push_back("-static-define");

  if (Args.hasArg(options::OPT_municode))
    CmdArgs.push_back("-DUNICODE");

  if (isa<AnalyzeJobAction>(JA))
    RenderAnalyzerOptions(Args, CmdArgs, Triple, Input);

  if (isa<AnalyzeJobAction>(JA) ||
      (isa<PreprocessJobAction>(JA) && Args.hasArg(options::OPT__analyze)))
    CmdArgs.push_back("-setup-static-analyzer");

  // Enable compatilibily mode to avoid analyzer-config related errors.
  // Since we can't access frontend flags through hasArg, let's manually iterate
  // through them.
  bool FoundAnalyzerConfig = false;
  for (auto *Arg : Args.filtered(options::OPT_Xclang))
    if (StringRef(Arg->getValue()) == "-analyzer-config") {
      FoundAnalyzerConfig = true;
      break;
    }
  if (!FoundAnalyzerConfig)
    for (auto *Arg : Args.filtered(options::OPT_Xanalyzer))
      if (StringRef(Arg->getValue()) == "-analyzer-config") {
        FoundAnalyzerConfig = true;
        break;
      }
  if (FoundAnalyzerConfig)
    CmdArgs.push_back("-analyzer-config-compatibility-mode=true");

  CheckCodeGenerationOptions(D, Args);

  unsigned FunctionAlignment = ParseFunctionAlignment(TC, Args);
  assert(FunctionAlignment <= 31 && "function alignment will be truncated!");
  if (FunctionAlignment) {
    CmdArgs.push_back("-function-alignment");
    CmdArgs.push_back(Args.MakeArgString(std::to_string(FunctionAlignment)));
  }

  // We support -falign-loops=N where N is a power of 2. GCC supports more
  // forms.
  if (const Arg *A = Args.getLastArg(options::OPT_falign_loops_EQ)) {
    unsigned Value = 0;
    if (StringRef(A->getValue()).getAsInteger(10, Value) || Value > 65536)
      TC.getDriver().Diag(diag::err_drv_invalid_int_value)
          << A->getAsString(Args) << A->getValue();
    else if (Value & (Value - 1))
      TC.getDriver().Diag(diag::err_drv_alignment_not_power_of_two)
          << A->getAsString(Args) << A->getValue();
    // Treat =0 as unspecified (use the target preference).
    if (Value)
      CmdArgs.push_back(Args.MakeArgString("-falign-loops=" +
                                           Twine(std::min(Value, 65536u))));
  }

  if (Triple.isOSzOS()) {
    // On z/OS some of the system header feature macros need to
    // be defined to enable most cross platform projects to build
    // successfully.  Ths include the libc++ library.  A
    // complicating factor is that users can define these
    // macros to the same or different values.  We need to add
    // the definition for these macros to the compilation command
    // if the user hasn't already defined them.

    auto findMacroDefinition = [&](const std::string &Macro) {
      auto MacroDefs = Args.getAllArgValues(options::OPT_D);
      return llvm::any_of(MacroDefs, [&](const std::string &M) {
        return M == Macro || M.find(Macro + '=') != std::string::npos;
      });
    };

    // _UNIX03_WITHDRAWN is required for libcxx & porting.
    if (!findMacroDefinition("_UNIX03_WITHDRAWN"))
      CmdArgs.push_back("-D_UNIX03_WITHDRAWN");
    // _OPEN_DEFAULT is required for XL compat
    if (!findMacroDefinition("_OPEN_DEFAULT"))
      CmdArgs.push_back("-D_OPEN_DEFAULT");
    if (D.CCCIsCXX() || types::isCXX(Input.getType())) {
      // _XOPEN_SOURCE=600 is required for libcxx.
      if (!findMacroDefinition("_XOPEN_SOURCE"))
        CmdArgs.push_back("-D_XOPEN_SOURCE=600");
    }
  }

  llvm::Reloc::Model RelocationModel;
  unsigned PICLevel;
  bool IsPIE;
  std::tie(RelocationModel, PICLevel, IsPIE) = ParsePICArgs(TC, Args);
  Arg *LastPICDataRelArg =
      Args.getLastArg(options::OPT_mno_pic_data_is_text_relative,
                      options::OPT_mpic_data_is_text_relative);
  bool NoPICDataIsTextRelative = false;
  if (LastPICDataRelArg) {
    if (LastPICDataRelArg->getOption().matches(
            options::OPT_mno_pic_data_is_text_relative)) {
      NoPICDataIsTextRelative = true;
      if (!PICLevel)
        D.Diag(diag::err_drv_argument_only_allowed_with)
            << "-mno-pic-data-is-text-relative"
            << "-fpic/-fpie";
    }
    if (!Triple.isSystemZ())
      D.Diag(diag::err_drv_unsupported_opt_for_target)
          << (NoPICDataIsTextRelative ? "-mno-pic-data-is-text-relative"
                                      : "-mpic-data-is-text-relative")
          << RawTriple.str();
  }

  bool IsROPI = RelocationModel == llvm::Reloc::ROPI ||
                RelocationModel == llvm::Reloc::ROPI_RWPI;
  bool IsRWPI = RelocationModel == llvm::Reloc::RWPI ||
                RelocationModel == llvm::Reloc::ROPI_RWPI;

  if (Args.hasArg(options::OPT_mcmse) &&
      !Args.hasArg(options::OPT_fallow_unsupported)) {
    if (IsROPI)
      D.Diag(diag::err_cmse_pi_are_incompatible) << IsROPI;
    if (IsRWPI)
      D.Diag(diag::err_cmse_pi_are_incompatible) << !IsRWPI;
  }

  if (IsROPI && types::isCXX(Input.getType()) &&
      !Args.hasArg(options::OPT_fallow_unsupported))
    D.Diag(diag::err_drv_ropi_incompatible_with_cxx);

  const char *RMName = RelocationModelName(RelocationModel);
  if (RMName) {
    CmdArgs.push_back("-mrelocation-model");
    CmdArgs.push_back(RMName);
  }
  if (PICLevel > 0) {
    CmdArgs.push_back("-pic-level");
    CmdArgs.push_back(PICLevel == 1 ? "1" : "2");
    if (IsPIE)
      CmdArgs.push_back("-pic-is-pie");
    if (NoPICDataIsTextRelative)
      CmdArgs.push_back("-mcmodel=medium");
  }

  if (RelocationModel == llvm::Reloc::ROPI ||
      RelocationModel == llvm::Reloc::ROPI_RWPI)
    CmdArgs.push_back("-fropi");
  if (RelocationModel == llvm::Reloc::RWPI ||
      RelocationModel == llvm::Reloc::ROPI_RWPI)
    CmdArgs.push_back("-frwpi");

  if (Arg *A = Args.getLastArg(options::OPT_meabi)) {
    CmdArgs.push_back("-meabi");
    CmdArgs.push_back(A->getValue());
  }

  // -fsemantic-interposition is forwarded to CC1: set the
  // "SemanticInterposition" metadata to 1 (make some linkages interposable) and
  // make default visibility external linkage definitions dso_preemptable.
  //
  // -fno-semantic-interposition: if the target supports .Lfoo$local local
  // aliases (make default visibility external linkage definitions dso_local).
  // This is the CC1 default for ELF to match COFF/Mach-O.
  //
  // Otherwise use Clang's traditional behavior: like
  // -fno-semantic-interposition but local aliases are not used. So references
  // can be interposed if not optimized out.
  if (Triple.isOSBinFormatELF()) {
    Arg *A = Args.getLastArg(options::OPT_fsemantic_interposition,
                             options::OPT_fno_semantic_interposition);
    if (RelocationModel != llvm::Reloc::Static && !IsPIE) {
      // The supported targets need to call AsmPrinter::getSymbolPreferLocal.
      bool SupportsLocalAlias =
          Triple.isAArch64() || Triple.isRISCV() || Triple.isX86();
      if (!A)
        CmdArgs.push_back("-fhalf-no-semantic-interposition");
      else if (A->getOption().matches(options::OPT_fsemantic_interposition))
        A->render(Args, CmdArgs);
      else if (!SupportsLocalAlias)
        CmdArgs.push_back("-fhalf-no-semantic-interposition");
    }
  }

  {
    std::string Model;
    if (Arg *A = Args.getLastArg(options::OPT_mthread_model)) {
      if (!TC.isThreadModelSupported(A->getValue()))
        D.Diag(diag::err_drv_invalid_thread_model_for_target)
            << A->getValue() << A->getAsString(Args);
      Model = A->getValue();
    } else
      Model = TC.getThreadModel();
    if (Model != "posix") {
      CmdArgs.push_back("-mthread-model");
      CmdArgs.push_back(Args.MakeArgString(Model));
    }
  }

  if (Arg *A = Args.getLastArg(options::OPT_fveclib)) {
    StringRef Name = A->getValue();
    if (Name == "SVML") {
      if (Triple.getArch() != llvm::Triple::x86 &&
          Triple.getArch() != llvm::Triple::x86_64)
        D.Diag(diag::err_drv_unsupported_opt_for_target)
            << Name << Triple.getArchName();
    } else if (Name == "LIBMVEC-X86") {
      if (Triple.getArch() != llvm::Triple::x86 &&
          Triple.getArch() != llvm::Triple::x86_64)
        D.Diag(diag::err_drv_unsupported_opt_for_target)
            << Name << Triple.getArchName();
    } else if (Name == "SLEEF" || Name == "ArmPL") {
      if (Triple.getArch() != llvm::Triple::aarch64 &&
          Triple.getArch() != llvm::Triple::aarch64_be)
        D.Diag(diag::err_drv_unsupported_opt_for_target)
            << Name << Triple.getArchName();
    }
    A->render(Args, CmdArgs);
  }

  if (Arg *A = Args.getLastArg(options::OPT_faltmathlib_EQ))
    A->render(Args, CmdArgs);

  if (Args.hasFlag(options::OPT_fmerge_all_constants,
                   options::OPT_fno_merge_all_constants, false))
    CmdArgs.push_back("-fmerge-all-constants");

  Args.addOptOutFlag(CmdArgs, options::OPT_fdelete_null_pointer_checks,
                     options::OPT_fno_delete_null_pointer_checks);

  // LLVM Code Generator Options.

  if (Arg *A = Args.getLastArg(options::OPT_mabi_EQ_quadword_atomics)) {
    if (!Triple.isOSAIX() || Triple.isPPC32())
      D.Diag(diag::err_drv_unsupported_opt_for_target)
        << A->getSpelling() << RawTriple.str();
    CmdArgs.push_back("-mabi=quadword-atomics");
  }

  if (Arg *A = Args.getLastArg(options::OPT_mlong_double_128)) {
    // Emit the unsupported option error until the Clang's library integration
    // support for 128-bit long double is available for AIX.
    if (Triple.isOSAIX())
      D.Diag(diag::err_drv_unsupported_opt_for_target)
          << A->getSpelling() << RawTriple.str();
  }

  if (Arg *A = Args.getLastArg(options::OPT_Wframe_larger_than_EQ)) {
    StringRef V = A->getValue(), V1 = V;
    unsigned Size;
    if (V1.consumeInteger(10, Size) || !V1.empty())
      D.Diag(diag::err_drv_invalid_argument_to_option)
          << V << A->getOption().getName();
    else
      CmdArgs.push_back(Args.MakeArgString("-fwarn-stack-size=" + V));
  }

  Args.addOptOutFlag(CmdArgs, options::OPT_fjump_tables,
                     options::OPT_fno_jump_tables);
  Args.addOptInFlag(CmdArgs, options::OPT_fprofile_sample_accurate,
                    options::OPT_fno_profile_sample_accurate);
  Args.addOptOutFlag(CmdArgs, options::OPT_fpreserve_as_comments,
                     options::OPT_fno_preserve_as_comments);

  if (Arg *A = Args.getLastArg(options::OPT_mregparm_EQ)) {
    CmdArgs.push_back("-mregparm");
    CmdArgs.push_back(A->getValue());
  }

  if (Arg *A = Args.getLastArg(options::OPT_maix_struct_return,
                               options::OPT_msvr4_struct_return)) {
    if (!TC.getTriple().isPPC32()) {
      D.Diag(diag::err_drv_unsupported_opt_for_target)
          << A->getSpelling() << RawTriple.str();
    } else if (A->getOption().matches(options::OPT_maix_struct_return)) {
      CmdArgs.push_back("-maix-struct-return");
    } else {
      assert(A->getOption().matches(options::OPT_msvr4_struct_return));
      CmdArgs.push_back("-msvr4-struct-return");
    }
  }

  if (Arg *A = Args.getLastArg(options::OPT_fpcc_struct_return,
                               options::OPT_freg_struct_return)) {
    if (TC.getArch() != llvm::Triple::x86) {
      D.Diag(diag::err_drv_unsupported_opt_for_target)
          << A->getSpelling() << RawTriple.str();
    } else if (A->getOption().matches(options::OPT_fpcc_struct_return)) {
      CmdArgs.push_back("-fpcc-struct-return");
    } else {
      assert(A->getOption().matches(options::OPT_freg_struct_return));
      CmdArgs.push_back("-freg-struct-return");
    }
  }

  if (Args.hasFlag(options::OPT_mrtd, options::OPT_mno_rtd, false)) {
    if (Triple.getArch() == llvm::Triple::m68k)
      CmdArgs.push_back("-fdefault-calling-conv=rtdcall");
    else
      CmdArgs.push_back("-fdefault-calling-conv=stdcall");
  }

  if (Args.hasArg(options::OPT_fenable_matrix)) {
    // enable-matrix is needed by both the LangOpts and by LLVM.
    CmdArgs.push_back("-fenable-matrix");
    CmdArgs.push_back("-mllvm");
    CmdArgs.push_back("-enable-matrix");
  }

  CodeGenOptions::FramePointerKind FPKeepKind =
                  getFramePointerKind(Args, RawTriple);
  const char *FPKeepKindStr = nullptr;
  switch (FPKeepKind) {
  case CodeGenOptions::FramePointerKind::None:
    FPKeepKindStr = "-mframe-pointer=none";
    break;
  case CodeGenOptions::FramePointerKind::NonLeaf:
    FPKeepKindStr = "-mframe-pointer=non-leaf";
    break;
  case CodeGenOptions::FramePointerKind::All:
    FPKeepKindStr = "-mframe-pointer=all";
    break;
  }
  assert(FPKeepKindStr && "unknown FramePointerKind");
  CmdArgs.push_back(FPKeepKindStr);

  Args.addOptOutFlag(CmdArgs, options::OPT_fzero_initialized_in_bss,
                     options::OPT_fno_zero_initialized_in_bss);

  bool OFastEnabled = isOptimizationLevelFast(Args);
  // If -Ofast is the optimization level, then -fstrict-aliasing should be
  // enabled.  This alias option is being used to simplify the hasFlag logic.
  OptSpecifier StrictAliasingAliasOption =
      OFastEnabled ? options::OPT_Ofast : options::OPT_fstrict_aliasing;
  // We turn strict aliasing off by default if we're Windows MSVC since MSVC
  // doesn't do any TBAA.
  if (!Args.hasFlag(options::OPT_fstrict_aliasing, StrictAliasingAliasOption,
                    options::OPT_fno_strict_aliasing, !IsWindowsMSVC))
    CmdArgs.push_back("-relaxed-aliasing");
  if (!Args.hasFlag(options::OPT_fstruct_path_tbaa,
                    options::OPT_fno_struct_path_tbaa, true))
    CmdArgs.push_back("-no-struct-path-tbaa");
  Args.addOptInFlag(CmdArgs, options::OPT_fstrict_enums,
                    options::OPT_fno_strict_enums);
  Args.addOptOutFlag(CmdArgs, options::OPT_fstrict_return,
                     options::OPT_fno_strict_return);
  Args.addOptInFlag(CmdArgs, options::OPT_fallow_editor_placeholders,
                    options::OPT_fno_allow_editor_placeholders);
  Args.addOptInFlag(CmdArgs, options::OPT_fstrict_vtable_pointers,
                    options::OPT_fno_strict_vtable_pointers);
  Args.addOptInFlag(CmdArgs, options::OPT_fforce_emit_vtables,
                    options::OPT_fno_force_emit_vtables);
  Args.addOptOutFlag(CmdArgs, options::OPT_foptimize_sibling_calls,
                     options::OPT_fno_optimize_sibling_calls);
  Args.addOptOutFlag(CmdArgs, options::OPT_fescaping_block_tail_calls,
                     options::OPT_fno_escaping_block_tail_calls);

  Args.AddLastArg(CmdArgs, options::OPT_ffine_grained_bitfield_accesses,
                  options::OPT_fno_fine_grained_bitfield_accesses);

  Args.AddLastArg(CmdArgs, options::OPT_fexperimental_relative_cxx_abi_vtables,
                  options::OPT_fno_experimental_relative_cxx_abi_vtables);

  Args.AddLastArg(CmdArgs, options::OPT_fexperimental_omit_vtable_rtti,
                  options::OPT_fno_experimental_omit_vtable_rtti);

  // Handle segmented stacks.
  Args.addOptInFlag(CmdArgs, options::OPT_fsplit_stack,
                    options::OPT_fno_split_stack);

  // -fprotect-parens=0 is default.
  if (Args.hasFlag(options::OPT_fprotect_parens,
                   options::OPT_fno_protect_parens, false))
    CmdArgs.push_back("-fprotect-parens");

  RenderFloatingPointOptions(TC, D, OFastEnabled, Args, CmdArgs, JA);

  if (Arg *A = Args.getLastArg(options::OPT_fextend_args_EQ)) {
    const llvm::Triple::ArchType Arch = TC.getArch();
    if (Arch == llvm::Triple::x86 || Arch == llvm::Triple::x86_64) {
      StringRef V = A->getValue();
      if (V == "64")
        CmdArgs.push_back("-fextend-arguments=64");
      else if (V != "32")
        D.Diag(diag::err_drv_invalid_argument_to_option)
            << A->getValue() << A->getOption().getName();
    } else
      D.Diag(diag::err_drv_unsupported_opt_for_target)
          << A->getOption().getName() << TripleStr;
  }

  if (Arg *A = Args.getLastArg(options::OPT_mdouble_EQ)) {
    if (TC.getArch() == llvm::Triple::avr)
      A->render(Args, CmdArgs);
    else
      D.Diag(diag::err_drv_unsupported_opt_for_target)
          << A->getAsString(Args) << TripleStr;
  }

  if (Arg *A = Args.getLastArg(options::OPT_LongDouble_Group)) {
    if (TC.getTriple().isX86())
      A->render(Args, CmdArgs);
    else if (TC.getTriple().isSPIROrSPIRV() &&
             (A->getOption().getID() == options::OPT_mlong_double_64))
      // Only allow for -mlong-double-64 for SPIR/SPIR-V
      A->render(Args, CmdArgs);
    else if (TC.getTriple().isPPC() &&
             (A->getOption().getID() != options::OPT_mlong_double_80))
      A->render(Args, CmdArgs);
    else
      D.Diag(diag::err_drv_unsupported_opt_for_target)
          << A->getAsString(Args) << TripleStr;
  }

  std::string FpAccuracyAttr;
  auto RenderFPAccuracyOptions = [&FpAccuracyAttr](const Twine &OptStr) {
    // In case the value is 'default' don't add the -ffp-builtin-accuracy
    // attribute.
    if (OptStr.str() != "default") {
      if (FpAccuracyAttr.empty())
        FpAccuracyAttr = "-ffp-builtin-accuracy=";
      else
        FpAccuracyAttr += " ";
      FpAccuracyAttr += OptStr.str();
    }
  };
  for (StringRef A : Args.getAllArgValues(options::OPT_ffp_accuracy_EQ))
    RenderFPAccuracyOptions(A);
  if (!FpAccuracyAttr.empty())
    CmdArgs.push_back(Args.MakeArgString(FpAccuracyAttr));

  // Decide whether to use verbose asm. Verbose assembly is the default on
  // toolchains which have the integrated assembler on by default.
  bool IsIntegratedAssemblerDefault = TC.IsIntegratedAssemblerDefault();
  if (!Args.hasFlag(options::OPT_fverbose_asm, options::OPT_fno_verbose_asm,
                    IsIntegratedAssemblerDefault))
    CmdArgs.push_back("-fno-verbose-asm");

  // Parse 'none' or '$major.$minor'. Disallow -fbinutils-version=0 because we
  // use that to indicate the MC default in the backend.
  if (Arg *A = Args.getLastArg(options::OPT_fbinutils_version_EQ)) {
    StringRef V = A->getValue();
    unsigned Num;
    if (V == "none")
      A->render(Args, CmdArgs);
    else if (!V.consumeInteger(10, Num) && Num > 0 &&
             (V.empty() || (V.consume_front(".") &&
                            !V.consumeInteger(10, Num) && V.empty())))
      A->render(Args, CmdArgs);
    else
      D.Diag(diag::err_drv_invalid_argument_to_option)
          << A->getValue() << A->getOption().getName();
  }

  // If toolchain choose to use MCAsmParser for inline asm don't pass the
  // option to disable integrated-as explictly.
  if (!TC.useIntegratedAs() && !TC.parseInlineAsmUsingAsmParser())
    CmdArgs.push_back("-no-integrated-as");

  if (Args.hasArg(options::OPT_fdebug_pass_structure)) {
    CmdArgs.push_back("-mdebug-pass");
    CmdArgs.push_back("Structure");
  }
  if (Args.hasArg(options::OPT_fdebug_pass_arguments)) {
    CmdArgs.push_back("-mdebug-pass");
    CmdArgs.push_back("Arguments");
  }

  // Enable -mconstructor-aliases except on darwin, where we have to work around
  // a linker bug (see https://openradar.appspot.com/7198997), and CUDA device
  // code, where aliases aren't supported.
  if (!RawTriple.isOSDarwin() && !RawTriple.isNVPTX())
    CmdArgs.push_back("-mconstructor-aliases");

  // Darwin's kernel doesn't support guard variables; just die if we
  // try to use them.
  if (KernelOrKext && RawTriple.isOSDarwin())
    CmdArgs.push_back("-fforbid-guard-variables");

  if (Args.hasFlag(options::OPT_mms_bitfields, options::OPT_mno_ms_bitfields,
                   Triple.isWindowsGNUEnvironment())) {
    CmdArgs.push_back("-mms-bitfields");
  }

  if (Triple.isWindowsGNUEnvironment()) {
    Args.addOptOutFlag(CmdArgs, options::OPT_fauto_import,
                       options::OPT_fno_auto_import);
  }

  if (Args.hasFlag(options::OPT_fms_volatile, options::OPT_fno_ms_volatile,
                   Triple.isX86() && D.IsCLMode()))
    CmdArgs.push_back("-fms-volatile");

  // Non-PIC code defaults to -fdirect-access-external-data while PIC code
  // defaults to -fno-direct-access-external-data. Pass the option if different
  // from the default.
  if (Arg *A = Args.getLastArg(options::OPT_fdirect_access_external_data,
                               options::OPT_fno_direct_access_external_data)) {
    if (A->getOption().matches(options::OPT_fdirect_access_external_data) !=
        (PICLevel == 0))
      A->render(Args, CmdArgs);
  } else if (PICLevel == 0 && Triple.isLoongArch()) {
    // Some targets default to -fno-direct-access-external-data even for
    // -fno-pic.
    CmdArgs.push_back("-fno-direct-access-external-data");
  }

  if (Args.hasFlag(options::OPT_fno_plt, options::OPT_fplt, false)) {
    CmdArgs.push_back("-fno-plt");
  }

  // -fhosted is default.
  // TODO: Audit uses of KernelOrKext and see where it'd be more appropriate to
  // use Freestanding.
  bool Freestanding =
      Args.hasFlag(options::OPT_ffreestanding, options::OPT_fhosted, false) ||
      KernelOrKext;
  if (Freestanding)
    CmdArgs.push_back("-ffreestanding");

  Args.AddLastArg(CmdArgs, options::OPT_fno_knr_functions);

  // This is a coarse approximation of what llvm-gcc actually does, both
  // -fasynchronous-unwind-tables and -fnon-call-exceptions interact in more
  // complicated ways.
  auto SanitizeArgs = TC.getSanitizerArgs(Args);

  bool IsAsyncUnwindTablesDefault =
      TC.getDefaultUnwindTableLevel(Args) == ToolChain::UnwindTableLevel::Asynchronous;
  bool IsSyncUnwindTablesDefault =
      TC.getDefaultUnwindTableLevel(Args) == ToolChain::UnwindTableLevel::Synchronous;

  bool AsyncUnwindTables = Args.hasFlag(
      options::OPT_fasynchronous_unwind_tables,
      options::OPT_fno_asynchronous_unwind_tables,
      (IsAsyncUnwindTablesDefault || SanitizeArgs.needsUnwindTables()) &&
          !Freestanding);
  bool UnwindTables =
      Args.hasFlag(options::OPT_funwind_tables, options::OPT_fno_unwind_tables,
                   IsSyncUnwindTablesDefault && !Freestanding);
  if (AsyncUnwindTables)
    CmdArgs.push_back("-funwind-tables=2");
  else if (UnwindTables)
     CmdArgs.push_back("-funwind-tables=1");

  // Prepare `-aux-target-cpu` and `-aux-target-feature` unless
  // `--gpu-use-aux-triple-only` is specified.
  if (!Args.getLastArg(options::OPT_gpu_use_aux_triple_only) &&
      (IsCudaDevice || (IsSYCL && IsSYCLOffloadDevice) || IsHIPDevice)) {
    const ArgList &HostArgs =
        C.getArgsForToolChain(nullptr, StringRef(), Action::OFK_None);
    std::string HostCPU =
        getCPUName(D, HostArgs, *TC.getAuxTriple(), /*FromAs*/ false);
    if (!HostCPU.empty()) {
      CmdArgs.push_back("-aux-target-cpu");
      CmdArgs.push_back(Args.MakeArgString(HostCPU));
    }
    getTargetFeatures(D, *TC.getAuxTriple(), HostArgs, CmdArgs,
                      /*ForAS*/ false, /*IsAux*/ true);
  }

  TC.addClangTargetOptions(Args, CmdArgs, JA.getOffloadingDeviceKind());

  if (Arg *A = Args.getLastArg(options::OPT_mcmodel_EQ)) {
    StringRef CM = A->getValue();
    bool Ok = false;
    if (Triple.isOSAIX() && CM == "medium")
      CM = "large";
    if (Triple.isAArch64(64)) {
      Ok = CM == "tiny" || CM == "small" || CM == "large";
      if (CM == "large" && !Triple.isOSBinFormatMachO() &&
          RelocationModel != llvm::Reloc::Static)
        D.Diag(diag::err_drv_argument_only_allowed_with)
            << A->getAsString(Args) << "-fno-pic";
    } else if (Triple.isLoongArch()) {
      if (CM == "extreme" &&
          Args.hasFlagNoClaim(options::OPT_fplt, options::OPT_fno_plt, false))
        D.Diag(diag::err_drv_argument_not_allowed_with)
            << A->getAsString(Args) << "-fplt";
      Ok = CM == "normal" || CM == "medium" || CM == "extreme";
      // Convert to LLVM recognizable names.
      if (Ok)
        CM = llvm::StringSwitch<StringRef>(CM)
                 .Case("normal", "small")
                 .Case("extreme", "large")
                 .Default(CM);
    } else if (Triple.isPPC64() || Triple.isOSAIX()) {
      Ok = CM == "small" || CM == "medium" || CM == "large";
    } else if (Triple.isRISCV()) {
      if (CM == "medlow")
        CM = "small";
      else if (CM == "medany")
        CM = "medium";
      Ok = CM == "small" || CM == "medium";
    } else if (Triple.getArch() == llvm::Triple::x86_64) {
      Ok = llvm::is_contained({"small", "kernel", "medium", "large", "tiny"},
                              CM);
    } else if (Triple.isNVPTX() || Triple.isAMDGPU() || Triple.isSPIRV()) {
      // NVPTX/AMDGPU/SPIRV does not care about the code model and will accept
      // whatever works for the host.
      Ok = true;
    } else if (Triple.isSPARC64()) {
      if (CM == "medlow")
        CM = "small";
      else if (CM == "medmid")
        CM = "medium";
      else if (CM == "medany")
        CM = "large";
      Ok = CM == "small" || CM == "medium" || CM == "large";
    }
    if (Ok) {
      CmdArgs.push_back(Args.MakeArgString("-mcmodel=" + CM));
    } else {
      D.Diag(diag::err_drv_unsupported_option_argument_for_target)
          << A->getSpelling() << CM << TripleStr;
    }
  }

  if (Triple.getArch() == llvm::Triple::x86_64) {
    bool IsMediumCM = false;
    bool IsLargeCM = false;
    if (Arg *A = Args.getLastArg(options::OPT_mcmodel_EQ)) {
      IsMediumCM = StringRef(A->getValue()) == "medium";
      IsLargeCM = StringRef(A->getValue()) == "large";
    }
    if (Arg *A = Args.getLastArg(options::OPT_mlarge_data_threshold_EQ)) {
      if (!IsMediumCM && !IsLargeCM) {
        D.Diag(diag::warn_drv_large_data_threshold_invalid_code_model)
            << A->getOption().getRenderName();
      } else {
        A->render(Args, CmdArgs);
      }
    } else if (IsMediumCM) {
      CmdArgs.push_back("-mlarge-data-threshold=65536");
    } else if (IsLargeCM) {
      CmdArgs.push_back("-mlarge-data-threshold=0");
    }
  }

  if (Arg *A = Args.getLastArg(options::OPT_mtls_size_EQ)) {
    StringRef Value = A->getValue();
    unsigned TLSSize = 0;
    Value.getAsInteger(10, TLSSize);
    if (!Triple.isAArch64() || !Triple.isOSBinFormatELF())
      D.Diag(diag::err_drv_unsupported_opt_for_target)
          << A->getOption().getName() << TripleStr;
    if (TLSSize != 12 && TLSSize != 24 && TLSSize != 32 && TLSSize != 48)
      D.Diag(diag::err_drv_invalid_int_value)
          << A->getOption().getName() << Value;
    Args.AddLastArg(CmdArgs, options::OPT_mtls_size_EQ);
  }

  if (isTLSDESCEnabled(TC, Args))
    CmdArgs.push_back("-enable-tlsdesc");

  // Add the target cpu
  std::string CPU = getCPUName(D, Args, Triple, /*FromAs*/ false);
  if (!CPU.empty()) {
    CmdArgs.push_back("-target-cpu");
    CmdArgs.push_back(Args.MakeArgString(CPU));
  }

  RenderTargetOptions(Triple, Args, KernelOrKext, CmdArgs);

  // Add clang-cl arguments.
  types::ID InputType = Input.getType();
  if (D.IsCLMode())
    AddClangCLArgs(Args, InputType, CmdArgs);

  // Add the sycld debug library when --dependent-lib=msvcrtd is used from
  // the command line.  This is to allow for CMake based builds using the
  // Linux based driver on Windows to correctly pull in the expected debug
  // library.
  if (Args.hasArg(options::OPT_fsycl) && !Args.hasArg(options::OPT_nolibsycl)) {
    if (!D.IsCLMode() && TC.getTriple().isWindowsMSVCEnvironment()) {
      if (isDependentLibAdded(Args, "msvcrtd")) {
        if (Args.hasArg(options::OPT_fpreview_breaking_changes))
          CmdArgs.push_back("--dependent-lib=sycl" SYCL_MAJOR_VERSION
                            "-previewd");
        else
          CmdArgs.push_back("--dependent-lib=sycl" SYCL_MAJOR_VERSION "d");
      }
    } else if (!D.IsCLMode() && TC.getTriple().isWindowsGNUEnvironment()) {
      if (Args.hasArg(options::OPT_fpreview_breaking_changes))
        CmdArgs.push_back("--dependent-lib=sycl" SYCL_MAJOR_VERSION
                          "-preview.dll");
      else
        CmdArgs.push_back("--dependent-lib=sycl" SYCL_MAJOR_VERSION ".dll");
    }
    CmdArgs.push_back("--dependent-lib=sycl-devicelib-host");
  }

  llvm::codegenoptions::DebugInfoKind DebugInfoKind =
      llvm::codegenoptions::NoDebugInfo;
  DwarfFissionKind DwarfFission = DwarfFissionKind::None;
  renderDebugOptions(TC, D, RawTriple, Args, types::isLLVMIR(InputType),
                     CmdArgs, Output, DebugInfoKind, DwarfFission);

  // Add the split debug info name to the command lines here so we
  // can propagate it to the backend.
  bool SplitDWARF = (DwarfFission != DwarfFissionKind::None) &&
                    (TC.getTriple().isOSBinFormatELF() ||
                     TC.getTriple().isOSBinFormatWasm() ||
                     TC.getTriple().isOSBinFormatCOFF()) &&
                    (isa<AssembleJobAction>(JA) || isa<CompileJobAction>(JA) ||
                     isa<BackendJobAction>(JA));
  if (SplitDWARF) {
    const char *SplitDWARFOut = SplitDebugName(JA, Args, Input, Output);
    CmdArgs.push_back("-split-dwarf-file");
    CmdArgs.push_back(SplitDWARFOut);
    if (DwarfFission == DwarfFissionKind::Split) {
      CmdArgs.push_back("-split-dwarf-output");
      CmdArgs.push_back(SplitDWARFOut);
    }
  }

  // Pass the linker version in use.
  if (Arg *A = Args.getLastArg(options::OPT_mlinker_version_EQ)) {
    CmdArgs.push_back("-target-linker-version");
    CmdArgs.push_back(A->getValue());
  }

  // Explicitly error on some things we know we don't support and can't just
  // ignore.
  if (!Args.hasArg(options::OPT_fallow_unsupported)) {
    Arg *Unsupported;
    if (types::isCXX(InputType) && RawTriple.isOSDarwin() &&
        TC.getArch() == llvm::Triple::x86) {
      if ((Unsupported = Args.getLastArg(options::OPT_fapple_kext)) ||
          (Unsupported = Args.getLastArg(options::OPT_mkernel)))
        D.Diag(diag::err_drv_clang_unsupported_opt_cxx_darwin_i386)
            << Unsupported->getOption().getName();
    }
    // The faltivec option has been superseded by the maltivec option.
    if ((Unsupported = Args.getLastArg(options::OPT_faltivec)))
      D.Diag(diag::err_drv_clang_unsupported_opt_faltivec)
          << Unsupported->getOption().getName()
          << "please use -maltivec and include altivec.h explicitly";
    if ((Unsupported = Args.getLastArg(options::OPT_fno_altivec)))
      D.Diag(diag::err_drv_clang_unsupported_opt_faltivec)
          << Unsupported->getOption().getName() << "please use -mno-altivec";
  }

  Args.AddAllArgs(CmdArgs, options::OPT_v);

  if (Args.getLastArg(options::OPT_H)) {
    CmdArgs.push_back("-H");
    CmdArgs.push_back("-sys-header-deps");
  }
  Args.AddAllArgs(CmdArgs, options::OPT_fshow_skipped_includes);

  if (D.CCPrintHeadersFormat && !D.CCGenDiagnostics) {
    CmdArgs.push_back("-header-include-file");
    CmdArgs.push_back(!D.CCPrintHeadersFilename.empty()
                          ? D.CCPrintHeadersFilename.c_str()
                          : "-");
    CmdArgs.push_back("-sys-header-deps");
    CmdArgs.push_back(Args.MakeArgString(
        "-header-include-format=" +
        std::string(headerIncludeFormatKindToString(D.CCPrintHeadersFormat))));
    CmdArgs.push_back(
        Args.MakeArgString("-header-include-filtering=" +
                           std::string(headerIncludeFilteringKindToString(
                               D.CCPrintHeadersFiltering))));
  }
  Args.AddLastArg(CmdArgs, options::OPT_P);
  Args.AddLastArg(CmdArgs, options::OPT_print_ivar_layout);

  if (D.CCLogDiagnostics && !D.CCGenDiagnostics) {
    CmdArgs.push_back("-diagnostic-log-file");
    CmdArgs.push_back(!D.CCLogDiagnosticsFilename.empty()
                          ? D.CCLogDiagnosticsFilename.c_str()
                          : "-");
  }

  // Give the gen diagnostics more chances to succeed, by avoiding intentional
  // crashes.
  if (D.CCGenDiagnostics)
    CmdArgs.push_back("-disable-pragma-debug-crash");

  // Allow backend to put its diagnostic files in the same place as frontend
  // crash diagnostics files.
  if (Args.hasArg(options::OPT_fcrash_diagnostics_dir)) {
    StringRef Dir = Args.getLastArgValue(options::OPT_fcrash_diagnostics_dir);
    CmdArgs.push_back("-mllvm");
    CmdArgs.push_back(Args.MakeArgString("-crash-diagnostics-dir=" + Dir));
  }

  bool UseSeparateSections = isUseSeparateSections(Triple);

  if (Args.hasFlag(options::OPT_ffunction_sections,
                   options::OPT_fno_function_sections, UseSeparateSections)) {
    CmdArgs.push_back("-ffunction-sections");
  }

  if (Arg *A = Args.getLastArg(options::OPT_fbasic_block_address_map,
                               options::OPT_fno_basic_block_address_map)) {
    if ((Triple.isX86() || Triple.isAArch64()) && Triple.isOSBinFormatELF()) {
      if (A->getOption().matches(options::OPT_fbasic_block_address_map))
        A->render(Args, CmdArgs);
    } else {
      D.Diag(diag::err_drv_unsupported_opt_for_target)
          << A->getAsString(Args) << TripleStr;
    }
  }

  if (Arg *A = Args.getLastArg(options::OPT_fbasic_block_sections_EQ)) {
    StringRef Val = A->getValue();
    if (Triple.isX86() && Triple.isOSBinFormatELF()) {
      if (Val != "all" && Val != "labels" && Val != "none" &&
          !Val.starts_with("list="))
        D.Diag(diag::err_drv_invalid_value)
            << A->getAsString(Args) << A->getValue();
      else
        A->render(Args, CmdArgs);
    } else if (Triple.isAArch64() && Triple.isOSBinFormatELF()) {
      // "all" is not supported on AArch64 since branch relaxation creates new
      // basic blocks for some cross-section branches.
      if (Val != "labels" && Val != "none" && !Val.starts_with("list="))
        D.Diag(diag::err_drv_invalid_value)
            << A->getAsString(Args) << A->getValue();
      else
        A->render(Args, CmdArgs);
    } else if (Triple.isNVPTX()) {
      // Do not pass the option to the GPU compilation. We still want it enabled
      // for the host-side compilation, so seeing it here is not an error.
    } else if (Val != "none") {
      // =none is allowed everywhere. It's useful for overriding the option
      // and is the same as not specifying the option.
      D.Diag(diag::err_drv_unsupported_opt_for_target)
          << A->getAsString(Args) << TripleStr;
    }
  }

  bool HasDefaultDataSections = Triple.isOSBinFormatXCOFF();
  if (Args.hasFlag(options::OPT_fdata_sections, options::OPT_fno_data_sections,
                   UseSeparateSections || HasDefaultDataSections)) {
    CmdArgs.push_back("-fdata-sections");
  }

  Args.addOptOutFlag(CmdArgs, options::OPT_funique_section_names,
                     options::OPT_fno_unique_section_names);
  Args.addOptInFlag(CmdArgs, options::OPT_fseparate_named_sections,
                    options::OPT_fno_separate_named_sections);
  Args.addOptInFlag(CmdArgs, options::OPT_funique_internal_linkage_names,
                    options::OPT_fno_unique_internal_linkage_names);
  Args.addOptInFlag(CmdArgs, options::OPT_funique_basic_block_section_names,
                    options::OPT_fno_unique_basic_block_section_names);
  Args.addOptInFlag(CmdArgs, options::OPT_fconvergent_functions,
                    options::OPT_fno_convergent_functions);

  if (Arg *A = Args.getLastArg(options::OPT_fsplit_machine_functions,
                               options::OPT_fno_split_machine_functions)) {
    if (!A->getOption().matches(options::OPT_fno_split_machine_functions)) {
      // This codegen pass is only available on x86 and AArch64 ELF targets.
      if ((Triple.isX86() || Triple.isAArch64()) && Triple.isOSBinFormatELF())
        A->render(Args, CmdArgs);
      else
        D.Diag(diag::err_drv_unsupported_opt_for_target)
            << A->getAsString(Args) << TripleStr;
    }
  }

  Args.AddLastArg(CmdArgs, options::OPT_finstrument_functions,
                  options::OPT_finstrument_functions_after_inlining,
                  options::OPT_finstrument_function_entry_bare);

  // NVPTX/AMDGCN doesn't support PGO or coverage. There's no runtime support
  // for sampling, overhead of call arc collection is way too high and there's
  // no way to collect the output.
  if (!Triple.isNVPTX() && !Triple.isAMDGCN())
    addPGOAndCoverageFlags(TC, C, JA, Output, Args, SanitizeArgs, CmdArgs);

  Args.AddLastArg(CmdArgs, options::OPT_fclang_abi_compat_EQ);

  if (getLastProfileSampleUseArg(Args) &&
      Args.hasArg(options::OPT_fsample_profile_use_profi)) {
    CmdArgs.push_back("-mllvm");
    CmdArgs.push_back("-sample-profile-use-profi");
  }

  // Add runtime flag for PS4/PS5 when PGO, coverage, or sanitizers are enabled.
  if (RawTriple.isPS() &&
      !Args.hasArg(options::OPT_nostdlib, options::OPT_nodefaultlibs)) {
    PScpu::addProfileRTArgs(TC, Args, CmdArgs);
    PScpu::addSanitizerArgs(TC, Args, CmdArgs);
  }

  // Pass options for controlling the default header search paths.
  if (Args.hasArg(options::OPT_nostdinc)) {
    CmdArgs.push_back("-nostdsysteminc");
    CmdArgs.push_back("-nobuiltininc");
  } else {
    if (Args.hasArg(options::OPT_nostdlibinc))
      CmdArgs.push_back("-nostdsysteminc");
    Args.AddLastArg(CmdArgs, options::OPT_nostdincxx);
    Args.AddLastArg(CmdArgs, options::OPT_nobuiltininc);
  }

  // Pass the path to compiler resource files.
  CmdArgs.push_back("-resource-dir");
  CmdArgs.push_back(D.ResourceDir.c_str());

  Args.AddLastArg(CmdArgs, options::OPT_working_directory);

  RenderARCMigrateToolOptions(D, Args, CmdArgs);

  // Add preprocessing options like -I, -D, etc. if we are using the
  // preprocessor.
  //
  // FIXME: Support -fpreprocessed
  if (types::getPreprocessedType(InputType) != types::TY_INVALID)
    AddPreprocessingOptions(C, JA, D, Args, CmdArgs, Output, Inputs);

  // Don't warn about "clang -c -DPIC -fPIC test.i" because libtool.m4 assumes
  // that "The compiler can only warn and ignore the option if not recognized".
  // When building with ccache, it will pass -D options to clang even on
  // preprocessed inputs and configure concludes that -fPIC is not supported.
  Args.ClaimAllArgs(options::OPT_D);

  bool SkipO =
      Args.hasArg(options::OPT_fsycl_link_EQ) && ContainsWrapperAction(&JA);
  const Arg *OArg = Args.getLastArg(options::OPT_O_Group);
  // Manually translate -O4 to -O3; let clang reject others.
  // When compiling a wrapped binary, do not optimize.
  if (!SkipO && OArg) {
    if (OArg->getOption().matches(options::OPT_O4)) {
      CmdArgs.push_back("-O3");
      D.Diag(diag::warn_O4_is_O3);
    } else {
      OArg->render(Args, CmdArgs);
    }
  }

  // Warn about ignored options to clang.
  for (const Arg *A :
       Args.filtered(options::OPT_clang_ignored_gcc_optimization_f_Group)) {
    D.Diag(diag::warn_ignored_gcc_optimization) << A->getAsString(Args);
    A->claim();
  }

  for (const Arg *A :
       Args.filtered(options::OPT_clang_ignored_legacy_options_Group)) {
    D.Diag(diag::warn_ignored_clang_option) << A->getAsString(Args);
    A->claim();
  }

  claimNoWarnArgs(Args);

  Args.AddAllArgs(CmdArgs, options::OPT_R_Group);

  for (const Arg *A :
       Args.filtered(options::OPT_W_Group, options::OPT__SLASH_wd)) {
    A->claim();
    if (A->getOption().getID() == options::OPT__SLASH_wd) {
      unsigned WarningNumber;
      if (StringRef(A->getValue()).getAsInteger(10, WarningNumber)) {
        D.Diag(diag::err_drv_invalid_int_value)
            << A->getAsString(Args) << A->getValue();
        continue;
      }

      if (auto Group = diagGroupFromCLWarningID(WarningNumber)) {
        CmdArgs.push_back(Args.MakeArgString(
            "-Wno-" + DiagnosticIDs::getWarningOptionForGroup(*Group)));
      }
      continue;
    }
    A->render(Args, CmdArgs);
  }

  Args.AddAllArgs(CmdArgs, options::OPT_Wsystem_headers_in_module_EQ);

  if (Args.hasFlag(options::OPT_pedantic, options::OPT_no_pedantic, false))
    CmdArgs.push_back("-pedantic");
  Args.AddLastArg(CmdArgs, options::OPT_pedantic_errors);
  Args.AddLastArg(CmdArgs, options::OPT_w);

  Args.addOptInFlag(CmdArgs, options::OPT_ffixed_point,
                    options::OPT_fno_fixed_point);

  if (Arg *A = Args.getLastArg(options::OPT_fcxx_abi_EQ))
    A->render(Args, CmdArgs);

  Args.AddLastArg(CmdArgs, options::OPT_fexperimental_relative_cxx_abi_vtables,
                  options::OPT_fno_experimental_relative_cxx_abi_vtables);

  Args.AddLastArg(CmdArgs, options::OPT_fexperimental_omit_vtable_rtti,
                  options::OPT_fno_experimental_omit_vtable_rtti);

  if (Arg *A = Args.getLastArg(options::OPT_ffuchsia_api_level_EQ))
    A->render(Args, CmdArgs);

  // Handle -{std, ansi, trigraphs} -- take the last of -{std, ansi}
  // (-ansi is equivalent to -std=c89 or -std=c++98).
  //
  // If a std is supplied, only add -trigraphs if it follows the
  // option.
  bool ImplyVCPPCVer = false;
  bool ImplyVCPPCXXVer = false;
  const Arg *Std = Args.getLastArg(options::OPT_std_EQ, options::OPT_ansi);
  if (Std) {
    if (Std->getOption().matches(options::OPT_ansi))
      if (types::isCXX(InputType))
        CmdArgs.push_back("-std=c++98");
      else
        CmdArgs.push_back("-std=c89");
    else {
      if (Args.hasArg(options::OPT_fsycl)) {
        // Use of -std= with 'C' is not supported for SYCL.
        const LangStandard *LangStd =
            LangStandard::getLangStandardForName(Std->getValue());
        if (LangStd && LangStd->getLanguage() == Language::C)
          D.Diag(diag::err_drv_argument_not_allowed_with)
              << Std->getAsString(Args) << "-fsycl";
      }
      Std->render(Args, CmdArgs);
    }

    // If -f(no-)trigraphs appears after the language standard flag, honor it.
    if (Arg *A = Args.getLastArg(options::OPT_std_EQ, options::OPT_ansi,
                                 options::OPT_ftrigraphs,
                                 options::OPT_fno_trigraphs))
      if (A != Std)
        A->render(Args, CmdArgs);
  } else {
    // Honor -std-default.
    //
    // FIXME: Clang doesn't correctly handle -std= when the input language
    // doesn't match. For the time being just ignore this for C++ inputs;
    // eventually we want to do all the standard defaulting here instead of
    // splitting it between the driver and clang -cc1.
    if (!types::isCXX(InputType)) {
      if (!Args.hasArg(options::OPT__SLASH_std)) {
        Args.AddAllArgsTranslated(CmdArgs, options::OPT_std_default_EQ, "-std=",
                                  /*Joined=*/true);
      } else
        ImplyVCPPCVer = true;
    }
    else if (IsWindowsMSVC)
      ImplyVCPPCXXVer = true;

    if (IsSYCL && types::isCXX(InputType) &&
        !Args.hasArg(options::OPT__SLASH_std))
      // For DPC++, we default to -std=c++17 for all compilations.  Use of -std
      // on the command line will override.
      CmdArgs.push_back("-std=c++17");

    Args.AddLastArg(CmdArgs, options::OPT_ftrigraphs,
                    options::OPT_fno_trigraphs);
  }

  // GCC's behavior for -Wwrite-strings is a bit strange:
  //  * In C, this "warning flag" changes the types of string literals from
  //    'char[N]' to 'const char[N]', and thus triggers an unrelated warning
  //    for the discarded qualifier.
  //  * In C++, this is just a normal warning flag.
  //
  // Implementing this warning correctly in C is hard, so we follow GCC's
  // behavior for now. FIXME: Directly diagnose uses of a string literal as
  // a non-const char* in C, rather than using this crude hack.
  if (!types::isCXX(InputType)) {
    // FIXME: This should behave just like a warning flag, and thus should also
    // respect -Weverything, -Wno-everything, -Werror=write-strings, and so on.
    Arg *WriteStrings =
        Args.getLastArg(options::OPT_Wwrite_strings,
                        options::OPT_Wno_write_strings, options::OPT_w);
    if (WriteStrings &&
        WriteStrings->getOption().matches(options::OPT_Wwrite_strings))
      CmdArgs.push_back("-fconst-strings");
  }

  // GCC provides a macro definition '__DEPRECATED' when -Wdeprecated is active
  // during C++ compilation, which it is by default. GCC keeps this define even
  // in the presence of '-w', match this behavior bug-for-bug.
  if (types::isCXX(InputType) &&
      Args.hasFlag(options::OPT_Wdeprecated, options::OPT_Wno_deprecated,
                   true)) {
    CmdArgs.push_back("-fdeprecated-macro");
  }

  // Translate GCC's misnamer '-fasm' arguments to '-fgnu-keywords'.
  if (Arg *Asm = Args.getLastArg(options::OPT_fasm, options::OPT_fno_asm)) {
    if (Asm->getOption().matches(options::OPT_fasm))
      CmdArgs.push_back("-fgnu-keywords");
    else
      CmdArgs.push_back("-fno-gnu-keywords");
  }

  if (!ShouldEnableAutolink(Args, TC, JA))
    CmdArgs.push_back("-fno-autolink");

  Args.AddLastArg(CmdArgs, options::OPT_ftemplate_depth_EQ);
  Args.AddLastArg(CmdArgs, options::OPT_foperator_arrow_depth_EQ);
  Args.AddLastArg(CmdArgs, options::OPT_fconstexpr_depth_EQ);
  Args.AddLastArg(CmdArgs, options::OPT_fconstexpr_steps_EQ);

  Args.AddLastArg(CmdArgs, options::OPT_fexperimental_library);

  if (Args.hasArg(options::OPT_fexperimental_new_constant_interpreter))
    CmdArgs.push_back("-fexperimental-new-constant-interpreter");

  if (Arg *A = Args.getLastArg(options::OPT_fbracket_depth_EQ)) {
    CmdArgs.push_back("-fbracket-depth");
    CmdArgs.push_back(A->getValue());
  }

  if (Arg *A = Args.getLastArg(options::OPT_Wlarge_by_value_copy_EQ,
                               options::OPT_Wlarge_by_value_copy_def)) {
    if (A->getNumValues()) {
      StringRef bytes = A->getValue();
      CmdArgs.push_back(Args.MakeArgString("-Wlarge-by-value-copy=" + bytes));
    } else
      CmdArgs.push_back("-Wlarge-by-value-copy=64"); // default value
  }

  if (Args.hasArg(options::OPT_relocatable_pch))
    CmdArgs.push_back("-relocatable-pch");

  if (const Arg *A = Args.getLastArg(options::OPT_fcf_runtime_abi_EQ)) {
    static const char *kCFABIs[] = {
      "standalone", "objc", "swift", "swift-5.0", "swift-4.2", "swift-4.1",
    };

    if (!llvm::is_contained(kCFABIs, StringRef(A->getValue())))
      D.Diag(diag::err_drv_invalid_cf_runtime_abi) << A->getValue();
    else
      A->render(Args, CmdArgs);
  }

  if (Arg *A = Args.getLastArg(options::OPT_fconstant_string_class_EQ)) {
    CmdArgs.push_back("-fconstant-string-class");
    CmdArgs.push_back(A->getValue());
  }

  if (Arg *A = Args.getLastArg(options::OPT_ftabstop_EQ)) {
    CmdArgs.push_back("-ftabstop");
    CmdArgs.push_back(A->getValue());
  }

  Args.addOptInFlag(CmdArgs, options::OPT_fstack_size_section,
                    options::OPT_fno_stack_size_section);

  if (Args.hasArg(options::OPT_fstack_usage)) {
    CmdArgs.push_back("-stack-usage-file");

    if (Arg *OutputOpt = Args.getLastArg(options::OPT_o)) {
      SmallString<128> OutputFilename(OutputOpt->getValue());
      llvm::sys::path::replace_extension(OutputFilename, "su");
      CmdArgs.push_back(Args.MakeArgString(OutputFilename));
    } else
      CmdArgs.push_back(
          Args.MakeArgString(Twine(getBaseInputStem(Args, Inputs)) + ".su"));
  }

  CmdArgs.push_back("-ferror-limit");
  if (Arg *A = Args.getLastArg(options::OPT_ferror_limit_EQ))
    CmdArgs.push_back(A->getValue());
  else
    CmdArgs.push_back("19");

  Args.AddLastArg(CmdArgs, options::OPT_fconstexpr_backtrace_limit_EQ);
  Args.AddLastArg(CmdArgs, options::OPT_fmacro_backtrace_limit_EQ);
  Args.AddLastArg(CmdArgs, options::OPT_ftemplate_backtrace_limit_EQ);
  Args.AddLastArg(CmdArgs, options::OPT_fspell_checking_limit_EQ);
  Args.AddLastArg(CmdArgs, options::OPT_fcaret_diagnostics_max_lines_EQ);

  // Pass -fmessage-length=.
  unsigned MessageLength = 0;
  if (Arg *A = Args.getLastArg(options::OPT_fmessage_length_EQ)) {
    StringRef V(A->getValue());
    if (V.getAsInteger(0, MessageLength))
      D.Diag(diag::err_drv_invalid_argument_to_option)
          << V << A->getOption().getName();
  } else {
    // If -fmessage-length=N was not specified, determine whether this is a
    // terminal and, if so, implicitly define -fmessage-length appropriately.
    MessageLength = llvm::sys::Process::StandardErrColumns();
  }
  if (MessageLength != 0)
    CmdArgs.push_back(
        Args.MakeArgString("-fmessage-length=" + Twine(MessageLength)));

  if (Arg *A = Args.getLastArg(options::OPT_frandomize_layout_seed_EQ))
    CmdArgs.push_back(
        Args.MakeArgString("-frandomize-layout-seed=" + Twine(A->getValue(0))));

  if (Arg *A = Args.getLastArg(options::OPT_frandomize_layout_seed_file_EQ))
    CmdArgs.push_back(Args.MakeArgString("-frandomize-layout-seed-file=" +
                                         Twine(A->getValue(0))));

  // -fvisibility= and -fvisibility-ms-compat are of a piece.
  if (const Arg *A = Args.getLastArg(options::OPT_fvisibility_EQ,
                                     options::OPT_fvisibility_ms_compat)) {
    if (A->getOption().matches(options::OPT_fvisibility_EQ)) {
      A->render(Args, CmdArgs);
    } else {
      assert(A->getOption().matches(options::OPT_fvisibility_ms_compat));
      CmdArgs.push_back("-fvisibility=hidden");
      CmdArgs.push_back("-ftype-visibility=default");
    }
  } else if (IsOpenMPDevice) {
    // When compiling for the OpenMP device we want protected visibility by
    // default. This prevents the device from accidentally preempting code on
    // the host, makes the system more robust, and improves performance.
    CmdArgs.push_back("-fvisibility=protected");
  }

  // PS4/PS5 process these options in addClangTargetOptions.
  if (!RawTriple.isPS()) {
    if (const Arg *A =
            Args.getLastArg(options::OPT_fvisibility_from_dllstorageclass,
                            options::OPT_fno_visibility_from_dllstorageclass)) {
      if (A->getOption().matches(
              options::OPT_fvisibility_from_dllstorageclass)) {
        CmdArgs.push_back("-fvisibility-from-dllstorageclass");
        Args.AddLastArg(CmdArgs, options::OPT_fvisibility_dllexport_EQ);
        Args.AddLastArg(CmdArgs, options::OPT_fvisibility_nodllstorageclass_EQ);
        Args.AddLastArg(CmdArgs, options::OPT_fvisibility_externs_dllimport_EQ);
        Args.AddLastArg(CmdArgs,
                        options::OPT_fvisibility_externs_nodllstorageclass_EQ);
      }
    }
  }

  if (Args.hasFlag(options::OPT_fvisibility_inlines_hidden,
                    options::OPT_fno_visibility_inlines_hidden, false))
    CmdArgs.push_back("-fvisibility-inlines-hidden");

  Args.AddLastArg(CmdArgs, options::OPT_fvisibility_inlines_hidden_static_local_var,
                           options::OPT_fno_visibility_inlines_hidden_static_local_var);

  // -fvisibility-global-new-delete-hidden is a deprecated spelling of
  // -fvisibility-global-new-delete=force-hidden.
  if (const Arg *A =
          Args.getLastArg(options::OPT_fvisibility_global_new_delete_hidden)) {
    D.Diag(diag::warn_drv_deprecated_arg)
        << A->getAsString(Args) << /*hasReplacement=*/true
        << "-fvisibility-global-new-delete=force-hidden";
  }

  if (const Arg *A =
          Args.getLastArg(options::OPT_fvisibility_global_new_delete_EQ,
                          options::OPT_fvisibility_global_new_delete_hidden)) {
    if (A->getOption().matches(options::OPT_fvisibility_global_new_delete_EQ)) {
      A->render(Args, CmdArgs);
    } else {
      assert(A->getOption().matches(
          options::OPT_fvisibility_global_new_delete_hidden));
      CmdArgs.push_back("-fvisibility-global-new-delete=force-hidden");
    }
  }

  Args.AddLastArg(CmdArgs, options::OPT_ftlsmodel_EQ);

  if (Args.hasFlag(options::OPT_fnew_infallible,
                   options::OPT_fno_new_infallible, false))
    CmdArgs.push_back("-fnew-infallible");

  if (Args.hasFlag(options::OPT_fno_operator_names,
                   options::OPT_foperator_names, false))
    CmdArgs.push_back("-fno-operator-names");

  // Forward -f (flag) options which we can pass directly.
  Args.AddLastArg(CmdArgs, options::OPT_femit_all_decls);
  Args.AddLastArg(CmdArgs, options::OPT_fheinous_gnu_extensions);
  Args.AddLastArg(CmdArgs, options::OPT_fdigraphs, options::OPT_fno_digraphs);
  Args.AddLastArg(CmdArgs, options::OPT_fzero_call_used_regs_EQ);

  if (Args.hasFlag(options::OPT_femulated_tls, options::OPT_fno_emulated_tls,
                   Triple.hasDefaultEmulatedTLS()))
    CmdArgs.push_back("-femulated-tls");

  Args.addOptInFlag(CmdArgs, options::OPT_fcheck_new,
                    options::OPT_fno_check_new);

  if (Arg *A = Args.getLastArg(options::OPT_fzero_call_used_regs_EQ)) {
    // FIXME: There's no reason for this to be restricted to X86. The backend
    // code needs to be changed to include the appropriate function calls
    // automatically.
    if (!Triple.isX86() && !Triple.isAArch64())
      D.Diag(diag::err_drv_unsupported_opt_for_target)
          << A->getAsString(Args) << TripleStr;
  }

  // AltiVec-like language extensions aren't relevant for assembling.
  if (!isa<PreprocessJobAction>(JA) || Output.getType() != types::TY_PP_Asm)
    Args.AddLastArg(CmdArgs, options::OPT_fzvector);

  Args.AddLastArg(CmdArgs, options::OPT_fdiagnostics_show_template_tree);
  Args.AddLastArg(CmdArgs, options::OPT_fno_elide_type);

  // Forward flags for OpenMP. We don't do this if the current action is an
  // device offloading action other than OpenMP.
  if (Args.hasFlag(options::OPT_fopenmp, options::OPT_fopenmp_EQ,
                   options::OPT_fno_openmp, false) &&
      (JA.isDeviceOffloading(Action::OFK_None) ||
       JA.isDeviceOffloading(Action::OFK_OpenMP))) {
    switch (D.getOpenMPRuntime(Args)) {
    case Driver::OMPRT_OMP:
    case Driver::OMPRT_IOMP5:
      // Clang can generate useful OpenMP code for these two runtime libraries.
      CmdArgs.push_back("-fopenmp");

      // If no option regarding the use of TLS in OpenMP codegeneration is
      // given, decide a default based on the target. Otherwise rely on the
      // options and pass the right information to the frontend.
      if (!Args.hasFlag(options::OPT_fopenmp_use_tls,
                        options::OPT_fnoopenmp_use_tls, /*Default=*/true))
        CmdArgs.push_back("-fnoopenmp-use-tls");
      Args.AddLastArg(CmdArgs, options::OPT_fopenmp_simd,
                      options::OPT_fno_openmp_simd);
      Args.AddAllArgs(CmdArgs, options::OPT_fopenmp_enable_irbuilder);
      Args.AddAllArgs(CmdArgs, options::OPT_fopenmp_version_EQ);
      if (!Args.hasFlag(options::OPT_fopenmp_extensions,
                        options::OPT_fno_openmp_extensions, /*Default=*/true))
        CmdArgs.push_back("-fno-openmp-extensions");
      Args.AddAllArgs(CmdArgs, options::OPT_fopenmp_cuda_number_of_sm_EQ);
      Args.AddAllArgs(CmdArgs, options::OPT_fopenmp_cuda_blocks_per_sm_EQ);
      Args.AddAllArgs(CmdArgs,
                      options::OPT_fopenmp_cuda_teams_reduction_recs_num_EQ);
      if (Args.hasFlag(options::OPT_fopenmp_optimistic_collapse,
                       options::OPT_fno_openmp_optimistic_collapse,
                       /*Default=*/false))
        CmdArgs.push_back("-fopenmp-optimistic-collapse");

      // When in OpenMP offloading mode with NVPTX target, forward
      // cuda-mode flag
      if (Args.hasFlag(options::OPT_fopenmp_cuda_mode,
                       options::OPT_fno_openmp_cuda_mode, /*Default=*/false))
        CmdArgs.push_back("-fopenmp-cuda-mode");

      // When in OpenMP offloading mode, enable debugging on the device.
      Args.AddAllArgs(CmdArgs, options::OPT_fopenmp_target_debug_EQ);
      if (Args.hasFlag(options::OPT_fopenmp_target_debug,
                       options::OPT_fno_openmp_target_debug, /*Default=*/false))
        CmdArgs.push_back("-fopenmp-target-debug");

      // When in OpenMP offloading mode, forward assumptions information about
      // thread and team counts in the device.
      if (Args.hasFlag(options::OPT_fopenmp_assume_teams_oversubscription,
                       options::OPT_fno_openmp_assume_teams_oversubscription,
                       /*Default=*/false))
        CmdArgs.push_back("-fopenmp-assume-teams-oversubscription");
      if (Args.hasFlag(options::OPT_fopenmp_assume_threads_oversubscription,
                       options::OPT_fno_openmp_assume_threads_oversubscription,
                       /*Default=*/false))
        CmdArgs.push_back("-fopenmp-assume-threads-oversubscription");
      if (Args.hasArg(options::OPT_fopenmp_assume_no_thread_state))
        CmdArgs.push_back("-fopenmp-assume-no-thread-state");
      if (Args.hasArg(options::OPT_fopenmp_assume_no_nested_parallelism))
        CmdArgs.push_back("-fopenmp-assume-no-nested-parallelism");
      if (Args.hasArg(options::OPT_fopenmp_offload_mandatory))
        CmdArgs.push_back("-fopenmp-offload-mandatory");
      if (Args.hasArg(options::OPT_fopenmp_force_usm))
        CmdArgs.push_back("-fopenmp-force-usm");
      break;
    default:
      // By default, if Clang doesn't know how to generate useful OpenMP code
      // for a specific runtime library, we just don't pass the '-fopenmp' flag
      // down to the actual compilation.
      // FIXME: It would be better to have a mode which *only* omits IR
      // generation based on the OpenMP support so that we get consistent
      // semantic analysis, etc.
      break;
    }
  } else {
    if (!JA.isDeviceOffloading(Action::OFK_SYCL))
      Args.AddLastArg(CmdArgs, options::OPT_fopenmp_simd,
                      options::OPT_fno_openmp_simd);
    Args.AddAllArgs(CmdArgs, options::OPT_fopenmp_version_EQ);
    Args.addOptOutFlag(CmdArgs, options::OPT_fopenmp_extensions,
                       options::OPT_fno_openmp_extensions);
  }

  // Forward the new driver to change offloading code generation.
  if (Args.hasFlag(options::OPT_offload_new_driver,
                   options::OPT_no_offload_new_driver, false))
    CmdArgs.push_back("--offload-new-driver");

  SanitizeArgs.addArgs(TC, Args, CmdArgs, InputType);

  const XRayArgs &XRay = TC.getXRayArgs();
  XRay.addArgs(TC, Args, CmdArgs, InputType);

  for (const auto &Filename :
       Args.getAllArgValues(options::OPT_fprofile_list_EQ)) {
    if (D.getVFS().exists(Filename))
      CmdArgs.push_back(Args.MakeArgString("-fprofile-list=" + Filename));
    else
      D.Diag(clang::diag::err_drv_no_such_file) << Filename;
  }

  if (Arg *A = Args.getLastArg(options::OPT_fpatchable_function_entry_EQ)) {
    StringRef S0 = A->getValue(), S = S0;
    unsigned Size, Offset = 0;
    if (!Triple.isAArch64() && !Triple.isLoongArch() && !Triple.isRISCV() &&
        !Triple.isX86())
      D.Diag(diag::err_drv_unsupported_opt_for_target)
          << A->getAsString(Args) << TripleStr;
    else if (S.consumeInteger(10, Size) ||
             (!S.empty() && (!S.consume_front(",") ||
                             S.consumeInteger(10, Offset) || !S.empty())))
      D.Diag(diag::err_drv_invalid_argument_to_option)
          << S0 << A->getOption().getName();
    else if (Size < Offset)
      D.Diag(diag::err_drv_unsupported_fpatchable_function_entry_argument);
    else {
      CmdArgs.push_back(Args.MakeArgString(A->getSpelling() + Twine(Size)));
      CmdArgs.push_back(Args.MakeArgString(
          "-fpatchable-function-entry-offset=" + Twine(Offset)));
    }
  }

  Args.AddLastArg(CmdArgs, options::OPT_fms_hotpatch);

  if (TC.SupportsProfiling()) {
    Args.AddLastArg(CmdArgs, options::OPT_pg);

    llvm::Triple::ArchType Arch = TC.getArch();
    if (Arg *A = Args.getLastArg(options::OPT_mfentry)) {
      if (Arch == llvm::Triple::systemz || TC.getTriple().isX86())
        A->render(Args, CmdArgs);
      else
        D.Diag(diag::err_drv_unsupported_opt_for_target)
            << A->getAsString(Args) << TripleStr;
    }
    if (Arg *A = Args.getLastArg(options::OPT_mnop_mcount)) {
      if (Arch == llvm::Triple::systemz)
        A->render(Args, CmdArgs);
      else
        D.Diag(diag::err_drv_unsupported_opt_for_target)
            << A->getAsString(Args) << TripleStr;
    }
    if (Arg *A = Args.getLastArg(options::OPT_mrecord_mcount)) {
      if (Arch == llvm::Triple::systemz)
        A->render(Args, CmdArgs);
      else
        D.Diag(diag::err_drv_unsupported_opt_for_target)
            << A->getAsString(Args) << TripleStr;
    }
  }

  if (Arg *A = Args.getLastArgNoClaim(options::OPT_pg)) {
    if (TC.getTriple().isOSzOS()) {
      D.Diag(diag::err_drv_unsupported_opt_for_target)
          << A->getAsString(Args) << TripleStr;
    }
  }
  if (Arg *A = Args.getLastArgNoClaim(options::OPT_p)) {
    if (!(TC.getTriple().isOSAIX() || TC.getTriple().isOSOpenBSD())) {
      D.Diag(diag::err_drv_unsupported_opt_for_target)
          << A->getAsString(Args) << TripleStr;
    }
  }
  if (Arg *A = Args.getLastArgNoClaim(options::OPT_p, options::OPT_pg)) {
    if (A->getOption().matches(options::OPT_p)) {
      A->claim();
      if (TC.getTriple().isOSAIX() && !Args.hasArgNoClaim(options::OPT_pg))
        CmdArgs.push_back("-pg");
    }
  }

  // Reject AIX-specific link options on other targets.
  if (!TC.getTriple().isOSAIX()) {
    for (const Arg *A : Args.filtered(options::OPT_b, options::OPT_K,
                                      options::OPT_mxcoff_build_id_EQ)) {
      D.Diag(diag::err_drv_unsupported_opt_for_target)
          << A->getSpelling() << TripleStr;
    }
  }

  if (Args.getLastArg(options::OPT_fapple_kext) ||
      (Args.hasArg(options::OPT_mkernel) && types::isCXX(InputType)))
    CmdArgs.push_back("-fapple-kext");

  Args.AddLastArg(CmdArgs, options::OPT_altivec_src_compat);
  Args.AddLastArg(CmdArgs, options::OPT_flax_vector_conversions_EQ);
  Args.AddLastArg(CmdArgs, options::OPT_fobjc_sender_dependent_dispatch);
  Args.AddLastArg(CmdArgs, options::OPT_fdiagnostics_print_source_range_info);
  Args.AddLastArg(CmdArgs, options::OPT_fdiagnostics_parseable_fixits);
  Args.AddLastArg(CmdArgs, options::OPT_ftime_report);
  Args.AddLastArg(CmdArgs, options::OPT_ftime_report_EQ);
  Args.AddLastArg(CmdArgs, options::OPT_ftrapv);
  Args.AddLastArg(CmdArgs, options::OPT_malign_double);
  Args.AddLastArg(CmdArgs, options::OPT_fno_temp_file);

  if (const char *Name = C.getTimeTraceFile(&JA)) {
    CmdArgs.push_back(Args.MakeArgString("-ftime-trace=" + Twine(Name)));
    Args.AddLastArg(CmdArgs, options::OPT_ftime_trace_granularity_EQ);
  }

  if (Arg *A = Args.getLastArg(options::OPT_ftrapv_handler_EQ)) {
    CmdArgs.push_back("-ftrapv-handler");
    CmdArgs.push_back(A->getValue());
  }

  Args.AddLastArg(CmdArgs, options::OPT_ftrap_function_EQ);

  // -fno-strict-overflow implies -fwrapv if it isn't disabled, but
  // -fstrict-overflow won't turn off an explicitly enabled -fwrapv.
  if (Arg *A = Args.getLastArg(options::OPT_fwrapv, options::OPT_fno_wrapv)) {
    if (A->getOption().matches(options::OPT_fwrapv))
      CmdArgs.push_back("-fwrapv");
  } else if (Arg *A = Args.getLastArg(options::OPT_fstrict_overflow,
                                      options::OPT_fno_strict_overflow)) {
    if (A->getOption().matches(options::OPT_fno_strict_overflow))
      CmdArgs.push_back("-fwrapv");
  }

  Args.AddLastArg(CmdArgs, options::OPT_ffinite_loops,
                  options::OPT_fno_finite_loops);

  Args.AddLastArg(CmdArgs, options::OPT_fwritable_strings);
  Args.AddLastArg(CmdArgs, options::OPT_funroll_loops,
                  options::OPT_fno_unroll_loops);

  Args.AddLastArg(CmdArgs, options::OPT_fstrict_flex_arrays_EQ);

  Args.AddLastArg(CmdArgs, options::OPT_pthread);

  Args.addOptInFlag(CmdArgs, options::OPT_mspeculative_load_hardening,
                    options::OPT_mno_speculative_load_hardening);

  RenderSSPOptions(D, TC, Args, CmdArgs, KernelOrKext);
  RenderSCPOptions(TC, Args, CmdArgs);
  RenderTrivialAutoVarInitOptions(D, TC, Args, CmdArgs);

  Args.AddLastArg(CmdArgs, options::OPT_fswift_async_fp_EQ);

  Args.addOptInFlag(CmdArgs, options::OPT_mstackrealign,
                    options::OPT_mno_stackrealign);

  if (Args.hasArg(options::OPT_mstack_alignment)) {
    StringRef alignment = Args.getLastArgValue(options::OPT_mstack_alignment);
    CmdArgs.push_back(Args.MakeArgString("-mstack-alignment=" + alignment));
  }

  if (Args.hasArg(options::OPT_mstack_probe_size)) {
    StringRef Size = Args.getLastArgValue(options::OPT_mstack_probe_size);

    if (!Size.empty())
      CmdArgs.push_back(Args.MakeArgString("-mstack-probe-size=" + Size));
    else
      CmdArgs.push_back("-mstack-probe-size=0");
  }

  Args.addOptOutFlag(CmdArgs, options::OPT_mstack_arg_probe,
                     options::OPT_mno_stack_arg_probe);

  if (Arg *A = Args.getLastArg(options::OPT_mrestrict_it,
                               options::OPT_mno_restrict_it)) {
    if (A->getOption().matches(options::OPT_mrestrict_it)) {
      CmdArgs.push_back("-mllvm");
      CmdArgs.push_back("-arm-restrict-it");
    } else {
      CmdArgs.push_back("-mllvm");
      CmdArgs.push_back("-arm-default-it");
    }
  }

  // Forward -cl options to -cc1
  RenderOpenCLOptions(Args, CmdArgs, InputType);

  // Forward hlsl options to -cc1
  RenderHLSLOptions(Args, CmdArgs, InputType);

  // Forward OpenACC options to -cc1
  RenderOpenACCOptions(D, Args, CmdArgs, InputType);

  if (IsHIP) {
    if (Args.hasFlag(options::OPT_fhip_new_launch_api,
                     options::OPT_fno_hip_new_launch_api, true))
      CmdArgs.push_back("-fhip-new-launch-api");
    Args.addOptInFlag(CmdArgs, options::OPT_fgpu_allow_device_init,
                      options::OPT_fno_gpu_allow_device_init);
    Args.AddLastArg(CmdArgs, options::OPT_hipstdpar);
    Args.AddLastArg(CmdArgs, options::OPT_hipstdpar_interpose_alloc);
    Args.addOptInFlag(CmdArgs, options::OPT_fhip_kernel_arg_name,
                      options::OPT_fno_hip_kernel_arg_name);
  }

  if (IsCuda || IsHIP || IsSYCL) {
    if (IsRDCMode)
      CmdArgs.push_back("-fgpu-rdc");
    else
      CmdArgs.push_back("-fno-gpu-rdc");
  }
  if (IsCuda || IsHIP) {
    Args.addOptInFlag(CmdArgs, options::OPT_fgpu_defer_diag,
                      options::OPT_fno_gpu_defer_diag);
    if (Args.hasFlag(options::OPT_fgpu_exclude_wrong_side_overloads,
                     options::OPT_fno_gpu_exclude_wrong_side_overloads,
                     false)) {
      CmdArgs.push_back("-fgpu-exclude-wrong-side-overloads");
      CmdArgs.push_back("-fgpu-defer-diag");
    }
  }

  // Forward -nogpulib to -cc1.
  if (Args.hasArg(options::OPT_nogpulib))
    CmdArgs.push_back("-nogpulib");

  if (Arg *A = Args.getLastArg(options::OPT_fcf_protection_EQ)) {
    CmdArgs.push_back(
        Args.MakeArgString(Twine("-fcf-protection=") + A->getValue()));
  }

  if (Arg *A = Args.getLastArg(options::OPT_mfunction_return_EQ))
    CmdArgs.push_back(
        Args.MakeArgString(Twine("-mfunction-return=") + A->getValue()));

  Args.AddLastArg(CmdArgs, options::OPT_mindirect_branch_cs_prefix);

  // Forward -f options with positive and negative forms; we translate these by
  // hand.  Do not propagate PGO options to the GPU-side compilations as the
  // profile info is for the host-side compilation only.
  if (!(IsCudaDevice || IsHIPDevice)) {
    if (Arg *A = getLastProfileSampleUseArg(Args)) {
      auto *PGOArg = Args.getLastArg(
          options::OPT_fprofile_generate, options::OPT_fprofile_generate_EQ,
          options::OPT_fcs_profile_generate,
          options::OPT_fcs_profile_generate_EQ, options::OPT_fprofile_use,
          options::OPT_fprofile_use_EQ);
      if (PGOArg)
        D.Diag(diag::err_drv_argument_not_allowed_with)
            << "SampleUse with PGO options";

      StringRef fname = A->getValue();
      if (!llvm::sys::fs::exists(fname))
        D.Diag(diag::err_drv_no_such_file) << fname;
      else
        A->render(Args, CmdArgs);
    }
    Args.AddLastArg(CmdArgs, options::OPT_fprofile_remapping_file_EQ);

    if (Args.hasFlag(options::OPT_fpseudo_probe_for_profiling,
                     options::OPT_fno_pseudo_probe_for_profiling, false)) {
      CmdArgs.push_back("-fpseudo-probe-for-profiling");
      // Enforce -funique-internal-linkage-names if it's not explicitly turned
      // off.
      if (Args.hasFlag(options::OPT_funique_internal_linkage_names,
                       options::OPT_fno_unique_internal_linkage_names, true))
        CmdArgs.push_back("-funique-internal-linkage-names");
    }
  }
  RenderBuiltinOptions(TC, RawTriple, Args, CmdArgs);

  Args.addOptOutFlag(CmdArgs, options::OPT_fassume_sane_operator_new,
                     options::OPT_fno_assume_sane_operator_new);

  if (Args.hasFlag(options::OPT_fapinotes, options::OPT_fno_apinotes, false))
    CmdArgs.push_back("-fapinotes");
  if (Args.hasFlag(options::OPT_fapinotes_modules,
                   options::OPT_fno_apinotes_modules, false))
    CmdArgs.push_back("-fapinotes-modules");
  Args.AddLastArg(CmdArgs, options::OPT_fapinotes_swift_version);

  // -fblocks=0 is default.
  if (Args.hasFlag(options::OPT_fblocks, options::OPT_fno_blocks,
                   TC.IsBlocksDefault()) ||
      (Args.hasArg(options::OPT_fgnu_runtime) &&
       Args.hasArg(options::OPT_fobjc_nonfragile_abi) &&
       !Args.hasArg(options::OPT_fno_blocks))) {
    CmdArgs.push_back("-fblocks");

    if (!Args.hasArg(options::OPT_fgnu_runtime) && !TC.hasBlocksRuntime())
      CmdArgs.push_back("-fblocks-runtime-optional");
  }

  // -fencode-extended-block-signature=1 is default.
  if (TC.IsEncodeExtendedBlockSignatureDefault())
    CmdArgs.push_back("-fencode-extended-block-signature");

  if (Args.hasFlag(options::OPT_fcoro_aligned_allocation,
                   options::OPT_fno_coro_aligned_allocation, false) &&
      types::isCXX(InputType))
    CmdArgs.push_back("-fcoro-aligned-allocation");

  Args.AddLastArg(CmdArgs, options::OPT_fdouble_square_bracket_attributes,
                  options::OPT_fno_double_square_bracket_attributes);

  Args.addOptOutFlag(CmdArgs, options::OPT_faccess_control,
                     options::OPT_fno_access_control);
  Args.addOptOutFlag(CmdArgs, options::OPT_felide_constructors,
                     options::OPT_fno_elide_constructors);

  ToolChain::RTTIMode RTTIMode = TC.getRTTIMode();

  if (KernelOrKext || (types::isCXX(InputType) &&
                       (RTTIMode == ToolChain::RM_Disabled)))
    CmdArgs.push_back("-fno-rtti");

  // -fshort-enums=0 is default for all architectures except Hexagon and z/OS.
  if (Args.hasFlag(options::OPT_fshort_enums, options::OPT_fno_short_enums,
                   TC.getArch() == llvm::Triple::hexagon || Triple.isOSzOS()))
    CmdArgs.push_back("-fshort-enums");

  RenderCharacterOptions(Args, AuxTriple ? *AuxTriple : RawTriple, CmdArgs);

  // -fuse-cxa-atexit is default.
  if (!Args.hasFlag(
          options::OPT_fuse_cxa_atexit, options::OPT_fno_use_cxa_atexit,
          !RawTriple.isOSAIX() && !RawTriple.isOSWindows() &&
              ((RawTriple.getVendor() != llvm::Triple::MipsTechnologies) ||
               RawTriple.hasEnvironment())) ||
      KernelOrKext)
    CmdArgs.push_back("-fno-use-cxa-atexit");

  if (Args.hasFlag(options::OPT_fregister_global_dtors_with_atexit,
                   options::OPT_fno_register_global_dtors_with_atexit,
                   RawTriple.isOSDarwin() && !KernelOrKext))
    CmdArgs.push_back("-fregister-global-dtors-with-atexit");

  Args.addOptInFlag(CmdArgs, options::OPT_fuse_line_directives,
                    options::OPT_fno_use_line_directives);

  // -fno-minimize-whitespace is default.
  if (Args.hasFlag(options::OPT_fminimize_whitespace,
                   options::OPT_fno_minimize_whitespace, false)) {
    types::ID InputType = Inputs[0].getType();
    if (!isDerivedFromC(InputType))
      D.Diag(diag::err_drv_opt_unsupported_input_type)
          << "-fminimize-whitespace" << types::getTypeName(InputType);
    CmdArgs.push_back("-fminimize-whitespace");
  }

  // -fno-keep-system-includes is default.
  if (Args.hasFlag(options::OPT_fkeep_system_includes,
                   options::OPT_fno_keep_system_includes, false)) {
    types::ID InputType = Inputs[0].getType();
    if (!isDerivedFromC(InputType))
      D.Diag(diag::err_drv_opt_unsupported_input_type)
          << "-fkeep-system-includes" << types::getTypeName(InputType);
    CmdArgs.push_back("-fkeep-system-includes");
  }

  // -fms-extensions=0 is default.
  if (Args.hasFlag(options::OPT_fms_extensions, options::OPT_fno_ms_extensions,
                   IsWindowsMSVC))
    CmdArgs.push_back("-fms-extensions");

  // -fms-compatibility=0 is default.
  bool IsMSVCCompat = Args.hasFlag(
      options::OPT_fms_compatibility, options::OPT_fno_ms_compatibility,
      (IsWindowsMSVC && Args.hasFlag(options::OPT_fms_extensions,
                                     options::OPT_fno_ms_extensions, true)));
  if (IsMSVCCompat) {
    CmdArgs.push_back("-fms-compatibility");
    if (!types::isCXX(Input.getType()) &&
        Args.hasArg(options::OPT_fms_define_stdc))
      CmdArgs.push_back("-fms-define-stdc");
  }

  if (Triple.isWindowsMSVCEnvironment() && !D.IsCLMode() &&
      Args.hasArg(options::OPT_fms_runtime_lib_EQ))
    ProcessVSRuntimeLibrary(getToolChain(), Args, CmdArgs);

  // Handle -fgcc-version, if present.
  VersionTuple GNUCVer;
  if (Arg *A = Args.getLastArg(options::OPT_fgnuc_version_EQ)) {
    // Check that the version has 1 to 3 components and the minor and patch
    // versions fit in two decimal digits.
    StringRef Val = A->getValue();
    Val = Val.empty() ? "0" : Val; // Treat "" as 0 or disable.
    bool Invalid = GNUCVer.tryParse(Val);
    unsigned Minor = GNUCVer.getMinor().value_or(0);
    unsigned Patch = GNUCVer.getSubminor().value_or(0);
    if (Invalid || GNUCVer.getBuild() || Minor >= 100 || Patch >= 100) {
      D.Diag(diag::err_drv_invalid_value)
          << A->getAsString(Args) << A->getValue();
    }
  } else if (!IsMSVCCompat) {
    // Imitate GCC 4.2.1 by default if -fms-compatibility is not in effect.
    GNUCVer = VersionTuple(4, 2, 1);
  }
  if (!GNUCVer.empty()) {
    CmdArgs.push_back(
        Args.MakeArgString("-fgnuc-version=" + GNUCVer.getAsString()));
  }

  VersionTuple MSVT = TC.computeMSVCVersion(&D, Args);
  if (!MSVT.empty())
    CmdArgs.push_back(
        Args.MakeArgString("-fms-compatibility-version=" + MSVT.getAsString()));

  bool IsMSVC2015Compatible = MSVT.getMajor() >= 19;
  if (ImplyVCPPCVer) {
    StringRef LanguageStandard;
    if (const Arg *StdArg = Args.getLastArg(options::OPT__SLASH_std)) {
      Std = StdArg;
      LanguageStandard = llvm::StringSwitch<StringRef>(StdArg->getValue())
                             .Case("c11", "-std=c11")
                             .Case("c17", "-std=c17")
                             .Default("");
      if (LanguageStandard.empty())
        D.Diag(clang::diag::warn_drv_unused_argument)
            << StdArg->getAsString(Args);
    }
    CmdArgs.push_back(LanguageStandard.data());
  }
  if (ImplyVCPPCXXVer) {
    StringRef LanguageStandard;
    if (const Arg *StdArg = Args.getLastArg(options::OPT__SLASH_std)) {
      Std = StdArg;
      LanguageStandard = llvm::StringSwitch<StringRef>(StdArg->getValue())
                             .Case("c++14", "-std=c++14")
                             .Case("c++17", "-std=c++17")
                             .Case("c++20", "-std=c++20")
                             // TODO add c++23 and c++26 when MSVC supports it.
                             .Case("c++latest", "-std=c++26")
                             .Default("");
      if (LanguageStandard.empty())
        D.Diag(clang::diag::warn_drv_unused_argument)
            << StdArg->getAsString(Args);
    }

    if (LanguageStandard.empty()) {
      if (IsSYCL)
        // For DPC++, C++17 is the default.
        LanguageStandard = "-std=c++17";
      else if (IsMSVC2015Compatible)
        LanguageStandard = "-std=c++14";
      else
        LanguageStandard = "-std=c++11";
    }

    CmdArgs.push_back(LanguageStandard.data());
  }

  Args.addOptInFlag(CmdArgs, options::OPT_fborland_extensions,
                    options::OPT_fno_borland_extensions);

  // -fno-declspec is default, except for PS4/PS5.
  if (Args.hasFlag(options::OPT_fdeclspec, options::OPT_fno_declspec,
                   RawTriple.isPS()))
    CmdArgs.push_back("-fdeclspec");
  else if (Args.hasArg(options::OPT_fno_declspec))
    CmdArgs.push_back("-fno-declspec"); // Explicitly disabling __declspec.

  // -fthreadsafe-static is default, except for MSVC compatibility versions less
  // than 19.
  if (!Args.hasFlag(options::OPT_fthreadsafe_statics,
                    options::OPT_fno_threadsafe_statics,
                    !types::isOpenCL(InputType) &&
                        (!IsWindowsMSVC || IsMSVC2015Compatible)))
    CmdArgs.push_back("-fno-threadsafe-statics");

  // Add -fno-assumptions, if it was specified.
  if (!Args.hasFlag(options::OPT_fassumptions, options::OPT_fno_assumptions,
                    true))
    CmdArgs.push_back("-fno-assumptions");

  // -fgnu-keywords default varies depending on language; only pass if
  // specified.
  Args.AddLastArg(CmdArgs, options::OPT_fgnu_keywords,
                  options::OPT_fno_gnu_keywords);

  Args.addOptInFlag(CmdArgs, options::OPT_fgnu89_inline,
                    options::OPT_fno_gnu89_inline);

  const Arg *InlineArg = Args.getLastArg(options::OPT_finline_functions,
                                         options::OPT_finline_hint_functions,
                                         options::OPT_fno_inline_functions);
  if (Arg *A = Args.getLastArg(options::OPT_finline, options::OPT_fno_inline)) {
    if (A->getOption().matches(options::OPT_fno_inline))
      A->render(Args, CmdArgs);
  } else if (InlineArg) {
    InlineArg->render(Args, CmdArgs);
  }

  Args.AddLastArg(CmdArgs, options::OPT_finline_max_stacksize_EQ);

  // FIXME: Find a better way to determine whether we are in C++20.
  bool HaveCxx20 =
      Std &&
      (Std->containsValue("c++2a") || Std->containsValue("gnu++2a") ||
       Std->containsValue("c++20") || Std->containsValue("gnu++20") ||
       Std->containsValue("c++2b") || Std->containsValue("gnu++2b") ||
       Std->containsValue("c++23") || Std->containsValue("gnu++23") ||
       Std->containsValue("c++2c") || Std->containsValue("gnu++2c") ||
       Std->containsValue("c++26") || Std->containsValue("gnu++26") ||
       Std->containsValue("c++latest") || Std->containsValue("gnu++latest"));
  bool HaveModules =
      RenderModulesOptions(C, D, Args, Input, Output, HaveCxx20, CmdArgs);

  // -fdelayed-template-parsing is default when targeting MSVC.
  // Many old Windows SDK versions require this to parse.
  //
  // According to
  // https://learn.microsoft.com/en-us/cpp/build/reference/permissive-standards-conformance?view=msvc-170,
  // MSVC actually defaults to -fno-delayed-template-parsing (/Zc:twoPhase-
  // with MSVC CLI) if using C++20. So we match the behavior with MSVC here to
  // not enable -fdelayed-template-parsing by default after C++20.
  //
  // FIXME: Given -fdelayed-template-parsing is a source of bugs, we should be
  // able to disable this by default at some point.
  if (Args.hasFlag(options::OPT_fdelayed_template_parsing,
                   options::OPT_fno_delayed_template_parsing,
                   IsWindowsMSVC && !HaveCxx20)) {
    if (HaveCxx20)
      D.Diag(clang::diag::warn_drv_delayed_template_parsing_after_cxx20);

    CmdArgs.push_back("-fdelayed-template-parsing");
  }

  if (Args.hasFlag(options::OPT_fpch_validate_input_files_content,
                   options::OPT_fno_pch_validate_input_files_content, false))
    CmdArgs.push_back("-fvalidate-ast-input-files-content");
  if (Args.hasFlag(options::OPT_fpch_instantiate_templates,
                   options::OPT_fno_pch_instantiate_templates, false))
    CmdArgs.push_back("-fpch-instantiate-templates");
  if (Args.hasFlag(options::OPT_fpch_codegen, options::OPT_fno_pch_codegen,
                   false))
    CmdArgs.push_back("-fmodules-codegen");
  if (Args.hasFlag(options::OPT_fpch_debuginfo, options::OPT_fno_pch_debuginfo,
                   false))
    CmdArgs.push_back("-fmodules-debuginfo");

  ObjCRuntime Runtime = AddObjCRuntimeArgs(Args, Inputs, CmdArgs, rewriteKind);
  RenderObjCOptions(TC, D, RawTriple, Args, Runtime, rewriteKind != RK_None,
                    Input, CmdArgs);

  if (types::isObjC(Input.getType()) &&
      Args.hasFlag(options::OPT_fobjc_encode_cxx_class_template_spec,
                   options::OPT_fno_objc_encode_cxx_class_template_spec,
                   !Runtime.isNeXTFamily()))
    CmdArgs.push_back("-fobjc-encode-cxx-class-template-spec");

  if (Args.hasFlag(options::OPT_fapplication_extension,
                   options::OPT_fno_application_extension, false))
    CmdArgs.push_back("-fapplication-extension");

  // Handle GCC-style exception args.
  bool EH = false;
  if (!C.getDriver().IsCLMode())
    EH = addExceptionArgs(Args, InputType, TC, KernelOrKext, Runtime, CmdArgs);

  // Handle exception personalities
  Arg *A = Args.getLastArg(
      options::OPT_fsjlj_exceptions, options::OPT_fseh_exceptions,
      options::OPT_fdwarf_exceptions, options::OPT_fwasm_exceptions);
  if (A) {
    const Option &Opt = A->getOption();
    if (Opt.matches(options::OPT_fsjlj_exceptions))
      CmdArgs.push_back("-exception-model=sjlj");
    if (Opt.matches(options::OPT_fseh_exceptions))
      CmdArgs.push_back("-exception-model=seh");
    if (Opt.matches(options::OPT_fdwarf_exceptions))
      CmdArgs.push_back("-exception-model=dwarf");
    if (Opt.matches(options::OPT_fwasm_exceptions))
      CmdArgs.push_back("-exception-model=wasm");
  } else {
    switch (TC.GetExceptionModel(Args)) {
    default:
      break;
    case llvm::ExceptionHandling::DwarfCFI:
      CmdArgs.push_back("-exception-model=dwarf");
      break;
    case llvm::ExceptionHandling::SjLj:
      CmdArgs.push_back("-exception-model=sjlj");
      break;
    case llvm::ExceptionHandling::WinEH:
      CmdArgs.push_back("-exception-model=seh");
      break;
    }
  }

  // C++ "sane" operator new.
  Args.addOptOutFlag(CmdArgs, options::OPT_fassume_sane_operator_new,
                     options::OPT_fno_assume_sane_operator_new);

  // -fassume-unique-vtables is on by default.
  Args.addOptOutFlag(CmdArgs, options::OPT_fassume_unique_vtables,
                     options::OPT_fno_assume_unique_vtables);

  // -frelaxed-template-template-args is deprecated.
  if (Arg *A =
          Args.getLastArg(options::OPT_frelaxed_template_template_args,
                          options::OPT_fno_relaxed_template_template_args)) {
    if (A->getOption().matches(
            options::OPT_fno_relaxed_template_template_args)) {
      D.Diag(diag::warn_drv_deprecated_arg_no_relaxed_template_template_args);
      CmdArgs.push_back("-fno-relaxed-template-template-args");
    } else {
      D.Diag(diag::warn_drv_deprecated_arg)
          << A->getAsString(Args) << /*hasReplacement=*/false;
    }
  }

  // -fsized-deallocation is on by default in C++14 onwards and otherwise off
  // by default.
<<<<<<< HEAD
  if (Arg *A = Args.getLastArg(options::OPT_fsized_deallocation,
                               options::OPT_fno_sized_deallocation)) {
    if (A->getOption().matches(options::OPT_fno_sized_deallocation))
      CmdArgs.push_back("-fno-sized-deallocation");
    else
      CmdArgs.push_back("-fsized-deallocation");
  }
=======
  Args.addLastArg(CmdArgs, options::OPT_fsized_deallocation,
                  options::OPT_fno_sized_deallocation);
>>>>>>> 13f6d404

  // -faligned-allocation is on by default in C++17 onwards and otherwise off
  // by default.
  if (Arg *A = Args.getLastArg(options::OPT_faligned_allocation,
                               options::OPT_fno_aligned_allocation,
                               options::OPT_faligned_new_EQ)) {
    if (A->getOption().matches(options::OPT_fno_aligned_allocation))
      CmdArgs.push_back("-fno-aligned-allocation");
    else
      CmdArgs.push_back("-faligned-allocation");
  }

  // The default new alignment can be specified using a dedicated option or via
  // a GCC-compatible option that also turns on aligned allocation.
  if (Arg *A = Args.getLastArg(options::OPT_fnew_alignment_EQ,
                               options::OPT_faligned_new_EQ))
    CmdArgs.push_back(
        Args.MakeArgString(Twine("-fnew-alignment=") + A->getValue()));

  // -fconstant-cfstrings is default, and may be subject to argument translation
  // on Darwin.
  if (!Args.hasFlag(options::OPT_fconstant_cfstrings,
                    options::OPT_fno_constant_cfstrings, true) ||
      !Args.hasFlag(options::OPT_mconstant_cfstrings,
                    options::OPT_mno_constant_cfstrings, true))
    CmdArgs.push_back("-fno-constant-cfstrings");

  Args.addOptInFlag(CmdArgs, options::OPT_fpascal_strings,
                    options::OPT_fno_pascal_strings);

  // Honor -fpack-struct= and -fpack-struct, if given. Note that
  // -fno-pack-struct doesn't apply to -fpack-struct=.
  if (Arg *A = Args.getLastArg(options::OPT_fpack_struct_EQ)) {
    std::string PackStructStr = "-fpack-struct=";
    PackStructStr += A->getValue();
    CmdArgs.push_back(Args.MakeArgString(PackStructStr));
  } else if (Args.hasFlag(options::OPT_fpack_struct,
                          options::OPT_fno_pack_struct, false)) {
    CmdArgs.push_back("-fpack-struct=1");
  }

  // Handle -fmax-type-align=N and -fno-type-align
  bool SkipMaxTypeAlign = Args.hasArg(options::OPT_fno_max_type_align);
  if (Arg *A = Args.getLastArg(options::OPT_fmax_type_align_EQ)) {
    if (!SkipMaxTypeAlign) {
      std::string MaxTypeAlignStr = "-fmax-type-align=";
      MaxTypeAlignStr += A->getValue();
      CmdArgs.push_back(Args.MakeArgString(MaxTypeAlignStr));
    }
  } else if (RawTriple.isOSDarwin()) {
    if (!SkipMaxTypeAlign) {
      std::string MaxTypeAlignStr = "-fmax-type-align=16";
      CmdArgs.push_back(Args.MakeArgString(MaxTypeAlignStr));
    }
  }

  if (!Args.hasFlag(options::OPT_Qy, options::OPT_Qn, true))
    CmdArgs.push_back("-Qn");

  // -fno-common is the default, set -fcommon only when that flag is set.
  Args.addOptInFlag(CmdArgs, options::OPT_fcommon, options::OPT_fno_common);

  // -fsigned-bitfields is default, and clang doesn't yet support
  // -funsigned-bitfields.
  if (!Args.hasFlag(options::OPT_fsigned_bitfields,
                    options::OPT_funsigned_bitfields, true))
    D.Diag(diag::warn_drv_clang_unsupported)
        << Args.getLastArg(options::OPT_funsigned_bitfields)->getAsString(Args);

  // -fsigned-bitfields is default, and clang doesn't support -fno-for-scope.
  if (!Args.hasFlag(options::OPT_ffor_scope, options::OPT_fno_for_scope, true))
    D.Diag(diag::err_drv_clang_unsupported)
        << Args.getLastArg(options::OPT_fno_for_scope)->getAsString(Args);

  // -finput_charset=UTF-8 is default. Reject others
  if (Arg *inputCharset = Args.getLastArg(options::OPT_finput_charset_EQ)) {
    StringRef value = inputCharset->getValue();
    if (!value.equals_insensitive("utf-8"))
      D.Diag(diag::err_drv_invalid_value) << inputCharset->getAsString(Args)
                                          << value;
  }

  // -fexec_charset=UTF-8 is default. Reject others
  if (Arg *execCharset = Args.getLastArg(options::OPT_fexec_charset_EQ)) {
    StringRef value = execCharset->getValue();
    if (!value.equals_insensitive("utf-8"))
      D.Diag(diag::err_drv_invalid_value) << execCharset->getAsString(Args)
                                          << value;
  }

  RenderDiagnosticsOptions(D, Args, CmdArgs);

  Args.addOptInFlag(CmdArgs, options::OPT_fasm_blocks,
                    options::OPT_fno_asm_blocks);

  Args.addOptOutFlag(CmdArgs, options::OPT_fgnu_inline_asm,
                     options::OPT_fno_gnu_inline_asm);

  // Enable vectorization per default according to the optimization level
  // selected. For optimization levels that want vectorization we use the alias
  // option to simplify the hasFlag logic.
  bool EnableVec = shouldEnableVectorizerAtOLevel(Args, false);
  OptSpecifier VectorizeAliasOption =
      EnableVec ? options::OPT_O_Group : options::OPT_fvectorize;
  if (Args.hasFlag(options::OPT_fvectorize, VectorizeAliasOption,
                   options::OPT_fno_vectorize, EnableVec))
    CmdArgs.push_back("-vectorize-loops");

  // -fslp-vectorize is enabled based on the optimization level selected.
  bool EnableSLPVec = shouldEnableVectorizerAtOLevel(Args, true);
  OptSpecifier SLPVectAliasOption =
      EnableSLPVec ? options::OPT_O_Group : options::OPT_fslp_vectorize;
  if (Args.hasFlag(options::OPT_fslp_vectorize, SLPVectAliasOption,
                   options::OPT_fno_slp_vectorize, EnableSLPVec))
    CmdArgs.push_back("-vectorize-slp");

  ParseMPreferVectorWidth(D, Args, CmdArgs);

  Args.AddLastArg(CmdArgs, options::OPT_fshow_overloads_EQ);
  Args.AddLastArg(CmdArgs,
                  options::OPT_fsanitize_undefined_strip_path_components_EQ);

  // -fdollars-in-identifiers default varies depending on platform and
  // language; only pass if specified.
  if (Arg *A = Args.getLastArg(options::OPT_fdollars_in_identifiers,
                               options::OPT_fno_dollars_in_identifiers)) {
    if (A->getOption().matches(options::OPT_fdollars_in_identifiers))
      CmdArgs.push_back("-fdollars-in-identifiers");
    else
      CmdArgs.push_back("-fno-dollars-in-identifiers");
  }

  Args.addOptInFlag(CmdArgs, options::OPT_fapple_pragma_pack,
                    options::OPT_fno_apple_pragma_pack);

  // Remarks can be enabled with any of the `-f.*optimization-record.*` flags.
  if (willEmitRemarks(Args) && checkRemarksOptions(D, Args, Triple))
    renderRemarksOptions(Args, CmdArgs, Triple, Input, Output, JA);

  bool RewriteImports = Args.hasFlag(options::OPT_frewrite_imports,
                                     options::OPT_fno_rewrite_imports, false);
  if (RewriteImports)
    CmdArgs.push_back("-frewrite-imports");

  Args.addOptInFlag(CmdArgs, options::OPT_fdirectives_only,
                    options::OPT_fno_directives_only);

  // Enable rewrite includes if the user's asked for it or if we're generating
  // diagnostics.
  // TODO: Once -module-dependency-dir works with -frewrite-includes it'd be
  // nice to enable this when doing a crashdump for modules as well.
  if (Args.hasFlag(options::OPT_frewrite_includes,
                   options::OPT_fno_rewrite_includes, false) ||
      (C.isForDiagnostics() && !HaveModules))
    CmdArgs.push_back("-frewrite-includes");

  // Only allow -traditional or -traditional-cpp outside in preprocessing modes.
  if (Arg *A = Args.getLastArg(options::OPT_traditional,
                               options::OPT_traditional_cpp)) {
    if (isa<PreprocessJobAction>(JA))
      CmdArgs.push_back("-traditional-cpp");
    else
      D.Diag(diag::err_drv_clang_unsupported) << A->getAsString(Args);
  }

  Args.AddLastArg(CmdArgs, options::OPT_dM);
  Args.AddLastArg(CmdArgs, options::OPT_dD);
  Args.AddLastArg(CmdArgs, options::OPT_dI);

  Args.AddLastArg(CmdArgs, options::OPT_fmax_tokens_EQ);

  // Handle serialized diagnostics.
  if (Arg *A = Args.getLastArg(options::OPT__serialize_diags)) {
    CmdArgs.push_back("-serialize-diagnostic-file");
    CmdArgs.push_back(Args.MakeArgString(A->getValue()));
  }

  if (Args.hasArg(options::OPT_fretain_comments_from_system_headers))
    CmdArgs.push_back("-fretain-comments-from-system-headers");

  // Forward -fcomment-block-commands to -cc1.
  Args.AddAllArgs(CmdArgs, options::OPT_fcomment_block_commands);
  // Forward -fparse-all-comments to -cc1.
  Args.AddAllArgs(CmdArgs, options::OPT_fparse_all_comments);

  // Turn -fplugin=name.so into -load name.so
  for (const Arg *A : Args.filtered(options::OPT_fplugin_EQ)) {
    CmdArgs.push_back("-load");
    CmdArgs.push_back(A->getValue());
    A->claim();
  }

  // Turn -fplugin-arg-pluginname-key=value into
  // -plugin-arg-pluginname key=value
  // GCC has an actual plugin_argument struct with key/value pairs that it
  // passes to its plugins, but we don't, so just pass it on as-is.
  //
  // The syntax for -fplugin-arg- is ambiguous if both plugin name and
  // argument key are allowed to contain dashes. GCC therefore only
  // allows dashes in the key. We do the same.
  for (const Arg *A : Args.filtered(options::OPT_fplugin_arg)) {
    auto ArgValue = StringRef(A->getValue());
    auto FirstDashIndex = ArgValue.find('-');
    StringRef PluginName = ArgValue.substr(0, FirstDashIndex);
    StringRef Arg = ArgValue.substr(FirstDashIndex + 1);

    A->claim();
    if (FirstDashIndex == StringRef::npos || Arg.empty()) {
      if (PluginName.empty()) {
        D.Diag(diag::warn_drv_missing_plugin_name) << A->getAsString(Args);
      } else {
        D.Diag(diag::warn_drv_missing_plugin_arg)
            << PluginName << A->getAsString(Args);
      }
      continue;
    }

    CmdArgs.push_back(Args.MakeArgString(Twine("-plugin-arg-") + PluginName));
    CmdArgs.push_back(Args.MakeArgString(Arg));
  }

  // Forward -fpass-plugin=name.so to -cc1.
  for (const Arg *A : Args.filtered(options::OPT_fpass_plugin_EQ)) {
    CmdArgs.push_back(
        Args.MakeArgString(Twine("-fpass-plugin=") + A->getValue()));
    A->claim();
  }

  // Forward --vfsoverlay to -cc1.
  for (const Arg *A : Args.filtered(options::OPT_vfsoverlay)) {
    CmdArgs.push_back("--vfsoverlay");
    CmdArgs.push_back(A->getValue());
    A->claim();
  }

  Args.addOptInFlag(CmdArgs, options::OPT_fsafe_buffer_usage_suggestions,
                    options::OPT_fno_safe_buffer_usage_suggestions);

  Args.addOptInFlag(CmdArgs, options::OPT_fexperimental_late_parse_attributes,
                    options::OPT_fno_experimental_late_parse_attributes);

  // Setup statistics file output.
  SmallString<128> StatsFile = getStatsFileName(Args, Output, Input, D);
  if (!StatsFile.empty()) {
    CmdArgs.push_back(Args.MakeArgString(Twine("-stats-file=") + StatsFile));
    if (D.CCPrintInternalStats)
      CmdArgs.push_back("-stats-file-append");
  }

  // Forward -Xclang arguments to -cc1, and -mllvm arguments to the LLVM option
  // parser.
  for (auto Arg : Args.filtered(options::OPT_Xclang)) {
    Arg->claim();
    // -finclude-default-header flag is for preprocessor,
    // do not pass it to other cc1 commands when save-temps is enabled
    if (C.getDriver().isSaveTempsEnabled() &&
        !isa<PreprocessJobAction>(JA)) {
      if (StringRef(Arg->getValue()) == "-finclude-default-header")
        continue;
    }
    CmdArgs.push_back(Arg->getValue());
  }
  for (const Arg *A : Args.filtered(options::OPT_mllvm)) {
    A->claim();

    // We translate this by hand to the -cc1 argument, since nightly test uses
    // it and developers have been trained to spell it with -mllvm. Both
    // spellings are now deprecated and should be removed.
    if (StringRef(A->getValue(0)) == "-disable-llvm-optzns") {
      CmdArgs.push_back("-disable-llvm-optzns");
    } else {
      A->render(Args, CmdArgs);
    }
  }

  // With -save-temps, we want to save the unoptimized bitcode output from the
  // CompileJobAction, use -disable-llvm-passes to get pristine IR generated
  // by the frontend.
  // When -fembed-bitcode is enabled, optimized bitcode is emitted because it
  // has slightly different breakdown between stages.
  // When generating IR for -fsycl device compilations, optimized bitcode is
  // emitted as we want the -save-temps values to match regular compilation.
  // FIXME: -fembed-bitcode -save-temps will save optimized bitcode instead of
  // pristine IR generated by the frontend. Ideally, a new compile action should
  // be added so both IR can be captured.
  if ((C.getDriver().isSaveTempsEnabled() ||
       JA.isHostOffloading(Action::OFK_OpenMP)) &&
      !(C.getDriver().embedBitcodeInObject() && !IsUsingLTO) &&
      !IsSYCLOffloadDevice && isa<CompileJobAction>(JA))
    CmdArgs.push_back("-disable-llvm-passes");

  Args.AddAllArgs(CmdArgs, options::OPT_undef);

  const char *Exec = D.getClangProgramPath();

  // Optionally embed the -cc1 level arguments into the debug info or a
  // section, for build analysis.
  // Also record command line arguments into the debug info if
  // -grecord-gcc-switches options is set on.
  // By default, -gno-record-gcc-switches is set on and no recording.
  auto GRecordSwitches =
      Args.hasFlag(options::OPT_grecord_command_line,
                   options::OPT_gno_record_command_line, false);
  auto FRecordSwitches =
      Args.hasFlag(options::OPT_frecord_command_line,
                   options::OPT_fno_record_command_line, false);
  if (FRecordSwitches && !Triple.isOSBinFormatELF() &&
      !Triple.isOSBinFormatXCOFF() && !Triple.isOSBinFormatMachO())
    D.Diag(diag::err_drv_unsupported_opt_for_target)
        << Args.getLastArg(options::OPT_frecord_command_line)->getAsString(Args)
        << TripleStr;
  if (TC.UseDwarfDebugFlags() || GRecordSwitches || FRecordSwitches) {
    ArgStringList OriginalArgs;
    for (const auto &Arg : Args)
      Arg->render(Args, OriginalArgs);

    SmallString<256> Flags;
    EscapeSpacesAndBackslashes(Exec, Flags);
    for (const char *OriginalArg : OriginalArgs) {
      SmallString<128> EscapedArg;
      EscapeSpacesAndBackslashes(OriginalArg, EscapedArg);
      Flags += " ";
      Flags += EscapedArg;
    }
    auto FlagsArgString = Args.MakeArgString(Flags);
    if (TC.UseDwarfDebugFlags() || GRecordSwitches) {
      CmdArgs.push_back("-dwarf-debug-flags");
      CmdArgs.push_back(FlagsArgString);
    }
    if (FRecordSwitches) {
      CmdArgs.push_back("-record-command-line");
      CmdArgs.push_back(FlagsArgString);
    }
  }

  // Host-side offloading compilation receives all device-side outputs. Include
  // them in the host compilation depending on the target. If the host inputs
  // are not empty we use the new-driver scheme, otherwise use the old scheme.
  if ((IsCuda || IsHIP) && CudaDeviceInput) {
    CmdArgs.push_back("-fcuda-include-gpubinary");
    CmdArgs.push_back(CudaDeviceInput->getFilename());
  } else if (!HostOffloadingInputs.empty()) {
    if ((IsCuda || IsHIP) && !IsRDCMode) {
      assert(HostOffloadingInputs.size() == 1 && "Only one input expected");
      CmdArgs.push_back("-fcuda-include-gpubinary");
      CmdArgs.push_back(HostOffloadingInputs.front().getFilename());
    } else {
      for (const InputInfo Input : HostOffloadingInputs)
        CmdArgs.push_back(Args.MakeArgString("-fembed-offload-object=" +
                                             TC.getInputFilename(Input)));
    }
  }

  if (IsCuda) {
    if (Args.hasFlag(options::OPT_fcuda_short_ptr,
                     options::OPT_fno_cuda_short_ptr, false))
      CmdArgs.push_back("-fcuda-short-ptr");
  }

  if (IsCuda || IsHIP) {
    // Determine the original source input.
    const Action *SourceAction = &JA;
    while (SourceAction->getKind() != Action::InputClass) {
      assert(!SourceAction->getInputs().empty() && "unexpected root action!");
      SourceAction = SourceAction->getInputs()[0];
    }
    auto CUID = cast<InputAction>(SourceAction)->getId();
    if (!CUID.empty())
      CmdArgs.push_back(Args.MakeArgString(Twine("-cuid=") + Twine(CUID)));

    // -ffast-math turns on -fgpu-approx-transcendentals implicitly, but will
    // be overriden by -fno-gpu-approx-transcendentals.
    bool UseApproxTranscendentals = Args.hasFlag(
        options::OPT_ffast_math, options::OPT_fno_fast_math, false);
    if (Args.hasFlag(options::OPT_fgpu_approx_transcendentals,
                     options::OPT_fno_gpu_approx_transcendentals,
                     UseApproxTranscendentals))
      CmdArgs.push_back("-fgpu-approx-transcendentals");
  } else {
    Args.claimAllArgs(options::OPT_fgpu_approx_transcendentals,
                      options::OPT_fno_gpu_approx_transcendentals);
  }

  if (IsHIP) {
    CmdArgs.push_back("-fcuda-allow-variadic-functions");
    Args.AddLastArg(CmdArgs, options::OPT_fgpu_default_stream_EQ);
  }

  Args.AddLastArg(CmdArgs, options::OPT_foffload_uniform_block,
                  options::OPT_fno_offload_uniform_block);

  Args.AddLastArg(CmdArgs, options::OPT_foffload_implicit_host_device_templates,
                  options::OPT_fno_offload_implicit_host_device_templates);

  if (IsCudaDevice || IsHIPDevice || IsSYCLOffloadDevice) {
    StringRef InlineThresh =
        Args.getLastArgValue(options::OPT_fgpu_inline_threshold_EQ);
    if (!InlineThresh.empty()) {
      std::string ArgStr =
          std::string("-inline-threshold=") + InlineThresh.str();
      CmdArgs.append({"-mllvm", Args.MakeArgStringRef(ArgStr)});
    }
  }

  if (IsHIPDevice)
    Args.addOptOutFlag(CmdArgs,
                       options::OPT_fhip_fp32_correctly_rounded_divide_sqrt,
                       options::OPT_fno_hip_fp32_correctly_rounded_divide_sqrt);

  // OpenMP offloading device jobs take the argument -fopenmp-host-ir-file-path
  // to specify the result of the compile phase on the host, so the meaningful
  // device declarations can be identified. Also, -fopenmp-is-target-device is
  // passed along to tell the frontend that it is generating code for a device,
  // so that only the relevant declarations are emitted.
  if (IsOpenMPDevice) {
    CmdArgs.push_back("-fopenmp-is-target-device");
    if (OpenMPDeviceInput) {
      CmdArgs.push_back("-fopenmp-host-ir-file-path");
      CmdArgs.push_back(Args.MakeArgString(OpenMPDeviceInput->getFilename()));
    }
  }

  if (Triple.isAMDGPU()) {
    handleAMDGPUCodeObjectVersionOptions(D, Args, CmdArgs);

    Args.addOptInFlag(CmdArgs, options::OPT_munsafe_fp_atomics,
                      options::OPT_mno_unsafe_fp_atomics);
    Args.addOptOutFlag(CmdArgs, options::OPT_mamdgpu_ieee,
                       options::OPT_mno_amdgpu_ieee);
  }

  // For all the host OpenMP offloading compile jobs we need to pass the targets
  // information using -fopenmp-targets= option.
  if (JA.isHostOffloading(Action::OFK_OpenMP)) {
    SmallString<128> Targets("-fopenmp-targets=");

    SmallVector<std::string, 4> Triples;
    auto TCRange = C.getOffloadToolChains<Action::OFK_OpenMP>();
    std::transform(TCRange.first, TCRange.second, std::back_inserter(Triples),
                   [](auto TC) { return TC.second->getTripleString(); });
    CmdArgs.push_back(Args.MakeArgString(Targets + llvm::join(Triples, ",")));
  }

  // For all the host SYCL offloading compile jobs we need to pass the targets
  // information using -fsycl-targets= option.
  if (isa<CompileJobAction>(JA) && JA.isHostOffloading(Action::OFK_SYCL)) {
    SmallString<128> TargetInfo("-fsycl-targets=");

    if (Arg *Tgts = Args.getLastArg(options::OPT_fsycl_targets_EQ)) {
      for (unsigned i = 0; i < Tgts->getNumValues(); ++i) {
        if (i)
          TargetInfo += ',';
        // We need to get the string from the triple because it may be not
        // exactly the same as the one we get directly from the arguments.
        llvm::Triple T(Tgts->getValue(i));
        TargetInfo += T.getTriple();
      }
    } else
      // Use the default.
      TargetInfo += C.getDriver().MakeSYCLDeviceTriple().normalize();
    CmdArgs.push_back(Args.MakeArgString(TargetInfo.str()));
  }

  bool VirtualFunctionElimination =
      Args.hasFlag(options::OPT_fvirtual_function_elimination,
                   options::OPT_fno_virtual_function_elimination, false);
  if (VirtualFunctionElimination) {
    // VFE requires full LTO (currently, this might be relaxed to allow ThinLTO
    // in the future).
    if (LTOMode != LTOK_Full)
      D.Diag(diag::err_drv_argument_only_allowed_with)
          << "-fvirtual-function-elimination"
          << "-flto=full";

    CmdArgs.push_back("-fvirtual-function-elimination");
  }

  // VFE requires whole-program-vtables, and enables it by default.
  bool WholeProgramVTables = Args.hasFlag(
      options::OPT_fwhole_program_vtables,
      options::OPT_fno_whole_program_vtables, VirtualFunctionElimination);
  if (VirtualFunctionElimination && !WholeProgramVTables) {
    D.Diag(diag::err_drv_argument_not_allowed_with)
        << "-fno-whole-program-vtables"
        << "-fvirtual-function-elimination";
  }

  if (WholeProgramVTables) {
    // PS4 uses the legacy LTO API, which does not support this feature in
    // ThinLTO mode.
    bool IsPS4 = getToolChain().getTriple().isPS4();

    // Check if we passed LTO options but they were suppressed because this is a
    // device offloading action, or we passed device offload LTO options which
    // were suppressed because this is not the device offload action.
    // Check if we are using PS4 in regular LTO mode.
    // Otherwise, issue an error.
    if ((!IsUsingLTO && !D.isUsingLTO(!IsDeviceOffloadAction)) ||
        (IsPS4 && !UnifiedLTO && (D.getLTOMode() != LTOK_Full)))
      D.Diag(diag::err_drv_argument_only_allowed_with)
          << "-fwhole-program-vtables"
          << ((IsPS4 && !UnifiedLTO) ? "-flto=full" : "-flto");

    // Propagate -fwhole-program-vtables if this is an LTO compile.
    if (IsUsingLTO)
      CmdArgs.push_back("-fwhole-program-vtables");
  }

  bool DefaultsSplitLTOUnit =
      ((WholeProgramVTables || SanitizeArgs.needsLTO()) &&
          (LTOMode == LTOK_Full || TC.canSplitThinLTOUnit())) ||
      (!Triple.isPS4() && UnifiedLTO);
  bool SplitLTOUnit =
      Args.hasFlag(options::OPT_fsplit_lto_unit,
                   options::OPT_fno_split_lto_unit, DefaultsSplitLTOUnit);
  if (SanitizeArgs.needsLTO() && !SplitLTOUnit)
    D.Diag(diag::err_drv_argument_not_allowed_with) << "-fno-split-lto-unit"
                                                    << "-fsanitize=cfi";
  if (SplitLTOUnit)
    CmdArgs.push_back("-fsplit-lto-unit");

  if (Arg *A = Args.getLastArg(options::OPT_ffat_lto_objects,
                               options::OPT_fno_fat_lto_objects)) {
    if (IsUsingLTO && A->getOption().matches(options::OPT_ffat_lto_objects)) {
      assert(LTOMode == LTOK_Full || LTOMode == LTOK_Thin);
      if (!Triple.isOSBinFormatELF()) {
        D.Diag(diag::err_drv_unsupported_opt_for_target)
            << A->getAsString(Args) << TC.getTripleString();
      }
      CmdArgs.push_back(Args.MakeArgString(
          Twine("-flto=") + (LTOMode == LTOK_Thin ? "thin" : "full")));
      CmdArgs.push_back("-flto-unit");
      CmdArgs.push_back("-ffat-lto-objects");
      A->render(Args, CmdArgs);
    }
  }

  if (Arg *A = Args.getLastArg(options::OPT_fglobal_isel,
                               options::OPT_fno_global_isel)) {
    CmdArgs.push_back("-mllvm");
    if (A->getOption().matches(options::OPT_fglobal_isel)) {
      CmdArgs.push_back("-global-isel=1");

      // GISel is on by default on AArch64 -O0, so don't bother adding
      // the fallback remarks for it. Other combinations will add a warning of
      // some kind.
      bool IsArchSupported = Triple.getArch() == llvm::Triple::aarch64;
      bool IsOptLevelSupported = false;

      Arg *A = Args.getLastArg(options::OPT_O_Group);
      if (Triple.getArch() == llvm::Triple::aarch64) {
        if (!A || A->getOption().matches(options::OPT_O0))
          IsOptLevelSupported = true;
      }
      if (!IsArchSupported || !IsOptLevelSupported) {
        CmdArgs.push_back("-mllvm");
        CmdArgs.push_back("-global-isel-abort=2");

        if (!IsArchSupported)
          D.Diag(diag::warn_drv_global_isel_incomplete) << Triple.getArchName();
        else
          D.Diag(diag::warn_drv_global_isel_incomplete_opt);
      }
    } else {
      CmdArgs.push_back("-global-isel=0");
    }
  }

  if (Args.hasArg(options::OPT_forder_file_instrumentation)) {
     CmdArgs.push_back("-forder-file-instrumentation");
     // Enable order file instrumentation when ThinLTO is not on. When ThinLTO is
     // on, we need to pass these flags as linker flags and that will be handled
     // outside of the compiler.
     if (!IsUsingLTO) {
       CmdArgs.push_back("-mllvm");
       CmdArgs.push_back("-enable-order-file-instrumentation");
     }
  }

  if (Arg *A = Args.getLastArg(options::OPT_fforce_enable_int128,
                               options::OPT_fno_force_enable_int128)) {
    if (A->getOption().matches(options::OPT_fforce_enable_int128))
      CmdArgs.push_back("-fforce-enable-int128");
  }

  Args.addOptInFlag(CmdArgs, options::OPT_fkeep_static_consts,
                    options::OPT_fno_keep_static_consts);
  Args.addOptInFlag(CmdArgs, options::OPT_fkeep_persistent_storage_variables,
                    options::OPT_fno_keep_persistent_storage_variables);
  Args.addOptInFlag(CmdArgs, options::OPT_fcomplete_member_pointers,
                    options::OPT_fno_complete_member_pointers);
  Args.addOptOutFlag(CmdArgs, options::OPT_fcxx_static_destructors,
                     options::OPT_fno_cxx_static_destructors);

  addMachineOutlinerArgs(D, Args, CmdArgs, Triple, /*IsLTO=*/false);

  addOutlineAtomicsArgs(D, getToolChain(), Args, CmdArgs, Triple);

  if (Triple.isAArch64() &&
      (Args.hasArg(options::OPT_mno_fmv) ||
       (Triple.isAndroid() && Triple.isAndroidVersionLT(23)) ||
       getToolChain().GetRuntimeLibType(Args) != ToolChain::RLT_CompilerRT)) {
    // Disable Function Multiversioning on AArch64 target.
    CmdArgs.push_back("-target-feature");
    CmdArgs.push_back("-fmv");
  }

  if (Args.hasFlag(options::OPT_faddrsig, options::OPT_fno_addrsig,
                   (TC.getTriple().isOSBinFormatELF() ||
                    TC.getTriple().isOSBinFormatCOFF()) &&
                       !TC.getTriple().isPS4() && !TC.getTriple().isVE() &&
                       !TC.getTriple().isOSNetBSD() &&
                       !Distro(D.getVFS(), TC.getTriple()).IsGentoo() &&
                       !TC.getTriple().isAndroid() && TC.useIntegratedAs()))
    CmdArgs.push_back("-faddrsig");

  if ((Triple.isOSBinFormatELF() || Triple.isOSBinFormatMachO()) &&
      (EH || UnwindTables || AsyncUnwindTables ||
       DebugInfoKind != llvm::codegenoptions::NoDebugInfo))
    CmdArgs.push_back("-D__GCC_HAVE_DWARF2_CFI_ASM=1");

  if (Arg *A = Args.getLastArg(options::OPT_fsymbol_partition_EQ)) {
    std::string Str = A->getAsString(Args);
    if (!TC.getTriple().isOSBinFormatELF())
      D.Diag(diag::err_drv_unsupported_opt_for_target)
          << Str << TC.getTripleString();
    CmdArgs.push_back(Args.MakeArgString(Str));
  }

  // Add the "-o out -x type src.c" flags last. This is done primarily to make
  // the -cc1 command easier to edit when reproducing compiler crashes.
  if (Output.getType() == types::TY_Dependencies) {
    // Handled with other dependency code.
  } else if (Output.isFilename()) {
    if (Output.getType() == clang::driver::types::TY_IFS_CPP ||
        Output.getType() == clang::driver::types::TY_IFS) {
      SmallString<128> OutputFilename(Output.getFilename());
      llvm::sys::path::replace_extension(OutputFilename, "ifs");
      CmdArgs.push_back("-o");
      CmdArgs.push_back(Args.MakeArgString(OutputFilename));
    } else {
      CmdArgs.push_back("-o");
      CmdArgs.push_back(Output.getFilename());
    }
  } else {
    assert(Output.isNothing() && "Invalid output.");
  }

  addDashXForInput(Args, Input, CmdArgs);

  ArrayRef<InputInfo> FrontendInputs = Input;
  if (IsExtractAPI)
    FrontendInputs = ExtractAPIInputs;
  else if (Input.isNothing())
    FrontendInputs = {};

  for (const InputInfo &Input : FrontendInputs) {
    if (Input.isFilename())
      CmdArgs.push_back(Input.getFilename());
    else
      Input.getInputArg().renderAsInput(Args, CmdArgs);
  }

  if (D.CC1Main && !D.CCGenDiagnostics) {
    // Invoke the CC1 directly in this process
    C.addCommand(std::make_unique<CC1Command>(
        JA, *this, ResponseFileSupport::AtFileUTF8(), Exec, CmdArgs, Inputs,
        Output, D.getPrependArg()));
  } else {
    C.addCommand(std::make_unique<Command>(
        JA, *this, ResponseFileSupport::AtFileUTF8(), Exec, CmdArgs, Inputs,
        Output, D.getPrependArg()));
  }

  // Make the compile command echo its inputs for /showFilenames.
  if (Output.getType() == types::TY_Object &&
      Args.hasFlag(options::OPT__SLASH_showFilenames,
                   options::OPT__SLASH_showFilenames_, false)) {
    C.getJobs().getJobs().back()->PrintInputFilenames = true;
  }

  if (Arg *A = Args.getLastArg(options::OPT_pg))
    if (FPKeepKind == CodeGenOptions::FramePointerKind::None &&
        !Args.hasArg(options::OPT_mfentry))
      D.Diag(diag::err_drv_argument_not_allowed_with) << "-fomit-frame-pointer"
                                                      << A->getAsString(Args);

  // Claim some arguments which clang supports automatically.

  // -fpch-preprocess is used with gcc to add a special marker in the output to
  // include the PCH file.
  Args.ClaimAllArgs(options::OPT_fpch_preprocess);

  // Claim some arguments which clang doesn't support, but we don't
  // care to warn the user about.
  Args.ClaimAllArgs(options::OPT_clang_ignored_f_Group);
  Args.ClaimAllArgs(options::OPT_clang_ignored_m_Group);

  // Disable warnings for clang -E -emit-llvm foo.c
  Args.ClaimAllArgs(options::OPT_emit_llvm);
}

Clang::Clang(const ToolChain &TC, bool HasIntegratedBackend)
    // CAUTION! The first constructor argument ("clang") is not arbitrary,
    // as it is for other tools. Some operations on a Tool actually test
    // whether that tool is Clang based on the Tool's Name as a string.
    : Tool("clang", "clang frontend", TC), HasBackend(HasIntegratedBackend) {}

Clang::~Clang() {}

/// Add options related to the Objective-C runtime/ABI.
///
/// Returns true if the runtime is non-fragile.
ObjCRuntime Clang::AddObjCRuntimeArgs(const ArgList &args,
                                      const InputInfoList &inputs,
                                      ArgStringList &cmdArgs,
                                      RewriteKind rewriteKind) const {
  // Look for the controlling runtime option.
  Arg *runtimeArg =
      args.getLastArg(options::OPT_fnext_runtime, options::OPT_fgnu_runtime,
                      options::OPT_fobjc_runtime_EQ);

  // Just forward -fobjc-runtime= to the frontend.  This supercedes
  // options about fragility.
  if (runtimeArg &&
      runtimeArg->getOption().matches(options::OPT_fobjc_runtime_EQ)) {
    ObjCRuntime runtime;
    StringRef value = runtimeArg->getValue();
    if (runtime.tryParse(value)) {
      getToolChain().getDriver().Diag(diag::err_drv_unknown_objc_runtime)
          << value;
    }
    if ((runtime.getKind() == ObjCRuntime::GNUstep) &&
        (runtime.getVersion() >= VersionTuple(2, 0)))
      if (!getToolChain().getTriple().isOSBinFormatELF() &&
          !getToolChain().getTriple().isOSBinFormatCOFF()) {
        getToolChain().getDriver().Diag(
            diag::err_drv_gnustep_objc_runtime_incompatible_binary)
          << runtime.getVersion().getMajor();
      }

    runtimeArg->render(args, cmdArgs);
    return runtime;
  }

  // Otherwise, we'll need the ABI "version".  Version numbers are
  // slightly confusing for historical reasons:
  //   1 - Traditional "fragile" ABI
  //   2 - Non-fragile ABI, version 1
  //   3 - Non-fragile ABI, version 2
  unsigned objcABIVersion = 1;
  // If -fobjc-abi-version= is present, use that to set the version.
  if (Arg *abiArg = args.getLastArg(options::OPT_fobjc_abi_version_EQ)) {
    StringRef value = abiArg->getValue();
    if (value == "1")
      objcABIVersion = 1;
    else if (value == "2")
      objcABIVersion = 2;
    else if (value == "3")
      objcABIVersion = 3;
    else
      getToolChain().getDriver().Diag(diag::err_drv_clang_unsupported) << value;
  } else {
    // Otherwise, determine if we are using the non-fragile ABI.
    bool nonFragileABIIsDefault =
        (rewriteKind == RK_NonFragile ||
         (rewriteKind == RK_None &&
          getToolChain().IsObjCNonFragileABIDefault()));
    if (args.hasFlag(options::OPT_fobjc_nonfragile_abi,
                     options::OPT_fno_objc_nonfragile_abi,
                     nonFragileABIIsDefault)) {
// Determine the non-fragile ABI version to use.
#ifdef DISABLE_DEFAULT_NONFRAGILEABI_TWO
      unsigned nonFragileABIVersion = 1;
#else
      unsigned nonFragileABIVersion = 2;
#endif

      if (Arg *abiArg =
              args.getLastArg(options::OPT_fobjc_nonfragile_abi_version_EQ)) {
        StringRef value = abiArg->getValue();
        if (value == "1")
          nonFragileABIVersion = 1;
        else if (value == "2")
          nonFragileABIVersion = 2;
        else
          getToolChain().getDriver().Diag(diag::err_drv_clang_unsupported)
              << value;
      }

      objcABIVersion = 1 + nonFragileABIVersion;
    } else {
      objcABIVersion = 1;
    }
  }

  // We don't actually care about the ABI version other than whether
  // it's non-fragile.
  bool isNonFragile = objcABIVersion != 1;

  // If we have no runtime argument, ask the toolchain for its default runtime.
  // However, the rewriter only really supports the Mac runtime, so assume that.
  ObjCRuntime runtime;
  if (!runtimeArg) {
    switch (rewriteKind) {
    case RK_None:
      runtime = getToolChain().getDefaultObjCRuntime(isNonFragile);
      break;
    case RK_Fragile:
      runtime = ObjCRuntime(ObjCRuntime::FragileMacOSX, VersionTuple());
      break;
    case RK_NonFragile:
      runtime = ObjCRuntime(ObjCRuntime::MacOSX, VersionTuple());
      break;
    }

    // -fnext-runtime
  } else if (runtimeArg->getOption().matches(options::OPT_fnext_runtime)) {
    // On Darwin, make this use the default behavior for the toolchain.
    if (getToolChain().getTriple().isOSDarwin()) {
      runtime = getToolChain().getDefaultObjCRuntime(isNonFragile);

      // Otherwise, build for a generic macosx port.
    } else {
      runtime = ObjCRuntime(ObjCRuntime::MacOSX, VersionTuple());
    }

    // -fgnu-runtime
  } else {
    assert(runtimeArg->getOption().matches(options::OPT_fgnu_runtime));
    // Legacy behaviour is to target the gnustep runtime if we are in
    // non-fragile mode or the GCC runtime in fragile mode.
    if (isNonFragile)
      runtime = ObjCRuntime(ObjCRuntime::GNUstep, VersionTuple(2, 0));
    else
      runtime = ObjCRuntime(ObjCRuntime::GCC, VersionTuple());
  }

  if (llvm::any_of(inputs, [](const InputInfo &input) {
        return types::isObjC(input.getType());
      }))
    cmdArgs.push_back(
        args.MakeArgString("-fobjc-runtime=" + runtime.getAsString()));
  return runtime;
}

static bool maybeConsumeDash(const std::string &EH, size_t &I) {
  bool HaveDash = (I + 1 < EH.size() && EH[I + 1] == '-');
  I += HaveDash;
  return !HaveDash;
}

namespace {
struct EHFlags {
  bool Synch = false;
  bool Asynch = false;
  bool NoUnwindC = false;
};
} // end anonymous namespace

/// /EH controls whether to run destructor cleanups when exceptions are
/// thrown.  There are three modifiers:
/// - s: Cleanup after "synchronous" exceptions, aka C++ exceptions.
/// - a: Cleanup after "asynchronous" exceptions, aka structured exceptions.
///      The 'a' modifier is unimplemented and fundamentally hard in LLVM IR.
/// - c: Assume that extern "C" functions are implicitly nounwind.
/// The default is /EHs-c-, meaning cleanups are disabled.
static EHFlags parseClangCLEHFlags(const Driver &D, const ArgList &Args,
                                   bool isWindowsMSVC) {
  EHFlags EH;

  std::vector<std::string> EHArgs =
      Args.getAllArgValues(options::OPT__SLASH_EH);
  for (const auto &EHVal : EHArgs) {
    for (size_t I = 0, E = EHVal.size(); I != E; ++I) {
      switch (EHVal[I]) {
      case 'a':
        EH.Asynch = maybeConsumeDash(EHVal, I);
        if (EH.Asynch) {
          // Async exceptions are Windows MSVC only.
          if (!isWindowsMSVC) {
            EH.Asynch = false;
            D.Diag(clang::diag::warn_drv_unused_argument) << "/EHa" << EHVal;
            continue;
          }
          EH.Synch = false;
        }
        continue;
      case 'c':
        EH.NoUnwindC = maybeConsumeDash(EHVal, I);
        continue;
      case 's':
        EH.Synch = maybeConsumeDash(EHVal, I);
        if (EH.Synch)
          EH.Asynch = false;
        continue;
      default:
        break;
      }
      D.Diag(clang::diag::err_drv_invalid_value) << "/EH" << EHVal;
      break;
    }
  }
  // The /GX, /GX- flags are only processed if there are not /EH flags.
  // The default is that /GX is not specified.
  if (EHArgs.empty() &&
      Args.hasFlag(options::OPT__SLASH_GX, options::OPT__SLASH_GX_,
                   /*Default=*/false)) {
    EH.Synch = true;
    EH.NoUnwindC = true;
  }

  if (Args.hasArg(options::OPT__SLASH_kernel)) {
    EH.Synch = false;
    EH.NoUnwindC = false;
    EH.Asynch = false;
  }

  return EH;
}

void Clang::AddClangCLArgs(const ArgList &Args, types::ID InputType,
                           ArgStringList &CmdArgs) const {
  bool isNVPTX = getToolChain().getTriple().isNVPTX();

  ProcessVSRuntimeLibrary(getToolChain(), Args, CmdArgs);

  if (Arg *ShowIncludes =
          Args.getLastArg(options::OPT__SLASH_showIncludes,
                          options::OPT__SLASH_showIncludes_user)) {
    CmdArgs.push_back("--show-includes");
    if (ShowIncludes->getOption().matches(options::OPT__SLASH_showIncludes))
      CmdArgs.push_back("-sys-header-deps");
  }

  // This controls whether or not we emit RTTI data for polymorphic types.
  if (Args.hasFlag(options::OPT__SLASH_GR_, options::OPT__SLASH_GR,
                   /*Default=*/false))
    CmdArgs.push_back("-fno-rtti-data");

  // This controls whether or not we emit stack-protector instrumentation.
  // In MSVC, Buffer Security Check (/GS) is on by default.
  if (!isNVPTX && Args.hasFlag(options::OPT__SLASH_GS, options::OPT__SLASH_GS_,
                               /*Default=*/true)) {
    CmdArgs.push_back("-stack-protector");
    CmdArgs.push_back(Args.MakeArgString(Twine(LangOptions::SSPStrong)));
  }

  const Driver &D = getToolChain().getDriver();

  bool IsWindowsMSVC = getToolChain().getTriple().isWindowsMSVCEnvironment();
  EHFlags EH = parseClangCLEHFlags(D, Args, IsWindowsMSVC);
  if (!isNVPTX && (EH.Synch || EH.Asynch)) {
    if (types::isCXX(InputType))
      CmdArgs.push_back("-fcxx-exceptions");
    CmdArgs.push_back("-fexceptions");
    if (EH.Asynch)
      CmdArgs.push_back("-fasync-exceptions");
  }
  if (types::isCXX(InputType) && EH.Synch && EH.NoUnwindC)
    CmdArgs.push_back("-fexternc-nounwind");

  // /EP should expand to -E -P.
  if (Args.hasArg(options::OPT__SLASH_EP)) {
    CmdArgs.push_back("-E");
    CmdArgs.push_back("-P");
  }

 if (Args.hasFlag(options::OPT__SLASH_Zc_dllexportInlines_,
                  options::OPT__SLASH_Zc_dllexportInlines,
                  false)) {
  CmdArgs.push_back("-fno-dllexport-inlines");
 }

 if (Args.hasFlag(options::OPT__SLASH_Zc_wchar_t_,
                  options::OPT__SLASH_Zc_wchar_t, false)) {
   CmdArgs.push_back("-fno-wchar");
 }

 if (Args.hasArg(options::OPT__SLASH_kernel)) {
   llvm::Triple::ArchType Arch = getToolChain().getArch();
   std::vector<std::string> Values =
       Args.getAllArgValues(options::OPT__SLASH_arch);
   if (!Values.empty()) {
     llvm::SmallSet<std::string, 4> SupportedArches;
     if (Arch == llvm::Triple::x86)
       SupportedArches.insert("IA32");

     for (auto &V : Values)
       if (!SupportedArches.contains(V))
         D.Diag(diag::err_drv_argument_not_allowed_with)
             << std::string("/arch:").append(V) << "/kernel";
   }

   CmdArgs.push_back("-fno-rtti");
   if (Args.hasFlag(options::OPT__SLASH_GR, options::OPT__SLASH_GR_, false))
     D.Diag(diag::err_drv_argument_not_allowed_with) << "/GR"
                                                     << "/kernel";
 }

  Arg *MostGeneralArg = Args.getLastArg(options::OPT__SLASH_vmg);
  Arg *BestCaseArg = Args.getLastArg(options::OPT__SLASH_vmb);
  if (MostGeneralArg && BestCaseArg)
    D.Diag(clang::diag::err_drv_argument_not_allowed_with)
        << MostGeneralArg->getAsString(Args) << BestCaseArg->getAsString(Args);

  if (MostGeneralArg) {
    Arg *SingleArg = Args.getLastArg(options::OPT__SLASH_vms);
    Arg *MultipleArg = Args.getLastArg(options::OPT__SLASH_vmm);
    Arg *VirtualArg = Args.getLastArg(options::OPT__SLASH_vmv);

    Arg *FirstConflict = SingleArg ? SingleArg : MultipleArg;
    Arg *SecondConflict = VirtualArg ? VirtualArg : MultipleArg;
    if (FirstConflict && SecondConflict && FirstConflict != SecondConflict)
      D.Diag(clang::diag::err_drv_argument_not_allowed_with)
          << FirstConflict->getAsString(Args)
          << SecondConflict->getAsString(Args);

    if (SingleArg)
      CmdArgs.push_back("-fms-memptr-rep=single");
    else if (MultipleArg)
      CmdArgs.push_back("-fms-memptr-rep=multiple");
    else
      CmdArgs.push_back("-fms-memptr-rep=virtual");
  }

  if (Args.hasArg(options::OPT_regcall4))
    CmdArgs.push_back("-regcall4");

  // Parse the default calling convention options.
  if (Arg *CCArg =
          Args.getLastArg(options::OPT__SLASH_Gd, options::OPT__SLASH_Gr,
                          options::OPT__SLASH_Gz, options::OPT__SLASH_Gv,
                          options::OPT__SLASH_Gregcall)) {
    unsigned DCCOptId = CCArg->getOption().getID();
    const char *DCCFlag = nullptr;
    bool ArchSupported = !isNVPTX;
    llvm::Triple::ArchType Arch = getToolChain().getArch();
    switch (DCCOptId) {
    case options::OPT__SLASH_Gd:
      DCCFlag = "-fdefault-calling-conv=cdecl";
      break;
    case options::OPT__SLASH_Gr:
      ArchSupported = Arch == llvm::Triple::x86;
      DCCFlag = "-fdefault-calling-conv=fastcall";
      break;
    case options::OPT__SLASH_Gz:
      ArchSupported = Arch == llvm::Triple::x86;
      DCCFlag = "-fdefault-calling-conv=stdcall";
      break;
    case options::OPT__SLASH_Gv:
      ArchSupported = Arch == llvm::Triple::x86 || Arch == llvm::Triple::x86_64;
      DCCFlag = "-fdefault-calling-conv=vectorcall";
      break;
    case options::OPT__SLASH_Gregcall:
      ArchSupported = Arch == llvm::Triple::x86 || Arch == llvm::Triple::x86_64;
      DCCFlag = "-fdefault-calling-conv=regcall";
      break;
    }

    // MSVC doesn't warn if /Gr or /Gz is used on x64, so we don't either.
    if (ArchSupported && DCCFlag)
      CmdArgs.push_back(DCCFlag);
  }

  if (Args.hasArg(options::OPT__SLASH_Gregcall4))
    CmdArgs.push_back("-regcall4");

  Args.AddLastArg(CmdArgs, options::OPT_vtordisp_mode_EQ);

  if (!Args.hasArg(options::OPT_fdiagnostics_format_EQ)) {
    CmdArgs.push_back("-fdiagnostics-format");
    CmdArgs.push_back("msvc");
  }

  if (Args.hasArg(options::OPT__SLASH_kernel))
    CmdArgs.push_back("-fms-kernel");

  for (const Arg *A : Args.filtered(options::OPT__SLASH_guard)) {
    StringRef GuardArgs = A->getValue();
    // The only valid options are "cf", "cf,nochecks", "cf-", "ehcont" and
    // "ehcont-".
    if (GuardArgs.equals_insensitive("cf")) {
      // Emit CFG instrumentation and the table of address-taken functions.
      CmdArgs.push_back("-cfguard");
    } else if (GuardArgs.equals_insensitive("cf,nochecks")) {
      // Emit only the table of address-taken functions.
      CmdArgs.push_back("-cfguard-no-checks");
    } else if (GuardArgs.equals_insensitive("ehcont")) {
      // Emit EH continuation table.
      CmdArgs.push_back("-ehcontguard");
    } else if (GuardArgs.equals_insensitive("cf-") ||
               GuardArgs.equals_insensitive("ehcont-")) {
      // Do nothing, but we might want to emit a security warning in future.
    } else {
      D.Diag(diag::err_drv_invalid_value) << A->getSpelling() << GuardArgs;
    }
    A->claim();
  }
}

const char *Clang::getBaseInputName(const ArgList &Args,
                                    const InputInfo &Input) {
  return Args.MakeArgString(llvm::sys::path::filename(Input.getBaseInput()));
}

const char *Clang::getBaseInputStem(const ArgList &Args,
                                    const InputInfoList &Inputs) {
  const char *Str = getBaseInputName(Args, Inputs[0]);

  if (const char *End = strrchr(Str, '.'))
    return Args.MakeArgString(std::string(Str, End));

  return Str;
}

const char *Clang::getDependencyFileName(const ArgList &Args,
                                         const InputInfoList &Inputs) {
  // FIXME: Think about this more.

  if (Arg *OutputOpt =
          Args.getLastArg(options::OPT_o, options::OPT__SLASH_Fo)) {
    SmallString<128> OutputArgument(OutputOpt->getValue());
    if (llvm::sys::path::is_separator(OutputArgument.back()))
      // If the argument is a directory, output to BaseName in that dir.
      llvm::sys::path::append(OutputArgument, getBaseInputStem(Args, Inputs));
    llvm::sys::path::replace_extension(OutputArgument, llvm::Twine('d'));
    return Args.MakeArgString(OutputArgument);
  }

  return Args.MakeArgString(Twine(getBaseInputStem(Args, Inputs)) + ".d");
}

// Begin ClangAs

void ClangAs::AddMIPSTargetArgs(const ArgList &Args,
                                ArgStringList &CmdArgs) const {
  StringRef CPUName;
  StringRef ABIName;
  const llvm::Triple &Triple = getToolChain().getTriple();
  mips::getMipsCPUAndABI(Args, Triple, CPUName, ABIName);

  CmdArgs.push_back("-target-abi");
  CmdArgs.push_back(ABIName.data());
}

void ClangAs::AddX86TargetArgs(const ArgList &Args,
                               ArgStringList &CmdArgs) const {
  addX86AlignBranchArgs(getToolChain().getDriver(), Args, CmdArgs,
                        /*IsLTO=*/false);

  if (Arg *A = Args.getLastArg(options::OPT_masm_EQ)) {
    StringRef Value = A->getValue();
    if (Value == "intel" || Value == "att") {
      CmdArgs.push_back("-mllvm");
      CmdArgs.push_back(Args.MakeArgString("-x86-asm-syntax=" + Value));
    } else {
      getToolChain().getDriver().Diag(diag::err_drv_unsupported_option_argument)
          << A->getSpelling() << Value;
    }
  }
}

void ClangAs::AddLoongArchTargetArgs(const ArgList &Args,
                                     ArgStringList &CmdArgs) const {
  CmdArgs.push_back("-target-abi");
  CmdArgs.push_back(loongarch::getLoongArchABI(getToolChain().getDriver(), Args,
                                               getToolChain().getTriple())
                        .data());
}

void ClangAs::AddRISCVTargetArgs(const ArgList &Args,
                               ArgStringList &CmdArgs) const {
  const llvm::Triple &Triple = getToolChain().getTriple();
  StringRef ABIName = riscv::getRISCVABI(Args, Triple);

  CmdArgs.push_back("-target-abi");
  CmdArgs.push_back(ABIName.data());

  if (Args.hasFlag(options::OPT_mdefault_build_attributes,
                   options::OPT_mno_default_build_attributes, true)) {
      CmdArgs.push_back("-mllvm");
      CmdArgs.push_back("-riscv-add-build-attributes");
  }
}

void ClangAs::ConstructJob(Compilation &C, const JobAction &JA,
                           const InputInfo &Output, const InputInfoList &Inputs,
                           const ArgList &Args,
                           const char *LinkingOutput) const {
  ArgStringList CmdArgs;

  assert(Inputs.size() == 1 && "Unexpected number of inputs.");
  const InputInfo &Input = Inputs[0];

  const llvm::Triple &Triple = getToolChain().getEffectiveTriple();
  const std::string &TripleStr = Triple.getTriple();
  const auto &D = getToolChain().getDriver();

  // Don't warn about "clang -w -c foo.s"
  Args.ClaimAllArgs(options::OPT_w);
  // and "clang -emit-llvm -c foo.s"
  Args.ClaimAllArgs(options::OPT_emit_llvm);

  claimNoWarnArgs(Args);

  // Invoke ourselves in -cc1as mode.
  //
  // FIXME: Implement custom jobs for internal actions.
  CmdArgs.push_back("-cc1as");

  // Add the "effective" target triple.
  CmdArgs.push_back("-triple");
  CmdArgs.push_back(Args.MakeArgString(TripleStr));

  getToolChain().addClangCC1ASTargetOptions(Args, CmdArgs);

  // Set the output mode, we currently only expect to be used as a real
  // assembler.
  CmdArgs.push_back("-filetype");
  CmdArgs.push_back("obj");

  // Set the main file name, so that debug info works even with
  // -save-temps or preprocessed assembly.
  CmdArgs.push_back("-main-file-name");
  CmdArgs.push_back(Clang::getBaseInputName(Args, Input));

  // Add the target cpu
  std::string CPU = getCPUName(D, Args, Triple, /*FromAs*/ true);
  if (!CPU.empty()) {
    CmdArgs.push_back("-target-cpu");
    CmdArgs.push_back(Args.MakeArgString(CPU));
  }

  // Add the target features
  getTargetFeatures(D, Triple, Args, CmdArgs, true);

  // Ignore explicit -force_cpusubtype_ALL option.
  (void)Args.hasArg(options::OPT_force__cpusubtype__ALL);

  // Pass along any -I options so we get proper .include search paths.
  Args.AddAllArgs(CmdArgs, options::OPT_I_Group);

  // Determine the original source input.
  auto FindSource = [](const Action *S) -> const Action * {
    while (S->getKind() != Action::InputClass) {
      assert(!S->getInputs().empty() && "unexpected root action!");
      S = S->getInputs()[0];
    }
    return S;
  };
  const Action *SourceAction = FindSource(&JA);

  // Forward -g and handle debug info related flags, assuming we are dealing
  // with an actual assembly file.
  bool WantDebug = false;
  Args.ClaimAllArgs(options::OPT_g_Group);
  if (Arg *A = Args.getLastArg(options::OPT_g_Group))
    WantDebug = !A->getOption().matches(options::OPT_g0) &&
                !A->getOption().matches(options::OPT_ggdb0);

  llvm::codegenoptions::DebugInfoKind DebugInfoKind =
      llvm::codegenoptions::NoDebugInfo;

  // Add the -fdebug-compilation-dir flag if needed.
  const char *DebugCompilationDir =
      addDebugCompDirArg(Args, CmdArgs, C.getDriver().getVFS());

  if (SourceAction->getType() == types::TY_Asm ||
      SourceAction->getType() == types::TY_PP_Asm) {
    // You might think that it would be ok to set DebugInfoKind outside of
    // the guard for source type, however there is a test which asserts
    // that some assembler invocation receives no -debug-info-kind,
    // and it's not clear whether that test is just overly restrictive.
    DebugInfoKind = (WantDebug ? llvm::codegenoptions::DebugInfoConstructor
                               : llvm::codegenoptions::NoDebugInfo);

    addDebugPrefixMapArg(getToolChain().getDriver(), getToolChain(), Args,
                         CmdArgs);

    // Set the AT_producer to the clang version when using the integrated
    // assembler on assembly source files.
    CmdArgs.push_back("-dwarf-debug-producer");
    CmdArgs.push_back(Args.MakeArgString(getClangFullVersion()));

    // And pass along -I options
    Args.AddAllArgs(CmdArgs, options::OPT_I);
  }
  const unsigned DwarfVersion = getDwarfVersion(getToolChain(), Args);
  RenderDebugEnablingArgs(Args, CmdArgs, DebugInfoKind, DwarfVersion,
                          llvm::DebuggerKind::Default);
  renderDwarfFormat(D, Triple, Args, CmdArgs, DwarfVersion);
  RenderDebugInfoCompressionArgs(Args, CmdArgs, D, getToolChain());

  // Handle -fPIC et al -- the relocation-model affects the assembler
  // for some targets.
  llvm::Reloc::Model RelocationModel;
  unsigned PICLevel;
  bool IsPIE;
  std::tie(RelocationModel, PICLevel, IsPIE) =
      ParsePICArgs(getToolChain(), Args);

  const char *RMName = RelocationModelName(RelocationModel);
  if (RMName) {
    CmdArgs.push_back("-mrelocation-model");
    CmdArgs.push_back(RMName);
  }

  // Optionally embed the -cc1as level arguments into the debug info, for build
  // analysis.
  if (getToolChain().UseDwarfDebugFlags()) {
    ArgStringList OriginalArgs;
    for (const auto &Arg : Args)
      Arg->render(Args, OriginalArgs);

    SmallString<256> Flags;
    const char *Exec = getToolChain().getDriver().getClangProgramPath();
    EscapeSpacesAndBackslashes(Exec, Flags);
    for (const char *OriginalArg : OriginalArgs) {
      SmallString<128> EscapedArg;
      EscapeSpacesAndBackslashes(OriginalArg, EscapedArg);
      Flags += " ";
      Flags += EscapedArg;
    }
    CmdArgs.push_back("-dwarf-debug-flags");
    CmdArgs.push_back(Args.MakeArgString(Flags));
  }

  // FIXME: Add -static support, once we have it.

  // Add target specific flags.
  switch (getToolChain().getArch()) {
  default:
    break;

  case llvm::Triple::mips:
  case llvm::Triple::mipsel:
  case llvm::Triple::mips64:
  case llvm::Triple::mips64el:
    AddMIPSTargetArgs(Args, CmdArgs);
    break;

  case llvm::Triple::x86:
  case llvm::Triple::x86_64:
    AddX86TargetArgs(Args, CmdArgs);
    break;

  case llvm::Triple::arm:
  case llvm::Triple::armeb:
  case llvm::Triple::thumb:
  case llvm::Triple::thumbeb:
    // This isn't in AddARMTargetArgs because we want to do this for assembly
    // only, not C/C++.
    if (Args.hasFlag(options::OPT_mdefault_build_attributes,
                     options::OPT_mno_default_build_attributes, true)) {
        CmdArgs.push_back("-mllvm");
        CmdArgs.push_back("-arm-add-build-attributes");
    }
    break;

  case llvm::Triple::aarch64:
  case llvm::Triple::aarch64_32:
  case llvm::Triple::aarch64_be:
    if (Args.hasArg(options::OPT_mmark_bti_property)) {
      CmdArgs.push_back("-mllvm");
      CmdArgs.push_back("-aarch64-mark-bti-property");
    }
    break;

  case llvm::Triple::loongarch32:
  case llvm::Triple::loongarch64:
    AddLoongArchTargetArgs(Args, CmdArgs);
    break;

  case llvm::Triple::riscv32:
  case llvm::Triple::riscv64:
    AddRISCVTargetArgs(Args, CmdArgs);
    break;

  case llvm::Triple::hexagon:
    if (Args.hasFlag(options::OPT_mdefault_build_attributes,
                     options::OPT_mno_default_build_attributes, true)) {
      CmdArgs.push_back("-mllvm");
      CmdArgs.push_back("-hexagon-add-build-attributes");
    }
    break;
  }

  // Consume all the warning flags. Usually this would be handled more
  // gracefully by -cc1 (warning about unknown warning flags, etc) but -cc1as
  // doesn't handle that so rather than warning about unused flags that are
  // actually used, we'll lie by omission instead.
  // FIXME: Stop lying and consume only the appropriate driver flags
  Args.ClaimAllArgs(options::OPT_W_Group);

  CollectArgsForIntegratedAssembler(C, Args, CmdArgs,
                                    getToolChain().getDriver());

  Args.AddAllArgs(CmdArgs, options::OPT_mllvm);

  if (DebugInfoKind > llvm::codegenoptions::NoDebugInfo && Output.isFilename())
    addDebugObjectName(Args, CmdArgs, DebugCompilationDir,
                       Output.getFilename());

  // Fixup any previous commands that use -object-file-name because when we
  // generated them, the final .obj name wasn't yet known.
  for (Command &J : C.getJobs()) {
    if (SourceAction != FindSource(&J.getSource()))
      continue;
    auto &JArgs = J.getArguments();
    for (unsigned I = 0; I < JArgs.size(); ++I) {
      if (StringRef(JArgs[I]).starts_with("-object-file-name=") &&
          Output.isFilename()) {
       ArgStringList NewArgs(JArgs.begin(), JArgs.begin() + I);
       addDebugObjectName(Args, NewArgs, DebugCompilationDir,
                          Output.getFilename());
       NewArgs.append(JArgs.begin() + I + 1, JArgs.end());
       J.replaceArguments(NewArgs);
       break;
      }
    }
  }

  assert(Output.isFilename() && "Unexpected lipo output.");
  CmdArgs.push_back("-o");
  CmdArgs.push_back(Output.getFilename());

  const llvm::Triple &T = getToolChain().getTriple();
  Arg *A;
  if (getDebugFissionKind(D, Args, A) == DwarfFissionKind::Split &&
      T.isOSBinFormatELF()) {
    CmdArgs.push_back("-split-dwarf-output");
    CmdArgs.push_back(SplitDebugName(JA, Args, Input, Output));
  }

  if (Triple.isAMDGPU())
    handleAMDGPUCodeObjectVersionOptions(D, Args, CmdArgs, /*IsCC1As=*/true);

  assert(Input.isFilename() && "Invalid input.");
  CmdArgs.push_back(Input.getFilename());

  const char *Exec = getToolChain().getDriver().getClangProgramPath();
  if (D.CC1Main && !D.CCGenDiagnostics) {
    // Invoke cc1as directly in this process.
    C.addCommand(std::make_unique<CC1Command>(
        JA, *this, ResponseFileSupport::AtFileUTF8(), Exec, CmdArgs, Inputs,
        Output, D.getPrependArg()));
  } else {
    C.addCommand(std::make_unique<Command>(
        JA, *this, ResponseFileSupport::AtFileUTF8(), Exec, CmdArgs, Inputs,
        Output, D.getPrependArg()));
  }
}

// Begin OffloadBundler
void OffloadBundler::ConstructJob(Compilation &C, const JobAction &JA,
                                  const InputInfo &Output,
                                  const InputInfoList &Inputs,
                                  const llvm::opt::ArgList &TCArgs,
                                  const char *LinkingOutput) const {
  // The version with only one output is expected to refer to a bundling job.
  assert(isa<OffloadBundlingJobAction>(JA) && "Expecting bundling job!");

  // The bundling command looks like this:
  // clang-offload-bundler -type=bc
  //   -targets=host-triple,openmp-triple1,openmp-triple2
  //   -output=output_file
  //   -input=unbundle_file_host
  //   -input=unbundle_file_tgt1
  //   -input=unbundle_file_tgt2

  ArgStringList CmdArgs;

  // Get the type.
  CmdArgs.push_back(TCArgs.MakeArgString(
      Twine("-type=") + types::getTypeTempSuffix(Output.getType())));

  assert(JA.getInputs().size() == Inputs.size() &&
         "Not have inputs for all dependence actions??");

  // Get the targets.
  SmallString<128> Triples;
  Triples += "-targets=";
  for (unsigned I = 0; I < Inputs.size(); ++I) {
    if (I)
      Triples += ',';

    // Find ToolChain for this input.
    Action::OffloadKind CurKind = Action::OFK_Host;
    const ToolChain *CurTC = &getToolChain();
    const Action *CurDep = JA.getInputs()[I];

    // Special handling for FPGA AOC[RX] binaries that are bundled prior to
    // being added to the generated archive.
    llvm::Triple Triple = CurTC->getTriple();
    bool IsFPGA = Triple.isSPIR() &&
                  Triple.getSubArch() == llvm::Triple::SPIRSubArch_fpga;
    Arg *A = TCArgs.getLastArg(options::OPT_fsycl_link_EQ);
    if (A && IsFPGA) {
      bool IsFPGAImage = false;
      IsFPGAImage = A->getValue() == StringRef("image");
      if (Inputs.size() == 1) {
        Triples += Action::GetOffloadKindName(CurKind);
        Triples += "-fpga_";
        Triples += IsFPGAImage ? "aocx" : "aocr";
        if (!IsFPGAImage && !C.getDriver().IsFPGAHWMode())
          Triples += "_emu";
        Triples += "-intel-unknown";
        continue;
      }
    }

    if (const auto *OA = dyn_cast<OffloadAction>(CurDep)) {
      CurTC = nullptr;
      OA->doOnEachDependence([&](Action *A, const ToolChain *TC, const char *) {
        assert(CurTC == nullptr && "Expected one dependence!");
        CurKind = A->getOffloadingDeviceKind();
        CurTC = TC;
      });
    }

    bool IsSYCL =
        TCArgs.hasFlag(options::OPT_fsycl, options::OPT_fno_sycl, false);
    Triples += (IsSYCL && (CurKind == Action::OFK_Cuda))
                   ? Action::GetOffloadKindName(Action::OFK_SYCL)
                   : Action::GetOffloadKindName(CurKind);
    Triples += '-';
    // Incoming DeviceArch is set, break down the Current triple and add the
    // device arch value to it.
    // This is done for AOT targets only.
    std::string DeviceArch;
    llvm::Triple TargetTriple(CurTC->getTriple());
    if (CurKind == Action::OFK_SYCL && TargetTriple.isSPIRAOT() &&
        tools::SYCL::shouldDoPerObjectFileLinking(C))
      DeviceArch = std::string("image");
    if (CurKind != Action::OFK_Host && !DeviceArch.empty()) {
      llvm::Triple T(CurTC->getTriple());
      SmallString<128> ArchName(CurTC->getArchName());
      ArchName += "_";
      ArchName += DeviceArch.data();
      T.setArchName(ArchName);
      Triples += T.normalize();
    } else {
      Triples += CurTC->getTriple().normalize();
    }
    if ((CurKind == Action::OFK_HIP || CurKind == Action::OFK_OpenMP ||
         CurKind == Action::OFK_Cuda || CurKind == Action::OFK_SYCL) &&
        !StringRef(CurDep->getOffloadingArch()).empty() &&
        !TCArgs.hasArg(options::OPT_fno_bundle_offload_arch)) {
      Triples += '-';
      Triples += CurDep->getOffloadingArch();
    }

    // TODO: Replace parsing of -march flag. Can be done by storing GPUArch
    //       with each toolchain.
    StringRef GPUArchName;
    if (CurKind == Action::OFK_OpenMP) {
      // Extract GPUArch from -march argument in TC argument list.
      for (unsigned ArgIndex = 0; ArgIndex < TCArgs.size(); ArgIndex++) {
        auto ArchStr = StringRef(TCArgs.getArgString(ArgIndex));
        auto Arch = ArchStr.starts_with_insensitive("-march=");
        if (Arch) {
          GPUArchName = ArchStr.substr(7);
          Triples += "-";
          break;
        }
      }
      Triples += GPUArchName.str();
    }
  }
  // If we see we are bundling for FPGA using -fintelfpga, add the
  // dependency bundle
  bool IsFPGADepBundle = TCArgs.hasArg(options::OPT_fintelfpga) &&
                         Output.getType() == types::TY_Object &&
                         !TCArgs.hasArg(options::OPT_fsycl_link_EQ);

  // For spir64_fpga target, when bundling objects we also want to bundle up the
  // named dependency file.
  // TODO - We are currently using the target triple inputs to slot a location
  // of the dependency information into the bundle.  It would be good to
  // separate this out to an explicit option in the bundler for the dependency
  // file as it does not match the type being bundled.
  if (IsFPGADepBundle) {
    Triples += ',';
    Triples += Action::GetOffloadKindName(Action::OFK_SYCL);
    Triples += '-';
    Triples += types::getTypeName(types::TY_FPGA_Dependencies);
  }
  CmdArgs.push_back(TCArgs.MakeArgString(Triples));

  // Get bundled file command.
  CmdArgs.push_back(
      TCArgs.MakeArgString(Twine("-output=") + Output.getFilename()));

  // Get unbundled files command.
  for (unsigned I = 0; I < Inputs.size(); ++I) {
    SmallString<128> UB;
    UB += "-input=";

    // Find ToolChain for this input.
    const ToolChain *CurTC = &getToolChain();
    if (const auto *OA = dyn_cast<OffloadAction>(JA.getInputs()[I])) {
      CurTC = nullptr;
      OA->doOnEachDependence([&](Action *, const ToolChain *TC, const char *) {
        assert(CurTC == nullptr && "Expected one dependence!");
        CurTC = TC;
      });
      UB += C.addTempFile(
          C.getArgs().MakeArgString(CurTC->getInputFilename(Inputs[I])));
    } else {
      UB += CurTC->getInputFilename(Inputs[I]);
    }
    CmdArgs.push_back(TCArgs.MakeArgString(UB));
  }
  // For -fintelfpga, when bundling objects we also want to bundle up the
  // named dependency file.
  if (IsFPGADepBundle) {
    const char *BaseName = Clang::getBaseInputName(TCArgs, Inputs[0]);
    SmallString<128> DepFile(C.getDriver().getFPGATempDepFile(BaseName));
    if (!DepFile.empty())
      CmdArgs.push_back(TCArgs.MakeArgString("-input=" + DepFile));
  }
  addOffloadCompressArgs(TCArgs, CmdArgs);
  // All the inputs are encoded as commands.
  C.addCommand(std::make_unique<Command>(
      JA, *this, ResponseFileSupport::None(),
      TCArgs.MakeArgString(getToolChain().GetProgramPath(getShortName())),
      CmdArgs, std::nullopt, Output));
}

void OffloadBundler::ConstructJobMultipleOutputs(
    Compilation &C, const JobAction &JA, const InputInfoList &Outputs,
    const InputInfoList &Inputs, const llvm::opt::ArgList &TCArgs,
    const char *LinkingOutput) const {
  // The version with multiple outputs is expected to refer to a unbundling job.
  auto &UA = cast<OffloadUnbundlingJobAction>(JA);

  // The unbundling command looks like this:
  // clang-offload-bundler -type=bc
  //   -targets=host-triple,openmp-triple1,openmp-triple2
  //   -input=input_file
  //   -output=unbundle_file_host
  //   -output=unbundle_file_tgt1
  //   -output=unbundle_file_tgt2
  //   -unbundle

  ArgStringList CmdArgs;
  InputInfo Input = Inputs.front();
  const char *TypeArg = types::getTypeTempSuffix(Input.getType());
  const char *InputFileName = Input.getFilename();
  types::ID InputType(Input.getType());
  bool IsFPGADepUnbundle = JA.getType() == types::TY_FPGA_Dependencies;
  bool IsFPGADepLibUnbundle = JA.getType() == types::TY_FPGA_Dependencies_List;
  InputInfoList ForeachInputs;
  if (InputType == types::TY_Tempfilelist)
    ForeachInputs.push_back(Input);

  if (InputType == types::TY_FPGA_AOCX || InputType == types::TY_FPGA_AOCR ||
      InputType == types::TY_FPGA_AOCR_EMU) {
    // Override type with AOCX/AOCR which will unbundle to a list containing
    // binaries with the appropriate extension (.aocx/.aocr)
    // TODO - representation of the output file from the unbundle for these
    // types (aocx/aocr) are always list files.  We should represent this
    // better in the output extension and type for improved understanding
    // of file contents and debuggability.
    TypeArg = (InputType == types::TY_FPGA_AOCX) ? "aocx" : "aocr";
    // When the output is a Tempfilelist, we know we are unbundling
    // the .bc files from the archive.
    if (!getToolChain().getTriple().isSPIROrSPIRV() ||
        JA.getType() == types::TY_Tempfilelist)
      TypeArg = "aoo";
  }
  if (InputType == types::TY_FPGA_AOCO || IsFPGADepLibUnbundle)
    TypeArg = "aoo";
  if (IsFPGADepUnbundle)
    TypeArg = "o";

  bool HasSPIRTarget = false;
  bool HasFPGATarget = false;
  auto SYCLTCRange = C.getOffloadToolChains<Action::OFK_SYCL>();
  for (auto TI = SYCLTCRange.first, TE = SYCLTCRange.second; TI != TE; ++TI) {
    llvm::Triple TT(TI->second->getTriple());
    if (TT.isSPIROrSPIRV()) {
      HasSPIRTarget = true;
      if (TT.getSubArch() == llvm::Triple::SPIRSubArch_fpga)
        HasFPGATarget = true;
    }
  }
  if (InputType == types::TY_Archive && HasSPIRTarget)
    TypeArg = "aoo";

  // Get the type.
  CmdArgs.push_back(TCArgs.MakeArgString(Twine("-type=") + TypeArg));

  // For FPGA Archives that contain AOCO in them, we only want to unbundle
  // the objects from the archive that do not have AOCO associated in that
  // specific object.  Only do this when in hardware mode.
  if (InputType == types::TY_Archive && HasFPGATarget && !IsFPGADepUnbundle &&
      !IsFPGADepLibUnbundle && C.getDriver().IsFPGAHWMode()) {
    llvm::Triple TT;
    TT.setArchName(types::getTypeName(types::TY_FPGA_AOCO));
    TT.setVendorName("intel");
    TT.setOS(getToolChain().getTriple().getOS());
    SmallString<128> ExcludedTargets("-excluded-targets=");
    ExcludedTargets += "sycl-";
    ExcludedTargets += TT.normalize();
    CmdArgs.push_back(TCArgs.MakeArgString(ExcludedTargets));
  }

  // Get the targets.
  SmallString<128> Triples;
  Triples += "-targets=";
  auto DepInfo = UA.getDependentActionsInfo();
  for (unsigned I = 0, J = 0; I < DepInfo.size(); ++I) {
    auto &Dep = DepInfo[I];
    // FPGA device triples are 'transformed' for the bundler when creating
    // aocx or aocr type bundles.  Also, we only do a specific target
    // unbundling, skipping the host side or device side.
    if (types::isFPGA(InputType) || InputType == types::TY_Tempfilelist) {
      if (getToolChain().getTriple().isSPIROrSPIRV()) {
        if (Dep.DependentToolChain->getTriple().getSubArch() ==
            llvm::Triple::SPIRSubArch_fpga) {
          StringRef TypeName(types::getTypeName(InputType));
          types::ID Type = UA.getDependentType();
          if (InputType == types::TY_Tempfilelist && Type != types::TY_Nothing)
            TypeName = types::getTypeName(Type);
          if (J++)
            Triples += ',';
          llvm::Triple TT;
          TT.setArchName(TypeName);
          TT.setVendorName("intel");
          TT.setOS(getToolChain().getTriple().getOS());
          if ((InputType == types::TY_FPGA_AOCX ||
               InputType == types::TY_FPGA_AOCR ||
               InputType == types::TY_FPGA_AOCR_EMU) &&
              JA.getType() == types::TY_Tempfilelist)
            // AOCX device and AOCR bc info is bundled in the host kind
            Triples += "host-";
          else
            // AOCR device is bundled in the sycl kind
            Triples += "sycl-";
          Triples += TT.normalize();
          continue;
        } else if (Dep.DependentOffloadKind == Action::OFK_Host) {
          // No host unbundle for FPGA binaries.
          continue;
        }
      } else if (Dep.DependentOffloadKind == Action::OFK_SYCL)
        continue;
    } else if (InputType == types::TY_Archive ||
               (getToolChain().getTriple().getSubArch() ==
                    llvm::Triple::SPIRSubArch_fpga &&
                TCArgs.hasArg(options::OPT_fsycl_link_EQ))) {
      // Do not extract host part if we are unbundling archive on Windows
      // because it is not needed. Static offload libraries are added to the
      // host link command just as normal libraries.  Do not extract the host
      // part from FPGA -fsycl-link unbundles either, as the full obj
      // is used in the final link
      if (Dep.DependentOffloadKind == Action::OFK_Host)
        continue;
    }
    if (J++)
      Triples += ',';
    Triples += Action::GetOffloadKindName(Dep.DependentOffloadKind);
    Triples += '-';
    // When -fsycl-force-target is used, this value overrides the expected
    // output type we are unbundling.
    if (Dep.DependentOffloadKind == Action::OFK_SYCL &&
        TCArgs.hasArg(options::OPT_fsycl_force_target_EQ)) {
      StringRef Val(
          TCArgs.getLastArg(options::OPT_fsycl_force_target_EQ)->getValue());
      llvm::Triple TT(C.getDriver().MakeSYCLDeviceTriple(Val));
      Triples += TT.normalize();
    } else
      Triples += Dep.DependentToolChain->getTriple().normalize();
    if ((Dep.DependentOffloadKind == Action::OFK_HIP ||
         Dep.DependentOffloadKind == Action::OFK_OpenMP ||
         Dep.DependentOffloadKind == Action::OFK_Cuda ||
         Dep.DependentOffloadKind == Action::OFK_SYCL) &&
        !Dep.DependentBoundArch.empty() &&
        !TCArgs.hasArg(options::OPT_fno_bundle_offload_arch)) {
      Triples += '-';
      Triples += Dep.DependentBoundArch;
    }
    // TODO: Replace parsing of -march flag. Can be done by storing GPUArch
    //       with each toolchain.
    StringRef GPUArchName;
    if (Dep.DependentOffloadKind == Action::OFK_OpenMP) {
      // Extract GPUArch from -march argument in TC argument list.
      for (unsigned ArgIndex = 0; ArgIndex < TCArgs.size(); ArgIndex++) {
        StringRef ArchStr = StringRef(TCArgs.getArgString(ArgIndex));
        auto Arch = ArchStr.starts_with_insensitive("-march=");
        if (Arch) {
          GPUArchName = ArchStr.substr(7);
          Triples += "-";
          break;
        }
      }
      Triples += GPUArchName.str();
    }
  }
  if (IsFPGADepUnbundle || IsFPGADepLibUnbundle) {
    // TODO - We are currently using the target triple inputs to slot a location
    // of the dependency information into the bundle.  It would be good to
    // separate this out to an explicit option in the bundler for the dependency
    // file as it does not match the type being bundled.
    Triples += Action::GetOffloadKindName(Action::OFK_SYCL);
    Triples += '-';
    Triples += types::getTypeName(types::TY_FPGA_Dependencies);
  }
  std::string TargetString(UA.getTargetString());
  if (!TargetString.empty()) {
    // The target string was provided, we will override the defaults and use
    // the string provided.
    SmallString<128> TSTriple("-targets=");
    TSTriple += TargetString;
    CmdArgs.push_back(TCArgs.MakeArgString(TSTriple));
  } else {
    CmdArgs.push_back(TCArgs.MakeArgString(Triples));
  }

  // Get bundled file command.
  CmdArgs.push_back(
      TCArgs.MakeArgString(Twine("-input=") + InputFileName));

  // Get unbundled files command.
  // When dealing with -fintelfpga, there is an additional unbundle step
  // that occurs for the dependency file.  In that case, do not use the
  // dependent information, but just the output file.
  if (IsFPGADepUnbundle || IsFPGADepLibUnbundle) {
    SmallString<128> UB;
    UB += "-output=";
    UB += Outputs[0].getFilename();
    CmdArgs.push_back(TCArgs.MakeArgString(UB));
  } else {
    for (unsigned I = 0; I < Outputs.size(); ++I) {
      SmallString<128> UB;
      UB += "-output=";
      UB += DepInfo[I].DependentToolChain->getInputFilename(Outputs[I]);
      CmdArgs.push_back(TCArgs.MakeArgString(UB));
    }
  }
  CmdArgs.push_back("-unbundle");
  CmdArgs.push_back("-allow-missing-bundles");
  if (TCArgs.hasArg(options::OPT_v))
    CmdArgs.push_back("-verbose");

  // Input is a list, we need to work on each individually and create a new
  // list file.
  // All the inputs are encoded as commands.
  auto Cmd = std::make_unique<Command>(
      JA, *this, ResponseFileSupport::None(),
      TCArgs.MakeArgString(getToolChain().GetProgramPath(getShortName())),
      CmdArgs, std::nullopt, Outputs);
  if (!ForeachInputs.empty() && Outputs.size() == 1) {
    StringRef ParallelJobs =
        TCArgs.getLastArgValue(options::OPT_fsycl_max_parallel_jobs_EQ);
    tools::SYCL::constructLLVMForeachCommand(
        C, JA, std::move(Cmd), ForeachInputs, Outputs[0], this, "",
        types::getTypeTempSuffix(types::TY_Tempfilelist), ParallelJobs);
  } else
    C.addCommand(std::move(Cmd));
}

// Begin OffloadWrapper

static void addRunTimeWrapperOpts(Compilation &C,
                                  Action::OffloadKind DeviceOffloadKind,
                                  const llvm::opt::ArgList &TCArgs,
                                  ArgStringList &CmdArgs,
                                  const ToolChain &TC,
                                  const JobAction &JA) {
  // Grab any Target specific options that need to be added to the wrapper
  // information.
  ArgStringList BuildArgs;
  auto createArgString = [&](const char *Opt) {
    if (BuildArgs.empty())
      return;
    SmallString<128> AL;
    for (const char *A : BuildArgs) {
      if (AL.empty()) {
        AL = A;
        continue;
      }
      AL += " ";
      AL += A;
    }
    CmdArgs.push_back(C.getArgs().MakeArgString(Twine(Opt) + AL));
  };
  const toolchains::SYCLToolChain &SYCLTC =
            static_cast<const toolchains::SYCLToolChain &>(TC);
  llvm::Triple TT = SYCLTC.getTriple();
  // TODO: Consider separating the mechanisms for:
  // - passing standard-defined options to AOT/JIT compilation steps;
  // - passing AOT-compiler specific options.
  // This would allow retaining standard language options in the
  // image descriptor, while excluding tool-specific options that
  // have been known to confuse RT implementations.
  if (TT.getSubArch() == llvm::Triple::NoSubArch) {
    // Only store compile/link opts in the image descriptor for the SPIR-V
    // target; AOT compilation has already been performed otherwise.
    const ArgList &Args = C.getArgsForToolChain(nullptr, StringRef(),
                                                DeviceOffloadKind);
    const ToolChain *HostTC = C.getSingleOffloadToolChain<Action::OFK_Host>();
    SYCLTC.AddImpliedTargetArgs(TT, Args, BuildArgs, JA, *HostTC);
    SYCLTC.TranslateBackendTargetArgs(TT, Args, BuildArgs);
    createArgString("-compile-opts=");
    BuildArgs.clear();
    SYCLTC.TranslateLinkerTargetArgs(TT, Args, BuildArgs);
    createArgString("-link-opts=");
  }
}

void OffloadWrapper::ConstructJob(Compilation &C, const JobAction &JA,
                                  const InputInfo &Output,
                                  const InputInfoList &Inputs,
                                  const llvm::opt::ArgList &TCArgs,
                                  const char *LinkingOutput) const {
  // Construct offload-wrapper command.  Also calls llc to generate the
  // object that is fed to the linker from the wrapper generated bc file
  assert(isa<OffloadWrapperJobAction>(JA) && "Expecting wrapping job!");

  Action::OffloadKind OffloadingKind = JA.getOffloadingDeviceKind();
  if (OffloadingKind == Action::OFK_SYCL) {
    // The wrapper command looks like this:
    // clang-offload-wrapper
    //   -o=<outputfile>.bc
    //   -host=x86_64-pc-linux-gnu -kind=sycl
    //   -format=spirv <inputfile1>.spv <manifest1>(optional)
    //   -format=spirv <inputfile2>.spv <manifest2>(optional)
    //  ...
    ArgStringList WrapperArgs;

    const auto &WrapperJob = *llvm::dyn_cast<OffloadWrapperJobAction>(&JA);
    bool LlcCompileEnabled = WrapperJob.getCompileStep();
    SmallString<128> OutOpt("-o=");
    std::string OutTmpName = C.getDriver().GetTemporaryPath("wrapper", "bc");
    const char *WrapperFileName =
        C.addTempFile(C.getArgs().MakeArgString(OutTmpName));
    OutOpt += LlcCompileEnabled ? WrapperFileName : Output.getFilename();
    WrapperArgs.push_back(C.getArgs().MakeArgString(OutOpt));

    SmallString<128> HostTripleOpt("-host=");
    HostTripleOpt += getToolChain().getAuxTriple()->str();
    WrapperArgs.push_back(C.getArgs().MakeArgString(HostTripleOpt));

    llvm::Triple TT = getToolChain().getTriple();
    SmallString<128> TargetTripleOpt = TT.getArchName();
    bool WrapFPGADevice = false;
    bool FPGAEarly = false;
    if (Arg *A = C.getInputArgs().getLastArg(options::OPT_fsycl_link_EQ)) {
      WrapFPGADevice = true;
      FPGAEarly = (A->getValue() == StringRef("early"));
      // When wrapping an FPGA aocx binary to archive, do not emit registration
      // functions
      if (A->getValue() == StringRef("image"))
        WrapperArgs.push_back(C.getArgs().MakeArgString("--emit-reg-funcs=0"));
    }
    addRunTimeWrapperOpts(C, OffloadingKind, TCArgs, WrapperArgs,
                          getToolChain(), JA);

    // When wrapping an FPGA device binary, we need to be sure to apply the
    // appropriate triple that corresponds (fpga_aocr-intel-<os>)
    // to the target triple setting.
    if (TT.getSubArch() == llvm::Triple::SPIRSubArch_fpga && WrapFPGADevice) {
      SmallString<16> FPGAArch("fpga_");
      if (FPGAEarly) {
        FPGAArch += "aocr";
        if (C.getDriver().IsFPGAEmulationMode())
          FPGAArch += "_emu";
      } else
        FPGAArch += "aocx";
      TT.setArchName(FPGAArch);
      TT.setVendorName("intel");
      TargetTripleOpt = TT.str();
    }
    const toolchains::SYCLToolChain &TC =
              static_cast<const toolchains::SYCLToolChain &>(getToolChain());
    bool IsEmbeddedIR = cast<OffloadWrapperJobAction>(JA).isEmbeddedIR();
    if (IsEmbeddedIR) {
      // When the offload-wrapper is called to embed LLVM IR, add a prefix to
      // the target triple to distinguish the LLVM IR from the actual device
      // binary for that target.
      TargetTripleOpt = ("llvm_" + TargetTripleOpt).str();
    }

    const bool IsSYCLNativeCPU = isSYCLNativeCPU(TC);
    if (IsSYCLNativeCPU) {
      TargetTripleOpt = "native_cpu";
    }
    WrapperArgs.push_back(
        C.getArgs().MakeArgString(Twine("-target=") + TargetTripleOpt));

    // TODO forcing offload kind is a simplification which assumes wrapper used
    // only with SYCL. Device binary format (-format=xxx) option should also
    // come from the command line and/or the native compiler. Should be fixed
    // together with supporting AOT in the driver. If format is not set, the
    // default is "none" which means runtime must try to determine it
    // automatically.
    StringRef Kind = Action::GetOffloadKindName(OffloadingKind);
    Action::OffloadKind OK = WrapperJob.getOffloadKind();
    if (OK != Action::OFK_None)
      Kind = Action::GetOffloadKindName(OK);
    WrapperArgs.push_back(
        C.getArgs().MakeArgString(Twine("-kind=") + Twine(Kind)));

    // For FPGA toolchains, we can provide previously wrapped bc input files to
    // the wrapper step.  This is done for AOCR based files that will need the
    // Symbols and Properties from a previous compilation step.
    if (TC.getTriple().isSPIR() && Inputs.size() == 2 &&
        TC.getTriple().getSubArch() == llvm::Triple::SPIRSubArch_fpga) {
      // If there is an additional input argument passed in, that is considered
      // the .bc file to include in this wrapping job.
      const InputInfo &I = Inputs[1];
      WrapperArgs.push_back(C.getArgs().MakeArgString(
          Twine("--sym-prop-bc-files=") + I.getFilename()));
    }

    assert((Inputs.size() > 0) && "no inputs for clang-offload-wrapper");
    assert(((Inputs[0].getType() != types::TY_Tempfiletable) ||
            (Inputs.size() == 1)) &&
           "wrong usage of clang-offload-wrapper with SYCL");
    const InputInfo &I = Inputs[0];
    assert(I.isFilename() && "Invalid input.");

    if (I.getType() == types::TY_Tempfiletable ||
        I.getType() == types::TY_Tempfilelist || IsEmbeddedIR)
      // wrapper actual input files are passed via the batch job file table:
      WrapperArgs.push_back(C.getArgs().MakeArgString("-batch"));
    WrapperArgs.push_back(C.getArgs().MakeArgString(I.getFilename()));

    auto Cmd = std::make_unique<Command>(
        JA, *this, ResponseFileSupport::None(),
        TCArgs.MakeArgString(getToolChain().GetProgramPath(getShortName())),
        WrapperArgs, std::nullopt);
    C.addCommand(std::move(Cmd));

    if (LlcCompileEnabled) {
      // Construct llc command.
      // The output is an object file
      ArgStringList LlcArgs{"-filetype=obj", "-o", Output.getFilename(),
                            WrapperFileName};
      llvm::Reloc::Model RelocationModel;
      unsigned PICLevel;
      bool IsPIE;
      std::tie(RelocationModel, PICLevel, IsPIE) =
          ParsePICArgs(getToolChain(), TCArgs);
      if (PICLevel > 0 || TCArgs.hasArg(options::OPT_shared)) {
        LlcArgs.push_back("-relocation-model=pic");
      }
      if (Arg *A = C.getArgs().getLastArg(options::OPT_mcmodel_EQ))
        LlcArgs.push_back(
            TCArgs.MakeArgString(Twine("--code-model=") + A->getValue()));

      SmallString<128> LlcPath(C.getDriver().Dir);
      llvm::sys::path::append(LlcPath, "llc");
      const char *Llc = C.getArgs().MakeArgString(LlcPath);
      C.addCommand(std::make_unique<Command>(
          JA, *this, ResponseFileSupport::None(), Llc, LlcArgs, std::nullopt));
    }
    return;
  } // end of SYCL flavor of offload wrapper command creation

  ArgStringList CmdArgs;

  const llvm::Triple &Triple = getToolChain().getEffectiveTriple();

  // Add the "effective" target triple.
  CmdArgs.push_back("-host");
  CmdArgs.push_back(TCArgs.MakeArgString(Triple.getTriple()));

  // Add the output file name.
  assert(Output.isFilename() && "Invalid output.");
  CmdArgs.push_back("-o");
  CmdArgs.push_back(TCArgs.MakeArgString(Output.getFilename()));

  assert(JA.getInputs().size() == Inputs.size() &&
         "Not have inputs for all dependence actions??");

  // For FPGA, we wrap the host objects before archiving them when using
  // -fsycl-link.  This allows for better extraction control from the
  // archive when we need the host objects for subsequent compilations.
  if (OffloadingKind == Action::OFK_None &&
      C.getArgs().hasArg(options::OPT_fintelfpga) &&
      C.getArgs().hasArg(options::OPT_fsycl_link_EQ)) {

    // Add offload targets and inputs.
    CmdArgs.push_back(C.getArgs().MakeArgString(
        Twine("-kind=") + Action::GetOffloadKindName(OffloadingKind)));
    CmdArgs.push_back(
        TCArgs.MakeArgString(Twine("-target=") + Triple.getTriple()));

    // Add input.
    assert(Inputs[0].isFilename() && "Invalid input.");
    CmdArgs.push_back(TCArgs.MakeArgString(Inputs[0].getFilename()));

    C.addCommand(std::make_unique<Command>(
        JA, *this, ResponseFileSupport::None(),
        TCArgs.MakeArgString(getToolChain().GetProgramPath(getShortName())),
        CmdArgs, Inputs));
    return;
  }

  // Add offload targets and inputs.
  for (unsigned I = 0; I < Inputs.size(); ++I) {
    // Get input's Offload Kind and ToolChain.
    const auto *OA = cast<OffloadAction>(JA.getInputs()[I]);
    assert(OA->hasSingleDeviceDependence(/*DoNotConsiderHostActions=*/true) &&
           "Expected one device dependence!");
    Action::OffloadKind DeviceKind = Action::OFK_None;
    const ToolChain *DeviceTC = nullptr;
    OA->doOnEachDependence([&](Action *A, const ToolChain *TC, const char *) {
      DeviceKind = A->getOffloadingDeviceKind();
      DeviceTC = TC;
    });

    // And add it to the offload targets.
    CmdArgs.push_back(C.getArgs().MakeArgString(
        Twine("-kind=") + Action::GetOffloadKindName(DeviceKind)));
    std::string TargetTripleOpt = DeviceTC->getTriple().normalize();
    // SYCL toolchain target only uses the arch name.
    if (DeviceKind == Action::OFK_SYCL)
      TargetTripleOpt = DeviceTC->getTriple().getArchName();
    CmdArgs.push_back(
        TCArgs.MakeArgString(Twine("-target=") + TargetTripleOpt));
    addRunTimeWrapperOpts(C, DeviceKind, TCArgs, CmdArgs, *DeviceTC, JA);

    if (Inputs[I].getType() == types::TY_Tempfiletable ||
        Inputs[I].getType() == types::TY_Tempfilelist)
      // wrapper actual input files are passed via the batch job file table:
      CmdArgs.push_back(C.getArgs().MakeArgString("-batch"));

    // Add input.
    assert(Inputs[I].isFilename() && "Invalid input.");
    CmdArgs.push_back(TCArgs.MakeArgString(Inputs[I].getFilename()));
  }

  C.addCommand(std::make_unique<Command>(
      JA, *this, ResponseFileSupport::None(),
      TCArgs.MakeArgString(getToolChain().GetProgramPath(getShortName())),
      CmdArgs, Inputs));
}

void OffloadPackager::ConstructJob(Compilation &C, const JobAction &JA,
                                   const InputInfo &Output,
                                   const InputInfoList &Inputs,
                                   const llvm::opt::ArgList &Args,
                                   const char *LinkingOutput) const {
  ArgStringList CmdArgs;

  // Add the output file name.
  assert(Output.isFilename() && "Invalid output.");
  CmdArgs.push_back("-o");
  CmdArgs.push_back(Output.getFilename());

  // Create the inputs to bundle the needed metadata.
  for (const InputInfo &Input : Inputs) {
    const Action *OffloadAction = Input.getAction();
    const ToolChain *TC = OffloadAction->getOffloadingToolChain();
    const ArgList &TCArgs =
        C.getArgsForToolChain(TC, OffloadAction->getOffloadingArch(),
                              OffloadAction->getOffloadingDeviceKind());
    StringRef File = C.getArgs().MakeArgString(TC->getInputFilename(Input));
    StringRef Arch = OffloadAction->getOffloadingArch()
                         ? OffloadAction->getOffloadingArch()
                         : TCArgs.getLastArgValue(options::OPT_march_EQ);
    StringRef Kind =
      Action::GetOffloadKindName(OffloadAction->getOffloadingDeviceKind());

    ArgStringList Features;
    SmallVector<StringRef> FeatureArgs;
    getTargetFeatures(TC->getDriver(), TC->getTriple(), TCArgs, Features,
                      false);
    llvm::copy_if(Features, std::back_inserter(FeatureArgs),
                  [](StringRef Arg) { return !Arg.starts_with("-target"); });

    if (TC->getTriple().isAMDGPU()) {
      for (StringRef Feature : llvm::split(Arch.split(':').second, ':')) {
        FeatureArgs.emplace_back(
            Args.MakeArgString(Feature.take_back() + Feature.drop_back()));
      }
    }

    // TODO: We need to pass in the full target-id and handle it properly in the
    // linker wrapper.
    SmallVector<std::string> Parts{
        "file=" + File.str(),
        "triple=" + TC->getTripleString(),
        "arch=" + Arch.str(),
        "kind=" + Kind.str(),
    };

    if (TC->getDriver().isUsingLTO(/* IsOffload */ true) ||
        TC->getTriple().isAMDGPU())
      for (StringRef Feature : FeatureArgs)
        Parts.emplace_back("feature=" + Feature.str());

    CmdArgs.push_back(Args.MakeArgString("--image=" + llvm::join(Parts, ",")));
  }

  C.addCommand(std::make_unique<Command>(
      JA, *this, ResponseFileSupport::None(),
      Args.MakeArgString(getToolChain().GetProgramPath(getShortName())),
      CmdArgs, Inputs, Output));
}

// Begin OffloadDeps

void OffloadDeps::constructJob(Compilation &C, const JobAction &JA,
                               ArrayRef<InputInfo> Outputs,
                               ArrayRef<InputInfo> Inputs,
                               const llvm::opt::ArgList &TCArgs,
                               const char *LinkingOutput) const {
  auto &DA = cast<OffloadDepsJobAction>(JA);

  ArgStringList CmdArgs;

  // Get the targets.
  SmallString<128> Targets{"-targets="};
  auto DepInfo = DA.getDependentActionsInfo();
  for (unsigned I = 0; I < DepInfo.size(); ++I) {
    auto &Dep = DepInfo[I];
    if (I)
      Targets += ',';
    Targets += Action::GetOffloadKindName(Dep.DependentOffloadKind);
    Targets += '-';
    // When -fsycl-force-target is used, this value overrides the expected
    // output type we are creating deps for.
    if (Dep.DependentOffloadKind == Action::OFK_SYCL &&
        TCArgs.hasArg(options::OPT_fsycl_force_target_EQ)) {
      StringRef Val(
          TCArgs.getLastArg(options::OPT_fsycl_force_target_EQ)->getValue());
      llvm::Triple TT(C.getDriver().MakeSYCLDeviceTriple(Val));
      Targets += TT.normalize();
    } else {
      std::string NormalizedTriple =
          Dep.DependentToolChain->getTriple().normalize();
      Targets += NormalizedTriple;
    }
    if ((Dep.DependentOffloadKind == Action::OFK_HIP ||
         Dep.DependentOffloadKind == Action::OFK_SYCL) &&
        !Dep.DependentBoundArch.empty()) {
      Targets += '-';
      Targets += Dep.DependentBoundArch;
    }
  }
  CmdArgs.push_back(TCArgs.MakeArgString(Targets));

  // Prepare outputs.
  SmallString<128> Outs{"-outputs="};
  for (unsigned I = 0; I < Outputs.size(); ++I) {
    if (I)
      Outs += ',';
    Outs += DepInfo[I].DependentToolChain->getInputFilename(Outputs[I]);
  }
  CmdArgs.push_back(TCArgs.MakeArgString(Outs));

  // Add input file.
  CmdArgs.push_back(Inputs.front().getFilename());

  // All the inputs are encoded as commands.
  C.addCommand(std::make_unique<Command>(
      JA, *this, ResponseFileSupport::None(),
      TCArgs.MakeArgString(getToolChain().GetProgramPath(getShortName())),
      CmdArgs, std::nullopt, Outputs));
}

void OffloadDeps::ConstructJob(Compilation &C, const JobAction &JA,
                               const InputInfo &Output,
                               const InputInfoList &Inputs,
                               const llvm::opt::ArgList &TCArgs,
                               const char *LinkingOutput) const {
  constructJob(C, JA, Output, Inputs, TCArgs, LinkingOutput);
}

void OffloadDeps::ConstructJobMultipleOutputs(Compilation &C,
                                              const JobAction &JA,
                                              const InputInfoList &Outputs,
                                              const InputInfoList &Inputs,
                                              const llvm::opt::ArgList &TCArgs,
                                              const char *LinkingOutput) const {
  constructJob(C, JA, Outputs, Inputs, TCArgs, LinkingOutput);
}

// Utility function to gather all llvm-spirv options.
static void getOtherSPIRVTransOpts(Compilation &C,
                                   const llvm::opt::ArgList &TCArgs,
                                   llvm::Triple Triple,
                                   ArgStringList &TranslatorArgs) {
  bool IsCPU = Triple.isSPIR() &&
               Triple.getSubArch() == llvm::Triple::SPIRSubArch_x86_64;
  TranslatorArgs.push_back("-spirv-max-version=1.4");
  // Enable NonSemanticShaderDebugInfo.200 for CPU AOT and for non-Windows
  // Enable NonSemanticShaderDebugInfo.200 for CPU AOT and for non-Windows
  const bool IsWindowsMSVC =
      Triple.isWindowsMSVCEnvironment() ||
      C.getDefaultToolChain().getTriple().isWindowsMSVCEnvironment();
  const bool EnableNonSemanticDebug =
      IsCPU || (!IsWindowsMSVC && !C.getDriver().IsFPGAHWMode());
  if (EnableNonSemanticDebug) {
    TranslatorArgs.push_back(
        "-spirv-debug-info-version=nonsemantic-shader-200");
  } else {
    TranslatorArgs.push_back("-spirv-debug-info-version=ocl-100");
    // Prevent crash in the translator if input IR contains DIExpression
    // operations which don't have mapping to OpenCL.DebugInfo.100 spec.
    TranslatorArgs.push_back("-spirv-allow-extra-diexpressions");
  }
  std::string UnknownIntrinsics("-spirv-allow-unknown-intrinsics=llvm.genx.");
  if (IsCPU)
    UnknownIntrinsics += ",llvm.fpbuiltin";
  TranslatorArgs.push_back(TCArgs.MakeArgString(UnknownIntrinsics));
  bool CreatingSyclSPIRVFatObj =
      C.getDriver().getFinalPhase(C.getArgs()) != phases::Link &&
      TCArgs.getLastArgValue(options::OPT_fsycl_device_obj_EQ)
          .equals_insensitive("spirv") &&
      !C.getDriver().offloadDeviceOnly();
  bool ShouldPreserveMetadataInFinalImage =
      TCArgs.hasArg(options::OPT_fsycl_preserve_device_nonsemantic_metadata);
  bool ShouldPreserveMetadata =
      CreatingSyclSPIRVFatObj || ShouldPreserveMetadataInFinalImage;
  if (ShouldPreserveMetadata)
    TranslatorArgs.push_back("--spirv-preserve-auxdata");

  // Disable all the extensions by default
  std::string ExtArg("-spirv-ext=-all");
  std::string DefaultExtArg =
      ",+SPV_EXT_shader_atomic_float_add,+SPV_EXT_shader_atomic_float_min_max"
      ",+SPV_KHR_no_integer_wrap_decoration,+SPV_KHR_float_controls"
      ",+SPV_KHR_expect_assume,+SPV_KHR_linkonce_odr";
  std::string INTELExtArg =
      ",+SPV_INTEL_subgroups,+SPV_INTEL_media_block_io"
      ",+SPV_INTEL_device_side_avc_motion_estimation"
      ",+SPV_INTEL_fpga_loop_controls,+SPV_INTEL_unstructured_loop_controls"
      ",+SPV_INTEL_fpga_reg,+SPV_INTEL_blocking_pipes"
      ",+SPV_INTEL_function_pointers,+SPV_INTEL_kernel_attributes"
      ",+SPV_INTEL_io_pipes,+SPV_INTEL_inline_assembly"
      ",+SPV_INTEL_arbitrary_precision_integers"
      ",+SPV_INTEL_float_controls2,+SPV_INTEL_vector_compute"
      ",+SPV_INTEL_fast_composite"
      ",+SPV_INTEL_arbitrary_precision_fixed_point"
      ",+SPV_INTEL_arbitrary_precision_floating_point"
      ",+SPV_INTEL_variable_length_array,+SPV_INTEL_fp_fast_math_mode"
      ",+SPV_INTEL_long_constant_composite"
      ",+SPV_INTEL_arithmetic_fence"
      ",+SPV_INTEL_global_variable_decorations"
      ",+SPV_INTEL_cache_controls"
      ",+SPV_INTEL_fpga_buffer_location"
      ",+SPV_INTEL_fpga_argument_interfaces"
      ",+SPV_INTEL_fpga_invocation_pipelining_attributes"
      ",+SPV_INTEL_fpga_latency_control"
      ",+SPV_INTEL_task_sequence"
      ",+SPV_INTEL_bindless_images";
  ExtArg = ExtArg + DefaultExtArg + INTELExtArg;
  if (C.getDriver().IsFPGAHWMode())
    // Enable several extensions on FPGA H/W exclusively
    ExtArg += ",+SPV_INTEL_usm_storage_classes,+SPV_INTEL_runtime_aligned"
              ",+SPV_INTEL_fpga_cluster_attributes,+SPV_INTEL_loop_fuse"
              ",+SPV_INTEL_fpga_dsp_control,+SPV_INTEL_fpga_memory_accesses"
              ",+SPV_INTEL_fpga_memory_attributes";
  else
    // Don't enable several freshly added extensions on FPGA H/W
    ExtArg += ",+SPV_INTEL_token_type"
              ",+SPV_INTEL_bfloat16_conversion"
              ",+SPV_INTEL_joint_matrix"
              ",+SPV_INTEL_hw_thread_queries"
              ",+SPV_KHR_uniform_group_instructions"
              ",+SPV_INTEL_masked_gather_scatter"
              ",+SPV_INTEL_tensor_float32_conversion"
              ",+SPV_INTEL_optnone"
              ",+SPV_KHR_non_semantic_info"
              ",+SPV_KHR_cooperative_matrix";
  if (IsCPU)
    ExtArg += ",+SPV_INTEL_fp_max_error";

  TranslatorArgs.push_back(TCArgs.MakeArgString(ExtArg));
}

// Begin SPIRVTranslator
void SPIRVTranslator::ConstructJob(Compilation &C, const JobAction &JA,
                                  const InputInfo &Output,
                                  const InputInfoList &Inputs,
                                  const llvm::opt::ArgList &TCArgs,
                                  const char *LinkingOutput) const {
  // Construct llvm-spirv command.
  assert(isa<SPIRVTranslatorJobAction>(JA) && "Expecting Translator job!");

  // The translator command looks like this:
  // llvm-spirv -o <file>.spv <file>.bc
  ArgStringList ForeachArgs;
  ArgStringList TranslatorArgs;

  TranslatorArgs.push_back("-o");
  TranslatorArgs.push_back(Output.getFilename());
  if (JA.isDeviceOffloading(Action::OFK_SYCL)) {
    const toolchains::SYCLToolChain &TC =
        static_cast<const toolchains::SYCLToolChain &>(getToolChain());
    llvm::Triple Triple = TC.getTriple();
    getOtherSPIRVTransOpts(C, TCArgs, Triple, TranslatorArgs);

    // Handle -Xspirv-translator
    TC.TranslateTargetOpt(
        TCArgs, TranslatorArgs, options::OPT_Xspirv_translator,
        options::OPT_Xspirv_translator_EQ, JA.getOffloadingArch());
  }
  for (auto I : Inputs) {
    std::string Filename(I.getFilename());
    if (I.getType() == types::TY_Tempfilelist) {
      ForeachArgs.push_back(
          C.getArgs().MakeArgString("--in-file-list=" + Filename));
      ForeachArgs.push_back(
          C.getArgs().MakeArgString("--in-replace=" + Filename));
      ForeachArgs.push_back(
          C.getArgs().MakeArgString("--out-ext=spv"));
    }
    TranslatorArgs.push_back(C.getArgs().MakeArgString(Filename));
  }

  auto Cmd = std::make_unique<Command>(JA, *this, ResponseFileSupport::None(),
      TCArgs.MakeArgString(getToolChain().GetProgramPath(getShortName())),
      TranslatorArgs, std::nullopt);

  if (!ForeachArgs.empty()) {
    // Construct llvm-foreach command.
    // The llvm-foreach command looks like this:
    // llvm-foreach a.list --out-replace=out "cp {} out"
    // --out-file-list=list
    std::string OutputFileName(Output.getFilename());
    ForeachArgs.push_back(
        TCArgs.MakeArgString("--out-file-list=" + OutputFileName));
    ForeachArgs.push_back(
        TCArgs.MakeArgString("--out-replace=" + OutputFileName));
    // If fsycl-dump-device-code is passed, put the output files from llvm-spirv
    // into the path provided in fsycl-dump-device-code.
    if (C.getDriver().isDumpDeviceCodeEnabled()) {
      SmallString<128> OutputDir;

      Arg *DumpDeviceCodeArg =
          C.getArgs().getLastArg(options::OPT_fsycl_dump_device_code_EQ);

      OutputDir = (DumpDeviceCodeArg ? DumpDeviceCodeArg->getValue() : "");

      // If the output directory path is empty, put the llvm-spirv output in the
      // current directory.
      if (OutputDir.empty())
        llvm::sys::path::native(OutputDir = "./");
      else
        OutputDir.append(llvm::sys::path::get_separator());
      ForeachArgs.push_back(
          C.getArgs().MakeArgString("--out-dir=" + OutputDir));
    }

    StringRef ParallelJobs =
        TCArgs.getLastArgValue(options::OPT_fsycl_max_parallel_jobs_EQ);
    if (!ParallelJobs.empty())
      ForeachArgs.push_back(TCArgs.MakeArgString("--jobs=" + ParallelJobs));

    ForeachArgs.push_back(TCArgs.MakeArgString("--"));
    ForeachArgs.push_back(TCArgs.MakeArgString(Cmd->getExecutable()));

    for (auto &Arg : Cmd->getArguments())
      ForeachArgs.push_back(Arg);

    SmallString<128> ForeachPath(C.getDriver().Dir);
    llvm::sys::path::append(ForeachPath, "llvm-foreach");
    const char *Foreach = C.getArgs().MakeArgString(ForeachPath);
    C.addCommand(std::make_unique<Command>(
        JA, *this, ResponseFileSupport::None(), Foreach, ForeachArgs, std::nullopt));
  } else
    C.addCommand(std::move(Cmd));
}

// Partially copied from clang/lib/Frontend/CompilerInvocation.cpp
static std::string getSYCLPostLinkOptimizationLevel(const ArgList &Args) {
  if (Arg *A = Args.getLastArg(options::OPT_O_Group)) {
    // Pass -O2 when the user passes -O0 due to IGC
    // debugging limitation. Note this only effects
    // ESIMD code.
    if (A->getOption().matches(options::OPT_O0))
      return "-O2";

    if (A->getOption().matches(options::OPT_Ofast))
      return "-O3";

    assert(A->getOption().matches(options::OPT_O));

    StringRef S(A->getValue());
    if (S == "g")
      return "-O1";

    // Options -O[1|2|3|s|z] are passed as they are. '-O0' is handled earlier.
    std::array<char, 5> AcceptedOptions = {'1', '2', '3', 's', 'z'};
    if (std::any_of(AcceptedOptions.begin(), AcceptedOptions.end(),
                    [=](char c) { return c == S[0]; }))
      return std::string("-O") + S[0];
  }

  // The default for SYCL device code optimization
  return "-O2";
}

static void addArgs(ArgStringList &DstArgs, const llvm::opt::ArgList &Alloc,
                    ArrayRef<StringRef> SrcArgs) {
  for (const auto Arg : SrcArgs) {
    DstArgs.push_back(Alloc.MakeArgString(Arg));
  }
}

static void getOtherSYCLPostLinkOpts(const ToolChain &TC, const JobAction &JA,
                                     const llvm::opt::ArgList &TCArgs,
                                     ArgStringList &PostLinkArgs,
                                     bool SpecConsts, types::ID OutputType) {
  // See if device code splitting is requested
  if (Arg *A = TCArgs.getLastArg(options::OPT_fsycl_device_code_split_EQ)) {
    auto CodeSplitValue = StringRef(A->getValue());
    if (CodeSplitValue == "per_kernel")
      addArgs(PostLinkArgs, TCArgs, {"-split=kernel"});
    else if (CodeSplitValue == "per_source")
      addArgs(PostLinkArgs, TCArgs, {"-split=source"});
    else if (CodeSplitValue == "auto")
      addArgs(PostLinkArgs, TCArgs, {"-split=auto"});
    else { // Device code split is off
    }
  }
  if (OutputType == types::TY_LLVM_BC) {
    // single file output requested - this means only perform necessary IR
    // transformations (like specialization constant intrinsic lowering) and
    // output LLVMIR
    addArgs(PostLinkArgs, TCArgs, {"-ir-output-only"});
  }
  addArgs(PostLinkArgs, TCArgs,
          {StringRef(getSYCLPostLinkOptimizationLevel(TCArgs))});
  // specialization constants processing is mandatory
  if (SpecConsts)
    addArgs(PostLinkArgs, TCArgs, {"-spec-const=native"});
  else
    addArgs(PostLinkArgs, TCArgs, {"-spec-const=emulation"});

  // Process device-globals.
  addArgs(PostLinkArgs, TCArgs, {"-device-globals"});

  // Make ESIMD accessors use stateless memory accesses.
  if (TCArgs.hasFlag(options::OPT_fno_sycl_esimd_force_stateless_mem,
                     options::OPT_fsycl_esimd_force_stateless_mem, false))
    addArgs(PostLinkArgs, TCArgs, {"-lower-esimd-force-stateless-mem=false"});
}

// Add any sycl-post-link options that rely on a specific Triple.
static void
getTripleBasedSYCLPostLinkOpts(const ToolChain &TC, const JobAction &JA,
                               const llvm::opt::ArgList &TCArgs,
                               llvm::Triple Triple, ArgStringList &PostLinkArgs,
                               bool SpecConsts, types::ID OutputType) {

  // See if device code splitting is requested.  The logic here works along side
  // the behavior in setOtherSYCLPostLinkOpts, where the option is added based
  // on the user setting of-fsycl-device-code-split.
  if (!(TCArgs.hasArg(options::OPT_fsycl_device_code_split_EQ) ||
        Triple.getArchName() == "spir64_fpga"))
    addArgs(PostLinkArgs, TCArgs, {"-split=auto"});

  // On Intel targets we don't need non-kernel functions as entry points,
  // because it only increases amount of code for device compiler to handle,
  // without any actual benefits.
  // TODO: Try to extend this feature for non-Intel GPUs.
  if (!TCArgs.hasFlag(options::OPT_fno_sycl_remove_unused_external_funcs,
                      options::OPT_fsycl_remove_unused_external_funcs, false) &&
      !Triple.isNVPTX() && !Triple.isAMDGPU() && !isSYCLNativeCPU(TC))
    addArgs(PostLinkArgs, TCArgs, {"-emit-only-kernels-as-entry-points"});

  if (!(Triple.isAMDGCN()))
    addArgs(PostLinkArgs, TCArgs, {"-emit-param-info"});
  // Enable PI program metadata
  if (Triple.isNVPTX() || Triple.isAMDGCN() || isSYCLNativeCPU(TC))
    addArgs(PostLinkArgs, TCArgs, {"-emit-program-metadata"});
  if (OutputType != types::TY_LLVM_BC) {
    assert(OutputType == types::TY_Tempfiletable);
    bool SplitEsimdByDefault = Triple.isSPIROrSPIRV();
    bool SplitEsimd = TCArgs.hasFlag(
        options::OPT_fsycl_device_code_split_esimd,
        options::OPT_fno_sycl_device_code_split_esimd, SplitEsimdByDefault);
    // Symbol file and specialization constant info generation is mandatory -
    // add options unconditionally
    addArgs(PostLinkArgs, TCArgs, {"-symbols"});
    addArgs(PostLinkArgs, TCArgs, {"-emit-exported-symbols"});
    if (SplitEsimd)
      addArgs(PostLinkArgs, TCArgs, {"-split-esimd"});
    addArgs(PostLinkArgs, TCArgs, {"-lower-esimd"});
  }
  bool isAOT = Triple.isNVPTX() || Triple.isAMDGCN() ||
               Triple.getSubArch() == llvm::Triple::SPIRSubArch_fpga ||
               Triple.getSubArch() == llvm::Triple::SPIRSubArch_gen ||
               Triple.getSubArch() == llvm::Triple::SPIRSubArch_x86_64;
  if (TCArgs.hasFlag(options::OPT_fsycl_add_default_spec_consts_image,
                     options::OPT_fno_sycl_add_default_spec_consts_image,
                     false) &&
      isAOT)
    addArgs(PostLinkArgs, TCArgs,
            {"-generate-device-image-default-spec-consts"});
}

// sycl-post-link tool normally outputs a file table (see the tool sources for
// format description) which lists all the other output files associated with
// the device LLVMIR bitcode. This is basically a triple of bitcode, symbols
// and specialization constant files. Single LLVM IR output can be generated as
// well under an option.
//
void SYCLPostLink::ConstructJob(Compilation &C, const JobAction &JA,
                                const InputInfo &Output,
                                const InputInfoList &Inputs,
                                const llvm::opt::ArgList &TCArgs,
                                const char *LinkingOutput) const {
  const SYCLPostLinkJobAction *SYCLPostLink =
      dyn_cast<SYCLPostLinkJobAction>(&JA);
  // Construct sycl-post-link command.
  assert(SYCLPostLink && "Expecting SYCL post link job!");
  ArgStringList CmdArgs;

  llvm::Triple T = getToolChain().getTriple();
  getOtherSYCLPostLinkOpts(getToolChain(), JA, TCArgs, CmdArgs,
                           SYCLPostLink->getRTSetsSpecConstants(),
                           SYCLPostLink->getTrueType());
  getTripleBasedSYCLPostLinkOpts(getToolChain(), JA, TCArgs, T, CmdArgs,
                                 SYCLPostLink->getRTSetsSpecConstants(),
                                 SYCLPostLink->getTrueType());

  // Add output file table file option
  assert(Output.isFilename() && "output must be a filename");
  StringRef Device = JA.getOffloadingArch();
  std::string OutputArg = Output.getFilename();
  if (T.getSubArch() == llvm::Triple::SPIRSubArch_gen && Device.data())
    OutputArg = ("intel_gpu_" + Device + "," + OutputArg).str();

  addArgs(CmdArgs, TCArgs, {"-o", OutputArg});

  const toolchains::SYCLToolChain &TC =
      static_cast<const toolchains::SYCLToolChain &>(getToolChain());

  // Handle -Xdevice-post-link
  TC.TranslateTargetOpt(TCArgs, CmdArgs, options::OPT_Xdevice_post_link,
                        options::OPT_Xdevice_post_link_EQ,
                        JA.getOffloadingArch());

  // Add input file
  assert(Inputs.size() == 1 && Inputs.front().isFilename() &&
         "single input file expected");
  addArgs(CmdArgs, TCArgs, {Inputs.front().getFilename()});
  std::string OutputFileName(Output.getFilename());

  // All the inputs are encoded as commands.
  C.addCommand(std::make_unique<Command>(
      JA, *this, ResponseFileSupport::None(),
      TCArgs.MakeArgString(getToolChain().GetProgramPath(getShortName())),
      CmdArgs, Inputs, Output));
}

// Transforms the abstract representation (JA + Inputs + Outputs) of a file
// table transformation action to concrete command line (job) with actual
// inputs/outputs/options, and adds it to given compilation object.
void FileTableTform::ConstructJob(Compilation &C, const JobAction &JA,
                                  const InputInfo &Output,
                                  const InputInfoList &Inputs,
                                  const llvm::opt::ArgList &TCArgs,
                                  const char *LinkingOutput) const {

  const auto &TformJob = *llvm::dyn_cast<FileTableTformJobAction>(&JA);
  ArgStringList CmdArgs;

  // don't try to assert here whether the number of inputs is OK, argumnets are
  // OK, etc. - better invoke the tool and see good error diagnostics

  // 1) add transformations
  for (const auto &Tf : TformJob.getTforms()) {
    switch (Tf.TheKind) {
    case FileTableTformJobAction::Tform::EXTRACT:
    case FileTableTformJobAction::Tform::EXTRACT_DROP_TITLE: {
      SmallString<128> Arg("-extract=");
      Arg += Tf.TheArgs[0];

      for (unsigned I = 1; I < Tf.TheArgs.size(); ++I) {
        Arg += ",";
        Arg += Tf.TheArgs[I];
      }
      addArgs(CmdArgs, TCArgs, {Arg});

      if (Tf.TheKind == FileTableTformJobAction::Tform::EXTRACT_DROP_TITLE)
        addArgs(CmdArgs, TCArgs, {"-drop_titles"});
      break;
    }
    case FileTableTformJobAction::Tform::REPLACE: {
      assert(Tf.TheArgs.size() == 2 && "from/to column names expected");
      SmallString<128> Arg("-replace=");
      Arg += Tf.TheArgs[0];
      Arg += ",";
      Arg += Tf.TheArgs[1];
      addArgs(CmdArgs, TCArgs, {Arg});
      break;
    }
    case FileTableTformJobAction::Tform::REPLACE_CELL: {
      assert(Tf.TheArgs.size() == 2 && "column name and row id expected");
      SmallString<128> Arg("-replace_cell=");
      Arg += Tf.TheArgs[0];
      Arg += ",";
      Arg += Tf.TheArgs[1];
      addArgs(CmdArgs, TCArgs, {Arg});
      break;
    }
    case FileTableTformJobAction::Tform::RENAME: {
      assert(Tf.TheArgs.size() == 2 && "from/to names expected");
      SmallString<128> Arg("-rename=");
      Arg += Tf.TheArgs[0];
      Arg += ",";
      Arg += Tf.TheArgs[1];
      addArgs(CmdArgs, TCArgs, {Arg});
      break;
    }
    case FileTableTformJobAction::Tform::COPY_SINGLE_FILE: {
      assert(Tf.TheArgs.size() == 2 && "column name and row id expected");
      SmallString<128> Arg("-copy_single_file=");
      Arg += Tf.TheArgs[0];
      Arg += ",";
      Arg += Tf.TheArgs[1];
      addArgs(CmdArgs, TCArgs, {Arg});
      break;
    }
    case FileTableTformJobAction::Tform::MERGE: {
      assert(Tf.TheArgs.size() == 1 && "column name expected");
      SmallString<128> Arg("-merge=");
      Arg += Tf.TheArgs[0];
      addArgs(CmdArgs, TCArgs, {Arg});
      break;
    }
    }
  }

  // 2) add output option
  assert(Output.isFilename() && "table tform output must be a file");
  addArgs(CmdArgs, TCArgs, {"-o", Output.getFilename()});

  // 3) add inputs
  for (const auto &Input : Inputs) {
    assert(Input.isFilename() && "table tform input must be a file");
    addArgs(CmdArgs, TCArgs, {Input.getFilename()});
  }
  // 4) finally construct and add a command to the compilation
  C.addCommand(std::make_unique<Command>(
      JA, *this, ResponseFileSupport::None(),
      TCArgs.MakeArgString(getToolChain().GetProgramPath(getShortName())),
      CmdArgs, Inputs));
}

void AppendFooter::ConstructJob(Compilation &C, const JobAction &JA,
                                const InputInfo &Output,
                                const InputInfoList &Inputs,
                                const llvm::opt::ArgList &TCArgs,
                                const char *LinkingOutput) const {
  ArgStringList CmdArgs;

  // Input File
  addArgs(CmdArgs, TCArgs, {Inputs[0].getFilename()});

  // Integration Footer
  StringRef Footer(
      C.getDriver().getIntegrationFooter(Inputs[0].getBaseInput()));
  if (!Footer.empty()) {
    SmallString<128> AppendOpt("--append=");
    AppendOpt.append(Footer);
    addArgs(CmdArgs, TCArgs, {AppendOpt});
  }

  // Name of original source file passed in to be prepended to the newly
  // modified file as a #line directive.
  SmallString<128> PrependOpt("--orig-filename=");
  PrependOpt.append(
      llvm::sys::path::convert_to_slash(Inputs[0].getBaseInput()));
  addArgs(CmdArgs, TCArgs, {PrependOpt});

  SmallString<128> OutputOpt("--output=");
  OutputOpt.append(Output.getFilename());
  addArgs(CmdArgs, TCArgs, {OutputOpt});

  // Use #include to pull in footer
  addArgs(CmdArgs, TCArgs, {"--use-include"});

  C.addCommand(std::make_unique<Command>(
      JA, *this, ResponseFileSupport::None(),
      TCArgs.MakeArgString(getToolChain().GetProgramPath(getShortName())),
      CmdArgs, std::nullopt));
}

void SpirvToIrWrapper::ConstructJob(Compilation &C, const JobAction &JA,
                                    const InputInfo &Output,
                                    const InputInfoList &Inputs,
                                    const llvm::opt::ArgList &TCArgs,
                                    const char *LinkingOutput) const {
  InputInfoList ForeachInputs;
  ArgStringList CmdArgs;

  assert(Inputs.size() == 1 &&
         "Only one input expected to spirv-to-ir-wrapper");

  // Input File
  for (const auto &I : Inputs) {
    if (I.getType() == types::TY_Tempfilelist)
      ForeachInputs.push_back(I);
    addArgs(CmdArgs, TCArgs, {I.getFilename()});
  }

  // Output File
  addArgs(CmdArgs, TCArgs, {"-o", Output.getFilename()});

  // Make sure we preserve any auxiliary data which may be present in the
  // SPIR-V object, use SPIR-V style IR as opposed to OpenCL, and represent
  // SPIR-V globals as global variables instead of functions, all of which we
  // need for SPIR-V-based fat objects.
  addArgs(CmdArgs, TCArgs,
          {"-llvm-spirv-opts",
           "--spirv-preserve-auxdata --spirv-target-env=SPV-IR "
           "--spirv-builtin-format=global"});

  const toolchains::SYCLToolChain &TC =
      static_cast<const toolchains::SYCLToolChain &>(getToolChain());

  // Handle -Xspirv-to-ir-wrapper
  TC.TranslateTargetOpt(TCArgs, CmdArgs, options::OPT_Xspirv_to_ir_wrapper,
                        options::OPT_Xspirv_to_ir_wrapper_EQ,
                        JA.getOffloadingArch());

  auto Cmd = std::make_unique<Command>(
      JA, *this, ResponseFileSupport::None(),
      TCArgs.MakeArgString(getToolChain().GetProgramPath(getShortName())),
      CmdArgs, std::nullopt);
  if (!ForeachInputs.empty()) {
    StringRef ParallelJobs =
        TCArgs.getLastArgValue(options::OPT_fsycl_max_parallel_jobs_EQ);
    tools::SYCL::constructLLVMForeachCommand(
        C, JA, std::move(Cmd), ForeachInputs, Output, this, "",
        types::getTypeTempSuffix(types::TY_Tempfilelist), ParallelJobs);
  } else
    C.addCommand(std::move(Cmd));
}

void LinkerWrapper::ConstructJob(Compilation &C, const JobAction &JA,
                                 const InputInfo &Output,
                                 const InputInfoList &Inputs,
                                 const ArgList &Args,
                                 const char *LinkingOutput) const {
  const Driver &D = getToolChain().getDriver();
  const llvm::Triple TheTriple = getToolChain().getTriple();
  ArgStringList CmdArgs;

  // Pass the CUDA path to the linker wrapper tool.
  for (Action::OffloadKind Kind : {Action::OFK_Cuda, Action::OFK_OpenMP}) {
    auto TCRange = C.getOffloadToolChains(Kind);
    for (auto &I : llvm::make_range(TCRange.first, TCRange.second)) {
      const ToolChain *TC = I.second;
      if (TC->getTriple().isNVPTX()) {
        CudaInstallationDetector CudaInstallation(D, TheTriple, Args);
        if (CudaInstallation.isValid())
          CmdArgs.push_back(Args.MakeArgString(
              "--cuda-path=" + CudaInstallation.getInstallPath()));
        break;
      }
    }
  }

  // Pass in the optimization level to use for LTO.
  if (const Arg *A = Args.getLastArg(options::OPT_O_Group)) {
    StringRef OOpt;
    if (A->getOption().matches(options::OPT_O4) ||
        A->getOption().matches(options::OPT_Ofast))
      OOpt = "3";
    else if (A->getOption().matches(options::OPT_O)) {
      OOpt = A->getValue();
      if (OOpt == "g")
        OOpt = "1";
      else if (OOpt == "s" || OOpt == "z")
        OOpt = "2";
    } else if (A->getOption().matches(options::OPT_O0))
      OOpt = "0";
    if (!OOpt.empty())
      CmdArgs.push_back(Args.MakeArgString(Twine("--opt-level=O") + OOpt));
  }

  CmdArgs.push_back(
      Args.MakeArgString("--host-triple=" + TheTriple.getTriple()));
  if (Args.hasArg(options::OPT_v))
    CmdArgs.push_back("--wrapper-verbose");

  // TODO(NOM2): Pass following options to clang-linker-wrapper.
  // Please refer to sycl/doc/design/OffloadDesign.md for details.
  // sycl-device-libraries
  // sycl-device-library-location
  // sycl-post-link-options
  // llvm-spirv-options

  if (const Arg *A = Args.getLastArg(options::OPT_g_Group)) {
    if (!A->getOption().matches(options::OPT_g0))
      CmdArgs.push_back("--device-debug");
  }

  // code-object-version=X needs to be passed to clang-linker-wrapper to ensure
  // that it is used by lld.
  if (const Arg *A = Args.getLastArg(options::OPT_mcode_object_version_EQ)) {
    CmdArgs.push_back(Args.MakeArgString("-mllvm"));
    CmdArgs.push_back(Args.MakeArgString(
        Twine("--amdhsa-code-object-version=") + A->getValue()));
  }

  for (const auto &A : Args.getAllArgValues(options::OPT_Xcuda_ptxas))
    CmdArgs.push_back(Args.MakeArgString("--ptxas-arg=" + A));

  // Forward remarks passes to the LLVM backend in the wrapper.
  if (const Arg *A = Args.getLastArg(options::OPT_Rpass_EQ))
    CmdArgs.push_back(Args.MakeArgString(Twine("--offload-opt=-pass-remarks=") +
                                         A->getValue()));
  if (const Arg *A = Args.getLastArg(options::OPT_Rpass_missed_EQ))
    CmdArgs.push_back(Args.MakeArgString(
        Twine("--offload-opt=-pass-remarks-missed=") + A->getValue()));
  if (const Arg *A = Args.getLastArg(options::OPT_Rpass_analysis_EQ))
    CmdArgs.push_back(Args.MakeArgString(
        Twine("--offload-opt=-pass-remarks-analysis=") + A->getValue()));
  if (Args.getLastArg(options::OPT_save_temps_EQ))
    CmdArgs.push_back("--save-temps");

  // Add any SYCL offloading specific options to the clang-linker-wrapper
  if (C.hasOffloadToolChain<Action::OFK_SYCL>()) {
    // -sycl-device-libraries=<comma separated list> contains all of the SYCL
    // device specific libraries that are needed.  This provides the list of
    // files file only.
    // TODO: This generic list will be populated with only device binaries
    // for spir/spirv. Other targets (AOT and others) can represent a different
    // set of device libraries.  We will cross that bridge when we begin to
    // enable the other possible targets.
    llvm::Triple TargetTriple;
    auto ToolChainRange = C.getOffloadToolChains<Action::OFK_SYCL>();
    for (auto &I :
         llvm::make_range(ToolChainRange.first, ToolChainRange.second)) {
      const ToolChain *TC = I.second;
      if (TC->getTriple().isSPIROrSPIRV() &&
          TC->getTriple().getSubArch() == llvm::Triple::NoSubArch) {
        TargetTriple = TC->getTriple();
        break;
      }
    }
    // Pass the device triple to the linker wrapper tool for SYCL offload.
    // Only spir64 or spirv64 is currently passed.
    // TODO(NOM1): Support target triples in a more generic way.
    // TODO(NOM3): Investigate why passing spirv64-unknown-unknown does not
    // work.
    if (TargetTriple.isSPIR())
      CmdArgs.push_back("--triple=spir64");
    else if (TargetTriple.isSPIRV())
      CmdArgs.push_back("--triple=spirv64");

    SmallVector<std::string, 8> SYCLDeviceLibs;
    auto IsSPIR = TargetTriple.isSPIROrSPIRV();
    bool IsSpirvAOT = TargetTriple.isSPIRAOT();
    bool UseJitLink =
        IsSPIR &&
        Args.hasFlag(options::OPT_fsycl_device_lib_jit_link,
                     options::OPT_fno_sycl_device_lib_jit_link, false);
    bool UseAOTLink = IsSPIR && (IsSpirvAOT || !UseJitLink);
    SYCLDeviceLibs = SYCL::getDeviceLibraries(C, TargetTriple, UseAOTLink);
    // Create a comma separated list to pass along to the linker wrapper.
    SmallString<256> LibList;
    for (const auto &AddLib : SYCLDeviceLibs) {
      if (LibList.size() > 0)
        LibList += ",";
      LibList += AddLib;
    }
    // -sycl-device-libraries=<libs> provides a comma separate list of
    // libraries to add to the device linking step.
    // SYCL device libraries can be found.
    if (LibList.size())
      CmdArgs.push_back(
          Args.MakeArgString(Twine("-sycl-device-libraries=") + LibList));

    // -sycl-device-library-location=<dir> provides the location in which the
    // SYCL device libraries can be found.
    SmallString<128> DeviceLibDir(D.Dir);
    llvm::sys::path::append(DeviceLibDir, "..", "lib");
    // Check the library location candidates for the the libsycl-crt library
    // and use that location.  Base the location on relative to driver if this
    // is not resolved.
    SmallVector<SmallString<128>, 4> LibLocCandidates;
    SYCLInstallationDetector SYCLInstallation(D);
    SYCLInstallation.getSYCLDeviceLibPath(LibLocCandidates);
    SmallString<128> LibName("libsycl-crt");
    bool IsNewOffload = D.getUseNewOffloadingDriver();
    StringRef LibSuffix = TheTriple.isWindowsMSVCEnvironment()
                              ? (IsNewOffload ? ".new.obj" : ".obj")
                              : (IsNewOffload ? ".new.o" : ".o");
    llvm::sys::path::replace_extension(LibName, LibSuffix);
    for (const auto &LibLoc : LibLocCandidates) {
      SmallString<128> FullLibName(LibLoc);
      llvm::sys::path::append(FullLibName, LibName);
      if (llvm::sys::fs::exists(FullLibName)) {
        DeviceLibDir = LibLoc;
        break;
      }
    }
    CmdArgs.push_back(Args.MakeArgString(
        Twine("-sycl-device-library-location=") + DeviceLibDir));

    auto appendOption = [](SmallString<128> &OptString, StringRef AddOpt) {
      if (!OptString.empty())
        OptString += " ";
      OptString += AddOpt.str();
    };
    // --sycl-post-link-options="options" provides a string of options to be
    // passed along to the sycl-post-link tool during device link.
    SmallString<128> PostLinkOptString;
    if (Args.hasArg(options::OPT_Xdevice_post_link)) {
      for (const auto &A : Args.getAllArgValues(options::OPT_Xdevice_post_link))
        appendOption(PostLinkOptString, A);
    }
    ArgStringList PostLinkArgs;
    bool IsSYCLNativeCPU = driver::isSYCLNativeCPU(Args);
    types::ID OutputType = TargetTriple.isSPIROrSPIRV() || IsSYCLNativeCPU
                               ? types::TY_Tempfiletable
                               : types::TY_LLVM_BC;
    // TODO: Items like native_cpu and Specialization Constants behaviors are
    // dependent on each toolchain.  Passing these along as 'general settings'
    // for the clang-linker-wrapper causes for potential inconsistencies and
    // would need to handled more at the device linking level.
    bool SpecConsts = TargetTriple.isSPIROrSPIRV();
    getOtherSYCLPostLinkOpts(getToolChain(), JA, Args, PostLinkArgs, SpecConsts,
                             OutputType);
    getTripleBasedSYCLPostLinkOpts(getToolChain(), JA, Args, TargetTriple,
                                   PostLinkArgs, SpecConsts, OutputType);
    for (const auto &A : PostLinkArgs)
      appendOption(PostLinkOptString, A);
    if (!PostLinkOptString.empty())
      CmdArgs.push_back(
          Args.MakeArgString("--sycl-post-link-options=" + PostLinkOptString));

    // --llvm-spirv-options="options" provides a string of options to be passed
    // along to the llvm-spirv (translation) step during device link.
    SmallString<128> OptString;
    if (Args.hasArg(options::OPT_Xspirv_translator)) {
      for (const auto &A : Args.getAllArgValues(options::OPT_Xspirv_translator))
        appendOption(OptString, A);
    }
    ArgStringList TranslatorArgs;
    getOtherSPIRVTransOpts(C, Args, TargetTriple, TranslatorArgs);
    for (const auto &A : TranslatorArgs)
      appendOption(OptString, A);
    CmdArgs.push_back(Args.MakeArgString("--llvm-spirv-options=" + OptString));
  }

  // Construct the link job so we can wrap around it.
  Linker->ConstructJob(C, JA, Output, Inputs, Args, LinkingOutput);
  const auto &LinkCommand = C.getJobs().getJobs().back();

  // Forward -Xoffload-linker<-triple> arguments to the device link job.
  for (Arg *A : Args.filtered(options::OPT_Xoffload_linker)) {
    StringRef Val = A->getValue(0);
    if (Val.empty())
      CmdArgs.push_back(
          Args.MakeArgString(Twine("--device-linker=") + A->getValue(1)));
    else
      CmdArgs.push_back(Args.MakeArgString(
          "--device-linker=" +
          ToolChain::getOpenMPTriple(Val.drop_front()).getTriple() + "=" +
          A->getValue(1)));
  }
  Args.ClaimAllArgs(options::OPT_Xoffload_linker);

  // Embed bitcode instead of an object in JIT mode.
  if (Args.hasFlag(options::OPT_fopenmp_target_jit,
                   options::OPT_fno_openmp_target_jit, false))
    CmdArgs.push_back("--embed-bitcode");

  // Forward `-mllvm` arguments to the LLVM invocations if present.
  for (Arg *A : Args.filtered(options::OPT_mllvm)) {
    CmdArgs.push_back("-mllvm");
    CmdArgs.push_back(A->getValue());
    A->claim();
  }

  // Add the linker arguments to be forwarded by the wrapper.
  CmdArgs.push_back(Args.MakeArgString(Twine("--linker-path=") +
                                       LinkCommand->getExecutable()));
  for (const char *LinkArg : LinkCommand->getArguments())
    CmdArgs.push_back(LinkArg);

  addOffloadCompressArgs(Args, CmdArgs);

  const char *Exec =
      Args.MakeArgString(getToolChain().GetProgramPath("clang-linker-wrapper"));

  // Replace the executable and arguments of the link job with the
  // wrapper.
  LinkCommand->replaceExecutable(Exec);
  LinkCommand->replaceArguments(CmdArgs);
}<|MERGE_RESOLUTION|>--- conflicted
+++ resolved
@@ -8061,18 +8061,8 @@
 
   // -fsized-deallocation is on by default in C++14 onwards and otherwise off
   // by default.
-<<<<<<< HEAD
-  if (Arg *A = Args.getLastArg(options::OPT_fsized_deallocation,
-                               options::OPT_fno_sized_deallocation)) {
-    if (A->getOption().matches(options::OPT_fno_sized_deallocation))
-      CmdArgs.push_back("-fno-sized-deallocation");
-    else
-      CmdArgs.push_back("-fsized-deallocation");
-  }
-=======
   Args.addLastArg(CmdArgs, options::OPT_fsized_deallocation,
                   options::OPT_fno_sized_deallocation);
->>>>>>> 13f6d404
 
   // -faligned-allocation is on by default in C++17 onwards and otherwise off
   // by default.
