--- conflicted
+++ resolved
@@ -4155,81 +4155,6 @@
   }
 }
 
-<<<<<<< HEAD
-static void RenderARCMigrateToolOptions(const Driver &D, const ArgList &Args,
-                                        ArgStringList &CmdArgs) {
-  bool ARCMTEnabled = false;
-  if (!Args.hasArg(options::OPT_fno_objc_arc, options::OPT_fobjc_arc)) {
-    if (const Arg *A = Args.getLastArg(options::OPT_ccc_arcmt_check,
-                                       options::OPT_ccc_arcmt_modify,
-                                       options::OPT_ccc_arcmt_migrate)) {
-      ARCMTEnabled = true;
-      switch (A->getOption().getID()) {
-      default: llvm_unreachable("missed a case");
-      case options::OPT_ccc_arcmt_check:
-        CmdArgs.push_back("-arcmt-action=check");
-        break;
-      case options::OPT_ccc_arcmt_modify:
-        CmdArgs.push_back("-arcmt-action=modify");
-        break;
-      case options::OPT_ccc_arcmt_migrate:
-        CmdArgs.push_back("-arcmt-action=migrate");
-        CmdArgs.push_back("-mt-migrate-directory");
-        CmdArgs.push_back(A->getValue());
-
-        Args.AddLastArg(CmdArgs, options::OPT_arcmt_migrate_report_output);
-        Args.AddLastArg(CmdArgs, options::OPT_arcmt_migrate_emit_arc_errors);
-        break;
-      }
-    }
-  } else {
-    Args.ClaimAllArgs(options::OPT_ccc_arcmt_check);
-    Args.ClaimAllArgs(options::OPT_ccc_arcmt_modify);
-    Args.ClaimAllArgs(options::OPT_ccc_arcmt_migrate);
-  }
-
-  if (const Arg *A = Args.getLastArg(options::OPT_ccc_objcmt_migrate)) {
-    if (ARCMTEnabled)
-      D.Diag(diag::err_drv_argument_not_allowed_with)
-          << A->getAsString(Args) << "-ccc-arcmt-migrate";
-
-    CmdArgs.push_back("-mt-migrate-directory");
-    CmdArgs.push_back(A->getValue());
-
-    if (!Args.hasArg(options::OPT_objcmt_migrate_literals,
-                     options::OPT_objcmt_migrate_subscripting,
-                     options::OPT_objcmt_migrate_property)) {
-      // std::nullopt specified, means enable them all.
-      CmdArgs.push_back("-objcmt-migrate-literals");
-      CmdArgs.push_back("-objcmt-migrate-subscripting");
-      CmdArgs.push_back("-objcmt-migrate-property");
-    } else {
-      Args.AddLastArg(CmdArgs, options::OPT_objcmt_migrate_literals);
-      Args.AddLastArg(CmdArgs, options::OPT_objcmt_migrate_subscripting);
-      Args.AddLastArg(CmdArgs, options::OPT_objcmt_migrate_property);
-    }
-  } else {
-    Args.AddLastArg(CmdArgs, options::OPT_objcmt_migrate_literals);
-    Args.AddLastArg(CmdArgs, options::OPT_objcmt_migrate_subscripting);
-    Args.AddLastArg(CmdArgs, options::OPT_objcmt_migrate_property);
-    Args.AddLastArg(CmdArgs, options::OPT_objcmt_migrate_all);
-    Args.AddLastArg(CmdArgs, options::OPT_objcmt_migrate_readonly_property);
-    Args.AddLastArg(CmdArgs, options::OPT_objcmt_migrate_readwrite_property);
-    Args.AddLastArg(CmdArgs, options::OPT_objcmt_migrate_property_dot_syntax);
-    Args.AddLastArg(CmdArgs, options::OPT_objcmt_migrate_annotation);
-    Args.AddLastArg(CmdArgs, options::OPT_objcmt_migrate_instancetype);
-    Args.AddLastArg(CmdArgs, options::OPT_objcmt_migrate_nsmacros);
-    Args.AddLastArg(CmdArgs, options::OPT_objcmt_migrate_protocol_conformance);
-    Args.AddLastArg(CmdArgs, options::OPT_objcmt_atomic_property);
-    Args.AddLastArg(CmdArgs, options::OPT_objcmt_returns_innerpointer_property);
-    Args.AddLastArg(CmdArgs, options::OPT_objcmt_ns_nonatomic_iosonly);
-    Args.AddLastArg(CmdArgs, options::OPT_objcmt_migrate_designated_init);
-    Args.AddLastArg(CmdArgs, options::OPT_objcmt_allowlist_dir_path);
-  }
-}
-
-=======
->>>>>>> c4a01974
 static void RenderBuiltinOptions(const ToolChain &TC, const llvm::Triple &T,
                                  const ArgList &Args, ArgStringList &CmdArgs) {
   // -fbuiltin is default unless -mkernel is used.
