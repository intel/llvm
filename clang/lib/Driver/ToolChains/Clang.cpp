--- conflicted
+++ resolved
@@ -11158,17 +11158,15 @@
     for (const auto &A : TranslatorArgs)
       appendOption(OptString, A);
     CmdArgs.push_back(Args.MakeArgString("--llvm-spirv-options=" + OptString));
-<<<<<<< HEAD
-
+
+    if (C.getDefaultToolChain().getTriple().isWindowsMSVCEnvironment())
+      CmdArgs.push_back("-sycl-is-windows-msvc-env");
+     
     bool IsUsingLTO = D.isUsingLTO(/*IsDeviceOffloadAction=*/true);
     auto LTOMode = D.getLTOMode(/*IsDeviceOffloadAction=*/true);
     if (IsUsingLTO && LTOMode == LTOK_Thin)
       CmdArgs.push_back(Args.MakeArgString("-sycl-thin-lto"));
 
-=======
-    if (C.getDefaultToolChain().getTriple().isWindowsMSVCEnvironment())
-      CmdArgs.push_back("-sycl-is-windows-msvc-env");
->>>>>>> 9691782b
     // Formulate and add any offload-wrapper and AOT specific options. These
     // are additional options passed in via -Xsycl-target-linker and
     // -Xsycl-target-backend.
