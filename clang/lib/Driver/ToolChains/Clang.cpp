--- conflicted
+++ resolved
@@ -5119,12 +5119,8 @@
   bool IsFPGASYCLOffloadDevice =
       IsSYCLOffloadDevice &&
       Triple.getSubArch() == llvm::Triple::SPIRSubArch_fpga;
-<<<<<<< HEAD
-  const bool IsSYCLNativeCPU = isSYCLNativeCPU(TC, C.getDefaultToolChain());
+  const bool IsSYCLNativeCPU = isSYCLNativeCPU(TC);
   const bool IsSYCLCUDACompat = Args.hasFlag(options::OPT_fsycl_cuda_compat, options::OPT_fno_sycl_cuda_compat, false);
-=======
-  const bool IsSYCLNativeCPU = isSYCLNativeCPU(TC);
->>>>>>> 486b3dd1
 
   // Perform the SYCL host compilation using an external compiler if the user
   // requested.
