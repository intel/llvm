--- conflicted
+++ resolved
@@ -10710,7 +10710,7 @@
                      options::OPT_fsycl_remove_unused_external_funcs, false))
     return false;
   if (isSYCLNativeCPU(TC))
-    return false;
+    return true;
   // When supporting dynamic linking, non-kernels in a device image can be
   // called.
   if (supportDynamicLinking(TCArgs))
@@ -10762,20 +10762,7 @@
       (Triple.getArchName() != "spir64_fpga"))
     addArgs(PostLinkArgs, TCArgs, {"-split=auto"});
 
-<<<<<<< HEAD
-  // On Intel targets we don't need non-kernel functions as entry points,
-  // because it only increases amount of code for device compiler to handle,
-  // without any actual benefits.
-  // TODO: Try to extend this feature for non-Intel GPUs.
-  if ((!TCArgs.hasFlag(options::OPT_fno_sycl_remove_unused_external_funcs,
-                       options::OPT_fsycl_remove_unused_external_funcs,
-                       false)) &&
-      // When supporting dynamic linking, non-kernels in a device image can be called
-      !supportDynamicLinking(TCArgs) &&
-      !Triple.isNVPTX() && !Triple.isAMDGPU())
-=======
   if (shouldEmitOnlyKernelsAsEntryPoints(TC, TCArgs, Triple))
->>>>>>> 367e9482
     addArgs(PostLinkArgs, TCArgs, {"-emit-only-kernels-as-entry-points"});
 
   if (!Triple.isAMDGCN())
