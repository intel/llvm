//===-- Clang.cpp - Clang+LLVM ToolChain Implementations --------*- C++ -*-===//
//
// Part of the LLVM Project, under the Apache License v2.0 with LLVM Exceptions.
// See https://llvm.org/LICENSE.txt for license information.
// SPDX-License-Identifier: Apache-2.0 WITH LLVM-exception
//
//===----------------------------------------------------------------------===//

#include "Clang.h"
#include "AMDGPU.h"
#include "Arch/AArch64.h"
#include "Arch/ARM.h"
#include "Arch/M68k.h"
#include "Arch/Mips.h"
#include "Arch/PPC.h"
#include "Arch/RISCV.h"
#include "Arch/Sparc.h"
#include "Arch/SystemZ.h"
#include "Arch/VE.h"
#include "Arch/X86.h"
#include "CommonArgs.h"
#include "Hexagon.h"
#include "InputInfo.h"
#include "MSP430.h"
#include "PS4CPU.h"
#include "SYCL.h"
#include "clang/Basic/CharInfo.h"
#include "clang/Basic/CodeGenOptions.h"
#include "clang/Basic/LangOptions.h"
#include "clang/Basic/LangStandard.h"
#include "clang/Basic/ObjCRuntime.h"
#include "clang/Basic/Version.h"
#include "clang/Driver/Distro.h"
#include "clang/Driver/DriverDiagnostic.h"
#include "clang/Driver/Options.h"
#include "clang/Driver/SanitizerArgs.h"
#include "clang/Driver/XRayArgs.h"
#include "llvm/ADT/StringExtras.h"
#include "llvm/Config/llvm-config.h"
#include "llvm/Option/ArgList.h"
#include "llvm/Support/Casting.h"
#include "llvm/Support/CodeGen.h"
#include "llvm/Support/CommandLine.h"
#include "llvm/Support/Compiler.h"
#include "llvm/Support/Compression.h"
#include "llvm/Support/FileSystem.h"
#include "llvm/Support/Host.h"
#include "llvm/Support/Path.h"
#include "llvm/Support/Process.h"
#include "llvm/Support/TargetParser.h"
#include "llvm/Support/YAMLParser.h"

using namespace clang::driver;
using namespace clang::driver::tools;
using namespace clang;
using namespace llvm::opt;

static void CheckPreprocessingOptions(const Driver &D, const ArgList &Args) {
  if (Arg *A =
          Args.getLastArg(clang::driver::options::OPT_C, options::OPT_CC)) {
    if (!Args.hasArg(options::OPT_E) && !Args.hasArg(options::OPT__SLASH_P) &&
        !Args.hasArg(options::OPT__SLASH_EP) && !D.CCCIsCPP()) {
      D.Diag(clang::diag::err_drv_argument_only_allowed_with)
          << A->getBaseArg().getAsString(Args)
          << (D.IsCLMode() ? "/E, /P or /EP" : "-E");
    }
  }
}

static void CheckCodeGenerationOptions(const Driver &D, const ArgList &Args) {
  // In gcc, only ARM checks this, but it seems reasonable to check universally.
  if (Args.hasArg(options::OPT_static))
    if (const Arg *A =
            Args.getLastArg(options::OPT_dynamic, options::OPT_mdynamic_no_pic))
      D.Diag(diag::err_drv_argument_not_allowed_with) << A->getAsString(Args)
                                                      << "-static";
}

// Add backslashes to escape spaces and other backslashes.
// This is used for the space-separated argument list specified with
// the -dwarf-debug-flags option.
static void EscapeSpacesAndBackslashes(const char *Arg,
                                       SmallVectorImpl<char> &Res) {
  for (; *Arg; ++Arg) {
    switch (*Arg) {
    default:
      break;
    case ' ':
    case '\\':
      Res.push_back('\\');
      break;
    }
    Res.push_back(*Arg);
  }
}

// Quote target names for inclusion in GNU Make dependency files.
// Only the characters '$', '#', ' ', '\t' are quoted.
static void QuoteTarget(StringRef Target, SmallVectorImpl<char> &Res) {
  for (unsigned i = 0, e = Target.size(); i != e; ++i) {
    switch (Target[i]) {
    case ' ':
    case '\t':
      // Escape the preceding backslashes
      for (int j = i - 1; j >= 0 && Target[j] == '\\'; --j)
        Res.push_back('\\');

      // Escape the space/tab
      Res.push_back('\\');
      break;
    case '$':
      Res.push_back('$');
      break;
    case '#':
      Res.push_back('\\');
      break;
    default:
      break;
    }

    Res.push_back(Target[i]);
  }
}

/// Apply \a Work on the current tool chain \a RegularToolChain and any other
/// offloading tool chain that is associated with the current action \a JA.
static void
forAllAssociatedToolChains(Compilation &C, const JobAction &JA,
                           const ToolChain &RegularToolChain,
                           llvm::function_ref<void(const ToolChain &)> Work) {
  // Apply Work on the current/regular tool chain.
  Work(RegularToolChain);

  // Apply Work on all the offloading tool chains associated with the current
  // action.
  if (JA.isHostOffloading(Action::OFK_Cuda))
    Work(*C.getSingleOffloadToolChain<Action::OFK_Cuda>());
  else if (JA.isDeviceOffloading(Action::OFK_Cuda))
    Work(*C.getSingleOffloadToolChain<Action::OFK_Host>());
  else if (JA.isHostOffloading(Action::OFK_HIP))
    Work(*C.getSingleOffloadToolChain<Action::OFK_HIP>());
  else if (JA.isDeviceOffloading(Action::OFK_HIP))
    Work(*C.getSingleOffloadToolChain<Action::OFK_Host>());

  if (JA.isHostOffloading(Action::OFK_OpenMP)) {
    auto TCs = C.getOffloadToolChains<Action::OFK_OpenMP>();
    for (auto II = TCs.first, IE = TCs.second; II != IE; ++II)
      Work(*II->second);
  } else if (JA.isDeviceOffloading(Action::OFK_OpenMP))
    Work(*C.getSingleOffloadToolChain<Action::OFK_Host>());

  if (JA.isHostOffloading(Action::OFK_SYCL)) {
    auto TCs = C.getOffloadToolChains<Action::OFK_SYCL>();
    for (auto II = TCs.first, IE = TCs.second; II != IE; ++II)
      Work(*II->second);
  } else if (JA.isDeviceOffloading(Action::OFK_SYCL))
    Work(*C.getSingleOffloadToolChain<Action::OFK_Host>());

  //
  // TODO: Add support for other offloading programming models here.
  //
}

/// This is a helper function for validating the optional refinement step
/// parameter in reciprocal argument strings. Return false if there is an error
/// parsing the refinement step. Otherwise, return true and set the Position
/// of the refinement step in the input string.
static bool getRefinementStep(StringRef In, const Driver &D,
                              const Arg &A, size_t &Position) {
  const char RefinementStepToken = ':';
  Position = In.find(RefinementStepToken);
  if (Position != StringRef::npos) {
    StringRef Option = A.getOption().getName();
    StringRef RefStep = In.substr(Position + 1);
    // Allow exactly one numeric character for the additional refinement
    // step parameter. This is reasonable for all currently-supported
    // operations and architectures because we would expect that a larger value
    // of refinement steps would cause the estimate "optimization" to
    // under-perform the native operation. Also, if the estimate does not
    // converge quickly, it probably will not ever converge, so further
    // refinement steps will not produce a better answer.
    if (RefStep.size() != 1) {
      D.Diag(diag::err_drv_invalid_value) << Option << RefStep;
      return false;
    }
    char RefStepChar = RefStep[0];
    if (RefStepChar < '0' || RefStepChar > '9') {
      D.Diag(diag::err_drv_invalid_value) << Option << RefStep;
      return false;
    }
  }
  return true;
}

/// The -mrecip flag requires processing of many optional parameters.
static void ParseMRecip(const Driver &D, const ArgList &Args,
                        ArgStringList &OutStrings) {
  StringRef DisabledPrefixIn = "!";
  StringRef DisabledPrefixOut = "!";
  StringRef EnabledPrefixOut = "";
  StringRef Out = "-mrecip=";

  Arg *A = Args.getLastArg(options::OPT_mrecip, options::OPT_mrecip_EQ);
  if (!A)
    return;

  unsigned NumOptions = A->getNumValues();
  if (NumOptions == 0) {
    // No option is the same as "all".
    OutStrings.push_back(Args.MakeArgString(Out + "all"));
    return;
  }

  // Pass through "all", "none", or "default" with an optional refinement step.
  if (NumOptions == 1) {
    StringRef Val = A->getValue(0);
    size_t RefStepLoc;
    if (!getRefinementStep(Val, D, *A, RefStepLoc))
      return;
    StringRef ValBase = Val.slice(0, RefStepLoc);
    if (ValBase == "all" || ValBase == "none" || ValBase == "default") {
      OutStrings.push_back(Args.MakeArgString(Out + Val));
      return;
    }
  }

  // Each reciprocal type may be enabled or disabled individually.
  // Check each input value for validity, concatenate them all back together,
  // and pass through.

  llvm::StringMap<bool> OptionStrings;
  OptionStrings.insert(std::make_pair("divd", false));
  OptionStrings.insert(std::make_pair("divf", false));
  OptionStrings.insert(std::make_pair("vec-divd", false));
  OptionStrings.insert(std::make_pair("vec-divf", false));
  OptionStrings.insert(std::make_pair("sqrtd", false));
  OptionStrings.insert(std::make_pair("sqrtf", false));
  OptionStrings.insert(std::make_pair("vec-sqrtd", false));
  OptionStrings.insert(std::make_pair("vec-sqrtf", false));

  for (unsigned i = 0; i != NumOptions; ++i) {
    StringRef Val = A->getValue(i);

    bool IsDisabled = Val.startswith(DisabledPrefixIn);
    // Ignore the disablement token for string matching.
    if (IsDisabled)
      Val = Val.substr(1);

    size_t RefStep;
    if (!getRefinementStep(Val, D, *A, RefStep))
      return;

    StringRef ValBase = Val.slice(0, RefStep);
    llvm::StringMap<bool>::iterator OptionIter = OptionStrings.find(ValBase);
    if (OptionIter == OptionStrings.end()) {
      // Try again specifying float suffix.
      OptionIter = OptionStrings.find(ValBase.str() + 'f');
      if (OptionIter == OptionStrings.end()) {
        // The input name did not match any known option string.
        D.Diag(diag::err_drv_unknown_argument) << Val;
        return;
      }
      // The option was specified without a float or double suffix.
      // Make sure that the double entry was not already specified.
      // The float entry will be checked below.
      if (OptionStrings[ValBase.str() + 'd']) {
        D.Diag(diag::err_drv_invalid_value) << A->getOption().getName() << Val;
        return;
      }
    }

    if (OptionIter->second == true) {
      // Duplicate option specified.
      D.Diag(diag::err_drv_invalid_value) << A->getOption().getName() << Val;
      return;
    }

    // Mark the matched option as found. Do not allow duplicate specifiers.
    OptionIter->second = true;

    // If the precision was not specified, also mark the double entry as found.
    if (ValBase.back() != 'f' && ValBase.back() != 'd')
      OptionStrings[ValBase.str() + 'd'] = true;

    // Build the output string.
    StringRef Prefix = IsDisabled ? DisabledPrefixOut : EnabledPrefixOut;
    Out = Args.MakeArgString(Out + Prefix + Val);
    if (i != NumOptions - 1)
      Out = Args.MakeArgString(Out + ",");
  }

  OutStrings.push_back(Args.MakeArgString(Out));
}

/// The -mprefer-vector-width option accepts either a positive integer
/// or the string "none".
static void ParseMPreferVectorWidth(const Driver &D, const ArgList &Args,
                                    ArgStringList &CmdArgs) {
  Arg *A = Args.getLastArg(options::OPT_mprefer_vector_width_EQ);
  if (!A)
    return;

  StringRef Value = A->getValue();
  if (Value == "none") {
    CmdArgs.push_back("-mprefer-vector-width=none");
  } else {
    unsigned Width;
    if (Value.getAsInteger(10, Width)) {
      D.Diag(diag::err_drv_invalid_value) << A->getOption().getName() << Value;
      return;
    }
    CmdArgs.push_back(Args.MakeArgString("-mprefer-vector-width=" + Value));
  }
}

static void getWebAssemblyTargetFeatures(const ArgList &Args,
                                         std::vector<StringRef> &Features) {
  handleTargetFeaturesGroup(Args, Features, options::OPT_m_wasm_Features_Group);
}

static void getTargetFeatures(const Driver &D, const llvm::Triple &Triple,
                              const ArgList &Args, ArgStringList &CmdArgs,
                              bool ForAS, bool IsAux = false) {
  std::vector<StringRef> Features;
  switch (Triple.getArch()) {
  default:
    break;
  case llvm::Triple::mips:
  case llvm::Triple::mipsel:
  case llvm::Triple::mips64:
  case llvm::Triple::mips64el:
    mips::getMIPSTargetFeatures(D, Triple, Args, Features);
    break;

  case llvm::Triple::arm:
  case llvm::Triple::armeb:
  case llvm::Triple::thumb:
  case llvm::Triple::thumbeb:
    arm::getARMTargetFeatures(D, Triple, Args, CmdArgs, Features, ForAS);
    break;

  case llvm::Triple::ppc:
  case llvm::Triple::ppcle:
  case llvm::Triple::ppc64:
  case llvm::Triple::ppc64le:
    ppc::getPPCTargetFeatures(D, Triple, Args, Features);
    break;
  case llvm::Triple::riscv32:
  case llvm::Triple::riscv64:
    riscv::getRISCVTargetFeatures(D, Triple, Args, Features);
    break;
  case llvm::Triple::systemz:
    systemz::getSystemZTargetFeatures(D, Args, Features);
    break;
  case llvm::Triple::aarch64:
  case llvm::Triple::aarch64_32:
  case llvm::Triple::aarch64_be:
    aarch64::getAArch64TargetFeatures(D, Triple, Args, Features);
    break;
  case llvm::Triple::x86:
  case llvm::Triple::x86_64:
    x86::getX86TargetFeatures(D, Triple, Args, Features);
    break;
  case llvm::Triple::hexagon:
    hexagon::getHexagonTargetFeatures(D, Args, Features);
    break;
  case llvm::Triple::wasm32:
  case llvm::Triple::wasm64:
    getWebAssemblyTargetFeatures(Args, Features);
    break;
  case llvm::Triple::sparc:
  case llvm::Triple::sparcel:
  case llvm::Triple::sparcv9:
    sparc::getSparcTargetFeatures(D, Args, Features);
    break;
  case llvm::Triple::r600:
  case llvm::Triple::amdgcn:
    amdgpu::getAMDGPUTargetFeatures(D, Triple, Args, Features);
    break;
  case llvm::Triple::m68k:
    m68k::getM68kTargetFeatures(D, Triple, Args, Features);
    break;
  case llvm::Triple::msp430:
    msp430::getMSP430TargetFeatures(D, Args, Features);
    break;
  case llvm::Triple::ve:
    ve::getVETargetFeatures(D, Args, Features);
    break;
  }

  for (auto Feature : unifyTargetFeatures(Features)) {
    CmdArgs.push_back(IsAux ? "-aux-target-feature" : "-target-feature");
    CmdArgs.push_back(Feature.data());
  }
}

static bool
shouldUseExceptionTablesForObjCExceptions(const ObjCRuntime &runtime,
                                          const llvm::Triple &Triple) {
  // We use the zero-cost exception tables for Objective-C if the non-fragile
  // ABI is enabled or when compiling for x86_64 and ARM on Snow Leopard and
  // later.
  if (runtime.isNonFragile())
    return true;

  if (!Triple.isMacOSX())
    return false;

  return (!Triple.isMacOSXVersionLT(10, 5) &&
          (Triple.getArch() == llvm::Triple::x86_64 ||
           Triple.getArch() == llvm::Triple::arm));
}

/// Adds exception related arguments to the driver command arguments. There's a
/// master flag, -fexceptions and also language specific flags to enable/disable
/// C++ and Objective-C exceptions. This makes it possible to for example
/// disable C++ exceptions but enable Objective-C exceptions.
static bool addExceptionArgs(const ArgList &Args, types::ID InputType,
                             const ToolChain &TC, bool KernelOrKext,
                             const ObjCRuntime &objcRuntime,
                             ArgStringList &CmdArgs) {
  const llvm::Triple &Triple = TC.getTriple();

  if (KernelOrKext) {
    // -mkernel and -fapple-kext imply no exceptions, so claim exception related
    // arguments now to avoid warnings about unused arguments.
    Args.ClaimAllArgs(options::OPT_fexceptions);
    Args.ClaimAllArgs(options::OPT_fno_exceptions);
    Args.ClaimAllArgs(options::OPT_fobjc_exceptions);
    Args.ClaimAllArgs(options::OPT_fno_objc_exceptions);
    Args.ClaimAllArgs(options::OPT_fcxx_exceptions);
    Args.ClaimAllArgs(options::OPT_fno_cxx_exceptions);
    return false;
  }

  // See if the user explicitly enabled exceptions.
  bool EH = Args.hasFlag(options::OPT_fexceptions, options::OPT_fno_exceptions,
                         false);

  // Obj-C exceptions are enabled by default, regardless of -fexceptions. This
  // is not necessarily sensible, but follows GCC.
  if (types::isObjC(InputType) &&
      Args.hasFlag(options::OPT_fobjc_exceptions,
                   options::OPT_fno_objc_exceptions, true)) {
    CmdArgs.push_back("-fobjc-exceptions");

    EH |= shouldUseExceptionTablesForObjCExceptions(objcRuntime, Triple);
  }

  if (types::isCXX(InputType)) {
    // Disable C++ EH by default on XCore and PS4.
    bool CXXExceptionsEnabled =
        Triple.getArch() != llvm::Triple::xcore && !Triple.isPS4CPU();
    Arg *ExceptionArg = Args.getLastArg(
        options::OPT_fcxx_exceptions, options::OPT_fno_cxx_exceptions,
        options::OPT_fexceptions, options::OPT_fno_exceptions);
    if (ExceptionArg)
      CXXExceptionsEnabled =
          ExceptionArg->getOption().matches(options::OPT_fcxx_exceptions) ||
          ExceptionArg->getOption().matches(options::OPT_fexceptions);

    if (CXXExceptionsEnabled) {
      CmdArgs.push_back("-fcxx-exceptions");

      EH = true;
    }
  }

  // OPT_fignore_exceptions means exception could still be thrown,
  // but no clean up or catch would happen in current module.
  // So we do not set EH to false.
  Args.AddLastArg(CmdArgs, options::OPT_fignore_exceptions);

  if (EH)
    CmdArgs.push_back("-fexceptions");
  return EH;
}

static bool ShouldEnableAutolink(const ArgList &Args, const ToolChain &TC,
                                 const JobAction &JA) {
  bool Default = true;
  if (TC.getTriple().isOSDarwin()) {
    // The native darwin assembler doesn't support the linker_option directives,
    // so we disable them if we think the .s file will be passed to it.
    Default = TC.useIntegratedAs();
  }
  // The linker_option directives are intended for host compilation.
  if (JA.isDeviceOffloading(Action::OFK_Cuda) ||
      JA.isDeviceOffloading(Action::OFK_HIP))
    Default = false;
  return Args.hasFlag(options::OPT_fautolink, options::OPT_fno_autolink,
                      Default);
}

static bool ShouldDisableDwarfDirectory(const ArgList &Args,
                                        const ToolChain &TC) {
  bool UseDwarfDirectory =
      Args.hasFlag(options::OPT_fdwarf_directory_asm,
                   options::OPT_fno_dwarf_directory_asm, TC.useIntegratedAs());
  return !UseDwarfDirectory;
}

// Convert an arg of the form "-gN" or "-ggdbN" or one of their aliases
// to the corresponding DebugInfoKind.
static codegenoptions::DebugInfoKind DebugLevelToInfoKind(const Arg &A) {
  assert(A.getOption().matches(options::OPT_gN_Group) &&
         "Not a -g option that specifies a debug-info level");
  if (A.getOption().matches(options::OPT_g0) ||
      A.getOption().matches(options::OPT_ggdb0))
    return codegenoptions::NoDebugInfo;
  if (A.getOption().matches(options::OPT_gline_tables_only) ||
      A.getOption().matches(options::OPT_ggdb1))
    return codegenoptions::DebugLineTablesOnly;
  if (A.getOption().matches(options::OPT_gline_directives_only))
    return codegenoptions::DebugDirectivesOnly;
  return codegenoptions::LimitedDebugInfo;
}

static bool mustUseNonLeafFramePointerForTarget(const llvm::Triple &Triple) {
  switch (Triple.getArch()){
  default:
    return false;
  case llvm::Triple::arm:
  case llvm::Triple::thumb:
    // ARM Darwin targets require a frame pointer to be always present to aid
    // offline debugging via backtraces.
    return Triple.isOSDarwin();
  }
}

static bool useFramePointerForTargetByDefault(const ArgList &Args,
                                              const llvm::Triple &Triple) {
  if (Args.hasArg(options::OPT_pg) && !Args.hasArg(options::OPT_mfentry))
    return true;

  switch (Triple.getArch()) {
  case llvm::Triple::xcore:
  case llvm::Triple::wasm32:
  case llvm::Triple::wasm64:
  case llvm::Triple::msp430:
    // XCore never wants frame pointers, regardless of OS.
    // WebAssembly never wants frame pointers.
    return false;
  case llvm::Triple::ppc:
  case llvm::Triple::ppcle:
  case llvm::Triple::ppc64:
  case llvm::Triple::ppc64le:
  case llvm::Triple::riscv32:
  case llvm::Triple::riscv64:
  case llvm::Triple::amdgcn:
  case llvm::Triple::r600:
    return !areOptimizationsEnabled(Args);
  default:
    break;
  }

  if (Triple.isOSNetBSD()) {
    return !areOptimizationsEnabled(Args);
  }

  if (Triple.isOSLinux() || Triple.getOS() == llvm::Triple::CloudABI ||
      Triple.isOSHurd()) {
    switch (Triple.getArch()) {
    // Don't use a frame pointer on linux if optimizing for certain targets.
    case llvm::Triple::arm:
    case llvm::Triple::armeb:
    case llvm::Triple::thumb:
    case llvm::Triple::thumbeb:
      if (Triple.isAndroid())
        return true;
      LLVM_FALLTHROUGH;
    case llvm::Triple::mips64:
    case llvm::Triple::mips64el:
    case llvm::Triple::mips:
    case llvm::Triple::mipsel:
    case llvm::Triple::systemz:
    case llvm::Triple::x86:
    case llvm::Triple::x86_64:
      return !areOptimizationsEnabled(Args);
    default:
      return true;
    }
  }

  if (Triple.isOSWindows()) {
    switch (Triple.getArch()) {
    case llvm::Triple::x86:
      return !areOptimizationsEnabled(Args);
    case llvm::Triple::x86_64:
      return Triple.isOSBinFormatMachO();
    case llvm::Triple::arm:
    case llvm::Triple::thumb:
      // Windows on ARM builds with FPO disabled to aid fast stack walking
      return true;
    default:
      // All other supported Windows ISAs use xdata unwind information, so frame
      // pointers are not generally useful.
      return false;
    }
  }

  return true;
}

static CodeGenOptions::FramePointerKind
getFramePointerKind(const ArgList &Args, const llvm::Triple &Triple) {
  // We have 4 states:
  //
  //  00) leaf retained, non-leaf retained
  //  01) leaf retained, non-leaf omitted (this is invalid)
  //  10) leaf omitted, non-leaf retained
  //      (what -momit-leaf-frame-pointer was designed for)
  //  11) leaf omitted, non-leaf omitted
  //
  //  "omit" options taking precedence over "no-omit" options is the only way
  //  to make 3 valid states representable
  Arg *A = Args.getLastArg(options::OPT_fomit_frame_pointer,
                           options::OPT_fno_omit_frame_pointer);
  bool OmitFP = A && A->getOption().matches(options::OPT_fomit_frame_pointer);
  bool NoOmitFP =
      A && A->getOption().matches(options::OPT_fno_omit_frame_pointer);
  bool OmitLeafFP = Args.hasFlag(options::OPT_momit_leaf_frame_pointer,
                                 options::OPT_mno_omit_leaf_frame_pointer,
                                 Triple.isAArch64() || Triple.isPS4CPU());
  if (NoOmitFP || mustUseNonLeafFramePointerForTarget(Triple) ||
      (!OmitFP && useFramePointerForTargetByDefault(Args, Triple))) {
    if (OmitLeafFP)
      return CodeGenOptions::FramePointerKind::NonLeaf;
    return CodeGenOptions::FramePointerKind::All;
  }
  return CodeGenOptions::FramePointerKind::None;
}

/// Add a CC1 option to specify the debug compilation directory.
static void addDebugCompDirArg(const ArgList &Args, ArgStringList &CmdArgs,
                               const llvm::vfs::FileSystem &VFS) {
  if (Arg *A = Args.getLastArg(options::OPT_ffile_compilation_dir_EQ,
                               options::OPT_fdebug_compilation_dir_EQ)) {
    if (A->getOption().matches(options::OPT_ffile_compilation_dir_EQ))
      CmdArgs.push_back(Args.MakeArgString(Twine("-fdebug-compilation-dir=") +
                                           A->getValue()));
    else
      A->render(Args, CmdArgs);
  } else if (llvm::ErrorOr<std::string> CWD =
                 VFS.getCurrentWorkingDirectory()) {
    CmdArgs.push_back(Args.MakeArgString("-fdebug-compilation-dir=" + *CWD));
  }
}

/// Add a CC1 and CC1AS option to specify the debug file path prefix map.
static void addDebugPrefixMapArg(const Driver &D, const ArgList &Args, ArgStringList &CmdArgs) {
  for (const Arg *A : Args.filtered(options::OPT_ffile_prefix_map_EQ,
                                    options::OPT_fdebug_prefix_map_EQ)) {
    StringRef Map = A->getValue();
    if (Map.find('=') == StringRef::npos)
      D.Diag(diag::err_drv_invalid_argument_to_option)
          << Map << A->getOption().getName();
    else
      CmdArgs.push_back(Args.MakeArgString("-fdebug-prefix-map=" + Map));
    A->claim();
  }
}

/// Add a CC1 and CC1AS option to specify the macro file path prefix map.
static void addMacroPrefixMapArg(const Driver &D, const ArgList &Args,
                                 ArgStringList &CmdArgs) {
  for (const Arg *A : Args.filtered(options::OPT_ffile_prefix_map_EQ,
                                    options::OPT_fmacro_prefix_map_EQ)) {
    StringRef Map = A->getValue();
    if (Map.find('=') == StringRef::npos)
      D.Diag(diag::err_drv_invalid_argument_to_option)
          << Map << A->getOption().getName();
    else
      CmdArgs.push_back(Args.MakeArgString("-fmacro-prefix-map=" + Map));
    A->claim();
  }
}

/// Add a CC1 and CC1AS option to specify the coverage file path prefix map.
static void addCoveragePrefixMapArg(const Driver &D, const ArgList &Args,
                                   ArgStringList &CmdArgs) {
  for (const Arg *A : Args.filtered(options::OPT_ffile_prefix_map_EQ,
                                    options::OPT_fcoverage_prefix_map_EQ)) {
    StringRef Map = A->getValue();
    if (Map.find('=') == StringRef::npos)
      D.Diag(diag::err_drv_invalid_argument_to_option)
          << Map << A->getOption().getName();
    else
      CmdArgs.push_back(Args.MakeArgString("-fcoverage-prefix-map=" + Map));
    A->claim();
  }
}

/// Vectorize at all optimization levels greater than 1 except for -Oz.
/// For -Oz the loop vectorizer is disabled, while the slp vectorizer is
/// enabled.
static bool shouldEnableVectorizerAtOLevel(const ArgList &Args, bool isSlpVec) {
  if (Arg *A = Args.getLastArg(options::OPT_O_Group)) {
    if (A->getOption().matches(options::OPT_O4) ||
        A->getOption().matches(options::OPT_Ofast))
      return true;

    if (A->getOption().matches(options::OPT_O0))
      return false;

    assert(A->getOption().matches(options::OPT_O) && "Must have a -O flag");

    // Vectorize -Os.
    StringRef S(A->getValue());
    if (S == "s")
      return true;

    // Don't vectorize -Oz, unless it's the slp vectorizer.
    if (S == "z")
      return isSlpVec;

    unsigned OptLevel = 0;
    if (S.getAsInteger(10, OptLevel))
      return false;

    return OptLevel > 1;
  }

  return false;
}

/// Add -x lang to \p CmdArgs for \p Input.
static void addDashXForInput(const ArgList &Args, const InputInfo &Input,
                             ArgStringList &CmdArgs) {
  // When using -verify-pch, we don't want to provide the type
  // 'precompiled-header' if it was inferred from the file extension
  if (Args.hasArg(options::OPT_verify_pch) && Input.getType() == types::TY_PCH)
    return;

  CmdArgs.push_back("-x");
  if (Args.hasArg(options::OPT_rewrite_objc))
    CmdArgs.push_back(types::getTypeName(types::TY_PP_ObjCXX));
  else {
    // Map the driver type to the frontend type. This is mostly an identity
    // mapping, except that the distinction between module interface units
    // and other source files does not exist at the frontend layer.
    const char *ClangType;
    switch (Input.getType()) {
    case types::TY_CXXModule:
      ClangType = "c++";
      break;
    case types::TY_PP_CXXModule:
      ClangType = "c++-cpp-output";
      break;
    default:
      ClangType = types::getTypeName(Input.getType());
      break;
    }
    CmdArgs.push_back(ClangType);
  }
}

static void addPGOAndCoverageFlags(const ToolChain &TC, Compilation &C,
                                   const Driver &D, const InputInfo &Output,
                                   const ArgList &Args,
                                   ArgStringList &CmdArgs) {

  auto *PGOGenerateArg = Args.getLastArg(options::OPT_fprofile_generate,
                                         options::OPT_fprofile_generate_EQ,
                                         options::OPT_fno_profile_generate);
  if (PGOGenerateArg &&
      PGOGenerateArg->getOption().matches(options::OPT_fno_profile_generate))
    PGOGenerateArg = nullptr;

  auto *CSPGOGenerateArg = Args.getLastArg(options::OPT_fcs_profile_generate,
                                           options::OPT_fcs_profile_generate_EQ,
                                           options::OPT_fno_profile_generate);
  if (CSPGOGenerateArg &&
      CSPGOGenerateArg->getOption().matches(options::OPT_fno_profile_generate))
    CSPGOGenerateArg = nullptr;

  auto *ProfileGenerateArg = Args.getLastArg(
      options::OPT_fprofile_instr_generate,
      options::OPT_fprofile_instr_generate_EQ,
      options::OPT_fno_profile_instr_generate);
  if (ProfileGenerateArg &&
      ProfileGenerateArg->getOption().matches(
          options::OPT_fno_profile_instr_generate))
    ProfileGenerateArg = nullptr;

  if (PGOGenerateArg && ProfileGenerateArg)
    D.Diag(diag::err_drv_argument_not_allowed_with)
        << PGOGenerateArg->getSpelling() << ProfileGenerateArg->getSpelling();

  auto *ProfileUseArg = getLastProfileUseArg(Args);

  if (PGOGenerateArg && ProfileUseArg)
    D.Diag(diag::err_drv_argument_not_allowed_with)
        << ProfileUseArg->getSpelling() << PGOGenerateArg->getSpelling();

  if (ProfileGenerateArg && ProfileUseArg)
    D.Diag(diag::err_drv_argument_not_allowed_with)
        << ProfileGenerateArg->getSpelling() << ProfileUseArg->getSpelling();

  if (CSPGOGenerateArg && PGOGenerateArg) {
    D.Diag(diag::err_drv_argument_not_allowed_with)
        << CSPGOGenerateArg->getSpelling() << PGOGenerateArg->getSpelling();
    PGOGenerateArg = nullptr;
  }

  if (ProfileGenerateArg) {
    if (ProfileGenerateArg->getOption().matches(
            options::OPT_fprofile_instr_generate_EQ))
      CmdArgs.push_back(Args.MakeArgString(Twine("-fprofile-instrument-path=") +
                                           ProfileGenerateArg->getValue()));
    // The default is to use Clang Instrumentation.
    CmdArgs.push_back("-fprofile-instrument=clang");
    if (TC.getTriple().isWindowsMSVCEnvironment()) {
      // Add dependent lib for clang_rt.profile
      CmdArgs.push_back(Args.MakeArgString(
          "--dependent-lib=" + TC.getCompilerRTBasename(Args, "profile")));
    }
  }

  Arg *PGOGenArg = nullptr;
  if (PGOGenerateArg) {
    assert(!CSPGOGenerateArg);
    PGOGenArg = PGOGenerateArg;
    CmdArgs.push_back("-fprofile-instrument=llvm");
  }
  if (CSPGOGenerateArg) {
    assert(!PGOGenerateArg);
    PGOGenArg = CSPGOGenerateArg;
    CmdArgs.push_back("-fprofile-instrument=csllvm");
  }
  if (PGOGenArg) {
    if (TC.getTriple().isWindowsMSVCEnvironment()) {
      // Add dependent lib for clang_rt.profile
      CmdArgs.push_back(Args.MakeArgString(
          "--dependent-lib=" + TC.getCompilerRTBasename(Args, "profile")));
    }
    if (PGOGenArg->getOption().matches(
            PGOGenerateArg ? options::OPT_fprofile_generate_EQ
                           : options::OPT_fcs_profile_generate_EQ)) {
      SmallString<128> Path(PGOGenArg->getValue());
      llvm::sys::path::append(Path, "default_%m.profraw");
      CmdArgs.push_back(
          Args.MakeArgString(Twine("-fprofile-instrument-path=") + Path));
    }
  }

  if (ProfileUseArg) {
    if (ProfileUseArg->getOption().matches(options::OPT_fprofile_instr_use_EQ))
      CmdArgs.push_back(Args.MakeArgString(
          Twine("-fprofile-instrument-use-path=") + ProfileUseArg->getValue()));
    else if ((ProfileUseArg->getOption().matches(
                  options::OPT_fprofile_use_EQ) ||
              ProfileUseArg->getOption().matches(
                  options::OPT_fprofile_instr_use))) {
      SmallString<128> Path(
          ProfileUseArg->getNumValues() == 0 ? "" : ProfileUseArg->getValue());
      if (Path.empty() || llvm::sys::fs::is_directory(Path))
        llvm::sys::path::append(Path, "default.profdata");
      CmdArgs.push_back(
          Args.MakeArgString(Twine("-fprofile-instrument-use-path=") + Path));
    }
  }

  bool EmitCovNotes = Args.hasFlag(options::OPT_ftest_coverage,
                                   options::OPT_fno_test_coverage, false) ||
                      Args.hasArg(options::OPT_coverage);
  bool EmitCovData = TC.needsGCovInstrumentation(Args);
  if (EmitCovNotes)
    CmdArgs.push_back("-ftest-coverage");
  if (EmitCovData)
    CmdArgs.push_back("-fprofile-arcs");

  if (Args.hasFlag(options::OPT_fcoverage_mapping,
                   options::OPT_fno_coverage_mapping, false)) {
    if (!ProfileGenerateArg)
      D.Diag(clang::diag::err_drv_argument_only_allowed_with)
          << "-fcoverage-mapping"
          << "-fprofile-instr-generate";

    CmdArgs.push_back("-fcoverage-mapping");
  }

  if (Arg *A = Args.getLastArg(options::OPT_ffile_compilation_dir_EQ,
                               options::OPT_fcoverage_compilation_dir_EQ)) {
    if (A->getOption().matches(options::OPT_ffile_compilation_dir_EQ))
      CmdArgs.push_back(Args.MakeArgString(
          Twine("-fcoverage-compilation-dir=") + A->getValue()));
    else
      A->render(Args, CmdArgs);
  } else if (llvm::ErrorOr<std::string> CWD =
                 D.getVFS().getCurrentWorkingDirectory()) {
    CmdArgs.push_back(Args.MakeArgString("-fcoverage-compilation-dir=" + *CWD));
  }

  if (Args.hasArg(options::OPT_fprofile_exclude_files_EQ)) {
    auto *Arg = Args.getLastArg(options::OPT_fprofile_exclude_files_EQ);
    if (!Args.hasArg(options::OPT_coverage))
      D.Diag(clang::diag::err_drv_argument_only_allowed_with)
          << "-fprofile-exclude-files="
          << "--coverage";

    StringRef v = Arg->getValue();
    CmdArgs.push_back(
        Args.MakeArgString(Twine("-fprofile-exclude-files=" + v)));
  }

  if (Args.hasArg(options::OPT_fprofile_filter_files_EQ)) {
    auto *Arg = Args.getLastArg(options::OPT_fprofile_filter_files_EQ);
    if (!Args.hasArg(options::OPT_coverage))
      D.Diag(clang::diag::err_drv_argument_only_allowed_with)
          << "-fprofile-filter-files="
          << "--coverage";

    StringRef v = Arg->getValue();
    CmdArgs.push_back(Args.MakeArgString(Twine("-fprofile-filter-files=" + v)));
  }

  if (const auto *A = Args.getLastArg(options::OPT_fprofile_update_EQ)) {
    StringRef Val = A->getValue();
    if (Val == "atomic" || Val == "prefer-atomic")
      CmdArgs.push_back("-fprofile-update=atomic");
    else if (Val != "single")
      D.Diag(diag::err_drv_unsupported_option_argument)
          << A->getOption().getName() << Val;
  } else if (TC.getSanitizerArgs().needsTsanRt()) {
    CmdArgs.push_back("-fprofile-update=atomic");
  }

  // Leave -fprofile-dir= an unused argument unless .gcda emission is
  // enabled. To be polite, with '-fprofile-arcs -fno-profile-arcs' consider
  // the flag used. There is no -fno-profile-dir, so the user has no
  // targeted way to suppress the warning.
  Arg *FProfileDir = nullptr;
  if (Args.hasArg(options::OPT_fprofile_arcs) ||
      Args.hasArg(options::OPT_coverage))
    FProfileDir = Args.getLastArg(options::OPT_fprofile_dir);

  // Put the .gcno and .gcda files (if needed) next to the object file or
  // bitcode file in the case of LTO.
  // FIXME: There should be a simpler way to find the object file for this
  // input, and this code probably does the wrong thing for commands that
  // compile and link all at once.
  if ((Args.hasArg(options::OPT_c) || Args.hasArg(options::OPT_S)) &&
      (EmitCovNotes || EmitCovData) && Output.isFilename()) {
    SmallString<128> OutputFilename;
    if (Arg *FinalOutput = C.getArgs().getLastArg(options::OPT__SLASH_Fo))
      OutputFilename = FinalOutput->getValue();
    else if (Arg *FinalOutput = C.getArgs().getLastArg(options::OPT_o))
      OutputFilename = FinalOutput->getValue();
    else
      OutputFilename = llvm::sys::path::filename(Output.getBaseInput());
    SmallString<128> CoverageFilename = OutputFilename;
    if (llvm::sys::path::is_relative(CoverageFilename))
      (void)D.getVFS().makeAbsolute(CoverageFilename);
    llvm::sys::path::replace_extension(CoverageFilename, "gcno");

    CmdArgs.push_back("-coverage-notes-file");
    CmdArgs.push_back(Args.MakeArgString(CoverageFilename));

    if (EmitCovData) {
      if (FProfileDir) {
        CoverageFilename = FProfileDir->getValue();
        llvm::sys::path::append(CoverageFilename, OutputFilename);
      }
      llvm::sys::path::replace_extension(CoverageFilename, "gcda");
      CmdArgs.push_back("-coverage-data-file");
      CmdArgs.push_back(Args.MakeArgString(CoverageFilename));
    }
  }
}

/// Check whether the given input tree contains any compilation actions.
static bool ContainsCompileAction(const Action *A) {
  if (isa<CompileJobAction>(A) || isa<BackendJobAction>(A))
    return true;

  for (const auto &AI : A->inputs())
    if (ContainsCompileAction(AI))
      return true;

  return false;
}

/// Check if -relax-all should be passed to the internal assembler.
/// This is done by default when compiling non-assembler source with -O0.
static bool UseRelaxAll(Compilation &C, const ArgList &Args) {
  bool RelaxDefault = true;

  if (Arg *A = Args.getLastArg(options::OPT_O_Group))
    RelaxDefault = A->getOption().matches(options::OPT_O0);

  if (RelaxDefault) {
    RelaxDefault = false;
    for (const auto &Act : C.getActions()) {
      if (ContainsCompileAction(Act)) {
        RelaxDefault = true;
        break;
      }
    }
  }

  return Args.hasFlag(options::OPT_mrelax_all, options::OPT_mno_relax_all,
                      RelaxDefault);
}

// Extract the integer N from a string spelled "-dwarf-N", returning 0
// on mismatch. The StringRef input (rather than an Arg) allows
// for use by the "-Xassembler" option parser.
static unsigned DwarfVersionNum(StringRef ArgValue) {
  return llvm::StringSwitch<unsigned>(ArgValue)
      .Case("-gdwarf-2", 2)
      .Case("-gdwarf-3", 3)
      .Case("-gdwarf-4", 4)
      .Case("-gdwarf-5", 5)
      .Default(0);
}

// Find a DWARF format version option.
// This function is a complementary for DwarfVersionNum().
static const Arg *getDwarfNArg(const ArgList &Args) {
  return Args.getLastArg(options::OPT_gdwarf_2, options::OPT_gdwarf_3,
                         options::OPT_gdwarf_4, options::OPT_gdwarf_5,
                         options::OPT_gdwarf);
}

static void RenderDebugEnablingArgs(const ArgList &Args, ArgStringList &CmdArgs,
                                    codegenoptions::DebugInfoKind DebugInfoKind,
                                    unsigned DwarfVersion,
                                    llvm::DebuggerKind DebuggerTuning) {
  switch (DebugInfoKind) {
  case codegenoptions::DebugDirectivesOnly:
    CmdArgs.push_back("-debug-info-kind=line-directives-only");
    break;
  case codegenoptions::DebugLineTablesOnly:
    CmdArgs.push_back("-debug-info-kind=line-tables-only");
    break;
  case codegenoptions::DebugInfoConstructor:
    CmdArgs.push_back("-debug-info-kind=constructor");
    break;
  case codegenoptions::LimitedDebugInfo:
    CmdArgs.push_back("-debug-info-kind=limited");
    break;
  case codegenoptions::FullDebugInfo:
    CmdArgs.push_back("-debug-info-kind=standalone");
    break;
  case codegenoptions::UnusedTypeInfo:
    CmdArgs.push_back("-debug-info-kind=unused-types");
    break;
  default:
    break;
  }
  if (DwarfVersion > 0)
    CmdArgs.push_back(
        Args.MakeArgString("-dwarf-version=" + Twine(DwarfVersion)));
  switch (DebuggerTuning) {
  case llvm::DebuggerKind::GDB:
    CmdArgs.push_back("-debugger-tuning=gdb");
    break;
  case llvm::DebuggerKind::LLDB:
    CmdArgs.push_back("-debugger-tuning=lldb");
    break;
  case llvm::DebuggerKind::SCE:
    CmdArgs.push_back("-debugger-tuning=sce");
    break;
  case llvm::DebuggerKind::DBX:
    CmdArgs.push_back("-debugger-tuning=dbx");
    break;
  default:
    break;
  }
}

static bool checkDebugInfoOption(const Arg *A, const ArgList &Args,
                                 const Driver &D, const ToolChain &TC) {
  assert(A && "Expected non-nullptr argument.");
  if (TC.supportsDebugInfoOption(A))
    return true;
  D.Diag(diag::warn_drv_unsupported_debug_info_opt_for_target)
      << A->getAsString(Args) << TC.getTripleString();
  return false;
}

static void RenderDebugInfoCompressionArgs(const ArgList &Args,
                                           ArgStringList &CmdArgs,
                                           const Driver &D,
                                           const ToolChain &TC) {
  const Arg *A = Args.getLastArg(options::OPT_gz_EQ);
  if (!A)
    return;
  if (checkDebugInfoOption(A, Args, D, TC)) {
    StringRef Value = A->getValue();
    if (Value == "none") {
      CmdArgs.push_back("--compress-debug-sections=none");
    } else if (Value == "zlib" || Value == "zlib-gnu") {
      if (llvm::zlib::isAvailable()) {
        CmdArgs.push_back(
            Args.MakeArgString("--compress-debug-sections=" + Twine(Value)));
      } else {
        D.Diag(diag::warn_debug_compression_unavailable);
      }
    } else {
      D.Diag(diag::err_drv_unsupported_option_argument)
          << A->getOption().getName() << Value;
    }
  }
}

static const char *RelocationModelName(llvm::Reloc::Model Model) {
  switch (Model) {
  case llvm::Reloc::Static:
    return "static";
  case llvm::Reloc::PIC_:
    return "pic";
  case llvm::Reloc::DynamicNoPIC:
    return "dynamic-no-pic";
  case llvm::Reloc::ROPI:
    return "ropi";
  case llvm::Reloc::RWPI:
    return "rwpi";
  case llvm::Reloc::ROPI_RWPI:
    return "ropi-rwpi";
  }
  llvm_unreachable("Unknown Reloc::Model kind");
}
static void handleAMDGPUCodeObjectVersionOptions(const Driver &D,
                                                 const ArgList &Args,
                                                 ArgStringList &CmdArgs) {
<<<<<<< HEAD
  unsigned CodeObjVer = getAMDGPUCodeObjectVersion(D, Args);
  CmdArgs.insert(CmdArgs.begin() + 1,
                 Args.MakeArgString(Twine("--amdhsa-code-object-version=") +
                                    Twine(CodeObjVer)));
  CmdArgs.insert(CmdArgs.begin() + 1, "-mllvm");
=======
  // If no version was requested by the user, use the default value from the
  // back end. This is consistent with the value returned from
  // getAMDGPUCodeObjectVersion. This lets clang emit IR for amdgpu without
  // requiring the corresponding llvm to have the AMDGPU target enabled,
  // provided the user (e.g. front end tests) can use the default.
  if (haveAMDGPUCodeObjectVersionArgument(D, Args)) {
    unsigned CodeObjVer = getAMDGPUCodeObjectVersion(D, Args);
    CmdArgs.insert(CmdArgs.begin() + 1,
                   Args.MakeArgString(Twine("--amdhsa-code-object-version=") +
                                      Twine(CodeObjVer)));
    CmdArgs.insert(CmdArgs.begin() + 1, "-mllvm");
  }
>>>>>>> 11299179
}

void Clang::AddPreprocessingOptions(Compilation &C, const JobAction &JA,
                                    const Driver &D, const ArgList &Args,
                                    ArgStringList &CmdArgs,
                                    const InputInfo &Output,
                                    const InputInfoList &Inputs) const {
  const bool IsIAMCU = getToolChain().getTriple().isOSIAMCU();
  const bool IsIntelFPGA = Args.hasArg(options::OPT_fintelfpga);

  CheckPreprocessingOptions(D, Args);

  Args.AddLastArg(CmdArgs, options::OPT_C);
  Args.AddLastArg(CmdArgs, options::OPT_CC);

  // Handle dependency file generation.
  Arg *ArgM = Args.getLastArg(options::OPT_MM);
  if (!ArgM)
    ArgM = Args.getLastArg(options::OPT_M);
  Arg *ArgMD = Args.getLastArg(options::OPT_MMD);
  if (!ArgMD)
    ArgMD = Args.getLastArg(options::OPT_MD);

  // -M and -MM imply -w.
  if (ArgM)
    CmdArgs.push_back("-w");
  else
    ArgM = ArgMD;

  auto createFPGATempDepFile = [&](const char *&DepFile) {
    // Generate dependency files as temporary. These will be used for the
    // aoc call/bundled during fat object creation
    std::string BaseName(Clang::getBaseInputName(Args, Inputs[0]));
    std::string DepTmpName =
        C.getDriver().GetTemporaryPath(llvm::sys::path::stem(BaseName), "d");
    DepFile = C.addTempFile(C.getArgs().MakeArgString(DepTmpName));
    C.getDriver().addFPGATempDepFile(DepFile, BaseName);
  };

  if (ArgM) {
    // Determine the output location.
    const char *DepFile;
    if (Arg *MF = Args.getLastArg(options::OPT_MF)) {
      DepFile = MF->getValue();
      C.addFailureResultFile(DepFile, &JA);
      // Populate the named dependency file to be used in the bundle
      // or passed to the offline compilation.
      if (IsIntelFPGA && JA.isDeviceOffloading(Action::OFK_SYCL))
        C.getDriver().addFPGATempDepFile(
            DepFile, Clang::getBaseInputName(Args, Inputs[0]));
    } else if (Output.getType() == types::TY_Dependencies) {
      DepFile = Output.getFilename();
    } else if (!ArgMD) {
      DepFile = "-";
    } else if (IsIntelFPGA && JA.isDeviceOffloading(Action::OFK_SYCL)) {
      createFPGATempDepFile(DepFile);
    } else {
      DepFile = getDependencyFileName(Args, Inputs);
      C.addFailureResultFile(DepFile, &JA);
    }
    CmdArgs.push_back("-dependency-file");
    CmdArgs.push_back(DepFile);

    bool HasTarget = false;
    for (const Arg *A : Args.filtered(options::OPT_MT, options::OPT_MQ)) {
      HasTarget = true;
      A->claim();
      if (A->getOption().matches(options::OPT_MT)) {
        A->render(Args, CmdArgs);
      } else {
        CmdArgs.push_back("-MT");
        SmallString<128> Quoted;
        QuoteTarget(A->getValue(), Quoted);
        CmdArgs.push_back(Args.MakeArgString(Quoted));
      }
    }

    // Add a default target if one wasn't specified.
    if (!HasTarget) {
      const char *DepTarget;

      // If user provided -o, that is the dependency target, except
      // when we are only generating a dependency file.
      Arg *OutputOpt = Args.getLastArg(options::OPT_o);
      if (OutputOpt && Output.getType() != types::TY_Dependencies) {
        DepTarget = OutputOpt->getValue();
      } else {
        // Otherwise derive from the base input.
        //
        // FIXME: This should use the computed output file location.
        SmallString<128> P(Inputs[0].getBaseInput());
        llvm::sys::path::replace_extension(P, "o");
        DepTarget = Args.MakeArgString(llvm::sys::path::filename(P));
      }

      CmdArgs.push_back("-MT");
      SmallString<128> Quoted;
      QuoteTarget(DepTarget, Quoted);
      CmdArgs.push_back(Args.MakeArgString(Quoted));
    }

    if (ArgM->getOption().matches(options::OPT_M) ||
        ArgM->getOption().matches(options::OPT_MD))
      CmdArgs.push_back("-sys-header-deps");
    if ((isa<PrecompileJobAction>(JA) &&
         !Args.hasArg(options::OPT_fno_module_file_deps)) ||
        Args.hasArg(options::OPT_fmodule_file_deps))
      CmdArgs.push_back("-module-file-deps");
  }

  if (!ArgM && IsIntelFPGA && JA.isDeviceOffloading(Action::OFK_SYCL)) {
    // No dep generation option was provided, add all of the needed options
    // to ensure a successful dep generation.
    const char *DepFile;
    createFPGATempDepFile(DepFile);
    CmdArgs.push_back("-dependency-file");
    CmdArgs.push_back(DepFile);
    CmdArgs.push_back("-MT");
    SmallString<128> P(Inputs[0].getBaseInput());
    llvm::sys::path::replace_extension(P, "o");
    SmallString<128> Quoted;
    QuoteTarget(llvm::sys::path::filename(P), Quoted);
    CmdArgs.push_back(Args.MakeArgString(Quoted));
  }

  if (Args.hasArg(options::OPT_MG)) {
    if (!ArgM || ArgM->getOption().matches(options::OPT_MD) ||
        ArgM->getOption().matches(options::OPT_MMD))
      D.Diag(diag::err_drv_mg_requires_m_or_mm);
    CmdArgs.push_back("-MG");
  }

  Args.AddLastArg(CmdArgs, options::OPT_MP);
  Args.AddLastArg(CmdArgs, options::OPT_MV);

  // Add offload include arguments specific for CUDA/HIP.  This must happen
  // before we -I or -include anything else, because we must pick up the
  // CUDA/HIP headers from the particular CUDA/ROCm installation, rather than
  // from e.g. /usr/local/include.
  if (JA.isOffloading(Action::OFK_Cuda))
    getToolChain().AddCudaIncludeArgs(Args, CmdArgs);
  if (JA.isOffloading(Action::OFK_HIP))
    getToolChain().AddHIPIncludeArgs(Args, CmdArgs);

  if (JA.isOffloading(Action::OFK_SYCL))
    toolchains::SYCLToolChain::AddSYCLIncludeArgs(D, Args, CmdArgs);

  // If we are offloading to a target via OpenMP we need to include the
  // openmp_wrappers folder which contains alternative system headers.
  if (JA.isDeviceOffloading(Action::OFK_OpenMP) &&
      getToolChain().getTriple().isNVPTX()){
    if (!Args.hasArg(options::OPT_nobuiltininc)) {
      // Add openmp_wrappers/* to our system include path.  This lets us wrap
      // standard library headers.
      SmallString<128> P(D.ResourceDir);
      llvm::sys::path::append(P, "include");
      llvm::sys::path::append(P, "openmp_wrappers");
      CmdArgs.push_back("-internal-isystem");
      CmdArgs.push_back(Args.MakeArgString(P));
    }

    CmdArgs.push_back("-include");
    CmdArgs.push_back("__clang_openmp_device_functions.h");
  }

  // Add -i* options, and automatically translate to
  // -include-pch/-include-pth for transparent PCH support. It's
  // wonky, but we include looking for .gch so we can support seamless
  // replacement into a build system already set up to be generating
  // .gch files.

  if (getToolChain().getDriver().IsCLMode()) {
    const Arg *YcArg = Args.getLastArg(options::OPT__SLASH_Yc);
    const Arg *YuArg = Args.getLastArg(options::OPT__SLASH_Yu);
    if (YcArg && JA.getKind() >= Action::PrecompileJobClass &&
        JA.getKind() <= Action::AssembleJobClass) {
      CmdArgs.push_back(Args.MakeArgString("-building-pch-with-obj"));
      // -fpch-instantiate-templates is the default when creating
      // precomp using /Yc
      if (Args.hasFlag(options::OPT_fpch_instantiate_templates,
                       options::OPT_fno_pch_instantiate_templates, true))
        CmdArgs.push_back(Args.MakeArgString("-fpch-instantiate-templates"));
    }
    if (YcArg || YuArg) {
      StringRef ThroughHeader = YcArg ? YcArg->getValue() : YuArg->getValue();
      if (!isa<PrecompileJobAction>(JA)) {
        CmdArgs.push_back("-include-pch");
        CmdArgs.push_back(Args.MakeArgString(D.GetClPchPath(
            C, !ThroughHeader.empty()
                   ? ThroughHeader
                   : llvm::sys::path::filename(Inputs[0].getBaseInput()))));
      }

      if (ThroughHeader.empty()) {
        CmdArgs.push_back(Args.MakeArgString(
            Twine("-pch-through-hdrstop-") + (YcArg ? "create" : "use")));
      } else {
        CmdArgs.push_back(
            Args.MakeArgString(Twine("-pch-through-header=") + ThroughHeader));
      }
    }
  }

  bool RenderedImplicitInclude = false;
  for (const Arg *A : Args.filtered(options::OPT_clang_i_Group)) {
    if (A->getOption().matches(options::OPT_include)) {
      // Handling of gcc-style gch precompiled headers.
      bool IsFirstImplicitInclude = !RenderedImplicitInclude;
      RenderedImplicitInclude = true;

      bool FoundPCH = false;
      SmallString<128> P(A->getValue());
      // We want the files to have a name like foo.h.pch. Add a dummy extension
      // so that replace_extension does the right thing.
      P += ".dummy";
      llvm::sys::path::replace_extension(P, "pch");
      if (llvm::sys::fs::exists(P))
        FoundPCH = true;

      if (!FoundPCH) {
        llvm::sys::path::replace_extension(P, "gch");
        if (llvm::sys::fs::exists(P)) {
          FoundPCH = true;
        }
      }

      if (FoundPCH) {
        if (IsFirstImplicitInclude) {
          A->claim();
          CmdArgs.push_back("-include-pch");
          CmdArgs.push_back(Args.MakeArgString(P));
          continue;
        } else {
          // Ignore the PCH if not first on command line and emit warning.
          D.Diag(diag::warn_drv_pch_not_first_include) << P
                                                       << A->getAsString(Args);
        }
      }
    } else if (A->getOption().matches(options::OPT_isystem_after)) {
      // Handling of paths which must come late.  These entries are handled by
      // the toolchain itself after the resource dir is inserted in the right
      // search order.
      // Do not claim the argument so that the use of the argument does not
      // silently go unnoticed on toolchains which do not honour the option.
      continue;
    } else if (A->getOption().matches(options::OPT_stdlibxx_isystem)) {
      // Translated to -internal-isystem by the driver, no need to pass to cc1.
      continue;
    }

    // Not translated, render as usual.
    A->claim();
    A->render(Args, CmdArgs);
  }

  Args.AddAllArgs(CmdArgs,
                  {options::OPT_D, options::OPT_U, options::OPT_I_Group,
                   options::OPT_F, options::OPT_index_header_map});

  // Add -Wp, and -Xpreprocessor if using the preprocessor.

  // FIXME: There is a very unfortunate problem here, some troubled
  // souls abuse -Wp, to pass preprocessor options in gcc syntax. To
  // really support that we would have to parse and then translate
  // those options. :(
  Args.AddAllArgValues(CmdArgs, options::OPT_Wp_COMMA,
                       options::OPT_Xpreprocessor);

  // -I- is a deprecated GCC feature, reject it.
  if (Arg *A = Args.getLastArg(options::OPT_I_))
    D.Diag(diag::err_drv_I_dash_not_supported) << A->getAsString(Args);

  // If we have a --sysroot, and don't have an explicit -isysroot flag, add an
  // -isysroot to the CC1 invocation.
  StringRef sysroot = C.getSysRoot();
  if (sysroot != "") {
    if (!Args.hasArg(options::OPT_isysroot)) {
      CmdArgs.push_back("-isysroot");
      CmdArgs.push_back(C.getArgs().MakeArgString(sysroot));
    }
  }

  // Parse additional include paths from environment variables.
  // FIXME: We should probably sink the logic for handling these from the
  // frontend into the driver. It will allow deleting 4 otherwise unused flags.
  // CPATH - included following the user specified includes (but prior to
  // builtin and standard includes).
  addDirectoryList(Args, CmdArgs, "-I", "CPATH");
  // C_INCLUDE_PATH - system includes enabled when compiling C.
  addDirectoryList(Args, CmdArgs, "-c-isystem", "C_INCLUDE_PATH");
  // CPLUS_INCLUDE_PATH - system includes enabled when compiling C++.
  addDirectoryList(Args, CmdArgs, "-cxx-isystem", "CPLUS_INCLUDE_PATH");
  // OBJC_INCLUDE_PATH - system includes enabled when compiling ObjC.
  addDirectoryList(Args, CmdArgs, "-objc-isystem", "OBJC_INCLUDE_PATH");
  // OBJCPLUS_INCLUDE_PATH - system includes enabled when compiling ObjC++.
  addDirectoryList(Args, CmdArgs, "-objcxx-isystem", "OBJCPLUS_INCLUDE_PATH");

  // While adding the include arguments, we also attempt to retrieve the
  // arguments of related offloading toolchains or arguments that are specific
  // of an offloading programming model.

  // Add C++ include arguments, if needed.
  if (types::isCXX(Inputs[0].getType())) {
    bool HasStdlibxxIsystem = Args.hasArg(options::OPT_stdlibxx_isystem);
    forAllAssociatedToolChains(
        C, JA, getToolChain(),
        [&Args, &CmdArgs, HasStdlibxxIsystem](const ToolChain &TC) {
          HasStdlibxxIsystem ? TC.AddClangCXXStdlibIsystemArgs(Args, CmdArgs)
                             : TC.AddClangCXXStdlibIncludeArgs(Args, CmdArgs);
        });
  }

  // Add system include arguments for all targets but IAMCU.
  if (!IsIAMCU)
    forAllAssociatedToolChains(C, JA, getToolChain(),
                               [&Args, &CmdArgs](const ToolChain &TC) {
                                 TC.AddClangSystemIncludeArgs(Args, CmdArgs);
                               });
  else {
    // For IAMCU add special include arguments.
    getToolChain().AddIAMCUIncludeArgs(Args, CmdArgs);
  }

  addMacroPrefixMapArg(D, Args, CmdArgs);
  addCoveragePrefixMapArg(D, Args, CmdArgs);
}

// FIXME: Move to target hook.
static bool isSignedCharDefault(const llvm::Triple &Triple) {
  switch (Triple.getArch()) {
  default:
    return true;

  case llvm::Triple::aarch64:
  case llvm::Triple::aarch64_32:
  case llvm::Triple::aarch64_be:
  case llvm::Triple::arm:
  case llvm::Triple::armeb:
  case llvm::Triple::thumb:
  case llvm::Triple::thumbeb:
    if (Triple.isOSDarwin() || Triple.isOSWindows())
      return true;
    return false;

  case llvm::Triple::ppc:
  case llvm::Triple::ppc64:
    if (Triple.isOSDarwin())
      return true;
    return false;

  case llvm::Triple::hexagon:
  case llvm::Triple::ppcle:
  case llvm::Triple::ppc64le:
  case llvm::Triple::riscv32:
  case llvm::Triple::riscv64:
  case llvm::Triple::systemz:
  case llvm::Triple::xcore:
    return false;
  }
}

static bool hasMultipleInvocations(const llvm::Triple &Triple,
                                   const ArgList &Args) {
  // Supported only on Darwin where we invoke the compiler multiple times
  // followed by an invocation to lipo.
  if (!Triple.isOSDarwin())
    return false;
  // If more than one "-arch <arch>" is specified, we're targeting multiple
  // architectures resulting in a fat binary.
  return Args.getAllArgValues(options::OPT_arch).size() > 1;
}

static bool checkRemarksOptions(const Driver &D, const ArgList &Args,
                                const llvm::Triple &Triple) {
  // When enabling remarks, we need to error if:
  // * The remark file is specified but we're targeting multiple architectures,
  // which means more than one remark file is being generated.
  bool hasMultipleInvocations = ::hasMultipleInvocations(Triple, Args);
  bool hasExplicitOutputFile =
      Args.getLastArg(options::OPT_foptimization_record_file_EQ);
  if (hasMultipleInvocations && hasExplicitOutputFile) {
    D.Diag(diag::err_drv_invalid_output_with_multiple_archs)
        << "-foptimization-record-file";
    return false;
  }
  return true;
}

static void renderRemarksOptions(const ArgList &Args, ArgStringList &CmdArgs,
                                 const llvm::Triple &Triple,
                                 const InputInfo &Input,
                                 const InputInfo &Output, const JobAction &JA) {
  StringRef Format = "yaml";
  if (const Arg *A = Args.getLastArg(options::OPT_fsave_optimization_record_EQ))
    Format = A->getValue();

  CmdArgs.push_back("-opt-record-file");

  const Arg *A = Args.getLastArg(options::OPT_foptimization_record_file_EQ);
  if (A) {
    CmdArgs.push_back(A->getValue());
  } else {
    bool hasMultipleArchs =
        Triple.isOSDarwin() && // Only supported on Darwin platforms.
        Args.getAllArgValues(options::OPT_arch).size() > 1;

    SmallString<128> F;

    if (Args.hasArg(options::OPT_c) || Args.hasArg(options::OPT_S)) {
      if (Arg *FinalOutput = Args.getLastArg(options::OPT_o))
        F = FinalOutput->getValue();
    } else {
      if (Format != "yaml" && // For YAML, keep the original behavior.
          Triple.isOSDarwin() && // Enable this only on darwin, since it's the only platform supporting .dSYM bundles.
          Output.isFilename())
        F = Output.getFilename();
    }

    if (F.empty()) {
      // Use the input filename.
      F = llvm::sys::path::stem(Input.getBaseInput());

      // If we're compiling for an offload architecture (i.e. a CUDA device),
      // we need to make the file name for the device compilation different
      // from the host compilation.
      if (!JA.isDeviceOffloading(Action::OFK_None) &&
          !JA.isDeviceOffloading(Action::OFK_Host)) {
        llvm::sys::path::replace_extension(F, "");
        F += Action::GetOffloadingFileNamePrefix(JA.getOffloadingDeviceKind(),
                                                 Triple.normalize());
        F += "-";
        F += JA.getOffloadingArch();
      }
    }

    // If we're having more than one "-arch", we should name the files
    // differently so that every cc1 invocation writes to a different file.
    // We're doing that by appending "-<arch>" with "<arch>" being the arch
    // name from the triple.
    if (hasMultipleArchs) {
      // First, remember the extension.
      SmallString<64> OldExtension = llvm::sys::path::extension(F);
      // then, remove it.
      llvm::sys::path::replace_extension(F, "");
      // attach -<arch> to it.
      F += "-";
      F += Triple.getArchName();
      // put back the extension.
      llvm::sys::path::replace_extension(F, OldExtension);
    }

    SmallString<32> Extension;
    Extension += "opt.";
    Extension += Format;

    llvm::sys::path::replace_extension(F, Extension);
    CmdArgs.push_back(Args.MakeArgString(F));
  }

  if (const Arg *A =
          Args.getLastArg(options::OPT_foptimization_record_passes_EQ)) {
    CmdArgs.push_back("-opt-record-passes");
    CmdArgs.push_back(A->getValue());
  }

  if (!Format.empty()) {
    CmdArgs.push_back("-opt-record-format");
    CmdArgs.push_back(Format.data());
  }
}

void AddAAPCSVolatileBitfieldArgs(const ArgList &Args, ArgStringList &CmdArgs) {
  if (!Args.hasFlag(options::OPT_faapcs_bitfield_width,
                    options::OPT_fno_aapcs_bitfield_width, true))
    CmdArgs.push_back("-fno-aapcs-bitfield-width");

  if (Args.getLastArg(options::OPT_ForceAAPCSBitfieldLoad))
    CmdArgs.push_back("-faapcs-bitfield-load");
}

namespace {
void RenderARMABI(const llvm::Triple &Triple, const ArgList &Args,
                  ArgStringList &CmdArgs) {
  // Select the ABI to use.
  // FIXME: Support -meabi.
  // FIXME: Parts of this are duplicated in the backend, unify this somehow.
  const char *ABIName = nullptr;
  if (Arg *A = Args.getLastArg(options::OPT_mabi_EQ)) {
    ABIName = A->getValue();
  } else {
    std::string CPU = getCPUName(Args, Triple, /*FromAs*/ false);
    ABIName = llvm::ARM::computeDefaultTargetABI(Triple, CPU).data();
  }

  CmdArgs.push_back("-target-abi");
  CmdArgs.push_back(ABIName);
}
}

void Clang::AddARMTargetArgs(const llvm::Triple &Triple, const ArgList &Args,
                             ArgStringList &CmdArgs, bool KernelOrKext) const {
  RenderARMABI(Triple, Args, CmdArgs);

  // Determine floating point ABI from the options & target defaults.
  arm::FloatABI ABI = arm::getARMFloatABI(getToolChain(), Args);
  if (ABI == arm::FloatABI::Soft) {
    // Floating point operations and argument passing are soft.
    // FIXME: This changes CPP defines, we need -target-soft-float.
    CmdArgs.push_back("-msoft-float");
    CmdArgs.push_back("-mfloat-abi");
    CmdArgs.push_back("soft");
  } else if (ABI == arm::FloatABI::SoftFP) {
    // Floating point operations are hard, but argument passing is soft.
    CmdArgs.push_back("-mfloat-abi");
    CmdArgs.push_back("soft");
  } else {
    // Floating point operations and argument passing are hard.
    assert(ABI == arm::FloatABI::Hard && "Invalid float abi!");
    CmdArgs.push_back("-mfloat-abi");
    CmdArgs.push_back("hard");
  }

  // Forward the -mglobal-merge option for explicit control over the pass.
  if (Arg *A = Args.getLastArg(options::OPT_mglobal_merge,
                               options::OPT_mno_global_merge)) {
    CmdArgs.push_back("-mllvm");
    if (A->getOption().matches(options::OPT_mno_global_merge))
      CmdArgs.push_back("-arm-global-merge=false");
    else
      CmdArgs.push_back("-arm-global-merge=true");
  }

  if (!Args.hasFlag(options::OPT_mimplicit_float,
                    options::OPT_mno_implicit_float, true))
    CmdArgs.push_back("-no-implicit-float");

  if (Args.getLastArg(options::OPT_mcmse))
    CmdArgs.push_back("-mcmse");

  AddAAPCSVolatileBitfieldArgs(Args, CmdArgs);
}

void Clang::RenderTargetOptions(const llvm::Triple &EffectiveTriple,
                                const ArgList &Args, bool KernelOrKext,
                                ArgStringList &CmdArgs) const {
  const ToolChain &TC = getToolChain();

  // Add the target features
  getTargetFeatures(TC.getDriver(), EffectiveTriple, Args, CmdArgs, false);

  // Add target specific flags.
  switch (TC.getArch()) {
  default:
    break;

  case llvm::Triple::arm:
  case llvm::Triple::armeb:
  case llvm::Triple::thumb:
  case llvm::Triple::thumbeb:
    // Use the effective triple, which takes into account the deployment target.
    AddARMTargetArgs(EffectiveTriple, Args, CmdArgs, KernelOrKext);
    CmdArgs.push_back("-fallow-half-arguments-and-returns");
    break;

  case llvm::Triple::aarch64:
  case llvm::Triple::aarch64_32:
  case llvm::Triple::aarch64_be:
    AddAArch64TargetArgs(Args, CmdArgs);
    CmdArgs.push_back("-fallow-half-arguments-and-returns");
    break;

  case llvm::Triple::mips:
  case llvm::Triple::mipsel:
  case llvm::Triple::mips64:
  case llvm::Triple::mips64el:
    AddMIPSTargetArgs(Args, CmdArgs);
    break;

  case llvm::Triple::ppc:
  case llvm::Triple::ppcle:
  case llvm::Triple::ppc64:
  case llvm::Triple::ppc64le:
    AddPPCTargetArgs(Args, CmdArgs);
    break;

  case llvm::Triple::riscv32:
  case llvm::Triple::riscv64:
    AddRISCVTargetArgs(Args, CmdArgs);
    break;

  case llvm::Triple::sparc:
  case llvm::Triple::sparcel:
  case llvm::Triple::sparcv9:
    AddSparcTargetArgs(Args, CmdArgs);
    break;

  case llvm::Triple::systemz:
    AddSystemZTargetArgs(Args, CmdArgs);
    break;

  case llvm::Triple::x86:
  case llvm::Triple::x86_64:
    AddX86TargetArgs(Args, CmdArgs);
    break;

  case llvm::Triple::lanai:
    AddLanaiTargetArgs(Args, CmdArgs);
    break;

  case llvm::Triple::hexagon:
    AddHexagonTargetArgs(Args, CmdArgs);
    break;

  case llvm::Triple::wasm32:
  case llvm::Triple::wasm64:
    AddWebAssemblyTargetArgs(Args, CmdArgs);
    break;

  case llvm::Triple::ve:
    AddVETargetArgs(Args, CmdArgs);
    break;
  }
}

namespace {
void RenderAArch64ABI(const llvm::Triple &Triple, const ArgList &Args,
                      ArgStringList &CmdArgs) {
  const char *ABIName = nullptr;
  if (Arg *A = Args.getLastArg(options::OPT_mabi_EQ))
    ABIName = A->getValue();
  else if (Triple.isOSDarwin())
    ABIName = "darwinpcs";
  else
    ABIName = "aapcs";

  CmdArgs.push_back("-target-abi");
  CmdArgs.push_back(ABIName);
}
}

void Clang::AddAArch64TargetArgs(const ArgList &Args,
                                 ArgStringList &CmdArgs) const {
  const llvm::Triple &Triple = getToolChain().getEffectiveTriple();

  if (!Args.hasFlag(options::OPT_mred_zone, options::OPT_mno_red_zone, true) ||
      Args.hasArg(options::OPT_mkernel) ||
      Args.hasArg(options::OPT_fapple_kext))
    CmdArgs.push_back("-disable-red-zone");

  if (!Args.hasFlag(options::OPT_mimplicit_float,
                    options::OPT_mno_implicit_float, true))
    CmdArgs.push_back("-no-implicit-float");

  RenderAArch64ABI(Triple, Args, CmdArgs);

  if (Arg *A = Args.getLastArg(options::OPT_mfix_cortex_a53_835769,
                               options::OPT_mno_fix_cortex_a53_835769)) {
    CmdArgs.push_back("-mllvm");
    if (A->getOption().matches(options::OPT_mfix_cortex_a53_835769))
      CmdArgs.push_back("-aarch64-fix-cortex-a53-835769=1");
    else
      CmdArgs.push_back("-aarch64-fix-cortex-a53-835769=0");
  } else if (Triple.isAndroid()) {
    // Enabled A53 errata (835769) workaround by default on android
    CmdArgs.push_back("-mllvm");
    CmdArgs.push_back("-aarch64-fix-cortex-a53-835769=1");
  }

  // Forward the -mglobal-merge option for explicit control over the pass.
  if (Arg *A = Args.getLastArg(options::OPT_mglobal_merge,
                               options::OPT_mno_global_merge)) {
    CmdArgs.push_back("-mllvm");
    if (A->getOption().matches(options::OPT_mno_global_merge))
      CmdArgs.push_back("-aarch64-enable-global-merge=false");
    else
      CmdArgs.push_back("-aarch64-enable-global-merge=true");
  }

  // Enable/disable return address signing and indirect branch targets.
  if (Arg *A = Args.getLastArg(options::OPT_msign_return_address_EQ,
                               options::OPT_mbranch_protection_EQ)) {

    const Driver &D = getToolChain().getDriver();

    StringRef Scope, Key;
    bool IndirectBranches;

    if (A->getOption().matches(options::OPT_msign_return_address_EQ)) {
      Scope = A->getValue();
      if (!Scope.equals("none") && !Scope.equals("non-leaf") &&
          !Scope.equals("all"))
        D.Diag(diag::err_invalid_branch_protection)
            << Scope << A->getAsString(Args);
      Key = "a_key";
      IndirectBranches = false;
    } else {
      StringRef Err;
      llvm::AArch64::ParsedBranchProtection PBP;
      if (!llvm::AArch64::parseBranchProtection(A->getValue(), PBP, Err))
        D.Diag(diag::err_invalid_branch_protection)
            << Err << A->getAsString(Args);
      Scope = PBP.Scope;
      Key = PBP.Key;
      IndirectBranches = PBP.BranchTargetEnforcement;
    }

    CmdArgs.push_back(
        Args.MakeArgString(Twine("-msign-return-address=") + Scope));
    CmdArgs.push_back(
        Args.MakeArgString(Twine("-msign-return-address-key=") + Key));
    if (IndirectBranches)
      CmdArgs.push_back("-mbranch-target-enforce");
  }

  // Handle -msve_vector_bits=<bits>
  if (Arg *A = Args.getLastArg(options::OPT_msve_vector_bits_EQ)) {
    StringRef Val = A->getValue();
    const Driver &D = getToolChain().getDriver();
    if (Val.equals("128") || Val.equals("256") || Val.equals("512") ||
        Val.equals("1024") || Val.equals("2048"))
      CmdArgs.push_back(
          Args.MakeArgString(llvm::Twine("-msve-vector-bits=") + Val));
    // Silently drop requests for vector-length agnostic code as it's implied.
    else if (!Val.equals("scalable"))
      // Handle the unsupported values passed to msve-vector-bits.
      D.Diag(diag::err_drv_unsupported_option_argument)
          << A->getOption().getName() << Val;
  }

  AddAAPCSVolatileBitfieldArgs(Args, CmdArgs);
}

void Clang::AddMIPSTargetArgs(const ArgList &Args,
                              ArgStringList &CmdArgs) const {
  const Driver &D = getToolChain().getDriver();
  StringRef CPUName;
  StringRef ABIName;
  const llvm::Triple &Triple = getToolChain().getTriple();
  mips::getMipsCPUAndABI(Args, Triple, CPUName, ABIName);

  CmdArgs.push_back("-target-abi");
  CmdArgs.push_back(ABIName.data());

  mips::FloatABI ABI = mips::getMipsFloatABI(D, Args, Triple);
  if (ABI == mips::FloatABI::Soft) {
    // Floating point operations and argument passing are soft.
    CmdArgs.push_back("-msoft-float");
    CmdArgs.push_back("-mfloat-abi");
    CmdArgs.push_back("soft");
  } else {
    // Floating point operations and argument passing are hard.
    assert(ABI == mips::FloatABI::Hard && "Invalid float abi!");
    CmdArgs.push_back("-mfloat-abi");
    CmdArgs.push_back("hard");
  }

  if (Arg *A = Args.getLastArg(options::OPT_mldc1_sdc1,
                               options::OPT_mno_ldc1_sdc1)) {
    if (A->getOption().matches(options::OPT_mno_ldc1_sdc1)) {
      CmdArgs.push_back("-mllvm");
      CmdArgs.push_back("-mno-ldc1-sdc1");
    }
  }

  if (Arg *A = Args.getLastArg(options::OPT_mcheck_zero_division,
                               options::OPT_mno_check_zero_division)) {
    if (A->getOption().matches(options::OPT_mno_check_zero_division)) {
      CmdArgs.push_back("-mllvm");
      CmdArgs.push_back("-mno-check-zero-division");
    }
  }

  if (Arg *A = Args.getLastArg(options::OPT_G)) {
    StringRef v = A->getValue();
    CmdArgs.push_back("-mllvm");
    CmdArgs.push_back(Args.MakeArgString("-mips-ssection-threshold=" + v));
    A->claim();
  }

  Arg *GPOpt = Args.getLastArg(options::OPT_mgpopt, options::OPT_mno_gpopt);
  Arg *ABICalls =
      Args.getLastArg(options::OPT_mabicalls, options::OPT_mno_abicalls);

  // -mabicalls is the default for many MIPS environments, even with -fno-pic.
  // -mgpopt is the default for static, -fno-pic environments but these two
  // options conflict. We want to be certain that -mno-abicalls -mgpopt is
  // the only case where -mllvm -mgpopt is passed.
  // NOTE: We need a warning here or in the backend to warn when -mgpopt is
  //       passed explicitly when compiling something with -mabicalls
  //       (implictly) in affect. Currently the warning is in the backend.
  //
  // When the ABI in use is  N64, we also need to determine the PIC mode that
  // is in use, as -fno-pic for N64 implies -mno-abicalls.
  bool NoABICalls =
      ABICalls && ABICalls->getOption().matches(options::OPT_mno_abicalls);

  llvm::Reloc::Model RelocationModel;
  unsigned PICLevel;
  bool IsPIE;
  std::tie(RelocationModel, PICLevel, IsPIE) =
      ParsePICArgs(getToolChain(), Args);

  NoABICalls = NoABICalls ||
               (RelocationModel == llvm::Reloc::Static && ABIName == "n64");

  bool WantGPOpt = GPOpt && GPOpt->getOption().matches(options::OPT_mgpopt);
  // We quietly ignore -mno-gpopt as the backend defaults to -mno-gpopt.
  if (NoABICalls && (!GPOpt || WantGPOpt)) {
    CmdArgs.push_back("-mllvm");
    CmdArgs.push_back("-mgpopt");

    Arg *LocalSData = Args.getLastArg(options::OPT_mlocal_sdata,
                                      options::OPT_mno_local_sdata);
    Arg *ExternSData = Args.getLastArg(options::OPT_mextern_sdata,
                                       options::OPT_mno_extern_sdata);
    Arg *EmbeddedData = Args.getLastArg(options::OPT_membedded_data,
                                        options::OPT_mno_embedded_data);
    if (LocalSData) {
      CmdArgs.push_back("-mllvm");
      if (LocalSData->getOption().matches(options::OPT_mlocal_sdata)) {
        CmdArgs.push_back("-mlocal-sdata=1");
      } else {
        CmdArgs.push_back("-mlocal-sdata=0");
      }
      LocalSData->claim();
    }

    if (ExternSData) {
      CmdArgs.push_back("-mllvm");
      if (ExternSData->getOption().matches(options::OPT_mextern_sdata)) {
        CmdArgs.push_back("-mextern-sdata=1");
      } else {
        CmdArgs.push_back("-mextern-sdata=0");
      }
      ExternSData->claim();
    }

    if (EmbeddedData) {
      CmdArgs.push_back("-mllvm");
      if (EmbeddedData->getOption().matches(options::OPT_membedded_data)) {
        CmdArgs.push_back("-membedded-data=1");
      } else {
        CmdArgs.push_back("-membedded-data=0");
      }
      EmbeddedData->claim();
    }

  } else if ((!ABICalls || (!NoABICalls && ABICalls)) && WantGPOpt)
    D.Diag(diag::warn_drv_unsupported_gpopt) << (ABICalls ? 0 : 1);

  if (GPOpt)
    GPOpt->claim();

  if (Arg *A = Args.getLastArg(options::OPT_mcompact_branches_EQ)) {
    StringRef Val = StringRef(A->getValue());
    if (mips::hasCompactBranches(CPUName)) {
      if (Val == "never" || Val == "always" || Val == "optimal") {
        CmdArgs.push_back("-mllvm");
        CmdArgs.push_back(Args.MakeArgString("-mips-compact-branches=" + Val));
      } else
        D.Diag(diag::err_drv_unsupported_option_argument)
            << A->getOption().getName() << Val;
    } else
      D.Diag(diag::warn_target_unsupported_compact_branches) << CPUName;
  }

  if (Arg *A = Args.getLastArg(options::OPT_mrelax_pic_calls,
                               options::OPT_mno_relax_pic_calls)) {
    if (A->getOption().matches(options::OPT_mno_relax_pic_calls)) {
      CmdArgs.push_back("-mllvm");
      CmdArgs.push_back("-mips-jalr-reloc=0");
    }
  }
}

void Clang::AddPPCTargetArgs(const ArgList &Args,
                             ArgStringList &CmdArgs) const {
  // Select the ABI to use.
  const char *ABIName = nullptr;
  const llvm::Triple &T = getToolChain().getTriple();
  if (T.isOSBinFormatELF()) {
    switch (getToolChain().getArch()) {
    case llvm::Triple::ppc64: {
      if ((T.isOSFreeBSD() && T.getOSMajorVersion() >= 13) ||
          T.isOSOpenBSD() || T.isMusl())
        ABIName = "elfv2";
      else
        ABIName = "elfv1";
      break;
    }
    case llvm::Triple::ppc64le:
      ABIName = "elfv2";
      break;
    default:
      break;
    }
  }

  bool IEEELongDouble = false;
  for (const Arg *A : Args.filtered(options::OPT_mabi_EQ)) {
    StringRef V = A->getValue();
    if (V == "ieeelongdouble")
      IEEELongDouble = true;
    else if (V == "ibmlongdouble")
      IEEELongDouble = false;
    else if (V != "altivec")
      // The ppc64 linux abis are all "altivec" abis by default. Accept and ignore
      // the option if given as we don't have backend support for any targets
      // that don't use the altivec abi.
      ABIName = A->getValue();
  }
  if (IEEELongDouble)
    CmdArgs.push_back("-mabi=ieeelongdouble");

  ppc::FloatABI FloatABI =
      ppc::getPPCFloatABI(getToolChain().getDriver(), Args);

  if (FloatABI == ppc::FloatABI::Soft) {
    // Floating point operations and argument passing are soft.
    CmdArgs.push_back("-msoft-float");
    CmdArgs.push_back("-mfloat-abi");
    CmdArgs.push_back("soft");
  } else {
    // Floating point operations and argument passing are hard.
    assert(FloatABI == ppc::FloatABI::Hard && "Invalid float abi!");
    CmdArgs.push_back("-mfloat-abi");
    CmdArgs.push_back("hard");
  }

  if (ABIName) {
    CmdArgs.push_back("-target-abi");
    CmdArgs.push_back(ABIName);
  }
}

static void SetRISCVSmallDataLimit(const ToolChain &TC, const ArgList &Args,
                                   ArgStringList &CmdArgs) {
  const Driver &D = TC.getDriver();
  const llvm::Triple &Triple = TC.getTriple();
  // Default small data limitation is eight.
  const char *SmallDataLimit = "8";
  // Get small data limitation.
  if (Args.getLastArg(options::OPT_shared, options::OPT_fpic,
                      options::OPT_fPIC)) {
    // Not support linker relaxation for PIC.
    SmallDataLimit = "0";
    if (Args.hasArg(options::OPT_G)) {
      D.Diag(diag::warn_drv_unsupported_sdata);
    }
  } else if (Args.getLastArgValue(options::OPT_mcmodel_EQ)
                 .equals_lower("large") &&
             (Triple.getArch() == llvm::Triple::riscv64)) {
    // Not support linker relaxation for RV64 with large code model.
    SmallDataLimit = "0";
    if (Args.hasArg(options::OPT_G)) {
      D.Diag(diag::warn_drv_unsupported_sdata);
    }
  } else if (Arg *A = Args.getLastArg(options::OPT_G)) {
    SmallDataLimit = A->getValue();
  }
  // Forward the -msmall-data-limit= option.
  CmdArgs.push_back("-msmall-data-limit");
  CmdArgs.push_back(SmallDataLimit);
}

void Clang::AddRISCVTargetArgs(const ArgList &Args,
                               ArgStringList &CmdArgs) const {
  const llvm::Triple &Triple = getToolChain().getTriple();
  StringRef ABIName = riscv::getRISCVABI(Args, Triple);

  CmdArgs.push_back("-target-abi");
  CmdArgs.push_back(ABIName.data());

  SetRISCVSmallDataLimit(getToolChain(), Args, CmdArgs);

  std::string TuneCPU;

  if (const Arg *A = Args.getLastArg(clang::driver::options::OPT_mtune_EQ)) {
    StringRef Name = A->getValue();

    Name = llvm::RISCV::resolveTuneCPUAlias(Name, Triple.isArch64Bit());
    TuneCPU = std::string(Name);
  }

  if (!TuneCPU.empty()) {
    CmdArgs.push_back("-tune-cpu");
    CmdArgs.push_back(Args.MakeArgString(TuneCPU));
  }
}

void Clang::AddSparcTargetArgs(const ArgList &Args,
                               ArgStringList &CmdArgs) const {
  sparc::FloatABI FloatABI =
      sparc::getSparcFloatABI(getToolChain().getDriver(), Args);

  if (FloatABI == sparc::FloatABI::Soft) {
    // Floating point operations and argument passing are soft.
    CmdArgs.push_back("-msoft-float");
    CmdArgs.push_back("-mfloat-abi");
    CmdArgs.push_back("soft");
  } else {
    // Floating point operations and argument passing are hard.
    assert(FloatABI == sparc::FloatABI::Hard && "Invalid float abi!");
    CmdArgs.push_back("-mfloat-abi");
    CmdArgs.push_back("hard");
  }
}

void Clang::AddSystemZTargetArgs(const ArgList &Args,
                                 ArgStringList &CmdArgs) const {
  bool HasBackchain = Args.hasFlag(options::OPT_mbackchain,
                                   options::OPT_mno_backchain, false);
  bool HasPackedStack = Args.hasFlag(options::OPT_mpacked_stack,
                                     options::OPT_mno_packed_stack, false);
  systemz::FloatABI FloatABI =
      systemz::getSystemZFloatABI(getToolChain().getDriver(), Args);
  bool HasSoftFloat = (FloatABI == systemz::FloatABI::Soft);
  if (HasBackchain && HasPackedStack && !HasSoftFloat) {
    const Driver &D = getToolChain().getDriver();
    D.Diag(diag::err_drv_unsupported_opt)
      << "-mpacked-stack -mbackchain -mhard-float";
  }
  if (HasBackchain)
    CmdArgs.push_back("-mbackchain");
  if (HasPackedStack)
    CmdArgs.push_back("-mpacked-stack");
  if (HasSoftFloat) {
    // Floating point operations and argument passing are soft.
    CmdArgs.push_back("-msoft-float");
    CmdArgs.push_back("-mfloat-abi");
    CmdArgs.push_back("soft");
  }
}

void Clang::AddX86TargetArgs(const ArgList &Args,
                             ArgStringList &CmdArgs) const {
  const Driver &D = getToolChain().getDriver();
  addX86AlignBranchArgs(D, Args, CmdArgs, /*IsLTO=*/false);

  if (!Args.hasFlag(options::OPT_mred_zone, options::OPT_mno_red_zone, true) ||
      Args.hasArg(options::OPT_mkernel) ||
      Args.hasArg(options::OPT_fapple_kext))
    CmdArgs.push_back("-disable-red-zone");

  if (!Args.hasFlag(options::OPT_mtls_direct_seg_refs,
                    options::OPT_mno_tls_direct_seg_refs, true))
    CmdArgs.push_back("-mno-tls-direct-seg-refs");

  // Default to avoid implicit floating-point for kernel/kext code, but allow
  // that to be overridden with -mno-soft-float.
  bool NoImplicitFloat = (Args.hasArg(options::OPT_mkernel) ||
                          Args.hasArg(options::OPT_fapple_kext));
  if (Arg *A = Args.getLastArg(
          options::OPT_msoft_float, options::OPT_mno_soft_float,
          options::OPT_mimplicit_float, options::OPT_mno_implicit_float)) {
    const Option &O = A->getOption();
    NoImplicitFloat = (O.matches(options::OPT_mno_implicit_float) ||
                       O.matches(options::OPT_msoft_float));
  }
  if (NoImplicitFloat)
    CmdArgs.push_back("-no-implicit-float");

  if (Arg *A = Args.getLastArg(options::OPT_masm_EQ)) {
    StringRef Value = A->getValue();
    if (Value == "intel" || Value == "att") {
      CmdArgs.push_back("-mllvm");
      CmdArgs.push_back(Args.MakeArgString("-x86-asm-syntax=" + Value));
    } else {
      D.Diag(diag::err_drv_unsupported_option_argument)
          << A->getOption().getName() << Value;
    }
  } else if (D.IsCLMode()) {
    CmdArgs.push_back("-mllvm");
    CmdArgs.push_back("-x86-asm-syntax=intel");
  }

  // Set flags to support MCU ABI.
  if (Args.hasFlag(options::OPT_miamcu, options::OPT_mno_iamcu, false)) {
    CmdArgs.push_back("-mfloat-abi");
    CmdArgs.push_back("soft");
    CmdArgs.push_back("-mstack-alignment=4");
  }

  // Handle -mtune.

  // Default to "generic" unless -march is present or targetting the PS4.
  std::string TuneCPU;
  if (!Args.hasArg(clang::driver::options::OPT_march_EQ) &&
      !getToolChain().getTriple().isPS4CPU())
    TuneCPU = "generic";

  // Override based on -mtune.
  if (const Arg *A = Args.getLastArg(clang::driver::options::OPT_mtune_EQ)) {
    StringRef Name = A->getValue();

    if (Name == "native") {
      Name = llvm::sys::getHostCPUName();
      if (!Name.empty())
        TuneCPU = std::string(Name);
    } else
      TuneCPU = std::string(Name);
  }

  if (!TuneCPU.empty()) {
    CmdArgs.push_back("-tune-cpu");
    CmdArgs.push_back(Args.MakeArgString(TuneCPU));
  }
}

void Clang::AddHexagonTargetArgs(const ArgList &Args,
                                 ArgStringList &CmdArgs) const {
  CmdArgs.push_back("-mqdsp6-compat");
  CmdArgs.push_back("-Wreturn-type");

  if (auto G = toolchains::HexagonToolChain::getSmallDataThreshold(Args)) {
    CmdArgs.push_back("-mllvm");
    CmdArgs.push_back(Args.MakeArgString("-hexagon-small-data-threshold=" +
                                         Twine(G.getValue())));
  }

  if (!Args.hasArg(options::OPT_fno_short_enums))
    CmdArgs.push_back("-fshort-enums");
  if (Args.getLastArg(options::OPT_mieee_rnd_near)) {
    CmdArgs.push_back("-mllvm");
    CmdArgs.push_back("-enable-hexagon-ieee-rnd-near");
  }
  CmdArgs.push_back("-mllvm");
  CmdArgs.push_back("-machine-sink-split=0");
}

void Clang::AddLanaiTargetArgs(const ArgList &Args,
                               ArgStringList &CmdArgs) const {
  if (Arg *A = Args.getLastArg(options::OPT_mcpu_EQ)) {
    StringRef CPUName = A->getValue();

    CmdArgs.push_back("-target-cpu");
    CmdArgs.push_back(Args.MakeArgString(CPUName));
  }
  if (Arg *A = Args.getLastArg(options::OPT_mregparm_EQ)) {
    StringRef Value = A->getValue();
    // Only support mregparm=4 to support old usage. Report error for all other
    // cases.
    int Mregparm;
    if (Value.getAsInteger(10, Mregparm)) {
      if (Mregparm != 4) {
        getToolChain().getDriver().Diag(
            diag::err_drv_unsupported_option_argument)
            << A->getOption().getName() << Value;
      }
    }
  }
}

void Clang::AddWebAssemblyTargetArgs(const ArgList &Args,
                                     ArgStringList &CmdArgs) const {
  // Default to "hidden" visibility.
  if (!Args.hasArg(options::OPT_fvisibility_EQ,
                   options::OPT_fvisibility_ms_compat)) {
    CmdArgs.push_back("-fvisibility");
    CmdArgs.push_back("hidden");
  }
}

void Clang::AddVETargetArgs(const ArgList &Args, ArgStringList &CmdArgs) const {
  // Floating point operations and argument passing are hard.
  CmdArgs.push_back("-mfloat-abi");
  CmdArgs.push_back("hard");
}

void Clang::DumpCompilationDatabase(Compilation &C, StringRef Filename,
                                    StringRef Target, const InputInfo &Output,
                                    const InputInfo &Input, const ArgList &Args) const {
  // If this is a dry run, do not create the compilation database file.
  if (C.getArgs().hasArg(options::OPT__HASH_HASH_HASH))
    return;

  using llvm::yaml::escape;
  const Driver &D = getToolChain().getDriver();

  if (!CompilationDatabase) {
    std::error_code EC;
    auto File = std::make_unique<llvm::raw_fd_ostream>(
        Filename, EC, llvm::sys::fs::OF_TextWithCRLF);
    if (EC) {
      D.Diag(clang::diag::err_drv_compilationdatabase) << Filename
                                                       << EC.message();
      return;
    }
    CompilationDatabase = std::move(File);
  }
  auto &CDB = *CompilationDatabase;
  auto CWD = D.getVFS().getCurrentWorkingDirectory();
  if (!CWD)
    CWD = ".";
  CDB << "{ \"directory\": \"" << escape(*CWD) << "\"";
  CDB << ", \"file\": \"" << escape(Input.getFilename()) << "\"";
  CDB << ", \"output\": \"" << escape(Output.getFilename()) << "\"";
  CDB << ", \"arguments\": [\"" << escape(D.ClangExecutable) << "\"";
  SmallString<128> Buf;
  Buf = "-x";
  Buf += types::getTypeName(Input.getType());
  CDB << ", \"" << escape(Buf) << "\"";
  if (!D.SysRoot.empty() && !Args.hasArg(options::OPT__sysroot_EQ)) {
    Buf = "--sysroot=";
    Buf += D.SysRoot;
    CDB << ", \"" << escape(Buf) << "\"";
  }
  CDB << ", \"" << escape(Input.getFilename()) << "\"";
  for (auto &A: Args) {
    auto &O = A->getOption();
    // Skip language selection, which is positional.
    if (O.getID() == options::OPT_x)
      continue;
    // Skip writing dependency output and the compilation database itself.
    if (O.getGroup().isValid() && O.getGroup().getID() == options::OPT_M_Group)
      continue;
    if (O.getID() == options::OPT_gen_cdb_fragment_path)
      continue;
    // Skip inputs.
    if (O.getKind() == Option::InputClass)
      continue;
    // All other arguments are quoted and appended.
    ArgStringList ASL;
    A->render(Args, ASL);
    for (auto &it: ASL)
      CDB << ", \"" << escape(it) << "\"";
  }
  Buf = "--target=";
  Buf += Target;
  CDB << ", \"" << escape(Buf) << "\"]},\n";
}

void Clang::DumpCompilationDatabaseFragmentToDir(
    StringRef Dir, Compilation &C, StringRef Target, const InputInfo &Output,
    const InputInfo &Input, const llvm::opt::ArgList &Args) const {
  // If this is a dry run, do not create the compilation database file.
  if (C.getArgs().hasArg(options::OPT__HASH_HASH_HASH))
    return;

  if (CompilationDatabase)
    DumpCompilationDatabase(C, "", Target, Output, Input, Args);

  SmallString<256> Path = Dir;
  const auto &Driver = C.getDriver();
  Driver.getVFS().makeAbsolute(Path);
  auto Err = llvm::sys::fs::create_directory(Path, /*IgnoreExisting=*/true);
  if (Err) {
    Driver.Diag(diag::err_drv_compilationdatabase) << Dir << Err.message();
    return;
  }

  llvm::sys::path::append(
      Path,
      Twine(llvm::sys::path::filename(Input.getFilename())) + ".%%%%.json");
  int FD;
  SmallString<256> TempPath;
  Err = llvm::sys::fs::createUniqueFile(Path, FD, TempPath,
                                        llvm::sys::fs::OF_Text);
  if (Err) {
    Driver.Diag(diag::err_drv_compilationdatabase) << Path << Err.message();
    return;
  }
  CompilationDatabase =
      std::make_unique<llvm::raw_fd_ostream>(FD, /*shouldClose=*/true);
  DumpCompilationDatabase(C, "", Target, Output, Input, Args);
}

static bool AddARMImplicitITArgs(const ArgList &Args, ArgStringList &CmdArgs,
                                 StringRef Value) {
  if (Value == "always" || Value == "never" || Value == "arm" ||
      Value == "thumb") {
    CmdArgs.push_back("-mllvm");
    CmdArgs.push_back(Args.MakeArgString("-arm-implicit-it=" + Value));
    return true;
  }
  return false;
}

static void CollectArgsForIntegratedAssembler(Compilation &C,
                                              const ArgList &Args,
                                              ArgStringList &CmdArgs,
                                              const Driver &D) {
  if (UseRelaxAll(C, Args))
    CmdArgs.push_back("-mrelax-all");

  // Only default to -mincremental-linker-compatible if we think we are
  // targeting the MSVC linker.
  bool DefaultIncrementalLinkerCompatible =
      C.getDefaultToolChain().getTriple().isWindowsMSVCEnvironment();
  if (Args.hasFlag(options::OPT_mincremental_linker_compatible,
                   options::OPT_mno_incremental_linker_compatible,
                   DefaultIncrementalLinkerCompatible))
    CmdArgs.push_back("-mincremental-linker-compatible");

  switch (C.getDefaultToolChain().getArch()) {
  case llvm::Triple::arm:
  case llvm::Triple::armeb:
  case llvm::Triple::thumb:
  case llvm::Triple::thumbeb:
    if (Arg *A = Args.getLastArg(options::OPT_mimplicit_it_EQ)) {
      StringRef Value = A->getValue();
      if (!AddARMImplicitITArgs(Args, CmdArgs, Value))
        D.Diag(diag::err_drv_unsupported_option_argument)
            << A->getOption().getName() << Value;
    }
    break;
  default:
    break;
  }

  // If you add more args here, also add them to the block below that
  // starts with "// If CollectArgsForIntegratedAssembler() isn't called below".

  // When passing -I arguments to the assembler we sometimes need to
  // unconditionally take the next argument.  For example, when parsing
  // '-Wa,-I -Wa,foo' we need to accept the -Wa,foo arg after seeing the
  // -Wa,-I arg and when parsing '-Wa,-I,foo' we need to accept the 'foo'
  // arg after parsing the '-I' arg.
  bool TakeNextArg = false;

  bool UseRelaxRelocations = C.getDefaultToolChain().useRelaxRelocations();
  bool UseNoExecStack = C.getDefaultToolChain().isNoExecStackDefault();
  const char *MipsTargetFeature = nullptr;
  for (const Arg *A :
       Args.filtered(options::OPT_Wa_COMMA, options::OPT_Xassembler)) {
    A->claim();

    for (StringRef Value : A->getValues()) {
      if (TakeNextArg) {
        CmdArgs.push_back(Value.data());
        TakeNextArg = false;
        continue;
      }

      if (C.getDefaultToolChain().getTriple().isOSBinFormatCOFF() &&
          Value == "-mbig-obj")
        continue; // LLVM handles bigobj automatically

      switch (C.getDefaultToolChain().getArch()) {
      default:
        break;
      case llvm::Triple::thumb:
      case llvm::Triple::thumbeb:
      case llvm::Triple::arm:
      case llvm::Triple::armeb:
        if (Value.startswith("-mimplicit-it=") &&
            AddARMImplicitITArgs(Args, CmdArgs, Value.split("=").second))
          continue;
        if (Value == "-mthumb")
          // -mthumb has already been processed in ComputeLLVMTriple()
          // recognize but skip over here.
          continue;
        break;
      case llvm::Triple::mips:
      case llvm::Triple::mipsel:
      case llvm::Triple::mips64:
      case llvm::Triple::mips64el:
        if (Value == "--trap") {
          CmdArgs.push_back("-target-feature");
          CmdArgs.push_back("+use-tcc-in-div");
          continue;
        }
        if (Value == "--break") {
          CmdArgs.push_back("-target-feature");
          CmdArgs.push_back("-use-tcc-in-div");
          continue;
        }
        if (Value.startswith("-msoft-float")) {
          CmdArgs.push_back("-target-feature");
          CmdArgs.push_back("+soft-float");
          continue;
        }
        if (Value.startswith("-mhard-float")) {
          CmdArgs.push_back("-target-feature");
          CmdArgs.push_back("-soft-float");
          continue;
        }

        MipsTargetFeature = llvm::StringSwitch<const char *>(Value)
                                .Case("-mips1", "+mips1")
                                .Case("-mips2", "+mips2")
                                .Case("-mips3", "+mips3")
                                .Case("-mips4", "+mips4")
                                .Case("-mips5", "+mips5")
                                .Case("-mips32", "+mips32")
                                .Case("-mips32r2", "+mips32r2")
                                .Case("-mips32r3", "+mips32r3")
                                .Case("-mips32r5", "+mips32r5")
                                .Case("-mips32r6", "+mips32r6")
                                .Case("-mips64", "+mips64")
                                .Case("-mips64r2", "+mips64r2")
                                .Case("-mips64r3", "+mips64r3")
                                .Case("-mips64r5", "+mips64r5")
                                .Case("-mips64r6", "+mips64r6")
                                .Default(nullptr);
        if (MipsTargetFeature)
          continue;
      }

      if (Value == "-force_cpusubtype_ALL") {
        // Do nothing, this is the default and we don't support anything else.
      } else if (Value == "-L") {
        CmdArgs.push_back("-msave-temp-labels");
      } else if (Value == "--fatal-warnings") {
        CmdArgs.push_back("-massembler-fatal-warnings");
      } else if (Value == "--no-warn" || Value == "-W") {
        CmdArgs.push_back("-massembler-no-warn");
      } else if (Value == "--noexecstack") {
        UseNoExecStack = true;
      } else if (Value.startswith("-compress-debug-sections") ||
                 Value.startswith("--compress-debug-sections") ||
                 Value == "-nocompress-debug-sections" ||
                 Value == "--nocompress-debug-sections") {
        CmdArgs.push_back(Value.data());
      } else if (Value == "-mrelax-relocations=yes" ||
                 Value == "--mrelax-relocations=yes") {
        UseRelaxRelocations = true;
      } else if (Value == "-mrelax-relocations=no" ||
                 Value == "--mrelax-relocations=no") {
        UseRelaxRelocations = false;
      } else if (Value.startswith("-I")) {
        CmdArgs.push_back(Value.data());
        // We need to consume the next argument if the current arg is a plain
        // -I. The next arg will be the include directory.
        if (Value == "-I")
          TakeNextArg = true;
      } else if (Value.startswith("-gdwarf-")) {
        // "-gdwarf-N" options are not cc1as options.
        unsigned DwarfVersion = DwarfVersionNum(Value);
        if (DwarfVersion == 0) { // Send it onward, and let cc1as complain.
          CmdArgs.push_back(Value.data());
        } else {
          RenderDebugEnablingArgs(Args, CmdArgs,
                                  codegenoptions::LimitedDebugInfo,
                                  DwarfVersion, llvm::DebuggerKind::Default);
        }
      } else if (Value.startswith("-mcpu") || Value.startswith("-mfpu") ||
                 Value.startswith("-mhwdiv") || Value.startswith("-march")) {
        // Do nothing, we'll validate it later.
      } else if (Value == "-defsym") {
          if (A->getNumValues() != 2) {
            D.Diag(diag::err_drv_defsym_invalid_format) << Value;
            break;
          }
          const char *S = A->getValue(1);
          auto Pair = StringRef(S).split('=');
          auto Sym = Pair.first;
          auto SVal = Pair.second;

          if (Sym.empty() || SVal.empty()) {
            D.Diag(diag::err_drv_defsym_invalid_format) << S;
            break;
          }
          int64_t IVal;
          if (SVal.getAsInteger(0, IVal)) {
            D.Diag(diag::err_drv_defsym_invalid_symval) << SVal;
            break;
          }
          CmdArgs.push_back(Value.data());
          TakeNextArg = true;
      } else if (Value == "-fdebug-compilation-dir") {
        CmdArgs.push_back("-fdebug-compilation-dir");
        TakeNextArg = true;
      } else if (Value.consume_front("-fdebug-compilation-dir=")) {
        // The flag is a -Wa / -Xassembler argument and Options doesn't
        // parse the argument, so this isn't automatically aliased to
        // -fdebug-compilation-dir (without '=') here.
        CmdArgs.push_back("-fdebug-compilation-dir");
        CmdArgs.push_back(Value.data());
      } else if (Value == "--version") {
        D.PrintVersion(C, llvm::outs());
      } else {
        D.Diag(diag::err_drv_unsupported_option_argument)
            << A->getOption().getName() << Value;
      }
    }
  }
  if (UseRelaxRelocations)
    CmdArgs.push_back("--mrelax-relocations");
  if (UseNoExecStack)
    CmdArgs.push_back("-mnoexecstack");
  if (MipsTargetFeature != nullptr) {
    CmdArgs.push_back("-target-feature");
    CmdArgs.push_back(MipsTargetFeature);
  }

  // forward -fembed-bitcode to assmebler
  if (C.getDriver().embedBitcodeEnabled() ||
      C.getDriver().embedBitcodeMarkerOnly())
    Args.AddLastArg(CmdArgs, options::OPT_fembed_bitcode_EQ);
}

static void RenderFloatingPointOptions(const ToolChain &TC, const Driver &D,
                                       bool OFastEnabled, const ArgList &Args,
                                       ArgStringList &CmdArgs,
                                       const JobAction &JA) {
  // Handle various floating point optimization flags, mapping them to the
  // appropriate LLVM code generation flags. This is complicated by several
  // "umbrella" flags, so we do this by stepping through the flags incrementally
  // adjusting what we think is enabled/disabled, then at the end setting the
  // LLVM flags based on the final state.
  bool HonorINFs = true;
  bool HonorNaNs = true;
  // -fmath-errno is the default on some platforms, e.g. BSD-derived OSes.
  bool MathErrno = TC.IsMathErrnoDefault();
  bool AssociativeMath = false;
  bool ReciprocalMath = false;
  bool SignedZeros = true;
  bool TrappingMath = false; // Implemented via -ffp-exception-behavior
  bool TrappingMathPresent = false; // Is trapping-math in args, and not
                                    // overriden by ffp-exception-behavior?
  bool RoundingFPMath = false;
  bool RoundingMathPresent = false; // Is rounding-math in args?
  // -ffp-model values: strict, fast, precise
  StringRef FPModel = "";
  // -ffp-exception-behavior options: strict, maytrap, ignore
  StringRef FPExceptionBehavior = "";
  const llvm::DenormalMode DefaultDenormalFPMath =
      TC.getDefaultDenormalModeForType(Args, JA);
  const llvm::DenormalMode DefaultDenormalFP32Math =
      TC.getDefaultDenormalModeForType(Args, JA, &llvm::APFloat::IEEEsingle());

  llvm::DenormalMode DenormalFPMath = DefaultDenormalFPMath;
  llvm::DenormalMode DenormalFP32Math = DefaultDenormalFP32Math;
  StringRef FPContract = "";
  bool StrictFPModel = false;


  if (const Arg *A = Args.getLastArg(options::OPT_flimited_precision_EQ)) {
    CmdArgs.push_back("-mlimit-float-precision");
    CmdArgs.push_back(A->getValue());
  }

  for (const Arg *A : Args) {
    auto optID = A->getOption().getID();
    bool PreciseFPModel = false;
    switch (optID) {
    default:
      break;
    case options::OPT_ffp_model_EQ: {
      // If -ffp-model= is seen, reset to fno-fast-math
      HonorINFs = true;
      HonorNaNs = true;
      // Turning *off* -ffast-math restores the toolchain default.
      MathErrno = TC.IsMathErrnoDefault();
      AssociativeMath = false;
      ReciprocalMath = false;
      SignedZeros = true;
      // -fno_fast_math restores default denormal and fpcontract handling
      FPContract = "";
      DenormalFPMath = llvm::DenormalMode::getIEEE();

      // FIXME: The target may have picked a non-IEEE default mode here based on
      // -cl-denorms-are-zero. Should the target consider -fp-model interaction?
      DenormalFP32Math = llvm::DenormalMode::getIEEE();

      StringRef Val = A->getValue();
      if (OFastEnabled && !Val.equals("fast")) {
          // Only -ffp-model=fast is compatible with OFast, ignore.
        D.Diag(clang::diag::warn_drv_overriding_flag_option)
          << Args.MakeArgString("-ffp-model=" + Val)
          << "-Ofast";
        break;
      }
      StrictFPModel = false;
      PreciseFPModel = true;
      // ffp-model= is a Driver option, it is entirely rewritten into more
      // granular options before being passed into cc1.
      // Use the gcc option in the switch below.
      if (!FPModel.empty() && !FPModel.equals(Val)) {
        D.Diag(clang::diag::warn_drv_overriding_flag_option)
          << Args.MakeArgString("-ffp-model=" + FPModel)
          << Args.MakeArgString("-ffp-model=" + Val);
        FPContract = "";
      }
      if (Val.equals("fast")) {
        optID = options::OPT_ffast_math;
        FPModel = Val;
        FPContract = "fast";
      } else if (Val.equals("precise")) {
        optID = options::OPT_ffp_contract;
        FPModel = Val;
        FPContract = "fast";
        PreciseFPModel = true;
      } else if (Val.equals("strict")) {
        StrictFPModel = true;
        optID = options::OPT_frounding_math;
        FPExceptionBehavior = "strict";
        FPModel = Val;
        FPContract = "off";
        TrappingMath = true;
      } else
        D.Diag(diag::err_drv_unsupported_option_argument)
            << A->getOption().getName() << Val;
      break;
      }
    }

    switch (optID) {
    // If this isn't an FP option skip the claim below
    default: continue;

    // Options controlling individual features
    case options::OPT_fhonor_infinities:    HonorINFs = true;         break;
    case options::OPT_fno_honor_infinities: HonorINFs = false;        break;
    case options::OPT_fhonor_nans:          HonorNaNs = true;         break;
    case options::OPT_fno_honor_nans:       HonorNaNs = false;        break;
    case options::OPT_fmath_errno:          MathErrno = true;         break;
    case options::OPT_fno_math_errno:       MathErrno = false;        break;
    case options::OPT_fassociative_math:    AssociativeMath = true;   break;
    case options::OPT_fno_associative_math: AssociativeMath = false;  break;
    case options::OPT_freciprocal_math:     ReciprocalMath = true;    break;
    case options::OPT_fno_reciprocal_math:  ReciprocalMath = false;   break;
    case options::OPT_fsigned_zeros:        SignedZeros = true;       break;
    case options::OPT_fno_signed_zeros:     SignedZeros = false;      break;
    case options::OPT_ftrapping_math:
      if (!TrappingMathPresent && !FPExceptionBehavior.empty() &&
          !FPExceptionBehavior.equals("strict"))
        // Warn that previous value of option is overridden.
        D.Diag(clang::diag::warn_drv_overriding_flag_option)
          << Args.MakeArgString("-ffp-exception-behavior=" + FPExceptionBehavior)
          << "-ftrapping-math";
      TrappingMath = true;
      TrappingMathPresent = true;
      FPExceptionBehavior = "strict";
      break;
    case options::OPT_fno_trapping_math:
      if (!TrappingMathPresent && !FPExceptionBehavior.empty() &&
          !FPExceptionBehavior.equals("ignore"))
        // Warn that previous value of option is overridden.
        D.Diag(clang::diag::warn_drv_overriding_flag_option)
          << Args.MakeArgString("-ffp-exception-behavior=" + FPExceptionBehavior)
          << "-fno-trapping-math";
      TrappingMath = false;
      TrappingMathPresent = true;
      FPExceptionBehavior = "ignore";
      break;

    case options::OPT_frounding_math:
      RoundingFPMath = true;
      RoundingMathPresent = true;
      break;

    case options::OPT_fno_rounding_math:
      RoundingFPMath = false;
      RoundingMathPresent = false;
      break;

    case options::OPT_fdenormal_fp_math_EQ:
      DenormalFPMath = llvm::parseDenormalFPAttribute(A->getValue());
      if (!DenormalFPMath.isValid()) {
        D.Diag(diag::err_drv_invalid_value)
            << A->getAsString(Args) << A->getValue();
      }
      break;

    case options::OPT_fdenormal_fp_math_f32_EQ:
      DenormalFP32Math = llvm::parseDenormalFPAttribute(A->getValue());
      if (!DenormalFP32Math.isValid()) {
        D.Diag(diag::err_drv_invalid_value)
            << A->getAsString(Args) << A->getValue();
      }
      break;

    // Validate and pass through -ffp-contract option.
    case options::OPT_ffp_contract: {
      StringRef Val = A->getValue();
      if (PreciseFPModel) {
        // -ffp-model=precise enables ffp-contract=fast as a side effect
        // the FPContract value has already been set to a string literal
        // and the Val string isn't a pertinent value.
        ;
      } else if (Val.equals("fast") || Val.equals("on") || Val.equals("off"))
        FPContract = Val;
      else
        D.Diag(diag::err_drv_unsupported_option_argument)
           << A->getOption().getName() << Val;
      break;
    }

    // Validate and pass through -ffp-model option.
    case options::OPT_ffp_model_EQ:
      // This should only occur in the error case
      // since the optID has been replaced by a more granular
      // floating point option.
      break;

    // Validate and pass through -ffp-exception-behavior option.
    case options::OPT_ffp_exception_behavior_EQ: {
      StringRef Val = A->getValue();
      if (!TrappingMathPresent && !FPExceptionBehavior.empty() &&
          !FPExceptionBehavior.equals(Val))
        // Warn that previous value of option is overridden.
        D.Diag(clang::diag::warn_drv_overriding_flag_option)
          << Args.MakeArgString("-ffp-exception-behavior=" + FPExceptionBehavior)
          << Args.MakeArgString("-ffp-exception-behavior=" + Val);
      TrappingMath = TrappingMathPresent = false;
      if (Val.equals("ignore") || Val.equals("maytrap"))
        FPExceptionBehavior = Val;
      else if (Val.equals("strict")) {
        FPExceptionBehavior = Val;
        TrappingMath = TrappingMathPresent = true;
      } else
        D.Diag(diag::err_drv_unsupported_option_argument)
            << A->getOption().getName() << Val;
      break;
    }

    case options::OPT_ffinite_math_only:
      HonorINFs = false;
      HonorNaNs = false;
      break;
    case options::OPT_fno_finite_math_only:
      HonorINFs = true;
      HonorNaNs = true;
      break;

    case options::OPT_funsafe_math_optimizations:
      AssociativeMath = true;
      ReciprocalMath = true;
      SignedZeros = false;
      TrappingMath = false;
      FPExceptionBehavior = "";
      break;
    case options::OPT_fno_unsafe_math_optimizations:
      AssociativeMath = false;
      ReciprocalMath = false;
      SignedZeros = true;
      TrappingMath = true;
      FPExceptionBehavior = "strict";

      // The target may have opted to flush by default, so force IEEE.
      DenormalFPMath = llvm::DenormalMode::getIEEE();
      DenormalFP32Math = llvm::DenormalMode::getIEEE();
      break;

    case options::OPT_Ofast:
      // If -Ofast is the optimization level, then -ffast-math should be enabled
      if (!OFastEnabled)
        continue;
      LLVM_FALLTHROUGH;
    case options::OPT_ffast_math:
      HonorINFs = false;
      HonorNaNs = false;
      MathErrno = false;
      AssociativeMath = true;
      ReciprocalMath = true;
      SignedZeros = false;
      TrappingMath = false;
      RoundingFPMath = false;
      // If fast-math is set then set the fp-contract mode to fast.
      FPContract = "fast";
      break;
    case options::OPT_fno_fast_math:
      HonorINFs = true;
      HonorNaNs = true;
      // Turning on -ffast-math (with either flag) removes the need for
      // MathErrno. However, turning *off* -ffast-math merely restores the
      // toolchain default (which may be false).
      MathErrno = TC.IsMathErrnoDefault();
      AssociativeMath = false;
      ReciprocalMath = false;
      SignedZeros = true;
      TrappingMath = false;
      RoundingFPMath = false;
      // -fno_fast_math restores default denormal and fpcontract handling
      DenormalFPMath = DefaultDenormalFPMath;
      DenormalFP32Math = llvm::DenormalMode::getIEEE();
      FPContract = "";
      break;
    }
    if (StrictFPModel) {
      // If -ffp-model=strict has been specified on command line but
      // subsequent options conflict then emit warning diagnostic.
      if (HonorINFs && HonorNaNs &&
        !AssociativeMath && !ReciprocalMath &&
        SignedZeros && TrappingMath && RoundingFPMath &&
        (FPContract.equals("off") || FPContract.empty()) &&
        DenormalFPMath == llvm::DenormalMode::getIEEE() &&
        DenormalFP32Math == llvm::DenormalMode::getIEEE())
        // OK: Current Arg doesn't conflict with -ffp-model=strict
        ;
      else {
        StrictFPModel = false;
        FPModel = "";
        D.Diag(clang::diag::warn_drv_overriding_flag_option)
            << "-ffp-model=strict" <<
            ((A->getNumValues() == 0) ?  A->getSpelling()
            : Args.MakeArgString(A->getSpelling() + A->getValue()));
      }
    }

    // If we handled this option claim it
    A->claim();
  }

  if (!HonorINFs)
    CmdArgs.push_back("-menable-no-infs");

  if (!HonorNaNs)
    CmdArgs.push_back("-menable-no-nans");

  if (MathErrno)
    CmdArgs.push_back("-fmath-errno");

  if (!MathErrno && AssociativeMath && ReciprocalMath && !SignedZeros &&
      !TrappingMath)
    CmdArgs.push_back("-menable-unsafe-fp-math");

  if (!SignedZeros)
    CmdArgs.push_back("-fno-signed-zeros");

  if (AssociativeMath && !SignedZeros && !TrappingMath)
    CmdArgs.push_back("-mreassociate");

  if (ReciprocalMath)
    CmdArgs.push_back("-freciprocal-math");

  if (TrappingMath) {
    // FP Exception Behavior is also set to strict
    assert(FPExceptionBehavior.equals("strict"));
  }

  // The default is IEEE.
  if (DenormalFPMath != llvm::DenormalMode::getIEEE()) {
    llvm::SmallString<64> DenormFlag;
    llvm::raw_svector_ostream ArgStr(DenormFlag);
    ArgStr << "-fdenormal-fp-math=" << DenormalFPMath;
    CmdArgs.push_back(Args.MakeArgString(ArgStr.str()));
  }

  // Add f32 specific denormal mode flag if it's different.
  if (DenormalFP32Math != DenormalFPMath) {
    llvm::SmallString<64> DenormFlag;
    llvm::raw_svector_ostream ArgStr(DenormFlag);
    ArgStr << "-fdenormal-fp-math-f32=" << DenormalFP32Math;
    CmdArgs.push_back(Args.MakeArgString(ArgStr.str()));
  }

  if (!FPContract.empty())
    CmdArgs.push_back(Args.MakeArgString("-ffp-contract=" + FPContract));

  if (!RoundingFPMath)
    CmdArgs.push_back(Args.MakeArgString("-fno-rounding-math"));

  if (RoundingFPMath && RoundingMathPresent)
    CmdArgs.push_back(Args.MakeArgString("-frounding-math"));

  if (!FPExceptionBehavior.empty())
    CmdArgs.push_back(Args.MakeArgString("-ffp-exception-behavior=" +
                      FPExceptionBehavior));

  ParseMRecip(D, Args, CmdArgs);

  // -ffast-math enables the __FAST_MATH__ preprocessor macro, but check for the
  // individual features enabled by -ffast-math instead of the option itself as
  // that's consistent with gcc's behaviour.
  if (!HonorINFs && !HonorNaNs && !MathErrno && AssociativeMath &&
      ReciprocalMath && !SignedZeros && !TrappingMath && !RoundingFPMath) {
    CmdArgs.push_back("-ffast-math");
    if (FPModel.equals("fast")) {
      if (FPContract.equals("fast"))
        // All set, do nothing.
        ;
      else if (FPContract.empty())
        // Enable -ffp-contract=fast
        CmdArgs.push_back(Args.MakeArgString("-ffp-contract=fast"));
      else
        D.Diag(clang::diag::warn_drv_overriding_flag_option)
          << "-ffp-model=fast"
          << Args.MakeArgString("-ffp-contract=" + FPContract);
    }
  }

  // Handle __FINITE_MATH_ONLY__ similarly.
  if (!HonorINFs && !HonorNaNs)
    CmdArgs.push_back("-ffinite-math-only");

  if (const Arg *A = Args.getLastArg(options::OPT_mfpmath_EQ)) {
    CmdArgs.push_back("-mfpmath");
    CmdArgs.push_back(A->getValue());
  }

  // Disable a codegen optimization for floating-point casts.
  if (Args.hasFlag(options::OPT_fno_strict_float_cast_overflow,
                   options::OPT_fstrict_float_cast_overflow, false))
    CmdArgs.push_back("-fno-strict-float-cast-overflow");
}

static void RenderAnalyzerOptions(const ArgList &Args, ArgStringList &CmdArgs,
                                  const llvm::Triple &Triple,
                                  const InputInfo &Input) {
  // Enable region store model by default.
  CmdArgs.push_back("-analyzer-store=region");

  // Treat blocks as analysis entry points.
  CmdArgs.push_back("-analyzer-opt-analyze-nested-blocks");

  // Add default argument set.
  if (!Args.hasArg(options::OPT__analyzer_no_default_checks)) {
    CmdArgs.push_back("-analyzer-checker=core");
    CmdArgs.push_back("-analyzer-checker=apiModeling");

    if (!Triple.isWindowsMSVCEnvironment()) {
      CmdArgs.push_back("-analyzer-checker=unix");
    } else {
      // Enable "unix" checkers that also work on Windows.
      CmdArgs.push_back("-analyzer-checker=unix.API");
      CmdArgs.push_back("-analyzer-checker=unix.Malloc");
      CmdArgs.push_back("-analyzer-checker=unix.MallocSizeof");
      CmdArgs.push_back("-analyzer-checker=unix.MismatchedDeallocator");
      CmdArgs.push_back("-analyzer-checker=unix.cstring.BadSizeArg");
      CmdArgs.push_back("-analyzer-checker=unix.cstring.NullArg");
    }

    // Disable some unix checkers for PS4.
    if (Triple.isPS4CPU()) {
      CmdArgs.push_back("-analyzer-disable-checker=unix.API");
      CmdArgs.push_back("-analyzer-disable-checker=unix.Vfork");
    }

    if (Triple.isOSDarwin()) {
      CmdArgs.push_back("-analyzer-checker=osx");
      CmdArgs.push_back(
          "-analyzer-checker=security.insecureAPI.decodeValueOfObjCType");
    }
    else if (Triple.isOSFuchsia())
      CmdArgs.push_back("-analyzer-checker=fuchsia");

    CmdArgs.push_back("-analyzer-checker=deadcode");

    if (types::isCXX(Input.getType()))
      CmdArgs.push_back("-analyzer-checker=cplusplus");

    if (!Triple.isPS4CPU()) {
      CmdArgs.push_back("-analyzer-checker=security.insecureAPI.UncheckedReturn");
      CmdArgs.push_back("-analyzer-checker=security.insecureAPI.getpw");
      CmdArgs.push_back("-analyzer-checker=security.insecureAPI.gets");
      CmdArgs.push_back("-analyzer-checker=security.insecureAPI.mktemp");
      CmdArgs.push_back("-analyzer-checker=security.insecureAPI.mkstemp");
      CmdArgs.push_back("-analyzer-checker=security.insecureAPI.vfork");
    }

    // Default nullability checks.
    CmdArgs.push_back("-analyzer-checker=nullability.NullPassedToNonnull");
    CmdArgs.push_back("-analyzer-checker=nullability.NullReturnedFromNonnull");
  }

  // Set the output format. The default is plist, for (lame) historical reasons.
  CmdArgs.push_back("-analyzer-output");
  if (Arg *A = Args.getLastArg(options::OPT__analyzer_output))
    CmdArgs.push_back(A->getValue());
  else
    CmdArgs.push_back("plist");

  // Disable the presentation of standard compiler warnings when using
  // --analyze.  We only want to show static analyzer diagnostics or frontend
  // errors.
  CmdArgs.push_back("-w");

  // Add -Xanalyzer arguments when running as analyzer.
  Args.AddAllArgValues(CmdArgs, options::OPT_Xanalyzer);
}

static void RenderSSPOptions(const Driver &D, const ToolChain &TC,
                             const ArgList &Args, ArgStringList &CmdArgs,
                             bool KernelOrKext) {
  const llvm::Triple &EffectiveTriple = TC.getEffectiveTriple();

  // NVPTX doesn't support stack protectors; from the compiler's perspective, it
  // doesn't even have a stack!
  if (EffectiveTriple.isNVPTX())
    return;

  // -stack-protector=0 is default.
  LangOptions::StackProtectorMode StackProtectorLevel = LangOptions::SSPOff;
  LangOptions::StackProtectorMode DefaultStackProtectorLevel =
      TC.GetDefaultStackProtectorLevel(KernelOrKext);

  if (Arg *A = Args.getLastArg(options::OPT_fno_stack_protector,
                               options::OPT_fstack_protector_all,
                               options::OPT_fstack_protector_strong,
                               options::OPT_fstack_protector)) {
    if (A->getOption().matches(options::OPT_fstack_protector))
      StackProtectorLevel =
          std::max<>(LangOptions::SSPOn, DefaultStackProtectorLevel);
    else if (A->getOption().matches(options::OPT_fstack_protector_strong))
      StackProtectorLevel = LangOptions::SSPStrong;
    else if (A->getOption().matches(options::OPT_fstack_protector_all))
      StackProtectorLevel = LangOptions::SSPReq;
  } else {
    StackProtectorLevel = DefaultStackProtectorLevel;
  }

  if (StackProtectorLevel) {
    CmdArgs.push_back("-stack-protector");
    CmdArgs.push_back(Args.MakeArgString(Twine(StackProtectorLevel)));
  }

  // --param ssp-buffer-size=
  for (const Arg *A : Args.filtered(options::OPT__param)) {
    StringRef Str(A->getValue());
    if (Str.startswith("ssp-buffer-size=")) {
      if (StackProtectorLevel) {
        CmdArgs.push_back("-stack-protector-buffer-size");
        // FIXME: Verify the argument is a valid integer.
        CmdArgs.push_back(Args.MakeArgString(Str.drop_front(16)));
      }
      A->claim();
    }
  }

  // First support "tls" and "global" for X86 target.
  // TODO: Support "sysreg" for AArch64.
  const std::string &TripleStr = EffectiveTriple.getTriple();
  if (Arg *A = Args.getLastArg(options::OPT_mstack_protector_guard_EQ)) {
    StringRef Value = A->getValue();
    if (!EffectiveTriple.isX86() && !EffectiveTriple.isAArch64())
      D.Diag(diag::err_drv_unsupported_opt_for_target)
          << A->getAsString(Args) << TripleStr;
    if (Value != "tls" && Value != "global") {
      D.Diag(diag::err_drv_invalid_value_with_suggestion)
      << A->getOption().getName() << Value
      << "valid arguments to '-mstack-protector-guard=' are:tls global";
      return;
    }
    A->render(Args, CmdArgs);
  }

  if (Arg *A = Args.getLastArg(options::OPT_mstack_protector_guard_offset_EQ)) {
    StringRef Value = A->getValue();
    if (!EffectiveTriple.isX86())
      D.Diag(diag::err_drv_unsupported_opt_for_target)
          << A->getAsString(Args) << TripleStr;
    int Offset;
    if (Value.getAsInteger(10, Offset)) {
      D.Diag(diag::err_drv_invalid_value) << A->getOption().getName() << Value;
      return;
    }
    A->render(Args, CmdArgs);
  }

  if (Arg *A = Args.getLastArg(options::OPT_mstack_protector_guard_reg_EQ)) {
    StringRef Value = A->getValue();
    if (!EffectiveTriple.isX86())
      D.Diag(diag::err_drv_unsupported_opt_for_target)
          << A->getAsString(Args) << TripleStr;
    if (EffectiveTriple.isX86() && (Value != "fs" && Value != "gs")) {
      D.Diag(diag::err_drv_invalid_value_with_suggestion)
      << A->getOption().getName() << Value
      << "for X86, valid arguments to '-mstack-protector-guard-reg=' are:fs gs";
      return;
    }
    A->render(Args, CmdArgs);
  }
}

static void RenderSCPOptions(const ToolChain &TC, const ArgList &Args,
                             ArgStringList &CmdArgs) {
  const llvm::Triple &EffectiveTriple = TC.getEffectiveTriple();

  if (!EffectiveTriple.isOSLinux())
    return;

  if (!EffectiveTriple.isX86() && !EffectiveTriple.isSystemZ() &&
      !EffectiveTriple.isPPC64())
    return;

  if (Args.hasFlag(options::OPT_fstack_clash_protection,
                   options::OPT_fno_stack_clash_protection, false))
    CmdArgs.push_back("-fstack-clash-protection");
}

static void RenderTrivialAutoVarInitOptions(const Driver &D,
                                            const ToolChain &TC,
                                            const ArgList &Args,
                                            ArgStringList &CmdArgs) {
  auto DefaultTrivialAutoVarInit = TC.GetDefaultTrivialAutoVarInit();
  StringRef TrivialAutoVarInit = "";

  for (const Arg *A : Args) {
    switch (A->getOption().getID()) {
    default:
      continue;
    case options::OPT_ftrivial_auto_var_init: {
      A->claim();
      StringRef Val = A->getValue();
      if (Val == "uninitialized" || Val == "zero" || Val == "pattern")
        TrivialAutoVarInit = Val;
      else
        D.Diag(diag::err_drv_unsupported_option_argument)
            << A->getOption().getName() << Val;
      break;
    }
    }
  }

  if (TrivialAutoVarInit.empty())
    switch (DefaultTrivialAutoVarInit) {
    case LangOptions::TrivialAutoVarInitKind::Uninitialized:
      break;
    case LangOptions::TrivialAutoVarInitKind::Pattern:
      TrivialAutoVarInit = "pattern";
      break;
    case LangOptions::TrivialAutoVarInitKind::Zero:
      TrivialAutoVarInit = "zero";
      break;
    }

  if (!TrivialAutoVarInit.empty()) {
    if (TrivialAutoVarInit == "zero" && !Args.hasArg(options::OPT_enable_trivial_var_init_zero))
      D.Diag(diag::err_drv_trivial_auto_var_init_zero_disabled);
    CmdArgs.push_back(
        Args.MakeArgString("-ftrivial-auto-var-init=" + TrivialAutoVarInit));
  }

  if (Arg *A =
          Args.getLastArg(options::OPT_ftrivial_auto_var_init_stop_after)) {
    if (!Args.hasArg(options::OPT_ftrivial_auto_var_init) ||
        StringRef(
            Args.getLastArg(options::OPT_ftrivial_auto_var_init)->getValue()) ==
            "uninitialized")
      D.Diag(diag::err_drv_trivial_auto_var_init_stop_after_missing_dependency);
    A->claim();
    StringRef Val = A->getValue();
    if (std::stoi(Val.str()) <= 0)
      D.Diag(diag::err_drv_trivial_auto_var_init_stop_after_invalid_value);
    CmdArgs.push_back(
        Args.MakeArgString("-ftrivial-auto-var-init-stop-after=" + Val));
  }
}

static void RenderOpenCLOptions(const ArgList &Args, ArgStringList &CmdArgs,
                                types::ID InputType) {
  // cl-denorms-are-zero is not forwarded. It is translated into a generic flag
  // for denormal flushing handling based on the target.
  const unsigned ForwardedArguments[] = {
      options::OPT_cl_opt_disable,
      options::OPT_cl_strict_aliasing,
      options::OPT_cl_single_precision_constant,
      options::OPT_cl_finite_math_only,
      options::OPT_cl_kernel_arg_info,
      options::OPT_cl_unsafe_math_optimizations,
      options::OPT_cl_fast_relaxed_math,
      options::OPT_cl_mad_enable,
      options::OPT_cl_no_signed_zeros,
      options::OPT_cl_fp32_correctly_rounded_divide_sqrt,
      options::OPT_cl_uniform_work_group_size
  };

  if (Arg *A = Args.getLastArg(options::OPT_cl_std_EQ)) {
    std::string CLStdStr = std::string("-cl-std=") + A->getValue();
    CmdArgs.push_back(Args.MakeArgString(CLStdStr));
  }

  for (const auto &Arg : ForwardedArguments)
    if (const auto *A = Args.getLastArg(Arg))
      CmdArgs.push_back(Args.MakeArgString(A->getOption().getPrefixedName()));

  // Only add the default headers if we are compiling OpenCL sources.
  if ((types::isOpenCL(InputType) || Args.hasArg(options::OPT_cl_std_EQ)) &&
      !Args.hasArg(options::OPT_cl_no_stdinc)) {
    CmdArgs.push_back("-finclude-default-header");
    CmdArgs.push_back("-fdeclare-opencl-builtins");
  }
}

static void RenderARCMigrateToolOptions(const Driver &D, const ArgList &Args,
                                        ArgStringList &CmdArgs) {
  bool ARCMTEnabled = false;
  if (!Args.hasArg(options::OPT_fno_objc_arc, options::OPT_fobjc_arc)) {
    if (const Arg *A = Args.getLastArg(options::OPT_ccc_arcmt_check,
                                       options::OPT_ccc_arcmt_modify,
                                       options::OPT_ccc_arcmt_migrate)) {
      ARCMTEnabled = true;
      switch (A->getOption().getID()) {
      default: llvm_unreachable("missed a case");
      case options::OPT_ccc_arcmt_check:
        CmdArgs.push_back("-arcmt-action=check");
        break;
      case options::OPT_ccc_arcmt_modify:
        CmdArgs.push_back("-arcmt-action=modify");
        break;
      case options::OPT_ccc_arcmt_migrate:
        CmdArgs.push_back("-arcmt-action=migrate");
        CmdArgs.push_back("-mt-migrate-directory");
        CmdArgs.push_back(A->getValue());

        Args.AddLastArg(CmdArgs, options::OPT_arcmt_migrate_report_output);
        Args.AddLastArg(CmdArgs, options::OPT_arcmt_migrate_emit_arc_errors);
        break;
      }
    }
  } else {
    Args.ClaimAllArgs(options::OPT_ccc_arcmt_check);
    Args.ClaimAllArgs(options::OPT_ccc_arcmt_modify);
    Args.ClaimAllArgs(options::OPT_ccc_arcmt_migrate);
  }

  if (const Arg *A = Args.getLastArg(options::OPT_ccc_objcmt_migrate)) {
    if (ARCMTEnabled)
      D.Diag(diag::err_drv_argument_not_allowed_with)
          << A->getAsString(Args) << "-ccc-arcmt-migrate";

    CmdArgs.push_back("-mt-migrate-directory");
    CmdArgs.push_back(A->getValue());

    if (!Args.hasArg(options::OPT_objcmt_migrate_literals,
                     options::OPT_objcmt_migrate_subscripting,
                     options::OPT_objcmt_migrate_property)) {
      // None specified, means enable them all.
      CmdArgs.push_back("-objcmt-migrate-literals");
      CmdArgs.push_back("-objcmt-migrate-subscripting");
      CmdArgs.push_back("-objcmt-migrate-property");
    } else {
      Args.AddLastArg(CmdArgs, options::OPT_objcmt_migrate_literals);
      Args.AddLastArg(CmdArgs, options::OPT_objcmt_migrate_subscripting);
      Args.AddLastArg(CmdArgs, options::OPT_objcmt_migrate_property);
    }
  } else {
    Args.AddLastArg(CmdArgs, options::OPT_objcmt_migrate_literals);
    Args.AddLastArg(CmdArgs, options::OPT_objcmt_migrate_subscripting);
    Args.AddLastArg(CmdArgs, options::OPT_objcmt_migrate_property);
    Args.AddLastArg(CmdArgs, options::OPT_objcmt_migrate_all);
    Args.AddLastArg(CmdArgs, options::OPT_objcmt_migrate_readonly_property);
    Args.AddLastArg(CmdArgs, options::OPT_objcmt_migrate_readwrite_property);
    Args.AddLastArg(CmdArgs, options::OPT_objcmt_migrate_property_dot_syntax);
    Args.AddLastArg(CmdArgs, options::OPT_objcmt_migrate_annotation);
    Args.AddLastArg(CmdArgs, options::OPT_objcmt_migrate_instancetype);
    Args.AddLastArg(CmdArgs, options::OPT_objcmt_migrate_nsmacros);
    Args.AddLastArg(CmdArgs, options::OPT_objcmt_migrate_protocol_conformance);
    Args.AddLastArg(CmdArgs, options::OPT_objcmt_atomic_property);
    Args.AddLastArg(CmdArgs, options::OPT_objcmt_returns_innerpointer_property);
    Args.AddLastArg(CmdArgs, options::OPT_objcmt_ns_nonatomic_iosonly);
    Args.AddLastArg(CmdArgs, options::OPT_objcmt_migrate_designated_init);
    Args.AddLastArg(CmdArgs, options::OPT_objcmt_whitelist_dir_path);
  }
}

static void RenderBuiltinOptions(const ToolChain &TC, const llvm::Triple &T,
                                 const ArgList &Args, ArgStringList &CmdArgs) {
  // -fbuiltin is default unless -mkernel is used.
  bool UseBuiltins =
      Args.hasFlag(options::OPT_fbuiltin, options::OPT_fno_builtin,
                   !Args.hasArg(options::OPT_mkernel));
  if (!UseBuiltins)
    CmdArgs.push_back("-fno-builtin");

  // -ffreestanding implies -fno-builtin.
  if (Args.hasArg(options::OPT_ffreestanding))
    UseBuiltins = false;

  // Process the -fno-builtin-* options.
  for (const auto &Arg : Args) {
    const Option &O = Arg->getOption();
    if (!O.matches(options::OPT_fno_builtin_))
      continue;

    Arg->claim();

    // If -fno-builtin is specified, then there's no need to pass the option to
    // the frontend.
    if (!UseBuiltins)
      continue;

    StringRef FuncName = Arg->getValue();
    CmdArgs.push_back(Args.MakeArgString("-fno-builtin-" + FuncName));
  }

  // le32-specific flags:
  //  -fno-math-builtin: clang should not convert math builtins to intrinsics
  //                     by default.
  if (TC.getArch() == llvm::Triple::le32)
    CmdArgs.push_back("-fno-math-builtin");
}

bool Driver::getDefaultModuleCachePath(SmallVectorImpl<char> &Result) {
  if (llvm::sys::path::cache_directory(Result)) {
    llvm::sys::path::append(Result, "clang");
    llvm::sys::path::append(Result, "ModuleCache");
    return true;
  }
  return false;
}

static void RenderModulesOptions(Compilation &C, const Driver &D,
                                 const ArgList &Args, const InputInfo &Input,
                                 const InputInfo &Output,
                                 ArgStringList &CmdArgs, bool &HaveModules) {
  // -fmodules enables the use of precompiled modules (off by default).
  // Users can pass -fno-cxx-modules to turn off modules support for
  // C++/Objective-C++ programs.
  bool HaveClangModules = false;
  if (Args.hasFlag(options::OPT_fmodules, options::OPT_fno_modules, false)) {
    bool AllowedInCXX = Args.hasFlag(options::OPT_fcxx_modules,
                                     options::OPT_fno_cxx_modules, true);
    if (AllowedInCXX || !types::isCXX(Input.getType())) {
      CmdArgs.push_back("-fmodules");
      HaveClangModules = true;
    }
  }

  HaveModules |= HaveClangModules;
  if (Args.hasArg(options::OPT_fmodules_ts)) {
    CmdArgs.push_back("-fmodules-ts");
    HaveModules = true;
  }

  // -fmodule-maps enables implicit reading of module map files. By default,
  // this is enabled if we are using Clang's flavor of precompiled modules.
  if (Args.hasFlag(options::OPT_fimplicit_module_maps,
                   options::OPT_fno_implicit_module_maps, HaveClangModules))
    CmdArgs.push_back("-fimplicit-module-maps");

  // -fmodules-decluse checks that modules used are declared so (off by default)
  if (Args.hasFlag(options::OPT_fmodules_decluse,
                   options::OPT_fno_modules_decluse, false))
    CmdArgs.push_back("-fmodules-decluse");

  // -fmodules-strict-decluse is like -fmodule-decluse, but also checks that
  // all #included headers are part of modules.
  if (Args.hasFlag(options::OPT_fmodules_strict_decluse,
                   options::OPT_fno_modules_strict_decluse, false))
    CmdArgs.push_back("-fmodules-strict-decluse");

  // -fno-implicit-modules turns off implicitly compiling modules on demand.
  bool ImplicitModules = false;
  if (!Args.hasFlag(options::OPT_fimplicit_modules,
                    options::OPT_fno_implicit_modules, HaveClangModules)) {
    if (HaveModules)
      CmdArgs.push_back("-fno-implicit-modules");
  } else if (HaveModules) {
    ImplicitModules = true;
    // -fmodule-cache-path specifies where our implicitly-built module files
    // should be written.
    SmallString<128> Path;
    if (Arg *A = Args.getLastArg(options::OPT_fmodules_cache_path))
      Path = A->getValue();

    bool HasPath = true;
    if (C.isForDiagnostics()) {
      // When generating crash reports, we want to emit the modules along with
      // the reproduction sources, so we ignore any provided module path.
      Path = Output.getFilename();
      llvm::sys::path::replace_extension(Path, ".cache");
      llvm::sys::path::append(Path, "modules");
    } else if (Path.empty()) {
      // No module path was provided: use the default.
      HasPath = Driver::getDefaultModuleCachePath(Path);
    }

    // `HasPath` will only be false if getDefaultModuleCachePath() fails.
    // That being said, that failure is unlikely and not caching is harmless.
    if (HasPath) {
      const char Arg[] = "-fmodules-cache-path=";
      Path.insert(Path.begin(), Arg, Arg + strlen(Arg));
      CmdArgs.push_back(Args.MakeArgString(Path));
    }
  }

  if (HaveModules) {
    // -fprebuilt-module-path specifies where to load the prebuilt module files.
    for (const Arg *A : Args.filtered(options::OPT_fprebuilt_module_path)) {
      CmdArgs.push_back(Args.MakeArgString(
          std::string("-fprebuilt-module-path=") + A->getValue()));
      A->claim();
    }
    if (Args.hasFlag(options::OPT_fprebuilt_implicit_modules,
                     options::OPT_fno_prebuilt_implicit_modules, false))
      CmdArgs.push_back("-fprebuilt-implicit-modules");
    if (Args.hasFlag(options::OPT_fmodules_validate_input_files_content,
                     options::OPT_fno_modules_validate_input_files_content,
                     false))
      CmdArgs.push_back("-fvalidate-ast-input-files-content");
  }

  // -fmodule-name specifies the module that is currently being built (or
  // used for header checking by -fmodule-maps).
  Args.AddLastArg(CmdArgs, options::OPT_fmodule_name_EQ);

  // -fmodule-map-file can be used to specify files containing module
  // definitions.
  Args.AddAllArgs(CmdArgs, options::OPT_fmodule_map_file);

  // -fbuiltin-module-map can be used to load the clang
  // builtin headers modulemap file.
  if (Args.hasArg(options::OPT_fbuiltin_module_map)) {
    SmallString<128> BuiltinModuleMap(D.ResourceDir);
    llvm::sys::path::append(BuiltinModuleMap, "include");
    llvm::sys::path::append(BuiltinModuleMap, "module.modulemap");
    if (llvm::sys::fs::exists(BuiltinModuleMap))
      CmdArgs.push_back(
          Args.MakeArgString("-fmodule-map-file=" + BuiltinModuleMap));
  }

  // The -fmodule-file=<name>=<file> form specifies the mapping of module
  // names to precompiled module files (the module is loaded only if used).
  // The -fmodule-file=<file> form can be used to unconditionally load
  // precompiled module files (whether used or not).
  if (HaveModules)
    Args.AddAllArgs(CmdArgs, options::OPT_fmodule_file);
  else
    Args.ClaimAllArgs(options::OPT_fmodule_file);

  // When building modules and generating crashdumps, we need to dump a module
  // dependency VFS alongside the output.
  if (HaveClangModules && C.isForDiagnostics()) {
    SmallString<128> VFSDir(Output.getFilename());
    llvm::sys::path::replace_extension(VFSDir, ".cache");
    // Add the cache directory as a temp so the crash diagnostics pick it up.
    C.addTempFile(Args.MakeArgString(VFSDir));

    llvm::sys::path::append(VFSDir, "vfs");
    CmdArgs.push_back("-module-dependency-dir");
    CmdArgs.push_back(Args.MakeArgString(VFSDir));
  }

  if (HaveClangModules)
    Args.AddLastArg(CmdArgs, options::OPT_fmodules_user_build_path);

  // Pass through all -fmodules-ignore-macro arguments.
  Args.AddAllArgs(CmdArgs, options::OPT_fmodules_ignore_macro);
  Args.AddLastArg(CmdArgs, options::OPT_fmodules_prune_interval);
  Args.AddLastArg(CmdArgs, options::OPT_fmodules_prune_after);

  Args.AddLastArg(CmdArgs, options::OPT_fbuild_session_timestamp);

  if (Arg *A = Args.getLastArg(options::OPT_fbuild_session_file)) {
    if (Args.hasArg(options::OPT_fbuild_session_timestamp))
      D.Diag(diag::err_drv_argument_not_allowed_with)
          << A->getAsString(Args) << "-fbuild-session-timestamp";

    llvm::sys::fs::file_status Status;
    if (llvm::sys::fs::status(A->getValue(), Status))
      D.Diag(diag::err_drv_no_such_file) << A->getValue();
    CmdArgs.push_back(
        Args.MakeArgString("-fbuild-session-timestamp=" +
                           Twine((uint64_t)Status.getLastModificationTime()
                                     .time_since_epoch()
                                     .count())));
  }

  if (Args.getLastArg(options::OPT_fmodules_validate_once_per_build_session)) {
    if (!Args.getLastArg(options::OPT_fbuild_session_timestamp,
                         options::OPT_fbuild_session_file))
      D.Diag(diag::err_drv_modules_validate_once_requires_timestamp);

    Args.AddLastArg(CmdArgs,
                    options::OPT_fmodules_validate_once_per_build_session);
  }

  if (Args.hasFlag(options::OPT_fmodules_validate_system_headers,
                   options::OPT_fno_modules_validate_system_headers,
                   ImplicitModules))
    CmdArgs.push_back("-fmodules-validate-system-headers");

  Args.AddLastArg(CmdArgs, options::OPT_fmodules_disable_diagnostic_validation);
}

static void RenderCharacterOptions(const ArgList &Args, const llvm::Triple &T,
                                   ArgStringList &CmdArgs) {
  // -fsigned-char is default.
  if (const Arg *A = Args.getLastArg(options::OPT_fsigned_char,
                                     options::OPT_fno_signed_char,
                                     options::OPT_funsigned_char,
                                     options::OPT_fno_unsigned_char)) {
    if (A->getOption().matches(options::OPT_funsigned_char) ||
        A->getOption().matches(options::OPT_fno_signed_char)) {
      CmdArgs.push_back("-fno-signed-char");
    }
  } else if (!isSignedCharDefault(T)) {
    CmdArgs.push_back("-fno-signed-char");
  }

  // The default depends on the language standard.
  Args.AddLastArg(CmdArgs, options::OPT_fchar8__t, options::OPT_fno_char8__t);

  if (const Arg *A = Args.getLastArg(options::OPT_fshort_wchar,
                                     options::OPT_fno_short_wchar)) {
    if (A->getOption().matches(options::OPT_fshort_wchar)) {
      CmdArgs.push_back("-fwchar-type=short");
      CmdArgs.push_back("-fno-signed-wchar");
    } else {
      bool IsARM = T.isARM() || T.isThumb() || T.isAArch64();
      CmdArgs.push_back("-fwchar-type=int");
      if (T.isOSzOS() ||
          (IsARM && !(T.isOSWindows() || T.isOSNetBSD() || T.isOSOpenBSD())))
        CmdArgs.push_back("-fno-signed-wchar");
      else
        CmdArgs.push_back("-fsigned-wchar");
    }
  }
}

static void RenderObjCOptions(const ToolChain &TC, const Driver &D,
                              const llvm::Triple &T, const ArgList &Args,
                              ObjCRuntime &Runtime, bool InferCovariantReturns,
                              const InputInfo &Input, ArgStringList &CmdArgs) {
  const llvm::Triple::ArchType Arch = TC.getArch();

  // -fobjc-dispatch-method is only relevant with the nonfragile-abi, and legacy
  // is the default. Except for deployment target of 10.5, next runtime is
  // always legacy dispatch and -fno-objc-legacy-dispatch gets ignored silently.
  if (Runtime.isNonFragile()) {
    if (!Args.hasFlag(options::OPT_fobjc_legacy_dispatch,
                      options::OPT_fno_objc_legacy_dispatch,
                      Runtime.isLegacyDispatchDefaultForArch(Arch))) {
      if (TC.UseObjCMixedDispatch())
        CmdArgs.push_back("-fobjc-dispatch-method=mixed");
      else
        CmdArgs.push_back("-fobjc-dispatch-method=non-legacy");
    }
  }

  // When ObjectiveC legacy runtime is in effect on MacOSX, turn on the option
  // to do Array/Dictionary subscripting by default.
  if (Arch == llvm::Triple::x86 && T.isMacOSX() &&
      Runtime.getKind() == ObjCRuntime::FragileMacOSX && Runtime.isNeXTFamily())
    CmdArgs.push_back("-fobjc-subscripting-legacy-runtime");

  // Allow -fno-objc-arr to trump -fobjc-arr/-fobjc-arc.
  // NOTE: This logic is duplicated in ToolChains.cpp.
  if (isObjCAutoRefCount(Args)) {
    TC.CheckObjCARC();

    CmdArgs.push_back("-fobjc-arc");

    // FIXME: It seems like this entire block, and several around it should be
    // wrapped in isObjC, but for now we just use it here as this is where it
    // was being used previously.
    if (types::isCXX(Input.getType()) && types::isObjC(Input.getType())) {
      if (TC.GetCXXStdlibType(Args) == ToolChain::CST_Libcxx)
        CmdArgs.push_back("-fobjc-arc-cxxlib=libc++");
      else
        CmdArgs.push_back("-fobjc-arc-cxxlib=libstdc++");
    }

    // Allow the user to enable full exceptions code emission.
    // We default off for Objective-C, on for Objective-C++.
    if (Args.hasFlag(options::OPT_fobjc_arc_exceptions,
                     options::OPT_fno_objc_arc_exceptions,
                     /*Default=*/types::isCXX(Input.getType())))
      CmdArgs.push_back("-fobjc-arc-exceptions");
  }

  // Silence warning for full exception code emission options when explicitly
  // set to use no ARC.
  if (Args.hasArg(options::OPT_fno_objc_arc)) {
    Args.ClaimAllArgs(options::OPT_fobjc_arc_exceptions);
    Args.ClaimAllArgs(options::OPT_fno_objc_arc_exceptions);
  }

  // Allow the user to control whether messages can be converted to runtime
  // functions.
  if (types::isObjC(Input.getType())) {
    auto *Arg = Args.getLastArg(
        options::OPT_fobjc_convert_messages_to_runtime_calls,
        options::OPT_fno_objc_convert_messages_to_runtime_calls);
    if (Arg &&
        Arg->getOption().matches(
            options::OPT_fno_objc_convert_messages_to_runtime_calls))
      CmdArgs.push_back("-fno-objc-convert-messages-to-runtime-calls");
  }

  // -fobjc-infer-related-result-type is the default, except in the Objective-C
  // rewriter.
  if (InferCovariantReturns)
    CmdArgs.push_back("-fno-objc-infer-related-result-type");

  // Pass down -fobjc-weak or -fno-objc-weak if present.
  if (types::isObjC(Input.getType())) {
    auto WeakArg =
        Args.getLastArg(options::OPT_fobjc_weak, options::OPT_fno_objc_weak);
    if (!WeakArg) {
      // nothing to do
    } else if (!Runtime.allowsWeak()) {
      if (WeakArg->getOption().matches(options::OPT_fobjc_weak))
        D.Diag(diag::err_objc_weak_unsupported);
    } else {
      WeakArg->render(Args, CmdArgs);
    }
  }

  if (Args.hasArg(options::OPT_fobjc_disable_direct_methods_for_testing))
    CmdArgs.push_back("-fobjc-disable-direct-methods-for-testing");
}

static void RenderDiagnosticsOptions(const Driver &D, const ArgList &Args,
                                     ArgStringList &CmdArgs) {
  bool CaretDefault = true;
  bool ColumnDefault = true;

  if (const Arg *A = Args.getLastArg(options::OPT__SLASH_diagnostics_classic,
                                     options::OPT__SLASH_diagnostics_column,
                                     options::OPT__SLASH_diagnostics_caret)) {
    switch (A->getOption().getID()) {
    case options::OPT__SLASH_diagnostics_caret:
      CaretDefault = true;
      ColumnDefault = true;
      break;
    case options::OPT__SLASH_diagnostics_column:
      CaretDefault = false;
      ColumnDefault = true;
      break;
    case options::OPT__SLASH_diagnostics_classic:
      CaretDefault = false;
      ColumnDefault = false;
      break;
    }
  }

  // -fcaret-diagnostics is default.
  if (!Args.hasFlag(options::OPT_fcaret_diagnostics,
                    options::OPT_fno_caret_diagnostics, CaretDefault))
    CmdArgs.push_back("-fno-caret-diagnostics");

  // -fdiagnostics-fixit-info is default, only pass non-default.
  if (!Args.hasFlag(options::OPT_fdiagnostics_fixit_info,
                    options::OPT_fno_diagnostics_fixit_info))
    CmdArgs.push_back("-fno-diagnostics-fixit-info");

  // Enable -fdiagnostics-show-option by default.
  if (!Args.hasFlag(options::OPT_fdiagnostics_show_option,
                    options::OPT_fno_diagnostics_show_option, true))
    CmdArgs.push_back("-fno-diagnostics-show-option");

  if (const Arg *A =
          Args.getLastArg(options::OPT_fdiagnostics_show_category_EQ)) {
    CmdArgs.push_back("-fdiagnostics-show-category");
    CmdArgs.push_back(A->getValue());
  }

  if (Args.hasFlag(options::OPT_fdiagnostics_show_hotness,
                   options::OPT_fno_diagnostics_show_hotness, false))
    CmdArgs.push_back("-fdiagnostics-show-hotness");

  if (const Arg *A =
          Args.getLastArg(options::OPT_fdiagnostics_hotness_threshold_EQ)) {
    std::string Opt =
        std::string("-fdiagnostics-hotness-threshold=") + A->getValue();
    CmdArgs.push_back(Args.MakeArgString(Opt));
  }

  if (const Arg *A = Args.getLastArg(options::OPT_fdiagnostics_format_EQ)) {
    CmdArgs.push_back("-fdiagnostics-format");
    CmdArgs.push_back(A->getValue());
  }

  if (const Arg *A = Args.getLastArg(
          options::OPT_fdiagnostics_show_note_include_stack,
          options::OPT_fno_diagnostics_show_note_include_stack)) {
    const Option &O = A->getOption();
    if (O.matches(options::OPT_fdiagnostics_show_note_include_stack))
      CmdArgs.push_back("-fdiagnostics-show-note-include-stack");
    else
      CmdArgs.push_back("-fno-diagnostics-show-note-include-stack");
  }

  // Color diagnostics are parsed by the driver directly from argv and later
  // re-parsed to construct this job; claim any possible color diagnostic here
  // to avoid warn_drv_unused_argument and diagnose bad
  // OPT_fdiagnostics_color_EQ values.
  for (const Arg *A : Args) {
    const Option &O = A->getOption();
    if (!O.matches(options::OPT_fcolor_diagnostics) &&
        !O.matches(options::OPT_fdiagnostics_color) &&
        !O.matches(options::OPT_fno_color_diagnostics) &&
        !O.matches(options::OPT_fno_diagnostics_color) &&
        !O.matches(options::OPT_fdiagnostics_color_EQ))
      continue;

    if (O.matches(options::OPT_fdiagnostics_color_EQ)) {
      StringRef Value(A->getValue());
      if (Value != "always" && Value != "never" && Value != "auto")
        D.Diag(diag::err_drv_clang_unsupported)
            << ("-fdiagnostics-color=" + Value).str();
    }
    A->claim();
  }

  if (D.getDiags().getDiagnosticOptions().ShowColors)
    CmdArgs.push_back("-fcolor-diagnostics");

  if (Args.hasArg(options::OPT_fansi_escape_codes))
    CmdArgs.push_back("-fansi-escape-codes");

  if (!Args.hasFlag(options::OPT_fshow_source_location,
                    options::OPT_fno_show_source_location))
    CmdArgs.push_back("-fno-show-source-location");

  if (Args.hasArg(options::OPT_fdiagnostics_absolute_paths))
    CmdArgs.push_back("-fdiagnostics-absolute-paths");

  if (!Args.hasFlag(options::OPT_fshow_column, options::OPT_fno_show_column,
                    ColumnDefault))
    CmdArgs.push_back("-fno-show-column");

  if (!Args.hasFlag(options::OPT_fspell_checking,
                    options::OPT_fno_spell_checking))
    CmdArgs.push_back("-fno-spell-checking");
}

enum class DwarfFissionKind { None, Split, Single };

static DwarfFissionKind getDebugFissionKind(const Driver &D,
                                            const ArgList &Args, Arg *&Arg) {
  Arg = Args.getLastArg(options::OPT_gsplit_dwarf, options::OPT_gsplit_dwarf_EQ,
                        options::OPT_gno_split_dwarf);
  if (!Arg || Arg->getOption().matches(options::OPT_gno_split_dwarf))
    return DwarfFissionKind::None;

  if (Arg->getOption().matches(options::OPT_gsplit_dwarf))
    return DwarfFissionKind::Split;

  StringRef Value = Arg->getValue();
  if (Value == "split")
    return DwarfFissionKind::Split;
  if (Value == "single")
    return DwarfFissionKind::Single;

  D.Diag(diag::err_drv_unsupported_option_argument)
      << Arg->getOption().getName() << Arg->getValue();
  return DwarfFissionKind::None;
}

static void renderDwarfFormat(const Driver &D, const llvm::Triple &T,
                              const ArgList &Args, ArgStringList &CmdArgs,
                              unsigned DwarfVersion) {
  auto *DwarfFormatArg =
      Args.getLastArg(options::OPT_gdwarf64, options::OPT_gdwarf32);
  if (!DwarfFormatArg)
    return;

  if (DwarfFormatArg->getOption().matches(options::OPT_gdwarf64)) {
    if (DwarfVersion < 3)
      D.Diag(diag::err_drv_argument_only_allowed_with)
          << DwarfFormatArg->getAsString(Args) << "DWARFv3 or greater";
    else if (!T.isArch64Bit())
      D.Diag(diag::err_drv_argument_only_allowed_with)
          << DwarfFormatArg->getAsString(Args) << "64 bit architecture";
    else if (!T.isOSBinFormatELF())
      D.Diag(diag::err_drv_argument_only_allowed_with)
          << DwarfFormatArg->getAsString(Args) << "ELF platforms";
  }

  DwarfFormatArg->render(Args, CmdArgs);
}

static void renderDebugOptions(const ToolChain &TC, const Driver &D,
                               const llvm::Triple &T, const ArgList &Args,
                               bool EmitCodeView, bool IRInput,
                               ArgStringList &CmdArgs,
                               codegenoptions::DebugInfoKind &DebugInfoKind,
                               DwarfFissionKind &DwarfFission) {
  // These two forms of profiling info can't be used together.
  if (const Arg *A1 = Args.getLastArg(options::OPT_fpseudo_probe_for_profiling))
    if (const Arg *A2 = Args.getLastArg(options::OPT_fdebug_info_for_profiling))
      D.Diag(diag::err_drv_argument_not_allowed_with)
          << A1->getAsString(Args) << A2->getAsString(Args);

  if (Args.hasFlag(options::OPT_fdebug_info_for_profiling,
                   options::OPT_fno_debug_info_for_profiling, false) &&
      checkDebugInfoOption(
          Args.getLastArg(options::OPT_fdebug_info_for_profiling), Args, D, TC))
    CmdArgs.push_back("-fdebug-info-for-profiling");

  // The 'g' groups options involve a somewhat intricate sequence of decisions
  // about what to pass from the driver to the frontend, but by the time they
  // reach cc1 they've been factored into three well-defined orthogonal choices:
  //  * what level of debug info to generate
  //  * what dwarf version to write
  //  * what debugger tuning to use
  // This avoids having to monkey around further in cc1 other than to disable
  // codeview if not running in a Windows environment. Perhaps even that
  // decision should be made in the driver as well though.
  llvm::DebuggerKind DebuggerTuning = TC.getDefaultDebuggerTuning();

  bool SplitDWARFInlining =
      Args.hasFlag(options::OPT_fsplit_dwarf_inlining,
                   options::OPT_fno_split_dwarf_inlining, false);

  // Normally -gsplit-dwarf is only useful with -gN. For IR input, Clang does
  // object file generation and no IR generation, -gN should not be needed. So
  // allow -gsplit-dwarf with either -gN or IR input.
  if (IRInput || Args.hasArg(options::OPT_g_Group)) {
    Arg *SplitDWARFArg;
    DwarfFission = getDebugFissionKind(D, Args, SplitDWARFArg);
    if (DwarfFission != DwarfFissionKind::None &&
        !checkDebugInfoOption(SplitDWARFArg, Args, D, TC)) {
      DwarfFission = DwarfFissionKind::None;
      SplitDWARFInlining = false;
    }
  }
  if (const Arg *A = Args.getLastArg(options::OPT_g_Group)) {
    DebugInfoKind = codegenoptions::LimitedDebugInfo;

    // If the last option explicitly specified a debug-info level, use it.
    if (checkDebugInfoOption(A, Args, D, TC) &&
        A->getOption().matches(options::OPT_gN_Group)) {
      DebugInfoKind = DebugLevelToInfoKind(*A);
      // For -g0 or -gline-tables-only, drop -gsplit-dwarf. This gets a bit more
      // complicated if you've disabled inline info in the skeleton CUs
      // (SplitDWARFInlining) - then there's value in composing split-dwarf and
      // line-tables-only, so let those compose naturally in that case.
      if (DebugInfoKind == codegenoptions::NoDebugInfo ||
          DebugInfoKind == codegenoptions::DebugDirectivesOnly ||
          (DebugInfoKind == codegenoptions::DebugLineTablesOnly &&
           SplitDWARFInlining))
        DwarfFission = DwarfFissionKind::None;
    }
  }

  // If a debugger tuning argument appeared, remember it.
  if (const Arg *A =
          Args.getLastArg(options::OPT_gTune_Group, options::OPT_ggdbN_Group)) {
    if (checkDebugInfoOption(A, Args, D, TC)) {
      if (A->getOption().matches(options::OPT_glldb))
        DebuggerTuning = llvm::DebuggerKind::LLDB;
      else if (A->getOption().matches(options::OPT_gsce))
        DebuggerTuning = llvm::DebuggerKind::SCE;
      else if (A->getOption().matches(options::OPT_gdbx))
        DebuggerTuning = llvm::DebuggerKind::DBX;
      else
        DebuggerTuning = llvm::DebuggerKind::GDB;
    }
  }

  // If a -gdwarf argument appeared, remember it.
  const Arg *GDwarfN = getDwarfNArg(Args);
  bool EmitDwarf = false;
  if (GDwarfN) {
    if (checkDebugInfoOption(GDwarfN, Args, D, TC))
      EmitDwarf = true;
    else
      GDwarfN = nullptr;
  }

  if (const Arg *A = Args.getLastArg(options::OPT_gcodeview)) {
    if (checkDebugInfoOption(A, Args, D, TC))
      EmitCodeView = true;
  }

  // If the user asked for debug info but did not explicitly specify -gcodeview
  // or -gdwarf, ask the toolchain for the default format.
  if (!EmitCodeView && !EmitDwarf &&
      DebugInfoKind != codegenoptions::NoDebugInfo) {
    switch (TC.getDefaultDebugFormat()) {
    case codegenoptions::DIF_CodeView:
      EmitCodeView = true;
      break;
    case codegenoptions::DIF_DWARF:
      EmitDwarf = true;
      break;
    }
  }

  unsigned RequestedDWARFVersion = 0; // DWARF version requested by the user
  unsigned EffectiveDWARFVersion = 0; // DWARF version TC can generate. It may
                                      // be lower than what the user wanted.
  unsigned DefaultDWARFVersion = ParseDebugDefaultVersion(TC, Args);
  if (EmitDwarf) {
    // Start with the platform default DWARF version
    RequestedDWARFVersion = TC.GetDefaultDwarfVersion();
    assert(RequestedDWARFVersion &&
           "toolchain default DWARF version must be nonzero");

    // If the user specified a default DWARF version, that takes precedence
    // over the platform default.
    if (DefaultDWARFVersion)
      RequestedDWARFVersion = DefaultDWARFVersion;

    // Override with a user-specified DWARF version
    if (GDwarfN)
      if (auto ExplicitVersion = DwarfVersionNum(GDwarfN->getSpelling()))
        RequestedDWARFVersion = ExplicitVersion;
    // Clamp effective DWARF version to the max supported by the toolchain.
    EffectiveDWARFVersion =
        std::min(RequestedDWARFVersion, TC.getMaxDwarfVersion());
  }

  // -gline-directives-only supported only for the DWARF debug info.
  if (RequestedDWARFVersion == 0 &&
      DebugInfoKind == codegenoptions::DebugDirectivesOnly)
    DebugInfoKind = codegenoptions::NoDebugInfo;

  // strict DWARF is set to false by default. But for DBX, we need it to be set
  // as true by default.
  if (const Arg *A = Args.getLastArg(options::OPT_gstrict_dwarf))
    (void)checkDebugInfoOption(A, Args, D, TC);
  if (Args.hasFlag(options::OPT_gstrict_dwarf, options::OPT_gno_strict_dwarf,
                   DebuggerTuning == llvm::DebuggerKind::DBX))
    CmdArgs.push_back("-gstrict-dwarf");

  // And we handle flag -grecord-gcc-switches later with DWARFDebugFlags.
  Args.ClaimAllArgs(options::OPT_g_flags_Group);

  // Column info is included by default for everything except SCE and
  // CodeView. Clang doesn't track end columns, just starting columns, which,
  // in theory, is fine for CodeView (and PDB).  In practice, however, the
  // Microsoft debuggers don't handle missing end columns well, and the AIX
  // debugger DBX also doesn't handle the columns well, so it's better not to
  // include any column info.
  if (const Arg *A = Args.getLastArg(options::OPT_gcolumn_info))
    (void)checkDebugInfoOption(A, Args, D, TC);
  if (!Args.hasFlag(options::OPT_gcolumn_info, options::OPT_gno_column_info,
                    !EmitCodeView &&
                        (DebuggerTuning != llvm::DebuggerKind::SCE &&
                         DebuggerTuning != llvm::DebuggerKind::DBX)))
    CmdArgs.push_back("-gno-column-info");

  // FIXME: Move backend command line options to the module.
  // If -gline-tables-only or -gline-directives-only is the last option it wins.
  if (const Arg *A = Args.getLastArg(options::OPT_gmodules))
    if (checkDebugInfoOption(A, Args, D, TC)) {
      if (DebugInfoKind != codegenoptions::DebugLineTablesOnly &&
          DebugInfoKind != codegenoptions::DebugDirectivesOnly) {
        DebugInfoKind = codegenoptions::LimitedDebugInfo;
        CmdArgs.push_back("-dwarf-ext-refs");
        CmdArgs.push_back("-fmodule-format=obj");
      }
    }

  if (T.isOSBinFormatELF() && SplitDWARFInlining)
    CmdArgs.push_back("-fsplit-dwarf-inlining");

  // After we've dealt with all combinations of things that could
  // make DebugInfoKind be other than None or DebugLineTablesOnly,
  // figure out if we need to "upgrade" it to standalone debug info.
  // We parse these two '-f' options whether or not they will be used,
  // to claim them even if you wrote "-fstandalone-debug -gline-tables-only"
  bool NeedFullDebug = Args.hasFlag(
      options::OPT_fstandalone_debug, options::OPT_fno_standalone_debug,
      DebuggerTuning == llvm::DebuggerKind::LLDB ||
          TC.GetDefaultStandaloneDebug());
  if (const Arg *A = Args.getLastArg(options::OPT_fstandalone_debug))
    (void)checkDebugInfoOption(A, Args, D, TC);

  if (DebugInfoKind == codegenoptions::LimitedDebugInfo) {
    if (Args.hasFlag(options::OPT_fno_eliminate_unused_debug_types,
                     options::OPT_feliminate_unused_debug_types, false))
      DebugInfoKind = codegenoptions::UnusedTypeInfo;
    else if (NeedFullDebug)
      DebugInfoKind = codegenoptions::FullDebugInfo;
  }

  if (Args.hasFlag(options::OPT_gembed_source, options::OPT_gno_embed_source,
                   false)) {
    // Source embedding is a vendor extension to DWARF v5. By now we have
    // checked if a DWARF version was stated explicitly, and have otherwise
    // fallen back to the target default, so if this is still not at least 5
    // we emit an error.
    const Arg *A = Args.getLastArg(options::OPT_gembed_source);
    if (RequestedDWARFVersion < 5)
      D.Diag(diag::err_drv_argument_only_allowed_with)
          << A->getAsString(Args) << "-gdwarf-5";
    else if (EffectiveDWARFVersion < 5)
      // The toolchain has reduced allowed dwarf version, so we can't enable
      // -gembed-source.
      D.Diag(diag::warn_drv_dwarf_version_limited_by_target)
          << A->getAsString(Args) << TC.getTripleString() << 5
          << EffectiveDWARFVersion;
    else if (checkDebugInfoOption(A, Args, D, TC))
      CmdArgs.push_back("-gembed-source");
  }

  if (EmitCodeView) {
    CmdArgs.push_back("-gcodeview");

    // Emit codeview type hashes if requested.
    if (Args.hasFlag(options::OPT_gcodeview_ghash,
                     options::OPT_gno_codeview_ghash, false)) {
      CmdArgs.push_back("-gcodeview-ghash");
    }
  }

  // Omit inline line tables if requested.
  if (Args.hasFlag(options::OPT_gno_inline_line_tables,
                   options::OPT_ginline_line_tables, false)) {
    CmdArgs.push_back("-gno-inline-line-tables");
  }

  // When emitting remarks, we need at least debug lines in the output.
  if (willEmitRemarks(Args) &&
      DebugInfoKind <= codegenoptions::DebugDirectivesOnly)
    DebugInfoKind = codegenoptions::DebugLineTablesOnly;

  // Adjust the debug info kind for the given toolchain.
  TC.adjustDebugInfoKind(DebugInfoKind, Args);

  RenderDebugEnablingArgs(Args, CmdArgs, DebugInfoKind, EffectiveDWARFVersion,
                          DebuggerTuning);

  // -fdebug-macro turns on macro debug info generation.
  if (Args.hasFlag(options::OPT_fdebug_macro, options::OPT_fno_debug_macro,
                   false))
    if (checkDebugInfoOption(Args.getLastArg(options::OPT_fdebug_macro), Args,
                             D, TC))
      CmdArgs.push_back("-debug-info-macro");

  // -ggnu-pubnames turns on gnu style pubnames in the backend.
  const auto *PubnamesArg =
      Args.getLastArg(options::OPT_ggnu_pubnames, options::OPT_gno_gnu_pubnames,
                      options::OPT_gpubnames, options::OPT_gno_pubnames);
  if (DwarfFission != DwarfFissionKind::None ||
      (PubnamesArg && checkDebugInfoOption(PubnamesArg, Args, D, TC)))
    if (!PubnamesArg ||
        (!PubnamesArg->getOption().matches(options::OPT_gno_gnu_pubnames) &&
         !PubnamesArg->getOption().matches(options::OPT_gno_pubnames)))
      CmdArgs.push_back(PubnamesArg && PubnamesArg->getOption().matches(
                                           options::OPT_gpubnames)
                            ? "-gpubnames"
                            : "-ggnu-pubnames");

  if (Args.hasFlag(options::OPT_fdebug_ranges_base_address,
                   options::OPT_fno_debug_ranges_base_address, false)) {
    CmdArgs.push_back("-fdebug-ranges-base-address");
  }

  // -gdwarf-aranges turns on the emission of the aranges section in the
  // backend.
  // Always enabled for SCE tuning.
  bool NeedAranges = DebuggerTuning == llvm::DebuggerKind::SCE;
  if (const Arg *A = Args.getLastArg(options::OPT_gdwarf_aranges))
    NeedAranges = checkDebugInfoOption(A, Args, D, TC) || NeedAranges;
  if (NeedAranges) {
    CmdArgs.push_back("-mllvm");
    CmdArgs.push_back("-generate-arange-section");
  }

  if (Args.hasFlag(options::OPT_fforce_dwarf_frame,
                   options::OPT_fno_force_dwarf_frame, false))
    CmdArgs.push_back("-fforce-dwarf-frame");

  if (Args.hasFlag(options::OPT_fdebug_types_section,
                   options::OPT_fno_debug_types_section, false)) {
    if (!(T.isOSBinFormatELF() || T.isOSBinFormatWasm())) {
      D.Diag(diag::err_drv_unsupported_opt_for_target)
          << Args.getLastArg(options::OPT_fdebug_types_section)
                 ->getAsString(Args)
          << T.getTriple();
    } else if (checkDebugInfoOption(
                   Args.getLastArg(options::OPT_fdebug_types_section), Args, D,
                   TC)) {
      CmdArgs.push_back("-mllvm");
      CmdArgs.push_back("-generate-type-units");
    }
  }

  // Decide how to render forward declarations of template instantiations.
  // SCE wants full descriptions, others just get them in the name.
  if (DebuggerTuning == llvm::DebuggerKind::SCE)
    CmdArgs.push_back("-debug-forward-template-params");

  // Do we need to explicitly import anonymous namespaces into the parent
  // scope?
  if (DebuggerTuning == llvm::DebuggerKind::SCE)
    CmdArgs.push_back("-dwarf-explicit-import");

  renderDwarfFormat(D, T, Args, CmdArgs, EffectiveDWARFVersion);
  RenderDebugInfoCompressionArgs(Args, CmdArgs, D, TC);
}

/// Check whether the given input tree contains any wrapper actions
static bool ContainsWrapperAction(const Action *A) {
  if (isa<OffloadWrapperJobAction>(A))
    return true;
  for (const auto &AI : A->inputs())
    if (ContainsWrapperAction(AI))
      return true;

  return false;
}

// Put together an external compiler compilation call which is used instead
// of the clang invocation for the host compile of an offload compilation.
// Enabling command line:  clang++ -fsycl -fsycl-host-compiler=<HostExe>
//                         <ClangOpts> -fsycl-host-compiler-options=<HostOpts>
// Any <ClangOpts> used which are phase limiting (preprocessing, assembly,
// object generation) are specifically handled here by specifying the
// equivalent phase limiting option(s).
// It is expected that any user <HostOpts> options passed will be placed
// after any implied options set here.  This will have overriding behaviors
// for any options which are considered to be evaluated from left to right.
// Specifying any <HostOpts> option which conficts any of the implied options
// will result in undefined behavior.  Potential conflicting options:
//  * Output specification options (-o, -Fo, -Fa, etc)
//  * Phase limiting options (-E, -c, -P, etc)
void Clang::ConstructHostCompilerJob(Compilation &C, const JobAction &JA,
                                     const InputInfo &Output,
                                     const InputInfoList &Inputs,
                                     const llvm::opt::ArgList &TCArgs) const {

  // The Host compilation step that occurs here is constructed based on the
  // input from the user.  This consists of the compiler to call and the
  // options that will be used during the compilation.
  ArgStringList HostCompileArgs;
  const InputInfo &InputFile = Inputs.front();
  const ToolChain &TC = getToolChain();

  // Input file.
  HostCompileArgs.push_back(InputFile.getFilename());

  // When performing the host compilation, we are expecting to only be
  // creating intermediate files, namely preprocessor output, assembly or
  // object files.
  // We are making assumptions in regards to what options are used to
  // generate these intermediate files.
  //                gcc/g++/clang/clang++/default | cl
  //  Object:                   -c                | -c
  //  Preprocessed:             -E                | -P -Fi<file>
  //  Assembly:                 -S                | -c -Fa<file>
  //  Header Input:        -include <file>        | -FI <file>
  //
  // The options used are determined by the compiler name and target triple.
  Arg *HostCompilerDefArg =
      TCArgs.getLastArg(options::OPT_fsycl_host_compiler_EQ);
  assert(HostCompilerDefArg && "Expected host compiler designation.");

  bool OutputAdded = false;
  StringRef CompilerName =
      llvm::sys::path::stem(HostCompilerDefArg->getValue());
  if (CompilerName.empty())
    TC.getDriver().Diag(diag::err_drv_missing_arg_mtp)
        << HostCompilerDefArg->getAsString(TCArgs);
  // FIXME: Consider requiring user input to specify a compatibility class
  // to determine the type of host compiler being used.
  SmallVector<StringRef, 4> MSVCCompilers = {"cl", "clang-cl", "icl"};
  bool IsMSVCHostCompiler =
      std::find(MSVCCompilers.begin(), MSVCCompilers.end(), CompilerName) !=
      MSVCCompilers.end();

  auto addMSVCOutputFile = [&](StringRef Opt) {
    SmallString<128> OutOpt(Opt);
    OutOpt += Output.getFilename();
    HostCompileArgs.push_back(TCArgs.MakeArgString(OutOpt));
    OutputAdded = true;
  };
  // FIXME: Reuse existing toolchains which are already supported to put
  // together the options.
  // FIXME: For any potential obscure host compilers that do not use the
  // 'standard' set of options, we should provide a user interface that allows
  // users to override the implied options.
  if (isa<PreprocessJobAction>(JA)) {
    if (IsMSVCHostCompiler) {
      // Check the output file, if it is 'stdout' we want to use -E.
      if (StringRef(Output.getFilename()).equals("-")) {
        HostCompileArgs.push_back("-E");
        OutputAdded = true;
      } else {
        HostCompileArgs.push_back("-P");
        addMSVCOutputFile("-Fi");
      }
    } else
      HostCompileArgs.push_back("-E");
  } else if (isa<AssembleJobAction>(JA)) {
    HostCompileArgs.push_back("-c");
    if (IsMSVCHostCompiler)
      addMSVCOutputFile("-Fo");
  } else {
    assert((isa<CompileJobAction, BackendJobAction>(JA)) &&
           "Invalid action for external host compilation tool.");
    if (JA.getType() == types::TY_PP_Asm) {
      if (IsMSVCHostCompiler) {
        HostCompileArgs.push_back("-c");
        addMSVCOutputFile("-Fa");
        // The MSVC Compiler does not have a way to just create the assembly
        // file so we create the assembly file and object file, and redirect
        // the object file to a temporary.
        std::string ObjTmpName = C.getDriver().GetTemporaryPath("host", "obj");
        StringRef WrapperFileName =
            C.addTempFile(C.getArgs().MakeArgString(ObjTmpName));
        SmallString<128> ObjOutOpt("-Fo");
        ObjOutOpt += WrapperFileName;
        HostCompileArgs.push_back(C.getArgs().MakeArgString(ObjOutOpt));
      } else
        HostCompileArgs.push_back("-S");
    } else {
      TC.getDriver().Diag(diag::err_drv_output_type_with_host_compiler);
    }
  }

  // Add default header search directories.
  SmallString<128> BaseDir(C.getDriver().Dir);
  llvm::sys::path::append(BaseDir, "..", "include");
  SmallString<128> SYCLDir(BaseDir);
  llvm::sys::path::append(SYCLDir, "sycl");
  HostCompileArgs.push_back("-I");
  HostCompileArgs.push_back(TCArgs.MakeArgString(SYCLDir));
  HostCompileArgs.push_back("-I");
  HostCompileArgs.push_back(TCArgs.MakeArgString(BaseDir));

  if (!OutputAdded) {
    // Add output file to the command line.  This is assumed to be prefaced
    // with the '-o' option that is used to designate the output file.
    HostCompileArgs.push_back("-o");
    HostCompileArgs.push_back(Output.getFilename());
  }

  // Add the integration header.
  StringRef Header =
      TC.getDriver().getIntegrationHeader(InputFile.getBaseInput());
  if (types::getPreprocessedType(InputFile.getType()) != types::TY_INVALID &&
      !Header.empty()) {
    HostCompileArgs.push_back(IsMSVCHostCompiler ? "-FI" : "-include");
    HostCompileArgs.push_back(TCArgs.MakeArgString(Header));
  }

  SmallString<128> ExecPath;
  if (HostCompilerDefArg) {
    ExecPath = HostCompilerDefArg->getValue();
    if (!ExecPath.empty() && ExecPath == llvm::sys::path::stem(ExecPath))
      ExecPath = TC.GetProgramPath(ExecPath.c_str());
  }

  // Add any user-specified arguments.
  if (Arg *HostCompilerOptsArg =
          TCArgs.getLastArg(options::OPT_fsycl_host_compiler_options_EQ)) {
    SmallVector<const char *, 8> TargetArgs;
    llvm::BumpPtrAllocator BPA;
    llvm::StringSaver S(BPA);
    // Tokenize the string.
    llvm::cl::TokenizeGNUCommandLine(HostCompilerOptsArg->getValue(), S,
                                     TargetArgs);
    llvm::transform(TargetArgs, std::back_inserter(HostCompileArgs),
                    [&TCArgs](StringRef A) { return TCArgs.MakeArgString(A); });
  }
  const Tool *T = TC.SelectTool(JA);
  auto Cmd = std::make_unique<Command>(JA, *T, ResponseFileSupport::None(),
                                       TCArgs.MakeArgString(ExecPath),
                                       HostCompileArgs, None);

  C.addCommand(std::move(Cmd));
}

void Clang::ConstructJob(Compilation &C, const JobAction &JA,
                         const InputInfo &Output, const InputInfoList &Inputs,
                         const ArgList &Args, const char *LinkingOutput) const {
  const auto &TC = getToolChain();
  const llvm::Triple &RawTriple = TC.getTriple();
  const llvm::Triple &Triple = TC.getEffectiveTriple();
  const std::string &TripleStr = Triple.getTriple();

  bool KernelOrKext =
      Args.hasArg(options::OPT_mkernel, options::OPT_fapple_kext);
  const Driver &D = TC.getDriver();
  ArgStringList CmdArgs;

  // Check number of inputs for sanity. We need at least one input.
  assert(Inputs.size() >= 1 && "Must have at least one input.");
  // CUDA/HIP compilation may have multiple inputs (source file + results of
  // device-side compilations).
  // OpenMP device jobs take the host IR as a second input.
  // SYCL host jobs accept the integration header from the device-side
  // compilation as a second input.
  // Module precompilation accepts a list of header files to include as part
  // of the module.
  // All other jobs are expected to have exactly one input.
  bool IsCuda = JA.isOffloading(Action::OFK_Cuda);
  bool IsCudaDevice = JA.isDeviceOffloading(Action::OFK_Cuda);
  bool IsHIP = JA.isOffloading(Action::OFK_HIP);
  bool IsHIPDevice = JA.isDeviceOffloading(Action::OFK_HIP);
  bool IsOpenMPDevice = JA.isDeviceOffloading(Action::OFK_OpenMP);
  bool IsSYCLOffloadDevice = JA.isDeviceOffloading(Action::OFK_SYCL);
  bool IsSYCL = JA.isOffloading(Action::OFK_SYCL);
  bool IsHeaderModulePrecompile = isa<HeaderModulePrecompileJobAction>(JA);
  assert((IsCuda || IsHIP || (IsOpenMPDevice && Inputs.size() == 2) || IsSYCL ||
          IsHeaderModulePrecompile || Inputs.size() == 1) &&
         "Unable to handle multiple inputs.");

  // Perform the SYCL host compilation using an external compiler if the user
  // requested.
  if (Args.hasArg(options::OPT_fsycl_host_compiler_EQ) && IsSYCL &&
      !IsSYCLOffloadDevice) {
    ConstructHostCompilerJob(C, JA, Output, Inputs, Args);
    return;
  }

  // A header module compilation doesn't have a main input file, so invent a
  // fake one as a placeholder.
  const char *ModuleName = [&]{
    auto *ModuleNameArg = Args.getLastArg(options::OPT_fmodule_name_EQ);
    return ModuleNameArg ? ModuleNameArg->getValue() : "";
  }();
  InputInfo HeaderModuleInput(Inputs[0].getType(), ModuleName, ModuleName);

  const InputInfo &Input =
      IsHeaderModulePrecompile ? HeaderModuleInput : Inputs[0];

  InputInfoList ModuleHeaderInputs;
  const InputInfo *CudaDeviceInput = nullptr;
  const InputInfo *OpenMPDeviceInput = nullptr;
  const InputInfo *SYCLDeviceInput = nullptr;
  for (const InputInfo &I : Inputs) {
    if (&I == &Input) {
      // This is the primary input.
    } else if (IsHeaderModulePrecompile &&
               types::getPrecompiledType(I.getType()) == types::TY_PCH) {
      types::ID Expected = HeaderModuleInput.getType();
      if (I.getType() != Expected) {
        D.Diag(diag::err_drv_module_header_wrong_kind)
            << I.getFilename() << types::getTypeName(I.getType())
            << types::getTypeName(Expected);
      }
      ModuleHeaderInputs.push_back(I);
    } else if ((IsCuda || IsHIP) && !CudaDeviceInput) {
      CudaDeviceInput = &I;
    } else if (IsOpenMPDevice && !OpenMPDeviceInput) {
      OpenMPDeviceInput = &I;
    } else if (IsSYCL && !SYCLDeviceInput) {
      SYCLDeviceInput = &I;
    } else {
      llvm_unreachable("unexpectedly given multiple inputs");
    }
  }

  const llvm::Triple *AuxTriple =
      (IsSYCL || IsCuda || IsHIP) ? TC.getAuxTriple() : nullptr;
  bool IsWindowsMSVC = RawTriple.isWindowsMSVCEnvironment();
  bool IsIAMCU = RawTriple.isOSIAMCU();

  // Adjust IsWindowsXYZ for CUDA/HIP/SYCL compilations.  Even when compiling in
  // device mode (i.e., getToolchain().getTriple() is NVPTX/AMDGCN, not
  // Windows), we need to pass Windows-specific flags to cc1.
  if (IsCuda || IsHIP || IsSYCL)
    IsWindowsMSVC |= AuxTriple && AuxTriple->isWindowsMSVCEnvironment();

  // C++ is not supported for IAMCU.
  if (IsIAMCU && types::isCXX(Input.getType()))
    D.Diag(diag::err_drv_clang_unsupported) << "C++ for IAMCU";

  // Invoke ourselves in -cc1 mode.
  //
  // FIXME: Implement custom jobs for internal actions.
  CmdArgs.push_back("-cc1");

  // Add the "effective" target triple.
  CmdArgs.push_back("-triple");
  CmdArgs.push_back(Args.MakeArgString(TripleStr));

  if (const Arg *MJ = Args.getLastArg(options::OPT_MJ)) {
    DumpCompilationDatabase(C, MJ->getValue(), TripleStr, Output, Input, Args);
    Args.ClaimAllArgs(options::OPT_MJ);
  } else if (const Arg *GenCDBFragment =
                 Args.getLastArg(options::OPT_gen_cdb_fragment_path)) {
    DumpCompilationDatabaseFragmentToDir(GenCDBFragment->getValue(), C,
                                         TripleStr, Output, Input, Args);
    Args.ClaimAllArgs(options::OPT_gen_cdb_fragment_path);
  }

  if (IsCuda || IsHIP) {
    // We have to pass the triple of the host if compiling for a CUDA/HIP device
    // and vice-versa.
    std::string NormalizedTriple;
    if (JA.isDeviceOffloading(Action::OFK_Cuda) ||
        JA.isDeviceOffloading(Action::OFK_HIP))
      NormalizedTriple = C.getSingleOffloadToolChain<Action::OFK_Host>()
                             ->getTriple()
                             .normalize();
    else {
      // Host-side compilation.
      NormalizedTriple =
          (IsCuda ? C.getSingleOffloadToolChain<Action::OFK_Cuda>()
                  : C.getSingleOffloadToolChain<Action::OFK_HIP>())
              ->getTriple()
              .normalize();
      if (IsCuda) {
        // We need to figure out which CUDA version we're compiling for, as that
        // determines how we load and launch GPU kernels.
        auto *CTC = static_cast<const toolchains::CudaToolChain *>(
            C.getSingleOffloadToolChain<Action::OFK_Cuda>());
        assert(CTC && "Expected valid CUDA Toolchain.");
        if (CTC && CTC->CudaInstallation.version() != CudaVersion::UNKNOWN)
          CmdArgs.push_back(Args.MakeArgString(
              Twine("-target-sdk-version=") +
              CudaVersionToString(CTC->CudaInstallation.version())));
      }
    }
    CmdArgs.push_back("-aux-triple");
    CmdArgs.push_back(Args.MakeArgString(NormalizedTriple));
  }

  Arg *SYCLStdArg = Args.getLastArg(options::OPT_sycl_std_EQ);

  if (IsSYCLOffloadDevice) {
    // Pass the triple of host when doing SYCL
    llvm::Triple AuxT = C.getDefaultToolChain().getTriple();
    std::string NormalizedTriple = AuxT.normalize();
    CmdArgs.push_back("-aux-triple");
    CmdArgs.push_back(Args.MakeArgString(NormalizedTriple));

    // We want to compile sycl kernels.
    CmdArgs.push_back("-fsycl-is-device");
    CmdArgs.push_back("-fdeclare-spirv-builtins");

    // Default value for FPGA is false, for all other targets is true.
    if (!Args.hasFlag(options::OPT_fsycl_early_optimizations,
                      options::OPT_fno_sycl_early_optimizations,
                      Triple.getSubArch() != llvm::Triple::SPIRSubArch_fpga))
      CmdArgs.push_back("-fno-sycl-early-optimizations");
    else if (RawTriple.isSPIR()) {
      // Set `sycl-opt` option to configure LLVM passes for SPIR target
      CmdArgs.push_back("-mllvm");
      CmdArgs.push_back("-sycl-opt");
    }

    // Turn on Dead Parameter Elimination Optimization with early optimizations
    if (!RawTriple.isNVPTX() &&
        Args.hasFlag(options::OPT_fsycl_dead_args_optimization,
                     options::OPT_fno_sycl_dead_args_optimization, false))
      CmdArgs.push_back("-fenable-sycl-dae");
    bool IsMSVC = AuxT.isWindowsMSVCEnvironment();
    if (IsMSVC) {
      CmdArgs.push_back("-fms-extensions");
      CmdArgs.push_back("-fms-compatibility");
      CmdArgs.push_back("-fdelayed-template-parsing");
      VersionTuple MSVT = TC.computeMSVCVersion(&D, Args);
      if (!MSVT.empty())
        CmdArgs.push_back(Args.MakeArgString("-fms-compatibility-version=" +
                                             MSVT.getAsString()));
      else {
        const char *LowestMSVCSupported =
            "191025017"; // VS2017 v15.0 (initial release)
        CmdArgs.push_back(Args.MakeArgString(
            Twine("-fms-compatibility-version=") + LowestMSVCSupported));
      }
    }

    if (Args.hasFlag(options::OPT_fsycl_allow_func_ptr,
                     options::OPT_fno_sycl_allow_func_ptr, false)) {
      CmdArgs.push_back("-fsycl-allow-func-ptr");
    }

    if (!SYCLStdArg) {
      // The user had not pass SYCL version, thus we'll employ no-sycl-strict
      // to allow address-space unqualified pointers in function params/return
      // along with marking the same function with explicit SYCL_EXTERNAL
      CmdArgs.push_back("-Wno-sycl-strict");
    }

    // Add the integration header option to generate the header.
    StringRef Header(D.getIntegrationHeader(Input.getBaseInput()));
    if (!Header.empty()) {
      SmallString<128> HeaderOpt("-fsycl-int-header=");
      HeaderOpt.append(Header);
      CmdArgs.push_back(Args.MakeArgString(HeaderOpt));
    }

    // Forward -fsycl-default-sub-group-size if in SYCL mode.
    Args.AddLastArg(CmdArgs, options::OPT_fsycl_default_sub_group_size);
  }

  if (IsSYCL) {
    // Set options for both host and device
    if (Arg *A = Args.getLastArg(options::OPT_fsycl_id_queries_fit_in_int,
                                 options::OPT_fno_sycl_id_queries_fit_in_int))
      A->render(Args, CmdArgs);

    if (SYCLStdArg) {
      SYCLStdArg->render(Args, CmdArgs);
      CmdArgs.push_back("-fsycl-std-layout-kernel-params");
    } else {
      // Ensure the default version in SYCL mode is 2020
      CmdArgs.push_back("-sycl-std=2020");
    }
    if (Args.hasArg(options::OPT_fsycl_unnamed_lambda))
      CmdArgs.push_back("-fsycl-unnamed-lambda");

    // Enable generation of USM address spaces for FPGA.
    // __ENABLE_USM_ADDR_SPACE__ will be used during compilation of SYCL headers
    if (getToolChain().getTriple().getSubArch() ==
        llvm::Triple::SPIRSubArch_fpga)
      CmdArgs.push_back("-D__ENABLE_USM_ADDR_SPACE__");

    // Add any options that are needed specific to SYCL offload while
    // performing the host side compilation.
    if (!IsSYCLOffloadDevice) {
      // Add the -include option to add the integration header
      StringRef Header = D.getIntegrationHeader(Input.getBaseInput());
      if (types::getPreprocessedType(Input.getType()) != types::TY_INVALID &&
          !Header.empty()) {
        CmdArgs.push_back("-include");
        CmdArgs.push_back(Args.MakeArgString(Header));
        // When creating dependency information, filter out the generated
        // header file.
        CmdArgs.push_back("-dependency-filter");
        CmdArgs.push_back(Args.MakeArgString(Header));
      }
      // Let the FE know we are doing a SYCL offload compilation, but we are
      // doing the host pass.
      CmdArgs.push_back("-fsycl-is-host");

      if (!D.IsCLMode()) {
        // SYCL library is guaranteed to work correctly only with dynamic
        // MSVC runtime.
        llvm::Triple AuxT = C.getDefaultToolChain().getTriple();
        if (AuxT.isWindowsMSVCEnvironment()) {
          CmdArgs.push_back("-D_MT");
          CmdArgs.push_back("-D_DLL");
          CmdArgs.push_back("--dependent-lib=msvcrt");
        }
      }
    }
  }

  if (IsOpenMPDevice) {
    // We have to pass the triple of the host if compiling for an OpenMP device.
    std::string NormalizedTriple =
        C.getSingleOffloadToolChain<Action::OFK_Host>()
            ->getTriple()
            .normalize();
    CmdArgs.push_back("-aux-triple");
    CmdArgs.push_back(Args.MakeArgString(NormalizedTriple));
  }

  if (Triple.isOSWindows() && (Triple.getArch() == llvm::Triple::arm ||
                               Triple.getArch() == llvm::Triple::thumb)) {
    unsigned Offset = Triple.getArch() == llvm::Triple::arm ? 4 : 6;
    unsigned Version = 0;
    bool Failure =
        Triple.getArchName().substr(Offset).consumeInteger(10, Version);
    if (Failure || Version < 7)
      D.Diag(diag::err_target_unsupported_arch) << Triple.getArchName()
                                                << TripleStr;
  }

  // Push all default warning arguments that are specific to
  // the given target.  These come before user provided warning options
  // are provided.
  TC.addClangWarningOptions(CmdArgs);

  // FIXME: Subclass ToolChain for SPIR and move this to addClangWarningOptions.
  if (Triple.isSPIR())
    CmdArgs.push_back("-Wspir-compat");

  // Select the appropriate action.
  RewriteKind rewriteKind = RK_None;

  // If CollectArgsForIntegratedAssembler() isn't called below, claim the args
  // it claims when not running an assembler. Otherwise, clang would emit
  // "argument unused" warnings for assembler flags when e.g. adding "-E" to
  // flags while debugging something. That'd be somewhat inconvenient, and it's
  // also inconsistent with most other flags -- we don't warn on
  // -ffunction-sections not being used in -E mode either for example, even
  // though it's not really used either.
  if (!isa<AssembleJobAction>(JA)) {
    // The args claimed here should match the args used in
    // CollectArgsForIntegratedAssembler().
    if (TC.useIntegratedAs()) {
      Args.ClaimAllArgs(options::OPT_mrelax_all);
      Args.ClaimAllArgs(options::OPT_mno_relax_all);
      Args.ClaimAllArgs(options::OPT_mincremental_linker_compatible);
      Args.ClaimAllArgs(options::OPT_mno_incremental_linker_compatible);
      switch (C.getDefaultToolChain().getArch()) {
      case llvm::Triple::arm:
      case llvm::Triple::armeb:
      case llvm::Triple::thumb:
      case llvm::Triple::thumbeb:
        Args.ClaimAllArgs(options::OPT_mimplicit_it_EQ);
        break;
      default:
        break;
      }
    }
    Args.ClaimAllArgs(options::OPT_Wa_COMMA);
    Args.ClaimAllArgs(options::OPT_Xassembler);
  }

  if (isa<AnalyzeJobAction>(JA)) {
    assert(JA.getType() == types::TY_Plist && "Invalid output type.");
    CmdArgs.push_back("-analyze");
  } else if (isa<MigrateJobAction>(JA)) {
    CmdArgs.push_back("-migrate");
  } else if (isa<PreprocessJobAction>(JA)) {
    if (Output.getType() == types::TY_Dependencies)
      CmdArgs.push_back("-Eonly");
    else {
      CmdArgs.push_back("-E");
      if (Args.hasArg(options::OPT_rewrite_objc) &&
          !Args.hasArg(options::OPT_g_Group))
        CmdArgs.push_back("-P");
    }
  } else if (isa<AssembleJobAction>(JA)) {
    if (IsSYCLOffloadDevice) {
      CmdArgs.push_back("-emit-llvm-bc");
    } else {
      CmdArgs.push_back("-emit-obj");
      CollectArgsForIntegratedAssembler(C, Args, CmdArgs, D);
    }

    // Also ignore explicit -force_cpusubtype_ALL option.
    (void)Args.hasArg(options::OPT_force__cpusubtype__ALL);
  } else if (isa<PrecompileJobAction>(JA)) {
    if (JA.getType() == types::TY_Nothing)
      CmdArgs.push_back("-fsyntax-only");
    else if (JA.getType() == types::TY_ModuleFile)
      CmdArgs.push_back(IsHeaderModulePrecompile
                            ? "-emit-header-module"
                            : "-emit-module-interface");
    else
      CmdArgs.push_back("-emit-pch");
  } else if (isa<VerifyPCHJobAction>(JA)) {
    CmdArgs.push_back("-verify-pch");
  } else {
    assert((isa<CompileJobAction>(JA) || isa<BackendJobAction>(JA)) &&
           "Invalid action for clang tool.");
    if (JA.getType() == types::TY_Nothing) {
      CmdArgs.push_back("-fsyntax-only");
    } else if (JA.getType() == types::TY_LLVM_IR ||
               JA.getType() == types::TY_LTO_IR) {
      CmdArgs.push_back("-emit-llvm");
    } else if (JA.getType() == types::TY_LLVM_BC ||
               JA.getType() == types::TY_LTO_BC) {
      CmdArgs.push_back("-emit-llvm-bc");
    } else if (JA.getType() == types::TY_IFS ||
               JA.getType() == types::TY_IFS_CPP) {
      StringRef ArgStr =
          Args.hasArg(options::OPT_interface_stub_version_EQ)
              ? Args.getLastArgValue(options::OPT_interface_stub_version_EQ)
              : "experimental-ifs-v2";
      CmdArgs.push_back("-emit-interface-stubs");
      CmdArgs.push_back(
          Args.MakeArgString(Twine("-interface-stub-version=") + ArgStr.str()));
    } else if (JA.getType() == types::TY_PP_Asm) {
      CmdArgs.push_back("-S");
    } else if (JA.getType() == types::TY_AST) {
      CmdArgs.push_back("-emit-pch");
    } else if (JA.getType() == types::TY_ModuleFile) {
      CmdArgs.push_back("-module-file-info");
    } else if (JA.getType() == types::TY_RewrittenObjC) {
      CmdArgs.push_back("-rewrite-objc");
      rewriteKind = RK_NonFragile;
    } else if (JA.getType() == types::TY_RewrittenLegacyObjC) {
      CmdArgs.push_back("-rewrite-objc");
      rewriteKind = RK_Fragile;
    } else {
      assert(JA.getType() == types::TY_PP_Asm && "Unexpected output type!");
    }

    // Preserve use-list order by default when emitting bitcode, so that
    // loading the bitcode up in 'opt' or 'llc' and running passes gives the
    // same result as running passes here.  For LTO, we don't need to preserve
    // the use-list order, since serialization to bitcode is part of the flow.
    if (JA.getType() == types::TY_LLVM_BC)
      CmdArgs.push_back("-emit-llvm-uselists");

    // Device-side jobs do not support LTO.
    bool isDeviceOffloadAction = !(JA.isDeviceOffloading(Action::OFK_None) ||
                                   JA.isDeviceOffloading(Action::OFK_Host));

    if (D.isUsingLTO() && !isDeviceOffloadAction) {
      Args.AddLastArg(CmdArgs, options::OPT_flto, options::OPT_flto_EQ);
      CmdArgs.push_back("-flto-unit");
    }
  }

  if (const Arg *A = Args.getLastArg(options::OPT_fthinlto_index_EQ)) {
    if (!types::isLLVMIR(Input.getType()))
      D.Diag(diag::err_drv_arg_requires_bitcode_input) << A->getAsString(Args);
    Args.AddLastArg(CmdArgs, options::OPT_fthinlto_index_EQ);
  }

  if (Args.getLastArg(options::OPT_fthin_link_bitcode_EQ))
    Args.AddLastArg(CmdArgs, options::OPT_fthin_link_bitcode_EQ);

  if (Args.getLastArg(options::OPT_save_temps_EQ))
    Args.AddLastArg(CmdArgs, options::OPT_save_temps_EQ);

  auto *MemProfArg = Args.getLastArg(options::OPT_fmemory_profile,
                                     options::OPT_fmemory_profile_EQ,
                                     options::OPT_fno_memory_profile);
  if (MemProfArg &&
      !MemProfArg->getOption().matches(options::OPT_fno_memory_profile))
    MemProfArg->render(Args, CmdArgs);

  // Embed-bitcode option.
  // Only white-listed flags below are allowed to be embedded.
  if (C.getDriver().embedBitcodeInObject() && !C.getDriver().isUsingLTO() &&
      (isa<BackendJobAction>(JA) || isa<AssembleJobAction>(JA))) {
    // Add flags implied by -fembed-bitcode.
    Args.AddLastArg(CmdArgs, options::OPT_fembed_bitcode_EQ);
    // Disable all llvm IR level optimizations.
    CmdArgs.push_back("-disable-llvm-passes");

    // Render target options.
    TC.addClangTargetOptions(Args, CmdArgs, JA.getOffloadingDeviceKind());

    // reject options that shouldn't be supported in bitcode
    // also reject kernel/kext
    static const constexpr unsigned kBitcodeOptionBlacklist[] = {
        options::OPT_mkernel,
        options::OPT_fapple_kext,
        options::OPT_ffunction_sections,
        options::OPT_fno_function_sections,
        options::OPT_fdata_sections,
        options::OPT_fno_data_sections,
        options::OPT_fbasic_block_sections_EQ,
        options::OPT_funique_internal_linkage_names,
        options::OPT_fno_unique_internal_linkage_names,
        options::OPT_funique_section_names,
        options::OPT_fno_unique_section_names,
        options::OPT_funique_basic_block_section_names,
        options::OPT_fno_unique_basic_block_section_names,
        options::OPT_mrestrict_it,
        options::OPT_mno_restrict_it,
        options::OPT_mstackrealign,
        options::OPT_mno_stackrealign,
        options::OPT_mstack_alignment,
        options::OPT_mcmodel_EQ,
        options::OPT_mlong_calls,
        options::OPT_mno_long_calls,
        options::OPT_ggnu_pubnames,
        options::OPT_gdwarf_aranges,
        options::OPT_fdebug_types_section,
        options::OPT_fno_debug_types_section,
        options::OPT_fdwarf_directory_asm,
        options::OPT_fno_dwarf_directory_asm,
        options::OPT_mrelax_all,
        options::OPT_mno_relax_all,
        options::OPT_ftrap_function_EQ,
        options::OPT_ffixed_r9,
        options::OPT_mfix_cortex_a53_835769,
        options::OPT_mno_fix_cortex_a53_835769,
        options::OPT_ffixed_x18,
        options::OPT_mglobal_merge,
        options::OPT_mno_global_merge,
        options::OPT_mred_zone,
        options::OPT_mno_red_zone,
        options::OPT_Wa_COMMA,
        options::OPT_Xassembler,
        options::OPT_mllvm,
    };
    for (const auto &A : Args)
      if (llvm::find(kBitcodeOptionBlacklist, A->getOption().getID()) !=
          std::end(kBitcodeOptionBlacklist))
        D.Diag(diag::err_drv_unsupported_embed_bitcode) << A->getSpelling();

    // Render the CodeGen options that need to be passed.
    if (!Args.hasFlag(options::OPT_foptimize_sibling_calls,
                      options::OPT_fno_optimize_sibling_calls))
      CmdArgs.push_back("-mdisable-tail-calls");

    RenderFloatingPointOptions(TC, D, isOptimizationLevelFast(Args), Args,
                               CmdArgs, JA);

    // Render ABI arguments
    switch (TC.getArch()) {
    default: break;
    case llvm::Triple::arm:
    case llvm::Triple::armeb:
    case llvm::Triple::thumbeb:
      RenderARMABI(Triple, Args, CmdArgs);
      break;
    case llvm::Triple::aarch64:
    case llvm::Triple::aarch64_32:
    case llvm::Triple::aarch64_be:
      RenderAArch64ABI(Triple, Args, CmdArgs);
      break;
    }

    // Optimization level for CodeGen.
    if (const Arg *A = Args.getLastArg(options::OPT_O_Group)) {
      if (A->getOption().matches(options::OPT_O4)) {
        CmdArgs.push_back("-O3");
        D.Diag(diag::warn_O4_is_O3);
      } else {
        A->render(Args, CmdArgs);
      }
    }

    // Input/Output file.
    if (Output.getType() == types::TY_Dependencies) {
      // Handled with other dependency code.
    } else if (Output.isFilename()) {
      CmdArgs.push_back("-o");
      CmdArgs.push_back(Output.getFilename());
    } else {
      assert(Output.isNothing() && "Input output.");
    }

    for (const auto &II : Inputs) {
      addDashXForInput(Args, II, CmdArgs);
      if (II.isFilename())
        CmdArgs.push_back(II.getFilename());
      else
        II.getInputArg().renderAsInput(Args, CmdArgs);
    }

    C.addCommand(std::make_unique<Command>(
        JA, *this, ResponseFileSupport::AtFileUTF8(), D.getClangProgramPath(),
        CmdArgs, Inputs, Output));
    return;
  }

  if (C.getDriver().embedBitcodeMarkerOnly() && !C.getDriver().isUsingLTO())
    CmdArgs.push_back("-fembed-bitcode=marker");

  // We normally speed up the clang process a bit by skipping destructors at
  // exit, but when we're generating diagnostics we can rely on some of the
  // cleanup.
  if (!C.isForDiagnostics())
    CmdArgs.push_back("-disable-free");

#ifdef NDEBUG
  const bool IsAssertBuild = false;
#else
  const bool IsAssertBuild = true;
#endif

  // Disable the verification pass in -asserts builds.
  if (!IsAssertBuild)
    CmdArgs.push_back("-disable-llvm-verifier");

  // Discard value names in assert builds unless otherwise specified.
  if (Args.hasFlag(options::OPT_fdiscard_value_names,
                   options::OPT_fno_discard_value_names, !IsAssertBuild)) {
    if (Args.hasArg(options::OPT_fdiscard_value_names) &&
        (std::any_of(Inputs.begin(), Inputs.end(),
                     [](const clang::driver::InputInfo &II) {
                       return types::isLLVMIR(II.getType());
                     }))) {
      D.Diag(diag::warn_ignoring_fdiscard_for_bitcode);
    }
    CmdArgs.push_back("-discard-value-names");
  }

  // Set the main file name, so that debug info works even with
  // -save-temps.
  CmdArgs.push_back("-main-file-name");
  CmdArgs.push_back(getBaseInputName(Args, Input));

  // Some flags which affect the language (via preprocessor
  // defines).
  if (Args.hasArg(options::OPT_static))
    CmdArgs.push_back("-static-define");

  if (Args.hasArg(options::OPT_municode))
    CmdArgs.push_back("-DUNICODE");

  if (isa<AnalyzeJobAction>(JA))
    RenderAnalyzerOptions(Args, CmdArgs, Triple, Input);

  if (isa<AnalyzeJobAction>(JA) ||
      (isa<PreprocessJobAction>(JA) && Args.hasArg(options::OPT__analyze)))
    CmdArgs.push_back("-setup-static-analyzer");

  // Enable compatilibily mode to avoid analyzer-config related errors.
  // Since we can't access frontend flags through hasArg, let's manually iterate
  // through them.
  bool FoundAnalyzerConfig = false;
  for (auto Arg : Args.filtered(options::OPT_Xclang))
    if (StringRef(Arg->getValue()) == "-analyzer-config") {
      FoundAnalyzerConfig = true;
      break;
    }
  if (!FoundAnalyzerConfig)
    for (auto Arg : Args.filtered(options::OPT_Xanalyzer))
      if (StringRef(Arg->getValue()) == "-analyzer-config") {
        FoundAnalyzerConfig = true;
        break;
      }
  if (FoundAnalyzerConfig)
    CmdArgs.push_back("-analyzer-config-compatibility-mode=true");

  CheckCodeGenerationOptions(D, Args);

  unsigned FunctionAlignment = ParseFunctionAlignment(TC, Args);
  assert(FunctionAlignment <= 31 && "function alignment will be truncated!");
  if (FunctionAlignment) {
    CmdArgs.push_back("-function-alignment");
    CmdArgs.push_back(Args.MakeArgString(std::to_string(FunctionAlignment)));
  }

  llvm::Reloc::Model RelocationModel;
  unsigned PICLevel;
  bool IsPIE;
  std::tie(RelocationModel, PICLevel, IsPIE) = ParsePICArgs(TC, Args);

  bool IsROPI = RelocationModel == llvm::Reloc::ROPI ||
                RelocationModel == llvm::Reloc::ROPI_RWPI;
  bool IsRWPI = RelocationModel == llvm::Reloc::RWPI ||
                RelocationModel == llvm::Reloc::ROPI_RWPI;

  if (Args.hasArg(options::OPT_mcmse) &&
      !Args.hasArg(options::OPT_fallow_unsupported)) {
    if (IsROPI)
      D.Diag(diag::err_cmse_pi_are_incompatible) << IsROPI;
    if (IsRWPI)
      D.Diag(diag::err_cmse_pi_are_incompatible) << !IsRWPI;
  }

  if (IsROPI && types::isCXX(Input.getType()) &&
      !Args.hasArg(options::OPT_fallow_unsupported))
    D.Diag(diag::err_drv_ropi_incompatible_with_cxx);

  const char *RMName = RelocationModelName(RelocationModel);
  if (RMName) {
    CmdArgs.push_back("-mrelocation-model");
    CmdArgs.push_back(RMName);
  }
  if (PICLevel > 0) {
    CmdArgs.push_back("-pic-level");
    CmdArgs.push_back(PICLevel == 1 ? "1" : "2");
    if (IsPIE)
      CmdArgs.push_back("-pic-is-pie");
  }

  if (RelocationModel == llvm::Reloc::ROPI ||
      RelocationModel == llvm::Reloc::ROPI_RWPI)
    CmdArgs.push_back("-fropi");
  if (RelocationModel == llvm::Reloc::RWPI ||
      RelocationModel == llvm::Reloc::ROPI_RWPI)
    CmdArgs.push_back("-frwpi");

  if (Arg *A = Args.getLastArg(options::OPT_meabi)) {
    CmdArgs.push_back("-meabi");
    CmdArgs.push_back(A->getValue());
  }

  // -fsemantic-interposition is forwarded to CC1: set the
  // "SemanticInterposition" metadata to 1 (make some linkages interposable) and
  // make default visibility external linkage definitions dso_preemptable.
  //
  // -fno-semantic-interposition: if the target supports .Lfoo$local local
  // aliases (make default visibility external linkage definitions dso_local).
  // This is the CC1 default for ELF to match COFF/Mach-O.
  //
  // Otherwise use Clang's traditional behavior: like
  // -fno-semantic-interposition but local aliases are not used. So references
  // can be interposed if not optimized out.
  if (Triple.isOSBinFormatELF()) {
    Arg *A = Args.getLastArg(options::OPT_fsemantic_interposition,
                             options::OPT_fno_semantic_interposition);
    if (RelocationModel != llvm::Reloc::Static && !IsPIE) {
      // The supported targets need to call AsmPrinter::getSymbolPreferLocal.
      bool SupportsLocalAlias = Triple.isX86();
      if (!A)
        CmdArgs.push_back("-fhalf-no-semantic-interposition");
      else if (A->getOption().matches(options::OPT_fsemantic_interposition))
        A->render(Args, CmdArgs);
      else if (!SupportsLocalAlias)
        CmdArgs.push_back("-fhalf-no-semantic-interposition");
    }
  }

  {
    std::string Model;
    if (Arg *A = Args.getLastArg(options::OPT_mthread_model)) {
      if (!TC.isThreadModelSupported(A->getValue()))
        D.Diag(diag::err_drv_invalid_thread_model_for_target)
            << A->getValue() << A->getAsString(Args);
      Model = A->getValue();
    } else
      Model = TC.getThreadModel();
    if (Model != "posix") {
      CmdArgs.push_back("-mthread-model");
      CmdArgs.push_back(Args.MakeArgString(Model));
    }
  }

  Args.AddLastArg(CmdArgs, options::OPT_fveclib);

  if (Args.hasFlag(options::OPT_fmerge_all_constants,
                   options::OPT_fno_merge_all_constants, false))
    CmdArgs.push_back("-fmerge-all-constants");

  if (Args.hasFlag(options::OPT_fno_delete_null_pointer_checks,
                   options::OPT_fdelete_null_pointer_checks, false))
    CmdArgs.push_back("-fno-delete-null-pointer-checks");

  // LLVM Code Generator Options.

  for (const Arg *A : Args.filtered(options::OPT_frewrite_map_file_EQ)) {
    StringRef Map = A->getValue();
    if (!llvm::sys::fs::exists(Map)) {
      D.Diag(diag::err_drv_no_such_file) << Map;
    } else {
      A->render(Args, CmdArgs);
      A->claim();
    }
  }

  if (Arg *A = Args.getLastArg(options::OPT_mabi_EQ_vec_extabi,
                               options::OPT_mabi_EQ_vec_default)) {
    if (!Triple.isOSAIX())
      D.Diag(diag::err_drv_unsupported_opt_for_target)
          << A->getSpelling() << RawTriple.str();
    if (A->getOption().getID() == options::OPT_mabi_EQ_vec_extabi)
      CmdArgs.push_back("-mabi=vec-extabi");
    else
      D.Diag(diag::err_aix_default_altivec_abi);
  }

  if (Arg *A = Args.getLastArg(options::OPT_Wframe_larger_than_EQ)) {
    StringRef v = A->getValue();
    CmdArgs.push_back("-mllvm");
    CmdArgs.push_back(Args.MakeArgString("-warn-stack-size=" + v));
    A->claim();
  }

  if (!Args.hasFlag(options::OPT_fjump_tables, options::OPT_fno_jump_tables,
                    true))
    CmdArgs.push_back("-fno-jump-tables");

  if (Args.hasFlag(options::OPT_fprofile_sample_accurate,
                   options::OPT_fno_profile_sample_accurate, false))
    CmdArgs.push_back("-fprofile-sample-accurate");

  if (!Args.hasFlag(options::OPT_fpreserve_as_comments,
                    options::OPT_fno_preserve_as_comments, true))
    CmdArgs.push_back("-fno-preserve-as-comments");

  if (Arg *A = Args.getLastArg(options::OPT_mregparm_EQ)) {
    CmdArgs.push_back("-mregparm");
    CmdArgs.push_back(A->getValue());
  }

  if (Arg *A = Args.getLastArg(options::OPT_maix_struct_return,
                               options::OPT_msvr4_struct_return)) {
    if (!TC.getTriple().isPPC32()) {
      D.Diag(diag::err_drv_unsupported_opt_for_target)
          << A->getSpelling() << RawTriple.str();
    } else if (A->getOption().matches(options::OPT_maix_struct_return)) {
      CmdArgs.push_back("-maix-struct-return");
    } else {
      assert(A->getOption().matches(options::OPT_msvr4_struct_return));
      CmdArgs.push_back("-msvr4-struct-return");
    }
  }

  if (Arg *A = Args.getLastArg(options::OPT_fpcc_struct_return,
                               options::OPT_freg_struct_return)) {
    if (TC.getArch() != llvm::Triple::x86) {
      D.Diag(diag::err_drv_unsupported_opt_for_target)
          << A->getSpelling() << RawTriple.str();
    } else if (A->getOption().matches(options::OPT_fpcc_struct_return)) {
      CmdArgs.push_back("-fpcc-struct-return");
    } else {
      assert(A->getOption().matches(options::OPT_freg_struct_return));
      CmdArgs.push_back("-freg-struct-return");
    }
  }

  if (Args.hasFlag(options::OPT_mrtd, options::OPT_mno_rtd, false))
    CmdArgs.push_back("-fdefault-calling-conv=stdcall");

  if (Args.hasArg(options::OPT_fenable_matrix)) {
    // enable-matrix is needed by both the LangOpts and by LLVM.
    CmdArgs.push_back("-fenable-matrix");
    CmdArgs.push_back("-mllvm");
    CmdArgs.push_back("-enable-matrix");
  }

  CodeGenOptions::FramePointerKind FPKeepKind =
                  getFramePointerKind(Args, RawTriple);
  const char *FPKeepKindStr = nullptr;
  switch (FPKeepKind) {
  case CodeGenOptions::FramePointerKind::None:
    FPKeepKindStr = "-mframe-pointer=none";
    break;
  case CodeGenOptions::FramePointerKind::NonLeaf:
    FPKeepKindStr = "-mframe-pointer=non-leaf";
    break;
  case CodeGenOptions::FramePointerKind::All:
    FPKeepKindStr = "-mframe-pointer=all";
    break;
  }
  assert(FPKeepKindStr && "unknown FramePointerKind");
  CmdArgs.push_back(FPKeepKindStr);

  if (!Args.hasFlag(options::OPT_fzero_initialized_in_bss,
                    options::OPT_fno_zero_initialized_in_bss, true))
    CmdArgs.push_back("-fno-zero-initialized-in-bss");

  bool OFastEnabled = isOptimizationLevelFast(Args);
  // If -Ofast is the optimization level, then -fstrict-aliasing should be
  // enabled.  This alias option is being used to simplify the hasFlag logic.
  OptSpecifier StrictAliasingAliasOption =
      OFastEnabled ? options::OPT_Ofast : options::OPT_fstrict_aliasing;
  // We turn strict aliasing off by default if we're in CL mode, since MSVC
  // doesn't do any TBAA.
  bool TBAAOnByDefault = !D.IsCLMode();
  if (!Args.hasFlag(options::OPT_fstrict_aliasing, StrictAliasingAliasOption,
                    options::OPT_fno_strict_aliasing, TBAAOnByDefault))
    CmdArgs.push_back("-relaxed-aliasing");
  if (!Args.hasFlag(options::OPT_fstruct_path_tbaa,
                    options::OPT_fno_struct_path_tbaa))
    CmdArgs.push_back("-no-struct-path-tbaa");
  if (Args.hasFlag(options::OPT_fstrict_enums, options::OPT_fno_strict_enums,
                   false))
    CmdArgs.push_back("-fstrict-enums");
  if (!Args.hasFlag(options::OPT_fstrict_return, options::OPT_fno_strict_return,
                    true))
    CmdArgs.push_back("-fno-strict-return");
  if (Args.hasFlag(options::OPT_fallow_editor_placeholders,
                   options::OPT_fno_allow_editor_placeholders, false))
    CmdArgs.push_back("-fallow-editor-placeholders");
  if (Args.hasFlag(options::OPT_fstrict_vtable_pointers,
                   options::OPT_fno_strict_vtable_pointers,
                   false))
    CmdArgs.push_back("-fstrict-vtable-pointers");
  if (Args.hasFlag(options::OPT_fforce_emit_vtables,
                   options::OPT_fno_force_emit_vtables,
                   false))
    CmdArgs.push_back("-fforce-emit-vtables");
  if (!Args.hasFlag(options::OPT_foptimize_sibling_calls,
                    options::OPT_fno_optimize_sibling_calls))
    CmdArgs.push_back("-mdisable-tail-calls");
  if (Args.hasFlag(options::OPT_fno_escaping_block_tail_calls,
                   options::OPT_fescaping_block_tail_calls, false))
    CmdArgs.push_back("-fno-escaping-block-tail-calls");

  Args.AddLastArg(CmdArgs, options::OPT_ffine_grained_bitfield_accesses,
                  options::OPT_fno_fine_grained_bitfield_accesses);

  Args.AddLastArg(CmdArgs, options::OPT_fexperimental_relative_cxx_abi_vtables,
                  options::OPT_fno_experimental_relative_cxx_abi_vtables);

  // Handle segmented stacks.
  if (Args.hasFlag(options::OPT_fsplit_stack, options::OPT_fno_split_stack,
                   false))
    CmdArgs.push_back("-fsplit-stack");

  RenderFloatingPointOptions(TC, D, OFastEnabled, Args, CmdArgs, JA);

  if (Arg *A = Args.getLastArg(options::OPT_mdouble_EQ)) {
    if (TC.getArch() == llvm::Triple::avr)
      A->render(Args, CmdArgs);
    else
      D.Diag(diag::err_drv_unsupported_opt_for_target)
          << A->getAsString(Args) << TripleStr;
  }

  if (Arg *A = Args.getLastArg(options::OPT_LongDouble_Group)) {
    if (TC.getTriple().isX86() || TC.getTriple().isSPIR())
      A->render(Args, CmdArgs);
    else if (TC.getTriple().isPPC() &&
             (A->getOption().getID() != options::OPT_mlong_double_80))
      A->render(Args, CmdArgs);
    else
      D.Diag(diag::err_drv_unsupported_opt_for_target)
          << A->getAsString(Args) << TripleStr;
  }

  // Decide whether to use verbose asm. Verbose assembly is the default on
  // toolchains which have the integrated assembler on by default.
  bool IsIntegratedAssemblerDefault = TC.IsIntegratedAssemblerDefault();
  if (!Args.hasFlag(options::OPT_fverbose_asm, options::OPT_fno_verbose_asm,
                    IsIntegratedAssemblerDefault))
    CmdArgs.push_back("-fno-verbose-asm");

  // Parse 'none' or '$major.$minor'. Disallow -fbinutils-version=0 because we
  // use that to indicate the MC default in the backend.
  if (Arg *A = Args.getLastArg(options::OPT_fbinutils_version_EQ)) {
    StringRef V = A->getValue();
    unsigned Num;
    if (V == "none")
      A->render(Args, CmdArgs);
    else if (!V.consumeInteger(10, Num) && Num > 0 &&
             (V.empty() || (V.consume_front(".") &&
                            !V.consumeInteger(10, Num) && V.empty())))
      A->render(Args, CmdArgs);
    else
      D.Diag(diag::err_drv_invalid_argument_to_option)
          << A->getValue() << A->getOption().getName();
  }

  if (!TC.useIntegratedAs())
    CmdArgs.push_back("-no-integrated-as");

  if (Args.hasArg(options::OPT_fdebug_pass_structure)) {
    CmdArgs.push_back("-mdebug-pass");
    CmdArgs.push_back("Structure");
  }
  if (Args.hasArg(options::OPT_fdebug_pass_arguments)) {
    CmdArgs.push_back("-mdebug-pass");
    CmdArgs.push_back("Arguments");
  }

  // Enable -mconstructor-aliases except on darwin, where we have to work around
  // a linker bug (see <rdar://problem/7651567>), and CUDA/AMDGPU device code,
  // where aliases aren't supported. Similarly, aliases aren't yet supported
  // for AIX.
  if (!RawTriple.isOSDarwin() && !RawTriple.isNVPTX() &&
      !RawTriple.isAMDGPU() && !RawTriple.isOSAIX())
    CmdArgs.push_back("-mconstructor-aliases");

  // Darwin's kernel doesn't support guard variables; just die if we
  // try to use them.
  if (KernelOrKext && RawTriple.isOSDarwin())
    CmdArgs.push_back("-fforbid-guard-variables");

  if (Args.hasFlag(options::OPT_mms_bitfields, options::OPT_mno_ms_bitfields,
                   Triple.isWindowsGNUEnvironment())) {
    CmdArgs.push_back("-mms-bitfields");
  }

  // Non-PIC code defaults to -fdirect-access-external-data while PIC code
  // defaults to -fno-direct-access-external-data. Pass the option if different
  // from the default.
  if (Arg *A = Args.getLastArg(options::OPT_fdirect_access_external_data,
                               options::OPT_fno_direct_access_external_data))
    if (A->getOption().matches(options::OPT_fdirect_access_external_data) !=
        (PICLevel == 0))
      A->render(Args, CmdArgs);

  if (Args.hasFlag(options::OPT_fno_plt, options::OPT_fplt, false)) {
    CmdArgs.push_back("-fno-plt");
  }

  // -fhosted is default.
  // TODO: Audit uses of KernelOrKext and see where it'd be more appropriate to
  // use Freestanding.
  bool Freestanding =
      Args.hasFlag(options::OPT_ffreestanding, options::OPT_fhosted, false) ||
      KernelOrKext;
  if (Freestanding)
    CmdArgs.push_back("-ffreestanding");

  // This is a coarse approximation of what llvm-gcc actually does, both
  // -fasynchronous-unwind-tables and -fnon-call-exceptions interact in more
  // complicated ways.
  bool UnwindTables =
      Args.hasFlag(options::OPT_fasynchronous_unwind_tables,
                   options::OPT_fno_asynchronous_unwind_tables,
                   (TC.IsUnwindTablesDefault(Args) ||
                    TC.getSanitizerArgs().needsUnwindTables()) &&
                       !Freestanding);
  UnwindTables = Args.hasFlag(options::OPT_funwind_tables,
                              options::OPT_fno_unwind_tables, UnwindTables);
  if (UnwindTables)
    CmdArgs.push_back("-munwind-tables");

  // Prepare `-aux-target-cpu` and `-aux-target-feature` unless
  // `--gpu-use-aux-triple-only` is specified.
  if (!Args.getLastArg(options::OPT_gpu_use_aux_triple_only) &&
      (IsCudaDevice || (IsSYCL && IsSYCLOffloadDevice) || IsHIPDevice)) {
    const ArgList &HostArgs =
        C.getArgsForToolChain(nullptr, StringRef(), Action::OFK_None);
    std::string HostCPU =
        getCPUName(HostArgs, *TC.getAuxTriple(), /*FromAs*/ false);
    if (!HostCPU.empty()) {
      CmdArgs.push_back("-aux-target-cpu");
      CmdArgs.push_back(Args.MakeArgString(HostCPU));
    }
    getTargetFeatures(D, *TC.getAuxTriple(), HostArgs, CmdArgs,
                      /*ForAS*/ false, /*IsAux*/ true);
  }

  TC.addClangTargetOptions(Args, CmdArgs, JA.getOffloadingDeviceKind());

  // FIXME: Handle -mtune=.
  (void)Args.hasArg(options::OPT_mtune_EQ);

  if (Arg *A = Args.getLastArg(options::OPT_mcmodel_EQ)) {
    StringRef CM = A->getValue();
    if (CM == "small" || CM == "kernel" || CM == "medium" || CM == "large" ||
        CM == "tiny")
      A->render(Args, CmdArgs);
    else
      D.Diag(diag::err_drv_invalid_argument_to_option)
          << CM << A->getOption().getName();
  }

  if (Arg *A = Args.getLastArg(options::OPT_mtls_size_EQ)) {
    StringRef Value = A->getValue();
    unsigned TLSSize = 0;
    Value.getAsInteger(10, TLSSize);
    if (!Triple.isAArch64() || !Triple.isOSBinFormatELF())
      D.Diag(diag::err_drv_unsupported_opt_for_target)
          << A->getOption().getName() << TripleStr;
    if (TLSSize != 12 && TLSSize != 24 && TLSSize != 32 && TLSSize != 48)
      D.Diag(diag::err_drv_invalid_int_value)
          << A->getOption().getName() << Value;
    Args.AddLastArg(CmdArgs, options::OPT_mtls_size_EQ);
  }

  // Add the target cpu
  std::string CPU = getCPUName(Args, Triple, /*FromAs*/ false);
  if (!CPU.empty()) {
    CmdArgs.push_back("-target-cpu");
    CmdArgs.push_back(Args.MakeArgString(CPU));
  }

  RenderTargetOptions(Triple, Args, KernelOrKext, CmdArgs);

  // FIXME: For now we want to demote any errors to warnings, when they have
  // been raised for asking the wrong question of scalable vectors, such as
  // asking for the fixed number of elements. This may happen because code that
  // is not yet ported to work for scalable vectors uses the wrong interfaces,
  // whereas the behaviour is actually correct. Emitting a warning helps bring
  // up scalable vector support in an incremental way. When scalable vector
  // support is stable enough, all uses of wrong interfaces should be considered
  // as errors, but until then, we can live with a warning being emitted by the
  // compiler. This way, Clang can be used to compile code with scalable vectors
  // and identify possible issues.
  if (isa<BackendJobAction>(JA)) {
    CmdArgs.push_back("-mllvm");
    CmdArgs.push_back("-treat-scalable-fixed-error-as-warning");
  }

  // These two are potentially updated by AddClangCLArgs.
  codegenoptions::DebugInfoKind DebugInfoKind = codegenoptions::NoDebugInfo;
  bool EmitCodeView = false;

  // Add clang-cl arguments.
  types::ID InputType = Input.getType();
  if (D.IsCLMode())
    AddClangCLArgs(Args, InputType, CmdArgs, &DebugInfoKind, &EmitCodeView);

  DwarfFissionKind DwarfFission = DwarfFissionKind::None;
  renderDebugOptions(TC, D, RawTriple, Args, EmitCodeView,
                     types::isLLVMIR(InputType), CmdArgs, DebugInfoKind,
                     DwarfFission);

  // Add the split debug info name to the command lines here so we
  // can propagate it to the backend.
  bool SplitDWARF = (DwarfFission != DwarfFissionKind::None) &&
                    (TC.getTriple().isOSBinFormatELF() ||
                     TC.getTriple().isOSBinFormatWasm()) &&
                    (isa<AssembleJobAction>(JA) || isa<CompileJobAction>(JA) ||
                     isa<BackendJobAction>(JA));
  if (SplitDWARF) {
    const char *SplitDWARFOut = SplitDebugName(JA, Args, Input, Output);
    CmdArgs.push_back("-split-dwarf-file");
    CmdArgs.push_back(SplitDWARFOut);
    if (DwarfFission == DwarfFissionKind::Split) {
      CmdArgs.push_back("-split-dwarf-output");
      CmdArgs.push_back(SplitDWARFOut);
    }
  }

  // Pass the linker version in use.
  if (Arg *A = Args.getLastArg(options::OPT_mlinker_version_EQ)) {
    CmdArgs.push_back("-target-linker-version");
    CmdArgs.push_back(A->getValue());
  }

  // Explicitly error on some things we know we don't support and can't just
  // ignore.
  if (!Args.hasArg(options::OPT_fallow_unsupported)) {
    Arg *Unsupported;
    if (types::isCXX(InputType) && RawTriple.isOSDarwin() &&
        TC.getArch() == llvm::Triple::x86) {
      if ((Unsupported = Args.getLastArg(options::OPT_fapple_kext)) ||
          (Unsupported = Args.getLastArg(options::OPT_mkernel)))
        D.Diag(diag::err_drv_clang_unsupported_opt_cxx_darwin_i386)
            << Unsupported->getOption().getName();
    }
    // The faltivec option has been superseded by the maltivec option.
    if ((Unsupported = Args.getLastArg(options::OPT_faltivec)))
      D.Diag(diag::err_drv_clang_unsupported_opt_faltivec)
          << Unsupported->getOption().getName()
          << "please use -maltivec and include altivec.h explicitly";
    if ((Unsupported = Args.getLastArg(options::OPT_fno_altivec)))
      D.Diag(diag::err_drv_clang_unsupported_opt_faltivec)
          << Unsupported->getOption().getName() << "please use -mno-altivec";
  }

  Args.AddAllArgs(CmdArgs, options::OPT_v);

  if (Args.getLastArg(options::OPT_H)) {
    CmdArgs.push_back("-H");
    CmdArgs.push_back("-sys-header-deps");
  }
  Args.AddAllArgs(CmdArgs, options::OPT_fshow_skipped_includes);

  if (D.CCPrintHeaders && !D.CCGenDiagnostics) {
    CmdArgs.push_back("-header-include-file");
    CmdArgs.push_back(!D.CCPrintHeadersFilename.empty()
                          ? D.CCPrintHeadersFilename.c_str()
                          : "-");
    CmdArgs.push_back("-sys-header-deps");
  }
  Args.AddLastArg(CmdArgs, options::OPT_P);
  Args.AddLastArg(CmdArgs, options::OPT_print_ivar_layout);

  if (D.CCLogDiagnostics && !D.CCGenDiagnostics) {
    CmdArgs.push_back("-diagnostic-log-file");
    CmdArgs.push_back(!D.CCLogDiagnosticsFilename.empty()
                          ? D.CCLogDiagnosticsFilename.c_str()
                          : "-");
  }

  // Give the gen diagnostics more chances to succeed, by avoiding intentional
  // crashes.
  if (D.CCGenDiagnostics)
    CmdArgs.push_back("-disable-pragma-debug-crash");

  // Allow backend to put its diagnostic files in the same place as frontend
  // crash diagnostics files.
  if (Args.hasArg(options::OPT_fcrash_diagnostics_dir)) {
    StringRef Dir = Args.getLastArgValue(options::OPT_fcrash_diagnostics_dir);
    CmdArgs.push_back("-mllvm");
    CmdArgs.push_back(Args.MakeArgString("-crash-diagnostics-dir=" + Dir));
  }

  bool UseSeparateSections = isUseSeparateSections(Triple);

  if (Args.hasFlag(options::OPT_ffunction_sections,
                   options::OPT_fno_function_sections, UseSeparateSections)) {
    CmdArgs.push_back("-ffunction-sections");
  }

  if (Arg *A = Args.getLastArg(options::OPT_fbasic_block_sections_EQ)) {
    if (Triple.isX86() && Triple.isOSBinFormatELF()) {
      StringRef Val = A->getValue();
      if (Val != "all" && Val != "labels" && Val != "none" &&
          !Val.startswith("list="))
        D.Diag(diag::err_drv_invalid_value)
            << A->getAsString(Args) << A->getValue();
      else
        A->render(Args, CmdArgs);
    } else {
      D.Diag(diag::err_drv_unsupported_opt_for_target)
          << A->getAsString(Args) << TripleStr;
    }
  }

  bool HasDefaultDataSections = Triple.isOSBinFormatXCOFF();
  if (Args.hasFlag(options::OPT_fdata_sections, options::OPT_fno_data_sections,
                   UseSeparateSections || HasDefaultDataSections)) {
    CmdArgs.push_back("-fdata-sections");
  }

  if (!Args.hasFlag(options::OPT_funique_section_names,
                    options::OPT_fno_unique_section_names, true))
    CmdArgs.push_back("-fno-unique-section-names");

  if (Args.hasFlag(options::OPT_funique_internal_linkage_names,
                   options::OPT_fno_unique_internal_linkage_names, false))
    CmdArgs.push_back("-funique-internal-linkage-names");

  if (Args.hasFlag(options::OPT_funique_basic_block_section_names,
                   options::OPT_fno_unique_basic_block_section_names, false))
    CmdArgs.push_back("-funique-basic-block-section-names");

  if (Arg *A = Args.getLastArg(options::OPT_fsplit_machine_functions,
                               options::OPT_fno_split_machine_functions)) {
    // This codegen pass is only available on x86-elf targets.
    if (Triple.isX86() && Triple.isOSBinFormatELF()) {
      if (A->getOption().matches(options::OPT_fsplit_machine_functions))
        A->render(Args, CmdArgs);
    } else {
      D.Diag(diag::err_drv_unsupported_opt_for_target)
          << A->getAsString(Args) << TripleStr;
    }
  }

  Args.AddLastArg(CmdArgs, options::OPT_finstrument_functions,
                  options::OPT_finstrument_functions_after_inlining,
                  options::OPT_finstrument_function_entry_bare);

  // NVPTX/AMDGCN doesn't support PGO or coverage. There's no runtime support
  // for sampling, overhead of call arc collection is way too high and there's
  // no way to collect the output.
  if (!Triple.isNVPTX() && !Triple.isAMDGCN())
    addPGOAndCoverageFlags(TC, C, D, Output, Args, CmdArgs);

  Args.AddLastArg(CmdArgs, options::OPT_fclang_abi_compat_EQ);

  // Add runtime flag for PS4 when PGO, coverage, or sanitizers are enabled.
  if (RawTriple.isPS4CPU() &&
      !Args.hasArg(options::OPT_nostdlib, options::OPT_nodefaultlibs)) {
    PS4cpu::addProfileRTArgs(TC, Args, CmdArgs);
    PS4cpu::addSanitizerArgs(TC, CmdArgs);
  }

  // Pass options for controlling the default header search paths.
  if (Args.hasArg(options::OPT_nostdinc)) {
    CmdArgs.push_back("-nostdsysteminc");
    CmdArgs.push_back("-nobuiltininc");
  } else {
    if (Args.hasArg(options::OPT_nostdlibinc))
      CmdArgs.push_back("-nostdsysteminc");
    Args.AddLastArg(CmdArgs, options::OPT_nostdincxx);
    Args.AddLastArg(CmdArgs, options::OPT_nobuiltininc);
  }

  // Pass the path to compiler resource files.
  CmdArgs.push_back("-resource-dir");
  CmdArgs.push_back(D.ResourceDir.c_str());

  Args.AddLastArg(CmdArgs, options::OPT_working_directory);

  RenderARCMigrateToolOptions(D, Args, CmdArgs);

  // Add preprocessing options like -I, -D, etc. if we are using the
  // preprocessor.
  //
  // FIXME: Support -fpreprocessed
  if (types::getPreprocessedType(InputType) != types::TY_INVALID)
    AddPreprocessingOptions(C, JA, D, Args, CmdArgs, Output, Inputs);

  // Don't warn about "clang -c -DPIC -fPIC test.i" because libtool.m4 assumes
  // that "The compiler can only warn and ignore the option if not recognized".
  // When building with ccache, it will pass -D options to clang even on
  // preprocessed inputs and configure concludes that -fPIC is not supported.
  Args.ClaimAllArgs(options::OPT_D);

  bool SkipO =
      Args.hasArg(options::OPT_fsycl_link_EQ) && ContainsWrapperAction(&JA);
  const Arg *OArg = Args.getLastArg(options::OPT_O_Group);
  // Manually translate -O4 to -O3; let clang reject others.
  // When compiling a wrapped binary, do not optimize.
  if (!SkipO && OArg) {
    if (OArg->getOption().matches(options::OPT_O4)) {
      CmdArgs.push_back("-O3");
      D.Diag(diag::warn_O4_is_O3);
    } else {
      OArg->render(Args, CmdArgs);
    }
  }

  // Warn about ignored options to clang.
  for (const Arg *A :
       Args.filtered(options::OPT_clang_ignored_gcc_optimization_f_Group)) {
    D.Diag(diag::warn_ignored_gcc_optimization) << A->getAsString(Args);
    A->claim();
  }

  for (const Arg *A :
       Args.filtered(options::OPT_clang_ignored_legacy_options_Group)) {
    D.Diag(diag::warn_ignored_clang_option) << A->getAsString(Args);
    A->claim();
  }

  claimNoWarnArgs(Args);

  Args.AddAllArgs(CmdArgs, options::OPT_R_Group);

  Args.AddAllArgs(CmdArgs, options::OPT_W_Group);
  if (Args.hasFlag(options::OPT_pedantic, options::OPT_no_pedantic, false))
    CmdArgs.push_back("-pedantic");
  Args.AddLastArg(CmdArgs, options::OPT_pedantic_errors);
  Args.AddLastArg(CmdArgs, options::OPT_w);

  // Fixed point flags
  if (Args.hasFlag(options::OPT_ffixed_point, options::OPT_fno_fixed_point,
                   /*Default=*/false))
    Args.AddLastArg(CmdArgs, options::OPT_ffixed_point);

  // Handle -{std, ansi, trigraphs} -- take the last of -{std, ansi}
  // (-ansi is equivalent to -std=c89 or -std=c++98).
  //
  // If a std is supplied, only add -trigraphs if it follows the
  // option.
  bool ImplyVCPPCVer = false;
  bool ImplyVCPPCXXVer = false;
  const Arg *Std = Args.getLastArg(options::OPT_std_EQ, options::OPT_ansi);
  if (Std) {
    if (Std->getOption().matches(options::OPT_ansi))
      if (types::isCXX(InputType))
        CmdArgs.push_back("-std=c++98");
      else
        CmdArgs.push_back("-std=c89");
    else {
      if (Args.hasArg(options::OPT_fsycl)) {
        // Use of -std= with 'C' is not supported for SYCL.
        const LangStandard *LangStd =
            LangStandard::getLangStandardForName(Std->getValue());
        if (LangStd && LangStd->getLanguage() == Language::C)
          D.Diag(diag::err_drv_argument_not_allowed_with)
              << Std->getAsString(Args) << "-fsycl";
      }
      Std->render(Args, CmdArgs);
    }

    // If -f(no-)trigraphs appears after the language standard flag, honor it.
    if (Arg *A = Args.getLastArg(options::OPT_std_EQ, options::OPT_ansi,
                                 options::OPT_ftrigraphs,
                                 options::OPT_fno_trigraphs))
      if (A != Std)
        A->render(Args, CmdArgs);
  } else {
    // Honor -std-default.
    //
    // FIXME: Clang doesn't correctly handle -std= when the input language
    // doesn't match. For the time being just ignore this for C++ inputs;
    // eventually we want to do all the standard defaulting here instead of
    // splitting it between the driver and clang -cc1.
    if (!types::isCXX(InputType)) {
      if (!Args.hasArg(options::OPT__SLASH_std)) {
        Args.AddAllArgsTranslated(CmdArgs, options::OPT_std_default_EQ, "-std=",
                                  /*Joined=*/true);
      } else
        ImplyVCPPCVer = true;
    }
    else if (IsWindowsMSVC)
      ImplyVCPPCXXVer = true;

    if (IsSYCL && types::isCXX(InputType) &&
        !Args.hasArg(options::OPT__SLASH_std))
      // For DPC++, we default to -std=c++17 for all compilations.  Use of -std
      // on the command line will override.
      CmdArgs.push_back("-std=c++17");

    Args.AddLastArg(CmdArgs, options::OPT_ftrigraphs,
                    options::OPT_fno_trigraphs);

    // HIP headers has minimum C++ standard requirements. Therefore set the
    // default language standard.
    if (IsHIP)
      CmdArgs.push_back(IsWindowsMSVC ? "-std=c++14" : "-std=c++11");
  }

  // GCC's behavior for -Wwrite-strings is a bit strange:
  //  * In C, this "warning flag" changes the types of string literals from
  //    'char[N]' to 'const char[N]', and thus triggers an unrelated warning
  //    for the discarded qualifier.
  //  * In C++, this is just a normal warning flag.
  //
  // Implementing this warning correctly in C is hard, so we follow GCC's
  // behavior for now. FIXME: Directly diagnose uses of a string literal as
  // a non-const char* in C, rather than using this crude hack.
  if (!types::isCXX(InputType)) {
    // FIXME: This should behave just like a warning flag, and thus should also
    // respect -Weverything, -Wno-everything, -Werror=write-strings, and so on.
    Arg *WriteStrings =
        Args.getLastArg(options::OPT_Wwrite_strings,
                        options::OPT_Wno_write_strings, options::OPT_w);
    if (WriteStrings &&
        WriteStrings->getOption().matches(options::OPT_Wwrite_strings))
      CmdArgs.push_back("-fconst-strings");
  }

  // GCC provides a macro definition '__DEPRECATED' when -Wdeprecated is active
  // during C++ compilation, which it is by default. GCC keeps this define even
  // in the presence of '-w', match this behavior bug-for-bug.
  if (types::isCXX(InputType) &&
      Args.hasFlag(options::OPT_Wdeprecated, options::OPT_Wno_deprecated,
                   true)) {
    CmdArgs.push_back("-fdeprecated-macro");
  }

  // Translate GCC's misnamer '-fasm' arguments to '-fgnu-keywords'.
  if (Arg *Asm = Args.getLastArg(options::OPT_fasm, options::OPT_fno_asm)) {
    if (Asm->getOption().matches(options::OPT_fasm))
      CmdArgs.push_back("-fgnu-keywords");
    else
      CmdArgs.push_back("-fno-gnu-keywords");
  }

  if (ShouldDisableDwarfDirectory(Args, TC))
    CmdArgs.push_back("-fno-dwarf-directory-asm");

  if (!ShouldEnableAutolink(Args, TC, JA))
    CmdArgs.push_back("-fno-autolink");

  // Add in -fdebug-compilation-dir if necessary.
  addDebugCompDirArg(Args, CmdArgs, D.getVFS());

  addDebugPrefixMapArg(D, Args, CmdArgs);

  if (Arg *A = Args.getLastArg(options::OPT_ftemplate_depth_,
                               options::OPT_ftemplate_depth_EQ)) {
    CmdArgs.push_back("-ftemplate-depth");
    CmdArgs.push_back(A->getValue());
  }

  if (Arg *A = Args.getLastArg(options::OPT_foperator_arrow_depth_EQ)) {
    CmdArgs.push_back("-foperator-arrow-depth");
    CmdArgs.push_back(A->getValue());
  }

  if (Arg *A = Args.getLastArg(options::OPT_fconstexpr_depth_EQ)) {
    CmdArgs.push_back("-fconstexpr-depth");
    CmdArgs.push_back(A->getValue());
  }

  if (Arg *A = Args.getLastArg(options::OPT_fconstexpr_steps_EQ)) {
    CmdArgs.push_back("-fconstexpr-steps");
    CmdArgs.push_back(A->getValue());
  }

  if (Args.hasArg(options::OPT_fexperimental_new_constant_interpreter))
    CmdArgs.push_back("-fexperimental-new-constant-interpreter");

  if (Arg *A = Args.getLastArg(options::OPT_fbracket_depth_EQ)) {
    CmdArgs.push_back("-fbracket-depth");
    CmdArgs.push_back(A->getValue());
  }

  if (Arg *A = Args.getLastArg(options::OPT_Wlarge_by_value_copy_EQ,
                               options::OPT_Wlarge_by_value_copy_def)) {
    if (A->getNumValues()) {
      StringRef bytes = A->getValue();
      CmdArgs.push_back(Args.MakeArgString("-Wlarge-by-value-copy=" + bytes));
    } else
      CmdArgs.push_back("-Wlarge-by-value-copy=64"); // default value
  }

  if (Args.hasArg(options::OPT_relocatable_pch))
    CmdArgs.push_back("-relocatable-pch");

  if (const Arg *A = Args.getLastArg(options::OPT_fcf_runtime_abi_EQ)) {
    static const char *kCFABIs[] = {
      "standalone", "objc", "swift", "swift-5.0", "swift-4.2", "swift-4.1",
    };

    if (find(kCFABIs, StringRef(A->getValue())) == std::end(kCFABIs))
      D.Diag(diag::err_drv_invalid_cf_runtime_abi) << A->getValue();
    else
      A->render(Args, CmdArgs);
  }

  if (Arg *A = Args.getLastArg(options::OPT_fconstant_string_class_EQ)) {
    CmdArgs.push_back("-fconstant-string-class");
    CmdArgs.push_back(A->getValue());
  }

  if (Arg *A = Args.getLastArg(options::OPT_ftabstop_EQ)) {
    CmdArgs.push_back("-ftabstop");
    CmdArgs.push_back(A->getValue());
  }

  if (Args.hasFlag(options::OPT_fstack_size_section,
                   options::OPT_fno_stack_size_section, RawTriple.isPS4()))
    CmdArgs.push_back("-fstack-size-section");

  CmdArgs.push_back("-ferror-limit");
  if (Arg *A = Args.getLastArg(options::OPT_ferror_limit_EQ))
    CmdArgs.push_back(A->getValue());
  else
    CmdArgs.push_back("19");

  if (Arg *A = Args.getLastArg(options::OPT_fmacro_backtrace_limit_EQ)) {
    CmdArgs.push_back("-fmacro-backtrace-limit");
    CmdArgs.push_back(A->getValue());
  }

  if (Arg *A = Args.getLastArg(options::OPT_ftemplate_backtrace_limit_EQ)) {
    CmdArgs.push_back("-ftemplate-backtrace-limit");
    CmdArgs.push_back(A->getValue());
  }

  if (Arg *A = Args.getLastArg(options::OPT_fconstexpr_backtrace_limit_EQ)) {
    CmdArgs.push_back("-fconstexpr-backtrace-limit");
    CmdArgs.push_back(A->getValue());
  }

  if (Arg *A = Args.getLastArg(options::OPT_fspell_checking_limit_EQ)) {
    CmdArgs.push_back("-fspell-checking-limit");
    CmdArgs.push_back(A->getValue());
  }

  // Pass -fmessage-length=.
  unsigned MessageLength = 0;
  if (Arg *A = Args.getLastArg(options::OPT_fmessage_length_EQ)) {
    StringRef V(A->getValue());
    if (V.getAsInteger(0, MessageLength))
      D.Diag(diag::err_drv_invalid_argument_to_option)
          << V << A->getOption().getName();
  } else {
    // If -fmessage-length=N was not specified, determine whether this is a
    // terminal and, if so, implicitly define -fmessage-length appropriately.
    MessageLength = llvm::sys::Process::StandardErrColumns();
  }
  if (MessageLength != 0)
    CmdArgs.push_back(
        Args.MakeArgString("-fmessage-length=" + Twine(MessageLength)));

  // -fvisibility= and -fvisibility-ms-compat are of a piece.
  if (const Arg *A = Args.getLastArg(options::OPT_fvisibility_EQ,
                                     options::OPT_fvisibility_ms_compat)) {
    if (A->getOption().matches(options::OPT_fvisibility_EQ)) {
      CmdArgs.push_back("-fvisibility");
      CmdArgs.push_back(A->getValue());
    } else {
      assert(A->getOption().matches(options::OPT_fvisibility_ms_compat));
      CmdArgs.push_back("-fvisibility");
      CmdArgs.push_back("hidden");
      CmdArgs.push_back("-ftype-visibility");
      CmdArgs.push_back("default");
    }
  }

  if (!RawTriple.isPS4())
    if (const Arg *A =
            Args.getLastArg(options::OPT_fvisibility_from_dllstorageclass,
                            options::OPT_fno_visibility_from_dllstorageclass)) {
      if (A->getOption().matches(
              options::OPT_fvisibility_from_dllstorageclass)) {
        CmdArgs.push_back("-fvisibility-from-dllstorageclass");
        Args.AddLastArg(CmdArgs, options::OPT_fvisibility_dllexport_EQ);
        Args.AddLastArg(CmdArgs, options::OPT_fvisibility_nodllstorageclass_EQ);
        Args.AddLastArg(CmdArgs, options::OPT_fvisibility_externs_dllimport_EQ);
        Args.AddLastArg(CmdArgs,
                        options::OPT_fvisibility_externs_nodllstorageclass_EQ);
      }
    }

  if (const Arg *A = Args.getLastArg(options::OPT_mignore_xcoff_visibility)) {
    if (Triple.isOSAIX())
      CmdArgs.push_back("-mignore-xcoff-visibility");
    else
      D.Diag(diag::err_drv_unsupported_opt_for_target)
          << A->getAsString(Args) << TripleStr;
  }

  Args.AddLastArg(CmdArgs, options::OPT_fvisibility_inlines_hidden);
  Args.AddLastArg(CmdArgs, options::OPT_fvisibility_inlines_hidden_static_local_var,
                           options::OPT_fno_visibility_inlines_hidden_static_local_var);
  Args.AddLastArg(CmdArgs, options::OPT_fvisibility_global_new_delete_hidden);

  Args.AddLastArg(CmdArgs, options::OPT_ftlsmodel_EQ);

  // Forward -f (flag) options which we can pass directly.
  Args.AddLastArg(CmdArgs, options::OPT_femit_all_decls);
  Args.AddLastArg(CmdArgs, options::OPT_fheinous_gnu_extensions);
  Args.AddLastArg(CmdArgs, options::OPT_fdigraphs, options::OPT_fno_digraphs);
  Args.AddLastArg(CmdArgs, options::OPT_fno_operator_names);
  Args.AddLastArg(CmdArgs, options::OPT_femulated_tls,
                  options::OPT_fno_emulated_tls);

  // AltiVec-like language extensions aren't relevant for assembling.
  if (!isa<PreprocessJobAction>(JA) || Output.getType() != types::TY_PP_Asm)
    Args.AddLastArg(CmdArgs, options::OPT_fzvector);

  Args.AddLastArg(CmdArgs, options::OPT_fdiagnostics_show_template_tree);
  Args.AddLastArg(CmdArgs, options::OPT_fno_elide_type);

  // Forward flags for OpenMP. We don't do this if the current action is an
  // device offloading action other than OpenMP.
  if (Args.hasFlag(options::OPT_fopenmp, options::OPT_fopenmp_EQ,
                   options::OPT_fno_openmp, false) &&
      (JA.isDeviceOffloading(Action::OFK_None) ||
       JA.isDeviceOffloading(Action::OFK_OpenMP))) {
    switch (D.getOpenMPRuntime(Args)) {
    case Driver::OMPRT_OMP:
    case Driver::OMPRT_IOMP5:
      // Clang can generate useful OpenMP code for these two runtime libraries.
      CmdArgs.push_back("-fopenmp");

      // If no option regarding the use of TLS in OpenMP codegeneration is
      // given, decide a default based on the target. Otherwise rely on the
      // options and pass the right information to the frontend.
      if (!Args.hasFlag(options::OPT_fopenmp_use_tls,
                        options::OPT_fnoopenmp_use_tls, /*Default=*/true))
        CmdArgs.push_back("-fnoopenmp-use-tls");
      Args.AddLastArg(CmdArgs, options::OPT_fopenmp_simd,
                      options::OPT_fno_openmp_simd);
      Args.AddAllArgs(CmdArgs, options::OPT_fopenmp_enable_irbuilder);
      Args.AddAllArgs(CmdArgs, options::OPT_fopenmp_version_EQ);
      Args.AddAllArgs(CmdArgs, options::OPT_fopenmp_cuda_number_of_sm_EQ);
      Args.AddAllArgs(CmdArgs, options::OPT_fopenmp_cuda_blocks_per_sm_EQ);
      Args.AddAllArgs(CmdArgs,
                      options::OPT_fopenmp_cuda_teams_reduction_recs_num_EQ);
      if (Args.hasFlag(options::OPT_fopenmp_optimistic_collapse,
                       options::OPT_fno_openmp_optimistic_collapse,
                       /*Default=*/false))
        CmdArgs.push_back("-fopenmp-optimistic-collapse");

      // When in OpenMP offloading mode with NVPTX target, forward
      // cuda-mode flag
      if (Args.hasFlag(options::OPT_fopenmp_cuda_mode,
                       options::OPT_fno_openmp_cuda_mode, /*Default=*/false))
        CmdArgs.push_back("-fopenmp-cuda-mode");

      // When in OpenMP offloading mode with NVPTX target, forward
      // cuda-parallel-target-regions flag
      if (Args.hasFlag(options::OPT_fopenmp_cuda_parallel_target_regions,
                       options::OPT_fno_openmp_cuda_parallel_target_regions,
                       /*Default=*/true))
        CmdArgs.push_back("-fopenmp-cuda-parallel-target-regions");

      // When in OpenMP offloading mode with NVPTX target, check if full runtime
      // is required.
      if (Args.hasFlag(options::OPT_fopenmp_cuda_force_full_runtime,
                       options::OPT_fno_openmp_cuda_force_full_runtime,
                       /*Default=*/false))
        CmdArgs.push_back("-fopenmp-cuda-force-full-runtime");
      break;
    default:
      // By default, if Clang doesn't know how to generate useful OpenMP code
      // for a specific runtime library, we just don't pass the '-fopenmp' flag
      // down to the actual compilation.
      // FIXME: It would be better to have a mode which *only* omits IR
      // generation based on the OpenMP support so that we get consistent
      // semantic analysis, etc.
      break;
    }
  } else {
    Args.AddLastArg(CmdArgs, options::OPT_fopenmp_simd,
                    options::OPT_fno_openmp_simd);
    Args.AddAllArgs(CmdArgs, options::OPT_fopenmp_version_EQ);
  }

  const SanitizerArgs &Sanitize = TC.getSanitizerArgs();
  Sanitize.addArgs(TC, Args, CmdArgs, InputType);

  const XRayArgs &XRay = TC.getXRayArgs();
  XRay.addArgs(TC, Args, CmdArgs, InputType);

  for (const auto &Filename :
       Args.getAllArgValues(options::OPT_fprofile_list_EQ)) {
    if (D.getVFS().exists(Filename))
      CmdArgs.push_back(Args.MakeArgString("-fprofile-list=" + Filename));
    else
      D.Diag(clang::diag::err_drv_no_such_file) << Filename;
  }

  if (Arg *A = Args.getLastArg(options::OPT_fpatchable_function_entry_EQ)) {
    StringRef S0 = A->getValue(), S = S0;
    unsigned Size, Offset = 0;
    if (!Triple.isAArch64() && !Triple.isRISCV() && !Triple.isX86())
      D.Diag(diag::err_drv_unsupported_opt_for_target)
          << A->getAsString(Args) << TripleStr;
    else if (S.consumeInteger(10, Size) ||
             (!S.empty() && (!S.consume_front(",") ||
                             S.consumeInteger(10, Offset) || !S.empty())))
      D.Diag(diag::err_drv_invalid_argument_to_option)
          << S0 << A->getOption().getName();
    else if (Size < Offset)
      D.Diag(diag::err_drv_unsupported_fpatchable_function_entry_argument);
    else {
      CmdArgs.push_back(Args.MakeArgString(A->getSpelling() + Twine(Size)));
      CmdArgs.push_back(Args.MakeArgString(
          "-fpatchable-function-entry-offset=" + Twine(Offset)));
    }
  }

  if (TC.SupportsProfiling()) {
    Args.AddLastArg(CmdArgs, options::OPT_pg);

    llvm::Triple::ArchType Arch = TC.getArch();
    if (Arg *A = Args.getLastArg(options::OPT_mfentry)) {
      if (Arch == llvm::Triple::systemz || TC.getTriple().isX86())
        A->render(Args, CmdArgs);
      else
        D.Diag(diag::err_drv_unsupported_opt_for_target)
            << A->getAsString(Args) << TripleStr;
    }
    if (Arg *A = Args.getLastArg(options::OPT_mnop_mcount)) {
      if (Arch == llvm::Triple::systemz)
        A->render(Args, CmdArgs);
      else
        D.Diag(diag::err_drv_unsupported_opt_for_target)
            << A->getAsString(Args) << TripleStr;
    }
    if (Arg *A = Args.getLastArg(options::OPT_mrecord_mcount)) {
      if (Arch == llvm::Triple::systemz)
        A->render(Args, CmdArgs);
      else
        D.Diag(diag::err_drv_unsupported_opt_for_target)
            << A->getAsString(Args) << TripleStr;
    }
  }

  if (Args.getLastArg(options::OPT_fapple_kext) ||
      (Args.hasArg(options::OPT_mkernel) && types::isCXX(InputType)))
    CmdArgs.push_back("-fapple-kext");

  Args.AddLastArg(CmdArgs, options::OPT_flax_vector_conversions_EQ);
  Args.AddLastArg(CmdArgs, options::OPT_fobjc_sender_dependent_dispatch);
  Args.AddLastArg(CmdArgs, options::OPT_fdiagnostics_print_source_range_info);
  Args.AddLastArg(CmdArgs, options::OPT_fdiagnostics_parseable_fixits);
  Args.AddLastArg(CmdArgs, options::OPT_ftime_report);
  Args.AddLastArg(CmdArgs, options::OPT_ftime_report_EQ);
  Args.AddLastArg(CmdArgs, options::OPT_ftime_trace);
  Args.AddLastArg(CmdArgs, options::OPT_ftime_trace_granularity_EQ);
  Args.AddLastArg(CmdArgs, options::OPT_ftrapv);
  Args.AddLastArg(CmdArgs, options::OPT_malign_double);
  Args.AddLastArg(CmdArgs, options::OPT_fno_temp_file);

  if (Arg *A = Args.getLastArg(options::OPT_ftrapv_handler_EQ)) {
    CmdArgs.push_back("-ftrapv-handler");
    CmdArgs.push_back(A->getValue());
  }

  Args.AddLastArg(CmdArgs, options::OPT_ftrap_function_EQ);

  // -fno-strict-overflow implies -fwrapv if it isn't disabled, but
  // -fstrict-overflow won't turn off an explicitly enabled -fwrapv.
  if (Arg *A = Args.getLastArg(options::OPT_fwrapv, options::OPT_fno_wrapv)) {
    if (A->getOption().matches(options::OPT_fwrapv))
      CmdArgs.push_back("-fwrapv");
  } else if (Arg *A = Args.getLastArg(options::OPT_fstrict_overflow,
                                      options::OPT_fno_strict_overflow)) {
    if (A->getOption().matches(options::OPT_fno_strict_overflow))
      CmdArgs.push_back("-fwrapv");
  }

  if (Arg *A = Args.getLastArg(options::OPT_freroll_loops,
                               options::OPT_fno_reroll_loops))
    if (A->getOption().matches(options::OPT_freroll_loops))
      CmdArgs.push_back("-freroll-loops");

  Args.AddLastArg(CmdArgs, options::OPT_ffinite_loops,
                  options::OPT_fno_finite_loops);

  Args.AddLastArg(CmdArgs, options::OPT_fwritable_strings);
  Args.AddLastArg(CmdArgs, options::OPT_funroll_loops,
                  options::OPT_fno_unroll_loops);

  Args.AddLastArg(CmdArgs, options::OPT_pthread);

  if (Args.hasFlag(options::OPT_mspeculative_load_hardening,
                   options::OPT_mno_speculative_load_hardening, false))
    CmdArgs.push_back(Args.MakeArgString("-mspeculative-load-hardening"));

  RenderSSPOptions(D, TC, Args, CmdArgs, KernelOrKext);
  RenderSCPOptions(TC, Args, CmdArgs);
  RenderTrivialAutoVarInitOptions(D, TC, Args, CmdArgs);

  // Translate -mstackrealign
  if (Args.hasFlag(options::OPT_mstackrealign, options::OPT_mno_stackrealign,
                   false))
    CmdArgs.push_back(Args.MakeArgString("-mstackrealign"));

  if (Args.hasArg(options::OPT_mstack_alignment)) {
    StringRef alignment = Args.getLastArgValue(options::OPT_mstack_alignment);
    CmdArgs.push_back(Args.MakeArgString("-mstack-alignment=" + alignment));
  }

  if (Args.hasArg(options::OPT_mstack_probe_size)) {
    StringRef Size = Args.getLastArgValue(options::OPT_mstack_probe_size);

    if (!Size.empty())
      CmdArgs.push_back(Args.MakeArgString("-mstack-probe-size=" + Size));
    else
      CmdArgs.push_back("-mstack-probe-size=0");
  }

  if (!Args.hasFlag(options::OPT_mstack_arg_probe,
                    options::OPT_mno_stack_arg_probe, true))
    CmdArgs.push_back(Args.MakeArgString("-mno-stack-arg-probe"));

  if (Arg *A = Args.getLastArg(options::OPT_mrestrict_it,
                               options::OPT_mno_restrict_it)) {
    if (A->getOption().matches(options::OPT_mrestrict_it)) {
      CmdArgs.push_back("-mllvm");
      CmdArgs.push_back("-arm-restrict-it");
    } else {
      CmdArgs.push_back("-mllvm");
      CmdArgs.push_back("-arm-no-restrict-it");
    }
  } else if (Triple.isOSWindows() &&
             (Triple.getArch() == llvm::Triple::arm ||
              Triple.getArch() == llvm::Triple::thumb)) {
    // Windows on ARM expects restricted IT blocks
    CmdArgs.push_back("-mllvm");
    CmdArgs.push_back("-arm-restrict-it");
  }

  // Forward -cl options to -cc1
  RenderOpenCLOptions(Args, CmdArgs, InputType);

  // Forward -fsycl-instrument-device-code option to cc1. This option can only
  // be used with spir triple.
  if (Arg *A = Args.getLastArg(options::OPT_fsycl_instrument_device_code)) {
    if (!Triple.isSPIR())
      D.Diag(diag::err_drv_unsupported_opt_for_target)
          << A->getAsString(Args) << TripleStr;
    CmdArgs.push_back("-fsycl-instrument-device-code");
  }

  if (IsHIP) {
    if (Args.hasFlag(options::OPT_fhip_new_launch_api,
                     options::OPT_fno_hip_new_launch_api, true))
      CmdArgs.push_back("-fhip-new-launch-api");
    if (Args.hasFlag(options::OPT_fgpu_allow_device_init,
                     options::OPT_fno_gpu_allow_device_init, false))
      CmdArgs.push_back("-fgpu-allow-device-init");
  }

  if (IsCuda || IsHIP) {
    if (Args.hasFlag(options::OPT_fgpu_rdc, options::OPT_fno_gpu_rdc, false))
      CmdArgs.push_back("-fgpu-rdc");
    if (Args.hasFlag(options::OPT_fgpu_defer_diag,
                     options::OPT_fno_gpu_defer_diag, false))
      CmdArgs.push_back("-fgpu-defer-diag");
    if (Args.hasFlag(options::OPT_fgpu_exclude_wrong_side_overloads,
                     options::OPT_fno_gpu_exclude_wrong_side_overloads,
                     false)) {
      CmdArgs.push_back("-fgpu-exclude-wrong-side-overloads");
      CmdArgs.push_back("-fgpu-defer-diag");
    }
  }

  if (Arg *A = Args.getLastArg(options::OPT_fcf_protection_EQ)) {
    CmdArgs.push_back(
        Args.MakeArgString(Twine("-fcf-protection=") + A->getValue()));
  }

  // Forward -f options with positive and negative forms; we translate these by
  // hand.  Do not propagate PGO options to the GPU-side compilations as the
  // profile info is for the host-side compilation only.
  if (!(IsCudaDevice || IsHIPDevice)) {
    if (Arg *A = getLastProfileSampleUseArg(Args)) {
      auto *PGOArg = Args.getLastArg(
          options::OPT_fprofile_generate, options::OPT_fprofile_generate_EQ,
          options::OPT_fcs_profile_generate,
          options::OPT_fcs_profile_generate_EQ, options::OPT_fprofile_use,
          options::OPT_fprofile_use_EQ);
      if (PGOArg)
        D.Diag(diag::err_drv_argument_not_allowed_with)
            << "SampleUse with PGO options";

      StringRef fname = A->getValue();
      if (!llvm::sys::fs::exists(fname))
        D.Diag(diag::err_drv_no_such_file) << fname;
      else
        A->render(Args, CmdArgs);
    }
    Args.AddLastArg(CmdArgs, options::OPT_fprofile_remapping_file_EQ);

    if (Args.hasFlag(options::OPT_fpseudo_probe_for_profiling,
                     options::OPT_fno_pseudo_probe_for_profiling, false))
      CmdArgs.push_back("-fpseudo-probe-for-profiling");
  }
  RenderBuiltinOptions(TC, RawTriple, Args, CmdArgs);

  if (!Args.hasFlag(options::OPT_fassume_sane_operator_new,
                    options::OPT_fno_assume_sane_operator_new))
    CmdArgs.push_back("-fno-assume-sane-operator-new");

  // -fblocks=0 is default.
  if (Args.hasFlag(options::OPT_fblocks, options::OPT_fno_blocks,
                   TC.IsBlocksDefault()) ||
      (Args.hasArg(options::OPT_fgnu_runtime) &&
       Args.hasArg(options::OPT_fobjc_nonfragile_abi) &&
       !Args.hasArg(options::OPT_fno_blocks))) {
    CmdArgs.push_back("-fblocks");

    if (!Args.hasArg(options::OPT_fgnu_runtime) && !TC.hasBlocksRuntime())
      CmdArgs.push_back("-fblocks-runtime-optional");
  }

  // -fencode-extended-block-signature=1 is default.
  if (TC.IsEncodeExtendedBlockSignatureDefault())
    CmdArgs.push_back("-fencode-extended-block-signature");

  if (Args.hasFlag(options::OPT_fcoroutines_ts, options::OPT_fno_coroutines_ts,
                   false) &&
      types::isCXX(InputType)) {
    CmdArgs.push_back("-fcoroutines-ts");
  }

  Args.AddLastArg(CmdArgs, options::OPT_fdouble_square_bracket_attributes,
                  options::OPT_fno_double_square_bracket_attributes);

  // -faccess-control is default.
  if (Args.hasFlag(options::OPT_fno_access_control,
                   options::OPT_faccess_control, false))
    CmdArgs.push_back("-fno-access-control");

  // -felide-constructors is the default.
  if (Args.hasFlag(options::OPT_fno_elide_constructors,
                   options::OPT_felide_constructors, false))
    CmdArgs.push_back("-fno-elide-constructors");

  ToolChain::RTTIMode RTTIMode = TC.getRTTIMode();

  if (KernelOrKext || (types::isCXX(InputType) &&
                       (RTTIMode == ToolChain::RM_Disabled)))
    CmdArgs.push_back("-fno-rtti");

  // -fshort-enums=0 is default for all architectures except Hexagon and z/OS.
  if (Args.hasFlag(options::OPT_fshort_enums, options::OPT_fno_short_enums,
                   TC.getArch() == llvm::Triple::hexagon || Triple.isOSzOS()))
    CmdArgs.push_back("-fshort-enums");

  RenderCharacterOptions(Args, AuxTriple ? *AuxTriple : RawTriple, CmdArgs);

  // -fuse-cxa-atexit is default.
  if (!Args.hasFlag(
          options::OPT_fuse_cxa_atexit, options::OPT_fno_use_cxa_atexit,
          !RawTriple.isOSAIX() && !RawTriple.isOSWindows() &&
              TC.getArch() != llvm::Triple::xcore &&
              ((RawTriple.getVendor() != llvm::Triple::MipsTechnologies) ||
               RawTriple.hasEnvironment())) ||
      KernelOrKext)
    CmdArgs.push_back("-fno-use-cxa-atexit");

  if (Args.hasFlag(options::OPT_fregister_global_dtors_with_atexit,
                   options::OPT_fno_register_global_dtors_with_atexit,
                   RawTriple.isOSDarwin() && !KernelOrKext))
    CmdArgs.push_back("-fregister-global-dtors-with-atexit");

  // -fno-use-line-directives is default.
  if (Args.hasFlag(options::OPT_fuse_line_directives,
                   options::OPT_fno_use_line_directives, false))
    CmdArgs.push_back("-fuse-line-directives");

  // -fms-extensions=0 is default.
  if (Args.hasFlag(options::OPT_fms_extensions, options::OPT_fno_ms_extensions,
                   IsWindowsMSVC))
    CmdArgs.push_back("-fms-extensions");

  // -fms-compatibility=0 is default.
  bool IsMSVCCompat = Args.hasFlag(
      options::OPT_fms_compatibility, options::OPT_fno_ms_compatibility,
      (IsWindowsMSVC && Args.hasFlag(options::OPT_fms_extensions,
                                     options::OPT_fno_ms_extensions, true)));
  if (IsMSVCCompat)
    CmdArgs.push_back("-fms-compatibility");

  // Handle -fgcc-version, if present.
  VersionTuple GNUCVer;
  if (Arg *A = Args.getLastArg(options::OPT_fgnuc_version_EQ)) {
    // Check that the version has 1 to 3 components and the minor and patch
    // versions fit in two decimal digits.
    StringRef Val = A->getValue();
    Val = Val.empty() ? "0" : Val; // Treat "" as 0 or disable.
    bool Invalid = GNUCVer.tryParse(Val);
    unsigned Minor = GNUCVer.getMinor().getValueOr(0);
    unsigned Patch = GNUCVer.getSubminor().getValueOr(0);
    if (Invalid || GNUCVer.getBuild() || Minor >= 100 || Patch >= 100) {
      D.Diag(diag::err_drv_invalid_value)
          << A->getAsString(Args) << A->getValue();
    }
  } else if (!IsMSVCCompat) {
    // Imitate GCC 4.2.1 by default if -fms-compatibility is not in effect.
    GNUCVer = VersionTuple(4, 2, 1);
  }
  if (!GNUCVer.empty()) {
    CmdArgs.push_back(
        Args.MakeArgString("-fgnuc-version=" + GNUCVer.getAsString()));
  }

  VersionTuple MSVT = TC.computeMSVCVersion(&D, Args);
  if (!MSVT.empty())
    CmdArgs.push_back(
        Args.MakeArgString("-fms-compatibility-version=" + MSVT.getAsString()));

  bool IsMSVC2015Compatible = MSVT.getMajor() >= 19;
  if (ImplyVCPPCVer) {
    StringRef LanguageStandard;
    if (const Arg *StdArg = Args.getLastArg(options::OPT__SLASH_std)) {
      Std = StdArg;
      LanguageStandard = llvm::StringSwitch<StringRef>(StdArg->getValue())
                             .Case("c11", "-std=c11")
                             .Case("c17", "-std=c17")
                             .Default("");
      if (LanguageStandard.empty())
        D.Diag(clang::diag::warn_drv_unused_argument)
            << StdArg->getAsString(Args);
    }
    CmdArgs.push_back(LanguageStandard.data());
  }
  if (ImplyVCPPCXXVer) {
    StringRef LanguageStandard;
    if (const Arg *StdArg = Args.getLastArg(options::OPT__SLASH_std)) {
      Std = StdArg;
      LanguageStandard = llvm::StringSwitch<StringRef>(StdArg->getValue())
                             .Case("c++14", "-std=c++14")
                             .Case("c++17", "-std=c++17")
                             .Case("c++latest", "-std=c++20")
                             .Default("");
      if (LanguageStandard.empty())
        D.Diag(clang::diag::warn_drv_unused_argument)
            << StdArg->getAsString(Args);
    }

    if (LanguageStandard.empty()) {
      if (IsSYCL)
        // For DPC++, C++17 is the default.
        LanguageStandard = "-std=c++17";
      else if (IsMSVC2015Compatible)
        LanguageStandard = "-std=c++14";
      else
        LanguageStandard = "-std=c++11";
    }

    CmdArgs.push_back(LanguageStandard.data());
  }

  // -fno-borland-extensions is default.
  if (Args.hasFlag(options::OPT_fborland_extensions,
                   options::OPT_fno_borland_extensions, false))
    CmdArgs.push_back("-fborland-extensions");

  // -fno-declspec is default, except for PS4.
  if (Args.hasFlag(options::OPT_fdeclspec, options::OPT_fno_declspec,
                   RawTriple.isPS4()))
    CmdArgs.push_back("-fdeclspec");
  else if (Args.hasArg(options::OPT_fno_declspec))
    CmdArgs.push_back("-fno-declspec"); // Explicitly disabling __declspec.

  // -fthreadsafe-static is default, except for MSVC compatibility versions less
  // than 19.
  if (!Args.hasFlag(options::OPT_fthreadsafe_statics,
                    options::OPT_fno_threadsafe_statics,
                    !IsWindowsMSVC || IsMSVC2015Compatible))
    CmdArgs.push_back("-fno-threadsafe-statics");

  // -fno-delayed-template-parsing is default, except when targeting MSVC.
  // Many old Windows SDK versions require this to parse.
  // FIXME: MSVC introduced /Zc:twoPhase- to disable this behavior in their
  // compiler. We should be able to disable this by default at some point.
  if (Args.hasFlag(options::OPT_fdelayed_template_parsing,
                   options::OPT_fno_delayed_template_parsing, IsWindowsMSVC))
    CmdArgs.push_back("-fdelayed-template-parsing");

  // -fgnu-keywords default varies depending on language; only pass if
  // specified.
  Args.AddLastArg(CmdArgs, options::OPT_fgnu_keywords,
                  options::OPT_fno_gnu_keywords);

  if (Args.hasFlag(options::OPT_fgnu89_inline, options::OPT_fno_gnu89_inline,
                   false))
    CmdArgs.push_back("-fgnu89-inline");

  if (Args.hasArg(options::OPT_fno_inline))
    CmdArgs.push_back("-fno-inline");

  Args.AddLastArg(CmdArgs, options::OPT_finline_functions,
                  options::OPT_finline_hint_functions,
                  options::OPT_fno_inline_functions);

  // FIXME: Find a better way to determine whether the language has modules
  // support by default, or just assume that all languages do.
  bool HaveModules =
      Std && (Std->containsValue("c++2a") || Std->containsValue("c++20") ||
              Std->containsValue("c++latest"));
  RenderModulesOptions(C, D, Args, Input, Output, CmdArgs, HaveModules);

  if (Args.hasFlag(options::OPT_fpch_validate_input_files_content,
                   options::OPT_fno_pch_validate_input_files_content, false))
    CmdArgs.push_back("-fvalidate-ast-input-files-content");
  if (Args.hasFlag(options::OPT_fpch_instantiate_templates,
                   options::OPT_fno_pch_instantiate_templates, false))
    CmdArgs.push_back("-fpch-instantiate-templates");
  if (Args.hasFlag(options::OPT_fpch_codegen, options::OPT_fno_pch_codegen,
                   false))
    CmdArgs.push_back("-fmodules-codegen");
  if (Args.hasFlag(options::OPT_fpch_debuginfo, options::OPT_fno_pch_debuginfo,
                   false))
    CmdArgs.push_back("-fmodules-debuginfo");

  Args.AddLastArg(CmdArgs, options::OPT_flegacy_pass_manager,
                  options::OPT_fno_legacy_pass_manager);

  ObjCRuntime Runtime = AddObjCRuntimeArgs(Args, Inputs, CmdArgs, rewriteKind);
  RenderObjCOptions(TC, D, RawTriple, Args, Runtime, rewriteKind != RK_None,
                    Input, CmdArgs);

  if (types::isObjC(Input.getType()) &&
      Args.hasFlag(options::OPT_fobjc_encode_cxx_class_template_spec,
                   options::OPT_fno_objc_encode_cxx_class_template_spec,
                   !Runtime.isNeXTFamily()))
    CmdArgs.push_back("-fobjc-encode-cxx-class-template-spec");

  if (Args.hasFlag(options::OPT_fapplication_extension,
                   options::OPT_fno_application_extension, false))
    CmdArgs.push_back("-fapplication-extension");

  // Handle GCC-style exception args.
  bool EH = false;
  if (!C.getDriver().IsCLMode())
    EH = addExceptionArgs(Args, InputType, TC, KernelOrKext, Runtime, CmdArgs);

  // Handle exception personalities
  Arg *A = Args.getLastArg(
      options::OPT_fsjlj_exceptions, options::OPT_fseh_exceptions,
      options::OPT_fdwarf_exceptions, options::OPT_fwasm_exceptions);
  if (A) {
    const Option &Opt = A->getOption();
    if (Opt.matches(options::OPT_fsjlj_exceptions))
      CmdArgs.push_back("-exception-model=sjlj");
    if (Opt.matches(options::OPT_fseh_exceptions))
      CmdArgs.push_back("-exception-model=seh");
    if (Opt.matches(options::OPT_fdwarf_exceptions))
      CmdArgs.push_back("-exception-model=dwarf");
    if (Opt.matches(options::OPT_fwasm_exceptions))
      CmdArgs.push_back("-exception-model=wasm");
  } else {
    switch (TC.GetExceptionModel(Args)) {
    default:
      break;
    case llvm::ExceptionHandling::DwarfCFI:
      CmdArgs.push_back("-exception-model=dwarf");
      break;
    case llvm::ExceptionHandling::SjLj:
      CmdArgs.push_back("-exception-model=sjlj");
      break;
    case llvm::ExceptionHandling::WinEH:
      CmdArgs.push_back("-exception-model=seh");
      break;
    }
  }

  // C++ "sane" operator new.
  if (!Args.hasFlag(options::OPT_fassume_sane_operator_new,
                    options::OPT_fno_assume_sane_operator_new))
    CmdArgs.push_back("-fno-assume-sane-operator-new");

  // -frelaxed-template-template-args is off by default, as it is a severe
  // breaking change until a corresponding change to template partial ordering
  // is provided.
  if (Args.hasFlag(options::OPT_frelaxed_template_template_args,
                   options::OPT_fno_relaxed_template_template_args, false))
    CmdArgs.push_back("-frelaxed-template-template-args");

  // -fsized-deallocation is off by default, as it is an ABI-breaking change for
  // most platforms.
  if (Args.hasFlag(options::OPT_fsized_deallocation,
                   options::OPT_fno_sized_deallocation, false))
    CmdArgs.push_back("-fsized-deallocation");

  // -faligned-allocation is on by default in C++17 onwards and otherwise off
  // by default.
  if (Arg *A = Args.getLastArg(options::OPT_faligned_allocation,
                               options::OPT_fno_aligned_allocation,
                               options::OPT_faligned_new_EQ)) {
    if (A->getOption().matches(options::OPT_fno_aligned_allocation))
      CmdArgs.push_back("-fno-aligned-allocation");
    else
      CmdArgs.push_back("-faligned-allocation");
  }

  // The default new alignment can be specified using a dedicated option or via
  // a GCC-compatible option that also turns on aligned allocation.
  if (Arg *A = Args.getLastArg(options::OPT_fnew_alignment_EQ,
                               options::OPT_faligned_new_EQ))
    CmdArgs.push_back(
        Args.MakeArgString(Twine("-fnew-alignment=") + A->getValue()));

  // -fconstant-cfstrings is default, and may be subject to argument translation
  // on Darwin.
  if (!Args.hasFlag(options::OPT_fconstant_cfstrings,
                    options::OPT_fno_constant_cfstrings) ||
      !Args.hasFlag(options::OPT_mconstant_cfstrings,
                    options::OPT_mno_constant_cfstrings))
    CmdArgs.push_back("-fno-constant-cfstrings");

  // -fno-pascal-strings is default, only pass non-default.
  if (Args.hasFlag(options::OPT_fpascal_strings,
                   options::OPT_fno_pascal_strings, false))
    CmdArgs.push_back("-fpascal-strings");

  // Honor -fpack-struct= and -fpack-struct, if given. Note that
  // -fno-pack-struct doesn't apply to -fpack-struct=.
  if (Arg *A = Args.getLastArg(options::OPT_fpack_struct_EQ)) {
    std::string PackStructStr = "-fpack-struct=";
    PackStructStr += A->getValue();
    CmdArgs.push_back(Args.MakeArgString(PackStructStr));
  } else if (Args.hasFlag(options::OPT_fpack_struct,
                          options::OPT_fno_pack_struct, false)) {
    CmdArgs.push_back("-fpack-struct=1");
  }

  // Handle -fmax-type-align=N and -fno-type-align
  bool SkipMaxTypeAlign = Args.hasArg(options::OPT_fno_max_type_align);
  if (Arg *A = Args.getLastArg(options::OPT_fmax_type_align_EQ)) {
    if (!SkipMaxTypeAlign) {
      std::string MaxTypeAlignStr = "-fmax-type-align=";
      MaxTypeAlignStr += A->getValue();
      CmdArgs.push_back(Args.MakeArgString(MaxTypeAlignStr));
    }
  } else if (RawTriple.isOSDarwin()) {
    if (!SkipMaxTypeAlign) {
      std::string MaxTypeAlignStr = "-fmax-type-align=16";
      CmdArgs.push_back(Args.MakeArgString(MaxTypeAlignStr));
    }
  }

  if (!Args.hasFlag(options::OPT_Qy, options::OPT_Qn, true))
    CmdArgs.push_back("-Qn");

  // -fno-common is the default, set -fcommon only when that flag is set.
  if (Args.hasFlag(options::OPT_fcommon, options::OPT_fno_common, false))
    CmdArgs.push_back("-fcommon");

  // -fsigned-bitfields is default, and clang doesn't yet support
  // -funsigned-bitfields.
  if (!Args.hasFlag(options::OPT_fsigned_bitfields,
                    options::OPT_funsigned_bitfields))
    D.Diag(diag::warn_drv_clang_unsupported)
        << Args.getLastArg(options::OPT_funsigned_bitfields)->getAsString(Args);

  // -fsigned-bitfields is default, and clang doesn't support -fno-for-scope.
  if (!Args.hasFlag(options::OPT_ffor_scope, options::OPT_fno_for_scope))
    D.Diag(diag::err_drv_clang_unsupported)
        << Args.getLastArg(options::OPT_fno_for_scope)->getAsString(Args);

  // -finput_charset=UTF-8 is default. Reject others
  if (Arg *inputCharset = Args.getLastArg(options::OPT_finput_charset_EQ)) {
    StringRef value = inputCharset->getValue();
    if (!value.equals_lower("utf-8"))
      D.Diag(diag::err_drv_invalid_value) << inputCharset->getAsString(Args)
                                          << value;
  }

  // -fexec_charset=UTF-8 is default. Reject others
  if (Arg *execCharset = Args.getLastArg(options::OPT_fexec_charset_EQ)) {
    StringRef value = execCharset->getValue();
    if (!value.equals_lower("utf-8"))
      D.Diag(diag::err_drv_invalid_value) << execCharset->getAsString(Args)
                                          << value;
  }

  RenderDiagnosticsOptions(D, Args, CmdArgs);

  // -fno-asm-blocks is default.
  if (Args.hasFlag(options::OPT_fasm_blocks, options::OPT_fno_asm_blocks,
                   false))
    CmdArgs.push_back("-fasm-blocks");

  // -fgnu-inline-asm is default.
  if (!Args.hasFlag(options::OPT_fgnu_inline_asm,
                    options::OPT_fno_gnu_inline_asm, true))
    CmdArgs.push_back("-fno-gnu-inline-asm");

  bool EnableSYCLEarlyOptimizations =
      Args.hasFlag(options::OPT_fsycl_early_optimizations,
                   options::OPT_fno_sycl_early_optimizations,
                   Triple.getSubArch() != llvm::Triple::SPIRSubArch_fpga);

  // Enable vectorization per default according to the optimization level
  // selected. For optimization levels that want vectorization we use the alias
  // option to simplify the hasFlag logic.
  bool EnableVec = shouldEnableVectorizerAtOLevel(Args, false);
  if (RawTriple.isSPIR() && EnableSYCLEarlyOptimizations)
    EnableVec = false; // But disable vectorization for SYCL device code
  OptSpecifier VectorizeAliasOption =
      EnableVec ? options::OPT_O_Group : options::OPT_fvectorize;
  if (Args.hasFlag(options::OPT_fvectorize, VectorizeAliasOption,
                   options::OPT_fno_vectorize, EnableVec))
    CmdArgs.push_back("-vectorize-loops");

  // -fslp-vectorize is enabled based on the optimization level selected.
  bool EnableSLPVec = shouldEnableVectorizerAtOLevel(Args, true);
  if (RawTriple.isSPIR() && EnableSYCLEarlyOptimizations)
    EnableSLPVec = false; // But disable vectorization for SYCL device code
  OptSpecifier SLPVectAliasOption =
      EnableSLPVec ? options::OPT_O_Group : options::OPT_fslp_vectorize;
  if (Args.hasFlag(options::OPT_fslp_vectorize, SLPVectAliasOption,
                   options::OPT_fno_slp_vectorize, EnableSLPVec))
    CmdArgs.push_back("-vectorize-slp");

  ParseMPreferVectorWidth(D, Args, CmdArgs);

  Args.AddLastArg(CmdArgs, options::OPT_fshow_overloads_EQ);
  Args.AddLastArg(CmdArgs,
                  options::OPT_fsanitize_undefined_strip_path_components_EQ);

  // -fdollars-in-identifiers default varies depending on platform and
  // language; only pass if specified.
  if (Arg *A = Args.getLastArg(options::OPT_fdollars_in_identifiers,
                               options::OPT_fno_dollars_in_identifiers)) {
    if (A->getOption().matches(options::OPT_fdollars_in_identifiers))
      CmdArgs.push_back("-fdollars-in-identifiers");
    else
      CmdArgs.push_back("-fno-dollars-in-identifiers");
  }

  // -funit-at-a-time is default, and we don't support -fno-unit-at-a-time for
  // practical purposes.
  if (Arg *A = Args.getLastArg(options::OPT_funit_at_a_time,
                               options::OPT_fno_unit_at_a_time)) {
    if (A->getOption().matches(options::OPT_fno_unit_at_a_time))
      D.Diag(diag::warn_drv_clang_unsupported) << A->getAsString(Args);
  }

  if (Args.hasFlag(options::OPT_fapple_pragma_pack,
                   options::OPT_fno_apple_pragma_pack, false))
    CmdArgs.push_back("-fapple-pragma-pack");

  if (Args.hasFlag(options::OPT_fxl_pragma_pack,
                   options::OPT_fno_xl_pragma_pack, RawTriple.isOSAIX()))
    CmdArgs.push_back("-fxl-pragma-pack");

  // Remarks can be enabled with any of the `-f.*optimization-record.*` flags.
  if (willEmitRemarks(Args) && checkRemarksOptions(D, Args, Triple))
    renderRemarksOptions(Args, CmdArgs, Triple, Input, Output, JA);

  bool RewriteImports = Args.hasFlag(options::OPT_frewrite_imports,
                                     options::OPT_fno_rewrite_imports, false);
  if (RewriteImports)
    CmdArgs.push_back("-frewrite-imports");

  // Enable rewrite includes if the user's asked for it or if we're generating
  // diagnostics.
  // TODO: Once -module-dependency-dir works with -frewrite-includes it'd be
  // nice to enable this when doing a crashdump for modules as well.
  if (Args.hasFlag(options::OPT_frewrite_includes,
                   options::OPT_fno_rewrite_includes, false) ||
      (C.isForDiagnostics() && !HaveModules))
    CmdArgs.push_back("-frewrite-includes");

  // Only allow -traditional or -traditional-cpp outside in preprocessing modes.
  if (Arg *A = Args.getLastArg(options::OPT_traditional,
                               options::OPT_traditional_cpp)) {
    if (isa<PreprocessJobAction>(JA))
      CmdArgs.push_back("-traditional-cpp");
    else
      D.Diag(diag::err_drv_clang_unsupported) << A->getAsString(Args);
  }

  Args.AddLastArg(CmdArgs, options::OPT_dM);
  Args.AddLastArg(CmdArgs, options::OPT_dD);

  Args.AddLastArg(CmdArgs, options::OPT_fmax_tokens_EQ);

  // Handle serialized diagnostics.
  if (Arg *A = Args.getLastArg(options::OPT__serialize_diags)) {
    CmdArgs.push_back("-serialize-diagnostic-file");
    CmdArgs.push_back(Args.MakeArgString(A->getValue()));
  }

  if (Args.hasArg(options::OPT_fretain_comments_from_system_headers))
    CmdArgs.push_back("-fretain-comments-from-system-headers");

  // Forward -fcomment-block-commands to -cc1.
  Args.AddAllArgs(CmdArgs, options::OPT_fcomment_block_commands);
  // Forward -fparse-all-comments to -cc1.
  Args.AddAllArgs(CmdArgs, options::OPT_fparse_all_comments);

  // Turn -fplugin=name.so into -load name.so
  for (const Arg *A : Args.filtered(options::OPT_fplugin_EQ)) {
    CmdArgs.push_back("-load");
    CmdArgs.push_back(A->getValue());
    A->claim();
  }

  // Forward -fpass-plugin=name.so to -cc1.
  for (const Arg *A : Args.filtered(options::OPT_fpass_plugin_EQ)) {
    CmdArgs.push_back(
        Args.MakeArgString(Twine("-fpass-plugin=") + A->getValue()));
    A->claim();
  }

  // Setup statistics file output.
  SmallString<128> StatsFile = getStatsFileName(Args, Output, Input, D);
  if (!StatsFile.empty())
    CmdArgs.push_back(Args.MakeArgString(Twine("-stats-file=") + StatsFile));

  // Forward -Xclang arguments to -cc1, and -mllvm arguments to the LLVM option
  // parser.
  // -finclude-default-header flag is for preprocessor,
  // do not pass it to other cc1 commands when save-temps is enabled
  if (C.getDriver().isSaveTempsEnabled() &&
      !isa<PreprocessJobAction>(JA)) {
    for (auto Arg : Args.filtered(options::OPT_Xclang)) {
      Arg->claim();
      if (StringRef(Arg->getValue()) != "-finclude-default-header")
        CmdArgs.push_back(Arg->getValue());
    }
  }
  else {
    Args.AddAllArgValues(CmdArgs, options::OPT_Xclang);
  }
  for (const Arg *A : Args.filtered(options::OPT_mllvm)) {
    A->claim();

    // We translate this by hand to the -cc1 argument, since nightly test uses
    // it and developers have been trained to spell it with -mllvm. Both
    // spellings are now deprecated and should be removed.
    if (StringRef(A->getValue(0)) == "-disable-llvm-optzns") {
      CmdArgs.push_back("-disable-llvm-optzns");
    } else {
      A->render(Args, CmdArgs);
    }
  }

  // With -save-temps, we want to save the unoptimized bitcode output from the
  // CompileJobAction, use -disable-llvm-passes to get pristine IR generated
  // by the frontend.
  // When -fembed-bitcode is enabled, optimized bitcode is emitted because it
  // has slightly different breakdown between stages.
  // FIXME: -fembed-bitcode -save-temps will save optimized bitcode instead of
  // pristine IR generated by the frontend. Ideally, a new compile action should
  // be added so both IR can be captured.
  if ((C.getDriver().isSaveTempsEnabled() ||
       JA.isHostOffloading(Action::OFK_OpenMP)) &&
      !(C.getDriver().embedBitcodeInObject() && !C.getDriver().isUsingLTO()) &&
      isa<CompileJobAction>(JA))
    CmdArgs.push_back("-disable-llvm-passes");

  Args.AddAllArgs(CmdArgs, options::OPT_undef);

  const char *Exec = D.getClangProgramPath();

  // Optionally embed the -cc1 level arguments into the debug info or a
  // section, for build analysis.
  // Also record command line arguments into the debug info if
  // -grecord-gcc-switches options is set on.
  // By default, -gno-record-gcc-switches is set on and no recording.
  auto GRecordSwitches =
      Args.hasFlag(options::OPT_grecord_command_line,
                   options::OPT_gno_record_command_line, false);
  auto FRecordSwitches =
      Args.hasFlag(options::OPT_frecord_command_line,
                   options::OPT_fno_record_command_line, false);
  if (FRecordSwitches && !Triple.isOSBinFormatELF())
    D.Diag(diag::err_drv_unsupported_opt_for_target)
        << Args.getLastArg(options::OPT_frecord_command_line)->getAsString(Args)
        << TripleStr;
  if (TC.UseDwarfDebugFlags() || GRecordSwitches || FRecordSwitches) {
    ArgStringList OriginalArgs;
    for (const auto &Arg : Args)
      Arg->render(Args, OriginalArgs);

    SmallString<256> Flags;
    EscapeSpacesAndBackslashes(Exec, Flags);
    for (const char *OriginalArg : OriginalArgs) {
      SmallString<128> EscapedArg;
      EscapeSpacesAndBackslashes(OriginalArg, EscapedArg);
      Flags += " ";
      Flags += EscapedArg;
    }
    auto FlagsArgString = Args.MakeArgString(Flags);
    if (TC.UseDwarfDebugFlags() || GRecordSwitches) {
      CmdArgs.push_back("-dwarf-debug-flags");
      CmdArgs.push_back(FlagsArgString);
    }
    if (FRecordSwitches) {
      CmdArgs.push_back("-record-command-line");
      CmdArgs.push_back(FlagsArgString);
    }
  }

  // Host-side cuda compilation receives all device-side outputs in a single
  // fatbin as Inputs[1]. Include the binary with -fcuda-include-gpubinary.
  if ((IsCuda || IsHIP) && CudaDeviceInput) {
      CmdArgs.push_back("-fcuda-include-gpubinary");
      CmdArgs.push_back(CudaDeviceInput->getFilename());
      if (Args.hasFlag(options::OPT_fgpu_rdc, options::OPT_fno_gpu_rdc, false))
        CmdArgs.push_back("-fgpu-rdc");
  }

  if (IsCuda) {
    if (Args.hasFlag(options::OPT_fcuda_short_ptr,
                     options::OPT_fno_cuda_short_ptr, false))
      CmdArgs.push_back("-fcuda-short-ptr");
  }

  if (IsCuda || IsHIP) {
    // Determine the original source input.
    const Action *SourceAction = &JA;
    while (SourceAction->getKind() != Action::InputClass) {
      assert(!SourceAction->getInputs().empty() && "unexpected root action!");
      SourceAction = SourceAction->getInputs()[0];
    }
    auto CUID = cast<InputAction>(SourceAction)->getId();
    if (!CUID.empty())
      CmdArgs.push_back(Args.MakeArgString(Twine("-cuid=") + Twine(CUID)));
  }

  if (IsHIP)
    CmdArgs.push_back("-fcuda-allow-variadic-functions");

  if (IsCudaDevice || IsHIPDevice) {
    StringRef InlineThresh =
        Args.getLastArgValue(options::OPT_fgpu_inline_threshold_EQ);
    if (!InlineThresh.empty()) {
      std::string ArgStr =
          std::string("-inline-threshold=") + InlineThresh.str();
      CmdArgs.append({"-mllvm", Args.MakeArgStringRef(ArgStr)});
    }
  }

  // OpenMP offloading device jobs take the argument -fopenmp-host-ir-file-path
  // to specify the result of the compile phase on the host, so the meaningful
  // device declarations can be identified. Also, -fopenmp-is-device is passed
  // along to tell the frontend that it is generating code for a device, so that
  // only the relevant declarations are emitted.
  if (IsOpenMPDevice) {
    CmdArgs.push_back("-fopenmp-is-device");
    if (OpenMPDeviceInput) {
      CmdArgs.push_back("-fopenmp-host-ir-file-path");
      CmdArgs.push_back(Args.MakeArgString(OpenMPDeviceInput->getFilename()));
    }
  }

  if (Triple.isAMDGPU()) {
    handleAMDGPUCodeObjectVersionOptions(D, Args, CmdArgs);

    if (Args.hasFlag(options::OPT_munsafe_fp_atomics,
                     options::OPT_mno_unsafe_fp_atomics, /*Default=*/false))
      CmdArgs.push_back("-munsafe-fp-atomics");
  }

  // For all the host OpenMP offloading compile jobs we need to pass the targets
  // information using -fopenmp-targets= option.
  if (JA.isHostOffloading(Action::OFK_OpenMP)) {
    SmallString<128> TargetInfo("-fopenmp-targets=");

    Arg *Tgts = Args.getLastArg(options::OPT_fopenmp_targets_EQ);
    assert(Tgts && Tgts->getNumValues() &&
           "OpenMP offloading has to have targets specified.");
    for (unsigned i = 0; i < Tgts->getNumValues(); ++i) {
      if (i)
        TargetInfo += ',';
      // We need to get the string from the triple because it may be not exactly
      // the same as the one we get directly from the arguments.
      llvm::Triple T(Tgts->getValue(i));
      TargetInfo += T.getTriple();
    }
    CmdArgs.push_back(Args.MakeArgString(TargetInfo.str()));
  }

  // For all the host SYCL offloading compile jobs we need to pass the targets
  // information using -fsycl-targets= option.
  if (isa<CompileJobAction>(JA) && JA.isHostOffloading(Action::OFK_SYCL)) {
    SmallString<128> TargetInfo("-fsycl-targets=");

    if (Arg *Tgts = Args.getLastArg(options::OPT_fsycl_targets_EQ)) {
      for (unsigned i = 0; i < Tgts->getNumValues(); ++i) {
        if (i)
          TargetInfo += ',';
        // We need to get the string from the triple because it may be not
        // exactly the same as the one we get directly from the arguments.
        llvm::Triple T(Tgts->getValue(i));
        TargetInfo += T.getTriple();
      }
    } else
      // Use the default.
      TargetInfo += C.getDriver().MakeSYCLDeviceTriple().normalize();
    CmdArgs.push_back(Args.MakeArgString(TargetInfo.str()));
  }

  bool VirtualFunctionElimination =
      Args.hasFlag(options::OPT_fvirtual_function_elimination,
                   options::OPT_fno_virtual_function_elimination, false);
  if (VirtualFunctionElimination) {
    // VFE requires full LTO (currently, this might be relaxed to allow ThinLTO
    // in the future).
    if (D.getLTOMode() != LTOK_Full)
      D.Diag(diag::err_drv_argument_only_allowed_with)
          << "-fvirtual-function-elimination"
          << "-flto=full";

    CmdArgs.push_back("-fvirtual-function-elimination");
  }

  // VFE requires whole-program-vtables, and enables it by default.
  bool WholeProgramVTables = Args.hasFlag(
      options::OPT_fwhole_program_vtables,
      options::OPT_fno_whole_program_vtables, VirtualFunctionElimination);
  if (VirtualFunctionElimination && !WholeProgramVTables) {
    D.Diag(diag::err_drv_argument_not_allowed_with)
        << "-fno-whole-program-vtables"
        << "-fvirtual-function-elimination";
  }

  if (WholeProgramVTables) {
    if (!D.isUsingLTO())
      D.Diag(diag::err_drv_argument_only_allowed_with)
          << "-fwhole-program-vtables"
          << "-flto";
    CmdArgs.push_back("-fwhole-program-vtables");
  }

  bool DefaultsSplitLTOUnit =
      (WholeProgramVTables || Sanitize.needsLTO()) &&
      (D.getLTOMode() == LTOK_Full || TC.canSplitThinLTOUnit());
  bool SplitLTOUnit =
      Args.hasFlag(options::OPT_fsplit_lto_unit,
                   options::OPT_fno_split_lto_unit, DefaultsSplitLTOUnit);
  if (Sanitize.needsLTO() && !SplitLTOUnit)
    D.Diag(diag::err_drv_argument_not_allowed_with) << "-fno-split-lto-unit"
                                                    << "-fsanitize=cfi";
  if (SplitLTOUnit)
    CmdArgs.push_back("-fsplit-lto-unit");

  if (Arg *A = Args.getLastArg(options::OPT_fglobal_isel,
                               options::OPT_fno_global_isel)) {
    CmdArgs.push_back("-mllvm");
    if (A->getOption().matches(options::OPT_fglobal_isel)) {
      CmdArgs.push_back("-global-isel=1");

      // GISel is on by default on AArch64 -O0, so don't bother adding
      // the fallback remarks for it. Other combinations will add a warning of
      // some kind.
      bool IsArchSupported = Triple.getArch() == llvm::Triple::aarch64;
      bool IsOptLevelSupported = false;

      Arg *A = Args.getLastArg(options::OPT_O_Group);
      if (Triple.getArch() == llvm::Triple::aarch64) {
        if (!A || A->getOption().matches(options::OPT_O0))
          IsOptLevelSupported = true;
      }
      if (!IsArchSupported || !IsOptLevelSupported) {
        CmdArgs.push_back("-mllvm");
        CmdArgs.push_back("-global-isel-abort=2");

        if (!IsArchSupported)
          D.Diag(diag::warn_drv_global_isel_incomplete) << Triple.getArchName();
        else
          D.Diag(diag::warn_drv_global_isel_incomplete_opt);
      }
    } else {
      CmdArgs.push_back("-global-isel=0");
    }
  }

  if (Args.hasArg(options::OPT_forder_file_instrumentation)) {
     CmdArgs.push_back("-forder-file-instrumentation");
     // Enable order file instrumentation when ThinLTO is not on. When ThinLTO is
     // on, we need to pass these flags as linker flags and that will be handled
     // outside of the compiler.
     if (!D.isUsingLTO()) {
       CmdArgs.push_back("-mllvm");
       CmdArgs.push_back("-enable-order-file-instrumentation");
     }
  }

  if (Arg *A = Args.getLastArg(options::OPT_fforce_enable_int128,
                               options::OPT_fno_force_enable_int128)) {
    if (A->getOption().matches(options::OPT_fforce_enable_int128))
      CmdArgs.push_back("-fforce-enable-int128");
  }

  if (Args.hasFlag(options::OPT_fkeep_static_consts,
                   options::OPT_fno_keep_static_consts, false))
    CmdArgs.push_back("-fkeep-static-consts");

  if (Args.hasFlag(options::OPT_fcomplete_member_pointers,
                   options::OPT_fno_complete_member_pointers, false))
    CmdArgs.push_back("-fcomplete-member-pointers");

  if (!Args.hasFlag(options::OPT_fcxx_static_destructors,
                    options::OPT_fno_cxx_static_destructors, true))
    CmdArgs.push_back("-fno-c++-static-destructors");

  addMachineOutlinerArgs(D, Args, CmdArgs, Triple, /*IsLTO=*/false);

  if (Arg *A = Args.getLastArg(options::OPT_moutline_atomics,
                               options::OPT_mno_outline_atomics)) {
    if (A->getOption().matches(options::OPT_moutline_atomics)) {
      // Option -moutline-atomics supported for AArch64 target only.
      if (!Triple.isAArch64()) {
        D.Diag(diag::warn_drv_moutline_atomics_unsupported_opt)
            << Triple.getArchName();
      } else {
        CmdArgs.push_back("-target-feature");
        CmdArgs.push_back("+outline-atomics");
      }
    } else {
      CmdArgs.push_back("-target-feature");
      CmdArgs.push_back("-outline-atomics");
    }
  } else if (Triple.isAArch64() &&
             getToolChain().IsAArch64OutlineAtomicsDefault(Args)) {
    CmdArgs.push_back("-target-feature");
    CmdArgs.push_back("+outline-atomics");
  }

  if (Args.hasFlag(options::OPT_faddrsig, options::OPT_fno_addrsig,
                   (TC.getTriple().isOSBinFormatELF() ||
                    TC.getTriple().isOSBinFormatCOFF()) &&
                       !TC.getTriple().isPS4() && !TC.getTriple().isVE() &&
                       !TC.getTriple().isOSNetBSD() &&
                       !Distro(D.getVFS(), TC.getTriple()).IsGentoo() &&
                       !TC.getTriple().isAndroid() && TC.useIntegratedAs()))
    CmdArgs.push_back("-faddrsig");

  if ((Triple.isOSBinFormatELF() || Triple.isOSBinFormatMachO()) &&
      (EH || UnwindTables || DebugInfoKind != codegenoptions::NoDebugInfo))
    CmdArgs.push_back("-D__GCC_HAVE_DWARF2_CFI_ASM=1");

  if (Arg *A = Args.getLastArg(options::OPT_fsymbol_partition_EQ)) {
    std::string Str = A->getAsString(Args);
    if (!TC.getTriple().isOSBinFormatELF())
      D.Diag(diag::err_drv_unsupported_opt_for_target)
          << Str << TC.getTripleString();
    CmdArgs.push_back(Args.MakeArgString(Str));
  }

  // Add the "-o out -x type src.c" flags last. This is done primarily to make
  // the -cc1 command easier to edit when reproducing compiler crashes.
  if (Output.getType() == types::TY_Dependencies) {
    // Handled with other dependency code.
  } else if (Output.isFilename()) {
    if (Output.getType() == clang::driver::types::TY_IFS_CPP ||
        Output.getType() == clang::driver::types::TY_IFS) {
      SmallString<128> OutputFilename(Output.getFilename());
      llvm::sys::path::replace_extension(OutputFilename, "ifs");
      CmdArgs.push_back("-o");
      CmdArgs.push_back(Args.MakeArgString(OutputFilename));
    } else {
      CmdArgs.push_back("-o");
      CmdArgs.push_back(Output.getFilename());
    }
  } else {
    assert(Output.isNothing() && "Invalid output.");
  }

  addDashXForInput(Args, Input, CmdArgs);

  ArrayRef<InputInfo> FrontendInputs = Input;
  if (IsHeaderModulePrecompile)
    FrontendInputs = ModuleHeaderInputs;
  else if (Input.isNothing())
    FrontendInputs = {};

  for (const InputInfo &Input : FrontendInputs) {
    if (Input.isFilename())
      CmdArgs.push_back(Input.getFilename());
    else
      Input.getInputArg().renderAsInput(Args, CmdArgs);
  }

  if (D.CC1Main && !D.CCGenDiagnostics) {
    // Invoke the CC1 directly in this process
    C.addCommand(std::make_unique<CC1Command>(JA, *this,
                                              ResponseFileSupport::AtFileUTF8(),
                                              Exec, CmdArgs, Inputs, Output));
  } else {
    C.addCommand(std::make_unique<Command>(JA, *this,
                                           ResponseFileSupport::AtFileUTF8(),
                                           Exec, CmdArgs, Inputs, Output));
  }

  // Make the compile command echo its inputs for /showFilenames.
  if (Output.getType() == types::TY_Object &&
      Args.hasFlag(options::OPT__SLASH_showFilenames,
                   options::OPT__SLASH_showFilenames_, false)) {
    C.getJobs().getJobs().back()->PrintInputFilenames = true;
  }

  if (Arg *A = Args.getLastArg(options::OPT_pg))
    if (FPKeepKind == CodeGenOptions::FramePointerKind::None &&
        !Args.hasArg(options::OPT_mfentry))
      D.Diag(diag::err_drv_argument_not_allowed_with) << "-fomit-frame-pointer"
                                                      << A->getAsString(Args);

  // Claim some arguments which clang supports automatically.

  // -fpch-preprocess is used with gcc to add a special marker in the output to
  // include the PCH file.
  Args.ClaimAllArgs(options::OPT_fpch_preprocess);

  // Claim some arguments which clang doesn't support, but we don't
  // care to warn the user about.
  Args.ClaimAllArgs(options::OPT_clang_ignored_f_Group);
  Args.ClaimAllArgs(options::OPT_clang_ignored_m_Group);

  // Disable warnings for clang -E -emit-llvm foo.c
  Args.ClaimAllArgs(options::OPT_emit_llvm);
}

Clang::Clang(const ToolChain &TC)
    // CAUTION! The first constructor argument ("clang") is not arbitrary,
    // as it is for other tools. Some operations on a Tool actually test
    // whether that tool is Clang based on the Tool's Name as a string.
    : Tool("clang", "clang frontend", TC) {}

Clang::~Clang() {}

/// Add options related to the Objective-C runtime/ABI.
///
/// Returns true if the runtime is non-fragile.
ObjCRuntime Clang::AddObjCRuntimeArgs(const ArgList &args,
                                      const InputInfoList &inputs,
                                      ArgStringList &cmdArgs,
                                      RewriteKind rewriteKind) const {
  // Look for the controlling runtime option.
  Arg *runtimeArg =
      args.getLastArg(options::OPT_fnext_runtime, options::OPT_fgnu_runtime,
                      options::OPT_fobjc_runtime_EQ);

  // Just forward -fobjc-runtime= to the frontend.  This supercedes
  // options about fragility.
  if (runtimeArg &&
      runtimeArg->getOption().matches(options::OPT_fobjc_runtime_EQ)) {
    ObjCRuntime runtime;
    StringRef value = runtimeArg->getValue();
    if (runtime.tryParse(value)) {
      getToolChain().getDriver().Diag(diag::err_drv_unknown_objc_runtime)
          << value;
    }
    if ((runtime.getKind() == ObjCRuntime::GNUstep) &&
        (runtime.getVersion() >= VersionTuple(2, 0)))
      if (!getToolChain().getTriple().isOSBinFormatELF() &&
          !getToolChain().getTriple().isOSBinFormatCOFF()) {
        getToolChain().getDriver().Diag(
            diag::err_drv_gnustep_objc_runtime_incompatible_binary)
          << runtime.getVersion().getMajor();
      }

    runtimeArg->render(args, cmdArgs);
    return runtime;
  }

  // Otherwise, we'll need the ABI "version".  Version numbers are
  // slightly confusing for historical reasons:
  //   1 - Traditional "fragile" ABI
  //   2 - Non-fragile ABI, version 1
  //   3 - Non-fragile ABI, version 2
  unsigned objcABIVersion = 1;
  // If -fobjc-abi-version= is present, use that to set the version.
  if (Arg *abiArg = args.getLastArg(options::OPT_fobjc_abi_version_EQ)) {
    StringRef value = abiArg->getValue();
    if (value == "1")
      objcABIVersion = 1;
    else if (value == "2")
      objcABIVersion = 2;
    else if (value == "3")
      objcABIVersion = 3;
    else
      getToolChain().getDriver().Diag(diag::err_drv_clang_unsupported) << value;
  } else {
    // Otherwise, determine if we are using the non-fragile ABI.
    bool nonFragileABIIsDefault =
        (rewriteKind == RK_NonFragile ||
         (rewriteKind == RK_None &&
          getToolChain().IsObjCNonFragileABIDefault()));
    if (args.hasFlag(options::OPT_fobjc_nonfragile_abi,
                     options::OPT_fno_objc_nonfragile_abi,
                     nonFragileABIIsDefault)) {
// Determine the non-fragile ABI version to use.
#ifdef DISABLE_DEFAULT_NONFRAGILEABI_TWO
      unsigned nonFragileABIVersion = 1;
#else
      unsigned nonFragileABIVersion = 2;
#endif

      if (Arg *abiArg =
              args.getLastArg(options::OPT_fobjc_nonfragile_abi_version_EQ)) {
        StringRef value = abiArg->getValue();
        if (value == "1")
          nonFragileABIVersion = 1;
        else if (value == "2")
          nonFragileABIVersion = 2;
        else
          getToolChain().getDriver().Diag(diag::err_drv_clang_unsupported)
              << value;
      }

      objcABIVersion = 1 + nonFragileABIVersion;
    } else {
      objcABIVersion = 1;
    }
  }

  // We don't actually care about the ABI version other than whether
  // it's non-fragile.
  bool isNonFragile = objcABIVersion != 1;

  // If we have no runtime argument, ask the toolchain for its default runtime.
  // However, the rewriter only really supports the Mac runtime, so assume that.
  ObjCRuntime runtime;
  if (!runtimeArg) {
    switch (rewriteKind) {
    case RK_None:
      runtime = getToolChain().getDefaultObjCRuntime(isNonFragile);
      break;
    case RK_Fragile:
      runtime = ObjCRuntime(ObjCRuntime::FragileMacOSX, VersionTuple());
      break;
    case RK_NonFragile:
      runtime = ObjCRuntime(ObjCRuntime::MacOSX, VersionTuple());
      break;
    }

    // -fnext-runtime
  } else if (runtimeArg->getOption().matches(options::OPT_fnext_runtime)) {
    // On Darwin, make this use the default behavior for the toolchain.
    if (getToolChain().getTriple().isOSDarwin()) {
      runtime = getToolChain().getDefaultObjCRuntime(isNonFragile);

      // Otherwise, build for a generic macosx port.
    } else {
      runtime = ObjCRuntime(ObjCRuntime::MacOSX, VersionTuple());
    }

    // -fgnu-runtime
  } else {
    assert(runtimeArg->getOption().matches(options::OPT_fgnu_runtime));
    // Legacy behaviour is to target the gnustep runtime if we are in
    // non-fragile mode or the GCC runtime in fragile mode.
    if (isNonFragile)
      runtime = ObjCRuntime(ObjCRuntime::GNUstep, VersionTuple(2, 0));
    else
      runtime = ObjCRuntime(ObjCRuntime::GCC, VersionTuple());
  }

  if (llvm::any_of(inputs, [](const InputInfo &input) {
        return types::isObjC(input.getType());
      }))
    cmdArgs.push_back(
        args.MakeArgString("-fobjc-runtime=" + runtime.getAsString()));
  return runtime;
}

static bool maybeConsumeDash(const std::string &EH, size_t &I) {
  bool HaveDash = (I + 1 < EH.size() && EH[I + 1] == '-');
  I += HaveDash;
  return !HaveDash;
}

namespace {
struct EHFlags {
  bool Synch = false;
  bool Asynch = false;
  bool NoUnwindC = false;
};
} // end anonymous namespace

/// /EH controls whether to run destructor cleanups when exceptions are
/// thrown.  There are three modifiers:
/// - s: Cleanup after "synchronous" exceptions, aka C++ exceptions.
/// - a: Cleanup after "asynchronous" exceptions, aka structured exceptions.
///      The 'a' modifier is unimplemented and fundamentally hard in LLVM IR.
/// - c: Assume that extern "C" functions are implicitly nounwind.
/// The default is /EHs-c-, meaning cleanups are disabled.
static EHFlags parseClangCLEHFlags(const Driver &D, const ArgList &Args) {
  EHFlags EH;

  std::vector<std::string> EHArgs =
      Args.getAllArgValues(options::OPT__SLASH_EH);
  for (auto EHVal : EHArgs) {
    for (size_t I = 0, E = EHVal.size(); I != E; ++I) {
      switch (EHVal[I]) {
      case 'a':
        EH.Asynch = maybeConsumeDash(EHVal, I);
        if (EH.Asynch)
          EH.Synch = false;
        continue;
      case 'c':
        EH.NoUnwindC = maybeConsumeDash(EHVal, I);
        continue;
      case 's':
        EH.Synch = maybeConsumeDash(EHVal, I);
        if (EH.Synch)
          EH.Asynch = false;
        continue;
      default:
        break;
      }
      D.Diag(clang::diag::err_drv_invalid_value) << "/EH" << EHVal;
      break;
    }
  }
  // The /GX, /GX- flags are only processed if there are not /EH flags.
  // The default is that /GX is not specified.
  if (EHArgs.empty() &&
      Args.hasFlag(options::OPT__SLASH_GX, options::OPT__SLASH_GX_,
                   /*Default=*/false)) {
    EH.Synch = true;
    EH.NoUnwindC = true;
  }

  return EH;
}

void Clang::AddClangCLArgs(const ArgList &Args, types::ID InputType,
                           ArgStringList &CmdArgs,
                           codegenoptions::DebugInfoKind *DebugInfoKind,
                           bool *EmitCodeView) const {
  unsigned RTOptionID = options::OPT__SLASH_MT;
  bool isNVPTX = getToolChain().getTriple().isNVPTX();
  bool isSYCLDevice =
      getToolChain().getTriple().getEnvironment() == llvm::Triple::SYCLDevice;
  bool isSYCL = Args.hasArg(options::OPT_fsycl) || isSYCLDevice;
  // For SYCL Windows, /MD is the default.
  if (isSYCL)
    RTOptionID = options::OPT__SLASH_MD;

  if (Args.hasArg(options::OPT__SLASH_LDd))
    // The /LDd option implies /MTd (/MDd for SYCL). The dependent lib part
    // can be overridden but defining _DEBUG is sticky.
    RTOptionID = isSYCL ? options::OPT__SLASH_MDd : options::OPT__SLASH_MTd;

  if (Arg *A = Args.getLastArg(options::OPT__SLASH_M_Group)) {
    RTOptionID = A->getOption().getID();
    if (isSYCL && !isSYCLDevice &&
        (RTOptionID == options::OPT__SLASH_MT ||
         RTOptionID == options::OPT__SLASH_MTd))
      // Use of /MT or /MTd is not supported for SYCL.
      getToolChain().getDriver().Diag(diag::err_drv_unsupported_opt_dpcpp)
          << A->getOption().getName();
  }

  enum { addDEBUG = 0x1, addMT = 0x2, addDLL = 0x4 };
  auto addPreDefines = [&](unsigned Defines) {
    if (Defines & addDEBUG)
      CmdArgs.push_back("-D_DEBUG");
    if (Defines & addMT && !isSYCLDevice)
      CmdArgs.push_back("-D_MT");
    if (Defines & addDLL && !isSYCLDevice)
      CmdArgs.push_back("-D_DLL");
  };
  StringRef FlagForCRT;
  switch (RTOptionID) {
  case options::OPT__SLASH_MD:
    addPreDefines((Args.hasArg(options::OPT__SLASH_LDd) ? addDEBUG : 0x0) |
                  addMT | addDLL);
    FlagForCRT = "--dependent-lib=msvcrt";
    break;
  case options::OPT__SLASH_MDd:
    addPreDefines(addDEBUG | addMT | addDLL);
    FlagForCRT = "--dependent-lib=msvcrtd";
    break;
  case options::OPT__SLASH_MT:
    addPreDefines((Args.hasArg(options::OPT__SLASH_LDd) ? addDEBUG : 0x0) |
                  addMT);
    CmdArgs.push_back("-flto-visibility-public-std");
    FlagForCRT = "--dependent-lib=libcmt";
    break;
  case options::OPT__SLASH_MTd:
    addPreDefines(addDEBUG | addMT);
    CmdArgs.push_back("-flto-visibility-public-std");
    FlagForCRT = "--dependent-lib=libcmtd";
    break;
  default:
    llvm_unreachable("Unexpected option ID.");
  }

  if (Args.hasArg(options::OPT__SLASH_Zl)) {
    CmdArgs.push_back("-D_VC_NODEFAULTLIB");
  } else {
    CmdArgs.push_back(FlagForCRT.data());

    // This provides POSIX compatibility (maps 'open' to '_open'), which most
    // users want.  The /Za flag to cl.exe turns this off, but it's not
    // implemented in clang.
    CmdArgs.push_back("--dependent-lib=oldnames");

    // Add SYCL dependent library
    if (Args.hasArg(options::OPT_fsycl) &&
        !Args.hasArg(options::OPT_nolibsycl)) {
      if (RTOptionID == options::OPT__SLASH_MDd)
        CmdArgs.push_back("--dependent-lib=sycld");
      else
        CmdArgs.push_back("--dependent-lib=sycl");
    }
  }

  if (Arg *ShowIncludes =
          Args.getLastArg(options::OPT__SLASH_showIncludes,
                          options::OPT__SLASH_showIncludes_user)) {
    CmdArgs.push_back("--show-includes");
    if (ShowIncludes->getOption().matches(options::OPT__SLASH_showIncludes))
      CmdArgs.push_back("-sys-header-deps");
  }

  // This controls whether or not we emit RTTI data for polymorphic types.
  if (Args.hasFlag(options::OPT__SLASH_GR_, options::OPT__SLASH_GR,
                   /*Default=*/false))
    CmdArgs.push_back("-fno-rtti-data");

  // This controls whether or not we emit stack-protector instrumentation.
  // In MSVC, Buffer Security Check (/GS) is on by default.
  if (!isNVPTX && Args.hasFlag(options::OPT__SLASH_GS, options::OPT__SLASH_GS_,
                               /*Default=*/true)) {
    CmdArgs.push_back("-stack-protector");
    CmdArgs.push_back(Args.MakeArgString(Twine(LangOptions::SSPStrong)));
  }

  // Emit CodeView if -Z7 or -gline-tables-only are present.
  if (Arg *DebugInfoArg = Args.getLastArg(options::OPT__SLASH_Z7,
                                          options::OPT_gline_tables_only)) {
    *EmitCodeView = true;
    if (DebugInfoArg->getOption().matches(options::OPT__SLASH_Z7))
      *DebugInfoKind = codegenoptions::LimitedDebugInfo;
    else
      *DebugInfoKind = codegenoptions::DebugLineTablesOnly;
  } else {
    *EmitCodeView = false;
  }

  const Driver &D = getToolChain().getDriver();
  EHFlags EH = parseClangCLEHFlags(D, Args);
  if (!isNVPTX && (EH.Synch || EH.Asynch)) {
    if (types::isCXX(InputType))
      CmdArgs.push_back("-fcxx-exceptions");
    CmdArgs.push_back("-fexceptions");
  }
  if (types::isCXX(InputType) && EH.Synch && EH.NoUnwindC)
    CmdArgs.push_back("-fexternc-nounwind");

  // /EP should expand to -E -P.
  if (Args.hasArg(options::OPT__SLASH_EP)) {
    CmdArgs.push_back("-E");
    CmdArgs.push_back("-P");
  }

  unsigned VolatileOptionID;
  if (getToolChain().getTriple().isX86())
    VolatileOptionID = options::OPT__SLASH_volatile_ms;
  else
    VolatileOptionID = options::OPT__SLASH_volatile_iso;

  if (Arg *A = Args.getLastArg(options::OPT__SLASH_volatile_Group))
    VolatileOptionID = A->getOption().getID();

  if (VolatileOptionID == options::OPT__SLASH_volatile_ms)
    CmdArgs.push_back("-fms-volatile");

 if (Args.hasFlag(options::OPT__SLASH_Zc_dllexportInlines_,
                  options::OPT__SLASH_Zc_dllexportInlines,
                  false)) {
  CmdArgs.push_back("-fno-dllexport-inlines");
 }

  Arg *MostGeneralArg = Args.getLastArg(options::OPT__SLASH_vmg);
  Arg *BestCaseArg = Args.getLastArg(options::OPT__SLASH_vmb);
  if (MostGeneralArg && BestCaseArg)
    D.Diag(clang::diag::err_drv_argument_not_allowed_with)
        << MostGeneralArg->getAsString(Args) << BestCaseArg->getAsString(Args);

  if (MostGeneralArg) {
    Arg *SingleArg = Args.getLastArg(options::OPT__SLASH_vms);
    Arg *MultipleArg = Args.getLastArg(options::OPT__SLASH_vmm);
    Arg *VirtualArg = Args.getLastArg(options::OPT__SLASH_vmv);

    Arg *FirstConflict = SingleArg ? SingleArg : MultipleArg;
    Arg *SecondConflict = VirtualArg ? VirtualArg : MultipleArg;
    if (FirstConflict && SecondConflict && FirstConflict != SecondConflict)
      D.Diag(clang::diag::err_drv_argument_not_allowed_with)
          << FirstConflict->getAsString(Args)
          << SecondConflict->getAsString(Args);

    if (SingleArg)
      CmdArgs.push_back("-fms-memptr-rep=single");
    else if (MultipleArg)
      CmdArgs.push_back("-fms-memptr-rep=multiple");
    else
      CmdArgs.push_back("-fms-memptr-rep=virtual");
  }

  // Parse the default calling convention options.
  if (Arg *CCArg =
          Args.getLastArg(options::OPT__SLASH_Gd, options::OPT__SLASH_Gr,
                          options::OPT__SLASH_Gz, options::OPT__SLASH_Gv,
                          options::OPT__SLASH_Gregcall)) {
    unsigned DCCOptId = CCArg->getOption().getID();
    const char *DCCFlag = nullptr;
    bool ArchSupported = !isNVPTX;
    llvm::Triple::ArchType Arch = getToolChain().getArch();
    switch (DCCOptId) {
    case options::OPT__SLASH_Gd:
      DCCFlag = "-fdefault-calling-conv=cdecl";
      break;
    case options::OPT__SLASH_Gr:
      ArchSupported = Arch == llvm::Triple::x86;
      DCCFlag = "-fdefault-calling-conv=fastcall";
      break;
    case options::OPT__SLASH_Gz:
      ArchSupported = Arch == llvm::Triple::x86;
      DCCFlag = "-fdefault-calling-conv=stdcall";
      break;
    case options::OPT__SLASH_Gv:
      ArchSupported = Arch == llvm::Triple::x86 || Arch == llvm::Triple::x86_64;
      DCCFlag = "-fdefault-calling-conv=vectorcall";
      break;
    case options::OPT__SLASH_Gregcall:
      ArchSupported = Arch == llvm::Triple::x86 || Arch == llvm::Triple::x86_64;
      DCCFlag = "-fdefault-calling-conv=regcall";
      break;
    }

    // MSVC doesn't warn if /Gr or /Gz is used on x64, so we don't either.
    if (ArchSupported && DCCFlag)
      CmdArgs.push_back(DCCFlag);
  }

  Args.AddLastArg(CmdArgs, options::OPT_vtordisp_mode_EQ);

  if (!Args.hasArg(options::OPT_fdiagnostics_format_EQ)) {
    CmdArgs.push_back("-fdiagnostics-format");
    CmdArgs.push_back("msvc");
  }

  if (Arg *A = Args.getLastArg(options::OPT__SLASH_guard)) {
    StringRef GuardArgs = A->getValue();
    // The only valid options are "cf", "cf,nochecks", "cf-", "ehcont" and
    // "ehcont-".
    if (GuardArgs.equals_lower("cf")) {
      // Emit CFG instrumentation and the table of address-taken functions.
      CmdArgs.push_back("-cfguard");
    } else if (GuardArgs.equals_lower("cf,nochecks")) {
      // Emit only the table of address-taken functions.
      CmdArgs.push_back("-cfguard-no-checks");
    } else if (GuardArgs.equals_lower("ehcont")) {
      // Emit EH continuation table.
      CmdArgs.push_back("-ehcontguard");
    } else if (GuardArgs.equals_lower("cf-") ||
               GuardArgs.equals_lower("ehcont-")) {
      // Do nothing, but we might want to emit a security warning in future.
    } else {
      D.Diag(diag::err_drv_invalid_value) << A->getSpelling() << GuardArgs;
    }
  }
}

const char *Clang::getBaseInputName(const ArgList &Args,
                                    const InputInfo &Input) {
  return Args.MakeArgString(llvm::sys::path::filename(Input.getBaseInput()));
}

const char *Clang::getBaseInputStem(const ArgList &Args,
                                    const InputInfoList &Inputs) {
  const char *Str = getBaseInputName(Args, Inputs[0]);

  if (const char *End = strrchr(Str, '.'))
    return Args.MakeArgString(std::string(Str, End));

  return Str;
}

const char *Clang::getDependencyFileName(const ArgList &Args,
                                         const InputInfoList &Inputs) {
  // FIXME: Think about this more.

  if (Arg *OutputOpt =
          Args.getLastArg(options::OPT_o, options::OPT__SLASH_Fo)) {
    SmallString<128> OutputArgument(OutputOpt->getValue());
    if (llvm::sys::path::is_separator(OutputArgument.back()))
      // If the argument is a directory, output to BaseName in that dir.
      llvm::sys::path::append(OutputArgument, getBaseInputStem(Args, Inputs));
    llvm::sys::path::replace_extension(OutputArgument, llvm::Twine('d'));
    return Args.MakeArgString(OutputArgument);
  }

  return Args.MakeArgString(Twine(getBaseInputStem(Args, Inputs)) + ".d");
}

// Begin ClangAs

void ClangAs::AddMIPSTargetArgs(const ArgList &Args,
                                ArgStringList &CmdArgs) const {
  StringRef CPUName;
  StringRef ABIName;
  const llvm::Triple &Triple = getToolChain().getTriple();
  mips::getMipsCPUAndABI(Args, Triple, CPUName, ABIName);

  CmdArgs.push_back("-target-abi");
  CmdArgs.push_back(ABIName.data());
}

void ClangAs::AddX86TargetArgs(const ArgList &Args,
                               ArgStringList &CmdArgs) const {
  addX86AlignBranchArgs(getToolChain().getDriver(), Args, CmdArgs,
                        /*IsLTO=*/false);

  if (Arg *A = Args.getLastArg(options::OPT_masm_EQ)) {
    StringRef Value = A->getValue();
    if (Value == "intel" || Value == "att") {
      CmdArgs.push_back("-mllvm");
      CmdArgs.push_back(Args.MakeArgString("-x86-asm-syntax=" + Value));
    } else {
      getToolChain().getDriver().Diag(diag::err_drv_unsupported_option_argument)
          << A->getOption().getName() << Value;
    }
  }
}

void ClangAs::AddRISCVTargetArgs(const ArgList &Args,
                               ArgStringList &CmdArgs) const {
  const llvm::Triple &Triple = getToolChain().getTriple();
  StringRef ABIName = riscv::getRISCVABI(Args, Triple);

  CmdArgs.push_back("-target-abi");
  CmdArgs.push_back(ABIName.data());
}

void ClangAs::ConstructJob(Compilation &C, const JobAction &JA,
                           const InputInfo &Output, const InputInfoList &Inputs,
                           const ArgList &Args,
                           const char *LinkingOutput) const {
  ArgStringList CmdArgs;

  assert(Inputs.size() == 1 && "Unexpected number of inputs.");
  const InputInfo &Input = Inputs[0];

  const llvm::Triple &Triple = getToolChain().getEffectiveTriple();
  const std::string &TripleStr = Triple.getTriple();
  const auto &D = getToolChain().getDriver();

  // Don't warn about "clang -w -c foo.s"
  Args.ClaimAllArgs(options::OPT_w);
  // and "clang -emit-llvm -c foo.s"
  Args.ClaimAllArgs(options::OPT_emit_llvm);

  claimNoWarnArgs(Args);

  // Invoke ourselves in -cc1as mode.
  //
  // FIXME: Implement custom jobs for internal actions.
  CmdArgs.push_back("-cc1as");

  // Add the "effective" target triple.
  CmdArgs.push_back("-triple");
  CmdArgs.push_back(Args.MakeArgString(TripleStr));

  // Set the output mode, we currently only expect to be used as a real
  // assembler.
  CmdArgs.push_back("-filetype");
  CmdArgs.push_back("obj");

  // Set the main file name, so that debug info works even with
  // -save-temps or preprocessed assembly.
  CmdArgs.push_back("-main-file-name");
  CmdArgs.push_back(Clang::getBaseInputName(Args, Input));

  // Add the target cpu
  std::string CPU = getCPUName(Args, Triple, /*FromAs*/ true);
  if (!CPU.empty()) {
    CmdArgs.push_back("-target-cpu");
    CmdArgs.push_back(Args.MakeArgString(CPU));
  }

  // Add the target features
  getTargetFeatures(D, Triple, Args, CmdArgs, true);

  // Ignore explicit -force_cpusubtype_ALL option.
  (void)Args.hasArg(options::OPT_force__cpusubtype__ALL);

  // Pass along any -I options so we get proper .include search paths.
  Args.AddAllArgs(CmdArgs, options::OPT_I_Group);

  // Determine the original source input.
  const Action *SourceAction = &JA;
  while (SourceAction->getKind() != Action::InputClass) {
    assert(!SourceAction->getInputs().empty() && "unexpected root action!");
    SourceAction = SourceAction->getInputs()[0];
  }

  // Forward -g and handle debug info related flags, assuming we are dealing
  // with an actual assembly file.
  bool WantDebug = false;
  Args.ClaimAllArgs(options::OPT_g_Group);
  if (Arg *A = Args.getLastArg(options::OPT_g_Group))
    WantDebug = !A->getOption().matches(options::OPT_g0) &&
                !A->getOption().matches(options::OPT_ggdb0);

  unsigned DwarfVersion = ParseDebugDefaultVersion(getToolChain(), Args);
  if (const Arg *GDwarfN = getDwarfNArg(Args))
    DwarfVersion = DwarfVersionNum(GDwarfN->getSpelling());

  if (DwarfVersion == 0)
    DwarfVersion = getToolChain().GetDefaultDwarfVersion();

  codegenoptions::DebugInfoKind DebugInfoKind = codegenoptions::NoDebugInfo;

  if (SourceAction->getType() == types::TY_Asm ||
      SourceAction->getType() == types::TY_PP_Asm) {
    // You might think that it would be ok to set DebugInfoKind outside of
    // the guard for source type, however there is a test which asserts
    // that some assembler invocation receives no -debug-info-kind,
    // and it's not clear whether that test is just overly restrictive.
    DebugInfoKind = (WantDebug ? codegenoptions::LimitedDebugInfo
                               : codegenoptions::NoDebugInfo);
    // Add the -fdebug-compilation-dir flag if needed.
    addDebugCompDirArg(Args, CmdArgs, C.getDriver().getVFS());

    addDebugPrefixMapArg(getToolChain().getDriver(), Args, CmdArgs);

    // Set the AT_producer to the clang version when using the integrated
    // assembler on assembly source files.
    CmdArgs.push_back("-dwarf-debug-producer");
    CmdArgs.push_back(Args.MakeArgString(getClangFullVersion()));

    // And pass along -I options
    Args.AddAllArgs(CmdArgs, options::OPT_I);
  }
  RenderDebugEnablingArgs(Args, CmdArgs, DebugInfoKind, DwarfVersion,
                          llvm::DebuggerKind::Default);
  renderDwarfFormat(D, Triple, Args, CmdArgs, DwarfVersion);
  RenderDebugInfoCompressionArgs(Args, CmdArgs, D, getToolChain());


  // Handle -fPIC et al -- the relocation-model affects the assembler
  // for some targets.
  llvm::Reloc::Model RelocationModel;
  unsigned PICLevel;
  bool IsPIE;
  std::tie(RelocationModel, PICLevel, IsPIE) =
      ParsePICArgs(getToolChain(), Args);

  const char *RMName = RelocationModelName(RelocationModel);
  if (RMName) {
    CmdArgs.push_back("-mrelocation-model");
    CmdArgs.push_back(RMName);
  }

  // Optionally embed the -cc1as level arguments into the debug info, for build
  // analysis.
  if (getToolChain().UseDwarfDebugFlags()) {
    ArgStringList OriginalArgs;
    for (const auto &Arg : Args)
      Arg->render(Args, OriginalArgs);

    SmallString<256> Flags;
    const char *Exec = getToolChain().getDriver().getClangProgramPath();
    EscapeSpacesAndBackslashes(Exec, Flags);
    for (const char *OriginalArg : OriginalArgs) {
      SmallString<128> EscapedArg;
      EscapeSpacesAndBackslashes(OriginalArg, EscapedArg);
      Flags += " ";
      Flags += EscapedArg;
    }
    CmdArgs.push_back("-dwarf-debug-flags");
    CmdArgs.push_back(Args.MakeArgString(Flags));
  }

  // FIXME: Add -static support, once we have it.

  // Add target specific flags.
  switch (getToolChain().getArch()) {
  default:
    break;

  case llvm::Triple::mips:
  case llvm::Triple::mipsel:
  case llvm::Triple::mips64:
  case llvm::Triple::mips64el:
    AddMIPSTargetArgs(Args, CmdArgs);
    break;

  case llvm::Triple::x86:
  case llvm::Triple::x86_64:
    AddX86TargetArgs(Args, CmdArgs);
    break;

  case llvm::Triple::arm:
  case llvm::Triple::armeb:
  case llvm::Triple::thumb:
  case llvm::Triple::thumbeb:
    // This isn't in AddARMTargetArgs because we want to do this for assembly
    // only, not C/C++.
    if (Args.hasFlag(options::OPT_mdefault_build_attributes,
                     options::OPT_mno_default_build_attributes, true)) {
        CmdArgs.push_back("-mllvm");
        CmdArgs.push_back("-arm-add-build-attributes");
    }
    break;

  case llvm::Triple::aarch64:
  case llvm::Triple::aarch64_32:
  case llvm::Triple::aarch64_be:
    if (Args.hasArg(options::OPT_mmark_bti_property)) {
      CmdArgs.push_back("-mllvm");
      CmdArgs.push_back("-aarch64-mark-bti-property");
    }
    break;

  case llvm::Triple::riscv32:
  case llvm::Triple::riscv64:
    AddRISCVTargetArgs(Args, CmdArgs);
    break;
  }

  // Consume all the warning flags. Usually this would be handled more
  // gracefully by -cc1 (warning about unknown warning flags, etc) but -cc1as
  // doesn't handle that so rather than warning about unused flags that are
  // actually used, we'll lie by omission instead.
  // FIXME: Stop lying and consume only the appropriate driver flags
  Args.ClaimAllArgs(options::OPT_W_Group);

  CollectArgsForIntegratedAssembler(C, Args, CmdArgs,
                                    getToolChain().getDriver());

  Args.AddAllArgs(CmdArgs, options::OPT_mllvm);

  assert(Output.isFilename() && "Unexpected lipo output.");
  CmdArgs.push_back("-o");
  CmdArgs.push_back(Output.getFilename());

  const llvm::Triple &T = getToolChain().getTriple();
  Arg *A;
  if (getDebugFissionKind(D, Args, A) == DwarfFissionKind::Split &&
      T.isOSBinFormatELF()) {
    CmdArgs.push_back("-split-dwarf-output");
    CmdArgs.push_back(SplitDebugName(JA, Args, Input, Output));
  }

  if (Triple.isAMDGPU())
    handleAMDGPUCodeObjectVersionOptions(D, Args, CmdArgs);

  assert(Input.isFilename() && "Invalid input.");
  CmdArgs.push_back(Input.getFilename());

  const char *Exec = getToolChain().getDriver().getClangProgramPath();
  if (D.CC1Main && !D.CCGenDiagnostics) {
    // Invoke cc1as directly in this process.
    C.addCommand(std::make_unique<CC1Command>(JA, *this,
                                              ResponseFileSupport::AtFileUTF8(),
                                              Exec, CmdArgs, Inputs, Output));
  } else {
    C.addCommand(std::make_unique<Command>(JA, *this,
                                           ResponseFileSupport::AtFileUTF8(),
                                           Exec, CmdArgs, Inputs, Output));
  }
}

// Begin OffloadBundler

void OffloadBundler::ConstructJob(Compilation &C, const JobAction &JA,
                                  const InputInfo &Output,
                                  const InputInfoList &Inputs,
                                  const llvm::opt::ArgList &TCArgs,
                                  const char *LinkingOutput) const {
  // The version with only one output is expected to refer to a bundling job.
  assert(isa<OffloadBundlingJobAction>(JA) && "Expecting bundling job!");

  // The bundling command looks like this:
  // clang-offload-bundler -type=bc
  //   -targets=host-triple,openmp-triple1,openmp-triple2
  //   -outputs=input_file
  //   -inputs=unbundle_file_host,unbundle_file_tgt1,unbundle_file_tgt2"

  ArgStringList CmdArgs;

  // Get the type.
  CmdArgs.push_back(TCArgs.MakeArgString(
      Twine("-type=") + types::getTypeTempSuffix(Output.getType())));

  assert(JA.getInputs().size() == Inputs.size() &&
         "Not have inputs for all dependence actions??");

  // Get the targets.
  SmallString<128> Triples;
  Triples += "-targets=";
  for (unsigned I = 0; I < Inputs.size(); ++I) {
    if (I)
      Triples += ',';

    // Find ToolChain for this input.
    Action::OffloadKind CurKind = Action::OFK_Host;
    const ToolChain *CurTC = &getToolChain();
    const Action *CurDep = JA.getInputs()[I];

    if (const auto *OA = dyn_cast<OffloadAction>(CurDep)) {
      CurTC = nullptr;
      OA->doOnEachDependence([&](Action *A, const ToolChain *TC, const char *) {
        assert(CurTC == nullptr && "Expected one dependence!");
        CurKind = A->getOffloadingDeviceKind();
        CurTC = TC;
      });
    }
    Triples += Action::GetOffloadKindName(CurKind);
    Triples += '-';
    Triples += CurTC->getTriple().normalize();
    if (CurKind == Action::OFK_HIP && CurDep->getOffloadingArch()) {
      Triples += '-';
      Triples += CurDep->getOffloadingArch();
    }
  }
  // If we see we are bundling for FPGA using -fintelfpga, add the
  // dependency bundle
  bool IsFPGADepBundle = TCArgs.hasArg(options::OPT_fintelfpga) &&
                         Output.getType() == types::TY_Object;

  // For spir64_fpga target, when bundling objects we also want to bundle up the
  // named dependency file.
  // TODO - We are currently using the target triple inputs to slot a location
  // of the dependency information into the bundle.  It would be good to
  // separate this out to an explicit option in the bundler for the dependency
  // file as it does not match the type being bundled.
  if (IsFPGADepBundle) {
    Triples += ',';
    Triples += Action::GetOffloadKindName(Action::OFK_SYCL);
    Triples += '-';
    Triples += types::getTypeName(types::TY_FPGA_Dependencies);
  }
  CmdArgs.push_back(TCArgs.MakeArgString(Triples));

  // Get bundled file command.
  CmdArgs.push_back(
      TCArgs.MakeArgString(Twine("-outputs=") + Output.getFilename()));

  // Get unbundled files command.
  SmallString<128> UB;
  UB += "-inputs=";
  for (unsigned I = 0; I < Inputs.size(); ++I) {
    if (I)
      UB += ',';

    // Find ToolChain for this input.
    const ToolChain *CurTC = &getToolChain();
    if (const auto *OA = dyn_cast<OffloadAction>(JA.getInputs()[I])) {
      CurTC = nullptr;
      OA->doOnEachDependence([&](Action *, const ToolChain *TC, const char *) {
        assert(CurTC == nullptr && "Expected one dependence!");
        CurTC = TC;
      });
    }
    UB += CurTC->getInputFilename(Inputs[I]);
  }
  // For -fintelfpga, when bundling objects we also want to bundle up the
  // named dependency file.
  if (IsFPGADepBundle) {
    const char *BaseName = Clang::getBaseInputName(TCArgs, Inputs[0]);
    SmallString<128> DepFile(C.getDriver().getFPGATempDepFile(BaseName));
    if (!DepFile.empty()) {
      UB += ',';
      UB += DepFile;
    }
  }
  CmdArgs.push_back(TCArgs.MakeArgString(UB));

  // All the inputs are encoded as commands.
  C.addCommand(std::make_unique<Command>(
      JA, *this, ResponseFileSupport::None(),
      TCArgs.MakeArgString(getToolChain().GetProgramPath(getShortName())),
      CmdArgs, None, Output));
}

void OffloadBundler::ConstructJobMultipleOutputs(
    Compilation &C, const JobAction &JA, const InputInfoList &Outputs,
    const InputInfoList &Inputs, const llvm::opt::ArgList &TCArgs,
    const char *LinkingOutput) const {
  // The version with multiple outputs is expected to refer to a unbundling job.
  auto &UA = cast<OffloadUnbundlingJobAction>(JA);

  // The unbundling command looks like this:
  // clang-offload-bundler -type=bc
  //   -targets=host-triple,openmp-triple1,openmp-triple2
  //   -inputs=input_file
  //   -outputs=unbundle_file_host,unbundle_file_tgt1,unbundle_file_tgt2"
  //   -unbundle

  ArgStringList CmdArgs;
  InputInfo Input = Inputs.front();
  const char *TypeArg = types::getTypeTempSuffix(Input.getType());
  const char *InputFileName = Input.getFilename();
  types::ID InputType(Input.getType());
  bool IsFPGADepUnbundle = JA.getType() == types::TY_FPGA_Dependencies;
  bool IsFPGADepLibUnbundle = JA.getType() == types::TY_FPGA_Dependencies_List;

  if (InputType == types::TY_FPGA_AOCX || InputType == types::TY_FPGA_AOCR ||
      InputType == types::TY_FPGA_AOCX_EMU ||
      InputType == types::TY_FPGA_AOCR_EMU) {
    // Override type with AOCX/AOCR which will unbundle to a list containing
    // binaries with the appropriate file extension (.aocx/.aocr).
    // TODO - representation of the output file from the unbundle for these
    // types (aocx/aocr) are always list files.  We should represent this
    // better in the output extension and type for improved understanding
    // of file contents and debuggability.
    if (getToolChain().getTriple().getSubArch() ==
        llvm::Triple::SPIRSubArch_fpga) {
      bool isAOCX = InputType == types::TY_FPGA_AOCX ||
                    InputType == types::TY_FPGA_AOCX_EMU;
      TypeArg = isAOCX ? "aocx" : "aocr";
    } else
      TypeArg = "aoo";
  }
  if (InputType == types::TY_FPGA_AOCO || IsFPGADepLibUnbundle)
    TypeArg = "aoo";
  if (IsFPGADepUnbundle)
    TypeArg = "o";

  // Get the type.
  CmdArgs.push_back(TCArgs.MakeArgString(Twine("-type=") + TypeArg));

  // Get the targets.
  SmallString<128> Triples;
  Triples += "-targets=";
  auto DepInfo = UA.getDependentActionsInfo();
  for (unsigned I = 0, J = 0; I < DepInfo.size(); ++I) {
    auto &Dep = DepInfo[I];
    // FPGA device triples are 'transformed' for the bundler when creating
    // aocx or aocr type bundles.  Also, we only do a specific target
    // unbundling, skipping the host side or device side.
    if (types::isFPGA(InputType)) {
      if (getToolChain().getTriple().getSubArch() ==
              llvm::Triple::SPIRSubArch_fpga &&
          Dep.DependentOffloadKind == Action::OFK_SYCL) {
        llvm::Triple TT;
        TT.setArchName(types::getTypeName(InputType));
        TT.setVendorName("intel");
        TT.setOS(getToolChain().getTriple().getOS());
        TT.setEnvironment(llvm::Triple::SYCLDevice);
        Triples += "sycl-";
        Triples += TT.normalize();
      } else if (getToolChain().getTriple().getSubArch() !=
                     llvm::Triple::SPIRSubArch_fpga &&
                 Dep.DependentOffloadKind == Action::OFK_Host) {
        Triples += Action::GetOffloadKindName(Dep.DependentOffloadKind);
        Triples += '-';
        Triples += Dep.DependentToolChain->getTriple().normalize();
      }
      continue;
    } else if (InputType == types::TY_Archive ||
               (TCArgs.hasArg(options::OPT_fintelfpga) &&
                TCArgs.hasArg(options::OPT_fsycl_link_EQ))) {
      // Do not extract host part if we are unbundling archive on Windows
      // because it is not needed. Static offload libraries are added to the
      // host link command just as normal libraries.  Do not extract the host
      // part from -fintelfpga -fsycl-link unbundles either, as the full obj
      // is used in the final link
      if (Dep.DependentOffloadKind == Action::OFK_Host)
        continue;
    }
    if (J++)
      Triples += ',';
    Triples += Action::GetOffloadKindName(Dep.DependentOffloadKind);
    Triples += '-';
    Triples += Dep.DependentToolChain->getTriple().normalize();
    if (Dep.DependentOffloadKind == Action::OFK_HIP &&
        !Dep.DependentBoundArch.empty()) {
      Triples += '-';
      Triples += Dep.DependentBoundArch;
    }
  }
  if (IsFPGADepUnbundle || IsFPGADepLibUnbundle) {
    // TODO - We are currently using the target triple inputs to slot a location
    // of the dependency information into the bundle.  It would be good to
    // separate this out to an explicit option in the bundler for the dependency
    // file as it does not match the type being bundled.
    Triples += Action::GetOffloadKindName(Action::OFK_SYCL);
    Triples += '-';
    Triples += types::getTypeName(types::TY_FPGA_Dependencies);
  }
  CmdArgs.push_back(TCArgs.MakeArgString(Triples));

  // Get bundled file command.
  CmdArgs.push_back(
      TCArgs.MakeArgString(Twine("-inputs=") + InputFileName));

  // Get unbundled files command.
  SmallString<128> UB;
  UB += "-outputs=";
  // When dealing with -fintelfpga, there is an additional unbundle step
  // that occurs for the dependency file.  In that case, do not use the
  // dependent information, but just the output file.
  if (IsFPGADepUnbundle || IsFPGADepLibUnbundle)
    UB += Outputs[0].getFilename();
  else {
    for (unsigned I = 0; I < Outputs.size(); ++I) {
      if (I)
        UB += ',';
      UB += DepInfo[I].DependentToolChain->getInputFilename(Outputs[I]);
    }
  }
  CmdArgs.push_back(TCArgs.MakeArgString(UB));
  CmdArgs.push_back("-unbundle");
  CmdArgs.push_back("-allow-missing-bundles");

  // All the inputs are encoded as commands.
  C.addCommand(std::make_unique<Command>(
      JA, *this, ResponseFileSupport::None(),
      TCArgs.MakeArgString(getToolChain().GetProgramPath(getShortName())),
      CmdArgs, None, Outputs));
}

// Begin OffloadWrapper

void OffloadWrapper::ConstructJob(Compilation &C, const JobAction &JA,
                                  const InputInfo &Output,
                                  const InputInfoList &Inputs,
                                  const llvm::opt::ArgList &TCArgs,
                                  const char *LinkingOutput) const {
  // Construct offload-wrapper command.  Also calls llc to generate the
  // object that is fed to the linker from the wrapper generated bc file
  assert(isa<OffloadWrapperJobAction>(JA) && "Expecting wrapping job!");

  Action::OffloadKind OffloadingKind = JA.getOffloadingDeviceKind();
  if (OffloadingKind == Action::OFK_SYCL) {
    // The wrapper command looks like this:
    // clang-offload-wrapper
    //   -o=<outputfile>.bc
    //   -host=x86_64-pc-linux-gnu -kind=sycl
    //   -format=spirv <inputfile1>.spv <manifest1>(optional)
    //   -format=spirv <inputfile2>.spv <manifest2>(optional)
    //  ...
    ArgStringList WrapperArgs;

    std::string OutTmpName = C.getDriver().GetTemporaryPath("wrapper", "bc");
    const char *WrapperFileName =
        C.addTempFile(C.getArgs().MakeArgString(OutTmpName));
    SmallString<128> OutOpt("-o=");
    OutOpt += WrapperFileName;
    WrapperArgs.push_back(C.getArgs().MakeArgString(OutOpt));

    SmallString<128> HostTripleOpt("-host=");
    HostTripleOpt += getToolChain().getAuxTriple()->str();
    WrapperArgs.push_back(C.getArgs().MakeArgString(HostTripleOpt));

    llvm::Triple TT = getToolChain().getTriple();
    SmallString<128> TargetTripleOpt = TT.getArchName();
    // When wrapping an FPGA device binary, we need to be sure to apply the
    // appropriate triple that corresponds (fpga_aoc[xr]-intel-<os>-sycldevice)
    // to the target triple setting.
    if (TT.getSubArch() == llvm::Triple::SPIRSubArch_fpga &&
        TCArgs.hasArg(options::OPT_fsycl_link_EQ)) {
      SmallString<16> FPGAArch("fpga_");
      auto *A = C.getInputArgs().getLastArg(options::OPT_fsycl_link_EQ);
      FPGAArch += A->getValue() == StringRef("early") ? "aocr" : "aocx";
      if (C.getDriver().isFPGAEmulationMode())
        FPGAArch += "_emu";
      TT.setArchName(FPGAArch);
      TT.setVendorName("intel");
      TT.setEnvironment(llvm::Triple::SYCLDevice);
      TargetTripleOpt = TT.str();
      // When wrapping an FPGA aocx binary to archive, do not emit registration
      // functions
      if (A->getValue() == StringRef("image"))
        WrapperArgs.push_back(C.getArgs().MakeArgString("--emit-reg-funcs=0"));
    }
    // Grab any Target specific options that need to be added to the wrapper
    // information.
    ArgStringList BuildArgs;
    auto createArgString = [&](const char *Opt) {
      if (BuildArgs.empty())
        return;
      SmallString<128> AL;
      for (const char *A : BuildArgs) {
        if (AL.empty()) {
          AL = A;
          continue;
        }
        AL += " ";
        AL += A;
      }
      WrapperArgs.push_back(C.getArgs().MakeArgString(Twine(Opt) + AL));
    };
    const toolchains::SYCLToolChain &TC =
              static_cast<const toolchains::SYCLToolChain &>(getToolChain());
    // TODO: Consider separating the mechanisms for:
    // - passing standard-defined options to AOT/JIT compilation steps;
    // - passing AOT-compiler specific options.
    // This would allow retaining standard language options in the
    // image descriptor, while excluding tool-specific options that
    // have been known to confuse RT implementations.
    if (TC.getTriple().getSubArch() == llvm::Triple::NoSubArch) {
      // Only store compile/link opts in the image descriptor for the SPIR-V
      // target; AOT compilation has already been performed otherwise.
      TC.AddImpliedTargetArgs(TT, TCArgs, BuildArgs);
      TC.TranslateBackendTargetArgs(TCArgs, BuildArgs);
      createArgString("-compile-opts=");
      BuildArgs.clear();
      TC.TranslateLinkerTargetArgs(TCArgs, BuildArgs);
      createArgString("-link-opts=");
    }

    WrapperArgs.push_back(
        C.getArgs().MakeArgString(Twine("-target=") + TargetTripleOpt));

    // TODO forcing offload kind is a simplification which assumes wrapper used
    // only with SYCL. Device binary format (-format=xxx) option should also
    // come from the command line and/or the native compiler. Should be fixed
    // together with supporting AOT in the driver. If format is not set, the
    // default is "none" which means runtime must try to determine it
    // automatically.
    StringRef Kind = Action::GetOffloadKindName(OffloadingKind);
    WrapperArgs.push_back(
        C.getArgs().MakeArgString(Twine("-kind=") + Twine(Kind)));

    assert((Inputs.size() > 0) && "no inputs for clang-offload-wrapper");
    assert(((Inputs[0].getType() != types::TY_Tempfiletable) ||
            (Inputs.size() == 1)) &&
           "wrong usage of clang-offload-wrapper with SYCL");
    const InputInfo &I = Inputs[0];
    assert(I.isFilename() && "Invalid input.");

    if (I.getType() == types::TY_Tempfiletable ||
        I.getType() == types::TY_Tempfilelist)
      // wrapper actual input files are passed via the batch job file table:
      WrapperArgs.push_back(C.getArgs().MakeArgString("-batch"));
    WrapperArgs.push_back(C.getArgs().MakeArgString(I.getFilename()));

    auto Cmd = std::make_unique<Command>(
        JA, *this, ResponseFileSupport::None(),
        TCArgs.MakeArgString(getToolChain().GetProgramPath(getShortName())),
        WrapperArgs, None);
    C.addCommand(std::move(Cmd));

    // Construct llc command.
    // The output is an object file
    ArgStringList LlcArgs{"-filetype=obj", "-o", Output.getFilename(),
                          WrapperFileName};
    llvm::Reloc::Model RelocationModel;
    unsigned PICLevel;
    bool IsPIE;
    std::tie(RelocationModel, PICLevel, IsPIE) =
        ParsePICArgs(getToolChain(), TCArgs);
    if (PICLevel > 0) {
      LlcArgs.push_back("-relocation-model=pic");
    }
    if (IsPIE) {
      LlcArgs.push_back("-enable-pie");
    }
    SmallString<128> LlcPath(C.getDriver().Dir);
    llvm::sys::path::append(LlcPath, "llc");
    const char *Llc = C.getArgs().MakeArgString(LlcPath);
    C.addCommand(std::make_unique<Command>(
         JA, *this, ResponseFileSupport::None(), Llc, LlcArgs, None));
    return;
  } // end of SYCL flavor of offload wrapper command creation

  ArgStringList CmdArgs;

  const llvm::Triple &Triple = getToolChain().getEffectiveTriple();

  // Add the "effective" target triple.
  CmdArgs.push_back("-host");
  CmdArgs.push_back(TCArgs.MakeArgString(Triple.getTriple()));

  // Add the output file name.
  assert(Output.isFilename() && "Invalid output.");
  CmdArgs.push_back("-o");
  CmdArgs.push_back(TCArgs.MakeArgString(Output.getFilename()));

  assert(JA.getInputs().size() == Inputs.size() &&
         "Not have inputs for all dependence actions??");

  // For FPGA, we wrap the host objects before archiving them when using
  // -fsycl-link.  This allows for better extraction control from the
  // archive when we need the host objects for subsequent compilations.
  if (OffloadingKind == Action::OFK_None &&
      C.getArgs().hasArg(options::OPT_fintelfpga) &&
      C.getArgs().hasArg(options::OPT_fsycl_link_EQ)) {

    // Add offload targets and inputs.
    CmdArgs.push_back(C.getArgs().MakeArgString(
        Twine("-kind=") + Action::GetOffloadKindName(OffloadingKind)));
    CmdArgs.push_back(
        TCArgs.MakeArgString(Twine("-target=") + Triple.getTriple()));

    // Add input.
    assert(Inputs[0].isFilename() && "Invalid input.");
    CmdArgs.push_back(TCArgs.MakeArgString(Inputs[0].getFilename()));

    C.addCommand(std::make_unique<Command>(
        JA, *this, ResponseFileSupport::None(),
        TCArgs.MakeArgString(getToolChain().GetProgramPath(getShortName())),
        CmdArgs, Inputs));
    return;
  }

  // Add offload targets and inputs.
  for (unsigned I = 0; I < Inputs.size(); ++I) {
    // Get input's Offload Kind and ToolChain.
    const auto *OA = cast<OffloadAction>(JA.getInputs()[I]);
    assert(OA->hasSingleDeviceDependence(/*DoNotConsiderHostActions=*/true) &&
           "Expected one device dependence!");
    Action::OffloadKind DeviceKind = Action::OFK_None;
    const ToolChain *DeviceTC = nullptr;
    OA->doOnEachDependence([&](Action *A, const ToolChain *TC, const char *) {
      DeviceKind = A->getOffloadingDeviceKind();
      DeviceTC = TC;
    });

    // And add it to the offload targets.
    CmdArgs.push_back(C.getArgs().MakeArgString(
        Twine("-kind=") + Action::GetOffloadKindName(DeviceKind)));
    CmdArgs.push_back(TCArgs.MakeArgString(Twine("-target=") +
                                           DeviceTC->getTriple().normalize()));

    // Add input.
    assert(Inputs[I].isFilename() && "Invalid input.");
    CmdArgs.push_back(TCArgs.MakeArgString(Inputs[I].getFilename()));
  }

  C.addCommand(std::make_unique<Command>(
      JA, *this, ResponseFileSupport::None(),
      TCArgs.MakeArgString(getToolChain().GetProgramPath(getShortName())),
      CmdArgs, Inputs));
}

// Begin OffloadDeps

void OffloadDeps::constructJob(Compilation &C, const JobAction &JA,
                               ArrayRef<InputInfo> Outputs,
                               ArrayRef<InputInfo> Inputs,
                               const llvm::opt::ArgList &TCArgs,
                               const char *LinkingOutput) const {
  auto &DA = cast<OffloadDepsJobAction>(JA);

  ArgStringList CmdArgs;

  // Get the targets.
  SmallString<128> Targets{"-targets="};
  auto DepInfo = DA.getDependentActionsInfo();
  for (unsigned I = 0; I < DepInfo.size(); ++I) {
    auto &Dep = DepInfo[I];
    if (I)
      Targets += ',';
    Targets += Action::GetOffloadKindName(Dep.DependentOffloadKind);
    Targets += '-';
    Targets += Dep.DependentToolChain->getTriple().normalize();
    if (Dep.DependentOffloadKind == Action::OFK_HIP &&
        !Dep.DependentBoundArch.empty()) {
      Targets += '-';
      Targets += Dep.DependentBoundArch;
    }
  }
  CmdArgs.push_back(TCArgs.MakeArgString(Targets));

  // Prepare outputs.
  SmallString<128> Outs{"-outputs="};
  for (unsigned I = 0; I < Outputs.size(); ++I) {
    if (I)
      Outs += ',';
    Outs += DepInfo[I].DependentToolChain->getInputFilename(Outputs[I]);
  }
  CmdArgs.push_back(TCArgs.MakeArgString(Outs));

  // Add input file.
  CmdArgs.push_back(Inputs.front().getFilename());

  // All the inputs are encoded as commands.
  C.addCommand(std::make_unique<Command>(
      JA, *this, ResponseFileSupport::None(),
      TCArgs.MakeArgString(getToolChain().GetProgramPath(getShortName())),
      CmdArgs, None, Outputs));
}

void OffloadDeps::ConstructJob(Compilation &C, const JobAction &JA,
                               const InputInfo &Output,
                               const InputInfoList &Inputs,
                               const llvm::opt::ArgList &TCArgs,
                               const char *LinkingOutput) const {
  constructJob(C, JA, Output, Inputs, TCArgs, LinkingOutput);
}

void OffloadDeps::ConstructJobMultipleOutputs(Compilation &C,
                                              const JobAction &JA,
                                              const InputInfoList &Outputs,
                                              const InputInfoList &Inputs,
                                              const llvm::opt::ArgList &TCArgs,
                                              const char *LinkingOutput) const {
  constructJob(C, JA, Outputs, Inputs, TCArgs, LinkingOutput);
}

// Begin SPIRVTranslator

void SPIRVTranslator::ConstructJob(Compilation &C, const JobAction &JA,
                                  const InputInfo &Output,
                                  const InputInfoList &Inputs,
                                  const llvm::opt::ArgList &TCArgs,
                                  const char *LinkingOutput) const {
  // Construct llvm-spirv command.
  assert(isa<SPIRVTranslatorJobAction>(JA) && "Expecting Translator job!");

  // The translator command looks like this:
  // llvm-spirv -o <file>.spv <file>.bc
  ArgStringList ForeachArgs;
  ArgStringList TranslatorArgs;

  TranslatorArgs.push_back("-o");
  TranslatorArgs.push_back(Output.getFilename());
  if (getToolChain().getTriple().isSYCLDeviceEnvironment()) {
    TranslatorArgs.push_back("-spirv-max-version=1.3");
    TranslatorArgs.push_back("-spirv-debug-info-version=ocl-100");
    // Prevent crash in the translator if input IR contains DIExpression
    // operations which don't have mapping to OpenCL.DebugInfo.100 spec.
    TranslatorArgs.push_back("-spirv-allow-extra-diexpressions");
    TranslatorArgs.push_back("-spirv-allow-unknown-intrinsics=llvm.genx.");

    // Disable all the extensions by default
    std::string ExtArg("-spirv-ext=-all");
    std::string DefaultExtArg =
        ",+SPV_EXT_shader_atomic_float_add,+SPV_EXT_shader_atomic_float_min_max"
        ",+SPV_KHR_no_integer_wrap_decoration,+SPV_KHR_float_controls";
    std::string INTELExtArg =
        ",+SPV_INTEL_subgroups,+SPV_INTEL_media_block_io"
        ",+SPV_INTEL_device_side_avc_motion_estimation"
        ",+SPV_INTEL_fpga_loop_controls,+SPV_INTEL_fpga_memory_attributes"
        ",+SPV_INTEL_fpga_memory_accesses"
        ",+SPV_INTEL_unstructured_loop_controls,+SPV_INTEL_fpga_reg"
        ",+SPV_INTEL_blocking_pipes,+SPV_INTEL_function_pointers"
        ",+SPV_INTEL_kernel_attributes,+SPV_INTEL_io_pipes"
        ",+SPV_INTEL_inline_assembly,+SPV_INTEL_arbitrary_precision_integers"
        ",+SPV_INTEL_optimization_hints,+SPV_INTEL_float_controls2"
        ",+SPV_INTEL_vector_compute,+SPV_INTEL_fast_composite"
        ",+SPV_INTEL_fpga_buffer_location"
        ",+SPV_INTEL_arbitrary_precision_fixed_point"
        ",+SPV_INTEL_arbitrary_precision_floating_point"
        ",+SPV_INTEL_arbitrary_precision_floating_point"
        ",+SPV_INTEL_variable_length_array,+SPV_INTEL_fp_fast_math_mode"
        ",+SPV_INTEL_fpga_cluster_attributes,+SPV_INTEL_loop_fuse"
        ",+SPV_INTEL_long_constant_composite";
    ExtArg = ExtArg + DefaultExtArg + INTELExtArg;
    if (getToolChain().getTriple().getSubArch() ==
        llvm::Triple::SPIRSubArch_fpga) {
      for (auto *A : TCArgs) {
        if (A->getOption().matches(options::OPT_Xs_separate) ||
            A->getOption().matches(options::OPT_Xs)) {
          StringRef ArgString(A->getValue());
          // Enable SPV_INTEL_usm_storage_classes only for FPGA hardware,
          // since it adds new storage classes that represent global_device and
          // global_host address spaces, which are not supported for all
          // targets. With the extension disabled the storage classes will be
          // lowered to CrossWorkgroup storage class that is mapped to just
          // global address space.
          if (ArgString == "hardware" || ArgString == "simulation")
            ExtArg += ",+SPV_INTEL_usm_storage_classes";
        }
      }
    }
    TranslatorArgs.push_back(TCArgs.MakeArgString(ExtArg));
  }
  for (auto I : Inputs) {
    std::string Filename(I.getFilename());
    if (I.getType() == types::TY_Tempfilelist) {
      ForeachArgs.push_back(
          C.getArgs().MakeArgString("--in-file-list=" + Filename));
      ForeachArgs.push_back(
          C.getArgs().MakeArgString("--in-replace=" + Filename));
      ForeachArgs.push_back(
          C.getArgs().MakeArgString("--out-ext=spv"));
    }
    TranslatorArgs.push_back(C.getArgs().MakeArgString(Filename));
  }

  auto Cmd = std::make_unique<Command>(JA, *this, ResponseFileSupport::None(),
      TCArgs.MakeArgString(getToolChain().GetProgramPath(getShortName())),
      TranslatorArgs, None);

  if (!ForeachArgs.empty()) {
    // Construct llvm-foreach command.
    // The llvm-foreach command looks like this:
    // llvm-foreach a.list --out-replace=out "cp {} out"
    // --out-file-list=list
    std::string OutputFileName(Output.getFilename());
    ForeachArgs.push_back(
        TCArgs.MakeArgString("--out-file-list=" + OutputFileName));
    ForeachArgs.push_back(
        TCArgs.MakeArgString("--out-replace=" + OutputFileName));
    ForeachArgs.push_back(TCArgs.MakeArgString("--"));
    ForeachArgs.push_back(TCArgs.MakeArgString(Cmd->getExecutable()));

    for (auto &Arg : Cmd->getArguments())
      ForeachArgs.push_back(Arg);

    SmallString<128> ForeachPath(C.getDriver().Dir);
    llvm::sys::path::append(ForeachPath, "llvm-foreach");
    const char *Foreach = C.getArgs().MakeArgString(ForeachPath);
    C.addCommand(std::make_unique<Command>(
        JA, *this, ResponseFileSupport::None(), Foreach, ForeachArgs, None));
  } else
    C.addCommand(std::move(Cmd));
}

void SPIRCheck::ConstructJob(Compilation &C, const JobAction &JA,
                             const InputInfo &Output,
                             const InputInfoList &Inputs,
                             const llvm::opt::ArgList &TCArgs,
                             const char *LinkingOutput) const {
  // Construct llvm-no-spir-kernel command.
  assert(isa<SPIRCheckJobAction>(JA) && "Expecting SPIR Check job!");

  // The spir check command looks like this:
  // llvm-no-spir-kernel <file>.bc
  // Upon success, we just move ahead.  Error means the check failed and
  // we need to exit.  The expected output is the input as this is just an
  // intermediate check with no functional change.
  ArgStringList CheckArgs;
  assert(Inputs.size() == 1 && "Unexpected number of inputs to the tool");
  const InputInfo &InputFile = Inputs.front();
  CheckArgs.push_back(InputFile.getFilename());

  // Add output file, which is just a copy of the input to better fit in the
  // toolchain flow.
  CheckArgs.push_back("-o");
  CheckArgs.push_back(Output.getFilename());
  auto Cmd = std::make_unique<Command>(
      JA, *this, ResponseFileSupport::None(),
      TCArgs.MakeArgString(getToolChain().GetProgramPath(getShortName())),
      CheckArgs, None);

  if (getToolChain().getTriple().getSubArch() ==
      llvm::Triple::SPIRSubArch_fpga) {
    const char *Msg = TCArgs.MakeArgString(
        Twine("The FPGA image does not include all device kernels from ") +
        Twine(InputFile.getBaseInput()) +
        Twine(". Please re-generate the image"));
    Cmd->addDiagForErrorCode(/*ErrorCode*/ 1, Msg);
  }

  C.addCommand(std::move(Cmd));
}

static void addArgs(ArgStringList &DstArgs, const llvm::opt::ArgList &Alloc,
                    ArrayRef<StringRef> SrcArgs) {
  for (const auto Arg : SrcArgs) {
    DstArgs.push_back(Alloc.MakeArgString(Arg));
  }
}

// Partially copied from clang/lib/Frontend/CompilerInvocation.cpp
static std::string getSYCLPostLinkOptimizationLevel(const ArgList &Args) {
  if (Arg *A = Args.getLastArg(options::OPT_O_Group)) {
    if (A->getOption().matches(options::OPT_O0))
      return "-O0";

    if (A->getOption().matches(options::OPT_Ofast))
      return "-O3";

    assert(A->getOption().matches(options::OPT_O));

    StringRef S(A->getValue());
    if (S == "g")
      return "-O1";

    // Options -O[1|2|3|s|z] are passed as they are. '-O0' is handled earlier.
    std::array<char, 5> AcceptedOptions = {'1', '2', '3', 's', 'z'};
    if (std::any_of(AcceptedOptions.begin(), AcceptedOptions.end(),
                    [=](char c) { return c == S[0]; }))
      return std::string("-O") + S[0];
  }

  // The default for SYCL device code optimization
  return "-O2";
}

// sycl-post-link tool normally outputs a file table (see the tool sources for
// format description) which lists all the other output files associated with
// the device LLVMIR bitcode. This is basically a triple of bitcode, symbols
// and specialization constant files. Single LLVM IR output can be generated as
// well under an option.
//
void SYCLPostLink::ConstructJob(Compilation &C, const JobAction &JA,
                             const InputInfo &Output,
                             const InputInfoList &Inputs,
                             const llvm::opt::ArgList &TCArgs,
                             const char *LinkingOutput) const {
  // Construct sycl-post-link command.
  assert(isa<SYCLPostLinkJobAction>(JA) && "Expecting SYCL post link job!");
  ArgStringList CmdArgs;

  // See if device code splitting is requested
  if (Arg *A = TCArgs.getLastArg(options::OPT_fsycl_device_code_split_EQ)) {
    if (StringRef(A->getValue()) == "per_kernel")
      addArgs(CmdArgs, TCArgs, {"-split=kernel"});
    else if (StringRef(A->getValue()) == "per_source")
      addArgs(CmdArgs, TCArgs, {"-split=source"});
    else if (StringRef(A->getValue()) == "auto")
      addArgs(CmdArgs, TCArgs, {"-split=auto"});
    else
      // split must be off
      assert(StringRef(A->getValue()) == "off");
  } else {
    // auto is the default split mode
    addArgs(CmdArgs, TCArgs, {"-split=auto"});
  }
  // OPT_fsycl_device_code_split is not checked as it is an alias to
  // -fsycl-device-code-split=auto

  // Turn on Dead Parameter Elimination Optimization with early optimizations
  if (!getToolChain().getTriple().isNVPTX() &&
      TCArgs.hasFlag(options::OPT_fsycl_dead_args_optimization,
                     options::OPT_fno_sycl_dead_args_optimization, false))
    addArgs(CmdArgs, TCArgs, {"-emit-param-info"});
  if (JA.getType() == types::TY_LLVM_BC) {
    // single file output requested - this means only perform necessary IR
    // transformations (like specialization constant intrinsic lowering) and
    // output LLVMIR
    addArgs(CmdArgs, TCArgs, {"-ir-output-only"});
  } else {
    assert(JA.getType() == types::TY_Tempfiletable);
    // Symbol file and specialization constant info generation is mandatory -
    // add options unconditionally
    addArgs(CmdArgs, TCArgs, {"-symbols"});
    // By default we split SYCL and ESIMD kernels into separate modules
    if (TCArgs.hasFlag(options::OPT_fsycl_device_code_split_esimd,
                       options::OPT_fno_sycl_device_code_split_esimd, true))
      addArgs(CmdArgs, TCArgs, {"-split-esimd"});
    if (TCArgs.hasFlag(options::OPT_fsycl_device_code_lower_esimd,
                       options::OPT_fno_sycl_device_code_lower_esimd, true))
      addArgs(CmdArgs, TCArgs, {"-lower-esimd"});
  }
  addArgs(CmdArgs, TCArgs,
          {StringRef(getSYCLPostLinkOptimizationLevel(TCArgs))});
  // specialization constants processing is mandatory
  auto *SYCLPostLink = llvm::dyn_cast<SYCLPostLinkJobAction>(&JA);
  if (SYCLPostLink && SYCLPostLink->getRTSetsSpecConstants())
    addArgs(CmdArgs, TCArgs, {"-spec-const=rt"});
  else
    addArgs(CmdArgs, TCArgs, {"-spec-const=default"});

  // Add output file table file option
  assert(Output.isFilename() && "output must be a filename");
  addArgs(CmdArgs, TCArgs, {"-o", Output.getFilename()});

  // Add input file
  assert(Inputs.size() == 1 && Inputs.front().isFilename() &&
         "single input file expected");
  addArgs(CmdArgs, TCArgs, {Inputs.front().getFilename()});
  std::string OutputFileName(Output.getFilename());

  // All the inputs are encoded as commands.
  C.addCommand(std::make_unique<Command>(
      JA, *this, ResponseFileSupport::None(),
      TCArgs.MakeArgString(getToolChain().GetProgramPath(getShortName())),
      CmdArgs, Inputs, Output));
}

// Transforms the abstract representation (JA + Inputs + Outputs) of a file
// table transformation action to concrete command line (job) with actual
// inputs/outputs/options, and adds it to given compilation object.
void FileTableTform::ConstructJob(Compilation &C, const JobAction &JA,
                                  const InputInfo &Output,
                                  const InputInfoList &Inputs,
                                  const llvm::opt::ArgList &TCArgs,
                                  const char *LinkingOutput) const {

  const auto &TformJob = *llvm::dyn_cast<FileTableTformJobAction>(&JA);
  ArgStringList CmdArgs;

  // don't try to assert here whether the number of inputs is OK, argumnets are
  // OK, etc. - better invoke the tool and see good error diagnostics

  // 1) add transformations
  for (const auto &Tf : TformJob.getTforms()) {
    switch (Tf.TheKind) {
    case FileTableTformJobAction::Tform::EXTRACT:
    case FileTableTformJobAction::Tform::EXTRACT_DROP_TITLE: {
      SmallString<128> Arg("-extract=");
      Arg += Tf.TheArgs[0];

      for (unsigned I = 1; I < Tf.TheArgs.size(); ++I) {
        Arg += ",";
        Arg += Tf.TheArgs[I];
      }
      addArgs(CmdArgs, TCArgs, {Arg});

      if (Tf.TheKind == FileTableTformJobAction::Tform::EXTRACT_DROP_TITLE)
        addArgs(CmdArgs, TCArgs, {"-drop_titles"});
      break;
    }
    case FileTableTformJobAction::Tform::REPLACE: {
      assert(Tf.TheArgs.size() == 2 && "from/to column names expected");
      SmallString<128> Arg("-replace=");
      Arg += Tf.TheArgs[0];
      Arg += ",";
      Arg += Tf.TheArgs[1];
      addArgs(CmdArgs, TCArgs, {Arg});
      break;
    }
    case FileTableTformJobAction::Tform::RENAME: {
      assert(Tf.TheArgs.size() == 2 && "from/to names expected");
      SmallString<128> Arg("-rename=");
      Arg += Tf.TheArgs[0];
      Arg += ",";
      Arg += Tf.TheArgs[1];
      addArgs(CmdArgs, TCArgs, {Arg});
      break;
    }
    }
  }
  // 2) add output option
  assert(Output.isFilename() && "table tform output must be a file");
  addArgs(CmdArgs, TCArgs, {"-o", Output.getFilename()});

  // 3) add inputs
  for (const auto &Input : Inputs) {
    assert(Input.isFilename() && "table tform input must be a file");
    addArgs(CmdArgs, TCArgs, {Input.getFilename()});
  }
  // 4) finally construct and add a command to the compilation
  C.addCommand(std::make_unique<Command>(
      JA, *this, ResponseFileSupport::None(),
      TCArgs.MakeArgString(getToolChain().GetProgramPath(getShortName())),
      CmdArgs, Inputs));
}<|MERGE_RESOLUTION|>--- conflicted
+++ resolved
@@ -1125,13 +1125,6 @@
 static void handleAMDGPUCodeObjectVersionOptions(const Driver &D,
                                                  const ArgList &Args,
                                                  ArgStringList &CmdArgs) {
-<<<<<<< HEAD
-  unsigned CodeObjVer = getAMDGPUCodeObjectVersion(D, Args);
-  CmdArgs.insert(CmdArgs.begin() + 1,
-                 Args.MakeArgString(Twine("--amdhsa-code-object-version=") +
-                                    Twine(CodeObjVer)));
-  CmdArgs.insert(CmdArgs.begin() + 1, "-mllvm");
-=======
   // If no version was requested by the user, use the default value from the
   // back end. This is consistent with the value returned from
   // getAMDGPUCodeObjectVersion. This lets clang emit IR for amdgpu without
@@ -1144,7 +1137,6 @@
                                       Twine(CodeObjVer)));
     CmdArgs.insert(CmdArgs.begin() + 1, "-mllvm");
   }
->>>>>>> 11299179
 }
 
 void Clang::AddPreprocessingOptions(Compilation &C, const JobAction &JA,
