--- conflicted
+++ resolved
@@ -4968,12 +4968,8 @@
   bool IsFPGASYCLOffloadDevice =
       IsSYCLOffloadDevice &&
       Triple.getSubArch() == llvm::Triple::SPIRSubArch_fpga;
-<<<<<<< HEAD
   const bool IsSYCLNativeCPU =
       TC.getTriple() == C.getDefaultToolChain().getTriple();
-=======
-  bool IsSYCLNativeCPU = isSYCLNativeCPU(Args);
->>>>>>> 5b501eec
 
   // Perform the SYCL host compilation using an external compiler if the user
   // requested.
