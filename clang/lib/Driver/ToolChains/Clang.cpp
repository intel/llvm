--- conflicted
+++ resolved
@@ -9434,12 +9434,9 @@
                 ",+SPV_INTEL_joint_matrix"
                 ",+SPV_INTEL_hw_thread_queries"
                 ",+SPV_KHR_uniform_group_instructions"
-<<<<<<< HEAD
-                ",+SPV_INTEL_memory_access_aliasing";
-=======
+                ",+SPV_INTEL_memory_access_aliasing"
                 ",+SPV_INTEL_masked_gather_scatter"
                 ",+SPV_INTEL_tensor_float32_conversion";
->>>>>>> 92f6d688
     TranslatorArgs.push_back(TCArgs.MakeArgString(ExtArg));
   }
   for (auto I : Inputs) {
