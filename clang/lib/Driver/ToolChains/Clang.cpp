--- conflicted
+++ resolved
@@ -11450,14 +11450,11 @@
             Set.contains(A->getOption().getGroup().getID()));
   };
 
-<<<<<<< HEAD
-  // Pass the CUDA path to the linker wrapper tool.
+  const Driver &D = getToolChain().getDriver();
+  const llvm::Triple TheTriple = getToolChain().getTriple();
+  ArgStringList CmdArgs;
   for (Action::OffloadKind Kind :
-       {Action::OFK_Cuda, Action::OFK_OpenMP, Action::OFK_SYCL}) {
-=======
-  ArgStringList CmdArgs;
-  for (Action::OffloadKind Kind : {Action::OFK_Cuda, Action::OFK_OpenMP}) {
->>>>>>> 2e18c94a
+    {Action::OFK_Cuda, Action::OFK_OpenMP, Action::OFK_SYCL}) {
     auto TCRange = C.getOffloadToolChains(Kind);
     for (auto &I : llvm::make_range(TCRange)) {
       const ToolChain *TC = I.second;
@@ -11487,40 +11484,6 @@
       Args.MakeArgString("--host-triple=" + getToolChain().getTripleString()));
   if (Args.hasArg(options::OPT_v))
     CmdArgs.push_back("--wrapper-verbose");
-
-<<<<<<< HEAD
-  if (const Arg *A = Args.getLastArg(options::OPT_g_Group)) {
-    if (!A->getOption().matches(options::OPT_g0))
-      CmdArgs.push_back("--device-debug");
-  }
-
-  // code-object-version=X needs to be passed to clang-linker-wrapper to ensure
-  // that it is used by lld.
-  if (const Arg *A = Args.getLastArg(options::OPT_mcode_object_version_EQ)) {
-    CmdArgs.push_back(Args.MakeArgString("-mllvm"));
-    CmdArgs.push_back(Args.MakeArgString(
-        Twine("--amdhsa-code-object-version=") + A->getValue()));
-  }
-
-  for (const auto &A : Args.getAllArgValues(options::OPT_Xcuda_ptxas))
-    CmdArgs.push_back(Args.MakeArgString("--ptxas-arg=" + A));
-
-  // Forward remarks passes to the LLVM backend in the wrapper.
-  if (const Arg *A = Args.getLastArg(options::OPT_Rpass_EQ))
-    CmdArgs.push_back(Args.MakeArgString(Twine("--offload-opt=-pass-remarks=") +
-                                         A->getValue()));
-  if (const Arg *A = Args.getLastArg(options::OPT_Rpass_missed_EQ))
-    CmdArgs.push_back(Args.MakeArgString(
-        Twine("--offload-opt=-pass-remarks-missed=") + A->getValue()));
-  if (const Arg *A = Args.getLastArg(options::OPT_Rpass_analysis_EQ))
-    CmdArgs.push_back(Args.MakeArgString(
-        Twine("--offload-opt=-pass-remarks-analysis=") + A->getValue()));
-
-  if (Args.getLastArg(options::OPT_ftime_report))
-    CmdArgs.push_back("--device-compiler=-ftime-report");
-
-  if (Args.getLastArg(options::OPT_save_temps_EQ))
-    CmdArgs.push_back("--save-temps");
 
   // Add any SYCL offloading specific options to the clang-linker-wrapper
   if (C.hasOffloadToolChain<Action::OFK_SYCL>()) {
@@ -11698,8 +11661,6 @@
     }
   }
 
-=======
->>>>>>> 2e18c94a
   // Construct the link job so we can wrap around it.
   Linker->ConstructJob(C, JA, Output, Inputs, Args, LinkingOutput);
   const auto &LinkCommand = C.getJobs().getJobs().back();
