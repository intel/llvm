//===-- Clang.cpp - Clang+LLVM ToolChain Implementations --------*- C++ -*-===//
//
// Part of the LLVM Project, under the Apache License v2.0 with LLVM Exceptions.
// See https://llvm.org/LICENSE.txt for license information.
// SPDX-License-Identifier: Apache-2.0 WITH LLVM-exception
//
//===----------------------------------------------------------------------===//

#include "Clang.h"
#include "AMDGPU.h"
#include "Arch/AArch64.h"
#include "Arch/ARM.h"
#include "Arch/CSKY.h"
#include "Arch/LoongArch.h"
#include "Arch/M68k.h"
#include "Arch/Mips.h"
#include "Arch/PPC.h"
#include "Arch/RISCV.h"
#include "Arch/Sparc.h"
#include "Arch/SystemZ.h"
#include "Arch/VE.h"
#include "Arch/X86.h"
#include "CommonArgs.h"
#include "Hexagon.h"
#include "MSP430.h"
#include "PS4CPU.h"
#include "SYCL.h"
#include "clang/Basic/CLWarnings.h"
#include "clang/Basic/CharInfo.h"
#include "clang/Basic/CodeGenOptions.h"
#include "clang/Basic/HeaderInclude.h"
#include "clang/Basic/LangOptions.h"
#include "clang/Basic/LangStandard.h"
#include "clang/Basic/MakeSupport.h"
#include "clang/Basic/ObjCRuntime.h"
#include "clang/Basic/Version.h"
#include "clang/Config/config.h"
#include "clang/Driver/Action.h"
#include "clang/Driver/Distro.h"
#include "clang/Driver/DriverDiagnostic.h"
#include "clang/Driver/InputInfo.h"
#include "clang/Driver/Options.h"
#include "clang/Driver/SanitizerArgs.h"
#include "clang/Driver/Types.h"
#include "clang/Driver/XRayArgs.h"
#include "llvm/ADT/ScopeExit.h"
#include "llvm/ADT/SmallSet.h"
#include "llvm/ADT/StringExtras.h"
#include "llvm/BinaryFormat/Magic.h"
#include "llvm/Config/llvm-config.h"
#include "llvm/Frontend/Debug/Options.h"
#include "llvm/Object/ObjectFile.h"
#include "llvm/Option/ArgList.h"
#include "llvm/Support/Casting.h"
#include "llvm/Support/CodeGen.h"
#include "llvm/Support/CommandLine.h"
#include "llvm/Support/Compiler.h"
#include "llvm/Support/Compression.h"
#include "llvm/Support/Error.h"
#include "llvm/Support/FileSystem.h"
#include "llvm/Support/Path.h"
#include "llvm/Support/Process.h"
#include "llvm/Support/YAMLParser.h"
#include "llvm/TargetParser/AArch64TargetParser.h"
#include "llvm/TargetParser/ARMTargetParserCommon.h"
#include "llvm/TargetParser/Host.h"
#include "llvm/TargetParser/LoongArchTargetParser.h"
#include "llvm/TargetParser/PPCTargetParser.h"
#include "llvm/TargetParser/RISCVISAInfo.h"
#include "llvm/TargetParser/RISCVTargetParser.h"
#include <cctype>

using namespace clang::driver;
using namespace clang::driver::tools;
using namespace clang;
using namespace llvm::opt;

static bool isSYCLCudaCompatEnabled(const ArgList &Args) {
  return Args.hasFlag(options::OPT_fsycl_cuda_compat,
                      options::OPT_fno_sycl_cuda_compat, false);
}

static void CheckPreprocessingOptions(const Driver &D, const ArgList &Args) {
  if (Arg *A = Args.getLastArg(clang::driver::options::OPT_C, options::OPT_CC,
                               options::OPT_fminimize_whitespace,
                               options::OPT_fno_minimize_whitespace,
                               options::OPT_fkeep_system_includes,
                               options::OPT_fno_keep_system_includes)) {
    if (!Args.hasArg(options::OPT_E) && !Args.hasArg(options::OPT__SLASH_P) &&
        !Args.hasArg(options::OPT__SLASH_EP) && !D.CCCIsCPP()) {
      D.Diag(clang::diag::err_drv_argument_only_allowed_with)
          << A->getBaseArg().getAsString(Args)
          << (D.IsCLMode() ? "/E, /P or /EP" : "-E");
    }
  }
}

static void CheckCodeGenerationOptions(const Driver &D, const ArgList &Args) {
  // In gcc, only ARM checks this, but it seems reasonable to check universally.
  if (Args.hasArg(options::OPT_static))
    if (const Arg *A =
            Args.getLastArg(options::OPT_dynamic, options::OPT_mdynamic_no_pic))
      D.Diag(diag::err_drv_argument_not_allowed_with) << A->getAsString(Args)
                                                      << "-static";
}

/// Apply \a Work on the current tool chain \a RegularToolChain and any other
/// offloading tool chain that is associated with the current action \a JA.
static void
forAllAssociatedToolChains(Compilation &C, const JobAction &JA,
                           const ToolChain &RegularToolChain,
                           llvm::function_ref<void(const ToolChain &)> Work) {
  // Apply Work on the current/regular tool chain.
  Work(RegularToolChain);

  // Apply Work on all the offloading tool chains associated with the current
  // action.
  if (JA.isHostOffloading(Action::OFK_Cuda))
    Work(*C.getSingleOffloadToolChain<Action::OFK_Cuda>());
  else if (JA.isDeviceOffloading(Action::OFK_Cuda))
    Work(*C.getSingleOffloadToolChain<Action::OFK_Host>());
  else if (JA.isHostOffloading(Action::OFK_HIP))
    Work(*C.getSingleOffloadToolChain<Action::OFK_HIP>());
  else if (JA.isDeviceOffloading(Action::OFK_HIP))
    Work(*C.getSingleOffloadToolChain<Action::OFK_Host>());

  if (JA.isHostOffloading(Action::OFK_OpenMP)) {
    auto TCs = C.getOffloadToolChains<Action::OFK_OpenMP>();
    for (auto II = TCs.first, IE = TCs.second; II != IE; ++II)
      Work(*II->second);
  } else if (JA.isDeviceOffloading(Action::OFK_OpenMP))
    Work(*C.getSingleOffloadToolChain<Action::OFK_Host>());

  if (JA.isHostOffloading(Action::OFK_SYCL)) {
    auto TCs = C.getOffloadToolChains<Action::OFK_SYCL>();
    for (auto II = TCs.first, IE = TCs.second; II != IE; ++II)
      Work(*II->second);
  } else if (JA.isDeviceOffloading(Action::OFK_SYCL))
    Work(*C.getSingleOffloadToolChain<Action::OFK_Host>());

  //
  // TODO: Add support for other offloading programming models here.
  //
}

/// This is a helper function for validating the optional refinement step
/// parameter in reciprocal argument strings. Return false if there is an error
/// parsing the refinement step. Otherwise, return true and set the Position
/// of the refinement step in the input string.
static bool getRefinementStep(StringRef In, const Driver &D,
                              const Arg &A, size_t &Position) {
  const char RefinementStepToken = ':';
  Position = In.find(RefinementStepToken);
  if (Position != StringRef::npos) {
    StringRef Option = A.getOption().getName();
    StringRef RefStep = In.substr(Position + 1);
    // Allow exactly one numeric character for the additional refinement
    // step parameter. This is reasonable for all currently-supported
    // operations and architectures because we would expect that a larger value
    // of refinement steps would cause the estimate "optimization" to
    // under-perform the native operation. Also, if the estimate does not
    // converge quickly, it probably will not ever converge, so further
    // refinement steps will not produce a better answer.
    if (RefStep.size() != 1) {
      D.Diag(diag::err_drv_invalid_value) << Option << RefStep;
      return false;
    }
    char RefStepChar = RefStep[0];
    if (RefStepChar < '0' || RefStepChar > '9') {
      D.Diag(diag::err_drv_invalid_value) << Option << RefStep;
      return false;
    }
  }
  return true;
}

/// The -mrecip flag requires processing of many optional parameters.
static void ParseMRecip(const Driver &D, const ArgList &Args,
                        ArgStringList &OutStrings) {
  StringRef DisabledPrefixIn = "!";
  StringRef DisabledPrefixOut = "!";
  StringRef EnabledPrefixOut = "";
  StringRef Out = "-mrecip=";

  Arg *A = Args.getLastArg(options::OPT_mrecip, options::OPT_mrecip_EQ);
  if (!A)
    return;

  unsigned NumOptions = A->getNumValues();
  if (NumOptions == 0) {
    // No option is the same as "all".
    OutStrings.push_back(Args.MakeArgString(Out + "all"));
    return;
  }

  // Pass through "all", "none", or "default" with an optional refinement step.
  if (NumOptions == 1) {
    StringRef Val = A->getValue(0);
    size_t RefStepLoc;
    if (!getRefinementStep(Val, D, *A, RefStepLoc))
      return;
    StringRef ValBase = Val.slice(0, RefStepLoc);
    if (ValBase == "all" || ValBase == "none" || ValBase == "default") {
      OutStrings.push_back(Args.MakeArgString(Out + Val));
      return;
    }
  }

  // Each reciprocal type may be enabled or disabled individually.
  // Check each input value for validity, concatenate them all back together,
  // and pass through.

  llvm::StringMap<bool> OptionStrings;
  OptionStrings.insert(std::make_pair("divd", false));
  OptionStrings.insert(std::make_pair("divf", false));
  OptionStrings.insert(std::make_pair("divh", false));
  OptionStrings.insert(std::make_pair("vec-divd", false));
  OptionStrings.insert(std::make_pair("vec-divf", false));
  OptionStrings.insert(std::make_pair("vec-divh", false));
  OptionStrings.insert(std::make_pair("sqrtd", false));
  OptionStrings.insert(std::make_pair("sqrtf", false));
  OptionStrings.insert(std::make_pair("sqrth", false));
  OptionStrings.insert(std::make_pair("vec-sqrtd", false));
  OptionStrings.insert(std::make_pair("vec-sqrtf", false));
  OptionStrings.insert(std::make_pair("vec-sqrth", false));

  for (unsigned i = 0; i != NumOptions; ++i) {
    StringRef Val = A->getValue(i);

    bool IsDisabled = Val.starts_with(DisabledPrefixIn);
    // Ignore the disablement token for string matching.
    if (IsDisabled)
      Val = Val.substr(1);

    size_t RefStep;
    if (!getRefinementStep(Val, D, *A, RefStep))
      return;

    StringRef ValBase = Val.slice(0, RefStep);
    llvm::StringMap<bool>::iterator OptionIter = OptionStrings.find(ValBase);
    if (OptionIter == OptionStrings.end()) {
      // Try again specifying float suffix.
      OptionIter = OptionStrings.find(ValBase.str() + 'f');
      if (OptionIter == OptionStrings.end()) {
        // The input name did not match any known option string.
        D.Diag(diag::err_drv_unknown_argument) << Val;
        return;
      }
      // The option was specified without a half or float or double suffix.
      // Make sure that the double or half entry was not already specified.
      // The float entry will be checked below.
      if (OptionStrings[ValBase.str() + 'd'] ||
          OptionStrings[ValBase.str() + 'h']) {
        D.Diag(diag::err_drv_invalid_value) << A->getOption().getName() << Val;
        return;
      }
    }

    if (OptionIter->second == true) {
      // Duplicate option specified.
      D.Diag(diag::err_drv_invalid_value) << A->getOption().getName() << Val;
      return;
    }

    // Mark the matched option as found. Do not allow duplicate specifiers.
    OptionIter->second = true;

    // If the precision was not specified, also mark the double and half entry
    // as found.
    if (ValBase.back() != 'f' && ValBase.back() != 'd' && ValBase.back() != 'h') {
      OptionStrings[ValBase.str() + 'd'] = true;
      OptionStrings[ValBase.str() + 'h'] = true;
    }

    // Build the output string.
    StringRef Prefix = IsDisabled ? DisabledPrefixOut : EnabledPrefixOut;
    Out = Args.MakeArgString(Out + Prefix + Val);
    if (i != NumOptions - 1)
      Out = Args.MakeArgString(Out + ",");
  }

  OutStrings.push_back(Args.MakeArgString(Out));
}

/// The -mprefer-vector-width option accepts either a positive integer
/// or the string "none".
static void ParseMPreferVectorWidth(const Driver &D, const ArgList &Args,
                                    ArgStringList &CmdArgs) {
  Arg *A = Args.getLastArg(options::OPT_mprefer_vector_width_EQ);
  if (!A)
    return;

  StringRef Value = A->getValue();
  if (Value == "none") {
    CmdArgs.push_back("-mprefer-vector-width=none");
  } else {
    unsigned Width;
    if (Value.getAsInteger(10, Width)) {
      D.Diag(diag::err_drv_invalid_value) << A->getOption().getName() << Value;
      return;
    }
    CmdArgs.push_back(Args.MakeArgString("-mprefer-vector-width=" + Value));
  }
}

static bool
shouldUseExceptionTablesForObjCExceptions(const ObjCRuntime &runtime,
                                          const llvm::Triple &Triple) {
  // We use the zero-cost exception tables for Objective-C if the non-fragile
  // ABI is enabled or when compiling for x86_64 and ARM on Snow Leopard and
  // later.
  if (runtime.isNonFragile())
    return true;

  if (!Triple.isMacOSX())
    return false;

  return (!Triple.isMacOSXVersionLT(10, 5) &&
          (Triple.getArch() == llvm::Triple::x86_64 ||
           Triple.getArch() == llvm::Triple::arm));
}

/// Adds exception related arguments to the driver command arguments. There's a
/// main flag, -fexceptions and also language specific flags to enable/disable
/// C++ and Objective-C exceptions. This makes it possible to for example
/// disable C++ exceptions but enable Objective-C exceptions.
static bool addExceptionArgs(const ArgList &Args, types::ID InputType,
                             const ToolChain &TC, bool KernelOrKext,
                             const ObjCRuntime &objcRuntime,
                             ArgStringList &CmdArgs) {
  const llvm::Triple &Triple = TC.getTriple();

  if (KernelOrKext) {
    // -mkernel and -fapple-kext imply no exceptions, so claim exception related
    // arguments now to avoid warnings about unused arguments.
    Args.ClaimAllArgs(options::OPT_fexceptions);
    Args.ClaimAllArgs(options::OPT_fno_exceptions);
    Args.ClaimAllArgs(options::OPT_fobjc_exceptions);
    Args.ClaimAllArgs(options::OPT_fno_objc_exceptions);
    Args.ClaimAllArgs(options::OPT_fcxx_exceptions);
    Args.ClaimAllArgs(options::OPT_fno_cxx_exceptions);
    Args.ClaimAllArgs(options::OPT_fasync_exceptions);
    Args.ClaimAllArgs(options::OPT_fno_async_exceptions);
    return false;
  }

  // See if the user explicitly enabled exceptions.
  bool EH = Args.hasFlag(options::OPT_fexceptions, options::OPT_fno_exceptions,
                         false);

  // Async exceptions are Windows MSVC only.
  if (Triple.isWindowsMSVCEnvironment()) {
    bool EHa = Args.hasFlag(options::OPT_fasync_exceptions,
                            options::OPT_fno_async_exceptions, false);
    if (EHa) {
      CmdArgs.push_back("-fasync-exceptions");
      EH = true;
    }
  }

  // Obj-C exceptions are enabled by default, regardless of -fexceptions. This
  // is not necessarily sensible, but follows GCC.
  if (types::isObjC(InputType) &&
      Args.hasFlag(options::OPT_fobjc_exceptions,
                   options::OPT_fno_objc_exceptions, true)) {
    CmdArgs.push_back("-fobjc-exceptions");

    EH |= shouldUseExceptionTablesForObjCExceptions(objcRuntime, Triple);
  }

  if (types::isCXX(InputType)) {
    // Disable C++ EH by default on XCore and PS4/PS5.
    bool CXXExceptionsEnabled = Triple.getArch() != llvm::Triple::xcore &&
                                !Triple.isPS() && !Triple.isDriverKit();
    Arg *ExceptionArg = Args.getLastArg(
        options::OPT_fcxx_exceptions, options::OPT_fno_cxx_exceptions,
        options::OPT_fexceptions, options::OPT_fno_exceptions);
    if (ExceptionArg)
      CXXExceptionsEnabled =
          ExceptionArg->getOption().matches(options::OPT_fcxx_exceptions) ||
          ExceptionArg->getOption().matches(options::OPT_fexceptions);

    if (CXXExceptionsEnabled) {
      CmdArgs.push_back("-fcxx-exceptions");

      EH = true;
    }
  }

  // OPT_fignore_exceptions means exception could still be thrown,
  // but no clean up or catch would happen in current module.
  // So we do not set EH to false.
  Args.AddLastArg(CmdArgs, options::OPT_fignore_exceptions);

  Args.addOptInFlag(CmdArgs, options::OPT_fassume_nothrow_exception_dtor,
                    options::OPT_fno_assume_nothrow_exception_dtor);

  if (EH)
    CmdArgs.push_back("-fexceptions");
  return EH;
}

static bool ShouldEnableAutolink(const ArgList &Args, const ToolChain &TC,
                                 const JobAction &JA) {
  bool Default = true;
  if (TC.getTriple().isOSDarwin()) {
    // The native darwin assembler doesn't support the linker_option directives,
    // so we disable them if we think the .s file will be passed to it.
    Default = TC.useIntegratedAs();
  }
  // The linker_option directives are intended for host compilation.
  if (JA.isDeviceOffloading(Action::OFK_Cuda) ||
      JA.isDeviceOffloading(Action::OFK_HIP))
    Default = false;
  return Args.hasFlag(options::OPT_fautolink, options::OPT_fno_autolink,
                      Default);
}

/// Add a CC1 option to specify the debug compilation directory.
static const char *addDebugCompDirArg(const ArgList &Args,
                                      ArgStringList &CmdArgs,
                                      const llvm::vfs::FileSystem &VFS) {
  if (Arg *A = Args.getLastArg(options::OPT_ffile_compilation_dir_EQ,
                               options::OPT_fdebug_compilation_dir_EQ)) {
    if (A->getOption().matches(options::OPT_ffile_compilation_dir_EQ))
      CmdArgs.push_back(Args.MakeArgString(Twine("-fdebug-compilation-dir=") +
                                           A->getValue()));
    else
      A->render(Args, CmdArgs);
  } else if (llvm::ErrorOr<std::string> CWD =
                 VFS.getCurrentWorkingDirectory()) {
    CmdArgs.push_back(Args.MakeArgString("-fdebug-compilation-dir=" + *CWD));
  }
  StringRef Path(CmdArgs.back());
  return Path.substr(Path.find('=') + 1).data();
}

static void addDebugObjectName(const ArgList &Args, ArgStringList &CmdArgs,
                               const char *DebugCompilationDir,
                               const char *OutputFileName) {
  // No need to generate a value for -object-file-name if it was provided.
  for (auto *Arg : Args.filtered(options::OPT_Xclang))
    if (StringRef(Arg->getValue()).starts_with("-object-file-name"))
      return;

  if (Args.hasArg(options::OPT_object_file_name_EQ))
    return;

  SmallString<128> ObjFileNameForDebug(OutputFileName);
  if (ObjFileNameForDebug != "-" &&
      !llvm::sys::path::is_absolute(ObjFileNameForDebug) &&
      (!DebugCompilationDir ||
       llvm::sys::path::is_absolute(DebugCompilationDir))) {
    // Make the path absolute in the debug infos like MSVC does.
    llvm::sys::fs::make_absolute(ObjFileNameForDebug);
  }
  // If the object file name is a relative path, then always use Windows
  // backslash style as -object-file-name is used for embedding object file path
  // in codeview and it can only be generated when targeting on Windows.
  // Otherwise, just use native absolute path.
  llvm::sys::path::Style Style =
      llvm::sys::path::is_absolute(ObjFileNameForDebug)
          ? llvm::sys::path::Style::native
          : llvm::sys::path::Style::windows_backslash;
  llvm::sys::path::remove_dots(ObjFileNameForDebug, /*remove_dot_dot=*/true,
                               Style);
  CmdArgs.push_back(
      Args.MakeArgString(Twine("-object-file-name=") + ObjFileNameForDebug));
}

/// Add a CC1 and CC1AS option to specify the debug file path prefix map.
static void addDebugPrefixMapArg(const Driver &D, const ToolChain &TC,
                                 const ArgList &Args, ArgStringList &CmdArgs) {
  auto AddOneArg = [&](StringRef Map, StringRef Name) {
    if (!Map.contains('='))
      D.Diag(diag::err_drv_invalid_argument_to_option) << Map << Name;
    else
      CmdArgs.push_back(Args.MakeArgString("-fdebug-prefix-map=" + Map));
  };

  for (const Arg *A : Args.filtered(options::OPT_ffile_prefix_map_EQ,
                                    options::OPT_fdebug_prefix_map_EQ)) {
    AddOneArg(A->getValue(), A->getOption().getName());
    A->claim();
  }
  std::string GlobalRemapEntry = TC.GetGlobalDebugPathRemapping();
  if (GlobalRemapEntry.empty())
    return;
  AddOneArg(GlobalRemapEntry, "environment");
}

/// Add a CC1 and CC1AS option to specify the macro file path prefix map.
static void addMacroPrefixMapArg(const Driver &D, const ArgList &Args,
                                 ArgStringList &CmdArgs) {
  for (const Arg *A : Args.filtered(options::OPT_ffile_prefix_map_EQ,
                                    options::OPT_fmacro_prefix_map_EQ)) {
    StringRef Map = A->getValue();
    if (!Map.contains('='))
      D.Diag(diag::err_drv_invalid_argument_to_option)
          << Map << A->getOption().getName();
    else
      CmdArgs.push_back(Args.MakeArgString("-fmacro-prefix-map=" + Map));
    A->claim();
  }
}

/// Add a CC1 and CC1AS option to specify the coverage file path prefix map.
static void addCoveragePrefixMapArg(const Driver &D, const ArgList &Args,
                                   ArgStringList &CmdArgs) {
  for (const Arg *A : Args.filtered(options::OPT_ffile_prefix_map_EQ,
                                    options::OPT_fcoverage_prefix_map_EQ)) {
    StringRef Map = A->getValue();
    if (!Map.contains('='))
      D.Diag(diag::err_drv_invalid_argument_to_option)
          << Map << A->getOption().getName();
    else
      CmdArgs.push_back(Args.MakeArgString("-fcoverage-prefix-map=" + Map));
    A->claim();
  }
}

/// Simple check to see if the optimization level is at -O2 or higher.
/// For -fsycl (DPC++) -O2 is the default.
static bool isSYCLOptimizationO2orHigher(const ArgList &Args) {
  if (Arg *A = Args.getLastArg(options::OPT_O_Group)) {
    if (A->getOption().matches(options::OPT_O4) ||
        A->getOption().matches(options::OPT_Ofast))
      return true;

    if (A->getOption().matches(options::OPT_O0))
      return false;

    assert(A->getOption().matches(options::OPT_O) && "Must have a -O flag");

    StringRef S(A->getValue());
    unsigned OptLevel = 0;
    if (S.getAsInteger(10, OptLevel))
      return false;
    return OptLevel > 1;
  }
  // No -O setting seen, default is -O2 for device.
  return true;
}

/// Add -x lang to \p CmdArgs for \p Input.
static void addDashXForInput(const ArgList &Args, const InputInfo &Input,
                             ArgStringList &CmdArgs) {
  // When using -verify-pch, we don't want to provide the type
  // 'precompiled-header' if it was inferred from the file extension
  if (Args.hasArg(options::OPT_verify_pch) && Input.getType() == types::TY_PCH)
    return;

  // If the input is a Tempfilelist, this call is part for a
  // llvm-foreach call and we should infer the type from the file extension.
  if (Input.getType() == types::TY_Tempfilelist)
    return;

  CmdArgs.push_back("-x");
  if (Args.hasArg(options::OPT_rewrite_objc))
    CmdArgs.push_back(types::getTypeName(types::TY_PP_ObjCXX));
  else {
    // Map the driver type to the frontend type. This is mostly an identity
    // mapping, except that the distinction between module interface units
    // and other source files does not exist at the frontend layer.
    const char *ClangType;
    switch (Input.getType()) {
    case types::TY_CXXModule:
      ClangType = "c++";
      break;
    case types::TY_PP_CXXModule:
      ClangType = "c++-cpp-output";
      break;
    default:
      ClangType = types::getTypeName(Input.getType());
      break;
    }
    CmdArgs.push_back(ClangType);
  }
}

static void addPGOAndCoverageFlags(const ToolChain &TC, Compilation &C,
                                   const JobAction &JA, const InputInfo &Output,
                                   const ArgList &Args, SanitizerArgs &SanArgs,
                                   ArgStringList &CmdArgs) {
  const Driver &D = TC.getDriver();
  const llvm::Triple &T = TC.getTriple();
  auto *PGOGenerateArg = Args.getLastArg(options::OPT_fprofile_generate,
                                         options::OPT_fprofile_generate_EQ,
                                         options::OPT_fno_profile_generate);
  if (PGOGenerateArg &&
      PGOGenerateArg->getOption().matches(options::OPT_fno_profile_generate))
    PGOGenerateArg = nullptr;

  auto *CSPGOGenerateArg = getLastCSProfileGenerateArg(Args);

  auto *ProfileGenerateArg = Args.getLastArg(
      options::OPT_fprofile_instr_generate,
      options::OPT_fprofile_instr_generate_EQ,
      options::OPT_fno_profile_instr_generate);
  if (ProfileGenerateArg &&
      ProfileGenerateArg->getOption().matches(
          options::OPT_fno_profile_instr_generate))
    ProfileGenerateArg = nullptr;

  if (PGOGenerateArg && ProfileGenerateArg)
    D.Diag(diag::err_drv_argument_not_allowed_with)
        << PGOGenerateArg->getSpelling() << ProfileGenerateArg->getSpelling();

  auto *ProfileUseArg = getLastProfileUseArg(Args);

  if (PGOGenerateArg && ProfileUseArg)
    D.Diag(diag::err_drv_argument_not_allowed_with)
        << ProfileUseArg->getSpelling() << PGOGenerateArg->getSpelling();

  if (ProfileGenerateArg && ProfileUseArg)
    D.Diag(diag::err_drv_argument_not_allowed_with)
        << ProfileGenerateArg->getSpelling() << ProfileUseArg->getSpelling();

  if (CSPGOGenerateArg && PGOGenerateArg) {
    D.Diag(diag::err_drv_argument_not_allowed_with)
        << CSPGOGenerateArg->getSpelling() << PGOGenerateArg->getSpelling();
    PGOGenerateArg = nullptr;
  }

  if (TC.getTriple().isOSAIX()) {
    if (Arg *ProfileSampleUseArg = getLastProfileSampleUseArg(Args))
      D.Diag(diag::err_drv_unsupported_opt_for_target)
          << ProfileSampleUseArg->getSpelling() << TC.getTriple().str();
  }

  if (ProfileGenerateArg) {
    if (ProfileGenerateArg->getOption().matches(
            options::OPT_fprofile_instr_generate_EQ))
      CmdArgs.push_back(Args.MakeArgString(Twine("-fprofile-instrument-path=") +
                                           ProfileGenerateArg->getValue()));
    // The default is to use Clang Instrumentation.
    CmdArgs.push_back("-fprofile-instrument=clang");
    if (TC.getTriple().isWindowsMSVCEnvironment() &&
        Args.hasFlag(options::OPT_frtlib_defaultlib,
                     options::OPT_fno_rtlib_defaultlib, true)) {
      // Add dependent lib for clang_rt.profile
      CmdArgs.push_back(Args.MakeArgString(
          "--dependent-lib=" + TC.getCompilerRTBasename(Args, "profile")));
    }
  }

  if (auto *ColdFuncCoverageArg = Args.getLastArg(
          options::OPT_fprofile_generate_cold_function_coverage,
          options::OPT_fprofile_generate_cold_function_coverage_EQ)) {
    SmallString<128> Path(
        ColdFuncCoverageArg->getOption().matches(
            options::OPT_fprofile_generate_cold_function_coverage_EQ)
            ? ColdFuncCoverageArg->getValue()
            : "");
    llvm::sys::path::append(Path, "default_%m.profraw");
    // FIXME: Idealy the file path should be passed through
    // `-fprofile-instrument-path=`(InstrProfileOutput), however, this field is
    // shared with other profile use path(see PGOOptions), we need to refactor
    // PGOOptions to make it work.
    CmdArgs.push_back("-mllvm");
    CmdArgs.push_back(Args.MakeArgString(
        Twine("--instrument-cold-function-only-path=") + Path));
    CmdArgs.push_back("-mllvm");
    CmdArgs.push_back("--pgo-instrument-cold-function-only");
    CmdArgs.push_back("-mllvm");
    CmdArgs.push_back("--pgo-function-entry-coverage");
  }

  if (auto *A = Args.getLastArg(options::OPT_ftemporal_profile)) {
    if (!PGOGenerateArg && !CSPGOGenerateArg)
      D.Diag(clang::diag::err_drv_argument_only_allowed_with)
          << A->getSpelling() << "-fprofile-generate or -fcs-profile-generate";
    CmdArgs.push_back("-mllvm");
    CmdArgs.push_back("--pgo-temporal-instrumentation");
  }

  Arg *PGOGenArg = nullptr;
  if (PGOGenerateArg) {
    assert(!CSPGOGenerateArg);
    PGOGenArg = PGOGenerateArg;
    CmdArgs.push_back("-fprofile-instrument=llvm");
  }
  if (CSPGOGenerateArg) {
    assert(!PGOGenerateArg);
    PGOGenArg = CSPGOGenerateArg;
    CmdArgs.push_back("-fprofile-instrument=csllvm");
  }
  if (PGOGenArg) {
    if (TC.getTriple().isWindowsMSVCEnvironment() &&
        Args.hasFlag(options::OPT_frtlib_defaultlib,
                     options::OPT_fno_rtlib_defaultlib, true)) {
      // Add dependent lib for clang_rt.profile
      CmdArgs.push_back(Args.MakeArgString(
          "--dependent-lib=" + TC.getCompilerRTBasename(Args, "profile")));
    }
    if (PGOGenArg->getOption().matches(
            PGOGenerateArg ? options::OPT_fprofile_generate_EQ
                           : options::OPT_fcs_profile_generate_EQ)) {
      SmallString<128> Path(PGOGenArg->getValue());
      llvm::sys::path::append(Path, "default_%m.profraw");
      CmdArgs.push_back(
          Args.MakeArgString(Twine("-fprofile-instrument-path=") + Path));
    }
  }

  if (ProfileUseArg) {
    if (ProfileUseArg->getOption().matches(options::OPT_fprofile_instr_use_EQ))
      CmdArgs.push_back(Args.MakeArgString(
          Twine("-fprofile-instrument-use-path=") + ProfileUseArg->getValue()));
    else if ((ProfileUseArg->getOption().matches(
                  options::OPT_fprofile_use_EQ) ||
              ProfileUseArg->getOption().matches(
                  options::OPT_fprofile_instr_use))) {
      SmallString<128> Path(
          ProfileUseArg->getNumValues() == 0 ? "" : ProfileUseArg->getValue());
      if (Path.empty() || llvm::sys::fs::is_directory(Path))
        llvm::sys::path::append(Path, "default.profdata");
      CmdArgs.push_back(
          Args.MakeArgString(Twine("-fprofile-instrument-use-path=") + Path));
    }
  }

  bool EmitCovNotes = Args.hasFlag(options::OPT_ftest_coverage,
                                   options::OPT_fno_test_coverage, false) ||
                      Args.hasArg(options::OPT_coverage);
  bool EmitCovData = TC.needsGCovInstrumentation(Args);

  if (Args.hasFlag(options::OPT_fcoverage_mapping,
                   options::OPT_fno_coverage_mapping, false)) {
    if (!ProfileGenerateArg)
      D.Diag(clang::diag::err_drv_argument_only_allowed_with)
          << "-fcoverage-mapping"
          << "-fprofile-instr-generate";

    CmdArgs.push_back("-fcoverage-mapping");
  }

  if (Args.hasFlag(options::OPT_fmcdc_coverage, options::OPT_fno_mcdc_coverage,
                   false)) {
    if (!Args.hasFlag(options::OPT_fcoverage_mapping,
                      options::OPT_fno_coverage_mapping, false))
      D.Diag(clang::diag::err_drv_argument_only_allowed_with)
          << "-fcoverage-mcdc"
          << "-fcoverage-mapping";

    CmdArgs.push_back("-fcoverage-mcdc");
  }

  if (Arg *A = Args.getLastArg(options::OPT_ffile_compilation_dir_EQ,
                               options::OPT_fcoverage_compilation_dir_EQ)) {
    if (A->getOption().matches(options::OPT_ffile_compilation_dir_EQ))
      CmdArgs.push_back(Args.MakeArgString(
          Twine("-fcoverage-compilation-dir=") + A->getValue()));
    else
      A->render(Args, CmdArgs);
  } else if (llvm::ErrorOr<std::string> CWD =
                 D.getVFS().getCurrentWorkingDirectory()) {
    CmdArgs.push_back(Args.MakeArgString("-fcoverage-compilation-dir=" + *CWD));
  }

  if (Args.hasArg(options::OPT_fprofile_exclude_files_EQ)) {
    auto *Arg = Args.getLastArg(options::OPT_fprofile_exclude_files_EQ);
    if (!Args.hasArg(options::OPT_coverage))
      D.Diag(clang::diag::err_drv_argument_only_allowed_with)
          << "-fprofile-exclude-files="
          << "--coverage";

    StringRef v = Arg->getValue();
    CmdArgs.push_back(
        Args.MakeArgString(Twine("-fprofile-exclude-files=" + v)));
  }

  if (Args.hasArg(options::OPT_fprofile_filter_files_EQ)) {
    auto *Arg = Args.getLastArg(options::OPT_fprofile_filter_files_EQ);
    if (!Args.hasArg(options::OPT_coverage))
      D.Diag(clang::diag::err_drv_argument_only_allowed_with)
          << "-fprofile-filter-files="
          << "--coverage";

    StringRef v = Arg->getValue();
    CmdArgs.push_back(Args.MakeArgString(Twine("-fprofile-filter-files=" + v)));
  }

  if (const auto *A = Args.getLastArg(options::OPT_fprofile_update_EQ)) {
    StringRef Val = A->getValue();
    if (Val == "atomic" || Val == "prefer-atomic")
      CmdArgs.push_back("-fprofile-update=atomic");
    else if (Val != "single")
      D.Diag(diag::err_drv_unsupported_option_argument)
          << A->getSpelling() << Val;
  }
  if (const auto *A = Args.getLastArg(options::OPT_fprofile_continuous)) {
    if (!PGOGenerateArg && !CSPGOGenerateArg && !ProfileGenerateArg)
      D.Diag(clang::diag::err_drv_argument_only_allowed_with)
          << A->getSpelling()
          << "-fprofile-generate, -fprofile-instr-generate, or "
             "-fcs-profile-generate";
    else {
      CmdArgs.push_back("-fprofile-continuous");
      // Platforms that require a bias variable:
      if (T.isOSBinFormatELF() || T.isOSAIX() || T.isOSWindows()) {
        CmdArgs.push_back("-mllvm");
        CmdArgs.push_back("-runtime-counter-relocation");
      }
      // -fprofile-instr-generate does not decide the profile file name in the
      // FE, and so it does not define the filename symbol
      // (__llvm_profile_filename). Instead, the runtime uses the name
      // "default.profraw" for the profile file. When continuous mode is ON, we
      // will create the filename symbol so that we can insert the "%c"
      // modifier.
      if (ProfileGenerateArg &&
          (ProfileGenerateArg->getOption().matches(
               options::OPT_fprofile_instr_generate) ||
           (ProfileGenerateArg->getOption().matches(
                options::OPT_fprofile_instr_generate_EQ) &&
            strlen(ProfileGenerateArg->getValue()) == 0)))
        CmdArgs.push_back("-fprofile-instrument-path=default.profraw");
    }
  }

  int FunctionGroups = 1;
  int SelectedFunctionGroup = 0;
  if (const auto *A = Args.getLastArg(options::OPT_fprofile_function_groups)) {
    StringRef Val = A->getValue();
    if (Val.getAsInteger(0, FunctionGroups) || FunctionGroups < 1)
      D.Diag(diag::err_drv_invalid_int_value) << A->getAsString(Args) << Val;
  }
  if (const auto *A =
          Args.getLastArg(options::OPT_fprofile_selected_function_group)) {
    StringRef Val = A->getValue();
    if (Val.getAsInteger(0, SelectedFunctionGroup) ||
        SelectedFunctionGroup < 0 || SelectedFunctionGroup >= FunctionGroups)
      D.Diag(diag::err_drv_invalid_int_value) << A->getAsString(Args) << Val;
  }
  if (FunctionGroups != 1)
    CmdArgs.push_back(Args.MakeArgString("-fprofile-function-groups=" +
                                         Twine(FunctionGroups)));
  if (SelectedFunctionGroup != 0)
    CmdArgs.push_back(Args.MakeArgString("-fprofile-selected-function-group=" +
                                         Twine(SelectedFunctionGroup)));

  // Leave -fprofile-dir= an unused argument unless .gcda emission is
  // enabled. To be polite, with '-fprofile-arcs -fno-profile-arcs' consider
  // the flag used. There is no -fno-profile-dir, so the user has no
  // targeted way to suppress the warning.
  Arg *FProfileDir = nullptr;
  if (Args.hasArg(options::OPT_fprofile_arcs) ||
      Args.hasArg(options::OPT_coverage))
    FProfileDir = Args.getLastArg(options::OPT_fprofile_dir);

  // Put the .gcno and .gcda files (if needed) next to the primary output file,
  // or fall back to a file in the current directory for `clang -c --coverage
  // d/a.c` in the absence of -o.
  if (EmitCovNotes || EmitCovData) {
    SmallString<128> CoverageFilename;
    if (Arg *DumpDir = Args.getLastArgNoClaim(options::OPT_dumpdir)) {
      // Form ${dumpdir}${basename}.gcno. Note that dumpdir may not end with a
      // path separator.
      CoverageFilename = DumpDir->getValue();
      CoverageFilename += llvm::sys::path::filename(Output.getBaseInput());
    } else if (Arg *FinalOutput =
                   C.getArgs().getLastArg(options::OPT__SLASH_Fo)) {
      CoverageFilename = FinalOutput->getValue();
    } else if (Arg *FinalOutput = C.getArgs().getLastArg(options::OPT_o)) {
      CoverageFilename = FinalOutput->getValue();
    } else {
      CoverageFilename = llvm::sys::path::filename(Output.getBaseInput());
    }
    if (llvm::sys::path::is_relative(CoverageFilename))
      (void)D.getVFS().makeAbsolute(CoverageFilename);
    llvm::sys::path::replace_extension(CoverageFilename, "gcno");
    if (EmitCovNotes) {
      CmdArgs.push_back(
          Args.MakeArgString("-coverage-notes-file=" + CoverageFilename));
    }

    if (EmitCovData) {
      if (FProfileDir) {
        SmallString<128> Gcno = std::move(CoverageFilename);
        CoverageFilename = FProfileDir->getValue();
        llvm::sys::path::append(CoverageFilename, Gcno);
      }
      llvm::sys::path::replace_extension(CoverageFilename, "gcda");
      CmdArgs.push_back(
          Args.MakeArgString("-coverage-data-file=" + CoverageFilename));
    }
  }
}

static void
RenderDebugEnablingArgs(const ArgList &Args, ArgStringList &CmdArgs,
                        llvm::codegenoptions::DebugInfoKind DebugInfoKind,
                        unsigned DwarfVersion,
                        llvm::DebuggerKind DebuggerTuning) {
  addDebugInfoKind(CmdArgs, DebugInfoKind);
  if (DwarfVersion > 0)
    CmdArgs.push_back(
        Args.MakeArgString("-dwarf-version=" + Twine(DwarfVersion)));
  switch (DebuggerTuning) {
  case llvm::DebuggerKind::GDB:
    CmdArgs.push_back("-debugger-tuning=gdb");
    break;
  case llvm::DebuggerKind::LLDB:
    CmdArgs.push_back("-debugger-tuning=lldb");
    break;
  case llvm::DebuggerKind::SCE:
    CmdArgs.push_back("-debugger-tuning=sce");
    break;
  case llvm::DebuggerKind::DBX:
    CmdArgs.push_back("-debugger-tuning=dbx");
    break;
  default:
    break;
  }
}

static bool checkDebugInfoOption(const Arg *A, const ArgList &Args,
                                 const Driver &D, const ToolChain &TC) {
  assert(A && "Expected non-nullptr argument.");
  if (TC.supportsDebugInfoOption(A))
    return true;
  D.Diag(diag::warn_drv_unsupported_debug_info_opt_for_target)
      << A->getAsString(Args) << TC.getTripleString();
  return false;
}

static void RenderDebugInfoCompressionArgs(const ArgList &Args,
                                           ArgStringList &CmdArgs,
                                           const Driver &D,
                                           const ToolChain &TC) {
  const Arg *A = Args.getLastArg(options::OPT_gz_EQ);
  if (!A)
    return;
  if (checkDebugInfoOption(A, Args, D, TC)) {
    StringRef Value = A->getValue();
    if (Value == "none") {
      CmdArgs.push_back("--compress-debug-sections=none");
    } else if (Value == "zlib") {
      if (llvm::compression::zlib::isAvailable()) {
        CmdArgs.push_back(
            Args.MakeArgString("--compress-debug-sections=" + Twine(Value)));
      } else {
        D.Diag(diag::warn_debug_compression_unavailable) << "zlib";
      }
    } else if (Value == "zstd") {
      if (llvm::compression::zstd::isAvailable()) {
        CmdArgs.push_back(
            Args.MakeArgString("--compress-debug-sections=" + Twine(Value)));
      } else {
        D.Diag(diag::warn_debug_compression_unavailable) << "zstd";
      }
    } else {
      D.Diag(diag::err_drv_unsupported_option_argument)
          << A->getSpelling() << Value;
    }
  }
}

static void handleAMDGPUCodeObjectVersionOptions(const Driver &D,
                                                 const ArgList &Args,
                                                 ArgStringList &CmdArgs,
                                                 bool IsCC1As = false) {
  // If no version was requested by the user, use the default value from the
  // back end. This is consistent with the value returned from
  // getAMDGPUCodeObjectVersion. This lets clang emit IR for amdgpu without
  // requiring the corresponding llvm to have the AMDGPU target enabled,
  // provided the user (e.g. front end tests) can use the default.
  if (haveAMDGPUCodeObjectVersionArgument(D, Args)) {
    unsigned CodeObjVer = getAMDGPUCodeObjectVersion(D, Args);
    CmdArgs.insert(CmdArgs.begin() + 1,
                   Args.MakeArgString(Twine("--amdhsa-code-object-version=") +
                                      Twine(CodeObjVer)));
    CmdArgs.insert(CmdArgs.begin() + 1, "-mllvm");
    // -cc1as does not accept -mcode-object-version option.
    if (!IsCC1As)
      CmdArgs.insert(CmdArgs.begin() + 1,
                     Args.MakeArgString(Twine("-mcode-object-version=") +
                                        Twine(CodeObjVer)));
  }
}

/// Check whether the given input tree contains any append footer actions
static bool ContainsAppendFooterAction(const Action *A) {
  if (isa<AppendFooterJobAction>(A))
    return true;
  for (const auto &AI : A->inputs())
    if (ContainsAppendFooterAction(AI))
      return true;

  return false;
}

static bool maybeHasClangPchSignature(const Driver &D, StringRef Path) {
  llvm::ErrorOr<std::unique_ptr<llvm::MemoryBuffer>> MemBuf =
      D.getVFS().getBufferForFile(Path);
  if (!MemBuf)
    return false;
  llvm::file_magic Magic = llvm::identify_magic((*MemBuf)->getBuffer());
  if (Magic == llvm::file_magic::unknown)
    return false;
  // Return true for both raw Clang AST files and object files which may
  // contain a __clangast section.
  if (Magic == llvm::file_magic::clang_ast)
    return true;
  Expected<std::unique_ptr<llvm::object::ObjectFile>> Obj =
      llvm::object::ObjectFile::createObjectFile(**MemBuf, Magic);
  return !Obj.takeError();
}

static bool gchProbe(const Driver &D, StringRef Path) {
  llvm::ErrorOr<llvm::vfs::Status> Status = D.getVFS().status(Path);
  if (!Status)
    return false;

  if (Status->isDirectory()) {
    std::error_code EC;
    for (llvm::vfs::directory_iterator DI = D.getVFS().dir_begin(Path, EC), DE;
         !EC && DI != DE; DI = DI.increment(EC)) {
      if (maybeHasClangPchSignature(D, DI->path()))
        return true;
    }
    D.Diag(diag::warn_drv_pch_ignoring_gch_dir) << Path;
    return false;
  }

  if (maybeHasClangPchSignature(D, Path))
    return true;
  D.Diag(diag::warn_drv_pch_ignoring_gch_file) << Path;
  return false;
}

void Clang::AddPreprocessingOptions(Compilation &C, const JobAction &JA,
                                    const Driver &D, const ArgList &Args,
                                    ArgStringList &CmdArgs,
                                    const InputInfo &Output,
                                    const InputInfoList &Inputs) const {
  const bool IsIAMCU = getToolChain().getTriple().isOSIAMCU();
  const bool IsIntelFPGA = Args.hasArg(options::OPT_fintelfpga);
  bool SYCLDeviceCompilation = JA.isOffloading(Action::OFK_SYCL) &&
                               JA.isDeviceOffloading(Action::OFK_SYCL);

  CheckPreprocessingOptions(D, Args);

  Args.AddLastArg(CmdArgs, options::OPT_C);
  Args.AddLastArg(CmdArgs, options::OPT_CC);

  // Handle dependency file generation.
  Arg *ArgM = Args.getLastArg(options::OPT_MM);
  if (!ArgM)
    ArgM = Args.getLastArg(options::OPT_M);
  Arg *ArgMD = Args.getLastArg(options::OPT_MMD);
  if (!ArgMD)
    ArgMD = Args.getLastArg(options::OPT_MD);

  // -M and -MM imply -w.
  if (ArgM)
    CmdArgs.push_back("-w");
  else
    ArgM = ArgMD;

  auto createFPGATempDepFile = [&](const char *&DepFile) {
    // Generate dependency files as temporary. These will be used for the
    // aoc call/bundled during fat object creation
    std::string BaseName(Clang::getBaseInputName(Args, Inputs[0]));
    std::string DepTmpName =
        C.getDriver().GetTemporaryPath(llvm::sys::path::stem(BaseName), "d");
    DepFile = C.addTempFile(C.getArgs().MakeArgString(DepTmpName));
    C.getDriver().addFPGATempDepFile(DepFile, BaseName);
  };

  if (ArgM) {
    if (!JA.isDeviceOffloading(Action::OFK_HIP)) {
      // Determine the output location.
      const char *DepFile;
      if (Arg *MF = Args.getLastArg(options::OPT_MF)) {
        DepFile = MF->getValue();
        C.addFailureResultFile(DepFile, &JA);
        // Populate the named dependency file to be used in the bundle
        // or passed to the offline compilation.
        if (IsIntelFPGA && JA.isDeviceOffloading(Action::OFK_SYCL))
          C.getDriver().addFPGATempDepFile(
               DepFile, Clang::getBaseInputName(Args, Inputs[0]));
      } else if (Output.getType() == types::TY_Dependencies) {
        DepFile = Output.getFilename();
      } else if (!ArgMD) {
        DepFile = "-";
      } else if (IsIntelFPGA && JA.isDeviceOffloading(Action::OFK_SYCL)) {
        createFPGATempDepFile(DepFile);
      } else {
        DepFile = getDependencyFileName(Args, Inputs);
        C.addFailureResultFile(DepFile, &JA);
      }
      CmdArgs.push_back("-dependency-file");
      CmdArgs.push_back(DepFile);
    }

    bool HasTarget = false;
    for (const Arg *A : Args.filtered(options::OPT_MT, options::OPT_MQ)) {
      HasTarget = true;
      A->claim();
      if (A->getOption().matches(options::OPT_MT)) {
        A->render(Args, CmdArgs);
      } else {
        CmdArgs.push_back("-MT");
        SmallString<128> Quoted;
        quoteMakeTarget(A->getValue(), Quoted);
        CmdArgs.push_back(Args.MakeArgString(Quoted));
      }
    }

    // Add a default target if one wasn't specified.
    if (!HasTarget) {
      const char *DepTarget;

      // If user provided -o, that is the dependency target, except
      // when we are only generating a dependency file.
      Arg *OutputOpt = Args.getLastArg(options::OPT_o, options::OPT__SLASH_Fo);
      if (OutputOpt && Output.getType() != types::TY_Dependencies) {
        DepTarget = OutputOpt->getValue();
      } else {
        // Otherwise derive from the base input.
        //
        // FIXME: This should use the computed output file location.
        SmallString<128> P(Inputs[0].getBaseInput());
        llvm::sys::path::replace_extension(P, "o");
        DepTarget = Args.MakeArgString(llvm::sys::path::filename(P));
      }

      CmdArgs.push_back("-MT");
      SmallString<128> Quoted;
      quoteMakeTarget(DepTarget, Quoted);
      CmdArgs.push_back(Args.MakeArgString(Quoted));
    }

    if (ArgM->getOption().matches(options::OPT_M) ||
        ArgM->getOption().matches(options::OPT_MD))
      CmdArgs.push_back("-sys-header-deps");
    if ((isa<PrecompileJobAction>(JA) &&
         !Args.hasArg(options::OPT_fno_module_file_deps)) ||
        Args.hasArg(options::OPT_fmodule_file_deps))
      CmdArgs.push_back("-module-file-deps");
  }

  if (!ArgM && IsIntelFPGA && JA.isDeviceOffloading(Action::OFK_SYCL)) {
    // No dep generation option was provided, add all of the needed options
    // to ensure a successful dep generation.
    const char *DepFile;
    createFPGATempDepFile(DepFile);
    CmdArgs.push_back("-dependency-file");
    CmdArgs.push_back(DepFile);
    CmdArgs.push_back("-MT");
    SmallString<128> P(Inputs[0].getBaseInput());
    llvm::sys::path::replace_extension(P, "o");
    SmallString<128> Quoted;
    quoteMakeTarget(llvm::sys::path::filename(P), Quoted);
    CmdArgs.push_back(Args.MakeArgString(Quoted));
  }

  if (Args.hasArg(options::OPT_MG)) {
    if (!ArgM || ArgM->getOption().matches(options::OPT_MD) ||
        ArgM->getOption().matches(options::OPT_MMD))
      D.Diag(diag::err_drv_mg_requires_m_or_mm);
    CmdArgs.push_back("-MG");
  }

  Args.AddLastArg(CmdArgs, options::OPT_MP);
  Args.AddLastArg(CmdArgs, options::OPT_MV);

  // Add offload include arguments specific for CUDA/HIP/SYCL. This must happen
  // before we -I or -include anything else, because we must pick up the
  // CUDA/HIP/SYCL headers from the particular CUDA/ROCm/SYCL installation,
  // rather than from e.g. /usr/local/include.
  if (JA.isOffloading(Action::OFK_Cuda))
    getToolChain().AddCudaIncludeArgs(Args, CmdArgs);
  if (JA.isOffloading(Action::OFK_HIP))
    getToolChain().AddHIPIncludeArgs(Args, CmdArgs);
  if (JA.isOffloading(Action::OFK_SYCL))
    getToolChain().addSYCLIncludeArgs(Args, CmdArgs);

  if (JA.isOffloading(Action::OFK_SYCL)) {
    getToolChain().addSYCLIncludeArgs(Args, CmdArgs);
    if (Inputs[0].getType() == types::TY_CUDA ||
        isSYCLCudaCompatEnabled(Args)) {
      // Include __clang_cuda_runtime_wrapper.h in .cu SYCL compilation.
      getToolChain().AddCudaIncludeArgs(Args, CmdArgs);
    }
  }

  // If we are offloading to a target via OpenMP we need to include the
  // openmp_wrappers folder which contains alternative system headers.
  if (JA.isDeviceOffloading(Action::OFK_OpenMP) &&
      !Args.hasArg(options::OPT_nostdinc) &&
      !Args.hasArg(options::OPT_nogpuinc) &&
      getToolChain().getTriple().isGPU()) {
    if (!Args.hasArg(options::OPT_nobuiltininc)) {
      // Add openmp_wrappers/* to our system include path.  This lets us wrap
      // standard library headers.
      SmallString<128> P(D.ResourceDir);
      llvm::sys::path::append(P, "include");
      llvm::sys::path::append(P, "openmp_wrappers");
      CmdArgs.push_back("-internal-isystem");
      CmdArgs.push_back(Args.MakeArgString(P));
    }

    CmdArgs.push_back("-include");
    CmdArgs.push_back("__clang_openmp_device_functions.h");
  }

  if (Args.hasArg(options::OPT_foffload_via_llvm)) {
    // Add llvm_wrappers/* to our system include path.  This lets us wrap
    // standard library headers and other headers.
    SmallString<128> P(D.ResourceDir);
    llvm::sys::path::append(P, "include", "llvm_offload_wrappers");
    CmdArgs.append({"-internal-isystem", Args.MakeArgString(P), "-include"});
    if (JA.isDeviceOffloading(Action::OFK_OpenMP))
      CmdArgs.push_back("__llvm_offload_device.h");
    else
      CmdArgs.push_back("__llvm_offload_host.h");
  }

  // Add -i* options, and automatically translate to
  // -include-pch/-include-pth for transparent PCH support. It's
  // wonky, but we include looking for .gch so we can support seamless
  // replacement into a build system already set up to be generating
  // .gch files.

  if (getToolChain().getDriver().IsCLMode()) {
    const Arg *YcArg = Args.getLastArg(options::OPT__SLASH_Yc);
    const Arg *YuArg = Args.getLastArg(options::OPT__SLASH_Yu);
    if (YcArg && JA.getKind() >= Action::PrecompileJobClass &&
        JA.getKind() <= Action::AssembleJobClass) {
      CmdArgs.push_back(Args.MakeArgString("-building-pch-with-obj"));
      // -fpch-instantiate-templates is the default when creating
      // precomp using /Yc
      if (Args.hasFlag(options::OPT_fpch_instantiate_templates,
                       options::OPT_fno_pch_instantiate_templates, true))
        CmdArgs.push_back(Args.MakeArgString("-fpch-instantiate-templates"));
    }

    if (YcArg || YuArg) {
      StringRef ThroughHeader = YcArg ? YcArg->getValue() : YuArg->getValue();
      // If PCH file is available, include it while performing
      // host compilation (-fsycl-is-host) in SYCL mode (-fsycl).
      // as well as in non-sycl mode.

      if (!isa<PrecompileJobAction>(JA) && !SYCLDeviceCompilation) {
        CmdArgs.push_back("-include-pch");
        CmdArgs.push_back(Args.MakeArgString(D.GetClPchPath(
            C, !ThroughHeader.empty()
                   ? ThroughHeader
                   : llvm::sys::path::filename(Inputs[0].getBaseInput()))));
      }

      if (ThroughHeader.empty()) {
        CmdArgs.push_back(Args.MakeArgString(
            Twine("-pch-through-hdrstop-") + (YcArg ? "create" : "use")));
      } else {
        CmdArgs.push_back(
            Args.MakeArgString(Twine("-pch-through-header=") + ThroughHeader));
      }
    }
  }

  bool RenderedImplicitInclude = false;

  for (const Arg *A : Args.filtered(options::OPT_clang_i_Group)) {
    if ((A->getOption().matches(options::OPT_include) &&
         D.getProbePrecompiled()) ||
        A->getOption().matches(options::OPT_include_pch)) {

      // Handling of gcc-style gch precompiled headers.
      bool IsFirstImplicitInclude = !RenderedImplicitInclude;
      RenderedImplicitInclude = true;

      bool FoundPCH = false;
      SmallString<128> P(A->getValue());
      // We want the files to have a name like foo.h.pch. Add a dummy extension
      // so that replace_extension does the right thing.
      P += ".dummy";
      llvm::sys::path::replace_extension(P, "pch");
      if (D.getVFS().exists(P))
        FoundPCH = true;

      if (!FoundPCH) {
        // For GCC compat, probe for a file or directory ending in .gch instead.
        llvm::sys::path::replace_extension(P, "gch");
        FoundPCH = gchProbe(D, P.str());
      }
      // If PCH file is available, include it while performing
      // host compilation (-fsycl-is-host) in SYCL mode (-fsycl).
      // as well as in non-sycl mode.

      if (FoundPCH && !SYCLDeviceCompilation) {
        if (IsFirstImplicitInclude) {
          A->claim();
          CmdArgs.push_back("-include-pch");
          CmdArgs.push_back(Args.MakeArgString(P));
          continue;
        } else {
          // Ignore the PCH if not first on command line and emit warning.
          D.Diag(diag::warn_drv_pch_not_first_include) << P
                                                       << A->getAsString(Args);
        }
      }
      // No PCH file, but we still want to include the header file
      // (-include dummy.h) in device compilation mode.
      else if (JA.isDeviceOffloading(Action::OFK_SYCL) &&
               A->getOption().matches(options::OPT_include_pch)) {
        continue;
      }

    } else if (A->getOption().matches(options::OPT_isystem_after)) {
      // Handling of paths which must come late.  These entries are handled by
      // the toolchain itself after the resource dir is inserted in the right
      // search order.
      // Do not claim the argument so that the use of the argument does not
      // silently go unnoticed on toolchains which do not honour the option.
      continue;
    } else if (A->getOption().matches(options::OPT_stdlibxx_isystem)) {
      // Translated to -internal-isystem by the driver, no need to pass to cc1.
      continue;
    } else if (A->getOption().matches(options::OPT_ibuiltininc)) {
      // This is used only by the driver. No need to pass to cc1.
      continue;
    }

    // Not translated, render as usual.
    A->claim();
    A->render(Args, CmdArgs);
  }

  Args.addAllArgs(CmdArgs,
                  {options::OPT_D, options::OPT_U, options::OPT_I_Group,
                   options::OPT_F, options::OPT_embed_dir_EQ});

  // Add -Wp, and -Xpreprocessor if using the preprocessor.

  // FIXME: There is a very unfortunate problem here, some troubled
  // souls abuse -Wp, to pass preprocessor options in gcc syntax. To
  // really support that we would have to parse and then translate
  // those options. :(
  Args.AddAllArgValues(CmdArgs, options::OPT_Wp_COMMA,
                       options::OPT_Xpreprocessor);

  // -I- is a deprecated GCC feature, reject it.
  if (Arg *A = Args.getLastArg(options::OPT_I_))
    D.Diag(diag::err_drv_I_dash_not_supported) << A->getAsString(Args);

  // If we have a --sysroot, and don't have an explicit -isysroot flag, add an
  // -isysroot to the CC1 invocation.
  StringRef sysroot = C.getSysRoot();
  if (sysroot != "") {
    if (!Args.hasArg(options::OPT_isysroot)) {
      CmdArgs.push_back("-isysroot");
      CmdArgs.push_back(C.getArgs().MakeArgString(sysroot));
    }
  }

  // Parse additional include paths from environment variables.
  // FIXME: We should probably sink the logic for handling these from the
  // frontend into the driver. It will allow deleting 4 otherwise unused flags.
  // CPATH - included following the user specified includes (but prior to
  // builtin and standard includes).
  addDirectoryList(Args, CmdArgs, "-I", "CPATH");
  // C_INCLUDE_PATH - system includes enabled when compiling C.
  addDirectoryList(Args, CmdArgs, "-c-isystem", "C_INCLUDE_PATH");
  // CPLUS_INCLUDE_PATH - system includes enabled when compiling C++.
  addDirectoryList(Args, CmdArgs, "-cxx-isystem", "CPLUS_INCLUDE_PATH");
  // OBJC_INCLUDE_PATH - system includes enabled when compiling ObjC.
  addDirectoryList(Args, CmdArgs, "-objc-isystem", "OBJC_INCLUDE_PATH");
  // OBJCPLUS_INCLUDE_PATH - system includes enabled when compiling ObjC++.
  addDirectoryList(Args, CmdArgs, "-objcxx-isystem", "OBJCPLUS_INCLUDE_PATH");

  // While adding the include arguments, we also attempt to retrieve the
  // arguments of related offloading toolchains or arguments that are specific
  // of an offloading programming model.

  // Add C++ include arguments, if needed.
  if (types::isCXX(Inputs[0].getType())) {
    bool HasStdlibxxIsystem = Args.hasArg(options::OPT_stdlibxx_isystem);
    forAllAssociatedToolChains(
        C, JA, getToolChain(),
        [&Args, &CmdArgs, HasStdlibxxIsystem](const ToolChain &TC) {
          HasStdlibxxIsystem ? TC.AddClangCXXStdlibIsystemArgs(Args, CmdArgs)
                             : TC.AddClangCXXStdlibIncludeArgs(Args, CmdArgs);
        });
  }

  // If we are compiling for a GPU target we want to override the system headers
  // with ones created by the 'libc' project if present.
  // TODO: This should be moved to `AddClangSystemIncludeArgs` by passing the
  //       OffloadKind as an argument.
  if (!Args.hasArg(options::OPT_nostdinc) &&
      !Args.hasArg(options::OPT_nogpuinc) &&
      !Args.hasArg(options::OPT_nobuiltininc)) {
    // Without an offloading language we will include these headers directly.
    // Offloading languages will instead only use the declarations stored in
    // the resource directory at clang/lib/Headers/llvm_libc_wrappers.
    if (getToolChain().getTriple().isGPU() &&
        C.getActiveOffloadKinds() == Action::OFK_None) {
      SmallString<128> P(llvm::sys::path::parent_path(D.Dir));
      llvm::sys::path::append(P, "include");
      llvm::sys::path::append(P, getToolChain().getTripleString());
      CmdArgs.push_back("-internal-isystem");
      CmdArgs.push_back(Args.MakeArgString(P));
    } else if (C.getActiveOffloadKinds() == Action::OFK_OpenMP) {
      // TODO: CUDA / HIP include their own headers for some common functions
      // implemented here. We'll need to clean those up so they do not conflict.
      SmallString<128> P(D.ResourceDir);
      llvm::sys::path::append(P, "include");
      llvm::sys::path::append(P, "llvm_libc_wrappers");
      CmdArgs.push_back("-internal-isystem");
      CmdArgs.push_back(Args.MakeArgString(P));
    }
  }

  // Add system include arguments for all targets but IAMCU.
  if (!IsIAMCU)
    forAllAssociatedToolChains(C, JA, getToolChain(),
                               [&Args, &CmdArgs](const ToolChain &TC) {
                                 TC.AddClangSystemIncludeArgs(Args, CmdArgs);
                               });
  else {
    // For IAMCU add special include arguments.
    getToolChain().AddIAMCUIncludeArgs(Args, CmdArgs);
  }

  addMacroPrefixMapArg(D, Args, CmdArgs);
  addCoveragePrefixMapArg(D, Args, CmdArgs);

  Args.AddLastArg(CmdArgs, options::OPT_ffile_reproducible,
                  options::OPT_fno_file_reproducible);

  if (const char *Epoch = std::getenv("SOURCE_DATE_EPOCH")) {
    CmdArgs.push_back("-source-date-epoch");
    CmdArgs.push_back(Args.MakeArgString(Epoch));
  }

  Args.addOptInFlag(CmdArgs, options::OPT_fdefine_target_os_macros,
                    options::OPT_fno_define_target_os_macros);
}

// FIXME: Move to target hook.
static bool isSignedCharDefault(const llvm::Triple &Triple) {
  switch (Triple.getArch()) {
  default:
    return true;

  case llvm::Triple::aarch64:
  case llvm::Triple::aarch64_32:
  case llvm::Triple::aarch64_be:
  case llvm::Triple::arm:
  case llvm::Triple::armeb:
  case llvm::Triple::thumb:
  case llvm::Triple::thumbeb:
    if (Triple.isOSDarwin() || Triple.isOSWindows())
      return true;
    return false;

  case llvm::Triple::ppc:
  case llvm::Triple::ppc64:
    if (Triple.isOSDarwin())
      return true;
    return false;

  case llvm::Triple::csky:
  case llvm::Triple::hexagon:
  case llvm::Triple::msp430:
  case llvm::Triple::ppcle:
  case llvm::Triple::ppc64le:
  case llvm::Triple::riscv32:
  case llvm::Triple::riscv64:
  case llvm::Triple::systemz:
  case llvm::Triple::xcore:
  case llvm::Triple::xtensa:
    return false;
  }
}

static bool hasMultipleInvocations(const llvm::Triple &Triple,
                                   const ArgList &Args) {
  // Supported only on Darwin where we invoke the compiler multiple times
  // followed by an invocation to lipo.
  if (!Triple.isOSDarwin())
    return false;
  // If more than one "-arch <arch>" is specified, we're targeting multiple
  // architectures resulting in a fat binary.
  return Args.getAllArgValues(options::OPT_arch).size() > 1;
}

static bool checkRemarksOptions(const Driver &D, const ArgList &Args,
                                const llvm::Triple &Triple) {
  // When enabling remarks, we need to error if:
  // * The remark file is specified but we're targeting multiple architectures,
  // which means more than one remark file is being generated.
  bool hasMultipleInvocations = ::hasMultipleInvocations(Triple, Args);
  bool hasExplicitOutputFile =
      Args.getLastArg(options::OPT_foptimization_record_file_EQ);
  if (hasMultipleInvocations && hasExplicitOutputFile) {
    D.Diag(diag::err_drv_invalid_output_with_multiple_archs)
        << "-foptimization-record-file";
    return false;
  }
  return true;
}

static void renderRemarksOptions(const ArgList &Args, ArgStringList &CmdArgs,
                                 const llvm::Triple &Triple,
                                 const InputInfo &Input,
                                 const InputInfo &Output, const JobAction &JA) {
  StringRef Format = "yaml";
  if (const Arg *A = Args.getLastArg(options::OPT_fsave_optimization_record_EQ))
    Format = A->getValue();

  CmdArgs.push_back("-opt-record-file");

  const Arg *A = Args.getLastArg(options::OPT_foptimization_record_file_EQ);
  if (A) {
    CmdArgs.push_back(A->getValue());
  } else {
    bool hasMultipleArchs =
        Triple.isOSDarwin() && // Only supported on Darwin platforms.
        Args.getAllArgValues(options::OPT_arch).size() > 1;

    SmallString<128> F;

    if (Args.hasArg(options::OPT_c) || Args.hasArg(options::OPT_S)) {
      if (Arg *FinalOutput = Args.getLastArg(options::OPT_o))
        F = FinalOutput->getValue();
    } else {
      if (Format != "yaml" && // For YAML, keep the original behavior.
          Triple.isOSDarwin() && // Enable this only on darwin, since it's the only platform supporting .dSYM bundles.
          Output.isFilename())
        F = Output.getFilename();
    }

    if (F.empty()) {
      // Use the input filename.
      F = llvm::sys::path::stem(Input.getBaseInput());

      // If we're compiling for an offload architecture (i.e. a CUDA device),
      // we need to make the file name for the device compilation different
      // from the host compilation.
      if (!JA.isDeviceOffloading(Action::OFK_None) &&
          !JA.isDeviceOffloading(Action::OFK_Host)) {
        llvm::sys::path::replace_extension(F, "");
        F += Action::GetOffloadingFileNamePrefix(JA.getOffloadingDeviceKind(),
                                                 Triple.normalize());
        F += "-";
        F += JA.getOffloadingArch();
      }
    }

    // If we're having more than one "-arch", we should name the files
    // differently so that every cc1 invocation writes to a different file.
    // We're doing that by appending "-<arch>" with "<arch>" being the arch
    // name from the triple.
    if (hasMultipleArchs) {
      // First, remember the extension.
      SmallString<64> OldExtension = llvm::sys::path::extension(F);
      // then, remove it.
      llvm::sys::path::replace_extension(F, "");
      // attach -<arch> to it.
      F += "-";
      F += Triple.getArchName();
      // put back the extension.
      llvm::sys::path::replace_extension(F, OldExtension);
    }

    SmallString<32> Extension;
    Extension += "opt.";
    Extension += Format;

    llvm::sys::path::replace_extension(F, Extension);
    CmdArgs.push_back(Args.MakeArgString(F));
  }

  if (const Arg *A =
          Args.getLastArg(options::OPT_foptimization_record_passes_EQ)) {
    CmdArgs.push_back("-opt-record-passes");
    CmdArgs.push_back(A->getValue());
  }

  if (!Format.empty()) {
    CmdArgs.push_back("-opt-record-format");
    CmdArgs.push_back(Format.data());
  }
}

void AddAAPCSVolatileBitfieldArgs(const ArgList &Args, ArgStringList &CmdArgs) {
  if (!Args.hasFlag(options::OPT_faapcs_bitfield_width,
                    options::OPT_fno_aapcs_bitfield_width, true))
    CmdArgs.push_back("-fno-aapcs-bitfield-width");

  if (Args.getLastArg(options::OPT_ForceAAPCSBitfieldLoad))
    CmdArgs.push_back("-faapcs-bitfield-load");
}

namespace {
void RenderARMABI(const Driver &D, const llvm::Triple &Triple,
                  const ArgList &Args, ArgStringList &CmdArgs) {
  // Select the ABI to use.
  // FIXME: Support -meabi.
  // FIXME: Parts of this are duplicated in the backend, unify this somehow.
  const char *ABIName = nullptr;
  if (Arg *A = Args.getLastArg(options::OPT_mabi_EQ)) {
    ABIName = A->getValue();
  } else {
    std::string CPU = getCPUName(D, Args, Triple, /*FromAs*/ false);
    ABIName = llvm::ARM::computeDefaultTargetABI(Triple, CPU).data();
  }

  CmdArgs.push_back("-target-abi");
  CmdArgs.push_back(ABIName);
}

void AddUnalignedAccessWarning(ArgStringList &CmdArgs) {
  auto StrictAlignIter =
      llvm::find_if(llvm::reverse(CmdArgs), [](StringRef Arg) {
        return Arg == "+strict-align" || Arg == "-strict-align";
      });
  if (StrictAlignIter != CmdArgs.rend() &&
      StringRef(*StrictAlignIter) == "+strict-align")
    CmdArgs.push_back("-Wunaligned-access");
}
}

// Each combination of options here forms a signing schema, and in most cases
// each signing schema is its own incompatible ABI. The default values of the
// options represent the default signing schema.
static void handlePAuthABI(const ArgList &DriverArgs, ArgStringList &CC1Args) {
  if (!DriverArgs.hasArg(options::OPT_fptrauth_intrinsics,
                         options::OPT_fno_ptrauth_intrinsics))
    CC1Args.push_back("-fptrauth-intrinsics");

  if (!DriverArgs.hasArg(options::OPT_fptrauth_calls,
                         options::OPT_fno_ptrauth_calls))
    CC1Args.push_back("-fptrauth-calls");

  if (!DriverArgs.hasArg(options::OPT_fptrauth_returns,
                         options::OPT_fno_ptrauth_returns))
    CC1Args.push_back("-fptrauth-returns");

  if (!DriverArgs.hasArg(options::OPT_fptrauth_auth_traps,
                         options::OPT_fno_ptrauth_auth_traps))
    CC1Args.push_back("-fptrauth-auth-traps");

  if (!DriverArgs.hasArg(
          options::OPT_fptrauth_vtable_pointer_address_discrimination,
          options::OPT_fno_ptrauth_vtable_pointer_address_discrimination))
    CC1Args.push_back("-fptrauth-vtable-pointer-address-discrimination");

  if (!DriverArgs.hasArg(
          options::OPT_fptrauth_vtable_pointer_type_discrimination,
          options::OPT_fno_ptrauth_vtable_pointer_type_discrimination))
    CC1Args.push_back("-fptrauth-vtable-pointer-type-discrimination");

  if (!DriverArgs.hasArg(options::OPT_fptrauth_indirect_gotos,
                         options::OPT_fno_ptrauth_indirect_gotos))
    CC1Args.push_back("-fptrauth-indirect-gotos");

  if (!DriverArgs.hasArg(options::OPT_fptrauth_init_fini,
                         options::OPT_fno_ptrauth_init_fini))
    CC1Args.push_back("-fptrauth-init-fini");
}

static void CollectARMPACBTIOptions(const ToolChain &TC, const ArgList &Args,
                                    ArgStringList &CmdArgs, bool isAArch64) {
  const llvm::Triple &Triple = TC.getEffectiveTriple();
  const Arg *A = isAArch64
                     ? Args.getLastArg(options::OPT_msign_return_address_EQ,
                                       options::OPT_mbranch_protection_EQ)
                     : Args.getLastArg(options::OPT_mbranch_protection_EQ);
  if (!A) {
    if (Triple.isOSOpenBSD() && isAArch64) {
      CmdArgs.push_back("-msign-return-address=non-leaf");
      CmdArgs.push_back("-msign-return-address-key=a_key");
      CmdArgs.push_back("-mbranch-target-enforce");
    }
    return;
  }

  const Driver &D = TC.getDriver();
  if (!(isAArch64 || (Triple.isArmT32() && Triple.isArmMClass())))
    D.Diag(diag::warn_incompatible_branch_protection_option)
        << Triple.getArchName();

  StringRef Scope, Key;
  bool IndirectBranches, BranchProtectionPAuthLR, GuardedControlStack;

  if (A->getOption().matches(options::OPT_msign_return_address_EQ)) {
    Scope = A->getValue();
    if (Scope != "none" && Scope != "non-leaf" && Scope != "all")
      D.Diag(diag::err_drv_unsupported_option_argument)
          << A->getSpelling() << Scope;
    Key = "a_key";
    IndirectBranches = Triple.isOSOpenBSD() && isAArch64;
    BranchProtectionPAuthLR = false;
    GuardedControlStack = false;
  } else {
    StringRef DiagMsg;
    llvm::ARM::ParsedBranchProtection PBP;
    bool EnablePAuthLR = false;

    // To know if we need to enable PAuth-LR As part of the standard branch
    // protection option, it needs to be determined if the feature has been
    // activated in the `march` argument. This information is stored within the
    // CmdArgs variable and can be found using a search.
    if (isAArch64) {
      auto isPAuthLR = [](const char *member) {
        llvm::AArch64::ExtensionInfo pauthlr_extension =
            llvm::AArch64::getExtensionByID(llvm::AArch64::AEK_PAUTHLR);
        return pauthlr_extension.PosTargetFeature == member;
      };

      if (std::any_of(CmdArgs.begin(), CmdArgs.end(), isPAuthLR))
        EnablePAuthLR = true;
    }
    if (!llvm::ARM::parseBranchProtection(A->getValue(), PBP, DiagMsg,
                                          EnablePAuthLR))
      D.Diag(diag::err_drv_unsupported_option_argument)
          << A->getSpelling() << DiagMsg;
    if (!isAArch64 && PBP.Key == "b_key")
      D.Diag(diag::warn_unsupported_branch_protection)
          << "b-key" << A->getAsString(Args);
    Scope = PBP.Scope;
    Key = PBP.Key;
    BranchProtectionPAuthLR = PBP.BranchProtectionPAuthLR;
    IndirectBranches = PBP.BranchTargetEnforcement;
    GuardedControlStack = PBP.GuardedControlStack;
  }

  bool HasPtrauthReturns = llvm::any_of(CmdArgs, [](const char *Arg) {
    return StringRef(Arg) == "-fptrauth-returns";
  });
  // GCS is currently untested with ptrauth-returns, but enabling this could be
  // allowed in future after testing with a suitable system.
  if (HasPtrauthReturns &&
      (Scope != "none" || BranchProtectionPAuthLR || GuardedControlStack)) {
    if (Triple.getEnvironment() == llvm::Triple::PAuthTest)
      D.Diag(diag::err_drv_unsupported_opt_for_target)
          << A->getAsString(Args) << Triple.getTriple();
    else
      D.Diag(diag::err_drv_incompatible_options)
          << A->getAsString(Args) << "-fptrauth-returns";
  }

  CmdArgs.push_back(
      Args.MakeArgString(Twine("-msign-return-address=") + Scope));
  if (Scope != "none")
    CmdArgs.push_back(
        Args.MakeArgString(Twine("-msign-return-address-key=") + Key));
  if (BranchProtectionPAuthLR)
    CmdArgs.push_back(
        Args.MakeArgString(Twine("-mbranch-protection-pauth-lr")));
  if (IndirectBranches)
    CmdArgs.push_back("-mbranch-target-enforce");

  if (GuardedControlStack)
    CmdArgs.push_back("-mguarded-control-stack");
}

void Clang::AddARMTargetArgs(const llvm::Triple &Triple, const ArgList &Args,
                             ArgStringList &CmdArgs, bool KernelOrKext) const {
  RenderARMABI(getToolChain().getDriver(), Triple, Args, CmdArgs);

  // Determine floating point ABI from the options & target defaults.
  arm::FloatABI ABI = arm::getARMFloatABI(getToolChain(), Args);
  if (ABI == arm::FloatABI::Soft) {
    // Floating point operations and argument passing are soft.
    // FIXME: This changes CPP defines, we need -target-soft-float.
    CmdArgs.push_back("-msoft-float");
    CmdArgs.push_back("-mfloat-abi");
    CmdArgs.push_back("soft");
  } else if (ABI == arm::FloatABI::SoftFP) {
    // Floating point operations are hard, but argument passing is soft.
    CmdArgs.push_back("-mfloat-abi");
    CmdArgs.push_back("soft");
  } else {
    // Floating point operations and argument passing are hard.
    assert(ABI == arm::FloatABI::Hard && "Invalid float abi!");
    CmdArgs.push_back("-mfloat-abi");
    CmdArgs.push_back("hard");
  }

  // Forward the -mglobal-merge option for explicit control over the pass.
  if (Arg *A = Args.getLastArg(options::OPT_mglobal_merge,
                               options::OPT_mno_global_merge)) {
    CmdArgs.push_back("-mllvm");
    if (A->getOption().matches(options::OPT_mno_global_merge))
      CmdArgs.push_back("-arm-global-merge=false");
    else
      CmdArgs.push_back("-arm-global-merge=true");
  }

  if (!Args.hasFlag(options::OPT_mimplicit_float,
                    options::OPT_mno_implicit_float, true))
    CmdArgs.push_back("-no-implicit-float");

  if (Args.getLastArg(options::OPT_mcmse))
    CmdArgs.push_back("-mcmse");

  AddAAPCSVolatileBitfieldArgs(Args, CmdArgs);

  // Enable/disable return address signing and indirect branch targets.
  CollectARMPACBTIOptions(getToolChain(), Args, CmdArgs, false /*isAArch64*/);

  AddUnalignedAccessWarning(CmdArgs);
}

void Clang::RenderTargetOptions(const llvm::Triple &EffectiveTriple,
                                const ArgList &Args, bool KernelOrKext,
                                ArgStringList &CmdArgs) const {
  const ToolChain &TC = getToolChain();

  // Add the target features
  getTargetFeatures(TC.getDriver(), EffectiveTriple, Args, CmdArgs, false);

  // Add target specific flags.
  switch (TC.getArch()) {
  default:
    break;

  case llvm::Triple::arm:
  case llvm::Triple::armeb:
  case llvm::Triple::thumb:
  case llvm::Triple::thumbeb:
    // Use the effective triple, which takes into account the deployment target.
    AddARMTargetArgs(EffectiveTriple, Args, CmdArgs, KernelOrKext);
    break;

  case llvm::Triple::aarch64:
  case llvm::Triple::aarch64_32:
  case llvm::Triple::aarch64_be:
    AddAArch64TargetArgs(Args, CmdArgs);
    break;

  case llvm::Triple::loongarch32:
  case llvm::Triple::loongarch64:
    AddLoongArchTargetArgs(Args, CmdArgs);
    break;

  case llvm::Triple::mips:
  case llvm::Triple::mipsel:
  case llvm::Triple::mips64:
  case llvm::Triple::mips64el:
    AddMIPSTargetArgs(Args, CmdArgs);
    break;

  case llvm::Triple::ppc:
  case llvm::Triple::ppcle:
  case llvm::Triple::ppc64:
  case llvm::Triple::ppc64le:
    AddPPCTargetArgs(Args, CmdArgs);
    break;

  case llvm::Triple::riscv32:
  case llvm::Triple::riscv64:
    AddRISCVTargetArgs(Args, CmdArgs);
    break;

  case llvm::Triple::sparc:
  case llvm::Triple::sparcel:
  case llvm::Triple::sparcv9:
    AddSparcTargetArgs(Args, CmdArgs);
    break;

  case llvm::Triple::systemz:
    AddSystemZTargetArgs(Args, CmdArgs);
    break;

  case llvm::Triple::x86:
  case llvm::Triple::x86_64:
    AddX86TargetArgs(Args, CmdArgs);
    break;

  case llvm::Triple::lanai:
    AddLanaiTargetArgs(Args, CmdArgs);
    break;

  case llvm::Triple::hexagon:
    AddHexagonTargetArgs(Args, CmdArgs);
    break;

  case llvm::Triple::wasm32:
  case llvm::Triple::wasm64:
    AddWebAssemblyTargetArgs(Args, CmdArgs);
    break;

  case llvm::Triple::ve:
    AddVETargetArgs(Args, CmdArgs);
    break;
  }
}

namespace {
void RenderAArch64ABI(const llvm::Triple &Triple, const ArgList &Args,
                      ArgStringList &CmdArgs) {
  const char *ABIName = nullptr;
  if (Arg *A = Args.getLastArg(options::OPT_mabi_EQ))
    ABIName = A->getValue();
  else if (Triple.isOSDarwin())
    ABIName = "darwinpcs";
  else if (Triple.getEnvironment() == llvm::Triple::PAuthTest)
    ABIName = "pauthtest";
  else
    ABIName = "aapcs";

  CmdArgs.push_back("-target-abi");
  CmdArgs.push_back(ABIName);
}
}

void Clang::AddAArch64TargetArgs(const ArgList &Args,
                                 ArgStringList &CmdArgs) const {
  const llvm::Triple &Triple = getToolChain().getEffectiveTriple();

  if (!Args.hasFlag(options::OPT_mred_zone, options::OPT_mno_red_zone, true) ||
      Args.hasArg(options::OPT_mkernel) ||
      Args.hasArg(options::OPT_fapple_kext))
    CmdArgs.push_back("-disable-red-zone");

  if (!Args.hasFlag(options::OPT_mimplicit_float,
                    options::OPT_mno_implicit_float, true))
    CmdArgs.push_back("-no-implicit-float");

  RenderAArch64ABI(Triple, Args, CmdArgs);

  // Forward the -mglobal-merge option for explicit control over the pass.
  if (Arg *A = Args.getLastArg(options::OPT_mglobal_merge,
                               options::OPT_mno_global_merge)) {
    CmdArgs.push_back("-mllvm");
    if (A->getOption().matches(options::OPT_mno_global_merge))
      CmdArgs.push_back("-aarch64-enable-global-merge=false");
    else
      CmdArgs.push_back("-aarch64-enable-global-merge=true");
  }

  // Handle -msve_vector_bits=<bits>
  if (Arg *A = Args.getLastArg(options::OPT_msve_vector_bits_EQ)) {
    StringRef Val = A->getValue();
    const Driver &D = getToolChain().getDriver();
    if (Val == "128" || Val == "256" || Val == "512" || Val == "1024" ||
        Val == "2048" || Val == "128+" || Val == "256+" || Val == "512+" ||
        Val == "1024+" || Val == "2048+") {
      unsigned Bits = 0;
      if (!Val.consume_back("+")) {
        bool Invalid = Val.getAsInteger(10, Bits); (void)Invalid;
        assert(!Invalid && "Failed to parse value");
        CmdArgs.push_back(
            Args.MakeArgString("-mvscale-max=" + llvm::Twine(Bits / 128)));
      }

      bool Invalid = Val.getAsInteger(10, Bits); (void)Invalid;
      assert(!Invalid && "Failed to parse value");
      CmdArgs.push_back(
          Args.MakeArgString("-mvscale-min=" + llvm::Twine(Bits / 128)));
    // Silently drop requests for vector-length agnostic code as it's implied.
    } else if (Val != "scalable")
      // Handle the unsupported values passed to msve-vector-bits.
      D.Diag(diag::err_drv_unsupported_option_argument)
          << A->getSpelling() << Val;
  }

  AddAAPCSVolatileBitfieldArgs(Args, CmdArgs);

  if (const Arg *A = Args.getLastArg(clang::driver::options::OPT_mtune_EQ)) {
    CmdArgs.push_back("-tune-cpu");
    if (strcmp(A->getValue(), "native") == 0)
      CmdArgs.push_back(Args.MakeArgString(llvm::sys::getHostCPUName()));
    else
      CmdArgs.push_back(A->getValue());
  }

  AddUnalignedAccessWarning(CmdArgs);

  Args.addOptInFlag(CmdArgs, options::OPT_fptrauth_intrinsics,
                    options::OPT_fno_ptrauth_intrinsics);
  Args.addOptInFlag(CmdArgs, options::OPT_fptrauth_calls,
                    options::OPT_fno_ptrauth_calls);
  Args.addOptInFlag(CmdArgs, options::OPT_fptrauth_returns,
                    options::OPT_fno_ptrauth_returns);
  Args.addOptInFlag(CmdArgs, options::OPT_fptrauth_auth_traps,
                    options::OPT_fno_ptrauth_auth_traps);
  Args.addOptInFlag(
      CmdArgs, options::OPT_fptrauth_vtable_pointer_address_discrimination,
      options::OPT_fno_ptrauth_vtable_pointer_address_discrimination);
  Args.addOptInFlag(
      CmdArgs, options::OPT_fptrauth_vtable_pointer_type_discrimination,
      options::OPT_fno_ptrauth_vtable_pointer_type_discrimination);
  Args.addOptInFlag(
      CmdArgs, options::OPT_fptrauth_type_info_vtable_pointer_discrimination,
      options::OPT_fno_ptrauth_type_info_vtable_pointer_discrimination);
  Args.addOptInFlag(
      CmdArgs, options::OPT_fptrauth_function_pointer_type_discrimination,
      options::OPT_fno_ptrauth_function_pointer_type_discrimination);

  Args.addOptInFlag(CmdArgs, options::OPT_fptrauth_indirect_gotos,
                    options::OPT_fno_ptrauth_indirect_gotos);
  Args.addOptInFlag(CmdArgs, options::OPT_fptrauth_init_fini,
                    options::OPT_fno_ptrauth_init_fini);
  Args.addOptInFlag(CmdArgs,
                    options::OPT_fptrauth_init_fini_address_discrimination,
                    options::OPT_fno_ptrauth_init_fini_address_discrimination);
  Args.addOptInFlag(CmdArgs, options::OPT_faarch64_jump_table_hardening,
                    options::OPT_fno_aarch64_jump_table_hardening);

  if (Triple.getEnvironment() == llvm::Triple::PAuthTest)
    handlePAuthABI(Args, CmdArgs);

  // Enable/disable return address signing and indirect branch targets.
  CollectARMPACBTIOptions(getToolChain(), Args, CmdArgs, true /*isAArch64*/);
}

void Clang::AddLoongArchTargetArgs(const ArgList &Args,
                                   ArgStringList &CmdArgs) const {
  const llvm::Triple &Triple = getToolChain().getTriple();

  CmdArgs.push_back("-target-abi");
  CmdArgs.push_back(
      loongarch::getLoongArchABI(getToolChain().getDriver(), Args, Triple)
          .data());

  // Handle -mtune.
  if (const Arg *A = Args.getLastArg(options::OPT_mtune_EQ)) {
    std::string TuneCPU = A->getValue();
    TuneCPU = loongarch::postProcessTargetCPUString(TuneCPU, Triple);
    CmdArgs.push_back("-tune-cpu");
    CmdArgs.push_back(Args.MakeArgString(TuneCPU));
  }

  if (Arg *A = Args.getLastArg(options::OPT_mannotate_tablejump,
                               options::OPT_mno_annotate_tablejump)) {
    if (A->getOption().matches(options::OPT_mannotate_tablejump)) {
      CmdArgs.push_back("-mllvm");
      CmdArgs.push_back("-loongarch-annotate-tablejump");
    }
  }
}

void Clang::AddMIPSTargetArgs(const ArgList &Args,
                              ArgStringList &CmdArgs) const {
  const Driver &D = getToolChain().getDriver();
  StringRef CPUName;
  StringRef ABIName;
  const llvm::Triple &Triple = getToolChain().getTriple();
  mips::getMipsCPUAndABI(Args, Triple, CPUName, ABIName);

  CmdArgs.push_back("-target-abi");
  CmdArgs.push_back(ABIName.data());

  mips::FloatABI ABI = mips::getMipsFloatABI(D, Args, Triple);
  if (ABI == mips::FloatABI::Soft) {
    // Floating point operations and argument passing are soft.
    CmdArgs.push_back("-msoft-float");
    CmdArgs.push_back("-mfloat-abi");
    CmdArgs.push_back("soft");
  } else {
    // Floating point operations and argument passing are hard.
    assert(ABI == mips::FloatABI::Hard && "Invalid float abi!");
    CmdArgs.push_back("-mfloat-abi");
    CmdArgs.push_back("hard");
  }

  if (Arg *A = Args.getLastArg(options::OPT_mldc1_sdc1,
                               options::OPT_mno_ldc1_sdc1)) {
    if (A->getOption().matches(options::OPT_mno_ldc1_sdc1)) {
      CmdArgs.push_back("-mllvm");
      CmdArgs.push_back("-mno-ldc1-sdc1");
    }
  }

  if (Arg *A = Args.getLastArg(options::OPT_mcheck_zero_division,
                               options::OPT_mno_check_zero_division)) {
    if (A->getOption().matches(options::OPT_mno_check_zero_division)) {
      CmdArgs.push_back("-mllvm");
      CmdArgs.push_back("-mno-check-zero-division");
    }
  }

  if (Args.getLastArg(options::OPT_mfix4300)) {
    CmdArgs.push_back("-mllvm");
    CmdArgs.push_back("-mfix4300");
  }

  if (Arg *A = Args.getLastArg(options::OPT_G)) {
    StringRef v = A->getValue();
    CmdArgs.push_back("-mllvm");
    CmdArgs.push_back(Args.MakeArgString("-mips-ssection-threshold=" + v));
    A->claim();
  }

  Arg *GPOpt = Args.getLastArg(options::OPT_mgpopt, options::OPT_mno_gpopt);
  Arg *ABICalls =
      Args.getLastArg(options::OPT_mabicalls, options::OPT_mno_abicalls);

  // -mabicalls is the default for many MIPS environments, even with -fno-pic.
  // -mgpopt is the default for static, -fno-pic environments but these two
  // options conflict. We want to be certain that -mno-abicalls -mgpopt is
  // the only case where -mllvm -mgpopt is passed.
  // NOTE: We need a warning here or in the backend to warn when -mgpopt is
  //       passed explicitly when compiling something with -mabicalls
  //       (implictly) in affect. Currently the warning is in the backend.
  //
  // When the ABI in use is  N64, we also need to determine the PIC mode that
  // is in use, as -fno-pic for N64 implies -mno-abicalls.
  bool NoABICalls =
      ABICalls && ABICalls->getOption().matches(options::OPT_mno_abicalls);

  llvm::Reloc::Model RelocationModel;
  unsigned PICLevel;
  bool IsPIE;
  std::tie(RelocationModel, PICLevel, IsPIE) =
      ParsePICArgs(getToolChain(), Args);

  NoABICalls = NoABICalls ||
               (RelocationModel == llvm::Reloc::Static && ABIName == "n64");

  bool WantGPOpt = GPOpt && GPOpt->getOption().matches(options::OPT_mgpopt);
  // We quietly ignore -mno-gpopt as the backend defaults to -mno-gpopt.
  if (NoABICalls && (!GPOpt || WantGPOpt)) {
    CmdArgs.push_back("-mllvm");
    CmdArgs.push_back("-mgpopt");

    Arg *LocalSData = Args.getLastArg(options::OPT_mlocal_sdata,
                                      options::OPT_mno_local_sdata);
    Arg *ExternSData = Args.getLastArg(options::OPT_mextern_sdata,
                                       options::OPT_mno_extern_sdata);
    Arg *EmbeddedData = Args.getLastArg(options::OPT_membedded_data,
                                        options::OPT_mno_embedded_data);
    if (LocalSData) {
      CmdArgs.push_back("-mllvm");
      if (LocalSData->getOption().matches(options::OPT_mlocal_sdata)) {
        CmdArgs.push_back("-mlocal-sdata=1");
      } else {
        CmdArgs.push_back("-mlocal-sdata=0");
      }
      LocalSData->claim();
    }

    if (ExternSData) {
      CmdArgs.push_back("-mllvm");
      if (ExternSData->getOption().matches(options::OPT_mextern_sdata)) {
        CmdArgs.push_back("-mextern-sdata=1");
      } else {
        CmdArgs.push_back("-mextern-sdata=0");
      }
      ExternSData->claim();
    }

    if (EmbeddedData) {
      CmdArgs.push_back("-mllvm");
      if (EmbeddedData->getOption().matches(options::OPT_membedded_data)) {
        CmdArgs.push_back("-membedded-data=1");
      } else {
        CmdArgs.push_back("-membedded-data=0");
      }
      EmbeddedData->claim();
    }

  } else if ((!ABICalls || (!NoABICalls && ABICalls)) && WantGPOpt)
    D.Diag(diag::warn_drv_unsupported_gpopt) << (ABICalls ? 0 : 1);

  if (GPOpt)
    GPOpt->claim();

  if (Arg *A = Args.getLastArg(options::OPT_mcompact_branches_EQ)) {
    StringRef Val = StringRef(A->getValue());
    if (mips::hasCompactBranches(CPUName)) {
      if (Val == "never" || Val == "always" || Val == "optimal") {
        CmdArgs.push_back("-mllvm");
        CmdArgs.push_back(Args.MakeArgString("-mips-compact-branches=" + Val));
      } else
        D.Diag(diag::err_drv_unsupported_option_argument)
            << A->getSpelling() << Val;
    } else
      D.Diag(diag::warn_target_unsupported_compact_branches) << CPUName;
  }

  if (Arg *A = Args.getLastArg(options::OPT_mrelax_pic_calls,
                               options::OPT_mno_relax_pic_calls)) {
    if (A->getOption().matches(options::OPT_mno_relax_pic_calls)) {
      CmdArgs.push_back("-mllvm");
      CmdArgs.push_back("-mips-jalr-reloc=0");
    }
  }
}

void Clang::AddPPCTargetArgs(const ArgList &Args,
                             ArgStringList &CmdArgs) const {
  const Driver &D = getToolChain().getDriver();
  const llvm::Triple &T = getToolChain().getTriple();
  if (Arg *A = Args.getLastArg(options::OPT_mtune_EQ)) {
    CmdArgs.push_back("-tune-cpu");
    StringRef CPU = llvm::PPC::getNormalizedPPCTuneCPU(T, A->getValue());
    CmdArgs.push_back(Args.MakeArgString(CPU.str()));
  }

  // Select the ABI to use.
  const char *ABIName = nullptr;
  if (T.isOSBinFormatELF()) {
    switch (getToolChain().getArch()) {
    case llvm::Triple::ppc64: {
      if (T.isPPC64ELFv2ABI())
        ABIName = "elfv2";
      else
        ABIName = "elfv1";
      break;
    }
    case llvm::Triple::ppc64le:
      ABIName = "elfv2";
      break;
    default:
      break;
    }
  }

  bool IEEELongDouble = getToolChain().defaultToIEEELongDouble();
  bool VecExtabi = false;
  for (const Arg *A : Args.filtered(options::OPT_mabi_EQ)) {
    StringRef V = A->getValue();
    if (V == "ieeelongdouble") {
      IEEELongDouble = true;
      A->claim();
    } else if (V == "ibmlongdouble") {
      IEEELongDouble = false;
      A->claim();
    } else if (V == "vec-default") {
      VecExtabi = false;
      A->claim();
    } else if (V == "vec-extabi") {
      VecExtabi = true;
      A->claim();
    } else if (V == "elfv1") {
      ABIName = "elfv1";
      A->claim();
    } else if (V == "elfv2") {
      ABIName = "elfv2";
      A->claim();
    } else if (V != "altivec")
      // The ppc64 linux abis are all "altivec" abis by default. Accept and ignore
      // the option if given as we don't have backend support for any targets
      // that don't use the altivec abi.
      ABIName = A->getValue();
  }
  if (IEEELongDouble)
    CmdArgs.push_back("-mabi=ieeelongdouble");
  if (VecExtabi) {
    if (!T.isOSAIX())
      D.Diag(diag::err_drv_unsupported_opt_for_target)
          << "-mabi=vec-extabi" << T.str();
    CmdArgs.push_back("-mabi=vec-extabi");
  }

  if (!Args.hasFlag(options::OPT_mred_zone, options::OPT_mno_red_zone, true))
    CmdArgs.push_back("-disable-red-zone");

  ppc::FloatABI FloatABI = ppc::getPPCFloatABI(D, Args);
  if (FloatABI == ppc::FloatABI::Soft) {
    // Floating point operations and argument passing are soft.
    CmdArgs.push_back("-msoft-float");
    CmdArgs.push_back("-mfloat-abi");
    CmdArgs.push_back("soft");
  } else {
    // Floating point operations and argument passing are hard.
    assert(FloatABI == ppc::FloatABI::Hard && "Invalid float abi!");
    CmdArgs.push_back("-mfloat-abi");
    CmdArgs.push_back("hard");
  }

  if (ABIName) {
    CmdArgs.push_back("-target-abi");
    CmdArgs.push_back(ABIName);
  }
}

void Clang::AddRISCVTargetArgs(const ArgList &Args,
                               ArgStringList &CmdArgs) const {
  const llvm::Triple &Triple = getToolChain().getTriple();
  StringRef ABIName = riscv::getRISCVABI(Args, Triple);

  CmdArgs.push_back("-target-abi");
  CmdArgs.push_back(ABIName.data());

  if (Arg *A = Args.getLastArg(options::OPT_G)) {
    CmdArgs.push_back("-msmall-data-limit");
    CmdArgs.push_back(A->getValue());
  }

  if (!Args.hasFlag(options::OPT_mimplicit_float,
                    options::OPT_mno_implicit_float, true))
    CmdArgs.push_back("-no-implicit-float");

  if (const Arg *A = Args.getLastArg(options::OPT_mtune_EQ)) {
    CmdArgs.push_back("-tune-cpu");
    if (strcmp(A->getValue(), "native") == 0)
      CmdArgs.push_back(Args.MakeArgString(llvm::sys::getHostCPUName()));
    else
      CmdArgs.push_back(A->getValue());
  }

  // Handle -mrvv-vector-bits=<bits>
  if (Arg *A = Args.getLastArg(options::OPT_mrvv_vector_bits_EQ)) {
    StringRef Val = A->getValue();
    const Driver &D = getToolChain().getDriver();

    // Get minimum VLen from march.
    unsigned MinVLen = 0;
    std::string Arch = riscv::getRISCVArch(Args, Triple);
    auto ISAInfo = llvm::RISCVISAInfo::parseArchString(
        Arch, /*EnableExperimentalExtensions*/ true);
    // Ignore parsing error.
    if (!errorToBool(ISAInfo.takeError()))
      MinVLen = (*ISAInfo)->getMinVLen();

    // If the value is "zvl", use MinVLen from march. Otherwise, try to parse
    // as integer as long as we have a MinVLen.
    unsigned Bits = 0;
    if (Val == "zvl" && MinVLen >= llvm::RISCV::RVVBitsPerBlock) {
      Bits = MinVLen;
    } else if (!Val.getAsInteger(10, Bits)) {
      // Only accept power of 2 values beteen RVVBitsPerBlock and 65536 that
      // at least MinVLen.
      if (Bits < MinVLen || Bits < llvm::RISCV::RVVBitsPerBlock ||
          Bits > 65536 || !llvm::isPowerOf2_32(Bits))
        Bits = 0;
    }

    // If we got a valid value try to use it.
    if (Bits != 0) {
      unsigned VScaleMin = Bits / llvm::RISCV::RVVBitsPerBlock;
      CmdArgs.push_back(
          Args.MakeArgString("-mvscale-max=" + llvm::Twine(VScaleMin)));
      CmdArgs.push_back(
          Args.MakeArgString("-mvscale-min=" + llvm::Twine(VScaleMin)));
    } else if (Val != "scalable") {
      // Handle the unsupported values passed to mrvv-vector-bits.
      D.Diag(diag::err_drv_unsupported_option_argument)
          << A->getSpelling() << Val;
    }
  }
}

void Clang::AddSparcTargetArgs(const ArgList &Args,
                               ArgStringList &CmdArgs) const {
  sparc::FloatABI FloatABI =
      sparc::getSparcFloatABI(getToolChain().getDriver(), Args);

  if (FloatABI == sparc::FloatABI::Soft) {
    // Floating point operations and argument passing are soft.
    CmdArgs.push_back("-msoft-float");
    CmdArgs.push_back("-mfloat-abi");
    CmdArgs.push_back("soft");
  } else {
    // Floating point operations and argument passing are hard.
    assert(FloatABI == sparc::FloatABI::Hard && "Invalid float abi!");
    CmdArgs.push_back("-mfloat-abi");
    CmdArgs.push_back("hard");
  }

  if (const Arg *A = Args.getLastArg(clang::driver::options::OPT_mtune_EQ)) {
    StringRef Name = A->getValue();
    std::string TuneCPU;
    if (Name == "native")
      TuneCPU = std::string(llvm::sys::getHostCPUName());
    else
      TuneCPU = std::string(Name);

    CmdArgs.push_back("-tune-cpu");
    CmdArgs.push_back(Args.MakeArgString(TuneCPU));
  }
}

void Clang::AddSystemZTargetArgs(const ArgList &Args,
                                 ArgStringList &CmdArgs) const {
  if (const Arg *A = Args.getLastArg(options::OPT_mtune_EQ)) {
    CmdArgs.push_back("-tune-cpu");
    if (strcmp(A->getValue(), "native") == 0)
      CmdArgs.push_back(Args.MakeArgString(llvm::sys::getHostCPUName()));
    else
      CmdArgs.push_back(A->getValue());
  }

  bool HasBackchain =
      Args.hasFlag(options::OPT_mbackchain, options::OPT_mno_backchain, false);
  bool HasPackedStack = Args.hasFlag(options::OPT_mpacked_stack,
                                     options::OPT_mno_packed_stack, false);
  systemz::FloatABI FloatABI =
      systemz::getSystemZFloatABI(getToolChain().getDriver(), Args);
  bool HasSoftFloat = (FloatABI == systemz::FloatABI::Soft);
  if (HasBackchain && HasPackedStack && !HasSoftFloat) {
    const Driver &D = getToolChain().getDriver();
    D.Diag(diag::err_drv_unsupported_opt)
      << "-mpacked-stack -mbackchain -mhard-float";
  }
  if (HasBackchain)
    CmdArgs.push_back("-mbackchain");
  if (HasPackedStack)
    CmdArgs.push_back("-mpacked-stack");
  if (HasSoftFloat) {
    // Floating point operations and argument passing are soft.
    CmdArgs.push_back("-msoft-float");
    CmdArgs.push_back("-mfloat-abi");
    CmdArgs.push_back("soft");
  }
}

void Clang::AddX86TargetArgs(const ArgList &Args,
                             ArgStringList &CmdArgs) const {
  const Driver &D = getToolChain().getDriver();
  addX86AlignBranchArgs(D, Args, CmdArgs, /*IsLTO=*/false);

  if (!Args.hasFlag(options::OPT_mred_zone, options::OPT_mno_red_zone, true) ||
      Args.hasArg(options::OPT_mkernel) ||
      Args.hasArg(options::OPT_fapple_kext))
    CmdArgs.push_back("-disable-red-zone");

  if (!Args.hasFlag(options::OPT_mtls_direct_seg_refs,
                    options::OPT_mno_tls_direct_seg_refs, true))
    CmdArgs.push_back("-mno-tls-direct-seg-refs");

  // Default to avoid implicit floating-point for kernel/kext code, but allow
  // that to be overridden with -mno-soft-float.
  bool NoImplicitFloat = (Args.hasArg(options::OPT_mkernel) ||
                          Args.hasArg(options::OPT_fapple_kext));
  if (Arg *A = Args.getLastArg(
          options::OPT_msoft_float, options::OPT_mno_soft_float,
          options::OPT_mimplicit_float, options::OPT_mno_implicit_float)) {
    const Option &O = A->getOption();
    NoImplicitFloat = (O.matches(options::OPT_mno_implicit_float) ||
                       O.matches(options::OPT_msoft_float));
  }
  if (NoImplicitFloat)
    CmdArgs.push_back("-no-implicit-float");

  if (Arg *A = Args.getLastArg(options::OPT_masm_EQ)) {
    StringRef Value = A->getValue();
    if (Value == "intel" || Value == "att") {
      CmdArgs.push_back("-mllvm");
      CmdArgs.push_back(Args.MakeArgString("-x86-asm-syntax=" + Value));
      CmdArgs.push_back(Args.MakeArgString("-inline-asm=" + Value));
    } else {
      D.Diag(diag::err_drv_unsupported_option_argument)
          << A->getSpelling() << Value;
    }
  } else if (D.IsCLMode()) {
    CmdArgs.push_back("-mllvm");
    CmdArgs.push_back("-x86-asm-syntax=intel");
  }

  if (Arg *A = Args.getLastArg(options::OPT_mskip_rax_setup,
                               options::OPT_mno_skip_rax_setup))
    if (A->getOption().matches(options::OPT_mskip_rax_setup))
      CmdArgs.push_back(Args.MakeArgString("-mskip-rax-setup"));

  // Set flags to support MCU ABI.
  if (Args.hasFlag(options::OPT_miamcu, options::OPT_mno_iamcu, false)) {
    CmdArgs.push_back("-mfloat-abi");
    CmdArgs.push_back("soft");
    CmdArgs.push_back("-mstack-alignment=4");
  }

  // Handle -mtune.

  // Default to "generic" unless -march is present or targetting the PS4/PS5.
  std::string TuneCPU;
  if (!Args.hasArg(clang::driver::options::OPT_march_EQ) &&
      !getToolChain().getTriple().isPS())
    TuneCPU = "generic";

  // Override based on -mtune.
  if (const Arg *A = Args.getLastArg(clang::driver::options::OPT_mtune_EQ)) {
    StringRef Name = A->getValue();

    if (Name == "native") {
      Name = llvm::sys::getHostCPUName();
      if (!Name.empty())
        TuneCPU = std::string(Name);
    } else
      TuneCPU = std::string(Name);
  }

  if (!TuneCPU.empty()) {
    CmdArgs.push_back("-tune-cpu");
    CmdArgs.push_back(Args.MakeArgString(TuneCPU));
  }
}

void Clang::AddHexagonTargetArgs(const ArgList &Args,
                                 ArgStringList &CmdArgs) const {
  CmdArgs.push_back("-mqdsp6-compat");
  CmdArgs.push_back("-Wreturn-type");

  if (auto G = toolchains::HexagonToolChain::getSmallDataThreshold(Args)) {
    CmdArgs.push_back("-mllvm");
    CmdArgs.push_back(
        Args.MakeArgString("-hexagon-small-data-threshold=" + Twine(*G)));
  }

  if (!Args.hasArg(options::OPT_fno_short_enums))
    CmdArgs.push_back("-fshort-enums");
  if (Args.getLastArg(options::OPT_mieee_rnd_near)) {
    CmdArgs.push_back("-mllvm");
    CmdArgs.push_back("-enable-hexagon-ieee-rnd-near");
  }
  CmdArgs.push_back("-mllvm");
  CmdArgs.push_back("-machine-sink-split=0");
}

void Clang::AddLanaiTargetArgs(const ArgList &Args,
                               ArgStringList &CmdArgs) const {
  if (Arg *A = Args.getLastArg(options::OPT_mcpu_EQ)) {
    StringRef CPUName = A->getValue();

    CmdArgs.push_back("-target-cpu");
    CmdArgs.push_back(Args.MakeArgString(CPUName));
  }
  if (Arg *A = Args.getLastArg(options::OPT_mregparm_EQ)) {
    StringRef Value = A->getValue();
    // Only support mregparm=4 to support old usage. Report error for all other
    // cases.
    int Mregparm;
    if (Value.getAsInteger(10, Mregparm)) {
      if (Mregparm != 4) {
        getToolChain().getDriver().Diag(
            diag::err_drv_unsupported_option_argument)
            << A->getSpelling() << Value;
      }
    }
  }
}

void Clang::AddWebAssemblyTargetArgs(const ArgList &Args,
                                     ArgStringList &CmdArgs) const {
  // Default to "hidden" visibility.
  if (!Args.hasArg(options::OPT_fvisibility_EQ,
                   options::OPT_fvisibility_ms_compat))
    CmdArgs.push_back("-fvisibility=hidden");
}

void Clang::AddVETargetArgs(const ArgList &Args, ArgStringList &CmdArgs) const {
  // Floating point operations and argument passing are hard.
  CmdArgs.push_back("-mfloat-abi");
  CmdArgs.push_back("hard");
}

void Clang::DumpCompilationDatabase(Compilation &C, StringRef Filename,
                                    StringRef Target, const InputInfo &Output,
                                    const InputInfo &Input, const ArgList &Args) const {
  // If this is a dry run, do not create the compilation database file.
  if (C.getArgs().hasArg(options::OPT__HASH_HASH_HASH))
    return;

  using llvm::yaml::escape;
  const Driver &D = getToolChain().getDriver();

  if (!CompilationDatabase) {
    std::error_code EC;
    auto File = std::make_unique<llvm::raw_fd_ostream>(
        Filename, EC,
        llvm::sys::fs::OF_TextWithCRLF | llvm::sys::fs::OF_Append);
    if (EC) {
      D.Diag(clang::diag::err_drv_compilationdatabase) << Filename
                                                       << EC.message();
      return;
    }
    CompilationDatabase = std::move(File);
  }
  auto &CDB = *CompilationDatabase;
  auto CWD = D.getVFS().getCurrentWorkingDirectory();
  if (!CWD)
    CWD = ".";
  CDB << "{ \"directory\": \"" << escape(*CWD) << "\"";
  CDB << ", \"file\": \"" << escape(Input.getFilename()) << "\"";
  if (Output.isFilename())
    CDB << ", \"output\": \"" << escape(Output.getFilename()) << "\"";
  CDB << ", \"arguments\": [\"" << escape(D.ClangExecutable) << "\"";
  SmallString<128> Buf;
  Buf = "-x";
  Buf += types::getTypeName(Input.getType());
  CDB << ", \"" << escape(Buf) << "\"";
  if (!D.SysRoot.empty() && !Args.hasArg(options::OPT__sysroot_EQ)) {
    Buf = "--sysroot=";
    Buf += D.SysRoot;
    CDB << ", \"" << escape(Buf) << "\"";
  }
  CDB << ", \"" << escape(Input.getFilename()) << "\"";
  if (Output.isFilename())
    CDB << ", \"-o\", \"" << escape(Output.getFilename()) << "\"";
  for (auto &A: Args) {
    auto &O = A->getOption();
    // Skip language selection, which is positional.
    if (O.getID() == options::OPT_x)
      continue;
    // Skip writing dependency output and the compilation database itself.
    if (O.getGroup().isValid() && O.getGroup().getID() == options::OPT_M_Group)
      continue;
    if (O.getID() == options::OPT_gen_cdb_fragment_path)
      continue;
    // Skip inputs.
    if (O.getKind() == Option::InputClass)
      continue;
    // Skip output.
    if (O.getID() == options::OPT_o)
      continue;
    // All other arguments are quoted and appended.
    ArgStringList ASL;
    A->render(Args, ASL);
    for (auto &it: ASL)
      CDB << ", \"" << escape(it) << "\"";
  }
  Buf = "--target=";
  Buf += Target;
  CDB << ", \"" << escape(Buf) << "\"]},\n";
}

void Clang::DumpCompilationDatabaseFragmentToDir(
    StringRef Dir, Compilation &C, StringRef Target, const InputInfo &Output,
    const InputInfo &Input, const llvm::opt::ArgList &Args) const {
  // If this is a dry run, do not create the compilation database file.
  if (C.getArgs().hasArg(options::OPT__HASH_HASH_HASH))
    return;

  if (CompilationDatabase)
    DumpCompilationDatabase(C, "", Target, Output, Input, Args);

  SmallString<256> Path = Dir;
  const auto &Driver = C.getDriver();
  Driver.getVFS().makeAbsolute(Path);
  auto Err = llvm::sys::fs::create_directory(Path, /*IgnoreExisting=*/true);
  if (Err) {
    Driver.Diag(diag::err_drv_compilationdatabase) << Dir << Err.message();
    return;
  }

  llvm::sys::path::append(
      Path,
      Twine(llvm::sys::path::filename(Input.getFilename())) + ".%%%%.json");
  int FD;
  SmallString<256> TempPath;
  Err = llvm::sys::fs::createUniqueFile(Path, FD, TempPath,
                                        llvm::sys::fs::OF_Text);
  if (Err) {
    Driver.Diag(diag::err_drv_compilationdatabase) << Path << Err.message();
    return;
  }
  CompilationDatabase =
      std::make_unique<llvm::raw_fd_ostream>(FD, /*shouldClose=*/true);
  DumpCompilationDatabase(C, "", Target, Output, Input, Args);
}

static bool CheckARMImplicitITArg(StringRef Value) {
  return Value == "always" || Value == "never" || Value == "arm" ||
         Value == "thumb";
}

static void AddARMImplicitITArgs(const ArgList &Args, ArgStringList &CmdArgs,
                                 StringRef Value) {
  CmdArgs.push_back("-mllvm");
  CmdArgs.push_back(Args.MakeArgString("-arm-implicit-it=" + Value));
}

static void CollectArgsForIntegratedAssembler(Compilation &C,
                                              const ArgList &Args,
                                              ArgStringList &CmdArgs,
                                              const Driver &D) {
  // Default to -mno-relax-all.
  //
  // Note: RISC-V requires an indirect jump for offsets larger than 1MiB. This
  // cannot be done by assembler branch relaxation as it needs a free temporary
  // register. Because of this, branch relaxation is handled by a MachineIR pass
  // before the assembler. Forcing assembler branch relaxation for -O0 makes the
  // MachineIR branch relaxation inaccurate and it will miss cases where an
  // indirect branch is necessary.
  Args.addOptInFlag(CmdArgs, options::OPT_mrelax_all,
                    options::OPT_mno_relax_all);

  // Only default to -mincremental-linker-compatible if we think we are
  // targeting the MSVC linker.
  bool DefaultIncrementalLinkerCompatible =
      C.getDefaultToolChain().getTriple().isWindowsMSVCEnvironment();
  if (Args.hasFlag(options::OPT_mincremental_linker_compatible,
                   options::OPT_mno_incremental_linker_compatible,
                   DefaultIncrementalLinkerCompatible))
    CmdArgs.push_back("-mincremental-linker-compatible");

  Args.AddLastArg(CmdArgs, options::OPT_femit_dwarf_unwind_EQ);

  Args.addOptInFlag(CmdArgs, options::OPT_femit_compact_unwind_non_canonical,
                    options::OPT_fno_emit_compact_unwind_non_canonical);

  // If you add more args here, also add them to the block below that
  // starts with "// If CollectArgsForIntegratedAssembler() isn't called below".

  // When passing -I arguments to the assembler we sometimes need to
  // unconditionally take the next argument.  For example, when parsing
  // '-Wa,-I -Wa,foo' we need to accept the -Wa,foo arg after seeing the
  // -Wa,-I arg and when parsing '-Wa,-I,foo' we need to accept the 'foo'
  // arg after parsing the '-I' arg.
  bool TakeNextArg = false;

  const llvm::Triple &Triple = C.getDefaultToolChain().getTriple();
  bool IsELF = Triple.isOSBinFormatELF();
  bool Crel = false, ExperimentalCrel = false;
  bool ImplicitMapSyms = false;
  bool UseRelaxRelocations = C.getDefaultToolChain().useRelaxRelocations();
  bool UseNoExecStack = false;
  bool Msa = false;
  const char *MipsTargetFeature = nullptr;
  llvm::SmallVector<const char *> SparcTargetFeatures;
  StringRef ImplicitIt;
  for (const Arg *A :
       Args.filtered(options::OPT_Wa_COMMA, options::OPT_Xassembler,
                     options::OPT_mimplicit_it_EQ)) {
    A->claim();

    if (A->getOption().getID() == options::OPT_mimplicit_it_EQ) {
      switch (C.getDefaultToolChain().getArch()) {
      case llvm::Triple::arm:
      case llvm::Triple::armeb:
      case llvm::Triple::thumb:
      case llvm::Triple::thumbeb:
        // Only store the value; the last value set takes effect.
        ImplicitIt = A->getValue();
        if (!CheckARMImplicitITArg(ImplicitIt))
          D.Diag(diag::err_drv_unsupported_option_argument)
              << A->getSpelling() << ImplicitIt;
        continue;
      default:
        break;
      }
    }

    for (StringRef Value : A->getValues()) {
      if (TakeNextArg) {
        CmdArgs.push_back(Value.data());
        TakeNextArg = false;
        continue;
      }

      if (C.getDefaultToolChain().getTriple().isOSBinFormatCOFF() &&
          Value == "-mbig-obj")
        continue; // LLVM handles bigobj automatically

      auto Equal = Value.split('=');
      auto checkArg = [&](bool ValidTarget,
                          std::initializer_list<const char *> Set) {
        if (!ValidTarget) {
          D.Diag(diag::err_drv_unsupported_opt_for_target)
              << (Twine("-Wa,") + Equal.first + "=").str()
              << Triple.getTriple();
        } else if (!llvm::is_contained(Set, Equal.second)) {
          D.Diag(diag::err_drv_unsupported_option_argument)
              << (Twine("-Wa,") + Equal.first + "=").str() << Equal.second;
        }
      };
      switch (C.getDefaultToolChain().getArch()) {
      default:
        break;
      case llvm::Triple::x86:
      case llvm::Triple::x86_64:
        if (Equal.first == "-mrelax-relocations" ||
            Equal.first == "--mrelax-relocations") {
          UseRelaxRelocations = Equal.second == "yes";
          checkArg(IsELF, {"yes", "no"});
          continue;
        }
        if (Value == "-msse2avx") {
          CmdArgs.push_back("-msse2avx");
          continue;
        }
        break;
      case llvm::Triple::wasm32:
      case llvm::Triple::wasm64:
        if (Value == "--no-type-check") {
          CmdArgs.push_back("-mno-type-check");
          continue;
        }
        break;
      case llvm::Triple::thumb:
      case llvm::Triple::thumbeb:
      case llvm::Triple::arm:
      case llvm::Triple::armeb:
        if (Equal.first == "-mimplicit-it") {
          // Only store the value; the last value set takes effect.
          ImplicitIt = Equal.second;
          checkArg(true, {"always", "never", "arm", "thumb"});
          continue;
        }
        if (Value == "-mthumb")
          // -mthumb has already been processed in ComputeLLVMTriple()
          // recognize but skip over here.
          continue;
        break;
      case llvm::Triple::aarch64:
      case llvm::Triple::aarch64_be:
      case llvm::Triple::aarch64_32:
        if (Equal.first == "-mmapsyms") {
          ImplicitMapSyms = Equal.second == "implicit";
          checkArg(IsELF, {"default", "implicit"});
          continue;
        }
        break;
      case llvm::Triple::mips:
      case llvm::Triple::mipsel:
      case llvm::Triple::mips64:
      case llvm::Triple::mips64el:
        if (Value == "--trap") {
          CmdArgs.push_back("-target-feature");
          CmdArgs.push_back("+use-tcc-in-div");
          continue;
        }
        if (Value == "--break") {
          CmdArgs.push_back("-target-feature");
          CmdArgs.push_back("-use-tcc-in-div");
          continue;
        }
        if (Value.starts_with("-msoft-float")) {
          CmdArgs.push_back("-target-feature");
          CmdArgs.push_back("+soft-float");
          continue;
        }
        if (Value.starts_with("-mhard-float")) {
          CmdArgs.push_back("-target-feature");
          CmdArgs.push_back("-soft-float");
          continue;
        }
        if (Value == "-mmsa") {
          Msa = true;
          continue;
        }
        if (Value == "-mno-msa") {
          Msa = false;
          continue;
        }
        MipsTargetFeature = llvm::StringSwitch<const char *>(Value)
                                .Case("-mips1", "+mips1")
                                .Case("-mips2", "+mips2")
                                .Case("-mips3", "+mips3")
                                .Case("-mips4", "+mips4")
                                .Case("-mips5", "+mips5")
                                .Case("-mips32", "+mips32")
                                .Case("-mips32r2", "+mips32r2")
                                .Case("-mips32r3", "+mips32r3")
                                .Case("-mips32r5", "+mips32r5")
                                .Case("-mips32r6", "+mips32r6")
                                .Case("-mips64", "+mips64")
                                .Case("-mips64r2", "+mips64r2")
                                .Case("-mips64r3", "+mips64r3")
                                .Case("-mips64r5", "+mips64r5")
                                .Case("-mips64r6", "+mips64r6")
                                .Default(nullptr);
        if (MipsTargetFeature)
          continue;
        break;

      case llvm::Triple::sparc:
      case llvm::Triple::sparcel:
      case llvm::Triple::sparcv9:
        if (Value == "--undeclared-regs") {
          // LLVM already allows undeclared use of G registers, so this option
          // becomes a no-op. This solely exists for GNU compatibility.
          // TODO implement --no-undeclared-regs
          continue;
        }
        SparcTargetFeatures =
            llvm::StringSwitch<llvm::SmallVector<const char *>>(Value)
                .Case("-Av8", {"-v8plus"})
                .Case("-Av8plus", {"+v8plus", "+v9"})
                .Case("-Av8plusa", {"+v8plus", "+v9", "+vis"})
                .Case("-Av8plusb", {"+v8plus", "+v9", "+vis", "+vis2"})
                .Case("-Av8plusd", {"+v8plus", "+v9", "+vis", "+vis2", "+vis3"})
                .Case("-Av9", {"+v9"})
                .Case("-Av9a", {"+v9", "+vis"})
                .Case("-Av9b", {"+v9", "+vis", "+vis2"})
                .Case("-Av9d", {"+v9", "+vis", "+vis2", "+vis3"})
                .Default({});
        if (!SparcTargetFeatures.empty())
          continue;
        break;
      }

      if (Value == "-force_cpusubtype_ALL") {
        // Do nothing, this is the default and we don't support anything else.
      } else if (Value == "-L") {
        CmdArgs.push_back("-msave-temp-labels");
      } else if (Value == "--fatal-warnings") {
        CmdArgs.push_back("-massembler-fatal-warnings");
      } else if (Value == "--no-warn" || Value == "-W") {
        CmdArgs.push_back("-massembler-no-warn");
      } else if (Value == "--noexecstack") {
        UseNoExecStack = true;
      } else if (Value.starts_with("-compress-debug-sections") ||
                 Value.starts_with("--compress-debug-sections") ||
                 Value == "-nocompress-debug-sections" ||
                 Value == "--nocompress-debug-sections") {
        CmdArgs.push_back(Value.data());
      } else if (Value == "--crel") {
        Crel = true;
      } else if (Value == "--no-crel") {
        Crel = false;
      } else if (Value == "--allow-experimental-crel") {
        ExperimentalCrel = true;
      } else if (Value.starts_with("-I")) {
        CmdArgs.push_back(Value.data());
        // We need to consume the next argument if the current arg is a plain
        // -I. The next arg will be the include directory.
        if (Value == "-I")
          TakeNextArg = true;
      } else if (Value.starts_with("-gdwarf-")) {
        // "-gdwarf-N" options are not cc1as options.
        unsigned DwarfVersion = DwarfVersionNum(Value);
        if (DwarfVersion == 0) { // Send it onward, and let cc1as complain.
          CmdArgs.push_back(Value.data());
        } else {
          RenderDebugEnablingArgs(Args, CmdArgs,
                                  llvm::codegenoptions::DebugInfoConstructor,
                                  DwarfVersion, llvm::DebuggerKind::Default);
        }
      } else if (Value.starts_with("-mcpu") || Value.starts_with("-mfpu") ||
                 Value.starts_with("-mhwdiv") || Value.starts_with("-march")) {
        // Do nothing, we'll validate it later.
      } else if (Value == "-defsym" || Value == "--defsym") {
        if (A->getNumValues() != 2) {
          D.Diag(diag::err_drv_defsym_invalid_format) << Value;
          break;
        }
        const char *S = A->getValue(1);
        auto Pair = StringRef(S).split('=');
        auto Sym = Pair.first;
        auto SVal = Pair.second;

        if (Sym.empty() || SVal.empty()) {
          D.Diag(diag::err_drv_defsym_invalid_format) << S;
          break;
        }
        int64_t IVal;
        if (SVal.getAsInteger(0, IVal)) {
          D.Diag(diag::err_drv_defsym_invalid_symval) << SVal;
          break;
        }
        CmdArgs.push_back("--defsym");
        TakeNextArg = true;
      } else if (Value == "-fdebug-compilation-dir") {
        CmdArgs.push_back("-fdebug-compilation-dir");
        TakeNextArg = true;
      } else if (Value.consume_front("-fdebug-compilation-dir=")) {
        // The flag is a -Wa / -Xassembler argument and Options doesn't
        // parse the argument, so this isn't automatically aliased to
        // -fdebug-compilation-dir (without '=') here.
        CmdArgs.push_back("-fdebug-compilation-dir");
        CmdArgs.push_back(Value.data());
      } else if (Value == "--version") {
        D.PrintVersion(C, llvm::outs());
      } else {
        D.Diag(diag::err_drv_unsupported_option_argument)
            << A->getSpelling() << Value;
      }
    }
  }
  if (ImplicitIt.size())
    AddARMImplicitITArgs(Args, CmdArgs, ImplicitIt);
  if (Crel) {
    if (!ExperimentalCrel)
      D.Diag(diag::err_drv_experimental_crel);
    if (Triple.isOSBinFormatELF() && !Triple.isMIPS()) {
      CmdArgs.push_back("--crel");
    } else {
      D.Diag(diag::err_drv_unsupported_opt_for_target)
          << "-Wa,--crel" << D.getTargetTriple();
    }
  }
  if (ImplicitMapSyms)
    CmdArgs.push_back("-mmapsyms=implicit");
  if (Msa)
    CmdArgs.push_back("-mmsa");
  if (!UseRelaxRelocations)
    CmdArgs.push_back("-mrelax-relocations=no");
  if (UseNoExecStack)
    CmdArgs.push_back("-mnoexecstack");
  if (MipsTargetFeature != nullptr) {
    CmdArgs.push_back("-target-feature");
    CmdArgs.push_back(MipsTargetFeature);
  }
  for (const char *Feature : SparcTargetFeatures) {
    CmdArgs.push_back("-target-feature");
    CmdArgs.push_back(Feature);
  }

  // Those OSes default to enabling VIS on 64-bit SPARC.
  // See also the corresponding code for external assemblers in
  // sparc::getSparcAsmModeForCPU().
  bool IsSparcV9ATarget =
      (C.getDefaultToolChain().getArch() == llvm::Triple::sparcv9) &&
      (Triple.isOSLinux() || Triple.isOSFreeBSD() || Triple.isOSOpenBSD());
  if (IsSparcV9ATarget && SparcTargetFeatures.empty()) {
    CmdArgs.push_back("-target-feature");
    CmdArgs.push_back("+vis");
  }
  for (const char *Feature : SparcTargetFeatures) {
    CmdArgs.push_back("-target-feature");
    CmdArgs.push_back(Feature);
  }

  // forward -fembed-bitcode to assmebler
  if (C.getDriver().embedBitcodeEnabled() ||
      C.getDriver().embedBitcodeMarkerOnly())
    Args.AddLastArg(CmdArgs, options::OPT_fembed_bitcode_EQ);

  if (const char *AsSecureLogFile = getenv("AS_SECURE_LOG_FILE")) {
    CmdArgs.push_back("-as-secure-log-file");
    CmdArgs.push_back(Args.MakeArgString(AsSecureLogFile));
  }
}

static std::string ComplexRangeKindToStr(LangOptions::ComplexRangeKind Range) {
  switch (Range) {
  case LangOptions::ComplexRangeKind::CX_Full:
    return "full";
    break;
  case LangOptions::ComplexRangeKind::CX_Basic:
    return "basic";
    break;
  case LangOptions::ComplexRangeKind::CX_Improved:
    return "improved";
    break;
  case LangOptions::ComplexRangeKind::CX_Promoted:
    return "promoted";
    break;
  default:
    return "";
  }
}

static std::string ComplexArithmeticStr(LangOptions::ComplexRangeKind Range) {
  return (Range == LangOptions::ComplexRangeKind::CX_None)
             ? ""
             : "-fcomplex-arithmetic=" + ComplexRangeKindToStr(Range);
}

static void EmitComplexRangeDiag(const Driver &D, std::string str1,
                                 std::string str2) {
  if (str1 != str2 && !str2.empty() && !str1.empty()) {
    D.Diag(clang::diag::warn_drv_overriding_option) << str1 << str2;
  }
}

static std::string
RenderComplexRangeOption(LangOptions::ComplexRangeKind Range) {
  std::string ComplexRangeStr = ComplexRangeKindToStr(Range);
  if (!ComplexRangeStr.empty())
    return "-complex-range=" + ComplexRangeStr;
  return ComplexRangeStr;
}

static void EmitAccuracyDiag(const Driver &D, const JobAction &JA,
                             StringRef AccuracValStr, StringRef TargetPrecStr) {
  if (JA.isDeviceOffloading(Action::OFK_SYCL)) {
    D.Diag(clang::diag::
               warn_acuracy_conflicts_with_explicit_offload_fp32_prec_option)
        << AccuracValStr << TargetPrecStr;
  }
}

static SmallVector<StringRef, 8> SplitFPAccuracyVal(StringRef Val) {
  SmallVector<StringRef, 8> ValuesArr;
  SmallVector<StringRef, 8> FuncsArr;
  Val.split(ValuesArr, ":");
  if (ValuesArr.size() > 1) {
    StringRef x = ValuesArr[1];
    x.split(FuncsArr, ",");
  }
  return FuncsArr;
}

static void RenderFloatingPointOptions(const ToolChain &TC, const Driver &D,
                                       bool OFastEnabled, const ArgList &Args,
                                       ArgStringList &CmdArgs,
                                       const JobAction &JA,
                                       bool &NoOffloadFP32PrecDiv,
                                       bool &NoOffloadFP32PrecSqrt) {
  // List of veclibs which when used with -fveclib imply -fno-math-errno.
  constexpr std::array VecLibImpliesNoMathErrno{llvm::StringLiteral("ArmPL"),
                                                llvm::StringLiteral("SLEEF")};
  bool NoMathErrnoWasImpliedByVecLib = false;
  const Arg *VecLibArg = nullptr;
  // Track the arg (if any) that enabled errno after -fveclib for diagnostics.
  const Arg *ArgThatEnabledMathErrnoAfterVecLib = nullptr;

  // Handle various floating point optimization flags, mapping them to the
  // appropriate LLVM code generation flags. This is complicated by several
  // "umbrella" flags, so we do this by stepping through the flags incrementally
  // adjusting what we think is enabled/disabled, then at the end setting the
  // LLVM flags based on the final state.
  bool HonorINFs = true;
  bool HonorNaNs = true;
  bool ApproxFunc = false;
  // -fmath-errno is the default on some platforms, e.g. BSD-derived OSes.
  bool MathErrno = TC.IsMathErrnoDefault();
  bool AssociativeMath = false;
  bool ReciprocalMath = false;
  bool SignedZeros = true;
  bool TrappingMath = false; // Implemented via -ffp-exception-behavior
  bool TrappingMathPresent = false; // Is trapping-math in args, and not
                                    // overriden by ffp-exception-behavior?
  bool RoundingFPMath = false;
  // -ffp-model values: strict, fast, precise
  StringRef FPModel = "";
  // -ffp-exception-behavior options: strict, maytrap, ignore
  StringRef FPExceptionBehavior = "";
  // -ffp-eval-method options: double, extended, source
  StringRef FPEvalMethod = "";
  llvm::DenormalMode DenormalFPMath =
      TC.getDefaultDenormalModeForType(Args, JA);
  llvm::DenormalMode DenormalFP32Math =
      TC.getDefaultDenormalModeForType(Args, JA, &llvm::APFloat::IEEEsingle());

  // CUDA and HIP don't rely on the frontend to pass an ffp-contract option.
  // If one wasn't given by the user, don't pass it here.
  StringRef FPContract;
  StringRef LastSeenFfpContractOption;
  StringRef LastFpContractOverrideOption;
  bool SeenUnsafeMathModeOption = false;
  if (!JA.isDeviceOffloading(Action::OFK_Cuda) &&
      !JA.isOffloading(Action::OFK_HIP))
    FPContract = "on";
  bool StrictFPModel = false;
  StringRef Float16ExcessPrecision = "";
  StringRef BFloat16ExcessPrecision = "";
  StringRef FPAccuracy = "";
  LangOptions::ComplexRangeKind Range = LangOptions::ComplexRangeKind::CX_None;
  std::string ComplexRangeStr = "";
  std::string GccRangeComplexOption = "";
  bool IsFp32PrecDivSqrtAllowed = JA.isDeviceOffloading(Action::OFK_SYCL);

  auto setComplexRange = [&](LangOptions::ComplexRangeKind NewRange) {
    // Warn if user expects to perform full implementation of complex
    // multiplication or division in the presence of nnan or ninf flags.
    if (Range != NewRange)
      EmitComplexRangeDiag(D,
                           !GccRangeComplexOption.empty()
                               ? GccRangeComplexOption
                               : ComplexArithmeticStr(Range),
                           ComplexArithmeticStr(NewRange));
    Range = NewRange;
  };

  // Lambda to set fast-math options. This is also used by -ffp-model=fast
  auto applyFastMath = [&](bool Aggressive) {
    if (Aggressive) {
      HonorINFs = false;
      HonorNaNs = false;
      setComplexRange(LangOptions::ComplexRangeKind::CX_Basic);
    } else {
      HonorINFs = true;
      HonorNaNs = true;
      setComplexRange(LangOptions::ComplexRangeKind::CX_Promoted);
    }
    MathErrno = false;
    AssociativeMath = true;
    ReciprocalMath = true;
    ApproxFunc = true;
    SignedZeros = false;
    TrappingMath = false;
    RoundingFPMath = false;
    FPExceptionBehavior = "";
    FPContract = "fast";
    SeenUnsafeMathModeOption = true;
    if (IsFp32PrecDivSqrtAllowed) {
      // when fp-model=fast is used the default precision for division and
      // sqrt is not precise.
      NoOffloadFP32PrecDiv = true;
      NoOffloadFP32PrecSqrt = true;
    }
  };

  // Lambda to consolidate common handling for fp-contract
  auto restoreFPContractState = [&]() {
    // CUDA and HIP don't rely on the frontend to pass an ffp-contract option.
    // For other targets, if the state has been changed by one of the
    // unsafe-math umbrella options a subsequent -fno-fast-math or
    // -fno-unsafe-math-optimizations option reverts to the last value seen for
    // the -ffp-contract option or "on" if we have not seen the -ffp-contract
    // option. If we have not seen an unsafe-math option or -ffp-contract,
    // we leave the FPContract state unchanged.
    if (!JA.isDeviceOffloading(Action::OFK_Cuda) &&
        !JA.isOffloading(Action::OFK_HIP)) {
      if (LastSeenFfpContractOption != "")
        FPContract = LastSeenFfpContractOption;
      else if (SeenUnsafeMathModeOption)
        FPContract = "on";
    }
    // In this case, we're reverting to the last explicit fp-contract option
    // or the platform default
    LastFpContractOverrideOption = "";
  };

  if (const Arg *A = Args.getLastArg(options::OPT_flimited_precision_EQ)) {
    CmdArgs.push_back("-mlimit-float-precision");
    CmdArgs.push_back(A->getValue());
  }

  auto addSPIRVArgs = [&](const Arg *PrecArg) {
    if (IsFp32PrecDivSqrtAllowed) {
      OptSpecifier Opt(PrecArg->getOption().getID());
      if (!FPAccuracy.empty())
        EmitAccuracyDiag(D, JA, FPAccuracy, PrecArg->getSpelling());
      if (Opt == options::OPT_fno_offload_fp32_prec_div)
        NoOffloadFP32PrecDiv = true;
      else if (Opt == options::OPT_fno_offload_fp32_prec_sqrt)
        NoOffloadFP32PrecSqrt = true;
      else if (Opt == options::OPT_foffload_fp32_prec_sqrt)
        NoOffloadFP32PrecSqrt = false;
      else if (Opt == options::OPT_foffload_fp32_prec_div)
        NoOffloadFP32PrecDiv = false;
    }
  };

  auto parseFPAccOption = [&](StringRef Val, bool &NoOffloadFlag) {
    SmallVector<StringRef, 8> FuncsArr = SplitFPAccuracyVal(Val);
    for (const auto &V : FuncsArr) {
      if (V == "fdiv")
        NoOffloadFlag = false;
      else if (V == "sqrt")
        NoOffloadFlag = false;
    }
  };

  for (const Arg *A : Args) {
    auto CheckMathErrnoForVecLib =
        llvm::make_scope_exit([&, MathErrnoBeforeArg = MathErrno] {
          if (NoMathErrnoWasImpliedByVecLib && !MathErrnoBeforeArg && MathErrno)
            ArgThatEnabledMathErrnoAfterVecLib = A;
        });

    switch (A->getOption().getID()) {
    // If this isn't an FP option skip the claim below
    default: continue;

    case options::OPT_foffload_fp32_prec_div:
    case options::OPT_foffload_fp32_prec_sqrt:
    case options::OPT_fno_offload_fp32_prec_div:
    case options::OPT_fno_offload_fp32_prec_sqrt:
      if (IsFp32PrecDivSqrtAllowed) {
        addSPIRVArgs(A);
        break;
      }
      // Skip claim, as we didn't use the option.
      continue;
    case options::OPT_fcx_limited_range:
      if (GccRangeComplexOption.empty()) {
        if (Range != LangOptions::ComplexRangeKind::CX_Basic)
          EmitComplexRangeDiag(D, RenderComplexRangeOption(Range),
                               "-fcx-limited-range");
      } else {
        if (GccRangeComplexOption != "-fno-cx-limited-range")
          EmitComplexRangeDiag(D, GccRangeComplexOption, "-fcx-limited-range");
      }
      GccRangeComplexOption = "-fcx-limited-range";
      Range = LangOptions::ComplexRangeKind::CX_Basic;
      break;
    case options::OPT_fno_cx_limited_range:
      if (GccRangeComplexOption.empty()) {
        EmitComplexRangeDiag(D, RenderComplexRangeOption(Range),
                             "-fno-cx-limited-range");
      } else {
        if (GccRangeComplexOption != "-fcx-limited-range" &&
            GccRangeComplexOption != "-fno-cx-fortran-rules")
          EmitComplexRangeDiag(D, GccRangeComplexOption,
                               "-fno-cx-limited-range");
      }
      GccRangeComplexOption = "-fno-cx-limited-range";
      Range = LangOptions::ComplexRangeKind::CX_Full;
      break;
    case options::OPT_fcx_fortran_rules:
      if (GccRangeComplexOption.empty())
        EmitComplexRangeDiag(D, RenderComplexRangeOption(Range),
                             "-fcx-fortran-rules");
      else
        EmitComplexRangeDiag(D, GccRangeComplexOption, "-fcx-fortran-rules");
      GccRangeComplexOption = "-fcx-fortran-rules";
      Range = LangOptions::ComplexRangeKind::CX_Improved;
      break;
    case options::OPT_fno_cx_fortran_rules:
      if (GccRangeComplexOption.empty()) {
        EmitComplexRangeDiag(D, RenderComplexRangeOption(Range),
                             "-fno-cx-fortran-rules");
      } else {
        if (GccRangeComplexOption != "-fno-cx-limited-range")
          EmitComplexRangeDiag(D, GccRangeComplexOption,
                               "-fno-cx-fortran-rules");
      }
      GccRangeComplexOption = "-fno-cx-fortran-rules";
      Range = LangOptions::ComplexRangeKind::CX_Full;
      break;
    case options::OPT_fcomplex_arithmetic_EQ: {
      LangOptions::ComplexRangeKind RangeVal;
      StringRef Val = A->getValue();
      if (Val == "full")
        RangeVal = LangOptions::ComplexRangeKind::CX_Full;
      else if (Val == "improved")
        RangeVal = LangOptions::ComplexRangeKind::CX_Improved;
      else if (Val == "promoted")
        RangeVal = LangOptions::ComplexRangeKind::CX_Promoted;
      else if (Val == "basic")
        RangeVal = LangOptions::ComplexRangeKind::CX_Basic;
      else {
        D.Diag(diag::err_drv_unsupported_option_argument)
            << A->getSpelling() << Val;
        break;
      }
      if (!GccRangeComplexOption.empty()) {
        if (GccRangeComplexOption != "-fcx-limited-range") {
          if (GccRangeComplexOption != "-fcx-fortran-rules") {
            if (RangeVal != LangOptions::ComplexRangeKind::CX_Improved)
              EmitComplexRangeDiag(D, GccRangeComplexOption,
                                   ComplexArithmeticStr(RangeVal));
          } else {
            EmitComplexRangeDiag(D, GccRangeComplexOption,
                                 ComplexArithmeticStr(RangeVal));
          }
        } else {
          if (RangeVal != LangOptions::ComplexRangeKind::CX_Basic)
            EmitComplexRangeDiag(D, GccRangeComplexOption,
                                 ComplexArithmeticStr(RangeVal));
        }
      }
      Range = RangeVal;
      break;
    }
    case options::OPT_ffp_accuracy_EQ: {
      StringRef Val = A->getValue();
      FPAccuracy = Val;
      if (NoOffloadFP32PrecDiv) {
        EmitAccuracyDiag(D, JA, FPAccuracy, "-fno-offload-fp32-prec-div");
        parseFPAccOption(Val, NoOffloadFP32PrecDiv);
      }
      if (NoOffloadFP32PrecSqrt) {
        EmitAccuracyDiag(D, JA, FPAccuracy, "-fno-offload-fp32-prec-sqrt");
        parseFPAccOption(Val, NoOffloadFP32PrecSqrt);
      }
      break;
    }
    case options::OPT_ffp_model_EQ: {
      // If -ffp-model= is seen, reset to fno-fast-math
      HonorINFs = true;
      HonorNaNs = true;
      ApproxFunc = false;
      // Turning *off* -ffast-math restores the toolchain default,
      // unless -fp-accuracy is used.
      if (FPAccuracy.empty())
        MathErrno = TC.IsMathErrnoDefault();
      AssociativeMath = false;
      ReciprocalMath = false;
      SignedZeros = true;

      StringRef Val = A->getValue();
      if (OFastEnabled && Val != "aggressive") {
        // Only -ffp-model=aggressive is compatible with -OFast, ignore.
        D.Diag(clang::diag::warn_drv_overriding_option)
            << Args.MakeArgString("-ffp-model=" + Val) << "-Ofast";
        break;
      }
      StrictFPModel = false;
      if (!FPModel.empty() && FPModel != Val)
        D.Diag(clang::diag::warn_drv_overriding_option)
            << Args.MakeArgString("-ffp-model=" + FPModel)
            << Args.MakeArgString("-ffp-model=" + Val);
      if (Val == "fast") {
        FPModel = Val;
        applyFastMath(false);
        // applyFastMath sets fp-contract="fast"
        LastFpContractOverrideOption = "-ffp-model=fast";
      } else if (Val == "aggressive") {
        FPModel = Val;
        applyFastMath(true);
        // applyFastMath sets fp-contract="fast"
        LastFpContractOverrideOption = "-ffp-model=aggressive";
      } else if (Val == "precise") {
        FPModel = Val;
        FPContract = "on";
        LastFpContractOverrideOption = "-ffp-model=precise";
        setComplexRange(LangOptions::ComplexRangeKind::CX_Full);
      } else if (Val == "strict") {
        StrictFPModel = true;
        FPExceptionBehavior = "strict";
        FPModel = Val;
        FPContract = "off";
        LastFpContractOverrideOption = "-ffp-model=strict";
        TrappingMath = true;
        RoundingFPMath = true;
        setComplexRange(LangOptions::ComplexRangeKind::CX_Full);
      } else
        D.Diag(diag::err_drv_unsupported_option_argument)
            << A->getSpelling() << Val;
      break;
    }

    // Options controlling individual features
    case options::OPT_fhonor_infinities:    HonorINFs = true;         break;
    case options::OPT_fno_honor_infinities: HonorINFs = false;        break;
    case options::OPT_fhonor_nans:          HonorNaNs = true;         break;
    case options::OPT_fno_honor_nans:       HonorNaNs = false;        break;
    case options::OPT_fapprox_func:         ApproxFunc = true;        break;
    case options::OPT_fno_approx_func:      ApproxFunc = false;       break;
    case options::OPT_fmath_errno:          MathErrno = true;         break;
    case options::OPT_fno_math_errno:       MathErrno = false;        break;
    case options::OPT_fassociative_math:    AssociativeMath = true;   break;
    case options::OPT_fno_associative_math: AssociativeMath = false;  break;
    case options::OPT_freciprocal_math:     ReciprocalMath = true;    break;
    case options::OPT_fno_reciprocal_math:  ReciprocalMath = false;   break;
    case options::OPT_fsigned_zeros:        SignedZeros = true;       break;
    case options::OPT_fno_signed_zeros:     SignedZeros = false;      break;
    case options::OPT_ftrapping_math:
      if (!TrappingMathPresent && !FPExceptionBehavior.empty() &&
          FPExceptionBehavior != "strict")
        // Warn that previous value of option is overridden.
        D.Diag(clang::diag::warn_drv_overriding_option)
            << Args.MakeArgString("-ffp-exception-behavior=" +
                                  FPExceptionBehavior)
            << "-ftrapping-math";
      TrappingMath = true;
      TrappingMathPresent = true;
      FPExceptionBehavior = "strict";
      break;
    case options::OPT_fveclib:
      VecLibArg = A;
      NoMathErrnoWasImpliedByVecLib =
          llvm::is_contained(VecLibImpliesNoMathErrno, A->getValue());
      if (NoMathErrnoWasImpliedByVecLib)
        MathErrno = false;
      break;
    case options::OPT_fno_trapping_math:
      if (!TrappingMathPresent && !FPExceptionBehavior.empty() &&
          FPExceptionBehavior != "ignore")
        // Warn that previous value of option is overridden.
        D.Diag(clang::diag::warn_drv_overriding_option)
            << Args.MakeArgString("-ffp-exception-behavior=" +
                                  FPExceptionBehavior)
            << "-fno-trapping-math";
      TrappingMath = false;
      TrappingMathPresent = true;
      FPExceptionBehavior = "ignore";
      break;

    case options::OPT_frounding_math:
      RoundingFPMath = true;
      break;

    case options::OPT_fno_rounding_math:
      RoundingFPMath = false;
      break;

    case options::OPT_fcuda_flush_denormals_to_zero:
    case options::OPT_fgpu_flush_denormals_to_zero:
      DenormalFP32Math = llvm::DenormalMode::getPreserveSign();
      break;

    case options::OPT_fdenormal_fp_math_EQ:
      DenormalFPMath = llvm::parseDenormalFPAttribute(A->getValue());
      DenormalFP32Math = DenormalFPMath;
      if (!DenormalFPMath.isValid()) {
        D.Diag(diag::err_drv_invalid_value)
            << A->getAsString(Args) << A->getValue();
      }
      break;

    case options::OPT_fdenormal_fp_math_f32_EQ:
      DenormalFP32Math = llvm::parseDenormalFPAttribute(A->getValue());
      if (!DenormalFP32Math.isValid()) {
        D.Diag(diag::err_drv_invalid_value)
            << A->getAsString(Args) << A->getValue();
      }
      break;

    // Validate and pass through -ffp-contract option.
    case options::OPT_ffp_contract: {
      StringRef Val = A->getValue();
      if (Val == "fast" || Val == "on" || Val == "off" ||
          Val == "fast-honor-pragmas") {
        if (Val != FPContract && LastFpContractOverrideOption != "") {
          D.Diag(clang::diag::warn_drv_overriding_option)
              << LastFpContractOverrideOption
              << Args.MakeArgString("-ffp-contract=" + Val);
        }

        FPContract = Val;
        LastSeenFfpContractOption = Val;
        LastFpContractOverrideOption = "";
      } else
        D.Diag(diag::err_drv_unsupported_option_argument)
            << A->getSpelling() << Val;
      break;
    }

    // Validate and pass through -ffp-exception-behavior option.
    case options::OPT_ffp_exception_behavior_EQ: {
      StringRef Val = A->getValue();
      if (!TrappingMathPresent && !FPExceptionBehavior.empty() &&
          FPExceptionBehavior != Val)
        // Warn that previous value of option is overridden.
        D.Diag(clang::diag::warn_drv_overriding_option)
            << Args.MakeArgString("-ffp-exception-behavior=" +
                                  FPExceptionBehavior)
            << Args.MakeArgString("-ffp-exception-behavior=" + Val);
      TrappingMath = TrappingMathPresent = false;
      if (Val == "ignore" || Val == "maytrap")
        FPExceptionBehavior = Val;
      else if (Val == "strict") {
        FPExceptionBehavior = Val;
        TrappingMath = TrappingMathPresent = true;
      } else
        D.Diag(diag::err_drv_unsupported_option_argument)
            << A->getSpelling() << Val;
      break;
    }

    // Validate and pass through -ffp-eval-method option.
    case options::OPT_ffp_eval_method_EQ: {
      StringRef Val = A->getValue();
      if (Val == "double" || Val == "extended" || Val == "source")
        FPEvalMethod = Val;
      else
        D.Diag(diag::err_drv_unsupported_option_argument)
            << A->getSpelling() << Val;
      break;
    }

    case options::OPT_fexcess_precision_EQ: {
      StringRef Val = A->getValue();
      const llvm::Triple::ArchType Arch = TC.getArch();
      if (Arch == llvm::Triple::x86 || Arch == llvm::Triple::x86_64) {
        if (Val == "standard" || Val == "fast")
          Float16ExcessPrecision = Val;
        // To make it GCC compatible, allow the value of "16" which
        // means disable excess precision, the same meaning than clang's
        // equivalent value "none".
        else if (Val == "16")
          Float16ExcessPrecision = "none";
        else
          D.Diag(diag::err_drv_unsupported_option_argument)
              << A->getSpelling() << Val;
      } else {
        if (!(Val == "standard" || Val == "fast"))
          D.Diag(diag::err_drv_unsupported_option_argument)
              << A->getSpelling() << Val;
      }
      BFloat16ExcessPrecision = Float16ExcessPrecision;
      break;
    }
    case options::OPT_ffinite_math_only:
      HonorINFs = false;
      HonorNaNs = false;
      break;
    case options::OPT_fno_finite_math_only:
      HonorINFs = true;
      HonorNaNs = true;
      break;

    case options::OPT_funsafe_math_optimizations:
      AssociativeMath = true;
      ReciprocalMath = true;
      SignedZeros = false;
      ApproxFunc = true;
      TrappingMath = false;
      FPExceptionBehavior = "";
      FPContract = "fast";
      LastFpContractOverrideOption = "-funsafe-math-optimizations";
      SeenUnsafeMathModeOption = true;
      break;
    case options::OPT_fno_unsafe_math_optimizations:
      AssociativeMath = false;
      ReciprocalMath = false;
      SignedZeros = true;
      ApproxFunc = false;
      restoreFPContractState();
      break;

    case options::OPT_Ofast:
      // If -Ofast is the optimization level, then -ffast-math should be enabled
      if (!OFastEnabled)
        continue;
      [[fallthrough]];
    case options::OPT_ffast_math:
      applyFastMath(true);
      if (A->getOption().getID() == options::OPT_Ofast)
        LastFpContractOverrideOption = "-Ofast";
      else
        LastFpContractOverrideOption = "-ffast-math";
      break;
    case options::OPT_fno_fast_math:
      HonorINFs = true;
      HonorNaNs = true;
      // Turning on -ffast-math (with either flag) removes the need for
      // MathErrno. However, turning *off* -ffast-math merely restores the
      // toolchain default (which may be false), unless -fp-accuracy is used.
      if (FPAccuracy.empty())
        MathErrno = TC.IsMathErrnoDefault();
      AssociativeMath = false;
      ReciprocalMath = false;
      ApproxFunc = false;
      SignedZeros = true;
      restoreFPContractState();
      LastFpContractOverrideOption = "";
      break;
    } // End switch (A->getOption().getID())

    // The StrictFPModel local variable is needed to report warnings
    // in the way we intend. If -ffp-model=strict has been used, we
    // want to report a warning for the next option encountered that
    // takes us out of the settings described by fp-model=strict, but
    // we don't want to continue issuing warnings for other conflicting
    // options after that.
    if (StrictFPModel) {
      // If -ffp-model=strict has been specified on command line but
      // subsequent options conflict then emit warning diagnostic.
      if (HonorINFs && HonorNaNs && !AssociativeMath && !ReciprocalMath &&
          SignedZeros && TrappingMath && RoundingFPMath && !ApproxFunc &&
          FPContract == "off")
        // OK: Current Arg doesn't conflict with -ffp-model=strict
        ;
      else {
        StrictFPModel = false;
        FPModel = "";
        // The warning for -ffp-contract would have been reported by the
        // OPT_ffp_contract_EQ handler above. A special check here is needed
        // to avoid duplicating the warning.
        auto RHS = (A->getNumValues() == 0)
                       ? A->getSpelling()
                       : Args.MakeArgString(A->getSpelling() + A->getValue());
        if (A->getSpelling() != "-ffp-contract=") {
          if (RHS != "-ffp-model=strict")
            D.Diag(clang::diag::warn_drv_overriding_option)
                << "-ffp-model=strict" << RHS;
        }
      }
    }

    // If we handled this option claim it
    A->claim();
  }

  if (!HonorINFs)
    CmdArgs.push_back("-menable-no-infs");

  if (!HonorNaNs)
    CmdArgs.push_back("-menable-no-nans");

  if (ApproxFunc)
    CmdArgs.push_back("-fapprox-func");

  if (MathErrno) {
    CmdArgs.push_back("-fmath-errno");
    if (NoMathErrnoWasImpliedByVecLib)
      D.Diag(clang::diag::warn_drv_math_errno_enabled_after_veclib)
          << ArgThatEnabledMathErrnoAfterVecLib->getAsString(Args)
          << VecLibArg->getAsString(Args);
  }

 if (AssociativeMath && ReciprocalMath && !SignedZeros && ApproxFunc &&
     !TrappingMath)
    CmdArgs.push_back("-funsafe-math-optimizations");

  if (!SignedZeros)
    CmdArgs.push_back("-fno-signed-zeros");

  if (AssociativeMath && !SignedZeros && !TrappingMath)
    CmdArgs.push_back("-mreassociate");

  if (ReciprocalMath)
    CmdArgs.push_back("-freciprocal-math");

  if (TrappingMath) {
    // FP Exception Behavior is also set to strict
    assert(FPExceptionBehavior == "strict");
  }

  // The default is IEEE.
  if (DenormalFPMath != llvm::DenormalMode::getIEEE()) {
    llvm::SmallString<64> DenormFlag;
    llvm::raw_svector_ostream ArgStr(DenormFlag);
    ArgStr << "-fdenormal-fp-math=" << DenormalFPMath;
    CmdArgs.push_back(Args.MakeArgString(ArgStr.str()));
  }

  // Add f32 specific denormal mode flag if it's different.
  if (DenormalFP32Math != DenormalFPMath) {
    llvm::SmallString<64> DenormFlag;
    llvm::raw_svector_ostream ArgStr(DenormFlag);
    ArgStr << "-fdenormal-fp-math-f32=" << DenormalFP32Math;
    CmdArgs.push_back(Args.MakeArgString(ArgStr.str()));
  }

  if (!FPContract.empty())
    CmdArgs.push_back(Args.MakeArgString("-ffp-contract=" + FPContract));

  if (RoundingFPMath)
    CmdArgs.push_back(Args.MakeArgString("-frounding-math"));
  else
    CmdArgs.push_back(Args.MakeArgString("-fno-rounding-math"));

  if (!FPExceptionBehavior.empty())
    CmdArgs.push_back(Args.MakeArgString("-ffp-exception-behavior=" +
                      FPExceptionBehavior));

  if (!FPEvalMethod.empty())
    CmdArgs.push_back(Args.MakeArgString("-ffp-eval-method=" + FPEvalMethod));

  if (!Float16ExcessPrecision.empty())
    CmdArgs.push_back(Args.MakeArgString("-ffloat16-excess-precision=" +
                                         Float16ExcessPrecision));
  if (!BFloat16ExcessPrecision.empty())
    CmdArgs.push_back(Args.MakeArgString("-fbfloat16-excess-precision=" +
                                         BFloat16ExcessPrecision));

  ParseMRecip(D, Args, CmdArgs);

  // -ffast-math enables the __FAST_MATH__ preprocessor macro, but check for the
  // individual features enabled by -ffast-math instead of the option itself as
  // that's consistent with gcc's behaviour.
  if (!HonorINFs && !HonorNaNs && !MathErrno && AssociativeMath && ApproxFunc &&
      ReciprocalMath && !SignedZeros && !TrappingMath && !RoundingFPMath)
    CmdArgs.push_back("-ffast-math");

  // Handle __FINITE_MATH_ONLY__ similarly.
  // The -ffinite-math-only is added to CmdArgs when !HonorINFs && !HonorNaNs.
  // Otherwise process the Xclang arguments to determine if -menable-no-infs and
  // -menable-no-nans are set by the user.
  bool shouldAddFiniteMathOnly = false;
  if (!HonorINFs && !HonorNaNs) {
    shouldAddFiniteMathOnly = true;
  } else {
    bool InfValues = true;
    bool NanValues = true;
    for (const auto *Arg : Args.filtered(options::OPT_Xclang)) {
      StringRef ArgValue = Arg->getValue();
      if (ArgValue == "-menable-no-nans")
        NanValues = false;
      else if (ArgValue == "-menable-no-infs")
        InfValues = false;
    }
    if (!NanValues && !InfValues)
      shouldAddFiniteMathOnly = true;
  }
  if (shouldAddFiniteMathOnly) {
    CmdArgs.push_back("-ffinite-math-only");
  }
  if (const Arg *A = Args.getLastArg(options::OPT_mfpmath_EQ)) {
    CmdArgs.push_back("-mfpmath");
    CmdArgs.push_back(A->getValue());
  }

  // Disable a codegen optimization for floating-point casts.
  if (Args.hasFlag(options::OPT_fno_strict_float_cast_overflow,
                   options::OPT_fstrict_float_cast_overflow, false))
    CmdArgs.push_back("-fno-strict-float-cast-overflow");

  if (Range != LangOptions::ComplexRangeKind::CX_None)
    ComplexRangeStr = RenderComplexRangeOption(Range);
  if (!ComplexRangeStr.empty()) {
    CmdArgs.push_back(Args.MakeArgString(ComplexRangeStr));
    if (Args.hasArg(options::OPT_fcomplex_arithmetic_EQ))
      CmdArgs.push_back(Args.MakeArgString("-fcomplex-arithmetic=" +
                                           ComplexRangeKindToStr(Range)));
  }
  if (Args.hasArg(options::OPT_fcx_limited_range))
    CmdArgs.push_back("-fcx-limited-range");
  if (Args.hasArg(options::OPT_fcx_fortran_rules))
    CmdArgs.push_back("-fcx-fortran-rules");
  if (Args.hasArg(options::OPT_fno_cx_limited_range))
    CmdArgs.push_back("-fno-cx-limited-range");
  if (Args.hasArg(options::OPT_fno_cx_fortran_rules))
    CmdArgs.push_back("-fno-cx-fortran-rules");
  if (IsFp32PrecDivSqrtAllowed) {
    if (NoOffloadFP32PrecDiv)
      CmdArgs.push_back("-fno-offload-fp32-prec-div");
    if (NoOffloadFP32PrecSqrt)
      CmdArgs.push_back("-fno-offload-fp32-prec-sqrt");
  }
}

static void RenderAnalyzerOptions(const ArgList &Args, ArgStringList &CmdArgs,
                                  const llvm::Triple &Triple,
                                  const InputInfo &Input) {
  // Add default argument set.
  if (!Args.hasArg(options::OPT__analyzer_no_default_checks)) {
    CmdArgs.push_back("-analyzer-checker=core");
    CmdArgs.push_back("-analyzer-checker=apiModeling");

    if (!Triple.isWindowsMSVCEnvironment()) {
      CmdArgs.push_back("-analyzer-checker=unix");
    } else {
      // Enable "unix" checkers that also work on Windows.
      CmdArgs.push_back("-analyzer-checker=unix.API");
      CmdArgs.push_back("-analyzer-checker=unix.Malloc");
      CmdArgs.push_back("-analyzer-checker=unix.MallocSizeof");
      CmdArgs.push_back("-analyzer-checker=unix.MismatchedDeallocator");
      CmdArgs.push_back("-analyzer-checker=unix.cstring.BadSizeArg");
      CmdArgs.push_back("-analyzer-checker=unix.cstring.NullArg");
    }

    // Disable some unix checkers for PS4/PS5.
    if (Triple.isPS()) {
      CmdArgs.push_back("-analyzer-disable-checker=unix.API");
      CmdArgs.push_back("-analyzer-disable-checker=unix.Vfork");
    }

    if (Triple.isOSDarwin()) {
      CmdArgs.push_back("-analyzer-checker=osx");
      CmdArgs.push_back(
          "-analyzer-checker=security.insecureAPI.decodeValueOfObjCType");
    }
    else if (Triple.isOSFuchsia())
      CmdArgs.push_back("-analyzer-checker=fuchsia");

    CmdArgs.push_back("-analyzer-checker=deadcode");

    if (types::isCXX(Input.getType()))
      CmdArgs.push_back("-analyzer-checker=cplusplus");

    if (!Triple.isPS()) {
      CmdArgs.push_back("-analyzer-checker=security.insecureAPI.UncheckedReturn");
      CmdArgs.push_back("-analyzer-checker=security.insecureAPI.getpw");
      CmdArgs.push_back("-analyzer-checker=security.insecureAPI.gets");
      CmdArgs.push_back("-analyzer-checker=security.insecureAPI.mktemp");
      CmdArgs.push_back("-analyzer-checker=security.insecureAPI.mkstemp");
      CmdArgs.push_back("-analyzer-checker=security.insecureAPI.vfork");
    }

    // Default nullability checks.
    CmdArgs.push_back("-analyzer-checker=nullability.NullPassedToNonnull");
    CmdArgs.push_back("-analyzer-checker=nullability.NullReturnedFromNonnull");
  }

  // Set the output format. The default is plist, for (lame) historical reasons.
  CmdArgs.push_back("-analyzer-output");
  if (Arg *A = Args.getLastArg(options::OPT__analyzer_output))
    CmdArgs.push_back(A->getValue());
  else
    CmdArgs.push_back("plist");

  // Disable the presentation of standard compiler warnings when using
  // --analyze.  We only want to show static analyzer diagnostics or frontend
  // errors.
  CmdArgs.push_back("-w");

  // Add -Xanalyzer arguments when running as analyzer.
  Args.AddAllArgValues(CmdArgs, options::OPT_Xanalyzer);
}

static bool isValidSymbolName(StringRef S) {
  if (S.empty())
    return false;

  if (std::isdigit(S[0]))
    return false;

  return llvm::all_of(S, [](char C) { return std::isalnum(C) || C == '_'; });
}

static void RenderSSPOptions(const Driver &D, const ToolChain &TC,
                             const ArgList &Args, ArgStringList &CmdArgs,
                             bool KernelOrKext) {
  const llvm::Triple &EffectiveTriple = TC.getEffectiveTriple();

  // NVPTX doesn't support stack protectors; from the compiler's perspective, it
  // doesn't even have a stack!
  if (EffectiveTriple.isNVPTX())
    return;

  // -stack-protector=0 is default.
  LangOptions::StackProtectorMode StackProtectorLevel = LangOptions::SSPOff;
  LangOptions::StackProtectorMode DefaultStackProtectorLevel =
      TC.GetDefaultStackProtectorLevel(KernelOrKext);

  if (Arg *A = Args.getLastArg(options::OPT_fno_stack_protector,
                               options::OPT_fstack_protector_all,
                               options::OPT_fstack_protector_strong,
                               options::OPT_fstack_protector)) {
    if (A->getOption().matches(options::OPT_fstack_protector))
      StackProtectorLevel =
          std::max<>(LangOptions::SSPOn, DefaultStackProtectorLevel);
    else if (A->getOption().matches(options::OPT_fstack_protector_strong))
      StackProtectorLevel = LangOptions::SSPStrong;
    else if (A->getOption().matches(options::OPT_fstack_protector_all))
      StackProtectorLevel = LangOptions::SSPReq;

    if (EffectiveTriple.isBPF() && StackProtectorLevel != LangOptions::SSPOff) {
      D.Diag(diag::warn_drv_unsupported_option_for_target)
          << A->getSpelling() << EffectiveTriple.getTriple();
      StackProtectorLevel = DefaultStackProtectorLevel;
    }
  } else {
    StackProtectorLevel = DefaultStackProtectorLevel;
  }

  if (StackProtectorLevel) {
    CmdArgs.push_back("-stack-protector");
    CmdArgs.push_back(Args.MakeArgString(Twine(StackProtectorLevel)));
  }

  // --param ssp-buffer-size=
  for (const Arg *A : Args.filtered(options::OPT__param)) {
    StringRef Str(A->getValue());
    if (Str.starts_with("ssp-buffer-size=")) {
      if (StackProtectorLevel) {
        CmdArgs.push_back("-stack-protector-buffer-size");
        // FIXME: Verify the argument is a valid integer.
        CmdArgs.push_back(Args.MakeArgString(Str.drop_front(16)));
      }
      A->claim();
    }
  }

  const std::string &TripleStr = EffectiveTriple.getTriple();
  if (Arg *A = Args.getLastArg(options::OPT_mstack_protector_guard_EQ)) {
    StringRef Value = A->getValue();
    if (!EffectiveTriple.isX86() && !EffectiveTriple.isAArch64() &&
        !EffectiveTriple.isARM() && !EffectiveTriple.isThumb() &&
        !EffectiveTriple.isRISCV() && !EffectiveTriple.isPPC())
      D.Diag(diag::err_drv_unsupported_opt_for_target)
          << A->getAsString(Args) << TripleStr;
    if ((EffectiveTriple.isX86() || EffectiveTriple.isARM() ||
         EffectiveTriple.isThumb()) &&
        Value != "tls" && Value != "global") {
      D.Diag(diag::err_drv_invalid_value_with_suggestion)
          << A->getOption().getName() << Value << "tls global";
      return;
    }
    if ((EffectiveTriple.isARM() || EffectiveTriple.isThumb()) &&
        Value == "tls") {
      if (!Args.hasArg(options::OPT_mstack_protector_guard_offset_EQ)) {
        D.Diag(diag::err_drv_ssp_missing_offset_argument)
            << A->getAsString(Args);
        return;
      }
      // Check whether the target subarch supports the hardware TLS register
      if (!arm::isHardTPSupported(EffectiveTriple)) {
        D.Diag(diag::err_target_unsupported_tp_hard)
            << EffectiveTriple.getArchName();
        return;
      }
      // Check whether the user asked for something other than -mtp=cp15
      if (Arg *A = Args.getLastArg(options::OPT_mtp_mode_EQ)) {
        StringRef Value = A->getValue();
        if (Value != "cp15") {
          D.Diag(diag::err_drv_argument_not_allowed_with)
              << A->getAsString(Args) << "-mstack-protector-guard=tls";
          return;
        }
      }
      CmdArgs.push_back("-target-feature");
      CmdArgs.push_back("+read-tp-tpidruro");
    }
    if (EffectiveTriple.isAArch64() && Value != "sysreg" && Value != "global") {
      D.Diag(diag::err_drv_invalid_value_with_suggestion)
          << A->getOption().getName() << Value << "sysreg global";
      return;
    }
    if (EffectiveTriple.isRISCV() || EffectiveTriple.isPPC()) {
      if (Value != "tls" && Value != "global") {
        D.Diag(diag::err_drv_invalid_value_with_suggestion)
            << A->getOption().getName() << Value << "tls global";
        return;
      }
      if (Value == "tls") {
        if (!Args.hasArg(options::OPT_mstack_protector_guard_offset_EQ)) {
          D.Diag(diag::err_drv_ssp_missing_offset_argument)
              << A->getAsString(Args);
          return;
        }
      }
    }
    A->render(Args, CmdArgs);
  }

  if (Arg *A = Args.getLastArg(options::OPT_mstack_protector_guard_offset_EQ)) {
    StringRef Value = A->getValue();
    if (!EffectiveTriple.isX86() && !EffectiveTriple.isAArch64() &&
        !EffectiveTriple.isARM() && !EffectiveTriple.isThumb() &&
        !EffectiveTriple.isRISCV() && !EffectiveTriple.isPPC())
      D.Diag(diag::err_drv_unsupported_opt_for_target)
          << A->getAsString(Args) << TripleStr;
    int Offset;
    if (Value.getAsInteger(10, Offset)) {
      D.Diag(diag::err_drv_invalid_value) << A->getOption().getName() << Value;
      return;
    }
    if ((EffectiveTriple.isARM() || EffectiveTriple.isThumb()) &&
        (Offset < 0 || Offset > 0xfffff)) {
      D.Diag(diag::err_drv_invalid_int_value)
          << A->getOption().getName() << Value;
      return;
    }
    A->render(Args, CmdArgs);
  }

  if (Arg *A = Args.getLastArg(options::OPT_mstack_protector_guard_reg_EQ)) {
    StringRef Value = A->getValue();
    if (!EffectiveTriple.isX86() && !EffectiveTriple.isAArch64() &&
        !EffectiveTriple.isRISCV() && !EffectiveTriple.isPPC())
      D.Diag(diag::err_drv_unsupported_opt_for_target)
          << A->getAsString(Args) << TripleStr;
    if (EffectiveTriple.isX86() && (Value != "fs" && Value != "gs")) {
      D.Diag(diag::err_drv_invalid_value_with_suggestion)
          << A->getOption().getName() << Value << "fs gs";
      return;
    }
    if (EffectiveTriple.isAArch64() && Value != "sp_el0") {
      D.Diag(diag::err_drv_invalid_value) << A->getOption().getName() << Value;
      return;
    }
    if (EffectiveTriple.isRISCV() && Value != "tp") {
      D.Diag(diag::err_drv_invalid_value_with_suggestion)
          << A->getOption().getName() << Value << "tp";
      return;
    }
    if (EffectiveTriple.isPPC64() && Value != "r13") {
      D.Diag(diag::err_drv_invalid_value_with_suggestion)
          << A->getOption().getName() << Value << "r13";
      return;
    }
    if (EffectiveTriple.isPPC32() && Value != "r2") {
      D.Diag(diag::err_drv_invalid_value_with_suggestion)
          << A->getOption().getName() << Value << "r2";
      return;
    }
    A->render(Args, CmdArgs);
  }

  if (Arg *A = Args.getLastArg(options::OPT_mstack_protector_guard_symbol_EQ)) {
    StringRef Value = A->getValue();
    if (!isValidSymbolName(Value)) {
      D.Diag(diag::err_drv_argument_only_allowed_with)
          << A->getOption().getName() << "legal symbol name";
      return;
    }
    A->render(Args, CmdArgs);
  }
}

static void RenderSCPOptions(const ToolChain &TC, const ArgList &Args,
                             ArgStringList &CmdArgs) {
  const llvm::Triple &EffectiveTriple = TC.getEffectiveTriple();

  if (!EffectiveTriple.isOSFreeBSD() && !EffectiveTriple.isOSLinux() &&
      !EffectiveTriple.isOSFuchsia())
    return;

  if (!EffectiveTriple.isX86() && !EffectiveTriple.isSystemZ() &&
      !EffectiveTriple.isPPC64() && !EffectiveTriple.isAArch64() &&
      !EffectiveTriple.isRISCV())
    return;

  Args.addOptInFlag(CmdArgs, options::OPT_fstack_clash_protection,
                    options::OPT_fno_stack_clash_protection);
}

static void RenderTrivialAutoVarInitOptions(const Driver &D,
                                            const ToolChain &TC,
                                            const ArgList &Args,
                                            ArgStringList &CmdArgs) {
  auto DefaultTrivialAutoVarInit = TC.GetDefaultTrivialAutoVarInit();
  StringRef TrivialAutoVarInit = "";

  for (const Arg *A : Args) {
    switch (A->getOption().getID()) {
    default:
      continue;
    case options::OPT_ftrivial_auto_var_init: {
      A->claim();
      StringRef Val = A->getValue();
      if (Val == "uninitialized" || Val == "zero" || Val == "pattern")
        TrivialAutoVarInit = Val;
      else
        D.Diag(diag::err_drv_unsupported_option_argument)
            << A->getSpelling() << Val;
      break;
    }
    }
  }

  if (TrivialAutoVarInit.empty())
    switch (DefaultTrivialAutoVarInit) {
    case LangOptions::TrivialAutoVarInitKind::Uninitialized:
      break;
    case LangOptions::TrivialAutoVarInitKind::Pattern:
      TrivialAutoVarInit = "pattern";
      break;
    case LangOptions::TrivialAutoVarInitKind::Zero:
      TrivialAutoVarInit = "zero";
      break;
    }

  if (!TrivialAutoVarInit.empty()) {
    CmdArgs.push_back(
        Args.MakeArgString("-ftrivial-auto-var-init=" + TrivialAutoVarInit));
  }

  if (Arg *A =
          Args.getLastArg(options::OPT_ftrivial_auto_var_init_stop_after)) {
    if (!Args.hasArg(options::OPT_ftrivial_auto_var_init) ||
        StringRef(
            Args.getLastArg(options::OPT_ftrivial_auto_var_init)->getValue()) ==
            "uninitialized")
      D.Diag(diag::err_drv_trivial_auto_var_init_stop_after_missing_dependency);
    A->claim();
    StringRef Val = A->getValue();
    if (std::stoi(Val.str()) <= 0)
      D.Diag(diag::err_drv_trivial_auto_var_init_stop_after_invalid_value);
    CmdArgs.push_back(
        Args.MakeArgString("-ftrivial-auto-var-init-stop-after=" + Val));
  }

  if (Arg *A = Args.getLastArg(options::OPT_ftrivial_auto_var_init_max_size)) {
    if (!Args.hasArg(options::OPT_ftrivial_auto_var_init) ||
        StringRef(
            Args.getLastArg(options::OPT_ftrivial_auto_var_init)->getValue()) ==
            "uninitialized")
      D.Diag(diag::err_drv_trivial_auto_var_init_max_size_missing_dependency);
    A->claim();
    StringRef Val = A->getValue();
    if (std::stoi(Val.str()) <= 0)
      D.Diag(diag::err_drv_trivial_auto_var_init_max_size_invalid_value);
    CmdArgs.push_back(
        Args.MakeArgString("-ftrivial-auto-var-init-max-size=" + Val));
  }
}

static void RenderOpenCLOptions(const ArgList &Args, ArgStringList &CmdArgs,
                                types::ID InputType) {
  // cl-denorms-are-zero is not forwarded. It is translated into a generic flag
  // for denormal flushing handling based on the target.
  const unsigned ForwardedArguments[] = {
      options::OPT_cl_opt_disable,
      options::OPT_cl_strict_aliasing,
      options::OPT_cl_single_precision_constant,
      options::OPT_cl_finite_math_only,
      options::OPT_cl_kernel_arg_info,
      options::OPT_cl_unsafe_math_optimizations,
      options::OPT_cl_fast_relaxed_math,
      options::OPT_cl_mad_enable,
      options::OPT_cl_no_signed_zeros,
      options::OPT_cl_fp32_correctly_rounded_divide_sqrt,
      options::OPT_cl_uniform_work_group_size
  };

  if (Arg *A = Args.getLastArg(options::OPT_cl_std_EQ)) {
    std::string CLStdStr = std::string("-cl-std=") + A->getValue();
    CmdArgs.push_back(Args.MakeArgString(CLStdStr));
  } else if (Arg *A = Args.getLastArg(options::OPT_cl_ext_EQ)) {
    std::string CLExtStr = std::string("-cl-ext=") + A->getValue();
    CmdArgs.push_back(Args.MakeArgString(CLExtStr));
  }

  if (Args.hasArg(options::OPT_cl_finite_math_only)) {
    CmdArgs.push_back("-menable-no-infs");
    CmdArgs.push_back("-menable-no-nans");
  }

  for (const auto &Arg : ForwardedArguments)
    if (const auto *A = Args.getLastArg(Arg))
      CmdArgs.push_back(Args.MakeArgString(A->getOption().getPrefixedName()));

  // Only add the default headers if we are compiling OpenCL sources.
  if ((types::isOpenCL(InputType) ||
       (Args.hasArg(options::OPT_cl_std_EQ) && types::isSrcFile(InputType))) &&
      !Args.hasArg(options::OPT_cl_no_stdinc)) {
    CmdArgs.push_back("-finclude-default-header");
    CmdArgs.push_back("-fdeclare-opencl-builtins");
  }
}

static void RenderHLSLOptions(const ArgList &Args, ArgStringList &CmdArgs,
                              types::ID InputType) {
  const unsigned ForwardedArguments[] = {options::OPT_dxil_validator_version,
                                         options::OPT_D,
                                         options::OPT_I,
                                         options::OPT_O,
                                         options::OPT_emit_llvm,
                                         options::OPT_emit_obj,
                                         options::OPT_disable_llvm_passes,
                                         options::OPT_fnative_half_type,
                                         options::OPT_hlsl_entrypoint};
  if (!types::isHLSL(InputType))
    return;
  for (const auto &Arg : ForwardedArguments)
    if (const auto *A = Args.getLastArg(Arg))
      A->renderAsInput(Args, CmdArgs);
  // Add the default headers if dxc_no_stdinc is not set.
  if (!Args.hasArg(options::OPT_dxc_no_stdinc) &&
      !Args.hasArg(options::OPT_nostdinc))
    CmdArgs.push_back("-finclude-default-header");
}

static void RenderOpenACCOptions(const Driver &D, const ArgList &Args,
                                 ArgStringList &CmdArgs, types::ID InputType) {
  if (!Args.hasArg(options::OPT_fopenacc))
    return;

  CmdArgs.push_back("-fopenacc");

  if (Arg *A = Args.getLastArg(options::OPT_openacc_macro_override)) {
    StringRef Value = A->getValue();
    int Version;
    if (!Value.getAsInteger(10, Version))
      A->renderAsInput(Args, CmdArgs);
    else
      D.Diag(diag::err_drv_clang_unsupported) << Value;
  }
}

static void RenderBuiltinOptions(const ToolChain &TC, const llvm::Triple &T,
                                 const ArgList &Args, ArgStringList &CmdArgs) {
  // -fbuiltin is default unless -mkernel is used.
  bool UseBuiltins =
      Args.hasFlag(options::OPT_fbuiltin, options::OPT_fno_builtin,
                   !Args.hasArg(options::OPT_mkernel));
  if (!UseBuiltins)
    CmdArgs.push_back("-fno-builtin");

  // -ffreestanding implies -fno-builtin.
  if (Args.hasArg(options::OPT_ffreestanding))
    UseBuiltins = false;

  // Process the -fno-builtin-* options.
  for (const Arg *A : Args.filtered(options::OPT_fno_builtin_)) {
    A->claim();

    // If -fno-builtin is specified, then there's no need to pass the option to
    // the frontend.
    if (UseBuiltins)
      A->render(Args, CmdArgs);
  }
}

bool Driver::getDefaultModuleCachePath(SmallVectorImpl<char> &Result) {
  if (const char *Str = std::getenv("CLANG_MODULE_CACHE_PATH")) {
    Twine Path{Str};
    Path.toVector(Result);
    return Path.getSingleStringRef() != "";
  }
  if (llvm::sys::path::cache_directory(Result)) {
    llvm::sys::path::append(Result, "clang");
    llvm::sys::path::append(Result, "ModuleCache");
    return true;
  }
  return false;
}

llvm::SmallString<256>
clang::driver::tools::getCXX20NamedModuleOutputPath(const ArgList &Args,
                                                    const char *BaseInput) {
  if (Arg *ModuleOutputEQ = Args.getLastArg(options::OPT_fmodule_output_EQ))
    return StringRef(ModuleOutputEQ->getValue());

  SmallString<256> OutputPath;
  if (Arg *FinalOutput = Args.getLastArg(options::OPT_o);
      FinalOutput && Args.hasArg(options::OPT_c))
    OutputPath = FinalOutput->getValue();
  else
    OutputPath = BaseInput;

  const char *Extension = types::getTypeTempSuffix(types::TY_ModuleFile);
  llvm::sys::path::replace_extension(OutputPath, Extension);
  return OutputPath;
}

static bool RenderModulesOptions(Compilation &C, const Driver &D,
                                 const ArgList &Args, const InputInfo &Input,
                                 const InputInfo &Output, bool HaveStd20,
                                 ArgStringList &CmdArgs) {
  bool IsCXX = types::isCXX(Input.getType());
  bool HaveStdCXXModules = IsCXX && HaveStd20;
  bool HaveModules = HaveStdCXXModules;

  // -fmodules enables the use of precompiled modules (off by default).
  // Users can pass -fno-cxx-modules to turn off modules support for
  // C++/Objective-C++ programs.
  bool HaveClangModules = false;
  if (Args.hasFlag(options::OPT_fmodules, options::OPT_fno_modules, false)) {
    bool AllowedInCXX = Args.hasFlag(options::OPT_fcxx_modules,
                                     options::OPT_fno_cxx_modules, true);
    if (AllowedInCXX || !IsCXX) {
      CmdArgs.push_back("-fmodules");
      HaveClangModules = true;
    }
  }

  HaveModules |= HaveClangModules;

  // -fmodule-maps enables implicit reading of module map files. By default,
  // this is enabled if we are using Clang's flavor of precompiled modules.
  if (Args.hasFlag(options::OPT_fimplicit_module_maps,
                   options::OPT_fno_implicit_module_maps, HaveClangModules))
    CmdArgs.push_back("-fimplicit-module-maps");

  // -fmodules-decluse checks that modules used are declared so (off by default)
  Args.addOptInFlag(CmdArgs, options::OPT_fmodules_decluse,
                    options::OPT_fno_modules_decluse);

  // -fmodules-strict-decluse is like -fmodule-decluse, but also checks that
  // all #included headers are part of modules.
  if (Args.hasFlag(options::OPT_fmodules_strict_decluse,
                   options::OPT_fno_modules_strict_decluse, false))
    CmdArgs.push_back("-fmodules-strict-decluse");

  Args.addOptOutFlag(CmdArgs, options::OPT_fmodulemap_allow_subdirectory_search,
                     options::OPT_fno_modulemap_allow_subdirectory_search);

  // -fno-implicit-modules turns off implicitly compiling modules on demand.
  bool ImplicitModules = false;
  if (!Args.hasFlag(options::OPT_fimplicit_modules,
                    options::OPT_fno_implicit_modules, HaveClangModules)) {
    if (HaveModules)
      CmdArgs.push_back("-fno-implicit-modules");
  } else if (HaveModules) {
    ImplicitModules = true;
    // -fmodule-cache-path specifies where our implicitly-built module files
    // should be written.
    SmallString<128> Path;
    if (Arg *A = Args.getLastArg(options::OPT_fmodules_cache_path))
      Path = A->getValue();

    bool HasPath = true;
    if (C.isForDiagnostics()) {
      // When generating crash reports, we want to emit the modules along with
      // the reproduction sources, so we ignore any provided module path.
      Path = Output.getFilename();
      llvm::sys::path::replace_extension(Path, ".cache");
      llvm::sys::path::append(Path, "modules");
    } else if (Path.empty()) {
      // No module path was provided: use the default.
      HasPath = Driver::getDefaultModuleCachePath(Path);
    }

    // `HasPath` will only be false if getDefaultModuleCachePath() fails.
    // That being said, that failure is unlikely and not caching is harmless.
    if (HasPath) {
      const char Arg[] = "-fmodules-cache-path=";
      Path.insert(Path.begin(), Arg, Arg + strlen(Arg));
      CmdArgs.push_back(Args.MakeArgString(Path));
    }
  }

  if (HaveModules) {
    if (Args.hasFlag(options::OPT_fprebuilt_implicit_modules,
                     options::OPT_fno_prebuilt_implicit_modules, false))
      CmdArgs.push_back("-fprebuilt-implicit-modules");
    if (Args.hasFlag(options::OPT_fmodules_validate_input_files_content,
                     options::OPT_fno_modules_validate_input_files_content,
                     false))
      CmdArgs.push_back("-fvalidate-ast-input-files-content");
  }

  // -fmodule-name specifies the module that is currently being built (or
  // used for header checking by -fmodule-maps).
  Args.AddLastArg(CmdArgs, options::OPT_fmodule_name_EQ);

  // -fmodule-map-file can be used to specify files containing module
  // definitions.
  Args.AddAllArgs(CmdArgs, options::OPT_fmodule_map_file);

  // -fbuiltin-module-map can be used to load the clang
  // builtin headers modulemap file.
  if (Args.hasArg(options::OPT_fbuiltin_module_map)) {
    SmallString<128> BuiltinModuleMap(D.ResourceDir);
    llvm::sys::path::append(BuiltinModuleMap, "include");
    llvm::sys::path::append(BuiltinModuleMap, "module.modulemap");
    if (llvm::sys::fs::exists(BuiltinModuleMap))
      CmdArgs.push_back(
          Args.MakeArgString("-fmodule-map-file=" + BuiltinModuleMap));
  }

  // The -fmodule-file=<name>=<file> form specifies the mapping of module
  // names to precompiled module files (the module is loaded only if used).
  // The -fmodule-file=<file> form can be used to unconditionally load
  // precompiled module files (whether used or not).
  if (HaveModules || Input.getType() == clang::driver::types::TY_ModuleFile) {
    Args.AddAllArgs(CmdArgs, options::OPT_fmodule_file);

    // -fprebuilt-module-path specifies where to load the prebuilt module files.
    for (const Arg *A : Args.filtered(options::OPT_fprebuilt_module_path)) {
      CmdArgs.push_back(Args.MakeArgString(
          std::string("-fprebuilt-module-path=") + A->getValue()));
      A->claim();
    }
  } else
    Args.ClaimAllArgs(options::OPT_fmodule_file);

  // When building modules and generating crashdumps, we need to dump a module
  // dependency VFS alongside the output.
  if (HaveClangModules && C.isForDiagnostics()) {
    SmallString<128> VFSDir(Output.getFilename());
    llvm::sys::path::replace_extension(VFSDir, ".cache");
    // Add the cache directory as a temp so the crash diagnostics pick it up.
    C.addTempFile(Args.MakeArgString(VFSDir));

    llvm::sys::path::append(VFSDir, "vfs");
    CmdArgs.push_back("-module-dependency-dir");
    CmdArgs.push_back(Args.MakeArgString(VFSDir));
  }

  if (HaveClangModules)
    Args.AddLastArg(CmdArgs, options::OPT_fmodules_user_build_path);

  // Pass through all -fmodules-ignore-macro arguments.
  Args.AddAllArgs(CmdArgs, options::OPT_fmodules_ignore_macro);
  Args.AddLastArg(CmdArgs, options::OPT_fmodules_prune_interval);
  Args.AddLastArg(CmdArgs, options::OPT_fmodules_prune_after);

  if (HaveClangModules) {
    Args.AddLastArg(CmdArgs, options::OPT_fbuild_session_timestamp);

    if (Arg *A = Args.getLastArg(options::OPT_fbuild_session_file)) {
      if (Args.hasArg(options::OPT_fbuild_session_timestamp))
        D.Diag(diag::err_drv_argument_not_allowed_with)
            << A->getAsString(Args) << "-fbuild-session-timestamp";

      llvm::sys::fs::file_status Status;
      if (llvm::sys::fs::status(A->getValue(), Status))
        D.Diag(diag::err_drv_no_such_file) << A->getValue();
      CmdArgs.push_back(Args.MakeArgString(
          "-fbuild-session-timestamp=" +
          Twine((uint64_t)std::chrono::duration_cast<std::chrono::seconds>(
                    Status.getLastModificationTime().time_since_epoch())
                    .count())));
    }

    if (Args.getLastArg(
            options::OPT_fmodules_validate_once_per_build_session)) {
      if (!Args.getLastArg(options::OPT_fbuild_session_timestamp,
                           options::OPT_fbuild_session_file))
        D.Diag(diag::err_drv_modules_validate_once_requires_timestamp);

      Args.AddLastArg(CmdArgs,
                      options::OPT_fmodules_validate_once_per_build_session);
    }

    if (Args.hasFlag(options::OPT_fmodules_validate_system_headers,
                     options::OPT_fno_modules_validate_system_headers,
                     ImplicitModules))
      CmdArgs.push_back("-fmodules-validate-system-headers");

    Args.AddLastArg(CmdArgs,
                    options::OPT_fmodules_disable_diagnostic_validation);
  } else {
    Args.ClaimAllArgs(options::OPT_fbuild_session_timestamp);
    Args.ClaimAllArgs(options::OPT_fbuild_session_file);
    Args.ClaimAllArgs(options::OPT_fmodules_validate_once_per_build_session);
    Args.ClaimAllArgs(options::OPT_fmodules_validate_system_headers);
    Args.ClaimAllArgs(options::OPT_fno_modules_validate_system_headers);
    Args.ClaimAllArgs(options::OPT_fmodules_disable_diagnostic_validation);
  }

  // FIXME: We provisionally don't check ODR violations for decls in the global
  // module fragment.
  CmdArgs.push_back("-fskip-odr-check-in-gmf");

  if (Args.hasArg(options::OPT_modules_reduced_bmi) &&
      (Input.getType() == driver::types::TY_CXXModule ||
       Input.getType() == driver::types::TY_PP_CXXModule)) {
    CmdArgs.push_back("-fmodules-reduced-bmi");

    if (Args.hasArg(options::OPT_fmodule_output_EQ))
      Args.AddLastArg(CmdArgs, options::OPT_fmodule_output_EQ);
    else {
      if (Args.hasArg(options::OPT__precompile) &&
          (!Args.hasArg(options::OPT_o) ||
           Args.getLastArg(options::OPT_o)->getValue() ==
               getCXX20NamedModuleOutputPath(Args, Input.getBaseInput()))) {
        D.Diag(diag::err_drv_reduced_module_output_overrided);
      }

      CmdArgs.push_back(Args.MakeArgString(
          "-fmodule-output=" +
          getCXX20NamedModuleOutputPath(Args, Input.getBaseInput())));
    }
  }

  // Noop if we see '-fmodules-reduced-bmi' with other translation
  // units than module units. This is more user friendly to allow end uers to
  // enable this feature without asking for help from build systems.
  Args.ClaimAllArgs(options::OPT_modules_reduced_bmi);

  // We need to include the case the input file is a module file here.
  // Since the default compilation model for C++ module interface unit will
  // create temporary module file and compile the temporary module file
  // to get the object file. Then the `-fmodule-output` flag will be
  // brought to the second compilation process. So we have to claim it for
  // the case too.
  if (Input.getType() == driver::types::TY_CXXModule ||
      Input.getType() == driver::types::TY_PP_CXXModule ||
      Input.getType() == driver::types::TY_ModuleFile) {
    Args.ClaimAllArgs(options::OPT_fmodule_output);
    Args.ClaimAllArgs(options::OPT_fmodule_output_EQ);
  }

  if (Args.hasArg(options::OPT_fmodules_embed_all_files))
    CmdArgs.push_back("-fmodules-embed-all-files");

  return HaveModules;
}

static void RenderCharacterOptions(const ArgList &Args, const llvm::Triple &T,
                                   ArgStringList &CmdArgs) {
  // -fsigned-char is default.
  if (const Arg *A = Args.getLastArg(options::OPT_fsigned_char,
                                     options::OPT_fno_signed_char,
                                     options::OPT_funsigned_char,
                                     options::OPT_fno_unsigned_char)) {
    if (A->getOption().matches(options::OPT_funsigned_char) ||
        A->getOption().matches(options::OPT_fno_signed_char)) {
      CmdArgs.push_back("-fno-signed-char");
    }
  } else if (!isSignedCharDefault(T)) {
    CmdArgs.push_back("-fno-signed-char");
  }

  // The default depends on the language standard.
  Args.AddLastArg(CmdArgs, options::OPT_fchar8__t, options::OPT_fno_char8__t);

  if (const Arg *A = Args.getLastArg(options::OPT_fshort_wchar,
                                     options::OPT_fno_short_wchar)) {
    if (A->getOption().matches(options::OPT_fshort_wchar)) {
      CmdArgs.push_back("-fwchar-type=short");
      CmdArgs.push_back("-fno-signed-wchar");
    } else {
      bool IsARM = T.isARM() || T.isThumb() || T.isAArch64();
      CmdArgs.push_back("-fwchar-type=int");
      if (T.isOSzOS() ||
          (IsARM && !(T.isOSWindows() || T.isOSNetBSD() || T.isOSOpenBSD())))
        CmdArgs.push_back("-fno-signed-wchar");
      else
        CmdArgs.push_back("-fsigned-wchar");
    }
  } else if (T.isOSzOS())
    CmdArgs.push_back("-fno-signed-wchar");
}

static void RenderObjCOptions(const ToolChain &TC, const Driver &D,
                              const llvm::Triple &T, const ArgList &Args,
                              ObjCRuntime &Runtime, bool InferCovariantReturns,
                              const InputInfo &Input, ArgStringList &CmdArgs) {
  const llvm::Triple::ArchType Arch = TC.getArch();

  // -fobjc-dispatch-method is only relevant with the nonfragile-abi, and legacy
  // is the default. Except for deployment target of 10.5, next runtime is
  // always legacy dispatch and -fno-objc-legacy-dispatch gets ignored silently.
  if (Runtime.isNonFragile()) {
    if (!Args.hasFlag(options::OPT_fobjc_legacy_dispatch,
                      options::OPT_fno_objc_legacy_dispatch,
                      Runtime.isLegacyDispatchDefaultForArch(Arch))) {
      if (TC.UseObjCMixedDispatch())
        CmdArgs.push_back("-fobjc-dispatch-method=mixed");
      else
        CmdArgs.push_back("-fobjc-dispatch-method=non-legacy");
    }
  }

  // When ObjectiveC legacy runtime is in effect on MacOSX, turn on the option
  // to do Array/Dictionary subscripting by default.
  if (Arch == llvm::Triple::x86 && T.isMacOSX() &&
      Runtime.getKind() == ObjCRuntime::FragileMacOSX && Runtime.isNeXTFamily())
    CmdArgs.push_back("-fobjc-subscripting-legacy-runtime");

  // Allow -fno-objc-arr to trump -fobjc-arr/-fobjc-arc.
  // NOTE: This logic is duplicated in ToolChains.cpp.
  if (isObjCAutoRefCount(Args)) {
    TC.CheckObjCARC();

    CmdArgs.push_back("-fobjc-arc");

    // FIXME: It seems like this entire block, and several around it should be
    // wrapped in isObjC, but for now we just use it here as this is where it
    // was being used previously.
    if (types::isCXX(Input.getType()) && types::isObjC(Input.getType())) {
      if (TC.GetCXXStdlibType(Args) == ToolChain::CST_Libcxx)
        CmdArgs.push_back("-fobjc-arc-cxxlib=libc++");
      else
        CmdArgs.push_back("-fobjc-arc-cxxlib=libstdc++");
    }

    // Allow the user to enable full exceptions code emission.
    // We default off for Objective-C, on for Objective-C++.
    if (Args.hasFlag(options::OPT_fobjc_arc_exceptions,
                     options::OPT_fno_objc_arc_exceptions,
                     /*Default=*/types::isCXX(Input.getType())))
      CmdArgs.push_back("-fobjc-arc-exceptions");
  }

  // Silence warning for full exception code emission options when explicitly
  // set to use no ARC.
  if (Args.hasArg(options::OPT_fno_objc_arc)) {
    Args.ClaimAllArgs(options::OPT_fobjc_arc_exceptions);
    Args.ClaimAllArgs(options::OPT_fno_objc_arc_exceptions);
  }

  // Allow the user to control whether messages can be converted to runtime
  // functions.
  if (types::isObjC(Input.getType())) {
    auto *Arg = Args.getLastArg(
        options::OPT_fobjc_convert_messages_to_runtime_calls,
        options::OPT_fno_objc_convert_messages_to_runtime_calls);
    if (Arg &&
        Arg->getOption().matches(
            options::OPT_fno_objc_convert_messages_to_runtime_calls))
      CmdArgs.push_back("-fno-objc-convert-messages-to-runtime-calls");
  }

  // -fobjc-infer-related-result-type is the default, except in the Objective-C
  // rewriter.
  if (InferCovariantReturns)
    CmdArgs.push_back("-fno-objc-infer-related-result-type");

  // Pass down -fobjc-weak or -fno-objc-weak if present.
  if (types::isObjC(Input.getType())) {
    auto WeakArg =
        Args.getLastArg(options::OPT_fobjc_weak, options::OPT_fno_objc_weak);
    if (!WeakArg) {
      // nothing to do
    } else if (!Runtime.allowsWeak()) {
      if (WeakArg->getOption().matches(options::OPT_fobjc_weak))
        D.Diag(diag::err_objc_weak_unsupported);
    } else {
      WeakArg->render(Args, CmdArgs);
    }
  }

  if (Args.hasArg(options::OPT_fobjc_disable_direct_methods_for_testing))
    CmdArgs.push_back("-fobjc-disable-direct-methods-for-testing");
}

static void RenderDiagnosticsOptions(const Driver &D, const ArgList &Args,
                                     ArgStringList &CmdArgs) {
  bool CaretDefault = true;
  bool ColumnDefault = true;

  if (const Arg *A = Args.getLastArg(options::OPT__SLASH_diagnostics_classic,
                                     options::OPT__SLASH_diagnostics_column,
                                     options::OPT__SLASH_diagnostics_caret)) {
    switch (A->getOption().getID()) {
    case options::OPT__SLASH_diagnostics_caret:
      CaretDefault = true;
      ColumnDefault = true;
      break;
    case options::OPT__SLASH_diagnostics_column:
      CaretDefault = false;
      ColumnDefault = true;
      break;
    case options::OPT__SLASH_diagnostics_classic:
      CaretDefault = false;
      ColumnDefault = false;
      break;
    }
  }

  // -fcaret-diagnostics is default.
  if (!Args.hasFlag(options::OPT_fcaret_diagnostics,
                    options::OPT_fno_caret_diagnostics, CaretDefault))
    CmdArgs.push_back("-fno-caret-diagnostics");

  Args.addOptOutFlag(CmdArgs, options::OPT_fdiagnostics_fixit_info,
                     options::OPT_fno_diagnostics_fixit_info);
  Args.addOptOutFlag(CmdArgs, options::OPT_fdiagnostics_show_option,
                     options::OPT_fno_diagnostics_show_option);

  if (const Arg *A =
          Args.getLastArg(options::OPT_fdiagnostics_show_category_EQ)) {
    CmdArgs.push_back("-fdiagnostics-show-category");
    CmdArgs.push_back(A->getValue());
  }

  Args.addOptInFlag(CmdArgs, options::OPT_fdiagnostics_show_hotness,
                    options::OPT_fno_diagnostics_show_hotness);

  if (const Arg *A =
          Args.getLastArg(options::OPT_fdiagnostics_hotness_threshold_EQ)) {
    std::string Opt =
        std::string("-fdiagnostics-hotness-threshold=") + A->getValue();
    CmdArgs.push_back(Args.MakeArgString(Opt));
  }

  if (const Arg *A =
          Args.getLastArg(options::OPT_fdiagnostics_misexpect_tolerance_EQ)) {
    std::string Opt =
        std::string("-fdiagnostics-misexpect-tolerance=") + A->getValue();
    CmdArgs.push_back(Args.MakeArgString(Opt));
  }

  if (const Arg *A = Args.getLastArg(options::OPT_fdiagnostics_format_EQ)) {
    CmdArgs.push_back("-fdiagnostics-format");
    CmdArgs.push_back(A->getValue());
    if (StringRef(A->getValue()) == "sarif" ||
        StringRef(A->getValue()) == "SARIF")
      D.Diag(diag::warn_drv_sarif_format_unstable);
  }

  if (const Arg *A = Args.getLastArg(
          options::OPT_fdiagnostics_show_note_include_stack,
          options::OPT_fno_diagnostics_show_note_include_stack)) {
    const Option &O = A->getOption();
    if (O.matches(options::OPT_fdiagnostics_show_note_include_stack))
      CmdArgs.push_back("-fdiagnostics-show-note-include-stack");
    else
      CmdArgs.push_back("-fno-diagnostics-show-note-include-stack");
  }

  handleColorDiagnosticsArgs(D, Args, CmdArgs);

  if (Args.hasArg(options::OPT_fansi_escape_codes))
    CmdArgs.push_back("-fansi-escape-codes");

  Args.addOptOutFlag(CmdArgs, options::OPT_fshow_source_location,
                     options::OPT_fno_show_source_location);

  Args.addOptOutFlag(CmdArgs, options::OPT_fdiagnostics_show_line_numbers,
                     options::OPT_fno_diagnostics_show_line_numbers);

  if (Args.hasArg(options::OPT_fdiagnostics_absolute_paths))
    CmdArgs.push_back("-fdiagnostics-absolute-paths");

  if (!Args.hasFlag(options::OPT_fshow_column, options::OPT_fno_show_column,
                    ColumnDefault))
    CmdArgs.push_back("-fno-show-column");

  Args.addOptOutFlag(CmdArgs, options::OPT_fspell_checking,
                     options::OPT_fno_spell_checking);

  Args.addLastArg(CmdArgs, options::OPT_warning_suppression_mappings_EQ);
}

DwarfFissionKind tools::getDebugFissionKind(const Driver &D,
                                            const ArgList &Args, Arg *&Arg) {
  Arg = Args.getLastArg(options::OPT_gsplit_dwarf, options::OPT_gsplit_dwarf_EQ,
                        options::OPT_gno_split_dwarf);
  if (!Arg || Arg->getOption().matches(options::OPT_gno_split_dwarf))
    return DwarfFissionKind::None;

  if (Arg->getOption().matches(options::OPT_gsplit_dwarf))
    return DwarfFissionKind::Split;

  StringRef Value = Arg->getValue();
  if (Value == "split")
    return DwarfFissionKind::Split;
  if (Value == "single")
    return DwarfFissionKind::Single;

  D.Diag(diag::err_drv_unsupported_option_argument)
      << Arg->getSpelling() << Arg->getValue();
  return DwarfFissionKind::None;
}

static void renderDwarfFormat(const Driver &D, const llvm::Triple &T,
                              const ArgList &Args, ArgStringList &CmdArgs,
                              unsigned DwarfVersion) {
  auto *DwarfFormatArg =
      Args.getLastArg(options::OPT_gdwarf64, options::OPT_gdwarf32);
  if (!DwarfFormatArg)
    return;

  if (DwarfFormatArg->getOption().matches(options::OPT_gdwarf64)) {
    if (DwarfVersion < 3)
      D.Diag(diag::err_drv_argument_only_allowed_with)
          << DwarfFormatArg->getAsString(Args) << "DWARFv3 or greater";
    else if (!T.isArch64Bit())
      D.Diag(diag::err_drv_argument_only_allowed_with)
          << DwarfFormatArg->getAsString(Args) << "64 bit architecture";
    else if (!T.isOSBinFormatELF())
      D.Diag(diag::err_drv_argument_only_allowed_with)
          << DwarfFormatArg->getAsString(Args) << "ELF platforms";
  }

  DwarfFormatArg->render(Args, CmdArgs);
}

static void
renderDebugOptions(const ToolChain &TC, const Driver &D, const llvm::Triple &T,
                   const ArgList &Args, bool IRInput, ArgStringList &CmdArgs,
                   const InputInfo &Output,
                   llvm::codegenoptions::DebugInfoKind &DebugInfoKind,
                   DwarfFissionKind &DwarfFission) {
  if (Args.hasFlag(options::OPT_fdebug_info_for_profiling,
                   options::OPT_fno_debug_info_for_profiling, false) &&
      checkDebugInfoOption(
          Args.getLastArg(options::OPT_fdebug_info_for_profiling), Args, D, TC))
    CmdArgs.push_back("-fdebug-info-for-profiling");

  // The 'g' groups options involve a somewhat intricate sequence of decisions
  // about what to pass from the driver to the frontend, but by the time they
  // reach cc1 they've been factored into three well-defined orthogonal choices:
  //  * what level of debug info to generate
  //  * what dwarf version to write
  //  * what debugger tuning to use
  // This avoids having to monkey around further in cc1 other than to disable
  // codeview if not running in a Windows environment. Perhaps even that
  // decision should be made in the driver as well though.
  llvm::DebuggerKind DebuggerTuning = TC.getDefaultDebuggerTuning();

  bool SplitDWARFInlining =
      Args.hasFlag(options::OPT_fsplit_dwarf_inlining,
                   options::OPT_fno_split_dwarf_inlining, false);

  // Normally -gsplit-dwarf is only useful with -gN. For IR input, Clang does
  // object file generation and no IR generation, -gN should not be needed. So
  // allow -gsplit-dwarf with either -gN or IR input.
  if (IRInput || Args.hasArg(options::OPT_g_Group)) {
    Arg *SplitDWARFArg;
    DwarfFission = getDebugFissionKind(D, Args, SplitDWARFArg);
    if (DwarfFission != DwarfFissionKind::None &&
        !checkDebugInfoOption(SplitDWARFArg, Args, D, TC)) {
      DwarfFission = DwarfFissionKind::None;
      SplitDWARFInlining = false;
    }
  }
  if (const Arg *A = Args.getLastArg(options::OPT_g_Group)) {
    DebugInfoKind = llvm::codegenoptions::DebugInfoConstructor;

    // If the last option explicitly specified a debug-info level, use it.
    if (checkDebugInfoOption(A, Args, D, TC) &&
        A->getOption().matches(options::OPT_gN_Group)) {
      DebugInfoKind = debugLevelToInfoKind(*A);
      // For -g0 or -gline-tables-only, drop -gsplit-dwarf. This gets a bit more
      // complicated if you've disabled inline info in the skeleton CUs
      // (SplitDWARFInlining) - then there's value in composing split-dwarf and
      // line-tables-only, so let those compose naturally in that case.
      if (DebugInfoKind == llvm::codegenoptions::NoDebugInfo ||
          DebugInfoKind == llvm::codegenoptions::DebugDirectivesOnly ||
          (DebugInfoKind == llvm::codegenoptions::DebugLineTablesOnly &&
           SplitDWARFInlining))
        DwarfFission = DwarfFissionKind::None;
    }
  }

  // If a debugger tuning argument appeared, remember it.
  bool HasDebuggerTuning = false;
  if (const Arg *A =
          Args.getLastArg(options::OPT_gTune_Group, options::OPT_ggdbN_Group)) {
    HasDebuggerTuning = true;
    if (checkDebugInfoOption(A, Args, D, TC)) {
      if (A->getOption().matches(options::OPT_glldb))
        DebuggerTuning = llvm::DebuggerKind::LLDB;
      else if (A->getOption().matches(options::OPT_gsce))
        DebuggerTuning = llvm::DebuggerKind::SCE;
      else if (A->getOption().matches(options::OPT_gdbx))
        DebuggerTuning = llvm::DebuggerKind::DBX;
      else
        DebuggerTuning = llvm::DebuggerKind::GDB;
    }
  }

  // If a -gdwarf argument appeared, remember it.
  bool EmitDwarf = false;
  if (const Arg *A = getDwarfNArg(Args))
    EmitDwarf = checkDebugInfoOption(A, Args, D, TC);

  bool EmitCodeView = false;
  if (const Arg *A = Args.getLastArg(options::OPT_gcodeview))
    EmitCodeView = checkDebugInfoOption(A, Args, D, TC);

  // If the user asked for debug info but did not explicitly specify -gcodeview
  // or -gdwarf, ask the toolchain for the default format.
  if (!EmitCodeView && !EmitDwarf &&
      DebugInfoKind != llvm::codegenoptions::NoDebugInfo) {
    switch (TC.getDefaultDebugFormat()) {
    case llvm::codegenoptions::DIF_CodeView:
      EmitCodeView = true;
      break;
    case llvm::codegenoptions::DIF_DWARF:
      EmitDwarf = true;
      break;
    }
  }

  unsigned RequestedDWARFVersion = 0; // DWARF version requested by the user
  unsigned EffectiveDWARFVersion = 0; // DWARF version TC can generate. It may
                                      // be lower than what the user wanted.
  if (EmitDwarf) {
    RequestedDWARFVersion = getDwarfVersion(TC, Args);
    // Clamp effective DWARF version to the max supported by the toolchain.
    EffectiveDWARFVersion =
        std::min(RequestedDWARFVersion, TC.getMaxDwarfVersion());
  } else {
    Args.ClaimAllArgs(options::OPT_fdebug_default_version);
  }

  // -gline-directives-only supported only for the DWARF debug info.
  if (RequestedDWARFVersion == 0 &&
      DebugInfoKind == llvm::codegenoptions::DebugDirectivesOnly)
    DebugInfoKind = llvm::codegenoptions::NoDebugInfo;

  // strict DWARF is set to false by default. But for DBX, we need it to be set
  // as true by default.
  if (const Arg *A = Args.getLastArg(options::OPT_gstrict_dwarf))
    (void)checkDebugInfoOption(A, Args, D, TC);
  if (Args.hasFlag(options::OPT_gstrict_dwarf, options::OPT_gno_strict_dwarf,
                   DebuggerTuning == llvm::DebuggerKind::DBX))
    CmdArgs.push_back("-gstrict-dwarf");

  // And we handle flag -grecord-gcc-switches later with DWARFDebugFlags.
  Args.ClaimAllArgs(options::OPT_g_flags_Group);

  // Column info is included by default for everything except SCE and
  // CodeView if not use sampling PGO. Clang doesn't track end columns, just
  // starting columns, which, in theory, is fine for CodeView (and PDB).  In
  // practice, however, the Microsoft debuggers don't handle missing end columns
  // well, and the AIX debugger DBX also doesn't handle the columns well, so
  // it's better not to include any column info.
  if (const Arg *A = Args.getLastArg(options::OPT_gcolumn_info))
    (void)checkDebugInfoOption(A, Args, D, TC);
  if (!Args.hasFlag(options::OPT_gcolumn_info, options::OPT_gno_column_info,
                    !(EmitCodeView && !getLastProfileSampleUseArg(Args)) &&
                        (DebuggerTuning != llvm::DebuggerKind::SCE &&
                         DebuggerTuning != llvm::DebuggerKind::DBX)))
    CmdArgs.push_back("-gno-column-info");

  // FIXME: Move backend command line options to the module.
  if (Args.hasFlag(options::OPT_gmodules, options::OPT_gno_modules, false)) {
    // If -gline-tables-only or -gline-directives-only is the last option it
    // wins.
    if (checkDebugInfoOption(Args.getLastArg(options::OPT_gmodules), Args, D,
                             TC)) {
      if (DebugInfoKind != llvm::codegenoptions::DebugLineTablesOnly &&
          DebugInfoKind != llvm::codegenoptions::DebugDirectivesOnly) {
        DebugInfoKind = llvm::codegenoptions::DebugInfoConstructor;
        CmdArgs.push_back("-dwarf-ext-refs");
        CmdArgs.push_back("-fmodule-format=obj");
      }
    }
  }

  if (T.isOSBinFormatELF() && SplitDWARFInlining)
    CmdArgs.push_back("-fsplit-dwarf-inlining");

  // After we've dealt with all combinations of things that could
  // make DebugInfoKind be other than std::nullopt or DebugLineTablesOnly,
  // figure out if we need to "upgrade" it to standalone debug info.
  // We parse these two '-f' options whether or not they will be used,
  // to claim them even if you wrote "-fstandalone-debug -gline-tables-only"
  bool NeedFullDebug = Args.hasFlag(
      options::OPT_fstandalone_debug, options::OPT_fno_standalone_debug,
      DebuggerTuning == llvm::DebuggerKind::LLDB ||
          TC.GetDefaultStandaloneDebug());
  if (const Arg *A = Args.getLastArg(options::OPT_fstandalone_debug))
    (void)checkDebugInfoOption(A, Args, D, TC);

  if (DebugInfoKind == llvm::codegenoptions::LimitedDebugInfo ||
      DebugInfoKind == llvm::codegenoptions::DebugInfoConstructor) {
    if (Args.hasFlag(options::OPT_fno_eliminate_unused_debug_types,
                     options::OPT_feliminate_unused_debug_types, false))
      DebugInfoKind = llvm::codegenoptions::UnusedTypeInfo;
    else if (NeedFullDebug)
      DebugInfoKind = llvm::codegenoptions::FullDebugInfo;
  }

  if (Args.hasFlag(options::OPT_gembed_source, options::OPT_gno_embed_source,
                   false)) {
    // Source embedding is a vendor extension to DWARF v5. By now we have
    // checked if a DWARF version was stated explicitly, and have otherwise
    // fallen back to the target default, so if this is still not at least 5
    // we emit an error.
    const Arg *A = Args.getLastArg(options::OPT_gembed_source);
    if (RequestedDWARFVersion < 5)
      D.Diag(diag::err_drv_argument_only_allowed_with)
          << A->getAsString(Args) << "-gdwarf-5";
    else if (EffectiveDWARFVersion < 5)
      // The toolchain has reduced allowed dwarf version, so we can't enable
      // -gembed-source.
      D.Diag(diag::warn_drv_dwarf_version_limited_by_target)
          << A->getAsString(Args) << TC.getTripleString() << 5
          << EffectiveDWARFVersion;
    else if (checkDebugInfoOption(A, Args, D, TC))
      CmdArgs.push_back("-gembed-source");
  }

  if (EmitCodeView) {
    CmdArgs.push_back("-gcodeview");

    Args.addOptInFlag(CmdArgs, options::OPT_gcodeview_ghash,
                      options::OPT_gno_codeview_ghash);

    Args.addOptOutFlag(CmdArgs, options::OPT_gcodeview_command_line,
                       options::OPT_gno_codeview_command_line);
  }

  Args.addOptOutFlag(CmdArgs, options::OPT_ginline_line_tables,
                     options::OPT_gno_inline_line_tables);

  // When emitting remarks, we need at least debug lines in the output.
  if (willEmitRemarks(Args) &&
      DebugInfoKind <= llvm::codegenoptions::DebugDirectivesOnly)
    DebugInfoKind = llvm::codegenoptions::DebugLineTablesOnly;

  // Adjust the debug info kind for the given toolchain.
  TC.adjustDebugInfoKind(DebugInfoKind, Args);

  // On AIX, the debugger tuning option can be omitted if it is not explicitly
  // set.
  RenderDebugEnablingArgs(Args, CmdArgs, DebugInfoKind, EffectiveDWARFVersion,
                          T.isOSAIX() && !HasDebuggerTuning
                              ? llvm::DebuggerKind::Default
                              : DebuggerTuning);

  // -fdebug-macro turns on macro debug info generation.
  if (Args.hasFlag(options::OPT_fdebug_macro, options::OPT_fno_debug_macro,
                   false))
    if (checkDebugInfoOption(Args.getLastArg(options::OPT_fdebug_macro), Args,
                             D, TC))
      CmdArgs.push_back("-debug-info-macro");

  // -fno-system-debug turns off debug info generation for system headers
  if (!Args.hasFlag(options::OPT_fsystem_debug, options::OPT_fno_system_debug,
                    true))
    CmdArgs.push_back("-fno-system-debug");

  // -ggnu-pubnames turns on gnu style pubnames in the backend.
  const auto *PubnamesArg =
      Args.getLastArg(options::OPT_ggnu_pubnames, options::OPT_gno_gnu_pubnames,
                      options::OPT_gpubnames, options::OPT_gno_pubnames);
  if (DwarfFission != DwarfFissionKind::None ||
      (PubnamesArg && checkDebugInfoOption(PubnamesArg, Args, D, TC))) {
    const bool OptionSet =
        (PubnamesArg &&
         (PubnamesArg->getOption().matches(options::OPT_gpubnames) ||
          PubnamesArg->getOption().matches(options::OPT_ggnu_pubnames)));
    if ((DebuggerTuning != llvm::DebuggerKind::LLDB || OptionSet) &&
        (!PubnamesArg ||
         (!PubnamesArg->getOption().matches(options::OPT_gno_gnu_pubnames) &&
          !PubnamesArg->getOption().matches(options::OPT_gno_pubnames))))
      CmdArgs.push_back(PubnamesArg && PubnamesArg->getOption().matches(
                                           options::OPT_gpubnames)
                            ? "-gpubnames"
                            : "-ggnu-pubnames");
  }
  const auto *SimpleTemplateNamesArg =
      Args.getLastArg(options::OPT_gsimple_template_names,
                      options::OPT_gno_simple_template_names);
  bool ForwardTemplateParams = DebuggerTuning == llvm::DebuggerKind::SCE;
  if (SimpleTemplateNamesArg &&
      checkDebugInfoOption(SimpleTemplateNamesArg, Args, D, TC)) {
    const auto &Opt = SimpleTemplateNamesArg->getOption();
    if (Opt.matches(options::OPT_gsimple_template_names)) {
      ForwardTemplateParams = true;
      CmdArgs.push_back("-gsimple-template-names=simple");
    }
  }

  // Emit DW_TAG_template_alias for template aliases? True by default for SCE.
  bool UseDebugTemplateAlias =
      DebuggerTuning == llvm::DebuggerKind::SCE && RequestedDWARFVersion >= 4;
  if (const auto *DebugTemplateAlias = Args.getLastArg(
          options::OPT_gtemplate_alias, options::OPT_gno_template_alias)) {
    // DW_TAG_template_alias is only supported from DWARFv5 but if a user
    // asks for it we should let them have it (if the target supports it).
    if (checkDebugInfoOption(DebugTemplateAlias, Args, D, TC)) {
      const auto &Opt = DebugTemplateAlias->getOption();
      UseDebugTemplateAlias = Opt.matches(options::OPT_gtemplate_alias);
    }
  }
  if (UseDebugTemplateAlias)
    CmdArgs.push_back("-gtemplate-alias");

  if (const Arg *A = Args.getLastArg(options::OPT_gsrc_hash_EQ)) {
    StringRef v = A->getValue();
    CmdArgs.push_back(Args.MakeArgString("-gsrc-hash=" + v));
  }

  Args.addOptInFlag(CmdArgs, options::OPT_fdebug_ranges_base_address,
                    options::OPT_fno_debug_ranges_base_address);

  // -gdwarf-aranges turns on the emission of the aranges section in the
  // backend.
  if (const Arg *A = Args.getLastArg(options::OPT_gdwarf_aranges);
      A && checkDebugInfoOption(A, Args, D, TC)) {
    CmdArgs.push_back("-mllvm");
    CmdArgs.push_back("-generate-arange-section");
  }

  Args.addOptInFlag(CmdArgs, options::OPT_fforce_dwarf_frame,
                    options::OPT_fno_force_dwarf_frame);

  bool EnableTypeUnits = false;
  if (Args.hasFlag(options::OPT_fdebug_types_section,
                   options::OPT_fno_debug_types_section, false)) {
    if (!(T.isOSBinFormatELF() || T.isOSBinFormatWasm())) {
      D.Diag(diag::err_drv_unsupported_opt_for_target)
          << Args.getLastArg(options::OPT_fdebug_types_section)
                 ->getAsString(Args)
          << T.getTriple();
    } else if (checkDebugInfoOption(
                   Args.getLastArg(options::OPT_fdebug_types_section), Args, D,
                   TC)) {
      EnableTypeUnits = true;
      CmdArgs.push_back("-mllvm");
      CmdArgs.push_back("-generate-type-units");
    }
  }

  if (const Arg *A =
          Args.getLastArg(options::OPT_gomit_unreferenced_methods,
                          options::OPT_gno_omit_unreferenced_methods))
    (void)checkDebugInfoOption(A, Args, D, TC);
  if (Args.hasFlag(options::OPT_gomit_unreferenced_methods,
                   options::OPT_gno_omit_unreferenced_methods, false) &&
      (DebugInfoKind == llvm::codegenoptions::DebugInfoConstructor ||
       DebugInfoKind == llvm::codegenoptions::LimitedDebugInfo) &&
      !EnableTypeUnits) {
    CmdArgs.push_back("-gomit-unreferenced-methods");
  }

  // To avoid join/split of directory+filename, the integrated assembler prefers
  // the directory form of .file on all DWARF versions. GNU as doesn't allow the
  // form before DWARF v5.
  if (!Args.hasFlag(options::OPT_fdwarf_directory_asm,
                    options::OPT_fno_dwarf_directory_asm,
                    TC.useIntegratedAs() || EffectiveDWARFVersion >= 5))
    CmdArgs.push_back("-fno-dwarf-directory-asm");

  // Decide how to render forward declarations of template instantiations.
  // SCE wants full descriptions, others just get them in the name.
  if (ForwardTemplateParams)
    CmdArgs.push_back("-debug-forward-template-params");

  // Do we need to explicitly import anonymous namespaces into the parent
  // scope?
  if (DebuggerTuning == llvm::DebuggerKind::SCE)
    CmdArgs.push_back("-dwarf-explicit-import");

  renderDwarfFormat(D, T, Args, CmdArgs, EffectiveDWARFVersion);
  RenderDebugInfoCompressionArgs(Args, CmdArgs, D, TC);

  // This controls whether or not we perform JustMyCode instrumentation.
  if (Args.hasFlag(options::OPT_fjmc, options::OPT_fno_jmc, false)) {
    if (TC.getTriple().isOSBinFormatELF() ||
        TC.getTriple().isWindowsMSVCEnvironment()) {
      if (DebugInfoKind >= llvm::codegenoptions::DebugInfoConstructor)
        CmdArgs.push_back("-fjmc");
      else if (D.IsCLMode())
        D.Diag(clang::diag::warn_drv_jmc_requires_debuginfo) << "/JMC"
                                                             << "'/Zi', '/Z7'";
      else
        D.Diag(clang::diag::warn_drv_jmc_requires_debuginfo) << "-fjmc"
                                                             << "-g";
    } else {
      D.Diag(clang::diag::warn_drv_fjmc_for_elf_only);
    }
  }

  // Add in -fdebug-compilation-dir if necessary.
  const char *DebugCompilationDir =
      addDebugCompDirArg(Args, CmdArgs, D.getVFS());

  addDebugPrefixMapArg(D, TC, Args, CmdArgs);

  // Add the output path to the object file for CodeView debug infos.
  if (EmitCodeView && Output.isFilename())
    addDebugObjectName(Args, CmdArgs, DebugCompilationDir,
                       Output.getFilename());
}

/// Check whether the given input tree contains any wrapper actions
static bool ContainsWrapperAction(const Action *A) {
  if (isa<OffloadWrapperJobAction>(A))
    return true;
  for (const auto &AI : A->inputs())
    if (ContainsWrapperAction(AI))
      return true;

  return false;
}

// Put together an external compiler compilation call which is used instead
// of the clang invocation for the host compile of an offload compilation.
// Enabling command line:  clang++ -fsycl -fsycl-host-compiler=<HostExe>
//                         <ClangOpts> -fsycl-host-compiler-options=<HostOpts>
// Any <ClangOpts> used which are phase limiting (preprocessing, assembly,
// object generation) are specifically handled here by specifying the
// equivalent phase limiting option(s).
// It is expected that any user <HostOpts> options passed will be placed
// after any implied options set here.  This will have overriding behaviors
// for any options which are considered to be evaluated from left to right.
// Specifying any <HostOpts> option which conficts any of the implied options
// will result in undefined behavior.  Potential conflicting options:
//  * Output specification options (-o, -Fo, -Fa, etc)
//  * Phase limiting options (-E, -c, -P, etc)
void Clang::ConstructHostCompilerJob(Compilation &C, const JobAction &JA,
                                     const InputInfo &Output,
                                     const InputInfoList &Inputs,
                                     const llvm::opt::ArgList &TCArgs) const {

  // The Host compilation step that occurs here is constructed based on the
  // input from the user.  This consists of the compiler to call and the
  // options that will be used during the compilation.
  ArgStringList HostCompileArgs;
  const InputInfo &InputFile = Inputs.front();
  const ToolChain &TC = getToolChain();

  // Input file.
  HostCompileArgs.push_back(InputFile.getFilename());

  // When performing the host compilation, we are expecting to only be
  // creating intermediate files, namely preprocessor output, assembly or
  // object files.
  // We are making assumptions in regards to what options are used to
  // generate these intermediate files.
  //                gcc/g++/clang/clang++/default | cl
  //  Object:                   -c                | -c
  //  Preprocessed:             -E                | -P -Fi<file>
  //  Assembly:                 -S                | -c -Fa<file>
  //  Header Input:        -include <file>        | -FI <file>
  //
  // The options used are determined by the compiler name and target triple.
  Arg *HostCompilerDefArg =
      TCArgs.getLastArg(options::OPT_fsycl_host_compiler_EQ);
  assert(HostCompilerDefArg && "Expected host compiler designation.");

  bool OutputAdded = false;
  StringRef CompilerName =
      llvm::sys::path::stem(HostCompilerDefArg->getValue());
  if (CompilerName.empty())
    TC.getDriver().Diag(diag::err_drv_missing_arg_mtp)
        << HostCompilerDefArg->getAsString(TCArgs);
  // FIXME: Consider requiring user input to specify a compatibility class
  // to determine the type of host compiler being used.
  SmallVector<StringRef, 4> MSVCCompilers = {"cl", "clang-cl", "icl"};
  bool IsMSVCHostCompiler =
      std::find(MSVCCompilers.begin(), MSVCCompilers.end(), CompilerName) !=
      MSVCCompilers.end();

  auto addMSVCOutputFile = [&](StringRef Opt) {
    SmallString<128> OutOpt(Opt);
    OutOpt += Output.getFilename();
    HostCompileArgs.push_back(TCArgs.MakeArgString(OutOpt));
    OutputAdded = true;
  };
  // By default: pass /Zc:__cplusplus if we see a MSVC compiler.
  // Users can disable this through
  // -fsycl-host-compiler-options=/Zc:__cplusplus-
  // It overrides the default option.
  if (IsMSVCHostCompiler)
    HostCompileArgs.push_back("/Zc:__cplusplus");

  if (TCArgs.hasArg(options::OPT_fpreview_breaking_changes)) {
    HostCompileArgs.push_back(IsMSVCHostCompiler ? "/D" : "-D");
    HostCompileArgs.push_back("__INTEL_PREVIEW_BREAKING_CHANGES");
  }

  // FIXME: Reuse existing toolchains which are already supported to put
  // together the options.
  // FIXME: For any potential obscure host compilers that do not use the
  // 'standard' set of options, we should provide a user interface that allows
  // users to override the implied options.
  if (isa<PreprocessJobAction>(JA)) {
    if (IsMSVCHostCompiler) {
      // Check the output file, if it is 'stdout' we want to use -E.
      if (StringRef(Output.getFilename()) == "-") {
        HostCompileArgs.push_back("-E");
        OutputAdded = true;
      } else {
        HostCompileArgs.push_back("-P");
        addMSVCOutputFile("-Fi");
      }
    } else
      HostCompileArgs.push_back("-E");
  } else if (isa<AssembleJobAction>(JA)) {
    HostCompileArgs.push_back("-c");
    if (IsMSVCHostCompiler)
      addMSVCOutputFile("-Fo");
  } else {
    assert((isa<CompileJobAction, BackendJobAction>(JA)) &&
           "Invalid action for external host compilation tool.");
    if (JA.getType() == types::TY_PP_Asm) {
      if (IsMSVCHostCompiler) {
        HostCompileArgs.push_back("-c");
        addMSVCOutputFile("-Fa");
        // The MSVC Compiler does not have a way to just create the assembly
        // file so we create the assembly file and object file, and redirect
        // the object file to a temporary.
        std::string ObjTmpName = C.getDriver().GetTemporaryPath("host", "obj");
        StringRef WrapperFileName =
            C.addTempFile(C.getArgs().MakeArgString(ObjTmpName));
        SmallString<128> ObjOutOpt("-Fo");
        ObjOutOpt += WrapperFileName;
        HostCompileArgs.push_back(C.getArgs().MakeArgString(ObjOutOpt));
      } else
        HostCompileArgs.push_back("-S");
    } else {
      TC.getDriver().Diag(diag::err_drv_output_type_with_host_compiler);
    }
  }

  // Add the integration header.
  StringRef Header =
      TC.getDriver().getIntegrationHeader(InputFile.getBaseInput());
  if (types::getPreprocessedType(InputFile.getType()) != types::TY_INVALID &&
      !Header.empty()) {
    HostCompileArgs.push_back(IsMSVCHostCompiler ? "-FI" : "-include");
    HostCompileArgs.push_back(TCArgs.MakeArgString(Header));
  }

  // Add directory in which the original source file resides, as there could
  // be headers that need to be picked up from there.
  SmallString<128> SourcePath(InputFile.getBaseInput());
  llvm::sys::path::remove_filename(SourcePath);
  if (!SourcePath.empty()) {
    HostCompileArgs.push_back(IsMSVCHostCompiler ? "-I" : "-iquote");
    HostCompileArgs.push_back(TCArgs.MakeArgString(SourcePath));
  } else if (llvm::ErrorOr<std::string> CWD =
                 TC.getDriver().getVFS().getCurrentWorkingDirectory()) {
    HostCompileArgs.push_back(IsMSVCHostCompiler ? "-I" : "-iquote");
    HostCompileArgs.push_back(TCArgs.MakeArgString(*CWD));
  }

  // Add default header search directories.
  SmallString<128> BaseDir(C.getDriver().Dir);
  llvm::sys::path::append(BaseDir, "..", "include");
  SmallString<128> SYCLDir(BaseDir);
  llvm::sys::path::append(SYCLDir, "sycl");
  // This is used to provide our wrappers around STL headers that provide
  // additional functions/template specializations when the user includes those
  // STL headers in their programs (e.g., <complex>).
  SmallString<128> STLWrappersDir(SYCLDir);
  llvm::sys::path::append(STLWrappersDir, "stl_wrappers");
  HostCompileArgs.push_back("-I");
  HostCompileArgs.push_back(TCArgs.MakeArgString(SYCLDir));
  HostCompileArgs.push_back("-I");
  HostCompileArgs.push_back(TCArgs.MakeArgString(STLWrappersDir));
  HostCompileArgs.push_back("-I");
  HostCompileArgs.push_back(TCArgs.MakeArgString(BaseDir));

  if (!OutputAdded) {
    // Add output file to the command line.  This is assumed to be prefaced
    // with the '-o' option that is used to designate the output file.
    HostCompileArgs.push_back("-o");
    HostCompileArgs.push_back(Output.getFilename());
  }

  SmallString<128> ExecPath;
  if (HostCompilerDefArg) {
    ExecPath = HostCompilerDefArg->getValue();
    if (!ExecPath.empty() && ExecPath == llvm::sys::path::stem(ExecPath))
      // Use PATH to find executable passed in from -fsycl-host-compiler.
      if (llvm::ErrorOr<std::string> Prog =
              llvm::sys::findProgramByName(ExecPath))
        ExecPath = *Prog;
  }

  // Add any user-specified arguments.
  if (Arg *HostCompilerOptsArg =
          TCArgs.getLastArg(options::OPT_fsycl_host_compiler_options_EQ)) {
    SmallVector<const char *, 8> TargetArgs;
    llvm::BumpPtrAllocator BPA;
    llvm::StringSaver S(BPA);
    // Tokenize the string.
    llvm::cl::TokenizeGNUCommandLine(HostCompilerOptsArg->getValue(), S,
                                     TargetArgs);
    llvm::transform(TargetArgs, std::back_inserter(HostCompileArgs),
                    [&TCArgs](StringRef A) { return TCArgs.MakeArgString(A); });
  }
  const Tool *T = TC.SelectTool(JA);
  auto Cmd = std::make_unique<Command>(JA, *T, ResponseFileSupport::None(),
                                       TCArgs.MakeArgString(ExecPath),
                                       HostCompileArgs, std::nullopt);

  C.addCommand(std::move(Cmd));
}

static void ProcessVSRuntimeLibrary(const ToolChain &TC, const ArgList &Args,
                                    ArgStringList &CmdArgs) {
  unsigned RTOptionID = options::OPT__SLASH_MT;

  bool isSPIROrSPIRV = TC.getTriple().isSPIROrSPIRV();
  bool isSYCL = Args.hasArg(options::OPT_fsycl);
  // For SYCL Windows, /MD is the default.
  if (isSYCL)
    RTOptionID = options::OPT__SLASH_MD;

  if (Args.hasArg(options::OPT__SLASH_LDd))
    // The /LDd option implies /MTd (/MDd for SYCL). The dependent lib part
    // can be overridden, but defining _DEBUG is sticky.
    RTOptionID = isSYCL ? options::OPT__SLASH_MDd : options::OPT__SLASH_MTd;

  Arg *SetArg = nullptr;
  if (Arg *A = Args.getLastArg(options::OPT__SLASH_M_Group)) {
    RTOptionID = A->getOption().getID();
    SetArg = A;
  }

  if (Arg *A = Args.getLastArg(options::OPT_fms_runtime_lib_EQ)) {
    RTOptionID = llvm::StringSwitch<unsigned>(A->getValue())
                     .Case("static", options::OPT__SLASH_MT)
                     .Case("static_dbg", options::OPT__SLASH_MTd)
                     .Case("dll", options::OPT__SLASH_MD)
                     .Case("dll_dbg", options::OPT__SLASH_MDd)
                     .Default(options::OPT__SLASH_MT);
    SetArg = A;
  }
  if (isSYCL && !isSPIROrSPIRV && SetArg &&
      (RTOptionID == options::OPT__SLASH_MT ||
       RTOptionID == options::OPT__SLASH_MTd))
    // Use of /MT or /MTd is not supported for SYCL.
    TC.getDriver().Diag(clang::diag::err_drv_argument_not_allowed_with)
        << SetArg->getOption().getName() << "-fsycl";

  enum { addDEBUG = 0x1, addMT = 0x2, addDLL = 0x4 };
  auto addPreDefines = [&](unsigned Defines) {
    if (Defines & addDEBUG)
      CmdArgs.push_back("-D_DEBUG");
    if (Defines & addMT && !isSPIROrSPIRV)
      CmdArgs.push_back("-D_MT");
    if (Defines & addDLL && !isSPIROrSPIRV)
      CmdArgs.push_back("-D_DLL");
    // for /MDd with spir targets
    if ((Defines & addDLL) && (Defines & addDEBUG) && isSPIROrSPIRV) {
      CmdArgs.push_back("-D_CONTAINER_DEBUG_LEVEL=0");
      CmdArgs.push_back("-D_ITERATOR_DEBUG_LEVEL=0");
    }
  };
  StringRef FlagForCRT;
  switch (RTOptionID) {
  case options::OPT__SLASH_MD:
    addPreDefines((Args.hasArg(options::OPT__SLASH_LDd) ? addDEBUG : 0x0) |
                  addMT | addDLL);
    FlagForCRT = "--dependent-lib=msvcrt";
    break;
  case options::OPT__SLASH_MDd:
    addPreDefines(addDEBUG | addMT | addDLL);
    FlagForCRT = "--dependent-lib=msvcrtd";
    break;
  case options::OPT__SLASH_MT:
    addPreDefines((Args.hasArg(options::OPT__SLASH_LDd) ? addDEBUG : 0x0) |
                  addMT);
    CmdArgs.push_back("-flto-visibility-public-std");
    FlagForCRT = "--dependent-lib=libcmt";
    break;
  case options::OPT__SLASH_MTd:
    addPreDefines(addDEBUG | addMT);
    CmdArgs.push_back("-flto-visibility-public-std");
    FlagForCRT = "--dependent-lib=libcmtd";
    break;
  default:
    llvm_unreachable("Unexpected option ID.");
  }

  if (Args.hasArg(options::OPT_fms_omit_default_lib)) {
    CmdArgs.push_back("-D_VC_NODEFAULTLIB");
  } else {
    CmdArgs.push_back(FlagForCRT.data());

    // This provides POSIX compatibility (maps 'open' to '_open'), which most
    // users want.  The /Za flag to cl.exe turns this off, but it's not
    // implemented in clang.
    CmdArgs.push_back("--dependent-lib=oldnames");
    // Add SYCL dependent library
    if (Args.hasArg(options::OPT_fsycl) &&
        !Args.hasArg(options::OPT_nolibsycl)) {
      if (RTOptionID == options::OPT__SLASH_MDd) {
        if (Args.hasArg(options::OPT_fpreview_breaking_changes))
          CmdArgs.push_back("--dependent-lib=sycl" SYCL_MAJOR_VERSION
                            "-previewd");
        else
          CmdArgs.push_back("--dependent-lib=sycl" SYCL_MAJOR_VERSION "d");
      } else {
        if (Args.hasArg(options::OPT_fpreview_breaking_changes))
          CmdArgs.push_back("--dependent-lib=sycl" SYCL_MAJOR_VERSION
                            "-preview");
        else
          CmdArgs.push_back("--dependent-lib=sycl" SYCL_MAJOR_VERSION);
      }
      CmdArgs.push_back("--dependent-lib=sycl-devicelib-host");
    }
  }

  // All Arm64EC object files implicitly add softintrin.lib. This is necessary
  // even if the file doesn't actually refer to any of the routines because
  // the CRT itself has incomplete dependency markings.
  if (TC.getTriple().isWindowsArm64EC())
    CmdArgs.push_back("--dependent-lib=softintrin");
}

void Clang::ConstructJob(Compilation &C, const JobAction &JA,
                         const InputInfo &Output, const InputInfoList &Inputs,
                         const ArgList &Args, const char *LinkingOutput) const {
  const auto &TC = getToolChain();
  const llvm::Triple &RawTriple = TC.getTriple();
  const llvm::Triple &Triple = TC.getEffectiveTriple();
  const std::string &TripleStr = Triple.getTriple();

  bool KernelOrKext =
      Args.hasArg(options::OPT_mkernel, options::OPT_fapple_kext);
  const Driver &D = TC.getDriver();
  ArgStringList CmdArgs;
  bool NoOffloadFP32PrecDiv = false;
  bool NoOffloadFP32PrecSqrt = false;

  assert(Inputs.size() >= 1 && "Must have at least one input.");
  // CUDA/HIP compilation may have multiple inputs (source file + results of
  // device-side compilations). OpenMP device jobs also take the host IR as a
  // second input. Module precompilation accepts a list of header files to
  // include as part of the module. API extraction accepts a list of header
  // files whose API information is emitted in the output. All other jobs are
  // expected to have exactly one input. SYCL compilation only expects a
  // single input.
  // SYCL host jobs accept the integration header from the device-side
  // compilation as a second input.
  bool IsCuda = JA.isOffloading(Action::OFK_Cuda);
  bool IsCudaDevice = JA.isDeviceOffloading(Action::OFK_Cuda);
  bool IsHIP = JA.isOffloading(Action::OFK_HIP);
  bool IsHIPDevice = JA.isDeviceOffloading(Action::OFK_HIP);
  bool IsSYCL = JA.isOffloading(Action::OFK_SYCL);
  bool IsSYCLDevice = JA.isDeviceOffloading(Action::OFK_SYCL);
  bool IsOpenMPDevice = JA.isDeviceOffloading(Action::OFK_OpenMP);
  bool IsExtractAPI = isa<ExtractAPIJobAction>(JA);
  bool IsDeviceOffloadAction = !(JA.isDeviceOffloading(Action::OFK_None) ||
                                 JA.isDeviceOffloading(Action::OFK_Host));
  bool IsHostOffloadingAction =
      JA.isHostOffloading(Action::OFK_OpenMP) ||
      (JA.isHostOffloading(C.getActiveOffloadKinds()) &&
       Args.hasFlag(options::OPT_offload_new_driver,
                    options::OPT_no_offload_new_driver,
                    C.isOffloadingHostKind(Action::OFK_Cuda)));

  bool IsRDCMode =
      Args.hasFlag(options::OPT_fgpu_rdc, options::OPT_fno_gpu_rdc, IsSYCL);
  auto LTOMode = IsDeviceOffloadAction ? D.getOffloadLTOMode() : D.getLTOMode();
  bool IsUsingLTO = LTOMode != LTOK_None;
  bool IsFPGASYCLOffloadDevice =
      IsSYCLDevice && Triple.getSubArch() == llvm::Triple::SPIRSubArch_fpga;
  const bool IsSYCLNativeCPU = isSYCLNativeCPU(TC);
  const bool IsSYCLCUDACompat = isSYCLCudaCompatEnabled(Args);

  // Perform the SYCL host compilation using an external compiler if the user
  // requested.
  if (Args.hasArg(options::OPT_fsycl_host_compiler_EQ) && IsSYCL &&
      !IsSYCLDevice) {
    ConstructHostCompilerJob(C, JA, Output, Inputs, Args);
    return;
  }

  // Extract API doesn't have a main input file, so invent a fake one as a
  // placeholder.
  InputInfo ExtractAPIPlaceholderInput(Inputs[0].getType(), "extract-api",
                                       "extract-api");

  const InputInfo &Input =
      IsExtractAPI ? ExtractAPIPlaceholderInput : Inputs[0];

  InputInfoList ExtractAPIInputs;
  InputInfoList HostOffloadingInputs;
  const InputInfo *CudaDeviceInput = nullptr;
  const InputInfo *OpenMPDeviceInput = nullptr;
  const InputInfo *SYCLDeviceInput = nullptr;
  for (const InputInfo &I : Inputs) {
    if (&I == &Input || I.getType() == types::TY_Nothing) {
      // This is the primary input or contains nothing.
    } else if (IsExtractAPI) {
      auto ExpectedInputType = ExtractAPIPlaceholderInput.getType();
      if (I.getType() != ExpectedInputType) {
        D.Diag(diag::err_drv_extract_api_wrong_kind)
            << I.getFilename() << types::getTypeName(I.getType())
            << types::getTypeName(ExpectedInputType);
      }
      ExtractAPIInputs.push_back(I);
    } else if (IsHostOffloadingAction) {
      HostOffloadingInputs.push_back(I);
    } else if ((IsCuda || IsHIP) && !CudaDeviceInput) {
      CudaDeviceInput = &I;
    } else if (IsOpenMPDevice && !OpenMPDeviceInput) {
      OpenMPDeviceInput = &I;
    } else if (IsSYCL && !SYCLDeviceInput) {
      SYCLDeviceInput = &I;
    } else {
      llvm_unreachable("unexpectedly given multiple inputs");
    }
  }

  const llvm::Triple *AuxTriple =
      (IsSYCL || IsCuda || IsHIP) ? TC.getAuxTriple() : nullptr;
  bool IsWindowsMSVC = RawTriple.isWindowsMSVCEnvironment();
  bool IsUEFI = RawTriple.isUEFI();
  bool IsIAMCU = RawTriple.isOSIAMCU();

  // Adjust IsWindowsXYZ for CUDA/HIP/SYCL compilations.  Even when compiling in
  // device mode (i.e., getToolchain().getTriple() is NVPTX/AMDGCN, not
  // Windows), we need to pass Windows-specific flags to cc1.
  if (IsCuda || IsHIP || IsSYCL)
    IsWindowsMSVC |= AuxTriple && AuxTriple->isWindowsMSVCEnvironment();

  // C++ is not supported for IAMCU.
  if (IsIAMCU && types::isCXX(Input.getType()))
    D.Diag(diag::err_drv_clang_unsupported) << "C++ for IAMCU";

  // Invoke ourselves in -cc1 mode.
  //
  // FIXME: Implement custom jobs for internal actions.
  CmdArgs.push_back("-cc1");

  // Add the "effective" target triple.
  CmdArgs.push_back("-triple");
  CmdArgs.push_back(Args.MakeArgString(TripleStr));

  if (const Arg *MJ = Args.getLastArg(options::OPT_MJ)) {
    DumpCompilationDatabase(C, MJ->getValue(), TripleStr, Output, Input, Args);
    Args.ClaimAllArgs(options::OPT_MJ);
  } else if (const Arg *GenCDBFragment =
                 Args.getLastArg(options::OPT_gen_cdb_fragment_path)) {
    DumpCompilationDatabaseFragmentToDir(GenCDBFragment->getValue(), C,
                                         TripleStr, Output, Input, Args);
    Args.ClaimAllArgs(options::OPT_gen_cdb_fragment_path);
  }

  if (IsCuda || IsHIP) {
    // We have to pass the triple of the host if compiling for a CUDA/HIP device
    // and vice-versa.
    std::string NormalizedTriple;
    if (JA.isDeviceOffloading(Action::OFK_Cuda) ||
        JA.isDeviceOffloading(Action::OFK_HIP))
      NormalizedTriple = C.getSingleOffloadToolChain<Action::OFK_Host>()
                             ->getTriple()
                             .normalize();
    else {
      // Host-side compilation.
      NormalizedTriple =
          (IsCuda ? C.getSingleOffloadToolChain<Action::OFK_Cuda>()
                  : C.getSingleOffloadToolChain<Action::OFK_HIP>())
              ->getTriple()
              .normalize();
      if (IsCuda) {
        // We need to figure out which CUDA version we're compiling for, as that
        // determines how we load and launch GPU kernels.
        auto *CTC = static_cast<const toolchains::CudaToolChain *>(
            C.getSingleOffloadToolChain<Action::OFK_Cuda>());
        assert(CTC && "Expected valid CUDA Toolchain.");
        if (CTC && CTC->CudaInstallation.version() != CudaVersion::UNKNOWN)
          CmdArgs.push_back(Args.MakeArgString(
              Twine("-target-sdk-version=") +
              CudaVersionToString(CTC->CudaInstallation.version())));
        // Unsized function arguments used for variadics were introduced in
        // CUDA-9.0. We still do not support generating code that actually uses
        // variadic arguments yet, but we do need to allow parsing them as
        // recent CUDA headers rely on that.
        // https://github.com/llvm/llvm-project/issues/58410
        if (CTC->CudaInstallation.version() >= CudaVersion::CUDA_90)
          CmdArgs.push_back("-fcuda-allow-variadic-functions");
      }
    }
    CmdArgs.push_back("-aux-triple");
    CmdArgs.push_back(Args.MakeArgString(NormalizedTriple));

    if (JA.isDeviceOffloading(Action::OFK_HIP) &&
        (getToolChain().getTriple().isAMDGPU() ||
         (getToolChain().getTriple().isSPIRV() &&
          getToolChain().getTriple().getVendor() == llvm::Triple::AMD))) {
      // Device side compilation printf
      if (Args.getLastArg(options::OPT_mprintf_kind_EQ)) {
        CmdArgs.push_back(Args.MakeArgString(
            "-mprintf-kind=" +
            Args.getLastArgValue(options::OPT_mprintf_kind_EQ)));
        // Force compiler error on invalid conversion specifiers
        CmdArgs.push_back(
            Args.MakeArgString("-Werror=format-invalid-specifier"));
      }
    }
  }

  // Unconditionally claim the printf option now to avoid unused diagnostic.
  if (const Arg *PF = Args.getLastArg(options::OPT_mprintf_kind_EQ))
    PF->claim();

  Arg *SYCLStdArg = Args.getLastArg(options::OPT_sycl_std_EQ);

  if (IsSYCL) {
    if (IsSYCLDevice) {
      if (Triple.isNVPTX()) {
        StringRef GPUArchName = JA.getOffloadingArch();
        // TODO: Once default arch is moved to at least SM_53, empty arch should
        // also result in the flag added.
        if (!GPUArchName.empty() &&
            StringToOffloadArch(GPUArchName) >= OffloadArch::SM_53)
          CmdArgs.push_back("-fnative-half-type");
      }
      // Pass the triple of host when doing SYCL
      llvm::Triple AuxT = C.getDefaultToolChain().getTriple();
      std::string NormalizedTriple = AuxT.normalize();
      CmdArgs.push_back("-aux-triple");
      CmdArgs.push_back(Args.MakeArgString(NormalizedTriple));

      // We want to compile sycl kernels.
      CmdArgs.push_back("-fsycl-is-device");
      CmdArgs.push_back("-fdeclare-spirv-builtins");
      
      // Set O2 optimization level by default
      if (!Args.getLastArg(options::OPT_O_Group))
        CmdArgs.push_back("-O2");

      // Default value for FPGA is false, for all other targets is true.
      if (!Args.hasFlag(options::OPT_fsycl_early_optimizations,
                        options::OPT_fno_sycl_early_optimizations,
                        !IsFPGASYCLOffloadDevice))
        CmdArgs.push_back("-fno-sycl-early-optimizations");
      else if (RawTriple.isSPIROrSPIRV()) {
        // Set `sycl-opt` option to configure LLVM passes for SPIR/SPIR-V target
        CmdArgs.push_back("-mllvm");
        CmdArgs.push_back("-sycl-opt");
      }
      if (IsSYCLNativeCPU) {
        CmdArgs.push_back("-fsycl-is-native-cpu");
        CmdArgs.push_back("-D");
        CmdArgs.push_back("__SYCL_NATIVE_CPU__");
        CmdArgs.push_back("-fno-autolink");
      }

      // Turn on Dead Parameter Elimination Optimization with early
      // optimizations
      // TODO: Enable DAE by default without the Optimization level check in the
      // driver.  The enabling can be done in CodeGenOpt, and we can pass an
      // option to explicitly disable/disable here.
      if (!(RawTriple.isAMDGCN()) &&
          Args.hasFlag(options::OPT_fsycl_dead_args_optimization,
                       options::OPT_fno_sycl_dead_args_optimization,
                       isSYCLOptimizationO2orHigher(Args)))
        CmdArgs.push_back("-fenable-sycl-dae");
      if (IsWindowsMSVC) {
        CmdArgs.push_back("-fms-extensions");
        CmdArgs.push_back("-fms-compatibility");
        CmdArgs.push_back("-fdelayed-template-parsing");
        VersionTuple MSVT =
            C.getDefaultToolChain().computeMSVCVersion(&D, Args);
        if (!MSVT.empty())
          CmdArgs.push_back(Args.MakeArgString("-fms-compatibility-version=" +
                                               MSVT.getAsString()));
        else {
          const char *LowestMSVCSupported = "19.16.27023"; // VS2017 v15.9
          CmdArgs.push_back(Args.MakeArgString(
              Twine("-fms-compatibility-version=") + LowestMSVCSupported));
        }
      }

      if (Args.hasFlag(options::OPT_fsycl_allow_func_ptr,
                       options::OPT_fno_sycl_allow_func_ptr, false)) {
        CmdArgs.push_back("-fsycl-allow-func-ptr");
      }

      Args.AddLastArg(CmdArgs, options::OPT_fsycl_decompose_functor,
                      options::OPT_fno_sycl_decompose_functor);

      Args.AddLastArg(CmdArgs, options::OPT_fsycl_rtc_mode,
                      options::OPT_fno_sycl_rtc_mode);

      // Forward -fsycl-instrument-device-code option to cc1. This option will
      // only be used for SPIR/SPIR-V based targets.
      if (Triple.isSPIROrSPIRV())
        if (Args.hasFlag(options::OPT_fsycl_instrument_device_code,
                         options::OPT_fno_sycl_instrument_device_code, false))
          CmdArgs.push_back("-fsycl-instrument-device-code");

      if (!SYCLStdArg) {
        // The user had not pass SYCL version, thus we'll employ no-sycl-strict
        // to allow address-space unqualified pointers in function params/return
        // along with marking the same function with explicit SYCL_EXTERNAL
        CmdArgs.push_back("-Wno-sycl-strict");
      }

      // If no optimization controlling flags (-O) are provided, check if
      // any debug information flags(-g) are passed.
      // "-fintelfpga" implies "-g" and we preserve the default optimization for
      // this flow(-O2).
      // if "-g" is explicitly passed from the command-line, set default
      // optimization to -O0.

      if (!Args.hasArgNoClaim(options::OPT_O_Group, options::OPT__SLASH_O)) {
        StringRef OptLevel = "-O2";
        const Arg *DebugInfoGroup = Args.getLastArg(options::OPT_g_Group);
        // -fintelfpga -g case
        if ((Args.hasArg(options::OPT_fintelfpga) &&
             Args.hasMultipleArgs(options::OPT_g_Group)) ||
            /* -fsycl -g case */ (!Args.hasArg(options::OPT_fintelfpga) &&
                                  DebugInfoGroup)) {
          if (!DebugInfoGroup->getOption().matches(options::OPT_g0)) {
            OptLevel = "-O0";
          }
        }
        CmdArgs.push_back(OptLevel.data());
      }

      // Add the integration header option to generate the header.
      StringRef Header(D.getIntegrationHeader(Input.getBaseInput()));
      if (!Header.empty()) {
        SmallString<128> HeaderOpt("-fsycl-int-header=");
        HeaderOpt.append(Header);
        CmdArgs.push_back(Args.MakeArgString(HeaderOpt));
      }

      if (!Args.hasArg(options::OPT_fno_sycl_use_footer)) {
        // Add the integration footer option to generated the footer.
        StringRef Footer(D.getIntegrationFooter(Input.getBaseInput()));
        if (!Footer.empty()) {
          SmallString<128> FooterOpt("-fsycl-int-footer=");
          FooterOpt.append(Footer);
          CmdArgs.push_back(Args.MakeArgString(FooterOpt));
        }
      }

      // Forward -fsycl-default-sub-group-size if in SYCL mode.
      Args.AddLastArg(CmdArgs, options::OPT_fsycl_default_sub_group_size);

      if (Args.hasArg(options::OPT_fsycl_optimize_non_user_code)) {
        const Arg *OArg = Args.getLastArg(options::OPT_O_Group);
        if (!OArg || !OArg->getOption().matches(options::OPT_O0)) {
          bool isCLMode = C.getDriver().IsCLMode();
          // Linux and Windows have different debug options.
          const StringRef Option = isCLMode ? "-Od" : "-O0";
          D.Diag(diag::err_drv_fsycl_wrong_optimization_options) << Option;
        }

        CmdArgs.push_back("-fsycl-optimize-non-user-code");
      }
      // Add any predefined macros associated with intel_gpu* type targets
      // passed in with -fsycl-targets
      // TODO: Macros are populated during device compilations and saved for
      // addition to the host compilation. There is no dependence connection
      // between device and host where we should be able to use the offloading
      // arch to add the macro to the host compile.
      auto addTargetMacros = [&](const llvm::Triple &Triple) {
        if (!Triple.isSPIR() && !Triple.isNVPTX() && !Triple.isAMDGCN())
          return;
        SmallString<64> Macro;
        if ((Triple.isSPIR() &&
             Triple.getSubArch() == llvm::Triple::SPIRSubArch_gen) ||
            Triple.isNVPTX() || Triple.isAMDGCN()) {
          StringRef Device = JA.getOffloadingArch();
          if (!Device.empty() &&
              !SYCL::gen::getGenDeviceMacro(Device).empty()) {
            Macro = "-D";
            Macro += SYCL::gen::getGenDeviceMacro(Device);
          }
        } else if (Triple.getSubArch() == llvm::Triple::SPIRSubArch_x86_64)
          Macro = "-D__SYCL_TARGET_INTEL_X86_64__";
        if (Macro.size()) {
          CmdArgs.push_back(Args.MakeArgString(Macro));
          D.addSYCLTargetMacroArg(Args, Macro);
        }
      };
      addTargetMacros(RawTriple);
    } else {
      // Add any options that are needed specific to SYCL offload while
      // performing the host side compilation.

      // Let the front-end host compilation flow know about SYCL offload
      // compilation
      CmdArgs.push_back("-fsycl-is-host");

      // Add the -include option to add the integration header
      StringRef Header = D.getIntegrationHeader(Input.getBaseInput());
      // Do not add the integration header if we are compiling after the
      // integration footer has been applied.  Check for the append job
      // action to determine this.
      if (types::getPreprocessedType(Input.getType()) != types::TY_INVALID &&
          !Header.empty()) {
        // Add the -include-internal-header option to add the integration header
        CmdArgs.push_back("-include-internal-header");
        CmdArgs.push_back(Args.MakeArgString(Header));
        // When creating dependency information, filter out the generated
        // header file.
        CmdArgs.push_back("-dependency-filter");
        CmdArgs.push_back(Args.MakeArgString(Header));

        // Since this is a host compilation and the integration header is
        // included, enable the integration header based diagnostics.
        CmdArgs.push_back("-fsycl-enable-int-header-diags");
      }

      StringRef Footer = D.getIntegrationFooter(Input.getBaseInput());
      if (types::getPreprocessedType(Input.getType()) != types::TY_INVALID &&
          !Args.hasArg(options::OPT_fno_sycl_use_footer) && !Footer.empty()) {
        // Add the -include-internal-footer option to add the integration footer
        CmdArgs.push_back("-include-internal-footer");
        CmdArgs.push_back(Args.MakeArgString(Footer));
        // When creating dependency information, filter out the generated
        // integration footer file.
        CmdArgs.push_back("-dependency-filter");
        CmdArgs.push_back(Args.MakeArgString(Footer));
      }

      if (!D.IsCLMode() && IsWindowsMSVC &&
          !Args.hasArg(options::OPT_fms_runtime_lib_EQ)) {
        // SYCL library is guaranteed to work correctly only with dynamic
        // MSVC runtime.
        CmdArgs.push_back("-D_MT");
        CmdArgs.push_back("-D_DLL");
      }
      // Add the SYCL target macro arguments that were generated during the
      // device compilation step.
      for (auto &Macro : D.getSYCLTargetMacroArgs())
        CmdArgs.push_back(Args.MakeArgString(Macro));
      if (Args.hasArg(options::OPT_fno_sycl_esimd_build_host_code))
        CmdArgs.push_back("-fno-sycl-esimd-build-host-code");
    }

    if (IsSYCLCUDACompat) {
      Args.addOptInFlag(CmdArgs, options::OPT_fsycl_cuda_compat,
                        options::OPT_fno_sycl_cuda_compat);
      // FIXME: clang's CUDA headers require this ...
      // remove when clang/lib/Headers/__clang_cuda_builtin_vars.h no longer
      // requires it.
      CmdArgs.push_back("-fdeclspec");
      // Note: assumes CUDA 9.0 or more (required by SYCL for CUDA)
      CmdArgs.push_back("-fcuda-allow-variadic-functions");
    }

    // Set options for both host and device
    if (SYCLStdArg) {
      SYCLStdArg->render(Args, CmdArgs);
      CmdArgs.push_back("-fsycl-std-layout-kernel-params");
    } else {
      // Ensure the default version in SYCL mode is 2020.
      CmdArgs.push_back("-sycl-std=2020");
    }

    if (Arg *A = Args.getLastArg(options::OPT_fsycl_id_queries_fit_in_int,
                                 options::OPT_fno_sycl_id_queries_fit_in_int))
      A->render(Args, CmdArgs);

    if (Args.hasArg(options::OPT_fpreview_breaking_changes))
      CmdArgs.push_back("-D__INTEL_PREVIEW_BREAKING_CHANGES");

    bool DisableSYCLForceInlineKernelLambda = false;
    if (Arg *A = Args.getLastArg(options::OPT_O_Group))
      DisableSYCLForceInlineKernelLambda =
          A->getOption().matches(options::OPT_O0);
    // At -O0, disable the inlining for debugging purposes.
    if (!Args.hasFlag(options::OPT_fsycl_force_inline_kernel_lambda,
                      options::OPT_fno_sycl_force_inline_kernel_lambda,
                      !DisableSYCLForceInlineKernelLambda &&
                          !IsFPGASYCLOffloadDevice))
      CmdArgs.push_back("-fno-sycl-force-inline-kernel-lambda");

    // Add -ffine-grained-bitfield-accesses option. This will be added
    // only for SPIR/SPIR-V based targets.
    if (Triple.isSPIROrSPIRV()) {
      // It cannot be enabled together with a sanitizer
      if (!Args.getLastArg(options::OPT_fsanitize_EQ))
        CmdArgs.push_back("-ffine-grained-bitfield-accesses");
    }

    if (!Args.hasFlag(options::OPT_fsycl_unnamed_lambda,
                      options::OPT_fno_sycl_unnamed_lambda, true))
      CmdArgs.push_back("-fno-sycl-unnamed-lambda");

    if (!Args.hasFlag(options::OPT_fsycl_esimd_force_stateless_mem,
                      options::OPT_fno_sycl_esimd_force_stateless_mem, true))
      CmdArgs.push_back("-fno-sycl-esimd-force-stateless-mem");

    if (Arg *A = Args.getLastArg(options::OPT_fsycl_range_rounding_EQ))
      A->render(Args, CmdArgs);

    if (Arg *A = Args.getLastArg(options::OPT_fsycl_exp_range_rounding))
      A->render(Args, CmdArgs);

    if (Arg *A = Args.getLastArg(options::OPT_fsycl_fp64_conv_emu)) {
      if (Triple.isSPIRAOT() &&
          Triple.getSubArch() == llvm::Triple::SPIRSubArch_gen)
        A->render(Args, CmdArgs);
    }

    // Add the Unique ID prefix
    StringRef UniqueID = D.getSYCLUniqueID(Input.getBaseInput());
    if (!UniqueID.empty())
      CmdArgs.push_back(
          Args.MakeArgString(Twine("-fsycl-unique-prefix=") + UniqueID));

    // Disable parallel for range-rounding for anything involving FPGA
    auto SYCLTCRange = C.getOffloadToolChains<Action::OFK_SYCL>();
    bool HasFPGA = false;
    for (auto TI = SYCLTCRange.first, TE = SYCLTCRange.second; TI != TE; ++TI) {
      llvm::Triple SYCLTriple = TI->second->getTriple();
      if (SYCLTriple.isNVPTX() && IsSYCLCUDACompat && !IsSYCLDevice) {
        CmdArgs.push_back("-aux-triple");
        CmdArgs.push_back(Args.MakeArgString(SYCLTriple.normalize()));
        // We need to figure out which CUDA version we're compiling for, as that
        // determines how we load and launch GPU kernels.
        auto *CTC = static_cast<const toolchains::CudaToolChain *>(TI->second);
        assert(CTC && "Expected valid CUDA Toolchain.");
        if (CTC->CudaInstallation.version() != CudaVersion::UNKNOWN)
          CmdArgs.push_back(Args.MakeArgString(
              Twine("-target-sdk-version=") +
              CudaVersionToString(CTC->CudaInstallation.version())));
        break;
      }
      if (SYCLTriple.getSubArch() == llvm::Triple::SPIRSubArch_fpga) {
        HasFPGA = true;
        if (!IsSYCLDevice) {
          CmdArgs.push_back("-aux-triple");
          CmdArgs.push_back(Args.MakeArgString(SYCLTriple.getTriple()));
        }
        break;
      }
    }
    // At -O0, imply -fsycl-disable-range-rounding.
    bool DisableRangeRounding = false;
    if (Arg *A = Args.getLastArg(options::OPT_O_Group)) {
      if (A->getOption().matches(options::OPT_O0))
        // If the user has set some range rounding preference then let that
        // override not range rounding at -O0
        if (!Args.getLastArg(options::OPT_fsycl_range_rounding_EQ))
          DisableRangeRounding = true;
    }
    if (DisableRangeRounding || HasFPGA)
      CmdArgs.push_back("-fsycl-range-rounding=disable");

    if (HasFPGA) {
      // Pass -fintelfpga to both the host and device SYCL compilations if set.
      CmdArgs.push_back("-fintelfpga");
    }

    const auto DeviceTraitsMacrosArgs = D.getDeviceTraitsMacrosArgs();
    for (const auto &Arg : DeviceTraitsMacrosArgs) {
      CmdArgs.push_back(Arg);
    }
  }

  if (Args.hasArg(options::OPT_fclangir))
    CmdArgs.push_back("-fclangir");

  if (IsOpenMPDevice) {
    // We have to pass the triple of the host if compiling for an OpenMP device.
    std::string NormalizedTriple =
        C.getSingleOffloadToolChain<Action::OFK_Host>()
            ->getTriple()
            .normalize();
    CmdArgs.push_back("-aux-triple");
    CmdArgs.push_back(Args.MakeArgString(NormalizedTriple));
  }

  if (Triple.isOSWindows() && (Triple.getArch() == llvm::Triple::arm ||
                               Triple.getArch() == llvm::Triple::thumb)) {
    unsigned Offset = Triple.getArch() == llvm::Triple::arm ? 4 : 6;
    unsigned Version = 0;
    bool Failure =
        Triple.getArchName().substr(Offset).consumeInteger(10, Version);
    if (Failure || Version < 7)
      D.Diag(diag::err_target_unsupported_arch) << Triple.getArchName()
                                                << TripleStr;
  }

  // Push all default warning arguments that are specific to
  // the given target.  These come before user provided warning options
  // are provided.
  TC.addClangWarningOptions(CmdArgs);

  // FIXME: Subclass ToolChain for SPIR/SPIR-V and move this to
  // addClangWarningOptions.
  if (Triple.isSPIROrSPIRV())
    CmdArgs.push_back("-Wspir-compat");

  // Select the appropriate action.
  RewriteKind rewriteKind = RK_None;

  bool UnifiedLTO = false;
  if (IsUsingLTO) {
    UnifiedLTO = Args.hasFlag(options::OPT_funified_lto,
                              options::OPT_fno_unified_lto, Triple.isPS());
    if (UnifiedLTO)
      CmdArgs.push_back("-funified-lto");
  }

  // If CollectArgsForIntegratedAssembler() isn't called below, claim the args
  // it claims when not running an assembler. Otherwise, clang would emit
  // "argument unused" warnings for assembler flags when e.g. adding "-E" to
  // flags while debugging something. That'd be somewhat inconvenient, and it's
  // also inconsistent with most other flags -- we don't warn on
  // -ffunction-sections not being used in -E mode either for example, even
  // though it's not really used either.
  if (!isa<AssembleJobAction>(JA)) {
    // The args claimed here should match the args used in
    // CollectArgsForIntegratedAssembler().
    if (TC.useIntegratedAs()) {
      Args.ClaimAllArgs(options::OPT_mrelax_all);
      Args.ClaimAllArgs(options::OPT_mno_relax_all);
      Args.ClaimAllArgs(options::OPT_mincremental_linker_compatible);
      Args.ClaimAllArgs(options::OPT_mno_incremental_linker_compatible);
      switch (C.getDefaultToolChain().getArch()) {
      case llvm::Triple::arm:
      case llvm::Triple::armeb:
      case llvm::Triple::thumb:
      case llvm::Triple::thumbeb:
        Args.ClaimAllArgs(options::OPT_mimplicit_it_EQ);
        break;
      default:
        break;
      }
    }
    Args.ClaimAllArgs(options::OPT_Wa_COMMA);
    Args.ClaimAllArgs(options::OPT_Xassembler);
    Args.ClaimAllArgs(options::OPT_femit_dwarf_unwind_EQ);
  }

  if (isa<AnalyzeJobAction>(JA)) {
    assert(JA.getType() == types::TY_Plist && "Invalid output type.");
    CmdArgs.push_back("-analyze");
  } else if (isa<PreprocessJobAction>(JA)) {
    if (Output.getType() == types::TY_Dependencies)
      CmdArgs.push_back("-Eonly");
    else {
      CmdArgs.push_back("-E");
      if (Args.hasArg(options::OPT_rewrite_objc) &&
          !Args.hasArg(options::OPT_g_Group))
        CmdArgs.push_back("-P");
      else if (JA.getType() == types::TY_PP_CXXHeaderUnit)
        CmdArgs.push_back("-fdirectives-only");
    }
  } else if (isa<AssembleJobAction>(JA)) {
    if (IsSYCLDevice && !IsSYCLNativeCPU) {
      CmdArgs.push_back("-emit-llvm-bc");
    } else {
      CmdArgs.push_back("-emit-obj");
      CollectArgsForIntegratedAssembler(C, Args, CmdArgs, D);
    }
    if (IsSYCLDevice && IsSYCLNativeCPU) {
      CmdArgs.push_back("-mllvm");
      CmdArgs.push_back("-sycl-native-cpu-backend");
    }

    // Also ignore explicit -force_cpusubtype_ALL option.
    (void)Args.hasArg(options::OPT_force__cpusubtype__ALL);
  } else if (isa<PrecompileJobAction>(JA)) {
    if (JA.getType() == types::TY_Nothing)
      CmdArgs.push_back("-fsyntax-only");
    else if (JA.getType() == types::TY_ModuleFile)
      CmdArgs.push_back("-emit-module-interface");
    else if (JA.getType() == types::TY_HeaderUnit)
      CmdArgs.push_back("-emit-header-unit");
    else
      CmdArgs.push_back("-emit-pch");
  } else if (isa<VerifyPCHJobAction>(JA)) {
    CmdArgs.push_back("-verify-pch");
  } else if (isa<ExtractAPIJobAction>(JA)) {
    assert(JA.getType() == types::TY_API_INFO &&
           "Extract API actions must generate a API information.");
    CmdArgs.push_back("-extract-api");

    if (Arg *PrettySGFArg = Args.getLastArg(options::OPT_emit_pretty_sgf))
      PrettySGFArg->render(Args, CmdArgs);

    Arg *SymbolGraphDirArg = Args.getLastArg(options::OPT_symbol_graph_dir_EQ);

    if (Arg *ProductNameArg = Args.getLastArg(options::OPT_product_name_EQ))
      ProductNameArg->render(Args, CmdArgs);
    if (Arg *ExtractAPIIgnoresFileArg =
            Args.getLastArg(options::OPT_extract_api_ignores_EQ))
      ExtractAPIIgnoresFileArg->render(Args, CmdArgs);
    if (Arg *EmitExtensionSymbolGraphs =
            Args.getLastArg(options::OPT_emit_extension_symbol_graphs)) {
      if (!SymbolGraphDirArg)
        D.Diag(diag::err_drv_missing_symbol_graph_dir);

      EmitExtensionSymbolGraphs->render(Args, CmdArgs);
    }
    if (SymbolGraphDirArg)
      SymbolGraphDirArg->render(Args, CmdArgs);
  } else {
    assert((isa<CompileJobAction>(JA) || isa<BackendJobAction>(JA)) &&
           "Invalid action for clang tool.");
    if (JA.getType() == types::TY_Nothing) {
      CmdArgs.push_back("-fsyntax-only");
    } else if (JA.getType() == types::TY_LLVM_IR ||
               JA.getType() == types::TY_LTO_IR) {
      CmdArgs.push_back("-emit-llvm");
    } else if (JA.getType() == types::TY_LLVM_BC ||
               JA.getType() == types::TY_LTO_BC) {
      // Emit textual llvm IR for AMDGPU offloading for -emit-llvm -S
      if (Triple.isAMDGCN() && IsOpenMPDevice && Args.hasArg(options::OPT_S) &&
          Args.hasArg(options::OPT_emit_llvm)) {
        CmdArgs.push_back("-emit-llvm");
      } else {
        CmdArgs.push_back("-emit-llvm-bc");
      }
    } else if (JA.getType() == types::TY_IFS ||
               JA.getType() == types::TY_IFS_CPP) {
      StringRef ArgStr =
          Args.hasArg(options::OPT_interface_stub_version_EQ)
              ? Args.getLastArgValue(options::OPT_interface_stub_version_EQ)
              : "ifs-v1";
      CmdArgs.push_back("-emit-interface-stubs");
      CmdArgs.push_back(
          Args.MakeArgString(Twine("-interface-stub-version=") + ArgStr.str()));
    } else if (JA.getType() == types::TY_PP_Asm) {
      CmdArgs.push_back("-S");
    } else if (JA.getType() == types::TY_AST) {
      CmdArgs.push_back("-emit-pch");
    } else if (JA.getType() == types::TY_ModuleFile) {
      CmdArgs.push_back("-module-file-info");
    } else if (JA.getType() == types::TY_RewrittenObjC) {
      CmdArgs.push_back("-rewrite-objc");
      rewriteKind = RK_NonFragile;
    } else if (JA.getType() == types::TY_RewrittenLegacyObjC) {
      CmdArgs.push_back("-rewrite-objc");
      rewriteKind = RK_Fragile;
    } else if (JA.getType() == types::TY_CIR) {
      CmdArgs.push_back("-emit-cir");
    } else {
      assert(JA.getType() == types::TY_PP_Asm && "Unexpected output type!");
    }

    // Preserve use-list order by default when emitting bitcode, so that
    // loading the bitcode up in 'opt' or 'llc' and running passes gives the
    // same result as running passes here.  For LTO, we don't need to preserve
    // the use-list order, since serialization to bitcode is part of the flow.
    if (JA.getType() == types::TY_LLVM_BC)
      CmdArgs.push_back("-emit-llvm-uselists");

    if (IsUsingLTO) {
      bool IsUsingOffloadNewDriver =
          Args.hasFlag(options::OPT_offload_new_driver,
                       options::OPT_no_offload_new_driver, false);
      Arg *SYCLSplitMode =
          Args.getLastArg(options::OPT_fsycl_device_code_split_EQ);
      bool IsDeviceCodeSplitDisabled =
          SYCLSplitMode && StringRef(SYCLSplitMode->getValue()) == "off";
      bool IsSYCLLTOSupported =
          JA.isDeviceOffloading(Action::OFK_SYCL) && IsUsingOffloadNewDriver;
      if ((IsDeviceOffloadAction &&
           !JA.isDeviceOffloading(Action::OFK_OpenMP) && !Triple.isAMDGPU() &&
           !IsUsingOffloadNewDriver) ||
          (JA.isDeviceOffloading(Action::OFK_SYCL) && !IsSYCLLTOSupported)) {
        D.Diag(diag::err_drv_unsupported_opt_for_target)
            << Args.getLastArg(options::OPT_foffload_lto,
                               options::OPT_foffload_lto_EQ)
                   ->getAsString(Args)
            << Triple.getTriple();
      } else if (Triple.isNVPTX() && !IsRDCMode &&
                 JA.isDeviceOffloading(Action::OFK_Cuda)) {
        D.Diag(diag::err_drv_unsupported_opt_for_language_mode)
            << Args.getLastArg(options::OPT_foffload_lto,
                               options::OPT_foffload_lto_EQ)
                   ->getAsString(Args)
            << "-fno-gpu-rdc";
      } else if (JA.isDeviceOffloading(Action::OFK_SYCL) &&
                 IsDeviceCodeSplitDisabled && LTOMode == LTOK_Thin) {
        D.Diag(diag::err_drv_sycl_thinlto_split_off)
            << SYCLSplitMode->getAsString(Args)
            << Args.getLastArg(options::OPT_foffload_lto,
                               options::OPT_foffload_lto_EQ)
                   ->getAsString(Args);
      } else {
        assert(LTOMode == LTOK_Full || LTOMode == LTOK_Thin);
        CmdArgs.push_back(Args.MakeArgString(
            Twine("-flto=") + (LTOMode == LTOK_Thin ? "thin" : "full")));
        // PS4 uses the legacy LTO API, which does not support some of the
        // features enabled by -flto-unit.
        if (!RawTriple.isPS4() ||
            (D.getLTOMode() == LTOK_Full) || !UnifiedLTO)
          CmdArgs.push_back("-flto-unit");
      }
    }
  }

  Args.AddLastArg(CmdArgs, options::OPT_dumpdir);

  if (const Arg *A = Args.getLastArg(options::OPT_fthinlto_index_EQ)) {
    if (!types::isLLVMIR(Input.getType()))
      D.Diag(diag::err_drv_arg_requires_bitcode_input) << A->getAsString(Args);
    Args.AddLastArg(CmdArgs, options::OPT_fthinlto_index_EQ);
  }

  if (Triple.isPPC())
    Args.addOptInFlag(CmdArgs, options::OPT_mregnames,
                      options::OPT_mno_regnames);

  if (Args.getLastArg(options::OPT_fthin_link_bitcode_EQ))
    Args.AddLastArg(CmdArgs, options::OPT_fthin_link_bitcode_EQ);

  if (Args.getLastArg(options::OPT_save_temps_EQ))
    Args.AddLastArg(CmdArgs, options::OPT_save_temps_EQ);

  auto *MemProfArg = Args.getLastArg(options::OPT_fmemory_profile,
                                     options::OPT_fmemory_profile_EQ,
                                     options::OPT_fno_memory_profile);
  if (MemProfArg &&
      !MemProfArg->getOption().matches(options::OPT_fno_memory_profile))
    MemProfArg->render(Args, CmdArgs);

  if (auto *MemProfUseArg =
          Args.getLastArg(options::OPT_fmemory_profile_use_EQ)) {
    if (MemProfArg)
      D.Diag(diag::err_drv_argument_not_allowed_with)
          << MemProfUseArg->getAsString(Args) << MemProfArg->getAsString(Args);
    if (auto *PGOInstrArg = Args.getLastArg(options::OPT_fprofile_generate,
                                            options::OPT_fprofile_generate_EQ))
      D.Diag(diag::err_drv_argument_not_allowed_with)
          << MemProfUseArg->getAsString(Args) << PGOInstrArg->getAsString(Args);
    MemProfUseArg->render(Args, CmdArgs);
  }

  // Embed-bitcode option.
  // Only white-listed flags below are allowed to be embedded.
  if (C.getDriver().embedBitcodeInObject() && !IsUsingLTO &&
      (isa<BackendJobAction>(JA) || isa<AssembleJobAction>(JA))) {
    // Add flags implied by -fembed-bitcode.
    Args.AddLastArg(CmdArgs, options::OPT_fembed_bitcode_EQ);
    // Disable all llvm IR level optimizations.
    CmdArgs.push_back("-disable-llvm-passes");

    // Render target options.
    TC.addClangTargetOptions(Args, CmdArgs, JA.getOffloadingDeviceKind());

    // reject options that shouldn't be supported in bitcode
    // also reject kernel/kext
    static const constexpr unsigned kBitcodeOptionIgnorelist[] = {
        options::OPT_mkernel,
        options::OPT_fapple_kext,
        options::OPT_ffunction_sections,
        options::OPT_fno_function_sections,
        options::OPT_fdata_sections,
        options::OPT_fno_data_sections,
        options::OPT_fbasic_block_sections_EQ,
        options::OPT_funique_internal_linkage_names,
        options::OPT_fno_unique_internal_linkage_names,
        options::OPT_funique_section_names,
        options::OPT_fno_unique_section_names,
        options::OPT_funique_basic_block_section_names,
        options::OPT_fno_unique_basic_block_section_names,
        options::OPT_mrestrict_it,
        options::OPT_mno_restrict_it,
        options::OPT_mstackrealign,
        options::OPT_mno_stackrealign,
        options::OPT_mstack_alignment,
        options::OPT_mcmodel_EQ,
        options::OPT_mlong_calls,
        options::OPT_mno_long_calls,
        options::OPT_ggnu_pubnames,
        options::OPT_gdwarf_aranges,
        options::OPT_fdebug_types_section,
        options::OPT_fno_debug_types_section,
        options::OPT_fdwarf_directory_asm,
        options::OPT_fno_dwarf_directory_asm,
        options::OPT_mrelax_all,
        options::OPT_mno_relax_all,
        options::OPT_ftrap_function_EQ,
        options::OPT_ffixed_r9,
        options::OPT_mfix_cortex_a53_835769,
        options::OPT_mno_fix_cortex_a53_835769,
        options::OPT_ffixed_x18,
        options::OPT_mglobal_merge,
        options::OPT_mno_global_merge,
        options::OPT_mred_zone,
        options::OPT_mno_red_zone,
        options::OPT_Wa_COMMA,
        options::OPT_Xassembler,
        options::OPT_mllvm,
        options::OPT_mmlir,
    };
    for (const auto &A : Args)
      if (llvm::is_contained(kBitcodeOptionIgnorelist, A->getOption().getID()))
        D.Diag(diag::err_drv_unsupported_embed_bitcode) << A->getSpelling();

    // Render the CodeGen options that need to be passed.
    Args.addOptOutFlag(CmdArgs, options::OPT_foptimize_sibling_calls,
                       options::OPT_fno_optimize_sibling_calls);

    RenderFloatingPointOptions(TC, D, isOptimizationLevelFast(Args), Args,
                               CmdArgs, JA, NoOffloadFP32PrecDiv,
                               NoOffloadFP32PrecSqrt);

    // Render ABI arguments
    switch (TC.getArch()) {
    default: break;
    case llvm::Triple::arm:
    case llvm::Triple::armeb:
    case llvm::Triple::thumbeb:
      RenderARMABI(D, Triple, Args, CmdArgs);
      break;
    case llvm::Triple::aarch64:
    case llvm::Triple::aarch64_32:
    case llvm::Triple::aarch64_be:
      RenderAArch64ABI(Triple, Args, CmdArgs);
      break;
    }

    // Optimization level for CodeGen.
    if (const Arg *A = Args.getLastArg(options::OPT_O_Group)) {
      if (A->getOption().matches(options::OPT_O4)) {
        CmdArgs.push_back("-O3");
        D.Diag(diag::warn_O4_is_O3);
      } else {
        A->render(Args, CmdArgs);
      }
    }

    // Input/Output file.
    if (Output.getType() == types::TY_Dependencies) {
      // Handled with other dependency code.
    } else if (Output.isFilename()) {
      CmdArgs.push_back("-o");
      CmdArgs.push_back(Output.getFilename());
    } else {
      assert(Output.isNothing() && "Input output.");
    }

    for (const auto &II : Inputs) {
      addDashXForInput(Args, II, CmdArgs);
      if (II.isFilename())
        CmdArgs.push_back(II.getFilename());
      else
        II.getInputArg().renderAsInput(Args, CmdArgs);
    }

    C.addCommand(std::make_unique<Command>(
        JA, *this, ResponseFileSupport::AtFileUTF8(), D.getClangProgramPath(),
        CmdArgs, Inputs, Output, D.getPrependArg()));
    return;
  }

  if (C.getDriver().embedBitcodeMarkerOnly() && !IsUsingLTO)
    CmdArgs.push_back("-fembed-bitcode=marker");

  // We normally speed up the clang process a bit by skipping destructors at
  // exit, but when we're generating diagnostics we can rely on some of the
  // cleanup.
  if (!C.isForDiagnostics())
    CmdArgs.push_back("-disable-free");
  CmdArgs.push_back("-clear-ast-before-backend");

#ifdef NDEBUG
  const bool IsAssertBuild = false;
#else
  const bool IsAssertBuild = true;
#endif

  // Disable the verification pass in asserts builds unless otherwise specified.
  if (Args.hasFlag(options::OPT_fno_verify_intermediate_code,
                   options::OPT_fverify_intermediate_code, !IsAssertBuild)) {
    CmdArgs.push_back("-disable-llvm-verifier");
  }

  // Discard value names in assert builds unless otherwise specified.
  if (Args.hasFlag(options::OPT_fdiscard_value_names,
                   options::OPT_fno_discard_value_names,
                   !IsAssertBuild && !IsFPGASYCLOffloadDevice)) {
    if (Args.hasArg(options::OPT_fdiscard_value_names) &&
        llvm::any_of(Inputs, [](const clang::driver::InputInfo &II) {
          return types::isLLVMIR(II.getType());
        })) {
      D.Diag(diag::warn_ignoring_fdiscard_for_bitcode);
    }
    CmdArgs.push_back("-discard-value-names");
  }

  // Set the main file name, so that debug info works even with
  // -save-temps.
  CmdArgs.push_back("-main-file-name");
  CmdArgs.push_back(getBaseInputName(Args, Input));

  // Some flags which affect the language (via preprocessor
  // defines).
  if (Args.hasArg(options::OPT_static))
    CmdArgs.push_back("-static-define");

  Args.AddLastArg(CmdArgs, options::OPT_static_libclosure);

  if (Args.hasArg(options::OPT_municode))
    CmdArgs.push_back("-DUNICODE");

  if (isa<AnalyzeJobAction>(JA))
    RenderAnalyzerOptions(Args, CmdArgs, Triple, Input);

  if (isa<AnalyzeJobAction>(JA) ||
      (isa<PreprocessJobAction>(JA) && Args.hasArg(options::OPT__analyze)))
    CmdArgs.push_back("-setup-static-analyzer");

  // Enable compatilibily mode to avoid analyzer-config related errors.
  // Since we can't access frontend flags through hasArg, let's manually iterate
  // through them.
  bool FoundAnalyzerConfig = false;
  for (auto *Arg : Args.filtered(options::OPT_Xclang))
    if (StringRef(Arg->getValue()) == "-analyzer-config") {
      FoundAnalyzerConfig = true;
      break;
    }
  if (!FoundAnalyzerConfig)
    for (auto *Arg : Args.filtered(options::OPT_Xanalyzer))
      if (StringRef(Arg->getValue()) == "-analyzer-config") {
        FoundAnalyzerConfig = true;
        break;
      }
  if (FoundAnalyzerConfig)
    CmdArgs.push_back("-analyzer-config-compatibility-mode=true");

  CheckCodeGenerationOptions(D, Args);

  unsigned FunctionAlignment = ParseFunctionAlignment(TC, Args);
  assert(FunctionAlignment <= 31 && "function alignment will be truncated!");
  if (FunctionAlignment) {
    CmdArgs.push_back("-function-alignment");
    CmdArgs.push_back(Args.MakeArgString(std::to_string(FunctionAlignment)));
  }

  // We support -falign-loops=N where N is a power of 2. GCC supports more
  // forms.
  if (const Arg *A = Args.getLastArg(options::OPT_falign_loops_EQ)) {
    unsigned Value = 0;
    if (StringRef(A->getValue()).getAsInteger(10, Value) || Value > 65536)
      TC.getDriver().Diag(diag::err_drv_invalid_int_value)
          << A->getAsString(Args) << A->getValue();
    else if (Value & (Value - 1))
      TC.getDriver().Diag(diag::err_drv_alignment_not_power_of_two)
          << A->getAsString(Args) << A->getValue();
    // Treat =0 as unspecified (use the target preference).
    if (Value)
      CmdArgs.push_back(Args.MakeArgString("-falign-loops=" +
                                           Twine(std::min(Value, 65536u))));
  }

  if (Triple.isOSzOS()) {
    // On z/OS some of the system header feature macros need to
    // be defined to enable most cross platform projects to build
    // successfully.  Ths include the libc++ library.  A
    // complicating factor is that users can define these
    // macros to the same or different values.  We need to add
    // the definition for these macros to the compilation command
    // if the user hasn't already defined them.

    auto findMacroDefinition = [&](const std::string &Macro) {
      auto MacroDefs = Args.getAllArgValues(options::OPT_D);
      return llvm::any_of(MacroDefs, [&](const std::string &M) {
        return M == Macro || M.find(Macro + '=') != std::string::npos;
      });
    };

    // _UNIX03_WITHDRAWN is required for libcxx & porting.
    if (!findMacroDefinition("_UNIX03_WITHDRAWN"))
      CmdArgs.push_back("-D_UNIX03_WITHDRAWN");
    // _OPEN_DEFAULT is required for XL compat
    if (!findMacroDefinition("_OPEN_DEFAULT"))
      CmdArgs.push_back("-D_OPEN_DEFAULT");
    if (D.CCCIsCXX() || types::isCXX(Input.getType())) {
      // _XOPEN_SOURCE=600 is required for libcxx.
      if (!findMacroDefinition("_XOPEN_SOURCE"))
        CmdArgs.push_back("-D_XOPEN_SOURCE=600");
    }
  }

  llvm::Reloc::Model RelocationModel;
  unsigned PICLevel;
  bool IsPIE;
  std::tie(RelocationModel, PICLevel, IsPIE) = ParsePICArgs(TC, Args);
  Arg *LastPICDataRelArg =
      Args.getLastArg(options::OPT_mno_pic_data_is_text_relative,
                      options::OPT_mpic_data_is_text_relative);
  bool NoPICDataIsTextRelative = false;
  if (LastPICDataRelArg) {
    if (LastPICDataRelArg->getOption().matches(
            options::OPT_mno_pic_data_is_text_relative)) {
      NoPICDataIsTextRelative = true;
      if (!PICLevel)
        D.Diag(diag::err_drv_argument_only_allowed_with)
            << "-mno-pic-data-is-text-relative"
            << "-fpic/-fpie";
    }
    if (!Triple.isSystemZ())
      D.Diag(diag::err_drv_unsupported_opt_for_target)
          << (NoPICDataIsTextRelative ? "-mno-pic-data-is-text-relative"
                                      : "-mpic-data-is-text-relative")
          << RawTriple.str();
  }

  bool IsROPI = RelocationModel == llvm::Reloc::ROPI ||
                RelocationModel == llvm::Reloc::ROPI_RWPI;
  bool IsRWPI = RelocationModel == llvm::Reloc::RWPI ||
                RelocationModel == llvm::Reloc::ROPI_RWPI;

  if (Args.hasArg(options::OPT_mcmse) &&
      !Args.hasArg(options::OPT_fallow_unsupported)) {
    if (IsROPI)
      D.Diag(diag::err_cmse_pi_are_incompatible) << IsROPI;
    if (IsRWPI)
      D.Diag(diag::err_cmse_pi_are_incompatible) << !IsRWPI;
  }

  if (IsROPI && types::isCXX(Input.getType()) &&
      !Args.hasArg(options::OPT_fallow_unsupported))
    D.Diag(diag::err_drv_ropi_incompatible_with_cxx);

  const char *RMName = RelocationModelName(RelocationModel);
  if (RMName) {
    CmdArgs.push_back("-mrelocation-model");
    CmdArgs.push_back(RMName);
  }
  if (PICLevel > 0) {
    CmdArgs.push_back("-pic-level");
    CmdArgs.push_back(PICLevel == 1 ? "1" : "2");
    if (IsPIE)
      CmdArgs.push_back("-pic-is-pie");
    if (NoPICDataIsTextRelative)
      CmdArgs.push_back("-mcmodel=medium");
  }

  if (RelocationModel == llvm::Reloc::ROPI ||
      RelocationModel == llvm::Reloc::ROPI_RWPI)
    CmdArgs.push_back("-fropi");
  if (RelocationModel == llvm::Reloc::RWPI ||
      RelocationModel == llvm::Reloc::ROPI_RWPI)
    CmdArgs.push_back("-frwpi");

  if (Arg *A = Args.getLastArg(options::OPT_meabi)) {
    CmdArgs.push_back("-meabi");
    CmdArgs.push_back(A->getValue());
  }

  // -fsemantic-interposition is forwarded to CC1: set the
  // "SemanticInterposition" metadata to 1 (make some linkages interposable) and
  // make default visibility external linkage definitions dso_preemptable.
  //
  // -fno-semantic-interposition: if the target supports .Lfoo$local local
  // aliases (make default visibility external linkage definitions dso_local).
  // This is the CC1 default for ELF to match COFF/Mach-O.
  //
  // Otherwise use Clang's traditional behavior: like
  // -fno-semantic-interposition but local aliases are not used. So references
  // can be interposed if not optimized out.
  if (Triple.isOSBinFormatELF()) {
    Arg *A = Args.getLastArg(options::OPT_fsemantic_interposition,
                             options::OPT_fno_semantic_interposition);
    if (RelocationModel != llvm::Reloc::Static && !IsPIE) {
      // The supported targets need to call AsmPrinter::getSymbolPreferLocal.
      bool SupportsLocalAlias =
          Triple.isAArch64() || Triple.isRISCV() || Triple.isX86();
      if (!A)
        CmdArgs.push_back("-fhalf-no-semantic-interposition");
      else if (A->getOption().matches(options::OPT_fsemantic_interposition))
        A->render(Args, CmdArgs);
      else if (!SupportsLocalAlias)
        CmdArgs.push_back("-fhalf-no-semantic-interposition");
    }
  }

  {
    std::string Model;
    if (Arg *A = Args.getLastArg(options::OPT_mthread_model)) {
      if (!TC.isThreadModelSupported(A->getValue()))
        D.Diag(diag::err_drv_invalid_thread_model_for_target)
            << A->getValue() << A->getAsString(Args);
      Model = A->getValue();
    } else
      Model = TC.getThreadModel();
    if (Model != "posix") {
      CmdArgs.push_back("-mthread-model");
      CmdArgs.push_back(Args.MakeArgString(Model));
    }
  }

  if (Arg *A = Args.getLastArg(options::OPT_fveclib)) {
    StringRef Name = A->getValue();
    if (Name == "SVML") {
      if (Triple.getArch() != llvm::Triple::x86 &&
          Triple.getArch() != llvm::Triple::x86_64)
        D.Diag(diag::err_drv_unsupported_opt_for_target)
            << Name << Triple.getArchName();
    } else if (Name == "LIBMVEC-X86") {
      if (Triple.getArch() != llvm::Triple::x86 &&
          Triple.getArch() != llvm::Triple::x86_64)
        D.Diag(diag::err_drv_unsupported_opt_for_target)
            << Name << Triple.getArchName();
    } else if (Name == "SLEEF" || Name == "ArmPL") {
      if (Triple.getArch() != llvm::Triple::aarch64 &&
          Triple.getArch() != llvm::Triple::aarch64_be &&
          Triple.getArch() != llvm::Triple::riscv64)
        D.Diag(diag::err_drv_unsupported_opt_for_target)
            << Name << Triple.getArchName();
    }
    A->render(Args, CmdArgs);
  }

  if (Arg *A = Args.getLastArg(options::OPT_faltmathlib_EQ))
    A->render(Args, CmdArgs);

  if (Args.hasFlag(options::OPT_fmerge_all_constants,
                   options::OPT_fno_merge_all_constants, false))
    CmdArgs.push_back("-fmerge-all-constants");

  Args.addOptOutFlag(CmdArgs, options::OPT_fdelete_null_pointer_checks,
                     options::OPT_fno_delete_null_pointer_checks);

  // LLVM Code Generator Options.

  if (Arg *A = Args.getLastArg(options::OPT_mabi_EQ_quadword_atomics)) {
    if (!Triple.isOSAIX() || Triple.isPPC32())
      D.Diag(diag::err_drv_unsupported_opt_for_target)
        << A->getSpelling() << RawTriple.str();
    CmdArgs.push_back("-mabi=quadword-atomics");
  }

  if (Arg *A = Args.getLastArg(options::OPT_mlong_double_128)) {
    // Emit the unsupported option error until the Clang's library integration
    // support for 128-bit long double is available for AIX.
    if (Triple.isOSAIX())
      D.Diag(diag::err_drv_unsupported_opt_for_target)
          << A->getSpelling() << RawTriple.str();
  }

  if (Arg *A = Args.getLastArg(options::OPT_Wframe_larger_than_EQ)) {
    StringRef V = A->getValue(), V1 = V;
    unsigned Size;
    if (V1.consumeInteger(10, Size) || !V1.empty())
      D.Diag(diag::err_drv_invalid_argument_to_option)
          << V << A->getOption().getName();
    else
      CmdArgs.push_back(Args.MakeArgString("-fwarn-stack-size=" + V));
  }

  Args.addOptOutFlag(CmdArgs, options::OPT_fjump_tables,
                     options::OPT_fno_jump_tables);
  Args.addOptInFlag(CmdArgs, options::OPT_fprofile_sample_accurate,
                    options::OPT_fno_profile_sample_accurate);
  Args.addOptOutFlag(CmdArgs, options::OPT_fpreserve_as_comments,
                     options::OPT_fno_preserve_as_comments);

  if (Arg *A = Args.getLastArg(options::OPT_mregparm_EQ)) {
    CmdArgs.push_back("-mregparm");
    CmdArgs.push_back(A->getValue());
  }

  if (Arg *A = Args.getLastArg(options::OPT_maix_struct_return,
                               options::OPT_msvr4_struct_return)) {
    if (!TC.getTriple().isPPC32()) {
      D.Diag(diag::err_drv_unsupported_opt_for_target)
          << A->getSpelling() << RawTriple.str();
    } else if (A->getOption().matches(options::OPT_maix_struct_return)) {
      CmdArgs.push_back("-maix-struct-return");
    } else {
      assert(A->getOption().matches(options::OPT_msvr4_struct_return));
      CmdArgs.push_back("-msvr4-struct-return");
    }
  }

  if (Arg *A = Args.getLastArg(options::OPT_fpcc_struct_return,
                               options::OPT_freg_struct_return)) {
    if (TC.getArch() != llvm::Triple::x86) {
      D.Diag(diag::err_drv_unsupported_opt_for_target)
          << A->getSpelling() << RawTriple.str();
    } else if (A->getOption().matches(options::OPT_fpcc_struct_return)) {
      CmdArgs.push_back("-fpcc-struct-return");
    } else {
      assert(A->getOption().matches(options::OPT_freg_struct_return));
      CmdArgs.push_back("-freg-struct-return");
    }
  }

  if (Args.hasFlag(options::OPT_mrtd, options::OPT_mno_rtd, false)) {
    if (Triple.getArch() == llvm::Triple::m68k)
      CmdArgs.push_back("-fdefault-calling-conv=rtdcall");
    else
      CmdArgs.push_back("-fdefault-calling-conv=stdcall");
  }

  if (Args.hasArg(options::OPT_fenable_matrix)) {
    // enable-matrix is needed by both the LangOpts and by LLVM.
    CmdArgs.push_back("-fenable-matrix");
    CmdArgs.push_back("-mllvm");
    CmdArgs.push_back("-enable-matrix");
  }

  CodeGenOptions::FramePointerKind FPKeepKind =
                  getFramePointerKind(Args, RawTriple);
  const char *FPKeepKindStr = nullptr;
  switch (FPKeepKind) {
  case CodeGenOptions::FramePointerKind::None:
    FPKeepKindStr = "-mframe-pointer=none";
    break;
  case CodeGenOptions::FramePointerKind::Reserved:
    FPKeepKindStr = "-mframe-pointer=reserved";
    break;
  case CodeGenOptions::FramePointerKind::NonLeaf:
    FPKeepKindStr = "-mframe-pointer=non-leaf";
    break;
  case CodeGenOptions::FramePointerKind::All:
    FPKeepKindStr = "-mframe-pointer=all";
    break;
  }
  assert(FPKeepKindStr && "unknown FramePointerKind");
  CmdArgs.push_back(FPKeepKindStr);

  Args.addOptOutFlag(CmdArgs, options::OPT_fzero_initialized_in_bss,
                     options::OPT_fno_zero_initialized_in_bss);

  bool OFastEnabled = isOptimizationLevelFast(Args);
  if (OFastEnabled)
    D.Diag(diag::warn_drv_deprecated_arg_ofast);
  // If -Ofast is the optimization level, then -fstrict-aliasing should be
  // enabled.  This alias option is being used to simplify the hasFlag logic.
  OptSpecifier StrictAliasingAliasOption =
      OFastEnabled ? options::OPT_Ofast : options::OPT_fstrict_aliasing;
  // We turn strict aliasing off by default if we're Windows MSVC since MSVC
  // doesn't do any TBAA.
  if (!Args.hasFlag(options::OPT_fstrict_aliasing, StrictAliasingAliasOption,
                    options::OPT_fno_strict_aliasing, !IsWindowsMSVC))
    CmdArgs.push_back("-relaxed-aliasing");
  if (Args.hasFlag(options::OPT_fno_pointer_tbaa, options::OPT_fpointer_tbaa,
                   false))
    CmdArgs.push_back("-no-pointer-tbaa");
  if (!Args.hasFlag(options::OPT_fstruct_path_tbaa,
                    options::OPT_fno_struct_path_tbaa, true))
    CmdArgs.push_back("-no-struct-path-tbaa");
  Args.addOptInFlag(CmdArgs, options::OPT_fstrict_enums,
                    options::OPT_fno_strict_enums);
  Args.addOptOutFlag(CmdArgs, options::OPT_fstrict_return,
                     options::OPT_fno_strict_return);
  Args.addOptInFlag(CmdArgs, options::OPT_fallow_editor_placeholders,
                    options::OPT_fno_allow_editor_placeholders);
  Args.addOptInFlag(CmdArgs, options::OPT_fstrict_vtable_pointers,
                    options::OPT_fno_strict_vtable_pointers);
  Args.addOptInFlag(CmdArgs, options::OPT_fforce_emit_vtables,
                    options::OPT_fno_force_emit_vtables);
  Args.addOptOutFlag(CmdArgs, options::OPT_foptimize_sibling_calls,
                     options::OPT_fno_optimize_sibling_calls);
  Args.addOptOutFlag(CmdArgs, options::OPT_fescaping_block_tail_calls,
                     options::OPT_fno_escaping_block_tail_calls);

  Args.AddLastArg(CmdArgs, options::OPT_ffine_grained_bitfield_accesses,
                  options::OPT_fno_fine_grained_bitfield_accesses);

  Args.AddLastArg(CmdArgs, options::OPT_fexperimental_relative_cxx_abi_vtables,
                  options::OPT_fno_experimental_relative_cxx_abi_vtables);

  Args.AddLastArg(CmdArgs, options::OPT_fexperimental_omit_vtable_rtti,
                  options::OPT_fno_experimental_omit_vtable_rtti);

  Args.AddLastArg(CmdArgs, options::OPT_fdisable_block_signature_string,
                  options::OPT_fno_disable_block_signature_string);

  // Handle segmented stacks.
  Args.addOptInFlag(CmdArgs, options::OPT_fsplit_stack,
                    options::OPT_fno_split_stack);

  // -fprotect-parens=0 is default.
  if (Args.hasFlag(options::OPT_fprotect_parens,
                   options::OPT_fno_protect_parens, false))
    CmdArgs.push_back("-fprotect-parens");

  RenderFloatingPointOptions(TC, D, OFastEnabled, Args, CmdArgs, JA,
                             NoOffloadFP32PrecDiv, NoOffloadFP32PrecSqrt);

  Args.addOptInFlag(CmdArgs, options::OPT_fatomic_remote_memory,
                    options::OPT_fno_atomic_remote_memory);
  Args.addOptInFlag(CmdArgs, options::OPT_fatomic_fine_grained_memory,
                    options::OPT_fno_atomic_fine_grained_memory);
  Args.addOptInFlag(CmdArgs, options::OPT_fatomic_ignore_denormal_mode,
                    options::OPT_fno_atomic_ignore_denormal_mode);

  if (Arg *A = Args.getLastArg(options::OPT_fextend_args_EQ)) {
    const llvm::Triple::ArchType Arch = TC.getArch();
    if (Arch == llvm::Triple::x86 || Arch == llvm::Triple::x86_64) {
      StringRef V = A->getValue();
      if (V == "64")
        CmdArgs.push_back("-fextend-arguments=64");
      else if (V != "32")
        D.Diag(diag::err_drv_invalid_argument_to_option)
            << A->getValue() << A->getOption().getName();
    } else
      D.Diag(diag::err_drv_unsupported_opt_for_target)
          << A->getOption().getName() << TripleStr;
  }

  if (Arg *A = Args.getLastArg(options::OPT_mdouble_EQ)) {
    if (TC.getArch() == llvm::Triple::avr)
      A->render(Args, CmdArgs);
    else
      D.Diag(diag::err_drv_unsupported_opt_for_target)
          << A->getAsString(Args) << TripleStr;
  }

  if (Arg *A = Args.getLastArg(options::OPT_LongDouble_Group)) {
    if (TC.getTriple().isX86())
      A->render(Args, CmdArgs);
    else if (TC.getTriple().isSPIROrSPIRV() &&
             (A->getOption().getID() == options::OPT_mlong_double_64))
      // Only allow for -mlong-double-64 for SPIR/SPIR-V
      A->render(Args, CmdArgs);
    else if ((IsSYCL &&
              (TC.getTriple().isAMDGCN() || TC.getTriple().isNVPTX())) &&
             (A->getOption().getID() == options::OPT_mlong_double_64))
      // similarly, allow 64bit long double for SYCL GPU targets
      A->render(Args, CmdArgs);
    else if (TC.getTriple().isPPC() &&
             (A->getOption().getID() != options::OPT_mlong_double_80))
      A->render(Args, CmdArgs);
    else
      D.Diag(diag::err_drv_unsupported_opt_for_target)
          << A->getAsString(Args) << TripleStr;
  }

  std::string FpAccuracyAttr;
  auto RenderFPAccuracyOptions = [&FpAccuracyAttr](const Twine &OptStr) {
    // In case the value is 'default' don't add the -ffp-builtin-accuracy
    // attribute.
    if (OptStr.str() != "default") {
      if (FpAccuracyAttr.empty())
        FpAccuracyAttr = "-ffp-builtin-accuracy=";
      else
        FpAccuracyAttr += " ";
      FpAccuracyAttr += OptStr.str();
    }
  };
  auto shouldAddFpAccuracyOption = [&](StringRef Val, StringRef Func) {
    SmallVector<StringRef, 8> FuncsArr = SplitFPAccuracyVal(Val);
    for (const auto &V : FuncsArr)
      return (V == Func);
    return false;
  };

  for (StringRef A : Args.getAllArgValues(options::OPT_ffp_accuracy_EQ)) {
    if (!(NoOffloadFP32PrecDiv && shouldAddFpAccuracyOption(A, "fdiv")) &&
        !(NoOffloadFP32PrecSqrt && shouldAddFpAccuracyOption(A, "sqrt")))
      RenderFPAccuracyOptions(A);
  }
  if (!FpAccuracyAttr.empty())
    CmdArgs.push_back(Args.MakeArgString(FpAccuracyAttr));

  // Decide whether to use verbose asm. Verbose assembly is the default on
  // toolchains which have the integrated assembler on by default.
  bool IsIntegratedAssemblerDefault = TC.IsIntegratedAssemblerDefault();
  if (!Args.hasFlag(options::OPT_fverbose_asm, options::OPT_fno_verbose_asm,
                    IsIntegratedAssemblerDefault))
    CmdArgs.push_back("-fno-verbose-asm");

  // Parse 'none' or '$major.$minor'. Disallow -fbinutils-version=0 because we
  // use that to indicate the MC default in the backend.
  if (Arg *A = Args.getLastArg(options::OPT_fbinutils_version_EQ)) {
    StringRef V = A->getValue();
    unsigned Num;
    if (V == "none")
      A->render(Args, CmdArgs);
    else if (!V.consumeInteger(10, Num) && Num > 0 &&
             (V.empty() || (V.consume_front(".") &&
                            !V.consumeInteger(10, Num) && V.empty())))
      A->render(Args, CmdArgs);
    else
      D.Diag(diag::err_drv_invalid_argument_to_option)
          << A->getValue() << A->getOption().getName();
  }

  // If toolchain choose to use MCAsmParser for inline asm don't pass the
  // option to disable integrated-as explicitly.
  if (!TC.useIntegratedAs() && !TC.parseInlineAsmUsingAsmParser())
    CmdArgs.push_back("-no-integrated-as");

  if (Args.hasArg(options::OPT_fdebug_pass_structure)) {
    CmdArgs.push_back("-mdebug-pass");
    CmdArgs.push_back("Structure");
  }
  if (Args.hasArg(options::OPT_fdebug_pass_arguments)) {
    CmdArgs.push_back("-mdebug-pass");
    CmdArgs.push_back("Arguments");
  }

  // Enable -mconstructor-aliases except on darwin, where we have to work around
  // a linker bug (see https://openradar.appspot.com/7198997), and CUDA device
  // code, where aliases aren't supported.
  if (!RawTriple.isOSDarwin() && !RawTriple.isNVPTX())
    CmdArgs.push_back("-mconstructor-aliases");

  // Darwin's kernel doesn't support guard variables; just die if we
  // try to use them.
  if (KernelOrKext && RawTriple.isOSDarwin())
    CmdArgs.push_back("-fforbid-guard-variables");

  if (Args.hasFlag(options::OPT_mms_bitfields, options::OPT_mno_ms_bitfields,
                   Triple.isWindowsGNUEnvironment())) {
    CmdArgs.push_back("-mms-bitfields");
  }

  if (Triple.isWindowsGNUEnvironment()) {
    Args.addOptOutFlag(CmdArgs, options::OPT_fauto_import,
                       options::OPT_fno_auto_import);
  }

  if (Args.hasFlag(options::OPT_fms_volatile, options::OPT_fno_ms_volatile,
                   Triple.isX86() && IsWindowsMSVC))
    CmdArgs.push_back("-fms-volatile");

  // Non-PIC code defaults to -fdirect-access-external-data while PIC code
  // defaults to -fno-direct-access-external-data. Pass the option if different
  // from the default.
  if (Arg *A = Args.getLastArg(options::OPT_fdirect_access_external_data,
                               options::OPT_fno_direct_access_external_data)) {
    if (A->getOption().matches(options::OPT_fdirect_access_external_data) !=
        (PICLevel == 0))
      A->render(Args, CmdArgs);
  } else if (PICLevel == 0 && Triple.isLoongArch()) {
    // Some targets default to -fno-direct-access-external-data even for
    // -fno-pic.
    CmdArgs.push_back("-fno-direct-access-external-data");
  }

  if (Triple.isOSBinFormatELF() && (Triple.isAArch64() || Triple.isX86()))
    Args.addOptOutFlag(CmdArgs, options::OPT_fplt, options::OPT_fno_plt);

  // -fhosted is default.
  // TODO: Audit uses of KernelOrKext and see where it'd be more appropriate to
  // use Freestanding.
  bool Freestanding =
      Args.hasFlag(options::OPT_ffreestanding, options::OPT_fhosted, false) ||
      KernelOrKext;
  if (Freestanding)
    CmdArgs.push_back("-ffreestanding");

  Args.AddLastArg(CmdArgs, options::OPT_fno_knr_functions);

  // This is a coarse approximation of what llvm-gcc actually does, both
  // -fasynchronous-unwind-tables and -fnon-call-exceptions interact in more
  // complicated ways.
  auto SanitizeArgs = TC.getSanitizerArgs(Args);

  bool IsAsyncUnwindTablesDefault =
      TC.getDefaultUnwindTableLevel(Args) == ToolChain::UnwindTableLevel::Asynchronous;
  bool IsSyncUnwindTablesDefault =
      TC.getDefaultUnwindTableLevel(Args) == ToolChain::UnwindTableLevel::Synchronous;

  bool AsyncUnwindTables = Args.hasFlag(
      options::OPT_fasynchronous_unwind_tables,
      options::OPT_fno_asynchronous_unwind_tables,
      (IsAsyncUnwindTablesDefault || SanitizeArgs.needsUnwindTables()) &&
          !Freestanding);
  bool UnwindTables =
      Args.hasFlag(options::OPT_funwind_tables, options::OPT_fno_unwind_tables,
                   IsSyncUnwindTablesDefault && !Freestanding);
  if (AsyncUnwindTables)
    CmdArgs.push_back("-funwind-tables=2");
  else if (UnwindTables)
     CmdArgs.push_back("-funwind-tables=1");

  // Prepare `-aux-target-cpu` and `-aux-target-feature` unless
  // `--gpu-use-aux-triple-only` is specified.
  if (!Args.getLastArg(options::OPT_gpu_use_aux_triple_only) &&
      (IsCudaDevice || (IsSYCL && IsSYCLDevice) || IsHIPDevice)) {
    const ArgList &HostArgs =
        C.getArgsForToolChain(nullptr, StringRef(), Action::OFK_None);
    std::string HostCPU =
        getCPUName(D, HostArgs, *TC.getAuxTriple(), /*FromAs*/ false);
    if (!HostCPU.empty()) {
      CmdArgs.push_back("-aux-target-cpu");
      CmdArgs.push_back(Args.MakeArgString(HostCPU));
    }
    getTargetFeatures(D, *TC.getAuxTriple(), HostArgs, CmdArgs,
                      /*ForAS*/ false, /*IsAux*/ true);
  }

  TC.addClangTargetOptions(Args, CmdArgs, JA.getOffloadingDeviceKind());

  addMCModel(D, Args, Triple, RelocationModel, CmdArgs);

  if (Arg *A = Args.getLastArg(options::OPT_mtls_size_EQ)) {
    StringRef Value = A->getValue();
    unsigned TLSSize = 0;
    Value.getAsInteger(10, TLSSize);
    if (!Triple.isAArch64() || !Triple.isOSBinFormatELF())
      D.Diag(diag::err_drv_unsupported_opt_for_target)
          << A->getOption().getName() << TripleStr;
    if (TLSSize != 12 && TLSSize != 24 && TLSSize != 32 && TLSSize != 48)
      D.Diag(diag::err_drv_invalid_int_value)
          << A->getOption().getName() << Value;
    Args.AddLastArg(CmdArgs, options::OPT_mtls_size_EQ);
  }

  if (isTLSDESCEnabled(TC, Args))
    CmdArgs.push_back("-enable-tlsdesc");

  // Add the target cpu
  std::string CPU = getCPUName(D, Args, Triple, /*FromAs*/ false);
  if (!CPU.empty()) {
    CmdArgs.push_back("-target-cpu");
    CmdArgs.push_back(Args.MakeArgString(CPU));
  }

  RenderTargetOptions(Triple, Args, KernelOrKext, CmdArgs);

  // Add clang-cl arguments.
  types::ID InputType = Input.getType();
  if (D.IsCLMode())
    AddClangCLArgs(Args, InputType, CmdArgs);

  // Add the sycld debug library when --dependent-lib=msvcrtd is used from
  // the command line.  This is to allow for CMake based builds using the
  // Linux based driver on Windows to correctly pull in the expected debug
  // library.
  if (Args.hasArg(options::OPT_fsycl) && !Args.hasArg(options::OPT_nolibsycl) &&
      !D.IsCLMode()) {
    if (TC.getTriple().isWindowsMSVCEnvironment()) {
      if (isDependentLibAdded(Args, "msvcrtd")) {
        if (Args.hasArg(options::OPT_fpreview_breaking_changes))
          CmdArgs.push_back("--dependent-lib=sycl" SYCL_MAJOR_VERSION
                            "-previewd");
        else
          CmdArgs.push_back("--dependent-lib=sycl" SYCL_MAJOR_VERSION "d");
      }
    } else if (TC.getTriple().isWindowsGNUEnvironment()) {
      if (Args.hasArg(options::OPT_fpreview_breaking_changes))
        CmdArgs.push_back("--dependent-lib=sycl" SYCL_MAJOR_VERSION
                          "-preview.dll");
      else
        CmdArgs.push_back("--dependent-lib=sycl" SYCL_MAJOR_VERSION ".dll");
    }
    CmdArgs.push_back("--dependent-lib=sycl-devicelib-host");
  }

  llvm::codegenoptions::DebugInfoKind DebugInfoKind =
      llvm::codegenoptions::NoDebugInfo;
  DwarfFissionKind DwarfFission = DwarfFissionKind::None;
  renderDebugOptions(TC, D, RawTriple, Args, types::isLLVMIR(InputType),
                     CmdArgs, Output, DebugInfoKind, DwarfFission);

  // Add the split debug info name to the command lines here so we
  // can propagate it to the backend.
  bool SplitDWARF = (DwarfFission != DwarfFissionKind::None) &&
                    (TC.getTriple().isOSBinFormatELF() ||
                     TC.getTriple().isOSBinFormatWasm() ||
                     TC.getTriple().isOSBinFormatCOFF()) &&
                    (isa<AssembleJobAction>(JA) || isa<CompileJobAction>(JA) ||
                     isa<BackendJobAction>(JA));
  if (SplitDWARF) {
    const char *SplitDWARFOut = SplitDebugName(JA, Args, Input, Output);
    CmdArgs.push_back("-split-dwarf-file");
    CmdArgs.push_back(SplitDWARFOut);
    if (DwarfFission == DwarfFissionKind::Split) {
      CmdArgs.push_back("-split-dwarf-output");
      CmdArgs.push_back(SplitDWARFOut);
    }
  }

  // Pass the linker version in use.
  if (Arg *A = Args.getLastArg(options::OPT_mlinker_version_EQ)) {
    CmdArgs.push_back("-target-linker-version");
    CmdArgs.push_back(A->getValue());
  }

  // Explicitly error on some things we know we don't support and can't just
  // ignore.
  if (!Args.hasArg(options::OPT_fallow_unsupported)) {
    Arg *Unsupported;
    if (types::isCXX(InputType) && RawTriple.isOSDarwin() &&
        TC.getArch() == llvm::Triple::x86) {
      if ((Unsupported = Args.getLastArg(options::OPT_fapple_kext)) ||
          (Unsupported = Args.getLastArg(options::OPT_mkernel)))
        D.Diag(diag::err_drv_clang_unsupported_opt_cxx_darwin_i386)
            << Unsupported->getOption().getName();
    }
    // The faltivec option has been superseded by the maltivec option.
    if ((Unsupported = Args.getLastArg(options::OPT_faltivec)))
      D.Diag(diag::err_drv_clang_unsupported_opt_faltivec)
          << Unsupported->getOption().getName()
          << "please use -maltivec and include altivec.h explicitly";
    if ((Unsupported = Args.getLastArg(options::OPT_fno_altivec)))
      D.Diag(diag::err_drv_clang_unsupported_opt_faltivec)
          << Unsupported->getOption().getName() << "please use -mno-altivec";
  }

  Args.AddAllArgs(CmdArgs, options::OPT_v);

  if (Args.getLastArg(options::OPT_H)) {
    CmdArgs.push_back("-H");
    CmdArgs.push_back("-sys-header-deps");
  }
  Args.AddAllArgs(CmdArgs, options::OPT_fshow_skipped_includes);

  if (D.CCPrintHeadersFormat && !D.CCGenDiagnostics) {
    CmdArgs.push_back("-header-include-file");
    CmdArgs.push_back(!D.CCPrintHeadersFilename.empty()
                          ? D.CCPrintHeadersFilename.c_str()
                          : "-");
    CmdArgs.push_back("-sys-header-deps");
    CmdArgs.push_back(Args.MakeArgString(
        "-header-include-format=" +
        std::string(headerIncludeFormatKindToString(D.CCPrintHeadersFormat))));
    CmdArgs.push_back(
        Args.MakeArgString("-header-include-filtering=" +
                           std::string(headerIncludeFilteringKindToString(
                               D.CCPrintHeadersFiltering))));
  }
  Args.AddLastArg(CmdArgs, options::OPT_P);
  Args.AddLastArg(CmdArgs, options::OPT_print_ivar_layout);

  if (D.CCLogDiagnostics && !D.CCGenDiagnostics) {
    CmdArgs.push_back("-diagnostic-log-file");
    CmdArgs.push_back(!D.CCLogDiagnosticsFilename.empty()
                          ? D.CCLogDiagnosticsFilename.c_str()
                          : "-");
  }

  // Give the gen diagnostics more chances to succeed, by avoiding intentional
  // crashes.
  if (D.CCGenDiagnostics)
    CmdArgs.push_back("-disable-pragma-debug-crash");

  // Allow backend to put its diagnostic files in the same place as frontend
  // crash diagnostics files.
  if (Args.hasArg(options::OPT_fcrash_diagnostics_dir)) {
    StringRef Dir = Args.getLastArgValue(options::OPT_fcrash_diagnostics_dir);
    CmdArgs.push_back("-mllvm");
    CmdArgs.push_back(Args.MakeArgString("-crash-diagnostics-dir=" + Dir));
  }

  bool UseSeparateSections = isUseSeparateSections(Triple);

  if (Args.hasFlag(options::OPT_ffunction_sections,
                   options::OPT_fno_function_sections, UseSeparateSections)) {
    CmdArgs.push_back("-ffunction-sections");
  }

  if (Arg *A = Args.getLastArg(options::OPT_fbasic_block_address_map,
                               options::OPT_fno_basic_block_address_map)) {
    if ((Triple.isX86() || Triple.isAArch64()) && Triple.isOSBinFormatELF()) {
      if (A->getOption().matches(options::OPT_fbasic_block_address_map))
        A->render(Args, CmdArgs);
    } else {
      D.Diag(diag::err_drv_unsupported_opt_for_target)
          << A->getAsString(Args) << TripleStr;
    }
  }

  if (Arg *A = Args.getLastArg(options::OPT_fbasic_block_sections_EQ)) {
    StringRef Val = A->getValue();
    if (Val == "labels") {
      D.Diag(diag::warn_drv_deprecated_arg)
          << A->getAsString(Args) << /*hasReplacement=*/true
          << "-fbasic-block-address-map";
      CmdArgs.push_back("-fbasic-block-address-map");
    } else if (Triple.isX86() && Triple.isOSBinFormatELF()) {
      if (Val != "all" && Val != "none" && !Val.starts_with("list="))
        D.Diag(diag::err_drv_invalid_value)
            << A->getAsString(Args) << A->getValue();
      else
        A->render(Args, CmdArgs);
    } else if (Triple.isAArch64() && Triple.isOSBinFormatELF()) {
      // "all" is not supported on AArch64 since branch relaxation creates new
      // basic blocks for some cross-section branches.
      if (Val != "labels" && Val != "none" && !Val.starts_with("list="))
        D.Diag(diag::err_drv_invalid_value)
            << A->getAsString(Args) << A->getValue();
      else
        A->render(Args, CmdArgs);
    } else if (Triple.isNVPTX()) {
      // Do not pass the option to the GPU compilation. We still want it enabled
      // for the host-side compilation, so seeing it here is not an error.
    } else if (Val != "none") {
      // =none is allowed everywhere. It's useful for overriding the option
      // and is the same as not specifying the option.
      D.Diag(diag::err_drv_unsupported_opt_for_target)
          << A->getAsString(Args) << TripleStr;
    }
  }

  bool HasDefaultDataSections = Triple.isOSBinFormatXCOFF();
  if (Args.hasFlag(options::OPT_fdata_sections, options::OPT_fno_data_sections,
                   UseSeparateSections || HasDefaultDataSections)) {
    CmdArgs.push_back("-fdata-sections");
  }

  Args.addOptOutFlag(CmdArgs, options::OPT_funique_section_names,
                     options::OPT_fno_unique_section_names);
  Args.addOptInFlag(CmdArgs, options::OPT_fseparate_named_sections,
                    options::OPT_fno_separate_named_sections);
  Args.addOptInFlag(CmdArgs, options::OPT_funique_internal_linkage_names,
                    options::OPT_fno_unique_internal_linkage_names);
  Args.addOptInFlag(CmdArgs, options::OPT_funique_basic_block_section_names,
                    options::OPT_fno_unique_basic_block_section_names);

  if (Arg *A = Args.getLastArg(options::OPT_fsplit_machine_functions,
                               options::OPT_fno_split_machine_functions)) {
    if (!A->getOption().matches(options::OPT_fno_split_machine_functions)) {
      // This codegen pass is only available on x86 and AArch64 ELF targets.
      if ((Triple.isX86() || Triple.isAArch64()) && Triple.isOSBinFormatELF())
        A->render(Args, CmdArgs);
      else
        D.Diag(diag::err_drv_unsupported_opt_for_target)
            << A->getAsString(Args) << TripleStr;
    }
  }

  Args.AddLastArg(CmdArgs, options::OPT_finstrument_functions,
                  options::OPT_finstrument_functions_after_inlining,
                  options::OPT_finstrument_function_entry_bare);
  Args.AddLastArg(CmdArgs, options::OPT_fconvergent_functions,
                  options::OPT_fno_convergent_functions);

  // NVPTX doesn't support PGO or coverage
  if (!Triple.isNVPTX())
    addPGOAndCoverageFlags(TC, C, JA, Output, Args, SanitizeArgs, CmdArgs);

  Args.AddLastArg(CmdArgs, options::OPT_fclang_abi_compat_EQ);

  if (getLastProfileSampleUseArg(Args) &&
      Args.hasArg(options::OPT_fsample_profile_use_profi)) {
    CmdArgs.push_back("-mllvm");
    CmdArgs.push_back("-sample-profile-use-profi");
  }

  // Add runtime flag for PS4/PS5 when PGO, coverage, or sanitizers are enabled.
  if (RawTriple.isPS() &&
      !Args.hasArg(options::OPT_nostdlib, options::OPT_nodefaultlibs)) {
    PScpu::addProfileRTArgs(TC, Args, CmdArgs);
    PScpu::addSanitizerArgs(TC, Args, CmdArgs);
  }

  // Pass options for controlling the default header search paths.
  if (Args.hasArg(options::OPT_nostdinc)) {
    CmdArgs.push_back("-nostdsysteminc");
    CmdArgs.push_back("-nobuiltininc");
  } else {
    if (Args.hasArg(options::OPT_nostdlibinc))
      CmdArgs.push_back("-nostdsysteminc");
    Args.AddLastArg(CmdArgs, options::OPT_nostdincxx);
    Args.AddLastArg(CmdArgs, options::OPT_nobuiltininc);
  }

  // Pass the path to compiler resource files.
  CmdArgs.push_back("-resource-dir");
  CmdArgs.push_back(D.ResourceDir.c_str());

  Args.AddLastArg(CmdArgs, options::OPT_working_directory);

  // Add preprocessing options like -I, -D, etc. if we are using the
  // preprocessor.
  //
  // FIXME: Support -fpreprocessed
  if (types::getPreprocessedType(InputType) != types::TY_INVALID)
    AddPreprocessingOptions(C, JA, D, Args, CmdArgs, Output, Inputs);

  // Don't warn about "clang -c -DPIC -fPIC test.i" because libtool.m4 assumes
  // that "The compiler can only warn and ignore the option if not recognized".
  // When building with ccache, it will pass -D options to clang even on
  // preprocessed inputs and configure concludes that -fPIC is not supported.
  Args.ClaimAllArgs(options::OPT_D);

  bool SkipO =
      Args.hasArg(options::OPT_fsycl_link_EQ) && ContainsWrapperAction(&JA);
  const Arg *OArg = Args.getLastArg(options::OPT_O_Group);
  // Manually translate -O4 to -O3; let clang reject others.
  // When compiling a wrapped binary, do not optimize.
  if (!SkipO && OArg) {
    if (OArg->getOption().matches(options::OPT_O4)) {
      CmdArgs.push_back("-O3");
      D.Diag(diag::warn_O4_is_O3);
    } else {
      OArg->render(Args, CmdArgs);
    }
  }

  // Warn about ignored options to clang.
  for (const Arg *A :
       Args.filtered(options::OPT_clang_ignored_gcc_optimization_f_Group)) {
    D.Diag(diag::warn_ignored_gcc_optimization) << A->getAsString(Args);
    A->claim();
  }

  for (const Arg *A :
       Args.filtered(options::OPT_clang_ignored_legacy_options_Group)) {
    D.Diag(diag::warn_ignored_clang_option) << A->getAsString(Args);
    A->claim();
  }

  claimNoWarnArgs(Args);

  Args.AddAllArgs(CmdArgs, options::OPT_R_Group);

  for (const Arg *A :
       Args.filtered(options::OPT_W_Group, options::OPT__SLASH_wd)) {
    A->claim();
    if (A->getOption().getID() == options::OPT__SLASH_wd) {
      unsigned WarningNumber;
      if (StringRef(A->getValue()).getAsInteger(10, WarningNumber)) {
        D.Diag(diag::err_drv_invalid_int_value)
            << A->getAsString(Args) << A->getValue();
        continue;
      }

      if (auto Group = diagGroupFromCLWarningID(WarningNumber)) {
        CmdArgs.push_back(Args.MakeArgString(
            "-Wno-" + DiagnosticIDs::getWarningOptionForGroup(*Group)));
      }
      continue;
    }
    A->render(Args, CmdArgs);
  }

  Args.AddAllArgs(CmdArgs, options::OPT_Wsystem_headers_in_module_EQ);

  if (Args.hasFlag(options::OPT_pedantic, options::OPT_no_pedantic, false))
    CmdArgs.push_back("-pedantic");
  Args.AddLastArg(CmdArgs, options::OPT_pedantic_errors);
  Args.AddLastArg(CmdArgs, options::OPT_w);

  Args.addOptInFlag(CmdArgs, options::OPT_ffixed_point,
                    options::OPT_fno_fixed_point);

  if (Arg *A = Args.getLastArg(options::OPT_fcxx_abi_EQ))
    A->render(Args, CmdArgs);

  Args.AddLastArg(CmdArgs, options::OPT_fexperimental_relative_cxx_abi_vtables,
                  options::OPT_fno_experimental_relative_cxx_abi_vtables);

  Args.AddLastArg(CmdArgs, options::OPT_fexperimental_omit_vtable_rtti,
                  options::OPT_fno_experimental_omit_vtable_rtti);

  if (Arg *A = Args.getLastArg(options::OPT_ffuchsia_api_level_EQ))
    A->render(Args, CmdArgs);

  // Handle -{std, ansi, trigraphs} -- take the last of -{std, ansi}
  // (-ansi is equivalent to -std=c89 or -std=c++98).
  //
  // If a std is supplied, only add -trigraphs if it follows the
  // option.
  bool ImplyVCPPCVer = false;
  bool ImplyVCPPCXXVer = false;
  const Arg *Std = Args.getLastArg(options::OPT_std_EQ, options::OPT_ansi);
  if (Std) {
    if (Std->getOption().matches(options::OPT_ansi))
      if (types::isCXX(InputType))
        CmdArgs.push_back("-std=c++98");
      else
        CmdArgs.push_back("-std=c89");
    else {
      if (Args.hasArg(options::OPT_fsycl)) {
        // Use of -std= with 'C' is not supported for SYCL.
        const LangStandard *LangStd =
            LangStandard::getLangStandardForName(Std->getValue());
        if (LangStd && LangStd->getLanguage() == Language::C)
          D.Diag(diag::err_drv_argument_not_allowed_with)
              << Std->getAsString(Args) << "-fsycl";
      }
      Std->render(Args, CmdArgs);
    }

    // If -f(no-)trigraphs appears after the language standard flag, honor it.
    if (Arg *A = Args.getLastArg(options::OPT_std_EQ, options::OPT_ansi,
                                 options::OPT_ftrigraphs,
                                 options::OPT_fno_trigraphs))
      if (A != Std)
        A->render(Args, CmdArgs);
  } else {
    // Honor -std-default.
    //
    // FIXME: Clang doesn't correctly handle -std= when the input language
    // doesn't match. For the time being just ignore this for C++ inputs;
    // eventually we want to do all the standard defaulting here instead of
    // splitting it between the driver and clang -cc1.
    if (!types::isCXX(InputType)) {
      if (!Args.hasArg(options::OPT__SLASH_std)) {
        Args.AddAllArgsTranslated(CmdArgs, options::OPT_std_default_EQ, "-std=",
                                  /*Joined=*/true);
      } else
        ImplyVCPPCVer = true;
    }
    else if (IsWindowsMSVC)
      ImplyVCPPCXXVer = true;

    if (IsSYCL && types::isCXX(InputType) &&
        !Args.hasArg(options::OPT__SLASH_std))
      // For DPC++, we default to -std=c++17 for all compilations.  Use of -std
      // on the command line will override.
      CmdArgs.push_back("-std=c++17");

    Args.AddLastArg(CmdArgs, options::OPT_ftrigraphs,
                    options::OPT_fno_trigraphs);
  }

  // GCC's behavior for -Wwrite-strings is a bit strange:
  //  * In C, this "warning flag" changes the types of string literals from
  //    'char[N]' to 'const char[N]', and thus triggers an unrelated warning
  //    for the discarded qualifier.
  //  * In C++, this is just a normal warning flag.
  //
  // Implementing this warning correctly in C is hard, so we follow GCC's
  // behavior for now. FIXME: Directly diagnose uses of a string literal as
  // a non-const char* in C, rather than using this crude hack.
  if (!types::isCXX(InputType)) {
    // FIXME: This should behave just like a warning flag, and thus should also
    // respect -Weverything, -Wno-everything, -Werror=write-strings, and so on.
    Arg *WriteStrings =
        Args.getLastArg(options::OPT_Wwrite_strings,
                        options::OPT_Wno_write_strings, options::OPT_w);
    if (WriteStrings &&
        WriteStrings->getOption().matches(options::OPT_Wwrite_strings))
      CmdArgs.push_back("-fconst-strings");
  }

  // GCC provides a macro definition '__DEPRECATED' when -Wdeprecated is active
  // during C++ compilation, which it is by default. GCC keeps this define even
  // in the presence of '-w', match this behavior bug-for-bug.
  if (types::isCXX(InputType) &&
      Args.hasFlag(options::OPT_Wdeprecated, options::OPT_Wno_deprecated,
                   true)) {
    CmdArgs.push_back("-fdeprecated-macro");
  }

  // Translate GCC's misnamer '-fasm' arguments to '-fgnu-keywords'.
  if (Arg *Asm = Args.getLastArg(options::OPT_fasm, options::OPT_fno_asm)) {
    if (Asm->getOption().matches(options::OPT_fasm))
      CmdArgs.push_back("-fgnu-keywords");
    else
      CmdArgs.push_back("-fno-gnu-keywords");
  }

  if (!ShouldEnableAutolink(Args, TC, JA))
    CmdArgs.push_back("-fno-autolink");

  Args.AddLastArg(CmdArgs, options::OPT_ftemplate_depth_EQ);
  Args.AddLastArg(CmdArgs, options::OPT_foperator_arrow_depth_EQ);
  Args.AddLastArg(CmdArgs, options::OPT_fconstexpr_depth_EQ);
  Args.AddLastArg(CmdArgs, options::OPT_fconstexpr_steps_EQ);

  Args.AddLastArg(CmdArgs, options::OPT_fexperimental_library);

  if (Args.hasArg(options::OPT_fexperimental_new_constant_interpreter))
    CmdArgs.push_back("-fexperimental-new-constant-interpreter");

  if (Arg *A = Args.getLastArg(options::OPT_fbracket_depth_EQ)) {
    CmdArgs.push_back("-fbracket-depth");
    CmdArgs.push_back(A->getValue());
  }

  if (Arg *A = Args.getLastArg(options::OPT_Wlarge_by_value_copy_EQ,
                               options::OPT_Wlarge_by_value_copy_def)) {
    if (A->getNumValues()) {
      StringRef bytes = A->getValue();
      CmdArgs.push_back(Args.MakeArgString("-Wlarge-by-value-copy=" + bytes));
    } else
      CmdArgs.push_back("-Wlarge-by-value-copy=64"); // default value
  }

  if (Args.hasArg(options::OPT_relocatable_pch))
    CmdArgs.push_back("-relocatable-pch");

  if (const Arg *A = Args.getLastArg(options::OPT_fcf_runtime_abi_EQ)) {
    static const char *kCFABIs[] = {
      "standalone", "objc", "swift", "swift-5.0", "swift-4.2", "swift-4.1",
    };

    if (!llvm::is_contained(kCFABIs, StringRef(A->getValue())))
      D.Diag(diag::err_drv_invalid_cf_runtime_abi) << A->getValue();
    else
      A->render(Args, CmdArgs);
  }

  if (Arg *A = Args.getLastArg(options::OPT_fconstant_string_class_EQ)) {
    CmdArgs.push_back("-fconstant-string-class");
    CmdArgs.push_back(A->getValue());
  }

  if (Arg *A = Args.getLastArg(options::OPT_ftabstop_EQ)) {
    CmdArgs.push_back("-ftabstop");
    CmdArgs.push_back(A->getValue());
  }

  Args.addOptInFlag(CmdArgs, options::OPT_fstack_size_section,
                    options::OPT_fno_stack_size_section);

  if (Args.hasArg(options::OPT_fstack_usage)) {
    CmdArgs.push_back("-stack-usage-file");

    if (Arg *OutputOpt = Args.getLastArg(options::OPT_o)) {
      SmallString<128> OutputFilename(OutputOpt->getValue());
      llvm::sys::path::replace_extension(OutputFilename, "su");
      CmdArgs.push_back(Args.MakeArgString(OutputFilename));
    } else
      CmdArgs.push_back(
          Args.MakeArgString(Twine(getBaseInputStem(Args, Inputs)) + ".su"));
  }

  CmdArgs.push_back("-ferror-limit");
  if (Arg *A = Args.getLastArg(options::OPT_ferror_limit_EQ))
    CmdArgs.push_back(A->getValue());
  else
    CmdArgs.push_back("19");

  Args.AddLastArg(CmdArgs, options::OPT_fconstexpr_backtrace_limit_EQ);
  Args.AddLastArg(CmdArgs, options::OPT_fmacro_backtrace_limit_EQ);
  Args.AddLastArg(CmdArgs, options::OPT_ftemplate_backtrace_limit_EQ);
  Args.AddLastArg(CmdArgs, options::OPT_fspell_checking_limit_EQ);
  Args.AddLastArg(CmdArgs, options::OPT_fcaret_diagnostics_max_lines_EQ);

  // Pass -fmessage-length=.
  unsigned MessageLength = 0;
  if (Arg *A = Args.getLastArg(options::OPT_fmessage_length_EQ)) {
    StringRef V(A->getValue());
    if (V.getAsInteger(0, MessageLength))
      D.Diag(diag::err_drv_invalid_argument_to_option)
          << V << A->getOption().getName();
  } else {
    // If -fmessage-length=N was not specified, determine whether this is a
    // terminal and, if so, implicitly define -fmessage-length appropriately.
    MessageLength = llvm::sys::Process::StandardErrColumns();
  }
  if (MessageLength != 0)
    CmdArgs.push_back(
        Args.MakeArgString("-fmessage-length=" + Twine(MessageLength)));

  if (Arg *A = Args.getLastArg(options::OPT_frandomize_layout_seed_EQ))
    CmdArgs.push_back(
        Args.MakeArgString("-frandomize-layout-seed=" + Twine(A->getValue(0))));

  if (Arg *A = Args.getLastArg(options::OPT_frandomize_layout_seed_file_EQ))
    CmdArgs.push_back(Args.MakeArgString("-frandomize-layout-seed-file=" +
                                         Twine(A->getValue(0))));

  // -fvisibility= and -fvisibility-ms-compat are of a piece.
  if (const Arg *A = Args.getLastArg(options::OPT_fvisibility_EQ,
                                     options::OPT_fvisibility_ms_compat)) {
    if (A->getOption().matches(options::OPT_fvisibility_EQ)) {
      A->render(Args, CmdArgs);
    } else {
      assert(A->getOption().matches(options::OPT_fvisibility_ms_compat));
      CmdArgs.push_back("-fvisibility=hidden");
      CmdArgs.push_back("-ftype-visibility=default");
    }
  } else if (IsOpenMPDevice) {
    // When compiling for the OpenMP device we want protected visibility by
    // default. This prevents the device from accidentally preempting code on
    // the host, makes the system more robust, and improves performance.
    CmdArgs.push_back("-fvisibility=protected");
  }

  // PS4/PS5 process these options in addClangTargetOptions.
  if (!RawTriple.isPS()) {
    if (const Arg *A =
            Args.getLastArg(options::OPT_fvisibility_from_dllstorageclass,
                            options::OPT_fno_visibility_from_dllstorageclass)) {
      if (A->getOption().matches(
              options::OPT_fvisibility_from_dllstorageclass)) {
        CmdArgs.push_back("-fvisibility-from-dllstorageclass");
        Args.AddLastArg(CmdArgs, options::OPT_fvisibility_dllexport_EQ);
        Args.AddLastArg(CmdArgs, options::OPT_fvisibility_nodllstorageclass_EQ);
        Args.AddLastArg(CmdArgs, options::OPT_fvisibility_externs_dllimport_EQ);
        Args.AddLastArg(CmdArgs,
                        options::OPT_fvisibility_externs_nodllstorageclass_EQ);
      }
    }
  }

  if (Args.hasFlag(options::OPT_fvisibility_inlines_hidden,
                    options::OPT_fno_visibility_inlines_hidden, false))
    CmdArgs.push_back("-fvisibility-inlines-hidden");

  Args.AddLastArg(CmdArgs, options::OPT_fvisibility_inlines_hidden_static_local_var,
                           options::OPT_fno_visibility_inlines_hidden_static_local_var);

  // -fvisibility-global-new-delete-hidden is a deprecated spelling of
  // -fvisibility-global-new-delete=force-hidden.
  if (const Arg *A =
          Args.getLastArg(options::OPT_fvisibility_global_new_delete_hidden)) {
    D.Diag(diag::warn_drv_deprecated_arg)
        << A->getAsString(Args) << /*hasReplacement=*/true
        << "-fvisibility-global-new-delete=force-hidden";
  }

  if (const Arg *A =
          Args.getLastArg(options::OPT_fvisibility_global_new_delete_EQ,
                          options::OPT_fvisibility_global_new_delete_hidden)) {
    if (A->getOption().matches(options::OPT_fvisibility_global_new_delete_EQ)) {
      A->render(Args, CmdArgs);
    } else {
      assert(A->getOption().matches(
          options::OPT_fvisibility_global_new_delete_hidden));
      CmdArgs.push_back("-fvisibility-global-new-delete=force-hidden");
    }
  }

  Args.AddLastArg(CmdArgs, options::OPT_ftlsmodel_EQ);

  if (Args.hasFlag(options::OPT_fnew_infallible,
                   options::OPT_fno_new_infallible, false))
    CmdArgs.push_back("-fnew-infallible");

  if (Args.hasFlag(options::OPT_fno_operator_names,
                   options::OPT_foperator_names, false))
    CmdArgs.push_back("-fno-operator-names");

  // Forward -f (flag) options which we can pass directly.
  Args.AddLastArg(CmdArgs, options::OPT_femit_all_decls);
  Args.AddLastArg(CmdArgs, options::OPT_fheinous_gnu_extensions);
  Args.AddLastArg(CmdArgs, options::OPT_fdigraphs, options::OPT_fno_digraphs);
  Args.AddLastArg(CmdArgs, options::OPT_fzero_call_used_regs_EQ);
  Args.AddLastArg(CmdArgs, options::OPT_fraw_string_literals,
                  options::OPT_fno_raw_string_literals);

  if (Args.hasFlag(options::OPT_femulated_tls, options::OPT_fno_emulated_tls,
                   Triple.hasDefaultEmulatedTLS()))
    CmdArgs.push_back("-femulated-tls");

  Args.addOptInFlag(CmdArgs, options::OPT_fcheck_new,
                    options::OPT_fno_check_new);

  if (Arg *A = Args.getLastArg(options::OPT_fzero_call_used_regs_EQ)) {
    // FIXME: There's no reason for this to be restricted to X86. The backend
    // code needs to be changed to include the appropriate function calls
    // automatically.
    if (!Triple.isX86() && !Triple.isAArch64())
      D.Diag(diag::err_drv_unsupported_opt_for_target)
          << A->getAsString(Args) << TripleStr;
  }

  // AltiVec-like language extensions aren't relevant for assembling.
  if (!isa<PreprocessJobAction>(JA) || Output.getType() != types::TY_PP_Asm)
    Args.AddLastArg(CmdArgs, options::OPT_fzvector);

  Args.AddLastArg(CmdArgs, options::OPT_fdiagnostics_show_template_tree);
  Args.AddLastArg(CmdArgs, options::OPT_fno_elide_type);

  // Forward flags for OpenMP. We don't do this if the current action is an
  // device offloading action other than OpenMP.
  if (Args.hasFlag(options::OPT_fopenmp, options::OPT_fopenmp_EQ,
                   options::OPT_fno_openmp, false) &&
      !Args.hasFlag(options::OPT_foffload_via_llvm,
                    options::OPT_fno_offload_via_llvm, false) &&
      (JA.isDeviceOffloading(Action::OFK_None) ||
       JA.isDeviceOffloading(Action::OFK_OpenMP))) {
    switch (D.getOpenMPRuntime(Args)) {
    case Driver::OMPRT_OMP:
    case Driver::OMPRT_IOMP5:
      // Clang can generate useful OpenMP code for these two runtime libraries.
      CmdArgs.push_back("-fopenmp");

      // If no option regarding the use of TLS in OpenMP codegeneration is
      // given, decide a default based on the target. Otherwise rely on the
      // options and pass the right information to the frontend.
      if (!Args.hasFlag(options::OPT_fopenmp_use_tls,
                        options::OPT_fnoopenmp_use_tls, /*Default=*/true))
        CmdArgs.push_back("-fnoopenmp-use-tls");
      Args.AddLastArg(CmdArgs, options::OPT_fopenmp_simd,
                      options::OPT_fno_openmp_simd);
      Args.AddAllArgs(CmdArgs, options::OPT_fopenmp_enable_irbuilder);
      Args.AddAllArgs(CmdArgs, options::OPT_fopenmp_version_EQ);
      if (!Args.hasFlag(options::OPT_fopenmp_extensions,
                        options::OPT_fno_openmp_extensions, /*Default=*/true))
        CmdArgs.push_back("-fno-openmp-extensions");
      Args.AddAllArgs(CmdArgs, options::OPT_fopenmp_cuda_number_of_sm_EQ);
      Args.AddAllArgs(CmdArgs, options::OPT_fopenmp_cuda_blocks_per_sm_EQ);
      Args.AddAllArgs(CmdArgs,
                      options::OPT_fopenmp_cuda_teams_reduction_recs_num_EQ);
      if (Args.hasFlag(options::OPT_fopenmp_optimistic_collapse,
                       options::OPT_fno_openmp_optimistic_collapse,
                       /*Default=*/false))
        CmdArgs.push_back("-fopenmp-optimistic-collapse");

      // When in OpenMP offloading mode with NVPTX target, forward
      // cuda-mode flag
      if (Args.hasFlag(options::OPT_fopenmp_cuda_mode,
                       options::OPT_fno_openmp_cuda_mode, /*Default=*/false))
        CmdArgs.push_back("-fopenmp-cuda-mode");

      // When in OpenMP offloading mode, enable debugging on the device.
      Args.AddAllArgs(CmdArgs, options::OPT_fopenmp_target_debug_EQ);
      if (Args.hasFlag(options::OPT_fopenmp_target_debug,
                       options::OPT_fno_openmp_target_debug, /*Default=*/false))
        CmdArgs.push_back("-fopenmp-target-debug");

      // When in OpenMP offloading mode, forward assumptions information about
      // thread and team counts in the device.
      if (Args.hasFlag(options::OPT_fopenmp_assume_teams_oversubscription,
                       options::OPT_fno_openmp_assume_teams_oversubscription,
                       /*Default=*/false))
        CmdArgs.push_back("-fopenmp-assume-teams-oversubscription");
      if (Args.hasFlag(options::OPT_fopenmp_assume_threads_oversubscription,
                       options::OPT_fno_openmp_assume_threads_oversubscription,
                       /*Default=*/false))
        CmdArgs.push_back("-fopenmp-assume-threads-oversubscription");
      if (Args.hasArg(options::OPT_fopenmp_assume_no_thread_state))
        CmdArgs.push_back("-fopenmp-assume-no-thread-state");
      if (Args.hasArg(options::OPT_fopenmp_assume_no_nested_parallelism))
        CmdArgs.push_back("-fopenmp-assume-no-nested-parallelism");
      if (Args.hasArg(options::OPT_fopenmp_offload_mandatory))
        CmdArgs.push_back("-fopenmp-offload-mandatory");
      if (Args.hasArg(options::OPT_fopenmp_force_usm))
        CmdArgs.push_back("-fopenmp-force-usm");
      break;
    default:
      // By default, if Clang doesn't know how to generate useful OpenMP code
      // for a specific runtime library, we just don't pass the '-fopenmp' flag
      // down to the actual compilation.
      // FIXME: It would be better to have a mode which *only* omits IR
      // generation based on the OpenMP support so that we get consistent
      // semantic analysis, etc.
      break;
    }
  } else {
    if (!JA.isDeviceOffloading(Action::OFK_SYCL))
      Args.AddLastArg(CmdArgs, options::OPT_fopenmp_simd,
                      options::OPT_fno_openmp_simd);
    Args.AddAllArgs(CmdArgs, options::OPT_fopenmp_version_EQ);
    Args.addOptOutFlag(CmdArgs, options::OPT_fopenmp_extensions,
                       options::OPT_fno_openmp_extensions);
  }
  // Forward the offload runtime change to code generation, liboffload implies
  // new driver. Otherwise, check if we should forward the new driver to change
  // offloading code generation.
  if (Args.hasFlag(options::OPT_foffload_via_llvm,
                   options::OPT_fno_offload_via_llvm, false)) {
    CmdArgs.append({"--offload-new-driver", "-foffload-via-llvm"});
  } else if (Args.hasFlag(options::OPT_offload_new_driver,
                          options::OPT_no_offload_new_driver,
                          C.isOffloadingHostKind(Action::OFK_Cuda))) {
    CmdArgs.push_back("--offload-new-driver");
  }

  const XRayArgs &XRay = TC.getXRayArgs();
  XRay.addArgs(TC, Args, CmdArgs, InputType);

  for (const auto &Filename :
       Args.getAllArgValues(options::OPT_fprofile_list_EQ)) {
    if (D.getVFS().exists(Filename))
      CmdArgs.push_back(Args.MakeArgString("-fprofile-list=" + Filename));
    else
      D.Diag(clang::diag::err_drv_no_such_file) << Filename;
  }

  if (Arg *A = Args.getLastArg(options::OPT_fpatchable_function_entry_EQ)) {
    StringRef S0 = A->getValue(), S = S0;
    unsigned Size, Offset = 0;
    if (!Triple.isAArch64() && !Triple.isLoongArch() && !Triple.isRISCV() &&
        !Triple.isX86() &&
        !(!Triple.isOSAIX() && (Triple.getArch() == llvm::Triple::ppc ||
                                Triple.getArch() == llvm::Triple::ppc64)))
      D.Diag(diag::err_drv_unsupported_opt_for_target)
          << A->getAsString(Args) << TripleStr;
    else if (S.consumeInteger(10, Size) ||
             (!S.empty() && (!S.consume_front(",") ||
                             S.consumeInteger(10, Offset) || !S.empty())))
      D.Diag(diag::err_drv_invalid_argument_to_option)
          << S0 << A->getOption().getName();
    else if (Size < Offset)
      D.Diag(diag::err_drv_unsupported_fpatchable_function_entry_argument);
    else {
      CmdArgs.push_back(Args.MakeArgString(A->getSpelling() + Twine(Size)));
      CmdArgs.push_back(Args.MakeArgString(
          "-fpatchable-function-entry-offset=" + Twine(Offset)));
    }
  }

  Args.AddLastArg(CmdArgs, options::OPT_fms_hotpatch);

  if (TC.SupportsProfiling()) {
    Args.AddLastArg(CmdArgs, options::OPT_pg);

    llvm::Triple::ArchType Arch = TC.getArch();
    if (Arg *A = Args.getLastArg(options::OPT_mfentry)) {
      if (Arch == llvm::Triple::systemz || TC.getTriple().isX86())
        A->render(Args, CmdArgs);
      else
        D.Diag(diag::err_drv_unsupported_opt_for_target)
            << A->getAsString(Args) << TripleStr;
    }
    if (Arg *A = Args.getLastArg(options::OPT_mnop_mcount)) {
      if (Arch == llvm::Triple::systemz)
        A->render(Args, CmdArgs);
      else
        D.Diag(diag::err_drv_unsupported_opt_for_target)
            << A->getAsString(Args) << TripleStr;
    }
    if (Arg *A = Args.getLastArg(options::OPT_mrecord_mcount)) {
      if (Arch == llvm::Triple::systemz)
        A->render(Args, CmdArgs);
      else
        D.Diag(diag::err_drv_unsupported_opt_for_target)
            << A->getAsString(Args) << TripleStr;
    }
  }

  if (Arg *A = Args.getLastArgNoClaim(options::OPT_pg)) {
    if (TC.getTriple().isOSzOS()) {
      D.Diag(diag::err_drv_unsupported_opt_for_target)
          << A->getAsString(Args) << TripleStr;
    }
  }
  if (Arg *A = Args.getLastArgNoClaim(options::OPT_p)) {
    if (!(TC.getTriple().isOSAIX() || TC.getTriple().isOSOpenBSD())) {
      D.Diag(diag::err_drv_unsupported_opt_for_target)
          << A->getAsString(Args) << TripleStr;
    }
  }
  if (Arg *A = Args.getLastArgNoClaim(options::OPT_p, options::OPT_pg)) {
    if (A->getOption().matches(options::OPT_p)) {
      A->claim();
      if (TC.getTriple().isOSAIX() && !Args.hasArgNoClaim(options::OPT_pg))
        CmdArgs.push_back("-pg");
    }
  }

  // Reject AIX-specific link options on other targets.
  if (!TC.getTriple().isOSAIX()) {
    for (const Arg *A : Args.filtered(options::OPT_b, options::OPT_K,
                                      options::OPT_mxcoff_build_id_EQ)) {
      D.Diag(diag::err_drv_unsupported_opt_for_target)
          << A->getSpelling() << TripleStr;
    }
  }

  if (Args.getLastArg(options::OPT_fapple_kext) ||
      (Args.hasArg(options::OPT_mkernel) && types::isCXX(InputType)))
    CmdArgs.push_back("-fapple-kext");

  Args.AddLastArg(CmdArgs, options::OPT_altivec_src_compat);
  Args.AddLastArg(CmdArgs, options::OPT_flax_vector_conversions_EQ);
  Args.AddLastArg(CmdArgs, options::OPT_fobjc_sender_dependent_dispatch);
  Args.AddLastArg(CmdArgs, options::OPT_fdiagnostics_print_source_range_info);
  Args.AddLastArg(CmdArgs, options::OPT_fdiagnostics_parseable_fixits);
  Args.AddLastArg(CmdArgs, options::OPT_ftime_report);
  Args.AddLastArg(CmdArgs, options::OPT_ftime_report_EQ);
  Args.AddLastArg(CmdArgs, options::OPT_ftrapv);
  Args.AddLastArg(CmdArgs, options::OPT_malign_double);
  Args.AddLastArg(CmdArgs, options::OPT_fno_temp_file);

  if (const char *Name = C.getTimeTraceFile(&JA)) {
    CmdArgs.push_back(Args.MakeArgString("-ftime-trace=" + Twine(Name)));
    Args.AddLastArg(CmdArgs, options::OPT_ftime_trace_granularity_EQ);
    Args.AddLastArg(CmdArgs, options::OPT_ftime_trace_verbose);
  }

  if (Arg *A = Args.getLastArg(options::OPT_ftrapv_handler_EQ)) {
    CmdArgs.push_back("-ftrapv-handler");
    CmdArgs.push_back(A->getValue());
  }

  Args.AddLastArg(CmdArgs, options::OPT_ftrap_function_EQ);

  // Handle -f[no-]wrapv and -f[no-]strict-overflow, which are used by both
  // clang and flang.
  renderCommonIntegerOverflowOptions(Args, CmdArgs);

  Args.AddLastArg(CmdArgs, options::OPT_ffinite_loops,
                  options::OPT_fno_finite_loops);

  Args.AddLastArg(CmdArgs, options::OPT_fwritable_strings);
  Args.AddLastArg(CmdArgs, options::OPT_funroll_loops,
                  options::OPT_fno_unroll_loops);
  Args.AddLastArg(CmdArgs, options::OPT_floop_interchange,
                  options::OPT_fno_loop_interchange);

  Args.AddLastArg(CmdArgs, options::OPT_fstrict_flex_arrays_EQ);

  Args.AddLastArg(CmdArgs, options::OPT_pthread);

  Args.addOptInFlag(CmdArgs, options::OPT_mspeculative_load_hardening,
                    options::OPT_mno_speculative_load_hardening);

  RenderSSPOptions(D, TC, Args, CmdArgs, KernelOrKext);
  RenderSCPOptions(TC, Args, CmdArgs);
  RenderTrivialAutoVarInitOptions(D, TC, Args, CmdArgs);

  Args.AddLastArg(CmdArgs, options::OPT_fswift_async_fp_EQ);

  Args.addOptInFlag(CmdArgs, options::OPT_mstackrealign,
                    options::OPT_mno_stackrealign);

  if (Args.hasArg(options::OPT_mstack_alignment)) {
    StringRef alignment = Args.getLastArgValue(options::OPT_mstack_alignment);
    CmdArgs.push_back(Args.MakeArgString("-mstack-alignment=" + alignment));
  }

  if (Args.hasArg(options::OPT_mstack_probe_size)) {
    StringRef Size = Args.getLastArgValue(options::OPT_mstack_probe_size);

    if (!Size.empty())
      CmdArgs.push_back(Args.MakeArgString("-mstack-probe-size=" + Size));
    else
      CmdArgs.push_back("-mstack-probe-size=0");
  }

  Args.addOptOutFlag(CmdArgs, options::OPT_mstack_arg_probe,
                     options::OPT_mno_stack_arg_probe);

  if (Arg *A = Args.getLastArg(options::OPT_mrestrict_it,
                               options::OPT_mno_restrict_it)) {
    if (A->getOption().matches(options::OPT_mrestrict_it)) {
      CmdArgs.push_back("-mllvm");
      CmdArgs.push_back("-arm-restrict-it");
    } else {
      CmdArgs.push_back("-mllvm");
      CmdArgs.push_back("-arm-default-it");
    }
  }

  // Forward -cl options to -cc1
  RenderOpenCLOptions(Args, CmdArgs, InputType);

  // Forward hlsl options to -cc1
  RenderHLSLOptions(Args, CmdArgs, InputType);

  // Forward OpenACC options to -cc1
  RenderOpenACCOptions(D, Args, CmdArgs, InputType);

  if (IsHIP) {
    if (Args.hasFlag(options::OPT_fhip_new_launch_api,
                     options::OPT_fno_hip_new_launch_api, true))
      CmdArgs.push_back("-fhip-new-launch-api");
    Args.addOptInFlag(CmdArgs, options::OPT_fgpu_allow_device_init,
                      options::OPT_fno_gpu_allow_device_init);
    Args.AddLastArg(CmdArgs, options::OPT_hipstdpar);
    Args.AddLastArg(CmdArgs, options::OPT_hipstdpar_interpose_alloc);
    Args.addOptInFlag(CmdArgs, options::OPT_fhip_kernel_arg_name,
                      options::OPT_fno_hip_kernel_arg_name);
  }

  if (IsCuda || IsHIP || IsSYCL) {
    if (IsRDCMode)
      CmdArgs.push_back("-fgpu-rdc");
    else
      CmdArgs.push_back("-fno-gpu-rdc");
  }
  if (IsCuda || IsHIP) {
    Args.addOptInFlag(CmdArgs, options::OPT_fgpu_defer_diag,
                      options::OPT_fno_gpu_defer_diag);
    if (Args.hasFlag(options::OPT_fgpu_exclude_wrong_side_overloads,
                     options::OPT_fno_gpu_exclude_wrong_side_overloads,
                     false)) {
      CmdArgs.push_back("-fgpu-exclude-wrong-side-overloads");
      CmdArgs.push_back("-fgpu-defer-diag");
    }
  }

  // Forward --no-offloadlib to -cc1.
  if (!Args.hasFlag(options::OPT_offloadlib, options::OPT_no_offloadlib, true))
    CmdArgs.push_back("--no-offloadlib");

  if (Arg *A = Args.getLastArg(options::OPT_fcf_protection_EQ)) {
    CmdArgs.push_back(
        Args.MakeArgString(Twine("-fcf-protection=") + A->getValue()));

    if (Arg *SA = Args.getLastArg(options::OPT_mcf_branch_label_scheme_EQ))
      CmdArgs.push_back(Args.MakeArgString(Twine("-mcf-branch-label-scheme=") +
                                           SA->getValue()));
  } else if (Triple.isOSOpenBSD() && Triple.getArch() == llvm::Triple::x86_64) {
    // Emit IBT endbr64 instructions by default
    CmdArgs.push_back("-fcf-protection=branch");
    // jump-table can generate indirect jumps, which are not permitted
    CmdArgs.push_back("-fno-jump-tables");
  }

  if (Arg *A = Args.getLastArg(options::OPT_mfunction_return_EQ))
    CmdArgs.push_back(
        Args.MakeArgString(Twine("-mfunction-return=") + A->getValue()));

  Args.AddLastArg(CmdArgs, options::OPT_mindirect_branch_cs_prefix);

  // Forward -f options with positive and negative forms; we translate these by
  // hand.  Do not propagate PGO options to the GPU-side compilations as the
  // profile info is for the host-side compilation only.
  if (!(IsCudaDevice || IsHIPDevice)) {
    if (Arg *A = getLastProfileSampleUseArg(Args)) {
      auto *PGOArg = Args.getLastArg(
          options::OPT_fprofile_generate, options::OPT_fprofile_generate_EQ,
          options::OPT_fcs_profile_generate,
          options::OPT_fcs_profile_generate_EQ, options::OPT_fprofile_use,
          options::OPT_fprofile_use_EQ);
      if (PGOArg)
        D.Diag(diag::err_drv_argument_not_allowed_with)
            << "SampleUse with PGO options";

      StringRef fname = A->getValue();
      if (!llvm::sys::fs::exists(fname))
        D.Diag(diag::err_drv_no_such_file) << fname;
      else
        A->render(Args, CmdArgs);
    }
    Args.AddLastArg(CmdArgs, options::OPT_fprofile_remapping_file_EQ);

    if (Args.hasFlag(options::OPT_fpseudo_probe_for_profiling,
                     options::OPT_fno_pseudo_probe_for_profiling, false)) {
      CmdArgs.push_back("-fpseudo-probe-for-profiling");
      // Enforce -funique-internal-linkage-names if it's not explicitly turned
      // off.
      if (Args.hasFlag(options::OPT_funique_internal_linkage_names,
                       options::OPT_fno_unique_internal_linkage_names, true))
        CmdArgs.push_back("-funique-internal-linkage-names");
    }
  }
  RenderBuiltinOptions(TC, RawTriple, Args, CmdArgs);

  Args.addOptOutFlag(CmdArgs, options::OPT_fassume_sane_operator_new,
                     options::OPT_fno_assume_sane_operator_new);

  if (Args.hasFlag(options::OPT_fapinotes, options::OPT_fno_apinotes, false))
    CmdArgs.push_back("-fapinotes");
  if (Args.hasFlag(options::OPT_fapinotes_modules,
                   options::OPT_fno_apinotes_modules, false))
    CmdArgs.push_back("-fapinotes-modules");
  Args.AddLastArg(CmdArgs, options::OPT_fapinotes_swift_version);

  // -fblocks=0 is default.
  if (Args.hasFlag(options::OPT_fblocks, options::OPT_fno_blocks,
                   TC.IsBlocksDefault()) ||
      (Args.hasArg(options::OPT_fgnu_runtime) &&
       Args.hasArg(options::OPT_fobjc_nonfragile_abi) &&
       !Args.hasArg(options::OPT_fno_blocks))) {
    CmdArgs.push_back("-fblocks");

    if (!Args.hasArg(options::OPT_fgnu_runtime) && !TC.hasBlocksRuntime())
      CmdArgs.push_back("-fblocks-runtime-optional");
  }

  // -fencode-extended-block-signature=1 is default.
  if (TC.IsEncodeExtendedBlockSignatureDefault())
    CmdArgs.push_back("-fencode-extended-block-signature");

  if (Args.hasFlag(options::OPT_fcoro_aligned_allocation,
                   options::OPT_fno_coro_aligned_allocation, false) &&
      types::isCXX(InputType))
    CmdArgs.push_back("-fcoro-aligned-allocation");

  Args.AddLastArg(CmdArgs, options::OPT_fdouble_square_bracket_attributes,
                  options::OPT_fno_double_square_bracket_attributes);

  Args.addOptOutFlag(CmdArgs, options::OPT_faccess_control,
                     options::OPT_fno_access_control);
  Args.addOptOutFlag(CmdArgs, options::OPT_felide_constructors,
                     options::OPT_fno_elide_constructors);

  ToolChain::RTTIMode RTTIMode = TC.getRTTIMode();

  if (KernelOrKext || (types::isCXX(InputType) &&
                       (RTTIMode == ToolChain::RM_Disabled)))
    CmdArgs.push_back("-fno-rtti");

  // -fshort-enums=0 is default for all architectures except Hexagon and z/OS.
  if (Args.hasFlag(options::OPT_fshort_enums, options::OPT_fno_short_enums,
                   TC.getArch() == llvm::Triple::hexagon || Triple.isOSzOS()))
    CmdArgs.push_back("-fshort-enums");

  RenderCharacterOptions(Args, AuxTriple ? *AuxTriple : RawTriple, CmdArgs);

  // -fuse-cxa-atexit is default.
  if (!Args.hasFlag(
          options::OPT_fuse_cxa_atexit, options::OPT_fno_use_cxa_atexit,
          !RawTriple.isOSAIX() && !RawTriple.isOSWindows() &&
              ((RawTriple.getVendor() != llvm::Triple::MipsTechnologies) ||
               RawTriple.hasEnvironment())) ||
      KernelOrKext)
    CmdArgs.push_back("-fno-use-cxa-atexit");

  if (Args.hasFlag(options::OPT_fregister_global_dtors_with_atexit,
                   options::OPT_fno_register_global_dtors_with_atexit,
                   RawTriple.isOSDarwin() && !KernelOrKext))
    CmdArgs.push_back("-fregister-global-dtors-with-atexit");

  Args.addOptInFlag(CmdArgs, options::OPT_fuse_line_directives,
                    options::OPT_fno_use_line_directives);

  // -fno-minimize-whitespace is default.
  if (Args.hasFlag(options::OPT_fminimize_whitespace,
                   options::OPT_fno_minimize_whitespace, false)) {
    types::ID InputType = Inputs[0].getType();
    if (!isDerivedFromC(InputType))
      D.Diag(diag::err_drv_opt_unsupported_input_type)
          << "-fminimize-whitespace" << types::getTypeName(InputType);
    CmdArgs.push_back("-fminimize-whitespace");
  }

  // -fno-keep-system-includes is default.
  if (Args.hasFlag(options::OPT_fkeep_system_includes,
                   options::OPT_fno_keep_system_includes, false)) {
    types::ID InputType = Inputs[0].getType();
    if (!isDerivedFromC(InputType))
      D.Diag(diag::err_drv_opt_unsupported_input_type)
          << "-fkeep-system-includes" << types::getTypeName(InputType);
    CmdArgs.push_back("-fkeep-system-includes");
  }

  // -fms-extensions=0 is default.
  if (Args.hasFlag(options::OPT_fms_extensions, options::OPT_fno_ms_extensions,
                   IsWindowsMSVC || IsUEFI))
    CmdArgs.push_back("-fms-extensions");

  // -fms-compatibility=0 is default.
  bool IsMSVCCompat = Args.hasFlag(
      options::OPT_fms_compatibility, options::OPT_fno_ms_compatibility,
      (IsWindowsMSVC && Args.hasFlag(options::OPT_fms_extensions,
                                     options::OPT_fno_ms_extensions, true)));
  if (IsMSVCCompat) {
    CmdArgs.push_back("-fms-compatibility");
    if (!types::isCXX(Input.getType()) &&
        Args.hasArg(options::OPT_fms_define_stdc))
      CmdArgs.push_back("-fms-define-stdc");
  }

  if (Triple.isWindowsMSVCEnvironment() && !D.IsCLMode() &&
      Args.hasArg(options::OPT_fms_runtime_lib_EQ))
    ProcessVSRuntimeLibrary(getToolChain(), Args, CmdArgs);

  // Handle -fgcc-version, if present.
  VersionTuple GNUCVer;
  if (Arg *A = Args.getLastArg(options::OPT_fgnuc_version_EQ)) {
    // Check that the version has 1 to 3 components and the minor and patch
    // versions fit in two decimal digits.
    StringRef Val = A->getValue();
    Val = Val.empty() ? "0" : Val; // Treat "" as 0 or disable.
    bool Invalid = GNUCVer.tryParse(Val);
    unsigned Minor = GNUCVer.getMinor().value_or(0);
    unsigned Patch = GNUCVer.getSubminor().value_or(0);
    if (Invalid || GNUCVer.getBuild() || Minor >= 100 || Patch >= 100) {
      D.Diag(diag::err_drv_invalid_value)
          << A->getAsString(Args) << A->getValue();
    }
  } else if (!IsMSVCCompat) {
    // Imitate GCC 4.2.1 by default if -fms-compatibility is not in effect.
    GNUCVer = VersionTuple(4, 2, 1);
  }
  if (!GNUCVer.empty()) {
    CmdArgs.push_back(
        Args.MakeArgString("-fgnuc-version=" + GNUCVer.getAsString()));
  }

  VersionTuple MSVT = TC.computeMSVCVersion(&D, Args);
  if (!MSVT.empty())
    CmdArgs.push_back(
        Args.MakeArgString("-fms-compatibility-version=" + MSVT.getAsString()));

  bool IsMSVC2015Compatible = MSVT.getMajor() >= 19;
  if (ImplyVCPPCVer) {
    StringRef LanguageStandard;
    if (const Arg *StdArg = Args.getLastArg(options::OPT__SLASH_std)) {
      Std = StdArg;
      LanguageStandard = llvm::StringSwitch<StringRef>(StdArg->getValue())
                             .Case("c11", "-std=c11")
                             .Case("c17", "-std=c17")
                             .Default("");
      if (LanguageStandard.empty())
        D.Diag(clang::diag::warn_drv_unused_argument)
            << StdArg->getAsString(Args);
    }
    CmdArgs.push_back(LanguageStandard.data());
  }
  if (ImplyVCPPCXXVer) {
    StringRef LanguageStandard;
    if (const Arg *StdArg = Args.getLastArg(options::OPT__SLASH_std)) {
      Std = StdArg;
      LanguageStandard = llvm::StringSwitch<StringRef>(StdArg->getValue())
                             .Case("c++14", "-std=c++14")
                             .Case("c++17", "-std=c++17")
                             .Case("c++20", "-std=c++20")
                             // TODO add c++23 and c++26 when MSVC supports it.
                             .Case("c++23preview", "-std=c++23")
                             .Case("c++latest", "-std=c++26")
                             .Default("");
      if (LanguageStandard.empty())
        D.Diag(clang::diag::warn_drv_unused_argument)
            << StdArg->getAsString(Args);
    }

    if (LanguageStandard.empty()) {
      if (IsSYCL)
        // For DPC++, C++17 is the default.
        LanguageStandard = "-std=c++17";
      else if (IsMSVC2015Compatible)
        LanguageStandard = "-std=c++14";
      else
        LanguageStandard = "-std=c++11";
    }

    CmdArgs.push_back(LanguageStandard.data());
  }

  Args.addOptInFlag(CmdArgs, options::OPT_fborland_extensions,
                    options::OPT_fno_borland_extensions);

  // -fno-declspec is default, except for PS4/PS5.
  if (Args.hasFlag(options::OPT_fdeclspec, options::OPT_fno_declspec,
                   RawTriple.isPS()))
    CmdArgs.push_back("-fdeclspec");
  else if (Args.hasArg(options::OPT_fno_declspec))
    CmdArgs.push_back("-fno-declspec"); // Explicitly disabling __declspec.

  // -fthreadsafe-static is default, except for MSVC compatibility versions less
  // than 19.
  if (!Args.hasFlag(options::OPT_fthreadsafe_statics,
                    options::OPT_fno_threadsafe_statics,
                    !types::isOpenCL(InputType) &&
                        (!IsWindowsMSVC || IsMSVC2015Compatible)))
    CmdArgs.push_back("-fno-threadsafe-statics");

  if (!Args.hasFlag(options::OPT_fms_tls_guards, options::OPT_fno_ms_tls_guards,
                    true))
    CmdArgs.push_back("-fno-ms-tls-guards");

  // Add -fno-assumptions, if it was specified.
  if (!Args.hasFlag(options::OPT_fassumptions, options::OPT_fno_assumptions,
                    true))
    CmdArgs.push_back("-fno-assumptions");

  // -fgnu-keywords default varies depending on language; only pass if
  // specified.
  Args.AddLastArg(CmdArgs, options::OPT_fgnu_keywords,
                  options::OPT_fno_gnu_keywords);

  Args.addOptInFlag(CmdArgs, options::OPT_fgnu89_inline,
                    options::OPT_fno_gnu89_inline);

  const Arg *InlineArg = Args.getLastArg(options::OPT_finline_functions,
                                         options::OPT_finline_hint_functions,
                                         options::OPT_fno_inline_functions);
  if (Arg *A = Args.getLastArg(options::OPT_finline, options::OPT_fno_inline)) {
    if (A->getOption().matches(options::OPT_fno_inline))
      A->render(Args, CmdArgs);
  } else if (InlineArg) {
    InlineArg->render(Args, CmdArgs);
  }

  Args.AddLastArg(CmdArgs, options::OPT_finline_max_stacksize_EQ);

  // FIXME: Find a better way to determine whether we are in C++20.
  bool HaveCxx20 =
      Std &&
      (Std->containsValue("c++2a") || Std->containsValue("gnu++2a") ||
       Std->containsValue("c++20") || Std->containsValue("gnu++20") ||
       Std->containsValue("c++2b") || Std->containsValue("gnu++2b") ||
       Std->containsValue("c++23") || Std->containsValue("gnu++23") ||
       Std->containsValue("c++2c") || Std->containsValue("gnu++2c") ||
       Std->containsValue("c++26") || Std->containsValue("gnu++26") ||
       Std->containsValue("c++latest") || Std->containsValue("gnu++latest"));
  bool HaveModules =
      RenderModulesOptions(C, D, Args, Input, Output, HaveCxx20, CmdArgs);

  // -fdelayed-template-parsing is default when targeting MSVC.
  // Many old Windows SDK versions require this to parse.
  //
  // According to
  // https://learn.microsoft.com/en-us/cpp/build/reference/permissive-standards-conformance?view=msvc-170,
  // MSVC actually defaults to -fno-delayed-template-parsing (/Zc:twoPhase-
  // with MSVC CLI) if using C++20. So we match the behavior with MSVC here to
  // not enable -fdelayed-template-parsing by default after C++20.
  //
  // FIXME: Given -fdelayed-template-parsing is a source of bugs, we should be
  // able to disable this by default at some point.
  if (Args.hasFlag(options::OPT_fdelayed_template_parsing,
                   options::OPT_fno_delayed_template_parsing,
                   IsWindowsMSVC && !HaveCxx20)) {
    if (HaveCxx20)
      D.Diag(clang::diag::warn_drv_delayed_template_parsing_after_cxx20);

    CmdArgs.push_back("-fdelayed-template-parsing");
  }

  if (Args.hasFlag(options::OPT_fpch_validate_input_files_content,
                   options::OPT_fno_pch_validate_input_files_content, false))
    CmdArgs.push_back("-fvalidate-ast-input-files-content");
  if (Args.hasFlag(options::OPT_fpch_instantiate_templates,
                   options::OPT_fno_pch_instantiate_templates, false))
    CmdArgs.push_back("-fpch-instantiate-templates");
  if (Args.hasFlag(options::OPT_fpch_codegen, options::OPT_fno_pch_codegen,
                   false))
    CmdArgs.push_back("-fmodules-codegen");
  if (Args.hasFlag(options::OPT_fpch_debuginfo, options::OPT_fno_pch_debuginfo,
                   false))
    CmdArgs.push_back("-fmodules-debuginfo");

  ObjCRuntime Runtime = AddObjCRuntimeArgs(Args, Inputs, CmdArgs, rewriteKind);
  RenderObjCOptions(TC, D, RawTriple, Args, Runtime, rewriteKind != RK_None,
                    Input, CmdArgs);

  if (types::isObjC(Input.getType()) &&
      Args.hasFlag(options::OPT_fobjc_encode_cxx_class_template_spec,
                   options::OPT_fno_objc_encode_cxx_class_template_spec,
                   !Runtime.isNeXTFamily()))
    CmdArgs.push_back("-fobjc-encode-cxx-class-template-spec");

  if (Args.hasFlag(options::OPT_fapplication_extension,
                   options::OPT_fno_application_extension, false))
    CmdArgs.push_back("-fapplication-extension");

  // Handle GCC-style exception args.
  bool EH = false;
  if (!C.getDriver().IsCLMode())
    EH = addExceptionArgs(Args, InputType, TC, KernelOrKext, Runtime, CmdArgs);

  // Handle exception personalities
  Arg *A = Args.getLastArg(
      options::OPT_fsjlj_exceptions, options::OPT_fseh_exceptions,
      options::OPT_fdwarf_exceptions, options::OPT_fwasm_exceptions);
  if (A) {
    const Option &Opt = A->getOption();
    if (Opt.matches(options::OPT_fsjlj_exceptions))
      CmdArgs.push_back("-exception-model=sjlj");
    if (Opt.matches(options::OPT_fseh_exceptions))
      CmdArgs.push_back("-exception-model=seh");
    if (Opt.matches(options::OPT_fdwarf_exceptions))
      CmdArgs.push_back("-exception-model=dwarf");
    if (Opt.matches(options::OPT_fwasm_exceptions))
      CmdArgs.push_back("-exception-model=wasm");
  } else {
    switch (TC.GetExceptionModel(Args)) {
    default:
      break;
    case llvm::ExceptionHandling::DwarfCFI:
      CmdArgs.push_back("-exception-model=dwarf");
      break;
    case llvm::ExceptionHandling::SjLj:
      CmdArgs.push_back("-exception-model=sjlj");
      break;
    case llvm::ExceptionHandling::WinEH:
      CmdArgs.push_back("-exception-model=seh");
      break;
    }
  }

  // C++ "sane" operator new.
  Args.addOptOutFlag(CmdArgs, options::OPT_fassume_sane_operator_new,
                     options::OPT_fno_assume_sane_operator_new);

  // -fassume-unique-vtables is on by default.
  Args.addOptOutFlag(CmdArgs, options::OPT_fassume_unique_vtables,
                     options::OPT_fno_assume_unique_vtables);

  // -fsized-deallocation is on by default in C++14 onwards and otherwise off
  // by default.
  Args.addLastArg(CmdArgs, options::OPT_fsized_deallocation,
                  options::OPT_fno_sized_deallocation);

  // -faligned-allocation is on by default in C++17 onwards and otherwise off
  // by default.
  if (Arg *A = Args.getLastArg(options::OPT_faligned_allocation,
                               options::OPT_fno_aligned_allocation,
                               options::OPT_faligned_new_EQ)) {
    if (A->getOption().matches(options::OPT_fno_aligned_allocation))
      CmdArgs.push_back("-fno-aligned-allocation");
    else
      CmdArgs.push_back("-faligned-allocation");
  }

  // The default new alignment can be specified using a dedicated option or via
  // a GCC-compatible option that also turns on aligned allocation.
  if (Arg *A = Args.getLastArg(options::OPT_fnew_alignment_EQ,
                               options::OPT_faligned_new_EQ))
    CmdArgs.push_back(
        Args.MakeArgString(Twine("-fnew-alignment=") + A->getValue()));

  // -fconstant-cfstrings is default, and may be subject to argument translation
  // on Darwin.
  if (!Args.hasFlag(options::OPT_fconstant_cfstrings,
                    options::OPT_fno_constant_cfstrings, true) ||
      !Args.hasFlag(options::OPT_mconstant_cfstrings,
                    options::OPT_mno_constant_cfstrings, true))
    CmdArgs.push_back("-fno-constant-cfstrings");

  Args.addOptInFlag(CmdArgs, options::OPT_fpascal_strings,
                    options::OPT_fno_pascal_strings);

  // Honor -fpack-struct= and -fpack-struct, if given. Note that
  // -fno-pack-struct doesn't apply to -fpack-struct=.
  if (Arg *A = Args.getLastArg(options::OPT_fpack_struct_EQ)) {
    std::string PackStructStr = "-fpack-struct=";
    PackStructStr += A->getValue();
    CmdArgs.push_back(Args.MakeArgString(PackStructStr));
  } else if (Args.hasFlag(options::OPT_fpack_struct,
                          options::OPT_fno_pack_struct, false)) {
    CmdArgs.push_back("-fpack-struct=1");
  }

  // Handle -fmax-type-align=N and -fno-type-align
  bool SkipMaxTypeAlign = Args.hasArg(options::OPT_fno_max_type_align);
  if (Arg *A = Args.getLastArg(options::OPT_fmax_type_align_EQ)) {
    if (!SkipMaxTypeAlign) {
      std::string MaxTypeAlignStr = "-fmax-type-align=";
      MaxTypeAlignStr += A->getValue();
      CmdArgs.push_back(Args.MakeArgString(MaxTypeAlignStr));
    }
  } else if (RawTriple.isOSDarwin()) {
    if (!SkipMaxTypeAlign) {
      std::string MaxTypeAlignStr = "-fmax-type-align=16";
      CmdArgs.push_back(Args.MakeArgString(MaxTypeAlignStr));
    }
  }

  if (!Args.hasFlag(options::OPT_Qy, options::OPT_Qn, true))
    CmdArgs.push_back("-Qn");

  // -fno-common is the default, set -fcommon only when that flag is set.
  Args.addOptInFlag(CmdArgs, options::OPT_fcommon, options::OPT_fno_common);

  // -fsigned-bitfields is default, and clang doesn't yet support
  // -funsigned-bitfields.
  if (!Args.hasFlag(options::OPT_fsigned_bitfields,
                    options::OPT_funsigned_bitfields, true))
    D.Diag(diag::warn_drv_clang_unsupported)
        << Args.getLastArg(options::OPT_funsigned_bitfields)->getAsString(Args);

  // -fsigned-bitfields is default, and clang doesn't support -fno-for-scope.
  if (!Args.hasFlag(options::OPT_ffor_scope, options::OPT_fno_for_scope, true))
    D.Diag(diag::err_drv_clang_unsupported)
        << Args.getLastArg(options::OPT_fno_for_scope)->getAsString(Args);

  // -finput_charset=UTF-8 is default. Reject others
  if (Arg *inputCharset = Args.getLastArg(options::OPT_finput_charset_EQ)) {
    StringRef value = inputCharset->getValue();
    if (!value.equals_insensitive("utf-8"))
      D.Diag(diag::err_drv_invalid_value) << inputCharset->getAsString(Args)
                                          << value;
  }

  // -fexec_charset=UTF-8 is default. Reject others
  if (Arg *execCharset = Args.getLastArg(options::OPT_fexec_charset_EQ)) {
    StringRef value = execCharset->getValue();
    if (!value.equals_insensitive("utf-8"))
      D.Diag(diag::err_drv_invalid_value) << execCharset->getAsString(Args)
                                          << value;
  }

  RenderDiagnosticsOptions(D, Args, CmdArgs);

  Args.addOptInFlag(CmdArgs, options::OPT_fasm_blocks,
                    options::OPT_fno_asm_blocks);

  Args.addOptOutFlag(CmdArgs, options::OPT_fgnu_inline_asm,
                     options::OPT_fno_gnu_inline_asm);

  handleVectorizeLoopsArgs(Args, CmdArgs);
  handleVectorizeSLPArgs(Args, CmdArgs);
  ParseMPreferVectorWidth(D, Args, CmdArgs);

  Args.AddLastArg(CmdArgs, options::OPT_fshow_overloads_EQ);
  Args.AddLastArg(CmdArgs,
                  options::OPT_fsanitize_undefined_strip_path_components_EQ);

  // -fdollars-in-identifiers default varies depending on platform and
  // language; only pass if specified.
  if (Arg *A = Args.getLastArg(options::OPT_fdollars_in_identifiers,
                               options::OPT_fno_dollars_in_identifiers)) {
    if (A->getOption().matches(options::OPT_fdollars_in_identifiers))
      CmdArgs.push_back("-fdollars-in-identifiers");
    else
      CmdArgs.push_back("-fno-dollars-in-identifiers");
  }

  Args.addOptInFlag(CmdArgs, options::OPT_fapple_pragma_pack,
                    options::OPT_fno_apple_pragma_pack);

  // Remarks can be enabled with any of the `-f.*optimization-record.*` flags.
  if (willEmitRemarks(Args) && checkRemarksOptions(D, Args, Triple))
    renderRemarksOptions(Args, CmdArgs, Triple, Input, Output, JA);

  bool RewriteImports = Args.hasFlag(options::OPT_frewrite_imports,
                                     options::OPT_fno_rewrite_imports, false);
  if (RewriteImports)
    CmdArgs.push_back("-frewrite-imports");

  Args.addOptInFlag(CmdArgs, options::OPT_fdirectives_only,
                    options::OPT_fno_directives_only);

  // Enable rewrite includes if the user's asked for it or if we're generating
  // diagnostics.
  // TODO: Once -module-dependency-dir works with -frewrite-includes it'd be
  // nice to enable this when doing a crashdump for modules as well.
  if (Args.hasFlag(options::OPT_frewrite_includes,
                   options::OPT_fno_rewrite_includes, false) ||
      (C.isForDiagnostics() && !HaveModules))
    CmdArgs.push_back("-frewrite-includes");

  if (Args.hasFlag(options::OPT_fzos_extensions,
                   options::OPT_fno_zos_extensions, false))
    CmdArgs.push_back("-fzos-extensions");
  else if (Args.hasArg(options::OPT_fno_zos_extensions))
    CmdArgs.push_back("-fno-zos-extensions");

  // Only allow -traditional or -traditional-cpp outside in preprocessing modes.
  if (Arg *A = Args.getLastArg(options::OPT_traditional,
                               options::OPT_traditional_cpp)) {
    if (isa<PreprocessJobAction>(JA))
      CmdArgs.push_back("-traditional-cpp");
    else
      D.Diag(diag::err_drv_clang_unsupported) << A->getAsString(Args);
  }

  Args.AddLastArg(CmdArgs, options::OPT_dM);
  Args.AddLastArg(CmdArgs, options::OPT_dD);
  Args.AddLastArg(CmdArgs, options::OPT_dI);

  Args.AddLastArg(CmdArgs, options::OPT_fmax_tokens_EQ);

  // Handle serialized diagnostics.
  if (Arg *A = Args.getLastArg(options::OPT__serialize_diags)) {
    CmdArgs.push_back("-serialize-diagnostic-file");
    CmdArgs.push_back(Args.MakeArgString(A->getValue()));
  }

  if (Args.hasArg(options::OPT_fretain_comments_from_system_headers))
    CmdArgs.push_back("-fretain-comments-from-system-headers");

  Args.AddLastArg(CmdArgs, options::OPT_fextend_variable_liveness_EQ);

  // Forward -fcomment-block-commands to -cc1.
  Args.AddAllArgs(CmdArgs, options::OPT_fcomment_block_commands);
  // Forward -fparse-all-comments to -cc1.
  Args.AddAllArgs(CmdArgs, options::OPT_fparse_all_comments);

  // Turn -fplugin=name.so into -load name.so
  for (const Arg *A : Args.filtered(options::OPT_fplugin_EQ)) {
    CmdArgs.push_back("-load");
    CmdArgs.push_back(A->getValue());
    A->claim();
  }

  // Turn -fplugin-arg-pluginname-key=value into
  // -plugin-arg-pluginname key=value
  // GCC has an actual plugin_argument struct with key/value pairs that it
  // passes to its plugins, but we don't, so just pass it on as-is.
  //
  // The syntax for -fplugin-arg- is ambiguous if both plugin name and
  // argument key are allowed to contain dashes. GCC therefore only
  // allows dashes in the key. We do the same.
  for (const Arg *A : Args.filtered(options::OPT_fplugin_arg)) {
    auto ArgValue = StringRef(A->getValue());
    auto FirstDashIndex = ArgValue.find('-');
    StringRef PluginName = ArgValue.substr(0, FirstDashIndex);
    StringRef Arg = ArgValue.substr(FirstDashIndex + 1);

    A->claim();
    if (FirstDashIndex == StringRef::npos || Arg.empty()) {
      if (PluginName.empty()) {
        D.Diag(diag::warn_drv_missing_plugin_name) << A->getAsString(Args);
      } else {
        D.Diag(diag::warn_drv_missing_plugin_arg)
            << PluginName << A->getAsString(Args);
      }
      continue;
    }

    CmdArgs.push_back(Args.MakeArgString(Twine("-plugin-arg-") + PluginName));
    CmdArgs.push_back(Args.MakeArgString(Arg));
  }

  // Forward -fpass-plugin=name.so to -cc1.
  for (const Arg *A : Args.filtered(options::OPT_fpass_plugin_EQ)) {
    CmdArgs.push_back(
        Args.MakeArgString(Twine("-fpass-plugin=") + A->getValue()));
    A->claim();
  }

  // Forward --vfsoverlay to -cc1.
  for (const Arg *A : Args.filtered(options::OPT_vfsoverlay)) {
    CmdArgs.push_back("--vfsoverlay");
    CmdArgs.push_back(A->getValue());
    A->claim();
  }

  Args.addOptInFlag(CmdArgs, options::OPT_fsafe_buffer_usage_suggestions,
                    options::OPT_fno_safe_buffer_usage_suggestions);

  Args.addOptInFlag(CmdArgs, options::OPT_fexperimental_late_parse_attributes,
                    options::OPT_fno_experimental_late_parse_attributes);

  // Setup statistics file output.
  SmallString<128> StatsFile = getStatsFileName(Args, Output, Input, D);
  if (!StatsFile.empty()) {
    CmdArgs.push_back(Args.MakeArgString(Twine("-stats-file=") + StatsFile));
    if (D.CCPrintInternalStats)
      CmdArgs.push_back("-stats-file-append");
  }

  // Forward -Xclang arguments to -cc1, and -mllvm arguments to the LLVM option
  // parser.
  for (auto Arg : Args.filtered(options::OPT_Xclang)) {
    Arg->claim();
    // -finclude-default-header flag is for preprocessor,
    // do not pass it to other cc1 commands when save-temps is enabled
    if (C.getDriver().isSaveTempsEnabled() &&
        !isa<PreprocessJobAction>(JA)) {
      if (StringRef(Arg->getValue()) == "-finclude-default-header")
        continue;
    }
    CmdArgs.push_back(Arg->getValue());
  }
  for (const Arg *A : Args.filtered(options::OPT_mllvm)) {
    A->claim();

    // We translate this by hand to the -cc1 argument, since nightly test uses
    // it and developers have been trained to spell it with -mllvm. Both
    // spellings are now deprecated and should be removed.
    if (StringRef(A->getValue(0)) == "-disable-llvm-optzns") {
      CmdArgs.push_back("-disable-llvm-optzns");
    } else {
      A->render(Args, CmdArgs);
    }
  }

  // This needs to run after -Xclang argument forwarding to pick up the target
  // features enabled through -Xclang -target-feature flags.
  SanitizeArgs.addArgs(TC, Args, CmdArgs, InputType);

#if CLANG_ENABLE_CIR
  // Forward -mmlir arguments to to the MLIR option parser.
  for (const Arg *A : Args.filtered(options::OPT_mmlir)) {
    A->claim();
    A->render(Args, CmdArgs);
  }
#endif // CLANG_ENABLE_CIR

  // With -save-temps, we want to save the unoptimized bitcode output from the
  // CompileJobAction, use -disable-llvm-passes to get pristine IR generated
  // by the frontend.
  // When -fembed-bitcode is enabled, optimized bitcode is emitted because it
  // has slightly different breakdown between stages.
  // When generating IR for -fsycl device compilations, optimized bitcode is
  // emitted as we want the -save-temps values to match regular compilation.
  // FIXME: -fembed-bitcode -save-temps will save optimized bitcode instead of
  // pristine IR generated by the frontend. Ideally, a new compile action should
  // be added so both IR can be captured.
  if ((C.getDriver().isSaveTempsEnabled() ||
       JA.isHostOffloading(Action::OFK_OpenMP)) &&
      !(C.getDriver().embedBitcodeInObject() && !IsUsingLTO) && !IsSYCLDevice &&
      isa<CompileJobAction>(JA))
    CmdArgs.push_back("-disable-llvm-passes");

  Args.AddAllArgs(CmdArgs, options::OPT_undef);

  const char *Exec = D.getClangProgramPath();

  // Optionally embed the -cc1 level arguments into the debug info or a
  // section, for build analysis.
  // Also record command line arguments into the debug info if
  // -grecord-gcc-switches options is set on.
  // By default, -gno-record-gcc-switches is set on and no recording.
  auto GRecordSwitches = false;
  auto FRecordSwitches = false;
  if (shouldRecordCommandLine(TC, Args, FRecordSwitches, GRecordSwitches)) {
    auto FlagsArgString = renderEscapedCommandLine(TC, Args);
    if (TC.UseDwarfDebugFlags() || GRecordSwitches) {
      CmdArgs.push_back("-dwarf-debug-flags");
      CmdArgs.push_back(FlagsArgString);
    }
    if (FRecordSwitches) {
      CmdArgs.push_back("-record-command-line");
      CmdArgs.push_back(FlagsArgString);
    }
  }

  // Host-side offloading compilation receives all device-side outputs. Include
  // them in the host compilation depending on the target. If the host inputs
  // are not empty we use the new-driver scheme, otherwise use the old scheme.
  if ((IsCuda || IsHIP) && CudaDeviceInput) {
    CmdArgs.push_back("-fcuda-include-gpubinary");
    CmdArgs.push_back(CudaDeviceInput->getFilename());
  } else if (!HostOffloadingInputs.empty()) {
    if ((IsCuda || IsHIP) && !IsRDCMode) {
      assert(HostOffloadingInputs.size() == 1 && "Only one input expected");
      CmdArgs.push_back("-fcuda-include-gpubinary");
      CmdArgs.push_back(HostOffloadingInputs.front().getFilename());
    } else {
      for (const InputInfo Input : HostOffloadingInputs)
        CmdArgs.push_back(Args.MakeArgString("-fembed-offload-object=" +
                                             TC.getInputFilename(Input)));
    }
  }

  // Propagate -fcuda-short-ptr if compiling CUDA or SYCL for NVPTX
  if (IsCuda || (IsSYCLDevice && Triple.isNVPTX())) {
    if (Args.hasFlag(options::OPT_fcuda_short_ptr,
                     options::OPT_fno_cuda_short_ptr, false))
      CmdArgs.push_back("-fcuda-short-ptr");
  }

  if (IsCuda || IsHIP) {
    // Determine the original source input.
    const Action *SourceAction = &JA;
    while (SourceAction->getKind() != Action::InputClass) {
      assert(!SourceAction->getInputs().empty() && "unexpected root action!");
      SourceAction = SourceAction->getInputs()[0];
    }
    auto CUID = cast<InputAction>(SourceAction)->getId();
    if (!CUID.empty())
      CmdArgs.push_back(Args.MakeArgString(Twine("-cuid=") + Twine(CUID)));

    // -ffast-math turns on -fgpu-approx-transcendentals implicitly, but will
    // be overriden by -fno-gpu-approx-transcendentals.
    bool UseApproxTranscendentals = Args.hasFlag(
        options::OPT_ffast_math, options::OPT_fno_fast_math, false);
    if (Args.hasFlag(options::OPT_fgpu_approx_transcendentals,
                     options::OPT_fno_gpu_approx_transcendentals,
                     UseApproxTranscendentals))
      CmdArgs.push_back("-fgpu-approx-transcendentals");
  } else {
    Args.claimAllArgs(options::OPT_fgpu_approx_transcendentals,
                      options::OPT_fno_gpu_approx_transcendentals);
  }

  if (IsHIP) {
    CmdArgs.push_back("-fcuda-allow-variadic-functions");
    Args.AddLastArg(CmdArgs, options::OPT_fgpu_default_stream_EQ);
  }

  Args.AddAllArgs(CmdArgs,
                  options::OPT_fsanitize_undefined_ignore_overflow_pattern_EQ);

  Args.AddLastArg(CmdArgs, options::OPT_foffload_uniform_block,
                  options::OPT_fno_offload_uniform_block);

  Args.AddLastArg(CmdArgs, options::OPT_foffload_implicit_host_device_templates,
                  options::OPT_fno_offload_implicit_host_device_templates);

  if (IsCudaDevice || IsHIPDevice || IsSYCLDevice) {
    StringRef InlineThresh =
        Args.getLastArgValue(options::OPT_fgpu_inline_threshold_EQ);
    if (!InlineThresh.empty()) {
      std::string ArgStr =
          std::string("-inline-threshold=") + InlineThresh.str();
      CmdArgs.append({"-mllvm", Args.MakeArgStringRef(ArgStr)});
    }
  }

  if (IsHIPDevice)
    Args.addOptOutFlag(CmdArgs,
                       options::OPT_fhip_fp32_correctly_rounded_divide_sqrt,
                       options::OPT_fno_hip_fp32_correctly_rounded_divide_sqrt);

  // OpenMP offloading device jobs take the argument -fopenmp-host-ir-file-path
  // to specify the result of the compile phase on the host, so the meaningful
  // device declarations can be identified. Also, -fopenmp-is-target-device is
  // passed along to tell the frontend that it is generating code for a device,
  // so that only the relevant declarations are emitted.
  if (IsOpenMPDevice) {
    CmdArgs.push_back("-fopenmp-is-target-device");
    // If we are offloading cuda/hip via llvm, it's also "cuda device code".
    if (Args.hasArg(options::OPT_foffload_via_llvm))
      CmdArgs.push_back("-fcuda-is-device");

    if (OpenMPDeviceInput) {
      CmdArgs.push_back("-fopenmp-host-ir-file-path");
      CmdArgs.push_back(Args.MakeArgString(OpenMPDeviceInput->getFilename()));
    }
  }

  if (Triple.isAMDGPU()) {
    handleAMDGPUCodeObjectVersionOptions(D, Args, CmdArgs);

    Args.addOptInFlag(CmdArgs, options::OPT_munsafe_fp_atomics,
                      options::OPT_mno_unsafe_fp_atomics);
    Args.addOptOutFlag(CmdArgs, options::OPT_mamdgpu_ieee,
                       options::OPT_mno_amdgpu_ieee);
  }

  addOpenMPHostOffloadingArgs(C, JA, Args, CmdArgs);

  // For all the host SYCL offloading compile jobs we need to pass the targets
  // information using -fsycl-targets= option.
  if (isa<CompileJobAction>(JA) && JA.isHostOffloading(Action::OFK_SYCL)) {
    SmallString<128> TargetInfo("-fsycl-targets=");

    if (Arg *Tgts = Args.getLastArg(options::OPT_fsycl_targets_EQ)) {
      for (unsigned i = 0; i < Tgts->getNumValues(); ++i) {
        if (i)
          TargetInfo += ',';
        // We need to get the string from the triple because it may be not
        // exactly the same as the one we get directly from the arguments.
        llvm::Triple T(Tgts->getValue(i));
        TargetInfo += T.getTriple();
      }
    } else
      // Use the default.
      TargetInfo += C.getDriver().getSYCLDeviceTriple().normalize();
    CmdArgs.push_back(Args.MakeArgString(TargetInfo.str()));
  }

  bool VirtualFunctionElimination =
      Args.hasFlag(options::OPT_fvirtual_function_elimination,
                   options::OPT_fno_virtual_function_elimination, false);
  if (VirtualFunctionElimination) {
    // VFE requires full LTO (currently, this might be relaxed to allow ThinLTO
    // in the future).
    if (LTOMode != LTOK_Full)
      D.Diag(diag::err_drv_argument_only_allowed_with)
          << "-fvirtual-function-elimination"
          << "-flto=full";

    CmdArgs.push_back("-fvirtual-function-elimination");
  }

  // VFE requires whole-program-vtables, and enables it by default.
  bool WholeProgramVTables = Args.hasFlag(
      options::OPT_fwhole_program_vtables,
      options::OPT_fno_whole_program_vtables, VirtualFunctionElimination);
  if (VirtualFunctionElimination && !WholeProgramVTables) {
    D.Diag(diag::err_drv_argument_not_allowed_with)
        << "-fno-whole-program-vtables"
        << "-fvirtual-function-elimination";
  }

  if (WholeProgramVTables) {
    // PS4 uses the legacy LTO API, which does not support this feature in
    // ThinLTO mode.
    bool IsPS4 = getToolChain().getTriple().isPS4();

    // Check if we passed LTO options but they were suppressed because this is a
    // device offloading action, or we passed device offload LTO options which
    // were suppressed because this is not the device offload action.
    // Check if we are using PS4 in regular LTO mode.
    // Otherwise, issue an error.

    auto OtherLTOMode =
        IsDeviceOffloadAction ? D.getLTOMode() : D.getOffloadLTOMode();
    auto OtherIsUsingLTO = OtherLTOMode != LTOK_None;

    if ((!IsUsingLTO && !OtherIsUsingLTO) ||
        (IsPS4 && !UnifiedLTO && (D.getLTOMode() != LTOK_Full)))
      D.Diag(diag::err_drv_argument_only_allowed_with)
          << "-fwhole-program-vtables"
          << ((IsPS4 && !UnifiedLTO) ? "-flto=full" : "-flto");

    // Propagate -fwhole-program-vtables if this is an LTO compile.
    if (IsUsingLTO)
      CmdArgs.push_back("-fwhole-program-vtables");
  }

  bool DefaultsSplitLTOUnit =
      ((WholeProgramVTables || SanitizeArgs.needsLTO()) &&
          (LTOMode == LTOK_Full || TC.canSplitThinLTOUnit())) ||
      (!Triple.isPS4() && UnifiedLTO);
  bool SplitLTOUnit =
      Args.hasFlag(options::OPT_fsplit_lto_unit,
                   options::OPT_fno_split_lto_unit, DefaultsSplitLTOUnit);
  if (SanitizeArgs.needsLTO() && !SplitLTOUnit)
    D.Diag(diag::err_drv_argument_not_allowed_with) << "-fno-split-lto-unit"
                                                    << "-fsanitize=cfi";
  if (SplitLTOUnit)
    CmdArgs.push_back("-fsplit-lto-unit");

  if (Arg *A = Args.getLastArg(options::OPT_ffat_lto_objects,
                               options::OPT_fno_fat_lto_objects)) {
    if (IsUsingLTO && A->getOption().matches(options::OPT_ffat_lto_objects)) {
      assert(LTOMode == LTOK_Full || LTOMode == LTOK_Thin);
      if (!Triple.isOSBinFormatELF()) {
        D.Diag(diag::err_drv_unsupported_opt_for_target)
            << A->getAsString(Args) << TC.getTripleString();
      }
      CmdArgs.push_back(Args.MakeArgString(
          Twine("-flto=") + (LTOMode == LTOK_Thin ? "thin" : "full")));
      CmdArgs.push_back("-flto-unit");
      CmdArgs.push_back("-ffat-lto-objects");
      A->render(Args, CmdArgs);
    }
  }

  if (Arg *A = Args.getLastArg(options::OPT_fglobal_isel,
                               options::OPT_fno_global_isel)) {
    CmdArgs.push_back("-mllvm");
    if (A->getOption().matches(options::OPT_fglobal_isel)) {
      CmdArgs.push_back("-global-isel=1");

      // GISel is on by default on AArch64 -O0, so don't bother adding
      // the fallback remarks for it. Other combinations will add a warning of
      // some kind.
      bool IsArchSupported = Triple.getArch() == llvm::Triple::aarch64;
      bool IsOptLevelSupported = false;

      Arg *A = Args.getLastArg(options::OPT_O_Group);
      if (Triple.getArch() == llvm::Triple::aarch64) {
        if (!A || A->getOption().matches(options::OPT_O0))
          IsOptLevelSupported = true;
      }
      if (!IsArchSupported || !IsOptLevelSupported) {
        CmdArgs.push_back("-mllvm");
        CmdArgs.push_back("-global-isel-abort=2");

        if (!IsArchSupported)
          D.Diag(diag::warn_drv_global_isel_incomplete) << Triple.getArchName();
        else
          D.Diag(diag::warn_drv_global_isel_incomplete_opt);
      }
    } else {
      CmdArgs.push_back("-global-isel=0");
    }
  }

  if (Arg *A = Args.getLastArg(options::OPT_fforce_enable_int128,
                               options::OPT_fno_force_enable_int128)) {
    if (A->getOption().matches(options::OPT_fforce_enable_int128))
      CmdArgs.push_back("-fforce-enable-int128");
  }

  Args.addOptInFlag(CmdArgs, options::OPT_fkeep_static_consts,
                    options::OPT_fno_keep_static_consts);
  Args.addOptInFlag(CmdArgs, options::OPT_fkeep_persistent_storage_variables,
                    options::OPT_fno_keep_persistent_storage_variables);
  Args.addOptInFlag(CmdArgs, options::OPT_fcomplete_member_pointers,
                    options::OPT_fno_complete_member_pointers);
  if (Arg *A = Args.getLastArg(options::OPT_cxx_static_destructors_EQ))
    A->render(Args, CmdArgs);

  addMachineOutlinerArgs(D, Args, CmdArgs, Triple, /*IsLTO=*/false);

  addOutlineAtomicsArgs(D, getToolChain(), Args, CmdArgs, Triple);

  if (Triple.isAArch64() &&
      (Args.hasArg(options::OPT_mno_fmv) ||
       (Triple.isAndroid() && Triple.isAndroidVersionLT(23)) ||
       getToolChain().GetRuntimeLibType(Args) != ToolChain::RLT_CompilerRT)) {
    // Disable Function Multiversioning on AArch64 target.
    CmdArgs.push_back("-target-feature");
    CmdArgs.push_back("-fmv");
  }

  if (Args.hasFlag(options::OPT_faddrsig, options::OPT_fno_addrsig,
                   (TC.getTriple().isOSBinFormatELF() ||
                    TC.getTriple().isOSBinFormatCOFF()) &&
                       !TC.getTriple().isPS4() && !TC.getTriple().isVE() &&
                       !TC.getTriple().isOSNetBSD() &&
                       !Distro(D.getVFS(), TC.getTriple()).IsGentoo() &&
                       !TC.getTriple().isAndroid() && TC.useIntegratedAs()))
    CmdArgs.push_back("-faddrsig");

  if ((Triple.isOSBinFormatELF() || Triple.isOSBinFormatMachO()) &&
      (EH || UnwindTables || AsyncUnwindTables ||
       DebugInfoKind != llvm::codegenoptions::NoDebugInfo))
    CmdArgs.push_back("-D__GCC_HAVE_DWARF2_CFI_ASM=1");

  if (Arg *A = Args.getLastArg(options::OPT_fsymbol_partition_EQ)) {
    std::string Str = A->getAsString(Args);
    if (!TC.getTriple().isOSBinFormatELF())
      D.Diag(diag::err_drv_unsupported_opt_for_target)
          << Str << TC.getTripleString();
    CmdArgs.push_back(Args.MakeArgString(Str));
  }

  // Add the "-o out -x type src.c" flags last. This is done primarily to make
  // the -cc1 command easier to edit when reproducing compiler crashes.
  if (Output.getType() == types::TY_Dependencies) {
    // Handled with other dependency code.
  } else if (Output.isFilename()) {
    if (Output.getType() == clang::driver::types::TY_IFS_CPP ||
        Output.getType() == clang::driver::types::TY_IFS) {
      SmallString<128> OutputFilename(Output.getFilename());
      llvm::sys::path::replace_extension(OutputFilename, "ifs");
      CmdArgs.push_back("-o");
      CmdArgs.push_back(Args.MakeArgString(OutputFilename));
    } else {
      CmdArgs.push_back("-o");
      CmdArgs.push_back(Output.getFilename());
    }
  } else {
    assert(Output.isNothing() && "Invalid output.");
  }

  addDashXForInput(Args, Input, CmdArgs);

  ArrayRef<InputInfo> FrontendInputs = Input;
  if (IsExtractAPI)
    FrontendInputs = ExtractAPIInputs;
  else if (Input.isNothing())
    FrontendInputs = {};

  for (const InputInfo &Input : FrontendInputs) {
    if (Input.isFilename())
      CmdArgs.push_back(Input.getFilename());
    else
      Input.getInputArg().renderAsInput(Args, CmdArgs);
  }

  if (D.CC1Main && !D.CCGenDiagnostics) {
    // Invoke the CC1 directly in this process
    C.addCommand(std::make_unique<CC1Command>(
        JA, *this, ResponseFileSupport::AtFileUTF8(), Exec, CmdArgs, Inputs,
        Output, D.getPrependArg()));
  } else {
    C.addCommand(std::make_unique<Command>(
        JA, *this, ResponseFileSupport::AtFileUTF8(), Exec, CmdArgs, Inputs,
        Output, D.getPrependArg()));
  }

  // Make the compile command echo its inputs for /showFilenames.
  if (Output.getType() == types::TY_Object &&
      Args.hasFlag(options::OPT__SLASH_showFilenames,
                   options::OPT__SLASH_showFilenames_, false)) {
    C.getJobs().getJobs().back()->PrintInputFilenames = true;
  }

  if (Arg *A = Args.getLastArg(options::OPT_pg))
    if (FPKeepKind == CodeGenOptions::FramePointerKind::None &&
        !Args.hasArg(options::OPT_mfentry))
      D.Diag(diag::err_drv_argument_not_allowed_with) << "-fomit-frame-pointer"
                                                      << A->getAsString(Args);

  // Claim some arguments which clang supports automatically.

  // -fpch-preprocess is used with gcc to add a special marker in the output to
  // include the PCH file.
  Args.ClaimAllArgs(options::OPT_fpch_preprocess);

  // Claim some arguments which clang doesn't support, but we don't
  // care to warn the user about.
  Args.ClaimAllArgs(options::OPT_clang_ignored_f_Group);
  Args.ClaimAllArgs(options::OPT_clang_ignored_m_Group);

  // Disable warnings for clang -E -emit-llvm foo.c
  Args.ClaimAllArgs(options::OPT_emit_llvm);
}

Clang::Clang(const ToolChain &TC, bool HasIntegratedBackend)
    // CAUTION! The first constructor argument ("clang") is not arbitrary,
    // as it is for other tools. Some operations on a Tool actually test
    // whether that tool is Clang based on the Tool's Name as a string.
    : Tool("clang", "clang frontend", TC), HasBackend(HasIntegratedBackend) {}

Clang::~Clang() {}

/// Add options related to the Objective-C runtime/ABI.
///
/// Returns true if the runtime is non-fragile.
ObjCRuntime Clang::AddObjCRuntimeArgs(const ArgList &args,
                                      const InputInfoList &inputs,
                                      ArgStringList &cmdArgs,
                                      RewriteKind rewriteKind) const {
  // Look for the controlling runtime option.
  Arg *runtimeArg =
      args.getLastArg(options::OPT_fnext_runtime, options::OPT_fgnu_runtime,
                      options::OPT_fobjc_runtime_EQ);

  // Just forward -fobjc-runtime= to the frontend.  This supercedes
  // options about fragility.
  if (runtimeArg &&
      runtimeArg->getOption().matches(options::OPT_fobjc_runtime_EQ)) {
    ObjCRuntime runtime;
    StringRef value = runtimeArg->getValue();
    if (runtime.tryParse(value)) {
      getToolChain().getDriver().Diag(diag::err_drv_unknown_objc_runtime)
          << value;
    }
    if ((runtime.getKind() == ObjCRuntime::GNUstep) &&
        (runtime.getVersion() >= VersionTuple(2, 0)))
      if (!getToolChain().getTriple().isOSBinFormatELF() &&
          !getToolChain().getTriple().isOSBinFormatCOFF()) {
        getToolChain().getDriver().Diag(
            diag::err_drv_gnustep_objc_runtime_incompatible_binary)
          << runtime.getVersion().getMajor();
      }

    runtimeArg->render(args, cmdArgs);
    return runtime;
  }

  // Otherwise, we'll need the ABI "version".  Version numbers are
  // slightly confusing for historical reasons:
  //   1 - Traditional "fragile" ABI
  //   2 - Non-fragile ABI, version 1
  //   3 - Non-fragile ABI, version 2
  unsigned objcABIVersion = 1;
  // If -fobjc-abi-version= is present, use that to set the version.
  if (Arg *abiArg = args.getLastArg(options::OPT_fobjc_abi_version_EQ)) {
    StringRef value = abiArg->getValue();
    if (value == "1")
      objcABIVersion = 1;
    else if (value == "2")
      objcABIVersion = 2;
    else if (value == "3")
      objcABIVersion = 3;
    else
      getToolChain().getDriver().Diag(diag::err_drv_clang_unsupported) << value;
  } else {
    // Otherwise, determine if we are using the non-fragile ABI.
    bool nonFragileABIIsDefault =
        (rewriteKind == RK_NonFragile ||
         (rewriteKind == RK_None &&
          getToolChain().IsObjCNonFragileABIDefault()));
    if (args.hasFlag(options::OPT_fobjc_nonfragile_abi,
                     options::OPT_fno_objc_nonfragile_abi,
                     nonFragileABIIsDefault)) {
// Determine the non-fragile ABI version to use.
#ifdef DISABLE_DEFAULT_NONFRAGILEABI_TWO
      unsigned nonFragileABIVersion = 1;
#else
      unsigned nonFragileABIVersion = 2;
#endif

      if (Arg *abiArg =
              args.getLastArg(options::OPT_fobjc_nonfragile_abi_version_EQ)) {
        StringRef value = abiArg->getValue();
        if (value == "1")
          nonFragileABIVersion = 1;
        else if (value == "2")
          nonFragileABIVersion = 2;
        else
          getToolChain().getDriver().Diag(diag::err_drv_clang_unsupported)
              << value;
      }

      objcABIVersion = 1 + nonFragileABIVersion;
    } else {
      objcABIVersion = 1;
    }
  }

  // We don't actually care about the ABI version other than whether
  // it's non-fragile.
  bool isNonFragile = objcABIVersion != 1;

  // If we have no runtime argument, ask the toolchain for its default runtime.
  // However, the rewriter only really supports the Mac runtime, so assume that.
  ObjCRuntime runtime;
  if (!runtimeArg) {
    switch (rewriteKind) {
    case RK_None:
      runtime = getToolChain().getDefaultObjCRuntime(isNonFragile);
      break;
    case RK_Fragile:
      runtime = ObjCRuntime(ObjCRuntime::FragileMacOSX, VersionTuple());
      break;
    case RK_NonFragile:
      runtime = ObjCRuntime(ObjCRuntime::MacOSX, VersionTuple());
      break;
    }

    // -fnext-runtime
  } else if (runtimeArg->getOption().matches(options::OPT_fnext_runtime)) {
    // On Darwin, make this use the default behavior for the toolchain.
    if (getToolChain().getTriple().isOSDarwin()) {
      runtime = getToolChain().getDefaultObjCRuntime(isNonFragile);

      // Otherwise, build for a generic macosx port.
    } else {
      runtime = ObjCRuntime(ObjCRuntime::MacOSX, VersionTuple());
    }

    // -fgnu-runtime
  } else {
    assert(runtimeArg->getOption().matches(options::OPT_fgnu_runtime));
    // Legacy behaviour is to target the gnustep runtime if we are in
    // non-fragile mode or the GCC runtime in fragile mode.
    if (isNonFragile)
      runtime = ObjCRuntime(ObjCRuntime::GNUstep, VersionTuple(2, 0));
    else
      runtime = ObjCRuntime(ObjCRuntime::GCC, VersionTuple());
  }

  if (llvm::any_of(inputs, [](const InputInfo &input) {
        return types::isObjC(input.getType());
      }))
    cmdArgs.push_back(
        args.MakeArgString("-fobjc-runtime=" + runtime.getAsString()));
  return runtime;
}

static bool maybeConsumeDash(const std::string &EH, size_t &I) {
  bool HaveDash = (I + 1 < EH.size() && EH[I + 1] == '-');
  I += HaveDash;
  return !HaveDash;
}

namespace {
struct EHFlags {
  bool Synch = false;
  bool Asynch = false;
  bool NoUnwindC = false;
};
} // end anonymous namespace

/// /EH controls whether to run destructor cleanups when exceptions are
/// thrown.  There are three modifiers:
/// - s: Cleanup after "synchronous" exceptions, aka C++ exceptions.
/// - a: Cleanup after "asynchronous" exceptions, aka structured exceptions.
///      The 'a' modifier is unimplemented and fundamentally hard in LLVM IR.
/// - c: Assume that extern "C" functions are implicitly nounwind.
/// The default is /EHs-c-, meaning cleanups are disabled.
static EHFlags parseClangCLEHFlags(const Driver &D, const ArgList &Args,
                                   bool isWindowsMSVC) {
  EHFlags EH;

  std::vector<std::string> EHArgs =
      Args.getAllArgValues(options::OPT__SLASH_EH);
  for (const auto &EHVal : EHArgs) {
    for (size_t I = 0, E = EHVal.size(); I != E; ++I) {
      switch (EHVal[I]) {
      case 'a':
        EH.Asynch = maybeConsumeDash(EHVal, I);
        if (EH.Asynch) {
          // Async exceptions are Windows MSVC only.
          if (!isWindowsMSVC) {
            EH.Asynch = false;
            D.Diag(clang::diag::warn_drv_unused_argument) << "/EHa" << EHVal;
            continue;
          }
          EH.Synch = false;
        }
        continue;
      case 'c':
        EH.NoUnwindC = maybeConsumeDash(EHVal, I);
        continue;
      case 's':
        EH.Synch = maybeConsumeDash(EHVal, I);
        if (EH.Synch)
          EH.Asynch = false;
        continue;
      default:
        break;
      }
      D.Diag(clang::diag::err_drv_invalid_value) << "/EH" << EHVal;
      break;
    }
  }
  // The /GX, /GX- flags are only processed if there are not /EH flags.
  // The default is that /GX is not specified.
  if (EHArgs.empty() &&
      Args.hasFlag(options::OPT__SLASH_GX, options::OPT__SLASH_GX_,
                   /*Default=*/false)) {
    EH.Synch = true;
    EH.NoUnwindC = true;
  }

  if (Args.hasArg(options::OPT__SLASH_kernel)) {
    EH.Synch = false;
    EH.NoUnwindC = false;
    EH.Asynch = false;
  }

  return EH;
}

void Clang::AddClangCLArgs(const ArgList &Args, types::ID InputType,
                           ArgStringList &CmdArgs) const {
  bool isNVPTX = getToolChain().getTriple().isNVPTX();

  ProcessVSRuntimeLibrary(getToolChain(), Args, CmdArgs);

  if (Arg *ShowIncludes =
          Args.getLastArg(options::OPT__SLASH_showIncludes,
                          options::OPT__SLASH_showIncludes_user)) {
    CmdArgs.push_back("--show-includes");
    if (ShowIncludes->getOption().matches(options::OPT__SLASH_showIncludes))
      CmdArgs.push_back("-sys-header-deps");
  }

  // This controls whether or not we emit RTTI data for polymorphic types.
  if (Args.hasFlag(options::OPT__SLASH_GR_, options::OPT__SLASH_GR,
                   /*Default=*/false))
    CmdArgs.push_back("-fno-rtti-data");

  // This controls whether or not we emit stack-protector instrumentation.
  // In MSVC, Buffer Security Check (/GS) is on by default.
  if (!isNVPTX && Args.hasFlag(options::OPT__SLASH_GS, options::OPT__SLASH_GS_,
                               /*Default=*/true)) {
    CmdArgs.push_back("-stack-protector");
    CmdArgs.push_back(Args.MakeArgString(Twine(LangOptions::SSPStrong)));
  }

  const Driver &D = getToolChain().getDriver();

  bool IsWindowsMSVC = getToolChain().getTriple().isWindowsMSVCEnvironment();
  EHFlags EH = parseClangCLEHFlags(D, Args, IsWindowsMSVC);
  if (!isNVPTX && (EH.Synch || EH.Asynch)) {
    if (types::isCXX(InputType))
      CmdArgs.push_back("-fcxx-exceptions");
    CmdArgs.push_back("-fexceptions");
    if (EH.Asynch)
      CmdArgs.push_back("-fasync-exceptions");
  }
  if (types::isCXX(InputType) && EH.Synch && EH.NoUnwindC)
    CmdArgs.push_back("-fexternc-nounwind");

  // /EP should expand to -E -P.
  if (Args.hasArg(options::OPT__SLASH_EP)) {
    CmdArgs.push_back("-E");
    CmdArgs.push_back("-P");
  }

 if (Args.hasFlag(options::OPT__SLASH_Zc_dllexportInlines_,
                  options::OPT__SLASH_Zc_dllexportInlines,
                  false)) {
  CmdArgs.push_back("-fno-dllexport-inlines");
 }

 if (Args.hasFlag(options::OPT__SLASH_Zc_wchar_t_,
                  options::OPT__SLASH_Zc_wchar_t, false)) {
   CmdArgs.push_back("-fno-wchar");
 }

 if (Args.hasArg(options::OPT__SLASH_kernel)) {
   llvm::Triple::ArchType Arch = getToolChain().getArch();
   std::vector<std::string> Values =
       Args.getAllArgValues(options::OPT__SLASH_arch);
   if (!Values.empty()) {
     llvm::SmallSet<std::string, 4> SupportedArches;
     if (Arch == llvm::Triple::x86)
       SupportedArches.insert("IA32");

     for (auto &V : Values)
       if (!SupportedArches.contains(V))
         D.Diag(diag::err_drv_argument_not_allowed_with)
             << std::string("/arch:").append(V) << "/kernel";
   }

   CmdArgs.push_back("-fno-rtti");
   if (Args.hasFlag(options::OPT__SLASH_GR, options::OPT__SLASH_GR_, false))
     D.Diag(diag::err_drv_argument_not_allowed_with) << "/GR"
                                                     << "/kernel";
 }

  Arg *MostGeneralArg = Args.getLastArg(options::OPT__SLASH_vmg);
  Arg *BestCaseArg = Args.getLastArg(options::OPT__SLASH_vmb);
  if (MostGeneralArg && BestCaseArg)
    D.Diag(clang::diag::err_drv_argument_not_allowed_with)
        << MostGeneralArg->getAsString(Args) << BestCaseArg->getAsString(Args);

  if (MostGeneralArg) {
    Arg *SingleArg = Args.getLastArg(options::OPT__SLASH_vms);
    Arg *MultipleArg = Args.getLastArg(options::OPT__SLASH_vmm);
    Arg *VirtualArg = Args.getLastArg(options::OPT__SLASH_vmv);

    Arg *FirstConflict = SingleArg ? SingleArg : MultipleArg;
    Arg *SecondConflict = VirtualArg ? VirtualArg : MultipleArg;
    if (FirstConflict && SecondConflict && FirstConflict != SecondConflict)
      D.Diag(clang::diag::err_drv_argument_not_allowed_with)
          << FirstConflict->getAsString(Args)
          << SecondConflict->getAsString(Args);

    if (SingleArg)
      CmdArgs.push_back("-fms-memptr-rep=single");
    else if (MultipleArg)
      CmdArgs.push_back("-fms-memptr-rep=multiple");
    else
      CmdArgs.push_back("-fms-memptr-rep=virtual");
  }

  if (Args.hasArg(options::OPT_regcall4))
    CmdArgs.push_back("-regcall4");

  // Parse the default calling convention options.
  if (Arg *CCArg =
          Args.getLastArg(options::OPT__SLASH_Gd, options::OPT__SLASH_Gr,
                          options::OPT__SLASH_Gz, options::OPT__SLASH_Gv,
                          options::OPT__SLASH_Gregcall)) {
    unsigned DCCOptId = CCArg->getOption().getID();
    const char *DCCFlag = nullptr;
    bool ArchSupported = !isNVPTX;
    llvm::Triple::ArchType Arch = getToolChain().getArch();
    switch (DCCOptId) {
    case options::OPT__SLASH_Gd:
      DCCFlag = "-fdefault-calling-conv=cdecl";
      break;
    case options::OPT__SLASH_Gr:
      ArchSupported = Arch == llvm::Triple::x86;
      DCCFlag = "-fdefault-calling-conv=fastcall";
      break;
    case options::OPT__SLASH_Gz:
      ArchSupported = Arch == llvm::Triple::x86;
      DCCFlag = "-fdefault-calling-conv=stdcall";
      break;
    case options::OPT__SLASH_Gv:
      ArchSupported = Arch == llvm::Triple::x86 || Arch == llvm::Triple::x86_64;
      DCCFlag = "-fdefault-calling-conv=vectorcall";
      break;
    case options::OPT__SLASH_Gregcall:
      ArchSupported = Arch == llvm::Triple::x86 || Arch == llvm::Triple::x86_64;
      DCCFlag = "-fdefault-calling-conv=regcall";
      break;
    }

    // MSVC doesn't warn if /Gr or /Gz is used on x64, so we don't either.
    if (ArchSupported && DCCFlag)
      CmdArgs.push_back(DCCFlag);
  }

  if (Args.hasArg(options::OPT__SLASH_Gregcall4))
    CmdArgs.push_back("-regcall4");

  Args.AddLastArg(CmdArgs, options::OPT_vtordisp_mode_EQ);

  if (!Args.hasArg(options::OPT_fdiagnostics_format_EQ)) {
    CmdArgs.push_back("-fdiagnostics-format");
    CmdArgs.push_back("msvc");
  }

  if (Args.hasArg(options::OPT__SLASH_kernel))
    CmdArgs.push_back("-fms-kernel");

  for (const Arg *A : Args.filtered(options::OPT__SLASH_guard)) {
    StringRef GuardArgs = A->getValue();
    // The only valid options are "cf", "cf,nochecks", "cf-", "ehcont" and
    // "ehcont-".
    if (GuardArgs.equals_insensitive("cf")) {
      // Emit CFG instrumentation and the table of address-taken functions.
      CmdArgs.push_back("-cfguard");
    } else if (GuardArgs.equals_insensitive("cf,nochecks")) {
      // Emit only the table of address-taken functions.
      CmdArgs.push_back("-cfguard-no-checks");
    } else if (GuardArgs.equals_insensitive("ehcont")) {
      // Emit EH continuation table.
      CmdArgs.push_back("-ehcontguard");
    } else if (GuardArgs.equals_insensitive("cf-") ||
               GuardArgs.equals_insensitive("ehcont-")) {
      // Do nothing, but we might want to emit a security warning in future.
    } else {
      D.Diag(diag::err_drv_invalid_value) << A->getSpelling() << GuardArgs;
    }
    A->claim();
  }
}

const char *Clang::getBaseInputName(const ArgList &Args,
                                    const InputInfo &Input) {
  return Args.MakeArgString(llvm::sys::path::filename(Input.getBaseInput()));
}

const char *Clang::getBaseInputStem(const ArgList &Args,
                                    const InputInfoList &Inputs) {
  const char *Str = getBaseInputName(Args, Inputs[0]);

  if (const char *End = strrchr(Str, '.'))
    return Args.MakeArgString(std::string(Str, End));

  return Str;
}

const char *Clang::getDependencyFileName(const ArgList &Args,
                                         const InputInfoList &Inputs) {
  // FIXME: Think about this more.

  if (Arg *OutputOpt =
          Args.getLastArg(options::OPT_o, options::OPT__SLASH_Fo)) {
    SmallString<128> OutputArgument(OutputOpt->getValue());
    if (llvm::sys::path::is_separator(OutputArgument.back()))
      // If the argument is a directory, output to BaseName in that dir.
      llvm::sys::path::append(OutputArgument, getBaseInputStem(Args, Inputs));
    llvm::sys::path::replace_extension(OutputArgument, llvm::Twine('d'));
    return Args.MakeArgString(OutputArgument);
  }

  return Args.MakeArgString(Twine(getBaseInputStem(Args, Inputs)) + ".d");
}

// Begin ClangAs

void ClangAs::AddMIPSTargetArgs(const ArgList &Args,
                                ArgStringList &CmdArgs) const {
  StringRef CPUName;
  StringRef ABIName;
  const llvm::Triple &Triple = getToolChain().getTriple();
  mips::getMipsCPUAndABI(Args, Triple, CPUName, ABIName);

  CmdArgs.push_back("-target-abi");
  CmdArgs.push_back(ABIName.data());
}

void ClangAs::AddX86TargetArgs(const ArgList &Args,
                               ArgStringList &CmdArgs) const {
  addX86AlignBranchArgs(getToolChain().getDriver(), Args, CmdArgs,
                        /*IsLTO=*/false);

  if (Arg *A = Args.getLastArg(options::OPT_masm_EQ)) {
    StringRef Value = A->getValue();
    if (Value == "intel" || Value == "att") {
      CmdArgs.push_back("-mllvm");
      CmdArgs.push_back(Args.MakeArgString("-x86-asm-syntax=" + Value));
    } else {
      getToolChain().getDriver().Diag(diag::err_drv_unsupported_option_argument)
          << A->getSpelling() << Value;
    }
  }
}

void ClangAs::AddLoongArchTargetArgs(const ArgList &Args,
                                     ArgStringList &CmdArgs) const {
  CmdArgs.push_back("-target-abi");
  CmdArgs.push_back(loongarch::getLoongArchABI(getToolChain().getDriver(), Args,
                                               getToolChain().getTriple())
                        .data());
}

void ClangAs::AddRISCVTargetArgs(const ArgList &Args,
                               ArgStringList &CmdArgs) const {
  const llvm::Triple &Triple = getToolChain().getTriple();
  StringRef ABIName = riscv::getRISCVABI(Args, Triple);

  CmdArgs.push_back("-target-abi");
  CmdArgs.push_back(ABIName.data());

  if (Args.hasFlag(options::OPT_mdefault_build_attributes,
                   options::OPT_mno_default_build_attributes, true)) {
      CmdArgs.push_back("-mllvm");
      CmdArgs.push_back("-riscv-add-build-attributes");
  }
}

void ClangAs::ConstructJob(Compilation &C, const JobAction &JA,
                           const InputInfo &Output, const InputInfoList &Inputs,
                           const ArgList &Args,
                           const char *LinkingOutput) const {
  ArgStringList CmdArgs;

  assert(Inputs.size() == 1 && "Unexpected number of inputs.");
  const InputInfo &Input = Inputs[0];

  const llvm::Triple &Triple = getToolChain().getEffectiveTriple();
  const std::string &TripleStr = Triple.getTriple();
  const auto &D = getToolChain().getDriver();

  // Don't warn about "clang -w -c foo.s"
  Args.ClaimAllArgs(options::OPT_w);
  // and "clang -emit-llvm -c foo.s"
  Args.ClaimAllArgs(options::OPT_emit_llvm);

  claimNoWarnArgs(Args);

  // Invoke ourselves in -cc1as mode.
  //
  // FIXME: Implement custom jobs for internal actions.
  CmdArgs.push_back("-cc1as");

  // Add the "effective" target triple.
  CmdArgs.push_back("-triple");
  CmdArgs.push_back(Args.MakeArgString(TripleStr));

  getToolChain().addClangCC1ASTargetOptions(Args, CmdArgs);

  // Set the output mode, we currently only expect to be used as a real
  // assembler.
  CmdArgs.push_back("-filetype");
  CmdArgs.push_back("obj");

  // Set the main file name, so that debug info works even with
  // -save-temps or preprocessed assembly.
  CmdArgs.push_back("-main-file-name");
  CmdArgs.push_back(Clang::getBaseInputName(Args, Input));

  // Add the target cpu
  std::string CPU = getCPUName(D, Args, Triple, /*FromAs*/ true);
  if (!CPU.empty()) {
    CmdArgs.push_back("-target-cpu");
    CmdArgs.push_back(Args.MakeArgString(CPU));
  }

  // Add the target features
  getTargetFeatures(D, Triple, Args, CmdArgs, true);

  // Ignore explicit -force_cpusubtype_ALL option.
  (void)Args.hasArg(options::OPT_force__cpusubtype__ALL);

  // Pass along any -I options so we get proper .include search paths.
  Args.AddAllArgs(CmdArgs, options::OPT_I_Group);

  // Pass along any --embed-dir or similar options so we get proper embed paths.
  Args.AddAllArgs(CmdArgs, options::OPT_embed_dir_EQ);

  // Determine the original source input.
  auto FindSource = [](const Action *S) -> const Action * {
    while (S->getKind() != Action::InputClass) {
      assert(!S->getInputs().empty() && "unexpected root action!");
      S = S->getInputs()[0];
    }
    return S;
  };
  const Action *SourceAction = FindSource(&JA);

  // Forward -g and handle debug info related flags, assuming we are dealing
  // with an actual assembly file.
  bool WantDebug = false;
  Args.ClaimAllArgs(options::OPT_g_Group);
  if (Arg *A = Args.getLastArg(options::OPT_g_Group))
    WantDebug = !A->getOption().matches(options::OPT_g0) &&
                !A->getOption().matches(options::OPT_ggdb0);

  // If a -gdwarf argument appeared, remember it.
  bool EmitDwarf = false;
  if (const Arg *A = getDwarfNArg(Args))
    EmitDwarf = checkDebugInfoOption(A, Args, D, getToolChain());

  bool EmitCodeView = false;
  if (const Arg *A = Args.getLastArg(options::OPT_gcodeview))
    EmitCodeView = checkDebugInfoOption(A, Args, D, getToolChain());

  // If the user asked for debug info but did not explicitly specify -gcodeview
  // or -gdwarf, ask the toolchain for the default format.
  if (!EmitCodeView && !EmitDwarf && WantDebug) {
    switch (getToolChain().getDefaultDebugFormat()) {
    case llvm::codegenoptions::DIF_CodeView:
      EmitCodeView = true;
      break;
    case llvm::codegenoptions::DIF_DWARF:
      EmitDwarf = true;
      break;
    }
  }

  // If the arguments don't imply DWARF, don't emit any debug info here.
  if (!EmitDwarf)
    WantDebug = false;

  llvm::codegenoptions::DebugInfoKind DebugInfoKind =
      llvm::codegenoptions::NoDebugInfo;

  // Add the -fdebug-compilation-dir flag if needed.
  const char *DebugCompilationDir =
      addDebugCompDirArg(Args, CmdArgs, C.getDriver().getVFS());

  if (SourceAction->getType() == types::TY_Asm ||
      SourceAction->getType() == types::TY_PP_Asm) {
    // You might think that it would be ok to set DebugInfoKind outside of
    // the guard for source type, however there is a test which asserts
    // that some assembler invocation receives no -debug-info-kind,
    // and it's not clear whether that test is just overly restrictive.
    DebugInfoKind = (WantDebug ? llvm::codegenoptions::DebugInfoConstructor
                               : llvm::codegenoptions::NoDebugInfo);

    addDebugPrefixMapArg(getToolChain().getDriver(), getToolChain(), Args,
                         CmdArgs);

    // Set the AT_producer to the clang version when using the integrated
    // assembler on assembly source files.
    CmdArgs.push_back("-dwarf-debug-producer");
    CmdArgs.push_back(Args.MakeArgString(getClangFullVersion()));

    // And pass along -I options
    Args.AddAllArgs(CmdArgs, options::OPT_I);
  }
  const unsigned DwarfVersion = getDwarfVersion(getToolChain(), Args);
  RenderDebugEnablingArgs(Args, CmdArgs, DebugInfoKind, DwarfVersion,
                          llvm::DebuggerKind::Default);
  renderDwarfFormat(D, Triple, Args, CmdArgs, DwarfVersion);
  RenderDebugInfoCompressionArgs(Args, CmdArgs, D, getToolChain());

  // Handle -fPIC et al -- the relocation-model affects the assembler
  // for some targets.
  llvm::Reloc::Model RelocationModel;
  unsigned PICLevel;
  bool IsPIE;
  std::tie(RelocationModel, PICLevel, IsPIE) =
      ParsePICArgs(getToolChain(), Args);

  const char *RMName = RelocationModelName(RelocationModel);
  if (RMName) {
    CmdArgs.push_back("-mrelocation-model");
    CmdArgs.push_back(RMName);
  }

  // Optionally embed the -cc1as level arguments into the debug info, for build
  // analysis.
  if (getToolChain().UseDwarfDebugFlags()) {
    ArgStringList OriginalArgs;
    for (const auto &Arg : Args)
      Arg->render(Args, OriginalArgs);

    SmallString<256> Flags;
    const char *Exec = getToolChain().getDriver().getClangProgramPath();
    escapeSpacesAndBackslashes(Exec, Flags);
    for (const char *OriginalArg : OriginalArgs) {
      SmallString<128> EscapedArg;
      escapeSpacesAndBackslashes(OriginalArg, EscapedArg);
      Flags += " ";
      Flags += EscapedArg;
    }
    CmdArgs.push_back("-dwarf-debug-flags");
    CmdArgs.push_back(Args.MakeArgString(Flags));
  }

  // FIXME: Add -static support, once we have it.

  // Add target specific flags.
  switch (getToolChain().getArch()) {
  default:
    break;

  case llvm::Triple::mips:
  case llvm::Triple::mipsel:
  case llvm::Triple::mips64:
  case llvm::Triple::mips64el:
    AddMIPSTargetArgs(Args, CmdArgs);
    break;

  case llvm::Triple::x86:
  case llvm::Triple::x86_64:
    AddX86TargetArgs(Args, CmdArgs);
    break;

  case llvm::Triple::arm:
  case llvm::Triple::armeb:
  case llvm::Triple::thumb:
  case llvm::Triple::thumbeb:
    // This isn't in AddARMTargetArgs because we want to do this for assembly
    // only, not C/C++.
    if (Args.hasFlag(options::OPT_mdefault_build_attributes,
                     options::OPT_mno_default_build_attributes, true)) {
        CmdArgs.push_back("-mllvm");
        CmdArgs.push_back("-arm-add-build-attributes");
    }
    break;

  case llvm::Triple::aarch64:
  case llvm::Triple::aarch64_32:
  case llvm::Triple::aarch64_be:
    if (Args.hasArg(options::OPT_mmark_bti_property)) {
      CmdArgs.push_back("-mllvm");
      CmdArgs.push_back("-aarch64-mark-bti-property");
    }
    break;

  case llvm::Triple::loongarch32:
  case llvm::Triple::loongarch64:
    AddLoongArchTargetArgs(Args, CmdArgs);
    break;

  case llvm::Triple::riscv32:
  case llvm::Triple::riscv64:
    AddRISCVTargetArgs(Args, CmdArgs);
    break;

  case llvm::Triple::hexagon:
    if (Args.hasFlag(options::OPT_mdefault_build_attributes,
                     options::OPT_mno_default_build_attributes, true)) {
      CmdArgs.push_back("-mllvm");
      CmdArgs.push_back("-hexagon-add-build-attributes");
    }
    break;
  }

  // Consume all the warning flags. Usually this would be handled more
  // gracefully by -cc1 (warning about unknown warning flags, etc) but -cc1as
  // doesn't handle that so rather than warning about unused flags that are
  // actually used, we'll lie by omission instead.
  // FIXME: Stop lying and consume only the appropriate driver flags
  Args.ClaimAllArgs(options::OPT_W_Group);

  CollectArgsForIntegratedAssembler(C, Args, CmdArgs,
                                    getToolChain().getDriver());

  Args.AddAllArgs(CmdArgs, options::OPT_mllvm);

  if (DebugInfoKind > llvm::codegenoptions::NoDebugInfo && Output.isFilename())
    addDebugObjectName(Args, CmdArgs, DebugCompilationDir,
                       Output.getFilename());

  // Fixup any previous commands that use -object-file-name because when we
  // generated them, the final .obj name wasn't yet known.
  for (Command &J : C.getJobs()) {
    if (SourceAction != FindSource(&J.getSource()))
      continue;
    auto &JArgs = J.getArguments();
    for (unsigned I = 0; I < JArgs.size(); ++I) {
      if (StringRef(JArgs[I]).starts_with("-object-file-name=") &&
          Output.isFilename()) {
       ArgStringList NewArgs(JArgs.begin(), JArgs.begin() + I);
       addDebugObjectName(Args, NewArgs, DebugCompilationDir,
                          Output.getFilename());
       NewArgs.append(JArgs.begin() + I + 1, JArgs.end());
       J.replaceArguments(NewArgs);
       break;
      }
    }
  }

  assert(Output.isFilename() && "Unexpected lipo output.");
  CmdArgs.push_back("-o");
  CmdArgs.push_back(Output.getFilename());

  const llvm::Triple &T = getToolChain().getTriple();
  Arg *A;
  if (getDebugFissionKind(D, Args, A) == DwarfFissionKind::Split &&
      T.isOSBinFormatELF()) {
    CmdArgs.push_back("-split-dwarf-output");
    CmdArgs.push_back(SplitDebugName(JA, Args, Input, Output));
  }

  if (Triple.isAMDGPU())
    handleAMDGPUCodeObjectVersionOptions(D, Args, CmdArgs, /*IsCC1As=*/true);

  assert(Input.isFilename() && "Invalid input.");
  CmdArgs.push_back(Input.getFilename());

  const char *Exec = getToolChain().getDriver().getClangProgramPath();
  if (D.CC1Main && !D.CCGenDiagnostics) {
    // Invoke cc1as directly in this process.
    C.addCommand(std::make_unique<CC1Command>(
        JA, *this, ResponseFileSupport::AtFileUTF8(), Exec, CmdArgs, Inputs,
        Output, D.getPrependArg()));
  } else {
    C.addCommand(std::make_unique<Command>(
        JA, *this, ResponseFileSupport::AtFileUTF8(), Exec, CmdArgs, Inputs,
        Output, D.getPrependArg()));
  }
}

// Begin OffloadBundler
void OffloadBundler::ConstructJob(Compilation &C, const JobAction &JA,
                                  const InputInfo &Output,
                                  const InputInfoList &Inputs,
                                  const llvm::opt::ArgList &TCArgs,
                                  const char *LinkingOutput) const {
  // The version with only one output is expected to refer to a bundling job.
  assert(isa<OffloadBundlingJobAction>(JA) && "Expecting bundling job!");

  // The bundling command looks like this:
  // clang-offload-bundler -type=bc
  //   -targets=host-triple,openmp-triple1,openmp-triple2
  //   -output=output_file
  //   -input=unbundle_file_host
  //   -input=unbundle_file_tgt1
  //   -input=unbundle_file_tgt2

  ArgStringList CmdArgs;

  // Get the type.
  CmdArgs.push_back(TCArgs.MakeArgString(
      Twine("-type=") + types::getTypeTempSuffix(Output.getType())));

  assert(JA.getInputs().size() == Inputs.size() &&
         "Not have inputs for all dependence actions??");

  // Get the targets.
  SmallString<128> Triples;
  Triples += "-targets=";
  for (unsigned I = 0; I < Inputs.size(); ++I) {
    if (I)
      Triples += ',';

    // Find ToolChain for this input.
    Action::OffloadKind CurKind = Action::OFK_Host;
    const ToolChain *CurTC = &getToolChain();
    const Action *CurDep = JA.getInputs()[I];

    // Special handling for FPGA AOC[RX] binaries that are bundled prior to
    // being added to the generated archive.
    llvm::Triple Triple = CurTC->getTriple();
    bool IsFPGA = Triple.isSPIR() &&
                  Triple.getSubArch() == llvm::Triple::SPIRSubArch_fpga;
    Arg *A = TCArgs.getLastArg(options::OPT_fsycl_link_EQ);
    if (A && IsFPGA) {
      bool IsFPGAImage = false;
      IsFPGAImage = A->getValue() == StringRef("image");
      if (Inputs.size() == 1) {
        Triples += Action::GetOffloadKindName(CurKind);
        Triples += "-fpga_";
        Triples += IsFPGAImage ? "aocx" : "aocr";
        if (!IsFPGAImage && !C.getDriver().IsFPGAHWMode())
          Triples += "_emu";
        Triples += "-intel-unknown";
        continue;
      }
    }

    if (const auto *OA = dyn_cast<OffloadAction>(CurDep)) {
      CurTC = nullptr;
      OA->doOnEachDependence([&](Action *A, const ToolChain *TC, const char *) {
        assert(CurTC == nullptr && "Expected one dependence!");
        CurKind = A->getOffloadingDeviceKind();
        CurTC = TC;
      });
    }

    bool IsSYCL =
        TCArgs.hasFlag(options::OPT_fsycl, options::OPT_fno_sycl, false);
    Triples += (IsSYCL && (CurKind == Action::OFK_Cuda))
                   ? Action::GetOffloadKindName(Action::OFK_SYCL)
                   : Action::GetOffloadKindName(CurKind);
    Triples += '-';
    // Incoming DeviceArch is set, break down the Current triple and add the
    // device arch value to it.
    // This is done for AOT targets only.
    std::string DeviceArch;
    llvm::Triple TargetTriple(CurTC->getTriple());
    if (CurKind == Action::OFK_SYCL && TargetTriple.isSPIRAOT() &&
        tools::SYCL::shouldDoPerObjectFileLinking(C))
      DeviceArch = std::string("image");
    if (CurKind != Action::OFK_Host && !DeviceArch.empty()) {
      llvm::Triple T(CurTC->getTriple());
      SmallString<128> ArchName(CurTC->getArchName());
      ArchName += "_";
      ArchName += DeviceArch.data();
      T.setArchName(ArchName);
      Triples += T.normalize();
    } else {
      // Use of the 4-field triple will be done for HIP only, with other
      // offload targets not being modified.
      // TODO: All targets should use the 4-field triple, which can be done
      //       during an ABI breaking juncture.
      if (CurKind == Action::OFK_HIP)
        Triples += CurTC->getTriple().normalize(
            llvm::Triple::CanonicalForm::FOUR_IDENT);
      else
        Triples += CurTC->getTriple().normalize();
    }
    if ((CurKind == Action::OFK_HIP || CurKind == Action::OFK_OpenMP ||
         CurKind == Action::OFK_Cuda || CurKind == Action::OFK_SYCL) &&
        !StringRef(CurDep->getOffloadingArch()).empty() &&
        !TCArgs.hasArg(options::OPT_fno_bundle_offload_arch)) {
      Triples += '-';
      Triples += CurDep->getOffloadingArch();
    }

    // TODO: Replace parsing of -march flag. Can be done by storing GPUArch
    //       with each toolchain.
    StringRef GPUArchName;
    if (CurKind == Action::OFK_OpenMP) {
      // Extract GPUArch from -march argument in TC argument list.
      for (unsigned ArgIndex = 0; ArgIndex < TCArgs.size(); ArgIndex++) {
        auto ArchStr = StringRef(TCArgs.getArgString(ArgIndex));
        auto Arch = ArchStr.starts_with_insensitive("-march=");
        if (Arch) {
          GPUArchName = ArchStr.substr(7);
          Triples += "-";
          break;
        }
      }
      Triples += GPUArchName.str();
    }
  }
  // If we see we are bundling for FPGA using -fintelfpga, add the
  // dependency bundle
  bool IsFPGADepBundle = TCArgs.hasArg(options::OPT_fintelfpga) &&
                         Output.getType() == types::TY_Object &&
                         !TCArgs.hasArg(options::OPT_fsycl_link_EQ);

  // For spir64_fpga target, when bundling objects we also want to bundle up the
  // named dependency file.
  // TODO - We are currently using the target triple inputs to slot a location
  // of the dependency information into the bundle.  It would be good to
  // separate this out to an explicit option in the bundler for the dependency
  // file as it does not match the type being bundled.
  if (IsFPGADepBundle) {
    Triples += ',';
    Triples += Action::GetOffloadKindName(Action::OFK_SYCL);
    Triples += '-';
    Triples += types::getTypeName(types::TY_FPGA_Dependencies);
  }
  CmdArgs.push_back(TCArgs.MakeArgString(Triples));

  // Get bundled file command.
  CmdArgs.push_back(
      TCArgs.MakeArgString(Twine("-output=") + Output.getFilename()));

  // Get unbundled files command.
  for (unsigned I = 0; I < Inputs.size(); ++I) {
    SmallString<128> UB;
    UB += "-input=";

    // Find ToolChain for this input.
    const ToolChain *CurTC = &getToolChain();
    if (const auto *OA = dyn_cast<OffloadAction>(JA.getInputs()[I])) {
      CurTC = nullptr;
      OA->doOnEachDependence([&](Action *, const ToolChain *TC, const char *) {
        assert(CurTC == nullptr && "Expected one dependence!");
        CurTC = TC;
      });
      UB += C.addTempFile(
          C.getArgs().MakeArgString(CurTC->getInputFilename(Inputs[I])));
    } else {
      UB += CurTC->getInputFilename(Inputs[I]);
    }
    CmdArgs.push_back(TCArgs.MakeArgString(UB));
  }
  // For -fintelfpga, when bundling objects we also want to bundle up the
  // named dependency file.
  if (IsFPGADepBundle) {
    const char *BaseName = Clang::getBaseInputName(TCArgs, Inputs[0]);
    SmallString<128> DepFile(C.getDriver().getFPGATempDepFile(BaseName));
    if (!DepFile.empty())
      CmdArgs.push_back(TCArgs.MakeArgString("-input=" + DepFile));
  }
  addOffloadCompressArgs(TCArgs, CmdArgs);
  // All the inputs are encoded as commands.
  C.addCommand(std::make_unique<Command>(
      JA, *this, ResponseFileSupport::None(),
      TCArgs.MakeArgString(getToolChain().GetProgramPath(getShortName())),
      CmdArgs, std::nullopt, Output));
}

void OffloadBundler::ConstructJobMultipleOutputs(
    Compilation &C, const JobAction &JA, const InputInfoList &Outputs,
    const InputInfoList &Inputs, const llvm::opt::ArgList &TCArgs,
    const char *LinkingOutput) const {
  // The version with multiple outputs is expected to refer to a unbundling job.
  auto &UA = cast<OffloadUnbundlingJobAction>(JA);

  // The unbundling command looks like this:
  // clang-offload-bundler -type=bc
  //   -targets=host-triple,openmp-triple1,openmp-triple2
  //   -input=input_file
  //   -output=unbundle_file_host
  //   -output=unbundle_file_tgt1
  //   -output=unbundle_file_tgt2
  //   -unbundle

  ArgStringList CmdArgs;
  InputInfo Input = Inputs.front();
  const char *TypeArg = types::getTypeTempSuffix(Input.getType());
  const char *InputFileName = Input.getFilename();
  types::ID InputType(Input.getType());
  bool IsFPGADepUnbundle = JA.getType() == types::TY_FPGA_Dependencies;
  bool IsFPGADepLibUnbundle = JA.getType() == types::TY_FPGA_Dependencies_List;
  InputInfoList ForeachInputs;
  if (InputType == types::TY_Tempfilelist)
    ForeachInputs.push_back(Input);

  if (InputType == types::TY_FPGA_AOCX || InputType == types::TY_FPGA_AOCR ||
      InputType == types::TY_FPGA_AOCR_EMU) {
    // Override type with AOCX/AOCR which will unbundle to a list containing
    // binaries with the appropriate extension (.aocx/.aocr)
    // TODO - representation of the output file from the unbundle for these
    // types (aocx/aocr) are always list files.  We should represent this
    // better in the output extension and type for improved understanding
    // of file contents and debuggability.
    TypeArg = (InputType == types::TY_FPGA_AOCX) ? "aocx" : "aocr";
    // When the output is a Tempfilelist, we know we are unbundling
    // the .bc files from the archive.
    if (!getToolChain().getTriple().isSPIROrSPIRV() ||
        JA.getType() == types::TY_Tempfilelist)
      TypeArg = "aoo";
  }
  if (InputType == types::TY_FPGA_AOCO || IsFPGADepLibUnbundle)
    TypeArg = "aoo";
  if (IsFPGADepUnbundle)
    TypeArg = "o";

  bool HasSPIRTarget = false;
  bool HasFPGATarget = false;
  auto SYCLTCRange = C.getOffloadToolChains<Action::OFK_SYCL>();
  for (auto TI = SYCLTCRange.first, TE = SYCLTCRange.second; TI != TE; ++TI) {
    llvm::Triple TT(TI->second->getTriple());
    if (TT.isSPIROrSPIRV()) {
      HasSPIRTarget = true;
      if (TT.getSubArch() == llvm::Triple::SPIRSubArch_fpga)
        HasFPGATarget = true;
    }
  }
  if (InputType == types::TY_Archive && HasSPIRTarget)
    TypeArg = "aoo";

  // Get the type.
  CmdArgs.push_back(TCArgs.MakeArgString(Twine("-type=") + TypeArg));

  // For FPGA Archives that contain AOCO in them, we only want to unbundle
  // the objects from the archive that do not have AOCO associated in that
  // specific object.  Only do this when in hardware mode.
  if (InputType == types::TY_Archive && HasFPGATarget && !IsFPGADepUnbundle &&
      !IsFPGADepLibUnbundle && C.getDriver().IsFPGAHWMode()) {
    llvm::Triple TT;
    TT.setArchName(types::getTypeName(types::TY_FPGA_AOCO));
    TT.setVendorName("intel");
    TT.setOS(getToolChain().getTriple().getOS());
    SmallString<128> ExcludedTargets("-excluded-targets=");
    ExcludedTargets += "sycl-";
    ExcludedTargets += TT.normalize();
    CmdArgs.push_back(TCArgs.MakeArgString(ExcludedTargets));
  }

  // Get the targets.
  SmallString<128> Triples;
  Triples += "-targets=";
  auto DepInfo = UA.getDependentActionsInfo();
  for (unsigned I = 0, J = 0; I < DepInfo.size(); ++I) {
    auto &Dep = DepInfo[I];
    // FPGA device triples are 'transformed' for the bundler when creating
    // aocx or aocr type bundles.  Also, we only do a specific target
    // unbundling, skipping the host side or device side.
    if (types::isFPGA(InputType) || InputType == types::TY_Tempfilelist) {
      if (getToolChain().getTriple().isSPIROrSPIRV()) {
        if (Dep.DependentToolChain->getTriple().getSubArch() ==
            llvm::Triple::SPIRSubArch_fpga) {
          StringRef TypeName(types::getTypeName(InputType));
          types::ID Type = UA.getDependentType();
          if (InputType == types::TY_Tempfilelist && Type != types::TY_Nothing)
            TypeName = types::getTypeName(Type);
          if (J++)
            Triples += ',';
          llvm::Triple TT;
          TT.setArchName(TypeName);
          TT.setVendorName("intel");
          TT.setOS(getToolChain().getTriple().getOS());
          if ((InputType == types::TY_FPGA_AOCX ||
               InputType == types::TY_FPGA_AOCR ||
               InputType == types::TY_FPGA_AOCR_EMU) &&
              JA.getType() == types::TY_Tempfilelist)
            // AOCX device and AOCR bc info is bundled in the host kind
            Triples += "host-";
          else
            // AOCR device is bundled in the sycl kind
            Triples += "sycl-";
          Triples += TT.normalize();
          continue;
        } else if (Dep.DependentOffloadKind == Action::OFK_Host) {
          // No host unbundle for FPGA binaries.
          continue;
        }
      } else if (Dep.DependentOffloadKind == Action::OFK_SYCL)
        continue;
    } else if (InputType == types::TY_Archive ||
               (getToolChain().getTriple().getSubArch() ==
                    llvm::Triple::SPIRSubArch_fpga &&
                TCArgs.hasArg(options::OPT_fsycl_link_EQ))) {
      // Do not extract host part if we are unbundling archive on Windows
      // because it is not needed. Static offload libraries are added to the
      // host link command just as normal libraries.  Do not extract the host
      // part from FPGA -fsycl-link unbundles either, as the full obj
      // is used in the final link
      if (Dep.DependentOffloadKind == Action::OFK_Host)
        continue;
    }
    if (J++)
      Triples += ',';
    Triples += Action::GetOffloadKindName(Dep.DependentOffloadKind);
    Triples += '-';
    // When -fsycl-force-target is used, this value overrides the expected
    // output type we are unbundling.
    if (Dep.DependentOffloadKind == Action::OFK_SYCL &&
        TCArgs.hasArg(options::OPT_fsycl_force_target_EQ)) {
      StringRef Val(
          TCArgs.getLastArg(options::OPT_fsycl_force_target_EQ)->getValue());
      llvm::Triple TT(C.getDriver().getSYCLDeviceTriple(Val));
      Triples += TT.normalize();
    } else {
      // Use of the 4-field triple will be done for HIP only, with other
      // offload targets not being modified.
      // TODO: All targets should use the 4-field triple, which can be done
      //       during an ABI breaking juncture.
      if (Dep.DependentOffloadKind == Action::OFK_HIP)
        Triples += Dep.DependentToolChain->getTriple().normalize(
          llvm::Triple::CanonicalForm::FOUR_IDENT);
      else
        Triples += Dep.DependentToolChain->getTriple().normalize();
    }
    if ((Dep.DependentOffloadKind == Action::OFK_HIP ||
         Dep.DependentOffloadKind == Action::OFK_OpenMP ||
         Dep.DependentOffloadKind == Action::OFK_Cuda ||
         Dep.DependentOffloadKind == Action::OFK_SYCL) &&
        !Dep.DependentBoundArch.empty() &&
        !TCArgs.hasArg(options::OPT_fno_bundle_offload_arch)) {
      Triples += '-';
      Triples += Dep.DependentBoundArch;
    }
    // TODO: Replace parsing of -march flag. Can be done by storing GPUArch
    //       with each toolchain.
    StringRef GPUArchName;
    if (Dep.DependentOffloadKind == Action::OFK_OpenMP) {
      // Extract GPUArch from -march argument in TC argument list.
      for (unsigned ArgIndex = 0; ArgIndex < TCArgs.size(); ArgIndex++) {
        StringRef ArchStr = StringRef(TCArgs.getArgString(ArgIndex));
        auto Arch = ArchStr.starts_with_insensitive("-march=");
        if (Arch) {
          GPUArchName = ArchStr.substr(7);
          Triples += "-";
          break;
        }
      }
      Triples += GPUArchName.str();
    }
  }
  if (IsFPGADepUnbundle || IsFPGADepLibUnbundle) {
    // TODO - We are currently using the target triple inputs to slot a location
    // of the dependency information into the bundle.  It would be good to
    // separate this out to an explicit option in the bundler for the dependency
    // file as it does not match the type being bundled.
    Triples += Action::GetOffloadKindName(Action::OFK_SYCL);
    Triples += '-';
    Triples += types::getTypeName(types::TY_FPGA_Dependencies);
  }
  std::string TargetString(UA.getTargetString());
  if (!TargetString.empty()) {
    // The target string was provided, we will override the defaults and use
    // the string provided.
    SmallString<128> TSTriple("-targets=");
    TSTriple += TargetString;
    CmdArgs.push_back(TCArgs.MakeArgString(TSTriple));
  } else {
    CmdArgs.push_back(TCArgs.MakeArgString(Triples));
  }

  // Get bundled file command.
  CmdArgs.push_back(
      TCArgs.MakeArgString(Twine("-input=") + InputFileName));

  // Get unbundled files command.
  // When dealing with -fintelfpga, there is an additional unbundle step
  // that occurs for the dependency file.  In that case, do not use the
  // dependent information, but just the output file.
  if (IsFPGADepUnbundle || IsFPGADepLibUnbundle) {
    SmallString<128> UB;
    UB += "-output=";
    UB += Outputs[0].getFilename();
    CmdArgs.push_back(TCArgs.MakeArgString(UB));
  } else {
    for (unsigned I = 0; I < Outputs.size(); ++I) {
      SmallString<128> UB;
      UB += "-output=";
      UB += DepInfo[I].DependentToolChain->getInputFilename(Outputs[I]);
      CmdArgs.push_back(TCArgs.MakeArgString(UB));
    }
  }
  CmdArgs.push_back("-unbundle");
  CmdArgs.push_back("-allow-missing-bundles");
  if (TCArgs.hasArg(options::OPT_v))
    CmdArgs.push_back("-verbose");

  // Input is a list, we need to work on each individually and create a new
  // list file.
  // All the inputs are encoded as commands.
  auto Cmd = std::make_unique<Command>(
      JA, *this, ResponseFileSupport::None(),
      TCArgs.MakeArgString(getToolChain().GetProgramPath(getShortName())),
      CmdArgs, std::nullopt, Outputs);
  if (!ForeachInputs.empty() && Outputs.size() == 1) {
    StringRef ParallelJobs =
        TCArgs.getLastArgValue(options::OPT_fsycl_max_parallel_jobs_EQ);
    tools::SYCL::constructLLVMForeachCommand(
        C, JA, std::move(Cmd), ForeachInputs, Outputs[0], this, "",
        types::getTypeTempSuffix(types::TY_Tempfilelist), ParallelJobs);
  } else
    C.addCommand(std::move(Cmd));
}

// Begin OffloadWrapper

static void addRunTimeWrapperOpts(Compilation &C,
                                  Action::OffloadKind DeviceOffloadKind,
                                  const llvm::opt::ArgList &TCArgs,
                                  ArgStringList &CmdArgs,
                                  const ToolChain &TC,
                                  const JobAction &JA) {
  // Grab any Target specific options that need to be added to the wrapper
  // information.
  ArgStringList BuildArgs;
  auto createArgString = [&](const char *Opt) {
    if (BuildArgs.empty())
      return;
    SmallString<128> AL;
    for (const char *A : BuildArgs) {
      if (AL.empty()) {
        AL = A;
        continue;
      }
      AL += " ";
      AL += A;
    }
    CmdArgs.push_back(C.getArgs().MakeArgString(Twine(Opt) + AL));
  };
  const toolchains::SYCLToolChain &SYCLTC =
            static_cast<const toolchains::SYCLToolChain &>(TC);
  llvm::Triple TT = SYCLTC.getTriple();
  // TODO: Consider separating the mechanisms for:
  // - passing standard-defined options to AOT/JIT compilation steps;
  // - passing AOT-compiler specific options.
  // This would allow retaining standard language options in the
  // image descriptor, while excluding tool-specific options that
  // have been known to confuse RT implementations.
  if (TT.getSubArch() == llvm::Triple::NoSubArch) {
    // Only store compile/link opts in the image descriptor for the SPIR-V
    // target; AOT compilation has already been performed otherwise.
    const ArgList &Args = C.getArgsForToolChain(nullptr, StringRef(),
                                                DeviceOffloadKind);
    const ToolChain *HostTC = C.getSingleOffloadToolChain<Action::OFK_Host>();
    SYCLTC.AddImpliedTargetArgs(TT, Args, BuildArgs, JA, *HostTC);
    SYCLTC.TranslateBackendTargetArgs(TT, Args, BuildArgs);
    createArgString("-compile-opts=");
    BuildArgs.clear();
    SYCLTC.TranslateLinkerTargetArgs(TT, Args, BuildArgs);
    createArgString("-link-opts=");
  }
}

void OffloadWrapper::ConstructJob(Compilation &C, const JobAction &JA,
                                  const InputInfo &Output,
                                  const InputInfoList &Inputs,
                                  const llvm::opt::ArgList &TCArgs,
                                  const char *LinkingOutput) const {
  // Construct offload-wrapper command.  Also calls llc to generate the
  // object that is fed to the linker from the wrapper generated bc file
  assert(isa<OffloadWrapperJobAction>(JA) && "Expecting wrapping job!");

  Action::OffloadKind OffloadingKind = JA.getOffloadingDeviceKind();
  if (OffloadingKind == Action::OFK_SYCL) {
    // The wrapper command looks like this:
    // clang-offload-wrapper
    //   -o=<outputfile>.bc
    //   -host=x86_64-pc-linux-gnu -kind=sycl
    //   -format=spirv <inputfile1>.spv <manifest1>(optional)
    //   -format=spirv <inputfile2>.spv <manifest2>(optional)
    //  ...
    ArgStringList WrapperArgs;

    const auto &WrapperJob = *llvm::dyn_cast<OffloadWrapperJobAction>(&JA);
    bool WrapperCompileEnabled = WrapperJob.getCompileStep();
    SmallString<128> OutOpt("-o=");
    std::string OutTmpName = C.getDriver().GetTemporaryPath("wrapper", "bc");
    const char *WrapperFileName =
        C.addTempFile(C.getArgs().MakeArgString(OutTmpName));
    OutOpt += WrapperCompileEnabled ? WrapperFileName : Output.getFilename();
    WrapperArgs.push_back(C.getArgs().MakeArgString(OutOpt));

    SmallString<128> HostTripleOpt("-host=");
    const ToolChain *HostTC = C.getSingleOffloadToolChain<Action::OFK_Host>();
    // Use the Effective Triple to match the expected triple when using the
    // clang compiler to compile the wrapped binary.
    std::string HostTripleStr = HostTC->ComputeEffectiveClangTriple(TCArgs);
    HostTripleOpt += HostTripleStr;
    WrapperArgs.push_back(C.getArgs().MakeArgString(HostTripleOpt));

    llvm::Triple TT = getToolChain().getTriple();
    SmallString<128> TargetTripleOpt = TT.getArchName();
    bool WrapFPGADevice = false;
    bool FPGAEarly = false;

    // Validate and propogate CLI options related to device image compression.
    // -offload-compress
    if (C.getInputArgs().getLastArg(options::OPT_offload_compress)) {
      WrapperArgs.push_back(
          C.getArgs().MakeArgString(Twine("-offload-compress")));
      // -offload-compression-level=<>
      if (Arg *A = C.getInputArgs().getLastArg(
              options::OPT_offload_compression_level_EQ))
        WrapperArgs.push_back(C.getArgs().MakeArgString(
            Twine("-offload-compression-level=") + A->getValue()));
    }

    if (Arg *A = C.getInputArgs().getLastArg(options::OPT_fsycl_link_EQ)) {
      WrapFPGADevice = true;
      FPGAEarly = (A->getValue() == StringRef("early"));
      // When wrapping an FPGA aocx binary to archive, do not emit registration
      // functions
      if (A->getValue() == StringRef("image"))
        WrapperArgs.push_back(C.getArgs().MakeArgString("--emit-reg-funcs=0"));
    }
    addRunTimeWrapperOpts(C, OffloadingKind, TCArgs, WrapperArgs,
                          getToolChain(), JA);

    // When wrapping an FPGA device binary, we need to be sure to apply the
    // appropriate triple that corresponds (fpga_aocr-intel-<os>)
    // to the target triple setting.
    if (TT.getSubArch() == llvm::Triple::SPIRSubArch_fpga && WrapFPGADevice) {
      SmallString<16> FPGAArch("fpga_");
      if (FPGAEarly) {
        FPGAArch += "aocr";
        if (C.getDriver().IsFPGAEmulationMode())
          FPGAArch += "_emu";
      } else
        FPGAArch += "aocx";
      TT.setArchName(FPGAArch);
      TT.setVendorName("intel");
      TargetTripleOpt = TT.str();
    }
    const toolchains::SYCLToolChain &TC =
              static_cast<const toolchains::SYCLToolChain &>(getToolChain());
    bool IsEmbeddedIR = cast<OffloadWrapperJobAction>(JA).isEmbeddedIR();
    if (IsEmbeddedIR) {
      // When the offload-wrapper is called to embed LLVM IR, add a prefix to
      // the target triple to distinguish the LLVM IR from the actual device
      // binary for that target.
      TargetTripleOpt = ("llvm_" + TargetTripleOpt).str();
    }

    const bool IsSYCLNativeCPU = isSYCLNativeCPU(TC);
    if (IsSYCLNativeCPU) {
      TargetTripleOpt = "native_cpu";
    }
    WrapperArgs.push_back(
        C.getArgs().MakeArgString(Twine("-target=") + TargetTripleOpt));

    // TODO forcing offload kind is a simplification which assumes wrapper used
    // only with SYCL. Device binary format (-format=xxx) option should also
    // come from the command line and/or the native compiler. Should be fixed
    // together with supporting AOT in the driver. If format is not set, the
    // default is "none" which means runtime must try to determine it
    // automatically.
    StringRef Kind = Action::GetOffloadKindName(OffloadingKind);
    Action::OffloadKind OK = WrapperJob.getOffloadKind();
    if (OK != Action::OFK_None)
      Kind = Action::GetOffloadKindName(OK);
    WrapperArgs.push_back(
        C.getArgs().MakeArgString(Twine("-kind=") + Twine(Kind)));

    // For FPGA toolchains, we can provide previously wrapped bc input files to
    // the wrapper step.  This is done for AOCR based files that will need the
    // Symbols and Properties from a previous compilation step.
    if (TC.getTriple().isSPIR() && Inputs.size() == 2 &&
        TC.getTriple().getSubArch() == llvm::Triple::SPIRSubArch_fpga) {
      // If there is an additional input argument passed in, that is considered
      // the .bc file to include in this wrapping job.
      const InputInfo &I = Inputs[1];
      WrapperArgs.push_back(C.getArgs().MakeArgString(
          Twine("--sym-prop-bc-files=") + I.getFilename()));
    }

    assert((Inputs.size() > 0) && "no inputs for clang-offload-wrapper");
    assert(((Inputs[0].getType() != types::TY_Tempfiletable) ||
            (Inputs.size() == 1)) &&
           "wrong usage of clang-offload-wrapper with SYCL");
    const InputInfo &I = Inputs[0];
    assert(I.isFilename() && "Invalid input.");

    // TODO: The embedded compilation step after the wrapping step restricts
    // the ability to control the 'for each' methodology used when performing
    // device code splitting.  We set the individual wrap behavior when we know
    // the wrapping and compile step should be done individually.  Ideally this
    // would be controlled at the JobAction creation, but we cannot do that
    // until the compilation of the wrap is it's own JobAction.
    bool IndividualWrapCompile = WrapperJob.getWrapIndividualFiles();
    const InputInfo TempOutput(types::TY_LLVM_BC, WrapperFileName,
                               WrapperFileName);
    if (!IndividualWrapCompile &&
        (I.getType() == types::TY_Tempfiletable ||
         I.getType() == types::TY_Tempfilelist || IsEmbeddedIR))
      // Input files are passed via the batch job file table.
      WrapperArgs.push_back(C.getArgs().MakeArgString("-batch"));
    WrapperArgs.push_back(C.getArgs().MakeArgString(I.getFilename()));

    auto Cmd = std::make_unique<Command>(
        JA, *this, ResponseFileSupport::None(),
        TCArgs.MakeArgString(getToolChain().GetProgramPath(getShortName())),
        WrapperArgs, std::nullopt);

    if (IndividualWrapCompile) {
      // When wrapping FPGA device binaries for FPGA archives, create individual
      // wrapped and compiled entries for the archive.
      StringRef ParallelJobs =
          C.getArgs().getLastArgValue(options::OPT_fsycl_max_parallel_jobs_EQ);
      clang::driver::tools::SYCL::constructLLVMForeachCommand(
          C, JA, std::move(Cmd), Inputs, TempOutput, this, "", "bc",
          ParallelJobs);
    } else
      C.addCommand(std::move(Cmd));

    if (WrapperCompileEnabled) {
      // TODO Use TC.SelectTool().
      ArgStringList ClangArgs{TCArgs.MakeArgString("--target=" + HostTripleStr),
                              "-c", "-o", Output.getFilename(),
                              WrapperFileName};
      llvm::Reloc::Model RelocationModel;
      unsigned PICLevel;
      bool IsPIE;
      std::tie(RelocationModel, PICLevel, IsPIE) =
          ParsePICArgs(getToolChain(), TCArgs);
      if (PICLevel > 0 || TCArgs.hasArg(options::OPT_shared)) {
        if (!TC.getAuxTriple()->isOSWindows())
          ClangArgs.push_back("-fPIC");
      }
      if (Arg *A = C.getArgs().getLastArg(options::OPT_mcmodel_EQ))
        ClangArgs.push_back(
            TCArgs.MakeArgString(Twine("-mcmodel=") + A->getValue()));

      SmallString<128> ClangPath(C.getDriver().Dir);
      llvm::sys::path::append(ClangPath, "clang");
      const char *Clang = C.getArgs().MakeArgString(ClangPath);
      auto PostWrapCompileCmd =
          std::make_unique<Command>(JA, *this, ResponseFileSupport::None(),
                                    Clang, ClangArgs, std::nullopt);
      if (IndividualWrapCompile) {
        StringRef ParallelJobs = C.getArgs().getLastArgValue(
            options::OPT_fsycl_max_parallel_jobs_EQ);
        InputInfoList Inputs;
        Inputs.push_back(TempOutput);
        clang::driver::tools::SYCL::constructLLVMForeachCommand(
            C, JA, std::move(PostWrapCompileCmd), Inputs, Output, this, "",
            "bc", ParallelJobs);
      } else
        C.addCommand(std::move(PostWrapCompileCmd));
    }
    return;
  } // end of SYCL flavor of offload wrapper command creation

  ArgStringList CmdArgs;

  const llvm::Triple &Triple = getToolChain().getEffectiveTriple();

  // Add the "effective" target triple.
  CmdArgs.push_back("-host");
  CmdArgs.push_back(TCArgs.MakeArgString(Triple.getTriple()));

  // Add the output file name.
  assert(Output.isFilename() && "Invalid output.");
  CmdArgs.push_back("-o");
  CmdArgs.push_back(TCArgs.MakeArgString(Output.getFilename()));

  assert(JA.getInputs().size() == Inputs.size() &&
         "Not have inputs for all dependence actions??");

  if (OffloadingKind == Action::OFK_None &&
      C.getArgs().hasArg(options::OPT_fsycl_link_EQ)) {

    // For FPGA, we wrap the host objects before archiving them when using
    // -fsycl-link.  This allows for better extraction control from the
    // archive when we need the host objects for subsequent compilations.
    if (C.getArgs().hasArg(options::OPT_fintelfpga)) {

      // Add offload targets and inputs.
      CmdArgs.push_back(C.getArgs().MakeArgString(
          Twine("-kind=") + Action::GetOffloadKindName(OffloadingKind)));
      CmdArgs.push_back(
          TCArgs.MakeArgString(Twine("-target=") + Triple.getTriple()));

      if (Inputs[0].getType() == types::TY_Tempfiletable ||
          Inputs[0].getType() == types::TY_Tempfilelist)
        // Input files are passed via the batch job file table.
        CmdArgs.push_back(C.getArgs().MakeArgString("-batch"));

      // Add input.
      assert(Inputs[0].isFilename() && "Invalid input.");
      CmdArgs.push_back(TCArgs.MakeArgString(Inputs[0].getFilename()));

      C.addCommand(std::make_unique<Command>(
          JA, *this, ResponseFileSupport::None(),
          TCArgs.MakeArgString(getToolChain().GetProgramPath(getShortName())),
          CmdArgs, Inputs));
      return;
    } else {
      // When compiling and linking separately, we need to propagate the
      // compression related CLI options to offload-wrapper. Don't propagate
      // these options when wrapping objects for FPGA.
      if (C.getInputArgs().getLastArg(options::OPT_offload_compress)) {
        CmdArgs.push_back(
            C.getArgs().MakeArgString(Twine("-offload-compress")));
        // -offload-compression-level=<>
        if (Arg *A = C.getInputArgs().getLastArg(
                options::OPT_offload_compression_level_EQ))
          CmdArgs.push_back(C.getArgs().MakeArgString(
              Twine("-offload-compression-level=") + A->getValue()));
      }
    }
  }

  // Add offload targets and inputs.
  for (unsigned I = 0; I < Inputs.size(); ++I) {
    // Get input's Offload Kind and ToolChain.
    const auto *OA = cast<OffloadAction>(JA.getInputs()[I]);
    assert(OA->hasSingleDeviceDependence(/*DoNotConsiderHostActions=*/true) &&
           "Expected one device dependence!");
    Action::OffloadKind DeviceKind = Action::OFK_None;
    const ToolChain *DeviceTC = nullptr;
    OA->doOnEachDependence([&](Action *A, const ToolChain *TC, const char *) {
      DeviceKind = A->getOffloadingDeviceKind();
      DeviceTC = TC;
    });

    // And add it to the offload targets.
    CmdArgs.push_back(C.getArgs().MakeArgString(
        Twine("-kind=") + Action::GetOffloadKindName(DeviceKind)));
    std::string TargetTripleOpt = DeviceTC->getTriple().normalize();
    // SYCL toolchain target only uses the arch name.
    if (DeviceKind == Action::OFK_SYCL)
      TargetTripleOpt = DeviceTC->getTriple().getArchName();
    CmdArgs.push_back(
        TCArgs.MakeArgString(Twine("-target=") + TargetTripleOpt));
    addRunTimeWrapperOpts(C, DeviceKind, TCArgs, CmdArgs, *DeviceTC, JA);

    if (Inputs[I].getType() == types::TY_Tempfiletable ||
        Inputs[I].getType() == types::TY_Tempfilelist)
      // Input files are passed via the batch job file table.
      CmdArgs.push_back(C.getArgs().MakeArgString("-batch"));

    // Add input.
    assert(Inputs[I].isFilename() && "Invalid input.");
    CmdArgs.push_back(TCArgs.MakeArgString(Inputs[I].getFilename()));
  }

  C.addCommand(std::make_unique<Command>(
      JA, *this, ResponseFileSupport::None(),
      TCArgs.MakeArgString(getToolChain().GetProgramPath(getShortName())),
      CmdArgs, Inputs));
}

void OffloadPackager::ConstructJob(Compilation &C, const JobAction &JA,
                                   const InputInfo &Output,
                                   const InputInfoList &Inputs,
                                   const llvm::opt::ArgList &Args,
                                   const char *LinkingOutput) const {
  ArgStringList CmdArgs;

  // Add the output file name.
  assert(Output.isFilename() && "Invalid output.");
  CmdArgs.push_back("-o");
  CmdArgs.push_back(Output.getFilename());

  // Create the inputs to bundle the needed metadata.
  for (const InputInfo &Input : Inputs) {
    const Action *OffloadAction = Input.getAction();
    const ToolChain *TC = OffloadAction->getOffloadingToolChain();
    const ArgList &TCArgs =
        C.getArgsForToolChain(TC, OffloadAction->getOffloadingArch(),
                              OffloadAction->getOffloadingDeviceKind());
    StringRef File = C.getArgs().MakeArgString(TC->getInputFilename(Input));

    // If the input is a Tempfilelist, it is a response file
    // which internally contains a list of files to be processed.
    // Add an '@' so the tool knows to expand the response file.
    if (Input.getType() == types::TY_Tempfilelist)
      File = C.getArgs().MakeArgString("@" + File);

    StringRef Arch = OffloadAction->getOffloadingArch()
                         ? OffloadAction->getOffloadingArch()
                         : TCArgs.getLastArgValue(options::OPT_march_EQ);
    StringRef Kind =
      Action::GetOffloadKindName(OffloadAction->getOffloadingDeviceKind());

    ArgStringList Features;
    SmallVector<StringRef> FeatureArgs;
    getTargetFeatures(TC->getDriver(), TC->getTriple(), TCArgs, Features,
                      false);
    llvm::copy_if(Features, std::back_inserter(FeatureArgs),
                  [](StringRef Arg) { return !Arg.starts_with("-target"); });

    // TODO: We need to pass in the full target-id and handle it properly in the
    // linker wrapper.
    SmallVector<std::string> Parts{
        "file=" + File.str(),
        "triple=" + TC->getTripleString(),
        "arch=" + (Arch.empty() ? "generic" : Arch.str()),
        "kind=" + Kind.str(),
    };

    if (TC->getDriver().isUsingOffloadLTO())
      for (StringRef Feature : FeatureArgs)
        Parts.emplace_back("feature=" + Feature.str());

    // Now that the standard parts are added to the packager string, add any
    // additional supplemental options that cover compile and link opts that
    // are used for SYCL based offloading.
    // Here, we add the compile and link options that are required by backend
    // compilers and the clang-offload-wrapper in the case of SYCL offloading.
    if (OffloadAction->getOffloadingDeviceKind() == Action::OFK_SYCL) {
      ArgStringList BuildArgs;
      auto createArgString = [&](const char *Opt) {
        if (BuildArgs.empty())
          return;
        SmallString<128> AL;
        for (const char *A : BuildArgs) {
          if (AL.empty()) {
            AL = A;
            continue;
          }
          AL += " ";
          AL += A;
        }
        Parts.emplace_back(C.getArgs().MakeArgString(Twine(Opt) + AL));
      };
      const ArgList &Args =
          C.getArgsForToolChain(nullptr, StringRef(), Action::OFK_SYCL);
      const ToolChain *HostTC = C.getSingleOffloadToolChain<Action::OFK_Host>();
      const toolchains::SYCLToolChain &SYCLTC =
          static_cast<const toolchains::SYCLToolChain &>(*TC);
      SYCLTC.AddImpliedTargetArgs(TC->getTriple(), Args, BuildArgs, JA, *HostTC,
                                  Arch);
      SYCLTC.TranslateBackendTargetArgs(TC->getTriple(), Args, BuildArgs, Arch);
      createArgString("compile-opts=");
      BuildArgs.clear();
      SYCLTC.TranslateLinkerTargetArgs(TC->getTriple(), Args, BuildArgs, Arch);
      createArgString("link-opts=");
    }

    CmdArgs.push_back(Args.MakeArgString("--image=" + llvm::join(Parts, ",")));
  }

  C.addCommand(std::make_unique<Command>(
      JA, *this, ResponseFileSupport::None(),
      Args.MakeArgString(getToolChain().GetProgramPath(getShortName())),
      CmdArgs, Inputs, Output));
}

// Begin OffloadDeps

void OffloadDeps::constructJob(Compilation &C, const JobAction &JA,
                               ArrayRef<InputInfo> Outputs,
                               ArrayRef<InputInfo> Inputs,
                               const llvm::opt::ArgList &TCArgs,
                               const char *LinkingOutput) const {
  auto &DA = cast<OffloadDepsJobAction>(JA);

  ArgStringList CmdArgs;

  // Get the targets.
  SmallString<128> Targets{"-targets="};
  auto DepInfo = DA.getDependentActionsInfo();
  for (unsigned I = 0; I < DepInfo.size(); ++I) {
    auto &Dep = DepInfo[I];
    if (I)
      Targets += ',';
    Targets += Action::GetOffloadKindName(Dep.DependentOffloadKind);
    Targets += '-';
    // When -fsycl-force-target is used, this value overrides the expected
    // output type we are creating deps for.
    if (Dep.DependentOffloadKind == Action::OFK_SYCL &&
        TCArgs.hasArg(options::OPT_fsycl_force_target_EQ)) {
      StringRef Val(
          TCArgs.getLastArg(options::OPT_fsycl_force_target_EQ)->getValue());
      llvm::Triple TT(C.getDriver().getSYCLDeviceTriple(Val));
      Targets += TT.normalize();
    } else {
      std::string NormalizedTriple =
          Dep.DependentToolChain->getTriple().normalize();
      Targets += NormalizedTriple;
    }
    if ((Dep.DependentOffloadKind == Action::OFK_HIP ||
         Dep.DependentOffloadKind == Action::OFK_SYCL) &&
        !Dep.DependentBoundArch.empty()) {
      Targets += '-';
      Targets += Dep.DependentBoundArch;
    }
  }
  CmdArgs.push_back(TCArgs.MakeArgString(Targets));

  // Prepare outputs.
  SmallString<128> Outs{"-outputs="};
  for (unsigned I = 0; I < Outputs.size(); ++I) {
    if (I)
      Outs += ',';
    Outs += DepInfo[I].DependentToolChain->getInputFilename(Outputs[I]);
  }
  CmdArgs.push_back(TCArgs.MakeArgString(Outs));

  // Add input file.
  CmdArgs.push_back(Inputs.front().getFilename());

  // All the inputs are encoded as commands.
  C.addCommand(std::make_unique<Command>(
      JA, *this, ResponseFileSupport::None(),
      TCArgs.MakeArgString(getToolChain().GetProgramPath(getShortName())),
      CmdArgs, std::nullopt, Outputs));
}

void OffloadDeps::ConstructJob(Compilation &C, const JobAction &JA,
                               const InputInfo &Output,
                               const InputInfoList &Inputs,
                               const llvm::opt::ArgList &TCArgs,
                               const char *LinkingOutput) const {
  constructJob(C, JA, Output, Inputs, TCArgs, LinkingOutput);
}

void OffloadDeps::ConstructJobMultipleOutputs(Compilation &C,
                                              const JobAction &JA,
                                              const InputInfoList &Outputs,
                                              const InputInfoList &Inputs,
                                              const llvm::opt::ArgList &TCArgs,
                                              const char *LinkingOutput) const {
  constructJob(C, JA, Outputs, Inputs, TCArgs, LinkingOutput);
}

// Utility function to gather all arguments for SPIR-V generation using the
// SPIR-V backend. This set of arguments is expected to get updated as we add
// more features/extensions to the SPIR-V backend.
static void getSPIRVBackendOpts(const llvm::opt::ArgList &TCArgs,
                                ArgStringList &BackendArgs) {
  BackendArgs.push_back(TCArgs.MakeArgString("-filetype=obj"));
  BackendArgs.push_back(
      TCArgs.MakeArgString("-mtriple=spirv64v1.6-unknown-unknown"));
  BackendArgs.push_back(
      TCArgs.MakeArgString("--avoid-spirv-capabilities=Shader"));
  BackendArgs.push_back(
      TCArgs.MakeArgString("--translator-compatibility-mode"));
  // TODO: A list of SPIR-V extensions that are supported by the SPIR-V backend
  // is growing. Let's postpone the decision on which extensions to enable until
  // - the list is stable, and
  // - we decide on a mapping of user requested extensions into backend's ones.
  // Meanwhile we enable all the SPIR-V backend extensions.
  BackendArgs.push_back(TCArgs.MakeArgString("--spirv-ext=all"));
  // TODO:
  // - handle -Xspirv-translator option to avoid "argument unused during
  // compilation" error
  // - handle --spirv-ext=+<extension> and --spirv-ext=-<extension> options
}

// Utility function to gather all llvm-spirv options.
// Not dependent on target triple.
static void getNonTripleBasedSPIRVTransOpts(Compilation &C,
                                            const llvm::opt::ArgList &TCArgs,
                                            ArgStringList &TranslatorArgs) {
  TranslatorArgs.push_back("-spirv-max-version=1.5");
  bool CreatingSyclSPIRVFatObj =
      C.getDriver().getFinalPhase(C.getArgs()) != phases::Link &&
      TCArgs.getLastArgValue(options::OPT_fsycl_device_obj_EQ)
          .equals_insensitive("spirv") &&
      !C.getDriver().offloadDeviceOnly();
  bool ShouldPreserveMetadataInFinalImage =
      TCArgs.hasArg(options::OPT_fsycl_preserve_device_nonsemantic_metadata);
  bool ShouldPreserveMetadata =
      CreatingSyclSPIRVFatObj || ShouldPreserveMetadataInFinalImage;
  if (ShouldPreserveMetadata)
    TranslatorArgs.push_back("--spirv-preserve-auxdata");
}

// Add any llvm-spirv option that relies on a specific Triple in addition
// to user supplied options.
// NOTE: Any changes made here should be reflected in the similarly named
// function in clang/tools/clang-linker-wrapper/ClangLinkerWrapper.cpp.
// NOTE2: JIT related changes made here should be reflected in 'translatorOpts'
// from sycl-jit/jit-compiler/lib/translation/SPIRVLLVMTranslation.cpp.
static void getTripleBasedSPIRVTransOpts(Compilation &C,
                                         const llvm::opt::ArgList &TCArgs,
                                         llvm::Triple Triple,
                                         ArgStringList &TranslatorArgs) {
  bool IsCPU = Triple.isSPIR() &&
               Triple.getSubArch() == llvm::Triple::SPIRSubArch_x86_64;
  // Enable NonSemanticShaderDebugInfo.200 for non-FPGA targets.
  const bool EnableNonSemanticDebug = !C.getDriver().IsFPGAHWMode();
  if (EnableNonSemanticDebug) {
    TranslatorArgs.push_back(
        "-spirv-debug-info-version=nonsemantic-shader-200");
  } else {
    TranslatorArgs.push_back("-spirv-debug-info-version=ocl-100");
    // Prevent crash in the translator if input IR contains DIExpression
    // operations which don't have mapping to OpenCL.DebugInfo.100 spec.
    TranslatorArgs.push_back("-spirv-allow-extra-diexpressions");
  }
  std::string UnknownIntrinsics("-spirv-allow-unknown-intrinsics=llvm.genx.");
  if (IsCPU)
    UnknownIntrinsics += ",llvm.fpbuiltin";
  TranslatorArgs.push_back(TCArgs.MakeArgString(UnknownIntrinsics));

  // Disable all the extensions by default
  std::string ExtArg("-spirv-ext=-all");
  std::string DefaultExtArg =
      ",+SPV_EXT_shader_atomic_float_add,+SPV_EXT_shader_atomic_float_min_max"
      ",+SPV_KHR_no_integer_wrap_decoration,+SPV_KHR_float_controls"
      ",+SPV_KHR_expect_assume,+SPV_KHR_linkonce_odr";
  std::string INTELExtArg =
      ",+SPV_INTEL_subgroups,+SPV_INTEL_media_block_io"
      ",+SPV_INTEL_device_side_avc_motion_estimation"
      ",+SPV_INTEL_fpga_loop_controls,+SPV_INTEL_unstructured_loop_controls"
      ",+SPV_INTEL_fpga_reg,+SPV_INTEL_blocking_pipes"
      ",+SPV_INTEL_function_pointers,+SPV_INTEL_kernel_attributes"
      ",+SPV_INTEL_io_pipes,+SPV_INTEL_inline_assembly"
      ",+SPV_INTEL_arbitrary_precision_integers"
      ",+SPV_INTEL_float_controls2,+SPV_INTEL_vector_compute"
      ",+SPV_INTEL_fast_composite"
      ",+SPV_INTEL_arbitrary_precision_fixed_point"
      ",+SPV_INTEL_arbitrary_precision_floating_point"
      ",+SPV_INTEL_variable_length_array,+SPV_INTEL_fp_fast_math_mode"
      ",+SPV_INTEL_long_composites"
      ",+SPV_INTEL_arithmetic_fence"
      ",+SPV_INTEL_global_variable_decorations"
      ",+SPV_INTEL_cache_controls"
      ",+SPV_INTEL_fpga_buffer_location"
      ",+SPV_INTEL_fpga_argument_interfaces"
      ",+SPV_INTEL_fpga_invocation_pipelining_attributes"
      ",+SPV_INTEL_fpga_latency_control"
      ",+SPV_KHR_shader_clock"
      ",+SPV_INTEL_bindless_images"
      ",+SPV_INTEL_task_sequence";
  ExtArg = ExtArg + DefaultExtArg + INTELExtArg;
  if (C.getDriver().IsFPGAHWMode())
    // Enable several extensions on FPGA H/W exclusively
    ExtArg += ",+SPV_INTEL_usm_storage_classes,+SPV_INTEL_runtime_aligned"
              ",+SPV_INTEL_fpga_cluster_attributes,+SPV_INTEL_loop_fuse"
              ",+SPV_INTEL_fpga_dsp_control,+SPV_INTEL_fpga_memory_accesses"
              ",+SPV_INTEL_fpga_memory_attributes";
  else
    // Don't enable several freshly added extensions on FPGA H/W
    ExtArg += ",+SPV_INTEL_bfloat16_conversion"
              ",+SPV_INTEL_joint_matrix"
              ",+SPV_INTEL_hw_thread_queries"
              ",+SPV_KHR_uniform_group_instructions"
              ",+SPV_INTEL_masked_gather_scatter"
              ",+SPV_INTEL_tensor_float32_conversion"
              ",+SPV_INTEL_optnone"
              ",+SPV_KHR_non_semantic_info"
              ",+SPV_KHR_cooperative_matrix"
              ",+SPV_EXT_shader_atomic_float16_add"
              ",+SPV_INTEL_fp_max_error";

  TranslatorArgs.push_back(TCArgs.MakeArgString(ExtArg));
}

// Begin SPIRVTranslator
// TODO: Add a unique 'llc' JobAction for SPIR-V backends.
void SPIRVTranslator::ConstructJob(Compilation &C, const JobAction &JA,
                                  const InputInfo &Output,
                                  const InputInfoList &Inputs,
                                  const llvm::opt::ArgList &TCArgs,
                                  const char *LinkingOutput) const {
  // Construct llvm-spirv command.
  assert(isa<SPIRVTranslatorJobAction>(JA) && "Expecting Translator job!");

  // The translator command looks like this:
  // llvm-spirv -o <file>.spv <file>.bc
  ArgStringList ForeachArgs;
  ArgStringList TranslatorArgs;

  TranslatorArgs.push_back("-o");
  TranslatorArgs.push_back(Output.getFilename());
  bool UseSPIRVBackend =
      TCArgs.hasArg(options::OPT_fsycl_use_spirv_backend_for_spirv_gen);
  if (JA.isDeviceOffloading(Action::OFK_SYCL)) {
    const toolchains::SYCLToolChain &TC =
        static_cast<const toolchains::SYCLToolChain &>(getToolChain());
    if (UseSPIRVBackend) {
      getSPIRVBackendOpts(TCArgs, TranslatorArgs);
    } else {
      getNonTripleBasedSPIRVTransOpts(C, TCArgs, TranslatorArgs);
      llvm::Triple Triple = TC.getTriple();
      getTripleBasedSPIRVTransOpts(C, TCArgs, Triple, TranslatorArgs);
      // Handle -Xspirv-translator
      TC.TranslateTargetOpt(
          Triple, TCArgs, TranslatorArgs, options::OPT_Xspirv_translator,
          options::OPT_Xspirv_translator_EQ, JA.getOffloadingArch());
    }
  }
  for (auto I : Inputs) {
    std::string Filename(I.getFilename());
    if (I.getType() == types::TY_Tempfilelist) {
      ForeachArgs.push_back(
          C.getArgs().MakeArgString("--in-file-list=" + Filename));
      ForeachArgs.push_back(
          C.getArgs().MakeArgString("--in-replace=" + Filename));
      ForeachArgs.push_back(
          C.getArgs().MakeArgString("--out-ext=spv"));
    }
    TranslatorArgs.push_back(C.getArgs().MakeArgString(Filename));
  }

  auto ToolName = UseSPIRVBackend ? "llc" : getShortName();
  auto Cmd = std::make_unique<Command>(
      JA, *this, ResponseFileSupport::None(),
      TCArgs.MakeArgString(getToolChain().GetProgramPath(ToolName)),
      TranslatorArgs, std::nullopt);

  if (!ForeachArgs.empty()) {
    // Construct llvm-foreach command.
    // The llvm-foreach command looks like this:
    // llvm-foreach a.list --out-replace=out "cp {} out"
    // --out-file-list=list
    std::string OutputFileName(Output.getFilename());
    ForeachArgs.push_back(
        TCArgs.MakeArgString("--out-file-list=" + OutputFileName));
    ForeachArgs.push_back(
        TCArgs.MakeArgString("--out-replace=" + OutputFileName));
    // If fsycl-dump-device-code is passed, put the output files from llvm-spirv
    // into the path provided in fsycl-dump-device-code.
    if (C.getDriver().isDumpDeviceCodeEnabled()) {
      SmallString<128> OutputDir;

      Arg *DumpDeviceCodeArg =
          C.getArgs().getLastArg(options::OPT_fsycl_dump_device_code_EQ);

      OutputDir = (DumpDeviceCodeArg ? DumpDeviceCodeArg->getValue() : "");

      // If the output directory path is empty, put the llvm-spirv output in the
      // current directory.
      if (OutputDir.empty())
        llvm::sys::path::native(OutputDir = "./");
      else
        OutputDir.append(llvm::sys::path::get_separator());
      ForeachArgs.push_back(
          C.getArgs().MakeArgString("--out-dir=" + OutputDir));
    }

    StringRef ParallelJobs =
        TCArgs.getLastArgValue(options::OPT_fsycl_max_parallel_jobs_EQ);
    if (!ParallelJobs.empty())
      ForeachArgs.push_back(TCArgs.MakeArgString("--jobs=" + ParallelJobs));

    ForeachArgs.push_back(TCArgs.MakeArgString("--"));
    ForeachArgs.push_back(TCArgs.MakeArgString(Cmd->getExecutable()));

    for (auto &Arg : Cmd->getArguments())
      ForeachArgs.push_back(Arg);

    SmallString<128> ForeachPath(C.getDriver().Dir);
    llvm::sys::path::append(ForeachPath, "llvm-foreach");
    const char *Foreach = C.getArgs().MakeArgString(ForeachPath);
    C.addCommand(std::make_unique<Command>(
        JA, *this, ResponseFileSupport::None(), Foreach, ForeachArgs, std::nullopt));
  } else
    C.addCommand(std::move(Cmd));
}

// Partially copied from clang/lib/Frontend/CompilerInvocation.cpp
static std::string getSYCLPostLinkOptimizationLevel(const ArgList &Args) {
  if (Arg *A = Args.getLastArg(options::OPT_O_Group)) {
    // Pass -O2 when the user passes -O0 due to IGC
    // debugging limitation. Note this only effects
    // ESIMD code.
    if (A->getOption().matches(options::OPT_O0))
      return "-O2";

    if (A->getOption().matches(options::OPT_Ofast))
      return "-O3";

    assert(A->getOption().matches(options::OPT_O));

    StringRef S(A->getValue());
    if (S == "g")
      return "-O1";

    // Options -O[1|2|3|s|z] are passed as they are. '-O0' is handled earlier.
    std::array<char, 5> AcceptedOptions = {'1', '2', '3', 's', 'z'};
    if (std::any_of(AcceptedOptions.begin(), AcceptedOptions.end(),
                    [=](char c) { return c == S[0]; }))
      return std::string("-O") + S[0];
  }
  // If no optimization controlling flags (-O) are provided, check if
  // any debug information flags(-g) are passed.
  // "-fintelfpga" implies "-g" and we preserve the default optimization for
  // this flow(-O2).
  // if "-g" is explicitly passed from the command-line, set default
  // optimization to -O0.

  if (!Args.hasArg(options::OPT_O_Group)) {
    const Arg *DebugInfoGroup = Args.getLastArg(options::OPT_g_Group);
    // -fintelfpga -g case
    if ((Args.hasArg(options::OPT_fintelfpga) &&
         Args.hasMultipleArgs(options::OPT_g_Group)) ||
        /* -fsycl -g case */
        (!Args.hasArg(options::OPT_fintelfpga) && DebugInfoGroup)) {
      if (!DebugInfoGroup->getOption().matches(options::OPT_g0)) {
        return "-O0";
      }
    }
  }
  // The default for SYCL device code optimization
  return "-O2";
}

static void addArgs(ArgStringList &DstArgs, const llvm::opt::ArgList &Alloc,
                    ArrayRef<StringRef> SrcArgs) {
  for (const auto Arg : SrcArgs) {
    DstArgs.push_back(Alloc.MakeArgString(Arg));
  }
}

static bool allowDeviceImageDependencies(const llvm::opt::ArgList &TCArgs) {
  // deprecated
  if (TCArgs.hasFlag(options::OPT_fsycl_allow_device_dependencies,
                     options::OPT_fno_sycl_allow_device_dependencies, false))
    return true;

  // preferred
  if (TCArgs.hasFlag(options::OPT_fsycl_allow_device_image_dependencies,
                     options::OPT_fno_sycl_allow_device_image_dependencies, false))
    return true;

  return false;
}

static void getNonTripleBasedSYCLPostLinkOpts(const ToolChain &TC,
                                              const JobAction &JA,
                                              const llvm::opt::ArgList &TCArgs,
                                              ArgStringList &PostLinkArgs) {

  // See if device code splitting is requested
  if (Arg *A = TCArgs.getLastArg(options::OPT_fsycl_device_code_split_EQ)) {
    auto CodeSplitValue = StringRef(A->getValue());
    if (CodeSplitValue == "per_kernel")
      addArgs(PostLinkArgs, TCArgs, {"-split=kernel"});
    else if (CodeSplitValue == "per_source")
      addArgs(PostLinkArgs, TCArgs, {"-split=source"});
    else if (CodeSplitValue == "auto")
      addArgs(PostLinkArgs, TCArgs, {"-split=auto"});
    else { // Device code split is off
    }
  }
  addArgs(PostLinkArgs, TCArgs,
          {StringRef(getSYCLPostLinkOptimizationLevel(TCArgs))});

  // Process device-globals.
  addArgs(PostLinkArgs, TCArgs, {"-device-globals"});

  // Make ESIMD accessors use stateless memory accesses.
  if (TCArgs.hasFlag(options::OPT_fno_sycl_esimd_force_stateless_mem,
                     options::OPT_fsycl_esimd_force_stateless_mem, false))
    addArgs(PostLinkArgs, TCArgs, {"-lower-esimd-force-stateless-mem=false"});

  if (allowDeviceImageDependencies(TCArgs))
    addArgs(PostLinkArgs, TCArgs, {"-allow-device-image-dependencies"});

  // For bfloat16 conversions LLVM IR devicelib, we only need to embed it
  // when non-AOT compilation is used.
  if (TC.getTriple().isSPIROrSPIRV() && !TC.getTriple().isSPIRAOT()) {
    SYCLInstallationDetector SYCLInstall(TC.getDriver());
    SmallVector<SmallString<128>, 4> DeviceLibLocCandidates;
    SmallString<128> NativeBfloat16Name("libsycl-native-bfloat16.bc");
    SYCLInstall.getSYCLDeviceLibPath(DeviceLibLocCandidates);
    for (const auto &DeviceLibLoc : DeviceLibLocCandidates) {
      SmallString<128> FullLibName(DeviceLibLoc);
      llvm::sys::path::append(FullLibName, NativeBfloat16Name);
      if (llvm::sys::fs::exists(FullLibName)) {
        SmallString<128> SYCLDeviceLibDir("--device-lib-dir=");
        SYCLDeviceLibDir += DeviceLibLoc.str();
        addArgs(PostLinkArgs, TCArgs, {SYCLDeviceLibDir.str()});
        break;
      }
    }
  }
}

// On Intel targets we don't need non-kernel functions as entry points,
// because it only increases amount of code for device compiler to handle,
// without any actual benefits.
// TODO: Try to extend this feature for non-Intel GPUs.
static bool shouldEmitOnlyKernelsAsEntryPoints(const ToolChain &TC,
                                               const llvm::opt::ArgList &TCArgs,
                                               llvm::Triple Triple) {
  if (TCArgs.hasFlag(options::OPT_fno_sycl_remove_unused_external_funcs,
                     options::OPT_fsycl_remove_unused_external_funcs, false))
    return false;
  if (isSYCLNativeCPU(TC))
    return true;
  // When supporting dynamic linking, non-kernels in a device image can be
  // called.
  if (allowDeviceImageDependencies(TCArgs))
    return false;
  if (Triple.isNVPTX() || Triple.isAMDGPU())
    return false;
  bool IsUsingLTO = TC.getDriver().isUsingOffloadLTO();
  auto LTOMode = TC.getDriver().getOffloadLTOMode();
  // With thinLTO, final entry point handing is done in clang-linker-wrapper
  if (IsUsingLTO && LTOMode == LTOK_Thin)
    return false;
  return true;
}

// Add any sycl-post-link options that rely on a specific Triple in addition
// to user supplied options. This function is invoked only for the old
// offloading model. For the new offloading model, a slightly modified version
// of this function is called inside clang-linker-wrapper.
// NOTE: Any changes made here should be reflected in the similarly named
// function in clang/tools/clang-linker-wrapper/ClangLinkerWrapper.cpp.
static void getTripleBasedSYCLPostLinkOpts(const ToolChain &TC,
                                           const llvm::opt::ArgList &TCArgs,
                                           ArgStringList &PostLinkArgs,
                                           llvm::Triple Triple,
                                           bool SpecConstsSupported,
                                           types::ID OutputType) {

  bool IsUsingLTO = TC.getDriver().isUsingOffloadLTO();
  auto LTOMode = TC.getDriver().getOffloadLTOMode();
  if (OutputType == types::TY_LLVM_BC) {
    // single file output requested - this means only perform necessary IR
    // transformations (like specialization constant intrinsic lowering) and
    // output LLVMIR
    addArgs(PostLinkArgs, TCArgs, {"-ir-output-only"});
  } else if (!IsUsingLTO || LTOMode != LTOK_Thin) {
    // Only create a properties file if we are not
    // only outputting IR.
    addArgs(PostLinkArgs, TCArgs, {"-properties"});
  }
  if (SpecConstsSupported)
    addArgs(PostLinkArgs, TCArgs, {"-spec-const=native"});
  else
    addArgs(PostLinkArgs, TCArgs, {"-spec-const=emulation"});

  // See if device code splitting is requested.  The logic here works along side
  // the behavior in getNonTripleBasedSYCLPostLinkOpts, where the option is
  // added based on the user setting of -fsycl-device-code-split.
  if (!TCArgs.hasArg(options::OPT_fsycl_device_code_split_EQ) &&
      (Triple.getArchName() != "spir64_fpga"))
    addArgs(PostLinkArgs, TCArgs, {"-split=auto"});

  if (shouldEmitOnlyKernelsAsEntryPoints(TC, TCArgs, Triple))
    addArgs(PostLinkArgs, TCArgs, {"-emit-only-kernels-as-entry-points"});

  if (!Triple.isAMDGCN())
    addArgs(PostLinkArgs, TCArgs, {"-emit-param-info"});
  // Enable program metadata
  if (Triple.isNVPTX() || Triple.isAMDGCN() || isSYCLNativeCPU(TC))
    addArgs(PostLinkArgs, TCArgs, {"-emit-program-metadata"});
  if (OutputType != types::TY_LLVM_BC) {
    assert(OutputType == types::TY_Tempfiletable);
    bool SplitEsimdByDefault = Triple.isSPIROrSPIRV();
    bool SplitEsimd = TCArgs.hasFlag(
        options::OPT_fsycl_device_code_split_esimd,
        options::OPT_fno_sycl_device_code_split_esimd, SplitEsimdByDefault);
    bool IsUsingLTO = TC.getDriver().isUsingOffloadLTO();
    auto LTOMode = TC.getDriver().getOffloadLTOMode();
    if (!IsUsingLTO || LTOMode != LTOK_Thin)
      addArgs(PostLinkArgs, TCArgs, {"-symbols"});
    // Specialization constant info generation is mandatory -
    // add options unconditionally
    addArgs(PostLinkArgs, TCArgs, {"-emit-exported-symbols"});
    addArgs(PostLinkArgs, TCArgs, {"-emit-imported-symbols"});
    if (SplitEsimd)
      addArgs(PostLinkArgs, TCArgs, {"-split-esimd"});
    addArgs(PostLinkArgs, TCArgs, {"-lower-esimd"});
  }
  bool IsAOT = Triple.isNVPTX() || Triple.isAMDGCN() ||
               Triple.getSubArch() == llvm::Triple::SPIRSubArch_fpga ||
               Triple.getSubArch() == llvm::Triple::SPIRSubArch_gen ||
               Triple.getSubArch() == llvm::Triple::SPIRSubArch_x86_64;
  if (TCArgs.hasFlag(options::OPT_fsycl_add_default_spec_consts_image,
                     options::OPT_fno_sycl_add_default_spec_consts_image,
                     false) &&
      IsAOT)
    addArgs(PostLinkArgs, TCArgs,
            {"-generate-device-image-default-spec-consts"});
}

// sycl-post-link tool normally outputs a file table (see the tool sources for
// format description) which lists all the other output files associated with
// the device LLVMIR bitcode. This is basically a triple of bitcode, symbols
// and specialization constant files. Single LLVM IR output can be generated as
// well under an option.
//
void SYCLPostLink::ConstructJob(Compilation &C, const JobAction &JA,
                                const InputInfo &Output,
                                const InputInfoList &Inputs,
                                const llvm::opt::ArgList &TCArgs,
                                const char *LinkingOutput) const {
  const SYCLPostLinkJobAction *SYCLPostLink =
      dyn_cast<SYCLPostLinkJobAction>(&JA);
  // Construct sycl-post-link command.
  assert(SYCLPostLink && "Expecting SYCL post link job!");
  ArgStringList CmdArgs;

  llvm::Triple T = getToolChain().getTriple();
  getNonTripleBasedSYCLPostLinkOpts(getToolChain(), JA, TCArgs, CmdArgs);
  getTripleBasedSYCLPostLinkOpts(getToolChain(), TCArgs, CmdArgs, T,
                                 SYCLPostLink->getRTSetsSpecConstants(),
                                 SYCLPostLink->getTrueType());

  // Add output file table file option
  assert(Output.isFilename() && "output must be a filename");
  StringRef Device = JA.getOffloadingArch();
  std::string OutputArg = Output.getFilename();
  if (T.getSubArch() == llvm::Triple::SPIRSubArch_gen && Device.data())
    OutputArg = ("intel_gpu_" + Device + "," + OutputArg).str();
  else if (T.getSubArch() == llvm::Triple::SPIRSubArch_x86_64)
    OutputArg = "spir64_x86_64," + OutputArg;

  const toolchains::SYCLToolChain &TC =
      static_cast<const toolchains::SYCLToolChain &>(getToolChain());

  // Handle -Xdevice-post-link
  TC.TranslateTargetOpt(T, TCArgs, CmdArgs, options::OPT_Xdevice_post_link,
                        options::OPT_Xdevice_post_link_EQ,
                        JA.getOffloadingArch());

  addArgs(CmdArgs, TCArgs, {"-o", OutputArg});

  // Add input file
  assert(Inputs.size() == 1 && Inputs.front().isFilename() &&
         "single input file expected");
  addArgs(CmdArgs, TCArgs, {Inputs.front().getFilename()});
  std::string OutputFileName(Output.getFilename());

  // All the inputs are encoded as commands.
  C.addCommand(std::make_unique<Command>(
      JA, *this, ResponseFileSupport::None(),
      TCArgs.MakeArgString(getToolChain().GetProgramPath(getShortName())),
      CmdArgs, Inputs, Output));
}

// Transforms the abstract representation (JA + Inputs + Outputs) of a file
// table transformation action to concrete command line (job) with actual
// inputs/outputs/options, and adds it to given compilation object.
void FileTableTform::ConstructJob(Compilation &C, const JobAction &JA,
                                  const InputInfo &Output,
                                  const InputInfoList &Inputs,
                                  const llvm::opt::ArgList &TCArgs,
                                  const char *LinkingOutput) const {

  const auto &TformJob = *llvm::dyn_cast<FileTableTformJobAction>(&JA);
  ArgStringList CmdArgs;

  // don't try to assert here whether the number of inputs is OK, argumnets are
  // OK, etc. - better invoke the tool and see good error diagnostics

  // 1) add transformations
  for (const auto &Tf : TformJob.getTforms()) {
    switch (Tf.TheKind) {
    case FileTableTformJobAction::Tform::EXTRACT:
    case FileTableTformJobAction::Tform::EXTRACT_DROP_TITLE: {
      SmallString<128> Arg("-extract=");
      Arg += Tf.TheArgs[0];

      for (unsigned I = 1; I < Tf.TheArgs.size(); ++I) {
        Arg += ",";
        Arg += Tf.TheArgs[I];
      }
      addArgs(CmdArgs, TCArgs, {Arg});

      if (Tf.TheKind == FileTableTformJobAction::Tform::EXTRACT_DROP_TITLE)
        addArgs(CmdArgs, TCArgs, {"-drop_titles"});
      break;
    }
    case FileTableTformJobAction::Tform::REPLACE: {
      assert(Tf.TheArgs.size() == 2 && "from/to column names expected");
      SmallString<128> Arg("-replace=");
      Arg += Tf.TheArgs[0];
      Arg += ",";
      Arg += Tf.TheArgs[1];
      addArgs(CmdArgs, TCArgs, {Arg});
      break;
    }
    case FileTableTformJobAction::Tform::REPLACE_CELL: {
      assert(Tf.TheArgs.size() == 2 && "column name and row id expected");
      SmallString<128> Arg("-replace_cell=");
      Arg += Tf.TheArgs[0];
      Arg += ",";
      Arg += Tf.TheArgs[1];
      addArgs(CmdArgs, TCArgs, {Arg});
      break;
    }
    case FileTableTformJobAction::Tform::RENAME: {
      assert(Tf.TheArgs.size() == 2 && "from/to names expected");
      SmallString<128> Arg("-rename=");
      Arg += Tf.TheArgs[0];
      Arg += ",";
      Arg += Tf.TheArgs[1];
      addArgs(CmdArgs, TCArgs, {Arg});
      break;
    }
    case FileTableTformJobAction::Tform::COPY_SINGLE_FILE: {
      assert(Tf.TheArgs.size() == 2 && "column name and row id expected");
      SmallString<128> Arg("-copy_single_file=");
      Arg += Tf.TheArgs[0];
      Arg += ",";
      Arg += Tf.TheArgs[1];
      addArgs(CmdArgs, TCArgs, {Arg});
      break;
    }
    case FileTableTformJobAction::Tform::MERGE: {
      assert(Tf.TheArgs.size() == 1 && "column name expected");
      SmallString<128> Arg("-merge=");
      Arg += Tf.TheArgs[0];
      addArgs(CmdArgs, TCArgs, {Arg});
      break;
    }
    }
  }

  // 2) add output option
  assert(Output.isFilename() && "table tform output must be a file");
  addArgs(CmdArgs, TCArgs, {"-o", Output.getFilename()});

  // 3) add inputs
  for (const auto &Input : Inputs) {
    assert(Input.isFilename() && "table tform input must be a file");
    addArgs(CmdArgs, TCArgs, {Input.getFilename()});
  }
  // 4) finally construct and add a command to the compilation
  C.addCommand(std::make_unique<Command>(
      JA, *this, ResponseFileSupport::None(),
      TCArgs.MakeArgString(getToolChain().GetProgramPath(getShortName())),
      CmdArgs, Inputs));
}

void AppendFooter::ConstructJob(Compilation &C, const JobAction &JA,
                                const InputInfo &Output,
                                const InputInfoList &Inputs,
                                const llvm::opt::ArgList &TCArgs,
                                const char *LinkingOutput) const {
  ArgStringList CmdArgs;

  // Input File
  addArgs(CmdArgs, TCArgs, {Inputs[0].getFilename()});

  // Integration Footer
  StringRef Footer(
      C.getDriver().getIntegrationFooter(Inputs[0].getBaseInput()));
  if (!Footer.empty()) {
    SmallString<128> AppendOpt("--append=");
    AppendOpt.append(Footer);
    addArgs(CmdArgs, TCArgs, {AppendOpt});
  }

  // Name of original source file passed in to be prepended to the newly
  // modified file as a #line directive.
  SmallString<128> PrependOpt("--orig-filename=");
  PrependOpt.append(
      llvm::sys::path::convert_to_slash(Inputs[0].getBaseInput()));
  addArgs(CmdArgs, TCArgs, {PrependOpt});

  SmallString<128> OutputOpt("--output=");
  OutputOpt.append(Output.getFilename());
  addArgs(CmdArgs, TCArgs, {OutputOpt});

  // Use #include to pull in footer
  addArgs(CmdArgs, TCArgs, {"--use-include"});

  C.addCommand(std::make_unique<Command>(
      JA, *this, ResponseFileSupport::None(),
      TCArgs.MakeArgString(getToolChain().GetProgramPath(getShortName())),
      CmdArgs, std::nullopt));
}

void SpirvToIrWrapper::ConstructJob(Compilation &C, const JobAction &JA,
                                    const InputInfo &Output,
                                    const InputInfoList &Inputs,
                                    const llvm::opt::ArgList &TCArgs,
                                    const char *LinkingOutput) const {
  InputInfoList ForeachInputs;
  ArgStringList CmdArgs;

  assert(Inputs.size() == 1 &&
         "Only one input expected to spirv-to-ir-wrapper");

  // Input File
  for (const auto &I : Inputs) {
    if (I.getType() == types::TY_Tempfilelist)
      ForeachInputs.push_back(I);
    addArgs(CmdArgs, TCArgs, {I.getFilename()});
  }

  // Output File
  addArgs(CmdArgs, TCArgs, {"-o", Output.getFilename()});

  // Make sure we preserve any auxiliary data which may be present in the
  // SPIR-V object, use SPIR-V style IR as opposed to OpenCL, and represent
  // SPIR-V globals as global variables instead of functions, all of which we
  // need for SPIR-V-based fat objects.
  addArgs(CmdArgs, TCArgs,
          {"-llvm-spirv-opts",
           "--spirv-preserve-auxdata --spirv-target-env=SPV-IR "
           "--spirv-builtin-format=global"});

  const toolchains::SYCLToolChain &TC =
      static_cast<const toolchains::SYCLToolChain &>(getToolChain());

  // Handle -Xspirv-to-ir-wrapper
  TC.TranslateTargetOpt(getToolChain().getTriple(), TCArgs, CmdArgs,
                        options::OPT_Xspirv_to_ir_wrapper,
                        options::OPT_Xspirv_to_ir_wrapper_EQ,
                        JA.getOffloadingArch());

  auto Cmd = std::make_unique<Command>(
      JA, *this, ResponseFileSupport::None(),
      TCArgs.MakeArgString(getToolChain().GetProgramPath(getShortName())),
      CmdArgs, std::nullopt);
  if (!ForeachInputs.empty()) {
    StringRef ParallelJobs =
        TCArgs.getLastArgValue(options::OPT_fsycl_max_parallel_jobs_EQ);
    tools::SYCL::constructLLVMForeachCommand(
        C, JA, std::move(Cmd), ForeachInputs, Output, this, "",
        types::getTypeTempSuffix(types::TY_Tempfilelist), ParallelJobs);
  } else
    C.addCommand(std::move(Cmd));
}

void LinkerWrapper::ConstructJob(Compilation &C, const JobAction &JA,
                                 const InputInfo &Output,
                                 const InputInfoList &Inputs,
                                 const ArgList &Args,
                                 const char *LinkingOutput) const {
  using namespace options;

  // A list of permitted options that will be forwarded to the embedded device
  // compilation job.
  const llvm::DenseSet<unsigned> CompilerOptions{
      OPT_v,
      OPT_cuda_path_EQ,
      OPT_rocm_path_EQ,
      OPT_O_Group,
      OPT_g_Group,
      OPT_g_flags_Group,
      OPT_R_value_Group,
      OPT_R_Group,
      OPT_Xcuda_ptxas,
      OPT_ftime_report,
      OPT_ftime_trace,
      OPT_ftime_trace_EQ,
      OPT_ftime_trace_granularity_EQ,
      OPT_ftime_trace_verbose,
      OPT_opt_record_file,
      OPT_opt_record_format,
      OPT_opt_record_passes,
      OPT_fsave_optimization_record,
      OPT_fsave_optimization_record_EQ,
      OPT_fno_save_optimization_record,
      OPT_foptimization_record_file_EQ,
      OPT_foptimization_record_passes_EQ,
      OPT_save_temps,
      OPT_save_temps_EQ,
      OPT_mcode_object_version_EQ,
      OPT_load,
      OPT_fno_lto,
      OPT_flto,
<<<<<<< HEAD
=======
      OPT_flto_partitions_EQ,
>>>>>>> 5eee2751
      OPT_flto_EQ};
  const llvm::DenseSet<unsigned> LinkerOptions{OPT_mllvm, OPT_Zlinker_input};
  auto ShouldForward = [&](const llvm::DenseSet<unsigned> &Set, Arg *A) {
    return Set.contains(A->getOption().getID()) ||
           (A->getOption().getGroup().isValid() &&
            Set.contains(A->getOption().getGroup().getID()));
  };

  const Driver &D = getToolChain().getDriver();
  const llvm::Triple TheTriple = getToolChain().getTriple();
  ArgStringList CmdArgs;
<<<<<<< HEAD
  for (Action::OffloadKind Kind :
    {Action::OFK_Cuda, Action::OFK_OpenMP, Action::OFK_SYCL}) {
=======
  for (Action::OffloadKind Kind : {Action::OFK_Cuda, Action::OFK_OpenMP,
                                   Action::OFK_HIP, Action::OFK_SYCL}) {
>>>>>>> 5eee2751
    auto TCRange = C.getOffloadToolChains(Kind);
    for (auto &I : llvm::make_range(TCRange)) {
      const ToolChain *TC = I.second;

      // We do not use a bound architecture here so options passed only to a
      // specific architecture via -Xarch_<cpu> will not be forwarded.
      ArgStringList CompilerArgs;
      ArgStringList LinkerArgs;
      for (Arg *A : C.getArgsForToolChain(TC, /*BoundArch=*/"", Kind)) {
        if (A->getOption().matches(OPT_Zlinker_input))
          LinkerArgs.emplace_back(A->getValue());
        else if (ShouldForward(CompilerOptions, A))
          A->render(Args, CompilerArgs);
        else if (ShouldForward(LinkerOptions, A))
          A->render(Args, LinkerArgs);
      }

      // Forward all of these to the appropriate toolchain.
      for (StringRef Arg : CompilerArgs)
        CmdArgs.push_back(Args.MakeArgString(
            "--device-compiler=" + TC->getTripleString() + "=" + Arg));
      for (StringRef Arg : LinkerArgs)
        CmdArgs.push_back(Args.MakeArgString(
            "--device-linker=" + TC->getTripleString() + "=" + Arg));

      // Forward the LTO mode relying on the Driver's parsing.
      if (C.getDriver().getOffloadLTOMode() == LTOK_Full)
        CmdArgs.push_back(Args.MakeArgString(
            "--device-compiler=" + TC->getTripleString() + "=-flto=full"));
      else if (C.getDriver().getOffloadLTOMode() == LTOK_Thin)
        CmdArgs.push_back(Args.MakeArgString(
            "--device-compiler=" + TC->getTripleString() + "=-flto=thin"));
    }
  }

  CmdArgs.push_back(
      Args.MakeArgString("--host-triple=" + getToolChain().getTripleString()));
  if (Args.hasArg(options::OPT_v))
    CmdArgs.push_back("--wrapper-verbose");
  if (Arg *A = Args.getLastArg(options::OPT_cuda_path_EQ))
    CmdArgs.push_back(
        Args.MakeArgString(Twine("--cuda-path=") + A->getValue()));

  // Add any SYCL offloading specific options to the clang-linker-wrapper
  if (C.hasOffloadToolChain<Action::OFK_SYCL>()) {
    // -sycl-device-libraries=<comma separated list> contains all of the SYCL
    // device specific libraries that are needed. This generic list will be
    // populated with device binaries for all target triples in the current
    // compilation flow.

    // Create a comma separated list to pass along to the linker wrapper.
    SmallString<256> LibList;
    llvm::Triple TargetTriple;
    auto ToolChainRange = C.getOffloadToolChains<Action::OFK_SYCL>();
    for (auto &I :
         llvm::make_range(ToolChainRange.first, ToolChainRange.second)) {
      const ToolChain *TC = I.second;
      // Note: For AMD targets, we do not pass any SYCL device libraries.
      if (TC->getTriple().isSPIROrSPIRV() || TC->getTriple().isNVPTX()) {
        TargetTriple = TC->getTriple();
        SmallVector<std::string, 8> SYCLDeviceLibs;
        bool IsSPIR = TargetTriple.isSPIROrSPIRV();
        bool IsSpirvAOT = TargetTriple.isSPIRAOT();
        bool UseJitLink =
            IsSPIR &&
            Args.hasFlag(options::OPT_fsycl_device_lib_jit_link,
                         options::OPT_fno_sycl_device_lib_jit_link, false);
        bool UseAOTLink = IsSPIR && (IsSpirvAOT || !UseJitLink);
        SYCLDeviceLibs = SYCL::getDeviceLibraries(C, TargetTriple, UseAOTLink);
        for (const auto &AddLib : SYCLDeviceLibs) {
          if (LibList.size() > 0)
            LibList += ",";
          LibList += AddLib;
        }
      }
    }
    // -sycl-device-libraries=<libs> provides a comma separate list of
    // libraries to add to the device linking step.
    if (LibList.size())
      CmdArgs.push_back(
          Args.MakeArgString(Twine("-sycl-device-libraries=") + LibList));

    // -sycl-device-library-location=<dir> provides the location in which the
    // SYCL device libraries can be found.
    SmallString<128> DeviceLibDir(D.Dir);
    llvm::sys::path::append(DeviceLibDir, "..", "lib");
    // Check the library location candidates for the the libsycl-crt library
    // and use that location.  Base the location on relative to driver if this
    // is not resolved.
    SmallVector<SmallString<128>, 4> LibLocCandidates;
    SYCLInstallationDetector SYCLInstallation(D);
    SYCLInstallation.getSYCLDeviceLibPath(LibLocCandidates);
    SmallString<128> LibName("libsycl-crt");
    bool IsNewOffload = D.getUseNewOffloadingDriver();
    StringRef LibSuffix = TheTriple.isWindowsMSVCEnvironment()
                              ? (IsNewOffload ? ".new.obj" : ".obj")
                              : (IsNewOffload ? ".new.o" : ".o");
    llvm::sys::path::replace_extension(LibName, LibSuffix);
    for (const auto &LibLoc : LibLocCandidates) {
      SmallString<128> FullLibName(LibLoc);
      llvm::sys::path::append(FullLibName, LibName);
      if (llvm::sys::fs::exists(FullLibName)) {
        DeviceLibDir = LibLoc;
        break;
      }
    }
    CmdArgs.push_back(Args.MakeArgString(
        Twine("-sycl-device-library-location=") + DeviceLibDir));

    if (C.getDriver().isDumpDeviceCodeEnabled()) {
      SmallString<128> DumpDir;
      Arg *A = C.getArgs().getLastArg(options::OPT_fsycl_dump_device_code_EQ);
      DumpDir = A ? A->getValue() : "";
      CmdArgs.push_back(
          Args.MakeArgString(Twine("-sycl-dump-device-code=") + DumpDir));
    }

    auto appendOption = [](SmallString<128> &OptString, StringRef AddOpt) {
      if (!OptString.empty())
        OptString += " ";
      OptString += AddOpt.str();
    };
    // --sycl-post-link-options="options" provides a string of options to be
    // passed along to the sycl-post-link tool during device link.
    SmallString<128> PostLinkOptString;
    ArgStringList PostLinkArgs;
    getNonTripleBasedSYCLPostLinkOpts(getToolChain(), JA, Args, PostLinkArgs);
    for (const auto &A : PostLinkArgs)
      appendOption(PostLinkOptString, A);
    if (Args.hasArg(options::OPT_Xdevice_post_link)) {
      for (const auto &A : Args.getAllArgValues(options::OPT_Xdevice_post_link))
        appendOption(PostLinkOptString, A);
    }
    if (!PostLinkOptString.empty())
      CmdArgs.push_back(
          Args.MakeArgString("--sycl-post-link-options=" + PostLinkOptString));

    // --llvm-spirv-options="options" provides a string of options to be passed
    // along to the llvm-spirv (translation) step during device link.
    SmallString<128> OptString;
    if (Args.hasArg(options::OPT_Xspirv_translator)) {
      for (const auto &A : Args.getAllArgValues(options::OPT_Xspirv_translator))
        appendOption(OptString, A);
    }
    ArgStringList TranslatorArgs;
    getNonTripleBasedSPIRVTransOpts(C, Args, TranslatorArgs);
    for (const auto &A : TranslatorArgs)
      appendOption(OptString, A);
    CmdArgs.push_back(Args.MakeArgString("--llvm-spirv-options=" + OptString));

    if (C.getDefaultToolChain().getTriple().isWindowsMSVCEnvironment())
      CmdArgs.push_back("-sycl-is-windows-msvc-env");

    bool IsUsingLTO = D.isUsingOffloadLTO();
    auto LTOMode = D.getOffloadLTOMode();
    if (IsUsingLTO && LTOMode == LTOK_Thin)
      CmdArgs.push_back(Args.MakeArgString("-sycl-thin-lto"));

    if (Args.hasArg(options::OPT_fsycl_embed_ir))
      CmdArgs.push_back(Args.MakeArgString("-sycl-embed-ir"));

    if (Args.hasFlag(options::OPT_fsycl_allow_device_image_dependencies,
                     options::OPT_fno_sycl_allow_device_image_dependencies,
                     false))
      CmdArgs.push_back(
          Args.MakeArgString("-sycl-allow-device-image-dependencies"));

    // Formulate and add any offload-wrapper and AOT specific options. These
    // are additional options passed in via -Xsycl-target-linker and
    // -Xsycl-target-backend.
    const toolchains::SYCLToolChain &SYCLTC =
        static_cast<const toolchains::SYCLToolChain &>(getToolChain());
    // Only store compile/link opts in the image descriptor for the SPIR-V
    // target.  For AOT, pass along the addition options via GPU or CPU
    // specific clang-linker-wrapper options.
    const ArgList &Args =
        C.getArgsForToolChain(nullptr, StringRef(), Action::OFK_SYCL);
    for (auto &ToolChainMember :
         llvm::make_range(ToolChainRange.first, ToolChainRange.second)) {
      const ToolChain *TC = ToolChainMember.second;
      bool IsJIT = false;
      StringRef WrapperOption;
      StringRef WrapperLinkOption;
      if (TC->getTriple().isSPIROrSPIRV()) {
        if (TC->getTriple().getSubArch() == llvm::Triple::NoSubArch) {
          IsJIT = true;
          WrapperOption = "--sycl-backend-compile-options=";
        }
        if (TC->getTriple().getSubArch() == llvm::Triple::SPIRSubArch_gen)
          WrapperOption = "--gpu-tool-arg=";
        if (TC->getTriple().getSubArch() == llvm::Triple::SPIRSubArch_x86_64)
          WrapperOption = "--cpu-tool-arg=";
      } else
        continue;
      ArgStringList BuildArgs;
      SmallString<128> BackendOptString;
      SmallString<128> LinkOptString;
      SYCLTC.TranslateBackendTargetArgs(TC->getTriple(), Args, BuildArgs);
      for (const auto &A : BuildArgs)
        appendOption(BackendOptString, A);

      BuildArgs.clear();
      SYCLTC.TranslateLinkerTargetArgs(TC->getTriple(), Args, BuildArgs);
      for (const auto &A : BuildArgs) {
        if (IsJIT)
          appendOption(LinkOptString, A);
        else
          // For AOT, combine the Backend and Linker strings into one.
          appendOption(BackendOptString, A);
      }
      if (!BackendOptString.empty())
        CmdArgs.push_back(
            Args.MakeArgString(Twine(WrapperOption) + BackendOptString));
      if (!LinkOptString.empty())
        CmdArgs.push_back(
            Args.MakeArgString("--sycl-target-link-options=" + LinkOptString));
    }
  }

  // Construct the link job so we can wrap around it.
  Linker->ConstructJob(C, JA, Output, Inputs, Args, LinkingOutput);
  const auto &LinkCommand = C.getJobs().getJobs().back();

  // Forward -Xoffload-linker<-triple> arguments to the device link job.
  for (Arg *A : Args.filtered(options::OPT_Xoffload_linker)) {
    StringRef Val = A->getValue(0);
    if (Val.empty())
      CmdArgs.push_back(
          Args.MakeArgString(Twine("--device-linker=") + A->getValue(1)));
    else
      CmdArgs.push_back(Args.MakeArgString(
          "--device-linker=" +
          ToolChain::getOpenMPTriple(Val.drop_front()).getTriple() + "=" +
          A->getValue(1)));
  }
  Args.ClaimAllArgs(options::OPT_Xoffload_linker);

  // Embed bitcode instead of an object in JIT mode.
  if (Args.hasFlag(options::OPT_fopenmp_target_jit,
                   options::OPT_fno_openmp_target_jit, false))
    CmdArgs.push_back("--embed-bitcode");

  // Save temporary files created by the linker wrapper.
  if (Args.hasArg(options::OPT_save_temps_EQ) ||
      Args.hasArg(options::OPT_save_temps))
    CmdArgs.push_back("--save-temps");

  // Pass in the C library for GPUs if present and not disabled.
  if (Args.hasFlag(options::OPT_offloadlib, OPT_no_offloadlib, true) &&
      !Args.hasArg(options::OPT_nostdlib, options::OPT_r,
                   options::OPT_nodefaultlibs, options::OPT_nolibc,
                   options::OPT_nogpulibc)) {
    forAllAssociatedToolChains(C, JA, getToolChain(), [&](const ToolChain &TC) {
      // The device C library is only available for NVPTX and AMDGPU targets
      // currently.
      if (!TC.getTriple().isNVPTX() && !TC.getTriple().isAMDGPU())
        return;
      bool HasLibC = TC.getStdlibIncludePath().has_value();
      if (HasLibC) {
        CmdArgs.push_back(Args.MakeArgString(
            "--device-linker=" + TC.getTripleString() + "=" + "-lc"));
        CmdArgs.push_back(Args.MakeArgString(
            "--device-linker=" + TC.getTripleString() + "=" + "-lm"));
      }
      auto HasCompilerRT = getToolChain().getVFS().exists(
          TC.getCompilerRT(Args, "builtins", ToolChain::FT_Static));
      if (HasCompilerRT)
        CmdArgs.push_back(
            Args.MakeArgString("--device-linker=" + TC.getTripleString() + "=" +
                               "-lclang_rt.builtins"));
      bool HasFlangRT = HasCompilerRT && C.getDriver().IsFlangMode();
      if (HasFlangRT)
        CmdArgs.push_back(
            Args.MakeArgString("--device-linker=" + TC.getTripleString() + "=" +
                               "-lflang_rt.runtime"));
    });
  }

  // Add the linker arguments to be forwarded by the wrapper.
  CmdArgs.push_back(Args.MakeArgString(Twine("--linker-path=") +
                                       LinkCommand->getExecutable()));
  for (const char *LinkArg : LinkCommand->getArguments())
    CmdArgs.push_back(LinkArg);

  addOffloadCompressArgs(Args, CmdArgs);

  const char *Exec =
      Args.MakeArgString(getToolChain().GetProgramPath("clang-linker-wrapper"));

  // Replace the executable and arguments of the link job with the
  // wrapper.
  LinkCommand->replaceExecutable(Exec);
  LinkCommand->replaceArguments(CmdArgs);
}<|MERGE_RESOLUTION|>--- conflicted
+++ resolved
@@ -2982,10 +2982,6 @@
     CmdArgs.push_back("-target-feature");
     CmdArgs.push_back(MipsTargetFeature);
   }
-  for (const char *Feature : SparcTargetFeatures) {
-    CmdArgs.push_back("-target-feature");
-    CmdArgs.push_back(Feature);
-  }
 
   // Those OSes default to enabling VIS on 64-bit SPARC.
   // See also the corresponding code for external assemblers in
@@ -11547,10 +11543,7 @@
       OPT_load,
       OPT_fno_lto,
       OPT_flto,
-<<<<<<< HEAD
-=======
       OPT_flto_partitions_EQ,
->>>>>>> 5eee2751
       OPT_flto_EQ};
   const llvm::DenseSet<unsigned> LinkerOptions{OPT_mllvm, OPT_Zlinker_input};
   auto ShouldForward = [&](const llvm::DenseSet<unsigned> &Set, Arg *A) {
@@ -11562,13 +11555,8 @@
   const Driver &D = getToolChain().getDriver();
   const llvm::Triple TheTriple = getToolChain().getTriple();
   ArgStringList CmdArgs;
-<<<<<<< HEAD
-  for (Action::OffloadKind Kind :
-    {Action::OFK_Cuda, Action::OFK_OpenMP, Action::OFK_SYCL}) {
-=======
   for (Action::OffloadKind Kind : {Action::OFK_Cuda, Action::OFK_OpenMP,
                                    Action::OFK_HIP, Action::OFK_SYCL}) {
->>>>>>> 5eee2751
     auto TCRange = C.getOffloadToolChains(Kind);
     for (auto &I : llvm::make_range(TCRange)) {
       const ToolChain *TC = I.second;
