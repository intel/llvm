//===-- Clang.cpp - Clang+LLVM ToolChain Implementations --------*- C++ -*-===//
//
// Part of the LLVM Project, under the Apache License v2.0 with LLVM Exceptions.
// See https://llvm.org/LICENSE.txt for license information.
// SPDX-License-Identifier: Apache-2.0 WITH LLVM-exception
//
//===----------------------------------------------------------------------===//

#include "Clang.h"
#include "Arch/ARM.h"
#include "Arch/LoongArch.h"
#include "Arch/Mips.h"
#include "Arch/PPC.h"
#include "Arch/RISCV.h"
#include "Arch/Sparc.h"
#include "Arch/SystemZ.h"
#include "Hexagon.h"
#include "PS4CPU.h"
#include "ToolChains/Cuda.h"
#include "clang/Basic/CLWarnings.h"
#include "clang/Basic/CodeGenOptions.h"
#include "clang/Basic/HeaderInclude.h"
#include "clang/Basic/LangOptions.h"
#include "clang/Basic/LangStandard.h"
#include "clang/Basic/MakeSupport.h"
#include "clang/Basic/ObjCRuntime.h"
#include "clang/Basic/Version.h"
#include "clang/Config/config.h"
#include "clang/Driver/Action.h"
#include "clang/Driver/CommonArgs.h"
#include "clang/Driver/Distro.h"
#include "clang/Driver/InputInfo.h"
#include "clang/Driver/Options.h"
#include "clang/Driver/SanitizerArgs.h"
#include "clang/Driver/Types.h"
#include "clang/Driver/XRayArgs.h"
#include "llvm/ADT/ScopeExit.h"
#include "llvm/ADT/SmallSet.h"
#include "llvm/ADT/StringExtras.h"
#include "llvm/BinaryFormat/Magic.h"
#include "llvm/Config/llvm-config.h"
#include "llvm/Frontend/Debug/Options.h"
#include "llvm/Object/ObjectFile.h"
#include "llvm/Option/ArgList.h"
#include "llvm/Support/Casting.h"
#include "llvm/Support/CodeGen.h"
#include "llvm/Support/CommandLine.h"
#include "llvm/Support/Compiler.h"
#include "llvm/Support/Compression.h"
#include "llvm/Support/Error.h"
#include "llvm/Support/FileSystem.h"
#include "llvm/Support/Path.h"
#include "llvm/Support/Process.h"
#include "llvm/Support/YAMLParser.h"
#include "llvm/TargetParser/AArch64TargetParser.h"
#include "llvm/TargetParser/ARMTargetParserCommon.h"
#include "llvm/TargetParser/Host.h"
#include "llvm/TargetParser/LoongArchTargetParser.h"
#include "llvm/TargetParser/PPCTargetParser.h"
#include "llvm/TargetParser/RISCVISAInfo.h"
#include "llvm/TargetParser/RISCVTargetParser.h"
#include <cctype>

using namespace clang::driver;
using namespace clang::driver::tools;
using namespace clang;
using namespace llvm::opt;

static bool isSYCLCudaCompatEnabled(const ArgList &Args) {
  return Args.hasFlag(options::OPT_fsycl_cuda_compat,
                      options::OPT_fno_sycl_cuda_compat, false);
}

static void CheckPreprocessingOptions(const Driver &D, const ArgList &Args) {
  if (Arg *A = Args.getLastArg(clang::driver::options::OPT_C, options::OPT_CC,
                               options::OPT_fminimize_whitespace,
                               options::OPT_fno_minimize_whitespace,
                               options::OPT_fkeep_system_includes,
                               options::OPT_fno_keep_system_includes)) {
    if (!Args.hasArg(options::OPT_E) && !Args.hasArg(options::OPT__SLASH_P) &&
        !Args.hasArg(options::OPT__SLASH_EP) && !D.CCCIsCPP()) {
      D.Diag(clang::diag::err_drv_argument_only_allowed_with)
          << A->getBaseArg().getAsString(Args)
          << (D.IsCLMode() ? "/E, /P or /EP" : "-E");
    }
  }
}

static void CheckCodeGenerationOptions(const Driver &D, const ArgList &Args) {
  // In gcc, only ARM checks this, but it seems reasonable to check universally.
  if (Args.hasArg(options::OPT_static))
    if (const Arg *A =
            Args.getLastArg(options::OPT_dynamic, options::OPT_mdynamic_no_pic))
      D.Diag(diag::err_drv_argument_not_allowed_with) << A->getAsString(Args)
                                                      << "-static";
}

/// Apply \a Work on the current tool chain \a RegularToolChain and any other
/// offloading tool chain that is associated with the current action \a JA.
static void
forAllAssociatedToolChains(Compilation &C, const JobAction &JA,
                           const ToolChain &RegularToolChain,
                           llvm::function_ref<void(const ToolChain &)> Work) {
  // Apply Work on the current/regular tool chain.
  Work(RegularToolChain);

  // Apply Work on all the offloading tool chains associated with the current
  // action.
  for (Action::OffloadKind Kind : {Action::OFK_Cuda, Action::OFK_OpenMP,
                                   Action::OFK_HIP, Action::OFK_SYCL}) {
    if (JA.isHostOffloading(Kind)) {
      auto TCs = C.getOffloadToolChains(Kind);
      for (auto II = TCs.first, IE = TCs.second; II != IE; ++II)
        Work(*II->second);
    } else if (JA.isDeviceOffloading(Kind))
      Work(*C.getSingleOffloadToolChain<Action::OFK_Host>());
  }
}

static bool
shouldUseExceptionTablesForObjCExceptions(const ObjCRuntime &runtime,
                                          const llvm::Triple &Triple) {
  // We use the zero-cost exception tables for Objective-C if the non-fragile
  // ABI is enabled or when compiling for x86_64 and ARM on Snow Leopard and
  // later.
  if (runtime.isNonFragile())
    return true;

  if (!Triple.isMacOSX())
    return false;

  return (!Triple.isMacOSXVersionLT(10, 5) &&
          (Triple.getArch() == llvm::Triple::x86_64 ||
           Triple.getArch() == llvm::Triple::arm));
}

/// Adds exception related arguments to the driver command arguments. There's a
/// main flag, -fexceptions and also language specific flags to enable/disable
/// C++ and Objective-C exceptions. This makes it possible to for example
/// disable C++ exceptions but enable Objective-C exceptions.
static bool addExceptionArgs(const ArgList &Args, types::ID InputType,
                             const ToolChain &TC, bool KernelOrKext,
                             const ObjCRuntime &objcRuntime,
                             ArgStringList &CmdArgs) {
  const llvm::Triple &Triple = TC.getTriple();

  if (KernelOrKext) {
    // -mkernel and -fapple-kext imply no exceptions, so claim exception related
    // arguments now to avoid warnings about unused arguments.
    Args.ClaimAllArgs(options::OPT_fexceptions);
    Args.ClaimAllArgs(options::OPT_fno_exceptions);
    Args.ClaimAllArgs(options::OPT_fobjc_exceptions);
    Args.ClaimAllArgs(options::OPT_fno_objc_exceptions);
    Args.ClaimAllArgs(options::OPT_fcxx_exceptions);
    Args.ClaimAllArgs(options::OPT_fno_cxx_exceptions);
    Args.ClaimAllArgs(options::OPT_fasync_exceptions);
    Args.ClaimAllArgs(options::OPT_fno_async_exceptions);
    return false;
  }

  // See if the user explicitly enabled exceptions.
  bool EH = Args.hasFlag(options::OPT_fexceptions, options::OPT_fno_exceptions,
                         false);

  // Async exceptions are Windows MSVC only.
  if (Triple.isWindowsMSVCEnvironment()) {
    bool EHa = Args.hasFlag(options::OPT_fasync_exceptions,
                            options::OPT_fno_async_exceptions, false);
    if (EHa) {
      CmdArgs.push_back("-fasync-exceptions");
      EH = true;
    }
  }

  // Obj-C exceptions are enabled by default, regardless of -fexceptions. This
  // is not necessarily sensible, but follows GCC.
  if (types::isObjC(InputType) &&
      Args.hasFlag(options::OPT_fobjc_exceptions,
                   options::OPT_fno_objc_exceptions, true)) {
    CmdArgs.push_back("-fobjc-exceptions");

    EH |= shouldUseExceptionTablesForObjCExceptions(objcRuntime, Triple);
  }

  if (types::isCXX(InputType)) {
    // Disable C++ EH by default on XCore and PS4/PS5.
    bool CXXExceptionsEnabled = Triple.getArch() != llvm::Triple::xcore &&
                                !Triple.isPS() && !Triple.isDriverKit();
    Arg *ExceptionArg = Args.getLastArg(
        options::OPT_fcxx_exceptions, options::OPT_fno_cxx_exceptions,
        options::OPT_fexceptions, options::OPT_fno_exceptions);
    if (ExceptionArg)
      CXXExceptionsEnabled =
          ExceptionArg->getOption().matches(options::OPT_fcxx_exceptions) ||
          ExceptionArg->getOption().matches(options::OPT_fexceptions);

    if (CXXExceptionsEnabled) {
      CmdArgs.push_back("-fcxx-exceptions");

      EH = true;
    }
  }

  // OPT_fignore_exceptions means exception could still be thrown,
  // but no clean up or catch would happen in current module.
  // So we do not set EH to false.
  Args.AddLastArg(CmdArgs, options::OPT_fignore_exceptions);

  Args.addOptInFlag(CmdArgs, options::OPT_fassume_nothrow_exception_dtor,
                    options::OPT_fno_assume_nothrow_exception_dtor);

  if (EH)
    CmdArgs.push_back("-fexceptions");
  return EH;
}

static bool ShouldEnableAutolink(const ArgList &Args, const ToolChain &TC,
                                 const JobAction &JA) {
  bool Default = true;
  if (TC.getTriple().isOSDarwin()) {
    // The native darwin assembler doesn't support the linker_option directives,
    // so we disable them if we think the .s file will be passed to it.
    Default = TC.useIntegratedAs();
  }
  // The linker_option directives are intended for host compilation.
  if (JA.isDeviceOffloading(Action::OFK_Cuda) ||
      JA.isDeviceOffloading(Action::OFK_HIP))
    Default = false;
  return Args.hasFlag(options::OPT_fautolink, options::OPT_fno_autolink,
                      Default);
}

/// Add a CC1 option to specify the debug compilation directory.
static const char *addDebugCompDirArg(const ArgList &Args,
                                      ArgStringList &CmdArgs,
                                      const llvm::vfs::FileSystem &VFS) {
  std::string DebugCompDir;
  if (Arg *A = Args.getLastArg(options::OPT_ffile_compilation_dir_EQ,
                               options::OPT_fdebug_compilation_dir_EQ))
    DebugCompDir = A->getValue();

  if (DebugCompDir.empty()) {
    if (llvm::ErrorOr<std::string> CWD = VFS.getCurrentWorkingDirectory())
      DebugCompDir = std::move(*CWD);
    else
      return nullptr;
  }
  CmdArgs.push_back(
      Args.MakeArgString("-fdebug-compilation-dir=" + DebugCompDir));
  StringRef Path(CmdArgs.back());
  return Path.substr(Path.find('=') + 1).data();
}

static void addDebugObjectName(const ArgList &Args, ArgStringList &CmdArgs,
                               const char *DebugCompilationDir,
                               const char *OutputFileName) {
  // No need to generate a value for -object-file-name if it was provided.
  for (auto *Arg : Args.filtered(options::OPT_Xclang))
    if (StringRef(Arg->getValue()).starts_with("-object-file-name"))
      return;

  if (Args.hasArg(options::OPT_object_file_name_EQ))
    return;

  SmallString<128> ObjFileNameForDebug(OutputFileName);
  if (ObjFileNameForDebug != "-" &&
      !llvm::sys::path::is_absolute(ObjFileNameForDebug) &&
      (!DebugCompilationDir ||
       llvm::sys::path::is_absolute(DebugCompilationDir))) {
    // Make the path absolute in the debug infos like MSVC does.
    llvm::sys::fs::make_absolute(ObjFileNameForDebug);
  }
  // If the object file name is a relative path, then always use Windows
  // backslash style as -object-file-name is used for embedding object file path
  // in codeview and it can only be generated when targeting on Windows.
  // Otherwise, just use native absolute path.
  llvm::sys::path::Style Style =
      llvm::sys::path::is_absolute(ObjFileNameForDebug)
          ? llvm::sys::path::Style::native
          : llvm::sys::path::Style::windows_backslash;
  llvm::sys::path::remove_dots(ObjFileNameForDebug, /*remove_dot_dot=*/true,
                               Style);
  CmdArgs.push_back(
      Args.MakeArgString(Twine("-object-file-name=") + ObjFileNameForDebug));
}

/// Add a CC1 and CC1AS option to specify the debug file path prefix map.
static void addDebugPrefixMapArg(const Driver &D, const ToolChain &TC,
                                 const ArgList &Args, ArgStringList &CmdArgs) {
  auto AddOneArg = [&](StringRef Map, StringRef Name) {
    if (!Map.contains('='))
      D.Diag(diag::err_drv_invalid_argument_to_option) << Map << Name;
    else
      CmdArgs.push_back(Args.MakeArgString("-fdebug-prefix-map=" + Map));
  };

  for (const Arg *A : Args.filtered(options::OPT_ffile_prefix_map_EQ,
                                    options::OPT_fdebug_prefix_map_EQ)) {
    AddOneArg(A->getValue(), A->getOption().getName());
    A->claim();
  }
  std::string GlobalRemapEntry = TC.GetGlobalDebugPathRemapping();
  if (GlobalRemapEntry.empty())
    return;
  AddOneArg(GlobalRemapEntry, "environment");
}

/// Add a CC1 and CC1AS option to specify the macro file path prefix map.
static void addMacroPrefixMapArg(const Driver &D, const ArgList &Args,
                                 ArgStringList &CmdArgs) {
  for (const Arg *A : Args.filtered(options::OPT_ffile_prefix_map_EQ,
                                    options::OPT_fmacro_prefix_map_EQ)) {
    StringRef Map = A->getValue();
    if (!Map.contains('='))
      D.Diag(diag::err_drv_invalid_argument_to_option)
          << Map << A->getOption().getName();
    else
      CmdArgs.push_back(Args.MakeArgString("-fmacro-prefix-map=" + Map));
    A->claim();
  }
}

/// Add a CC1 and CC1AS option to specify the coverage file path prefix map.
static void addCoveragePrefixMapArg(const Driver &D, const ArgList &Args,
                                   ArgStringList &CmdArgs) {
  for (const Arg *A : Args.filtered(options::OPT_ffile_prefix_map_EQ,
                                    options::OPT_fcoverage_prefix_map_EQ)) {
    StringRef Map = A->getValue();
    if (!Map.contains('='))
      D.Diag(diag::err_drv_invalid_argument_to_option)
          << Map << A->getOption().getName();
    else
      CmdArgs.push_back(Args.MakeArgString("-fcoverage-prefix-map=" + Map));
    A->claim();
  }
}

/// Simple check to see if the optimization level is at -O2 or higher.
/// For -fsycl (DPC++) -O2 is the default.
static bool isSYCLOptimizationO2orHigher(const ArgList &Args) {
  if (Arg *A = Args.getLastArg(options::OPT_O_Group)) {
    if (A->getOption().matches(options::OPT_O4) ||
        A->getOption().matches(options::OPT_Ofast))
      return true;

    if (A->getOption().matches(options::OPT_O0))
      return false;

    assert(A->getOption().matches(options::OPT_O) && "Must have a -O flag");

    StringRef S(A->getValue());
    unsigned OptLevel = 0;
    if (S.getAsInteger(10, OptLevel))
      return false;
    return OptLevel > 1;
  }
  // No -O setting seen, default is -O2 for device.
  return true;
}

/// Add -x lang to \p CmdArgs for \p Input.
static void addDashXForInput(const ArgList &Args, const InputInfo &Input,
                             ArgStringList &CmdArgs) {
  // When using -verify-pch, we don't want to provide the type
  // 'precompiled-header' if it was inferred from the file extension
  if (Args.hasArg(options::OPT_verify_pch) && Input.getType() == types::TY_PCH)
    return;

  // If the input is a Tempfilelist, this call is part for a
  // llvm-foreach call and we should infer the type from the file extension.
  if (Input.getType() == types::TY_Tempfilelist)
    return;

  CmdArgs.push_back("-x");
  if (Args.hasArg(options::OPT_rewrite_objc))
    CmdArgs.push_back(types::getTypeName(types::TY_ObjCXX));
  else {
    // Map the driver type to the frontend type. This is mostly an identity
    // mapping, except that the distinction between module interface units
    // and other source files does not exist at the frontend layer.
    const char *ClangType;
    switch (Input.getType()) {
    case types::TY_CXXModule:
      ClangType = "c++";
      break;
    case types::TY_PP_CXXModule:
      ClangType = "c++-cpp-output";
      break;
    default:
      ClangType = types::getTypeName(Input.getType());
      break;
    }
    CmdArgs.push_back(ClangType);
  }
}

static void addPGOAndCoverageFlags(const ToolChain &TC, Compilation &C,
                                   const JobAction &JA, const InputInfo &Output,
                                   const ArgList &Args, SanitizerArgs &SanArgs,
                                   ArgStringList &CmdArgs) {
  const Driver &D = TC.getDriver();
  const llvm::Triple &T = TC.getTriple();
  auto *PGOGenerateArg = Args.getLastArg(options::OPT_fprofile_generate,
                                         options::OPT_fprofile_generate_EQ,
                                         options::OPT_fno_profile_generate);
  if (PGOGenerateArg &&
      PGOGenerateArg->getOption().matches(options::OPT_fno_profile_generate))
    PGOGenerateArg = nullptr;

  auto *CSPGOGenerateArg = getLastCSProfileGenerateArg(Args);

  auto *ProfileGenerateArg = Args.getLastArg(
      options::OPT_fprofile_instr_generate,
      options::OPT_fprofile_instr_generate_EQ,
      options::OPT_fno_profile_instr_generate);
  if (ProfileGenerateArg &&
      ProfileGenerateArg->getOption().matches(
          options::OPT_fno_profile_instr_generate))
    ProfileGenerateArg = nullptr;

  if (PGOGenerateArg && ProfileGenerateArg)
    D.Diag(diag::err_drv_argument_not_allowed_with)
        << PGOGenerateArg->getSpelling() << ProfileGenerateArg->getSpelling();

  auto *ProfileUseArg = getLastProfileUseArg(Args);

  if (PGOGenerateArg && ProfileUseArg)
    D.Diag(diag::err_drv_argument_not_allowed_with)
        << ProfileUseArg->getSpelling() << PGOGenerateArg->getSpelling();

  if (ProfileGenerateArg && ProfileUseArg)
    D.Diag(diag::err_drv_argument_not_allowed_with)
        << ProfileGenerateArg->getSpelling() << ProfileUseArg->getSpelling();

  if (CSPGOGenerateArg && PGOGenerateArg) {
    D.Diag(diag::err_drv_argument_not_allowed_with)
        << CSPGOGenerateArg->getSpelling() << PGOGenerateArg->getSpelling();
    PGOGenerateArg = nullptr;
  }

  if (TC.getTriple().isOSAIX()) {
    if (Arg *ProfileSampleUseArg = getLastProfileSampleUseArg(Args))
      D.Diag(diag::err_drv_unsupported_opt_for_target)
          << ProfileSampleUseArg->getSpelling() << TC.getTriple().str();
  }

  if (ProfileGenerateArg) {
    if (ProfileGenerateArg->getOption().matches(
            options::OPT_fprofile_instr_generate_EQ))
      CmdArgs.push_back(Args.MakeArgString(Twine("-fprofile-instrument-path=") +
                                           ProfileGenerateArg->getValue()));
    // The default is to use Clang Instrumentation.
    CmdArgs.push_back("-fprofile-instrument=clang");
    if (TC.getTriple().isWindowsMSVCEnvironment() &&
        Args.hasFlag(options::OPT_frtlib_defaultlib,
                     options::OPT_fno_rtlib_defaultlib, true)) {
      // Add dependent lib for clang_rt.profile
      CmdArgs.push_back(Args.MakeArgString(
          "--dependent-lib=" + TC.getCompilerRTBasename(Args, "profile")));
    }
  }

  if (auto *ColdFuncCoverageArg = Args.getLastArg(
          options::OPT_fprofile_generate_cold_function_coverage,
          options::OPT_fprofile_generate_cold_function_coverage_EQ)) {
    SmallString<128> Path(
        ColdFuncCoverageArg->getOption().matches(
            options::OPT_fprofile_generate_cold_function_coverage_EQ)
            ? ColdFuncCoverageArg->getValue()
            : "");
    llvm::sys::path::append(Path, "default_%m.profraw");
    // FIXME: Idealy the file path should be passed through
    // `-fprofile-instrument-path=`(InstrProfileOutput), however, this field is
    // shared with other profile use path(see PGOOptions), we need to refactor
    // PGOOptions to make it work.
    CmdArgs.push_back("-mllvm");
    CmdArgs.push_back(Args.MakeArgString(
        Twine("--instrument-cold-function-only-path=") + Path));
    CmdArgs.push_back("-mllvm");
    CmdArgs.push_back("--pgo-instrument-cold-function-only");
    CmdArgs.push_back("-mllvm");
    CmdArgs.push_back("--pgo-function-entry-coverage");
    CmdArgs.push_back("-fprofile-instrument=sample-coldcov");
  }

  if (auto *A = Args.getLastArg(options::OPT_ftemporal_profile)) {
    if (!PGOGenerateArg && !CSPGOGenerateArg)
      D.Diag(clang::diag::err_drv_argument_only_allowed_with)
          << A->getSpelling() << "-fprofile-generate or -fcs-profile-generate";
    CmdArgs.push_back("-mllvm");
    CmdArgs.push_back("--pgo-temporal-instrumentation");
  }

  Arg *PGOGenArg = nullptr;
  if (PGOGenerateArg) {
    assert(!CSPGOGenerateArg);
    PGOGenArg = PGOGenerateArg;
    CmdArgs.push_back("-fprofile-instrument=llvm");
  }
  if (CSPGOGenerateArg) {
    assert(!PGOGenerateArg);
    PGOGenArg = CSPGOGenerateArg;
    CmdArgs.push_back("-fprofile-instrument=csllvm");
  }
  if (PGOGenArg) {
    if (TC.getTriple().isWindowsMSVCEnvironment() &&
        Args.hasFlag(options::OPT_frtlib_defaultlib,
                     options::OPT_fno_rtlib_defaultlib, true)) {
      // Add dependent lib for clang_rt.profile
      CmdArgs.push_back(Args.MakeArgString(
          "--dependent-lib=" + TC.getCompilerRTBasename(Args, "profile")));
    }
    if (PGOGenArg->getOption().matches(
            PGOGenerateArg ? options::OPT_fprofile_generate_EQ
                           : options::OPT_fcs_profile_generate_EQ)) {
      SmallString<128> Path(PGOGenArg->getValue());
      llvm::sys::path::append(Path, "default_%m.profraw");
      CmdArgs.push_back(
          Args.MakeArgString(Twine("-fprofile-instrument-path=") + Path));
    }
  }

  if (ProfileUseArg) {
    if (ProfileUseArg->getOption().matches(options::OPT_fprofile_instr_use_EQ))
      CmdArgs.push_back(Args.MakeArgString(
          Twine("-fprofile-instrument-use-path=") + ProfileUseArg->getValue()));
    else if ((ProfileUseArg->getOption().matches(
                  options::OPT_fprofile_use_EQ) ||
              ProfileUseArg->getOption().matches(
                  options::OPT_fprofile_instr_use))) {
      SmallString<128> Path(
          ProfileUseArg->getNumValues() == 0 ? "" : ProfileUseArg->getValue());
      if (Path.empty() || llvm::sys::fs::is_directory(Path))
        llvm::sys::path::append(Path, "default.profdata");
      CmdArgs.push_back(
          Args.MakeArgString(Twine("-fprofile-instrument-use-path=") + Path));
    }
  }

  bool EmitCovNotes = Args.hasFlag(options::OPT_ftest_coverage,
                                   options::OPT_fno_test_coverage, false) ||
                      Args.hasArg(options::OPT_coverage);
  bool EmitCovData = TC.needsGCovInstrumentation(Args);

  if (Args.hasFlag(options::OPT_fcoverage_mapping,
                   options::OPT_fno_coverage_mapping, false)) {
    if (!ProfileGenerateArg)
      D.Diag(clang::diag::err_drv_argument_only_allowed_with)
          << "-fcoverage-mapping"
          << "-fprofile-instr-generate";

    CmdArgs.push_back("-fcoverage-mapping");
  }

  if (Args.hasFlag(options::OPT_fmcdc_coverage, options::OPT_fno_mcdc_coverage,
                   false)) {
    if (!Args.hasFlag(options::OPT_fcoverage_mapping,
                      options::OPT_fno_coverage_mapping, false))
      D.Diag(clang::diag::err_drv_argument_only_allowed_with)
          << "-fcoverage-mcdc"
          << "-fcoverage-mapping";

    CmdArgs.push_back("-fcoverage-mcdc");
  }

  StringRef CoverageCompDir;
  if (Arg *A = Args.getLastArg(options::OPT_ffile_compilation_dir_EQ,
                               options::OPT_fcoverage_compilation_dir_EQ))
    CoverageCompDir = A->getValue();
  if (CoverageCompDir.empty()) {
    if (auto CWD = D.getVFS().getCurrentWorkingDirectory())
      CmdArgs.push_back(
          Args.MakeArgString(Twine("-fcoverage-compilation-dir=") + *CWD));
  } else
    CmdArgs.push_back(Args.MakeArgString(Twine("-fcoverage-compilation-dir=") +
                                         CoverageCompDir));

  if (Args.hasArg(options::OPT_fprofile_exclude_files_EQ)) {
    auto *Arg = Args.getLastArg(options::OPT_fprofile_exclude_files_EQ);
    if (!Args.hasArg(options::OPT_coverage))
      D.Diag(clang::diag::err_drv_argument_only_allowed_with)
          << "-fprofile-exclude-files="
          << "--coverage";

    StringRef v = Arg->getValue();
    CmdArgs.push_back(
        Args.MakeArgString(Twine("-fprofile-exclude-files=" + v)));
  }

  if (Args.hasArg(options::OPT_fprofile_filter_files_EQ)) {
    auto *Arg = Args.getLastArg(options::OPT_fprofile_filter_files_EQ);
    if (!Args.hasArg(options::OPT_coverage))
      D.Diag(clang::diag::err_drv_argument_only_allowed_with)
          << "-fprofile-filter-files="
          << "--coverage";

    StringRef v = Arg->getValue();
    CmdArgs.push_back(Args.MakeArgString(Twine("-fprofile-filter-files=" + v)));
  }

  if (const auto *A = Args.getLastArg(options::OPT_fprofile_update_EQ)) {
    StringRef Val = A->getValue();
    if (Val == "atomic" || Val == "prefer-atomic")
      CmdArgs.push_back("-fprofile-update=atomic");
    else if (Val != "single")
      D.Diag(diag::err_drv_unsupported_option_argument)
          << A->getSpelling() << Val;
  }
  if (const auto *A = Args.getLastArg(options::OPT_fprofile_continuous)) {
    if (!PGOGenerateArg && !CSPGOGenerateArg && !ProfileGenerateArg)
      D.Diag(clang::diag::err_drv_argument_only_allowed_with)
          << A->getSpelling()
          << "-fprofile-generate, -fprofile-instr-generate, or "
             "-fcs-profile-generate";
    else {
      CmdArgs.push_back("-fprofile-continuous");
      // Platforms that require a bias variable:
      if (T.isOSBinFormatELF() || T.isOSAIX() || T.isOSWindows()) {
        CmdArgs.push_back("-mllvm");
        CmdArgs.push_back("-runtime-counter-relocation");
      }
      // -fprofile-instr-generate does not decide the profile file name in the
      // FE, and so it does not define the filename symbol
      // (__llvm_profile_filename). Instead, the runtime uses the name
      // "default.profraw" for the profile file. When continuous mode is ON, we
      // will create the filename symbol so that we can insert the "%c"
      // modifier.
      if (ProfileGenerateArg &&
          (ProfileGenerateArg->getOption().matches(
               options::OPT_fprofile_instr_generate) ||
           (ProfileGenerateArg->getOption().matches(
                options::OPT_fprofile_instr_generate_EQ) &&
            strlen(ProfileGenerateArg->getValue()) == 0)))
        CmdArgs.push_back("-fprofile-instrument-path=default.profraw");
    }
  }

  int FunctionGroups = 1;
  int SelectedFunctionGroup = 0;
  if (const auto *A = Args.getLastArg(options::OPT_fprofile_function_groups)) {
    StringRef Val = A->getValue();
    if (Val.getAsInteger(0, FunctionGroups) || FunctionGroups < 1)
      D.Diag(diag::err_drv_invalid_int_value) << A->getAsString(Args) << Val;
  }
  if (const auto *A =
          Args.getLastArg(options::OPT_fprofile_selected_function_group)) {
    StringRef Val = A->getValue();
    if (Val.getAsInteger(0, SelectedFunctionGroup) ||
        SelectedFunctionGroup < 0 || SelectedFunctionGroup >= FunctionGroups)
      D.Diag(diag::err_drv_invalid_int_value) << A->getAsString(Args) << Val;
  }
  if (FunctionGroups != 1)
    CmdArgs.push_back(Args.MakeArgString("-fprofile-function-groups=" +
                                         Twine(FunctionGroups)));
  if (SelectedFunctionGroup != 0)
    CmdArgs.push_back(Args.MakeArgString("-fprofile-selected-function-group=" +
                                         Twine(SelectedFunctionGroup)));

  // Leave -fprofile-dir= an unused argument unless .gcda emission is
  // enabled. To be polite, with '-fprofile-arcs -fno-profile-arcs' consider
  // the flag used. There is no -fno-profile-dir, so the user has no
  // targeted way to suppress the warning.
  Arg *FProfileDir = nullptr;
  if (Args.hasArg(options::OPT_fprofile_arcs) ||
      Args.hasArg(options::OPT_coverage))
    FProfileDir = Args.getLastArg(options::OPT_fprofile_dir);

  // Put the .gcno and .gcda files (if needed) next to the primary output file,
  // or fall back to a file in the current directory for `clang -c --coverage
  // d/a.c` in the absence of -o.
  if (EmitCovNotes || EmitCovData) {
    SmallString<128> CoverageFilename;
    if (Arg *DumpDir = Args.getLastArgNoClaim(options::OPT_dumpdir)) {
      // Form ${dumpdir}${basename}.gcno. Note that dumpdir may not end with a
      // path separator.
      CoverageFilename = DumpDir->getValue();
      CoverageFilename += llvm::sys::path::filename(Output.getBaseInput());
    } else if (Arg *FinalOutput =
                   C.getArgs().getLastArg(options::OPT__SLASH_Fo)) {
      CoverageFilename = FinalOutput->getValue();
    } else if (Arg *FinalOutput = C.getArgs().getLastArg(options::OPT_o)) {
      CoverageFilename = FinalOutput->getValue();
    } else {
      CoverageFilename = llvm::sys::path::filename(Output.getBaseInput());
    }
    if (llvm::sys::path::is_relative(CoverageFilename))
      (void)D.getVFS().makeAbsolute(CoverageFilename);
    llvm::sys::path::replace_extension(CoverageFilename, "gcno");
    if (EmitCovNotes) {
      CmdArgs.push_back(
          Args.MakeArgString("-coverage-notes-file=" + CoverageFilename));
    }

    if (EmitCovData) {
      if (FProfileDir) {
        SmallString<128> Gcno = std::move(CoverageFilename);
        CoverageFilename = FProfileDir->getValue();
        llvm::sys::path::append(CoverageFilename, Gcno);
      }
      llvm::sys::path::replace_extension(CoverageFilename, "gcda");
      CmdArgs.push_back(
          Args.MakeArgString("-coverage-data-file=" + CoverageFilename));
    }
  }
}

static void
RenderDebugEnablingArgs(const ArgList &Args, ArgStringList &CmdArgs,
                        llvm::codegenoptions::DebugInfoKind DebugInfoKind,
                        unsigned DwarfVersion,
                        llvm::DebuggerKind DebuggerTuning) {
  addDebugInfoKind(CmdArgs, DebugInfoKind);
  if (DwarfVersion > 0)
    CmdArgs.push_back(
        Args.MakeArgString("-dwarf-version=" + Twine(DwarfVersion)));
  switch (DebuggerTuning) {
  case llvm::DebuggerKind::GDB:
    CmdArgs.push_back("-debugger-tuning=gdb");
    break;
  case llvm::DebuggerKind::LLDB:
    CmdArgs.push_back("-debugger-tuning=lldb");
    break;
  case llvm::DebuggerKind::SCE:
    CmdArgs.push_back("-debugger-tuning=sce");
    break;
  case llvm::DebuggerKind::DBX:
    CmdArgs.push_back("-debugger-tuning=dbx");
    break;
  default:
    break;
  }
}

static bool checkDebugInfoOption(const Arg *A, const ArgList &Args,
                                 const Driver &D, const ToolChain &TC) {
  assert(A && "Expected non-nullptr argument.");
  if (TC.supportsDebugInfoOption(A))
    return true;
  D.Diag(diag::warn_drv_unsupported_debug_info_opt_for_target)
      << A->getAsString(Args) << TC.getTripleString();
  return false;
}

static void RenderDebugInfoCompressionArgs(const ArgList &Args,
                                           ArgStringList &CmdArgs,
                                           const Driver &D,
                                           const ToolChain &TC) {
  const Arg *A = Args.getLastArg(options::OPT_gz_EQ);
  if (!A)
    return;
  if (checkDebugInfoOption(A, Args, D, TC)) {
    StringRef Value = A->getValue();
    if (Value == "none") {
      CmdArgs.push_back("--compress-debug-sections=none");
    } else if (Value == "zlib") {
      if (llvm::compression::zlib::isAvailable()) {
        CmdArgs.push_back(
            Args.MakeArgString("--compress-debug-sections=" + Twine(Value)));
      } else {
        D.Diag(diag::warn_debug_compression_unavailable) << "zlib";
      }
    } else if (Value == "zstd") {
      if (llvm::compression::zstd::isAvailable()) {
        CmdArgs.push_back(
            Args.MakeArgString("--compress-debug-sections=" + Twine(Value)));
      } else {
        D.Diag(diag::warn_debug_compression_unavailable) << "zstd";
      }
    } else {
      D.Diag(diag::err_drv_unsupported_option_argument)
          << A->getSpelling() << Value;
    }
  }
}

static void handleAMDGPUCodeObjectVersionOptions(const Driver &D,
                                                 const ArgList &Args,
                                                 ArgStringList &CmdArgs,
                                                 bool IsCC1As = false) {
  // If no version was requested by the user, use the default value from the
  // back end. This is consistent with the value returned from
  // getAMDGPUCodeObjectVersion. This lets clang emit IR for amdgpu without
  // requiring the corresponding llvm to have the AMDGPU target enabled,
  // provided the user (e.g. front end tests) can use the default.
  if (haveAMDGPUCodeObjectVersionArgument(D, Args)) {
    unsigned CodeObjVer = getAMDGPUCodeObjectVersion(D, Args);
    CmdArgs.insert(CmdArgs.begin() + 1,
                   Args.MakeArgString(Twine("--amdhsa-code-object-version=") +
                                      Twine(CodeObjVer)));
    CmdArgs.insert(CmdArgs.begin() + 1, "-mllvm");
    // -cc1as does not accept -mcode-object-version option.
    if (!IsCC1As)
      CmdArgs.insert(CmdArgs.begin() + 1,
                     Args.MakeArgString(Twine("-mcode-object-version=") +
                                        Twine(CodeObjVer)));
  }
}

/// Check whether the given input tree contains any append footer actions
static bool ContainsAppendFooterAction(const Action *A) {
  if (isa<AppendFooterJobAction>(A))
    return true;
  for (const auto &AI : A->inputs())
    if (ContainsAppendFooterAction(AI))
      return true;

  return false;
}

static bool maybeHasClangPchSignature(const Driver &D, StringRef Path) {
  llvm::ErrorOr<std::unique_ptr<llvm::MemoryBuffer>> MemBuf =
      D.getVFS().getBufferForFile(Path);
  if (!MemBuf)
    return false;
  llvm::file_magic Magic = llvm::identify_magic((*MemBuf)->getBuffer());
  if (Magic == llvm::file_magic::unknown)
    return false;
  // Return true for both raw Clang AST files and object files which may
  // contain a __clangast section.
  if (Magic == llvm::file_magic::clang_ast)
    return true;
  Expected<std::unique_ptr<llvm::object::ObjectFile>> Obj =
      llvm::object::ObjectFile::createObjectFile(**MemBuf, Magic);
  return !Obj.takeError();
}

static bool gchProbe(const Driver &D, StringRef Path) {
  llvm::ErrorOr<llvm::vfs::Status> Status = D.getVFS().status(Path);
  if (!Status)
    return false;

  if (Status->isDirectory()) {
    std::error_code EC;
    for (llvm::vfs::directory_iterator DI = D.getVFS().dir_begin(Path, EC), DE;
         !EC && DI != DE; DI = DI.increment(EC)) {
      if (maybeHasClangPchSignature(D, DI->path()))
        return true;
    }
    D.Diag(diag::warn_drv_pch_ignoring_gch_dir) << Path;
    return false;
  }

  if (maybeHasClangPchSignature(D, Path))
    return true;
  D.Diag(diag::warn_drv_pch_ignoring_gch_file) << Path;
  return false;
}

void Clang::AddPreprocessingOptions(Compilation &C, const JobAction &JA,
                                    const Driver &D, const ArgList &Args,
                                    ArgStringList &CmdArgs,
                                    const InputInfo &Output,
                                    const InputInfoList &Inputs) const {
  const bool IsIAMCU = getToolChain().getTriple().isOSIAMCU();
  bool SYCLDeviceCompilation = JA.isOffloading(Action::OFK_SYCL) &&
                               JA.isDeviceOffloading(Action::OFK_SYCL);

  CheckPreprocessingOptions(D, Args);

  Args.AddLastArg(CmdArgs, options::OPT_C);
  Args.AddLastArg(CmdArgs, options::OPT_CC);

  // Handle dependency file generation.
  Arg *ArgM = Args.getLastArg(options::OPT_MM);
  if (!ArgM)
    ArgM = Args.getLastArg(options::OPT_M);
  Arg *ArgMD = Args.getLastArg(options::OPT_MMD);
  if (!ArgMD)
    ArgMD = Args.getLastArg(options::OPT_MD);

  // -M and -MM imply -w.
  if (ArgM)
    CmdArgs.push_back("-w");
  else
    ArgM = ArgMD;

  if (ArgM) {
    if (!JA.isDeviceOffloading(Action::OFK_HIP)) {
      // Determine the output location.
      const char *DepFile;
      if (Arg *MF = Args.getLastArg(options::OPT_MF)) {
        DepFile = MF->getValue();
        C.addFailureResultFile(DepFile, &JA);
        // Populate the named dependency file to be used in the bundle
        // or passed to the offline compilation.
      } else if (Output.getType() == types::TY_Dependencies) {
        DepFile = Output.getFilename();
      } else if (!ArgMD) {
        DepFile = "-";
      } else {
        DepFile = getDependencyFileName(Args, Inputs);
        C.addFailureResultFile(DepFile, &JA);
      }
      CmdArgs.push_back("-dependency-file");
      CmdArgs.push_back(DepFile);
    }
    // Cmake generates dependency files using all compilation options specified
    // by users. Claim those not used for dependency files.
    if (JA.isOffloading(Action::OFK_HIP)) {
      Args.ClaimAllArgs(options::OPT_offload_compress);
      Args.ClaimAllArgs(options::OPT_no_offload_compress);
      Args.ClaimAllArgs(options::OPT_offload_jobs_EQ);
    }

    bool HasTarget = false;
    for (const Arg *A : Args.filtered(options::OPT_MT, options::OPT_MQ)) {
      HasTarget = true;
      A->claim();
      if (A->getOption().matches(options::OPT_MT)) {
        A->render(Args, CmdArgs);
      } else {
        CmdArgs.push_back("-MT");
        SmallString<128> Quoted;
        quoteMakeTarget(A->getValue(), Quoted);
        CmdArgs.push_back(Args.MakeArgString(Quoted));
      }
    }

    // Add a default target if one wasn't specified.
    if (!HasTarget) {
      const char *DepTarget;

      // If user provided -o, that is the dependency target, except
      // when we are only generating a dependency file.
      Arg *OutputOpt = Args.getLastArg(options::OPT_o, options::OPT__SLASH_Fo);
      if (OutputOpt && Output.getType() != types::TY_Dependencies) {
        DepTarget = OutputOpt->getValue();
      } else {
        // Otherwise derive from the base input.
        //
        // FIXME: This should use the computed output file location.
        SmallString<128> P(Inputs[0].getBaseInput());
        llvm::sys::path::replace_extension(P, "o");
        DepTarget = Args.MakeArgString(llvm::sys::path::filename(P));
      }

      CmdArgs.push_back("-MT");
      SmallString<128> Quoted;
      quoteMakeTarget(DepTarget, Quoted);
      CmdArgs.push_back(Args.MakeArgString(Quoted));
    }

    if (ArgM->getOption().matches(options::OPT_M) ||
        ArgM->getOption().matches(options::OPT_MD))
      CmdArgs.push_back("-sys-header-deps");
    if ((isa<PrecompileJobAction>(JA) &&
         !Args.hasArg(options::OPT_fno_module_file_deps)) ||
        Args.hasArg(options::OPT_fmodule_file_deps))
      CmdArgs.push_back("-module-file-deps");
  }

  if (Args.hasArg(options::OPT_MG)) {
    if (!ArgM || ArgM->getOption().matches(options::OPT_MD) ||
        ArgM->getOption().matches(options::OPT_MMD))
      D.Diag(diag::err_drv_mg_requires_m_or_mm);
    CmdArgs.push_back("-MG");
  }

  Args.AddLastArg(CmdArgs, options::OPT_MP);
  Args.AddLastArg(CmdArgs, options::OPT_MV);

  // Add offload include arguments specific for CUDA/HIP/SYCL. This must happen
  // before we -I or -include anything else, because we must pick up the
  // CUDA/HIP/SYCL headers from the particular CUDA/ROCm/SYCL installation,
  // rather than from e.g. /usr/local/include.
  if (JA.isOffloading(Action::OFK_Cuda))
    getToolChain().AddCudaIncludeArgs(Args, CmdArgs);
  if (JA.isOffloading(Action::OFK_HIP))
    getToolChain().AddHIPIncludeArgs(Args, CmdArgs);
  if (JA.isOffloading(Action::OFK_SYCL))
    getToolChain().addSYCLIncludeArgs(Args, CmdArgs);

  if (JA.isOffloading(Action::OFK_SYCL)) {
    getToolChain().addSYCLIncludeArgs(Args, CmdArgs);
    if (Inputs[0].getType() == types::TY_CUDA ||
        isSYCLCudaCompatEnabled(Args)) {
      // Include __clang_cuda_runtime_wrapper.h in .cu SYCL compilation.
      getToolChain().AddCudaIncludeArgs(Args, CmdArgs);
    }
  }

  // If we are offloading to a target via OpenMP we need to include the
  // openmp_wrappers folder which contains alternative system headers.
  if (JA.isDeviceOffloading(Action::OFK_OpenMP) &&
      !Args.hasArg(options::OPT_nostdinc) &&
      Args.hasFlag(options::OPT_offload_inc, options::OPT_no_offload_inc,
                   true) &&
      getToolChain().getTriple().isGPU()) {
    if (!Args.hasArg(options::OPT_nobuiltininc)) {
      // Add openmp_wrappers/* to our system include path.  This lets us wrap
      // standard library headers.
      SmallString<128> P(D.ResourceDir);
      llvm::sys::path::append(P, "include");
      llvm::sys::path::append(P, "openmp_wrappers");
      CmdArgs.push_back("-internal-isystem");
      CmdArgs.push_back(Args.MakeArgString(P));
    }

    CmdArgs.push_back("-include");
    CmdArgs.push_back("__clang_openmp_device_functions.h");
  }

  if (Args.hasArg(options::OPT_foffload_via_llvm)) {
    // Add llvm_wrappers/* to our system include path.  This lets us wrap
    // standard library headers and other headers.
    SmallString<128> P(D.ResourceDir);
    llvm::sys::path::append(P, "include", "llvm_offload_wrappers");
    CmdArgs.append({"-internal-isystem", Args.MakeArgString(P), "-include"});
    if (JA.isDeviceOffloading(Action::OFK_OpenMP))
      CmdArgs.push_back("__llvm_offload_device.h");
    else
      CmdArgs.push_back("__llvm_offload_host.h");
  }

  // Add -i* options, and automatically translate to
  // -include-pch/-include-pth for transparent PCH support. It's
  // wonky, but we include looking for .gch so we can support seamless
  // replacement into a build system already set up to be generating
  // .gch files.

  if (getToolChain().getDriver().IsCLMode()) {
    const Arg *YcArg = Args.getLastArg(options::OPT__SLASH_Yc);
    const Arg *YuArg = Args.getLastArg(options::OPT__SLASH_Yu);
    if (YcArg && JA.getKind() >= Action::PrecompileJobClass &&
        JA.getKind() <= Action::AssembleJobClass) {
      CmdArgs.push_back(Args.MakeArgString("-building-pch-with-obj"));
      // -fpch-instantiate-templates is the default when creating
      // precomp using /Yc
      if (Args.hasFlag(options::OPT_fpch_instantiate_templates,
                       options::OPT_fno_pch_instantiate_templates, true))
        CmdArgs.push_back(Args.MakeArgString("-fpch-instantiate-templates"));
    }

    if (YcArg || YuArg) {
      StringRef ThroughHeader = YcArg ? YcArg->getValue() : YuArg->getValue();
      // If PCH file is available, include it while performing
      // host compilation (-fsycl-is-host) in SYCL mode (-fsycl).
      // as well as in non-sycl mode.

      if (!isa<PrecompileJobAction>(JA) && !SYCLDeviceCompilation) {
        CmdArgs.push_back("-include-pch");
        CmdArgs.push_back(Args.MakeArgString(D.GetClPchPath(
            C, !ThroughHeader.empty()
                   ? ThroughHeader
                   : llvm::sys::path::filename(Inputs[0].getBaseInput()))));
      }

      if (ThroughHeader.empty()) {
        CmdArgs.push_back(Args.MakeArgString(
            Twine("-pch-through-hdrstop-") + (YcArg ? "create" : "use")));
      } else {
        CmdArgs.push_back(
            Args.MakeArgString(Twine("-pch-through-header=") + ThroughHeader));
      }
    }
  }

  bool RenderedImplicitInclude = false;

  for (const Arg *A : Args.filtered(options::OPT_clang_i_Group)) {
    if ((A->getOption().matches(options::OPT_include) &&
         D.getProbePrecompiled()) ||
        A->getOption().matches(options::OPT_include_pch)) {

      // Handling of gcc-style gch precompiled headers.
      bool IsFirstImplicitInclude = !RenderedImplicitInclude;
      RenderedImplicitInclude = true;

      bool FoundPCH = false;
      SmallString<128> P(A->getValue());
      // We want the files to have a name like foo.h.pch. Add a dummy extension
      // so that replace_extension does the right thing.
      P += ".dummy";
      llvm::sys::path::replace_extension(P, "pch");
      if (D.getVFS().exists(P))
        FoundPCH = true;

      if (!FoundPCH) {
        // For GCC compat, probe for a file or directory ending in .gch instead.
        llvm::sys::path::replace_extension(P, "gch");
        FoundPCH = gchProbe(D, P.str());
      }
      // If PCH file is available, include it while performing
      // host compilation (-fsycl-is-host) in SYCL mode (-fsycl).
      // as well as in non-sycl mode.

      if (FoundPCH && !SYCLDeviceCompilation) {
        if (IsFirstImplicitInclude) {
          A->claim();
          CmdArgs.push_back("-include-pch");
          CmdArgs.push_back(Args.MakeArgString(P));
          continue;
        } else {
          // Ignore the PCH if not first on command line and emit warning.
          D.Diag(diag::warn_drv_pch_not_first_include) << P
                                                       << A->getAsString(Args);
        }
      }
      // No PCH file, but we still want to include the header file
      // (-include dummy.h) in device compilation mode.
      else if (JA.isDeviceOffloading(Action::OFK_SYCL) &&
               A->getOption().matches(options::OPT_include_pch)) {
        continue;
      }

    } else if (A->getOption().matches(options::OPT_isystem_after)) {
      // Handling of paths which must come late.  These entries are handled by
      // the toolchain itself after the resource dir is inserted in the right
      // search order.
      // Do not claim the argument so that the use of the argument does not
      // silently go unnoticed on toolchains which do not honour the option.
      continue;
    } else if (A->getOption().matches(options::OPT_stdlibxx_isystem)) {
      // Translated to -internal-isystem by the driver, no need to pass to cc1.
      continue;
    } else if (A->getOption().matches(options::OPT_ibuiltininc)) {
      // This is used only by the driver. No need to pass to cc1.
      continue;
    }

    // Not translated, render as usual.
    A->claim();
    A->render(Args, CmdArgs);
  }

  Args.addAllArgs(CmdArgs,
                  {options::OPT_D, options::OPT_U, options::OPT_I_Group,
                   options::OPT_F, options::OPT_embed_dir_EQ});

  // Add -Wp, and -Xpreprocessor if using the preprocessor.

  // FIXME: There is a very unfortunate problem here, some troubled
  // souls abuse -Wp, to pass preprocessor options in gcc syntax. To
  // really support that we would have to parse and then translate
  // those options. :(
  Args.AddAllArgValues(CmdArgs, options::OPT_Wp_COMMA,
                       options::OPT_Xpreprocessor);

  // -I- is a deprecated GCC feature, reject it.
  if (Arg *A = Args.getLastArg(options::OPT_I_))
    D.Diag(diag::err_drv_I_dash_not_supported) << A->getAsString(Args);

  // If we have a --sysroot, and don't have an explicit -isysroot flag, add an
  // -isysroot to the CC1 invocation.
  StringRef sysroot = C.getSysRoot();
  if (sysroot != "") {
    if (!Args.hasArg(options::OPT_isysroot)) {
      CmdArgs.push_back("-isysroot");
      CmdArgs.push_back(C.getArgs().MakeArgString(sysroot));
    }
  }

  // Parse additional include paths from environment variables.
  // FIXME: We should probably sink the logic for handling these from the
  // frontend into the driver. It will allow deleting 4 otherwise unused flags.
  // CPATH - included following the user specified includes (but prior to
  // builtin and standard includes).
  addDirectoryList(Args, CmdArgs, "-I", "CPATH");
  // C_INCLUDE_PATH - system includes enabled when compiling C.
  addDirectoryList(Args, CmdArgs, "-c-isystem", "C_INCLUDE_PATH");
  // CPLUS_INCLUDE_PATH - system includes enabled when compiling C++.
  addDirectoryList(Args, CmdArgs, "-cxx-isystem", "CPLUS_INCLUDE_PATH");
  // OBJC_INCLUDE_PATH - system includes enabled when compiling ObjC.
  addDirectoryList(Args, CmdArgs, "-objc-isystem", "OBJC_INCLUDE_PATH");
  // OBJCPLUS_INCLUDE_PATH - system includes enabled when compiling ObjC++.
  addDirectoryList(Args, CmdArgs, "-objcxx-isystem", "OBJCPLUS_INCLUDE_PATH");

  // While adding the include arguments, we also attempt to retrieve the
  // arguments of related offloading toolchains or arguments that are specific
  // of an offloading programming model.

  // Add C++ include arguments, if needed.
  if (types::isCXX(Inputs[0].getType())) {
    bool HasStdlibxxIsystem = Args.hasArg(options::OPT_stdlibxx_isystem);
    forAllAssociatedToolChains(
        C, JA, getToolChain(),
        [&Args, &CmdArgs, HasStdlibxxIsystem](const ToolChain &TC) {
          HasStdlibxxIsystem ? TC.AddClangCXXStdlibIsystemArgs(Args, CmdArgs)
                             : TC.AddClangCXXStdlibIncludeArgs(Args, CmdArgs);
        });
  }

  // If we are compiling for a GPU target we want to override the system headers
  // with ones created by the 'libc' project if present.
  // TODO: This should be moved to `AddClangSystemIncludeArgs` by passing the
  //       OffloadKind as an argument.
  if (!Args.hasArg(options::OPT_nostdinc) &&
      Args.hasFlag(options::OPT_offload_inc, options::OPT_no_offload_inc,
                   true) &&
      !Args.hasArg(options::OPT_nobuiltininc)) {
    // Without an offloading language we will include these headers directly.
    // Offloading languages will instead only use the declarations stored in
    // the resource directory at clang/lib/Headers/llvm_libc_wrappers.
    if (getToolChain().getTriple().isGPU() &&
        C.getActiveOffloadKinds() == Action::OFK_None) {
      SmallString<128> P(llvm::sys::path::parent_path(D.Dir));
      llvm::sys::path::append(P, "include");
      llvm::sys::path::append(P, getToolChain().getTripleString());
      CmdArgs.push_back("-internal-isystem");
      CmdArgs.push_back(Args.MakeArgString(P));
    } else if (C.getActiveOffloadKinds() == Action::OFK_OpenMP) {
      // TODO: CUDA / HIP include their own headers for some common functions
      // implemented here. We'll need to clean those up so they do not conflict.
      SmallString<128> P(D.ResourceDir);
      llvm::sys::path::append(P, "include");
      llvm::sys::path::append(P, "llvm_libc_wrappers");
      CmdArgs.push_back("-internal-isystem");
      CmdArgs.push_back(Args.MakeArgString(P));
    }
  }

  // Add system include arguments for all targets but IAMCU.
  if (!IsIAMCU)
    forAllAssociatedToolChains(C, JA, getToolChain(),
                               [&Args, &CmdArgs](const ToolChain &TC) {
                                 TC.AddClangSystemIncludeArgs(Args, CmdArgs);
                               });
  else {
    // For IAMCU add special include arguments.
    getToolChain().AddIAMCUIncludeArgs(Args, CmdArgs);
  }

  addMacroPrefixMapArg(D, Args, CmdArgs);
  addCoveragePrefixMapArg(D, Args, CmdArgs);

  Args.AddLastArg(CmdArgs, options::OPT_ffile_reproducible,
                  options::OPT_fno_file_reproducible);

  if (const char *Epoch = std::getenv("SOURCE_DATE_EPOCH")) {
    CmdArgs.push_back("-source-date-epoch");
    CmdArgs.push_back(Args.MakeArgString(Epoch));
  }

  Args.addOptInFlag(CmdArgs, options::OPT_fdefine_target_os_macros,
                    options::OPT_fno_define_target_os_macros);
}

// FIXME: Move to target hook.
static bool isSignedCharDefault(const llvm::Triple &Triple) {
  switch (Triple.getArch()) {
  default:
    return true;

  case llvm::Triple::aarch64:
  case llvm::Triple::aarch64_32:
  case llvm::Triple::aarch64_be:
  case llvm::Triple::arm:
  case llvm::Triple::armeb:
  case llvm::Triple::thumb:
  case llvm::Triple::thumbeb:
    if (Triple.isOSDarwin() || Triple.isOSWindows())
      return true;
    return false;

  case llvm::Triple::ppc:
  case llvm::Triple::ppc64:
    if (Triple.isOSDarwin())
      return true;
    return false;

  case llvm::Triple::csky:
  case llvm::Triple::hexagon:
  case llvm::Triple::msp430:
  case llvm::Triple::ppcle:
  case llvm::Triple::ppc64le:
  case llvm::Triple::riscv32:
  case llvm::Triple::riscv64:
  case llvm::Triple::systemz:
  case llvm::Triple::xcore:
  case llvm::Triple::xtensa:
    return false;
  }
}

static bool hasMultipleInvocations(const llvm::Triple &Triple,
                                   const ArgList &Args) {
  // Supported only on Darwin where we invoke the compiler multiple times
  // followed by an invocation to lipo.
  if (!Triple.isOSDarwin())
    return false;
  // If more than one "-arch <arch>" is specified, we're targeting multiple
  // architectures resulting in a fat binary.
  return Args.getAllArgValues(options::OPT_arch).size() > 1;
}

static bool checkRemarksOptions(const Driver &D, const ArgList &Args,
                                const llvm::Triple &Triple) {
  // When enabling remarks, we need to error if:
  // * The remark file is specified but we're targeting multiple architectures,
  // which means more than one remark file is being generated.
  bool hasMultipleInvocations = ::hasMultipleInvocations(Triple, Args);
  bool hasExplicitOutputFile =
      Args.getLastArg(options::OPT_foptimization_record_file_EQ);
  if (hasMultipleInvocations && hasExplicitOutputFile) {
    D.Diag(diag::err_drv_invalid_output_with_multiple_archs)
        << "-foptimization-record-file";
    return false;
  }
  return true;
}

static void renderRemarksOptions(const ArgList &Args, ArgStringList &CmdArgs,
                                 const llvm::Triple &Triple,
                                 const InputInfo &Input,
                                 const InputInfo &Output, const JobAction &JA) {
  StringRef Format = "yaml";
  if (const Arg *A = Args.getLastArg(options::OPT_fsave_optimization_record_EQ))
    Format = A->getValue();

  CmdArgs.push_back("-opt-record-file");

  const Arg *A = Args.getLastArg(options::OPT_foptimization_record_file_EQ);
  if (A) {
    CmdArgs.push_back(A->getValue());
  } else {
    bool hasMultipleArchs =
        Triple.isOSDarwin() && // Only supported on Darwin platforms.
        Args.getAllArgValues(options::OPT_arch).size() > 1;

    SmallString<128> F;

    if (Args.hasArg(options::OPT_c) || Args.hasArg(options::OPT_S)) {
      if (Arg *FinalOutput = Args.getLastArg(options::OPT_o))
        F = FinalOutput->getValue();
    } else {
      if (Format != "yaml" && // For YAML, keep the original behavior.
          Triple.isOSDarwin() && // Enable this only on darwin, since it's the only platform supporting .dSYM bundles.
          Output.isFilename())
        F = Output.getFilename();
    }

    if (F.empty()) {
      // Use the input filename.
      F = llvm::sys::path::stem(Input.getBaseInput());

      // If we're compiling for an offload architecture (i.e. a CUDA device),
      // we need to make the file name for the device compilation different
      // from the host compilation.
      if (!JA.isDeviceOffloading(Action::OFK_None) &&
          !JA.isDeviceOffloading(Action::OFK_Host)) {
        llvm::sys::path::replace_extension(F, "");
        F += Action::GetOffloadingFileNamePrefix(JA.getOffloadingDeviceKind(),
                                                 Triple.normalize());
        F += "-";
        F += JA.getOffloadingArch();
      }
    }

    // If we're having more than one "-arch", we should name the files
    // differently so that every cc1 invocation writes to a different file.
    // We're doing that by appending "-<arch>" with "<arch>" being the arch
    // name from the triple.
    if (hasMultipleArchs) {
      // First, remember the extension.
      SmallString<64> OldExtension = llvm::sys::path::extension(F);
      // then, remove it.
      llvm::sys::path::replace_extension(F, "");
      // attach -<arch> to it.
      F += "-";
      F += Triple.getArchName();
      // put back the extension.
      llvm::sys::path::replace_extension(F, OldExtension);
    }

    SmallString<32> Extension;
    Extension += "opt.";
    Extension += Format;

    llvm::sys::path::replace_extension(F, Extension);
    CmdArgs.push_back(Args.MakeArgString(F));
  }

  if (const Arg *A =
          Args.getLastArg(options::OPT_foptimization_record_passes_EQ)) {
    CmdArgs.push_back("-opt-record-passes");
    CmdArgs.push_back(A->getValue());
  }

  if (!Format.empty()) {
    CmdArgs.push_back("-opt-record-format");
    CmdArgs.push_back(Format.data());
  }
}

void AddAAPCSVolatileBitfieldArgs(const ArgList &Args, ArgStringList &CmdArgs) {
  if (!Args.hasFlag(options::OPT_faapcs_bitfield_width,
                    options::OPT_fno_aapcs_bitfield_width, true))
    CmdArgs.push_back("-fno-aapcs-bitfield-width");

  if (Args.getLastArg(options::OPT_ForceAAPCSBitfieldLoad))
    CmdArgs.push_back("-faapcs-bitfield-load");
}

namespace {
void RenderARMABI(const Driver &D, const llvm::Triple &Triple,
                  const ArgList &Args, ArgStringList &CmdArgs) {
  // Select the ABI to use.
  // FIXME: Support -meabi.
  // FIXME: Parts of this are duplicated in the backend, unify this somehow.
  const char *ABIName = nullptr;
  if (Arg *A = Args.getLastArg(options::OPT_mabi_EQ))
    ABIName = A->getValue();
  else
    ABIName = llvm::ARM::computeDefaultTargetABI(Triple).data();

  CmdArgs.push_back("-target-abi");
  CmdArgs.push_back(ABIName);
}

void AddUnalignedAccessWarning(ArgStringList &CmdArgs) {
  auto StrictAlignIter =
      llvm::find_if(llvm::reverse(CmdArgs), [](StringRef Arg) {
        return Arg == "+strict-align" || Arg == "-strict-align";
      });
  if (StrictAlignIter != CmdArgs.rend() &&
      StringRef(*StrictAlignIter) == "+strict-align")
    CmdArgs.push_back("-Wunaligned-access");
}
}

// Each combination of options here forms a signing schema, and in most cases
// each signing schema is its own incompatible ABI. The default values of the
// options represent the default signing schema.
static void handlePAuthABI(const ArgList &DriverArgs, ArgStringList &CC1Args) {
  if (!DriverArgs.hasArg(options::OPT_fptrauth_intrinsics,
                         options::OPT_fno_ptrauth_intrinsics))
    CC1Args.push_back("-fptrauth-intrinsics");

  if (!DriverArgs.hasArg(options::OPT_fptrauth_calls,
                         options::OPT_fno_ptrauth_calls))
    CC1Args.push_back("-fptrauth-calls");

  if (!DriverArgs.hasArg(options::OPT_fptrauth_returns,
                         options::OPT_fno_ptrauth_returns))
    CC1Args.push_back("-fptrauth-returns");

  if (!DriverArgs.hasArg(options::OPT_fptrauth_auth_traps,
                         options::OPT_fno_ptrauth_auth_traps))
    CC1Args.push_back("-fptrauth-auth-traps");

  if (!DriverArgs.hasArg(
          options::OPT_fptrauth_vtable_pointer_address_discrimination,
          options::OPT_fno_ptrauth_vtable_pointer_address_discrimination))
    CC1Args.push_back("-fptrauth-vtable-pointer-address-discrimination");

  if (!DriverArgs.hasArg(
          options::OPT_fptrauth_vtable_pointer_type_discrimination,
          options::OPT_fno_ptrauth_vtable_pointer_type_discrimination))
    CC1Args.push_back("-fptrauth-vtable-pointer-type-discrimination");

  if (!DriverArgs.hasArg(options::OPT_fptrauth_indirect_gotos,
                         options::OPT_fno_ptrauth_indirect_gotos))
    CC1Args.push_back("-fptrauth-indirect-gotos");

  if (!DriverArgs.hasArg(options::OPT_fptrauth_init_fini,
                         options::OPT_fno_ptrauth_init_fini))
    CC1Args.push_back("-fptrauth-init-fini");
}

static void CollectARMPACBTIOptions(const ToolChain &TC, const ArgList &Args,
                                    ArgStringList &CmdArgs, bool isAArch64) {
  const llvm::Triple &Triple = TC.getEffectiveTriple();
  const Arg *A = isAArch64
                     ? Args.getLastArg(options::OPT_msign_return_address_EQ,
                                       options::OPT_mbranch_protection_EQ)
                     : Args.getLastArg(options::OPT_mbranch_protection_EQ);
  if (!A) {
    if (Triple.isOSOpenBSD() && isAArch64) {
      CmdArgs.push_back("-msign-return-address=non-leaf");
      CmdArgs.push_back("-msign-return-address-key=a_key");
      CmdArgs.push_back("-mbranch-target-enforce");
    }
    return;
  }

  const Driver &D = TC.getDriver();
  if (!(isAArch64 || (Triple.isArmT32() && Triple.isArmMClass())))
    D.Diag(diag::warn_incompatible_branch_protection_option)
        << Triple.getArchName();

  StringRef Scope, Key;
  bool IndirectBranches, BranchProtectionPAuthLR, GuardedControlStack;

  if (A->getOption().matches(options::OPT_msign_return_address_EQ)) {
    Scope = A->getValue();
    if (Scope != "none" && Scope != "non-leaf" && Scope != "all")
      D.Diag(diag::err_drv_unsupported_option_argument)
          << A->getSpelling() << Scope;
    Key = "a_key";
    IndirectBranches = Triple.isOSOpenBSD() && isAArch64;
    BranchProtectionPAuthLR = false;
    GuardedControlStack = false;
  } else {
    StringRef DiagMsg;
    llvm::ARM::ParsedBranchProtection PBP;
    bool EnablePAuthLR = false;

    // To know if we need to enable PAuth-LR As part of the standard branch
    // protection option, it needs to be determined if the feature has been
    // activated in the `march` argument. This information is stored within the
    // CmdArgs variable and can be found using a search.
    if (isAArch64) {
      auto isPAuthLR = [](const char *member) {
        llvm::AArch64::ExtensionInfo pauthlr_extension =
            llvm::AArch64::getExtensionByID(llvm::AArch64::AEK_PAUTHLR);
        return pauthlr_extension.PosTargetFeature == member;
      };

      if (llvm::any_of(CmdArgs, isPAuthLR))
        EnablePAuthLR = true;
    }
    if (!llvm::ARM::parseBranchProtection(A->getValue(), PBP, DiagMsg,
                                          EnablePAuthLR))
      D.Diag(diag::err_drv_unsupported_option_argument)
          << A->getSpelling() << DiagMsg;
    if (!isAArch64 && PBP.Key == "b_key")
      D.Diag(diag::warn_unsupported_branch_protection)
          << "b-key" << A->getAsString(Args);
    Scope = PBP.Scope;
    Key = PBP.Key;
    BranchProtectionPAuthLR = PBP.BranchProtectionPAuthLR;
    IndirectBranches = PBP.BranchTargetEnforcement;
    GuardedControlStack = PBP.GuardedControlStack;
  }

  bool HasPtrauthReturns = llvm::any_of(CmdArgs, [](const char *Arg) {
    return StringRef(Arg) == "-fptrauth-returns";
  });
  // GCS is currently untested with ptrauth-returns, but enabling this could be
  // allowed in future after testing with a suitable system.
  if (HasPtrauthReturns &&
      (Scope != "none" || BranchProtectionPAuthLR || GuardedControlStack)) {
    if (Triple.getEnvironment() == llvm::Triple::PAuthTest)
      D.Diag(diag::err_drv_unsupported_opt_for_target)
          << A->getAsString(Args) << Triple.getTriple();
    else
      D.Diag(diag::err_drv_incompatible_options)
          << A->getAsString(Args) << "-fptrauth-returns";
  }

  CmdArgs.push_back(
      Args.MakeArgString(Twine("-msign-return-address=") + Scope));
  if (Scope != "none")
    CmdArgs.push_back(
        Args.MakeArgString(Twine("-msign-return-address-key=") + Key));
  if (BranchProtectionPAuthLR)
    CmdArgs.push_back(
        Args.MakeArgString(Twine("-mbranch-protection-pauth-lr")));
  if (IndirectBranches)
    CmdArgs.push_back("-mbranch-target-enforce");

  if (GuardedControlStack)
    CmdArgs.push_back("-mguarded-control-stack");
}

void Clang::AddARMTargetArgs(const llvm::Triple &Triple, const ArgList &Args,
                             ArgStringList &CmdArgs, bool KernelOrKext) const {
  RenderARMABI(getToolChain().getDriver(), Triple, Args, CmdArgs);

  // Determine floating point ABI from the options & target defaults.
  arm::FloatABI ABI = arm::getARMFloatABI(getToolChain(), Args);
  if (ABI == arm::FloatABI::Soft) {
    // Floating point operations and argument passing are soft.
    // FIXME: This changes CPP defines, we need -target-soft-float.
    CmdArgs.push_back("-msoft-float");
    CmdArgs.push_back("-mfloat-abi");
    CmdArgs.push_back("soft");
  } else if (ABI == arm::FloatABI::SoftFP) {
    // Floating point operations are hard, but argument passing is soft.
    CmdArgs.push_back("-mfloat-abi");
    CmdArgs.push_back("soft");
  } else {
    // Floating point operations and argument passing are hard.
    assert(ABI == arm::FloatABI::Hard && "Invalid float abi!");
    CmdArgs.push_back("-mfloat-abi");
    CmdArgs.push_back("hard");
  }

  // Forward the -mglobal-merge option for explicit control over the pass.
  if (Arg *A = Args.getLastArg(options::OPT_mglobal_merge,
                               options::OPT_mno_global_merge)) {
    CmdArgs.push_back("-mllvm");
    if (A->getOption().matches(options::OPT_mno_global_merge))
      CmdArgs.push_back("-arm-global-merge=false");
    else
      CmdArgs.push_back("-arm-global-merge=true");
  }

  if (!Args.hasFlag(options::OPT_mimplicit_float,
                    options::OPT_mno_implicit_float, true))
    CmdArgs.push_back("-no-implicit-float");

  if (Args.getLastArg(options::OPT_mcmse))
    CmdArgs.push_back("-mcmse");

  AddAAPCSVolatileBitfieldArgs(Args, CmdArgs);

  // Enable/disable return address signing and indirect branch targets.
  CollectARMPACBTIOptions(getToolChain(), Args, CmdArgs, false /*isAArch64*/);

  AddUnalignedAccessWarning(CmdArgs);
}

void Clang::RenderTargetOptions(const llvm::Triple &EffectiveTriple,
                                const ArgList &Args, bool KernelOrKext,
                                ArgStringList &CmdArgs) const {
  const ToolChain &TC = getToolChain();

  // Add the target features
  getTargetFeatures(TC.getDriver(), EffectiveTriple, Args, CmdArgs, false);

  // Add target specific flags.
  switch (TC.getArch()) {
  default:
    break;

  case llvm::Triple::arm:
  case llvm::Triple::armeb:
  case llvm::Triple::thumb:
  case llvm::Triple::thumbeb:
    // Use the effective triple, which takes into account the deployment target.
    AddARMTargetArgs(EffectiveTriple, Args, CmdArgs, KernelOrKext);
    break;

  case llvm::Triple::aarch64:
  case llvm::Triple::aarch64_32:
  case llvm::Triple::aarch64_be:
    AddAArch64TargetArgs(Args, CmdArgs);
    break;

  case llvm::Triple::loongarch32:
  case llvm::Triple::loongarch64:
    AddLoongArchTargetArgs(Args, CmdArgs);
    break;

  case llvm::Triple::mips:
  case llvm::Triple::mipsel:
  case llvm::Triple::mips64:
  case llvm::Triple::mips64el:
    AddMIPSTargetArgs(Args, CmdArgs);
    break;

  case llvm::Triple::ppc:
  case llvm::Triple::ppcle:
  case llvm::Triple::ppc64:
  case llvm::Triple::ppc64le:
    AddPPCTargetArgs(Args, CmdArgs);
    break;

  case llvm::Triple::riscv32:
  case llvm::Triple::riscv64:
    AddRISCVTargetArgs(Args, CmdArgs);
    break;

  case llvm::Triple::sparc:
  case llvm::Triple::sparcel:
  case llvm::Triple::sparcv9:
    AddSparcTargetArgs(Args, CmdArgs);
    break;

  case llvm::Triple::systemz:
    AddSystemZTargetArgs(Args, CmdArgs);
    break;

  case llvm::Triple::x86:
  case llvm::Triple::x86_64:
    AddX86TargetArgs(Args, CmdArgs);
    break;

  case llvm::Triple::lanai:
    AddLanaiTargetArgs(Args, CmdArgs);
    break;

  case llvm::Triple::hexagon:
    AddHexagonTargetArgs(Args, CmdArgs);
    break;

  case llvm::Triple::wasm32:
  case llvm::Triple::wasm64:
    AddWebAssemblyTargetArgs(Args, CmdArgs);
    break;

  case llvm::Triple::ve:
    AddVETargetArgs(Args, CmdArgs);
    break;
  }
}

namespace {
void RenderAArch64ABI(const llvm::Triple &Triple, const ArgList &Args,
                      ArgStringList &CmdArgs) {
  const char *ABIName = nullptr;
  if (Arg *A = Args.getLastArg(options::OPT_mabi_EQ))
    ABIName = A->getValue();
  else if (Triple.isOSDarwin())
    ABIName = "darwinpcs";
  else if (Triple.getEnvironment() == llvm::Triple::PAuthTest)
    ABIName = "pauthtest";
  else
    ABIName = "aapcs";

  CmdArgs.push_back("-target-abi");
  CmdArgs.push_back(ABIName);
}
}

void Clang::AddAArch64TargetArgs(const ArgList &Args,
                                 ArgStringList &CmdArgs) const {
  const llvm::Triple &Triple = getToolChain().getEffectiveTriple();

  if (!Args.hasFlag(options::OPT_mred_zone, options::OPT_mno_red_zone, true) ||
      Args.hasArg(options::OPT_mkernel) ||
      Args.hasArg(options::OPT_fapple_kext))
    CmdArgs.push_back("-disable-red-zone");

  if (!Args.hasFlag(options::OPT_mimplicit_float,
                    options::OPT_mno_implicit_float, true))
    CmdArgs.push_back("-no-implicit-float");

  RenderAArch64ABI(Triple, Args, CmdArgs);

  // Forward the -mglobal-merge option for explicit control over the pass.
  if (Arg *A = Args.getLastArg(options::OPT_mglobal_merge,
                               options::OPT_mno_global_merge)) {
    CmdArgs.push_back("-mllvm");
    if (A->getOption().matches(options::OPT_mno_global_merge))
      CmdArgs.push_back("-aarch64-enable-global-merge=false");
    else
      CmdArgs.push_back("-aarch64-enable-global-merge=true");
  }

  // Handle -msve_vector_bits=<bits>
  auto HandleVectorBits = [&](Arg *A, StringRef VScaleMin,
                              StringRef VScaleMax) {
    StringRef Val = A->getValue();
    const Driver &D = getToolChain().getDriver();
    if (Val == "128" || Val == "256" || Val == "512" || Val == "1024" ||
        Val == "2048" || Val == "128+" || Val == "256+" || Val == "512+" ||
        Val == "1024+" || Val == "2048+") {
      unsigned Bits = 0;
      if (!Val.consume_back("+")) {
        bool Invalid = Val.getAsInteger(10, Bits);
        (void)Invalid;
        assert(!Invalid && "Failed to parse value");
        CmdArgs.push_back(
            Args.MakeArgString(VScaleMax + llvm::Twine(Bits / 128)));
      }

      bool Invalid = Val.getAsInteger(10, Bits);
      (void)Invalid;
      assert(!Invalid && "Failed to parse value");

      CmdArgs.push_back(
          Args.MakeArgString(VScaleMin + llvm::Twine(Bits / 128)));
    } else if (Val == "scalable") {
      // Silently drop requests for vector-length agnostic code as it's implied.
    } else {
      // Handle the unsupported values passed to msve-vector-bits.
      D.Diag(diag::err_drv_unsupported_option_argument)
          << A->getSpelling() << Val;
    }
  };
  if (Arg *A = Args.getLastArg(options::OPT_msve_vector_bits_EQ))
    HandleVectorBits(A, "-mvscale-min=", "-mvscale-max=");
  if (Arg *A = Args.getLastArg(options::OPT_msve_streaming_vector_bits_EQ))
    HandleVectorBits(A, "-mvscale-streaming-min=", "-mvscale-streaming-max=");

  AddAAPCSVolatileBitfieldArgs(Args, CmdArgs);

  if (const Arg *A = Args.getLastArg(clang::driver::options::OPT_mtune_EQ)) {
    CmdArgs.push_back("-tune-cpu");
    if (strcmp(A->getValue(), "native") == 0)
      CmdArgs.push_back(Args.MakeArgString(llvm::sys::getHostCPUName()));
    else
      CmdArgs.push_back(A->getValue());
  }

  AddUnalignedAccessWarning(CmdArgs);

  Args.addOptInFlag(CmdArgs, options::OPT_fptrauth_intrinsics,
                    options::OPT_fno_ptrauth_intrinsics);
  Args.addOptInFlag(CmdArgs, options::OPT_fptrauth_calls,
                    options::OPT_fno_ptrauth_calls);
  Args.addOptInFlag(CmdArgs, options::OPT_fptrauth_returns,
                    options::OPT_fno_ptrauth_returns);
  Args.addOptInFlag(CmdArgs, options::OPT_fptrauth_auth_traps,
                    options::OPT_fno_ptrauth_auth_traps);
  Args.addOptInFlag(
      CmdArgs, options::OPT_fptrauth_vtable_pointer_address_discrimination,
      options::OPT_fno_ptrauth_vtable_pointer_address_discrimination);
  Args.addOptInFlag(
      CmdArgs, options::OPT_fptrauth_vtable_pointer_type_discrimination,
      options::OPT_fno_ptrauth_vtable_pointer_type_discrimination);
  Args.addOptInFlag(
      CmdArgs, options::OPT_fptrauth_type_info_vtable_pointer_discrimination,
      options::OPT_fno_ptrauth_type_info_vtable_pointer_discrimination);
  Args.addOptInFlag(
      CmdArgs, options::OPT_fptrauth_function_pointer_type_discrimination,
      options::OPT_fno_ptrauth_function_pointer_type_discrimination);

  Args.addOptInFlag(CmdArgs, options::OPT_fptrauth_indirect_gotos,
                    options::OPT_fno_ptrauth_indirect_gotos);
  Args.addOptInFlag(CmdArgs, options::OPT_fptrauth_init_fini,
                    options::OPT_fno_ptrauth_init_fini);
  Args.addOptInFlag(CmdArgs,
                    options::OPT_fptrauth_init_fini_address_discrimination,
                    options::OPT_fno_ptrauth_init_fini_address_discrimination);
  Args.addOptInFlag(CmdArgs, options::OPT_faarch64_jump_table_hardening,
                    options::OPT_fno_aarch64_jump_table_hardening);

  Args.addOptInFlag(CmdArgs, options::OPT_fptrauth_objc_isa,
                    options::OPT_fno_ptrauth_objc_isa);
  Args.addOptInFlag(CmdArgs, options::OPT_fptrauth_objc_interface_sel,
                    options::OPT_fno_ptrauth_objc_interface_sel);
  Args.addOptInFlag(CmdArgs, options::OPT_fptrauth_objc_class_ro,
                    options::OPT_fno_ptrauth_objc_class_ro);
  if (Triple.getEnvironment() == llvm::Triple::PAuthTest)
    handlePAuthABI(Args, CmdArgs);

  // Enable/disable return address signing and indirect branch targets.
  CollectARMPACBTIOptions(getToolChain(), Args, CmdArgs, true /*isAArch64*/);
}

void Clang::AddLoongArchTargetArgs(const ArgList &Args,
                                   ArgStringList &CmdArgs) const {
  const llvm::Triple &Triple = getToolChain().getTriple();

  CmdArgs.push_back("-target-abi");
  CmdArgs.push_back(
      loongarch::getLoongArchABI(getToolChain().getDriver(), Args, Triple)
          .data());

  // Handle -mtune.
  if (const Arg *A = Args.getLastArg(options::OPT_mtune_EQ)) {
    std::string TuneCPU = A->getValue();
    TuneCPU = loongarch::postProcessTargetCPUString(TuneCPU, Triple);
    CmdArgs.push_back("-tune-cpu");
    CmdArgs.push_back(Args.MakeArgString(TuneCPU));
  }

  if (Arg *A = Args.getLastArg(options::OPT_mannotate_tablejump,
                               options::OPT_mno_annotate_tablejump)) {
    if (A->getOption().matches(options::OPT_mannotate_tablejump)) {
      CmdArgs.push_back("-mllvm");
      CmdArgs.push_back("-loongarch-annotate-tablejump");
    }
  }
}

void Clang::AddMIPSTargetArgs(const ArgList &Args,
                              ArgStringList &CmdArgs) const {
  const Driver &D = getToolChain().getDriver();
  StringRef CPUName;
  StringRef ABIName;
  const llvm::Triple &Triple = getToolChain().getTriple();
  mips::getMipsCPUAndABI(Args, Triple, CPUName, ABIName);

  CmdArgs.push_back("-target-abi");
  CmdArgs.push_back(ABIName.data());

  mips::FloatABI ABI = mips::getMipsFloatABI(D, Args, Triple);
  if (ABI == mips::FloatABI::Soft) {
    // Floating point operations and argument passing are soft.
    CmdArgs.push_back("-msoft-float");
    CmdArgs.push_back("-mfloat-abi");
    CmdArgs.push_back("soft");
  } else {
    // Floating point operations and argument passing are hard.
    assert(ABI == mips::FloatABI::Hard && "Invalid float abi!");
    CmdArgs.push_back("-mfloat-abi");
    CmdArgs.push_back("hard");
  }

  if (Arg *A = Args.getLastArg(options::OPT_mldc1_sdc1,
                               options::OPT_mno_ldc1_sdc1)) {
    if (A->getOption().matches(options::OPT_mno_ldc1_sdc1)) {
      CmdArgs.push_back("-mllvm");
      CmdArgs.push_back("-mno-ldc1-sdc1");
    }
  }

  if (Arg *A = Args.getLastArg(options::OPT_mcheck_zero_division,
                               options::OPT_mno_check_zero_division)) {
    if (A->getOption().matches(options::OPT_mno_check_zero_division)) {
      CmdArgs.push_back("-mllvm");
      CmdArgs.push_back("-mno-check-zero-division");
    }
  }

  if (Args.getLastArg(options::OPT_mfix4300)) {
    CmdArgs.push_back("-mllvm");
    CmdArgs.push_back("-mfix4300");
  }

  if (Arg *A = Args.getLastArg(options::OPT_G)) {
    StringRef v = A->getValue();
    CmdArgs.push_back("-mllvm");
    CmdArgs.push_back(Args.MakeArgString("-mips-ssection-threshold=" + v));
    A->claim();
  }

  Arg *GPOpt = Args.getLastArg(options::OPT_mgpopt, options::OPT_mno_gpopt);
  Arg *ABICalls =
      Args.getLastArg(options::OPT_mabicalls, options::OPT_mno_abicalls);

  // -mabicalls is the default for many MIPS environments, even with -fno-pic.
  // -mgpopt is the default for static, -fno-pic environments but these two
  // options conflict. We want to be certain that -mno-abicalls -mgpopt is
  // the only case where -mllvm -mgpopt is passed.
  // NOTE: We need a warning here or in the backend to warn when -mgpopt is
  //       passed explicitly when compiling something with -mabicalls
  //       (implictly) in affect. Currently the warning is in the backend.
  //
  // When the ABI in use is  N64, we also need to determine the PIC mode that
  // is in use, as -fno-pic for N64 implies -mno-abicalls.
  bool NoABICalls =
      ABICalls && ABICalls->getOption().matches(options::OPT_mno_abicalls);

  llvm::Reloc::Model RelocationModel;
  unsigned PICLevel;
  bool IsPIE;
  std::tie(RelocationModel, PICLevel, IsPIE) =
      ParsePICArgs(getToolChain(), Args);

  NoABICalls = NoABICalls ||
               (RelocationModel == llvm::Reloc::Static && ABIName == "n64");

  bool WantGPOpt = GPOpt && GPOpt->getOption().matches(options::OPT_mgpopt);
  // We quietly ignore -mno-gpopt as the backend defaults to -mno-gpopt.
  if (NoABICalls && (!GPOpt || WantGPOpt)) {
    CmdArgs.push_back("-mllvm");
    CmdArgs.push_back("-mgpopt");

    Arg *LocalSData = Args.getLastArg(options::OPT_mlocal_sdata,
                                      options::OPT_mno_local_sdata);
    Arg *ExternSData = Args.getLastArg(options::OPT_mextern_sdata,
                                       options::OPT_mno_extern_sdata);
    Arg *EmbeddedData = Args.getLastArg(options::OPT_membedded_data,
                                        options::OPT_mno_embedded_data);
    if (LocalSData) {
      CmdArgs.push_back("-mllvm");
      if (LocalSData->getOption().matches(options::OPT_mlocal_sdata)) {
        CmdArgs.push_back("-mlocal-sdata=1");
      } else {
        CmdArgs.push_back("-mlocal-sdata=0");
      }
      LocalSData->claim();
    }

    if (ExternSData) {
      CmdArgs.push_back("-mllvm");
      if (ExternSData->getOption().matches(options::OPT_mextern_sdata)) {
        CmdArgs.push_back("-mextern-sdata=1");
      } else {
        CmdArgs.push_back("-mextern-sdata=0");
      }
      ExternSData->claim();
    }

    if (EmbeddedData) {
      CmdArgs.push_back("-mllvm");
      if (EmbeddedData->getOption().matches(options::OPT_membedded_data)) {
        CmdArgs.push_back("-membedded-data=1");
      } else {
        CmdArgs.push_back("-membedded-data=0");
      }
      EmbeddedData->claim();
    }

  } else if ((!ABICalls || (!NoABICalls && ABICalls)) && WantGPOpt)
    D.Diag(diag::warn_drv_unsupported_gpopt) << (ABICalls ? 0 : 1);

  if (GPOpt)
    GPOpt->claim();

  if (Arg *A = Args.getLastArg(options::OPT_mcompact_branches_EQ)) {
    StringRef Val = StringRef(A->getValue());
    if (mips::hasCompactBranches(CPUName)) {
      if (Val == "never" || Val == "always" || Val == "optimal") {
        CmdArgs.push_back("-mllvm");
        CmdArgs.push_back(Args.MakeArgString("-mips-compact-branches=" + Val));
      } else
        D.Diag(diag::err_drv_unsupported_option_argument)
            << A->getSpelling() << Val;
    } else
      D.Diag(diag::warn_target_unsupported_compact_branches) << CPUName;
  }

  if (Arg *A = Args.getLastArg(options::OPT_mrelax_pic_calls,
                               options::OPT_mno_relax_pic_calls)) {
    if (A->getOption().matches(options::OPT_mno_relax_pic_calls)) {
      CmdArgs.push_back("-mllvm");
      CmdArgs.push_back("-mips-jalr-reloc=0");
    }
  }
}

void Clang::AddPPCTargetArgs(const ArgList &Args,
                             ArgStringList &CmdArgs) const {
  const Driver &D = getToolChain().getDriver();
  const llvm::Triple &T = getToolChain().getTriple();
  if (Arg *A = Args.getLastArg(options::OPT_mtune_EQ)) {
    CmdArgs.push_back("-tune-cpu");
    StringRef CPU = llvm::PPC::getNormalizedPPCTuneCPU(T, A->getValue());
    CmdArgs.push_back(Args.MakeArgString(CPU.str()));
  }

  // Select the ABI to use.
  const char *ABIName = nullptr;
  if (T.isOSBinFormatELF()) {
    switch (getToolChain().getArch()) {
    case llvm::Triple::ppc64: {
      if (T.isPPC64ELFv2ABI())
        ABIName = "elfv2";
      else
        ABIName = "elfv1";
      break;
    }
    case llvm::Triple::ppc64le:
      ABIName = "elfv2";
      break;
    default:
      break;
    }
  }

  bool IEEELongDouble = getToolChain().defaultToIEEELongDouble();
  bool VecExtabi = false;
  for (const Arg *A : Args.filtered(options::OPT_mabi_EQ)) {
    StringRef V = A->getValue();
    if (V == "ieeelongdouble") {
      IEEELongDouble = true;
      A->claim();
    } else if (V == "ibmlongdouble") {
      IEEELongDouble = false;
      A->claim();
    } else if (V == "vec-default") {
      VecExtabi = false;
      A->claim();
    } else if (V == "vec-extabi") {
      VecExtabi = true;
      A->claim();
    } else if (V == "elfv1") {
      ABIName = "elfv1";
      A->claim();
    } else if (V == "elfv2") {
      ABIName = "elfv2";
      A->claim();
    } else if (V != "altivec")
      // The ppc64 linux abis are all "altivec" abis by default. Accept and ignore
      // the option if given as we don't have backend support for any targets
      // that don't use the altivec abi.
      ABIName = A->getValue();
  }
  if (IEEELongDouble)
    CmdArgs.push_back("-mabi=ieeelongdouble");
  if (VecExtabi) {
    if (!T.isOSAIX())
      D.Diag(diag::err_drv_unsupported_opt_for_target)
          << "-mabi=vec-extabi" << T.str();
    CmdArgs.push_back("-mabi=vec-extabi");
  }

  if (!Args.hasFlag(options::OPT_mred_zone, options::OPT_mno_red_zone, true))
    CmdArgs.push_back("-disable-red-zone");

  ppc::FloatABI FloatABI = ppc::getPPCFloatABI(D, Args);
  if (FloatABI == ppc::FloatABI::Soft) {
    // Floating point operations and argument passing are soft.
    CmdArgs.push_back("-msoft-float");
    CmdArgs.push_back("-mfloat-abi");
    CmdArgs.push_back("soft");
  } else {
    // Floating point operations and argument passing are hard.
    assert(FloatABI == ppc::FloatABI::Hard && "Invalid float abi!");
    CmdArgs.push_back("-mfloat-abi");
    CmdArgs.push_back("hard");
  }

  if (ABIName) {
    CmdArgs.push_back("-target-abi");
    CmdArgs.push_back(ABIName);
  }
}

void Clang::AddRISCVTargetArgs(const ArgList &Args,
                               ArgStringList &CmdArgs) const {
  const llvm::Triple &Triple = getToolChain().getTriple();
  StringRef ABIName = riscv::getRISCVABI(Args, Triple);

  CmdArgs.push_back("-target-abi");
  CmdArgs.push_back(ABIName.data());

  if (Arg *A = Args.getLastArg(options::OPT_G)) {
    CmdArgs.push_back("-msmall-data-limit");
    CmdArgs.push_back(A->getValue());
  }

  if (!Args.hasFlag(options::OPT_mimplicit_float,
                    options::OPT_mno_implicit_float, true))
    CmdArgs.push_back("-no-implicit-float");

  if (const Arg *A = Args.getLastArg(options::OPT_mtune_EQ)) {
    CmdArgs.push_back("-tune-cpu");
    if (strcmp(A->getValue(), "native") == 0)
      CmdArgs.push_back(Args.MakeArgString(llvm::sys::getHostCPUName()));
    else
      CmdArgs.push_back(A->getValue());
  }

  // Handle -mrvv-vector-bits=<bits>
  if (Arg *A = Args.getLastArg(options::OPT_mrvv_vector_bits_EQ)) {
    StringRef Val = A->getValue();
    const Driver &D = getToolChain().getDriver();

    // Get minimum VLen from march.
    unsigned MinVLen = 0;
    std::string Arch = riscv::getRISCVArch(Args, Triple);
    auto ISAInfo = llvm::RISCVISAInfo::parseArchString(
        Arch, /*EnableExperimentalExtensions*/ true);
    // Ignore parsing error.
    if (!errorToBool(ISAInfo.takeError()))
      MinVLen = (*ISAInfo)->getMinVLen();

    // If the value is "zvl", use MinVLen from march. Otherwise, try to parse
    // as integer as long as we have a MinVLen.
    unsigned Bits = 0;
    if (Val == "zvl" && MinVLen >= llvm::RISCV::RVVBitsPerBlock) {
      Bits = MinVLen;
    } else if (!Val.getAsInteger(10, Bits)) {
      // Only accept power of 2 values beteen RVVBitsPerBlock and 65536 that
      // at least MinVLen.
      if (Bits < MinVLen || Bits < llvm::RISCV::RVVBitsPerBlock ||
          Bits > 65536 || !llvm::isPowerOf2_32(Bits))
        Bits = 0;
    }

    // If we got a valid value try to use it.
    if (Bits != 0) {
      unsigned VScaleMin = Bits / llvm::RISCV::RVVBitsPerBlock;
      CmdArgs.push_back(
          Args.MakeArgString("-mvscale-max=" + llvm::Twine(VScaleMin)));
      CmdArgs.push_back(
          Args.MakeArgString("-mvscale-min=" + llvm::Twine(VScaleMin)));
    } else if (Val != "scalable") {
      // Handle the unsupported values passed to mrvv-vector-bits.
      D.Diag(diag::err_drv_unsupported_option_argument)
          << A->getSpelling() << Val;
    }
  }
}

void Clang::AddSparcTargetArgs(const ArgList &Args,
                               ArgStringList &CmdArgs) const {
  sparc::FloatABI FloatABI =
      sparc::getSparcFloatABI(getToolChain().getDriver(), Args);

  if (FloatABI == sparc::FloatABI::Soft) {
    // Floating point operations and argument passing are soft.
    CmdArgs.push_back("-msoft-float");
    CmdArgs.push_back("-mfloat-abi");
    CmdArgs.push_back("soft");
  } else {
    // Floating point operations and argument passing are hard.
    assert(FloatABI == sparc::FloatABI::Hard && "Invalid float abi!");
    CmdArgs.push_back("-mfloat-abi");
    CmdArgs.push_back("hard");
  }

  if (const Arg *A = Args.getLastArg(clang::driver::options::OPT_mtune_EQ)) {
    StringRef Name = A->getValue();
    std::string TuneCPU;
    if (Name == "native")
      TuneCPU = std::string(llvm::sys::getHostCPUName());
    else
      TuneCPU = std::string(Name);

    CmdArgs.push_back("-tune-cpu");
    CmdArgs.push_back(Args.MakeArgString(TuneCPU));
  }
}

void Clang::AddSystemZTargetArgs(const ArgList &Args,
                                 ArgStringList &CmdArgs) const {
  if (const Arg *A = Args.getLastArg(options::OPT_mtune_EQ)) {
    CmdArgs.push_back("-tune-cpu");
    if (strcmp(A->getValue(), "native") == 0)
      CmdArgs.push_back(Args.MakeArgString(llvm::sys::getHostCPUName()));
    else
      CmdArgs.push_back(A->getValue());
  }

  bool HasBackchain =
      Args.hasFlag(options::OPT_mbackchain, options::OPT_mno_backchain, false);
  bool HasPackedStack = Args.hasFlag(options::OPT_mpacked_stack,
                                     options::OPT_mno_packed_stack, false);
  systemz::FloatABI FloatABI =
      systemz::getSystemZFloatABI(getToolChain().getDriver(), Args);
  bool HasSoftFloat = (FloatABI == systemz::FloatABI::Soft);
  if (HasBackchain && HasPackedStack && !HasSoftFloat) {
    const Driver &D = getToolChain().getDriver();
    D.Diag(diag::err_drv_unsupported_opt)
      << "-mpacked-stack -mbackchain -mhard-float";
  }
  if (HasBackchain)
    CmdArgs.push_back("-mbackchain");
  if (HasPackedStack)
    CmdArgs.push_back("-mpacked-stack");
  if (HasSoftFloat) {
    // Floating point operations and argument passing are soft.
    CmdArgs.push_back("-msoft-float");
    CmdArgs.push_back("-mfloat-abi");
    CmdArgs.push_back("soft");
  }
}

void Clang::AddX86TargetArgs(const ArgList &Args,
                             ArgStringList &CmdArgs) const {
  const Driver &D = getToolChain().getDriver();
  addX86AlignBranchArgs(D, Args, CmdArgs, /*IsLTO=*/false);

  if (!Args.hasFlag(options::OPT_mred_zone, options::OPT_mno_red_zone, true) ||
      Args.hasArg(options::OPT_mkernel) ||
      Args.hasArg(options::OPT_fapple_kext))
    CmdArgs.push_back("-disable-red-zone");

  if (!Args.hasFlag(options::OPT_mtls_direct_seg_refs,
                    options::OPT_mno_tls_direct_seg_refs, true))
    CmdArgs.push_back("-mno-tls-direct-seg-refs");

  // Default to avoid implicit floating-point for kernel/kext code, but allow
  // that to be overridden with -mno-soft-float.
  bool NoImplicitFloat = (Args.hasArg(options::OPT_mkernel) ||
                          Args.hasArg(options::OPT_fapple_kext));
  if (Arg *A = Args.getLastArg(
          options::OPT_msoft_float, options::OPT_mno_soft_float,
          options::OPT_mimplicit_float, options::OPT_mno_implicit_float)) {
    const Option &O = A->getOption();
    NoImplicitFloat = (O.matches(options::OPT_mno_implicit_float) ||
                       O.matches(options::OPT_msoft_float));
  }
  if (NoImplicitFloat)
    CmdArgs.push_back("-no-implicit-float");

  if (Arg *A = Args.getLastArg(options::OPT_masm_EQ)) {
    StringRef Value = A->getValue();
    if (Value == "intel" || Value == "att") {
      CmdArgs.push_back("-mllvm");
      CmdArgs.push_back(Args.MakeArgString("-x86-asm-syntax=" + Value));
      CmdArgs.push_back(Args.MakeArgString("-inline-asm=" + Value));
    } else {
      D.Diag(diag::err_drv_unsupported_option_argument)
          << A->getSpelling() << Value;
    }
  } else if (D.IsCLMode()) {
    CmdArgs.push_back("-mllvm");
    CmdArgs.push_back("-x86-asm-syntax=intel");
  }

  if (Arg *A = Args.getLastArg(options::OPT_mskip_rax_setup,
                               options::OPT_mno_skip_rax_setup))
    if (A->getOption().matches(options::OPT_mskip_rax_setup))
      CmdArgs.push_back(Args.MakeArgString("-mskip-rax-setup"));

  // Set flags to support MCU ABI.
  if (Args.hasFlag(options::OPT_miamcu, options::OPT_mno_iamcu, false)) {
    CmdArgs.push_back("-mfloat-abi");
    CmdArgs.push_back("soft");
    CmdArgs.push_back("-mstack-alignment=4");
  }

  // Handle -mtune.

  // Default to "generic" unless -march is present or targetting the PS4/PS5.
  std::string TuneCPU;
  if (!Args.hasArg(clang::driver::options::OPT_march_EQ) &&
      !getToolChain().getTriple().isPS())
    TuneCPU = "generic";

  // Override based on -mtune.
  if (const Arg *A = Args.getLastArg(clang::driver::options::OPT_mtune_EQ)) {
    StringRef Name = A->getValue();

    if (Name == "native") {
      Name = llvm::sys::getHostCPUName();
      if (!Name.empty())
        TuneCPU = std::string(Name);
    } else
      TuneCPU = std::string(Name);
  }

  if (!TuneCPU.empty()) {
    CmdArgs.push_back("-tune-cpu");
    CmdArgs.push_back(Args.MakeArgString(TuneCPU));
  }
}

void Clang::AddHexagonTargetArgs(const ArgList &Args,
                                 ArgStringList &CmdArgs) const {
  CmdArgs.push_back("-mqdsp6-compat");
  CmdArgs.push_back("-Wreturn-type");

  if (auto G = toolchains::HexagonToolChain::getSmallDataThreshold(Args)) {
    CmdArgs.push_back("-mllvm");
    CmdArgs.push_back(
        Args.MakeArgString("-hexagon-small-data-threshold=" + Twine(*G)));
  }

  if (!Args.hasArg(options::OPT_fno_short_enums))
    CmdArgs.push_back("-fshort-enums");
  if (Args.getLastArg(options::OPT_mieee_rnd_near)) {
    CmdArgs.push_back("-mllvm");
    CmdArgs.push_back("-enable-hexagon-ieee-rnd-near");
  }
  CmdArgs.push_back("-mllvm");
  CmdArgs.push_back("-machine-sink-split=0");
}

void Clang::AddLanaiTargetArgs(const ArgList &Args,
                               ArgStringList &CmdArgs) const {
  if (Arg *A = Args.getLastArg(options::OPT_mcpu_EQ)) {
    StringRef CPUName = A->getValue();

    CmdArgs.push_back("-target-cpu");
    CmdArgs.push_back(Args.MakeArgString(CPUName));
  }
  if (Arg *A = Args.getLastArg(options::OPT_mregparm_EQ)) {
    StringRef Value = A->getValue();
    // Only support mregparm=4 to support old usage. Report error for all other
    // cases.
    int Mregparm;
    if (Value.getAsInteger(10, Mregparm)) {
      if (Mregparm != 4) {
        getToolChain().getDriver().Diag(
            diag::err_drv_unsupported_option_argument)
            << A->getSpelling() << Value;
      }
    }
  }
}

void Clang::AddWebAssemblyTargetArgs(const ArgList &Args,
                                     ArgStringList &CmdArgs) const {
  // Default to "hidden" visibility.
  if (!Args.hasArg(options::OPT_fvisibility_EQ,
                   options::OPT_fvisibility_ms_compat))
    CmdArgs.push_back("-fvisibility=hidden");
}

void Clang::AddVETargetArgs(const ArgList &Args, ArgStringList &CmdArgs) const {
  // Floating point operations and argument passing are hard.
  CmdArgs.push_back("-mfloat-abi");
  CmdArgs.push_back("hard");
}

void Clang::DumpCompilationDatabase(Compilation &C, StringRef Filename,
                                    StringRef Target, const InputInfo &Output,
                                    const InputInfo &Input, const ArgList &Args) const {
  // If this is a dry run, do not create the compilation database file.
  if (C.getArgs().hasArg(options::OPT__HASH_HASH_HASH))
    return;

  using llvm::yaml::escape;
  const Driver &D = getToolChain().getDriver();

  if (!CompilationDatabase) {
    std::error_code EC;
    auto File = std::make_unique<llvm::raw_fd_ostream>(
        Filename, EC,
        llvm::sys::fs::OF_TextWithCRLF | llvm::sys::fs::OF_Append);
    if (EC) {
      D.Diag(clang::diag::err_drv_compilationdatabase) << Filename
                                                       << EC.message();
      return;
    }
    CompilationDatabase = std::move(File);
  }
  auto &CDB = *CompilationDatabase;
  auto CWD = D.getVFS().getCurrentWorkingDirectory();
  if (!CWD)
    CWD = ".";
  CDB << "{ \"directory\": \"" << escape(*CWD) << "\"";
  CDB << ", \"file\": \"" << escape(Input.getFilename()) << "\"";
  if (Output.isFilename())
    CDB << ", \"output\": \"" << escape(Output.getFilename()) << "\"";
  CDB << ", \"arguments\": [\"" << escape(D.ClangExecutable) << "\"";
  SmallString<128> Buf;
  Buf = "-x";
  Buf += types::getTypeName(Input.getType());
  CDB << ", \"" << escape(Buf) << "\"";
  if (!D.SysRoot.empty() && !Args.hasArg(options::OPT__sysroot_EQ)) {
    Buf = "--sysroot=";
    Buf += D.SysRoot;
    CDB << ", \"" << escape(Buf) << "\"";
  }
  CDB << ", \"" << escape(Input.getFilename()) << "\"";
  if (Output.isFilename())
    CDB << ", \"-o\", \"" << escape(Output.getFilename()) << "\"";
  for (auto &A: Args) {
    auto &O = A->getOption();
    // Skip language selection, which is positional.
    if (O.getID() == options::OPT_x)
      continue;
    // Skip writing dependency output and the compilation database itself.
    if (O.getGroup().isValid() && O.getGroup().getID() == options::OPT_M_Group)
      continue;
    if (O.getID() == options::OPT_gen_cdb_fragment_path)
      continue;
    // Skip inputs.
    if (O.getKind() == Option::InputClass)
      continue;
    // Skip output.
    if (O.getID() == options::OPT_o)
      continue;
    // All other arguments are quoted and appended.
    ArgStringList ASL;
    A->render(Args, ASL);
    for (auto &it: ASL)
      CDB << ", \"" << escape(it) << "\"";
  }
  Buf = "--target=";
  Buf += Target;
  CDB << ", \"" << escape(Buf) << "\"]},\n";
}

void Clang::DumpCompilationDatabaseFragmentToDir(
    StringRef Dir, Compilation &C, StringRef Target, const InputInfo &Output,
    const InputInfo &Input, const llvm::opt::ArgList &Args) const {
  // If this is a dry run, do not create the compilation database file.
  if (C.getArgs().hasArg(options::OPT__HASH_HASH_HASH))
    return;

  if (CompilationDatabase)
    DumpCompilationDatabase(C, "", Target, Output, Input, Args);

  SmallString<256> Path = Dir;
  const auto &Driver = C.getDriver();
  Driver.getVFS().makeAbsolute(Path);
  auto Err = llvm::sys::fs::create_directory(Path, /*IgnoreExisting=*/true);
  if (Err) {
    Driver.Diag(diag::err_drv_compilationdatabase) << Dir << Err.message();
    return;
  }

  llvm::sys::path::append(
      Path,
      Twine(llvm::sys::path::filename(Input.getFilename())) + ".%%%%.json");
  int FD;
  SmallString<256> TempPath;
  Err = llvm::sys::fs::createUniqueFile(Path, FD, TempPath,
                                        llvm::sys::fs::OF_Text);
  if (Err) {
    Driver.Diag(diag::err_drv_compilationdatabase) << Path << Err.message();
    return;
  }
  CompilationDatabase =
      std::make_unique<llvm::raw_fd_ostream>(FD, /*shouldClose=*/true);
  DumpCompilationDatabase(C, "", Target, Output, Input, Args);
}

static bool CheckARMImplicitITArg(StringRef Value) {
  return Value == "always" || Value == "never" || Value == "arm" ||
         Value == "thumb";
}

static void AddARMImplicitITArgs(const ArgList &Args, ArgStringList &CmdArgs,
                                 StringRef Value) {
  CmdArgs.push_back("-mllvm");
  CmdArgs.push_back(Args.MakeArgString("-arm-implicit-it=" + Value));
}

static void CollectArgsForIntegratedAssembler(Compilation &C,
                                              const ArgList &Args,
                                              ArgStringList &CmdArgs,
                                              const Driver &D) {
  // Default to -mno-relax-all.
  //
  // Note: RISC-V requires an indirect jump for offsets larger than 1MiB. This
  // cannot be done by assembler branch relaxation as it needs a free temporary
  // register. Because of this, branch relaxation is handled by a MachineIR pass
  // before the assembler. Forcing assembler branch relaxation for -O0 makes the
  // MachineIR branch relaxation inaccurate and it will miss cases where an
  // indirect branch is necessary.
  Args.addOptInFlag(CmdArgs, options::OPT_mrelax_all,
                    options::OPT_mno_relax_all);

  // Only default to -mincremental-linker-compatible if we think we are
  // targeting the MSVC linker.
  bool DefaultIncrementalLinkerCompatible =
      C.getDefaultToolChain().getTriple().isWindowsMSVCEnvironment();
  if (Args.hasFlag(options::OPT_mincremental_linker_compatible,
                   options::OPT_mno_incremental_linker_compatible,
                   DefaultIncrementalLinkerCompatible))
    CmdArgs.push_back("-mincremental-linker-compatible");

  Args.AddLastArg(CmdArgs, options::OPT_femit_dwarf_unwind_EQ);

  Args.addOptInFlag(CmdArgs, options::OPT_femit_compact_unwind_non_canonical,
                    options::OPT_fno_emit_compact_unwind_non_canonical);

  // If you add more args here, also add them to the block below that
  // starts with "// If CollectArgsForIntegratedAssembler() isn't called below".

  // When passing -I arguments to the assembler we sometimes need to
  // unconditionally take the next argument.  For example, when parsing
  // '-Wa,-I -Wa,foo' we need to accept the -Wa,foo arg after seeing the
  // -Wa,-I arg and when parsing '-Wa,-I,foo' we need to accept the 'foo'
  // arg after parsing the '-I' arg.
  bool TakeNextArg = false;

  const llvm::Triple &Triple = C.getDefaultToolChain().getTriple();
  bool IsELF = Triple.isOSBinFormatELF();
  bool Crel = false, ExperimentalCrel = false;
  bool ImplicitMapSyms = false;
  bool UseRelaxRelocations = C.getDefaultToolChain().useRelaxRelocations();
  bool UseNoExecStack = false;
  bool Msa = false;
  const char *MipsTargetFeature = nullptr;
  llvm::SmallVector<const char *> SparcTargetFeatures;
  StringRef ImplicitIt;
  for (const Arg *A :
       Args.filtered(options::OPT_Wa_COMMA, options::OPT_Xassembler,
                     options::OPT_mimplicit_it_EQ)) {
    A->claim();

    if (A->getOption().getID() == options::OPT_mimplicit_it_EQ) {
      switch (C.getDefaultToolChain().getArch()) {
      case llvm::Triple::arm:
      case llvm::Triple::armeb:
      case llvm::Triple::thumb:
      case llvm::Triple::thumbeb:
        // Only store the value; the last value set takes effect.
        ImplicitIt = A->getValue();
        if (!CheckARMImplicitITArg(ImplicitIt))
          D.Diag(diag::err_drv_unsupported_option_argument)
              << A->getSpelling() << ImplicitIt;
        continue;
      default:
        break;
      }
    }

    for (StringRef Value : A->getValues()) {
      if (TakeNextArg) {
        CmdArgs.push_back(Value.data());
        TakeNextArg = false;
        continue;
      }

      if (C.getDefaultToolChain().getTriple().isOSBinFormatCOFF() &&
          Value == "-mbig-obj")
        continue; // LLVM handles bigobj automatically

      auto Equal = Value.split('=');
      auto checkArg = [&](bool ValidTarget,
                          std::initializer_list<const char *> Set) {
        if (!ValidTarget) {
          D.Diag(diag::err_drv_unsupported_opt_for_target)
              << (Twine("-Wa,") + Equal.first + "=").str()
              << Triple.getTriple();
        } else if (!llvm::is_contained(Set, Equal.second)) {
          D.Diag(diag::err_drv_unsupported_option_argument)
              << (Twine("-Wa,") + Equal.first + "=").str() << Equal.second;
        }
      };
      switch (C.getDefaultToolChain().getArch()) {
      default:
        break;
      case llvm::Triple::x86:
      case llvm::Triple::x86_64:
        if (Equal.first == "-mrelax-relocations" ||
            Equal.first == "--mrelax-relocations") {
          UseRelaxRelocations = Equal.second == "yes";
          checkArg(IsELF, {"yes", "no"});
          continue;
        }
        if (Value == "-msse2avx") {
          CmdArgs.push_back("-msse2avx");
          continue;
        }
        break;
      case llvm::Triple::wasm32:
      case llvm::Triple::wasm64:
        if (Value == "--no-type-check") {
          CmdArgs.push_back("-mno-type-check");
          continue;
        }
        break;
      case llvm::Triple::thumb:
      case llvm::Triple::thumbeb:
      case llvm::Triple::arm:
      case llvm::Triple::armeb:
        if (Equal.first == "-mimplicit-it") {
          // Only store the value; the last value set takes effect.
          ImplicitIt = Equal.second;
          checkArg(true, {"always", "never", "arm", "thumb"});
          continue;
        }
        if (Value == "-mthumb")
          // -mthumb has already been processed in ComputeLLVMTriple()
          // recognize but skip over here.
          continue;
        break;
      case llvm::Triple::aarch64:
      case llvm::Triple::aarch64_be:
      case llvm::Triple::aarch64_32:
        if (Equal.first == "-mmapsyms") {
          ImplicitMapSyms = Equal.second == "implicit";
          checkArg(IsELF, {"default", "implicit"});
          continue;
        }
        break;
      case llvm::Triple::mips:
      case llvm::Triple::mipsel:
      case llvm::Triple::mips64:
      case llvm::Triple::mips64el:
        if (Value == "--trap") {
          CmdArgs.push_back("-target-feature");
          CmdArgs.push_back("+use-tcc-in-div");
          continue;
        }
        if (Value == "--break") {
          CmdArgs.push_back("-target-feature");
          CmdArgs.push_back("-use-tcc-in-div");
          continue;
        }
        if (Value.starts_with("-msoft-float")) {
          CmdArgs.push_back("-target-feature");
          CmdArgs.push_back("+soft-float");
          continue;
        }
        if (Value.starts_with("-mhard-float")) {
          CmdArgs.push_back("-target-feature");
          CmdArgs.push_back("-soft-float");
          continue;
        }
        if (Value == "-mmsa") {
          Msa = true;
          continue;
        }
        if (Value == "-mno-msa") {
          Msa = false;
          continue;
        }
        MipsTargetFeature = llvm::StringSwitch<const char *>(Value)
                                .Case("-mips1", "+mips1")
                                .Case("-mips2", "+mips2")
                                .Case("-mips3", "+mips3")
                                .Case("-mips4", "+mips4")
                                .Case("-mips5", "+mips5")
                                .Case("-mips32", "+mips32")
                                .Case("-mips32r2", "+mips32r2")
                                .Case("-mips32r3", "+mips32r3")
                                .Case("-mips32r5", "+mips32r5")
                                .Case("-mips32r6", "+mips32r6")
                                .Case("-mips64", "+mips64")
                                .Case("-mips64r2", "+mips64r2")
                                .Case("-mips64r3", "+mips64r3")
                                .Case("-mips64r5", "+mips64r5")
                                .Case("-mips64r6", "+mips64r6")
                                .Default(nullptr);
        if (MipsTargetFeature)
          continue;
        break;

      case llvm::Triple::sparc:
      case llvm::Triple::sparcel:
      case llvm::Triple::sparcv9:
        if (Value == "--undeclared-regs") {
          // LLVM already allows undeclared use of G registers, so this option
          // becomes a no-op. This solely exists for GNU compatibility.
          // TODO implement --no-undeclared-regs
          continue;
        }
        SparcTargetFeatures =
            llvm::StringSwitch<llvm::SmallVector<const char *>>(Value)
                .Case("-Av8", {"-v8plus"})
                .Case("-Av8plus", {"+v8plus", "+v9"})
                .Case("-Av8plusa", {"+v8plus", "+v9", "+vis"})
                .Case("-Av8plusb", {"+v8plus", "+v9", "+vis", "+vis2"})
                .Case("-Av8plusd", {"+v8plus", "+v9", "+vis", "+vis2", "+vis3"})
                .Case("-Av9", {"+v9"})
                .Case("-Av9a", {"+v9", "+vis"})
                .Case("-Av9b", {"+v9", "+vis", "+vis2"})
                .Case("-Av9d", {"+v9", "+vis", "+vis2", "+vis3"})
                .Default({});
        if (!SparcTargetFeatures.empty())
          continue;
        break;
      }

      if (Value == "-force_cpusubtype_ALL") {
        // Do nothing, this is the default and we don't support anything else.
      } else if (Value == "-L") {
        CmdArgs.push_back("-msave-temp-labels");
      } else if (Value == "--fatal-warnings") {
        CmdArgs.push_back("-massembler-fatal-warnings");
      } else if (Value == "--no-warn" || Value == "-W") {
        CmdArgs.push_back("-massembler-no-warn");
      } else if (Value == "--noexecstack") {
        UseNoExecStack = true;
      } else if (Value.starts_with("-compress-debug-sections") ||
                 Value.starts_with("--compress-debug-sections") ||
                 Value == "-nocompress-debug-sections" ||
                 Value == "--nocompress-debug-sections") {
        CmdArgs.push_back(Value.data());
      } else if (Value == "--crel") {
        Crel = true;
      } else if (Value == "--no-crel") {
        Crel = false;
      } else if (Value == "--allow-experimental-crel") {
        ExperimentalCrel = true;
      } else if (Value.starts_with("-I")) {
        CmdArgs.push_back(Value.data());
        // We need to consume the next argument if the current arg is a plain
        // -I. The next arg will be the include directory.
        if (Value == "-I")
          TakeNextArg = true;
      } else if (Value.starts_with("-gdwarf-")) {
        // "-gdwarf-N" options are not cc1as options.
        unsigned DwarfVersion = DwarfVersionNum(Value);
        if (DwarfVersion == 0) { // Send it onward, and let cc1as complain.
          CmdArgs.push_back(Value.data());
        } else {
          RenderDebugEnablingArgs(Args, CmdArgs,
                                  llvm::codegenoptions::DebugInfoConstructor,
                                  DwarfVersion, llvm::DebuggerKind::Default);
        }
      } else if (Value.starts_with("-mcpu") || Value.starts_with("-mfpu") ||
                 Value.starts_with("-mhwdiv") || Value.starts_with("-march")) {
        // Do nothing, we'll validate it later.
      } else if (Value == "-defsym" || Value == "--defsym") {
        if (A->getNumValues() != 2) {
          D.Diag(diag::err_drv_defsym_invalid_format) << Value;
          break;
        }
        const char *S = A->getValue(1);
        auto Pair = StringRef(S).split('=');
        auto Sym = Pair.first;
        auto SVal = Pair.second;

        if (Sym.empty() || SVal.empty()) {
          D.Diag(diag::err_drv_defsym_invalid_format) << S;
          break;
        }
        int64_t IVal;
        if (SVal.getAsInteger(0, IVal)) {
          D.Diag(diag::err_drv_defsym_invalid_symval) << SVal;
          break;
        }
        CmdArgs.push_back("--defsym");
        TakeNextArg = true;
      } else if (Value == "-fdebug-compilation-dir") {
        CmdArgs.push_back("-fdebug-compilation-dir");
        TakeNextArg = true;
      } else if (Value.consume_front("-fdebug-compilation-dir=")) {
        // The flag is a -Wa / -Xassembler argument and Options doesn't
        // parse the argument, so this isn't automatically aliased to
        // -fdebug-compilation-dir (without '=') here.
        CmdArgs.push_back("-fdebug-compilation-dir");
        CmdArgs.push_back(Value.data());
      } else if (Value == "--version") {
        D.PrintVersion(C, llvm::outs());
      } else {
        D.Diag(diag::err_drv_unsupported_option_argument)
            << A->getSpelling() << Value;
      }
    }
  }
  if (ImplicitIt.size())
    AddARMImplicitITArgs(Args, CmdArgs, ImplicitIt);
  if (Crel) {
    if (!ExperimentalCrel)
      D.Diag(diag::err_drv_experimental_crel);
    if (Triple.isOSBinFormatELF() && !Triple.isMIPS()) {
      CmdArgs.push_back("--crel");
    } else {
      D.Diag(diag::err_drv_unsupported_opt_for_target)
          << "-Wa,--crel" << D.getTargetTriple();
    }
  }
  if (ImplicitMapSyms)
    CmdArgs.push_back("-mmapsyms=implicit");
  if (Msa)
    CmdArgs.push_back("-mmsa");
  if (!UseRelaxRelocations)
    CmdArgs.push_back("-mrelax-relocations=no");
  if (UseNoExecStack)
    CmdArgs.push_back("-mnoexecstack");
  if (MipsTargetFeature != nullptr) {
    CmdArgs.push_back("-target-feature");
    CmdArgs.push_back(MipsTargetFeature);
  }

  for (const char *Feature : SparcTargetFeatures) {
    CmdArgs.push_back("-target-feature");
    CmdArgs.push_back(Feature);
  }

  // forward -fembed-bitcode to assmebler
  if (C.getDriver().embedBitcodeEnabled() ||
      C.getDriver().embedBitcodeMarkerOnly())
    Args.AddLastArg(CmdArgs, options::OPT_fembed_bitcode_EQ);

  if (const char *AsSecureLogFile = getenv("AS_SECURE_LOG_FILE")) {
    CmdArgs.push_back("-as-secure-log-file");
    CmdArgs.push_back(Args.MakeArgString(AsSecureLogFile));
  }
}

static void EmitComplexRangeDiag(const Driver &D, StringRef LastOpt,
                                 LangOptions::ComplexRangeKind Range,
                                 StringRef NewOpt,
                                 LangOptions::ComplexRangeKind NewRange) {
  //  Do not emit a warning if NewOpt overrides LastOpt in the following cases.
  //
  // | LastOpt               | NewOpt                |
  // |-----------------------|-----------------------|
  // | -fcx-limited-range    | -fno-cx-limited-range |
  // | -fno-cx-limited-range | -fcx-limited-range    |
  // | -fcx-fortran-rules    | -fno-cx-fortran-rules |
  // | -fno-cx-fortran-rules | -fcx-fortran-rules    |
  // | -ffast-math           | -fno-fast-math        |
  // | -ffp-model=           | -ffast-math           |
  // | -ffp-model=           | -fno-fast-math        |
  // | -ffp-model=           | -ffp-model=           |
  // | -fcomplex-arithmetic= | -fcomplex-arithmetic= |
  if (LastOpt == NewOpt || NewOpt.empty() || LastOpt.empty() ||
      (LastOpt == "-fcx-limited-range" && NewOpt == "-fno-cx-limited-range") ||
      (LastOpt == "-fno-cx-limited-range" && NewOpt == "-fcx-limited-range") ||
      (LastOpt == "-fcx-fortran-rules" && NewOpt == "-fno-cx-fortran-rules") ||
      (LastOpt == "-fno-cx-fortran-rules" && NewOpt == "-fcx-fortran-rules") ||
      (LastOpt == "-ffast-math" && NewOpt == "-fno-fast-math") ||
      (LastOpt.starts_with("-ffp-model=") && NewOpt == "-ffast-math") ||
      (LastOpt.starts_with("-ffp-model=") && NewOpt == "-fno-fast-math") ||
      (LastOpt.starts_with("-ffp-model=") &&
       NewOpt.starts_with("-ffp-model=")) ||
      (LastOpt.starts_with("-fcomplex-arithmetic=") &&
       NewOpt.starts_with("-fcomplex-arithmetic=")))
    return;

  D.Diag(clang::diag::warn_drv_overriding_complex_range)
      << LastOpt << NewOpt << complexRangeKindToStr(Range)
      << complexRangeKindToStr(NewRange);
}

static void EmitAccuracyDiag(const Driver &D, const JobAction &JA,
                             StringRef AccuracValStr, StringRef TargetPrecStr) {
  if (JA.isDeviceOffloading(Action::OFK_SYCL)) {
    D.Diag(clang::diag::
               warn_acuracy_conflicts_with_explicit_offload_fp32_prec_option)
        << AccuracValStr << TargetPrecStr;
  }
}

static SmallVector<StringRef, 8> SplitFPAccuracyVal(StringRef Val) {
  SmallVector<StringRef, 8> ValuesArr;
  SmallVector<StringRef, 8> FuncsArr;
  Val.split(ValuesArr, ":");
  if (ValuesArr.size() > 1) {
    StringRef x = ValuesArr[1];
    x.split(FuncsArr, ",");
  }
  return FuncsArr;
}

static void RenderFloatingPointOptions(const ToolChain &TC, const Driver &D,
                                       bool OFastEnabled, const ArgList &Args,
                                       ArgStringList &CmdArgs,
                                       const JobAction &JA,
                                       bool &NoOffloadFP32PrecDiv,
                                       bool &NoOffloadFP32PrecSqrt) {
  // List of veclibs which when used with -fveclib imply -fno-math-errno.
  constexpr std::array VecLibImpliesNoMathErrno{llvm::StringLiteral("ArmPL"),
                                                llvm::StringLiteral("SLEEF")};
  bool NoMathErrnoWasImpliedByVecLib = false;
  const Arg *VecLibArg = nullptr;
  // Track the arg (if any) that enabled errno after -fveclib for diagnostics.
  const Arg *ArgThatEnabledMathErrnoAfterVecLib = nullptr;

  // Handle various floating point optimization flags, mapping them to the
  // appropriate LLVM code generation flags. This is complicated by several
  // "umbrella" flags, so we do this by stepping through the flags incrementally
  // adjusting what we think is enabled/disabled, then at the end setting the
  // LLVM flags based on the final state.
  bool HonorINFs = true;
  bool HonorNaNs = true;
  bool ApproxFunc = false;
  // -fmath-errno is the default on some platforms, e.g. BSD-derived OSes.
  bool MathErrno = TC.IsMathErrnoDefault();
  bool AssociativeMath = false;
  bool ReciprocalMath = false;
  bool SignedZeros = true;
  bool TrappingMath = false; // Implemented via -ffp-exception-behavior
  bool TrappingMathPresent = false; // Is trapping-math in args, and not
                                    // overriden by ffp-exception-behavior?
  bool RoundingFPMath = false;
  // -ffp-model values: strict, fast, precise
  StringRef FPModel = "";
  // -ffp-exception-behavior options: strict, maytrap, ignore
  StringRef FPExceptionBehavior = "";
  // -ffp-eval-method options: double, extended, source
  StringRef FPEvalMethod = "";
  llvm::DenormalMode DenormalFPMath =
      TC.getDefaultDenormalModeForType(Args, JA);
  llvm::DenormalMode DenormalFP32Math =
      TC.getDefaultDenormalModeForType(Args, JA, &llvm::APFloat::IEEEsingle());

  // CUDA and HIP don't rely on the frontend to pass an ffp-contract option.
  // If one wasn't given by the user, don't pass it here.
  StringRef FPContract;
  StringRef LastSeenFfpContractOption;
  StringRef LastFpContractOverrideOption;
  bool SeenUnsafeMathModeOption = false;
  if (!JA.isDeviceOffloading(Action::OFK_Cuda) &&
      !JA.isOffloading(Action::OFK_HIP))
    FPContract = "on";
  bool StrictFPModel = false;
  StringRef Float16ExcessPrecision = "";
  StringRef BFloat16ExcessPrecision = "";
  StringRef FPAccuracy = "";
  LangOptions::ComplexRangeKind Range = LangOptions::ComplexRangeKind::CX_None;
  std::string ComplexRangeStr;
<<<<<<< HEAD
  std::string GccRangeComplexOption;
  std::string LastComplexRangeOption;
  bool IsFp32PrecDivSqrtAllowed = JA.isDeviceOffloading(Action::OFK_SYCL);

  auto setComplexRange = [&](LangOptions::ComplexRangeKind NewRange) {
    // Warn if user expects to perform full implementation of complex
    // multiplication or division in the presence of nnan or ninf flags.
    if (Range != NewRange)
      EmitComplexRangeDiag(D,
                           !GccRangeComplexOption.empty()
                               ? GccRangeComplexOption
                               : ComplexArithmeticStr(Range),
                           ComplexArithmeticStr(NewRange));
=======
  StringRef LastComplexRangeOption;

  auto setComplexRange = [&](StringRef NewOption,
                             LangOptions::ComplexRangeKind NewRange) {
    // Warn if user overrides the previously set complex number
    // multiplication/division option.
    if (Range != LangOptions::ComplexRangeKind::CX_None && Range != NewRange)
      EmitComplexRangeDiag(D, LastComplexRangeOption, Range, NewOption,
                           NewRange);
    LastComplexRangeOption = NewOption;
>>>>>>> 902f1fcb
    Range = NewRange;
  };

  // Lambda to set fast-math options. This is also used by -ffp-model=fast
  auto applyFastMath = [&](bool Aggressive, StringRef CallerOption) {
    if (Aggressive) {
      HonorINFs = false;
      HonorNaNs = false;
      setComplexRange(CallerOption, LangOptions::ComplexRangeKind::CX_Basic);
    } else {
      HonorINFs = true;
      HonorNaNs = true;
      setComplexRange(CallerOption, LangOptions::ComplexRangeKind::CX_Promoted);
    }
    MathErrno = false;
    AssociativeMath = true;
    ReciprocalMath = true;
    ApproxFunc = true;
    SignedZeros = false;
    TrappingMath = false;
    RoundingFPMath = false;
    FPExceptionBehavior = "";
    FPContract = "fast";
    SeenUnsafeMathModeOption = true;
    if (IsFp32PrecDivSqrtAllowed) {
      // when fp-model=fast is used the default precision for division and
      // sqrt is not precise.
      NoOffloadFP32PrecDiv = true;
      NoOffloadFP32PrecSqrt = true;
    }
  };

  // Lambda to consolidate common handling for fp-contract
  auto restoreFPContractState = [&]() {
    // CUDA and HIP don't rely on the frontend to pass an ffp-contract option.
    // For other targets, if the state has been changed by one of the
    // unsafe-math umbrella options a subsequent -fno-fast-math or
    // -fno-unsafe-math-optimizations option reverts to the last value seen for
    // the -ffp-contract option or "on" if we have not seen the -ffp-contract
    // option. If we have not seen an unsafe-math option or -ffp-contract,
    // we leave the FPContract state unchanged.
    if (!JA.isDeviceOffloading(Action::OFK_Cuda) &&
        !JA.isOffloading(Action::OFK_HIP)) {
      if (LastSeenFfpContractOption != "")
        FPContract = LastSeenFfpContractOption;
      else if (SeenUnsafeMathModeOption)
        FPContract = "on";
    }
    // In this case, we're reverting to the last explicit fp-contract option
    // or the platform default
    LastFpContractOverrideOption = "";
  };

  if (const Arg *A = Args.getLastArg(options::OPT_flimited_precision_EQ)) {
    CmdArgs.push_back("-mlimit-float-precision");
    CmdArgs.push_back(A->getValue());
  }

  auto addSPIRVArgs = [&](const Arg *PrecArg) {
    if (IsFp32PrecDivSqrtAllowed) {
      OptSpecifier Opt(PrecArg->getOption().getID());
      if (!FPAccuracy.empty())
        EmitAccuracyDiag(D, JA, FPAccuracy, PrecArg->getSpelling());
      if (Opt == options::OPT_fno_offload_fp32_prec_div)
        NoOffloadFP32PrecDiv = true;
      else if (Opt == options::OPT_fno_offload_fp32_prec_sqrt)
        NoOffloadFP32PrecSqrt = true;
      else if (Opt == options::OPT_foffload_fp32_prec_sqrt)
        NoOffloadFP32PrecSqrt = false;
      else if (Opt == options::OPT_foffload_fp32_prec_div)
        NoOffloadFP32PrecDiv = false;
    }
  };

  auto parseFPAccOption = [&](StringRef Val, bool &NoOffloadFlag) {
    SmallVector<StringRef, 8> FuncsArr = SplitFPAccuracyVal(Val);
    for (const auto &V : FuncsArr) {
      if (V == "fdiv")
        NoOffloadFlag = false;
      else if (V == "sqrt")
        NoOffloadFlag = false;
    }
  };

  for (const Arg *A : Args) {
    auto CheckMathErrnoForVecLib =
        llvm::make_scope_exit([&, MathErrnoBeforeArg = MathErrno] {
          if (NoMathErrnoWasImpliedByVecLib && !MathErrnoBeforeArg && MathErrno)
            ArgThatEnabledMathErrnoAfterVecLib = A;
        });

    switch (A->getOption().getID()) {
    // If this isn't an FP option skip the claim below
    default: continue;

    case options::OPT_foffload_fp32_prec_div:
    case options::OPT_foffload_fp32_prec_sqrt:
    case options::OPT_fno_offload_fp32_prec_div:
    case options::OPT_fno_offload_fp32_prec_sqrt:
      if (IsFp32PrecDivSqrtAllowed) {
        addSPIRVArgs(A);
        break;
      }
      // Skip claim, as we didn't use the option.
      continue;
    case options::OPT_fcx_limited_range:
      setComplexRange(A->getSpelling(),
                      LangOptions::ComplexRangeKind::CX_Basic);
      break;
    case options::OPT_fno_cx_limited_range:
      setComplexRange(A->getSpelling(), LangOptions::ComplexRangeKind::CX_Full);
      break;
    case options::OPT_fcx_fortran_rules:
      setComplexRange(A->getSpelling(),
                      LangOptions::ComplexRangeKind::CX_Improved);
      break;
    case options::OPT_fno_cx_fortran_rules:
      setComplexRange(A->getSpelling(), LangOptions::ComplexRangeKind::CX_Full);
      break;
    case options::OPT_fcomplex_arithmetic_EQ: {
      LangOptions::ComplexRangeKind RangeVal;
      StringRef Val = A->getValue();
      if (Val == "full")
        RangeVal = LangOptions::ComplexRangeKind::CX_Full;
      else if (Val == "improved")
        RangeVal = LangOptions::ComplexRangeKind::CX_Improved;
      else if (Val == "promoted")
        RangeVal = LangOptions::ComplexRangeKind::CX_Promoted;
      else if (Val == "basic")
        RangeVal = LangOptions::ComplexRangeKind::CX_Basic;
      else {
        D.Diag(diag::err_drv_unsupported_option_argument)
            << A->getSpelling() << Val;
        break;
      }
      setComplexRange(Args.MakeArgString(A->getSpelling() + Val), RangeVal);
      break;
    }
    case options::OPT_ffp_accuracy_EQ: {
      StringRef Val = A->getValue();
      FPAccuracy = Val;
      if (NoOffloadFP32PrecDiv) {
        EmitAccuracyDiag(D, JA, FPAccuracy, "-fno-offload-fp32-prec-div");
        parseFPAccOption(Val, NoOffloadFP32PrecDiv);
      }
      if (NoOffloadFP32PrecSqrt) {
        EmitAccuracyDiag(D, JA, FPAccuracy, "-fno-offload-fp32-prec-sqrt");
        parseFPAccOption(Val, NoOffloadFP32PrecSqrt);
      }
      break;
    }
    case options::OPT_ffp_model_EQ: {
      // If -ffp-model= is seen, reset to fno-fast-math
      HonorINFs = true;
      HonorNaNs = true;
      ApproxFunc = false;
      // Turning *off* -ffast-math restores the toolchain default,
      // unless -fp-accuracy is used.
      if (FPAccuracy.empty())
        MathErrno = TC.IsMathErrnoDefault();
      AssociativeMath = false;
      ReciprocalMath = false;
      SignedZeros = true;

      StringRef Val = A->getValue();
      if (OFastEnabled && Val != "aggressive") {
        // Only -ffp-model=aggressive is compatible with -OFast, ignore.
        D.Diag(clang::diag::warn_drv_overriding_option)
            << Args.MakeArgString("-ffp-model=" + Val) << "-Ofast";
        break;
      }
      StrictFPModel = false;
      if (!FPModel.empty() && FPModel != Val)
        D.Diag(clang::diag::warn_drv_overriding_option)
            << Args.MakeArgString("-ffp-model=" + FPModel)
            << Args.MakeArgString("-ffp-model=" + Val);
      if (Val == "fast") {
        FPModel = Val;
        applyFastMath(false, Args.MakeArgString(A->getSpelling() + Val));
        // applyFastMath sets fp-contract="fast"
        LastFpContractOverrideOption = "-ffp-model=fast";
      } else if (Val == "aggressive") {
        FPModel = Val;
        applyFastMath(true, Args.MakeArgString(A->getSpelling() + Val));
        // applyFastMath sets fp-contract="fast"
        LastFpContractOverrideOption = "-ffp-model=aggressive";
      } else if (Val == "precise") {
        FPModel = Val;
        FPContract = "on";
        LastFpContractOverrideOption = "-ffp-model=precise";
        setComplexRange(Args.MakeArgString(A->getSpelling() + Val),
                        LangOptions::ComplexRangeKind::CX_Full);
      } else if (Val == "strict") {
        StrictFPModel = true;
        FPExceptionBehavior = "strict";
        FPModel = Val;
        FPContract = "off";
        LastFpContractOverrideOption = "-ffp-model=strict";
        TrappingMath = true;
        RoundingFPMath = true;
        setComplexRange(Args.MakeArgString(A->getSpelling() + Val),
                        LangOptions::ComplexRangeKind::CX_Full);
      } else
        D.Diag(diag::err_drv_unsupported_option_argument)
            << A->getSpelling() << Val;
      break;
    }

    // Options controlling individual features
    case options::OPT_fhonor_infinities:    HonorINFs = true;         break;
    case options::OPT_fno_honor_infinities: HonorINFs = false;        break;
    case options::OPT_fhonor_nans:          HonorNaNs = true;         break;
    case options::OPT_fno_honor_nans:       HonorNaNs = false;        break;
    case options::OPT_fapprox_func:         ApproxFunc = true;        break;
    case options::OPT_fno_approx_func:      ApproxFunc = false;       break;
    case options::OPT_fmath_errno:          MathErrno = true;         break;
    case options::OPT_fno_math_errno:       MathErrno = false;        break;
    case options::OPT_fassociative_math:    AssociativeMath = true;   break;
    case options::OPT_fno_associative_math: AssociativeMath = false;  break;
    case options::OPT_freciprocal_math:     ReciprocalMath = true;    break;
    case options::OPT_fno_reciprocal_math:  ReciprocalMath = false;   break;
    case options::OPT_fsigned_zeros:        SignedZeros = true;       break;
    case options::OPT_fno_signed_zeros:     SignedZeros = false;      break;
    case options::OPT_ftrapping_math:
      if (!TrappingMathPresent && !FPExceptionBehavior.empty() &&
          FPExceptionBehavior != "strict")
        // Warn that previous value of option is overridden.
        D.Diag(clang::diag::warn_drv_overriding_option)
            << Args.MakeArgString("-ffp-exception-behavior=" +
                                  FPExceptionBehavior)
            << "-ftrapping-math";
      TrappingMath = true;
      TrappingMathPresent = true;
      FPExceptionBehavior = "strict";
      break;
    case options::OPT_fveclib:
      VecLibArg = A;
      NoMathErrnoWasImpliedByVecLib =
          llvm::is_contained(VecLibImpliesNoMathErrno, A->getValue());
      if (NoMathErrnoWasImpliedByVecLib)
        MathErrno = false;
      break;
    case options::OPT_fno_trapping_math:
      if (!TrappingMathPresent && !FPExceptionBehavior.empty() &&
          FPExceptionBehavior != "ignore")
        // Warn that previous value of option is overridden.
        D.Diag(clang::diag::warn_drv_overriding_option)
            << Args.MakeArgString("-ffp-exception-behavior=" +
                                  FPExceptionBehavior)
            << "-fno-trapping-math";
      TrappingMath = false;
      TrappingMathPresent = true;
      FPExceptionBehavior = "ignore";
      break;

    case options::OPT_frounding_math:
      RoundingFPMath = true;
      break;

    case options::OPT_fno_rounding_math:
      RoundingFPMath = false;
      break;

    case options::OPT_fcuda_flush_denormals_to_zero:
    case options::OPT_fgpu_flush_denormals_to_zero:
      DenormalFP32Math = llvm::DenormalMode::getPreserveSign();
      break;

    case options::OPT_fdenormal_fp_math_EQ:
      DenormalFPMath = llvm::parseDenormalFPAttribute(A->getValue());
      DenormalFP32Math = DenormalFPMath;
      if (!DenormalFPMath.isValid()) {
        D.Diag(diag::err_drv_invalid_value)
            << A->getAsString(Args) << A->getValue();
      }
      break;

    case options::OPT_fdenormal_fp_math_f32_EQ:
      DenormalFP32Math = llvm::parseDenormalFPAttribute(A->getValue());
      if (!DenormalFP32Math.isValid()) {
        D.Diag(diag::err_drv_invalid_value)
            << A->getAsString(Args) << A->getValue();
      }
      break;

    // Validate and pass through -ffp-contract option.
    case options::OPT_ffp_contract: {
      StringRef Val = A->getValue();
      if (Val == "fast" || Val == "on" || Val == "off" ||
          Val == "fast-honor-pragmas") {
        if (Val != FPContract && LastFpContractOverrideOption != "") {
          D.Diag(clang::diag::warn_drv_overriding_option)
              << LastFpContractOverrideOption
              << Args.MakeArgString("-ffp-contract=" + Val);
        }

        FPContract = Val;
        LastSeenFfpContractOption = Val;
        LastFpContractOverrideOption = "";
      } else
        D.Diag(diag::err_drv_unsupported_option_argument)
            << A->getSpelling() << Val;
      break;
    }

    // Validate and pass through -ffp-exception-behavior option.
    case options::OPT_ffp_exception_behavior_EQ: {
      StringRef Val = A->getValue();
      if (!TrappingMathPresent && !FPExceptionBehavior.empty() &&
          FPExceptionBehavior != Val)
        // Warn that previous value of option is overridden.
        D.Diag(clang::diag::warn_drv_overriding_option)
            << Args.MakeArgString("-ffp-exception-behavior=" +
                                  FPExceptionBehavior)
            << Args.MakeArgString("-ffp-exception-behavior=" + Val);
      TrappingMath = TrappingMathPresent = false;
      if (Val == "ignore" || Val == "maytrap")
        FPExceptionBehavior = Val;
      else if (Val == "strict") {
        FPExceptionBehavior = Val;
        TrappingMath = TrappingMathPresent = true;
      } else
        D.Diag(diag::err_drv_unsupported_option_argument)
            << A->getSpelling() << Val;
      break;
    }

    // Validate and pass through -ffp-eval-method option.
    case options::OPT_ffp_eval_method_EQ: {
      StringRef Val = A->getValue();
      if (Val == "double" || Val == "extended" || Val == "source")
        FPEvalMethod = Val;
      else
        D.Diag(diag::err_drv_unsupported_option_argument)
            << A->getSpelling() << Val;
      break;
    }

    case options::OPT_fexcess_precision_EQ: {
      StringRef Val = A->getValue();
      const llvm::Triple::ArchType Arch = TC.getArch();
      if (Arch == llvm::Triple::x86 || Arch == llvm::Triple::x86_64) {
        if (Val == "standard" || Val == "fast")
          Float16ExcessPrecision = Val;
        // To make it GCC compatible, allow the value of "16" which
        // means disable excess precision, the same meaning than clang's
        // equivalent value "none".
        else if (Val == "16")
          Float16ExcessPrecision = "none";
        else
          D.Diag(diag::err_drv_unsupported_option_argument)
              << A->getSpelling() << Val;
      } else {
        if (!(Val == "standard" || Val == "fast"))
          D.Diag(diag::err_drv_unsupported_option_argument)
              << A->getSpelling() << Val;
      }
      BFloat16ExcessPrecision = Float16ExcessPrecision;
      break;
    }
    case options::OPT_ffinite_math_only:
      HonorINFs = false;
      HonorNaNs = false;
      break;
    case options::OPT_fno_finite_math_only:
      HonorINFs = true;
      HonorNaNs = true;
      break;

    case options::OPT_funsafe_math_optimizations:
      AssociativeMath = true;
      ReciprocalMath = true;
      SignedZeros = false;
      ApproxFunc = true;
      TrappingMath = false;
      FPExceptionBehavior = "";
      FPContract = "fast";
      LastFpContractOverrideOption = "-funsafe-math-optimizations";
      SeenUnsafeMathModeOption = true;
      break;
    case options::OPT_fno_unsafe_math_optimizations:
      AssociativeMath = false;
      ReciprocalMath = false;
      SignedZeros = true;
      ApproxFunc = false;
      restoreFPContractState();
      break;

    case options::OPT_Ofast:
      // If -Ofast is the optimization level, then -ffast-math should be enabled
      if (!OFastEnabled)
        continue;
      [[fallthrough]];
    case options::OPT_ffast_math:
      applyFastMath(true, A->getSpelling());
      if (A->getOption().getID() == options::OPT_Ofast)
        LastFpContractOverrideOption = "-Ofast";
      else
        LastFpContractOverrideOption = "-ffast-math";
      break;
    case options::OPT_fno_fast_math:
      HonorINFs = true;
      HonorNaNs = true;
      // Turning on -ffast-math (with either flag) removes the need for
      // MathErrno. However, turning *off* -ffast-math merely restores the
      // toolchain default (which may be false), unless -fp-accuracy is used.
      if (FPAccuracy.empty())
        MathErrno = TC.IsMathErrnoDefault();
      AssociativeMath = false;
      ReciprocalMath = false;
      ApproxFunc = false;
      SignedZeros = true;
      restoreFPContractState();
      if (Range != LangOptions::ComplexRangeKind::CX_Full)
        setComplexRange(A->getSpelling(),
                        LangOptions::ComplexRangeKind::CX_None);
      else
        Range = LangOptions::ComplexRangeKind::CX_None;
      LastComplexRangeOption = "";
      LastFpContractOverrideOption = "";
      break;
    } // End switch (A->getOption().getID())

    // The StrictFPModel local variable is needed to report warnings
    // in the way we intend. If -ffp-model=strict has been used, we
    // want to report a warning for the next option encountered that
    // takes us out of the settings described by fp-model=strict, but
    // we don't want to continue issuing warnings for other conflicting
    // options after that.
    if (StrictFPModel) {
      // If -ffp-model=strict has been specified on command line but
      // subsequent options conflict then emit warning diagnostic.
      if (HonorINFs && HonorNaNs && !AssociativeMath && !ReciprocalMath &&
          SignedZeros && TrappingMath && RoundingFPMath && !ApproxFunc &&
          FPContract == "off")
        // OK: Current Arg doesn't conflict with -ffp-model=strict
        ;
      else {
        StrictFPModel = false;
        FPModel = "";
        // The warning for -ffp-contract would have been reported by the
        // OPT_ffp_contract_EQ handler above. A special check here is needed
        // to avoid duplicating the warning.
        auto RHS = (A->getNumValues() == 0)
                       ? A->getSpelling()
                       : Args.MakeArgString(A->getSpelling() + A->getValue());
        if (A->getSpelling() != "-ffp-contract=") {
          if (RHS != "-ffp-model=strict")
            D.Diag(clang::diag::warn_drv_overriding_option)
                << "-ffp-model=strict" << RHS;
        }
      }
    }

    // If we handled this option claim it
    A->claim();
  }

  if (!HonorINFs)
    CmdArgs.push_back("-menable-no-infs");

  if (!HonorNaNs)
    CmdArgs.push_back("-menable-no-nans");

  if (ApproxFunc)
    CmdArgs.push_back("-fapprox-func");

  if (MathErrno) {
    CmdArgs.push_back("-fmath-errno");
    if (NoMathErrnoWasImpliedByVecLib)
      D.Diag(clang::diag::warn_drv_math_errno_enabled_after_veclib)
          << ArgThatEnabledMathErrnoAfterVecLib->getAsString(Args)
          << VecLibArg->getAsString(Args);
  }

 if (AssociativeMath && ReciprocalMath && !SignedZeros && ApproxFunc &&
     !TrappingMath)
    CmdArgs.push_back("-funsafe-math-optimizations");

  if (!SignedZeros)
    CmdArgs.push_back("-fno-signed-zeros");

  if (AssociativeMath && !SignedZeros && !TrappingMath)
    CmdArgs.push_back("-mreassociate");

  if (ReciprocalMath)
    CmdArgs.push_back("-freciprocal-math");

  if (TrappingMath) {
    // FP Exception Behavior is also set to strict
    assert(FPExceptionBehavior == "strict");
  }

  // The default is IEEE.
  if (DenormalFPMath != llvm::DenormalMode::getIEEE()) {
    llvm::SmallString<64> DenormFlag;
    llvm::raw_svector_ostream ArgStr(DenormFlag);
    ArgStr << "-fdenormal-fp-math=" << DenormalFPMath;
    CmdArgs.push_back(Args.MakeArgString(ArgStr.str()));
  }

  // Add f32 specific denormal mode flag if it's different.
  if (DenormalFP32Math != DenormalFPMath) {
    llvm::SmallString<64> DenormFlag;
    llvm::raw_svector_ostream ArgStr(DenormFlag);
    ArgStr << "-fdenormal-fp-math-f32=" << DenormalFP32Math;
    CmdArgs.push_back(Args.MakeArgString(ArgStr.str()));
  }

  if (!FPContract.empty())
    CmdArgs.push_back(Args.MakeArgString("-ffp-contract=" + FPContract));

  if (RoundingFPMath)
    CmdArgs.push_back(Args.MakeArgString("-frounding-math"));
  else
    CmdArgs.push_back(Args.MakeArgString("-fno-rounding-math"));

  if (!FPExceptionBehavior.empty())
    CmdArgs.push_back(Args.MakeArgString("-ffp-exception-behavior=" +
                      FPExceptionBehavior));

  if (!FPEvalMethod.empty())
    CmdArgs.push_back(Args.MakeArgString("-ffp-eval-method=" + FPEvalMethod));

  if (!Float16ExcessPrecision.empty())
    CmdArgs.push_back(Args.MakeArgString("-ffloat16-excess-precision=" +
                                         Float16ExcessPrecision));
  if (!BFloat16ExcessPrecision.empty())
    CmdArgs.push_back(Args.MakeArgString("-fbfloat16-excess-precision=" +
                                         BFloat16ExcessPrecision));

  StringRef Recip = parseMRecipOption(D.getDiags(), Args);
  if (!Recip.empty())
    CmdArgs.push_back(Args.MakeArgString("-mrecip=" + Recip));

  // -ffast-math enables the __FAST_MATH__ preprocessor macro, but check for the
  // individual features enabled by -ffast-math instead of the option itself as
  // that's consistent with gcc's behaviour.
  if (!HonorINFs && !HonorNaNs && !MathErrno && AssociativeMath && ApproxFunc &&
      ReciprocalMath && !SignedZeros && !TrappingMath && !RoundingFPMath)
    CmdArgs.push_back("-ffast-math");

  // Handle __FINITE_MATH_ONLY__ similarly.
  // The -ffinite-math-only is added to CmdArgs when !HonorINFs && !HonorNaNs.
  // Otherwise process the Xclang arguments to determine if -menable-no-infs and
  // -menable-no-nans are set by the user.
  bool shouldAddFiniteMathOnly = false;
  if (!HonorINFs && !HonorNaNs) {
    shouldAddFiniteMathOnly = true;
  } else {
    bool InfValues = true;
    bool NanValues = true;
    for (const auto *Arg : Args.filtered(options::OPT_Xclang)) {
      StringRef ArgValue = Arg->getValue();
      if (ArgValue == "-menable-no-nans")
        NanValues = false;
      else if (ArgValue == "-menable-no-infs")
        InfValues = false;
    }
    if (!NanValues && !InfValues)
      shouldAddFiniteMathOnly = true;
  }
  if (shouldAddFiniteMathOnly) {
    CmdArgs.push_back("-ffinite-math-only");
  }
  if (const Arg *A = Args.getLastArg(options::OPT_mfpmath_EQ)) {
    CmdArgs.push_back("-mfpmath");
    CmdArgs.push_back(A->getValue());
  }

  // Disable a codegen optimization for floating-point casts.
  if (Args.hasFlag(options::OPT_fno_strict_float_cast_overflow,
                   options::OPT_fstrict_float_cast_overflow, false))
    CmdArgs.push_back("-fno-strict-float-cast-overflow");

  if (Range != LangOptions::ComplexRangeKind::CX_None)
    ComplexRangeStr = renderComplexRangeOption(Range);
  if (!ComplexRangeStr.empty()) {
    CmdArgs.push_back(Args.MakeArgString(ComplexRangeStr));
    if (Args.hasArg(options::OPT_fcomplex_arithmetic_EQ))
      CmdArgs.push_back(Args.MakeArgString("-fcomplex-arithmetic=" +
                                           complexRangeKindToStr(Range)));
  }
  if (Args.hasArg(options::OPT_fcx_limited_range))
    CmdArgs.push_back("-fcx-limited-range");
  if (Args.hasArg(options::OPT_fcx_fortran_rules))
    CmdArgs.push_back("-fcx-fortran-rules");
  if (Args.hasArg(options::OPT_fno_cx_limited_range))
    CmdArgs.push_back("-fno-cx-limited-range");
  if (Args.hasArg(options::OPT_fno_cx_fortran_rules))
    CmdArgs.push_back("-fno-cx-fortran-rules");
  if (IsFp32PrecDivSqrtAllowed) {
    if (NoOffloadFP32PrecDiv)
      CmdArgs.push_back("-fno-offload-fp32-prec-div");
    if (NoOffloadFP32PrecSqrt)
      CmdArgs.push_back("-fno-offload-fp32-prec-sqrt");
  }
}

static void RenderAnalyzerOptions(const ArgList &Args, ArgStringList &CmdArgs,
                                  const llvm::Triple &Triple,
                                  const InputInfo &Input) {
  // Add default argument set.
  if (!Args.hasArg(options::OPT__analyzer_no_default_checks)) {
    CmdArgs.push_back("-analyzer-checker=core");
    CmdArgs.push_back("-analyzer-checker=apiModeling");

    if (!Triple.isWindowsMSVCEnvironment()) {
      CmdArgs.push_back("-analyzer-checker=unix");
    } else {
      // Enable "unix" checkers that also work on Windows.
      CmdArgs.push_back("-analyzer-checker=unix.API");
      CmdArgs.push_back("-analyzer-checker=unix.Malloc");
      CmdArgs.push_back("-analyzer-checker=unix.MallocSizeof");
      CmdArgs.push_back("-analyzer-checker=unix.MismatchedDeallocator");
      CmdArgs.push_back("-analyzer-checker=unix.cstring.BadSizeArg");
      CmdArgs.push_back("-analyzer-checker=unix.cstring.NullArg");
    }

    // Disable some unix checkers for PS4/PS5.
    if (Triple.isPS()) {
      CmdArgs.push_back("-analyzer-disable-checker=unix.API");
      CmdArgs.push_back("-analyzer-disable-checker=unix.Vfork");
    }

    if (Triple.isOSDarwin()) {
      CmdArgs.push_back("-analyzer-checker=osx");
      CmdArgs.push_back(
          "-analyzer-checker=security.insecureAPI.decodeValueOfObjCType");
    }
    else if (Triple.isOSFuchsia())
      CmdArgs.push_back("-analyzer-checker=fuchsia");

    CmdArgs.push_back("-analyzer-checker=deadcode");

    if (types::isCXX(Input.getType()))
      CmdArgs.push_back("-analyzer-checker=cplusplus");

    if (!Triple.isPS()) {
      CmdArgs.push_back("-analyzer-checker=security.insecureAPI.UncheckedReturn");
      CmdArgs.push_back("-analyzer-checker=security.insecureAPI.getpw");
      CmdArgs.push_back("-analyzer-checker=security.insecureAPI.gets");
      CmdArgs.push_back("-analyzer-checker=security.insecureAPI.mktemp");
      CmdArgs.push_back("-analyzer-checker=security.insecureAPI.mkstemp");
      CmdArgs.push_back("-analyzer-checker=security.insecureAPI.vfork");
    }

    // Default nullability checks.
    CmdArgs.push_back("-analyzer-checker=nullability.NullPassedToNonnull");
    CmdArgs.push_back("-analyzer-checker=nullability.NullReturnedFromNonnull");
  }

  // Set the output format. The default is plist, for (lame) historical reasons.
  CmdArgs.push_back("-analyzer-output");
  if (Arg *A = Args.getLastArg(options::OPT__analyzer_output))
    CmdArgs.push_back(A->getValue());
  else
    CmdArgs.push_back("plist");

  // Disable the presentation of standard compiler warnings when using
  // --analyze.  We only want to show static analyzer diagnostics or frontend
  // errors.
  CmdArgs.push_back("-w");

  // Add -Xanalyzer arguments when running as analyzer.
  Args.AddAllArgValues(CmdArgs, options::OPT_Xanalyzer);
}

static bool isValidSymbolName(StringRef S) {
  if (S.empty())
    return false;

  if (std::isdigit(S[0]))
    return false;

  return llvm::all_of(S, [](char C) { return std::isalnum(C) || C == '_'; });
}

static void RenderSSPOptions(const Driver &D, const ToolChain &TC,
                             const ArgList &Args, ArgStringList &CmdArgs,
                             bool KernelOrKext) {
  const llvm::Triple &EffectiveTriple = TC.getEffectiveTriple();

  // NVPTX doesn't support stack protectors; from the compiler's perspective, it
  // doesn't even have a stack!
  if (EffectiveTriple.isNVPTX())
    return;

  // -stack-protector=0 is default.
  LangOptions::StackProtectorMode StackProtectorLevel = LangOptions::SSPOff;
  LangOptions::StackProtectorMode DefaultStackProtectorLevel =
      TC.GetDefaultStackProtectorLevel(KernelOrKext);

  if (Arg *A = Args.getLastArg(options::OPT_fno_stack_protector,
                               options::OPT_fstack_protector_all,
                               options::OPT_fstack_protector_strong,
                               options::OPT_fstack_protector)) {
    if (A->getOption().matches(options::OPT_fstack_protector))
      StackProtectorLevel =
          std::max<>(LangOptions::SSPOn, DefaultStackProtectorLevel);
    else if (A->getOption().matches(options::OPT_fstack_protector_strong))
      StackProtectorLevel = LangOptions::SSPStrong;
    else if (A->getOption().matches(options::OPT_fstack_protector_all))
      StackProtectorLevel = LangOptions::SSPReq;

    if (EffectiveTriple.isBPF() && StackProtectorLevel != LangOptions::SSPOff) {
      D.Diag(diag::warn_drv_unsupported_option_for_target)
          << A->getSpelling() << EffectiveTriple.getTriple() << 0;
      StackProtectorLevel = DefaultStackProtectorLevel;
    }
  } else {
    StackProtectorLevel = DefaultStackProtectorLevel;
  }

  if (StackProtectorLevel) {
    CmdArgs.push_back("-stack-protector");
    CmdArgs.push_back(Args.MakeArgString(Twine(StackProtectorLevel)));
  }

  // --param ssp-buffer-size=
  for (const Arg *A : Args.filtered(options::OPT__param)) {
    StringRef Str(A->getValue());
    if (Str.consume_front("ssp-buffer-size=")) {
      if (StackProtectorLevel) {
        CmdArgs.push_back("-stack-protector-buffer-size");
        // FIXME: Verify the argument is a valid integer.
        CmdArgs.push_back(Args.MakeArgString(Str));
      }
      A->claim();
    }
  }

  const std::string &TripleStr = EffectiveTriple.getTriple();
  if (Arg *A = Args.getLastArg(options::OPT_mstack_protector_guard_EQ)) {
    StringRef Value = A->getValue();
    if (!EffectiveTriple.isX86() && !EffectiveTriple.isAArch64() &&
        !EffectiveTriple.isARM() && !EffectiveTriple.isThumb() &&
        !EffectiveTriple.isRISCV() && !EffectiveTriple.isPPC())
      D.Diag(diag::err_drv_unsupported_opt_for_target)
          << A->getAsString(Args) << TripleStr;
    if ((EffectiveTriple.isX86() || EffectiveTriple.isARM() ||
         EffectiveTriple.isThumb()) &&
        Value != "tls" && Value != "global") {
      D.Diag(diag::err_drv_invalid_value_with_suggestion)
          << A->getOption().getName() << Value << "tls global";
      return;
    }
    if ((EffectiveTriple.isARM() || EffectiveTriple.isThumb()) &&
        Value == "tls") {
      if (!Args.hasArg(options::OPT_mstack_protector_guard_offset_EQ)) {
        D.Diag(diag::err_drv_ssp_missing_offset_argument)
            << A->getAsString(Args);
        return;
      }
      // Check whether the target subarch supports the hardware TLS register
      if (!arm::isHardTPSupported(EffectiveTriple)) {
        D.Diag(diag::err_target_unsupported_tp_hard)
            << EffectiveTriple.getArchName();
        return;
      }
      // Check whether the user asked for something other than -mtp=cp15
      if (Arg *A = Args.getLastArg(options::OPT_mtp_mode_EQ)) {
        StringRef Value = A->getValue();
        if (Value != "cp15") {
          D.Diag(diag::err_drv_argument_not_allowed_with)
              << A->getAsString(Args) << "-mstack-protector-guard=tls";
          return;
        }
      }
      CmdArgs.push_back("-target-feature");
      CmdArgs.push_back("+read-tp-tpidruro");
    }
    if (EffectiveTriple.isAArch64() && Value != "sysreg" && Value != "global") {
      D.Diag(diag::err_drv_invalid_value_with_suggestion)
          << A->getOption().getName() << Value << "sysreg global";
      return;
    }
    if (EffectiveTriple.isRISCV() || EffectiveTriple.isPPC()) {
      if (Value != "tls" && Value != "global") {
        D.Diag(diag::err_drv_invalid_value_with_suggestion)
            << A->getOption().getName() << Value << "tls global";
        return;
      }
      if (Value == "tls") {
        if (!Args.hasArg(options::OPT_mstack_protector_guard_offset_EQ)) {
          D.Diag(diag::err_drv_ssp_missing_offset_argument)
              << A->getAsString(Args);
          return;
        }
      }
    }
    A->render(Args, CmdArgs);
  }

  if (Arg *A = Args.getLastArg(options::OPT_mstack_protector_guard_offset_EQ)) {
    StringRef Value = A->getValue();
    if (!EffectiveTriple.isX86() && !EffectiveTriple.isAArch64() &&
        !EffectiveTriple.isARM() && !EffectiveTriple.isThumb() &&
        !EffectiveTriple.isRISCV() && !EffectiveTriple.isPPC())
      D.Diag(diag::err_drv_unsupported_opt_for_target)
          << A->getAsString(Args) << TripleStr;
    int Offset;
    if (Value.getAsInteger(10, Offset)) {
      D.Diag(diag::err_drv_invalid_value) << A->getOption().getName() << Value;
      return;
    }
    if ((EffectiveTriple.isARM() || EffectiveTriple.isThumb()) &&
        (Offset < 0 || Offset > 0xfffff)) {
      D.Diag(diag::err_drv_invalid_int_value)
          << A->getOption().getName() << Value;
      return;
    }
    A->render(Args, CmdArgs);
  }

  if (Arg *A = Args.getLastArg(options::OPT_mstack_protector_guard_reg_EQ)) {
    StringRef Value = A->getValue();
    if (!EffectiveTriple.isX86() && !EffectiveTriple.isAArch64() &&
        !EffectiveTriple.isRISCV() && !EffectiveTriple.isPPC())
      D.Diag(diag::err_drv_unsupported_opt_for_target)
          << A->getAsString(Args) << TripleStr;
    if (EffectiveTriple.isX86() && (Value != "fs" && Value != "gs")) {
      D.Diag(diag::err_drv_invalid_value_with_suggestion)
          << A->getOption().getName() << Value << "fs gs";
      return;
    }
    if (EffectiveTriple.isAArch64() && Value != "sp_el0") {
      D.Diag(diag::err_drv_invalid_value) << A->getOption().getName() << Value;
      return;
    }
    if (EffectiveTriple.isRISCV() && Value != "tp") {
      D.Diag(diag::err_drv_invalid_value_with_suggestion)
          << A->getOption().getName() << Value << "tp";
      return;
    }
    if (EffectiveTriple.isPPC64() && Value != "r13") {
      D.Diag(diag::err_drv_invalid_value_with_suggestion)
          << A->getOption().getName() << Value << "r13";
      return;
    }
    if (EffectiveTriple.isPPC32() && Value != "r2") {
      D.Diag(diag::err_drv_invalid_value_with_suggestion)
          << A->getOption().getName() << Value << "r2";
      return;
    }
    A->render(Args, CmdArgs);
  }

  if (Arg *A = Args.getLastArg(options::OPT_mstack_protector_guard_symbol_EQ)) {
    StringRef Value = A->getValue();
    if (!isValidSymbolName(Value)) {
      D.Diag(diag::err_drv_argument_only_allowed_with)
          << A->getOption().getName() << "legal symbol name";
      return;
    }
    A->render(Args, CmdArgs);
  }
}

static void RenderSCPOptions(const ToolChain &TC, const ArgList &Args,
                             ArgStringList &CmdArgs) {
  const llvm::Triple &EffectiveTriple = TC.getEffectiveTriple();

  if (!EffectiveTriple.isOSFreeBSD() && !EffectiveTriple.isOSLinux() &&
      !EffectiveTriple.isOSFuchsia())
    return;

  if (!EffectiveTriple.isX86() && !EffectiveTriple.isSystemZ() &&
      !EffectiveTriple.isPPC64() && !EffectiveTriple.isAArch64() &&
      !EffectiveTriple.isRISCV())
    return;

  Args.addOptInFlag(CmdArgs, options::OPT_fstack_clash_protection,
                    options::OPT_fno_stack_clash_protection);
}

static void RenderTrivialAutoVarInitOptions(const Driver &D,
                                            const ToolChain &TC,
                                            const ArgList &Args,
                                            ArgStringList &CmdArgs) {
  auto DefaultTrivialAutoVarInit = TC.GetDefaultTrivialAutoVarInit();
  StringRef TrivialAutoVarInit = "";

  for (const Arg *A : Args) {
    switch (A->getOption().getID()) {
    default:
      continue;
    case options::OPT_ftrivial_auto_var_init: {
      A->claim();
      StringRef Val = A->getValue();
      if (Val == "uninitialized" || Val == "zero" || Val == "pattern")
        TrivialAutoVarInit = Val;
      else
        D.Diag(diag::err_drv_unsupported_option_argument)
            << A->getSpelling() << Val;
      break;
    }
    }
  }

  if (TrivialAutoVarInit.empty())
    switch (DefaultTrivialAutoVarInit) {
    case LangOptions::TrivialAutoVarInitKind::Uninitialized:
      break;
    case LangOptions::TrivialAutoVarInitKind::Pattern:
      TrivialAutoVarInit = "pattern";
      break;
    case LangOptions::TrivialAutoVarInitKind::Zero:
      TrivialAutoVarInit = "zero";
      break;
    }

  if (!TrivialAutoVarInit.empty()) {
    CmdArgs.push_back(
        Args.MakeArgString("-ftrivial-auto-var-init=" + TrivialAutoVarInit));
  }

  if (Arg *A =
          Args.getLastArg(options::OPT_ftrivial_auto_var_init_stop_after)) {
    if (!Args.hasArg(options::OPT_ftrivial_auto_var_init) ||
        StringRef(
            Args.getLastArg(options::OPT_ftrivial_auto_var_init)->getValue()) ==
            "uninitialized")
      D.Diag(diag::err_drv_trivial_auto_var_init_stop_after_missing_dependency);
    A->claim();
    StringRef Val = A->getValue();
    if (std::stoi(Val.str()) <= 0)
      D.Diag(diag::err_drv_trivial_auto_var_init_stop_after_invalid_value);
    CmdArgs.push_back(
        Args.MakeArgString("-ftrivial-auto-var-init-stop-after=" + Val));
  }

  if (Arg *A = Args.getLastArg(options::OPT_ftrivial_auto_var_init_max_size)) {
    if (!Args.hasArg(options::OPT_ftrivial_auto_var_init) ||
        StringRef(
            Args.getLastArg(options::OPT_ftrivial_auto_var_init)->getValue()) ==
            "uninitialized")
      D.Diag(diag::err_drv_trivial_auto_var_init_max_size_missing_dependency);
    A->claim();
    StringRef Val = A->getValue();
    if (std::stoi(Val.str()) <= 0)
      D.Diag(diag::err_drv_trivial_auto_var_init_max_size_invalid_value);
    CmdArgs.push_back(
        Args.MakeArgString("-ftrivial-auto-var-init-max-size=" + Val));
  }
}

static void RenderOpenCLOptions(const ArgList &Args, ArgStringList &CmdArgs,
                                types::ID InputType) {
  // cl-denorms-are-zero is not forwarded. It is translated into a generic flag
  // for denormal flushing handling based on the target.
  const unsigned ForwardedArguments[] = {
      options::OPT_cl_opt_disable,
      options::OPT_cl_strict_aliasing,
      options::OPT_cl_single_precision_constant,
      options::OPT_cl_finite_math_only,
      options::OPT_cl_kernel_arg_info,
      options::OPT_cl_unsafe_math_optimizations,
      options::OPT_cl_fast_relaxed_math,
      options::OPT_cl_mad_enable,
      options::OPT_cl_no_signed_zeros,
      options::OPT_cl_fp32_correctly_rounded_divide_sqrt,
      options::OPT_cl_uniform_work_group_size
  };

  if (Arg *A = Args.getLastArg(options::OPT_cl_std_EQ)) {
    std::string CLStdStr = std::string("-cl-std=") + A->getValue();
    CmdArgs.push_back(Args.MakeArgString(CLStdStr));
  } else if (Arg *A = Args.getLastArg(options::OPT_cl_ext_EQ)) {
    std::string CLExtStr = std::string("-cl-ext=") + A->getValue();
    CmdArgs.push_back(Args.MakeArgString(CLExtStr));
  }

  if (Args.hasArg(options::OPT_cl_finite_math_only)) {
    CmdArgs.push_back("-menable-no-infs");
    CmdArgs.push_back("-menable-no-nans");
  }

  for (const auto &Arg : ForwardedArguments)
    if (const auto *A = Args.getLastArg(Arg))
      CmdArgs.push_back(Args.MakeArgString(A->getOption().getPrefixedName()));

  // Only add the default headers if we are compiling OpenCL sources.
  if ((types::isOpenCL(InputType) ||
       (Args.hasArg(options::OPT_cl_std_EQ) && types::isSrcFile(InputType))) &&
      !Args.hasArg(options::OPT_cl_no_stdinc)) {
    CmdArgs.push_back("-finclude-default-header");
    CmdArgs.push_back("-fdeclare-opencl-builtins");
  }
}

static void RenderHLSLOptions(const ArgList &Args, ArgStringList &CmdArgs,
                              types::ID InputType) {
  const unsigned ForwardedArguments[] = {
      options::OPT_dxil_validator_version,
      options::OPT_res_may_alias,
      options::OPT_D,
      options::OPT_I,
      options::OPT_O,
      options::OPT_emit_llvm,
      options::OPT_emit_obj,
      options::OPT_disable_llvm_passes,
      options::OPT_fnative_half_type,
      options::OPT_hlsl_entrypoint,
      options::OPT_fdx_rootsignature_define,
      options::OPT_fdx_rootsignature_version,
      options::OPT_fhlsl_spv_use_unknown_image_format};
  if (!types::isHLSL(InputType))
    return;
  for (const auto &Arg : ForwardedArguments)
    if (const auto *A = Args.getLastArg(Arg))
      A->renderAsInput(Args, CmdArgs);
  // Add the default headers if dxc_no_stdinc is not set.
  if (!Args.hasArg(options::OPT_dxc_no_stdinc) &&
      !Args.hasArg(options::OPT_nostdinc))
    CmdArgs.push_back("-finclude-default-header");
}

static void RenderOpenACCOptions(const Driver &D, const ArgList &Args,
                                 ArgStringList &CmdArgs, types::ID InputType) {
  if (!Args.hasArg(options::OPT_fopenacc))
    return;

  CmdArgs.push_back("-fopenacc");
}

static void RenderBuiltinOptions(const ToolChain &TC, const llvm::Triple &T,
                                 const ArgList &Args, ArgStringList &CmdArgs) {
  // -fbuiltin is default unless -mkernel is used.
  bool UseBuiltins =
      Args.hasFlag(options::OPT_fbuiltin, options::OPT_fno_builtin,
                   !Args.hasArg(options::OPT_mkernel));
  if (!UseBuiltins)
    CmdArgs.push_back("-fno-builtin");

  // -ffreestanding implies -fno-builtin.
  if (Args.hasArg(options::OPT_ffreestanding))
    UseBuiltins = false;

  // Process the -fno-builtin-* options.
  for (const Arg *A : Args.filtered(options::OPT_fno_builtin_)) {
    A->claim();

    // If -fno-builtin is specified, then there's no need to pass the option to
    // the frontend.
    if (UseBuiltins)
      A->render(Args, CmdArgs);
  }
}

bool Driver::getDefaultModuleCachePath(SmallVectorImpl<char> &Result) {
  if (const char *Str = std::getenv("CLANG_MODULE_CACHE_PATH")) {
    Twine Path{Str};
    Path.toVector(Result);
    return Path.getSingleStringRef() != "";
  }
  if (llvm::sys::path::cache_directory(Result)) {
    llvm::sys::path::append(Result, "clang");
    llvm::sys::path::append(Result, "ModuleCache");
    return true;
  }
  return false;
}

llvm::SmallString<256>
clang::driver::tools::getCXX20NamedModuleOutputPath(const ArgList &Args,
                                                    const char *BaseInput) {
  if (Arg *ModuleOutputEQ = Args.getLastArg(options::OPT_fmodule_output_EQ))
    return StringRef(ModuleOutputEQ->getValue());

  SmallString<256> OutputPath;
  if (Arg *FinalOutput = Args.getLastArg(options::OPT_o);
      FinalOutput && Args.hasArg(options::OPT_c))
    OutputPath = FinalOutput->getValue();
  else
    OutputPath = BaseInput;

  const char *Extension = types::getTypeTempSuffix(types::TY_ModuleFile);
  llvm::sys::path::replace_extension(OutputPath, Extension);
  return OutputPath;
}

static bool RenderModulesOptions(Compilation &C, const Driver &D,
                                 const ArgList &Args, const InputInfo &Input,
                                 const InputInfo &Output, bool HaveStd20,
                                 ArgStringList &CmdArgs) {
  const bool IsCXX = types::isCXX(Input.getType());
  const bool HaveStdCXXModules = IsCXX && HaveStd20;
  bool HaveModules = HaveStdCXXModules;

  // -fmodules enables the use of precompiled modules (off by default).
  // Users can pass -fno-cxx-modules to turn off modules support for
  // C++/Objective-C++ programs.
  const bool AllowedInCXX = Args.hasFlag(options::OPT_fcxx_modules,
                                         options::OPT_fno_cxx_modules, true);
  bool HaveClangModules = false;
  if (Args.hasFlag(options::OPT_fmodules, options::OPT_fno_modules, false)) {
    if (AllowedInCXX || !IsCXX) {
      CmdArgs.push_back("-fmodules");
      HaveClangModules = true;
    }
  }

  HaveModules |= HaveClangModules;

  if (HaveModules && !AllowedInCXX)
    CmdArgs.push_back("-fno-cxx-modules");

  // -fmodule-maps enables implicit reading of module map files. By default,
  // this is enabled if we are using Clang's flavor of precompiled modules.
  if (Args.hasFlag(options::OPT_fimplicit_module_maps,
                   options::OPT_fno_implicit_module_maps, HaveClangModules))
    CmdArgs.push_back("-fimplicit-module-maps");

  // -fmodules-decluse checks that modules used are declared so (off by default)
  Args.addOptInFlag(CmdArgs, options::OPT_fmodules_decluse,
                    options::OPT_fno_modules_decluse);

  // -fmodules-strict-decluse is like -fmodule-decluse, but also checks that
  // all #included headers are part of modules.
  if (Args.hasFlag(options::OPT_fmodules_strict_decluse,
                   options::OPT_fno_modules_strict_decluse, false))
    CmdArgs.push_back("-fmodules-strict-decluse");

  Args.addOptOutFlag(CmdArgs, options::OPT_fmodulemap_allow_subdirectory_search,
                     options::OPT_fno_modulemap_allow_subdirectory_search);

  // -fno-implicit-modules turns off implicitly compiling modules on demand.
  bool ImplicitModules = false;
  if (!Args.hasFlag(options::OPT_fimplicit_modules,
                    options::OPT_fno_implicit_modules, HaveClangModules)) {
    if (HaveModules)
      CmdArgs.push_back("-fno-implicit-modules");
  } else if (HaveModules) {
    ImplicitModules = true;
    // -fmodule-cache-path specifies where our implicitly-built module files
    // should be written.
    SmallString<128> Path;
    if (Arg *A = Args.getLastArg(options::OPT_fmodules_cache_path))
      Path = A->getValue();

    bool HasPath = true;
    if (C.isForDiagnostics()) {
      // When generating crash reports, we want to emit the modules along with
      // the reproduction sources, so we ignore any provided module path.
      Path = Output.getFilename();
      llvm::sys::path::replace_extension(Path, ".cache");
      llvm::sys::path::append(Path, "modules");
    } else if (Path.empty()) {
      // No module path was provided: use the default.
      HasPath = Driver::getDefaultModuleCachePath(Path);
    }

    // `HasPath` will only be false if getDefaultModuleCachePath() fails.
    // That being said, that failure is unlikely and not caching is harmless.
    if (HasPath) {
      const char Arg[] = "-fmodules-cache-path=";
      Path.insert(Path.begin(), Arg, Arg + strlen(Arg));
      CmdArgs.push_back(Args.MakeArgString(Path));
    }
  }

  if (HaveModules) {
    if (Args.hasFlag(options::OPT_fprebuilt_implicit_modules,
                     options::OPT_fno_prebuilt_implicit_modules, false))
      CmdArgs.push_back("-fprebuilt-implicit-modules");
    if (Args.hasFlag(options::OPT_fmodules_validate_input_files_content,
                     options::OPT_fno_modules_validate_input_files_content,
                     false))
      CmdArgs.push_back("-fvalidate-ast-input-files-content");
  }

  // -fmodule-name specifies the module that is currently being built (or
  // used for header checking by -fmodule-maps).
  Args.AddLastArg(CmdArgs, options::OPT_fmodule_name_EQ);

  // -fmodule-map-file can be used to specify files containing module
  // definitions.
  Args.AddAllArgs(CmdArgs, options::OPT_fmodule_map_file);

  // -fbuiltin-module-map can be used to load the clang
  // builtin headers modulemap file.
  if (Args.hasArg(options::OPT_fbuiltin_module_map)) {
    SmallString<128> BuiltinModuleMap(D.ResourceDir);
    llvm::sys::path::append(BuiltinModuleMap, "include");
    llvm::sys::path::append(BuiltinModuleMap, "module.modulemap");
    if (llvm::sys::fs::exists(BuiltinModuleMap))
      CmdArgs.push_back(
          Args.MakeArgString("-fmodule-map-file=" + BuiltinModuleMap));
  }

  // The -fmodule-file=<name>=<file> form specifies the mapping of module
  // names to precompiled module files (the module is loaded only if used).
  // The -fmodule-file=<file> form can be used to unconditionally load
  // precompiled module files (whether used or not).
  if (HaveModules || Input.getType() == clang::driver::types::TY_ModuleFile) {
    Args.AddAllArgs(CmdArgs, options::OPT_fmodule_file);

    // -fprebuilt-module-path specifies where to load the prebuilt module files.
    for (const Arg *A : Args.filtered(options::OPT_fprebuilt_module_path)) {
      CmdArgs.push_back(Args.MakeArgString(
          std::string("-fprebuilt-module-path=") + A->getValue()));
      A->claim();
    }
  } else
    Args.ClaimAllArgs(options::OPT_fmodule_file);

  // When building modules and generating crashdumps, we need to dump a module
  // dependency VFS alongside the output.
  if (HaveClangModules && C.isForDiagnostics()) {
    SmallString<128> VFSDir(Output.getFilename());
    llvm::sys::path::replace_extension(VFSDir, ".cache");
    // Add the cache directory as a temp so the crash diagnostics pick it up.
    C.addTempFile(Args.MakeArgString(VFSDir));

    llvm::sys::path::append(VFSDir, "vfs");
    CmdArgs.push_back("-module-dependency-dir");
    CmdArgs.push_back(Args.MakeArgString(VFSDir));
  }

  if (HaveClangModules)
    Args.AddLastArg(CmdArgs, options::OPT_fmodules_user_build_path);

  // Pass through all -fmodules-ignore-macro arguments.
  Args.AddAllArgs(CmdArgs, options::OPT_fmodules_ignore_macro);
  Args.AddLastArg(CmdArgs, options::OPT_fmodules_prune_interval);
  Args.AddLastArg(CmdArgs, options::OPT_fmodules_prune_after);

  if (HaveClangModules) {
    Args.AddLastArg(CmdArgs, options::OPT_fbuild_session_timestamp);

    if (Arg *A = Args.getLastArg(options::OPT_fbuild_session_file)) {
      if (Args.hasArg(options::OPT_fbuild_session_timestamp))
        D.Diag(diag::err_drv_argument_not_allowed_with)
            << A->getAsString(Args) << "-fbuild-session-timestamp";

      llvm::sys::fs::file_status Status;
      if (llvm::sys::fs::status(A->getValue(), Status))
        D.Diag(diag::err_drv_no_such_file) << A->getValue();
      CmdArgs.push_back(Args.MakeArgString(
          "-fbuild-session-timestamp=" +
          Twine((uint64_t)std::chrono::duration_cast<std::chrono::seconds>(
                    Status.getLastModificationTime().time_since_epoch())
                    .count())));
    }

    if (Args.getLastArg(
            options::OPT_fmodules_validate_once_per_build_session)) {
      if (!Args.getLastArg(options::OPT_fbuild_session_timestamp,
                           options::OPT_fbuild_session_file))
        D.Diag(diag::err_drv_modules_validate_once_requires_timestamp);

      Args.AddLastArg(CmdArgs,
                      options::OPT_fmodules_validate_once_per_build_session);
    }

    if (Args.hasFlag(options::OPT_fmodules_validate_system_headers,
                     options::OPT_fno_modules_validate_system_headers,
                     ImplicitModules))
      CmdArgs.push_back("-fmodules-validate-system-headers");

    Args.AddLastArg(CmdArgs,
                    options::OPT_fmodules_disable_diagnostic_validation);
  } else {
    Args.ClaimAllArgs(options::OPT_fbuild_session_timestamp);
    Args.ClaimAllArgs(options::OPT_fbuild_session_file);
    Args.ClaimAllArgs(options::OPT_fmodules_validate_once_per_build_session);
    Args.ClaimAllArgs(options::OPT_fmodules_validate_system_headers);
    Args.ClaimAllArgs(options::OPT_fno_modules_validate_system_headers);
    Args.ClaimAllArgs(options::OPT_fmodules_disable_diagnostic_validation);
  }

  // FIXME: We provisionally don't check ODR violations for decls in the global
  // module fragment.
  CmdArgs.push_back("-fskip-odr-check-in-gmf");

  if (!Args.hasArg(options::OPT_fno_modules_reduced_bmi) &&
      (Input.getType() == driver::types::TY_CXXModule ||
       Input.getType() == driver::types::TY_PP_CXXModule) &&
      !Args.hasArg(options::OPT__precompile)) {
    CmdArgs.push_back("-fmodules-reduced-bmi");

    if (Args.hasArg(options::OPT_fmodule_output_EQ))
      Args.AddLastArg(CmdArgs, options::OPT_fmodule_output_EQ);
    else
      CmdArgs.push_back(Args.MakeArgString(
          "-fmodule-output=" +
          getCXX20NamedModuleOutputPath(Args, Input.getBaseInput())));
  }

  if (Args.hasArg(options::OPT_fmodules_reduced_bmi) &&
      Args.hasArg(options::OPT__precompile) &&
      (!Args.hasArg(options::OPT_o) ||
       Args.getLastArg(options::OPT_o)->getValue() ==
           getCXX20NamedModuleOutputPath(Args, Input.getBaseInput()))) {
    D.Diag(diag::err_drv_reduced_module_output_overrided);
  }

  // Noop if we see '-fmodules-reduced-bmi' or `-fno-modules-reduced-bmi` with
  // other translation units than module units. This is more user friendly to
  // allow end uers to enable this feature without asking for help from build
  // systems.
  Args.ClaimAllArgs(options::OPT_fmodules_reduced_bmi);
  Args.ClaimAllArgs(options::OPT_fno_modules_reduced_bmi);

  // We need to include the case the input file is a module file here.
  // Since the default compilation model for C++ module interface unit will
  // create temporary module file and compile the temporary module file
  // to get the object file. Then the `-fmodule-output` flag will be
  // brought to the second compilation process. So we have to claim it for
  // the case too.
  if (Input.getType() == driver::types::TY_CXXModule ||
      Input.getType() == driver::types::TY_PP_CXXModule ||
      Input.getType() == driver::types::TY_ModuleFile) {
    Args.ClaimAllArgs(options::OPT_fmodule_output);
    Args.ClaimAllArgs(options::OPT_fmodule_output_EQ);
  }

  if (Args.hasArg(options::OPT_fmodules_embed_all_files))
    CmdArgs.push_back("-fmodules-embed-all-files");

  return HaveModules;
}

static void RenderCharacterOptions(const ArgList &Args, const llvm::Triple &T,
                                   ArgStringList &CmdArgs) {
  // -fsigned-char is default.
  if (const Arg *A = Args.getLastArg(options::OPT_fsigned_char,
                                     options::OPT_fno_signed_char,
                                     options::OPT_funsigned_char,
                                     options::OPT_fno_unsigned_char)) {
    if (A->getOption().matches(options::OPT_funsigned_char) ||
        A->getOption().matches(options::OPT_fno_signed_char)) {
      CmdArgs.push_back("-fno-signed-char");
    }
  } else if (!isSignedCharDefault(T)) {
    CmdArgs.push_back("-fno-signed-char");
  }

  // The default depends on the language standard.
  Args.AddLastArg(CmdArgs, options::OPT_fchar8__t, options::OPT_fno_char8__t);

  if (const Arg *A = Args.getLastArg(options::OPT_fshort_wchar,
                                     options::OPT_fno_short_wchar)) {
    if (A->getOption().matches(options::OPT_fshort_wchar)) {
      CmdArgs.push_back("-fwchar-type=short");
      CmdArgs.push_back("-fno-signed-wchar");
    } else {
      bool IsARM = T.isARM() || T.isThumb() || T.isAArch64();
      CmdArgs.push_back("-fwchar-type=int");
      if (T.isOSzOS() ||
          (IsARM && !(T.isOSWindows() || T.isOSNetBSD() || T.isOSOpenBSD())))
        CmdArgs.push_back("-fno-signed-wchar");
      else
        CmdArgs.push_back("-fsigned-wchar");
    }
  } else if (T.isOSzOS())
    CmdArgs.push_back("-fno-signed-wchar");
}

static void RenderObjCOptions(const ToolChain &TC, const Driver &D,
                              const llvm::Triple &T, const ArgList &Args,
                              ObjCRuntime &Runtime, bool InferCovariantReturns,
                              const InputInfo &Input, ArgStringList &CmdArgs) {
  const llvm::Triple::ArchType Arch = TC.getArch();

  // -fobjc-dispatch-method is only relevant with the nonfragile-abi, and legacy
  // is the default. Except for deployment target of 10.5, next runtime is
  // always legacy dispatch and -fno-objc-legacy-dispatch gets ignored silently.
  if (Runtime.isNonFragile()) {
    if (!Args.hasFlag(options::OPT_fobjc_legacy_dispatch,
                      options::OPT_fno_objc_legacy_dispatch,
                      Runtime.isLegacyDispatchDefaultForArch(Arch))) {
      if (TC.UseObjCMixedDispatch())
        CmdArgs.push_back("-fobjc-dispatch-method=mixed");
      else
        CmdArgs.push_back("-fobjc-dispatch-method=non-legacy");
    }
  }

  // When ObjectiveC legacy runtime is in effect on MacOSX, turn on the option
  // to do Array/Dictionary subscripting by default.
  if (Arch == llvm::Triple::x86 && T.isMacOSX() &&
      Runtime.getKind() == ObjCRuntime::FragileMacOSX && Runtime.isNeXTFamily())
    CmdArgs.push_back("-fobjc-subscripting-legacy-runtime");

  // Allow -fno-objc-arr to trump -fobjc-arr/-fobjc-arc.
  // NOTE: This logic is duplicated in ToolChains.cpp.
  if (isObjCAutoRefCount(Args)) {
    TC.CheckObjCARC();

    CmdArgs.push_back("-fobjc-arc");

    // FIXME: It seems like this entire block, and several around it should be
    // wrapped in isObjC, but for now we just use it here as this is where it
    // was being used previously.
    if (types::isCXX(Input.getType()) && types::isObjC(Input.getType())) {
      if (TC.GetCXXStdlibType(Args) == ToolChain::CST_Libcxx)
        CmdArgs.push_back("-fobjc-arc-cxxlib=libc++");
      else
        CmdArgs.push_back("-fobjc-arc-cxxlib=libstdc++");
    }

    // Allow the user to enable full exceptions code emission.
    // We default off for Objective-C, on for Objective-C++.
    if (Args.hasFlag(options::OPT_fobjc_arc_exceptions,
                     options::OPT_fno_objc_arc_exceptions,
                     /*Default=*/types::isCXX(Input.getType())))
      CmdArgs.push_back("-fobjc-arc-exceptions");
  }

  // Silence warning for full exception code emission options when explicitly
  // set to use no ARC.
  if (Args.hasArg(options::OPT_fno_objc_arc)) {
    Args.ClaimAllArgs(options::OPT_fobjc_arc_exceptions);
    Args.ClaimAllArgs(options::OPT_fno_objc_arc_exceptions);
  }

  // Allow the user to control whether messages can be converted to runtime
  // functions.
  if (types::isObjC(Input.getType())) {
    auto *Arg = Args.getLastArg(
        options::OPT_fobjc_convert_messages_to_runtime_calls,
        options::OPT_fno_objc_convert_messages_to_runtime_calls);
    if (Arg &&
        Arg->getOption().matches(
            options::OPT_fno_objc_convert_messages_to_runtime_calls))
      CmdArgs.push_back("-fno-objc-convert-messages-to-runtime-calls");
  }

  // -fobjc-infer-related-result-type is the default, except in the Objective-C
  // rewriter.
  if (InferCovariantReturns)
    CmdArgs.push_back("-fno-objc-infer-related-result-type");

  // Pass down -fobjc-weak or -fno-objc-weak if present.
  if (types::isObjC(Input.getType())) {
    auto WeakArg =
        Args.getLastArg(options::OPT_fobjc_weak, options::OPT_fno_objc_weak);
    if (!WeakArg) {
      // nothing to do
    } else if (!Runtime.allowsWeak()) {
      if (WeakArg->getOption().matches(options::OPT_fobjc_weak))
        D.Diag(diag::err_objc_weak_unsupported);
    } else {
      WeakArg->render(Args, CmdArgs);
    }
  }

  if (Args.hasArg(options::OPT_fobjc_disable_direct_methods_for_testing))
    CmdArgs.push_back("-fobjc-disable-direct-methods-for-testing");
}

static void RenderDiagnosticsOptions(const Driver &D, const ArgList &Args,
                                     ArgStringList &CmdArgs) {
  bool CaretDefault = true;
  bool ColumnDefault = true;

  if (const Arg *A = Args.getLastArg(options::OPT__SLASH_diagnostics_classic,
                                     options::OPT__SLASH_diagnostics_column,
                                     options::OPT__SLASH_diagnostics_caret)) {
    switch (A->getOption().getID()) {
    case options::OPT__SLASH_diagnostics_caret:
      CaretDefault = true;
      ColumnDefault = true;
      break;
    case options::OPT__SLASH_diagnostics_column:
      CaretDefault = false;
      ColumnDefault = true;
      break;
    case options::OPT__SLASH_diagnostics_classic:
      CaretDefault = false;
      ColumnDefault = false;
      break;
    }
  }

  // -fcaret-diagnostics is default.
  if (!Args.hasFlag(options::OPT_fcaret_diagnostics,
                    options::OPT_fno_caret_diagnostics, CaretDefault))
    CmdArgs.push_back("-fno-caret-diagnostics");

  Args.addOptOutFlag(CmdArgs, options::OPT_fdiagnostics_fixit_info,
                     options::OPT_fno_diagnostics_fixit_info);
  Args.addOptOutFlag(CmdArgs, options::OPT_fdiagnostics_show_option,
                     options::OPT_fno_diagnostics_show_option);

  if (const Arg *A =
          Args.getLastArg(options::OPT_fdiagnostics_show_category_EQ)) {
    CmdArgs.push_back("-fdiagnostics-show-category");
    CmdArgs.push_back(A->getValue());
  }

  Args.addOptInFlag(CmdArgs, options::OPT_fdiagnostics_show_hotness,
                    options::OPT_fno_diagnostics_show_hotness);

  if (const Arg *A =
          Args.getLastArg(options::OPT_fdiagnostics_hotness_threshold_EQ)) {
    std::string Opt =
        std::string("-fdiagnostics-hotness-threshold=") + A->getValue();
    CmdArgs.push_back(Args.MakeArgString(Opt));
  }

  if (const Arg *A =
          Args.getLastArg(options::OPT_fdiagnostics_misexpect_tolerance_EQ)) {
    std::string Opt =
        std::string("-fdiagnostics-misexpect-tolerance=") + A->getValue();
    CmdArgs.push_back(Args.MakeArgString(Opt));
  }

  if (const Arg *A = Args.getLastArg(options::OPT_fdiagnostics_format_EQ)) {
    CmdArgs.push_back("-fdiagnostics-format");
    CmdArgs.push_back(A->getValue());
    if (StringRef(A->getValue()) == "sarif" ||
        StringRef(A->getValue()) == "SARIF")
      D.Diag(diag::warn_drv_sarif_format_unstable);
  }

  if (const Arg *A = Args.getLastArg(
          options::OPT_fdiagnostics_show_note_include_stack,
          options::OPT_fno_diagnostics_show_note_include_stack)) {
    const Option &O = A->getOption();
    if (O.matches(options::OPT_fdiagnostics_show_note_include_stack))
      CmdArgs.push_back("-fdiagnostics-show-note-include-stack");
    else
      CmdArgs.push_back("-fno-diagnostics-show-note-include-stack");
  }

  handleColorDiagnosticsArgs(D, Args, CmdArgs);

  if (Args.hasArg(options::OPT_fansi_escape_codes))
    CmdArgs.push_back("-fansi-escape-codes");

  Args.addOptOutFlag(CmdArgs, options::OPT_fshow_source_location,
                     options::OPT_fno_show_source_location);

  Args.addOptOutFlag(CmdArgs, options::OPT_fdiagnostics_show_line_numbers,
                     options::OPT_fno_diagnostics_show_line_numbers);

  if (Args.hasArg(options::OPT_fdiagnostics_absolute_paths))
    CmdArgs.push_back("-fdiagnostics-absolute-paths");

  if (!Args.hasFlag(options::OPT_fshow_column, options::OPT_fno_show_column,
                    ColumnDefault))
    CmdArgs.push_back("-fno-show-column");

  Args.addOptOutFlag(CmdArgs, options::OPT_fspell_checking,
                     options::OPT_fno_spell_checking);

  Args.addLastArg(CmdArgs, options::OPT_warning_suppression_mappings_EQ);
}

DwarfFissionKind tools::getDebugFissionKind(const Driver &D,
                                            const ArgList &Args, Arg *&Arg) {
  Arg = Args.getLastArg(options::OPT_gsplit_dwarf, options::OPT_gsplit_dwarf_EQ,
                        options::OPT_gno_split_dwarf);
  if (!Arg || Arg->getOption().matches(options::OPT_gno_split_dwarf))
    return DwarfFissionKind::None;

  if (Arg->getOption().matches(options::OPT_gsplit_dwarf))
    return DwarfFissionKind::Split;

  StringRef Value = Arg->getValue();
  if (Value == "split")
    return DwarfFissionKind::Split;
  if (Value == "single")
    return DwarfFissionKind::Single;

  D.Diag(diag::err_drv_unsupported_option_argument)
      << Arg->getSpelling() << Arg->getValue();
  return DwarfFissionKind::None;
}

static void renderDwarfFormat(const Driver &D, const llvm::Triple &T,
                              const ArgList &Args, ArgStringList &CmdArgs,
                              unsigned DwarfVersion) {
  auto *DwarfFormatArg =
      Args.getLastArg(options::OPT_gdwarf64, options::OPT_gdwarf32);
  if (!DwarfFormatArg)
    return;

  if (DwarfFormatArg->getOption().matches(options::OPT_gdwarf64)) {
    if (DwarfVersion < 3)
      D.Diag(diag::err_drv_argument_only_allowed_with)
          << DwarfFormatArg->getAsString(Args) << "DWARFv3 or greater";
    else if (!T.isArch64Bit())
      D.Diag(diag::err_drv_argument_only_allowed_with)
          << DwarfFormatArg->getAsString(Args) << "64 bit architecture";
    else if (!T.isOSBinFormatELF())
      D.Diag(diag::err_drv_argument_only_allowed_with)
          << DwarfFormatArg->getAsString(Args) << "ELF platforms";
  }

  DwarfFormatArg->render(Args, CmdArgs);
}

static void
renderDebugOptions(const ToolChain &TC, const Driver &D, const llvm::Triple &T,
                   const ArgList &Args, types::ID InputType,
                   ArgStringList &CmdArgs, const InputInfo &Output,
                   llvm::codegenoptions::DebugInfoKind &DebugInfoKind,
                   DwarfFissionKind &DwarfFission) {
  bool IRInput = isLLVMIR(InputType);
  bool PlainCOrCXX = isDerivedFromC(InputType) && !isCuda(InputType) &&
                     !isHIP(InputType) && !isObjC(InputType) &&
                     !isOpenCL(InputType);

  if (Args.hasFlag(options::OPT_fdebug_info_for_profiling,
                   options::OPT_fno_debug_info_for_profiling, false) &&
      checkDebugInfoOption(
          Args.getLastArg(options::OPT_fdebug_info_for_profiling), Args, D, TC))
    CmdArgs.push_back("-fdebug-info-for-profiling");

  // The 'g' groups options involve a somewhat intricate sequence of decisions
  // about what to pass from the driver to the frontend, but by the time they
  // reach cc1 they've been factored into three well-defined orthogonal choices:
  //  * what level of debug info to generate
  //  * what dwarf version to write
  //  * what debugger tuning to use
  // This avoids having to monkey around further in cc1 other than to disable
  // codeview if not running in a Windows environment. Perhaps even that
  // decision should be made in the driver as well though.
  llvm::DebuggerKind DebuggerTuning = TC.getDefaultDebuggerTuning();

  bool SplitDWARFInlining =
      Args.hasFlag(options::OPT_fsplit_dwarf_inlining,
                   options::OPT_fno_split_dwarf_inlining, false);

  // Normally -gsplit-dwarf is only useful with -gN. For IR input, Clang does
  // object file generation and no IR generation, -gN should not be needed. So
  // allow -gsplit-dwarf with either -gN or IR input.
  if (IRInput || Args.hasArg(options::OPT_g_Group)) {
    Arg *SplitDWARFArg;
    DwarfFission = getDebugFissionKind(D, Args, SplitDWARFArg);
    if (DwarfFission != DwarfFissionKind::None &&
        !checkDebugInfoOption(SplitDWARFArg, Args, D, TC)) {
      DwarfFission = DwarfFissionKind::None;
      SplitDWARFInlining = false;
    }
  }
  if (const Arg *A = Args.getLastArg(options::OPT_g_Group)) {
    DebugInfoKind = llvm::codegenoptions::DebugInfoConstructor;

    // If the last option explicitly specified a debug-info level, use it.
    if (checkDebugInfoOption(A, Args, D, TC) &&
        A->getOption().matches(options::OPT_gN_Group)) {
      DebugInfoKind = debugLevelToInfoKind(*A);
      // For -g0 or -gline-tables-only, drop -gsplit-dwarf. This gets a bit more
      // complicated if you've disabled inline info in the skeleton CUs
      // (SplitDWARFInlining) - then there's value in composing split-dwarf and
      // line-tables-only, so let those compose naturally in that case.
      if (DebugInfoKind == llvm::codegenoptions::NoDebugInfo ||
          DebugInfoKind == llvm::codegenoptions::DebugDirectivesOnly ||
          (DebugInfoKind == llvm::codegenoptions::DebugLineTablesOnly &&
           SplitDWARFInlining))
        DwarfFission = DwarfFissionKind::None;
    }
  }

  // If a debugger tuning argument appeared, remember it.
  bool HasDebuggerTuning = false;
  if (const Arg *A =
          Args.getLastArg(options::OPT_gTune_Group, options::OPT_ggdbN_Group)) {
    HasDebuggerTuning = true;
    if (checkDebugInfoOption(A, Args, D, TC)) {
      if (A->getOption().matches(options::OPT_glldb))
        DebuggerTuning = llvm::DebuggerKind::LLDB;
      else if (A->getOption().matches(options::OPT_gsce))
        DebuggerTuning = llvm::DebuggerKind::SCE;
      else if (A->getOption().matches(options::OPT_gdbx))
        DebuggerTuning = llvm::DebuggerKind::DBX;
      else
        DebuggerTuning = llvm::DebuggerKind::GDB;
    }
  }

  // If a -gdwarf argument appeared, remember it.
  bool EmitDwarf = false;
  if (const Arg *A = getDwarfNArg(Args))
    EmitDwarf = checkDebugInfoOption(A, Args, D, TC);

  bool EmitCodeView = false;
  if (const Arg *A = Args.getLastArg(options::OPT_gcodeview))
    EmitCodeView = checkDebugInfoOption(A, Args, D, TC);

  // If the user asked for debug info but did not explicitly specify -gcodeview
  // or -gdwarf, ask the toolchain for the default format.
  if (!EmitCodeView && !EmitDwarf &&
      DebugInfoKind != llvm::codegenoptions::NoDebugInfo) {
    switch (TC.getDefaultDebugFormat()) {
    case llvm::codegenoptions::DIF_CodeView:
      EmitCodeView = true;
      break;
    case llvm::codegenoptions::DIF_DWARF:
      EmitDwarf = true;
      break;
    }
  }

  unsigned RequestedDWARFVersion = 0; // DWARF version requested by the user
  unsigned EffectiveDWARFVersion = 0; // DWARF version TC can generate. It may
                                      // be lower than what the user wanted.
  if (EmitDwarf) {
    RequestedDWARFVersion = getDwarfVersion(TC, Args);
    // Clamp effective DWARF version to the max supported by the toolchain.
    EffectiveDWARFVersion =
        std::min(RequestedDWARFVersion, TC.getMaxDwarfVersion());
  } else {
    Args.ClaimAllArgs(options::OPT_fdebug_default_version);
  }

  // -gline-directives-only supported only for the DWARF debug info.
  if (RequestedDWARFVersion == 0 &&
      DebugInfoKind == llvm::codegenoptions::DebugDirectivesOnly)
    DebugInfoKind = llvm::codegenoptions::NoDebugInfo;

  // strict DWARF is set to false by default. But for DBX, we need it to be set
  // as true by default.
  if (const Arg *A = Args.getLastArg(options::OPT_gstrict_dwarf))
    (void)checkDebugInfoOption(A, Args, D, TC);
  if (Args.hasFlag(options::OPT_gstrict_dwarf, options::OPT_gno_strict_dwarf,
                   DebuggerTuning == llvm::DebuggerKind::DBX))
    CmdArgs.push_back("-gstrict-dwarf");

  // And we handle flag -grecord-gcc-switches later with DWARFDebugFlags.
  Args.ClaimAllArgs(options::OPT_g_flags_Group);

  // Column info is included by default for everything except SCE and
  // CodeView if not use sampling PGO. Clang doesn't track end columns, just
  // starting columns, which, in theory, is fine for CodeView (and PDB).  In
  // practice, however, the Microsoft debuggers don't handle missing end columns
  // well, and the AIX debugger DBX also doesn't handle the columns well, so
  // it's better not to include any column info.
  if (const Arg *A = Args.getLastArg(options::OPT_gcolumn_info))
    (void)checkDebugInfoOption(A, Args, D, TC);
  if (!Args.hasFlag(options::OPT_gcolumn_info, options::OPT_gno_column_info,
                    !(EmitCodeView && !getLastProfileSampleUseArg(Args)) &&
                        (DebuggerTuning != llvm::DebuggerKind::SCE &&
                         DebuggerTuning != llvm::DebuggerKind::DBX)))
    CmdArgs.push_back("-gno-column-info");

  // FIXME: Move backend command line options to the module.
  if (Args.hasFlag(options::OPT_gmodules, options::OPT_gno_modules, false)) {
    // If -gline-tables-only or -gline-directives-only is the last option it
    // wins.
    if (checkDebugInfoOption(Args.getLastArg(options::OPT_gmodules), Args, D,
                             TC)) {
      if (DebugInfoKind != llvm::codegenoptions::DebugLineTablesOnly &&
          DebugInfoKind != llvm::codegenoptions::DebugDirectivesOnly) {
        DebugInfoKind = llvm::codegenoptions::DebugInfoConstructor;
        CmdArgs.push_back("-dwarf-ext-refs");
        CmdArgs.push_back("-fmodule-format=obj");
      }
    }
  }

  if (T.isOSBinFormatELF() && SplitDWARFInlining)
    CmdArgs.push_back("-fsplit-dwarf-inlining");

  // After we've dealt with all combinations of things that could
  // make DebugInfoKind be other than std::nullopt or DebugLineTablesOnly,
  // figure out if we need to "upgrade" it to standalone debug info.
  // We parse these two '-f' options whether or not they will be used,
  // to claim them even if you wrote "-fstandalone-debug -gline-tables-only"
  bool NeedFullDebug = Args.hasFlag(
      options::OPT_fstandalone_debug, options::OPT_fno_standalone_debug,
      DebuggerTuning == llvm::DebuggerKind::LLDB ||
          TC.GetDefaultStandaloneDebug());
  if (const Arg *A = Args.getLastArg(options::OPT_fstandalone_debug))
    (void)checkDebugInfoOption(A, Args, D, TC);

  if (DebugInfoKind == llvm::codegenoptions::LimitedDebugInfo ||
      DebugInfoKind == llvm::codegenoptions::DebugInfoConstructor) {
    if (Args.hasFlag(options::OPT_fno_eliminate_unused_debug_types,
                     options::OPT_feliminate_unused_debug_types, false))
      DebugInfoKind = llvm::codegenoptions::UnusedTypeInfo;
    else if (NeedFullDebug)
      DebugInfoKind = llvm::codegenoptions::FullDebugInfo;
  }

  if (Args.hasFlag(options::OPT_gembed_source, options::OPT_gno_embed_source,
                   false)) {
    // Source embedding is a vendor extension to DWARF v5. By now we have
    // checked if a DWARF version was stated explicitly, and have otherwise
    // fallen back to the target default, so if this is still not at least 5
    // we emit an error.
    const Arg *A = Args.getLastArg(options::OPT_gembed_source);
    if (RequestedDWARFVersion < 5)
      D.Diag(diag::err_drv_argument_only_allowed_with)
          << A->getAsString(Args) << "-gdwarf-5";
    else if (EffectiveDWARFVersion < 5)
      // The toolchain has reduced allowed dwarf version, so we can't enable
      // -gembed-source.
      D.Diag(diag::warn_drv_dwarf_version_limited_by_target)
          << A->getAsString(Args) << TC.getTripleString() << 5
          << EffectiveDWARFVersion;
    else if (checkDebugInfoOption(A, Args, D, TC))
      CmdArgs.push_back("-gembed-source");
  }

  // Enable Key Instructions by default if we're emitting DWARF, the language is
  // plain C or C++, and optimisations are enabled.
  Arg *OptLevel = Args.getLastArg(options::OPT_O_Group);
  bool KeyInstructionsOnByDefault =
      EmitDwarf && PlainCOrCXX && OptLevel &&
      !OptLevel->getOption().matches(options::OPT_O0);
  if (Args.hasFlag(options::OPT_gkey_instructions,
                   options::OPT_gno_key_instructions,
                   KeyInstructionsOnByDefault))
    CmdArgs.push_back("-gkey-instructions");

  if (!Args.hasFlag(options::OPT_gstructor_decl_linkage_names,
                    options::OPT_gno_structor_decl_linkage_names, true))
    CmdArgs.push_back("-gno-structor-decl-linkage-names");

  if (EmitCodeView) {
    CmdArgs.push_back("-gcodeview");

    Args.addOptInFlag(CmdArgs, options::OPT_gcodeview_ghash,
                      options::OPT_gno_codeview_ghash);

    Args.addOptOutFlag(CmdArgs, options::OPT_gcodeview_command_line,
                       options::OPT_gno_codeview_command_line);
  }

  Args.addOptOutFlag(CmdArgs, options::OPT_ginline_line_tables,
                     options::OPT_gno_inline_line_tables);

  // When emitting remarks, we need at least debug lines in the output.
  if (willEmitRemarks(Args) &&
      DebugInfoKind <= llvm::codegenoptions::DebugDirectivesOnly)
    DebugInfoKind = llvm::codegenoptions::DebugLineTablesOnly;

  // Adjust the debug info kind for the given toolchain.
  TC.adjustDebugInfoKind(DebugInfoKind, Args);

  // On AIX, the debugger tuning option can be omitted if it is not explicitly
  // set.
  RenderDebugEnablingArgs(Args, CmdArgs, DebugInfoKind, EffectiveDWARFVersion,
                          T.isOSAIX() && !HasDebuggerTuning
                              ? llvm::DebuggerKind::Default
                              : DebuggerTuning);

  // -fdebug-macro turns on macro debug info generation.
  if (Args.hasFlag(options::OPT_fdebug_macro, options::OPT_fno_debug_macro,
                   false))
    if (checkDebugInfoOption(Args.getLastArg(options::OPT_fdebug_macro), Args,
                             D, TC))
      CmdArgs.push_back("-debug-info-macro");

  // -fno-system-debug turns off debug info generation for system headers
  if (!Args.hasFlag(options::OPT_fsystem_debug, options::OPT_fno_system_debug,
                    true))
    CmdArgs.push_back("-fno-system-debug");

  // -ggnu-pubnames turns on gnu style pubnames in the backend.
  const auto *PubnamesArg =
      Args.getLastArg(options::OPT_ggnu_pubnames, options::OPT_gno_gnu_pubnames,
                      options::OPT_gpubnames, options::OPT_gno_pubnames);
  if (DwarfFission != DwarfFissionKind::None ||
      (PubnamesArg && checkDebugInfoOption(PubnamesArg, Args, D, TC))) {
    const bool OptionSet =
        (PubnamesArg &&
         (PubnamesArg->getOption().matches(options::OPT_gpubnames) ||
          PubnamesArg->getOption().matches(options::OPT_ggnu_pubnames)));
    if ((DebuggerTuning != llvm::DebuggerKind::LLDB || OptionSet) &&
        (!PubnamesArg ||
         (!PubnamesArg->getOption().matches(options::OPT_gno_gnu_pubnames) &&
          !PubnamesArg->getOption().matches(options::OPT_gno_pubnames))))
      CmdArgs.push_back(PubnamesArg && PubnamesArg->getOption().matches(
                                           options::OPT_gpubnames)
                            ? "-gpubnames"
                            : "-ggnu-pubnames");
  }
  const auto *SimpleTemplateNamesArg =
      Args.getLastArg(options::OPT_gsimple_template_names,
                      options::OPT_gno_simple_template_names);
  bool ForwardTemplateParams = DebuggerTuning == llvm::DebuggerKind::SCE;
  if (SimpleTemplateNamesArg &&
      checkDebugInfoOption(SimpleTemplateNamesArg, Args, D, TC)) {
    const auto &Opt = SimpleTemplateNamesArg->getOption();
    if (Opt.matches(options::OPT_gsimple_template_names)) {
      ForwardTemplateParams = true;
      CmdArgs.push_back("-gsimple-template-names=simple");
    }
  }

  // Emit DW_TAG_template_alias for template aliases? True by default for SCE.
  bool UseDebugTemplateAlias =
      DebuggerTuning == llvm::DebuggerKind::SCE && RequestedDWARFVersion >= 4;
  if (const auto *DebugTemplateAlias = Args.getLastArg(
          options::OPT_gtemplate_alias, options::OPT_gno_template_alias)) {
    // DW_TAG_template_alias is only supported from DWARFv5 but if a user
    // asks for it we should let them have it (if the target supports it).
    if (checkDebugInfoOption(DebugTemplateAlias, Args, D, TC)) {
      const auto &Opt = DebugTemplateAlias->getOption();
      UseDebugTemplateAlias = Opt.matches(options::OPT_gtemplate_alias);
    }
  }
  if (UseDebugTemplateAlias)
    CmdArgs.push_back("-gtemplate-alias");

  if (const Arg *A = Args.getLastArg(options::OPT_gsrc_hash_EQ)) {
    StringRef v = A->getValue();
    CmdArgs.push_back(Args.MakeArgString("-gsrc-hash=" + v));
  }

  Args.addOptInFlag(CmdArgs, options::OPT_fdebug_ranges_base_address,
                    options::OPT_fno_debug_ranges_base_address);

  // -gdwarf-aranges turns on the emission of the aranges section in the
  // backend.
  if (const Arg *A = Args.getLastArg(options::OPT_gdwarf_aranges);
      A && checkDebugInfoOption(A, Args, D, TC)) {
    CmdArgs.push_back("-mllvm");
    CmdArgs.push_back("-generate-arange-section");
  }

  Args.addOptInFlag(CmdArgs, options::OPT_fforce_dwarf_frame,
                    options::OPT_fno_force_dwarf_frame);

  bool EnableTypeUnits = false;
  if (Args.hasFlag(options::OPT_fdebug_types_section,
                   options::OPT_fno_debug_types_section, false)) {
    if (!(T.isOSBinFormatELF() || T.isOSBinFormatWasm())) {
      D.Diag(diag::err_drv_unsupported_opt_for_target)
          << Args.getLastArg(options::OPT_fdebug_types_section)
                 ->getAsString(Args)
          << T.getTriple();
    } else if (checkDebugInfoOption(
                   Args.getLastArg(options::OPT_fdebug_types_section), Args, D,
                   TC)) {
      EnableTypeUnits = true;
      CmdArgs.push_back("-mllvm");
      CmdArgs.push_back("-generate-type-units");
    }
  }

  if (const Arg *A =
          Args.getLastArg(options::OPT_gomit_unreferenced_methods,
                          options::OPT_gno_omit_unreferenced_methods))
    (void)checkDebugInfoOption(A, Args, D, TC);
  if (Args.hasFlag(options::OPT_gomit_unreferenced_methods,
                   options::OPT_gno_omit_unreferenced_methods, false) &&
      (DebugInfoKind == llvm::codegenoptions::DebugInfoConstructor ||
       DebugInfoKind == llvm::codegenoptions::LimitedDebugInfo) &&
      !EnableTypeUnits) {
    CmdArgs.push_back("-gomit-unreferenced-methods");
  }

  // To avoid join/split of directory+filename, the integrated assembler prefers
  // the directory form of .file on all DWARF versions. GNU as doesn't allow the
  // form before DWARF v5.
  if (!Args.hasFlag(options::OPT_fdwarf_directory_asm,
                    options::OPT_fno_dwarf_directory_asm,
                    TC.useIntegratedAs() || EffectiveDWARFVersion >= 5))
    CmdArgs.push_back("-fno-dwarf-directory-asm");

  // Decide how to render forward declarations of template instantiations.
  // SCE wants full descriptions, others just get them in the name.
  if (ForwardTemplateParams)
    CmdArgs.push_back("-debug-forward-template-params");

  // Do we need to explicitly import anonymous namespaces into the parent
  // scope?
  if (DebuggerTuning == llvm::DebuggerKind::SCE)
    CmdArgs.push_back("-dwarf-explicit-import");

  renderDwarfFormat(D, T, Args, CmdArgs, EffectiveDWARFVersion);
  RenderDebugInfoCompressionArgs(Args, CmdArgs, D, TC);

  // This controls whether or not we perform JustMyCode instrumentation.
  if (Args.hasFlag(options::OPT_fjmc, options::OPT_fno_jmc, false)) {
    if (TC.getTriple().isOSBinFormatELF() ||
        TC.getTriple().isWindowsMSVCEnvironment()) {
      if (DebugInfoKind >= llvm::codegenoptions::DebugInfoConstructor)
        CmdArgs.push_back("-fjmc");
      else if (D.IsCLMode())
        D.Diag(clang::diag::warn_drv_jmc_requires_debuginfo) << "/JMC"
                                                             << "'/Zi', '/Z7'";
      else
        D.Diag(clang::diag::warn_drv_jmc_requires_debuginfo) << "-fjmc"
                                                             << "-g";
    } else {
      D.Diag(clang::diag::warn_drv_fjmc_for_elf_only);
    }
  }

  // Add in -fdebug-compilation-dir if necessary.
  const char *DebugCompilationDir =
      addDebugCompDirArg(Args, CmdArgs, D.getVFS());

  addDebugPrefixMapArg(D, TC, Args, CmdArgs);

  // Add the output path to the object file for CodeView debug infos.
  if (EmitCodeView && Output.isFilename())
    addDebugObjectName(Args, CmdArgs, DebugCompilationDir,
                       Output.getFilename());
}

/// Check whether the given input tree contains any wrapper actions
static bool ContainsWrapperAction(const Action *A) {
  if (isa<OffloadWrapperJobAction>(A))
    return true;
  for (const auto &AI : A->inputs())
    if (ContainsWrapperAction(AI))
      return true;

  return false;
}

// Put together an external compiler compilation call which is used instead
// of the clang invocation for the host compile of an offload compilation.
// Enabling command line:  clang++ -fsycl -fsycl-host-compiler=<HostExe>
//                         <ClangOpts> -fsycl-host-compiler-options=<HostOpts>
// Any <ClangOpts> used which are phase limiting (preprocessing, assembly,
// object generation) are specifically handled here by specifying the
// equivalent phase limiting option(s).
// It is expected that any user <HostOpts> options passed will be placed
// after any implied options set here.  This will have overriding behaviors
// for any options which are considered to be evaluated from left to right.
// Specifying any <HostOpts> option which conficts any of the implied options
// will result in undefined behavior.  Potential conflicting options:
//  * Output specification options (-o, -Fo, -Fa, etc)
//  * Phase limiting options (-E, -c, -P, etc)
void Clang::ConstructHostCompilerJob(Compilation &C, const JobAction &JA,
                                     const InputInfo &Output,
                                     const InputInfoList &Inputs,
                                     const llvm::opt::ArgList &TCArgs) const {

  // The Host compilation step that occurs here is constructed based on the
  // input from the user.  This consists of the compiler to call and the
  // options that will be used during the compilation.
  ArgStringList HostCompileArgs;
  const InputInfo &InputFile = Inputs.front();
  const ToolChain &TC = getToolChain();

  // Input file.
  HostCompileArgs.push_back(InputFile.getFilename());

  // When performing the host compilation, we are expecting to only be
  // creating intermediate files, namely preprocessor output, assembly or
  // object files.
  // We are making assumptions in regards to what options are used to
  // generate these intermediate files.
  //                gcc/g++/clang/clang++/default | cl
  //  Object:                   -c                | -c
  //  Preprocessed:             -E                | -P -Fi<file>
  //  Assembly:                 -S                | -c -Fa<file>
  //  Header Input:        -include <file>        | -FI <file>
  //
  // The options used are determined by the compiler name and target triple.
  Arg *HostCompilerDefArg =
      TCArgs.getLastArg(options::OPT_fsycl_host_compiler_EQ);
  assert(HostCompilerDefArg && "Expected host compiler designation.");

  bool OutputAdded = false;
  StringRef CompilerName =
      llvm::sys::path::stem(HostCompilerDefArg->getValue());
  if (CompilerName.empty())
    TC.getDriver().Diag(diag::err_drv_missing_arg_mtp)
        << HostCompilerDefArg->getAsString(TCArgs);
  // FIXME: Consider requiring user input to specify a compatibility class
  // to determine the type of host compiler being used.
  SmallVector<StringRef, 4> MSVCCompilers = {"cl", "clang-cl", "icl"};
  bool IsMSVCHostCompiler =
      std::find(MSVCCompilers.begin(), MSVCCompilers.end(), CompilerName) !=
      MSVCCompilers.end();

  auto addMSVCOutputFile = [&](StringRef Opt) {
    SmallString<128> OutOpt(Opt);
    OutOpt += Output.getFilename();
    HostCompileArgs.push_back(TCArgs.MakeArgString(OutOpt));
    OutputAdded = true;
  };
  // By default: pass /Zc:__cplusplus if we see a MSVC compiler.
  // Users can disable this through
  // -fsycl-host-compiler-options=/Zc:__cplusplus-
  // It overrides the default option.
  if (IsMSVCHostCompiler)
    HostCompileArgs.push_back("/Zc:__cplusplus");

  if (TCArgs.hasArg(options::OPT_fpreview_breaking_changes)) {
    HostCompileArgs.push_back(IsMSVCHostCompiler ? "/D" : "-D");
    HostCompileArgs.push_back("__INTEL_PREVIEW_BREAKING_CHANGES");
  }

  // FIXME: Reuse existing toolchains which are already supported to put
  // together the options.
  // FIXME: For any potential obscure host compilers that do not use the
  // 'standard' set of options, we should provide a user interface that allows
  // users to override the implied options.
  if (isa<PreprocessJobAction>(JA)) {
    if (IsMSVCHostCompiler) {
      // Check the output file, if it is 'stdout' we want to use -E.
      if (StringRef(Output.getFilename()) == "-") {
        HostCompileArgs.push_back("-E");
        OutputAdded = true;
      } else {
        HostCompileArgs.push_back("-P");
        addMSVCOutputFile("-Fi");
      }
    } else
      HostCompileArgs.push_back("-E");
  } else if (isa<AssembleJobAction>(JA)) {
    HostCompileArgs.push_back("-c");
    if (IsMSVCHostCompiler)
      addMSVCOutputFile("-Fo");
  } else {
    assert((isa<CompileJobAction, BackendJobAction>(JA)) &&
           "Invalid action for external host compilation tool.");
    if (JA.getType() == types::TY_PP_Asm) {
      if (IsMSVCHostCompiler) {
        HostCompileArgs.push_back("-c");
        addMSVCOutputFile("-Fa");
        // The MSVC Compiler does not have a way to just create the assembly
        // file so we create the assembly file and object file, and redirect
        // the object file to a temporary.
        std::string ObjTmpName = C.getDriver().GetTemporaryPath("host", "obj");
        StringRef WrapperFileName =
            C.addTempFile(C.getArgs().MakeArgString(ObjTmpName));
        SmallString<128> ObjOutOpt("-Fo");
        ObjOutOpt += WrapperFileName;
        HostCompileArgs.push_back(C.getArgs().MakeArgString(ObjOutOpt));
      } else
        HostCompileArgs.push_back("-S");
    } else {
      TC.getDriver().Diag(diag::err_drv_output_type_with_host_compiler);
    }
  }

  // Add the integration header.
  StringRef Header =
      TC.getDriver().getIntegrationHeader(InputFile.getBaseInput());
  if (types::getPreprocessedType(InputFile.getType()) != types::TY_INVALID &&
      !Header.empty()) {
    HostCompileArgs.push_back(IsMSVCHostCompiler ? "-FI" : "-include");
    HostCompileArgs.push_back(TCArgs.MakeArgString(Header));
  }

  // Add directory in which the original source file resides, as there could
  // be headers that need to be picked up from there.
  SmallString<128> SourcePath(InputFile.getBaseInput());
  llvm::sys::path::remove_filename(SourcePath);
  if (!SourcePath.empty()) {
    HostCompileArgs.push_back(IsMSVCHostCompiler ? "-I" : "-iquote");
    HostCompileArgs.push_back(TCArgs.MakeArgString(SourcePath));
  } else if (llvm::ErrorOr<std::string> CWD =
                 TC.getDriver().getVFS().getCurrentWorkingDirectory()) {
    HostCompileArgs.push_back(IsMSVCHostCompiler ? "-I" : "-iquote");
    HostCompileArgs.push_back(TCArgs.MakeArgString(*CWD));
  }

  // Add /external:W0 for MSVC based compilation. We are using /external:I
  // which requires /external:Wn upon usage. Use of /external:W0 disables
  // warnings from headers that are included with /external:I.
  if (IsMSVCHostCompiler)
    HostCompileArgs.push_back("/external:W0");

  // Add default header search directories.
  SmallString<128> BaseDir(C.getDriver().Dir);
  llvm::sys::path::append(BaseDir, "..", "include");
  SmallString<128> SYCLDir(BaseDir);
  llvm::sys::path::append(SYCLDir, "sycl");
  // This is used to provide our wrappers around STL headers that provide
  // additional functions/template specializations when the user includes those
  // STL headers in their programs (e.g., <complex>).
  SmallString<128> STLWrappersDir(SYCLDir);
  llvm::sys::path::append(STLWrappersDir, "stl_wrappers");
  // Add the SYCL specific header directories as system directories for non
  // MSVC compilers.
  HostCompileArgs.push_back(IsMSVCHostCompiler ? "/external:I" : "-isystem");
  HostCompileArgs.push_back(TCArgs.MakeArgString(SYCLDir));
  HostCompileArgs.push_back(IsMSVCHostCompiler ? "/external:I" : "-isystem");
  HostCompileArgs.push_back(TCArgs.MakeArgString(STLWrappersDir));
  HostCompileArgs.push_back(IsMSVCHostCompiler ? "/external:I" : "-isystem");
  HostCompileArgs.push_back(TCArgs.MakeArgString(BaseDir));

  if (!OutputAdded) {
    // Add output file to the command line.  This is assumed to be prefaced
    // with the '-o' option that is used to designate the output file.
    HostCompileArgs.push_back("-o");
    HostCompileArgs.push_back(Output.getFilename());
  }

  SmallString<128> ExecPath;
  if (HostCompilerDefArg) {
    ExecPath = HostCompilerDefArg->getValue();
    if (!ExecPath.empty() && ExecPath == llvm::sys::path::stem(ExecPath))
      // Use PATH to find executable passed in from -fsycl-host-compiler.
      if (llvm::ErrorOr<std::string> Prog =
              llvm::sys::findProgramByName(ExecPath))
        ExecPath = *Prog;
  }

  // Add any user-specified arguments.
  if (Arg *HostCompilerOptsArg =
          TCArgs.getLastArg(options::OPT_fsycl_host_compiler_options_EQ)) {
    SmallVector<const char *, 8> TargetArgs;
    llvm::BumpPtrAllocator BPA;
    llvm::StringSaver S(BPA);
    // Tokenize the string.
    llvm::cl::TokenizeGNUCommandLine(HostCompilerOptsArg->getValue(), S,
                                     TargetArgs);
    llvm::transform(TargetArgs, std::back_inserter(HostCompileArgs),
                    [&TCArgs](StringRef A) { return TCArgs.MakeArgString(A); });
  }
  const Tool *T = TC.SelectTool(JA);
  auto Cmd = std::make_unique<Command>(JA, *T, ResponseFileSupport::None(),
                                       TCArgs.MakeArgString(ExecPath),
                                       HostCompileArgs, std::nullopt);

  C.addCommand(std::move(Cmd));
}

static void ProcessVSRuntimeLibrary(const ToolChain &TC, const ArgList &Args,
                                    ArgStringList &CmdArgs) {
  unsigned RTOptionID = options::OPT__SLASH_MT;

  bool isSPIROrSPIRV = TC.getTriple().isSPIROrSPIRV();
  bool isSYCL = Args.hasArg(options::OPT_fsycl);
  // For SYCL Windows, /MD is the default.
  if (isSYCL)
    RTOptionID = options::OPT__SLASH_MD;

  if (Args.hasArg(options::OPT__SLASH_LDd))
    // The /LDd option implies /MTd (/MDd for SYCL). The dependent lib part
    // can be overridden, but defining _DEBUG is sticky.
    RTOptionID = isSYCL ? options::OPT__SLASH_MDd : options::OPT__SLASH_MTd;

  Arg *SetArg = nullptr;
  if (Arg *A = Args.getLastArg(options::OPT__SLASH_M_Group)) {
    RTOptionID = A->getOption().getID();
    SetArg = A;
  }

  if (Arg *A = Args.getLastArg(options::OPT_fms_runtime_lib_EQ)) {
    RTOptionID = llvm::StringSwitch<unsigned>(A->getValue())
                     .Case("static", options::OPT__SLASH_MT)
                     .Case("static_dbg", options::OPT__SLASH_MTd)
                     .Case("dll", options::OPT__SLASH_MD)
                     .Case("dll_dbg", options::OPT__SLASH_MDd)
                     .Default(options::OPT__SLASH_MT);
    SetArg = A;
  }
  if (isSYCL && !isSPIROrSPIRV && SetArg &&
      (RTOptionID == options::OPT__SLASH_MT ||
       RTOptionID == options::OPT__SLASH_MTd))
    // Use of /MT or /MTd is not supported for SYCL.
    TC.getDriver().Diag(clang::diag::err_drv_argument_not_allowed_with)
        << SetArg->getOption().getName() << "-fsycl";

  enum { addDEBUG = 0x1, addMT = 0x2, addDLL = 0x4 };
  auto addPreDefines = [&](unsigned Defines) {
    if (Defines & addDEBUG)
      CmdArgs.push_back("-D_DEBUG");
    if (Defines & addMT && !isSPIROrSPIRV)
      CmdArgs.push_back("-D_MT");
    if (Defines & addDLL && !isSPIROrSPIRV)
      CmdArgs.push_back("-D_DLL");
  };
  StringRef FlagForCRT;
  switch (RTOptionID) {
  case options::OPT__SLASH_MD:
    addPreDefines((Args.hasArg(options::OPT__SLASH_LDd) ? addDEBUG : 0x0) |
                  addMT | addDLL);
    FlagForCRT = "--dependent-lib=msvcrt";
    break;
  case options::OPT__SLASH_MDd:
    addPreDefines(addDEBUG | addMT | addDLL);
    FlagForCRT = "--dependent-lib=msvcrtd";
    break;
  case options::OPT__SLASH_MT:
    addPreDefines((Args.hasArg(options::OPT__SLASH_LDd) ? addDEBUG : 0x0) |
                  addMT);
    CmdArgs.push_back("-flto-visibility-public-std");
    FlagForCRT = "--dependent-lib=libcmt";
    break;
  case options::OPT__SLASH_MTd:
    addPreDefines(addDEBUG | addMT);
    CmdArgs.push_back("-flto-visibility-public-std");
    FlagForCRT = "--dependent-lib=libcmtd";
    break;
  default:
    llvm_unreachable("Unexpected option ID.");
  }

  if (Args.hasArg(options::OPT_fms_omit_default_lib)) {
    CmdArgs.push_back("-D_VC_NODEFAULTLIB");
  } else {
    CmdArgs.push_back(FlagForCRT.data());

    // This provides POSIX compatibility (maps 'open' to '_open'), which most
    // users want.  The /Za flag to cl.exe turns this off, but it's not
    // implemented in clang.
    CmdArgs.push_back("--dependent-lib=oldnames");
    // Add SYCL dependent library
    if (Args.hasArg(options::OPT_fsycl) &&
        !Args.hasArg(options::OPT_nolibsycl)) {
      SmallString<128> SYCLLibName("sycl" SYCL_MAJOR_VERSION);
      if (Args.hasArg(options::OPT_fpreview_breaking_changes))
        SYCLLibName += "-preview";
      if (RTOptionID == options::OPT__SLASH_MDd)
        SYCLLibName += "d";
      CmdArgs.push_back(
          Args.MakeArgString(Twine("--dependent-lib=") + SYCLLibName));
      CmdArgs.push_back("--dependent-lib=sycl-devicelib-host");
    }
  }

  // All Arm64EC object files implicitly add softintrin.lib. This is necessary
  // even if the file doesn't actually refer to any of the routines because
  // the CRT itself has incomplete dependency markings.
  if (TC.getTriple().isWindowsArm64EC())
    CmdArgs.push_back("--dependent-lib=softintrin");
}

void Clang::ConstructJob(Compilation &C, const JobAction &JA,
                         const InputInfo &Output, const InputInfoList &Inputs,
                         const ArgList &Args, const char *LinkingOutput) const {
  const auto &TC = getToolChain();
  const llvm::Triple &RawTriple = TC.getTriple();
  llvm::Triple Triple = TC.getEffectiveTriple();
  std::string TripleStr = Triple.getTriple();

  bool KernelOrKext =
      Args.hasArg(options::OPT_mkernel, options::OPT_fapple_kext);
  const Driver &D = TC.getDriver();
  ArgStringList CmdArgs;
  bool NoOffloadFP32PrecDiv = false;
  bool NoOffloadFP32PrecSqrt = false;

  assert(Inputs.size() >= 1 && "Must have at least one input.");
  // CUDA/HIP compilation may have multiple inputs (source file + results of
  // device-side compilations). OpenMP device jobs also take the host IR as a
  // second input. Module precompilation accepts a list of header files to
  // include as part of the module. API extraction accepts a list of header
  // files whose API information is emitted in the output. All other jobs are
  // expected to have exactly one input. SYCL compilation only expects a
  // single input.
  // SYCL host jobs accept the integration header from the device-side
  // compilation as a second input.
  bool IsCuda = JA.isOffloading(Action::OFK_Cuda);
  bool IsCudaDevice = JA.isDeviceOffloading(Action::OFK_Cuda);
  bool IsHIP = JA.isOffloading(Action::OFK_HIP);
  bool IsHIPDevice = JA.isDeviceOffloading(Action::OFK_HIP);
  bool IsSYCL = JA.isOffloading(Action::OFK_SYCL);
  bool IsSYCLDevice = JA.isDeviceOffloading(Action::OFK_SYCL);
  bool IsOpenMPDevice = JA.isDeviceOffloading(Action::OFK_OpenMP);
  bool IsExtractAPI = isa<ExtractAPIJobAction>(JA);
  bool IsDeviceOffloadAction = !(JA.isDeviceOffloading(Action::OFK_None) ||
                                 JA.isDeviceOffloading(Action::OFK_Host));
  bool IsHostOffloadingAction =
      JA.isHostOffloading(Action::OFK_OpenMP) ||
      (JA.isHostOffloading(C.getActiveOffloadKinds()) &&
       Args.hasFlag(options::OPT_offload_new_driver,
                    options::OPT_no_offload_new_driver,
                    C.isOffloadingHostKind(Action::OFK_Cuda)));

  bool IsRDCMode =
      Args.hasFlag(options::OPT_fgpu_rdc, options::OPT_fno_gpu_rdc, IsSYCL);
  auto LTOMode = IsDeviceOffloadAction ? D.getOffloadLTOMode() : D.getLTOMode();
  bool IsUsingLTO = LTOMode != LTOK_None;
  const bool IsSYCLCUDACompat = isSYCLCudaCompatEnabled(Args);

  // Perform the SYCL host compilation using an external compiler if the user
  // requested.
  if (Args.hasArg(options::OPT_fsycl_host_compiler_EQ) && IsSYCL &&
      !IsSYCLDevice) {
    ConstructHostCompilerJob(C, JA, Output, Inputs, Args);
    return;
  }

  // Extract API doesn't have a main input file, so invent a fake one as a
  // placeholder.
  InputInfo ExtractAPIPlaceholderInput(Inputs[0].getType(), "extract-api",
                                       "extract-api");

  const InputInfo &Input =
      IsExtractAPI ? ExtractAPIPlaceholderInput : Inputs[0];

  InputInfoList ExtractAPIInputs;
  InputInfoList HostOffloadingInputs;
  const InputInfo *CudaDeviceInput = nullptr;
  const InputInfo *OpenMPDeviceInput = nullptr;
  const InputInfo *SYCLDeviceInput = nullptr;
  for (const InputInfo &I : Inputs) {
    if (&I == &Input || I.getType() == types::TY_Nothing) {
      // This is the primary input or contains nothing.
    } else if (IsExtractAPI) {
      auto ExpectedInputType = ExtractAPIPlaceholderInput.getType();
      if (I.getType() != ExpectedInputType) {
        D.Diag(diag::err_drv_extract_api_wrong_kind)
            << I.getFilename() << types::getTypeName(I.getType())
            << types::getTypeName(ExpectedInputType);
      }
      ExtractAPIInputs.push_back(I);
    } else if (IsHostOffloadingAction) {
      HostOffloadingInputs.push_back(I);
    } else if ((IsCuda || IsHIP) && !CudaDeviceInput) {
      CudaDeviceInput = &I;
    } else if (IsOpenMPDevice && !OpenMPDeviceInput) {
      OpenMPDeviceInput = &I;
    } else if (IsSYCL && !SYCLDeviceInput) {
      SYCLDeviceInput = &I;
    } else {
      llvm_unreachable("unexpectedly given multiple inputs");
    }
  }

  const llvm::Triple *AuxTriple =
      (IsSYCL || IsCuda || IsHIP) ? TC.getAuxTriple() : nullptr;
  bool IsWindowsMSVC = RawTriple.isWindowsMSVCEnvironment();
  bool IsUEFI = RawTriple.isUEFI();
  bool IsIAMCU = RawTriple.isOSIAMCU();

  // Adjust IsWindowsXYZ for CUDA/HIP/SYCL compilations.  Even when compiling in
  // device mode (i.e., getToolchain().getTriple() is NVPTX/AMDGCN, not
  // Windows), we need to pass Windows-specific flags to cc1.
  if (IsCuda || IsHIP || IsSYCL)
    IsWindowsMSVC |= AuxTriple && AuxTriple->isWindowsMSVCEnvironment();

  // Adjust for SYCL NativeCPU compilations.  When compiling in device mode, the
  // first compilation uses the NativeCPU target for LLVM IR generation, the
  // second compilation uses the host target for machine code generation.
  if (IsSYCL && IsSYCLDevice && Triple.isNativeCPU() && AuxTriple &&
      isa<AssembleJobAction>(JA)) {
    Triple = *AuxTriple;
    TripleStr = Triple.getTriple();
  }

  // C++ is not supported for IAMCU.
  if (IsIAMCU && types::isCXX(Input.getType()))
    D.Diag(diag::err_drv_clang_unsupported) << "C++ for IAMCU";

  // Invoke ourselves in -cc1 mode.
  //
  // FIXME: Implement custom jobs for internal actions.
  CmdArgs.push_back("-cc1");

  // Add the "effective" target triple.
  CmdArgs.push_back("-triple");
  CmdArgs.push_back(Args.MakeArgString(TripleStr));

  if (const Arg *MJ = Args.getLastArg(options::OPT_MJ)) {
    DumpCompilationDatabase(C, MJ->getValue(), TripleStr, Output, Input, Args);
    Args.ClaimAllArgs(options::OPT_MJ);
  } else if (const Arg *GenCDBFragment =
                 Args.getLastArg(options::OPT_gen_cdb_fragment_path)) {
    DumpCompilationDatabaseFragmentToDir(GenCDBFragment->getValue(), C,
                                         TripleStr, Output, Input, Args);
    Args.ClaimAllArgs(options::OPT_gen_cdb_fragment_path);
  }

  if (IsCuda || IsHIP) {
    // We have to pass the triple of the host if compiling for a CUDA/HIP device
    // and vice-versa.
    std::string NormalizedTriple;
    if (JA.isDeviceOffloading(Action::OFK_Cuda) ||
        JA.isDeviceOffloading(Action::OFK_HIP))
      NormalizedTriple = C.getSingleOffloadToolChain<Action::OFK_Host>()
                             ->getTriple()
                             .normalize();
    else {
      // Host-side compilation.
      NormalizedTriple =
          (IsCuda ? C.getOffloadToolChains(Action::OFK_Cuda).first->second
                  : C.getOffloadToolChains(Action::OFK_HIP).first->second)
              ->getTriple()
              .normalize();
      if (IsCuda) {
        // We need to figure out which CUDA version we're compiling for, as that
        // determines how we load and launch GPU kernels.
        auto *CTC = static_cast<const toolchains::CudaToolChain *>(
            C.getSingleOffloadToolChain<Action::OFK_Cuda>());
        assert(CTC && "Expected valid CUDA Toolchain.");
        if (CTC && CTC->CudaInstallation.version() != CudaVersion::UNKNOWN)
          CmdArgs.push_back(Args.MakeArgString(
              Twine("-target-sdk-version=") +
              CudaVersionToString(CTC->CudaInstallation.version())));
        // Unsized function arguments used for variadics were introduced in
        // CUDA-9.0. We still do not support generating code that actually uses
        // variadic arguments yet, but we do need to allow parsing them as
        // recent CUDA headers rely on that.
        // https://github.com/llvm/llvm-project/issues/58410
        if (CTC->CudaInstallation.version() >= CudaVersion::CUDA_90)
          CmdArgs.push_back("-fcuda-allow-variadic-functions");
      }
    }
    CmdArgs.push_back("-aux-triple");
    CmdArgs.push_back(Args.MakeArgString(NormalizedTriple));

    if (JA.isDeviceOffloading(Action::OFK_HIP) &&
        (getToolChain().getTriple().isAMDGPU() ||
         (getToolChain().getTriple().isSPIRV() &&
          getToolChain().getTriple().getVendor() == llvm::Triple::AMD))) {
      // Device side compilation printf
      if (Args.getLastArg(options::OPT_mprintf_kind_EQ)) {
        CmdArgs.push_back(Args.MakeArgString(
            "-mprintf-kind=" +
            Args.getLastArgValue(options::OPT_mprintf_kind_EQ)));
        // Force compiler error on invalid conversion specifiers
        CmdArgs.push_back(
            Args.MakeArgString("-Werror=format-invalid-specifier"));
      }
    }
  }

  bool SkipO =
      Args.hasArg(options::OPT_fsycl_link_EQ) && ContainsWrapperAction(&JA);
  const Arg *OArg = Args.getLastArg(options::OPT_O_Group);
  // Optimization level for CodeGen.
  // When compiling a wrapped binary, do not optimize.
  if (!SkipO && OArg) {
      if (OArg->getOption().matches(options::OPT_O4)) {
        CmdArgs.push_back("-O3");
        D.Diag(diag::warn_O4_is_O3);
      } else {
        OArg->render(Args, CmdArgs);
      }
  }

  // Unconditionally claim the printf option now to avoid unused diagnostic.
  if (const Arg *PF = Args.getLastArg(options::OPT_mprintf_kind_EQ))
    PF->claim();

  Arg *SYCLStdArg = Args.getLastArg(options::OPT_sycl_std_EQ);

  if (IsSYCL) {
    if (IsSYCLDevice) {
      if (Triple.isNVPTX()) {
        StringRef GPUArchName = JA.getOffloadingArch();
        // TODO: Once default arch is moved to at least SM_53, empty arch should
        // also result in the flag added.
        if (!GPUArchName.empty() &&
            StringToOffloadArch(GPUArchName) >= OffloadArch::SM_53)
          CmdArgs.push_back("-fnative-half-type");
      }
      // Pass the triple of host when doing SYCL
      llvm::Triple AuxT = C.getDefaultToolChain().getTriple();
      std::string NormalizedTriple = AuxT.normalize();
      CmdArgs.push_back("-aux-triple");
      CmdArgs.push_back(Args.MakeArgString(NormalizedTriple));

      // We want to compile sycl kernels.
      CmdArgs.push_back("-fsycl-is-device");
      CmdArgs.push_back("-fdeclare-spirv-builtins");

      // Set O2 optimization level by default
      if (!Args.getLastArg(options::OPT_O_Group))
        CmdArgs.push_back("-O2");

      if (!Args.hasFlag(options::OPT_fsycl_early_optimizations,
                        options::OPT_fno_sycl_early_optimizations, true))
        CmdArgs.push_back("-fno-sycl-early-optimizations");
      else if (RawTriple.isSPIROrSPIRV()) {
        // Set `sycl-opt` option to configure LLVM passes for SPIR/SPIR-V target
        CmdArgs.push_back("-mllvm");
        CmdArgs.push_back("-sycl-opt");
      }
      if (RawTriple.isNativeCPU()) {
        CmdArgs.push_back("-D");
        CmdArgs.push_back("__SYCL_NATIVE_CPU__");
        CmdArgs.push_back("-fno-autolink");
      }

      // Turn on Dead Parameter Elimination Optimization with early
      // optimizations
      // TODO: Enable DAE by default without the Optimization level check in the
      // driver.  The enabling can be done in CodeGenOpt, and we can pass an
      // option to explicitly disable/disable here.
      if (!(RawTriple.isAMDGCN()) &&
          Args.hasFlag(options::OPT_fsycl_dead_args_optimization,
                       options::OPT_fno_sycl_dead_args_optimization,
                       isSYCLOptimizationO2orHigher(Args)))
        CmdArgs.push_back("-fenable-sycl-dae");
      if (IsWindowsMSVC) {
        CmdArgs.push_back("-fms-extensions");
        CmdArgs.push_back("-fms-compatibility");
        CmdArgs.push_back("-fdelayed-template-parsing");
        VersionTuple MSVT =
            C.getDefaultToolChain().computeMSVCVersion(&D, Args);
        if (!MSVT.empty())
          CmdArgs.push_back(Args.MakeArgString("-fms-compatibility-version=" +
                                               MSVT.getAsString()));
        else {
          const char *LowestMSVCSupported = "19.16.27023"; // VS2017 v15.9
          CmdArgs.push_back(Args.MakeArgString(
              Twine("-fms-compatibility-version=") + LowestMSVCSupported));
        }
      }

      if (Args.hasFlag(options::OPT_fsycl_allow_func_ptr,
                       options::OPT_fno_sycl_allow_func_ptr, false)) {
        CmdArgs.push_back("-fsycl-allow-func-ptr");
      }

      Args.AddLastArg(CmdArgs, options::OPT_fsycl_decompose_functor,
                      options::OPT_fno_sycl_decompose_functor);

      Args.AddLastArg(CmdArgs, options::OPT_fsycl_rtc_mode,
                      options::OPT_fno_sycl_rtc_mode);

      // Forward -fsycl-instrument-device-code option to cc1. This option will
      // only be used for SPIR/SPIR-V based targets.
      if (Triple.isSPIROrSPIRV())
        if (Args.hasFlag(options::OPT_fsycl_instrument_device_code,
                         options::OPT_fno_sycl_instrument_device_code, false))
          CmdArgs.push_back("-fsycl-instrument-device-code");

      if (!SYCLStdArg) {
        // The user had not pass SYCL version, thus we'll employ no-sycl-strict
        // to allow address-space unqualified pointers in function params/return
        // along with marking the same function with explicit SYCL_EXTERNAL
        CmdArgs.push_back("-Wno-sycl-strict");
      }

      // Add the integration header option to generate the header.
      StringRef Header(D.getIntegrationHeader(Input.getBaseInput()));
      if (!Header.empty()) {
        SmallString<128> HeaderOpt("-fsycl-int-header=");
        HeaderOpt.append(Header);
        CmdArgs.push_back(Args.MakeArgString(HeaderOpt));
      }

      if (!Args.hasArg(options::OPT_fno_sycl_use_footer)) {
        // Add the integration footer option to generated the footer.
        StringRef Footer(D.getIntegrationFooter(Input.getBaseInput()));
        if (!Footer.empty()) {
          SmallString<128> FooterOpt("-fsycl-int-footer=");
          FooterOpt.append(Footer);
          CmdArgs.push_back(Args.MakeArgString(FooterOpt));
        }
      }

      // Forward -fsycl-default-sub-group-size if in SYCL mode.
      Args.AddLastArg(CmdArgs, options::OPT_fsycl_default_sub_group_size);

      if (Args.hasArg(options::OPT_fsycl_optimize_non_user_code)) {
        const Arg *OArg = Args.getLastArg(options::OPT_O_Group);
        if (!OArg || !OArg->getOption().matches(options::OPT_O0)) {
          bool isCLMode = C.getDriver().IsCLMode();
          // Linux and Windows have different debug options.
          const StringRef Option = isCLMode ? "-Od" : "-O0";
          D.Diag(diag::err_drv_fsycl_wrong_optimization_options) << Option;
        }

        CmdArgs.push_back("-fsycl-optimize-non-user-code");
      }
      // Add any predefined macros associated with intel_gpu* type targets
      // passed in with -fsycl-targets
      // TODO: Macros are populated during device compilations and saved for
      // addition to the host compilation. There is no dependence connection
      // between device and host where we should be able to use the offloading
      // arch to add the macro to the host compile.
      auto addTargetMacros = [&](const llvm::Triple &Triple) {
        if (!Triple.isSPIR() && !Triple.isNVPTX() && !Triple.isAMDGCN())
          return;
        SmallString<64> Macro;
        if ((Triple.isSPIR() &&
             Triple.getSubArch() == llvm::Triple::SPIRSubArch_gen) ||
            Triple.isNVPTX() || Triple.isAMDGCN()) {
          StringRef Device = JA.getOffloadingArch();
          if (!Device.empty() &&
              !SYCL::gen::getGenDeviceMacro(Device).empty()) {
            Macro = "-D";
            Macro += SYCL::gen::getGenDeviceMacro(Device);
          }
        } else if (Triple.getSubArch() == llvm::Triple::SPIRSubArch_x86_64)
          Macro = "-D__SYCL_TARGET_INTEL_X86_64__";
        if (Macro.size()) {
          CmdArgs.push_back(Args.MakeArgString(Macro));
          D.addSYCLTargetMacroArg(Args, Macro);
        }
      };
      addTargetMacros(RawTriple);
    } else {
      // Add any options that are needed specific to SYCL offload while
      // performing the host side compilation.

      // Let the front-end host compilation flow know about SYCL offload
      // compilation
      CmdArgs.push_back("-fsycl-is-host");

      // Add the -include option to add the integration header
      StringRef Header = D.getIntegrationHeader(Input.getBaseInput());
      // Do not add the integration header if we are compiling after the
      // integration footer has been applied.  Check for the append job
      // action to determine this.
      if (types::getPreprocessedType(Input.getType()) != types::TY_INVALID &&
          !Header.empty()) {
        // Add the -include-internal-header option to add the integration header
        CmdArgs.push_back("-include-internal-header");
        CmdArgs.push_back(Args.MakeArgString(Header));
        // When creating dependency information, filter out the generated
        // header file.
        CmdArgs.push_back("-dependency-filter");
        CmdArgs.push_back(Args.MakeArgString(Header));

        // Since this is a host compilation and the integration header is
        // included, enable the integration header based diagnostics.
        CmdArgs.push_back("-fsycl-enable-int-header-diags");
      }

      StringRef Footer = D.getIntegrationFooter(Input.getBaseInput());
      if (types::getPreprocessedType(Input.getType()) != types::TY_INVALID &&
          !Args.hasArg(options::OPT_fno_sycl_use_footer) && !Footer.empty()) {
        // Add the -include-internal-footer option to add the integration footer
        CmdArgs.push_back("-include-internal-footer");
        CmdArgs.push_back(Args.MakeArgString(Footer));
        // When creating dependency information, filter out the generated
        // integration footer file.
        CmdArgs.push_back("-dependency-filter");
        CmdArgs.push_back(Args.MakeArgString(Footer));
      }

      if (!D.IsCLMode() && IsWindowsMSVC &&
          !Args.hasArg(options::OPT_fms_runtime_lib_EQ)) {
        // SYCL library is guaranteed to work correctly only with dynamic
        // MSVC runtime.
        CmdArgs.push_back("-D_MT");
        CmdArgs.push_back("-D_DLL");
      }
      // Add the SYCL target macro arguments that were generated during the
      // device compilation step.
      for (auto &Macro : D.getSYCLTargetMacroArgs())
        CmdArgs.push_back(Args.MakeArgString(Macro));
      if (Args.hasArg(options::OPT_fno_sycl_esimd_build_host_code))
        CmdArgs.push_back("-fno-sycl-esimd-build-host-code");
    }

    if (IsSYCLCUDACompat) {
      Args.addOptInFlag(CmdArgs, options::OPT_fsycl_cuda_compat,
                        options::OPT_fno_sycl_cuda_compat);
      // FIXME: clang's CUDA headers require this ...
      // remove when clang/lib/Headers/__clang_cuda_builtin_vars.h no longer
      // requires it.
      CmdArgs.push_back("-fdeclspec");
      // Note: assumes CUDA 9.0 or more (required by SYCL for CUDA)
      CmdArgs.push_back("-fcuda-allow-variadic-functions");
    }

    // Set options for both host and device
    if (SYCLStdArg) {
      SYCLStdArg->render(Args, CmdArgs);
      CmdArgs.push_back("-fsycl-std-layout-kernel-params");
    } else {
      // Ensure the default version in SYCL mode is 2020.
      CmdArgs.push_back("-sycl-std=2020");
    }

    if (Arg *A = Args.getLastArg(options::OPT_fsycl_id_queries_fit_in_int,
                                 options::OPT_fno_sycl_id_queries_fit_in_int))
      A->render(Args, CmdArgs);

    if (Args.hasArg(options::OPT_fpreview_breaking_changes))
      CmdArgs.push_back("-D__INTEL_PREVIEW_BREAKING_CHANGES");

    bool DisableSYCLForceInlineKernelLambda = false;
    if (Arg *A = Args.getLastArg(options::OPT_O_Group))
      DisableSYCLForceInlineKernelLambda =
          A->getOption().matches(options::OPT_O0);
    // At -O0, disable the inlining for debugging purposes.
    if (!Args.hasFlag(options::OPT_fsycl_force_inline_kernel_lambda,
                      options::OPT_fno_sycl_force_inline_kernel_lambda,
                      !DisableSYCLForceInlineKernelLambda))
      CmdArgs.push_back("-fno-sycl-force-inline-kernel-lambda");

    // Add -ffine-grained-bitfield-accesses option. This will be added
    // only for SPIR/SPIR-V based targets.
    if (Triple.isSPIROrSPIRV()) {
      // It cannot be enabled together with a sanitizer
      if (!Args.getLastArg(options::OPT_fsanitize_EQ))
        CmdArgs.push_back("-ffine-grained-bitfield-accesses");
    }

    // '-fsycl-unnamed-lambda' is not supported with '-fsycl-host-compiler'
    if (Args.hasArg(options::OPT_fsycl_host_compiler_EQ)) {
      if (Args.hasFlag(options::OPT_fsycl_unnamed_lambda,
                       options::OPT_fno_sycl_unnamed_lambda, false))
        D.Diag(diag::err_drv_cannot_mix_options) << "-fsycl-host-compiler"
                                                 << "-fsycl-unnamed-lambda";
      else // '-fsycl-host-compiler' implies '-fno-sycl-unnamed-lambda'
        CmdArgs.push_back("-fno-sycl-unnamed-lambda");
    } else if (!Args.hasFlag(options::OPT_fsycl_unnamed_lambda,
                             options::OPT_fno_sycl_unnamed_lambda, true))
      CmdArgs.push_back("-fno-sycl-unnamed-lambda");

    if (!Args.hasFlag(options::OPT_fsycl_esimd_force_stateless_mem,
                      options::OPT_fno_sycl_esimd_force_stateless_mem, true))
      CmdArgs.push_back("-fno-sycl-esimd-force-stateless-mem");

    if (Arg *A = Args.getLastArg(options::OPT_fsycl_range_rounding_EQ))
      A->render(Args, CmdArgs);

    if (Arg *A = Args.getLastArg(options::OPT_fsycl_exp_range_rounding))
      A->render(Args, CmdArgs);

    if (Arg *A = Args.getLastArg(options::OPT_fsycl_fp64_conv_emu)) {
      if (Triple.isSPIRAOT() &&
          Triple.getSubArch() == llvm::Triple::SPIRSubArch_gen)
        A->render(Args, CmdArgs);
    }

    // Add the Unique ID prefix
    StringRef UniqueID = D.getSYCLUniqueID(Input.getBaseInput());
    if (!UniqueID.empty())
      CmdArgs.push_back(
          Args.MakeArgString(Twine("-fsycl-unique-prefix=") + UniqueID));

    auto SYCLTCRange = C.getOffloadToolChains<Action::OFK_SYCL>();
    for (auto TI = SYCLTCRange.first, TE = SYCLTCRange.second; TI != TE; ++TI) {
      llvm::Triple SYCLTriple = TI->second->getTriple();
      if (SYCLTriple.isNVPTX() && IsSYCLCUDACompat && !IsSYCLDevice) {
        CmdArgs.push_back("-aux-triple");
        CmdArgs.push_back(Args.MakeArgString(SYCLTriple.normalize()));
        // We need to figure out which CUDA version we're compiling for, as that
        // determines how we load and launch GPU kernels.
        auto *CTC = static_cast<const toolchains::CudaToolChain *>(TI->second);
        assert(CTC && "Expected valid CUDA Toolchain.");
        if (CTC->CudaInstallation.version() != CudaVersion::UNKNOWN)
          CmdArgs.push_back(Args.MakeArgString(
              Twine("-target-sdk-version=") +
              CudaVersionToString(CTC->CudaInstallation.version())));
        break;
      }
    }
    // At -O0, imply -fsycl-disable-range-rounding.
    bool DisableRangeRounding = false;
    if (Arg *A = Args.getLastArg(options::OPT_O_Group)) {
      if (A->getOption().matches(options::OPT_O0))
        // If the user has set some range rounding preference then let that
        // override not range rounding at -O0
        if (!Args.getLastArg(options::OPT_fsycl_range_rounding_EQ))
          DisableRangeRounding = true;
    }
    if (DisableRangeRounding)
      CmdArgs.push_back("-fsycl-range-rounding=disable");

    const auto DeviceTraitsMacrosArgs = D.getDeviceTraitsMacrosArgs();
    for (const auto &Arg : DeviceTraitsMacrosArgs) {
      CmdArgs.push_back(Arg);
    }
  }

  if (Args.hasArg(options::OPT_fclangir))
    CmdArgs.push_back("-fclangir");

  if (IsOpenMPDevice) {
    // We have to pass the triple of the host if compiling for an OpenMP device.
    std::string NormalizedTriple =
        C.getSingleOffloadToolChain<Action::OFK_Host>()
            ->getTriple()
            .normalize();
    CmdArgs.push_back("-aux-triple");
    CmdArgs.push_back(Args.MakeArgString(NormalizedTriple));
  }

  if (Triple.isOSWindows() && (Triple.getArch() == llvm::Triple::arm ||
                               Triple.getArch() == llvm::Triple::thumb)) {
    unsigned Offset = Triple.getArch() == llvm::Triple::arm ? 4 : 6;
    unsigned Version = 0;
    bool Failure =
        Triple.getArchName().substr(Offset).consumeInteger(10, Version);
    if (Failure || Version < 7)
      D.Diag(diag::err_target_unsupported_arch) << Triple.getArchName()
                                                << TripleStr;
  }

  // Push all default warning arguments that are specific to
  // the given target.  These come before user provided warning options
  // are provided.
  TC.addClangWarningOptions(CmdArgs);

  if (Triple.isSPIROrSPIRV()) {
    // FIXME: Subclass ToolChain for SPIR/SPIR-V and move this to
    // addClangWarningOptions.
    CmdArgs.push_back("-Wspir-compat");
    // Disable this option for SPIR targets.
    // TODO:  This needs to be re-enabled once we have a real fix.
    CmdArgs.push_back("-fno-offload-use-alloca-addrspace-for-srets");
  }

  // Select the appropriate action.
  RewriteKind rewriteKind = RK_None;

  bool UnifiedLTO = false;
  if (IsUsingLTO) {
    UnifiedLTO = Args.hasFlag(options::OPT_funified_lto,
                              options::OPT_fno_unified_lto, Triple.isPS());
    if (UnifiedLTO)
      CmdArgs.push_back("-funified-lto");
  }

  // If CollectArgsForIntegratedAssembler() isn't called below, claim the args
  // it claims when not running an assembler. Otherwise, clang would emit
  // "argument unused" warnings for assembler flags when e.g. adding "-E" to
  // flags while debugging something. That'd be somewhat inconvenient, and it's
  // also inconsistent with most other flags -- we don't warn on
  // -ffunction-sections not being used in -E mode either for example, even
  // though it's not really used either.
  if (!isa<AssembleJobAction>(JA)) {
    // The args claimed here should match the args used in
    // CollectArgsForIntegratedAssembler().
    if (TC.useIntegratedAs()) {
      Args.ClaimAllArgs(options::OPT_mrelax_all);
      Args.ClaimAllArgs(options::OPT_mno_relax_all);
      Args.ClaimAllArgs(options::OPT_mincremental_linker_compatible);
      Args.ClaimAllArgs(options::OPT_mno_incremental_linker_compatible);
      switch (C.getDefaultToolChain().getArch()) {
      case llvm::Triple::arm:
      case llvm::Triple::armeb:
      case llvm::Triple::thumb:
      case llvm::Triple::thumbeb:
        Args.ClaimAllArgs(options::OPT_mimplicit_it_EQ);
        break;
      default:
        break;
      }
    }
    Args.ClaimAllArgs(options::OPT_Wa_COMMA);
    Args.ClaimAllArgs(options::OPT_Xassembler);
    Args.ClaimAllArgs(options::OPT_femit_dwarf_unwind_EQ);
  }

  if (isa<AnalyzeJobAction>(JA)) {
    assert(JA.getType() == types::TY_Plist && "Invalid output type.");
    CmdArgs.push_back("-analyze");
  } else if (isa<PreprocessJobAction>(JA)) {
    if (Output.getType() == types::TY_Dependencies)
      CmdArgs.push_back("-Eonly");
    else {
      CmdArgs.push_back("-E");
      if (Args.hasArg(options::OPT_rewrite_objc) &&
          !Args.hasArg(options::OPT_g_Group))
        CmdArgs.push_back("-P");
      else if (JA.getType() == types::TY_PP_CXXHeaderUnit)
        CmdArgs.push_back("-fdirectives-only");
    }
  } else if (isa<AssembleJobAction>(JA)) {
    if (IsSYCLDevice && !RawTriple.isNativeCPU()) {
      CmdArgs.push_back("-emit-llvm-bc");
    } else {
      CmdArgs.push_back("-emit-obj");
      CollectArgsForIntegratedAssembler(C, Args, CmdArgs, D);
    }
    if (IsSYCLDevice && RawTriple.isNativeCPU()) {
      // NativeCPU generates an initial LLVM module for a dummy target, then
      // compiles that for host. Avoid generating a warning for that.
      CmdArgs.push_back("-Wno-override-module");
      CmdArgs.push_back("-mllvm");
      CmdArgs.push_back("-sycl-native-cpu-backend");
    }

    // Also ignore explicit -force_cpusubtype_ALL option.
    (void)Args.hasArg(options::OPT_force__cpusubtype__ALL);
  } else if (isa<PrecompileJobAction>(JA)) {
    if (JA.getType() == types::TY_Nothing)
      CmdArgs.push_back("-fsyntax-only");
    else if (JA.getType() == types::TY_ModuleFile)
      CmdArgs.push_back("-emit-module-interface");
    else if (JA.getType() == types::TY_HeaderUnit)
      CmdArgs.push_back("-emit-header-unit");
    else if (!Args.hasArg(options::OPT_ignore_pch))
      CmdArgs.push_back("-emit-pch");
  } else if (isa<VerifyPCHJobAction>(JA)) {
    CmdArgs.push_back("-verify-pch");
  } else if (isa<ExtractAPIJobAction>(JA)) {
    assert(JA.getType() == types::TY_API_INFO &&
           "Extract API actions must generate a API information.");
    CmdArgs.push_back("-extract-api");

    if (Arg *PrettySGFArg = Args.getLastArg(options::OPT_emit_pretty_sgf))
      PrettySGFArg->render(Args, CmdArgs);

    Arg *SymbolGraphDirArg = Args.getLastArg(options::OPT_symbol_graph_dir_EQ);

    if (Arg *ProductNameArg = Args.getLastArg(options::OPT_product_name_EQ))
      ProductNameArg->render(Args, CmdArgs);
    if (Arg *ExtractAPIIgnoresFileArg =
            Args.getLastArg(options::OPT_extract_api_ignores_EQ))
      ExtractAPIIgnoresFileArg->render(Args, CmdArgs);
    if (Arg *EmitExtensionSymbolGraphs =
            Args.getLastArg(options::OPT_emit_extension_symbol_graphs)) {
      if (!SymbolGraphDirArg)
        D.Diag(diag::err_drv_missing_symbol_graph_dir);

      EmitExtensionSymbolGraphs->render(Args, CmdArgs);
    }
    if (SymbolGraphDirArg)
      SymbolGraphDirArg->render(Args, CmdArgs);
  } else {
    assert((isa<CompileJobAction>(JA) || isa<BackendJobAction>(JA)) &&
           "Invalid action for clang tool.");
    if (JA.getType() == types::TY_Nothing) {
      CmdArgs.push_back("-fsyntax-only");
    } else if (JA.getType() == types::TY_LLVM_IR ||
               JA.getType() == types::TY_LTO_IR) {
      CmdArgs.push_back("-emit-llvm");
    } else if (JA.getType() == types::TY_LLVM_BC ||
               JA.getType() == types::TY_LTO_BC) {
      // Emit textual llvm IR for AMDGPU offloading for -emit-llvm -S
      if (Triple.isAMDGCN() && IsOpenMPDevice && Args.hasArg(options::OPT_S) &&
          Args.hasArg(options::OPT_emit_llvm)) {
        CmdArgs.push_back("-emit-llvm");
      } else {
        CmdArgs.push_back("-emit-llvm-bc");
      }
    } else if (JA.getType() == types::TY_IFS ||
               JA.getType() == types::TY_IFS_CPP) {
      StringRef ArgStr =
          Args.hasArg(options::OPT_interface_stub_version_EQ)
              ? Args.getLastArgValue(options::OPT_interface_stub_version_EQ)
              : "ifs-v1";
      CmdArgs.push_back("-emit-interface-stubs");
      CmdArgs.push_back(
          Args.MakeArgString(Twine("-interface-stub-version=") + ArgStr.str()));
    } else if (JA.getType() == types::TY_PP_Asm) {
      CmdArgs.push_back("-S");
    } else if (JA.getType() == types::TY_AST) {
      if (!Args.hasArg(options::OPT_ignore_pch))
        CmdArgs.push_back("-emit-pch");
    } else if (JA.getType() == types::TY_ModuleFile) {
      CmdArgs.push_back("-module-file-info");
    } else if (JA.getType() == types::TY_RewrittenObjC) {
      CmdArgs.push_back("-rewrite-objc");
      rewriteKind = RK_NonFragile;
    } else if (JA.getType() == types::TY_RewrittenLegacyObjC) {
      CmdArgs.push_back("-rewrite-objc");
      rewriteKind = RK_Fragile;
    } else if (JA.getType() == types::TY_CIR) {
      CmdArgs.push_back("-emit-cir");
    } else {
      assert(JA.getType() == types::TY_PP_Asm && "Unexpected output type!");
    }

    // Preserve use-list order by default when emitting bitcode, so that
    // loading the bitcode up in 'opt' or 'llc' and running passes gives the
    // same result as running passes here.  For LTO, we don't need to preserve
    // the use-list order, since serialization to bitcode is part of the flow.
    if (JA.getType() == types::TY_LLVM_BC)
      CmdArgs.push_back("-emit-llvm-uselists");

    if (IsUsingLTO) {
      bool IsUsingOffloadNewDriver =
          Args.hasFlag(options::OPT_offload_new_driver,
                       options::OPT_no_offload_new_driver, false);
      Arg *SYCLSplitMode =
          Args.getLastArg(options::OPT_fsycl_device_code_split_EQ);
      bool IsDeviceCodeSplitDisabled =
          SYCLSplitMode && StringRef(SYCLSplitMode->getValue()) == "off";
      bool IsSYCLLTOSupported =
          JA.isDeviceOffloading(Action::OFK_SYCL) && IsUsingOffloadNewDriver;
      if ((IsDeviceOffloadAction &&
           !JA.isDeviceOffloading(Action::OFK_OpenMP) && !Triple.isAMDGPU() &&
           !IsUsingOffloadNewDriver) ||
          (JA.isDeviceOffloading(Action::OFK_SYCL) && !IsSYCLLTOSupported)) {
        D.Diag(diag::err_drv_unsupported_opt_for_target)
            << Args.getLastArg(options::OPT_foffload_lto,
                               options::OPT_foffload_lto_EQ)
                   ->getAsString(Args)
            << Triple.getTriple();
      } else if (Triple.isNVPTX() && !IsRDCMode &&
                 JA.isDeviceOffloading(Action::OFK_Cuda)) {
        D.Diag(diag::err_drv_unsupported_opt_for_language_mode)
            << Args.getLastArg(options::OPT_foffload_lto,
                               options::OPT_foffload_lto_EQ)
                   ->getAsString(Args)
            << "-fno-gpu-rdc";
      } else if (JA.isDeviceOffloading(Action::OFK_SYCL) &&
                 IsDeviceCodeSplitDisabled && LTOMode == LTOK_Thin) {
        D.Diag(diag::err_drv_sycl_thinlto_split_off)
            << SYCLSplitMode->getAsString(Args)
            << Args.getLastArg(options::OPT_foffload_lto,
                               options::OPT_foffload_lto_EQ)
                   ->getAsString(Args);
      } else {
        assert(LTOMode == LTOK_Full || LTOMode == LTOK_Thin);
        CmdArgs.push_back(Args.MakeArgString(
            Twine("-flto=") + (LTOMode == LTOK_Thin ? "thin" : "full")));
        // PS4 uses the legacy LTO API, which does not support some of the
        // features enabled by -flto-unit.
        if (!RawTriple.isPS4() ||
            (D.getLTOMode() == LTOK_Full) || !UnifiedLTO)
          CmdArgs.push_back("-flto-unit");
      }
    }
  }

  Args.AddLastArg(CmdArgs, options::OPT_dumpdir);

  if (const Arg *A = Args.getLastArg(options::OPT_fthinlto_index_EQ)) {
    if (!types::isLLVMIR(Input.getType()))
      D.Diag(diag::err_drv_arg_requires_bitcode_input) << A->getAsString(Args);
    Args.AddLastArg(CmdArgs, options::OPT_fthinlto_index_EQ);
  }

  if (Triple.isPPC())
    Args.addOptInFlag(CmdArgs, options::OPT_mregnames,
                      options::OPT_mno_regnames);

  if (Args.getLastArg(options::OPT_fthin_link_bitcode_EQ))
    Args.AddLastArg(CmdArgs, options::OPT_fthin_link_bitcode_EQ);

  if (Args.getLastArg(options::OPT_save_temps_EQ))
    Args.AddLastArg(CmdArgs, options::OPT_save_temps_EQ);

  auto *MemProfArg = Args.getLastArg(options::OPT_fmemory_profile,
                                     options::OPT_fmemory_profile_EQ,
                                     options::OPT_fno_memory_profile);
  if (MemProfArg &&
      !MemProfArg->getOption().matches(options::OPT_fno_memory_profile))
    MemProfArg->render(Args, CmdArgs);

  if (auto *MemProfUseArg =
          Args.getLastArg(options::OPT_fmemory_profile_use_EQ)) {
    if (MemProfArg)
      D.Diag(diag::err_drv_argument_not_allowed_with)
          << MemProfUseArg->getAsString(Args) << MemProfArg->getAsString(Args);
    if (auto *PGOInstrArg = Args.getLastArg(options::OPT_fprofile_generate,
                                            options::OPT_fprofile_generate_EQ))
      D.Diag(diag::err_drv_argument_not_allowed_with)
          << MemProfUseArg->getAsString(Args) << PGOInstrArg->getAsString(Args);
    MemProfUseArg->render(Args, CmdArgs);
  }

  // Embed-bitcode option.
  // Only white-listed flags below are allowed to be embedded.
  if (C.getDriver().embedBitcodeInObject() && !IsUsingLTO &&
      (isa<BackendJobAction>(JA) || isa<AssembleJobAction>(JA))) {
    // Add flags implied by -fembed-bitcode.
    Args.AddLastArg(CmdArgs, options::OPT_fembed_bitcode_EQ);
    // Disable all llvm IR level optimizations.
    CmdArgs.push_back("-disable-llvm-passes");

    // Render target options.
    TC.addClangTargetOptions(Args, CmdArgs, JA.getOffloadingDeviceKind());

    // reject options that shouldn't be supported in bitcode
    // also reject kernel/kext
    static const constexpr unsigned kBitcodeOptionIgnorelist[] = {
        options::OPT_mkernel,
        options::OPT_fapple_kext,
        options::OPT_ffunction_sections,
        options::OPT_fno_function_sections,
        options::OPT_fdata_sections,
        options::OPT_fno_data_sections,
        options::OPT_fbasic_block_sections_EQ,
        options::OPT_funique_internal_linkage_names,
        options::OPT_fno_unique_internal_linkage_names,
        options::OPT_funique_section_names,
        options::OPT_fno_unique_section_names,
        options::OPT_funique_basic_block_section_names,
        options::OPT_fno_unique_basic_block_section_names,
        options::OPT_mrestrict_it,
        options::OPT_mno_restrict_it,
        options::OPT_mstackrealign,
        options::OPT_mno_stackrealign,
        options::OPT_mstack_alignment,
        options::OPT_mcmodel_EQ,
        options::OPT_mlong_calls,
        options::OPT_mno_long_calls,
        options::OPT_ggnu_pubnames,
        options::OPT_gdwarf_aranges,
        options::OPT_fdebug_types_section,
        options::OPT_fno_debug_types_section,
        options::OPT_fdwarf_directory_asm,
        options::OPT_fno_dwarf_directory_asm,
        options::OPT_mrelax_all,
        options::OPT_mno_relax_all,
        options::OPT_ftrap_function_EQ,
        options::OPT_ffixed_r9,
        options::OPT_mfix_cortex_a53_835769,
        options::OPT_mno_fix_cortex_a53_835769,
        options::OPT_ffixed_x18,
        options::OPT_mglobal_merge,
        options::OPT_mno_global_merge,
        options::OPT_mred_zone,
        options::OPT_mno_red_zone,
        options::OPT_Wa_COMMA,
        options::OPT_Xassembler,
        options::OPT_mllvm,
        options::OPT_mmlir,
    };
    for (const auto &A : Args)
      if (llvm::is_contained(kBitcodeOptionIgnorelist, A->getOption().getID()))
        D.Diag(diag::err_drv_unsupported_embed_bitcode) << A->getSpelling();

    // Render the CodeGen options that need to be passed.
    Args.addOptOutFlag(CmdArgs, options::OPT_foptimize_sibling_calls,
                       options::OPT_fno_optimize_sibling_calls);

    Args.addOptOutFlag(CmdArgs,
                       options::OPT_foffload_use_alloca_addrspace_for_srets,
                       options::OPT_fno_offload_use_alloca_addrspace_for_srets);

    RenderFloatingPointOptions(TC, D, isOptimizationLevelFast(Args), Args,
                               CmdArgs, JA, NoOffloadFP32PrecDiv,
                               NoOffloadFP32PrecSqrt);

    // Render ABI arguments
    switch (TC.getArch()) {
    default: break;
    case llvm::Triple::arm:
    case llvm::Triple::armeb:
    case llvm::Triple::thumbeb:
      RenderARMABI(D, Triple, Args, CmdArgs);
      break;
    case llvm::Triple::aarch64:
    case llvm::Triple::aarch64_32:
    case llvm::Triple::aarch64_be:
      RenderAArch64ABI(Triple, Args, CmdArgs);
      break;
    }

    // Input/Output file.
    if (Output.getType() == types::TY_Dependencies) {
      // Handled with other dependency code.
    } else if (Output.isFilename()) {
      CmdArgs.push_back("-o");
      CmdArgs.push_back(Output.getFilename());
    } else {
      assert(Output.isNothing() && "Input output.");
    }

    for (const auto &II : Inputs) {
      addDashXForInput(Args, II, CmdArgs);
      if (II.isFilename())
        CmdArgs.push_back(II.getFilename());
      else
        II.getInputArg().renderAsInput(Args, CmdArgs);
    }

    C.addCommand(std::make_unique<Command>(
        JA, *this, ResponseFileSupport::AtFileUTF8(), D.getClangProgramPath(),
        CmdArgs, Inputs, Output, D.getPrependArg()));
    return;
  }

  if (C.getDriver().embedBitcodeMarkerOnly() && !IsUsingLTO)
    CmdArgs.push_back("-fembed-bitcode=marker");

  // We normally speed up the clang process a bit by skipping destructors at
  // exit, but when we're generating diagnostics we can rely on some of the
  // cleanup.
  if (!C.isForDiagnostics())
    CmdArgs.push_back("-disable-free");
  CmdArgs.push_back("-clear-ast-before-backend");

#ifdef NDEBUG
  const bool IsAssertBuild = false;
#else
  const bool IsAssertBuild = true;
#endif

  // Disable the verification pass in no-asserts builds unless otherwise
  // specified.
  if (Args.hasFlag(options::OPT_fno_verify_intermediate_code,
                   options::OPT_fverify_intermediate_code, !IsAssertBuild)) {
    CmdArgs.push_back("-disable-llvm-verifier");
  }

  // Discard value names in no-asserts builds unless otherwise specified.
  if (Args.hasFlag(options::OPT_fdiscard_value_names,
                   options::OPT_fno_discard_value_names, !IsAssertBuild)) {
    if (Args.hasArg(options::OPT_fdiscard_value_names) &&
        llvm::any_of(Inputs, [](const clang::driver::InputInfo &II) {
          return types::isLLVMIR(II.getType());
        })) {
      D.Diag(diag::warn_ignoring_fdiscard_for_bitcode);
    }
    CmdArgs.push_back("-discard-value-names");
  }

  // Set the main file name, so that debug info works even with
  // -save-temps.
  CmdArgs.push_back("-main-file-name");
  CmdArgs.push_back(getBaseInputName(Args, Input));

  // Some flags which affect the language (via preprocessor
  // defines).
  if (Args.hasArg(options::OPT_static))
    CmdArgs.push_back("-static-define");

  Args.AddLastArg(CmdArgs, options::OPT_static_libclosure);

  if (Args.hasArg(options::OPT_municode))
    CmdArgs.push_back("-DUNICODE");

  if (isa<AnalyzeJobAction>(JA))
    RenderAnalyzerOptions(Args, CmdArgs, Triple, Input);

  if (isa<AnalyzeJobAction>(JA) ||
      (isa<PreprocessJobAction>(JA) && Args.hasArg(options::OPT__analyze)))
    CmdArgs.push_back("-setup-static-analyzer");

  // Enable compatilibily mode to avoid analyzer-config related errors.
  // Since we can't access frontend flags through hasArg, let's manually iterate
  // through them.
  bool FoundAnalyzerConfig = false;
  for (auto *Arg : Args.filtered(options::OPT_Xclang))
    if (StringRef(Arg->getValue()) == "-analyzer-config") {
      FoundAnalyzerConfig = true;
      break;
    }
  if (!FoundAnalyzerConfig)
    for (auto *Arg : Args.filtered(options::OPT_Xanalyzer))
      if (StringRef(Arg->getValue()) == "-analyzer-config") {
        FoundAnalyzerConfig = true;
        break;
      }
  if (FoundAnalyzerConfig)
    CmdArgs.push_back("-analyzer-config-compatibility-mode=true");

  CheckCodeGenerationOptions(D, Args);

  unsigned FunctionAlignment = ParseFunctionAlignment(TC, Args);
  assert(FunctionAlignment <= 31 && "function alignment will be truncated!");
  if (FunctionAlignment) {
    CmdArgs.push_back("-function-alignment");
    CmdArgs.push_back(Args.MakeArgString(std::to_string(FunctionAlignment)));
  }

  // We support -falign-loops=N where N is a power of 2. GCC supports more
  // forms.
  if (const Arg *A = Args.getLastArg(options::OPT_falign_loops_EQ)) {
    unsigned Value = 0;
    if (StringRef(A->getValue()).getAsInteger(10, Value) || Value > 65536)
      TC.getDriver().Diag(diag::err_drv_invalid_int_value)
          << A->getAsString(Args) << A->getValue();
    else if (Value & (Value - 1))
      TC.getDriver().Diag(diag::err_drv_alignment_not_power_of_two)
          << A->getAsString(Args) << A->getValue();
    // Treat =0 as unspecified (use the target preference).
    if (Value)
      CmdArgs.push_back(Args.MakeArgString("-falign-loops=" +
                                           Twine(std::min(Value, 65536u))));
  }

  if (Triple.isOSzOS()) {
    // On z/OS some of the system header feature macros need to
    // be defined to enable most cross platform projects to build
    // successfully.  Ths include the libc++ library.  A
    // complicating factor is that users can define these
    // macros to the same or different values.  We need to add
    // the definition for these macros to the compilation command
    // if the user hasn't already defined them.

    auto findMacroDefinition = [&](const std::string &Macro) {
      auto MacroDefs = Args.getAllArgValues(options::OPT_D);
      return llvm::any_of(MacroDefs, [&](const std::string &M) {
        return M == Macro || M.find(Macro + '=') != std::string::npos;
      });
    };

    // _UNIX03_WITHDRAWN is required for libcxx & porting.
    if (!findMacroDefinition("_UNIX03_WITHDRAWN"))
      CmdArgs.push_back("-D_UNIX03_WITHDRAWN");
    // _OPEN_DEFAULT is required for XL compat
    if (!findMacroDefinition("_OPEN_DEFAULT"))
      CmdArgs.push_back("-D_OPEN_DEFAULT");
    if (D.CCCIsCXX() || types::isCXX(Input.getType())) {
      // _XOPEN_SOURCE=600 is required for libcxx.
      if (!findMacroDefinition("_XOPEN_SOURCE"))
        CmdArgs.push_back("-D_XOPEN_SOURCE=600");
    }
  }

  llvm::Reloc::Model RelocationModel;
  unsigned PICLevel;
  bool IsPIE;
  std::tie(RelocationModel, PICLevel, IsPIE) = ParsePICArgs(TC, Args);
  Arg *LastPICDataRelArg =
      Args.getLastArg(options::OPT_mno_pic_data_is_text_relative,
                      options::OPT_mpic_data_is_text_relative);
  bool NoPICDataIsTextRelative = false;
  if (LastPICDataRelArg) {
    if (LastPICDataRelArg->getOption().matches(
            options::OPT_mno_pic_data_is_text_relative)) {
      NoPICDataIsTextRelative = true;
      if (!PICLevel)
        D.Diag(diag::err_drv_argument_only_allowed_with)
            << "-mno-pic-data-is-text-relative"
            << "-fpic/-fpie";
    }
    if (!Triple.isSystemZ())
      D.Diag(diag::err_drv_unsupported_opt_for_target)
          << (NoPICDataIsTextRelative ? "-mno-pic-data-is-text-relative"
                                      : "-mpic-data-is-text-relative")
          << RawTriple.str();
  }

  bool IsROPI = RelocationModel == llvm::Reloc::ROPI ||
                RelocationModel == llvm::Reloc::ROPI_RWPI;
  bool IsRWPI = RelocationModel == llvm::Reloc::RWPI ||
                RelocationModel == llvm::Reloc::ROPI_RWPI;

  if (Args.hasArg(options::OPT_mcmse) &&
      !Args.hasArg(options::OPT_fallow_unsupported)) {
    if (IsROPI)
      D.Diag(diag::err_cmse_pi_are_incompatible) << IsROPI;
    if (IsRWPI)
      D.Diag(diag::err_cmse_pi_are_incompatible) << !IsRWPI;
  }

  if (IsROPI && types::isCXX(Input.getType()) &&
      !Args.hasArg(options::OPT_fallow_unsupported))
    D.Diag(diag::err_drv_ropi_incompatible_with_cxx);

  const char *RMName = RelocationModelName(RelocationModel);
  if (RMName) {
    CmdArgs.push_back("-mrelocation-model");
    CmdArgs.push_back(RMName);
  }
  if (PICLevel > 0) {
    CmdArgs.push_back("-pic-level");
    CmdArgs.push_back(PICLevel == 1 ? "1" : "2");
    if (IsPIE)
      CmdArgs.push_back("-pic-is-pie");
    if (NoPICDataIsTextRelative)
      CmdArgs.push_back("-mcmodel=medium");
  }

  if (RelocationModel == llvm::Reloc::ROPI ||
      RelocationModel == llvm::Reloc::ROPI_RWPI)
    CmdArgs.push_back("-fropi");
  if (RelocationModel == llvm::Reloc::RWPI ||
      RelocationModel == llvm::Reloc::ROPI_RWPI)
    CmdArgs.push_back("-frwpi");

  if (Arg *A = Args.getLastArg(options::OPT_meabi)) {
    CmdArgs.push_back("-meabi");
    CmdArgs.push_back(A->getValue());
  }

  // -fsemantic-interposition is forwarded to CC1: set the
  // "SemanticInterposition" metadata to 1 (make some linkages interposable) and
  // make default visibility external linkage definitions dso_preemptable.
  //
  // -fno-semantic-interposition: if the target supports .Lfoo$local local
  // aliases (make default visibility external linkage definitions dso_local).
  // This is the CC1 default for ELF to match COFF/Mach-O.
  //
  // Otherwise use Clang's traditional behavior: like
  // -fno-semantic-interposition but local aliases are not used. So references
  // can be interposed if not optimized out.
  if (Triple.isOSBinFormatELF()) {
    Arg *A = Args.getLastArg(options::OPT_fsemantic_interposition,
                             options::OPT_fno_semantic_interposition);
    if (RelocationModel != llvm::Reloc::Static && !IsPIE) {
      // The supported targets need to call AsmPrinter::getSymbolPreferLocal.
      bool SupportsLocalAlias =
          Triple.isAArch64() || Triple.isRISCV() || Triple.isX86();
      if (!A)
        CmdArgs.push_back("-fhalf-no-semantic-interposition");
      else if (A->getOption().matches(options::OPT_fsemantic_interposition))
        A->render(Args, CmdArgs);
      else if (!SupportsLocalAlias)
        CmdArgs.push_back("-fhalf-no-semantic-interposition");
    }
  }

  {
    std::string Model;
    if (Arg *A = Args.getLastArg(options::OPT_mthread_model)) {
      if (!TC.isThreadModelSupported(A->getValue()))
        D.Diag(diag::err_drv_invalid_thread_model_for_target)
            << A->getValue() << A->getAsString(Args);
      Model = A->getValue();
    } else
      Model = TC.getThreadModel();
    if (Model != "posix") {
      CmdArgs.push_back("-mthread-model");
      CmdArgs.push_back(Args.MakeArgString(Model));
    }
  }

  if (Arg *A = Args.getLastArg(options::OPT_fveclib)) {
    StringRef Name = A->getValue();
    if (Name == "SVML") {
      if (Triple.getArch() != llvm::Triple::x86 &&
          Triple.getArch() != llvm::Triple::x86_64)
        D.Diag(diag::err_drv_unsupported_opt_for_target)
            << Name << Triple.getArchName();
    } else if (Name == "AMDLIBM") {
      if (Triple.getArch() != llvm::Triple::x86 &&
          Triple.getArch() != llvm::Triple::x86_64)
        D.Diag(diag::err_drv_unsupported_opt_for_target)
            << Name << Triple.getArchName();
    } else if (Name == "libmvec") {
      if (Triple.getArch() != llvm::Triple::x86 &&
          Triple.getArch() != llvm::Triple::x86_64 &&
          Triple.getArch() != llvm::Triple::aarch64 &&
          Triple.getArch() != llvm::Triple::aarch64_be)
        D.Diag(diag::err_drv_unsupported_opt_for_target)
            << Name << Triple.getArchName();
    } else if (Name == "SLEEF" || Name == "ArmPL") {
      if (Triple.getArch() != llvm::Triple::aarch64 &&
          Triple.getArch() != llvm::Triple::aarch64_be &&
          Triple.getArch() != llvm::Triple::riscv64)
        D.Diag(diag::err_drv_unsupported_opt_for_target)
            << Name << Triple.getArchName();
    }
    A->render(Args, CmdArgs);
  }

  if (Arg *A = Args.getLastArg(options::OPT_faltmathlib_EQ))
    A->render(Args, CmdArgs);

  if (Args.hasFlag(options::OPT_fmerge_all_constants,
                   options::OPT_fno_merge_all_constants, false))
    CmdArgs.push_back("-fmerge-all-constants");

  Args.addOptOutFlag(CmdArgs, options::OPT_fdelete_null_pointer_checks,
                     options::OPT_fno_delete_null_pointer_checks);

  // LLVM Code Generator Options.

  if (Arg *A = Args.getLastArg(options::OPT_mabi_EQ_quadword_atomics)) {
    if (!Triple.isOSAIX() || Triple.isPPC32())
      D.Diag(diag::err_drv_unsupported_opt_for_target)
        << A->getSpelling() << RawTriple.str();
    CmdArgs.push_back("-mabi=quadword-atomics");
  }

  if (Arg *A = Args.getLastArg(options::OPT_mlong_double_128)) {
    // Emit the unsupported option error until the Clang's library integration
    // support for 128-bit long double is available for AIX.
    if (Triple.isOSAIX())
      D.Diag(diag::err_drv_unsupported_opt_for_target)
          << A->getSpelling() << RawTriple.str();
  }

  if (Arg *A = Args.getLastArg(options::OPT_Wframe_larger_than_EQ)) {
    StringRef V = A->getValue(), V1 = V;
    unsigned Size;
    if (V1.consumeInteger(10, Size) || !V1.empty())
      D.Diag(diag::err_drv_invalid_argument_to_option)
          << V << A->getOption().getName();
    else
      CmdArgs.push_back(Args.MakeArgString("-fwarn-stack-size=" + V));
  }

  Args.addOptOutFlag(CmdArgs, options::OPT_fjump_tables,
                     options::OPT_fno_jump_tables);
  Args.addOptInFlag(CmdArgs, options::OPT_fprofile_sample_accurate,
                    options::OPT_fno_profile_sample_accurate);
  Args.addOptOutFlag(CmdArgs, options::OPT_fpreserve_as_comments,
                     options::OPT_fno_preserve_as_comments);

  if (Arg *A = Args.getLastArg(options::OPT_mregparm_EQ)) {
    CmdArgs.push_back("-mregparm");
    CmdArgs.push_back(A->getValue());
  }

  if (Arg *A = Args.getLastArg(options::OPT_maix_struct_return,
                               options::OPT_msvr4_struct_return)) {
    if (!TC.getTriple().isPPC32()) {
      D.Diag(diag::err_drv_unsupported_opt_for_target)
          << A->getSpelling() << RawTriple.str();
    } else if (A->getOption().matches(options::OPT_maix_struct_return)) {
      CmdArgs.push_back("-maix-struct-return");
    } else {
      assert(A->getOption().matches(options::OPT_msvr4_struct_return));
      CmdArgs.push_back("-msvr4-struct-return");
    }
  }

  if (Arg *A = Args.getLastArg(options::OPT_fpcc_struct_return,
                               options::OPT_freg_struct_return)) {
    if (TC.getArch() != llvm::Triple::x86) {
      D.Diag(diag::err_drv_unsupported_opt_for_target)
          << A->getSpelling() << RawTriple.str();
    } else if (A->getOption().matches(options::OPT_fpcc_struct_return)) {
      CmdArgs.push_back("-fpcc-struct-return");
    } else {
      assert(A->getOption().matches(options::OPT_freg_struct_return));
      CmdArgs.push_back("-freg-struct-return");
    }
  }

  if (Args.hasFlag(options::OPT_mrtd, options::OPT_mno_rtd, false)) {
    if (Triple.getArch() == llvm::Triple::m68k)
      CmdArgs.push_back("-fdefault-calling-conv=rtdcall");
    else
      CmdArgs.push_back("-fdefault-calling-conv=stdcall");
  }

  if (Args.hasArg(options::OPT_fenable_matrix)) {
    // enable-matrix is needed by both the LangOpts and by LLVM.
    CmdArgs.push_back("-fenable-matrix");
    CmdArgs.push_back("-mllvm");
    CmdArgs.push_back("-enable-matrix");
  }

  CodeGenOptions::FramePointerKind FPKeepKind =
                  getFramePointerKind(Args, RawTriple);
  const char *FPKeepKindStr = nullptr;
  switch (FPKeepKind) {
  case CodeGenOptions::FramePointerKind::None:
    FPKeepKindStr = "-mframe-pointer=none";
    break;
  case CodeGenOptions::FramePointerKind::Reserved:
    FPKeepKindStr = "-mframe-pointer=reserved";
    break;
  case CodeGenOptions::FramePointerKind::NonLeaf:
    FPKeepKindStr = "-mframe-pointer=non-leaf";
    break;
  case CodeGenOptions::FramePointerKind::All:
    FPKeepKindStr = "-mframe-pointer=all";
    break;
  }
  assert(FPKeepKindStr && "unknown FramePointerKind");
  CmdArgs.push_back(FPKeepKindStr);

  Args.addOptOutFlag(CmdArgs, options::OPT_fzero_initialized_in_bss,
                     options::OPT_fno_zero_initialized_in_bss);

  bool OFastEnabled = isOptimizationLevelFast(Args);
  if (OFastEnabled)
    D.Diag(diag::warn_drv_deprecated_arg_ofast);
  // If -Ofast is the optimization level, then -fstrict-aliasing should be
  // enabled.  This alias option is being used to simplify the hasFlag logic.
  OptSpecifier StrictAliasingAliasOption =
      OFastEnabled ? options::OPT_Ofast : options::OPT_fstrict_aliasing;
  // We turn strict aliasing off by default if we're Windows MSVC since MSVC
  // doesn't do any TBAA.
  if (!Args.hasFlag(options::OPT_fstrict_aliasing, StrictAliasingAliasOption,
                    options::OPT_fno_strict_aliasing,
                    !IsWindowsMSVC && !IsUEFI))
    CmdArgs.push_back("-relaxed-aliasing");
  if (Args.hasFlag(options::OPT_fno_pointer_tbaa, options::OPT_fpointer_tbaa,
                   false))
    CmdArgs.push_back("-no-pointer-tbaa");
  if (!Args.hasFlag(options::OPT_fstruct_path_tbaa,
                    options::OPT_fno_struct_path_tbaa, true))
    CmdArgs.push_back("-no-struct-path-tbaa");
  Args.addOptInFlag(CmdArgs, options::OPT_fstrict_enums,
                    options::OPT_fno_strict_enums);
  Args.addOptOutFlag(CmdArgs, options::OPT_fstrict_return,
                     options::OPT_fno_strict_return);
  Args.addOptInFlag(CmdArgs, options::OPT_fallow_editor_placeholders,
                    options::OPT_fno_allow_editor_placeholders);
  Args.addOptInFlag(CmdArgs, options::OPT_fstrict_vtable_pointers,
                    options::OPT_fno_strict_vtable_pointers);
  Args.addOptInFlag(CmdArgs, options::OPT_fforce_emit_vtables,
                    options::OPT_fno_force_emit_vtables);
  Args.addOptOutFlag(CmdArgs, options::OPT_foptimize_sibling_calls,
                     options::OPT_fno_optimize_sibling_calls);
  Args.addOptOutFlag(CmdArgs, options::OPT_fescaping_block_tail_calls,
                     options::OPT_fno_escaping_block_tail_calls);

  Args.AddLastArg(CmdArgs, options::OPT_ffine_grained_bitfield_accesses,
                  options::OPT_fno_fine_grained_bitfield_accesses);

  Args.AddLastArg(CmdArgs, options::OPT_fexperimental_relative_cxx_abi_vtables,
                  options::OPT_fno_experimental_relative_cxx_abi_vtables);

  Args.AddLastArg(CmdArgs, options::OPT_fexperimental_omit_vtable_rtti,
                  options::OPT_fno_experimental_omit_vtable_rtti);

  Args.AddLastArg(CmdArgs, options::OPT_fdisable_block_signature_string,
                  options::OPT_fno_disable_block_signature_string);

  // Handle segmented stacks.
  Args.addOptInFlag(CmdArgs, options::OPT_fsplit_stack,
                    options::OPT_fno_split_stack);

  // -fprotect-parens=0 is default.
  if (Args.hasFlag(options::OPT_fprotect_parens,
                   options::OPT_fno_protect_parens, false))
    CmdArgs.push_back("-fprotect-parens");

  RenderFloatingPointOptions(TC, D, OFastEnabled, Args, CmdArgs, JA,
                             NoOffloadFP32PrecDiv, NoOffloadFP32PrecSqrt);

  Args.addOptInFlag(CmdArgs, options::OPT_fatomic_remote_memory,
                    options::OPT_fno_atomic_remote_memory);
  Args.addOptInFlag(CmdArgs, options::OPT_fatomic_fine_grained_memory,
                    options::OPT_fno_atomic_fine_grained_memory);
  Args.addOptInFlag(CmdArgs, options::OPT_fatomic_ignore_denormal_mode,
                    options::OPT_fno_atomic_ignore_denormal_mode);

  if (Arg *A = Args.getLastArg(options::OPT_fextend_args_EQ)) {
    const llvm::Triple::ArchType Arch = TC.getArch();
    if (Arch == llvm::Triple::x86 || Arch == llvm::Triple::x86_64) {
      StringRef V = A->getValue();
      if (V == "64")
        CmdArgs.push_back("-fextend-arguments=64");
      else if (V != "32")
        D.Diag(diag::err_drv_invalid_argument_to_option)
            << A->getValue() << A->getOption().getName();
    } else
      D.Diag(diag::err_drv_unsupported_opt_for_target)
          << A->getOption().getName() << TripleStr;
  }

  if (Arg *A = Args.getLastArg(options::OPT_mdouble_EQ)) {
    if (TC.getArch() == llvm::Triple::avr)
      A->render(Args, CmdArgs);
    else
      D.Diag(diag::err_drv_unsupported_opt_for_target)
          << A->getAsString(Args) << TripleStr;
  }

  if (Arg *A = Args.getLastArg(options::OPT_LongDouble_Group)) {
    if (TC.getTriple().isX86())
      A->render(Args, CmdArgs);
    else if (TC.getTriple().isSPIROrSPIRV() &&
             (A->getOption().getID() == options::OPT_mlong_double_64))
      // Only allow for -mlong-double-64 for SPIR/SPIR-V
      A->render(Args, CmdArgs);
    else if ((IsSYCL &&
              (TC.getTriple().isAMDGCN() || TC.getTriple().isNVPTX())) &&
             (A->getOption().getID() == options::OPT_mlong_double_64))
      // similarly, allow 64bit long double for SYCL GPU targets
      A->render(Args, CmdArgs);
    else if (TC.getTriple().isPPC() &&
             (A->getOption().getID() != options::OPT_mlong_double_80))
      A->render(Args, CmdArgs);
    else
      D.Diag(diag::err_drv_unsupported_opt_for_target)
          << A->getAsString(Args) << TripleStr;
  }

  std::string FpAccuracyAttr;
  auto RenderFPAccuracyOptions = [&FpAccuracyAttr](const Twine &OptStr) {
    // In case the value is 'default' don't add the -ffp-builtin-accuracy
    // attribute.
    if (OptStr.str() != "default") {
      if (FpAccuracyAttr.empty())
        FpAccuracyAttr = "-ffp-builtin-accuracy=";
      else
        FpAccuracyAttr += " ";
      FpAccuracyAttr += OptStr.str();
    }
  };
  auto shouldAddFpAccuracyOption = [&](StringRef Val, StringRef Func) {
    SmallVector<StringRef, 8> FuncsArr = SplitFPAccuracyVal(Val);
    for (const auto &V : FuncsArr)
      return (V == Func);
    return false;
  };

  for (StringRef A : Args.getAllArgValues(options::OPT_ffp_accuracy_EQ)) {
    if (!(NoOffloadFP32PrecDiv && shouldAddFpAccuracyOption(A, "fdiv")) &&
        !(NoOffloadFP32PrecSqrt && shouldAddFpAccuracyOption(A, "sqrt")))
      RenderFPAccuracyOptions(A);
  }
  if (!FpAccuracyAttr.empty())
    CmdArgs.push_back(Args.MakeArgString(FpAccuracyAttr));

  // Decide whether to use verbose asm. Verbose assembly is the default on
  // toolchains which have the integrated assembler on by default.
  bool IsIntegratedAssemblerDefault = TC.IsIntegratedAssemblerDefault();
  if (!Args.hasFlag(options::OPT_fverbose_asm, options::OPT_fno_verbose_asm,
                    IsIntegratedAssemblerDefault))
    CmdArgs.push_back("-fno-verbose-asm");

  // Parse 'none' or '$major.$minor'. Disallow -fbinutils-version=0 because we
  // use that to indicate the MC default in the backend.
  if (Arg *A = Args.getLastArg(options::OPT_fbinutils_version_EQ)) {
    StringRef V = A->getValue();
    unsigned Num;
    if (V == "none")
      A->render(Args, CmdArgs);
    else if (!V.consumeInteger(10, Num) && Num > 0 &&
             (V.empty() || (V.consume_front(".") &&
                            !V.consumeInteger(10, Num) && V.empty())))
      A->render(Args, CmdArgs);
    else
      D.Diag(diag::err_drv_invalid_argument_to_option)
          << A->getValue() << A->getOption().getName();
  }

  // If toolchain choose to use MCAsmParser for inline asm don't pass the
  // option to disable integrated-as explicitly.
  if (!TC.useIntegratedAs() && !TC.parseInlineAsmUsingAsmParser())
    CmdArgs.push_back("-no-integrated-as");

  if (Args.hasArg(options::OPT_fdebug_pass_structure)) {
    CmdArgs.push_back("-mdebug-pass");
    CmdArgs.push_back("Structure");
  }
  if (Args.hasArg(options::OPT_fdebug_pass_arguments)) {
    CmdArgs.push_back("-mdebug-pass");
    CmdArgs.push_back("Arguments");
  }

  // Enable -mconstructor-aliases except on darwin, where we have to work around
  // a linker bug (see https://openradar.appspot.com/7198997), and CUDA device
  // code, where aliases aren't supported.
  if (!RawTriple.isOSDarwin() && !RawTriple.isNVPTX())
    CmdArgs.push_back("-mconstructor-aliases");

  // Darwin's kernel doesn't support guard variables; just die if we
  // try to use them.
  if (KernelOrKext && RawTriple.isOSDarwin())
    CmdArgs.push_back("-fforbid-guard-variables");

  if (Args.hasFlag(options::OPT_mms_bitfields, options::OPT_mno_ms_bitfields,
                   Triple.isWindowsGNUEnvironment())) {
    CmdArgs.push_back("-mms-bitfields");
  }

  if (Triple.isOSCygMing()) {
    Args.addOptOutFlag(CmdArgs, options::OPT_fauto_import,
                       options::OPT_fno_auto_import);
  }

  if (Args.hasFlag(options::OPT_fms_volatile, options::OPT_fno_ms_volatile,
                   Triple.isX86() && IsWindowsMSVC))
    CmdArgs.push_back("-fms-volatile");

  // Non-PIC code defaults to -fdirect-access-external-data while PIC code
  // defaults to -fno-direct-access-external-data. Pass the option if different
  // from the default.
  if (Arg *A = Args.getLastArg(options::OPT_fdirect_access_external_data,
                               options::OPT_fno_direct_access_external_data)) {
    if (A->getOption().matches(options::OPT_fdirect_access_external_data) !=
        (PICLevel == 0))
      A->render(Args, CmdArgs);
  } else if (PICLevel == 0 && Triple.isLoongArch()) {
    // Some targets default to -fno-direct-access-external-data even for
    // -fno-pic.
    CmdArgs.push_back("-fno-direct-access-external-data");
  }

  if (Triple.isOSBinFormatELF() && (Triple.isAArch64() || Triple.isX86()))
    Args.addOptOutFlag(CmdArgs, options::OPT_fplt, options::OPT_fno_plt);

  // -fhosted is default.
  // TODO: Audit uses of KernelOrKext and see where it'd be more appropriate to
  // use Freestanding.
  bool Freestanding =
      Args.hasFlag(options::OPT_ffreestanding, options::OPT_fhosted, false) ||
      KernelOrKext;
  if (Freestanding)
    CmdArgs.push_back("-ffreestanding");

  Args.AddLastArg(CmdArgs, options::OPT_fno_knr_functions);

  auto SanitizeArgs = TC.getSanitizerArgs(Args);
  Args.AddLastArg(CmdArgs,
                  options::OPT_fallow_runtime_check_skip_hot_cutoff_EQ);

  // This is a coarse approximation of what llvm-gcc actually does, both
  // -fasynchronous-unwind-tables and -fnon-call-exceptions interact in more
  // complicated ways.
  bool IsAsyncUnwindTablesDefault =
      TC.getDefaultUnwindTableLevel(Args) == ToolChain::UnwindTableLevel::Asynchronous;
  bool IsSyncUnwindTablesDefault =
      TC.getDefaultUnwindTableLevel(Args) == ToolChain::UnwindTableLevel::Synchronous;

  bool AsyncUnwindTables = Args.hasFlag(
      options::OPT_fasynchronous_unwind_tables,
      options::OPT_fno_asynchronous_unwind_tables,
      (IsAsyncUnwindTablesDefault || SanitizeArgs.needsUnwindTables()) &&
          !Freestanding);
  bool UnwindTables =
      Args.hasFlag(options::OPT_funwind_tables, options::OPT_fno_unwind_tables,
                   IsSyncUnwindTablesDefault && !Freestanding);
  if (AsyncUnwindTables)
    CmdArgs.push_back("-funwind-tables=2");
  else if (UnwindTables)
     CmdArgs.push_back("-funwind-tables=1");

  // Prepare `-aux-target-cpu` and `-aux-target-feature` unless
  // `--gpu-use-aux-triple-only` is specified.
  if (!Args.getLastArg(options::OPT_gpu_use_aux_triple_only) &&
      (IsCudaDevice || (IsSYCL && IsSYCLDevice) || IsHIPDevice)) {
    const ArgList &HostArgs =
        C.getArgsForToolChain(nullptr, StringRef(), Action::OFK_None);
    std::string HostCPU =
        getCPUName(D, HostArgs, *TC.getAuxTriple(), /*FromAs*/ false);
    if (!HostCPU.empty()) {
      CmdArgs.push_back("-aux-target-cpu");
      CmdArgs.push_back(Args.MakeArgString(HostCPU));
    }
    getTargetFeatures(D, *TC.getAuxTriple(), HostArgs, CmdArgs,
                      /*ForAS*/ false, /*IsAux*/ true);
  }

  TC.addClangTargetOptions(Args, CmdArgs, JA.getOffloadingDeviceKind());

  addMCModel(D, Args, Triple, RelocationModel, CmdArgs);

  if (Arg *A = Args.getLastArg(options::OPT_mtls_size_EQ)) {
    StringRef Value = A->getValue();
    unsigned TLSSize = 0;
    Value.getAsInteger(10, TLSSize);
    if (!Triple.isAArch64() || !Triple.isOSBinFormatELF())
      D.Diag(diag::err_drv_unsupported_opt_for_target)
          << A->getOption().getName() << TripleStr;
    if (TLSSize != 12 && TLSSize != 24 && TLSSize != 32 && TLSSize != 48)
      D.Diag(diag::err_drv_invalid_int_value)
          << A->getOption().getName() << Value;
    Args.AddLastArg(CmdArgs, options::OPT_mtls_size_EQ);
  }

  if (isTLSDESCEnabled(TC, Args))
    CmdArgs.push_back("-enable-tlsdesc");

  // Add the target cpu
  std::string CPU = getCPUName(D, Args, Triple, /*FromAs*/ false);
  if (!CPU.empty()) {
    CmdArgs.push_back("-target-cpu");
    CmdArgs.push_back(Args.MakeArgString(CPU));
  }

  RenderTargetOptions(Triple, Args, KernelOrKext, CmdArgs);

  // Add clang-cl arguments.
  types::ID InputType = Input.getType();
  if (D.IsCLMode())
    AddClangCLArgs(Args, InputType, CmdArgs);

  // Add the sycld debug library when --dependent-lib=msvcrtd is used from
  // the command line.  This is to allow for CMake based builds using the
  // Linux based driver on Windows to correctly pull in the expected debug
  // library.  Do not add when -fms-runtime-lib is used, as that pulls in the
  // libraries separately.
  if (Args.hasArg(options::OPT_fsycl) && !Args.hasArg(options::OPT_nolibsycl) &&
      !D.IsCLMode()) {
    if (TC.getTriple().isWindowsMSVCEnvironment()) {
      if (isDependentLibAdded(Args, "msvcrtd") &&
          !Args.hasArg(options::OPT_fms_runtime_lib_EQ)) {
        if (Args.hasArg(options::OPT_fpreview_breaking_changes))
          CmdArgs.push_back("--dependent-lib=sycl" SYCL_MAJOR_VERSION
                            "-previewd");
        else
          CmdArgs.push_back("--dependent-lib=sycl" SYCL_MAJOR_VERSION "d");
      }
    } else if (TC.getTriple().isWindowsGNUEnvironment()) {
      if (Args.hasArg(options::OPT_fpreview_breaking_changes))
        CmdArgs.push_back("--dependent-lib=sycl" SYCL_MAJOR_VERSION
                          "-preview.dll");
      else
        CmdArgs.push_back("--dependent-lib=sycl" SYCL_MAJOR_VERSION ".dll");
    }
    CmdArgs.push_back("--dependent-lib=sycl-devicelib-host");
  }

  llvm::codegenoptions::DebugInfoKind DebugInfoKind =
      llvm::codegenoptions::NoDebugInfo;
  DwarfFissionKind DwarfFission = DwarfFissionKind::None;
  renderDebugOptions(TC, D, RawTriple, Args, InputType, CmdArgs, Output,
                     DebugInfoKind, DwarfFission);

  // Add the split debug info name to the command lines here so we
  // can propagate it to the backend.
  bool SplitDWARF = (DwarfFission != DwarfFissionKind::None) &&
                    (TC.getTriple().isOSBinFormatELF() ||
                     TC.getTriple().isOSBinFormatWasm() ||
                     TC.getTriple().isOSBinFormatCOFF()) &&
                    (isa<AssembleJobAction>(JA) || isa<CompileJobAction>(JA) ||
                     isa<BackendJobAction>(JA));
  if (SplitDWARF) {
    const char *SplitDWARFOut = SplitDebugName(JA, Args, Input, Output);
    CmdArgs.push_back("-split-dwarf-file");
    CmdArgs.push_back(SplitDWARFOut);
    if (DwarfFission == DwarfFissionKind::Split) {
      CmdArgs.push_back("-split-dwarf-output");
      CmdArgs.push_back(SplitDWARFOut);
    }
  }

  // Pass the linker version in use.
  if (Arg *A = Args.getLastArg(options::OPT_mlinker_version_EQ)) {
    CmdArgs.push_back("-target-linker-version");
    CmdArgs.push_back(A->getValue());
  }

  // Explicitly error on some things we know we don't support and can't just
  // ignore.
  if (!Args.hasArg(options::OPT_fallow_unsupported)) {
    Arg *Unsupported;
    if (types::isCXX(InputType) && RawTriple.isOSDarwin() &&
        TC.getArch() == llvm::Triple::x86) {
      if ((Unsupported = Args.getLastArg(options::OPT_fapple_kext)) ||
          (Unsupported = Args.getLastArg(options::OPT_mkernel)))
        D.Diag(diag::err_drv_clang_unsupported_opt_cxx_darwin_i386)
            << Unsupported->getOption().getName();
    }
    // The faltivec option has been superseded by the maltivec option.
    if ((Unsupported = Args.getLastArg(options::OPT_faltivec)))
      D.Diag(diag::err_drv_clang_unsupported_opt_faltivec)
          << Unsupported->getOption().getName()
          << "please use -maltivec and include altivec.h explicitly";
    if ((Unsupported = Args.getLastArg(options::OPT_fno_altivec)))
      D.Diag(diag::err_drv_clang_unsupported_opt_faltivec)
          << Unsupported->getOption().getName() << "please use -mno-altivec";
  }

  Args.AddAllArgs(CmdArgs, options::OPT_v);

  if (Args.getLastArg(options::OPT_H)) {
    CmdArgs.push_back("-H");
    CmdArgs.push_back("-sys-header-deps");
  }
  Args.AddAllArgs(CmdArgs, options::OPT_fshow_skipped_includes);

  if (D.CCPrintHeadersFormat && !D.CCGenDiagnostics) {
    CmdArgs.push_back("-header-include-file");
    CmdArgs.push_back(!D.CCPrintHeadersFilename.empty()
                          ? D.CCPrintHeadersFilename.c_str()
                          : "-");
    CmdArgs.push_back("-sys-header-deps");
    CmdArgs.push_back(Args.MakeArgString(
        "-header-include-format=" +
        std::string(headerIncludeFormatKindToString(D.CCPrintHeadersFormat))));
    CmdArgs.push_back(
        Args.MakeArgString("-header-include-filtering=" +
                           std::string(headerIncludeFilteringKindToString(
                               D.CCPrintHeadersFiltering))));
  }
  Args.AddLastArg(CmdArgs, options::OPT_P);
  Args.AddLastArg(CmdArgs, options::OPT_print_ivar_layout);

  if (D.CCLogDiagnostics && !D.CCGenDiagnostics) {
    CmdArgs.push_back("-diagnostic-log-file");
    CmdArgs.push_back(!D.CCLogDiagnosticsFilename.empty()
                          ? D.CCLogDiagnosticsFilename.c_str()
                          : "-");
  }

  // Give the gen diagnostics more chances to succeed, by avoiding intentional
  // crashes.
  if (D.CCGenDiagnostics)
    CmdArgs.push_back("-disable-pragma-debug-crash");

  // Allow backend to put its diagnostic files in the same place as frontend
  // crash diagnostics files.
  if (Args.hasArg(options::OPT_fcrash_diagnostics_dir)) {
    StringRef Dir = Args.getLastArgValue(options::OPT_fcrash_diagnostics_dir);
    CmdArgs.push_back("-mllvm");
    CmdArgs.push_back(Args.MakeArgString("-crash-diagnostics-dir=" + Dir));
  }

  bool UseSeparateSections = isUseSeparateSections(Triple);

  if (Args.hasFlag(options::OPT_ffunction_sections,
                   options::OPT_fno_function_sections, UseSeparateSections)) {
    CmdArgs.push_back("-ffunction-sections");
  }

  if (Arg *A = Args.getLastArg(options::OPT_fbasic_block_address_map,
                               options::OPT_fno_basic_block_address_map)) {
    if ((Triple.isX86() || Triple.isAArch64()) && Triple.isOSBinFormatELF()) {
      if (A->getOption().matches(options::OPT_fbasic_block_address_map))
        A->render(Args, CmdArgs);
    } else {
      D.Diag(diag::err_drv_unsupported_opt_for_target)
          << A->getAsString(Args) << TripleStr;
    }
  }

  if (Arg *A = Args.getLastArg(options::OPT_fbasic_block_sections_EQ)) {
    StringRef Val = A->getValue();
    if (Val == "labels") {
      D.Diag(diag::warn_drv_deprecated_arg)
          << A->getAsString(Args) << /*hasReplacement=*/true
          << "-fbasic-block-address-map";
      CmdArgs.push_back("-fbasic-block-address-map");
    } else if (Triple.isX86() && Triple.isOSBinFormatELF()) {
      if (Val != "all" && Val != "none" && !Val.starts_with("list="))
        D.Diag(diag::err_drv_invalid_value)
            << A->getAsString(Args) << A->getValue();
      else
        A->render(Args, CmdArgs);
    } else if (Triple.isAArch64() && Triple.isOSBinFormatELF()) {
      // "all" is not supported on AArch64 since branch relaxation creates new
      // basic blocks for some cross-section branches.
      if (Val != "labels" && Val != "none" && !Val.starts_with("list="))
        D.Diag(diag::err_drv_invalid_value)
            << A->getAsString(Args) << A->getValue();
      else
        A->render(Args, CmdArgs);
    } else if (Triple.isNVPTX()) {
      // Do not pass the option to the GPU compilation. We still want it enabled
      // for the host-side compilation, so seeing it here is not an error.
    } else if (Val != "none") {
      // =none is allowed everywhere. It's useful for overriding the option
      // and is the same as not specifying the option.
      D.Diag(diag::err_drv_unsupported_opt_for_target)
          << A->getAsString(Args) << TripleStr;
    }
  }

  bool HasDefaultDataSections = Triple.isOSBinFormatXCOFF();
  if (Args.hasFlag(options::OPT_fdata_sections, options::OPT_fno_data_sections,
                   UseSeparateSections || HasDefaultDataSections)) {
    CmdArgs.push_back("-fdata-sections");
  }

  Args.addOptOutFlag(CmdArgs, options::OPT_funique_section_names,
                     options::OPT_fno_unique_section_names);
  Args.addOptInFlag(CmdArgs, options::OPT_fseparate_named_sections,
                    options::OPT_fno_separate_named_sections);
  Args.addOptInFlag(CmdArgs, options::OPT_funique_internal_linkage_names,
                    options::OPT_fno_unique_internal_linkage_names);
  Args.addOptInFlag(CmdArgs, options::OPT_funique_basic_block_section_names,
                    options::OPT_fno_unique_basic_block_section_names);

  if (Arg *A = Args.getLastArg(options::OPT_fsplit_machine_functions,
                               options::OPT_fno_split_machine_functions)) {
    if (!A->getOption().matches(options::OPT_fno_split_machine_functions)) {
      // This codegen pass is only available on x86 and AArch64 ELF targets.
      if ((Triple.isX86() || Triple.isAArch64()) && Triple.isOSBinFormatELF())
        A->render(Args, CmdArgs);
      else
        D.Diag(diag::err_drv_unsupported_opt_for_target)
            << A->getAsString(Args) << TripleStr;
    }
  }

  Args.AddLastArg(CmdArgs, options::OPT_finstrument_functions,
                  options::OPT_finstrument_functions_after_inlining,
                  options::OPT_finstrument_function_entry_bare);
  Args.AddLastArg(CmdArgs, options::OPT_fconvergent_functions,
                  options::OPT_fno_convergent_functions);

  // NVPTX doesn't support PGO or coverage
  if (!Triple.isNVPTX())
    addPGOAndCoverageFlags(TC, C, JA, Output, Args, SanitizeArgs, CmdArgs);

  Args.AddLastArg(CmdArgs, options::OPT_fclang_abi_compat_EQ);

  if (getLastProfileSampleUseArg(Args) &&
      Args.hasFlag(options::OPT_fsample_profile_use_profi,
                   options::OPT_fno_sample_profile_use_profi, true)) {
    CmdArgs.push_back("-mllvm");
    CmdArgs.push_back("-sample-profile-use-profi");
  }

  // Add runtime flag for PS4/PS5 when PGO, coverage, or sanitizers are enabled.
  if (RawTriple.isPS() &&
      !Args.hasArg(options::OPT_nostdlib, options::OPT_nodefaultlibs)) {
    PScpu::addProfileRTArgs(TC, Args, CmdArgs);
    PScpu::addSanitizerArgs(TC, Args, CmdArgs);
  }

  // Pass options for controlling the default header search paths.
  if (Args.hasArg(options::OPT_nostdinc)) {
    CmdArgs.push_back("-nostdsysteminc");
    CmdArgs.push_back("-nobuiltininc");
  } else {
    if (Args.hasArg(options::OPT_nostdlibinc))
      CmdArgs.push_back("-nostdsysteminc");
    Args.AddLastArg(CmdArgs, options::OPT_nostdincxx);
    Args.AddLastArg(CmdArgs, options::OPT_nobuiltininc);
  }

  // Pass the path to compiler resource files.
  CmdArgs.push_back("-resource-dir");
  CmdArgs.push_back(D.ResourceDir.c_str());

  Args.AddLastArg(CmdArgs, options::OPT_working_directory);

  // Add preprocessing options like -I, -D, etc. if we are using the
  // preprocessor.
  //
  // FIXME: Support -fpreprocessed
  if (types::getPreprocessedType(InputType) != types::TY_INVALID)
    AddPreprocessingOptions(C, JA, D, Args, CmdArgs, Output, Inputs);

  // Don't warn about "clang -c -DPIC -fPIC test.i" because libtool.m4 assumes
  // that "The compiler can only warn and ignore the option if not recognized".
  // When building with ccache, it will pass -D options to clang even on
  // preprocessed inputs and configure concludes that -fPIC is not supported.
  Args.ClaimAllArgs(options::OPT_D);

  // Warn about ignored options to clang.
  for (const Arg *A :
       Args.filtered(options::OPT_clang_ignored_gcc_optimization_f_Group)) {
    D.Diag(diag::warn_ignored_gcc_optimization) << A->getAsString(Args);
    A->claim();
  }

  for (const Arg *A :
       Args.filtered(options::OPT_clang_ignored_legacy_options_Group)) {
    D.Diag(diag::warn_ignored_clang_option) << A->getAsString(Args);
    A->claim();
  }

  claimNoWarnArgs(Args);

  Args.AddAllArgs(CmdArgs, options::OPT_R_Group);

  for (const Arg *A :
       Args.filtered(options::OPT_W_Group, options::OPT__SLASH_wd)) {
    A->claim();
    if (A->getOption().getID() == options::OPT__SLASH_wd) {
      unsigned WarningNumber;
      if (StringRef(A->getValue()).getAsInteger(10, WarningNumber)) {
        D.Diag(diag::err_drv_invalid_int_value)
            << A->getAsString(Args) << A->getValue();
        continue;
      }

      if (auto Group = diagGroupFromCLWarningID(WarningNumber)) {
        CmdArgs.push_back(Args.MakeArgString(
            "-Wno-" + DiagnosticIDs::getWarningOptionForGroup(*Group)));
      }
      continue;
    }
    A->render(Args, CmdArgs);
  }

  Args.AddAllArgs(CmdArgs, options::OPT_Wsystem_headers_in_module_EQ);

  if (Args.hasFlag(options::OPT_pedantic, options::OPT_no_pedantic, false))
    CmdArgs.push_back("-pedantic");
  Args.AddLastArg(CmdArgs, options::OPT_pedantic_errors);
  Args.AddLastArg(CmdArgs, options::OPT_w);

  Args.addOptInFlag(CmdArgs, options::OPT_ffixed_point,
                    options::OPT_fno_fixed_point);

  if (Arg *A = Args.getLastArg(options::OPT_fcxx_abi_EQ))
    A->render(Args, CmdArgs);

  Args.AddLastArg(CmdArgs, options::OPT_fexperimental_relative_cxx_abi_vtables,
                  options::OPT_fno_experimental_relative_cxx_abi_vtables);

  Args.AddLastArg(CmdArgs, options::OPT_fexperimental_omit_vtable_rtti,
                  options::OPT_fno_experimental_omit_vtable_rtti);

  if (Arg *A = Args.getLastArg(options::OPT_ffuchsia_api_level_EQ))
    A->render(Args, CmdArgs);

  // Handle -{std, ansi, trigraphs} -- take the last of -{std, ansi}
  // (-ansi is equivalent to -std=c89 or -std=c++98).
  //
  // If a std is supplied, only add -trigraphs if it follows the
  // option.
  bool ImplyVCPPCVer = false;
  bool ImplyVCPPCXXVer = false;
  const Arg *Std = Args.getLastArg(options::OPT_std_EQ, options::OPT_ansi);
  if (Std) {
    if (Std->getOption().matches(options::OPT_ansi))
      if (types::isCXX(InputType))
        CmdArgs.push_back("-std=c++98");
      else
        CmdArgs.push_back("-std=c89");
    else {
      if (Args.hasArg(options::OPT_fsycl)) {
        // Use of -std= with 'C' is not supported for SYCL.
        const LangStandard *LangStd =
            LangStandard::getLangStandardForName(Std->getValue());
        if (LangStd && LangStd->getLanguage() == Language::C)
          D.Diag(diag::err_drv_argument_not_allowed_with)
              << Std->getAsString(Args) << "-fsycl";
      }
      Std->render(Args, CmdArgs);
    }

    // If -f(no-)trigraphs appears after the language standard flag, honor it.
    if (Arg *A = Args.getLastArg(options::OPT_std_EQ, options::OPT_ansi,
                                 options::OPT_ftrigraphs,
                                 options::OPT_fno_trigraphs))
      if (A != Std)
        A->render(Args, CmdArgs);
  } else {
    // Honor -std-default.
    //
    // FIXME: Clang doesn't correctly handle -std= when the input language
    // doesn't match. For the time being just ignore this for C++ inputs;
    // eventually we want to do all the standard defaulting here instead of
    // splitting it between the driver and clang -cc1.
    if (!types::isCXX(InputType)) {
      if (!Args.hasArg(options::OPT__SLASH_std)) {
        Args.AddAllArgsTranslated(CmdArgs, options::OPT_std_default_EQ, "-std=",
                                  /*Joined=*/true);
      } else
        ImplyVCPPCVer = true;
    }
    else if (IsWindowsMSVC)
      ImplyVCPPCXXVer = true;

    if (IsSYCL && types::isCXX(InputType) &&
        !Args.hasArg(options::OPT__SLASH_std))
      // For DPC++, we default to -std=c++17 for all compilations.  Use of -std
      // on the command line will override.
      CmdArgs.push_back("-std=c++17");

    Args.AddLastArg(CmdArgs, options::OPT_ftrigraphs,
                    options::OPT_fno_trigraphs);
  }

  // GCC's behavior for -Wwrite-strings is a bit strange:
  //  * In C, this "warning flag" changes the types of string literals from
  //    'char[N]' to 'const char[N]', and thus triggers an unrelated warning
  //    for the discarded qualifier.
  //  * In C++, this is just a normal warning flag.
  //
  // Implementing this warning correctly in C is hard, so we follow GCC's
  // behavior for now. FIXME: Directly diagnose uses of a string literal as
  // a non-const char* in C, rather than using this crude hack.
  if (!types::isCXX(InputType)) {
    // FIXME: This should behave just like a warning flag, and thus should also
    // respect -Weverything, -Wno-everything, -Werror=write-strings, and so on.
    Arg *WriteStrings =
        Args.getLastArg(options::OPT_Wwrite_strings,
                        options::OPT_Wno_write_strings, options::OPT_w);
    if (WriteStrings &&
        WriteStrings->getOption().matches(options::OPT_Wwrite_strings))
      CmdArgs.push_back("-fconst-strings");
  }

  // GCC provides a macro definition '__DEPRECATED' when -Wdeprecated is active
  // during C++ compilation, which it is by default. GCC keeps this define even
  // in the presence of '-w', match this behavior bug-for-bug.
  if (types::isCXX(InputType) &&
      Args.hasFlag(options::OPT_Wdeprecated, options::OPT_Wno_deprecated,
                   true)) {
    CmdArgs.push_back("-fdeprecated-macro");
  }

  // Translate GCC's misnamer '-fasm' arguments to '-fgnu-keywords'.
  if (Arg *Asm = Args.getLastArg(options::OPT_fasm, options::OPT_fno_asm)) {
    if (Asm->getOption().matches(options::OPT_fasm))
      CmdArgs.push_back("-fgnu-keywords");
    else
      CmdArgs.push_back("-fno-gnu-keywords");
  }

  if (!ShouldEnableAutolink(Args, TC, JA))
    CmdArgs.push_back("-fno-autolink");

  Args.AddLastArg(CmdArgs, options::OPT_ftemplate_depth_EQ);
  Args.AddLastArg(CmdArgs, options::OPT_foperator_arrow_depth_EQ);
  Args.AddLastArg(CmdArgs, options::OPT_fconstexpr_depth_EQ);
  Args.AddLastArg(CmdArgs, options::OPT_fconstexpr_steps_EQ);

  Args.AddLastArg(CmdArgs, options::OPT_fexperimental_library);

  if (Args.hasArg(options::OPT_fexperimental_new_constant_interpreter))
    CmdArgs.push_back("-fexperimental-new-constant-interpreter");

  if (Arg *A = Args.getLastArg(options::OPT_fbracket_depth_EQ)) {
    CmdArgs.push_back("-fbracket-depth");
    CmdArgs.push_back(A->getValue());
  }

  if (Arg *A = Args.getLastArg(options::OPT_Wlarge_by_value_copy_EQ,
                               options::OPT_Wlarge_by_value_copy_def)) {
    if (A->getNumValues()) {
      StringRef bytes = A->getValue();
      CmdArgs.push_back(Args.MakeArgString("-Wlarge-by-value-copy=" + bytes));
    } else
      CmdArgs.push_back("-Wlarge-by-value-copy=64"); // default value
  }

  if (Args.hasArg(options::OPT_relocatable_pch))
    CmdArgs.push_back("-relocatable-pch");

  if (const Arg *A = Args.getLastArg(options::OPT_fcf_runtime_abi_EQ)) {
    static const char *kCFABIs[] = {
      "standalone", "objc", "swift", "swift-5.0", "swift-4.2", "swift-4.1",
    };

    if (!llvm::is_contained(kCFABIs, StringRef(A->getValue())))
      D.Diag(diag::err_drv_invalid_cf_runtime_abi) << A->getValue();
    else
      A->render(Args, CmdArgs);
  }

  if (Arg *A = Args.getLastArg(options::OPT_fconstant_string_class_EQ)) {
    CmdArgs.push_back("-fconstant-string-class");
    CmdArgs.push_back(A->getValue());
  }

  if (Arg *A = Args.getLastArg(options::OPT_ftabstop_EQ)) {
    CmdArgs.push_back("-ftabstop");
    CmdArgs.push_back(A->getValue());
  }

  Args.addOptInFlag(CmdArgs, options::OPT_fstack_size_section,
                    options::OPT_fno_stack_size_section);

  if (Args.hasArg(options::OPT_fstack_usage)) {
    CmdArgs.push_back("-stack-usage-file");

    if (Arg *OutputOpt = Args.getLastArg(options::OPT_o)) {
      SmallString<128> OutputFilename(OutputOpt->getValue());
      llvm::sys::path::replace_extension(OutputFilename, "su");
      CmdArgs.push_back(Args.MakeArgString(OutputFilename));
    } else
      CmdArgs.push_back(
          Args.MakeArgString(Twine(getBaseInputStem(Args, Inputs)) + ".su"));
  }

  CmdArgs.push_back("-ferror-limit");
  if (Arg *A = Args.getLastArg(options::OPT_ferror_limit_EQ))
    CmdArgs.push_back(A->getValue());
  else
    CmdArgs.push_back("19");

  Args.AddLastArg(CmdArgs, options::OPT_fconstexpr_backtrace_limit_EQ);
  Args.AddLastArg(CmdArgs, options::OPT_fmacro_backtrace_limit_EQ);
  Args.AddLastArg(CmdArgs, options::OPT_ftemplate_backtrace_limit_EQ);
  Args.AddLastArg(CmdArgs, options::OPT_fspell_checking_limit_EQ);
  Args.AddLastArg(CmdArgs, options::OPT_fcaret_diagnostics_max_lines_EQ);

  // Pass -fmessage-length=.
  unsigned MessageLength = 0;
  if (Arg *A = Args.getLastArg(options::OPT_fmessage_length_EQ)) {
    StringRef V(A->getValue());
    if (V.getAsInteger(0, MessageLength))
      D.Diag(diag::err_drv_invalid_argument_to_option)
          << V << A->getOption().getName();
  } else {
    // If -fmessage-length=N was not specified, determine whether this is a
    // terminal and, if so, implicitly define -fmessage-length appropriately.
    MessageLength = llvm::sys::Process::StandardErrColumns();
  }
  if (MessageLength != 0)
    CmdArgs.push_back(
        Args.MakeArgString("-fmessage-length=" + Twine(MessageLength)));

  if (Arg *A = Args.getLastArg(options::OPT_frandomize_layout_seed_EQ))
    CmdArgs.push_back(
        Args.MakeArgString("-frandomize-layout-seed=" + Twine(A->getValue(0))));

  if (Arg *A = Args.getLastArg(options::OPT_frandomize_layout_seed_file_EQ))
    CmdArgs.push_back(Args.MakeArgString("-frandomize-layout-seed-file=" +
                                         Twine(A->getValue(0))));

  // -fvisibility= and -fvisibility-ms-compat are of a piece.
  if (const Arg *A = Args.getLastArg(options::OPT_fvisibility_EQ,
                                     options::OPT_fvisibility_ms_compat)) {
    if (A->getOption().matches(options::OPT_fvisibility_EQ)) {
      A->render(Args, CmdArgs);
    } else {
      assert(A->getOption().matches(options::OPT_fvisibility_ms_compat));
      CmdArgs.push_back("-fvisibility=hidden");
      CmdArgs.push_back("-ftype-visibility=default");
    }
  } else if (IsOpenMPDevice) {
    // When compiling for the OpenMP device we want protected visibility by
    // default. This prevents the device from accidentally preempting code on
    // the host, makes the system more robust, and improves performance.
    CmdArgs.push_back("-fvisibility=protected");
  }

  // PS4/PS5 process these options in addClangTargetOptions.
  if (!RawTriple.isPS()) {
    if (const Arg *A =
            Args.getLastArg(options::OPT_fvisibility_from_dllstorageclass,
                            options::OPT_fno_visibility_from_dllstorageclass)) {
      if (A->getOption().matches(
              options::OPT_fvisibility_from_dllstorageclass)) {
        CmdArgs.push_back("-fvisibility-from-dllstorageclass");
        Args.AddLastArg(CmdArgs, options::OPT_fvisibility_dllexport_EQ);
        Args.AddLastArg(CmdArgs, options::OPT_fvisibility_nodllstorageclass_EQ);
        Args.AddLastArg(CmdArgs, options::OPT_fvisibility_externs_dllimport_EQ);
        Args.AddLastArg(CmdArgs,
                        options::OPT_fvisibility_externs_nodllstorageclass_EQ);
      }
    }
  }

  if (Args.hasFlag(options::OPT_fvisibility_inlines_hidden,
                    options::OPT_fno_visibility_inlines_hidden, false))
    CmdArgs.push_back("-fvisibility-inlines-hidden");

  Args.AddLastArg(CmdArgs, options::OPT_fvisibility_inlines_hidden_static_local_var,
                           options::OPT_fno_visibility_inlines_hidden_static_local_var);

  // -fvisibility-global-new-delete-hidden is a deprecated spelling of
  // -fvisibility-global-new-delete=force-hidden.
  if (const Arg *A =
          Args.getLastArg(options::OPT_fvisibility_global_new_delete_hidden)) {
    D.Diag(diag::warn_drv_deprecated_arg)
        << A->getAsString(Args) << /*hasReplacement=*/true
        << "-fvisibility-global-new-delete=force-hidden";
  }

  if (const Arg *A =
          Args.getLastArg(options::OPT_fvisibility_global_new_delete_EQ,
                          options::OPT_fvisibility_global_new_delete_hidden)) {
    if (A->getOption().matches(options::OPT_fvisibility_global_new_delete_EQ)) {
      A->render(Args, CmdArgs);
    } else {
      assert(A->getOption().matches(
          options::OPT_fvisibility_global_new_delete_hidden));
      CmdArgs.push_back("-fvisibility-global-new-delete=force-hidden");
    }
  }

  Args.AddLastArg(CmdArgs, options::OPT_ftlsmodel_EQ);

  if (Args.hasFlag(options::OPT_fnew_infallible,
                   options::OPT_fno_new_infallible, false))
    CmdArgs.push_back("-fnew-infallible");

  if (Args.hasFlag(options::OPT_fno_operator_names,
                   options::OPT_foperator_names, false))
    CmdArgs.push_back("-fno-operator-names");

  // Forward -f (flag) options which we can pass directly.
  Args.AddLastArg(CmdArgs, options::OPT_femit_all_decls);
  Args.AddLastArg(CmdArgs, options::OPT_fheinous_gnu_extensions);
  Args.AddLastArg(CmdArgs, options::OPT_fdigraphs, options::OPT_fno_digraphs);
  Args.AddLastArg(CmdArgs, options::OPT_fzero_call_used_regs_EQ);
  Args.AddLastArg(CmdArgs, options::OPT_fraw_string_literals,
                  options::OPT_fno_raw_string_literals);

  if (Args.hasFlag(options::OPT_femulated_tls, options::OPT_fno_emulated_tls,
                   Triple.hasDefaultEmulatedTLS()))
    CmdArgs.push_back("-femulated-tls");

  Args.addOptInFlag(CmdArgs, options::OPT_fcheck_new,
                    options::OPT_fno_check_new);

  if (Arg *A = Args.getLastArg(options::OPT_fzero_call_used_regs_EQ)) {
    // FIXME: There's no reason for this to be restricted to X86. The backend
    // code needs to be changed to include the appropriate function calls
    // automatically.
    if (!Triple.isX86() && !Triple.isAArch64())
      D.Diag(diag::err_drv_unsupported_opt_for_target)
          << A->getAsString(Args) << TripleStr;
  }

  // AltiVec-like language extensions aren't relevant for assembling.
  if (!isa<PreprocessJobAction>(JA) || Output.getType() != types::TY_PP_Asm)
    Args.AddLastArg(CmdArgs, options::OPT_fzvector);

  Args.AddLastArg(CmdArgs, options::OPT_fdiagnostics_show_template_tree);
  Args.AddLastArg(CmdArgs, options::OPT_fno_elide_type);

  // Forward flags for OpenMP. We don't do this if the current action is an
  // device offloading action other than OpenMP.
  if (Args.hasFlag(options::OPT_fopenmp, options::OPT_fopenmp_EQ,
                   options::OPT_fno_openmp, false) &&
      !Args.hasFlag(options::OPT_foffload_via_llvm,
                    options::OPT_fno_offload_via_llvm, false) &&
      (JA.isDeviceOffloading(Action::OFK_None) ||
       JA.isDeviceOffloading(Action::OFK_OpenMP))) {
    switch (D.getOpenMPRuntime(Args)) {
    case Driver::OMPRT_OMP:
    case Driver::OMPRT_IOMP5:
      // Clang can generate useful OpenMP code for these two runtime libraries.
      CmdArgs.push_back("-fopenmp");

      // If no option regarding the use of TLS in OpenMP codegeneration is
      // given, decide a default based on the target. Otherwise rely on the
      // options and pass the right information to the frontend.
      if (!Args.hasFlag(options::OPT_fopenmp_use_tls,
                        options::OPT_fnoopenmp_use_tls, /*Default=*/true))
        CmdArgs.push_back("-fnoopenmp-use-tls");
      Args.AddLastArg(CmdArgs, options::OPT_fopenmp_simd,
                      options::OPT_fno_openmp_simd);
      Args.AddAllArgs(CmdArgs, options::OPT_fopenmp_enable_irbuilder);
      Args.AddAllArgs(CmdArgs, options::OPT_fopenmp_version_EQ);
      if (!Args.hasFlag(options::OPT_fopenmp_extensions,
                        options::OPT_fno_openmp_extensions, /*Default=*/true))
        CmdArgs.push_back("-fno-openmp-extensions");
      Args.AddAllArgs(CmdArgs, options::OPT_fopenmp_cuda_number_of_sm_EQ);
      Args.AddAllArgs(CmdArgs, options::OPT_fopenmp_cuda_blocks_per_sm_EQ);
      Args.AddAllArgs(CmdArgs,
                      options::OPT_fopenmp_cuda_teams_reduction_recs_num_EQ);
      if (Args.hasFlag(options::OPT_fopenmp_optimistic_collapse,
                       options::OPT_fno_openmp_optimistic_collapse,
                       /*Default=*/false))
        CmdArgs.push_back("-fopenmp-optimistic-collapse");

      // When in OpenMP offloading mode with NVPTX target, forward
      // cuda-mode flag
      if (Args.hasFlag(options::OPT_fopenmp_cuda_mode,
                       options::OPT_fno_openmp_cuda_mode, /*Default=*/false))
        CmdArgs.push_back("-fopenmp-cuda-mode");

      // When in OpenMP offloading mode, enable debugging on the device.
      Args.AddAllArgs(CmdArgs, options::OPT_fopenmp_target_debug_EQ);
      if (Args.hasFlag(options::OPT_fopenmp_target_debug,
                       options::OPT_fno_openmp_target_debug, /*Default=*/false))
        CmdArgs.push_back("-fopenmp-target-debug");

      // When in OpenMP offloading mode, forward assumptions information about
      // thread and team counts in the device.
      if (Args.hasFlag(options::OPT_fopenmp_assume_teams_oversubscription,
                       options::OPT_fno_openmp_assume_teams_oversubscription,
                       /*Default=*/false))
        CmdArgs.push_back("-fopenmp-assume-teams-oversubscription");
      if (Args.hasFlag(options::OPT_fopenmp_assume_threads_oversubscription,
                       options::OPT_fno_openmp_assume_threads_oversubscription,
                       /*Default=*/false))
        CmdArgs.push_back("-fopenmp-assume-threads-oversubscription");
      if (Args.hasArg(options::OPT_fopenmp_assume_no_thread_state))
        CmdArgs.push_back("-fopenmp-assume-no-thread-state");
      if (Args.hasArg(options::OPT_fopenmp_assume_no_nested_parallelism))
        CmdArgs.push_back("-fopenmp-assume-no-nested-parallelism");
      if (Args.hasArg(options::OPT_fopenmp_offload_mandatory))
        CmdArgs.push_back("-fopenmp-offload-mandatory");
      if (Args.hasArg(options::OPT_fopenmp_force_usm))
        CmdArgs.push_back("-fopenmp-force-usm");
      break;
    default:
      // By default, if Clang doesn't know how to generate useful OpenMP code
      // for a specific runtime library, we just don't pass the '-fopenmp' flag
      // down to the actual compilation.
      // FIXME: It would be better to have a mode which *only* omits IR
      // generation based on the OpenMP support so that we get consistent
      // semantic analysis, etc.
      break;
    }
  } else {
    if (!JA.isDeviceOffloading(Action::OFK_SYCL))
      Args.AddLastArg(CmdArgs, options::OPT_fopenmp_simd,
                      options::OPT_fno_openmp_simd);
    Args.AddAllArgs(CmdArgs, options::OPT_fopenmp_version_EQ);
    Args.addOptOutFlag(CmdArgs, options::OPT_fopenmp_extensions,
                       options::OPT_fno_openmp_extensions);
  }
  // Forward the offload runtime change to code generation, liboffload implies
  // new driver. Otherwise, check if we should forward the new driver to change
  // offloading code generation.
  if (Args.hasFlag(options::OPT_foffload_via_llvm,
                   options::OPT_fno_offload_via_llvm, false)) {
    CmdArgs.append({"--offload-new-driver", "-foffload-via-llvm"});
  } else if (Args.hasFlag(options::OPT_offload_new_driver,
                          options::OPT_no_offload_new_driver,
                          C.isOffloadingHostKind(Action::OFK_Cuda))) {
    CmdArgs.push_back("--offload-new-driver");
  }

  const XRayArgs &XRay = TC.getXRayArgs(Args);
  XRay.addArgs(TC, Args, CmdArgs, InputType);

  for (const auto &Filename :
       Args.getAllArgValues(options::OPT_fprofile_list_EQ)) {
    if (D.getVFS().exists(Filename))
      CmdArgs.push_back(Args.MakeArgString("-fprofile-list=" + Filename));
    else
      D.Diag(clang::diag::err_drv_no_such_file) << Filename;
  }

  if (Arg *A = Args.getLastArg(options::OPT_fpatchable_function_entry_EQ)) {
    StringRef S0 = A->getValue(), S = S0;
    unsigned Size, Offset = 0;
    if (!Triple.isAArch64() && !Triple.isLoongArch() && !Triple.isRISCV() &&
        !Triple.isX86() &&
        !(!Triple.isOSAIX() && (Triple.getArch() == llvm::Triple::ppc ||
                                Triple.getArch() == llvm::Triple::ppc64 ||
                                Triple.getArch() == llvm::Triple::ppc64le)))
      D.Diag(diag::err_drv_unsupported_opt_for_target)
          << A->getAsString(Args) << TripleStr;
    else if (S.consumeInteger(10, Size) ||
             (!S.empty() &&
              (!S.consume_front(",") || S.consumeInteger(10, Offset))) ||
             (!S.empty() && (!S.consume_front(",") || S.empty())))
      D.Diag(diag::err_drv_invalid_argument_to_option)
          << S0 << A->getOption().getName();
    else if (Size < Offset)
      D.Diag(diag::err_drv_unsupported_fpatchable_function_entry_argument);
    else {
      CmdArgs.push_back(Args.MakeArgString(A->getSpelling() + Twine(Size)));
      CmdArgs.push_back(Args.MakeArgString(
          "-fpatchable-function-entry-offset=" + Twine(Offset)));
      if (!S.empty())
        CmdArgs.push_back(
            Args.MakeArgString("-fpatchable-function-entry-section=" + S));
    }
  }

  Args.AddLastArg(CmdArgs, options::OPT_fms_hotpatch);

  if (Args.hasArg(options::OPT_fms_secure_hotpatch_functions_file))
    Args.AddLastArg(CmdArgs, options::OPT_fms_secure_hotpatch_functions_file);

  for (const auto &A :
       Args.getAllArgValues(options::OPT_fms_secure_hotpatch_functions_list))
    CmdArgs.push_back(
        Args.MakeArgString("-fms-secure-hotpatch-functions-list=" + Twine(A)));

  if (TC.SupportsProfiling()) {
    Args.AddLastArg(CmdArgs, options::OPT_pg);

    llvm::Triple::ArchType Arch = TC.getArch();
    if (Arg *A = Args.getLastArg(options::OPT_mfentry)) {
      if (Arch == llvm::Triple::systemz || TC.getTriple().isX86())
        A->render(Args, CmdArgs);
      else
        D.Diag(diag::err_drv_unsupported_opt_for_target)
            << A->getAsString(Args) << TripleStr;
    }
    if (Arg *A = Args.getLastArg(options::OPT_mnop_mcount)) {
      if (Arch == llvm::Triple::systemz)
        A->render(Args, CmdArgs);
      else
        D.Diag(diag::err_drv_unsupported_opt_for_target)
            << A->getAsString(Args) << TripleStr;
    }
    if (Arg *A = Args.getLastArg(options::OPT_mrecord_mcount)) {
      if (Arch == llvm::Triple::systemz)
        A->render(Args, CmdArgs);
      else
        D.Diag(diag::err_drv_unsupported_opt_for_target)
            << A->getAsString(Args) << TripleStr;
    }
  }

  if (Arg *A = Args.getLastArgNoClaim(options::OPT_pg)) {
    if (TC.getTriple().isOSzOS()) {
      D.Diag(diag::err_drv_unsupported_opt_for_target)
          << A->getAsString(Args) << TripleStr;
    }
  }
  if (Arg *A = Args.getLastArgNoClaim(options::OPT_p)) {
    if (!(TC.getTriple().isOSAIX() || TC.getTriple().isOSOpenBSD())) {
      D.Diag(diag::err_drv_unsupported_opt_for_target)
          << A->getAsString(Args) << TripleStr;
    }
  }
  if (Arg *A = Args.getLastArgNoClaim(options::OPT_p, options::OPT_pg)) {
    if (A->getOption().matches(options::OPT_p)) {
      A->claim();
      if (TC.getTriple().isOSAIX() && !Args.hasArgNoClaim(options::OPT_pg))
        CmdArgs.push_back("-pg");
    }
  }

  // Reject AIX-specific link options on other targets.
  if (!TC.getTriple().isOSAIX()) {
    for (const Arg *A : Args.filtered(options::OPT_b, options::OPT_K,
                                      options::OPT_mxcoff_build_id_EQ)) {
      D.Diag(diag::err_drv_unsupported_opt_for_target)
          << A->getSpelling() << TripleStr;
    }
  }

  if (Args.getLastArg(options::OPT_fapple_kext) ||
      (Args.hasArg(options::OPT_mkernel) && types::isCXX(InputType)))
    CmdArgs.push_back("-fapple-kext");

  Args.AddLastArg(CmdArgs, options::OPT_altivec_src_compat);
  Args.AddLastArg(CmdArgs, options::OPT_flax_vector_conversions_EQ);
  Args.AddLastArg(CmdArgs, options::OPT_fobjc_sender_dependent_dispatch);
  Args.AddLastArg(CmdArgs, options::OPT_fdiagnostics_print_source_range_info);
  Args.AddLastArg(CmdArgs, options::OPT_fdiagnostics_parseable_fixits);
  Args.AddLastArg(CmdArgs, options::OPT_ftime_report);
  Args.AddLastArg(CmdArgs, options::OPT_ftime_report_EQ);
  Args.AddLastArg(CmdArgs, options::OPT_ftime_report_json);
  Args.AddLastArg(CmdArgs, options::OPT_ftrapv);
  Args.AddLastArg(CmdArgs, options::OPT_malign_double);
  Args.AddLastArg(CmdArgs, options::OPT_fno_temp_file);

  if (const char *Name = C.getTimeTraceFile(&JA)) {
    CmdArgs.push_back(Args.MakeArgString("-ftime-trace=" + Twine(Name)));
    Args.AddLastArg(CmdArgs, options::OPT_ftime_trace_granularity_EQ);
    Args.AddLastArg(CmdArgs, options::OPT_ftime_trace_verbose);
  }

  if (Arg *A = Args.getLastArg(options::OPT_ftrapv_handler_EQ)) {
    CmdArgs.push_back("-ftrapv-handler");
    CmdArgs.push_back(A->getValue());
  }

  Args.AddLastArg(CmdArgs, options::OPT_ftrap_function_EQ);

  // Handle -f[no-]wrapv and -f[no-]strict-overflow, which are used by both
  // clang and flang.
  renderCommonIntegerOverflowOptions(Args, CmdArgs);

  Args.AddLastArg(CmdArgs, options::OPT_ffinite_loops,
                  options::OPT_fno_finite_loops);

  Args.AddLastArg(CmdArgs, options::OPT_fwritable_strings);
  Args.AddLastArg(CmdArgs, options::OPT_funroll_loops,
                  options::OPT_fno_unroll_loops);
  Args.AddLastArg(CmdArgs, options::OPT_floop_interchange,
                  options::OPT_fno_loop_interchange);

  Args.AddLastArg(CmdArgs, options::OPT_fstrict_flex_arrays_EQ);

  Args.AddLastArg(CmdArgs, options::OPT_pthread);

  Args.addOptInFlag(CmdArgs, options::OPT_mspeculative_load_hardening,
                    options::OPT_mno_speculative_load_hardening);

  RenderSSPOptions(D, TC, Args, CmdArgs, KernelOrKext);
  RenderSCPOptions(TC, Args, CmdArgs);
  RenderTrivialAutoVarInitOptions(D, TC, Args, CmdArgs);

  Args.AddLastArg(CmdArgs, options::OPT_fswift_async_fp_EQ);

  Args.addOptInFlag(CmdArgs, options::OPT_mstackrealign,
                    options::OPT_mno_stackrealign);

  if (const Arg *A = Args.getLastArg(options::OPT_mstack_alignment)) {
    StringRef Value = A->getValue();
    int64_t Alignment = 0;
    if (Value.getAsInteger(10, Alignment) || Alignment < 0)
      D.Diag(diag::err_drv_invalid_argument_to_option)
          << Value << A->getOption().getName();
    else if (Alignment & (Alignment - 1))
      D.Diag(diag::err_drv_alignment_not_power_of_two)
          << A->getAsString(Args) << Value;
    else
      CmdArgs.push_back(Args.MakeArgString("-mstack-alignment=" + Value));
  }

  if (Args.hasArg(options::OPT_mstack_probe_size)) {
    StringRef Size = Args.getLastArgValue(options::OPT_mstack_probe_size);

    if (!Size.empty())
      CmdArgs.push_back(Args.MakeArgString("-mstack-probe-size=" + Size));
    else
      CmdArgs.push_back("-mstack-probe-size=0");
  }

  Args.addOptOutFlag(CmdArgs, options::OPT_mstack_arg_probe,
                     options::OPT_mno_stack_arg_probe);

  if (Arg *A = Args.getLastArg(options::OPT_mrestrict_it,
                               options::OPT_mno_restrict_it)) {
    if (A->getOption().matches(options::OPT_mrestrict_it)) {
      CmdArgs.push_back("-mllvm");
      CmdArgs.push_back("-arm-restrict-it");
    } else {
      CmdArgs.push_back("-mllvm");
      CmdArgs.push_back("-arm-default-it");
    }
  }

  // Forward -cl options to -cc1
  RenderOpenCLOptions(Args, CmdArgs, InputType);

  // Forward hlsl options to -cc1
  RenderHLSLOptions(Args, CmdArgs, InputType);

  // Forward OpenACC options to -cc1
  RenderOpenACCOptions(D, Args, CmdArgs, InputType);

  if (IsHIP) {
    if (Args.hasFlag(options::OPT_fhip_new_launch_api,
                     options::OPT_fno_hip_new_launch_api, true))
      CmdArgs.push_back("-fhip-new-launch-api");
    Args.addOptInFlag(CmdArgs, options::OPT_fgpu_allow_device_init,
                      options::OPT_fno_gpu_allow_device_init);
    Args.AddLastArg(CmdArgs, options::OPT_hipstdpar);
    Args.AddLastArg(CmdArgs, options::OPT_hipstdpar_interpose_alloc);
    Args.addOptInFlag(CmdArgs, options::OPT_fhip_kernel_arg_name,
                      options::OPT_fno_hip_kernel_arg_name);
  }

  if (IsCuda || IsHIP || IsSYCL) {
    if (IsRDCMode)
      CmdArgs.push_back("-fgpu-rdc");
    else
      CmdArgs.push_back("-fno-gpu-rdc");
  }
  if (IsCuda || IsHIP) {
    Args.addOptInFlag(CmdArgs, options::OPT_fgpu_defer_diag,
                      options::OPT_fno_gpu_defer_diag);
    if (Args.hasFlag(options::OPT_fgpu_exclude_wrong_side_overloads,
                     options::OPT_fno_gpu_exclude_wrong_side_overloads,
                     false)) {
      CmdArgs.push_back("-fgpu-exclude-wrong-side-overloads");
      CmdArgs.push_back("-fgpu-defer-diag");
    }
  }

  // Forward --no-offloadlib to -cc1.
  if (!Args.hasFlag(options::OPT_offloadlib, options::OPT_no_offloadlib, true))
    CmdArgs.push_back("--no-offloadlib");

  if (Arg *A = Args.getLastArg(options::OPT_fcf_protection_EQ)) {
    CmdArgs.push_back(
        Args.MakeArgString(Twine("-fcf-protection=") + A->getValue()));

    if (Arg *SA = Args.getLastArg(options::OPT_mcf_branch_label_scheme_EQ))
      CmdArgs.push_back(Args.MakeArgString(Twine("-mcf-branch-label-scheme=") +
                                           SA->getValue()));
  } else if (Triple.isOSOpenBSD() && Triple.getArch() == llvm::Triple::x86_64) {
    // Emit IBT endbr64 instructions by default
    CmdArgs.push_back("-fcf-protection=branch");
    // jump-table can generate indirect jumps, which are not permitted
    CmdArgs.push_back("-fno-jump-tables");
  }

  if (Arg *A = Args.getLastArg(options::OPT_mfunction_return_EQ))
    CmdArgs.push_back(
        Args.MakeArgString(Twine("-mfunction-return=") + A->getValue()));

  Args.AddLastArg(CmdArgs, options::OPT_mindirect_branch_cs_prefix);

  // Forward -f options with positive and negative forms; we translate these by
  // hand.  Do not propagate PGO options to the GPU-side compilations as the
  // profile info is for the host-side compilation only.
  if (!(IsCudaDevice || IsHIPDevice)) {
    if (Arg *A = getLastProfileSampleUseArg(Args)) {
      auto *PGOArg = Args.getLastArg(
          options::OPT_fprofile_generate, options::OPT_fprofile_generate_EQ,
          options::OPT_fcs_profile_generate,
          options::OPT_fcs_profile_generate_EQ, options::OPT_fprofile_use,
          options::OPT_fprofile_use_EQ);
      if (PGOArg)
        D.Diag(diag::err_drv_argument_not_allowed_with)
            << "SampleUse with PGO options";

      StringRef fname = A->getValue();
      if (!llvm::sys::fs::exists(fname))
        D.Diag(diag::err_drv_no_such_file) << fname;
      else
        A->render(Args, CmdArgs);
    }
    Args.AddLastArg(CmdArgs, options::OPT_fprofile_remapping_file_EQ);

    if (Args.hasFlag(options::OPT_fpseudo_probe_for_profiling,
                     options::OPT_fno_pseudo_probe_for_profiling, false)) {
      CmdArgs.push_back("-fpseudo-probe-for-profiling");
      // Enforce -funique-internal-linkage-names if it's not explicitly turned
      // off.
      if (Args.hasFlag(options::OPT_funique_internal_linkage_names,
                       options::OPT_fno_unique_internal_linkage_names, true))
        CmdArgs.push_back("-funique-internal-linkage-names");
    }
  }
  RenderBuiltinOptions(TC, RawTriple, Args, CmdArgs);

  Args.addOptOutFlag(CmdArgs, options::OPT_fassume_sane_operator_new,
                     options::OPT_fno_assume_sane_operator_new);

  if (Args.hasFlag(options::OPT_fapinotes, options::OPT_fno_apinotes, false))
    CmdArgs.push_back("-fapinotes");
  if (Args.hasFlag(options::OPT_fapinotes_modules,
                   options::OPT_fno_apinotes_modules, false))
    CmdArgs.push_back("-fapinotes-modules");
  Args.AddLastArg(CmdArgs, options::OPT_fapinotes_swift_version);

  if (Args.hasFlag(options::OPT_fswift_version_independent_apinotes,
                   options::OPT_fno_swift_version_independent_apinotes, false))
    CmdArgs.push_back("-fswift-version-independent-apinotes");

  // -fblocks=0 is default.
  if (Args.hasFlag(options::OPT_fblocks, options::OPT_fno_blocks,
                   TC.IsBlocksDefault()) ||
      (Args.hasArg(options::OPT_fgnu_runtime) &&
       Args.hasArg(options::OPT_fobjc_nonfragile_abi) &&
       !Args.hasArg(options::OPT_fno_blocks))) {
    CmdArgs.push_back("-fblocks");

    if (!Args.hasArg(options::OPT_fgnu_runtime) && !TC.hasBlocksRuntime())
      CmdArgs.push_back("-fblocks-runtime-optional");
  }

  // -fencode-extended-block-signature=1 is default.
  if (TC.IsEncodeExtendedBlockSignatureDefault())
    CmdArgs.push_back("-fencode-extended-block-signature");

  if (Args.hasFlag(options::OPT_fcoro_aligned_allocation,
                   options::OPT_fno_coro_aligned_allocation, false) &&
      types::isCXX(InputType))
    CmdArgs.push_back("-fcoro-aligned-allocation");

  Args.AddLastArg(CmdArgs, options::OPT_fdouble_square_bracket_attributes,
                  options::OPT_fno_double_square_bracket_attributes);

  Args.addOptOutFlag(CmdArgs, options::OPT_faccess_control,
                     options::OPT_fno_access_control);
  Args.addOptOutFlag(CmdArgs, options::OPT_felide_constructors,
                     options::OPT_fno_elide_constructors);

  ToolChain::RTTIMode RTTIMode = TC.getRTTIMode();

  if (KernelOrKext || (types::isCXX(InputType) &&
                       (RTTIMode == ToolChain::RM_Disabled)))
    CmdArgs.push_back("-fno-rtti");

  // -fshort-enums=0 is default for all architectures except Hexagon and z/OS.
  if (Args.hasFlag(options::OPT_fshort_enums, options::OPT_fno_short_enums,
                   TC.getArch() == llvm::Triple::hexagon || Triple.isOSzOS()))
    CmdArgs.push_back("-fshort-enums");

  RenderCharacterOptions(Args, AuxTriple ? *AuxTriple : RawTriple, CmdArgs);

  // -fuse-cxa-atexit is default.
  if (!Args.hasFlag(
          options::OPT_fuse_cxa_atexit, options::OPT_fno_use_cxa_atexit,
          !RawTriple.isOSAIX() &&
              (!RawTriple.isOSWindows() ||
               RawTriple.isWindowsCygwinEnvironment()) &&
              ((RawTriple.getVendor() != llvm::Triple::MipsTechnologies) ||
               RawTriple.hasEnvironment())) ||
      KernelOrKext)
    CmdArgs.push_back("-fno-use-cxa-atexit");

  if (Args.hasFlag(options::OPT_fregister_global_dtors_with_atexit,
                   options::OPT_fno_register_global_dtors_with_atexit,
                   RawTriple.isOSDarwin() && !KernelOrKext))
    CmdArgs.push_back("-fregister-global-dtors-with-atexit");

  Args.addOptInFlag(CmdArgs, options::OPT_fuse_line_directives,
                    options::OPT_fno_use_line_directives);

  // -fno-minimize-whitespace is default.
  if (Args.hasFlag(options::OPT_fminimize_whitespace,
                   options::OPT_fno_minimize_whitespace, false)) {
    types::ID InputType = Inputs[0].getType();
    if (!isDerivedFromC(InputType))
      D.Diag(diag::err_drv_opt_unsupported_input_type)
          << "-fminimize-whitespace" << types::getTypeName(InputType);
    CmdArgs.push_back("-fminimize-whitespace");
  }

  // -fno-keep-system-includes is default.
  if (Args.hasFlag(options::OPT_fkeep_system_includes,
                   options::OPT_fno_keep_system_includes, false)) {
    types::ID InputType = Inputs[0].getType();
    if (!isDerivedFromC(InputType))
      D.Diag(diag::err_drv_opt_unsupported_input_type)
          << "-fkeep-system-includes" << types::getTypeName(InputType);
    CmdArgs.push_back("-fkeep-system-includes");
  }

  // -fms-extensions=0 is default.
  if (Args.hasFlag(options::OPT_fms_extensions, options::OPT_fno_ms_extensions,
                   IsWindowsMSVC || IsUEFI))
    CmdArgs.push_back("-fms-extensions");

  // -fms-compatibility=0 is default.
  bool IsMSVCCompat = Args.hasFlag(
      options::OPT_fms_compatibility, options::OPT_fno_ms_compatibility,
      (IsWindowsMSVC && Args.hasFlag(options::OPT_fms_extensions,
                                     options::OPT_fno_ms_extensions, true)));
  if (IsMSVCCompat) {
    CmdArgs.push_back("-fms-compatibility");
    if (!types::isCXX(Input.getType()) &&
        Args.hasArg(options::OPT_fms_define_stdc))
      CmdArgs.push_back("-fms-define-stdc");
  }

  if (Triple.isWindowsMSVCEnvironment() && !D.IsCLMode() &&
      Args.hasArg(options::OPT_fms_runtime_lib_EQ))
    ProcessVSRuntimeLibrary(getToolChain(), Args, CmdArgs);

  // Handle -fgcc-version, if present.
  VersionTuple GNUCVer;
  if (Arg *A = Args.getLastArg(options::OPT_fgnuc_version_EQ)) {
    // Check that the version has 1 to 3 components and the minor and patch
    // versions fit in two decimal digits.
    StringRef Val = A->getValue();
    Val = Val.empty() ? "0" : Val; // Treat "" as 0 or disable.
    bool Invalid = GNUCVer.tryParse(Val);
    unsigned Minor = GNUCVer.getMinor().value_or(0);
    unsigned Patch = GNUCVer.getSubminor().value_or(0);
    if (Invalid || GNUCVer.getBuild() || Minor >= 100 || Patch >= 100) {
      D.Diag(diag::err_drv_invalid_value)
          << A->getAsString(Args) << A->getValue();
    }
  } else if (!IsMSVCCompat) {
    // Imitate GCC 4.2.1 by default if -fms-compatibility is not in effect.
    GNUCVer = VersionTuple(4, 2, 1);
  }
  if (!GNUCVer.empty()) {
    CmdArgs.push_back(
        Args.MakeArgString("-fgnuc-version=" + GNUCVer.getAsString()));
  }

  VersionTuple MSVT = TC.computeMSVCVersion(&D, Args);
  if (!MSVT.empty())
    CmdArgs.push_back(
        Args.MakeArgString("-fms-compatibility-version=" + MSVT.getAsString()));

  bool IsMSVC2015Compatible = MSVT.getMajor() >= 19;
  if (ImplyVCPPCVer) {
    StringRef LanguageStandard;
    if (const Arg *StdArg = Args.getLastArg(options::OPT__SLASH_std)) {
      Std = StdArg;
      LanguageStandard = llvm::StringSwitch<StringRef>(StdArg->getValue())
                             .Case("c11", "-std=c11")
                             .Case("c17", "-std=c17")
                             // TODO: add c23 when MSVC supports it.
                             .Case("clatest", "-std=c23")
                             .Default("");
      if (LanguageStandard.empty())
        D.Diag(clang::diag::warn_drv_unused_argument)
            << StdArg->getAsString(Args);
    }
    CmdArgs.push_back(LanguageStandard.data());
  }
  if (ImplyVCPPCXXVer) {
    StringRef LanguageStandard;
    if (const Arg *StdArg = Args.getLastArg(options::OPT__SLASH_std)) {
      Std = StdArg;
      LanguageStandard = llvm::StringSwitch<StringRef>(StdArg->getValue())
                             .Case("c++14", "-std=c++14")
                             .Case("c++17", "-std=c++17")
                             .Case("c++20", "-std=c++20")
                             // TODO add c++23 and c++26 when MSVC supports it.
                             .Case("c++23preview", "-std=c++23")
                             .Case("c++latest", "-std=c++26")
                             .Default("");
      if (LanguageStandard.empty())
        D.Diag(clang::diag::warn_drv_unused_argument)
            << StdArg->getAsString(Args);
    }

    if (LanguageStandard.empty()) {
      if (IsSYCL)
        // For DPC++, C++17 is the default.
        LanguageStandard = "-std=c++17";
      else if (IsMSVC2015Compatible)
        LanguageStandard = "-std=c++14";
      else
        LanguageStandard = "-std=c++11";
    }

    CmdArgs.push_back(LanguageStandard.data());
  }

  Args.addOptInFlag(CmdArgs, options::OPT_fborland_extensions,
                    options::OPT_fno_borland_extensions);

  // -fno-declspec is default, except for PS4/PS5.
  if (Args.hasFlag(options::OPT_fdeclspec, options::OPT_fno_declspec,
                   RawTriple.isPS()))
    CmdArgs.push_back("-fdeclspec");
  else if (Args.hasArg(options::OPT_fno_declspec))
    CmdArgs.push_back("-fno-declspec"); // Explicitly disabling __declspec.

  // -fthreadsafe-static is default, except for MSVC compatibility versions less
  // than 19.
  if (!Args.hasFlag(options::OPT_fthreadsafe_statics,
                    options::OPT_fno_threadsafe_statics,
                    !types::isOpenCL(InputType) &&
                        (!IsWindowsMSVC || IsMSVC2015Compatible)))
    CmdArgs.push_back("-fno-threadsafe-statics");

  if (!Args.hasFlag(options::OPT_fms_tls_guards, options::OPT_fno_ms_tls_guards,
                    true))
    CmdArgs.push_back("-fno-ms-tls-guards");

  // Add -fno-assumptions, if it was specified.
  if (!Args.hasFlag(options::OPT_fassumptions, options::OPT_fno_assumptions,
                    true))
    CmdArgs.push_back("-fno-assumptions");

  // -fgnu-keywords default varies depending on language; only pass if
  // specified.
  Args.AddLastArg(CmdArgs, options::OPT_fgnu_keywords,
                  options::OPT_fno_gnu_keywords);

  Args.addOptInFlag(CmdArgs, options::OPT_fgnu89_inline,
                    options::OPT_fno_gnu89_inline);

  const Arg *InlineArg = Args.getLastArg(options::OPT_finline_functions,
                                         options::OPT_finline_hint_functions,
                                         options::OPT_fno_inline_functions);
  if (Arg *A = Args.getLastArg(options::OPT_finline, options::OPT_fno_inline)) {
    if (A->getOption().matches(options::OPT_fno_inline))
      A->render(Args, CmdArgs);
  } else if (InlineArg) {
    InlineArg->render(Args, CmdArgs);
  }

  Args.AddLastArg(CmdArgs, options::OPT_finline_max_stacksize_EQ);

  // FIXME: Find a better way to determine whether we are in C++20.
  bool HaveCxx20 =
      Std &&
      (Std->containsValue("c++2a") || Std->containsValue("gnu++2a") ||
       Std->containsValue("c++20") || Std->containsValue("gnu++20") ||
       Std->containsValue("c++2b") || Std->containsValue("gnu++2b") ||
       Std->containsValue("c++23") || Std->containsValue("gnu++23") ||
       Std->containsValue("c++2c") || Std->containsValue("gnu++2c") ||
       Std->containsValue("c++26") || Std->containsValue("gnu++26") ||
       Std->containsValue("c++latest") || Std->containsValue("gnu++latest"));
  bool HaveModules =
      RenderModulesOptions(C, D, Args, Input, Output, HaveCxx20, CmdArgs);

  // -fdelayed-template-parsing is default when targeting MSVC.
  // Many old Windows SDK versions require this to parse.
  //
  // According to
  // https://learn.microsoft.com/en-us/cpp/build/reference/permissive-standards-conformance?view=msvc-170,
  // MSVC actually defaults to -fno-delayed-template-parsing (/Zc:twoPhase-
  // with MSVC CLI) if using C++20. So we match the behavior with MSVC here to
  // not enable -fdelayed-template-parsing by default after C++20.
  //
  // FIXME: Given -fdelayed-template-parsing is a source of bugs, we should be
  // able to disable this by default at some point.
  if (Args.hasFlag(options::OPT_fdelayed_template_parsing,
                   options::OPT_fno_delayed_template_parsing,
                   IsWindowsMSVC && !HaveCxx20)) {
    if (HaveCxx20)
      D.Diag(clang::diag::warn_drv_delayed_template_parsing_after_cxx20);

    CmdArgs.push_back("-fdelayed-template-parsing");
  }

  if (Args.hasFlag(options::OPT_fpch_validate_input_files_content,
                   options::OPT_fno_pch_validate_input_files_content, false))
    CmdArgs.push_back("-fvalidate-ast-input-files-content");
  if (Args.hasFlag(options::OPT_fpch_instantiate_templates,
                   options::OPT_fno_pch_instantiate_templates, false))
    CmdArgs.push_back("-fpch-instantiate-templates");
  if (Args.hasFlag(options::OPT_fpch_codegen, options::OPT_fno_pch_codegen,
                   false))
    CmdArgs.push_back("-fmodules-codegen");
  if (Args.hasFlag(options::OPT_fpch_debuginfo, options::OPT_fno_pch_debuginfo,
                   false))
    CmdArgs.push_back("-fmodules-debuginfo");

  ObjCRuntime Runtime = AddObjCRuntimeArgs(Args, Inputs, CmdArgs, rewriteKind);
  RenderObjCOptions(TC, D, RawTriple, Args, Runtime, rewriteKind != RK_None,
                    Input, CmdArgs);

  if (types::isObjC(Input.getType()) &&
      Args.hasFlag(options::OPT_fobjc_encode_cxx_class_template_spec,
                   options::OPT_fno_objc_encode_cxx_class_template_spec,
                   !Runtime.isNeXTFamily()))
    CmdArgs.push_back("-fobjc-encode-cxx-class-template-spec");

  if (Args.hasFlag(options::OPT_fapplication_extension,
                   options::OPT_fno_application_extension, false))
    CmdArgs.push_back("-fapplication-extension");

  // Handle GCC-style exception args.
  bool EH = false;
  if (!C.getDriver().IsCLMode())
    EH = addExceptionArgs(Args, InputType, TC, KernelOrKext, Runtime, CmdArgs);

  // Handle exception personalities
  Arg *A = Args.getLastArg(
      options::OPT_fsjlj_exceptions, options::OPT_fseh_exceptions,
      options::OPT_fdwarf_exceptions, options::OPT_fwasm_exceptions);
  if (A) {
    const Option &Opt = A->getOption();
    if (Opt.matches(options::OPT_fsjlj_exceptions))
      CmdArgs.push_back("-exception-model=sjlj");
    if (Opt.matches(options::OPT_fseh_exceptions))
      CmdArgs.push_back("-exception-model=seh");
    if (Opt.matches(options::OPT_fdwarf_exceptions))
      CmdArgs.push_back("-exception-model=dwarf");
    if (Opt.matches(options::OPT_fwasm_exceptions))
      CmdArgs.push_back("-exception-model=wasm");
  } else {
    switch (TC.GetExceptionModel(Args)) {
    default:
      break;
    case llvm::ExceptionHandling::DwarfCFI:
      CmdArgs.push_back("-exception-model=dwarf");
      break;
    case llvm::ExceptionHandling::SjLj:
      CmdArgs.push_back("-exception-model=sjlj");
      break;
    case llvm::ExceptionHandling::WinEH:
      CmdArgs.push_back("-exception-model=seh");
      break;
    }
  }

  // Unwind v2 (epilog) information for x64 Windows.
  Args.AddLastArg(CmdArgs, options::OPT_winx64_eh_unwindv2);

  // C++ "sane" operator new.
  Args.addOptOutFlag(CmdArgs, options::OPT_fassume_sane_operator_new,
                     options::OPT_fno_assume_sane_operator_new);

  // -fassume-unique-vtables is on by default.
  Args.addOptOutFlag(CmdArgs, options::OPT_fassume_unique_vtables,
                     options::OPT_fno_assume_unique_vtables);

  // -fsized-deallocation is on by default in C++14 onwards and otherwise off
  // by default.
  Args.addLastArg(CmdArgs, options::OPT_fsized_deallocation,
                  options::OPT_fno_sized_deallocation);

  // -faligned-allocation is on by default in C++17 onwards and otherwise off
  // by default.
  if (Arg *A = Args.getLastArg(options::OPT_faligned_allocation,
                               options::OPT_fno_aligned_allocation,
                               options::OPT_faligned_new_EQ)) {
    if (A->getOption().matches(options::OPT_fno_aligned_allocation))
      CmdArgs.push_back("-fno-aligned-allocation");
    else
      CmdArgs.push_back("-faligned-allocation");
  }

  // The default new alignment can be specified using a dedicated option or via
  // a GCC-compatible option that also turns on aligned allocation.
  if (Arg *A = Args.getLastArg(options::OPT_fnew_alignment_EQ,
                               options::OPT_faligned_new_EQ))
    CmdArgs.push_back(
        Args.MakeArgString(Twine("-fnew-alignment=") + A->getValue()));

  // -fconstant-cfstrings is default, and may be subject to argument translation
  // on Darwin.
  if (!Args.hasFlag(options::OPT_fconstant_cfstrings,
                    options::OPT_fno_constant_cfstrings, true) ||
      !Args.hasFlag(options::OPT_mconstant_cfstrings,
                    options::OPT_mno_constant_cfstrings, true))
    CmdArgs.push_back("-fno-constant-cfstrings");

  Args.addOptInFlag(CmdArgs, options::OPT_fpascal_strings,
                    options::OPT_fno_pascal_strings);

  // Honor -fpack-struct= and -fpack-struct, if given. Note that
  // -fno-pack-struct doesn't apply to -fpack-struct=.
  if (Arg *A = Args.getLastArg(options::OPT_fpack_struct_EQ)) {
    std::string PackStructStr = "-fpack-struct=";
    PackStructStr += A->getValue();
    CmdArgs.push_back(Args.MakeArgString(PackStructStr));
  } else if (Args.hasFlag(options::OPT_fpack_struct,
                          options::OPT_fno_pack_struct, false)) {
    CmdArgs.push_back("-fpack-struct=1");
  }

  // Handle -fmax-type-align=N and -fno-type-align
  bool SkipMaxTypeAlign = Args.hasArg(options::OPT_fno_max_type_align);
  if (Arg *A = Args.getLastArg(options::OPT_fmax_type_align_EQ)) {
    if (!SkipMaxTypeAlign) {
      std::string MaxTypeAlignStr = "-fmax-type-align=";
      MaxTypeAlignStr += A->getValue();
      CmdArgs.push_back(Args.MakeArgString(MaxTypeAlignStr));
    }
  } else if (RawTriple.isOSDarwin()) {
    if (!SkipMaxTypeAlign) {
      std::string MaxTypeAlignStr = "-fmax-type-align=16";
      CmdArgs.push_back(Args.MakeArgString(MaxTypeAlignStr));
    }
  }

  if (!Args.hasFlag(options::OPT_Qy, options::OPT_Qn, true))
    CmdArgs.push_back("-Qn");

  // -fno-common is the default, set -fcommon only when that flag is set.
  Args.addOptInFlag(CmdArgs, options::OPT_fcommon, options::OPT_fno_common);

  // -fsigned-bitfields is default, and clang doesn't yet support
  // -funsigned-bitfields.
  if (!Args.hasFlag(options::OPT_fsigned_bitfields,
                    options::OPT_funsigned_bitfields, true))
    D.Diag(diag::warn_drv_clang_unsupported)
        << Args.getLastArg(options::OPT_funsigned_bitfields)->getAsString(Args);

  // -fsigned-bitfields is default, and clang doesn't support -fno-for-scope.
  if (!Args.hasFlag(options::OPT_ffor_scope, options::OPT_fno_for_scope, true))
    D.Diag(diag::err_drv_clang_unsupported)
        << Args.getLastArg(options::OPT_fno_for_scope)->getAsString(Args);

  // -finput_charset=UTF-8 is default. Reject others
  if (Arg *inputCharset = Args.getLastArg(options::OPT_finput_charset_EQ)) {
    StringRef value = inputCharset->getValue();
    if (!value.equals_insensitive("utf-8"))
      D.Diag(diag::err_drv_invalid_value) << inputCharset->getAsString(Args)
                                          << value;
  }

  // -fexec_charset=UTF-8 is default. Reject others
  if (Arg *execCharset = Args.getLastArg(options::OPT_fexec_charset_EQ)) {
    StringRef value = execCharset->getValue();
    if (!value.equals_insensitive("utf-8"))
      D.Diag(diag::err_drv_invalid_value) << execCharset->getAsString(Args)
                                          << value;
  }

  RenderDiagnosticsOptions(D, Args, CmdArgs);

  Args.addOptInFlag(CmdArgs, options::OPT_fasm_blocks,
                    options::OPT_fno_asm_blocks);

  Args.addOptOutFlag(CmdArgs, options::OPT_fgnu_inline_asm,
                     options::OPT_fno_gnu_inline_asm);

  handleVectorizeLoopsArgs(Args, CmdArgs);
  handleVectorizeSLPArgs(Args, CmdArgs);

  StringRef VecWidth = parseMPreferVectorWidthOption(D.getDiags(), Args);
  if (!VecWidth.empty())
    CmdArgs.push_back(Args.MakeArgString("-mprefer-vector-width=" + VecWidth));

  Args.AddLastArg(CmdArgs, options::OPT_fshow_overloads_EQ);
  Args.AddLastArg(CmdArgs,
                  options::OPT_fsanitize_undefined_strip_path_components_EQ);

  // -fdollars-in-identifiers default varies depending on platform and
  // language; only pass if specified.
  if (Arg *A = Args.getLastArg(options::OPT_fdollars_in_identifiers,
                               options::OPT_fno_dollars_in_identifiers)) {
    if (A->getOption().matches(options::OPT_fdollars_in_identifiers))
      CmdArgs.push_back("-fdollars-in-identifiers");
    else
      CmdArgs.push_back("-fno-dollars-in-identifiers");
  }

  Args.addOptInFlag(CmdArgs, options::OPT_fapple_pragma_pack,
                    options::OPT_fno_apple_pragma_pack);

  // Remarks can be enabled with any of the `-f.*optimization-record.*` flags.
  if (willEmitRemarks(Args) && checkRemarksOptions(D, Args, Triple))
    renderRemarksOptions(Args, CmdArgs, Triple, Input, Output, JA);

  bool RewriteImports = Args.hasFlag(options::OPT_frewrite_imports,
                                     options::OPT_fno_rewrite_imports, false);
  if (RewriteImports)
    CmdArgs.push_back("-frewrite-imports");

  Args.addOptInFlag(CmdArgs, options::OPT_fdirectives_only,
                    options::OPT_fno_directives_only);

  // Enable rewrite includes if the user's asked for it or if we're generating
  // diagnostics.
  // TODO: Once -module-dependency-dir works with -frewrite-includes it'd be
  // nice to enable this when doing a crashdump for modules as well.
  if (Args.hasFlag(options::OPT_frewrite_includes,
                   options::OPT_fno_rewrite_includes, false) ||
      (C.isForDiagnostics() && !HaveModules))
    CmdArgs.push_back("-frewrite-includes");

  if (Args.hasFlag(options::OPT_fzos_extensions,
                   options::OPT_fno_zos_extensions, false))
    CmdArgs.push_back("-fzos-extensions");
  else if (Args.hasArg(options::OPT_fno_zos_extensions))
    CmdArgs.push_back("-fno-zos-extensions");

  // Only allow -traditional or -traditional-cpp outside in preprocessing modes.
  if (Arg *A = Args.getLastArg(options::OPT_traditional,
                               options::OPT_traditional_cpp)) {
    if (isa<PreprocessJobAction>(JA))
      CmdArgs.push_back("-traditional-cpp");
    else
      D.Diag(diag::err_drv_clang_unsupported) << A->getAsString(Args);
  }

  Args.AddLastArg(CmdArgs, options::OPT_dM);
  Args.AddLastArg(CmdArgs, options::OPT_dD);
  Args.AddLastArg(CmdArgs, options::OPT_dI);

  Args.AddLastArg(CmdArgs, options::OPT_fmax_tokens_EQ);

  // Handle serialized diagnostics.
  if (Arg *A = Args.getLastArg(options::OPT__serialize_diags)) {
    CmdArgs.push_back("-serialize-diagnostic-file");
    CmdArgs.push_back(Args.MakeArgString(A->getValue()));
  }

  if (Args.hasArg(options::OPT_fretain_comments_from_system_headers))
    CmdArgs.push_back("-fretain-comments-from-system-headers");

  if (Arg *A = Args.getLastArg(options::OPT_fextend_variable_liveness_EQ)) {
    A->render(Args, CmdArgs);
  } else if (Arg *A = Args.getLastArg(options::OPT_O_Group);
             A && A->containsValue("g")) {
    // Set -fextend-variable-liveness=all by default at -Og.
    CmdArgs.push_back("-fextend-variable-liveness=all");
  }

  // Forward -fcomment-block-commands to -cc1.
  Args.AddAllArgs(CmdArgs, options::OPT_fcomment_block_commands);
  // Forward -fparse-all-comments to -cc1.
  Args.AddAllArgs(CmdArgs, options::OPT_fparse_all_comments);

  // Turn -fplugin=name.so into -load name.so
  for (const Arg *A : Args.filtered(options::OPT_fplugin_EQ)) {
    CmdArgs.push_back("-load");
    CmdArgs.push_back(A->getValue());
    A->claim();
  }

  // Turn -fplugin-arg-pluginname-key=value into
  // -plugin-arg-pluginname key=value
  // GCC has an actual plugin_argument struct with key/value pairs that it
  // passes to its plugins, but we don't, so just pass it on as-is.
  //
  // The syntax for -fplugin-arg- is ambiguous if both plugin name and
  // argument key are allowed to contain dashes. GCC therefore only
  // allows dashes in the key. We do the same.
  for (const Arg *A : Args.filtered(options::OPT_fplugin_arg)) {
    auto ArgValue = StringRef(A->getValue());
    auto FirstDashIndex = ArgValue.find('-');
    StringRef PluginName = ArgValue.substr(0, FirstDashIndex);
    StringRef Arg = ArgValue.substr(FirstDashIndex + 1);

    A->claim();
    if (FirstDashIndex == StringRef::npos || Arg.empty()) {
      if (PluginName.empty()) {
        D.Diag(diag::warn_drv_missing_plugin_name) << A->getAsString(Args);
      } else {
        D.Diag(diag::warn_drv_missing_plugin_arg)
            << PluginName << A->getAsString(Args);
      }
      continue;
    }

    CmdArgs.push_back(Args.MakeArgString(Twine("-plugin-arg-") + PluginName));
    CmdArgs.push_back(Args.MakeArgString(Arg));
  }

  // Forward -fpass-plugin=name.so to -cc1.
  for (const Arg *A : Args.filtered(options::OPT_fpass_plugin_EQ)) {
    CmdArgs.push_back(
        Args.MakeArgString(Twine("-fpass-plugin=") + A->getValue()));
    A->claim();
  }

  // Forward --vfsoverlay to -cc1.
  for (const Arg *A : Args.filtered(options::OPT_vfsoverlay)) {
    CmdArgs.push_back("--vfsoverlay");
    CmdArgs.push_back(A->getValue());
    A->claim();
  }

  Args.addOptInFlag(CmdArgs, options::OPT_fsafe_buffer_usage_suggestions,
                    options::OPT_fno_safe_buffer_usage_suggestions);

  Args.addOptInFlag(CmdArgs, options::OPT_fexperimental_late_parse_attributes,
                    options::OPT_fno_experimental_late_parse_attributes);

  if (Args.hasFlag(options::OPT_funique_source_file_names,
                   options::OPT_fno_unique_source_file_names, false)) {
    if (Arg *A = Args.getLastArg(options::OPT_unique_source_file_identifier_EQ))
      A->render(Args, CmdArgs);
    else
      CmdArgs.push_back(Args.MakeArgString(
          Twine("-funique-source-file-identifier=") + Input.getBaseInput()));
  }

  // Setup statistics file output.
  SmallString<128> StatsFile = getStatsFileName(Args, Output, Input, D);
  if (!StatsFile.empty()) {
    CmdArgs.push_back(Args.MakeArgString(Twine("-stats-file=") + StatsFile));
    if (D.CCPrintInternalStats)
      CmdArgs.push_back("-stats-file-append");
  }

  // Forward -Xclang arguments to -cc1, and -mllvm arguments to the LLVM option
  // parser.
  for (auto Arg : Args.filtered(options::OPT_Xclang)) {
    Arg->claim();
    // -finclude-default-header flag is for preprocessor,
    // do not pass it to other cc1 commands when save-temps is enabled
    if (C.getDriver().isSaveTempsEnabled() &&
        !isa<PreprocessJobAction>(JA)) {
      if (StringRef(Arg->getValue()) == "-finclude-default-header")
        continue;
    }
    CmdArgs.push_back(Arg->getValue());
  }
  for (const Arg *A : Args.filtered(options::OPT_mllvm)) {
    A->claim();

    // We translate this by hand to the -cc1 argument, since nightly test uses
    // it and developers have been trained to spell it with -mllvm. Both
    // spellings are now deprecated and should be removed.
    if (StringRef(A->getValue(0)) == "-disable-llvm-optzns") {
      CmdArgs.push_back("-disable-llvm-optzns");
    } else {
      A->render(Args, CmdArgs);
    }
  }

  // This needs to run after -Xclang argument forwarding to pick up the target
  // features enabled through -Xclang -target-feature flags.
  SanitizeArgs.addArgs(TC, Args, CmdArgs, InputType);

#if CLANG_ENABLE_CIR
  // Forward -mmlir arguments to to the MLIR option parser.
  for (const Arg *A : Args.filtered(options::OPT_mmlir)) {
    A->claim();
    A->render(Args, CmdArgs);
  }
#endif // CLANG_ENABLE_CIR

  // With -save-temps, we want to save the unoptimized bitcode output from the
  // CompileJobAction, use -disable-llvm-passes to get pristine IR generated
  // by the frontend.
  // When -fembed-bitcode is enabled, optimized bitcode is emitted because it
  // has slightly different breakdown between stages.
  // When generating IR for -fsycl device compilations, optimized bitcode is
  // emitted as we want the -save-temps values to match regular compilation.
  // FIXME: -fembed-bitcode -save-temps will save optimized bitcode instead of
  // pristine IR generated by the frontend. Ideally, a new compile action should
  // be added so both IR can be captured.
  if ((C.getDriver().isSaveTempsEnabled() ||
       JA.isHostOffloading(Action::OFK_OpenMP)) &&
      !(C.getDriver().embedBitcodeInObject() && !IsUsingLTO) && !IsSYCLDevice &&
      isa<CompileJobAction>(JA))
    CmdArgs.push_back("-disable-llvm-passes");

  Args.AddAllArgs(CmdArgs, options::OPT_undef);

  const char *Exec = D.getClangProgramPath();

  // Optionally embed the -cc1 level arguments into the debug info or a
  // section, for build analysis.
  // Also record command line arguments into the debug info if
  // -grecord-gcc-switches options is set on.
  // By default, -gno-record-gcc-switches is set on and no recording.
  auto GRecordSwitches = false;
  auto FRecordSwitches = false;
  if (shouldRecordCommandLine(TC, Args, FRecordSwitches, GRecordSwitches)) {
    auto FlagsArgString = renderEscapedCommandLine(TC, Args);
    if (TC.UseDwarfDebugFlags() || GRecordSwitches) {
      CmdArgs.push_back("-dwarf-debug-flags");
      CmdArgs.push_back(FlagsArgString);
    }
    if (FRecordSwitches) {
      CmdArgs.push_back("-record-command-line");
      CmdArgs.push_back(FlagsArgString);
    }
  }

  // Host-side offloading compilation receives all device-side outputs. Include
  // them in the host compilation depending on the target. If the host inputs
  // are not empty we use the new-driver scheme, otherwise use the old scheme.
  if ((IsCuda || IsHIP) && CudaDeviceInput) {
    CmdArgs.push_back("-fcuda-include-gpubinary");
    CmdArgs.push_back(CudaDeviceInput->getFilename());
  } else if (!HostOffloadingInputs.empty()) {
    if (IsCuda && !IsRDCMode) {
      assert(HostOffloadingInputs.size() == 1 && "Only one input expected");
      CmdArgs.push_back("-fcuda-include-gpubinary");
      CmdArgs.push_back(HostOffloadingInputs.front().getFilename());
    } else {
      for (const InputInfo Input : HostOffloadingInputs)
        CmdArgs.push_back(Args.MakeArgString("-fembed-offload-object=" +
                                             TC.getInputFilename(Input)));
    }
  }

  // Propagate -fcuda-short-ptr if compiling CUDA or SYCL for NVPTX
  if (IsCuda || (IsSYCLDevice && Triple.isNVPTX())) {
    if (Args.hasFlag(options::OPT_fcuda_short_ptr,
                     options::OPT_fno_cuda_short_ptr, false))
      CmdArgs.push_back("-fcuda-short-ptr");
  }

  if (IsCuda || IsHIP) {
    // Determine the original source input.
    const Action *SourceAction = &JA;
    while (SourceAction->getKind() != Action::InputClass) {
      assert(!SourceAction->getInputs().empty() && "unexpected root action!");
      SourceAction = SourceAction->getInputs()[0];
    }
    auto CUID = cast<InputAction>(SourceAction)->getId();
    if (!CUID.empty())
      CmdArgs.push_back(Args.MakeArgString(Twine("-cuid=") + Twine(CUID)));

    // -ffast-math turns on -fgpu-approx-transcendentals implicitly, but will
    // be overriden by -fno-gpu-approx-transcendentals.
    bool UseApproxTranscendentals = Args.hasFlag(
        options::OPT_ffast_math, options::OPT_fno_fast_math, false);
    if (Args.hasFlag(options::OPT_fgpu_approx_transcendentals,
                     options::OPT_fno_gpu_approx_transcendentals,
                     UseApproxTranscendentals))
      CmdArgs.push_back("-fgpu-approx-transcendentals");
  } else {
    Args.claimAllArgs(options::OPT_fgpu_approx_transcendentals,
                      options::OPT_fno_gpu_approx_transcendentals);
  }

  if (IsHIP) {
    CmdArgs.push_back("-fcuda-allow-variadic-functions");
    Args.AddLastArg(CmdArgs, options::OPT_fgpu_default_stream_EQ);
  }

  Args.AddAllArgs(CmdArgs,
                  options::OPT_fsanitize_undefined_ignore_overflow_pattern_EQ);

  Args.AddLastArg(CmdArgs, options::OPT_foffload_uniform_block,
                  options::OPT_fno_offload_uniform_block);

  Args.AddLastArg(CmdArgs, options::OPT_foffload_implicit_host_device_templates,
                  options::OPT_fno_offload_implicit_host_device_templates);

  if (IsCudaDevice || IsHIPDevice || IsSYCLDevice) {
    StringRef InlineThresh =
        Args.getLastArgValue(options::OPT_fgpu_inline_threshold_EQ);
    if (!InlineThresh.empty()) {
      std::string ArgStr =
          std::string("-inline-threshold=") + InlineThresh.str();
      CmdArgs.append({"-mllvm", Args.MakeArgStringRef(ArgStr)});
    }
  }

  if (IsHIPDevice)
    Args.addOptOutFlag(CmdArgs,
                       options::OPT_fhip_fp32_correctly_rounded_divide_sqrt,
                       options::OPT_fno_hip_fp32_correctly_rounded_divide_sqrt);

  // OpenMP offloading device jobs take the argument -fopenmp-host-ir-file-path
  // to specify the result of the compile phase on the host, so the meaningful
  // device declarations can be identified. Also, -fopenmp-is-target-device is
  // passed along to tell the frontend that it is generating code for a device,
  // so that only the relevant declarations are emitted.
  if (IsOpenMPDevice) {
    CmdArgs.push_back("-fopenmp-is-target-device");
    // If we are offloading cuda/hip via llvm, it's also "cuda device code".
    if (Args.hasArg(options::OPT_foffload_via_llvm))
      CmdArgs.push_back("-fcuda-is-device");

    if (OpenMPDeviceInput) {
      CmdArgs.push_back("-fopenmp-host-ir-file-path");
      CmdArgs.push_back(Args.MakeArgString(OpenMPDeviceInput->getFilename()));
    }
  }

  if (Triple.isAMDGPU()) {
    handleAMDGPUCodeObjectVersionOptions(D, Args, CmdArgs);

    Args.addOptInFlag(CmdArgs, options::OPT_munsafe_fp_atomics,
                      options::OPT_mno_unsafe_fp_atomics);
    Args.addOptOutFlag(CmdArgs, options::OPT_mamdgpu_ieee,
                       options::OPT_mno_amdgpu_ieee);
  }

  addOpenMPHostOffloadingArgs(C, JA, Args, CmdArgs);

  // For all the host SYCL offloading compile jobs we need to pass the targets
  // information using -fsycl-targets= option.
  if (isa<CompileJobAction>(JA) && JA.isHostOffloading(Action::OFK_SYCL)) {
    SmallString<128> TargetInfo("-fsycl-targets=");

    if (Arg *Tgts = Args.getLastArg(options::OPT_offload_targets_EQ)) {
      for (unsigned i = 0; i < Tgts->getNumValues(); ++i) {
        if (i)
          TargetInfo += ',';
        // We need to get the string from the triple because it may be not
        // exactly the same as the one we get directly from the arguments.
        llvm::Triple T(Tgts->getValue(i));
        TargetInfo += T.getTriple();
      }
    } else
      // Use the default.
      TargetInfo += C.getDriver().getSYCLDeviceTriple().normalize();
    CmdArgs.push_back(Args.MakeArgString(TargetInfo.str()));
  }

  bool VirtualFunctionElimination =
      Args.hasFlag(options::OPT_fvirtual_function_elimination,
                   options::OPT_fno_virtual_function_elimination, false);
  if (VirtualFunctionElimination) {
    // VFE requires full LTO (currently, this might be relaxed to allow ThinLTO
    // in the future).
    if (LTOMode != LTOK_Full)
      D.Diag(diag::err_drv_argument_only_allowed_with)
          << "-fvirtual-function-elimination"
          << "-flto=full";

    CmdArgs.push_back("-fvirtual-function-elimination");
  }

  // VFE requires whole-program-vtables, and enables it by default.
  bool WholeProgramVTables = Args.hasFlag(
      options::OPT_fwhole_program_vtables,
      options::OPT_fno_whole_program_vtables, VirtualFunctionElimination);
  if (VirtualFunctionElimination && !WholeProgramVTables) {
    D.Diag(diag::err_drv_argument_not_allowed_with)
        << "-fno-whole-program-vtables"
        << "-fvirtual-function-elimination";
  }

  if (WholeProgramVTables) {
    // PS4 uses the legacy LTO API, which does not support this feature in
    // ThinLTO mode.
    bool IsPS4 = getToolChain().getTriple().isPS4();

    // Check if we passed LTO options but they were suppressed because this is a
    // device offloading action, or we passed device offload LTO options which
    // were suppressed because this is not the device offload action.
    // Check if we are using PS4 in regular LTO mode.
    // Otherwise, issue an error.

    auto OtherLTOMode =
        IsDeviceOffloadAction ? D.getLTOMode() : D.getOffloadLTOMode();
    auto OtherIsUsingLTO = OtherLTOMode != LTOK_None;

    if ((!IsUsingLTO && !OtherIsUsingLTO) ||
        (IsPS4 && !UnifiedLTO && (D.getLTOMode() != LTOK_Full)))
      D.Diag(diag::err_drv_argument_only_allowed_with)
          << "-fwhole-program-vtables"
          << ((IsPS4 && !UnifiedLTO) ? "-flto=full" : "-flto");

    // Propagate -fwhole-program-vtables if this is an LTO compile.
    if (IsUsingLTO)
      CmdArgs.push_back("-fwhole-program-vtables");
  }

  bool DefaultsSplitLTOUnit =
      ((WholeProgramVTables || SanitizeArgs.needsLTO()) &&
          (LTOMode == LTOK_Full || TC.canSplitThinLTOUnit())) ||
      (!Triple.isPS4() && UnifiedLTO);
  bool SplitLTOUnit =
      Args.hasFlag(options::OPT_fsplit_lto_unit,
                   options::OPT_fno_split_lto_unit, DefaultsSplitLTOUnit);
  if (SanitizeArgs.needsLTO() && !SplitLTOUnit)
    D.Diag(diag::err_drv_argument_not_allowed_with) << "-fno-split-lto-unit"
                                                    << "-fsanitize=cfi";
  if (SplitLTOUnit)
    CmdArgs.push_back("-fsplit-lto-unit");

  if (Arg *A = Args.getLastArg(options::OPT_ffat_lto_objects,
                               options::OPT_fno_fat_lto_objects)) {
    if (IsUsingLTO && A->getOption().matches(options::OPT_ffat_lto_objects)) {
      assert(LTOMode == LTOK_Full || LTOMode == LTOK_Thin);
      if (!Triple.isOSBinFormatELF()) {
        D.Diag(diag::err_drv_unsupported_opt_for_target)
            << A->getAsString(Args) << TC.getTripleString();
      }
      CmdArgs.push_back(Args.MakeArgString(
          Twine("-flto=") + (LTOMode == LTOK_Thin ? "thin" : "full")));
      CmdArgs.push_back("-flto-unit");
      CmdArgs.push_back("-ffat-lto-objects");
      A->render(Args, CmdArgs);
    }
  }

  if (Arg *A = Args.getLastArg(options::OPT_fglobal_isel,
                               options::OPT_fno_global_isel)) {
    CmdArgs.push_back("-mllvm");
    if (A->getOption().matches(options::OPT_fglobal_isel)) {
      CmdArgs.push_back("-global-isel=1");

      // GISel is on by default on AArch64 -O0, so don't bother adding
      // the fallback remarks for it. Other combinations will add a warning of
      // some kind.
      bool IsArchSupported = Triple.getArch() == llvm::Triple::aarch64;
      bool IsOptLevelSupported = false;

      Arg *A = Args.getLastArg(options::OPT_O_Group);
      if (Triple.getArch() == llvm::Triple::aarch64) {
        if (!A || A->getOption().matches(options::OPT_O0))
          IsOptLevelSupported = true;
      }
      if (!IsArchSupported || !IsOptLevelSupported) {
        CmdArgs.push_back("-mllvm");
        CmdArgs.push_back("-global-isel-abort=2");

        if (!IsArchSupported)
          D.Diag(diag::warn_drv_global_isel_incomplete) << Triple.getArchName();
        else
          D.Diag(diag::warn_drv_global_isel_incomplete_opt);
      }
    } else {
      CmdArgs.push_back("-global-isel=0");
    }
  }

  if (Arg *A = Args.getLastArg(options::OPT_fforce_enable_int128,
                               options::OPT_fno_force_enable_int128)) {
    if (A->getOption().matches(options::OPT_fforce_enable_int128))
      CmdArgs.push_back("-fforce-enable-int128");
  }

  Args.addOptInFlag(CmdArgs, options::OPT_fkeep_static_consts,
                    options::OPT_fno_keep_static_consts);
  Args.addOptInFlag(CmdArgs, options::OPT_fkeep_persistent_storage_variables,
                    options::OPT_fno_keep_persistent_storage_variables);
  Args.addOptInFlag(CmdArgs, options::OPT_fcomplete_member_pointers,
                    options::OPT_fno_complete_member_pointers);
  if (Arg *A = Args.getLastArg(options::OPT_cxx_static_destructors_EQ))
    A->render(Args, CmdArgs);

  addMachineOutlinerArgs(D, Args, CmdArgs, Triple, /*IsLTO=*/false);

  addOutlineAtomicsArgs(D, getToolChain(), Args, CmdArgs, Triple);

  if (Triple.isAArch64() &&
      (Args.hasArg(options::OPT_mno_fmv) ||
       (Triple.isAndroid() && Triple.isAndroidVersionLT(23)) ||
       getToolChain().GetRuntimeLibType(Args) != ToolChain::RLT_CompilerRT)) {
    // Disable Function Multiversioning on AArch64 target.
    CmdArgs.push_back("-target-feature");
    CmdArgs.push_back("-fmv");
  }

  if (Args.hasFlag(options::OPT_faddrsig, options::OPT_fno_addrsig,
                   (TC.getTriple().isOSBinFormatELF() ||
                    TC.getTriple().isOSBinFormatCOFF()) &&
                       !TC.getTriple().isPS4() && !TC.getTriple().isVE() &&
                       !TC.getTriple().isOSNetBSD() &&
                       !Distro(D.getVFS(), TC.getTriple()).IsGentoo() &&
                       !TC.getTriple().isAndroid() && TC.useIntegratedAs()))
    CmdArgs.push_back("-faddrsig");

  if ((Triple.isOSBinFormatELF() || Triple.isOSBinFormatMachO()) &&
      (EH || UnwindTables || AsyncUnwindTables ||
       DebugInfoKind != llvm::codegenoptions::NoDebugInfo))
    CmdArgs.push_back("-D__GCC_HAVE_DWARF2_CFI_ASM=1");

  if (Arg *A = Args.getLastArg(options::OPT_fsymbol_partition_EQ)) {
    std::string Str = A->getAsString(Args);
    if (!TC.getTriple().isOSBinFormatELF())
      D.Diag(diag::err_drv_unsupported_opt_for_target)
          << Str << TC.getTripleString();
    CmdArgs.push_back(Args.MakeArgString(Str));
  }

  // Add the "-o out -x type src.c" flags last. This is done primarily to make
  // the -cc1 command easier to edit when reproducing compiler crashes.
  if (Output.getType() == types::TY_Dependencies) {
    // Handled with other dependency code.
  } else if (Output.isFilename()) {
    if (Output.getType() == clang::driver::types::TY_IFS_CPP ||
        Output.getType() == clang::driver::types::TY_IFS) {
      SmallString<128> OutputFilename(Output.getFilename());
      llvm::sys::path::replace_extension(OutputFilename, "ifs");
      CmdArgs.push_back("-o");
      CmdArgs.push_back(Args.MakeArgString(OutputFilename));
    } else {
      CmdArgs.push_back("-o");
      CmdArgs.push_back(Output.getFilename());
    }
  } else {
    assert(Output.isNothing() && "Invalid output.");
  }

  addDashXForInput(Args, Input, CmdArgs);

  ArrayRef<InputInfo> FrontendInputs = Input;
  if (IsExtractAPI)
    FrontendInputs = ExtractAPIInputs;
  else if (Input.isNothing())
    FrontendInputs = {};

  for (const InputInfo &Input : FrontendInputs) {
    if (Input.isFilename())
      CmdArgs.push_back(Input.getFilename());
    else
      Input.getInputArg().renderAsInput(Args, CmdArgs);
  }

  if (D.CC1Main && !D.CCGenDiagnostics) {
    // Invoke the CC1 directly in this process
    C.addCommand(std::make_unique<CC1Command>(
        JA, *this, ResponseFileSupport::AtFileUTF8(), Exec, CmdArgs, Inputs,
        Output, D.getPrependArg()));
  } else {
    C.addCommand(std::make_unique<Command>(
        JA, *this, ResponseFileSupport::AtFileUTF8(), Exec, CmdArgs, Inputs,
        Output, D.getPrependArg()));
  }

  // Make the compile command echo its inputs for /showFilenames.
  if (Output.getType() == types::TY_Object &&
      Args.hasFlag(options::OPT__SLASH_showFilenames,
                   options::OPT__SLASH_showFilenames_, false)) {
    C.getJobs().getJobs().back()->PrintInputFilenames = true;
  }

  if (Arg *A = Args.getLastArg(options::OPT_pg))
    if (FPKeepKind == CodeGenOptions::FramePointerKind::None &&
        !Args.hasArg(options::OPT_mfentry))
      D.Diag(diag::err_drv_argument_not_allowed_with) << "-fomit-frame-pointer"
                                                      << A->getAsString(Args);

  // Claim some arguments which clang supports automatically.

  // -fpch-preprocess is used with gcc to add a special marker in the output to
  // include the PCH file.
  Args.ClaimAllArgs(options::OPT_fpch_preprocess);

  // Claim some arguments which clang doesn't support, but we don't
  // care to warn the user about.
  Args.ClaimAllArgs(options::OPT_clang_ignored_f_Group);
  Args.ClaimAllArgs(options::OPT_clang_ignored_m_Group);

  // Disable warnings for clang -E -emit-llvm foo.c
  Args.ClaimAllArgs(options::OPT_emit_llvm);
}

Clang::Clang(const ToolChain &TC, bool HasIntegratedBackend)
    // CAUTION! The first constructor argument ("clang") is not arbitrary,
    // as it is for other tools. Some operations on a Tool actually test
    // whether that tool is Clang based on the Tool's Name as a string.
    : Tool("clang", "clang frontend", TC), HasBackend(HasIntegratedBackend) {}

Clang::~Clang() {}

/// Add options related to the Objective-C runtime/ABI.
///
/// Returns true if the runtime is non-fragile.
ObjCRuntime Clang::AddObjCRuntimeArgs(const ArgList &args,
                                      const InputInfoList &inputs,
                                      ArgStringList &cmdArgs,
                                      RewriteKind rewriteKind) const {
  // Look for the controlling runtime option.
  Arg *runtimeArg =
      args.getLastArg(options::OPT_fnext_runtime, options::OPT_fgnu_runtime,
                      options::OPT_fobjc_runtime_EQ);

  // Just forward -fobjc-runtime= to the frontend.  This supercedes
  // options about fragility.
  if (runtimeArg &&
      runtimeArg->getOption().matches(options::OPT_fobjc_runtime_EQ)) {
    ObjCRuntime runtime;
    StringRef value = runtimeArg->getValue();
    if (runtime.tryParse(value)) {
      getToolChain().getDriver().Diag(diag::err_drv_unknown_objc_runtime)
          << value;
    }
    if ((runtime.getKind() == ObjCRuntime::GNUstep) &&
        (runtime.getVersion() >= VersionTuple(2, 0)))
      if (!getToolChain().getTriple().isOSBinFormatELF() &&
          !getToolChain().getTriple().isOSBinFormatCOFF()) {
        getToolChain().getDriver().Diag(
            diag::err_drv_gnustep_objc_runtime_incompatible_binary)
          << runtime.getVersion().getMajor();
      }

    runtimeArg->render(args, cmdArgs);
    return runtime;
  }

  // Otherwise, we'll need the ABI "version".  Version numbers are
  // slightly confusing for historical reasons:
  //   1 - Traditional "fragile" ABI
  //   2 - Non-fragile ABI, version 1
  //   3 - Non-fragile ABI, version 2
  unsigned objcABIVersion = 1;
  // If -fobjc-abi-version= is present, use that to set the version.
  if (Arg *abiArg = args.getLastArg(options::OPT_fobjc_abi_version_EQ)) {
    StringRef value = abiArg->getValue();
    if (value == "1")
      objcABIVersion = 1;
    else if (value == "2")
      objcABIVersion = 2;
    else if (value == "3")
      objcABIVersion = 3;
    else
      getToolChain().getDriver().Diag(diag::err_drv_clang_unsupported) << value;
  } else {
    // Otherwise, determine if we are using the non-fragile ABI.
    bool nonFragileABIIsDefault =
        (rewriteKind == RK_NonFragile ||
         (rewriteKind == RK_None &&
          getToolChain().IsObjCNonFragileABIDefault()));
    if (args.hasFlag(options::OPT_fobjc_nonfragile_abi,
                     options::OPT_fno_objc_nonfragile_abi,
                     nonFragileABIIsDefault)) {
// Determine the non-fragile ABI version to use.
#ifdef DISABLE_DEFAULT_NONFRAGILEABI_TWO
      unsigned nonFragileABIVersion = 1;
#else
      unsigned nonFragileABIVersion = 2;
#endif

      if (Arg *abiArg =
              args.getLastArg(options::OPT_fobjc_nonfragile_abi_version_EQ)) {
        StringRef value = abiArg->getValue();
        if (value == "1")
          nonFragileABIVersion = 1;
        else if (value == "2")
          nonFragileABIVersion = 2;
        else
          getToolChain().getDriver().Diag(diag::err_drv_clang_unsupported)
              << value;
      }

      objcABIVersion = 1 + nonFragileABIVersion;
    } else {
      objcABIVersion = 1;
    }
  }

  // We don't actually care about the ABI version other than whether
  // it's non-fragile.
  bool isNonFragile = objcABIVersion != 1;

  // If we have no runtime argument, ask the toolchain for its default runtime.
  // However, the rewriter only really supports the Mac runtime, so assume that.
  ObjCRuntime runtime;
  if (!runtimeArg) {
    switch (rewriteKind) {
    case RK_None:
      runtime = getToolChain().getDefaultObjCRuntime(isNonFragile);
      break;
    case RK_Fragile:
      runtime = ObjCRuntime(ObjCRuntime::FragileMacOSX, VersionTuple());
      break;
    case RK_NonFragile:
      runtime = ObjCRuntime(ObjCRuntime::MacOSX, VersionTuple());
      break;
    }

    // -fnext-runtime
  } else if (runtimeArg->getOption().matches(options::OPT_fnext_runtime)) {
    // On Darwin, make this use the default behavior for the toolchain.
    if (getToolChain().getTriple().isOSDarwin()) {
      runtime = getToolChain().getDefaultObjCRuntime(isNonFragile);

      // Otherwise, build for a generic macosx port.
    } else {
      runtime = ObjCRuntime(ObjCRuntime::MacOSX, VersionTuple());
    }

    // -fgnu-runtime
  } else {
    assert(runtimeArg->getOption().matches(options::OPT_fgnu_runtime));
    // Legacy behaviour is to target the gnustep runtime if we are in
    // non-fragile mode or the GCC runtime in fragile mode.
    if (isNonFragile)
      runtime = ObjCRuntime(ObjCRuntime::GNUstep, VersionTuple(2, 0));
    else
      runtime = ObjCRuntime(ObjCRuntime::GCC, VersionTuple());
  }

  if (llvm::any_of(inputs, [](const InputInfo &input) {
        return types::isObjC(input.getType());
      }))
    cmdArgs.push_back(
        args.MakeArgString("-fobjc-runtime=" + runtime.getAsString()));
  return runtime;
}

static bool maybeConsumeDash(const std::string &EH, size_t &I) {
  bool HaveDash = (I + 1 < EH.size() && EH[I + 1] == '-');
  I += HaveDash;
  return !HaveDash;
}

namespace {
struct EHFlags {
  bool Synch = false;
  bool Asynch = false;
  bool NoUnwindC = false;
};
} // end anonymous namespace

/// /EH controls whether to run destructor cleanups when exceptions are
/// thrown.  There are three modifiers:
/// - s: Cleanup after "synchronous" exceptions, aka C++ exceptions.
/// - a: Cleanup after "asynchronous" exceptions, aka structured exceptions.
///      The 'a' modifier is unimplemented and fundamentally hard in LLVM IR.
/// - c: Assume that extern "C" functions are implicitly nounwind.
/// The default is /EHs-c-, meaning cleanups are disabled.
static EHFlags parseClangCLEHFlags(const Driver &D, const ArgList &Args,
                                   bool isWindowsMSVC) {
  EHFlags EH;

  std::vector<std::string> EHArgs =
      Args.getAllArgValues(options::OPT__SLASH_EH);
  for (const auto &EHVal : EHArgs) {
    for (size_t I = 0, E = EHVal.size(); I != E; ++I) {
      switch (EHVal[I]) {
      case 'a':
        EH.Asynch = maybeConsumeDash(EHVal, I);
        if (EH.Asynch) {
          // Async exceptions are Windows MSVC only.
          if (!isWindowsMSVC) {
            EH.Asynch = false;
            D.Diag(clang::diag::warn_drv_unused_argument) << "/EHa" << EHVal;
            continue;
          }
          EH.Synch = false;
        }
        continue;
      case 'c':
        EH.NoUnwindC = maybeConsumeDash(EHVal, I);
        continue;
      case 's':
        EH.Synch = maybeConsumeDash(EHVal, I);
        if (EH.Synch)
          EH.Asynch = false;
        continue;
      default:
        break;
      }
      D.Diag(clang::diag::err_drv_invalid_value) << "/EH" << EHVal;
      break;
    }
  }
  // The /GX, /GX- flags are only processed if there are not /EH flags.
  // The default is that /GX is not specified.
  if (EHArgs.empty() &&
      Args.hasFlag(options::OPT__SLASH_GX, options::OPT__SLASH_GX_,
                   /*Default=*/false)) {
    EH.Synch = true;
    EH.NoUnwindC = true;
  }

  if (Args.hasArg(options::OPT__SLASH_kernel)) {
    EH.Synch = false;
    EH.NoUnwindC = false;
    EH.Asynch = false;
  }

  return EH;
}

void Clang::AddClangCLArgs(const ArgList &Args, types::ID InputType,
                           ArgStringList &CmdArgs) const {
  bool isNVPTX = getToolChain().getTriple().isNVPTX();

  ProcessVSRuntimeLibrary(getToolChain(), Args, CmdArgs);

  if (Arg *ShowIncludes =
          Args.getLastArg(options::OPT__SLASH_showIncludes,
                          options::OPT__SLASH_showIncludes_user)) {
    CmdArgs.push_back("--show-includes");
    if (ShowIncludes->getOption().matches(options::OPT__SLASH_showIncludes))
      CmdArgs.push_back("-sys-header-deps");
  }

  // This controls whether or not we emit RTTI data for polymorphic types.
  if (Args.hasFlag(options::OPT__SLASH_GR_, options::OPT__SLASH_GR,
                   /*Default=*/false))
    CmdArgs.push_back("-fno-rtti-data");

  // This controls whether or not we emit stack-protector instrumentation.
  // In MSVC, Buffer Security Check (/GS) is on by default.
  if (!isNVPTX && Args.hasFlag(options::OPT__SLASH_GS, options::OPT__SLASH_GS_,
                               /*Default=*/true)) {
    CmdArgs.push_back("-stack-protector");
    CmdArgs.push_back(Args.MakeArgString(Twine(LangOptions::SSPStrong)));
  }

  const Driver &D = getToolChain().getDriver();

  bool IsWindowsMSVC = getToolChain().getTriple().isWindowsMSVCEnvironment();
  EHFlags EH = parseClangCLEHFlags(D, Args, IsWindowsMSVC);
  if (!isNVPTX && (EH.Synch || EH.Asynch)) {
    if (types::isCXX(InputType))
      CmdArgs.push_back("-fcxx-exceptions");
    CmdArgs.push_back("-fexceptions");
    if (EH.Asynch)
      CmdArgs.push_back("-fasync-exceptions");
  }
  if (types::isCXX(InputType) && EH.Synch && EH.NoUnwindC)
    CmdArgs.push_back("-fexternc-nounwind");

  // /EP should expand to -E -P.
  if (Args.hasArg(options::OPT__SLASH_EP)) {
    CmdArgs.push_back("-E");
    CmdArgs.push_back("-P");
  }

 if (Args.hasFlag(options::OPT__SLASH_Zc_dllexportInlines_,
                  options::OPT__SLASH_Zc_dllexportInlines,
                  false)) {
  CmdArgs.push_back("-fno-dllexport-inlines");
 }

 if (Args.hasFlag(options::OPT__SLASH_Zc_wchar_t_,
                  options::OPT__SLASH_Zc_wchar_t, false)) {
   CmdArgs.push_back("-fno-wchar");
 }

 if (Args.hasArg(options::OPT__SLASH_kernel)) {
   llvm::Triple::ArchType Arch = getToolChain().getArch();
   std::vector<std::string> Values =
       Args.getAllArgValues(options::OPT__SLASH_arch);
   if (!Values.empty()) {
     llvm::SmallSet<std::string, 4> SupportedArches;
     if (Arch == llvm::Triple::x86)
       SupportedArches.insert("IA32");

     for (auto &V : Values)
       if (!SupportedArches.contains(V))
         D.Diag(diag::err_drv_argument_not_allowed_with)
             << std::string("/arch:").append(V) << "/kernel";
   }

   CmdArgs.push_back("-fno-rtti");
   if (Args.hasFlag(options::OPT__SLASH_GR, options::OPT__SLASH_GR_, false))
     D.Diag(diag::err_drv_argument_not_allowed_with) << "/GR"
                                                     << "/kernel";
 }

  Arg *MostGeneralArg = Args.getLastArg(options::OPT__SLASH_vmg);
  Arg *BestCaseArg = Args.getLastArg(options::OPT__SLASH_vmb);
  if (MostGeneralArg && BestCaseArg)
    D.Diag(clang::diag::err_drv_argument_not_allowed_with)
        << MostGeneralArg->getAsString(Args) << BestCaseArg->getAsString(Args);

  if (MostGeneralArg) {
    Arg *SingleArg = Args.getLastArg(options::OPT__SLASH_vms);
    Arg *MultipleArg = Args.getLastArg(options::OPT__SLASH_vmm);
    Arg *VirtualArg = Args.getLastArg(options::OPT__SLASH_vmv);

    Arg *FirstConflict = SingleArg ? SingleArg : MultipleArg;
    Arg *SecondConflict = VirtualArg ? VirtualArg : MultipleArg;
    if (FirstConflict && SecondConflict && FirstConflict != SecondConflict)
      D.Diag(clang::diag::err_drv_argument_not_allowed_with)
          << FirstConflict->getAsString(Args)
          << SecondConflict->getAsString(Args);

    if (SingleArg)
      CmdArgs.push_back("-fms-memptr-rep=single");
    else if (MultipleArg)
      CmdArgs.push_back("-fms-memptr-rep=multiple");
    else
      CmdArgs.push_back("-fms-memptr-rep=virtual");
  }

  if (Args.hasArg(options::OPT_regcall4))
    CmdArgs.push_back("-regcall4");

  // Parse the default calling convention options.
  if (Arg *CCArg =
          Args.getLastArg(options::OPT__SLASH_Gd, options::OPT__SLASH_Gr,
                          options::OPT__SLASH_Gz, options::OPT__SLASH_Gv,
                          options::OPT__SLASH_Gregcall)) {
    unsigned DCCOptId = CCArg->getOption().getID();
    const char *DCCFlag = nullptr;
    bool ArchSupported = !isNVPTX;
    llvm::Triple::ArchType Arch = getToolChain().getArch();
    switch (DCCOptId) {
    case options::OPT__SLASH_Gd:
      DCCFlag = "-fdefault-calling-conv=cdecl";
      break;
    case options::OPT__SLASH_Gr:
      ArchSupported = Arch == llvm::Triple::x86;
      DCCFlag = "-fdefault-calling-conv=fastcall";
      break;
    case options::OPT__SLASH_Gz:
      ArchSupported = Arch == llvm::Triple::x86;
      DCCFlag = "-fdefault-calling-conv=stdcall";
      break;
    case options::OPT__SLASH_Gv:
      ArchSupported = Arch == llvm::Triple::x86 || Arch == llvm::Triple::x86_64;
      DCCFlag = "-fdefault-calling-conv=vectorcall";
      break;
    case options::OPT__SLASH_Gregcall:
      ArchSupported = Arch == llvm::Triple::x86 || Arch == llvm::Triple::x86_64;
      DCCFlag = "-fdefault-calling-conv=regcall";
      break;
    }

    // MSVC doesn't warn if /Gr or /Gz is used on x64, so we don't either.
    if (ArchSupported && DCCFlag)
      CmdArgs.push_back(DCCFlag);
  }

  if (Args.hasArg(options::OPT__SLASH_Gregcall4))
    CmdArgs.push_back("-regcall4");

  Args.AddLastArg(CmdArgs, options::OPT_vtordisp_mode_EQ);

  if (!Args.hasArg(options::OPT_fdiagnostics_format_EQ)) {
    CmdArgs.push_back("-fdiagnostics-format");
    CmdArgs.push_back("msvc");
  }

  if (Args.hasArg(options::OPT__SLASH_kernel))
    CmdArgs.push_back("-fms-kernel");

  // Unwind v2 (epilog) information for x64 Windows.
  if (Args.hasArg(options::OPT__SLASH_d2epilogunwindrequirev2))
    CmdArgs.push_back("-fwinx64-eh-unwindv2=required");
  else if (Args.hasArg(options::OPT__SLASH_d2epilogunwind))
    CmdArgs.push_back("-fwinx64-eh-unwindv2=best-effort");

  for (const Arg *A : Args.filtered(options::OPT__SLASH_guard)) {
    StringRef GuardArgs = A->getValue();
    // The only valid options are "cf", "cf,nochecks", "cf-", "ehcont" and
    // "ehcont-".
    if (GuardArgs.equals_insensitive("cf")) {
      // Emit CFG instrumentation and the table of address-taken functions.
      CmdArgs.push_back("-cfguard");
    } else if (GuardArgs.equals_insensitive("cf,nochecks")) {
      // Emit only the table of address-taken functions.
      CmdArgs.push_back("-cfguard-no-checks");
    } else if (GuardArgs.equals_insensitive("ehcont")) {
      // Emit EH continuation table.
      CmdArgs.push_back("-ehcontguard");
    } else if (GuardArgs.equals_insensitive("cf-") ||
               GuardArgs.equals_insensitive("ehcont-")) {
      // Do nothing, but we might want to emit a security warning in future.
    } else {
      D.Diag(diag::err_drv_invalid_value) << A->getSpelling() << GuardArgs;
    }
    A->claim();
  }

  for (const auto &FuncOverride :
       Args.getAllArgValues(options::OPT__SLASH_funcoverride)) {
    CmdArgs.push_back(Args.MakeArgString(
        Twine("-loader-replaceable-function=") + FuncOverride));
  }
}

const char *Clang::getBaseInputName(const ArgList &Args,
                                    const InputInfo &Input) {
  return Args.MakeArgString(llvm::sys::path::filename(Input.getBaseInput()));
}

const char *Clang::getBaseInputStem(const ArgList &Args,
                                    const InputInfoList &Inputs) {
  const char *Str = getBaseInputName(Args, Inputs[0]);

  if (const char *End = strrchr(Str, '.'))
    return Args.MakeArgString(std::string(Str, End));

  return Str;
}

const char *Clang::getDependencyFileName(const ArgList &Args,
                                         const InputInfoList &Inputs) {
  // FIXME: Think about this more.

  if (Arg *OutputOpt =
          Args.getLastArg(options::OPT_o, options::OPT__SLASH_Fo)) {
    SmallString<128> OutputArgument(OutputOpt->getValue());
    if (llvm::sys::path::is_separator(OutputArgument.back()))
      // If the argument is a directory, output to BaseName in that dir.
      llvm::sys::path::append(OutputArgument, getBaseInputStem(Args, Inputs));
    llvm::sys::path::replace_extension(OutputArgument, llvm::Twine('d'));
    return Args.MakeArgString(OutputArgument);
  }

  return Args.MakeArgString(Twine(getBaseInputStem(Args, Inputs)) + ".d");
}

// Begin ClangAs

void ClangAs::AddMIPSTargetArgs(const ArgList &Args,
                                ArgStringList &CmdArgs) const {
  StringRef CPUName;
  StringRef ABIName;
  const llvm::Triple &Triple = getToolChain().getTriple();
  mips::getMipsCPUAndABI(Args, Triple, CPUName, ABIName);

  CmdArgs.push_back("-target-abi");
  CmdArgs.push_back(ABIName.data());
}

void ClangAs::AddX86TargetArgs(const ArgList &Args,
                               ArgStringList &CmdArgs) const {
  addX86AlignBranchArgs(getToolChain().getDriver(), Args, CmdArgs,
                        /*IsLTO=*/false);

  if (Arg *A = Args.getLastArg(options::OPT_masm_EQ)) {
    StringRef Value = A->getValue();
    if (Value == "intel" || Value == "att") {
      CmdArgs.push_back("-mllvm");
      CmdArgs.push_back(Args.MakeArgString("-x86-asm-syntax=" + Value));
    } else {
      getToolChain().getDriver().Diag(diag::err_drv_unsupported_option_argument)
          << A->getSpelling() << Value;
    }
  }
}

void ClangAs::AddLoongArchTargetArgs(const ArgList &Args,
                                     ArgStringList &CmdArgs) const {
  CmdArgs.push_back("-target-abi");
  CmdArgs.push_back(loongarch::getLoongArchABI(getToolChain().getDriver(), Args,
                                               getToolChain().getTriple())
                        .data());
}

void ClangAs::AddRISCVTargetArgs(const ArgList &Args,
                               ArgStringList &CmdArgs) const {
  const llvm::Triple &Triple = getToolChain().getTriple();
  StringRef ABIName = riscv::getRISCVABI(Args, Triple);

  CmdArgs.push_back("-target-abi");
  CmdArgs.push_back(ABIName.data());

  if (Args.hasFlag(options::OPT_mdefault_build_attributes,
                   options::OPT_mno_default_build_attributes, true)) {
      CmdArgs.push_back("-mllvm");
      CmdArgs.push_back("-riscv-add-build-attributes");
  }
}

void ClangAs::ConstructJob(Compilation &C, const JobAction &JA,
                           const InputInfo &Output, const InputInfoList &Inputs,
                           const ArgList &Args,
                           const char *LinkingOutput) const {
  ArgStringList CmdArgs;

  assert(Inputs.size() == 1 && "Unexpected number of inputs.");
  const InputInfo &Input = Inputs[0];

  const llvm::Triple &Triple = getToolChain().getEffectiveTriple();
  const std::string &TripleStr = Triple.getTriple();
  const auto &D = getToolChain().getDriver();

  // Don't warn about "clang -w -c foo.s"
  Args.ClaimAllArgs(options::OPT_w);
  // and "clang -emit-llvm -c foo.s"
  Args.ClaimAllArgs(options::OPT_emit_llvm);

  claimNoWarnArgs(Args);

  // Invoke ourselves in -cc1as mode.
  //
  // FIXME: Implement custom jobs for internal actions.
  CmdArgs.push_back("-cc1as");

  // Add the "effective" target triple.
  CmdArgs.push_back("-triple");
  CmdArgs.push_back(Args.MakeArgString(TripleStr));

  getToolChain().addClangCC1ASTargetOptions(Args, CmdArgs);

  // Set the output mode, we currently only expect to be used as a real
  // assembler.
  CmdArgs.push_back("-filetype");
  CmdArgs.push_back("obj");

  // Set the main file name, so that debug info works even with
  // -save-temps or preprocessed assembly.
  CmdArgs.push_back("-main-file-name");
  CmdArgs.push_back(Clang::getBaseInputName(Args, Input));

  // Add the target cpu
  std::string CPU = getCPUName(D, Args, Triple, /*FromAs*/ true);
  if (!CPU.empty()) {
    CmdArgs.push_back("-target-cpu");
    CmdArgs.push_back(Args.MakeArgString(CPU));
  }

  // Add the target features
  getTargetFeatures(D, Triple, Args, CmdArgs, true);

  // Ignore explicit -force_cpusubtype_ALL option.
  (void)Args.hasArg(options::OPT_force__cpusubtype__ALL);

  // Pass along any -I options so we get proper .include search paths.
  Args.AddAllArgs(CmdArgs, options::OPT_I_Group);

  // Pass along any --embed-dir or similar options so we get proper embed paths.
  Args.AddAllArgs(CmdArgs, options::OPT_embed_dir_EQ);

  // Determine the original source input.
  auto FindSource = [](const Action *S) -> const Action * {
    while (S->getKind() != Action::InputClass) {
      assert(!S->getInputs().empty() && "unexpected root action!");
      S = S->getInputs()[0];
    }
    return S;
  };
  const Action *SourceAction = FindSource(&JA);

  // Forward -g and handle debug info related flags, assuming we are dealing
  // with an actual assembly file.
  bool WantDebug = false;
  Args.ClaimAllArgs(options::OPT_g_Group);
  if (Arg *A = Args.getLastArg(options::OPT_g_Group))
    WantDebug = !A->getOption().matches(options::OPT_g0) &&
                !A->getOption().matches(options::OPT_ggdb0);

  // If a -gdwarf argument appeared, remember it.
  bool EmitDwarf = false;
  if (const Arg *A = getDwarfNArg(Args))
    EmitDwarf = checkDebugInfoOption(A, Args, D, getToolChain());

  bool EmitCodeView = false;
  if (const Arg *A = Args.getLastArg(options::OPT_gcodeview))
    EmitCodeView = checkDebugInfoOption(A, Args, D, getToolChain());

  // If the user asked for debug info but did not explicitly specify -gcodeview
  // or -gdwarf, ask the toolchain for the default format.
  if (!EmitCodeView && !EmitDwarf && WantDebug) {
    switch (getToolChain().getDefaultDebugFormat()) {
    case llvm::codegenoptions::DIF_CodeView:
      EmitCodeView = true;
      break;
    case llvm::codegenoptions::DIF_DWARF:
      EmitDwarf = true;
      break;
    }
  }

  // If the arguments don't imply DWARF, don't emit any debug info here.
  if (!EmitDwarf)
    WantDebug = false;

  llvm::codegenoptions::DebugInfoKind DebugInfoKind =
      llvm::codegenoptions::NoDebugInfo;

  // Add the -fdebug-compilation-dir flag if needed.
  const char *DebugCompilationDir =
      addDebugCompDirArg(Args, CmdArgs, C.getDriver().getVFS());

  if (SourceAction->getType() == types::TY_Asm ||
      SourceAction->getType() == types::TY_PP_Asm) {
    // You might think that it would be ok to set DebugInfoKind outside of
    // the guard for source type, however there is a test which asserts
    // that some assembler invocation receives no -debug-info-kind,
    // and it's not clear whether that test is just overly restrictive.
    DebugInfoKind = (WantDebug ? llvm::codegenoptions::DebugInfoConstructor
                               : llvm::codegenoptions::NoDebugInfo);

    addDebugPrefixMapArg(getToolChain().getDriver(), getToolChain(), Args,
                         CmdArgs);

    // Set the AT_producer to the clang version when using the integrated
    // assembler on assembly source files.
    CmdArgs.push_back("-dwarf-debug-producer");
    CmdArgs.push_back(Args.MakeArgString(getClangFullVersion()));

    // And pass along -I options
    Args.AddAllArgs(CmdArgs, options::OPT_I);
  }
  const unsigned DwarfVersion = getDwarfVersion(getToolChain(), Args);
  RenderDebugEnablingArgs(Args, CmdArgs, DebugInfoKind, DwarfVersion,
                          llvm::DebuggerKind::Default);
  renderDwarfFormat(D, Triple, Args, CmdArgs, DwarfVersion);
  RenderDebugInfoCompressionArgs(Args, CmdArgs, D, getToolChain());

  // Handle -fPIC et al -- the relocation-model affects the assembler
  // for some targets.
  llvm::Reloc::Model RelocationModel;
  unsigned PICLevel;
  bool IsPIE;
  std::tie(RelocationModel, PICLevel, IsPIE) =
      ParsePICArgs(getToolChain(), Args);

  const char *RMName = RelocationModelName(RelocationModel);
  if (RMName) {
    CmdArgs.push_back("-mrelocation-model");
    CmdArgs.push_back(RMName);
  }

  // Optionally embed the -cc1as level arguments into the debug info, for build
  // analysis.
  if (getToolChain().UseDwarfDebugFlags()) {
    ArgStringList OriginalArgs;
    for (const auto &Arg : Args)
      Arg->render(Args, OriginalArgs);

    SmallString<256> Flags;
    const char *Exec = getToolChain().getDriver().getClangProgramPath();
    escapeSpacesAndBackslashes(Exec, Flags);
    for (const char *OriginalArg : OriginalArgs) {
      SmallString<128> EscapedArg;
      escapeSpacesAndBackslashes(OriginalArg, EscapedArg);
      Flags += " ";
      Flags += EscapedArg;
    }
    CmdArgs.push_back("-dwarf-debug-flags");
    CmdArgs.push_back(Args.MakeArgString(Flags));
  }

  // FIXME: Add -static support, once we have it.

  // Add target specific flags.
  switch (getToolChain().getArch()) {
  default:
    break;

  case llvm::Triple::mips:
  case llvm::Triple::mipsel:
  case llvm::Triple::mips64:
  case llvm::Triple::mips64el:
    AddMIPSTargetArgs(Args, CmdArgs);
    break;

  case llvm::Triple::x86:
  case llvm::Triple::x86_64:
    AddX86TargetArgs(Args, CmdArgs);
    break;

  case llvm::Triple::arm:
  case llvm::Triple::armeb:
  case llvm::Triple::thumb:
  case llvm::Triple::thumbeb:
    // This isn't in AddARMTargetArgs because we want to do this for assembly
    // only, not C/C++.
    if (Args.hasFlag(options::OPT_mdefault_build_attributes,
                     options::OPT_mno_default_build_attributes, true)) {
        CmdArgs.push_back("-mllvm");
        CmdArgs.push_back("-arm-add-build-attributes");
    }
    break;

  case llvm::Triple::aarch64:
  case llvm::Triple::aarch64_32:
  case llvm::Triple::aarch64_be:
    if (Args.hasArg(options::OPT_mmark_bti_property)) {
      CmdArgs.push_back("-mllvm");
      CmdArgs.push_back("-aarch64-mark-bti-property");
    }
    break;

  case llvm::Triple::loongarch32:
  case llvm::Triple::loongarch64:
    AddLoongArchTargetArgs(Args, CmdArgs);
    break;

  case llvm::Triple::riscv32:
  case llvm::Triple::riscv64:
    AddRISCVTargetArgs(Args, CmdArgs);
    break;

  case llvm::Triple::hexagon:
    if (Args.hasFlag(options::OPT_mdefault_build_attributes,
                     options::OPT_mno_default_build_attributes, true)) {
      CmdArgs.push_back("-mllvm");
      CmdArgs.push_back("-hexagon-add-build-attributes");
    }
    break;
  }

  // Consume all the warning flags. Usually this would be handled more
  // gracefully by -cc1 (warning about unknown warning flags, etc) but -cc1as
  // doesn't handle that so rather than warning about unused flags that are
  // actually used, we'll lie by omission instead.
  // FIXME: Stop lying and consume only the appropriate driver flags
  Args.ClaimAllArgs(options::OPT_W_Group);

  CollectArgsForIntegratedAssembler(C, Args, CmdArgs,
                                    getToolChain().getDriver());

  // Forward -Xclangas arguments to -cc1as
  for (auto Arg : Args.filtered(options::OPT_Xclangas)) {
    Arg->claim();
    CmdArgs.push_back(Arg->getValue());
  }

  Args.AddAllArgs(CmdArgs, options::OPT_mllvm);

  if (DebugInfoKind > llvm::codegenoptions::NoDebugInfo && Output.isFilename())
    addDebugObjectName(Args, CmdArgs, DebugCompilationDir,
                       Output.getFilename());

  // Fixup any previous commands that use -object-file-name because when we
  // generated them, the final .obj name wasn't yet known.
  for (Command &J : C.getJobs()) {
    if (SourceAction != FindSource(&J.getSource()))
      continue;
    auto &JArgs = J.getArguments();
    for (unsigned I = 0; I < JArgs.size(); ++I) {
      if (StringRef(JArgs[I]).starts_with("-object-file-name=") &&
          Output.isFilename()) {
       ArgStringList NewArgs(JArgs.begin(), JArgs.begin() + I);
       addDebugObjectName(Args, NewArgs, DebugCompilationDir,
                          Output.getFilename());
       NewArgs.append(JArgs.begin() + I + 1, JArgs.end());
       J.replaceArguments(NewArgs);
       break;
      }
    }
  }

  assert(Output.isFilename() && "Unexpected lipo output.");
  CmdArgs.push_back("-o");
  CmdArgs.push_back(Output.getFilename());

  const llvm::Triple &T = getToolChain().getTriple();
  Arg *A;
  if (getDebugFissionKind(D, Args, A) == DwarfFissionKind::Split &&
      T.isOSBinFormatELF()) {
    CmdArgs.push_back("-split-dwarf-output");
    CmdArgs.push_back(SplitDebugName(JA, Args, Input, Output));
  }

  if (Triple.isAMDGPU())
    handleAMDGPUCodeObjectVersionOptions(D, Args, CmdArgs, /*IsCC1As=*/true);

  assert(Input.isFilename() && "Invalid input.");
  CmdArgs.push_back(Input.getFilename());

  const char *Exec = getToolChain().getDriver().getClangProgramPath();
  if (D.CC1Main && !D.CCGenDiagnostics) {
    // Invoke cc1as directly in this process.
    C.addCommand(std::make_unique<CC1Command>(
        JA, *this, ResponseFileSupport::AtFileUTF8(), Exec, CmdArgs, Inputs,
        Output, D.getPrependArg()));
  } else {
    C.addCommand(std::make_unique<Command>(
        JA, *this, ResponseFileSupport::AtFileUTF8(), Exec, CmdArgs, Inputs,
        Output, D.getPrependArg()));
  }
}

// Begin OffloadBundler
void OffloadBundler::ConstructJob(Compilation &C, const JobAction &JA,
                                  const InputInfo &Output,
                                  const InputInfoList &Inputs,
                                  const llvm::opt::ArgList &TCArgs,
                                  const char *LinkingOutput) const {
  // The version with only one output is expected to refer to a bundling job.
  assert(isa<OffloadBundlingJobAction>(JA) && "Expecting bundling job!");

  // The bundling command looks like this:
  // clang-offload-bundler -type=bc
  //   -targets=host-triple,openmp-triple1,openmp-triple2
  //   -output=output_file
  //   -input=unbundle_file_host
  //   -input=unbundle_file_tgt1
  //   -input=unbundle_file_tgt2

  ArgStringList CmdArgs;

  // Get the type.
  CmdArgs.push_back(TCArgs.MakeArgString(
      Twine("-type=") + types::getTypeTempSuffix(Output.getType())));

  assert(JA.getInputs().size() == Inputs.size() &&
         "Not have inputs for all dependence actions??");

  // Get the targets.
  SmallString<128> Triples;
  Triples += "-targets=";
  for (unsigned I = 0; I < Inputs.size(); ++I) {
    if (I)
      Triples += ',';

    // Find ToolChain for this input.
    Action::OffloadKind CurKind = Action::OFK_Host;
    const ToolChain *CurTC = &getToolChain();
    const Action *CurDep = JA.getInputs()[I];

    if (const auto *OA = dyn_cast<OffloadAction>(CurDep)) {
      CurTC = nullptr;
      OA->doOnEachDependence([&](Action *A, const ToolChain *TC, const char *) {
        assert(CurTC == nullptr && "Expected one dependence!");
        CurKind = A->getOffloadingDeviceKind();
        CurTC = TC;
      });
    }

    bool IsSYCL =
        TCArgs.hasFlag(options::OPT_fsycl, options::OPT_fno_sycl, false);
    Triples += (IsSYCL && (CurKind == Action::OFK_Cuda))
                   ? Action::GetOffloadKindName(Action::OFK_SYCL)
                   : Action::GetOffloadKindName(CurKind);
    Triples += '-';
    // Incoming DeviceArch is set, break down the Current triple and add the
    // device arch value to it.
    // This is done for AOT targets only.
    std::string DeviceArch;
    llvm::Triple TargetTriple(CurTC->getTriple());
    if (CurKind == Action::OFK_SYCL && TargetTriple.isSPIRAOT() &&
        tools::SYCL::shouldDoPerObjectFileLinking(C))
      DeviceArch = std::string("image");
    if (CurKind != Action::OFK_Host && !DeviceArch.empty()) {
      llvm::Triple T(CurTC->getTriple());
      SmallString<128> ArchName(CurTC->getArchName());
      ArchName += "_";
      ArchName += DeviceArch.data();
      T.setArchName(ArchName);
      Triples += T.normalize();
    } else {
      // Use of the 4-field triple will be done for HIP only, with other
      // offload targets not being modified.
      // TODO: All targets should use the 4-field triple, which can be done
      //       during an ABI breaking juncture.
      if (CurKind == Action::OFK_HIP)
        Triples += CurTC->getTriple().normalize(
            llvm::Triple::CanonicalForm::FOUR_IDENT);
      else
        Triples += CurTC->getTriple().normalize();
    }
    if ((CurKind == Action::OFK_HIP || CurKind == Action::OFK_OpenMP ||
         CurKind == Action::OFK_Cuda || CurKind == Action::OFK_SYCL) &&
        !StringRef(CurDep->getOffloadingArch()).empty() &&
        !TCArgs.hasArg(options::OPT_fno_bundle_offload_arch)) {
      Triples += '-';
      Triples += CurDep->getOffloadingArch();
    }

    // TODO: Replace parsing of -march flag. Can be done by storing GPUArch
    //       with each toolchain.
    StringRef GPUArchName;
    if (CurKind == Action::OFK_OpenMP) {
      // Extract GPUArch from -march argument in TC argument list.
      for (unsigned ArgIndex = 0; ArgIndex < TCArgs.size(); ArgIndex++) {
        auto ArchStr = StringRef(TCArgs.getArgString(ArgIndex));
        auto Arch = ArchStr.starts_with_insensitive("-march=");
        if (Arch) {
          GPUArchName = ArchStr.substr(7);
          Triples += "-";
          break;
        }
      }
      Triples += GPUArchName.str();
    }
  }
  CmdArgs.push_back(TCArgs.MakeArgString(Triples));

  // Get bundled file command.
  CmdArgs.push_back(
      TCArgs.MakeArgString(Twine("-output=") + Output.getFilename()));

  // Get unbundled files command.
  for (unsigned I = 0; I < Inputs.size(); ++I) {
    SmallString<128> UB;
    UB += "-input=";

    // Find ToolChain for this input.
    const ToolChain *CurTC = &getToolChain();
    if (const auto *OA = dyn_cast<OffloadAction>(JA.getInputs()[I])) {
      CurTC = nullptr;
      OA->doOnEachDependence([&](Action *, const ToolChain *TC, const char *) {
        assert(CurTC == nullptr && "Expected one dependence!");
        CurTC = TC;
      });
      UB += C.addTempFile(
          C.getArgs().MakeArgString(CurTC->getInputFilename(Inputs[I])));
    } else {
      UB += CurTC->getInputFilename(Inputs[I]);
    }
    CmdArgs.push_back(TCArgs.MakeArgString(UB));
  }
  addOffloadCompressArgs(TCArgs, CmdArgs);
  // All the inputs are encoded as commands.
  C.addCommand(std::make_unique<Command>(
      JA, *this, ResponseFileSupport::None(),
      TCArgs.MakeArgString(getToolChain().GetProgramPath(getShortName())),
      CmdArgs, ArrayRef<InputInfo>(), Output));
}

void OffloadBundler::ConstructJobMultipleOutputs(
    Compilation &C, const JobAction &JA, const InputInfoList &Outputs,
    const InputInfoList &Inputs, const llvm::opt::ArgList &TCArgs,
    const char *LinkingOutput) const {
  // The version with multiple outputs is expected to refer to a unbundling job.
  auto &UA = cast<OffloadUnbundlingJobAction>(JA);

  // The unbundling command looks like this:
  // clang-offload-bundler -type=bc
  //   -targets=host-triple,openmp-triple1,openmp-triple2
  //   -input=input_file
  //   -output=unbundle_file_host
  //   -output=unbundle_file_tgt1
  //   -output=unbundle_file_tgt2
  //   -unbundle

  ArgStringList CmdArgs;
  InputInfo Input = Inputs.front();
  const char *TypeArg = types::getTypeTempSuffix(Input.getType());
  const char *InputFileName = Input.getFilename();
  types::ID InputType(Input.getType());
  InputInfoList ForeachInputs;
  if (InputType == types::TY_Tempfilelist)
    ForeachInputs.push_back(Input);

  bool HasSPIRTarget = false;
  auto SYCLTCRange = C.getOffloadToolChains<Action::OFK_SYCL>();
  for (auto TI = SYCLTCRange.first, TE = SYCLTCRange.second; TI != TE; ++TI) {
    llvm::Triple TT(TI->second->getTriple());
    if (TT.isSPIROrSPIRV())
      HasSPIRTarget = true;
  }
  if (InputType == types::TY_Archive && HasSPIRTarget)
    TypeArg = "aoo";

  // Get the type.
  CmdArgs.push_back(TCArgs.MakeArgString(Twine("-type=") + TypeArg));

  // Get the targets.
  SmallString<128> Triples;
  Triples += "-targets=";
  auto DepInfo = UA.getDependentActionsInfo();
  for (unsigned I = 0, J = 0; I < DepInfo.size(); ++I) {
    auto &Dep = DepInfo[I];
    // We only do a specific target unbundling, skipping the host side or
    // device side.
    if (InputType == types::TY_Tempfilelist) {
      if (getToolChain().getTriple().isSPIROrSPIRV()) {
        if (Dep.DependentOffloadKind == Action::OFK_Host)
          continue;
      } else if (Dep.DependentOffloadKind == Action::OFK_SYCL)
        continue;
    } else if (InputType == types::TY_Archive) {
      // Do not extract host part if we are unbundling archive on Windows
      // because it is not needed. Static offload libraries are added to the
      // host link command just as normal libraries.
      if (Dep.DependentOffloadKind == Action::OFK_Host)
        continue;
    }
    if (J++)
      Triples += ',';
    Triples += Action::GetOffloadKindName(Dep.DependentOffloadKind);
    Triples += '-';
    // When -fsycl-force-target is used, this value overrides the expected
    // output type we are unbundling.
    if (Dep.DependentOffloadKind == Action::OFK_SYCL &&
        TCArgs.hasArg(options::OPT_fsycl_force_target_EQ)) {
      StringRef Val(
          TCArgs.getLastArg(options::OPT_fsycl_force_target_EQ)->getValue());
      llvm::Triple TT(C.getDriver().getSYCLDeviceTriple(Val));
      Triples += TT.normalize();
    } else {
      // Use of the 4-field triple will be done for HIP only, with other
      // offload targets not being modified.
      // TODO: All targets should use the 4-field triple, which can be done
      //       during an ABI breaking juncture.
      if (Dep.DependentOffloadKind == Action::OFK_HIP)
        Triples += Dep.DependentToolChain->getTriple().normalize(
          llvm::Triple::CanonicalForm::FOUR_IDENT);
      else
        Triples += Dep.DependentToolChain->getTriple().normalize();
    }
    if ((Dep.DependentOffloadKind == Action::OFK_HIP ||
         Dep.DependentOffloadKind == Action::OFK_OpenMP ||
         Dep.DependentOffloadKind == Action::OFK_Cuda ||
         Dep.DependentOffloadKind == Action::OFK_SYCL) &&
        !Dep.DependentBoundArch.empty() &&
        !TCArgs.hasArg(options::OPT_fno_bundle_offload_arch)) {
      Triples += '-';
      Triples += Dep.DependentBoundArch;
    }
    // TODO: Replace parsing of -march flag. Can be done by storing GPUArch
    //       with each toolchain.
    StringRef GPUArchName;
    if (Dep.DependentOffloadKind == Action::OFK_OpenMP) {
      // Extract GPUArch from -march argument in TC argument list.
      for (unsigned ArgIndex = 0; ArgIndex < TCArgs.size(); ArgIndex++) {
        StringRef ArchStr = StringRef(TCArgs.getArgString(ArgIndex));
        auto Arch = ArchStr.starts_with_insensitive("-march=");
        if (Arch) {
          GPUArchName = ArchStr.substr(7);
          Triples += "-";
          break;
        }
      }
      Triples += GPUArchName.str();
    }
  }
  std::string TargetString(UA.getTargetString());
  if (!TargetString.empty()) {
    // The target string was provided, we will override the defaults and use
    // the string provided.
    SmallString<128> TSTriple("-targets=");
    TSTriple += TargetString;
    CmdArgs.push_back(TCArgs.MakeArgString(TSTriple));
  } else {
    CmdArgs.push_back(TCArgs.MakeArgString(Triples));
  }

  // Get bundled file command.
  CmdArgs.push_back(
      TCArgs.MakeArgString(Twine("-input=") + InputFileName));

  // Get unbundled files command.
  for (unsigned I = 0; I < Outputs.size(); ++I) {
    SmallString<128> UB;
    UB += "-output=";
    UB += DepInfo[I].DependentToolChain->getInputFilename(Outputs[I]);
    CmdArgs.push_back(TCArgs.MakeArgString(UB));
  }
  CmdArgs.push_back("-unbundle");
  CmdArgs.push_back("-allow-missing-bundles");
  if (TCArgs.hasArg(options::OPT_v))
    CmdArgs.push_back("-verbose");

  // Input is a list, we need to work on each individually and create a new
  // list file.
  // All the inputs are encoded as commands.
  auto Cmd = std::make_unique<Command>(
      JA, *this, ResponseFileSupport::None(),
      TCArgs.MakeArgString(getToolChain().GetProgramPath(getShortName())),
      CmdArgs, ArrayRef<InputInfo>(), Outputs);
  if (!ForeachInputs.empty() && Outputs.size() == 1) {
    StringRef ParallelJobs =
        TCArgs.getLastArgValue(options::OPT_fsycl_max_parallel_jobs_EQ);
    tools::SYCL::constructLLVMForeachCommand(
        C, JA, std::move(Cmd), ForeachInputs, Outputs[0], this, "",
        types::getTypeTempSuffix(types::TY_Tempfilelist), ParallelJobs);
  } else
    C.addCommand(std::move(Cmd));
}

// Begin OffloadWrapper

static void addRunTimeWrapperOpts(Compilation &C,
                                  Action::OffloadKind DeviceOffloadKind,
                                  const llvm::opt::ArgList &TCArgs,
                                  ArgStringList &CmdArgs,
                                  const ToolChain &TC,
                                  const JobAction &JA) {
  // Grab any Target specific options that need to be added to the wrapper
  // information.
  ArgStringList BuildArgs;
  auto createArgString = [&](const char *Opt) {
    if (BuildArgs.empty())
      return;
    SmallString<128> AL;
    for (const char *A : BuildArgs) {
      if (AL.empty()) {
        AL = A;
        continue;
      }
      AL += " ";
      AL += A;
    }
    CmdArgs.push_back(C.getArgs().MakeArgString(Twine(Opt) + AL));
  };
  const toolchains::SYCLToolChain &SYCLTC =
            static_cast<const toolchains::SYCLToolChain &>(TC);
  llvm::Triple TT = SYCLTC.getTriple();
  // TODO: Consider separating the mechanisms for:
  // - passing standard-defined options to AOT/JIT compilation steps;
  // - passing AOT-compiler specific options.
  // This would allow retaining standard language options in the
  // image descriptor, while excluding tool-specific options that
  // have been known to confuse RT implementations.
  if (TT.getSubArch() == llvm::Triple::NoSubArch) {
    // Only store compile/link opts in the image descriptor for the SPIR-V
    // target; AOT compilation has already been performed otherwise.
    const ArgList &Args = C.getArgsForToolChain(nullptr, StringRef(),
                                                DeviceOffloadKind);
    const ToolChain *HostTC = C.getSingleOffloadToolChain<Action::OFK_Host>();
    SYCLTC.AddImpliedTargetArgs(TT, Args, BuildArgs, JA, *HostTC);
    SYCLTC.TranslateBackendTargetArgs(TT, Args, BuildArgs);
    createArgString("-compile-opts=");
    BuildArgs.clear();
    SYCLTC.TranslateLinkerTargetArgs(TT, Args, BuildArgs);
    createArgString("-link-opts=");
  }
}

void OffloadWrapper::ConstructJob(Compilation &C, const JobAction &JA,
                                  const InputInfo &Output,
                                  const InputInfoList &Inputs,
                                  const llvm::opt::ArgList &TCArgs,
                                  const char *LinkingOutput) const {
  // Construct offload-wrapper command.  Also calls llc to generate the
  // object that is fed to the linker from the wrapper generated bc file
  assert(isa<OffloadWrapperJobAction>(JA) && "Expecting wrapping job!");

  Action::OffloadKind OffloadingKind = JA.getOffloadingDeviceKind();
  if (OffloadingKind == Action::OFK_SYCL) {
    // The wrapper command looks like this:
    // clang-offload-wrapper
    //   -o=<outputfile>.bc
    //   -host=x86_64-pc-linux-gnu -kind=sycl
    //   -format=spirv <inputfile1>.spv <manifest1>(optional)
    //   -format=spirv <inputfile2>.spv <manifest2>(optional)
    //  ...
    ArgStringList WrapperArgs;

    const auto &WrapperJob = *llvm::dyn_cast<OffloadWrapperJobAction>(&JA);
    bool WrapperCompileEnabled = WrapperJob.getCompileStep();
    SmallString<128> OutOpt("-o=");
    std::string OutTmpName = C.getDriver().GetTemporaryPath("wrapper", "bc");
    const char *WrapperFileName =
        C.addTempFile(C.getArgs().MakeArgString(OutTmpName));
    OutOpt += WrapperCompileEnabled ? WrapperFileName : Output.getFilename();
    WrapperArgs.push_back(C.getArgs().MakeArgString(OutOpt));

    SmallString<128> HostTripleOpt("-host=");
    const ToolChain *HostTC = C.getSingleOffloadToolChain<Action::OFK_Host>();
    // Use the Effective Triple to match the expected triple when using the
    // clang compiler to compile the wrapped binary.
    std::string HostTripleStr = HostTC->ComputeEffectiveClangTriple(TCArgs);
    HostTripleOpt += HostTripleStr;
    WrapperArgs.push_back(C.getArgs().MakeArgString(HostTripleOpt));

    llvm::Triple TT = getToolChain().getTriple();
    SmallString<128> TargetTripleOpt = TT.getArchName();

    // Validate and propogate CLI options related to device image compression.
    // -offload-compress
    if (C.getInputArgs().getLastArg(options::OPT_offload_compress)) {
      WrapperArgs.push_back(
          C.getArgs().MakeArgString(Twine("-offload-compress")));
      // -offload-compression-level=<>
      if (Arg *A = C.getInputArgs().getLastArg(
              options::OPT_offload_compression_level_EQ))
        WrapperArgs.push_back(C.getArgs().MakeArgString(
            Twine("-offload-compression-level=") + A->getValue()));
    }

    addRunTimeWrapperOpts(C, OffloadingKind, TCArgs, WrapperArgs,
                          getToolChain(), JA);

    const toolchains::SYCLToolChain &TC =
              static_cast<const toolchains::SYCLToolChain &>(getToolChain());
    bool IsEmbeddedIR = cast<OffloadWrapperJobAction>(JA).isEmbeddedIR();
    if (IsEmbeddedIR) {
      // When the offload-wrapper is called to embed LLVM IR, add a prefix to
      // the target triple to distinguish the LLVM IR from the actual device
      // binary for that target.
      TargetTripleOpt = ("llvm_" + TargetTripleOpt).str();
    }

    WrapperArgs.push_back(
        C.getArgs().MakeArgString(Twine("-target=") + TargetTripleOpt));

    // TODO forcing offload kind is a simplification which assumes wrapper used
    // only with SYCL. Device binary format (-format=xxx) option should also
    // come from the command line and/or the native compiler. Should be fixed
    // together with supporting AOT in the driver. If format is not set, the
    // default is "none" which means runtime must try to determine it
    // automatically.
    StringRef Kind = Action::GetOffloadKindName(OffloadingKind);
    Action::OffloadKind OK = WrapperJob.getOffloadKind();
    if (OK != Action::OFK_None)
      Kind = Action::GetOffloadKindName(OK);
    WrapperArgs.push_back(
        C.getArgs().MakeArgString(Twine("-kind=") + Twine(Kind)));

    assert((Inputs.size() > 0) && "no inputs for clang-offload-wrapper");
    assert(((Inputs[0].getType() != types::TY_Tempfiletable) ||
            (Inputs.size() == 1)) &&
           "wrong usage of clang-offload-wrapper with SYCL");
    const InputInfo &I = Inputs[0];
    assert(I.isFilename() && "Invalid input.");

    const InputInfo TempOutput(types::TY_LLVM_BC, WrapperFileName,
                               WrapperFileName);
    if (I.getType() == types::TY_Tempfiletable ||
        I.getType() == types::TY_Tempfilelist || IsEmbeddedIR)
      // Input files are passed via the batch job file table.
      WrapperArgs.push_back(C.getArgs().MakeArgString("-batch"));
    WrapperArgs.push_back(C.getArgs().MakeArgString(I.getFilename()));

    auto Cmd = std::make_unique<Command>(
        JA, *this, ResponseFileSupport::None(),
        TCArgs.MakeArgString(getToolChain().GetProgramPath(getShortName())),
        WrapperArgs, std::nullopt);
    C.addCommand(std::move(Cmd));

    if (WrapperCompileEnabled) {
      // TODO Use TC.SelectTool().
      ArgStringList ClangArgs{TCArgs.MakeArgString("--target=" + HostTripleStr),
                              "-c", "-o", Output.getFilename(),
                              WrapperFileName};
      llvm::Reloc::Model RelocationModel;
      unsigned PICLevel;
      bool IsPIE;
      std::tie(RelocationModel, PICLevel, IsPIE) =
          ParsePICArgs(getToolChain(), TCArgs);
      if (PICLevel > 0 || TCArgs.hasArg(options::OPT_shared)) {
        if (!TC.getAuxTriple()->isOSWindows())
          ClangArgs.push_back("-fPIC");
      }
      if (Arg *A = C.getArgs().getLastArg(options::OPT_mcmodel_EQ))
        ClangArgs.push_back(
            TCArgs.MakeArgString(Twine("-mcmodel=") + A->getValue()));

      SmallString<128> ClangPath(C.getDriver().Dir);
      llvm::sys::path::append(ClangPath, "clang");
      const char *Clang = C.getArgs().MakeArgString(ClangPath);
      auto PostWrapCompileCmd =
          std::make_unique<Command>(JA, *this, ResponseFileSupport::None(),
                                    Clang, ClangArgs, std::nullopt);
      C.addCommand(std::move(PostWrapCompileCmd));
    }
    return;
  } // end of SYCL flavor of offload wrapper command creation

  ArgStringList CmdArgs;

  const llvm::Triple &Triple = getToolChain().getEffectiveTriple();

  // Add the "effective" target triple.
  CmdArgs.push_back("-host");
  CmdArgs.push_back(TCArgs.MakeArgString(Triple.getTriple()));

  // Add the output file name.
  assert(Output.isFilename() && "Invalid output.");
  CmdArgs.push_back("-o");
  CmdArgs.push_back(TCArgs.MakeArgString(Output.getFilename()));

  assert(JA.getInputs().size() == Inputs.size() &&
         "Not have inputs for all dependence actions??");

  if (OffloadingKind == Action::OFK_None &&
      C.getArgs().hasArg(options::OPT_fsycl_link_EQ)) {

    // When compiling and linking separately, we need to propagate the
    // compression related CLI options to offload-wrapper.
    if (C.getInputArgs().getLastArg(options::OPT_offload_compress)) {
      CmdArgs.push_back(C.getArgs().MakeArgString(Twine("-offload-compress")));
      // -offload-compression-level=<>
      if (Arg *A = C.getInputArgs().getLastArg(
              options::OPT_offload_compression_level_EQ))
        CmdArgs.push_back(C.getArgs().MakeArgString(
            Twine("-offload-compression-level=") + A->getValue()));
    }
  }

  // Add offload targets and inputs.
  for (unsigned I = 0; I < Inputs.size(); ++I) {
    // Get input's Offload Kind and ToolChain.
    const auto *OA = cast<OffloadAction>(JA.getInputs()[I]);
    assert(OA->hasSingleDeviceDependence(/*DoNotConsiderHostActions=*/true) &&
           "Expected one device dependence!");
    Action::OffloadKind DeviceKind = Action::OFK_None;
    const ToolChain *DeviceTC = nullptr;
    OA->doOnEachDependence([&](Action *A, const ToolChain *TC, const char *) {
      DeviceKind = A->getOffloadingDeviceKind();
      DeviceTC = TC;
    });

    // And add it to the offload targets.
    CmdArgs.push_back(C.getArgs().MakeArgString(
        Twine("-kind=") + Action::GetOffloadKindName(DeviceKind)));
    std::string TargetTripleOpt = DeviceTC->getTriple().normalize();
    // SYCL toolchain target only uses the arch name.
    if (DeviceKind == Action::OFK_SYCL)
      TargetTripleOpt = DeviceTC->getTriple().getArchName();
    CmdArgs.push_back(
        TCArgs.MakeArgString(Twine("-target=") + TargetTripleOpt));
    addRunTimeWrapperOpts(C, DeviceKind, TCArgs, CmdArgs, *DeviceTC, JA);

    if (Inputs[I].getType() == types::TY_Tempfiletable ||
        Inputs[I].getType() == types::TY_Tempfilelist)
      // Input files are passed via the batch job file table.
      CmdArgs.push_back(C.getArgs().MakeArgString("-batch"));

    // Add input.
    assert(Inputs[I].isFilename() && "Invalid input.");
    CmdArgs.push_back(TCArgs.MakeArgString(Inputs[I].getFilename()));
  }

  C.addCommand(std::make_unique<Command>(
      JA, *this, ResponseFileSupport::None(),
      TCArgs.MakeArgString(getToolChain().GetProgramPath(getShortName())),
      CmdArgs, Inputs));
}

void OffloadPackager::ConstructJob(Compilation &C, const JobAction &JA,
                                   const InputInfo &Output,
                                   const InputInfoList &Inputs,
                                   const llvm::opt::ArgList &Args,
                                   const char *LinkingOutput) const {
  ArgStringList CmdArgs;

  // Add the output file name.
  assert(Output.isFilename() && "Invalid output.");
  CmdArgs.push_back("-o");
  CmdArgs.push_back(Output.getFilename());

  // Create the inputs to bundle the needed metadata.
  for (const InputInfo &Input : Inputs) {
    const Action *OffloadAction = Input.getAction();
    const ToolChain *TC = OffloadAction->getOffloadingToolChain();
    if (!TC)
      TC = &C.getDefaultToolChain();
    const ArgList &TCArgs =
        C.getArgsForToolChain(TC, OffloadAction->getOffloadingArch(),
                              OffloadAction->getOffloadingDeviceKind());
    StringRef File = C.getArgs().MakeArgString(TC->getInputFilename(Input));

    // If the input is a Tempfilelist, it is a response file
    // which internally contains a list of files to be processed.
    // Add an '@' so the tool knows to expand the response file.
    if (Input.getType() == types::TY_Tempfilelist)
      File = C.getArgs().MakeArgString("@" + File);

    StringRef Arch;
    if (OffloadAction->getOffloadingArch()) {
      if (TC->getTripleString() == "spir64_gen-unknown-unknown") {
        Arch = mapIntelGPUArchName(OffloadAction->getOffloadingArch());
      } else {
        Arch = OffloadAction->getOffloadingArch();
      }
    } else {
      TCArgs.getLastArgValue(options::OPT_march_EQ);
    }

    StringRef Kind =
      Action::GetOffloadKindName(OffloadAction->getOffloadingDeviceKind());

    ArgStringList Features;
    SmallVector<StringRef> FeatureArgs;
    getTargetFeatures(TC->getDriver(), TC->getTriple(), TCArgs, Features,
                      false);
    llvm::copy_if(Features, std::back_inserter(FeatureArgs),
                  [](StringRef Arg) { return !Arg.starts_with("-target"); });

    // TODO: We need to pass in the full target-id and handle it properly in the
    // linker wrapper.
    SmallVector<std::string> Parts{
        "file=" + File.str(),
        "triple=" + TC->getTripleString(),
        "arch=" + (Arch.empty() ? "generic" : Arch.str()),
        "kind=" + Kind.str(),
    };

    if (TC->getDriver().isUsingOffloadLTO())
      for (StringRef Feature : FeatureArgs)
        Parts.emplace_back("feature=" + Feature.str());

    // Now that the standard parts are added to the packager string, add any
    // additional supplemental options that cover compile and link opts that
    // are used for SYCL based offloading.
    // Here, we add the compile and link options that are required by backend
    // compilers and the clang-offload-wrapper in the case of SYCL offloading.
    if (OffloadAction->getOffloadingDeviceKind() == Action::OFK_SYCL) {
      ArgStringList BuildArgs;
      auto createArgString = [&](const char *Opt) {
        if (BuildArgs.empty())
          return;
        SmallString<128> AL;
        for (const char *A : BuildArgs) {
          if (AL.empty()) {
            AL = A;
            continue;
          }
          AL += " ";
          AL += A;
        }
        Parts.emplace_back(C.getArgs().MakeArgString(Twine(Opt) + AL));
      };
      const ArgList &Args =
          C.getArgsForToolChain(nullptr, StringRef(), Action::OFK_SYCL);
      const ToolChain *HostTC = C.getSingleOffloadToolChain<Action::OFK_Host>();
      const toolchains::SYCLToolChain &SYCLTC =
          static_cast<const toolchains::SYCLToolChain &>(*TC);
      SYCLTC.AddImpliedTargetArgs(TC->getTriple(), Args, BuildArgs, JA, *HostTC,
                                  Arch);
      SYCLTC.TranslateBackendTargetArgs(TC->getTriple(), Args, BuildArgs, Arch);
      createArgString("compile-opts=");
      BuildArgs.clear();
      SYCLTC.TranslateLinkerTargetArgs(TC->getTriple(), Args, BuildArgs, Arch);
      createArgString("link-opts=");
    }

    CmdArgs.push_back(Args.MakeArgString("--image=" + llvm::join(Parts, ",")));
  }

  C.addCommand(std::make_unique<Command>(
      JA, *this, ResponseFileSupport::None(),
      Args.MakeArgString(getToolChain().GetProgramPath(getShortName())),
      CmdArgs, Inputs, Output));
}

// Use the clang-offload-packager to extract binaries from a packaged
// binary.  This currently only supports single input/single output.
void OffloadPackagerExtract::ConstructJob(Compilation &C, const JobAction &JA,
                                          const InputInfo &Output,
                                          const InputInfoList &Inputs,
                                          const llvm::opt::ArgList &Args,
                                          const char *LinkingOutput) const {
  ArgStringList CmdArgs;
  const Action *OffloadAction = Inputs[0].getAction();
  const ToolChain *TC = OffloadAction->getOffloadingToolChain();
  if (!TC)
    TC = &C.getDefaultToolChain();
  const ArgList &TCArgs =
      C.getArgsForToolChain(TC, OffloadAction->getOffloadingArch(),
                            OffloadAction->getOffloadingDeviceKind());

  // Input file name.
  StringRef InFile = C.getArgs().MakeArgString(TC->getInputFilename(Inputs[0]));
  CmdArgs.push_back(Args.MakeArgString(InFile));

  // Generated --image option containing the output file name, triple, arch
  // and associated offload kind.
  assert(Output.isFilename() && "Invalid output.");
  StringRef File = Output.getFilename();
  StringRef Arch = OffloadAction->getOffloadingArch()
                       ? OffloadAction->getOffloadingArch()
                       : TCArgs.getLastArgValue(options::OPT_march_EQ);
  StringRef Kind =
      Action::GetOffloadKindName(OffloadAction->getOffloadingDeviceKind());

  SmallVector<std::string> Parts{
      "file=" + File.str(),
      "triple=" + TC->getTripleString(),
      "arch=" + (Arch.empty() ? "generic" : Arch.str()),
      "kind=" + Kind.str(),
  };
  CmdArgs.push_back(Args.MakeArgString("--image=" + llvm::join(Parts, ",")));

  C.addCommand(std::make_unique<Command>(
      JA, *this, ResponseFileSupport::None(),
      Args.MakeArgString(getToolChain().GetProgramPath(getShortName())),
      CmdArgs, Inputs, Output));
}

// Begin OffloadDeps

void OffloadDeps::constructJob(Compilation &C, const JobAction &JA,
                               ArrayRef<InputInfo> Outputs,
                               ArrayRef<InputInfo> Inputs,
                               const llvm::opt::ArgList &TCArgs,
                               const char *LinkingOutput) const {
  auto &DA = cast<OffloadDepsJobAction>(JA);

  ArgStringList CmdArgs;

  // Get the targets.
  SmallString<128> Targets{"-targets="};
  auto DepInfo = DA.getDependentActionsInfo();
  for (unsigned I = 0; I < DepInfo.size(); ++I) {
    auto &Dep = DepInfo[I];
    if (I)
      Targets += ',';
    Targets += Action::GetOffloadKindName(Dep.DependentOffloadKind);
    Targets += '-';
    // When -fsycl-force-target is used, this value overrides the expected
    // output type we are creating deps for.
    if (Dep.DependentOffloadKind == Action::OFK_SYCL &&
        TCArgs.hasArg(options::OPT_fsycl_force_target_EQ)) {
      StringRef Val(
          TCArgs.getLastArg(options::OPT_fsycl_force_target_EQ)->getValue());
      llvm::Triple TT(C.getDriver().getSYCLDeviceTriple(Val));
      Targets += TT.normalize();
    } else {
      std::string NormalizedTriple =
          Dep.DependentToolChain->getTriple().normalize();
      Targets += NormalizedTriple;
    }
    if ((Dep.DependentOffloadKind == Action::OFK_HIP ||
         Dep.DependentOffloadKind == Action::OFK_SYCL) &&
        !Dep.DependentBoundArch.empty()) {
      Targets += '-';
      Targets += Dep.DependentBoundArch;
    }
  }
  CmdArgs.push_back(TCArgs.MakeArgString(Targets));

  // Prepare outputs.
  SmallString<128> Outs{"-outputs="};
  for (unsigned I = 0; I < Outputs.size(); ++I) {
    if (I)
      Outs += ',';
    Outs += DepInfo[I].DependentToolChain->getInputFilename(Outputs[I]);
  }
  CmdArgs.push_back(TCArgs.MakeArgString(Outs));

  // Add input file.
  CmdArgs.push_back(Inputs.front().getFilename());

  // All the inputs are encoded as commands.
  C.addCommand(std::make_unique<Command>(
      JA, *this, ResponseFileSupport::None(),
      TCArgs.MakeArgString(getToolChain().GetProgramPath(getShortName())),
      CmdArgs, std::nullopt, Outputs));
}

void OffloadDeps::ConstructJob(Compilation &C, const JobAction &JA,
                               const InputInfo &Output,
                               const InputInfoList &Inputs,
                               const llvm::opt::ArgList &TCArgs,
                               const char *LinkingOutput) const {
  constructJob(C, JA, Output, Inputs, TCArgs, LinkingOutput);
}

void OffloadDeps::ConstructJobMultipleOutputs(Compilation &C,
                                              const JobAction &JA,
                                              const InputInfoList &Outputs,
                                              const InputInfoList &Inputs,
                                              const llvm::opt::ArgList &TCArgs,
                                              const char *LinkingOutput) const {
  constructJob(C, JA, Outputs, Inputs, TCArgs, LinkingOutput);
}

// Utility function to gather all arguments for SPIR-V generation using the
// SPIR-V backend. This set of arguments is expected to get updated as we add
// more features/extensions to the SPIR-V backend.
static void getSPIRVBackendOpts(const llvm::opt::ArgList &TCArgs,
                                ArgStringList &BackendArgs) {
  BackendArgs.push_back(TCArgs.MakeArgString("-filetype=obj"));
  BackendArgs.push_back(
      TCArgs.MakeArgString("-mtriple=spirv64v1.6-unknown-unknown"));
  BackendArgs.push_back(
      TCArgs.MakeArgString("--avoid-spirv-capabilities=Shader"));
  BackendArgs.push_back(
      TCArgs.MakeArgString("--translator-compatibility-mode"));
  // TODO: A list of SPIR-V extensions that are supported by the SPIR-V backend
  // is growing. Let's postpone the decision on which extensions to enable until
  // - the list is stable, and
  // - we decide on a mapping of user requested extensions into backend's ones.
  // Meanwhile we enable all the SPIR-V backend extensions.
  BackendArgs.push_back(TCArgs.MakeArgString("--spirv-ext=all"));
  // TODO:
  // - handle -Xspirv-translator option to avoid "argument unused during
  // compilation" error
  // - handle --spirv-ext=+<extension> and --spirv-ext=-<extension> options
}

// Utility function to gather all llvm-spirv options.
// Not dependent on target triple.
static void getNonTripleBasedSPIRVTransOpts(Compilation &C,
                                            const llvm::opt::ArgList &TCArgs,
                                            ArgStringList &TranslatorArgs) {
  TranslatorArgs.push_back("-spirv-max-version=1.5");
  bool CreatingSyclSPIRVFatObj =
      C.getDriver().getFinalPhase(C.getArgs()) != phases::Link &&
      TCArgs.getLastArgValue(options::OPT_fsycl_device_obj_EQ)
          .equals_insensitive("spirv") &&
      !C.getDriver().offloadDeviceOnly();
  bool ShouldPreserveMetadataInFinalImage =
      TCArgs.hasArg(options::OPT_fsycl_preserve_device_nonsemantic_metadata);
  bool ShouldPreserveMetadata =
      CreatingSyclSPIRVFatObj || ShouldPreserveMetadataInFinalImage;
  if (ShouldPreserveMetadata)
    TranslatorArgs.push_back("--spirv-preserve-auxdata");
}

// Add any llvm-spirv option that relies on a specific Triple in addition
// to user supplied options.
// NOTE: Any changes made here should be reflected in the similarly named
// function in clang/tools/clang-linker-wrapper/ClangLinkerWrapper.cpp.
// NOTE2: JIT related changes made here should be reflected in 'translatorOpts'
// from sycl-jit/jit-compiler/lib/translation/SPIRVLLVMTranslation.cpp.
static void getTripleBasedSPIRVTransOpts(Compilation &C,
                                         const llvm::opt::ArgList &TCArgs,
                                         llvm::Triple Triple,
                                         ArgStringList &TranslatorArgs) {
  bool IsCPU = Triple.isSPIR() &&
               Triple.getSubArch() == llvm::Triple::SPIRSubArch_x86_64;
  TranslatorArgs.push_back("-spirv-debug-info-version=nonsemantic-shader-200");
  std::string UnknownIntrinsics("-spirv-allow-unknown-intrinsics=llvm.genx.");
  if (IsCPU)
    UnknownIntrinsics += ",llvm.fpbuiltin";
  TranslatorArgs.push_back(TCArgs.MakeArgString(UnknownIntrinsics));

  // Disable all the extensions by default
  std::string ExtArg("-spirv-ext=-all");
  std::string DefaultExtArg =
      ",+SPV_EXT_shader_atomic_float_add,+SPV_EXT_shader_atomic_float_min_max"
      ",+SPV_KHR_no_integer_wrap_decoration,+SPV_KHR_float_controls"
      ",+SPV_KHR_expect_assume,+SPV_KHR_linkonce_odr";
  std::string INTELExtArg =
      ",+SPV_INTEL_subgroups,+SPV_INTEL_media_block_io"
      ",+SPV_INTEL_device_side_avc_motion_estimation"
      ",+SPV_INTEL_fpga_loop_controls,+SPV_INTEL_unstructured_loop_controls"
      ",+SPV_INTEL_fpga_reg,+SPV_INTEL_blocking_pipes"
      ",+SPV_INTEL_function_pointers,+SPV_INTEL_kernel_attributes"
      ",+SPV_INTEL_io_pipes,+SPV_INTEL_inline_assembly"
      ",+SPV_INTEL_arbitrary_precision_integers"
      ",+SPV_INTEL_float_controls2,+SPV_INTEL_vector_compute"
      ",+SPV_INTEL_fast_composite"
      ",+SPV_INTEL_arbitrary_precision_fixed_point"
      ",+SPV_INTEL_arbitrary_precision_floating_point"
      ",+SPV_INTEL_variable_length_array,+SPV_INTEL_fp_fast_math_mode"
      ",+SPV_INTEL_long_composites"
      ",+SPV_INTEL_arithmetic_fence"
      ",+SPV_INTEL_global_variable_decorations"
      ",+SPV_INTEL_cache_controls"
      ",+SPV_INTEL_fpga_buffer_location"
      ",+SPV_INTEL_fpga_argument_interfaces"
      ",+SPV_INTEL_fpga_invocation_pipelining_attributes"
      ",+SPV_INTEL_fpga_latency_control"
      ",+SPV_KHR_shader_clock"
      ",+SPV_INTEL_bindless_images"
      ",+SPV_INTEL_task_sequence";
  ExtArg = ExtArg + DefaultExtArg + INTELExtArg;
  ExtArg += ",+SPV_INTEL_bfloat16_conversion"
            ",+SPV_INTEL_joint_matrix"
            ",+SPV_INTEL_hw_thread_queries"
            ",+SPV_KHR_uniform_group_instructions"
            ",+SPV_INTEL_masked_gather_scatter"
            ",+SPV_INTEL_tensor_float32_conversion"
            ",+SPV_INTEL_optnone"
            ",+SPV_KHR_non_semantic_info"
            ",+SPV_KHR_cooperative_matrix"
            ",+SPV_EXT_shader_atomic_float16_add"
            ",+SPV_INTEL_fp_max_error";

  TranslatorArgs.push_back(TCArgs.MakeArgString(ExtArg));
}

// Begin SPIRVTranslator
// TODO: Add a unique 'llc' JobAction for SPIR-V backends.
void SPIRVTranslator::ConstructJob(Compilation &C, const JobAction &JA,
                                  const InputInfo &Output,
                                  const InputInfoList &Inputs,
                                  const llvm::opt::ArgList &TCArgs,
                                  const char *LinkingOutput) const {
  // Construct llvm-spirv command.
  assert(isa<SPIRVTranslatorJobAction>(JA) && "Expecting Translator job!");

  // The translator command looks like this:
  // llvm-spirv -o <file>.spv <file>.bc
  ArgStringList ForeachArgs;
  ArgStringList TranslatorArgs;

  TranslatorArgs.push_back("-o");
  TranslatorArgs.push_back(Output.getFilename());
  bool UseSPIRVBackend =
      TCArgs.hasArg(options::OPT_fsycl_use_spirv_backend_for_spirv_gen);
  if (JA.isDeviceOffloading(Action::OFK_SYCL)) {
    const toolchains::SYCLToolChain &TC =
        static_cast<const toolchains::SYCLToolChain &>(getToolChain());
    if (UseSPIRVBackend) {
      getSPIRVBackendOpts(TCArgs, TranslatorArgs);
    } else {
      getNonTripleBasedSPIRVTransOpts(C, TCArgs, TranslatorArgs);
      llvm::Triple Triple = TC.getTriple();
      getTripleBasedSPIRVTransOpts(C, TCArgs, Triple, TranslatorArgs);
      // Handle -Xspirv-translator
      TC.TranslateTargetOpt(
          Triple, TCArgs, TranslatorArgs, options::OPT_Xspirv_translator,
          options::OPT_Xspirv_translator_EQ, JA.getOffloadingArch());
    }
  }
  for (auto I : Inputs) {
    std::string Filename(I.getFilename());
    if (I.getType() == types::TY_Tempfilelist) {
      ForeachArgs.push_back(
          C.getArgs().MakeArgString("--in-file-list=" + Filename));
      ForeachArgs.push_back(
          C.getArgs().MakeArgString("--in-replace=" + Filename));
      ForeachArgs.push_back(
          C.getArgs().MakeArgString("--out-ext=spv"));
    }
    TranslatorArgs.push_back(C.getArgs().MakeArgString(Filename));
  }

  auto ToolName = UseSPIRVBackend ? "llc" : getShortName();
  auto Cmd = std::make_unique<Command>(
      JA, *this, ResponseFileSupport::None(),
      TCArgs.MakeArgString(getToolChain().GetProgramPath(ToolName)),
      TranslatorArgs, std::nullopt);

  if (!ForeachArgs.empty()) {
    // Construct llvm-foreach command.
    // The llvm-foreach command looks like this:
    // llvm-foreach a.list --out-replace=out "cp {} out"
    // --out-file-list=list
    std::string OutputFileName(Output.getFilename());
    ForeachArgs.push_back(
        TCArgs.MakeArgString("--out-file-list=" + OutputFileName));
    ForeachArgs.push_back(
        TCArgs.MakeArgString("--out-replace=" + OutputFileName));
    // If save-offload-code is passed, put the output files from llvm-spirv
    // into the path provided in save-offload-code.
    if (C.getDriver().isSaveOffloadCodeEnabled()) {
      SmallString<128> OutputDir;

      Arg *SaveOffloadCodeArg =
          C.getArgs().getLastArg(options::OPT_save_offload_code_EQ);

      OutputDir = (SaveOffloadCodeArg ? SaveOffloadCodeArg->getValue() : "");

      // If the output directory path is empty, put the llvm-spirv output in the
      // current directory.
      if (OutputDir.empty())
        llvm::sys::path::native(OutputDir = "./");
      else
        OutputDir.append(llvm::sys::path::get_separator());
      ForeachArgs.push_back(
          C.getArgs().MakeArgString("--out-dir=" + OutputDir));
    }

    StringRef ParallelJobs =
        TCArgs.getLastArgValue(options::OPT_fsycl_max_parallel_jobs_EQ);
    if (!ParallelJobs.empty())
      ForeachArgs.push_back(TCArgs.MakeArgString("--jobs=" + ParallelJobs));

    ForeachArgs.push_back(TCArgs.MakeArgString("--"));
    ForeachArgs.push_back(TCArgs.MakeArgString(Cmd->getExecutable()));

    for (auto &Arg : Cmd->getArguments())
      ForeachArgs.push_back(Arg);

    SmallString<128> ForeachPath(C.getDriver().Dir);
    llvm::sys::path::append(ForeachPath, "llvm-foreach");
    const char *Foreach = C.getArgs().MakeArgString(ForeachPath);
    C.addCommand(std::make_unique<Command>(
        JA, *this, ResponseFileSupport::None(), Foreach, ForeachArgs, std::nullopt));
  } else
    C.addCommand(std::move(Cmd));
}

// Partially copied from clang/lib/Frontend/CompilerInvocation.cpp
static std::string getSYCLPostLinkOptimizationLevel(const ArgList &Args) {
  if (Arg *A = Args.getLastArg(options::OPT_O_Group)) {
    // Pass -O2 when the user passes -O0 due to IGC
    // debugging limitation. Note this only effects
    // ESIMD code.
    if (A->getOption().matches(options::OPT_O0))
      return "-O2";

    if (A->getOption().matches(options::OPT_Ofast))
      return "-O3";

    assert(A->getOption().matches(options::OPT_O));

    StringRef S(A->getValue());
    if (S == "g")
      return "-O1";

    // Options -O[1|2|3|s|z] are passed as they are. '-O0' is handled earlier.
    std::array<char, 5> AcceptedOptions = {'1', '2', '3', 's', 'z'};
    if (std::any_of(AcceptedOptions.begin(), AcceptedOptions.end(),
                    [=](char c) { return c == S[0]; }))
      return std::string("-O") + S[0];
  }

  // The default for SYCL device code optimization
  return "-O2";
}

static void addArgs(ArgStringList &DstArgs, const llvm::opt::ArgList &Alloc,
                    ArrayRef<StringRef> SrcArgs) {
  for (const auto Arg : SrcArgs) {
    DstArgs.push_back(Alloc.MakeArgString(Arg));
  }
}

static bool allowDeviceImageDependencies(const llvm::opt::ArgList &TCArgs) {
  // deprecated
  if (TCArgs.hasFlag(options::OPT_fsycl_allow_device_dependencies,
                     options::OPT_fno_sycl_allow_device_dependencies, false))
    return true;

  // preferred
  if (TCArgs.hasFlag(options::OPT_fsycl_allow_device_image_dependencies,
                     options::OPT_fno_sycl_allow_device_image_dependencies, false))
    return true;

  return false;
}

static void getNonTripleBasedSYCLPostLinkOpts(const ToolChain &TC,
                                              const JobAction &JA,
                                              const llvm::opt::ArgList &TCArgs,
                                              ArgStringList &PostLinkArgs) {

  // See if device code splitting is requested
  if (Arg *A = TCArgs.getLastArg(options::OPT_fsycl_device_code_split_EQ)) {
    auto CodeSplitValue = StringRef(A->getValue());
    if (CodeSplitValue == "per_kernel")
      addArgs(PostLinkArgs, TCArgs, {"-split=kernel"});
    else if (CodeSplitValue == "per_source")
      addArgs(PostLinkArgs, TCArgs, {"-split=source"});
    else if (CodeSplitValue == "auto")
      addArgs(PostLinkArgs, TCArgs, {"-split=auto"});
    else { // Device code split is off
    }
  }
  addArgs(PostLinkArgs, TCArgs,
          {StringRef(getSYCLPostLinkOptimizationLevel(TCArgs))});

  // Process device-globals.
  addArgs(PostLinkArgs, TCArgs, {"-device-globals"});

  // Make ESIMD accessors use stateless memory accesses.
  if (TCArgs.hasFlag(options::OPT_fno_sycl_esimd_force_stateless_mem,
                     options::OPT_fsycl_esimd_force_stateless_mem, false))
    addArgs(PostLinkArgs, TCArgs, {"-lower-esimd-force-stateless-mem=false"});

  if (allowDeviceImageDependencies(TCArgs))
    addArgs(PostLinkArgs, TCArgs, {"-allow-device-image-dependencies"});

  // For bfloat16 conversions LLVM IR devicelib, we only need to embed it
  // when non-AOT compilation is used.
  if (TC.getTriple().isSPIROrSPIRV() && !TC.getTriple().isSPIRAOT()) {
    SYCLInstallationDetector SYCLInstall(TC.getDriver());
    SmallVector<SmallString<128>, 4> DeviceLibLocCandidates;
    SmallString<128> NativeBfloat16Name("libsycl-native-bfloat16.bc");
    SYCLInstall.getSYCLDeviceLibPath(DeviceLibLocCandidates);
    for (const auto &DeviceLibLoc : DeviceLibLocCandidates) {
      SmallString<128> FullLibName(DeviceLibLoc);
      llvm::sys::path::append(FullLibName, NativeBfloat16Name);
      if (llvm::sys::fs::exists(FullLibName)) {
        SmallString<128> SYCLDeviceLibDir("--device-lib-dir=");
        SYCLDeviceLibDir += DeviceLibLoc.str();
        addArgs(PostLinkArgs, TCArgs, {SYCLDeviceLibDir.str()});
        break;
      }
    }
  }
}

// On Intel targets we don't need non-kernel functions as entry points,
// because it only increases amount of code for device compiler to handle,
// without any actual benefits.
// TODO: Try to extend this feature for non-Intel GPUs.
static bool shouldEmitOnlyKernelsAsEntryPoints(const ToolChain &TC,
                                               const llvm::opt::ArgList &TCArgs,
                                               llvm::Triple Triple) {
  if (TCArgs.hasFlag(options::OPT_fno_sycl_remove_unused_external_funcs,
                     options::OPT_fsycl_remove_unused_external_funcs, false))
    return false;
  if (Triple.isNativeCPU())
    return true;
  // When supporting dynamic linking, non-kernels in a device image can be
  // called.
  if (allowDeviceImageDependencies(TCArgs))
    return false;
  if (Triple.isNVPTX() || Triple.isAMDGPU())
    return false;
  bool IsUsingLTO = TC.getDriver().isUsingOffloadLTO();
  auto LTOMode = TC.getDriver().getOffloadLTOMode();
  // With thinLTO, final entry point handing is done in clang-linker-wrapper
  if (IsUsingLTO && LTOMode == LTOK_Thin)
    return false;
  return true;
}

// Add any sycl-post-link options that rely on a specific Triple in addition
// to user supplied options. This function is invoked only for the old
// offloading model. For the new offloading model, a slightly modified version
// of this function is called inside clang-linker-wrapper.
// NOTE: Any changes made here should be reflected in the similarly named
// function in clang/tools/clang-linker-wrapper/ClangLinkerWrapper.cpp.
static void getTripleBasedSYCLPostLinkOpts(const ToolChain &TC,
                                           const llvm::opt::ArgList &TCArgs,
                                           ArgStringList &PostLinkArgs,
                                           llvm::Triple Triple,
                                           bool SpecConstsSupported,
                                           types::ID OutputType) {

  bool IsUsingLTO = TC.getDriver().isUsingOffloadLTO();
  auto LTOMode = TC.getDriver().getOffloadLTOMode();
  if (OutputType == types::TY_LLVM_BC) {
    // single file output requested - this means only perform necessary IR
    // transformations (like specialization constant intrinsic lowering) and
    // output LLVMIR
    addArgs(PostLinkArgs, TCArgs, {"-ir-output-only"});
  } else if (!IsUsingLTO || LTOMode != LTOK_Thin) {
    // Only create a properties file if we are not
    // only outputting IR.
    addArgs(PostLinkArgs, TCArgs, {"-properties"});
  }
  if (SpecConstsSupported)
    addArgs(PostLinkArgs, TCArgs, {"-spec-const=native"});
  else
    addArgs(PostLinkArgs, TCArgs, {"-spec-const=emulation"});

  // See if device code splitting is requested.  The logic here works along side
  // the behavior in getNonTripleBasedSYCLPostLinkOpts, where the option is
  // added based on the user setting of -fsycl-device-code-split.
  if (!TCArgs.hasArg(options::OPT_fsycl_device_code_split_EQ))
    addArgs(PostLinkArgs, TCArgs, {"-split=auto"});

  if (shouldEmitOnlyKernelsAsEntryPoints(TC, TCArgs, Triple))
    addArgs(PostLinkArgs, TCArgs, {"-emit-only-kernels-as-entry-points"});

  if (!Triple.isAMDGCN())
    addArgs(PostLinkArgs, TCArgs, {"-emit-param-info"});
  // Enable program metadata
  if (Triple.isNVPTX() || Triple.isAMDGCN() || Triple.isNativeCPU())
    addArgs(PostLinkArgs, TCArgs, {"-emit-program-metadata"});
  if (OutputType != types::TY_LLVM_BC) {
    assert(OutputType == types::TY_Tempfiletable);
    bool SplitEsimdByDefault = Triple.isSPIROrSPIRV();
    bool SplitEsimd = TCArgs.hasFlag(
        options::OPT_fsycl_device_code_split_esimd,
        options::OPT_fno_sycl_device_code_split_esimd, SplitEsimdByDefault);
    bool IsUsingLTO = TC.getDriver().isUsingOffloadLTO();
    auto LTOMode = TC.getDriver().getOffloadLTOMode();
    if (!IsUsingLTO || LTOMode != LTOK_Thin)
      addArgs(PostLinkArgs, TCArgs, {"-symbols"});
    // Specialization constant info generation is mandatory -
    // add options unconditionally
    addArgs(PostLinkArgs, TCArgs, {"-emit-exported-symbols"});
    addArgs(PostLinkArgs, TCArgs, {"-emit-imported-symbols"});
    if (SplitEsimd)
      addArgs(PostLinkArgs, TCArgs, {"-split-esimd"});
    addArgs(PostLinkArgs, TCArgs, {"-lower-esimd"});
  }
  bool IsAOT = Triple.isNVPTX() || Triple.isAMDGCN() ||
               Triple.getSubArch() == llvm::Triple::SPIRSubArch_gen ||
               Triple.getSubArch() == llvm::Triple::SPIRSubArch_x86_64;
  if (TCArgs.hasFlag(options::OPT_fsycl_add_default_spec_consts_image,
                     options::OPT_fno_sycl_add_default_spec_consts_image,
                     false) &&
      IsAOT)
    addArgs(PostLinkArgs, TCArgs,
            {"-generate-device-image-default-spec-consts"});
}

// sycl-post-link tool normally outputs a file table (see the tool sources for
// format description) which lists all the other output files associated with
// the device LLVMIR bitcode. This is basically a triple of bitcode, symbols
// and specialization constant files. Single LLVM IR output can be generated as
// well under an option.
//
void SYCLPostLink::ConstructJob(Compilation &C, const JobAction &JA,
                                const InputInfo &Output,
                                const InputInfoList &Inputs,
                                const llvm::opt::ArgList &TCArgs,
                                const char *LinkingOutput) const {
  const SYCLPostLinkJobAction *SYCLPostLink =
      dyn_cast<SYCLPostLinkJobAction>(&JA);
  // Construct sycl-post-link command.
  assert(SYCLPostLink && "Expecting SYCL post link job!");
  ArgStringList CmdArgs;

  llvm::Triple T = getToolChain().getTriple();
  getNonTripleBasedSYCLPostLinkOpts(getToolChain(), JA, TCArgs, CmdArgs);
  getTripleBasedSYCLPostLinkOpts(getToolChain(), TCArgs, CmdArgs, T,
                                 SYCLPostLink->getRTSetsSpecConstants(),
                                 SYCLPostLink->getTrueType());

  // Add output file table file option
  assert(Output.isFilename() && "output must be a filename");
  StringRef Device = JA.getOffloadingArch();
  std::string OutputArg = Output.getFilename();
  if (T.getSubArch() == llvm::Triple::SPIRSubArch_gen && Device.data())
    OutputArg = ("intel_gpu_" + Device + "," + OutputArg).str();
  else if (T.getSubArch() == llvm::Triple::SPIRSubArch_x86_64)
    OutputArg = "spir64_x86_64," + OutputArg;

  const toolchains::SYCLToolChain &TC =
      static_cast<const toolchains::SYCLToolChain &>(getToolChain());

  // Handle -Xdevice-post-link
  TC.TranslateTargetOpt(T, TCArgs, CmdArgs, options::OPT_Xdevice_post_link,
                        options::OPT_Xdevice_post_link_EQ,
                        JA.getOffloadingArch());

  addArgs(CmdArgs, TCArgs, {"-o", OutputArg});

  // Add input file
  assert(Inputs.size() == 1 && Inputs.front().isFilename() &&
         "single input file expected");
  addArgs(CmdArgs, TCArgs, {Inputs.front().getFilename()});
  std::string OutputFileName(Output.getFilename());

  // All the inputs are encoded as commands.
  C.addCommand(std::make_unique<Command>(
      JA, *this, ResponseFileSupport::None(),
      TCArgs.MakeArgString(getToolChain().GetProgramPath(getShortName())),
      CmdArgs, Inputs, Output));
}

// Transforms the abstract representation (JA + Inputs + Outputs) of a file
// table transformation action to concrete command line (job) with actual
// inputs/outputs/options, and adds it to given compilation object.
void FileTableTform::ConstructJob(Compilation &C, const JobAction &JA,
                                  const InputInfo &Output,
                                  const InputInfoList &Inputs,
                                  const llvm::opt::ArgList &TCArgs,
                                  const char *LinkingOutput) const {

  const auto &TformJob = *llvm::dyn_cast<FileTableTformJobAction>(&JA);
  ArgStringList CmdArgs;

  // don't try to assert here whether the number of inputs is OK, argumnets are
  // OK, etc. - better invoke the tool and see good error diagnostics

  // 1) add transformations
  for (const auto &Tf : TformJob.getTforms()) {
    switch (Tf.TheKind) {
    case FileTableTformJobAction::Tform::EXTRACT:
    case FileTableTformJobAction::Tform::EXTRACT_DROP_TITLE: {
      SmallString<128> Arg("-extract=");
      Arg += Tf.TheArgs[0];

      for (unsigned I = 1; I < Tf.TheArgs.size(); ++I) {
        Arg += ",";
        Arg += Tf.TheArgs[I];
      }
      addArgs(CmdArgs, TCArgs, {Arg});

      if (Tf.TheKind == FileTableTformJobAction::Tform::EXTRACT_DROP_TITLE)
        addArgs(CmdArgs, TCArgs, {"-drop_titles"});
      break;
    }
    case FileTableTformJobAction::Tform::REPLACE: {
      assert(Tf.TheArgs.size() == 2 && "from/to column names expected");
      SmallString<128> Arg("-replace=");
      Arg += Tf.TheArgs[0];
      Arg += ",";
      Arg += Tf.TheArgs[1];
      addArgs(CmdArgs, TCArgs, {Arg});
      break;
    }
    case FileTableTformJobAction::Tform::REPLACE_CELL: {
      assert(Tf.TheArgs.size() == 2 && "column name and row id expected");
      SmallString<128> Arg("-replace_cell=");
      Arg += Tf.TheArgs[0];
      Arg += ",";
      Arg += Tf.TheArgs[1];
      addArgs(CmdArgs, TCArgs, {Arg});
      break;
    }
    case FileTableTformJobAction::Tform::RENAME: {
      assert(Tf.TheArgs.size() == 2 && "from/to names expected");
      SmallString<128> Arg("-rename=");
      Arg += Tf.TheArgs[0];
      Arg += ",";
      Arg += Tf.TheArgs[1];
      addArgs(CmdArgs, TCArgs, {Arg});
      break;
    }
    case FileTableTformJobAction::Tform::COPY_SINGLE_FILE: {
      assert(Tf.TheArgs.size() == 2 && "column name and row id expected");
      SmallString<128> Arg("-copy_single_file=");
      Arg += Tf.TheArgs[0];
      Arg += ",";
      Arg += Tf.TheArgs[1];
      addArgs(CmdArgs, TCArgs, {Arg});
      break;
    }
    case FileTableTformJobAction::Tform::MERGE: {
      assert(Tf.TheArgs.size() == 1 && "column name expected");
      SmallString<128> Arg("-merge=");
      Arg += Tf.TheArgs[0];
      addArgs(CmdArgs, TCArgs, {Arg});
      break;
    }
    }
  }

  // 2) add output option
  assert(Output.isFilename() && "table tform output must be a file");
  addArgs(CmdArgs, TCArgs, {"-o", Output.getFilename()});

  // 3) add inputs
  for (const auto &Input : Inputs) {
    assert(Input.isFilename() && "table tform input must be a file");
    addArgs(CmdArgs, TCArgs, {Input.getFilename()});
  }
  // 4) finally construct and add a command to the compilation
  C.addCommand(std::make_unique<Command>(
      JA, *this, ResponseFileSupport::None(),
      TCArgs.MakeArgString(getToolChain().GetProgramPath(getShortName())),
      CmdArgs, Inputs));
}

void AppendFooter::ConstructJob(Compilation &C, const JobAction &JA,
                                const InputInfo &Output,
                                const InputInfoList &Inputs,
                                const llvm::opt::ArgList &TCArgs,
                                const char *LinkingOutput) const {
  ArgStringList CmdArgs;

  // Input File
  addArgs(CmdArgs, TCArgs, {Inputs[0].getFilename()});

  // Integration Footer
  StringRef Footer(
      C.getDriver().getIntegrationFooter(Inputs[0].getBaseInput()));
  if (!Footer.empty()) {
    SmallString<128> AppendOpt("--append=");
    AppendOpt.append(Footer);
    addArgs(CmdArgs, TCArgs, {AppendOpt});
  }

  // Name of original source file passed in to be prepended to the newly
  // modified file as a #line directive.
  SmallString<128> PrependOpt("--orig-filename=");
  PrependOpt.append(
      llvm::sys::path::convert_to_slash(Inputs[0].getBaseInput()));
  addArgs(CmdArgs, TCArgs, {PrependOpt});

  SmallString<128> OutputOpt("--output=");
  OutputOpt.append(Output.getFilename());
  addArgs(CmdArgs, TCArgs, {OutputOpt});

  // Use #include to pull in footer
  addArgs(CmdArgs, TCArgs, {"--use-include"});

  C.addCommand(std::make_unique<Command>(
      JA, *this, ResponseFileSupport::None(),
      TCArgs.MakeArgString(getToolChain().GetProgramPath(getShortName())),
      CmdArgs, std::nullopt));
}

void SpirvToIrWrapper::ConstructJob(Compilation &C, const JobAction &JA,
                                    const InputInfo &Output,
                                    const InputInfoList &Inputs,
                                    const llvm::opt::ArgList &TCArgs,
                                    const char *LinkingOutput) const {
  InputInfoList ForeachInputs;
  ArgStringList CmdArgs;

  assert(Inputs.size() == 1 &&
         "Only one input expected to spirv-to-ir-wrapper");

  // Input File
  for (const auto &I : Inputs) {
    if (I.getType() == types::TY_Tempfilelist)
      ForeachInputs.push_back(I);
    addArgs(CmdArgs, TCArgs, {I.getFilename()});
  }

  // Output File
  addArgs(CmdArgs, TCArgs, {"-o", Output.getFilename()});

  // Make sure we preserve any auxiliary data which may be present in the
  // SPIR-V object, use SPIR-V style IR as opposed to OpenCL, and represent
  // SPIR-V globals as global variables instead of functions, all of which we
  // need for SPIR-V-based fat objects.
  addArgs(CmdArgs, TCArgs,
          {"-llvm-spirv-opts",
           "--spirv-preserve-auxdata --spirv-target-env=SPV-IR "
           "--spirv-builtin-format=global"});

  const toolchains::SYCLToolChain &TC =
      static_cast<const toolchains::SYCLToolChain &>(getToolChain());

  // Handle -Xspirv-to-ir-wrapper
  TC.TranslateTargetOpt(getToolChain().getTriple(), TCArgs, CmdArgs,
                        options::OPT_Xspirv_to_ir_wrapper,
                        options::OPT_Xspirv_to_ir_wrapper_EQ,
                        JA.getOffloadingArch());

  auto Cmd = std::make_unique<Command>(
      JA, *this, ResponseFileSupport::None(),
      TCArgs.MakeArgString(getToolChain().GetProgramPath(getShortName())),
      CmdArgs, std::nullopt);
  if (!ForeachInputs.empty()) {
    StringRef ParallelJobs =
        TCArgs.getLastArgValue(options::OPT_fsycl_max_parallel_jobs_EQ);
    tools::SYCL::constructLLVMForeachCommand(
        C, JA, std::move(Cmd), ForeachInputs, Output, this, "",
        types::getTypeTempSuffix(types::TY_Tempfilelist), ParallelJobs);
  } else
    C.addCommand(std::move(Cmd));
}

void LinkerWrapper::ConstructJob(Compilation &C, const JobAction &JA,
                                 const InputInfo &Output,
                                 const InputInfoList &Inputs,
                                 const ArgList &Args,
                                 const char *LinkingOutput) const {
  using namespace options;

  // A list of permitted options that will be forwarded to the embedded device
  // compilation job.
  const llvm::DenseSet<unsigned> CompilerOptions{
      OPT_v,
      OPT_cuda_path_EQ,
      OPT_rocm_path_EQ,
      OPT_O_Group,
      OPT_g_Group,
      OPT_g_flags_Group,
      OPT_R_value_Group,
      OPT_R_Group,
      OPT_Xcuda_ptxas,
      OPT_ftime_report,
      OPT_ftime_trace,
      OPT_ftime_trace_EQ,
      OPT_ftime_trace_granularity_EQ,
      OPT_ftime_trace_verbose,
      OPT_opt_record_file,
      OPT_opt_record_format,
      OPT_opt_record_passes,
      OPT_fsave_optimization_record,
      OPT_fsave_optimization_record_EQ,
      OPT_fno_save_optimization_record,
      OPT_foptimization_record_file_EQ,
      OPT_foptimization_record_passes_EQ,
      OPT_save_temps,
      OPT_save_temps_EQ,
      OPT_mcode_object_version_EQ,
      OPT_load,
      OPT_fno_lto,
      OPT_flto,
      OPT_flto_partitions_EQ,
      OPT_flto_EQ};
  const llvm::DenseSet<unsigned> LinkerOptions{OPT_mllvm, OPT_Zlinker_input};
  auto ShouldForwardForToolChain = [&](Arg *A, const ToolChain &TC) {
    // Don't forward -mllvm to toolchains that don't support LLVM.
    return TC.HasNativeLLVMSupport() || A->getOption().getID() != OPT_mllvm;
  };
  auto ShouldForward = [&](const llvm::DenseSet<unsigned> &Set, Arg *A,
                           const ToolChain &TC) {
    return (Set.contains(A->getOption().getID()) ||
            (A->getOption().getGroup().isValid() &&
             Set.contains(A->getOption().getGroup().getID()))) &&
           ShouldForwardForToolChain(A, TC);
  };

  const Driver &D = getToolChain().getDriver();
  const llvm::Triple TheTriple = getToolChain().getTriple();
  ArgStringList CmdArgs;
  for (Action::OffloadKind Kind : {Action::OFK_Cuda, Action::OFK_OpenMP,
                                   Action::OFK_HIP, Action::OFK_SYCL}) {
    auto TCRange = C.getOffloadToolChains(Kind);
    for (auto &I : llvm::make_range(TCRange)) {
      const ToolChain *TC = I.second;

      // We do not use a bound architecture here so options passed only to a
      // specific architecture via -Xarch_<cpu> will not be forwarded.
      ArgStringList CompilerArgs;
      ArgStringList LinkerArgs;
      const DerivedArgList &ToolChainArgs =
          C.getArgsForToolChain(TC, /*BoundArch=*/"", Kind);
      for (Arg *A : ToolChainArgs) {
        if (A->getOption().matches(OPT_Zlinker_input))
          LinkerArgs.emplace_back(A->getValue());
        else if (ShouldForward(CompilerOptions, A, *TC))
          A->render(Args, CompilerArgs);
        else if (ShouldForward(LinkerOptions, A, *TC))
          A->render(Args, LinkerArgs);
      }

      // If the user explicitly requested it via `--offload-arch` we should
      // extract it from any static libraries if present.
      for (StringRef Arg : ToolChainArgs.getAllArgValues(OPT_offload_arch_EQ))
        CmdArgs.emplace_back(Args.MakeArgString("--should-extract=" + Arg));

      // If this is OpenMP the device linker will need `-lompdevice`.
      if (Kind == Action::OFK_OpenMP && !Args.hasArg(OPT_no_offloadlib) &&
          (TC->getTriple().isAMDGPU() || TC->getTriple().isNVPTX()))
        LinkerArgs.emplace_back("-lompdevice");

      // Forward all of these to the appropriate toolchain.
      for (StringRef Arg : CompilerArgs)
        CmdArgs.push_back(Args.MakeArgString(
            "--device-compiler=" + TC->getTripleString() + "=" + Arg));
      for (StringRef Arg : LinkerArgs)
        CmdArgs.push_back(Args.MakeArgString(
            "--device-linker=" + TC->getTripleString() + "=" + Arg));

      // Forward the LTO mode relying on the Driver's parsing.
      if (C.getDriver().getOffloadLTOMode() == LTOK_Full)
        CmdArgs.push_back(Args.MakeArgString(
            "--device-compiler=" + TC->getTripleString() + "=-flto=full"));
      else if (C.getDriver().getOffloadLTOMode() == LTOK_Thin) {
        CmdArgs.push_back(Args.MakeArgString(
            "--device-compiler=" + TC->getTripleString() + "=-flto=thin"));
        if (TC->getTriple().isAMDGPU()) {
          CmdArgs.push_back(
              Args.MakeArgString("--device-linker=" + TC->getTripleString() +
                                 "=-plugin-opt=-force-import-all"));
          CmdArgs.push_back(
              Args.MakeArgString("--device-linker=" + TC->getTripleString() +
                                 "=-plugin-opt=-avail-extern-to-local"));
          CmdArgs.push_back(Args.MakeArgString(
              "--device-linker=" + TC->getTripleString() +
              "=-plugin-opt=-avail-extern-gv-in-addrspace-to-local=3"));
          if (Kind == Action::OFK_OpenMP) {
            CmdArgs.push_back(
                Args.MakeArgString("--device-linker=" + TC->getTripleString() +
                                   "=-plugin-opt=-amdgpu-internalize-symbols"));
          }
        }
      }
    }
  }

  CmdArgs.push_back(
      Args.MakeArgString("--host-triple=" + getToolChain().getTripleString()));
  if (Args.hasArg(options::OPT_v))
    CmdArgs.push_back("--wrapper-verbose");
  if (Arg *A = Args.getLastArg(options::OPT_cuda_path_EQ))
    CmdArgs.push_back(
        Args.MakeArgString(Twine("--cuda-path=") + A->getValue()));

  // Add any SYCL offloading specific options to the clang-linker-wrapper
  if (C.hasOffloadToolChain<Action::OFK_SYCL>()) {

    if (Args.hasArg(options::OPT_fsycl_link_EQ))
      CmdArgs.push_back(Args.MakeArgString("--sycl-device-link"));

    // -sycl-device-libraries=<comma separated list> contains all of the SYCL
    // device specific libraries that are needed. This generic list will be
    // populated with device binaries for all target triples in the current
    // compilation flow.

    // Create a comma separated list to pass along to the linker wrapper.
    SmallString<256> LibList;
    llvm::Triple TargetTriple;
    auto ToolChainRange = C.getOffloadToolChains<Action::OFK_SYCL>();
    for (auto &I :
         llvm::make_range(ToolChainRange.first, ToolChainRange.second)) {
      const ToolChain *TC = I.second;
      // Note: For AMD targets, we do not pass any SYCL device libraries.
      if (TC->getTriple().isSPIROrSPIRV() || TC->getTriple().isNVPTX()) {
        TargetTriple = TC->getTriple();
        SmallVector<std::string, 8> SYCLDeviceLibs;
        bool IsSPIR = TargetTriple.isSPIROrSPIRV();
        bool IsSpirvAOT = TargetTriple.isSPIRAOT();
        bool UseJitLink =
            IsSPIR &&
            Args.hasFlag(options::OPT_fsycl_device_lib_jit_link,
                         options::OPT_fno_sycl_device_lib_jit_link, false);
        bool UseAOTLink = IsSPIR && (IsSpirvAOT || !UseJitLink);
        SYCLDeviceLibs = SYCL::getDeviceLibraries(C, TargetTriple, UseAOTLink);
        for (const auto &AddLib : SYCLDeviceLibs) {
          if (LibList.size() > 0)
            LibList += ",";
          LibList += AddLib;
        }
      }
    }
    // -sycl-device-libraries=<libs> provides a comma separate list of
    // libraries to add to the device linking step.
    if (LibList.size())
      CmdArgs.push_back(
          Args.MakeArgString(Twine("-sycl-device-libraries=") + LibList));

    // -sycl-device-library-location=<dir> provides the location in which the
    // SYCL device libraries can be found.
    SmallString<128> DeviceLibDir(D.Dir);
    llvm::sys::path::append(DeviceLibDir, "..", "lib");
    // Check the library location candidates for the the libsycl-crt library
    // and use that location.  Base the location on relative to driver if this
    // is not resolved.
    SmallVector<SmallString<128>, 4> LibLocCandidates;
    SYCLInstallationDetector SYCLInstallation(D);
    SYCLInstallation.getSYCLDeviceLibPath(LibLocCandidates);
    SmallString<128> LibName("libsycl-crt");
    bool IsNewOffload = D.getUseNewOffloadingDriver();
    StringRef LibSuffix = TheTriple.isWindowsMSVCEnvironment()
                              ? (IsNewOffload ? ".new.obj" : ".obj")
                              : (IsNewOffload ? ".new.o" : ".o");
    llvm::sys::path::replace_extension(LibName, LibSuffix);
    for (const auto &LibLoc : LibLocCandidates) {
      SmallString<128> FullLibName(LibLoc);
      llvm::sys::path::append(FullLibName, LibName);
      if (llvm::sys::fs::exists(FullLibName)) {
        DeviceLibDir = LibLoc;
        break;
      }
    }
    CmdArgs.push_back(Args.MakeArgString(
        Twine("-sycl-device-library-location=") + DeviceLibDir));

    if (C.getDriver().isSaveOffloadCodeEnabled()) {
      SmallString<128> DumpDir;
      Arg *A = C.getArgs().getLastArg(options::OPT_save_offload_code_EQ);
      DumpDir = A ? A->getValue() : "";
      CmdArgs.push_back(
          Args.MakeArgString(Twine("-sycl-dump-device-code=") + DumpDir));
    }

    auto appendOption = [](SmallString<128> &OptString, StringRef AddOpt) {
      if (!OptString.empty())
        OptString += " ";
      OptString += AddOpt.str();
    };
    // --sycl-post-link-options="options" provides a string of options to be
    // passed along to the sycl-post-link tool during device link.
    SmallString<128> PostLinkOptString;
    ArgStringList PostLinkArgs;
    getNonTripleBasedSYCLPostLinkOpts(getToolChain(), JA, Args, PostLinkArgs);
    for (const auto &A : PostLinkArgs)
      appendOption(PostLinkOptString, A);
    if (Args.hasArg(options::OPT_Xdevice_post_link)) {
      for (const auto &A : Args.getAllArgValues(options::OPT_Xdevice_post_link))
        appendOption(PostLinkOptString, A);
    }
    if (!PostLinkOptString.empty())
      CmdArgs.push_back(
          Args.MakeArgString("--sycl-post-link-options=" + PostLinkOptString));

    // --llvm-spirv-options="options" provides a string of options to be passed
    // along to the llvm-spirv (translation) step during device link.
    SmallString<128> OptString;
    if (Args.hasArg(options::OPT_Xspirv_translator)) {
      for (const auto &A : Args.getAllArgValues(options::OPT_Xspirv_translator))
        appendOption(OptString, A);
    }
    ArgStringList TranslatorArgs;
    getNonTripleBasedSPIRVTransOpts(C, Args, TranslatorArgs);
    for (const auto &A : TranslatorArgs)
      appendOption(OptString, A);
    CmdArgs.push_back(Args.MakeArgString("--llvm-spirv-options=" + OptString));

    if (C.getDefaultToolChain().getTriple().isWindowsMSVCEnvironment())
      CmdArgs.push_back("-sycl-is-windows-msvc-env");

    bool IsUsingLTO = D.isUsingOffloadLTO();
    auto LTOMode = D.getOffloadLTOMode();
    if (IsUsingLTO && LTOMode == LTOK_Thin)
      CmdArgs.push_back(Args.MakeArgString("-sycl-thin-lto"));

    if (Args.hasArg(options::OPT_fsycl_embed_ir))
      CmdArgs.push_back(Args.MakeArgString("-sycl-embed-ir"));

    if (Args.hasFlag(options::OPT_fsycl_allow_device_image_dependencies,
                     options::OPT_fno_sycl_allow_device_image_dependencies,
                     false))
      CmdArgs.push_back(
          Args.MakeArgString("-sycl-allow-device-image-dependencies"));

    // Formulate and add any offload-wrapper and AOT specific options. These
    // are additional options passed in via -Xsycl-target-linker and
    // -Xsycl-target-backend.
    const toolchains::SYCLToolChain &SYCLTC =
        static_cast<const toolchains::SYCLToolChain &>(getToolChain());
    // Only store compile/link opts in the image descriptor for the SPIR-V
    // target.  For AOT, pass along the addition options via GPU or CPU
    // specific clang-linker-wrapper options.
    const ArgList &Args =
        C.getArgsForToolChain(nullptr, StringRef(), Action::OFK_SYCL);
    for (auto &ToolChainMember :
         llvm::make_range(ToolChainRange.first, ToolChainRange.second)) {
      const ToolChain *TC = ToolChainMember.second;
      bool IsJIT = false;
      StringRef WrapperOption;
      StringRef WrapperLinkOption;
      if (TC->getTriple().isSPIROrSPIRV()) {
        if (TC->getTriple().getSubArch() == llvm::Triple::NoSubArch) {
          IsJIT = true;
          WrapperOption = "--sycl-backend-compile-options=";
        }
        if (TC->getTriple().getSubArch() == llvm::Triple::SPIRSubArch_gen)
          WrapperOption = "--gpu-tool-arg=";
        if (TC->getTriple().getSubArch() == llvm::Triple::SPIRSubArch_x86_64)
          WrapperOption = "--cpu-tool-arg=";
      } else
        continue;
      ArgStringList BuildArgs;
      SmallString<128> BackendOptString;
      SmallString<128> LinkOptString;
      SYCLTC.TranslateBackendTargetArgs(TC->getTriple(), Args, BuildArgs);
      for (const auto &A : BuildArgs)
        appendOption(BackendOptString, A);

      BuildArgs.clear();
      SYCLTC.TranslateLinkerTargetArgs(TC->getTriple(), Args, BuildArgs);
      for (const auto &A : BuildArgs) {
        if (IsJIT)
          appendOption(LinkOptString, A);
        else
          // For AOT, combine the Backend and Linker strings into one.
          appendOption(BackendOptString, A);
      }
      if (!BackendOptString.empty())
        CmdArgs.push_back(
            Args.MakeArgString(Twine(WrapperOption) + BackendOptString));
      if (!LinkOptString.empty())
        CmdArgs.push_back(
            Args.MakeArgString("--sycl-target-link-options=" + LinkOptString));
    }
    // Add option to enable creating of the .syclbin file.
    if (Arg *A = Args.getLastArg(options::OPT_fsyclbin_EQ))
      CmdArgs.push_back(
          Args.MakeArgString("--syclbin=" + StringRef{A->getValue()}));
  }

  // Construct the link job so we can wrap around it.
  Linker->ConstructJob(C, JA, Output, Inputs, Args, LinkingOutput);
  const auto &LinkCommand = C.getJobs().getJobs().back();

  // Forward -Xoffload-linker<-triple> arguments to the device link job.
  for (Arg *A : Args.filtered(options::OPT_Xoffload_linker)) {
    StringRef Val = A->getValue(0);
    if (Val.empty())
      CmdArgs.push_back(
          Args.MakeArgString(Twine("--device-linker=") + A->getValue(1)));
    else
      CmdArgs.push_back(Args.MakeArgString(
          "--device-linker=" +
          ToolChain::getOpenMPTriple(Val.drop_front()).getTriple() + "=" +
          A->getValue(1)));
  }
  Args.ClaimAllArgs(options::OPT_Xoffload_linker);

  // Embed bitcode instead of an object in JIT mode.
  if (Args.hasFlag(options::OPT_fopenmp_target_jit,
                   options::OPT_fno_openmp_target_jit, false))
    CmdArgs.push_back("--embed-bitcode");

  // Save temporary files created by the linker wrapper.
  if (Args.hasArg(options::OPT_save_temps_EQ) ||
      Args.hasArg(options::OPT_save_temps))
    CmdArgs.push_back("--save-temps");

  // Pass in the C library for GPUs if present and not disabled.
  if (Args.hasFlag(options::OPT_offloadlib, OPT_no_offloadlib, true) &&
      !Args.hasArg(options::OPT_nostdlib, options::OPT_r,
                   options::OPT_nodefaultlibs, options::OPT_nolibc,
                   options::OPT_nogpulibc)) {
    forAllAssociatedToolChains(C, JA, getToolChain(), [&](const ToolChain &TC) {
      // The device C library is only available for NVPTX and AMDGPU targets
      // currently.
      if (!TC.getTriple().isNVPTX() && !TC.getTriple().isAMDGPU())
        return;
      bool HasLibC = TC.getStdlibIncludePath().has_value();
      if (HasLibC) {
        CmdArgs.push_back(Args.MakeArgString(
            "--device-linker=" + TC.getTripleString() + "=" + "-lc"));
        CmdArgs.push_back(Args.MakeArgString(
            "--device-linker=" + TC.getTripleString() + "=" + "-lm"));
      }
      auto HasCompilerRT = getToolChain().getVFS().exists(
          TC.getCompilerRT(Args, "builtins", ToolChain::FT_Static));
      if (HasCompilerRT)
        CmdArgs.push_back(
            Args.MakeArgString("--device-linker=" + TC.getTripleString() + "=" +
                               "-lclang_rt.builtins"));
      bool HasFlangRT = HasCompilerRT && C.getDriver().IsFlangMode();
      if (HasFlangRT)
        CmdArgs.push_back(
            Args.MakeArgString("--device-linker=" + TC.getTripleString() + "=" +
                               "-lflang_rt.runtime"));
    });
  }

  // Add the linker arguments to be forwarded by the wrapper.
  CmdArgs.push_back(Args.MakeArgString(Twine("--linker-path=") +
                                       LinkCommand->getExecutable()));

  // We use action type to differentiate two use cases of the linker wrapper.
  // TY_Image for normal linker wrapper work.
  // TY_Object for HIP fno-gpu-rdc embedding device binary in a relocatable
  // object.
  assert(JA.getType() == types::TY_Object || JA.getType() == types::TY_Image);
  if (JA.getType() == types::TY_Object) {
    CmdArgs.append({"-o", Output.getFilename()});
    for (auto Input : Inputs)
      CmdArgs.push_back(Input.getFilename());
    CmdArgs.push_back("-r");
  } else
    for (const char *LinkArg : LinkCommand->getArguments())
      CmdArgs.push_back(LinkArg);

  addOffloadCompressArgs(Args, CmdArgs);

  if (Arg *A = Args.getLastArg(options::OPT_offload_jobs_EQ)) {
    int NumThreads;
    if (StringRef(A->getValue()).getAsInteger(10, NumThreads) ||
        NumThreads <= 0)
      C.getDriver().Diag(diag::err_drv_invalid_int_value)
          << A->getAsString(Args) << A->getValue();
    else
      CmdArgs.push_back(
          Args.MakeArgString("--wrapper-jobs=" + Twine(NumThreads)));
  }

  const char *Exec =
      Args.MakeArgString(getToolChain().GetProgramPath("clang-linker-wrapper"));

  // Replace the executable and arguments of the link job with the
  // wrapper.
  LinkCommand->replaceExecutable(Exec);
  LinkCommand->replaceArguments(CmdArgs);
}<|MERGE_RESOLUTION|>--- conflicted
+++ resolved
@@ -2921,22 +2921,8 @@
   StringRef FPAccuracy = "";
   LangOptions::ComplexRangeKind Range = LangOptions::ComplexRangeKind::CX_None;
   std::string ComplexRangeStr;
-<<<<<<< HEAD
-  std::string GccRangeComplexOption;
-  std::string LastComplexRangeOption;
+  StringRef LastComplexRangeOption;
   bool IsFp32PrecDivSqrtAllowed = JA.isDeviceOffloading(Action::OFK_SYCL);
-
-  auto setComplexRange = [&](LangOptions::ComplexRangeKind NewRange) {
-    // Warn if user expects to perform full implementation of complex
-    // multiplication or division in the presence of nnan or ninf flags.
-    if (Range != NewRange)
-      EmitComplexRangeDiag(D,
-                           !GccRangeComplexOption.empty()
-                               ? GccRangeComplexOption
-                               : ComplexArithmeticStr(Range),
-                           ComplexArithmeticStr(NewRange));
-=======
-  StringRef LastComplexRangeOption;
 
   auto setComplexRange = [&](StringRef NewOption,
                              LangOptions::ComplexRangeKind NewRange) {
@@ -2946,7 +2932,6 @@
       EmitComplexRangeDiag(D, LastComplexRangeOption, Range, NewOption,
                            NewRange);
     LastComplexRangeOption = NewOption;
->>>>>>> 902f1fcb
     Range = NewRange;
   };
 
