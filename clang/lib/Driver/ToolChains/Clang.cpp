//===-- Clang.cpp - Clang+LLVM ToolChain Implementations --------*- C++ -*-===//
//
// Part of the LLVM Project, under the Apache License v2.0 with LLVM Exceptions.
// See https://llvm.org/LICENSE.txt for license information.
// SPDX-License-Identifier: Apache-2.0 WITH LLVM-exception
//
//===----------------------------------------------------------------------===//

#include "Clang.h"
#include "AMDGPU.h"
#include "Arch/AArch64.h"
#include "Arch/ARM.h"
#include "Arch/CSKY.h"
#include "Arch/LoongArch.h"
#include "Arch/M68k.h"
#include "Arch/Mips.h"
#include "Arch/PPC.h"
#include "Arch/RISCV.h"
#include "Arch/Sparc.h"
#include "Arch/SystemZ.h"
#include "Arch/VE.h"
#include "Arch/X86.h"
#include "CommonArgs.h"
#include "Hexagon.h"
#include "MSP430.h"
#include "PS4CPU.h"
#include "SYCL.h"
#include "clang/Basic/CLWarnings.h"
#include "clang/Basic/CharInfo.h"
#include "clang/Basic/CodeGenOptions.h"
#include "clang/Basic/HeaderInclude.h"
#include "clang/Basic/LangOptions.h"
#include "clang/Basic/LangStandard.h"
#include "clang/Basic/MakeSupport.h"
#include "clang/Basic/ObjCRuntime.h"
#include "clang/Basic/Version.h"
#include "clang/Config/config.h"
#include "clang/Driver/Action.h"
#include "clang/Driver/Distro.h"
#include "clang/Driver/DriverDiagnostic.h"
#include "clang/Driver/InputInfo.h"
#include "clang/Driver/Options.h"
#include "clang/Driver/SanitizerArgs.h"
#include "clang/Driver/Types.h"
#include "clang/Driver/XRayArgs.h"
#include "llvm/ADT/SmallSet.h"
#include "llvm/ADT/StringExtras.h"
#include "llvm/BinaryFormat/Magic.h"
#include "llvm/Config/llvm-config.h"
#include "llvm/Object/ObjectFile.h"
#include "llvm/Option/ArgList.h"
#include "llvm/Support/Casting.h"
#include "llvm/Support/CodeGen.h"
#include "llvm/Support/CommandLine.h"
#include "llvm/Support/Compiler.h"
#include "llvm/Support/Compression.h"
#include "llvm/Support/Error.h"
#include "llvm/Support/FileSystem.h"
#include "llvm/Support/Path.h"
#include "llvm/Support/Process.h"
#include "llvm/Support/YAMLParser.h"
#include "llvm/TargetParser/AArch64TargetParser.h"
#include "llvm/TargetParser/ARMTargetParserCommon.h"
#include "llvm/TargetParser/Host.h"
#include "llvm/TargetParser/LoongArchTargetParser.h"
#include "llvm/TargetParser/RISCVISAInfo.h"
#include "llvm/TargetParser/RISCVTargetParser.h"
#include <cctype>

using namespace clang::driver;
using namespace clang::driver::tools;
using namespace clang;
using namespace llvm::opt;

static void CheckPreprocessingOptions(const Driver &D, const ArgList &Args) {
  if (Arg *A = Args.getLastArg(clang::driver::options::OPT_C, options::OPT_CC,
                               options::OPT_fminimize_whitespace,
                               options::OPT_fno_minimize_whitespace,
                               options::OPT_fkeep_system_includes,
                               options::OPT_fno_keep_system_includes)) {
    if (!Args.hasArg(options::OPT_E) && !Args.hasArg(options::OPT__SLASH_P) &&
        !Args.hasArg(options::OPT__SLASH_EP) && !D.CCCIsCPP()) {
      D.Diag(clang::diag::err_drv_argument_only_allowed_with)
          << A->getBaseArg().getAsString(Args)
          << (D.IsCLMode() ? "/E, /P or /EP" : "-E");
    }
  }
}

static void CheckCodeGenerationOptions(const Driver &D, const ArgList &Args) {
  // In gcc, only ARM checks this, but it seems reasonable to check universally.
  if (Args.hasArg(options::OPT_static))
    if (const Arg *A =
            Args.getLastArg(options::OPT_dynamic, options::OPT_mdynamic_no_pic))
      D.Diag(diag::err_drv_argument_not_allowed_with) << A->getAsString(Args)
                                                      << "-static";
}

// Add backslashes to escape spaces and other backslashes.
// This is used for the space-separated argument list specified with
// the -dwarf-debug-flags option.
static void EscapeSpacesAndBackslashes(const char *Arg,
                                       SmallVectorImpl<char> &Res) {
  for (; *Arg; ++Arg) {
    switch (*Arg) {
    default:
      break;
    case ' ':
    case '\\':
      Res.push_back('\\');
      break;
    }
    Res.push_back(*Arg);
  }
}

/// Apply \a Work on the current tool chain \a RegularToolChain and any other
/// offloading tool chain that is associated with the current action \a JA.
static void
forAllAssociatedToolChains(Compilation &C, const JobAction &JA,
                           const ToolChain &RegularToolChain,
                           llvm::function_ref<void(const ToolChain &)> Work) {
  // Apply Work on the current/regular tool chain.
  Work(RegularToolChain);

  // Apply Work on all the offloading tool chains associated with the current
  // action.
  if (JA.isHostOffloading(Action::OFK_Cuda))
    Work(*C.getSingleOffloadToolChain<Action::OFK_Cuda>());
  else if (JA.isDeviceOffloading(Action::OFK_Cuda))
    Work(*C.getSingleOffloadToolChain<Action::OFK_Host>());
  else if (JA.isHostOffloading(Action::OFK_HIP))
    Work(*C.getSingleOffloadToolChain<Action::OFK_HIP>());
  else if (JA.isDeviceOffloading(Action::OFK_HIP))
    Work(*C.getSingleOffloadToolChain<Action::OFK_Host>());

  if (JA.isHostOffloading(Action::OFK_OpenMP)) {
    auto TCs = C.getOffloadToolChains<Action::OFK_OpenMP>();
    for (auto II = TCs.first, IE = TCs.second; II != IE; ++II)
      Work(*II->second);
  } else if (JA.isDeviceOffloading(Action::OFK_OpenMP))
    Work(*C.getSingleOffloadToolChain<Action::OFK_Host>());

  if (JA.isHostOffloading(Action::OFK_SYCL)) {
    auto TCs = C.getOffloadToolChains<Action::OFK_SYCL>();
    for (auto II = TCs.first, IE = TCs.second; II != IE; ++II)
      Work(*II->second);
  } else if (JA.isDeviceOffloading(Action::OFK_SYCL))
    Work(*C.getSingleOffloadToolChain<Action::OFK_Host>());

  //
  // TODO: Add support for other offloading programming models here.
  //
}

/// This is a helper function for validating the optional refinement step
/// parameter in reciprocal argument strings. Return false if there is an error
/// parsing the refinement step. Otherwise, return true and set the Position
/// of the refinement step in the input string.
static bool getRefinementStep(StringRef In, const Driver &D,
                              const Arg &A, size_t &Position) {
  const char RefinementStepToken = ':';
  Position = In.find(RefinementStepToken);
  if (Position != StringRef::npos) {
    StringRef Option = A.getOption().getName();
    StringRef RefStep = In.substr(Position + 1);
    // Allow exactly one numeric character for the additional refinement
    // step parameter. This is reasonable for all currently-supported
    // operations and architectures because we would expect that a larger value
    // of refinement steps would cause the estimate "optimization" to
    // under-perform the native operation. Also, if the estimate does not
    // converge quickly, it probably will not ever converge, so further
    // refinement steps will not produce a better answer.
    if (RefStep.size() != 1) {
      D.Diag(diag::err_drv_invalid_value) << Option << RefStep;
      return false;
    }
    char RefStepChar = RefStep[0];
    if (RefStepChar < '0' || RefStepChar > '9') {
      D.Diag(diag::err_drv_invalid_value) << Option << RefStep;
      return false;
    }
  }
  return true;
}

/// The -mrecip flag requires processing of many optional parameters.
static void ParseMRecip(const Driver &D, const ArgList &Args,
                        ArgStringList &OutStrings) {
  StringRef DisabledPrefixIn = "!";
  StringRef DisabledPrefixOut = "!";
  StringRef EnabledPrefixOut = "";
  StringRef Out = "-mrecip=";

  Arg *A = Args.getLastArg(options::OPT_mrecip, options::OPT_mrecip_EQ);
  if (!A)
    return;

  unsigned NumOptions = A->getNumValues();
  if (NumOptions == 0) {
    // No option is the same as "all".
    OutStrings.push_back(Args.MakeArgString(Out + "all"));
    return;
  }

  // Pass through "all", "none", or "default" with an optional refinement step.
  if (NumOptions == 1) {
    StringRef Val = A->getValue(0);
    size_t RefStepLoc;
    if (!getRefinementStep(Val, D, *A, RefStepLoc))
      return;
    StringRef ValBase = Val.slice(0, RefStepLoc);
    if (ValBase == "all" || ValBase == "none" || ValBase == "default") {
      OutStrings.push_back(Args.MakeArgString(Out + Val));
      return;
    }
  }

  // Each reciprocal type may be enabled or disabled individually.
  // Check each input value for validity, concatenate them all back together,
  // and pass through.

  llvm::StringMap<bool> OptionStrings;
  OptionStrings.insert(std::make_pair("divd", false));
  OptionStrings.insert(std::make_pair("divf", false));
  OptionStrings.insert(std::make_pair("divh", false));
  OptionStrings.insert(std::make_pair("vec-divd", false));
  OptionStrings.insert(std::make_pair("vec-divf", false));
  OptionStrings.insert(std::make_pair("vec-divh", false));
  OptionStrings.insert(std::make_pair("sqrtd", false));
  OptionStrings.insert(std::make_pair("sqrtf", false));
  OptionStrings.insert(std::make_pair("sqrth", false));
  OptionStrings.insert(std::make_pair("vec-sqrtd", false));
  OptionStrings.insert(std::make_pair("vec-sqrtf", false));
  OptionStrings.insert(std::make_pair("vec-sqrth", false));

  for (unsigned i = 0; i != NumOptions; ++i) {
    StringRef Val = A->getValue(i);

    bool IsDisabled = Val.starts_with(DisabledPrefixIn);
    // Ignore the disablement token for string matching.
    if (IsDisabled)
      Val = Val.substr(1);

    size_t RefStep;
    if (!getRefinementStep(Val, D, *A, RefStep))
      return;

    StringRef ValBase = Val.slice(0, RefStep);
    llvm::StringMap<bool>::iterator OptionIter = OptionStrings.find(ValBase);
    if (OptionIter == OptionStrings.end()) {
      // Try again specifying float suffix.
      OptionIter = OptionStrings.find(ValBase.str() + 'f');
      if (OptionIter == OptionStrings.end()) {
        // The input name did not match any known option string.
        D.Diag(diag::err_drv_unknown_argument) << Val;
        return;
      }
      // The option was specified without a half or float or double suffix.
      // Make sure that the double or half entry was not already specified.
      // The float entry will be checked below.
      if (OptionStrings[ValBase.str() + 'd'] ||
          OptionStrings[ValBase.str() + 'h']) {
        D.Diag(diag::err_drv_invalid_value) << A->getOption().getName() << Val;
        return;
      }
    }

    if (OptionIter->second == true) {
      // Duplicate option specified.
      D.Diag(diag::err_drv_invalid_value) << A->getOption().getName() << Val;
      return;
    }

    // Mark the matched option as found. Do not allow duplicate specifiers.
    OptionIter->second = true;

    // If the precision was not specified, also mark the double and half entry
    // as found.
    if (ValBase.back() != 'f' && ValBase.back() != 'd' && ValBase.back() != 'h') {
      OptionStrings[ValBase.str() + 'd'] = true;
      OptionStrings[ValBase.str() + 'h'] = true;
    }

    // Build the output string.
    StringRef Prefix = IsDisabled ? DisabledPrefixOut : EnabledPrefixOut;
    Out = Args.MakeArgString(Out + Prefix + Val);
    if (i != NumOptions - 1)
      Out = Args.MakeArgString(Out + ",");
  }

  OutStrings.push_back(Args.MakeArgString(Out));
}

/// The -mprefer-vector-width option accepts either a positive integer
/// or the string "none".
static void ParseMPreferVectorWidth(const Driver &D, const ArgList &Args,
                                    ArgStringList &CmdArgs) {
  Arg *A = Args.getLastArg(options::OPT_mprefer_vector_width_EQ);
  if (!A)
    return;

  StringRef Value = A->getValue();
  if (Value == "none") {
    CmdArgs.push_back("-mprefer-vector-width=none");
  } else {
    unsigned Width;
    if (Value.getAsInteger(10, Width)) {
      D.Diag(diag::err_drv_invalid_value) << A->getOption().getName() << Value;
      return;
    }
    CmdArgs.push_back(Args.MakeArgString("-mprefer-vector-width=" + Value));
  }
}

static bool
shouldUseExceptionTablesForObjCExceptions(const ObjCRuntime &runtime,
                                          const llvm::Triple &Triple) {
  // We use the zero-cost exception tables for Objective-C if the non-fragile
  // ABI is enabled or when compiling for x86_64 and ARM on Snow Leopard and
  // later.
  if (runtime.isNonFragile())
    return true;

  if (!Triple.isMacOSX())
    return false;

  return (!Triple.isMacOSXVersionLT(10, 5) &&
          (Triple.getArch() == llvm::Triple::x86_64 ||
           Triple.getArch() == llvm::Triple::arm));
}

/// Adds exception related arguments to the driver command arguments. There's a
/// main flag, -fexceptions and also language specific flags to enable/disable
/// C++ and Objective-C exceptions. This makes it possible to for example
/// disable C++ exceptions but enable Objective-C exceptions.
static bool addExceptionArgs(const ArgList &Args, types::ID InputType,
                             const ToolChain &TC, bool KernelOrKext,
                             const ObjCRuntime &objcRuntime,
                             ArgStringList &CmdArgs) {
  const llvm::Triple &Triple = TC.getTriple();

  if (KernelOrKext) {
    // -mkernel and -fapple-kext imply no exceptions, so claim exception related
    // arguments now to avoid warnings about unused arguments.
    Args.ClaimAllArgs(options::OPT_fexceptions);
    Args.ClaimAllArgs(options::OPT_fno_exceptions);
    Args.ClaimAllArgs(options::OPT_fobjc_exceptions);
    Args.ClaimAllArgs(options::OPT_fno_objc_exceptions);
    Args.ClaimAllArgs(options::OPT_fcxx_exceptions);
    Args.ClaimAllArgs(options::OPT_fno_cxx_exceptions);
    Args.ClaimAllArgs(options::OPT_fasync_exceptions);
    Args.ClaimAllArgs(options::OPT_fno_async_exceptions);
    return false;
  }

  // See if the user explicitly enabled exceptions.
  bool EH = Args.hasFlag(options::OPT_fexceptions, options::OPT_fno_exceptions,
                         false);

  // Async exceptions are Windows MSVC only.
  if (Triple.isWindowsMSVCEnvironment()) {
    bool EHa = Args.hasFlag(options::OPT_fasync_exceptions,
                            options::OPT_fno_async_exceptions, false);
    if (EHa) {
      CmdArgs.push_back("-fasync-exceptions");
      EH = true;
    }
  }

  // Obj-C exceptions are enabled by default, regardless of -fexceptions. This
  // is not necessarily sensible, but follows GCC.
  if (types::isObjC(InputType) &&
      Args.hasFlag(options::OPT_fobjc_exceptions,
                   options::OPT_fno_objc_exceptions, true)) {
    CmdArgs.push_back("-fobjc-exceptions");

    EH |= shouldUseExceptionTablesForObjCExceptions(objcRuntime, Triple);
  }

  if (types::isCXX(InputType)) {
    // Disable C++ EH by default on XCore and PS4/PS5.
    bool CXXExceptionsEnabled = Triple.getArch() != llvm::Triple::xcore &&
                                !Triple.isPS() && !Triple.isDriverKit();
    Arg *ExceptionArg = Args.getLastArg(
        options::OPT_fcxx_exceptions, options::OPT_fno_cxx_exceptions,
        options::OPT_fexceptions, options::OPT_fno_exceptions);
    if (ExceptionArg)
      CXXExceptionsEnabled =
          ExceptionArg->getOption().matches(options::OPT_fcxx_exceptions) ||
          ExceptionArg->getOption().matches(options::OPT_fexceptions);

    if (CXXExceptionsEnabled) {
      CmdArgs.push_back("-fcxx-exceptions");

      EH = true;
    }
  }

  // OPT_fignore_exceptions means exception could still be thrown,
  // but no clean up or catch would happen in current module.
  // So we do not set EH to false.
  Args.AddLastArg(CmdArgs, options::OPT_fignore_exceptions);

  Args.addOptInFlag(CmdArgs, options::OPT_fassume_nothrow_exception_dtor,
                    options::OPT_fno_assume_nothrow_exception_dtor);

  if (EH)
    CmdArgs.push_back("-fexceptions");
  return EH;
}

static bool ShouldEnableAutolink(const ArgList &Args, const ToolChain &TC,
                                 const JobAction &JA) {
  bool Default = true;
  if (TC.getTriple().isOSDarwin()) {
    // The native darwin assembler doesn't support the linker_option directives,
    // so we disable them if we think the .s file will be passed to it.
    Default = TC.useIntegratedAs();
  }
  // The linker_option directives are intended for host compilation.
  if (JA.isDeviceOffloading(Action::OFK_Cuda) ||
      JA.isDeviceOffloading(Action::OFK_HIP))
    Default = false;
  return Args.hasFlag(options::OPT_fautolink, options::OPT_fno_autolink,
                      Default);
}

/// Add a CC1 option to specify the debug compilation directory.
static const char *addDebugCompDirArg(const ArgList &Args,
                                      ArgStringList &CmdArgs,
                                      const llvm::vfs::FileSystem &VFS) {
  if (Arg *A = Args.getLastArg(options::OPT_ffile_compilation_dir_EQ,
                               options::OPT_fdebug_compilation_dir_EQ)) {
    if (A->getOption().matches(options::OPT_ffile_compilation_dir_EQ))
      CmdArgs.push_back(Args.MakeArgString(Twine("-fdebug-compilation-dir=") +
                                           A->getValue()));
    else
      A->render(Args, CmdArgs);
  } else if (llvm::ErrorOr<std::string> CWD =
                 VFS.getCurrentWorkingDirectory()) {
    CmdArgs.push_back(Args.MakeArgString("-fdebug-compilation-dir=" + *CWD));
  }
  StringRef Path(CmdArgs.back());
  return Path.substr(Path.find('=') + 1).data();
}

static void addDebugObjectName(const ArgList &Args, ArgStringList &CmdArgs,
                               const char *DebugCompilationDir,
                               const char *OutputFileName) {
  // No need to generate a value for -object-file-name if it was provided.
  for (auto *Arg : Args.filtered(options::OPT_Xclang))
    if (StringRef(Arg->getValue()).starts_with("-object-file-name"))
      return;

  if (Args.hasArg(options::OPT_object_file_name_EQ))
    return;

  SmallString<128> ObjFileNameForDebug(OutputFileName);
  if (ObjFileNameForDebug != "-" &&
      !llvm::sys::path::is_absolute(ObjFileNameForDebug) &&
      (!DebugCompilationDir ||
       llvm::sys::path::is_absolute(DebugCompilationDir))) {
    // Make the path absolute in the debug infos like MSVC does.
    llvm::sys::fs::make_absolute(ObjFileNameForDebug);
  }
  // If the object file name is a relative path, then always use Windows
  // backslash style as -object-file-name is used for embedding object file path
  // in codeview and it can only be generated when targeting on Windows.
  // Otherwise, just use native absolute path.
  llvm::sys::path::Style Style =
      llvm::sys::path::is_absolute(ObjFileNameForDebug)
          ? llvm::sys::path::Style::native
          : llvm::sys::path::Style::windows_backslash;
  llvm::sys::path::remove_dots(ObjFileNameForDebug, /*remove_dot_dot=*/true,
                               Style);
  CmdArgs.push_back(
      Args.MakeArgString(Twine("-object-file-name=") + ObjFileNameForDebug));
}

/// Add a CC1 and CC1AS option to specify the debug file path prefix map.
static void addDebugPrefixMapArg(const Driver &D, const ToolChain &TC,
                                 const ArgList &Args, ArgStringList &CmdArgs) {
  auto AddOneArg = [&](StringRef Map, StringRef Name) {
    if (!Map.contains('='))
      D.Diag(diag::err_drv_invalid_argument_to_option) << Map << Name;
    else
      CmdArgs.push_back(Args.MakeArgString("-fdebug-prefix-map=" + Map));
  };

  for (const Arg *A : Args.filtered(options::OPT_ffile_prefix_map_EQ,
                                    options::OPT_fdebug_prefix_map_EQ)) {
    AddOneArg(A->getValue(), A->getOption().getName());
    A->claim();
  }
  std::string GlobalRemapEntry = TC.GetGlobalDebugPathRemapping();
  if (GlobalRemapEntry.empty())
    return;
  AddOneArg(GlobalRemapEntry, "environment");
}

/// Add a CC1 and CC1AS option to specify the macro file path prefix map.
static void addMacroPrefixMapArg(const Driver &D, const ArgList &Args,
                                 ArgStringList &CmdArgs) {
  for (const Arg *A : Args.filtered(options::OPT_ffile_prefix_map_EQ,
                                    options::OPT_fmacro_prefix_map_EQ)) {
    StringRef Map = A->getValue();
    if (!Map.contains('='))
      D.Diag(diag::err_drv_invalid_argument_to_option)
          << Map << A->getOption().getName();
    else
      CmdArgs.push_back(Args.MakeArgString("-fmacro-prefix-map=" + Map));
    A->claim();
  }
}

/// Add a CC1 and CC1AS option to specify the coverage file path prefix map.
static void addCoveragePrefixMapArg(const Driver &D, const ArgList &Args,
                                   ArgStringList &CmdArgs) {
  for (const Arg *A : Args.filtered(options::OPT_ffile_prefix_map_EQ,
                                    options::OPT_fcoverage_prefix_map_EQ)) {
    StringRef Map = A->getValue();
    if (!Map.contains('='))
      D.Diag(diag::err_drv_invalid_argument_to_option)
          << Map << A->getOption().getName();
    else
      CmdArgs.push_back(Args.MakeArgString("-fcoverage-prefix-map=" + Map));
    A->claim();
  }
}

/// Simple check to see if the optimization level is at -O2 or higher.
/// For -fsycl (DPC++) -O2 is the default.
static bool isSYCLOptimizationO2orHigher(const ArgList &Args) {
  if (Arg *A = Args.getLastArg(options::OPT_O_Group)) {
    if (A->getOption().matches(options::OPT_O4) ||
        A->getOption().matches(options::OPT_Ofast))
      return true;

    if (A->getOption().matches(options::OPT_O0))
      return false;

    assert(A->getOption().matches(options::OPT_O) && "Must have a -O flag");

    StringRef S(A->getValue());
    unsigned OptLevel = 0;
    if (S.getAsInteger(10, OptLevel))
      return false;
    return OptLevel > 1;
  }
  // No -O setting seen, default is -O2 for device.
  return true;
}

/// Vectorize at all optimization levels greater than 1 except for -Oz.
/// For -Oz the loop vectorizer is disabled, while the slp vectorizer is
/// enabled.
static bool shouldEnableVectorizerAtOLevel(const ArgList &Args, bool isSlpVec) {
  if (Arg *A = Args.getLastArg(options::OPT_O_Group)) {
    if (A->getOption().matches(options::OPT_O4) ||
        A->getOption().matches(options::OPT_Ofast))
      return true;

    if (A->getOption().matches(options::OPT_O0))
      return false;

    assert(A->getOption().matches(options::OPT_O) && "Must have a -O flag");

    // Vectorize -Os.
    StringRef S(A->getValue());
    if (S == "s")
      return true;

    // Don't vectorize -Oz, unless it's the slp vectorizer.
    if (S == "z")
      return isSlpVec;

    unsigned OptLevel = 0;
    if (S.getAsInteger(10, OptLevel))
      return false;

    return OptLevel > 1;
  }

  return false;
}

/// Add -x lang to \p CmdArgs for \p Input.
static void addDashXForInput(const ArgList &Args, const InputInfo &Input,
                             ArgStringList &CmdArgs) {
  // When using -verify-pch, we don't want to provide the type
  // 'precompiled-header' if it was inferred from the file extension
  if (Args.hasArg(options::OPT_verify_pch) && Input.getType() == types::TY_PCH)
    return;

  CmdArgs.push_back("-x");
  if (Args.hasArg(options::OPT_rewrite_objc))
    CmdArgs.push_back(types::getTypeName(types::TY_PP_ObjCXX));
  else {
    // Map the driver type to the frontend type. This is mostly an identity
    // mapping, except that the distinction between module interface units
    // and other source files does not exist at the frontend layer.
    const char *ClangType;
    switch (Input.getType()) {
    case types::TY_CXXModule:
      ClangType = "c++";
      break;
    case types::TY_PP_CXXModule:
      ClangType = "c++-cpp-output";
      break;
    default:
      ClangType = types::getTypeName(Input.getType());
      break;
    }
    CmdArgs.push_back(ClangType);
  }
}

static void addPGOAndCoverageFlags(const ToolChain &TC, Compilation &C,
                                   const JobAction &JA, const InputInfo &Output,
                                   const ArgList &Args, SanitizerArgs &SanArgs,
                                   ArgStringList &CmdArgs) {
  const Driver &D = TC.getDriver();
  auto *PGOGenerateArg = Args.getLastArg(options::OPT_fprofile_generate,
                                         options::OPT_fprofile_generate_EQ,
                                         options::OPT_fno_profile_generate);
  if (PGOGenerateArg &&
      PGOGenerateArg->getOption().matches(options::OPT_fno_profile_generate))
    PGOGenerateArg = nullptr;

  auto *CSPGOGenerateArg = getLastCSProfileGenerateArg(Args);

  auto *ProfileGenerateArg = Args.getLastArg(
      options::OPT_fprofile_instr_generate,
      options::OPT_fprofile_instr_generate_EQ,
      options::OPT_fno_profile_instr_generate);
  if (ProfileGenerateArg &&
      ProfileGenerateArg->getOption().matches(
          options::OPT_fno_profile_instr_generate))
    ProfileGenerateArg = nullptr;

  if (PGOGenerateArg && ProfileGenerateArg)
    D.Diag(diag::err_drv_argument_not_allowed_with)
        << PGOGenerateArg->getSpelling() << ProfileGenerateArg->getSpelling();

  auto *ProfileUseArg = getLastProfileUseArg(Args);

  if (PGOGenerateArg && ProfileUseArg)
    D.Diag(diag::err_drv_argument_not_allowed_with)
        << ProfileUseArg->getSpelling() << PGOGenerateArg->getSpelling();

  if (ProfileGenerateArg && ProfileUseArg)
    D.Diag(diag::err_drv_argument_not_allowed_with)
        << ProfileGenerateArg->getSpelling() << ProfileUseArg->getSpelling();

  if (CSPGOGenerateArg && PGOGenerateArg) {
    D.Diag(diag::err_drv_argument_not_allowed_with)
        << CSPGOGenerateArg->getSpelling() << PGOGenerateArg->getSpelling();
    PGOGenerateArg = nullptr;
  }

  if (TC.getTriple().isOSAIX()) {
    if (Arg *ProfileSampleUseArg = getLastProfileSampleUseArg(Args))
      D.Diag(diag::err_drv_unsupported_opt_for_target)
          << ProfileSampleUseArg->getSpelling() << TC.getTriple().str();
  }

  if (ProfileGenerateArg) {
    if (ProfileGenerateArg->getOption().matches(
            options::OPT_fprofile_instr_generate_EQ))
      CmdArgs.push_back(Args.MakeArgString(Twine("-fprofile-instrument-path=") +
                                           ProfileGenerateArg->getValue()));
    // The default is to use Clang Instrumentation.
    CmdArgs.push_back("-fprofile-instrument=clang");
    if (TC.getTriple().isWindowsMSVCEnvironment() &&
        Args.hasFlag(options::OPT_frtlib_defaultlib,
                     options::OPT_fno_rtlib_defaultlib, true)) {
      // Add dependent lib for clang_rt.profile
      CmdArgs.push_back(Args.MakeArgString(
          "--dependent-lib=" + TC.getCompilerRTBasename(Args, "profile")));
    }
  }

  Arg *PGOGenArg = nullptr;
  if (PGOGenerateArg) {
    assert(!CSPGOGenerateArg);
    PGOGenArg = PGOGenerateArg;
    CmdArgs.push_back("-fprofile-instrument=llvm");
  }
  if (CSPGOGenerateArg) {
    assert(!PGOGenerateArg);
    PGOGenArg = CSPGOGenerateArg;
    CmdArgs.push_back("-fprofile-instrument=csllvm");
  }
  if (PGOGenArg) {
    if (TC.getTriple().isWindowsMSVCEnvironment() &&
        Args.hasFlag(options::OPT_frtlib_defaultlib,
                     options::OPT_fno_rtlib_defaultlib, true)) {
      // Add dependent lib for clang_rt.profile
      CmdArgs.push_back(Args.MakeArgString(
          "--dependent-lib=" + TC.getCompilerRTBasename(Args, "profile")));
    }
    if (PGOGenArg->getOption().matches(
            PGOGenerateArg ? options::OPT_fprofile_generate_EQ
                           : options::OPT_fcs_profile_generate_EQ)) {
      SmallString<128> Path(PGOGenArg->getValue());
      llvm::sys::path::append(Path, "default_%m.profraw");
      CmdArgs.push_back(
          Args.MakeArgString(Twine("-fprofile-instrument-path=") + Path));
    }
  }

  if (ProfileUseArg) {
    if (ProfileUseArg->getOption().matches(options::OPT_fprofile_instr_use_EQ))
      CmdArgs.push_back(Args.MakeArgString(
          Twine("-fprofile-instrument-use-path=") + ProfileUseArg->getValue()));
    else if ((ProfileUseArg->getOption().matches(
                  options::OPT_fprofile_use_EQ) ||
              ProfileUseArg->getOption().matches(
                  options::OPT_fprofile_instr_use))) {
      SmallString<128> Path(
          ProfileUseArg->getNumValues() == 0 ? "" : ProfileUseArg->getValue());
      if (Path.empty() || llvm::sys::fs::is_directory(Path))
        llvm::sys::path::append(Path, "default.profdata");
      CmdArgs.push_back(
          Args.MakeArgString(Twine("-fprofile-instrument-use-path=") + Path));
    }
  }

  bool EmitCovNotes = Args.hasFlag(options::OPT_ftest_coverage,
                                   options::OPT_fno_test_coverage, false) ||
                      Args.hasArg(options::OPT_coverage);
  bool EmitCovData = TC.needsGCovInstrumentation(Args);

  if (Args.hasFlag(options::OPT_fcoverage_mapping,
                   options::OPT_fno_coverage_mapping, false)) {
    if (!ProfileGenerateArg)
      D.Diag(clang::diag::err_drv_argument_only_allowed_with)
          << "-fcoverage-mapping"
          << "-fprofile-instr-generate";

    CmdArgs.push_back("-fcoverage-mapping");
  }

  if (Args.hasFlag(options::OPT_fmcdc_coverage, options::OPT_fno_mcdc_coverage,
                   false)) {
    if (!Args.hasFlag(options::OPT_fcoverage_mapping,
                      options::OPT_fno_coverage_mapping, false))
      D.Diag(clang::diag::err_drv_argument_only_allowed_with)
          << "-fcoverage-mcdc"
          << "-fcoverage-mapping";

    CmdArgs.push_back("-fcoverage-mcdc");
  }

  if (Arg *A = Args.getLastArg(options::OPT_ffile_compilation_dir_EQ,
                               options::OPT_fcoverage_compilation_dir_EQ)) {
    if (A->getOption().matches(options::OPT_ffile_compilation_dir_EQ))
      CmdArgs.push_back(Args.MakeArgString(
          Twine("-fcoverage-compilation-dir=") + A->getValue()));
    else
      A->render(Args, CmdArgs);
  } else if (llvm::ErrorOr<std::string> CWD =
                 D.getVFS().getCurrentWorkingDirectory()) {
    CmdArgs.push_back(Args.MakeArgString("-fcoverage-compilation-dir=" + *CWD));
  }

  if (Args.hasArg(options::OPT_fprofile_exclude_files_EQ)) {
    auto *Arg = Args.getLastArg(options::OPT_fprofile_exclude_files_EQ);
    if (!Args.hasArg(options::OPT_coverage))
      D.Diag(clang::diag::err_drv_argument_only_allowed_with)
          << "-fprofile-exclude-files="
          << "--coverage";

    StringRef v = Arg->getValue();
    CmdArgs.push_back(
        Args.MakeArgString(Twine("-fprofile-exclude-files=" + v)));
  }

  if (Args.hasArg(options::OPT_fprofile_filter_files_EQ)) {
    auto *Arg = Args.getLastArg(options::OPT_fprofile_filter_files_EQ);
    if (!Args.hasArg(options::OPT_coverage))
      D.Diag(clang::diag::err_drv_argument_only_allowed_with)
          << "-fprofile-filter-files="
          << "--coverage";

    StringRef v = Arg->getValue();
    CmdArgs.push_back(Args.MakeArgString(Twine("-fprofile-filter-files=" + v)));
  }

  if (const auto *A = Args.getLastArg(options::OPT_fprofile_update_EQ)) {
    StringRef Val = A->getValue();
    if (Val == "atomic" || Val == "prefer-atomic")
      CmdArgs.push_back("-fprofile-update=atomic");
    else if (Val != "single")
      D.Diag(diag::err_drv_unsupported_option_argument)
          << A->getSpelling() << Val;
  }

  int FunctionGroups = 1;
  int SelectedFunctionGroup = 0;
  if (const auto *A = Args.getLastArg(options::OPT_fprofile_function_groups)) {
    StringRef Val = A->getValue();
    if (Val.getAsInteger(0, FunctionGroups) || FunctionGroups < 1)
      D.Diag(diag::err_drv_invalid_int_value) << A->getAsString(Args) << Val;
  }
  if (const auto *A =
          Args.getLastArg(options::OPT_fprofile_selected_function_group)) {
    StringRef Val = A->getValue();
    if (Val.getAsInteger(0, SelectedFunctionGroup) ||
        SelectedFunctionGroup < 0 || SelectedFunctionGroup >= FunctionGroups)
      D.Diag(diag::err_drv_invalid_int_value) << A->getAsString(Args) << Val;
  }
  if (FunctionGroups != 1)
    CmdArgs.push_back(Args.MakeArgString("-fprofile-function-groups=" +
                                         Twine(FunctionGroups)));
  if (SelectedFunctionGroup != 0)
    CmdArgs.push_back(Args.MakeArgString("-fprofile-selected-function-group=" +
                                         Twine(SelectedFunctionGroup)));

  // Leave -fprofile-dir= an unused argument unless .gcda emission is
  // enabled. To be polite, with '-fprofile-arcs -fno-profile-arcs' consider
  // the flag used. There is no -fno-profile-dir, so the user has no
  // targeted way to suppress the warning.
  Arg *FProfileDir = nullptr;
  if (Args.hasArg(options::OPT_fprofile_arcs) ||
      Args.hasArg(options::OPT_coverage))
    FProfileDir = Args.getLastArg(options::OPT_fprofile_dir);

  // TODO: Don't claim -c/-S to warn about -fsyntax-only -c/-S, -E -c/-S,
  // like we warn about -fsyntax-only -E.
  (void)(Args.hasArg(options::OPT_c) || Args.hasArg(options::OPT_S));

  // Put the .gcno and .gcda files (if needed) next to the primary output file,
  // or fall back to a file in the current directory for `clang -c --coverage
  // d/a.c` in the absence of -o.
  if (EmitCovNotes || EmitCovData) {
    SmallString<128> CoverageFilename;
    if (Arg *DumpDir = Args.getLastArgNoClaim(options::OPT_dumpdir)) {
      // Form ${dumpdir}${basename}.gcno. Note that dumpdir may not end with a
      // path separator.
      CoverageFilename = DumpDir->getValue();
      CoverageFilename += llvm::sys::path::filename(Output.getBaseInput());
    } else if (Arg *FinalOutput =
                   C.getArgs().getLastArg(options::OPT__SLASH_Fo)) {
      CoverageFilename = FinalOutput->getValue();
    } else if (Arg *FinalOutput = C.getArgs().getLastArg(options::OPT_o)) {
      CoverageFilename = FinalOutput->getValue();
    } else {
      CoverageFilename = llvm::sys::path::filename(Output.getBaseInput());
    }
    if (llvm::sys::path::is_relative(CoverageFilename))
      (void)D.getVFS().makeAbsolute(CoverageFilename);
    llvm::sys::path::replace_extension(CoverageFilename, "gcno");
    if (EmitCovNotes) {
      CmdArgs.push_back(
          Args.MakeArgString("-coverage-notes-file=" + CoverageFilename));
    }

    if (EmitCovData) {
      if (FProfileDir) {
        SmallString<128> Gcno = std::move(CoverageFilename);
        CoverageFilename = FProfileDir->getValue();
        llvm::sys::path::append(CoverageFilename, Gcno);
      }
      llvm::sys::path::replace_extension(CoverageFilename, "gcda");
      CmdArgs.push_back(
          Args.MakeArgString("-coverage-data-file=" + CoverageFilename));
    }
  }
}

static void
RenderDebugEnablingArgs(const ArgList &Args, ArgStringList &CmdArgs,
                        llvm::codegenoptions::DebugInfoKind DebugInfoKind,
                        unsigned DwarfVersion,
                        llvm::DebuggerKind DebuggerTuning) {
  addDebugInfoKind(CmdArgs, DebugInfoKind);
  if (DwarfVersion > 0)
    CmdArgs.push_back(
        Args.MakeArgString("-dwarf-version=" + Twine(DwarfVersion)));
  switch (DebuggerTuning) {
  case llvm::DebuggerKind::GDB:
    CmdArgs.push_back("-debugger-tuning=gdb");
    break;
  case llvm::DebuggerKind::LLDB:
    CmdArgs.push_back("-debugger-tuning=lldb");
    break;
  case llvm::DebuggerKind::SCE:
    CmdArgs.push_back("-debugger-tuning=sce");
    break;
  case llvm::DebuggerKind::DBX:
    CmdArgs.push_back("-debugger-tuning=dbx");
    break;
  default:
    break;
  }
}

static bool checkDebugInfoOption(const Arg *A, const ArgList &Args,
                                 const Driver &D, const ToolChain &TC) {
  assert(A && "Expected non-nullptr argument.");
  if (TC.supportsDebugInfoOption(A))
    return true;
  D.Diag(diag::warn_drv_unsupported_debug_info_opt_for_target)
      << A->getAsString(Args) << TC.getTripleString();
  return false;
}

static void RenderDebugInfoCompressionArgs(const ArgList &Args,
                                           ArgStringList &CmdArgs,
                                           const Driver &D,
                                           const ToolChain &TC) {
  const Arg *A = Args.getLastArg(options::OPT_gz_EQ);
  if (!A)
    return;
  if (checkDebugInfoOption(A, Args, D, TC)) {
    StringRef Value = A->getValue();
    if (Value == "none") {
      CmdArgs.push_back("--compress-debug-sections=none");
    } else if (Value == "zlib") {
      if (llvm::compression::zlib::isAvailable()) {
        CmdArgs.push_back(
            Args.MakeArgString("--compress-debug-sections=" + Twine(Value)));
      } else {
        D.Diag(diag::warn_debug_compression_unavailable) << "zlib";
      }
    } else if (Value == "zstd") {
      if (llvm::compression::zstd::isAvailable()) {
        CmdArgs.push_back(
            Args.MakeArgString("--compress-debug-sections=" + Twine(Value)));
      } else {
        D.Diag(diag::warn_debug_compression_unavailable) << "zstd";
      }
    } else {
      D.Diag(diag::err_drv_unsupported_option_argument)
          << A->getSpelling() << Value;
    }
  }
}

static void handleAMDGPUCodeObjectVersionOptions(const Driver &D,
                                                 const ArgList &Args,
                                                 ArgStringList &CmdArgs,
                                                 bool IsCC1As = false) {
  // If no version was requested by the user, use the default value from the
  // back end. This is consistent with the value returned from
  // getAMDGPUCodeObjectVersion. This lets clang emit IR for amdgpu without
  // requiring the corresponding llvm to have the AMDGPU target enabled,
  // provided the user (e.g. front end tests) can use the default.
  if (haveAMDGPUCodeObjectVersionArgument(D, Args)) {
    unsigned CodeObjVer = getAMDGPUCodeObjectVersion(D, Args);
    CmdArgs.insert(CmdArgs.begin() + 1,
                   Args.MakeArgString(Twine("--amdhsa-code-object-version=") +
                                      Twine(CodeObjVer)));
    CmdArgs.insert(CmdArgs.begin() + 1, "-mllvm");
    // -cc1as does not accept -mcode-object-version option.
    if (!IsCC1As)
      CmdArgs.insert(CmdArgs.begin() + 1,
                     Args.MakeArgString(Twine("-mcode-object-version=") +
                                        Twine(CodeObjVer)));
  }
}

/// Check whether the given input tree contains any append footer actions
static bool ContainsAppendFooterAction(const Action *A) {
  if (isa<AppendFooterJobAction>(A))
    return true;
  for (const auto &AI : A->inputs())
    if (ContainsAppendFooterAction(AI))
      return true;

  return false;
}

static bool maybeHasClangPchSignature(const Driver &D, StringRef Path) {
  llvm::ErrorOr<std::unique_ptr<llvm::MemoryBuffer>> MemBuf =
      D.getVFS().getBufferForFile(Path);
  if (!MemBuf)
    return false;
  llvm::file_magic Magic = llvm::identify_magic((*MemBuf)->getBuffer());
  if (Magic == llvm::file_magic::unknown)
    return false;
  // Return true for both raw Clang AST files and object files which may
  // contain a __clangast section.
  if (Magic == llvm::file_magic::clang_ast)
    return true;
  Expected<std::unique_ptr<llvm::object::ObjectFile>> Obj =
      llvm::object::ObjectFile::createObjectFile(**MemBuf, Magic);
  return !Obj.takeError();
}

static bool gchProbe(const Driver &D, StringRef Path) {
  llvm::ErrorOr<llvm::vfs::Status> Status = D.getVFS().status(Path);
  if (!Status)
    return false;

  if (Status->isDirectory()) {
    std::error_code EC;
    for (llvm::vfs::directory_iterator DI = D.getVFS().dir_begin(Path, EC), DE;
         !EC && DI != DE; DI = DI.increment(EC)) {
      if (maybeHasClangPchSignature(D, DI->path()))
        return true;
    }
    D.Diag(diag::warn_drv_pch_ignoring_gch_dir) << Path;
    return false;
  }

  if (maybeHasClangPchSignature(D, Path))
    return true;
  D.Diag(diag::warn_drv_pch_ignoring_gch_file) << Path;
  return false;
}

void Clang::AddPreprocessingOptions(Compilation &C, const JobAction &JA,
                                    const Driver &D, const ArgList &Args,
                                    ArgStringList &CmdArgs,
                                    const InputInfo &Output,
                                    const InputInfoList &Inputs) const {
  const bool IsIAMCU = getToolChain().getTriple().isOSIAMCU();
  const bool IsIntelFPGA = Args.hasArg(options::OPT_fintelfpga);
  bool SYCLDeviceCompilation = JA.isOffloading(Action::OFK_SYCL) &&
                               JA.isDeviceOffloading(Action::OFK_SYCL);

  CheckPreprocessingOptions(D, Args);

  Args.AddLastArg(CmdArgs, options::OPT_C);
  Args.AddLastArg(CmdArgs, options::OPT_CC);

  // Handle dependency file generation.
  Arg *ArgM = Args.getLastArg(options::OPT_MM);
  if (!ArgM)
    ArgM = Args.getLastArg(options::OPT_M);
  Arg *ArgMD = Args.getLastArg(options::OPT_MMD);
  if (!ArgMD)
    ArgMD = Args.getLastArg(options::OPT_MD);

  // -M and -MM imply -w.
  if (ArgM)
    CmdArgs.push_back("-w");
  else
    ArgM = ArgMD;

  auto createFPGATempDepFile = [&](const char *&DepFile) {
    // Generate dependency files as temporary. These will be used for the
    // aoc call/bundled during fat object creation
    std::string BaseName(Clang::getBaseInputName(Args, Inputs[0]));
    std::string DepTmpName =
        C.getDriver().GetTemporaryPath(llvm::sys::path::stem(BaseName), "d");
    DepFile = C.addTempFile(C.getArgs().MakeArgString(DepTmpName));
    C.getDriver().addFPGATempDepFile(DepFile, BaseName);
  };

  // Do not add dependency generation information when compiling the source +
  // footer combination.  The dependency generation is done in a separate
  // compile step so we can retain original source information.
  // TODO: remove this when/if we can improve the host compilation situation
  // when dealing with the temporary file generated for the footer.
  if (ContainsAppendFooterAction(&JA))
    ArgM = nullptr;

  if (ArgM) {
    // Determine the output location.
    const char *DepFile;
    if (Arg *MF = Args.getLastArg(options::OPT_MF)) {
      DepFile = MF->getValue();
      C.addFailureResultFile(DepFile, &JA);
      // Populate the named dependency file to be used in the bundle
      // or passed to the offline compilation.
      if (IsIntelFPGA && JA.isDeviceOffloading(Action::OFK_SYCL))
        C.getDriver().addFPGATempDepFile(
            DepFile, Clang::getBaseInputName(Args, Inputs[0]));
    } else if (Output.getType() == types::TY_Dependencies) {
      DepFile = Output.getFilename();
    } else if (!ArgMD) {
      DepFile = "-";
    } else if (IsIntelFPGA && JA.isDeviceOffloading(Action::OFK_SYCL)) {
      createFPGATempDepFile(DepFile);
    } else {
      DepFile = getDependencyFileName(Args, Inputs);
      C.addFailureResultFile(DepFile, &JA);
    }
    CmdArgs.push_back("-dependency-file");
    CmdArgs.push_back(DepFile);

    bool HasTarget = false;
    for (const Arg *A : Args.filtered(options::OPT_MT, options::OPT_MQ)) {
      HasTarget = true;
      A->claim();
      if (A->getOption().matches(options::OPT_MT)) {
        A->render(Args, CmdArgs);
      } else {
        CmdArgs.push_back("-MT");
        SmallString<128> Quoted;
        quoteMakeTarget(A->getValue(), Quoted);
        CmdArgs.push_back(Args.MakeArgString(Quoted));
      }
    }

    // Add a default target if one wasn't specified.
    if (!HasTarget) {
      const char *DepTarget;

      // If user provided -o, that is the dependency target, except
      // when we are only generating a dependency file.
      Arg *OutputOpt = Args.getLastArg(options::OPT_o);
      if (OutputOpt && Output.getType() != types::TY_Dependencies) {
        DepTarget = OutputOpt->getValue();
      } else {
        // Otherwise derive from the base input.
        //
        // FIXME: This should use the computed output file location.
        SmallString<128> P(Inputs[0].getBaseInput());
        llvm::sys::path::replace_extension(P, "o");
        DepTarget = Args.MakeArgString(llvm::sys::path::filename(P));
      }

      CmdArgs.push_back("-MT");
      SmallString<128> Quoted;
      quoteMakeTarget(DepTarget, Quoted);
      CmdArgs.push_back(Args.MakeArgString(Quoted));
    }

    if (ArgM->getOption().matches(options::OPT_M) ||
        ArgM->getOption().matches(options::OPT_MD))
      CmdArgs.push_back("-sys-header-deps");
    if ((isa<PrecompileJobAction>(JA) &&
         !Args.hasArg(options::OPT_fno_module_file_deps)) ||
        Args.hasArg(options::OPT_fmodule_file_deps))
      CmdArgs.push_back("-module-file-deps");
  }

  if (!ArgM && IsIntelFPGA && JA.isDeviceOffloading(Action::OFK_SYCL)) {
    // No dep generation option was provided, add all of the needed options
    // to ensure a successful dep generation.
    const char *DepFile;
    createFPGATempDepFile(DepFile);
    CmdArgs.push_back("-dependency-file");
    CmdArgs.push_back(DepFile);
    CmdArgs.push_back("-MT");
    SmallString<128> P(Inputs[0].getBaseInput());
    llvm::sys::path::replace_extension(P, "o");
    SmallString<128> Quoted;
    quoteMakeTarget(llvm::sys::path::filename(P), Quoted);
    CmdArgs.push_back(Args.MakeArgString(Quoted));
  }

  if (Args.hasArg(options::OPT_MG)) {
    if (!ArgM || ArgM->getOption().matches(options::OPT_MD) ||
        ArgM->getOption().matches(options::OPT_MMD))
      D.Diag(diag::err_drv_mg_requires_m_or_mm);
    CmdArgs.push_back("-MG");
  }

  Args.AddLastArg(CmdArgs, options::OPT_MP);
  Args.AddLastArg(CmdArgs, options::OPT_MV);

  // Add offload include arguments specific for CUDA/HIP.  This must happen
  // before we -I or -include anything else, because we must pick up the
  // CUDA/HIP headers from the particular CUDA/ROCm installation, rather than
  // from e.g. /usr/local/include.
  if (JA.isOffloading(Action::OFK_Cuda))
    getToolChain().AddCudaIncludeArgs(Args, CmdArgs);
  if (JA.isOffloading(Action::OFK_HIP))
    getToolChain().AddHIPIncludeArgs(Args, CmdArgs);

  if (JA.isOffloading(Action::OFK_SYCL)) {
    toolchains::SYCLToolChain::AddSYCLIncludeArgs(D, Args, CmdArgs);
    if (Inputs[0].getType() == types::TY_CUDA) {
      // Include __clang_cuda_runtime_wrapper.h in .cu SYCL compilation.
      getToolChain().AddCudaIncludeArgs(Args, CmdArgs);
    }
  }

  // If we are compiling for a GPU target we want to override the system headers
  // with ones created by the 'libc' project if present.
  if (!Args.hasArg(options::OPT_nostdinc) &&
      !Args.hasArg(options::OPT_nogpuinc) &&
      !Args.hasArg(options::OPT_nobuiltininc)) {
    // Without an offloading language we will include these headers directly.
    // Offloading languages will instead only use the declarations stored in
    // the resource directory at clang/lib/Headers/llvm_libc_wrappers.
    if ((getToolChain().getTriple().isNVPTX() ||
         getToolChain().getTriple().isAMDGCN()) &&
        C.getActiveOffloadKinds() == Action::OFK_None) {
      SmallString<128> P(llvm::sys::path::parent_path(D.Dir));
      llvm::sys::path::append(P, "include");
      llvm::sys::path::append(P, getToolChain().getTripleString());
      CmdArgs.push_back("-internal-isystem");
      CmdArgs.push_back(Args.MakeArgString(P));
    } else if (C.getActiveOffloadKinds() == Action::OFK_OpenMP) {
      // TODO: CUDA / HIP include their own headers for some common functions
      // implemented here. We'll need to clean those up so they do not conflict.
      SmallString<128> P(D.ResourceDir);
      llvm::sys::path::append(P, "include");
      llvm::sys::path::append(P, "llvm_libc_wrappers");
      CmdArgs.push_back("-internal-isystem");
      CmdArgs.push_back(Args.MakeArgString(P));
    }
  }

  // If we are offloading to a target via OpenMP we need to include the
  // openmp_wrappers folder which contains alternative system headers.
  if (JA.isDeviceOffloading(Action::OFK_OpenMP) &&
      !Args.hasArg(options::OPT_nostdinc) &&
      !Args.hasArg(options::OPT_nogpuinc) &&
      (getToolChain().getTriple().isNVPTX() ||
       getToolChain().getTriple().isAMDGCN())) {
    if (!Args.hasArg(options::OPT_nobuiltininc)) {
      // Add openmp_wrappers/* to our system include path.  This lets us wrap
      // standard library headers.
      SmallString<128> P(D.ResourceDir);
      llvm::sys::path::append(P, "include");
      llvm::sys::path::append(P, "openmp_wrappers");
      CmdArgs.push_back("-internal-isystem");
      CmdArgs.push_back(Args.MakeArgString(P));
    }

    CmdArgs.push_back("-include");
    CmdArgs.push_back("__clang_openmp_device_functions.h");
  }

  // Add -i* options, and automatically translate to
  // -include-pch/-include-pth for transparent PCH support. It's
  // wonky, but we include looking for .gch so we can support seamless
  // replacement into a build system already set up to be generating
  // .gch files.

  if (getToolChain().getDriver().IsCLMode()) {
    const Arg *YcArg = Args.getLastArg(options::OPT__SLASH_Yc);
    const Arg *YuArg = Args.getLastArg(options::OPT__SLASH_Yu);
    if (YcArg && JA.getKind() >= Action::PrecompileJobClass &&
        JA.getKind() <= Action::AssembleJobClass) {
      CmdArgs.push_back(Args.MakeArgString("-building-pch-with-obj"));
      // -fpch-instantiate-templates is the default when creating
      // precomp using /Yc
      if (Args.hasFlag(options::OPT_fpch_instantiate_templates,
                       options::OPT_fno_pch_instantiate_templates, true))
        CmdArgs.push_back(Args.MakeArgString("-fpch-instantiate-templates"));
    }

    if (YcArg || YuArg) {
      StringRef ThroughHeader = YcArg ? YcArg->getValue() : YuArg->getValue();
      // If PCH file is available, include it while performing
      // host compilation (-fsycl-is-host) in SYCL mode (-fsycl).
      // as well as in non-sycl mode.

      if (!isa<PrecompileJobAction>(JA) && !SYCLDeviceCompilation) {
        CmdArgs.push_back("-include-pch");
        CmdArgs.push_back(Args.MakeArgString(D.GetClPchPath(
            C, !ThroughHeader.empty()
                   ? ThroughHeader
                   : llvm::sys::path::filename(Inputs[0].getBaseInput()))));
      }

      if (ThroughHeader.empty()) {
        CmdArgs.push_back(Args.MakeArgString(
            Twine("-pch-through-hdrstop-") + (YcArg ? "create" : "use")));
      } else {
        CmdArgs.push_back(
            Args.MakeArgString(Twine("-pch-through-header=") + ThroughHeader));
      }
    }
  }

  bool RenderedImplicitInclude = false;

  for (const Arg *A : Args.filtered(options::OPT_clang_i_Group)) {
    if ((A->getOption().matches(options::OPT_include) &&
         D.getProbePrecompiled()) ||
        A->getOption().matches(options::OPT_include_pch)) {

      // Handling of gcc-style gch precompiled headers.
      bool IsFirstImplicitInclude = !RenderedImplicitInclude;
      RenderedImplicitInclude = true;

      bool FoundPCH = false;
      SmallString<128> P(A->getValue());
      // We want the files to have a name like foo.h.pch. Add a dummy extension
      // so that replace_extension does the right thing.
      P += ".dummy";
      llvm::sys::path::replace_extension(P, "pch");
      if (D.getVFS().exists(P))
        FoundPCH = true;

      if (!FoundPCH) {
        // For GCC compat, probe for a file or directory ending in .gch instead.
        llvm::sys::path::replace_extension(P, "gch");
        FoundPCH = gchProbe(D, P.str());
      }
      // If PCH file is available, include it while performing
      // host compilation (-fsycl-is-host) in SYCL mode (-fsycl).
      // as well as in non-sycl mode.

      if (FoundPCH && !SYCLDeviceCompilation) {
        if (IsFirstImplicitInclude) {
          A->claim();
          CmdArgs.push_back("-include-pch");
          CmdArgs.push_back(Args.MakeArgString(P));
          continue;
        } else {
          // Ignore the PCH if not first on command line and emit warning.
          D.Diag(diag::warn_drv_pch_not_first_include) << P
                                                       << A->getAsString(Args);
        }
      }
      // No PCH file, but we still want to include the header file
      // (-include dummy.h) in device compilation mode.
      else if (JA.isDeviceOffloading(Action::OFK_SYCL) &&
               A->getOption().matches(options::OPT_include_pch)) {
        continue;
      }

    } else if (A->getOption().matches(options::OPT_isystem_after)) {
      // Handling of paths which must come late.  These entries are handled by
      // the toolchain itself after the resource dir is inserted in the right
      // search order.
      // Do not claim the argument so that the use of the argument does not
      // silently go unnoticed on toolchains which do not honour the option.
      continue;
    } else if (A->getOption().matches(options::OPT_stdlibxx_isystem)) {
      // Translated to -internal-isystem by the driver, no need to pass to cc1.
      continue;
    } else if (A->getOption().matches(options::OPT_ibuiltininc)) {
      // This is used only by the driver. No need to pass to cc1.
      continue;
    }

    // Not translated, render as usual.
    A->claim();
    A->render(Args, CmdArgs);
  }

  // The file being compiled that contains the integration footer is not being
  // compiled in the directory of the original source.  Add that directory
  // as an -iquote option so we can properly find potential user headers there.
  // The original source search directory should also be placed before any user
  // search directories.
  if (ContainsAppendFooterAction(&JA)) {
    SmallString<128> SourcePath(Inputs[0].getBaseInput());
    llvm::sys::path::remove_filename(SourcePath);
    if (!SourcePath.empty()) {
      CmdArgs.push_back("-iquote");
      CmdArgs.push_back(Args.MakeArgString(SourcePath));
    } else if (llvm::ErrorOr<std::string> CWD =
                   D.getVFS().getCurrentWorkingDirectory()) {
      CmdArgs.push_back("-iquote");
      CmdArgs.push_back(Args.MakeArgString(*CWD));
    }
  }

  Args.addAllArgs(CmdArgs,
                  {options::OPT_D, options::OPT_U, options::OPT_I_Group,
                   options::OPT_F, options::OPT_index_header_map});

  // Add -Wp, and -Xpreprocessor if using the preprocessor.

  // FIXME: There is a very unfortunate problem here, some troubled
  // souls abuse -Wp, to pass preprocessor options in gcc syntax. To
  // really support that we would have to parse and then translate
  // those options. :(
  Args.AddAllArgValues(CmdArgs, options::OPT_Wp_COMMA,
                       options::OPT_Xpreprocessor);

  // -I- is a deprecated GCC feature, reject it.
  if (Arg *A = Args.getLastArg(options::OPT_I_))
    D.Diag(diag::err_drv_I_dash_not_supported) << A->getAsString(Args);

  // If we have a --sysroot, and don't have an explicit -isysroot flag, add an
  // -isysroot to the CC1 invocation.
  StringRef sysroot = C.getSysRoot();
  if (sysroot != "") {
    if (!Args.hasArg(options::OPT_isysroot)) {
      CmdArgs.push_back("-isysroot");
      CmdArgs.push_back(C.getArgs().MakeArgString(sysroot));
    }
  }

  // Parse additional include paths from environment variables.
  // FIXME: We should probably sink the logic for handling these from the
  // frontend into the driver. It will allow deleting 4 otherwise unused flags.
  // CPATH - included following the user specified includes (but prior to
  // builtin and standard includes).
  addDirectoryList(Args, CmdArgs, "-I", "CPATH");
  // C_INCLUDE_PATH - system includes enabled when compiling C.
  addDirectoryList(Args, CmdArgs, "-c-isystem", "C_INCLUDE_PATH");
  // CPLUS_INCLUDE_PATH - system includes enabled when compiling C++.
  addDirectoryList(Args, CmdArgs, "-cxx-isystem", "CPLUS_INCLUDE_PATH");
  // OBJC_INCLUDE_PATH - system includes enabled when compiling ObjC.
  addDirectoryList(Args, CmdArgs, "-objc-isystem", "OBJC_INCLUDE_PATH");
  // OBJCPLUS_INCLUDE_PATH - system includes enabled when compiling ObjC++.
  addDirectoryList(Args, CmdArgs, "-objcxx-isystem", "OBJCPLUS_INCLUDE_PATH");

  // While adding the include arguments, we also attempt to retrieve the
  // arguments of related offloading toolchains or arguments that are specific
  // of an offloading programming model.

  // Add C++ include arguments, if needed.
  if (types::isCXX(Inputs[0].getType())) {
    bool HasStdlibxxIsystem = Args.hasArg(options::OPT_stdlibxx_isystem);
    forAllAssociatedToolChains(
        C, JA, getToolChain(),
        [&Args, &CmdArgs, HasStdlibxxIsystem](const ToolChain &TC) {
          HasStdlibxxIsystem ? TC.AddClangCXXStdlibIsystemArgs(Args, CmdArgs)
                             : TC.AddClangCXXStdlibIncludeArgs(Args, CmdArgs);
        });
  }

  // Add system include arguments for all targets but IAMCU.
  if (!IsIAMCU)
    forAllAssociatedToolChains(C, JA, getToolChain(),
                               [&Args, &CmdArgs](const ToolChain &TC) {
                                 TC.AddClangSystemIncludeArgs(Args, CmdArgs);
                               });
  else {
    // For IAMCU add special include arguments.
    getToolChain().AddIAMCUIncludeArgs(Args, CmdArgs);
  }

  addMacroPrefixMapArg(D, Args, CmdArgs);
  addCoveragePrefixMapArg(D, Args, CmdArgs);

  Args.AddLastArg(CmdArgs, options::OPT_ffile_reproducible,
                  options::OPT_fno_file_reproducible);

  if (const char *Epoch = std::getenv("SOURCE_DATE_EPOCH")) {
    CmdArgs.push_back("-source-date-epoch");
    CmdArgs.push_back(Args.MakeArgString(Epoch));
  }

  Args.addOptInFlag(CmdArgs, options::OPT_fdefine_target_os_macros,
                    options::OPT_fno_define_target_os_macros);
}

// FIXME: Move to target hook.
static bool isSignedCharDefault(const llvm::Triple &Triple) {
  switch (Triple.getArch()) {
  default:
    return true;

  case llvm::Triple::aarch64:
  case llvm::Triple::aarch64_32:
  case llvm::Triple::aarch64_be:
  case llvm::Triple::arm:
  case llvm::Triple::armeb:
  case llvm::Triple::thumb:
  case llvm::Triple::thumbeb:
    if (Triple.isOSDarwin() || Triple.isOSWindows())
      return true;
    return false;

  case llvm::Triple::ppc:
  case llvm::Triple::ppc64:
    if (Triple.isOSDarwin())
      return true;
    return false;

  case llvm::Triple::hexagon:
  case llvm::Triple::ppcle:
  case llvm::Triple::ppc64le:
  case llvm::Triple::riscv32:
  case llvm::Triple::riscv64:
  case llvm::Triple::systemz:
  case llvm::Triple::xcore:
    return false;
  }
}

static bool hasMultipleInvocations(const llvm::Triple &Triple,
                                   const ArgList &Args) {
  // Supported only on Darwin where we invoke the compiler multiple times
  // followed by an invocation to lipo.
  if (!Triple.isOSDarwin())
    return false;
  // If more than one "-arch <arch>" is specified, we're targeting multiple
  // architectures resulting in a fat binary.
  return Args.getAllArgValues(options::OPT_arch).size() > 1;
}

static bool checkRemarksOptions(const Driver &D, const ArgList &Args,
                                const llvm::Triple &Triple) {
  // When enabling remarks, we need to error if:
  // * The remark file is specified but we're targeting multiple architectures,
  // which means more than one remark file is being generated.
  bool hasMultipleInvocations = ::hasMultipleInvocations(Triple, Args);
  bool hasExplicitOutputFile =
      Args.getLastArg(options::OPT_foptimization_record_file_EQ);
  if (hasMultipleInvocations && hasExplicitOutputFile) {
    D.Diag(diag::err_drv_invalid_output_with_multiple_archs)
        << "-foptimization-record-file";
    return false;
  }
  return true;
}

static void renderRemarksOptions(const ArgList &Args, ArgStringList &CmdArgs,
                                 const llvm::Triple &Triple,
                                 const InputInfo &Input,
                                 const InputInfo &Output, const JobAction &JA) {
  StringRef Format = "yaml";
  if (const Arg *A = Args.getLastArg(options::OPT_fsave_optimization_record_EQ))
    Format = A->getValue();

  CmdArgs.push_back("-opt-record-file");

  const Arg *A = Args.getLastArg(options::OPT_foptimization_record_file_EQ);
  if (A) {
    CmdArgs.push_back(A->getValue());
  } else {
    bool hasMultipleArchs =
        Triple.isOSDarwin() && // Only supported on Darwin platforms.
        Args.getAllArgValues(options::OPT_arch).size() > 1;

    SmallString<128> F;

    if (Args.hasArg(options::OPT_c) || Args.hasArg(options::OPT_S)) {
      if (Arg *FinalOutput = Args.getLastArg(options::OPT_o))
        F = FinalOutput->getValue();
    } else {
      if (Format != "yaml" && // For YAML, keep the original behavior.
          Triple.isOSDarwin() && // Enable this only on darwin, since it's the only platform supporting .dSYM bundles.
          Output.isFilename())
        F = Output.getFilename();
    }

    if (F.empty()) {
      // Use the input filename.
      F = llvm::sys::path::stem(Input.getBaseInput());

      // If we're compiling for an offload architecture (i.e. a CUDA device),
      // we need to make the file name for the device compilation different
      // from the host compilation.
      if (!JA.isDeviceOffloading(Action::OFK_None) &&
          !JA.isDeviceOffloading(Action::OFK_Host)) {
        llvm::sys::path::replace_extension(F, "");
        F += Action::GetOffloadingFileNamePrefix(JA.getOffloadingDeviceKind(),
                                                 Triple.normalize());
        F += "-";
        F += JA.getOffloadingArch();
      }
    }

    // If we're having more than one "-arch", we should name the files
    // differently so that every cc1 invocation writes to a different file.
    // We're doing that by appending "-<arch>" with "<arch>" being the arch
    // name from the triple.
    if (hasMultipleArchs) {
      // First, remember the extension.
      SmallString<64> OldExtension = llvm::sys::path::extension(F);
      // then, remove it.
      llvm::sys::path::replace_extension(F, "");
      // attach -<arch> to it.
      F += "-";
      F += Triple.getArchName();
      // put back the extension.
      llvm::sys::path::replace_extension(F, OldExtension);
    }

    SmallString<32> Extension;
    Extension += "opt.";
    Extension += Format;

    llvm::sys::path::replace_extension(F, Extension);
    CmdArgs.push_back(Args.MakeArgString(F));
  }

  if (const Arg *A =
          Args.getLastArg(options::OPT_foptimization_record_passes_EQ)) {
    CmdArgs.push_back("-opt-record-passes");
    CmdArgs.push_back(A->getValue());
  }

  if (!Format.empty()) {
    CmdArgs.push_back("-opt-record-format");
    CmdArgs.push_back(Format.data());
  }
}

void AddAAPCSVolatileBitfieldArgs(const ArgList &Args, ArgStringList &CmdArgs) {
  if (!Args.hasFlag(options::OPT_faapcs_bitfield_width,
                    options::OPT_fno_aapcs_bitfield_width, true))
    CmdArgs.push_back("-fno-aapcs-bitfield-width");

  if (Args.getLastArg(options::OPT_ForceAAPCSBitfieldLoad))
    CmdArgs.push_back("-faapcs-bitfield-load");
}

namespace {
void RenderARMABI(const Driver &D, const llvm::Triple &Triple,
                  const ArgList &Args, ArgStringList &CmdArgs) {
  // Select the ABI to use.
  // FIXME: Support -meabi.
  // FIXME: Parts of this are duplicated in the backend, unify this somehow.
  const char *ABIName = nullptr;
  if (Arg *A = Args.getLastArg(options::OPT_mabi_EQ)) {
    ABIName = A->getValue();
  } else {
    std::string CPU = getCPUName(D, Args, Triple, /*FromAs*/ false);
    ABIName = llvm::ARM::computeDefaultTargetABI(Triple, CPU).data();
  }

  CmdArgs.push_back("-target-abi");
  CmdArgs.push_back(ABIName);
}

void AddUnalignedAccessWarning(ArgStringList &CmdArgs) {
  auto StrictAlignIter =
      llvm::find_if(llvm::reverse(CmdArgs), [](StringRef Arg) {
        return Arg == "+strict-align" || Arg == "-strict-align";
      });
  if (StrictAlignIter != CmdArgs.rend() &&
      StringRef(*StrictAlignIter) == "+strict-align")
    CmdArgs.push_back("-Wunaligned-access");
}
}

static void CollectARMPACBTIOptions(const ToolChain &TC, const ArgList &Args,
                                    ArgStringList &CmdArgs, bool isAArch64) {
  const Arg *A = isAArch64
                     ? Args.getLastArg(options::OPT_msign_return_address_EQ,
                                       options::OPT_mbranch_protection_EQ)
                     : Args.getLastArg(options::OPT_mbranch_protection_EQ);
  if (!A)
    return;

  const Driver &D = TC.getDriver();
  const llvm::Triple &Triple = TC.getEffectiveTriple();
  if (!(isAArch64 || (Triple.isArmT32() && Triple.isArmMClass())))
    D.Diag(diag::warn_incompatible_branch_protection_option)
        << Triple.getArchName();

  StringRef Scope, Key;
  bool IndirectBranches, BranchProtectionPAuthLR, GuardedControlStack;

  if (A->getOption().matches(options::OPT_msign_return_address_EQ)) {
    Scope = A->getValue();
    if (Scope != "none" && Scope != "non-leaf" && Scope != "all")
      D.Diag(diag::err_drv_unsupported_option_argument)
          << A->getSpelling() << Scope;
    Key = "a_key";
    IndirectBranches = false;
    BranchProtectionPAuthLR = false;
    GuardedControlStack = false;
  } else {
    StringRef DiagMsg;
    llvm::ARM::ParsedBranchProtection PBP;
    bool EnablePAuthLR = false;

    // To know if we need to enable PAuth-LR As part of the standard branch
    // protection option, it needs to be determined if the feature has been
    // activated in the `march` argument. This information is stored within the
    // CmdArgs variable and can be found using a search.
    if (isAArch64) {
      auto isPAuthLR = [](const char *member) {
        llvm::AArch64::ExtensionInfo pauthlr_extension =
            llvm::AArch64::getExtensionByID(llvm::AArch64::AEK_PAUTHLR);
        return (pauthlr_extension.Feature.compare(member) == 0);
      };

      if (std::any_of(CmdArgs.begin(), CmdArgs.end(), isPAuthLR))
        EnablePAuthLR = true;
    }
    if (!llvm::ARM::parseBranchProtection(A->getValue(), PBP, DiagMsg,
                                          EnablePAuthLR))
      D.Diag(diag::err_drv_unsupported_option_argument)
          << A->getSpelling() << DiagMsg;
    if (!isAArch64 && PBP.Key == "b_key")
      D.Diag(diag::warn_unsupported_branch_protection)
          << "b-key" << A->getAsString(Args);
    Scope = PBP.Scope;
    Key = PBP.Key;
    BranchProtectionPAuthLR = PBP.BranchProtectionPAuthLR;
    IndirectBranches = PBP.BranchTargetEnforcement;
    GuardedControlStack = PBP.GuardedControlStack;
  }

  CmdArgs.push_back(
      Args.MakeArgString(Twine("-msign-return-address=") + Scope));
  if (Scope != "none")
    CmdArgs.push_back(
        Args.MakeArgString(Twine("-msign-return-address-key=") + Key));
  if (BranchProtectionPAuthLR)
    CmdArgs.push_back(
        Args.MakeArgString(Twine("-mbranch-protection-pauth-lr")));
  if (IndirectBranches)
    CmdArgs.push_back("-mbranch-target-enforce");
  if (GuardedControlStack)
    CmdArgs.push_back("-mguarded-control-stack");
}

void Clang::AddARMTargetArgs(const llvm::Triple &Triple, const ArgList &Args,
                             ArgStringList &CmdArgs, bool KernelOrKext) const {
  RenderARMABI(getToolChain().getDriver(), Triple, Args, CmdArgs);

  // Determine floating point ABI from the options & target defaults.
  arm::FloatABI ABI = arm::getARMFloatABI(getToolChain(), Args);
  if (ABI == arm::FloatABI::Soft) {
    // Floating point operations and argument passing are soft.
    // FIXME: This changes CPP defines, we need -target-soft-float.
    CmdArgs.push_back("-msoft-float");
    CmdArgs.push_back("-mfloat-abi");
    CmdArgs.push_back("soft");
  } else if (ABI == arm::FloatABI::SoftFP) {
    // Floating point operations are hard, but argument passing is soft.
    CmdArgs.push_back("-mfloat-abi");
    CmdArgs.push_back("soft");
  } else {
    // Floating point operations and argument passing are hard.
    assert(ABI == arm::FloatABI::Hard && "Invalid float abi!");
    CmdArgs.push_back("-mfloat-abi");
    CmdArgs.push_back("hard");
  }

  // Forward the -mglobal-merge option for explicit control over the pass.
  if (Arg *A = Args.getLastArg(options::OPT_mglobal_merge,
                               options::OPT_mno_global_merge)) {
    CmdArgs.push_back("-mllvm");
    if (A->getOption().matches(options::OPT_mno_global_merge))
      CmdArgs.push_back("-arm-global-merge=false");
    else
      CmdArgs.push_back("-arm-global-merge=true");
  }

  if (!Args.hasFlag(options::OPT_mimplicit_float,
                    options::OPT_mno_implicit_float, true))
    CmdArgs.push_back("-no-implicit-float");

  if (Args.getLastArg(options::OPT_mcmse))
    CmdArgs.push_back("-mcmse");

  AddAAPCSVolatileBitfieldArgs(Args, CmdArgs);

  // Enable/disable return address signing and indirect branch targets.
  CollectARMPACBTIOptions(getToolChain(), Args, CmdArgs, false /*isAArch64*/);

  AddUnalignedAccessWarning(CmdArgs);
}

void Clang::RenderTargetOptions(const llvm::Triple &EffectiveTriple,
                                const ArgList &Args, bool KernelOrKext,
                                ArgStringList &CmdArgs) const {
  const ToolChain &TC = getToolChain();

  // Add the target features
  getTargetFeatures(TC.getDriver(), EffectiveTriple, Args, CmdArgs, false);

  // Add target specific flags.
  switch (TC.getArch()) {
  default:
    break;

  case llvm::Triple::arm:
  case llvm::Triple::armeb:
  case llvm::Triple::thumb:
  case llvm::Triple::thumbeb:
    // Use the effective triple, which takes into account the deployment target.
    AddARMTargetArgs(EffectiveTriple, Args, CmdArgs, KernelOrKext);
    break;

  case llvm::Triple::aarch64:
  case llvm::Triple::aarch64_32:
  case llvm::Triple::aarch64_be:
    AddAArch64TargetArgs(Args, CmdArgs);
    break;

  case llvm::Triple::loongarch32:
  case llvm::Triple::loongarch64:
    AddLoongArchTargetArgs(Args, CmdArgs);
    break;

  case llvm::Triple::mips:
  case llvm::Triple::mipsel:
  case llvm::Triple::mips64:
  case llvm::Triple::mips64el:
    AddMIPSTargetArgs(Args, CmdArgs);
    break;

  case llvm::Triple::ppc:
  case llvm::Triple::ppcle:
  case llvm::Triple::ppc64:
  case llvm::Triple::ppc64le:
    AddPPCTargetArgs(Args, CmdArgs);
    break;

  case llvm::Triple::riscv32:
  case llvm::Triple::riscv64:
    AddRISCVTargetArgs(Args, CmdArgs);
    break;

  case llvm::Triple::sparc:
  case llvm::Triple::sparcel:
  case llvm::Triple::sparcv9:
    AddSparcTargetArgs(Args, CmdArgs);
    break;

  case llvm::Triple::systemz:
    AddSystemZTargetArgs(Args, CmdArgs);
    break;

  case llvm::Triple::x86:
  case llvm::Triple::x86_64:
    AddX86TargetArgs(Args, CmdArgs);
    break;

  case llvm::Triple::lanai:
    AddLanaiTargetArgs(Args, CmdArgs);
    break;

  case llvm::Triple::hexagon:
    AddHexagonTargetArgs(Args, CmdArgs);
    break;

  case llvm::Triple::wasm32:
  case llvm::Triple::wasm64:
    AddWebAssemblyTargetArgs(Args, CmdArgs);
    break;

  case llvm::Triple::ve:
    AddVETargetArgs(Args, CmdArgs);
    break;
  }
}

namespace {
void RenderAArch64ABI(const llvm::Triple &Triple, const ArgList &Args,
                      ArgStringList &CmdArgs) {
  const char *ABIName = nullptr;
  if (Arg *A = Args.getLastArg(options::OPT_mabi_EQ))
    ABIName = A->getValue();
  else if (Triple.isOSDarwin())
    ABIName = "darwinpcs";
  else
    ABIName = "aapcs";

  CmdArgs.push_back("-target-abi");
  CmdArgs.push_back(ABIName);
}
}

void Clang::AddAArch64TargetArgs(const ArgList &Args,
                                 ArgStringList &CmdArgs) const {
  const llvm::Triple &Triple = getToolChain().getEffectiveTriple();

  if (!Args.hasFlag(options::OPT_mred_zone, options::OPT_mno_red_zone, true) ||
      Args.hasArg(options::OPT_mkernel) ||
      Args.hasArg(options::OPT_fapple_kext))
    CmdArgs.push_back("-disable-red-zone");

  if (!Args.hasFlag(options::OPT_mimplicit_float,
                    options::OPT_mno_implicit_float, true))
    CmdArgs.push_back("-no-implicit-float");

  RenderAArch64ABI(Triple, Args, CmdArgs);

  // Forward the -mglobal-merge option for explicit control over the pass.
  if (Arg *A = Args.getLastArg(options::OPT_mglobal_merge,
                               options::OPT_mno_global_merge)) {
    CmdArgs.push_back("-mllvm");
    if (A->getOption().matches(options::OPT_mno_global_merge))
      CmdArgs.push_back("-aarch64-enable-global-merge=false");
    else
      CmdArgs.push_back("-aarch64-enable-global-merge=true");
  }

  // Enable/disable return address signing and indirect branch targets.
  CollectARMPACBTIOptions(getToolChain(), Args, CmdArgs, true /*isAArch64*/);

  // Handle -msve_vector_bits=<bits>
  if (Arg *A = Args.getLastArg(options::OPT_msve_vector_bits_EQ)) {
    StringRef Val = A->getValue();
    const Driver &D = getToolChain().getDriver();
    if (Val == "128" || Val == "256" || Val == "512" || Val == "1024" ||
        Val == "2048" || Val == "128+" || Val == "256+" || Val == "512+" ||
        Val == "1024+" || Val == "2048+") {
      unsigned Bits = 0;
      if (!Val.consume_back("+")) {
        bool Invalid = Val.getAsInteger(10, Bits); (void)Invalid;
        assert(!Invalid && "Failed to parse value");
        CmdArgs.push_back(
            Args.MakeArgString("-mvscale-max=" + llvm::Twine(Bits / 128)));
      }

      bool Invalid = Val.getAsInteger(10, Bits); (void)Invalid;
      assert(!Invalid && "Failed to parse value");
      CmdArgs.push_back(
          Args.MakeArgString("-mvscale-min=" + llvm::Twine(Bits / 128)));
    // Silently drop requests for vector-length agnostic code as it's implied.
    } else if (Val != "scalable")
      // Handle the unsupported values passed to msve-vector-bits.
      D.Diag(diag::err_drv_unsupported_option_argument)
          << A->getSpelling() << Val;
  }

  AddAAPCSVolatileBitfieldArgs(Args, CmdArgs);

  if (const Arg *A = Args.getLastArg(clang::driver::options::OPT_mtune_EQ)) {
    CmdArgs.push_back("-tune-cpu");
    if (strcmp(A->getValue(), "native") == 0)
      CmdArgs.push_back(Args.MakeArgString(llvm::sys::getHostCPUName()));
    else
      CmdArgs.push_back(A->getValue());
  }

  AddUnalignedAccessWarning(CmdArgs);

  Args.addOptInFlag(CmdArgs, options::OPT_fptrauth_intrinsics,
                    options::OPT_fno_ptrauth_intrinsics);
  Args.addOptInFlag(CmdArgs, options::OPT_fptrauth_calls,
                    options::OPT_fno_ptrauth_calls);
  Args.addOptInFlag(CmdArgs, options::OPT_fptrauth_returns,
                    options::OPT_fno_ptrauth_returns);
  Args.addOptInFlag(CmdArgs, options::OPT_fptrauth_auth_traps,
                    options::OPT_fno_ptrauth_auth_traps);
  Args.addOptInFlag(
      CmdArgs, options::OPT_fptrauth_vtable_pointer_address_discrimination,
      options::OPT_fno_ptrauth_vtable_pointer_address_discrimination);
  Args.addOptInFlag(
      CmdArgs, options::OPT_fptrauth_vtable_pointer_type_discrimination,
      options::OPT_fno_ptrauth_vtable_pointer_type_discrimination);
  Args.addOptInFlag(CmdArgs, options::OPT_fptrauth_init_fini,
                    options::OPT_fno_ptrauth_init_fini);
}

void Clang::AddLoongArchTargetArgs(const ArgList &Args,
                                   ArgStringList &CmdArgs) const {
  const llvm::Triple &Triple = getToolChain().getTriple();

  CmdArgs.push_back("-target-abi");
  CmdArgs.push_back(
      loongarch::getLoongArchABI(getToolChain().getDriver(), Args, Triple)
          .data());

  // Handle -mtune.
  if (const Arg *A = Args.getLastArg(options::OPT_mtune_EQ)) {
    std::string TuneCPU = A->getValue();
    TuneCPU = loongarch::postProcessTargetCPUString(TuneCPU, Triple);
    CmdArgs.push_back("-tune-cpu");
    CmdArgs.push_back(Args.MakeArgString(TuneCPU));
  }
}

void Clang::AddMIPSTargetArgs(const ArgList &Args,
                              ArgStringList &CmdArgs) const {
  const Driver &D = getToolChain().getDriver();
  StringRef CPUName;
  StringRef ABIName;
  const llvm::Triple &Triple = getToolChain().getTriple();
  mips::getMipsCPUAndABI(Args, Triple, CPUName, ABIName);

  CmdArgs.push_back("-target-abi");
  CmdArgs.push_back(ABIName.data());

  mips::FloatABI ABI = mips::getMipsFloatABI(D, Args, Triple);
  if (ABI == mips::FloatABI::Soft) {
    // Floating point operations and argument passing are soft.
    CmdArgs.push_back("-msoft-float");
    CmdArgs.push_back("-mfloat-abi");
    CmdArgs.push_back("soft");
  } else {
    // Floating point operations and argument passing are hard.
    assert(ABI == mips::FloatABI::Hard && "Invalid float abi!");
    CmdArgs.push_back("-mfloat-abi");
    CmdArgs.push_back("hard");
  }

  if (Arg *A = Args.getLastArg(options::OPT_mldc1_sdc1,
                               options::OPT_mno_ldc1_sdc1)) {
    if (A->getOption().matches(options::OPT_mno_ldc1_sdc1)) {
      CmdArgs.push_back("-mllvm");
      CmdArgs.push_back("-mno-ldc1-sdc1");
    }
  }

  if (Arg *A = Args.getLastArg(options::OPT_mcheck_zero_division,
                               options::OPT_mno_check_zero_division)) {
    if (A->getOption().matches(options::OPT_mno_check_zero_division)) {
      CmdArgs.push_back("-mllvm");
      CmdArgs.push_back("-mno-check-zero-division");
    }
  }

  if (Args.getLastArg(options::OPT_mfix4300)) {
    CmdArgs.push_back("-mllvm");
    CmdArgs.push_back("-mfix4300");
  }

  if (Arg *A = Args.getLastArg(options::OPT_G)) {
    StringRef v = A->getValue();
    CmdArgs.push_back("-mllvm");
    CmdArgs.push_back(Args.MakeArgString("-mips-ssection-threshold=" + v));
    A->claim();
  }

  Arg *GPOpt = Args.getLastArg(options::OPT_mgpopt, options::OPT_mno_gpopt);
  Arg *ABICalls =
      Args.getLastArg(options::OPT_mabicalls, options::OPT_mno_abicalls);

  // -mabicalls is the default for many MIPS environments, even with -fno-pic.
  // -mgpopt is the default for static, -fno-pic environments but these two
  // options conflict. We want to be certain that -mno-abicalls -mgpopt is
  // the only case where -mllvm -mgpopt is passed.
  // NOTE: We need a warning here or in the backend to warn when -mgpopt is
  //       passed explicitly when compiling something with -mabicalls
  //       (implictly) in affect. Currently the warning is in the backend.
  //
  // When the ABI in use is  N64, we also need to determine the PIC mode that
  // is in use, as -fno-pic for N64 implies -mno-abicalls.
  bool NoABICalls =
      ABICalls && ABICalls->getOption().matches(options::OPT_mno_abicalls);

  llvm::Reloc::Model RelocationModel;
  unsigned PICLevel;
  bool IsPIE;
  std::tie(RelocationModel, PICLevel, IsPIE) =
      ParsePICArgs(getToolChain(), Args);

  NoABICalls = NoABICalls ||
               (RelocationModel == llvm::Reloc::Static && ABIName == "n64");

  bool WantGPOpt = GPOpt && GPOpt->getOption().matches(options::OPT_mgpopt);
  // We quietly ignore -mno-gpopt as the backend defaults to -mno-gpopt.
  if (NoABICalls && (!GPOpt || WantGPOpt)) {
    CmdArgs.push_back("-mllvm");
    CmdArgs.push_back("-mgpopt");

    Arg *LocalSData = Args.getLastArg(options::OPT_mlocal_sdata,
                                      options::OPT_mno_local_sdata);
    Arg *ExternSData = Args.getLastArg(options::OPT_mextern_sdata,
                                       options::OPT_mno_extern_sdata);
    Arg *EmbeddedData = Args.getLastArg(options::OPT_membedded_data,
                                        options::OPT_mno_embedded_data);
    if (LocalSData) {
      CmdArgs.push_back("-mllvm");
      if (LocalSData->getOption().matches(options::OPT_mlocal_sdata)) {
        CmdArgs.push_back("-mlocal-sdata=1");
      } else {
        CmdArgs.push_back("-mlocal-sdata=0");
      }
      LocalSData->claim();
    }

    if (ExternSData) {
      CmdArgs.push_back("-mllvm");
      if (ExternSData->getOption().matches(options::OPT_mextern_sdata)) {
        CmdArgs.push_back("-mextern-sdata=1");
      } else {
        CmdArgs.push_back("-mextern-sdata=0");
      }
      ExternSData->claim();
    }

    if (EmbeddedData) {
      CmdArgs.push_back("-mllvm");
      if (EmbeddedData->getOption().matches(options::OPT_membedded_data)) {
        CmdArgs.push_back("-membedded-data=1");
      } else {
        CmdArgs.push_back("-membedded-data=0");
      }
      EmbeddedData->claim();
    }

  } else if ((!ABICalls || (!NoABICalls && ABICalls)) && WantGPOpt)
    D.Diag(diag::warn_drv_unsupported_gpopt) << (ABICalls ? 0 : 1);

  if (GPOpt)
    GPOpt->claim();

  if (Arg *A = Args.getLastArg(options::OPT_mcompact_branches_EQ)) {
    StringRef Val = StringRef(A->getValue());
    if (mips::hasCompactBranches(CPUName)) {
      if (Val == "never" || Val == "always" || Val == "optimal") {
        CmdArgs.push_back("-mllvm");
        CmdArgs.push_back(Args.MakeArgString("-mips-compact-branches=" + Val));
      } else
        D.Diag(diag::err_drv_unsupported_option_argument)
            << A->getSpelling() << Val;
    } else
      D.Diag(diag::warn_target_unsupported_compact_branches) << CPUName;
  }

  if (Arg *A = Args.getLastArg(options::OPT_mrelax_pic_calls,
                               options::OPT_mno_relax_pic_calls)) {
    if (A->getOption().matches(options::OPT_mno_relax_pic_calls)) {
      CmdArgs.push_back("-mllvm");
      CmdArgs.push_back("-mips-jalr-reloc=0");
    }
  }
}

void Clang::AddPPCTargetArgs(const ArgList &Args,
                             ArgStringList &CmdArgs) const {
  const Driver &D = getToolChain().getDriver();
  const llvm::Triple &T = getToolChain().getTriple();
  if (Args.getLastArg(options::OPT_mtune_EQ)) {
    CmdArgs.push_back("-tune-cpu");
    std::string CPU = ppc::getPPCTuneCPU(Args, T);
    CmdArgs.push_back(Args.MakeArgString(CPU));
  }

  // Select the ABI to use.
  const char *ABIName = nullptr;
  if (T.isOSBinFormatELF()) {
    switch (getToolChain().getArch()) {
    case llvm::Triple::ppc64: {
      if (T.isPPC64ELFv2ABI())
        ABIName = "elfv2";
      else
        ABIName = "elfv1";
      break;
    }
    case llvm::Triple::ppc64le:
      ABIName = "elfv2";
      break;
    default:
      break;
    }
  }

  bool IEEELongDouble = getToolChain().defaultToIEEELongDouble();
  bool VecExtabi = false;
  for (const Arg *A : Args.filtered(options::OPT_mabi_EQ)) {
    StringRef V = A->getValue();
    if (V == "ieeelongdouble") {
      IEEELongDouble = true;
      A->claim();
    } else if (V == "ibmlongdouble") {
      IEEELongDouble = false;
      A->claim();
    } else if (V == "vec-default") {
      VecExtabi = false;
      A->claim();
    } else if (V == "vec-extabi") {
      VecExtabi = true;
      A->claim();
    } else if (V == "elfv1") {
      ABIName = "elfv1";
      A->claim();
    } else if (V == "elfv2") {
      ABIName = "elfv2";
      A->claim();
    } else if (V != "altivec")
      // The ppc64 linux abis are all "altivec" abis by default. Accept and ignore
      // the option if given as we don't have backend support for any targets
      // that don't use the altivec abi.
      ABIName = A->getValue();
  }
  if (IEEELongDouble)
    CmdArgs.push_back("-mabi=ieeelongdouble");
  if (VecExtabi) {
    if (!T.isOSAIX())
      D.Diag(diag::err_drv_unsupported_opt_for_target)
          << "-mabi=vec-extabi" << T.str();
    CmdArgs.push_back("-mabi=vec-extabi");
  }

  ppc::FloatABI FloatABI = ppc::getPPCFloatABI(D, Args);
  if (FloatABI == ppc::FloatABI::Soft) {
    // Floating point operations and argument passing are soft.
    CmdArgs.push_back("-msoft-float");
    CmdArgs.push_back("-mfloat-abi");
    CmdArgs.push_back("soft");
  } else {
    // Floating point operations and argument passing are hard.
    assert(FloatABI == ppc::FloatABI::Hard && "Invalid float abi!");
    CmdArgs.push_back("-mfloat-abi");
    CmdArgs.push_back("hard");
  }

  if (ABIName) {
    CmdArgs.push_back("-target-abi");
    CmdArgs.push_back(ABIName);
  }
}

static void SetRISCVSmallDataLimit(const ToolChain &TC, const ArgList &Args,
                                   ArgStringList &CmdArgs) {
  const Driver &D = TC.getDriver();
  const llvm::Triple &Triple = TC.getTriple();
  // Default small data limitation is eight.
  const char *SmallDataLimit = "8";
  // Get small data limitation.
  if (Args.getLastArg(options::OPT_shared, options::OPT_fpic,
                      options::OPT_fPIC)) {
    // Not support linker relaxation for PIC.
    SmallDataLimit = "0";
    if (Args.hasArg(options::OPT_G)) {
      D.Diag(diag::warn_drv_unsupported_sdata);
    }
  } else if (Args.getLastArgValue(options::OPT_mcmodel_EQ)
                 .equals_insensitive("large") &&
             (Triple.getArch() == llvm::Triple::riscv64)) {
    // Not support linker relaxation for RV64 with large code model.
    SmallDataLimit = "0";
    if (Args.hasArg(options::OPT_G)) {
      D.Diag(diag::warn_drv_unsupported_sdata);
    }
  } else if (Triple.isAndroid()) {
    // GP relaxation is not supported on Android.
    SmallDataLimit = "0";
    if (Args.hasArg(options::OPT_G)) {
      D.Diag(diag::warn_drv_unsupported_sdata);
    }
  } else if (Arg *A = Args.getLastArg(options::OPT_G)) {
    SmallDataLimit = A->getValue();
  }
  // Forward the -msmall-data-limit= option.
  CmdArgs.push_back("-msmall-data-limit");
  CmdArgs.push_back(SmallDataLimit);
}

void Clang::AddRISCVTargetArgs(const ArgList &Args,
                               ArgStringList &CmdArgs) const {
  const llvm::Triple &Triple = getToolChain().getTriple();
  StringRef ABIName = riscv::getRISCVABI(Args, Triple);

  CmdArgs.push_back("-target-abi");
  CmdArgs.push_back(ABIName.data());

  SetRISCVSmallDataLimit(getToolChain(), Args, CmdArgs);

  if (!Args.hasFlag(options::OPT_mimplicit_float,
                    options::OPT_mno_implicit_float, true))
    CmdArgs.push_back("-no-implicit-float");

  if (const Arg *A = Args.getLastArg(options::OPT_mtune_EQ)) {
    CmdArgs.push_back("-tune-cpu");
    if (strcmp(A->getValue(), "native") == 0)
      CmdArgs.push_back(Args.MakeArgString(llvm::sys::getHostCPUName()));
    else
      CmdArgs.push_back(A->getValue());
  }

  // Handle -mrvv-vector-bits=<bits>
  if (Arg *A = Args.getLastArg(options::OPT_mrvv_vector_bits_EQ)) {
    StringRef Val = A->getValue();
    const Driver &D = getToolChain().getDriver();

    // Get minimum VLen from march.
    unsigned MinVLen = 0;
    StringRef Arch = riscv::getRISCVArch(Args, Triple);
    auto ISAInfo = llvm::RISCVISAInfo::parseArchString(
        Arch, /*EnableExperimentalExtensions*/ true);
    // Ignore parsing error.
    if (!errorToBool(ISAInfo.takeError()))
      MinVLen = (*ISAInfo)->getMinVLen();

    // If the value is "zvl", use MinVLen from march. Otherwise, try to parse
    // as integer as long as we have a MinVLen.
    unsigned Bits = 0;
    if (Val == "zvl" && MinVLen >= llvm::RISCV::RVVBitsPerBlock) {
      Bits = MinVLen;
    } else if (!Val.getAsInteger(10, Bits)) {
      // Only accept power of 2 values beteen RVVBitsPerBlock and 65536 that
      // at least MinVLen.
      if (Bits < MinVLen || Bits < llvm::RISCV::RVVBitsPerBlock ||
          Bits > 65536 || !llvm::isPowerOf2_32(Bits))
        Bits = 0;
    }

    // If we got a valid value try to use it.
    if (Bits != 0) {
      unsigned VScaleMin = Bits / llvm::RISCV::RVVBitsPerBlock;
      CmdArgs.push_back(
          Args.MakeArgString("-mvscale-max=" + llvm::Twine(VScaleMin)));
      CmdArgs.push_back(
          Args.MakeArgString("-mvscale-min=" + llvm::Twine(VScaleMin)));
    } else if (Val != "scalable") {
      // Handle the unsupported values passed to mrvv-vector-bits.
      D.Diag(diag::err_drv_unsupported_option_argument)
          << A->getSpelling() << Val;
    }
  }
}

void Clang::AddSparcTargetArgs(const ArgList &Args,
                               ArgStringList &CmdArgs) const {
  sparc::FloatABI FloatABI =
      sparc::getSparcFloatABI(getToolChain().getDriver(), Args);

  if (FloatABI == sparc::FloatABI::Soft) {
    // Floating point operations and argument passing are soft.
    CmdArgs.push_back("-msoft-float");
    CmdArgs.push_back("-mfloat-abi");
    CmdArgs.push_back("soft");
  } else {
    // Floating point operations and argument passing are hard.
    assert(FloatABI == sparc::FloatABI::Hard && "Invalid float abi!");
    CmdArgs.push_back("-mfloat-abi");
    CmdArgs.push_back("hard");
  }

  if (const Arg *A = Args.getLastArg(clang::driver::options::OPT_mtune_EQ)) {
    StringRef Name = A->getValue();
    std::string TuneCPU;
    if (Name == "native")
      TuneCPU = std::string(llvm::sys::getHostCPUName());
    else
      TuneCPU = std::string(Name);

    CmdArgs.push_back("-tune-cpu");
    CmdArgs.push_back(Args.MakeArgString(TuneCPU));
  }
}

void Clang::AddSystemZTargetArgs(const ArgList &Args,
                                 ArgStringList &CmdArgs) const {
  if (const Arg *A = Args.getLastArg(options::OPT_mtune_EQ)) {
    CmdArgs.push_back("-tune-cpu");
    if (strcmp(A->getValue(), "native") == 0)
      CmdArgs.push_back(Args.MakeArgString(llvm::sys::getHostCPUName()));
    else
      CmdArgs.push_back(A->getValue());
  }

  bool HasBackchain =
      Args.hasFlag(options::OPT_mbackchain, options::OPT_mno_backchain, false);
  bool HasPackedStack = Args.hasFlag(options::OPT_mpacked_stack,
                                     options::OPT_mno_packed_stack, false);
  systemz::FloatABI FloatABI =
      systemz::getSystemZFloatABI(getToolChain().getDriver(), Args);
  bool HasSoftFloat = (FloatABI == systemz::FloatABI::Soft);
  if (HasBackchain && HasPackedStack && !HasSoftFloat) {
    const Driver &D = getToolChain().getDriver();
    D.Diag(diag::err_drv_unsupported_opt)
      << "-mpacked-stack -mbackchain -mhard-float";
  }
  if (HasBackchain)
    CmdArgs.push_back("-mbackchain");
  if (HasPackedStack)
    CmdArgs.push_back("-mpacked-stack");
  if (HasSoftFloat) {
    // Floating point operations and argument passing are soft.
    CmdArgs.push_back("-msoft-float");
    CmdArgs.push_back("-mfloat-abi");
    CmdArgs.push_back("soft");
  }
}

void Clang::AddX86TargetArgs(const ArgList &Args,
                             ArgStringList &CmdArgs) const {
  const Driver &D = getToolChain().getDriver();
  addX86AlignBranchArgs(D, Args, CmdArgs, /*IsLTO=*/false);

  if (!Args.hasFlag(options::OPT_mred_zone, options::OPT_mno_red_zone, true) ||
      Args.hasArg(options::OPT_mkernel) ||
      Args.hasArg(options::OPT_fapple_kext))
    CmdArgs.push_back("-disable-red-zone");

  if (!Args.hasFlag(options::OPT_mtls_direct_seg_refs,
                    options::OPT_mno_tls_direct_seg_refs, true))
    CmdArgs.push_back("-mno-tls-direct-seg-refs");

  // Default to avoid implicit floating-point for kernel/kext code, but allow
  // that to be overridden with -mno-soft-float.
  bool NoImplicitFloat = (Args.hasArg(options::OPT_mkernel) ||
                          Args.hasArg(options::OPT_fapple_kext));
  if (Arg *A = Args.getLastArg(
          options::OPT_msoft_float, options::OPT_mno_soft_float,
          options::OPT_mimplicit_float, options::OPT_mno_implicit_float)) {
    const Option &O = A->getOption();
    NoImplicitFloat = (O.matches(options::OPT_mno_implicit_float) ||
                       O.matches(options::OPT_msoft_float));
  }
  if (NoImplicitFloat)
    CmdArgs.push_back("-no-implicit-float");

  if (Arg *A = Args.getLastArg(options::OPT_masm_EQ)) {
    StringRef Value = A->getValue();
    if (Value == "intel" || Value == "att") {
      CmdArgs.push_back("-mllvm");
      CmdArgs.push_back(Args.MakeArgString("-x86-asm-syntax=" + Value));
      CmdArgs.push_back(Args.MakeArgString("-inline-asm=" + Value));
    } else {
      D.Diag(diag::err_drv_unsupported_option_argument)
          << A->getSpelling() << Value;
    }
  } else if (D.IsCLMode()) {
    CmdArgs.push_back("-mllvm");
    CmdArgs.push_back("-x86-asm-syntax=intel");
  }

  if (Arg *A = Args.getLastArg(options::OPT_mskip_rax_setup,
                               options::OPT_mno_skip_rax_setup))
    if (A->getOption().matches(options::OPT_mskip_rax_setup))
      CmdArgs.push_back(Args.MakeArgString("-mskip-rax-setup"));

  // Set flags to support MCU ABI.
  if (Args.hasFlag(options::OPT_miamcu, options::OPT_mno_iamcu, false)) {
    CmdArgs.push_back("-mfloat-abi");
    CmdArgs.push_back("soft");
    CmdArgs.push_back("-mstack-alignment=4");
  }

  // Handle -mtune.

  // Default to "generic" unless -march is present or targetting the PS4/PS5.
  std::string TuneCPU;
  if (!Args.hasArg(clang::driver::options::OPT_march_EQ) &&
      !getToolChain().getTriple().isPS())
    TuneCPU = "generic";

  // Override based on -mtune.
  if (const Arg *A = Args.getLastArg(clang::driver::options::OPT_mtune_EQ)) {
    StringRef Name = A->getValue();

    if (Name == "native") {
      Name = llvm::sys::getHostCPUName();
      if (!Name.empty())
        TuneCPU = std::string(Name);
    } else
      TuneCPU = std::string(Name);
  }

  if (!TuneCPU.empty()) {
    CmdArgs.push_back("-tune-cpu");
    CmdArgs.push_back(Args.MakeArgString(TuneCPU));
  }
}

void Clang::AddHexagonTargetArgs(const ArgList &Args,
                                 ArgStringList &CmdArgs) const {
  CmdArgs.push_back("-mqdsp6-compat");
  CmdArgs.push_back("-Wreturn-type");

  if (auto G = toolchains::HexagonToolChain::getSmallDataThreshold(Args)) {
    CmdArgs.push_back("-mllvm");
    CmdArgs.push_back(
        Args.MakeArgString("-hexagon-small-data-threshold=" + Twine(*G)));
  }

  if (!Args.hasArg(options::OPT_fno_short_enums))
    CmdArgs.push_back("-fshort-enums");
  if (Args.getLastArg(options::OPT_mieee_rnd_near)) {
    CmdArgs.push_back("-mllvm");
    CmdArgs.push_back("-enable-hexagon-ieee-rnd-near");
  }
  CmdArgs.push_back("-mllvm");
  CmdArgs.push_back("-machine-sink-split=0");
}

void Clang::AddLanaiTargetArgs(const ArgList &Args,
                               ArgStringList &CmdArgs) const {
  if (Arg *A = Args.getLastArg(options::OPT_mcpu_EQ)) {
    StringRef CPUName = A->getValue();

    CmdArgs.push_back("-target-cpu");
    CmdArgs.push_back(Args.MakeArgString(CPUName));
  }
  if (Arg *A = Args.getLastArg(options::OPT_mregparm_EQ)) {
    StringRef Value = A->getValue();
    // Only support mregparm=4 to support old usage. Report error for all other
    // cases.
    int Mregparm;
    if (Value.getAsInteger(10, Mregparm)) {
      if (Mregparm != 4) {
        getToolChain().getDriver().Diag(
            diag::err_drv_unsupported_option_argument)
            << A->getSpelling() << Value;
      }
    }
  }
}

void Clang::AddWebAssemblyTargetArgs(const ArgList &Args,
                                     ArgStringList &CmdArgs) const {
  // Default to "hidden" visibility.
  if (!Args.hasArg(options::OPT_fvisibility_EQ,
                   options::OPT_fvisibility_ms_compat))
    CmdArgs.push_back("-fvisibility=hidden");
}

void Clang::AddVETargetArgs(const ArgList &Args, ArgStringList &CmdArgs) const {
  // Floating point operations and argument passing are hard.
  CmdArgs.push_back("-mfloat-abi");
  CmdArgs.push_back("hard");
}

void Clang::DumpCompilationDatabase(Compilation &C, StringRef Filename,
                                    StringRef Target, const InputInfo &Output,
                                    const InputInfo &Input, const ArgList &Args) const {
  // If this is a dry run, do not create the compilation database file.
  if (C.getArgs().hasArg(options::OPT__HASH_HASH_HASH))
    return;

  using llvm::yaml::escape;
  const Driver &D = getToolChain().getDriver();

  if (!CompilationDatabase) {
    std::error_code EC;
    auto File = std::make_unique<llvm::raw_fd_ostream>(
        Filename, EC,
        llvm::sys::fs::OF_TextWithCRLF | llvm::sys::fs::OF_Append);
    if (EC) {
      D.Diag(clang::diag::err_drv_compilationdatabase) << Filename
                                                       << EC.message();
      return;
    }
    CompilationDatabase = std::move(File);
  }
  auto &CDB = *CompilationDatabase;
  auto CWD = D.getVFS().getCurrentWorkingDirectory();
  if (!CWD)
    CWD = ".";
  CDB << "{ \"directory\": \"" << escape(*CWD) << "\"";
  CDB << ", \"file\": \"" << escape(Input.getFilename()) << "\"";
  if (Output.isFilename())
    CDB << ", \"output\": \"" << escape(Output.getFilename()) << "\"";
  CDB << ", \"arguments\": [\"" << escape(D.ClangExecutable) << "\"";
  SmallString<128> Buf;
  Buf = "-x";
  Buf += types::getTypeName(Input.getType());
  CDB << ", \"" << escape(Buf) << "\"";
  if (!D.SysRoot.empty() && !Args.hasArg(options::OPT__sysroot_EQ)) {
    Buf = "--sysroot=";
    Buf += D.SysRoot;
    CDB << ", \"" << escape(Buf) << "\"";
  }
  CDB << ", \"" << escape(Input.getFilename()) << "\"";
  if (Output.isFilename())
    CDB << ", \"-o\", \"" << escape(Output.getFilename()) << "\"";
  for (auto &A: Args) {
    auto &O = A->getOption();
    // Skip language selection, which is positional.
    if (O.getID() == options::OPT_x)
      continue;
    // Skip writing dependency output and the compilation database itself.
    if (O.getGroup().isValid() && O.getGroup().getID() == options::OPT_M_Group)
      continue;
    if (O.getID() == options::OPT_gen_cdb_fragment_path)
      continue;
    // Skip inputs.
    if (O.getKind() == Option::InputClass)
      continue;
    // Skip output.
    if (O.getID() == options::OPT_o)
      continue;
    // All other arguments are quoted and appended.
    ArgStringList ASL;
    A->render(Args, ASL);
    for (auto &it: ASL)
      CDB << ", \"" << escape(it) << "\"";
  }
  Buf = "--target=";
  Buf += Target;
  CDB << ", \"" << escape(Buf) << "\"]},\n";
}

void Clang::DumpCompilationDatabaseFragmentToDir(
    StringRef Dir, Compilation &C, StringRef Target, const InputInfo &Output,
    const InputInfo &Input, const llvm::opt::ArgList &Args) const {
  // If this is a dry run, do not create the compilation database file.
  if (C.getArgs().hasArg(options::OPT__HASH_HASH_HASH))
    return;

  if (CompilationDatabase)
    DumpCompilationDatabase(C, "", Target, Output, Input, Args);

  SmallString<256> Path = Dir;
  const auto &Driver = C.getDriver();
  Driver.getVFS().makeAbsolute(Path);
  auto Err = llvm::sys::fs::create_directory(Path, /*IgnoreExisting=*/true);
  if (Err) {
    Driver.Diag(diag::err_drv_compilationdatabase) << Dir << Err.message();
    return;
  }

  llvm::sys::path::append(
      Path,
      Twine(llvm::sys::path::filename(Input.getFilename())) + ".%%%%.json");
  int FD;
  SmallString<256> TempPath;
  Err = llvm::sys::fs::createUniqueFile(Path, FD, TempPath,
                                        llvm::sys::fs::OF_Text);
  if (Err) {
    Driver.Diag(diag::err_drv_compilationdatabase) << Path << Err.message();
    return;
  }
  CompilationDatabase =
      std::make_unique<llvm::raw_fd_ostream>(FD, /*shouldClose=*/true);
  DumpCompilationDatabase(C, "", Target, Output, Input, Args);
}

static bool CheckARMImplicitITArg(StringRef Value) {
  return Value == "always" || Value == "never" || Value == "arm" ||
         Value == "thumb";
}

static void AddARMImplicitITArgs(const ArgList &Args, ArgStringList &CmdArgs,
                                 StringRef Value) {
  CmdArgs.push_back("-mllvm");
  CmdArgs.push_back(Args.MakeArgString("-arm-implicit-it=" + Value));
}

static void CollectArgsForIntegratedAssembler(Compilation &C,
                                              const ArgList &Args,
                                              ArgStringList &CmdArgs,
                                              const Driver &D) {
  // Default to -mno-relax-all.
  //
  // Note: RISC-V requires an indirect jump for offsets larger than 1MiB. This
  // cannot be done by assembler branch relaxation as it needs a free temporary
  // register. Because of this, branch relaxation is handled by a MachineIR pass
  // before the assembler. Forcing assembler branch relaxation for -O0 makes the
  // MachineIR branch relaxation inaccurate and it will miss cases where an
  // indirect branch is necessary.
  Args.addOptInFlag(CmdArgs, options::OPT_mrelax_all,
                    options::OPT_mno_relax_all);

  // Only default to -mincremental-linker-compatible if we think we are
  // targeting the MSVC linker.
  bool DefaultIncrementalLinkerCompatible =
      C.getDefaultToolChain().getTriple().isWindowsMSVCEnvironment();
  if (Args.hasFlag(options::OPT_mincremental_linker_compatible,
                   options::OPT_mno_incremental_linker_compatible,
                   DefaultIncrementalLinkerCompatible))
    CmdArgs.push_back("-mincremental-linker-compatible");

  Args.AddLastArg(CmdArgs, options::OPT_femit_dwarf_unwind_EQ);

  Args.addOptInFlag(CmdArgs, options::OPT_femit_compact_unwind_non_canonical,
                    options::OPT_fno_emit_compact_unwind_non_canonical);

  // If you add more args here, also add them to the block below that
  // starts with "// If CollectArgsForIntegratedAssembler() isn't called below".

  // When passing -I arguments to the assembler we sometimes need to
  // unconditionally take the next argument.  For example, when parsing
  // '-Wa,-I -Wa,foo' we need to accept the -Wa,foo arg after seeing the
  // -Wa,-I arg and when parsing '-Wa,-I,foo' we need to accept the 'foo'
  // arg after parsing the '-I' arg.
  bool TakeNextArg = false;

  bool UseRelaxRelocations = C.getDefaultToolChain().useRelaxRelocations();
  bool UseNoExecStack = false;
  const char *MipsTargetFeature = nullptr;
  StringRef ImplicitIt;
  for (const Arg *A :
       Args.filtered(options::OPT_Wa_COMMA, options::OPT_Xassembler,
                     options::OPT_mimplicit_it_EQ)) {
    A->claim();

    if (A->getOption().getID() == options::OPT_mimplicit_it_EQ) {
      switch (C.getDefaultToolChain().getArch()) {
      case llvm::Triple::arm:
      case llvm::Triple::armeb:
      case llvm::Triple::thumb:
      case llvm::Triple::thumbeb:
        // Only store the value; the last value set takes effect.
        ImplicitIt = A->getValue();
        if (!CheckARMImplicitITArg(ImplicitIt))
          D.Diag(diag::err_drv_unsupported_option_argument)
              << A->getSpelling() << ImplicitIt;
        continue;
      default:
        break;
      }
    }

    for (StringRef Value : A->getValues()) {
      if (TakeNextArg) {
        CmdArgs.push_back(Value.data());
        TakeNextArg = false;
        continue;
      }

      if (C.getDefaultToolChain().getTriple().isOSBinFormatCOFF() &&
          Value == "-mbig-obj")
        continue; // LLVM handles bigobj automatically

      switch (C.getDefaultToolChain().getArch()) {
      default:
        break;
      case llvm::Triple::wasm32:
      case llvm::Triple::wasm64:
        if (Value == "--no-type-check") {
          CmdArgs.push_back("-mno-type-check");
          continue;
        }
        break;
      case llvm::Triple::thumb:
      case llvm::Triple::thumbeb:
      case llvm::Triple::arm:
      case llvm::Triple::armeb:
        if (Value.starts_with("-mimplicit-it=")) {
          // Only store the value; the last value set takes effect.
          ImplicitIt = Value.split("=").second;
          if (CheckARMImplicitITArg(ImplicitIt))
            continue;
        }
        if (Value == "-mthumb")
          // -mthumb has already been processed in ComputeLLVMTriple()
          // recognize but skip over here.
          continue;
        break;
      case llvm::Triple::mips:
      case llvm::Triple::mipsel:
      case llvm::Triple::mips64:
      case llvm::Triple::mips64el:
        if (Value == "--trap") {
          CmdArgs.push_back("-target-feature");
          CmdArgs.push_back("+use-tcc-in-div");
          continue;
        }
        if (Value == "--break") {
          CmdArgs.push_back("-target-feature");
          CmdArgs.push_back("-use-tcc-in-div");
          continue;
        }
        if (Value.starts_with("-msoft-float")) {
          CmdArgs.push_back("-target-feature");
          CmdArgs.push_back("+soft-float");
          continue;
        }
        if (Value.starts_with("-mhard-float")) {
          CmdArgs.push_back("-target-feature");
          CmdArgs.push_back("-soft-float");
          continue;
        }

        MipsTargetFeature = llvm::StringSwitch<const char *>(Value)
                                .Case("-mips1", "+mips1")
                                .Case("-mips2", "+mips2")
                                .Case("-mips3", "+mips3")
                                .Case("-mips4", "+mips4")
                                .Case("-mips5", "+mips5")
                                .Case("-mips32", "+mips32")
                                .Case("-mips32r2", "+mips32r2")
                                .Case("-mips32r3", "+mips32r3")
                                .Case("-mips32r5", "+mips32r5")
                                .Case("-mips32r6", "+mips32r6")
                                .Case("-mips64", "+mips64")
                                .Case("-mips64r2", "+mips64r2")
                                .Case("-mips64r3", "+mips64r3")
                                .Case("-mips64r5", "+mips64r5")
                                .Case("-mips64r6", "+mips64r6")
                                .Default(nullptr);
        if (MipsTargetFeature)
          continue;
      }

      if (Value == "-force_cpusubtype_ALL") {
        // Do nothing, this is the default and we don't support anything else.
      } else if (Value == "-L") {
        CmdArgs.push_back("-msave-temp-labels");
      } else if (Value == "--fatal-warnings") {
        CmdArgs.push_back("-massembler-fatal-warnings");
      } else if (Value == "--no-warn" || Value == "-W") {
        CmdArgs.push_back("-massembler-no-warn");
      } else if (Value == "--noexecstack") {
        UseNoExecStack = true;
      } else if (Value.starts_with("-compress-debug-sections") ||
                 Value.starts_with("--compress-debug-sections") ||
                 Value == "-nocompress-debug-sections" ||
                 Value == "--nocompress-debug-sections") {
        CmdArgs.push_back(Value.data());
      } else if (Value == "-mrelax-relocations=yes" ||
                 Value == "--mrelax-relocations=yes") {
        UseRelaxRelocations = true;
      } else if (Value == "-mrelax-relocations=no" ||
                 Value == "--mrelax-relocations=no") {
        UseRelaxRelocations = false;
      } else if (Value.starts_with("-I")) {
        CmdArgs.push_back(Value.data());
        // We need to consume the next argument if the current arg is a plain
        // -I. The next arg will be the include directory.
        if (Value == "-I")
          TakeNextArg = true;
      } else if (Value.starts_with("-gdwarf-")) {
        // "-gdwarf-N" options are not cc1as options.
        unsigned DwarfVersion = DwarfVersionNum(Value);
        if (DwarfVersion == 0) { // Send it onward, and let cc1as complain.
          CmdArgs.push_back(Value.data());
        } else {
          RenderDebugEnablingArgs(Args, CmdArgs,
                                  llvm::codegenoptions::DebugInfoConstructor,
                                  DwarfVersion, llvm::DebuggerKind::Default);
        }
      } else if (Value.starts_with("-mcpu") || Value.starts_with("-mfpu") ||
                 Value.starts_with("-mhwdiv") || Value.starts_with("-march")) {
        // Do nothing, we'll validate it later.
      } else if (Value == "-defsym") {
        if (A->getNumValues() != 2) {
          D.Diag(diag::err_drv_defsym_invalid_format) << Value;
          break;
        }
        const char *S = A->getValue(1);
        auto Pair = StringRef(S).split('=');
        auto Sym = Pair.first;
        auto SVal = Pair.second;

        if (Sym.empty() || SVal.empty()) {
          D.Diag(diag::err_drv_defsym_invalid_format) << S;
          break;
        }
        int64_t IVal;
        if (SVal.getAsInteger(0, IVal)) {
          D.Diag(diag::err_drv_defsym_invalid_symval) << SVal;
          break;
        }
        CmdArgs.push_back(Value.data());
        TakeNextArg = true;
      } else if (Value == "-fdebug-compilation-dir") {
        CmdArgs.push_back("-fdebug-compilation-dir");
        TakeNextArg = true;
      } else if (Value.consume_front("-fdebug-compilation-dir=")) {
        // The flag is a -Wa / -Xassembler argument and Options doesn't
        // parse the argument, so this isn't automatically aliased to
        // -fdebug-compilation-dir (without '=') here.
        CmdArgs.push_back("-fdebug-compilation-dir");
        CmdArgs.push_back(Value.data());
      } else if (Value == "--version") {
        D.PrintVersion(C, llvm::outs());
      } else {
        D.Diag(diag::err_drv_unsupported_option_argument)
            << A->getSpelling() << Value;
      }
    }
  }
  if (ImplicitIt.size())
    AddARMImplicitITArgs(Args, CmdArgs, ImplicitIt);
  if (!UseRelaxRelocations)
    CmdArgs.push_back("-mrelax-relocations=no");
  if (UseNoExecStack)
    CmdArgs.push_back("-mnoexecstack");
  if (MipsTargetFeature != nullptr) {
    CmdArgs.push_back("-target-feature");
    CmdArgs.push_back(MipsTargetFeature);
  }

  // forward -fembed-bitcode to assmebler
  if (C.getDriver().embedBitcodeEnabled() ||
      C.getDriver().embedBitcodeMarkerOnly())
    Args.AddLastArg(CmdArgs, options::OPT_fembed_bitcode_EQ);

  if (const char *AsSecureLogFile = getenv("AS_SECURE_LOG_FILE")) {
    CmdArgs.push_back("-as-secure-log-file");
    CmdArgs.push_back(Args.MakeArgString(AsSecureLogFile));
  }
}

static std::string ComplexRangeKindToStr(LangOptions::ComplexRangeKind Range) {
  switch (Range) {
  case LangOptions::ComplexRangeKind::CX_Full:
    return "full";
    break;
  case LangOptions::ComplexRangeKind::CX_Basic:
    return "basic";
    break;
  case LangOptions::ComplexRangeKind::CX_Improved:
    return "improved";
    break;
  case LangOptions::ComplexRangeKind::CX_Promoted:
    return "promoted";
    break;
  default:
    return "";
  }
}

static std::string ComplexArithmeticStr(LangOptions::ComplexRangeKind Range) {
  return (Range == LangOptions::ComplexRangeKind::CX_None)
             ? ""
             : "-fcomplex-arithmetic=" + ComplexRangeKindToStr(Range);
}

static void EmitComplexRangeDiag(const Driver &D, std::string str1,
                                 std::string str2) {
  if ((str1.compare(str2) != 0) && !str2.empty() && !str1.empty()) {
    D.Diag(clang::diag::warn_drv_overriding_option) << str1 << str2;
  }
}

static std::string
RenderComplexRangeOption(LangOptions::ComplexRangeKind Range) {
  std::string ComplexRangeStr = ComplexRangeKindToStr(Range);
  if (!ComplexRangeStr.empty())
    return "-complex-range=" + ComplexRangeStr;
  return ComplexRangeStr;
}

static void RenderFloatingPointOptions(const ToolChain &TC, const Driver &D,
                                       bool OFastEnabled, const ArgList &Args,
                                       ArgStringList &CmdArgs,
                                       const JobAction &JA) {
  // Handle various floating point optimization flags, mapping them to the
  // appropriate LLVM code generation flags. This is complicated by several
  // "umbrella" flags, so we do this by stepping through the flags incrementally
  // adjusting what we think is enabled/disabled, then at the end setting the
  // LLVM flags based on the final state.
  bool HonorINFs = true;
  bool HonorNaNs = true;
  bool ApproxFunc = false;
  // -fmath-errno is the default on some platforms, e.g. BSD-derived OSes.
  bool MathErrno = TC.IsMathErrnoDefault();
  bool AssociativeMath = false;
  bool ReciprocalMath = false;
  bool SignedZeros = true;
  bool TrappingMath = false; // Implemented via -ffp-exception-behavior
  bool TrappingMathPresent = false; // Is trapping-math in args, and not
                                    // overriden by ffp-exception-behavior?
  bool RoundingFPMath = false;
  // -ffp-model values: strict, fast, precise
  StringRef FPModel = "";
  // -ffp-exception-behavior options: strict, maytrap, ignore
  StringRef FPExceptionBehavior = "";
  // -ffp-eval-method options: double, extended, source
  StringRef FPEvalMethod = "";
  llvm::DenormalMode DenormalFPMath =
      TC.getDefaultDenormalModeForType(Args, JA);
  llvm::DenormalMode DenormalFP32Math =
      TC.getDefaultDenormalModeForType(Args, JA, &llvm::APFloat::IEEEsingle());

  // CUDA and HIP don't rely on the frontend to pass an ffp-contract option.
  // If one wasn't given by the user, don't pass it here.
  StringRef FPContract;
  StringRef LastSeenFfpContractOption;
  bool SeenUnsafeMathModeOption = false;
  if (!JA.isDeviceOffloading(Action::OFK_Cuda) &&
      !JA.isOffloading(Action::OFK_HIP))
    FPContract = "on";
  bool StrictFPModel = false;
  StringRef Float16ExcessPrecision = "";
  StringRef BFloat16ExcessPrecision = "";
  StringRef FPAccuracy = "";
  LangOptions::ComplexRangeKind Range = LangOptions::ComplexRangeKind::CX_None;
  std::string ComplexRangeStr = "";
  std::string GccRangeComplexOption = "";

  // Lambda to set fast-math options. This is also used by -ffp-model=fast
  auto applyFastMath = [&]() {
    HonorINFs = false;
    HonorNaNs = false;
    MathErrno = false;
    AssociativeMath = true;
    ReciprocalMath = true;
    ApproxFunc = true;
    SignedZeros = false;
    TrappingMath = false;
    RoundingFPMath = false;
    FPExceptionBehavior = "";
    // If fast-math is set then set the fp-contract mode to fast.
    FPContract = "fast";
    // ffast-math enables basic range rules for complex multiplication and
    // division.
    // Warn if user expects to perform full implementation of complex
    // multiplication or division in the presence of nan or ninf flags.
    if (Range == LangOptions::ComplexRangeKind::CX_Full ||
        Range == LangOptions::ComplexRangeKind::CX_Improved ||
        Range == LangOptions::ComplexRangeKind::CX_Promoted)
      EmitComplexRangeDiag(
          D, ComplexArithmeticStr(Range),
          !GccRangeComplexOption.empty()
              ? GccRangeComplexOption
              : ComplexArithmeticStr(LangOptions::ComplexRangeKind::CX_Basic));
    Range = LangOptions::ComplexRangeKind::CX_Basic;
    SeenUnsafeMathModeOption = true;
  };

  if (const Arg *A = Args.getLastArg(options::OPT_flimited_precision_EQ)) {
    CmdArgs.push_back("-mlimit-float-precision");
    CmdArgs.push_back(A->getValue());
  }

  for (const Arg *A : Args) {
    switch (A->getOption().getID()) {
    // If this isn't an FP option skip the claim below
    default: continue;

    case options::OPT_fcx_limited_range:
      if (GccRangeComplexOption.empty()) {
        if (Range != LangOptions::ComplexRangeKind::CX_Basic)
          EmitComplexRangeDiag(D, RenderComplexRangeOption(Range),
                               "-fcx-limited-range");
      } else {
        if (GccRangeComplexOption != "-fno-cx-limited-range")
          EmitComplexRangeDiag(D, GccRangeComplexOption, "-fcx-limited-range");
      }
      GccRangeComplexOption = "-fcx-limited-range";
      Range = LangOptions::ComplexRangeKind::CX_Basic;
      break;
    case options::OPT_fno_cx_limited_range:
      if (GccRangeComplexOption.empty()) {
        EmitComplexRangeDiag(D, RenderComplexRangeOption(Range),
                             "-fno-cx-limited-range");
      } else {
        if (GccRangeComplexOption.compare("-fcx-limited-range") != 0 &&
            GccRangeComplexOption.compare("-fno-cx-fortran-rules") != 0)
          EmitComplexRangeDiag(D, GccRangeComplexOption,
                               "-fno-cx-limited-range");
      }
      GccRangeComplexOption = "-fno-cx-limited-range";
      Range = LangOptions::ComplexRangeKind::CX_Full;
      break;
    case options::OPT_fcx_fortran_rules:
      if (GccRangeComplexOption.empty())
        EmitComplexRangeDiag(D, RenderComplexRangeOption(Range),
                             "-fcx-fortran-rules");
      else
        EmitComplexRangeDiag(D, GccRangeComplexOption, "-fcx-fortran-rules");
      GccRangeComplexOption = "-fcx-fortran-rules";
      Range = LangOptions::ComplexRangeKind::CX_Improved;
      break;
    case options::OPT_fno_cx_fortran_rules:
      if (GccRangeComplexOption.empty()) {
        EmitComplexRangeDiag(D, RenderComplexRangeOption(Range),
                             "-fno-cx-fortran-rules");
      } else {
        if (GccRangeComplexOption != "-fno-cx-limited-range")
          EmitComplexRangeDiag(D, GccRangeComplexOption,
                               "-fno-cx-fortran-rules");
      }
      GccRangeComplexOption = "-fno-cx-fortran-rules";
      Range = LangOptions::ComplexRangeKind::CX_Full;
      break;
    case options::OPT_fcomplex_arithmetic_EQ: {
      LangOptions::ComplexRangeKind RangeVal;
      StringRef Val = A->getValue();
      if (Val == "full")
        RangeVal = LangOptions::ComplexRangeKind::CX_Full;
      else if (Val == "improved")
        RangeVal = LangOptions::ComplexRangeKind::CX_Improved;
      else if (Val == "promoted")
        RangeVal = LangOptions::ComplexRangeKind::CX_Promoted;
      else if (Val == "basic")
        RangeVal = LangOptions::ComplexRangeKind::CX_Basic;
      else {
        D.Diag(diag::err_drv_unsupported_option_argument)
            << A->getSpelling() << Val;
        break;
      }
      if (!GccRangeComplexOption.empty()) {
        if (GccRangeComplexOption.compare("-fcx-limited-range") != 0) {
          if (GccRangeComplexOption.compare("-fcx-fortran-rules") != 0) {
            if (RangeVal != LangOptions::ComplexRangeKind::CX_Improved)
              EmitComplexRangeDiag(D, GccRangeComplexOption,
                                   ComplexArithmeticStr(RangeVal));
          } else {
            EmitComplexRangeDiag(D, GccRangeComplexOption,
                                 ComplexArithmeticStr(RangeVal));
          }
        } else {
          if (RangeVal != LangOptions::ComplexRangeKind::CX_Basic)
            EmitComplexRangeDiag(D, GccRangeComplexOption,
                                 ComplexArithmeticStr(RangeVal));
        }
      }
      Range = RangeVal;
      break;
    }
    case options::OPT_ffp_accuracy_EQ: {
      StringRef Val = A->getValue();
      FPAccuracy = Val;
      break;
    }
    case options::OPT_ffp_model_EQ: {
      // If -ffp-model= is seen, reset to fno-fast-math
      HonorINFs = true;
      HonorNaNs = true;
      ApproxFunc = false;
      // Turning *off* -ffast-math restores the toolchain default,
      // unless -fp-accuracy is used.
      if (FPAccuracy.empty())
        MathErrno = TC.IsMathErrnoDefault();
      AssociativeMath = false;
      ReciprocalMath = false;
      SignedZeros = true;
      FPContract = "on";

      StringRef Val = A->getValue();
      if (OFastEnabled && Val != "fast") {
        // Only -ffp-model=fast is compatible with OFast, ignore.
        D.Diag(clang::diag::warn_drv_overriding_option)
            << Args.MakeArgString("-ffp-model=" + Val) << "-Ofast";
        break;
      }
      StrictFPModel = false;
      if (!FPModel.empty() && FPModel != Val)
        D.Diag(clang::diag::warn_drv_overriding_option)
            << Args.MakeArgString("-ffp-model=" + FPModel)
            << Args.MakeArgString("-ffp-model=" + Val);
      if (Val == "fast") {
        FPModel = Val;
        applyFastMath();
      } else if (Val == "precise") {
        FPModel = Val;
        FPContract = "on";
      } else if (Val == "strict") {
        StrictFPModel = true;
        FPExceptionBehavior = "strict";
        FPModel = Val;
        FPContract = "off";
        TrappingMath = true;
        RoundingFPMath = true;
      } else
        D.Diag(diag::err_drv_unsupported_option_argument)
            << A->getSpelling() << Val;
      break;
    }

    // Options controlling individual features
    case options::OPT_fhonor_infinities:    HonorINFs = true;         break;
    case options::OPT_fno_honor_infinities: HonorINFs = false;        break;
    case options::OPT_fhonor_nans:          HonorNaNs = true;         break;
    case options::OPT_fno_honor_nans:       HonorNaNs = false;        break;
    case options::OPT_fapprox_func:         ApproxFunc = true;        break;
    case options::OPT_fno_approx_func:      ApproxFunc = false;       break;
    case options::OPT_fmath_errno:          MathErrno = true;         break;
    case options::OPT_fno_math_errno:       MathErrno = false;        break;
    case options::OPT_fassociative_math:    AssociativeMath = true;   break;
    case options::OPT_fno_associative_math: AssociativeMath = false;  break;
    case options::OPT_freciprocal_math:     ReciprocalMath = true;    break;
    case options::OPT_fno_reciprocal_math:  ReciprocalMath = false;   break;
    case options::OPT_fsigned_zeros:        SignedZeros = true;       break;
    case options::OPT_fno_signed_zeros:     SignedZeros = false;      break;
    case options::OPT_ftrapping_math:
      if (!TrappingMathPresent && !FPExceptionBehavior.empty() &&
          FPExceptionBehavior != "strict")
        // Warn that previous value of option is overridden.
        D.Diag(clang::diag::warn_drv_overriding_option)
            << Args.MakeArgString("-ffp-exception-behavior=" +
                                  FPExceptionBehavior)
            << "-ftrapping-math";
      TrappingMath = true;
      TrappingMathPresent = true;
      FPExceptionBehavior = "strict";
      break;
    case options::OPT_fno_trapping_math:
      if (!TrappingMathPresent && !FPExceptionBehavior.empty() &&
          FPExceptionBehavior != "ignore")
        // Warn that previous value of option is overridden.
        D.Diag(clang::diag::warn_drv_overriding_option)
            << Args.MakeArgString("-ffp-exception-behavior=" +
                                  FPExceptionBehavior)
            << "-fno-trapping-math";
      TrappingMath = false;
      TrappingMathPresent = true;
      FPExceptionBehavior = "ignore";
      break;

    case options::OPT_frounding_math:
      RoundingFPMath = true;
      break;

    case options::OPT_fno_rounding_math:
      RoundingFPMath = false;
      break;

    case options::OPT_fcuda_flush_denormals_to_zero:
    case options::OPT_fgpu_flush_denormals_to_zero:
      DenormalFP32Math = llvm::DenormalMode::getPreserveSign();
      break;

    case options::OPT_fdenormal_fp_math_EQ:
      DenormalFPMath = llvm::parseDenormalFPAttribute(A->getValue());
      DenormalFP32Math = DenormalFPMath;
      if (!DenormalFPMath.isValid()) {
        D.Diag(diag::err_drv_invalid_value)
            << A->getAsString(Args) << A->getValue();
      }
      break;

    case options::OPT_fdenormal_fp_math_f32_EQ:
      DenormalFP32Math = llvm::parseDenormalFPAttribute(A->getValue());
      if (!DenormalFP32Math.isValid()) {
        D.Diag(diag::err_drv_invalid_value)
            << A->getAsString(Args) << A->getValue();
      }
      break;

    // Validate and pass through -ffp-contract option.
    case options::OPT_ffp_contract: {
      StringRef Val = A->getValue();
      if (Val == "fast" || Val == "on" || Val == "off" ||
          Val == "fast-honor-pragmas") {
        FPContract = Val;
        LastSeenFfpContractOption = Val;
      } else
        D.Diag(diag::err_drv_unsupported_option_argument)
            << A->getSpelling() << Val;
      break;
    }

    // Validate and pass through -ffp-exception-behavior option.
    case options::OPT_ffp_exception_behavior_EQ: {
      StringRef Val = A->getValue();
      if (!TrappingMathPresent && !FPExceptionBehavior.empty() &&
          FPExceptionBehavior != Val)
        // Warn that previous value of option is overridden.
        D.Diag(clang::diag::warn_drv_overriding_option)
            << Args.MakeArgString("-ffp-exception-behavior=" +
                                  FPExceptionBehavior)
            << Args.MakeArgString("-ffp-exception-behavior=" + Val);
      TrappingMath = TrappingMathPresent = false;
      if (Val == "ignore" || Val == "maytrap")
        FPExceptionBehavior = Val;
      else if (Val == "strict") {
        FPExceptionBehavior = Val;
        TrappingMath = TrappingMathPresent = true;
      } else
        D.Diag(diag::err_drv_unsupported_option_argument)
            << A->getSpelling() << Val;
      break;
    }

    // Validate and pass through -ffp-eval-method option.
    case options::OPT_ffp_eval_method_EQ: {
      StringRef Val = A->getValue();
      if (Val == "double" || Val == "extended" || Val == "source")
        FPEvalMethod = Val;
      else
        D.Diag(diag::err_drv_unsupported_option_argument)
            << A->getSpelling() << Val;
      break;
    }

    case options::OPT_fexcess_precision_EQ: {
      StringRef Val = A->getValue();
      const llvm::Triple::ArchType Arch = TC.getArch();
      if (Arch == llvm::Triple::x86 || Arch == llvm::Triple::x86_64) {
        if (Val == "standard" || Val == "fast")
          Float16ExcessPrecision = Val;
        // To make it GCC compatible, allow the value of "16" which
        // means disable excess precision, the same meaning than clang's
        // equivalent value "none".
        else if (Val == "16")
          Float16ExcessPrecision = "none";
        else
          D.Diag(diag::err_drv_unsupported_option_argument)
              << A->getSpelling() << Val;
      } else {
        if (!(Val == "standard" || Val == "fast"))
          D.Diag(diag::err_drv_unsupported_option_argument)
              << A->getSpelling() << Val;
      }
      BFloat16ExcessPrecision = Float16ExcessPrecision;
      break;
    }
    case options::OPT_ffinite_math_only:
      HonorINFs = false;
      HonorNaNs = false;
      break;
    case options::OPT_fno_finite_math_only:
      HonorINFs = true;
      HonorNaNs = true;
      break;

    case options::OPT_funsafe_math_optimizations:
      AssociativeMath = true;
      ReciprocalMath = true;
      SignedZeros = false;
      ApproxFunc = true;
      TrappingMath = false;
      FPExceptionBehavior = "";
      FPContract = "fast";
      SeenUnsafeMathModeOption = true;
      break;
    case options::OPT_fno_unsafe_math_optimizations:
      AssociativeMath = false;
      ReciprocalMath = false;
      SignedZeros = true;
      ApproxFunc = false;

      if (!JA.isDeviceOffloading(Action::OFK_Cuda) &&
          !JA.isOffloading(Action::OFK_HIP)) {
        if (LastSeenFfpContractOption != "") {
          FPContract = LastSeenFfpContractOption;
        } else if (SeenUnsafeMathModeOption)
          FPContract = "on";
      }
      break;

    case options::OPT_Ofast:
      // If -Ofast is the optimization level, then -ffast-math should be enabled
      if (!OFastEnabled)
        continue;
      [[fallthrough]];
    case options::OPT_ffast_math: {
      applyFastMath();
      break;
    }
    case options::OPT_fno_fast_math:
      HonorINFs = true;
      HonorNaNs = true;
      // Turning on -ffast-math (with either flag) removes the need for
      // MathErrno. However, turning *off* -ffast-math merely restores the
      // toolchain default (which may be false), unless -fp-accuracy is used.
      if (FPAccuracy.empty())
        MathErrno = TC.IsMathErrnoDefault();
      AssociativeMath = false;
      ReciprocalMath = false;
      ApproxFunc = false;
      SignedZeros = true;
      // -fno_fast_math restores default fpcontract handling
      if (!JA.isDeviceOffloading(Action::OFK_Cuda) &&
          !JA.isOffloading(Action::OFK_HIP)) {
        if (LastSeenFfpContractOption != "") {
          FPContract = LastSeenFfpContractOption;
        } else if (SeenUnsafeMathModeOption)
          FPContract = "on";
      }
      break;
    }
    // The StrictFPModel local variable is needed to report warnings
    // in the way we intend. If -ffp-model=strict has been used, we
    // want to report a warning for the next option encountered that
    // takes us out of the settings described by fp-model=strict, but
    // we don't want to continue issuing warnings for other conflicting
    // options after that.
    if (StrictFPModel) {
      // If -ffp-model=strict has been specified on command line but
      // subsequent options conflict then emit warning diagnostic.
      if (HonorINFs && HonorNaNs && !AssociativeMath && !ReciprocalMath &&
          SignedZeros && TrappingMath && RoundingFPMath && !ApproxFunc &&
          FPContract == "off")
        // OK: Current Arg doesn't conflict with -ffp-model=strict
        ;
      else {
        StrictFPModel = false;
        FPModel = "";
        auto RHS = (A->getNumValues() == 0)
                       ? A->getSpelling()
                       : Args.MakeArgString(A->getSpelling() + A->getValue());
        if (RHS != "-ffp-model=strict")
          D.Diag(clang::diag::warn_drv_overriding_option)
              << "-ffp-model=strict" << RHS;
      }
    }

    // If we handled this option claim it
    A->claim();
  }

  if (!HonorINFs)
    CmdArgs.push_back("-menable-no-infs");

  if (!HonorNaNs)
    CmdArgs.push_back("-menable-no-nans");

  if (ApproxFunc)
    CmdArgs.push_back("-fapprox-func");

  if (MathErrno)
    CmdArgs.push_back("-fmath-errno");

 if (AssociativeMath && ReciprocalMath && !SignedZeros && ApproxFunc &&
     !TrappingMath)
    CmdArgs.push_back("-funsafe-math-optimizations");

  if (!SignedZeros)
    CmdArgs.push_back("-fno-signed-zeros");

  if (AssociativeMath && !SignedZeros && !TrappingMath)
    CmdArgs.push_back("-mreassociate");

  if (ReciprocalMath)
    CmdArgs.push_back("-freciprocal-math");

  if (TrappingMath) {
    // FP Exception Behavior is also set to strict
    assert(FPExceptionBehavior == "strict");
  }

  // The default is IEEE.
  if (DenormalFPMath != llvm::DenormalMode::getIEEE()) {
    llvm::SmallString<64> DenormFlag;
    llvm::raw_svector_ostream ArgStr(DenormFlag);
    ArgStr << "-fdenormal-fp-math=" << DenormalFPMath;
    CmdArgs.push_back(Args.MakeArgString(ArgStr.str()));
  }

  // Add f32 specific denormal mode flag if it's different.
  if (DenormalFP32Math != DenormalFPMath) {
    llvm::SmallString<64> DenormFlag;
    llvm::raw_svector_ostream ArgStr(DenormFlag);
    ArgStr << "-fdenormal-fp-math-f32=" << DenormalFP32Math;
    CmdArgs.push_back(Args.MakeArgString(ArgStr.str()));
  }

  if (!FPContract.empty())
    CmdArgs.push_back(Args.MakeArgString("-ffp-contract=" + FPContract));

  if (RoundingFPMath)
    CmdArgs.push_back(Args.MakeArgString("-frounding-math"));
  else
    CmdArgs.push_back(Args.MakeArgString("-fno-rounding-math"));

  if (!FPExceptionBehavior.empty())
    CmdArgs.push_back(Args.MakeArgString("-ffp-exception-behavior=" +
                      FPExceptionBehavior));

  if (!FPEvalMethod.empty())
    CmdArgs.push_back(Args.MakeArgString("-ffp-eval-method=" + FPEvalMethod));

  if (!Float16ExcessPrecision.empty())
    CmdArgs.push_back(Args.MakeArgString("-ffloat16-excess-precision=" +
                                         Float16ExcessPrecision));
  if (!BFloat16ExcessPrecision.empty())
    CmdArgs.push_back(Args.MakeArgString("-fbfloat16-excess-precision=" +
                                         BFloat16ExcessPrecision));

  ParseMRecip(D, Args, CmdArgs);

  // -ffast-math enables the __FAST_MATH__ preprocessor macro, but check for the
  // individual features enabled by -ffast-math instead of the option itself as
  // that's consistent with gcc's behaviour.
  if (!HonorINFs && !HonorNaNs && !MathErrno && AssociativeMath && ApproxFunc &&
      ReciprocalMath && !SignedZeros && !TrappingMath && !RoundingFPMath) {
    CmdArgs.push_back("-ffast-math");
    if (FPModel == "fast") {
      if (FPContract == "fast")
        // All set, do nothing.
        ;
      else if (FPContract.empty())
        // Enable -ffp-contract=fast
        CmdArgs.push_back(Args.MakeArgString("-ffp-contract=fast"));
      else
        D.Diag(clang::diag::warn_drv_overriding_option)
            << "-ffp-model=fast"
            << Args.MakeArgString("-ffp-contract=" + FPContract);
    }
  }

  // Handle __FINITE_MATH_ONLY__ similarly.
  if (!HonorINFs && !HonorNaNs)
    CmdArgs.push_back("-ffinite-math-only");

  if (const Arg *A = Args.getLastArg(options::OPT_mfpmath_EQ)) {
    CmdArgs.push_back("-mfpmath");
    CmdArgs.push_back(A->getValue());
  }

  // Disable a codegen optimization for floating-point casts.
  if (Args.hasFlag(options::OPT_fno_strict_float_cast_overflow,
                   options::OPT_fstrict_float_cast_overflow, false))
    CmdArgs.push_back("-fno-strict-float-cast-overflow");

  if (Range != LangOptions::ComplexRangeKind::CX_None)
    ComplexRangeStr = RenderComplexRangeOption(Range);
  if (!ComplexRangeStr.empty()) {
    CmdArgs.push_back(Args.MakeArgString(ComplexRangeStr));
    if (Args.hasArg(options::OPT_fcomplex_arithmetic_EQ))
      CmdArgs.push_back(Args.MakeArgString("-fcomplex-arithmetic=" +
                                           ComplexRangeKindToStr(Range)));
  }
  if (Args.hasArg(options::OPT_fcx_limited_range))
    CmdArgs.push_back("-fcx-limited-range");
  if (Args.hasArg(options::OPT_fcx_fortran_rules))
    CmdArgs.push_back("-fcx-fortran-rules");
  if (Args.hasArg(options::OPT_fno_cx_limited_range))
    CmdArgs.push_back("-fno-cx-limited-range");
  if (Args.hasArg(options::OPT_fno_cx_fortran_rules))
    CmdArgs.push_back("-fno-cx-fortran-rules");
}

static void RenderAnalyzerOptions(const ArgList &Args, ArgStringList &CmdArgs,
                                  const llvm::Triple &Triple,
                                  const InputInfo &Input) {
  // Add default argument set.
  if (!Args.hasArg(options::OPT__analyzer_no_default_checks)) {
    CmdArgs.push_back("-analyzer-checker=core");
    CmdArgs.push_back("-analyzer-checker=apiModeling");

    if (!Triple.isWindowsMSVCEnvironment()) {
      CmdArgs.push_back("-analyzer-checker=unix");
    } else {
      // Enable "unix" checkers that also work on Windows.
      CmdArgs.push_back("-analyzer-checker=unix.API");
      CmdArgs.push_back("-analyzer-checker=unix.Malloc");
      CmdArgs.push_back("-analyzer-checker=unix.MallocSizeof");
      CmdArgs.push_back("-analyzer-checker=unix.MismatchedDeallocator");
      CmdArgs.push_back("-analyzer-checker=unix.cstring.BadSizeArg");
      CmdArgs.push_back("-analyzer-checker=unix.cstring.NullArg");
    }

    // Disable some unix checkers for PS4/PS5.
    if (Triple.isPS()) {
      CmdArgs.push_back("-analyzer-disable-checker=unix.API");
      CmdArgs.push_back("-analyzer-disable-checker=unix.Vfork");
    }

    if (Triple.isOSDarwin()) {
      CmdArgs.push_back("-analyzer-checker=osx");
      CmdArgs.push_back(
          "-analyzer-checker=security.insecureAPI.decodeValueOfObjCType");
    }
    else if (Triple.isOSFuchsia())
      CmdArgs.push_back("-analyzer-checker=fuchsia");

    CmdArgs.push_back("-analyzer-checker=deadcode");

    if (types::isCXX(Input.getType()))
      CmdArgs.push_back("-analyzer-checker=cplusplus");

    if (!Triple.isPS()) {
      CmdArgs.push_back("-analyzer-checker=security.insecureAPI.UncheckedReturn");
      CmdArgs.push_back("-analyzer-checker=security.insecureAPI.getpw");
      CmdArgs.push_back("-analyzer-checker=security.insecureAPI.gets");
      CmdArgs.push_back("-analyzer-checker=security.insecureAPI.mktemp");
      CmdArgs.push_back("-analyzer-checker=security.insecureAPI.mkstemp");
      CmdArgs.push_back("-analyzer-checker=security.insecureAPI.vfork");
    }

    // Default nullability checks.
    CmdArgs.push_back("-analyzer-checker=nullability.NullPassedToNonnull");
    CmdArgs.push_back("-analyzer-checker=nullability.NullReturnedFromNonnull");
  }

  // Set the output format. The default is plist, for (lame) historical reasons.
  CmdArgs.push_back("-analyzer-output");
  if (Arg *A = Args.getLastArg(options::OPT__analyzer_output))
    CmdArgs.push_back(A->getValue());
  else
    CmdArgs.push_back("plist");

  // Disable the presentation of standard compiler warnings when using
  // --analyze.  We only want to show static analyzer diagnostics or frontend
  // errors.
  CmdArgs.push_back("-w");

  // Add -Xanalyzer arguments when running as analyzer.
  Args.AddAllArgValues(CmdArgs, options::OPT_Xanalyzer);
}

static bool isValidSymbolName(StringRef S) {
  if (S.empty())
    return false;

  if (std::isdigit(S[0]))
    return false;

  return llvm::all_of(S, [](char C) { return std::isalnum(C) || C == '_'; });
}

static void RenderSSPOptions(const Driver &D, const ToolChain &TC,
                             const ArgList &Args, ArgStringList &CmdArgs,
                             bool KernelOrKext) {
  const llvm::Triple &EffectiveTriple = TC.getEffectiveTriple();

  // NVPTX doesn't support stack protectors; from the compiler's perspective, it
  // doesn't even have a stack!
  if (EffectiveTriple.isNVPTX())
    return;

  // -stack-protector=0 is default.
  LangOptions::StackProtectorMode StackProtectorLevel = LangOptions::SSPOff;
  LangOptions::StackProtectorMode DefaultStackProtectorLevel =
      TC.GetDefaultStackProtectorLevel(KernelOrKext);

  if (Arg *A = Args.getLastArg(options::OPT_fno_stack_protector,
                               options::OPT_fstack_protector_all,
                               options::OPT_fstack_protector_strong,
                               options::OPT_fstack_protector)) {
    if (A->getOption().matches(options::OPT_fstack_protector))
      StackProtectorLevel =
          std::max<>(LangOptions::SSPOn, DefaultStackProtectorLevel);
    else if (A->getOption().matches(options::OPT_fstack_protector_strong))
      StackProtectorLevel = LangOptions::SSPStrong;
    else if (A->getOption().matches(options::OPT_fstack_protector_all))
      StackProtectorLevel = LangOptions::SSPReq;

    if (EffectiveTriple.isBPF() && StackProtectorLevel != LangOptions::SSPOff) {
      D.Diag(diag::warn_drv_unsupported_option_for_target)
          << A->getSpelling() << EffectiveTriple.getTriple();
      StackProtectorLevel = DefaultStackProtectorLevel;
    }
  } else {
    StackProtectorLevel = DefaultStackProtectorLevel;
  }

  if (StackProtectorLevel) {
    CmdArgs.push_back("-stack-protector");
    CmdArgs.push_back(Args.MakeArgString(Twine(StackProtectorLevel)));
  }

  // --param ssp-buffer-size=
  for (const Arg *A : Args.filtered(options::OPT__param)) {
    StringRef Str(A->getValue());
    if (Str.starts_with("ssp-buffer-size=")) {
      if (StackProtectorLevel) {
        CmdArgs.push_back("-stack-protector-buffer-size");
        // FIXME: Verify the argument is a valid integer.
        CmdArgs.push_back(Args.MakeArgString(Str.drop_front(16)));
      }
      A->claim();
    }
  }

  const std::string &TripleStr = EffectiveTriple.getTriple();
  if (Arg *A = Args.getLastArg(options::OPT_mstack_protector_guard_EQ)) {
    StringRef Value = A->getValue();
    if (!EffectiveTriple.isX86() && !EffectiveTriple.isAArch64() &&
        !EffectiveTriple.isARM() && !EffectiveTriple.isThumb())
      D.Diag(diag::err_drv_unsupported_opt_for_target)
          << A->getAsString(Args) << TripleStr;
    if ((EffectiveTriple.isX86() || EffectiveTriple.isARM() ||
         EffectiveTriple.isThumb()) &&
        Value != "tls" && Value != "global") {
      D.Diag(diag::err_drv_invalid_value_with_suggestion)
          << A->getOption().getName() << Value << "tls global";
      return;
    }
    if ((EffectiveTriple.isARM() || EffectiveTriple.isThumb()) &&
        Value == "tls") {
      if (!Args.hasArg(options::OPT_mstack_protector_guard_offset_EQ)) {
        D.Diag(diag::err_drv_ssp_missing_offset_argument)
            << A->getAsString(Args);
        return;
      }
      // Check whether the target subarch supports the hardware TLS register
      if (!arm::isHardTPSupported(EffectiveTriple)) {
        D.Diag(diag::err_target_unsupported_tp_hard)
            << EffectiveTriple.getArchName();
        return;
      }
      // Check whether the user asked for something other than -mtp=cp15
      if (Arg *A = Args.getLastArg(options::OPT_mtp_mode_EQ)) {
        StringRef Value = A->getValue();
        if (Value != "cp15") {
          D.Diag(diag::err_drv_argument_not_allowed_with)
              << A->getAsString(Args) << "-mstack-protector-guard=tls";
          return;
        }
      }
      CmdArgs.push_back("-target-feature");
      CmdArgs.push_back("+read-tp-tpidruro");
    }
    if (EffectiveTriple.isAArch64() && Value != "sysreg" && Value != "global") {
      D.Diag(diag::err_drv_invalid_value_with_suggestion)
          << A->getOption().getName() << Value << "sysreg global";
      return;
    }
    A->render(Args, CmdArgs);
  }

  if (Arg *A = Args.getLastArg(options::OPT_mstack_protector_guard_offset_EQ)) {
    StringRef Value = A->getValue();
    if (!EffectiveTriple.isX86() && !EffectiveTriple.isAArch64() &&
        !EffectiveTriple.isARM() && !EffectiveTriple.isThumb())
      D.Diag(diag::err_drv_unsupported_opt_for_target)
          << A->getAsString(Args) << TripleStr;
    int Offset;
    if (Value.getAsInteger(10, Offset)) {
      D.Diag(diag::err_drv_invalid_value) << A->getOption().getName() << Value;
      return;
    }
    if ((EffectiveTriple.isARM() || EffectiveTriple.isThumb()) &&
        (Offset < 0 || Offset > 0xfffff)) {
      D.Diag(diag::err_drv_invalid_int_value)
          << A->getOption().getName() << Value;
      return;
    }
    A->render(Args, CmdArgs);
  }

  if (Arg *A = Args.getLastArg(options::OPT_mstack_protector_guard_reg_EQ)) {
    StringRef Value = A->getValue();
    if (!EffectiveTriple.isX86() && !EffectiveTriple.isAArch64())
      D.Diag(diag::err_drv_unsupported_opt_for_target)
          << A->getAsString(Args) << TripleStr;
    if (EffectiveTriple.isX86() && (Value != "fs" && Value != "gs")) {
      D.Diag(diag::err_drv_invalid_value_with_suggestion)
          << A->getOption().getName() << Value << "fs gs";
      return;
    }
    if (EffectiveTriple.isAArch64() && Value != "sp_el0") {
      D.Diag(diag::err_drv_invalid_value) << A->getOption().getName() << Value;
      return;
    }
    A->render(Args, CmdArgs);
  }

  if (Arg *A = Args.getLastArg(options::OPT_mstack_protector_guard_symbol_EQ)) {
    StringRef Value = A->getValue();
    if (!isValidSymbolName(Value)) {
      D.Diag(diag::err_drv_argument_only_allowed_with)
          << A->getOption().getName() << "legal symbol name";
      return;
    }
    A->render(Args, CmdArgs);
  }
}

static void RenderSCPOptions(const ToolChain &TC, const ArgList &Args,
                             ArgStringList &CmdArgs) {
  const llvm::Triple &EffectiveTriple = TC.getEffectiveTriple();

  if (!EffectiveTriple.isOSFreeBSD() && !EffectiveTriple.isOSLinux())
    return;

  if (!EffectiveTriple.isX86() && !EffectiveTriple.isSystemZ() &&
      !EffectiveTriple.isPPC64() && !EffectiveTriple.isAArch64())
    return;

  Args.addOptInFlag(CmdArgs, options::OPT_fstack_clash_protection,
                    options::OPT_fno_stack_clash_protection);
}

static void RenderTrivialAutoVarInitOptions(const Driver &D,
                                            const ToolChain &TC,
                                            const ArgList &Args,
                                            ArgStringList &CmdArgs) {
  auto DefaultTrivialAutoVarInit = TC.GetDefaultTrivialAutoVarInit();
  StringRef TrivialAutoVarInit = "";

  for (const Arg *A : Args) {
    switch (A->getOption().getID()) {
    default:
      continue;
    case options::OPT_ftrivial_auto_var_init: {
      A->claim();
      StringRef Val = A->getValue();
      if (Val == "uninitialized" || Val == "zero" || Val == "pattern")
        TrivialAutoVarInit = Val;
      else
        D.Diag(diag::err_drv_unsupported_option_argument)
            << A->getSpelling() << Val;
      break;
    }
    }
  }

  if (TrivialAutoVarInit.empty())
    switch (DefaultTrivialAutoVarInit) {
    case LangOptions::TrivialAutoVarInitKind::Uninitialized:
      break;
    case LangOptions::TrivialAutoVarInitKind::Pattern:
      TrivialAutoVarInit = "pattern";
      break;
    case LangOptions::TrivialAutoVarInitKind::Zero:
      TrivialAutoVarInit = "zero";
      break;
    }

  if (!TrivialAutoVarInit.empty()) {
    CmdArgs.push_back(
        Args.MakeArgString("-ftrivial-auto-var-init=" + TrivialAutoVarInit));
  }

  if (Arg *A =
          Args.getLastArg(options::OPT_ftrivial_auto_var_init_stop_after)) {
    if (!Args.hasArg(options::OPT_ftrivial_auto_var_init) ||
        StringRef(
            Args.getLastArg(options::OPT_ftrivial_auto_var_init)->getValue()) ==
            "uninitialized")
      D.Diag(diag::err_drv_trivial_auto_var_init_stop_after_missing_dependency);
    A->claim();
    StringRef Val = A->getValue();
    if (std::stoi(Val.str()) <= 0)
      D.Diag(diag::err_drv_trivial_auto_var_init_stop_after_invalid_value);
    CmdArgs.push_back(
        Args.MakeArgString("-ftrivial-auto-var-init-stop-after=" + Val));
  }

  if (Arg *A = Args.getLastArg(options::OPT_ftrivial_auto_var_init_max_size)) {
    if (!Args.hasArg(options::OPT_ftrivial_auto_var_init) ||
        StringRef(
            Args.getLastArg(options::OPT_ftrivial_auto_var_init)->getValue()) ==
            "uninitialized")
      D.Diag(diag::err_drv_trivial_auto_var_init_max_size_missing_dependency);
    A->claim();
    StringRef Val = A->getValue();
    if (std::stoi(Val.str()) <= 0)
      D.Diag(diag::err_drv_trivial_auto_var_init_max_size_invalid_value);
    CmdArgs.push_back(
        Args.MakeArgString("-ftrivial-auto-var-init-max-size=" + Val));
  }
}

static void RenderOpenCLOptions(const ArgList &Args, ArgStringList &CmdArgs,
                                types::ID InputType) {
  // cl-denorms-are-zero is not forwarded. It is translated into a generic flag
  // for denormal flushing handling based on the target.
  const unsigned ForwardedArguments[] = {
      options::OPT_cl_opt_disable,
      options::OPT_cl_strict_aliasing,
      options::OPT_cl_single_precision_constant,
      options::OPT_cl_finite_math_only,
      options::OPT_cl_kernel_arg_info,
      options::OPT_cl_unsafe_math_optimizations,
      options::OPT_cl_fast_relaxed_math,
      options::OPT_cl_mad_enable,
      options::OPT_cl_no_signed_zeros,
      options::OPT_cl_fp32_correctly_rounded_divide_sqrt,
      options::OPT_cl_uniform_work_group_size
  };

  if (Arg *A = Args.getLastArg(options::OPT_cl_std_EQ)) {
    std::string CLStdStr = std::string("-cl-std=") + A->getValue();
    CmdArgs.push_back(Args.MakeArgString(CLStdStr));
  } else if (Arg *A = Args.getLastArg(options::OPT_cl_ext_EQ)) {
    std::string CLExtStr = std::string("-cl-ext=") + A->getValue();
    CmdArgs.push_back(Args.MakeArgString(CLExtStr));
  }

  for (const auto &Arg : ForwardedArguments)
    if (const auto *A = Args.getLastArg(Arg))
      CmdArgs.push_back(Args.MakeArgString(A->getOption().getPrefixedName()));

  // Only add the default headers if we are compiling OpenCL sources.
  if ((types::isOpenCL(InputType) ||
       (Args.hasArg(options::OPT_cl_std_EQ) && types::isSrcFile(InputType))) &&
      !Args.hasArg(options::OPT_cl_no_stdinc)) {
    CmdArgs.push_back("-finclude-default-header");
    CmdArgs.push_back("-fdeclare-opencl-builtins");
  }
}

static void RenderHLSLOptions(const ArgList &Args, ArgStringList &CmdArgs,
                              types::ID InputType) {
  const unsigned ForwardedArguments[] = {options::OPT_dxil_validator_version,
                                         options::OPT_D,
                                         options::OPT_I,
                                         options::OPT_S,
                                         options::OPT_O,
                                         options::OPT_emit_llvm,
                                         options::OPT_emit_obj,
                                         options::OPT_disable_llvm_passes,
                                         options::OPT_fnative_half_type,
                                         options::OPT_hlsl_entrypoint};
  if (!types::isHLSL(InputType))
    return;
  for (const auto &Arg : ForwardedArguments)
    if (const auto *A = Args.getLastArg(Arg))
      A->renderAsInput(Args, CmdArgs);
  // Add the default headers if dxc_no_stdinc is not set.
  if (!Args.hasArg(options::OPT_dxc_no_stdinc) &&
      !Args.hasArg(options::OPT_nostdinc))
    CmdArgs.push_back("-finclude-default-header");
}

static void RenderOpenACCOptions(const Driver &D, const ArgList &Args,
                                 ArgStringList &CmdArgs, types::ID InputType) {
  if (!Args.hasArg(options::OPT_fopenacc))
    return;

  CmdArgs.push_back("-fopenacc");

  if (Arg *A = Args.getLastArg(options::OPT_openacc_macro_override)) {
    StringRef Value = A->getValue();
    int Version;
    if (!Value.getAsInteger(10, Version))
      A->renderAsInput(Args, CmdArgs);
    else
      D.Diag(diag::err_drv_clang_unsupported) << Value;
  }
}

static void RenderARCMigrateToolOptions(const Driver &D, const ArgList &Args,
                                        ArgStringList &CmdArgs) {
  bool ARCMTEnabled = false;
  if (!Args.hasArg(options::OPT_fno_objc_arc, options::OPT_fobjc_arc)) {
    if (const Arg *A = Args.getLastArg(options::OPT_ccc_arcmt_check,
                                       options::OPT_ccc_arcmt_modify,
                                       options::OPT_ccc_arcmt_migrate)) {
      ARCMTEnabled = true;
      switch (A->getOption().getID()) {
      default: llvm_unreachable("missed a case");
      case options::OPT_ccc_arcmt_check:
        CmdArgs.push_back("-arcmt-action=check");
        break;
      case options::OPT_ccc_arcmt_modify:
        CmdArgs.push_back("-arcmt-action=modify");
        break;
      case options::OPT_ccc_arcmt_migrate:
        CmdArgs.push_back("-arcmt-action=migrate");
        CmdArgs.push_back("-mt-migrate-directory");
        CmdArgs.push_back(A->getValue());

        Args.AddLastArg(CmdArgs, options::OPT_arcmt_migrate_report_output);
        Args.AddLastArg(CmdArgs, options::OPT_arcmt_migrate_emit_arc_errors);
        break;
      }
    }
  } else {
    Args.ClaimAllArgs(options::OPT_ccc_arcmt_check);
    Args.ClaimAllArgs(options::OPT_ccc_arcmt_modify);
    Args.ClaimAllArgs(options::OPT_ccc_arcmt_migrate);
  }

  if (const Arg *A = Args.getLastArg(options::OPT_ccc_objcmt_migrate)) {
    if (ARCMTEnabled)
      D.Diag(diag::err_drv_argument_not_allowed_with)
          << A->getAsString(Args) << "-ccc-arcmt-migrate";

    CmdArgs.push_back("-mt-migrate-directory");
    CmdArgs.push_back(A->getValue());

    if (!Args.hasArg(options::OPT_objcmt_migrate_literals,
                     options::OPT_objcmt_migrate_subscripting,
                     options::OPT_objcmt_migrate_property)) {
      // std::nullopt specified, means enable them all.
      CmdArgs.push_back("-objcmt-migrate-literals");
      CmdArgs.push_back("-objcmt-migrate-subscripting");
      CmdArgs.push_back("-objcmt-migrate-property");
    } else {
      Args.AddLastArg(CmdArgs, options::OPT_objcmt_migrate_literals);
      Args.AddLastArg(CmdArgs, options::OPT_objcmt_migrate_subscripting);
      Args.AddLastArg(CmdArgs, options::OPT_objcmt_migrate_property);
    }
  } else {
    Args.AddLastArg(CmdArgs, options::OPT_objcmt_migrate_literals);
    Args.AddLastArg(CmdArgs, options::OPT_objcmt_migrate_subscripting);
    Args.AddLastArg(CmdArgs, options::OPT_objcmt_migrate_property);
    Args.AddLastArg(CmdArgs, options::OPT_objcmt_migrate_all);
    Args.AddLastArg(CmdArgs, options::OPT_objcmt_migrate_readonly_property);
    Args.AddLastArg(CmdArgs, options::OPT_objcmt_migrate_readwrite_property);
    Args.AddLastArg(CmdArgs, options::OPT_objcmt_migrate_property_dot_syntax);
    Args.AddLastArg(CmdArgs, options::OPT_objcmt_migrate_annotation);
    Args.AddLastArg(CmdArgs, options::OPT_objcmt_migrate_instancetype);
    Args.AddLastArg(CmdArgs, options::OPT_objcmt_migrate_nsmacros);
    Args.AddLastArg(CmdArgs, options::OPT_objcmt_migrate_protocol_conformance);
    Args.AddLastArg(CmdArgs, options::OPT_objcmt_atomic_property);
    Args.AddLastArg(CmdArgs, options::OPT_objcmt_returns_innerpointer_property);
    Args.AddLastArg(CmdArgs, options::OPT_objcmt_ns_nonatomic_iosonly);
    Args.AddLastArg(CmdArgs, options::OPT_objcmt_migrate_designated_init);
    Args.AddLastArg(CmdArgs, options::OPT_objcmt_allowlist_dir_path);
  }
}

static void RenderBuiltinOptions(const ToolChain &TC, const llvm::Triple &T,
                                 const ArgList &Args, ArgStringList &CmdArgs) {
  // -fbuiltin is default unless -mkernel is used.
  bool UseBuiltins =
      Args.hasFlag(options::OPT_fbuiltin, options::OPT_fno_builtin,
                   !Args.hasArg(options::OPT_mkernel));
  if (!UseBuiltins)
    CmdArgs.push_back("-fno-builtin");

  // -ffreestanding implies -fno-builtin.
  if (Args.hasArg(options::OPT_ffreestanding))
    UseBuiltins = false;

  // Process the -fno-builtin-* options.
  for (const Arg *A : Args.filtered(options::OPT_fno_builtin_)) {
    A->claim();

    // If -fno-builtin is specified, then there's no need to pass the option to
    // the frontend.
    if (UseBuiltins)
      A->render(Args, CmdArgs);
  }

  // le32-specific flags:
  //  -fno-math-builtin: clang should not convert math builtins to intrinsics
  //                     by default.
  if (TC.getArch() == llvm::Triple::le32)
    CmdArgs.push_back("-fno-math-builtin");
}

bool Driver::getDefaultModuleCachePath(SmallVectorImpl<char> &Result) {
  if (const char *Str = std::getenv("CLANG_MODULE_CACHE_PATH")) {
    Twine Path{Str};
    Path.toVector(Result);
    return Path.getSingleStringRef() != "";
  }
  if (llvm::sys::path::cache_directory(Result)) {
    llvm::sys::path::append(Result, "clang");
    llvm::sys::path::append(Result, "ModuleCache");
    return true;
  }
  return false;
}

llvm::SmallString<256>
clang::driver::tools::getCXX20NamedModuleOutputPath(const ArgList &Args,
                                                    const char *BaseInput) {
  if (Arg *ModuleOutputEQ = Args.getLastArg(options::OPT_fmodule_output_EQ))
    return StringRef(ModuleOutputEQ->getValue());

  SmallString<256> OutputPath;
  if (Arg *FinalOutput = Args.getLastArg(options::OPT_o);
      FinalOutput && Args.hasArg(options::OPT_c))
    OutputPath = FinalOutput->getValue();
  else
    OutputPath = BaseInput;

  const char *Extension = types::getTypeTempSuffix(types::TY_ModuleFile);
  llvm::sys::path::replace_extension(OutputPath, Extension);
  return OutputPath;
}

static bool RenderModulesOptions(Compilation &C, const Driver &D,
                                 const ArgList &Args, const InputInfo &Input,
                                 const InputInfo &Output, bool HaveStd20,
                                 ArgStringList &CmdArgs) {
  bool IsCXX = types::isCXX(Input.getType());
  bool HaveStdCXXModules = IsCXX && HaveStd20;
  bool HaveModules = HaveStdCXXModules;

  // -fmodules enables the use of precompiled modules (off by default).
  // Users can pass -fno-cxx-modules to turn off modules support for
  // C++/Objective-C++ programs.
  bool HaveClangModules = false;
  if (Args.hasFlag(options::OPT_fmodules, options::OPT_fno_modules, false)) {
    bool AllowedInCXX = Args.hasFlag(options::OPT_fcxx_modules,
                                     options::OPT_fno_cxx_modules, true);
    if (AllowedInCXX || !IsCXX) {
      CmdArgs.push_back("-fmodules");
      HaveClangModules = true;
    }
  }

  HaveModules |= HaveClangModules;

  // -fmodule-maps enables implicit reading of module map files. By default,
  // this is enabled if we are using Clang's flavor of precompiled modules.
  if (Args.hasFlag(options::OPT_fimplicit_module_maps,
                   options::OPT_fno_implicit_module_maps, HaveClangModules))
    CmdArgs.push_back("-fimplicit-module-maps");

  // -fmodules-decluse checks that modules used are declared so (off by default)
  Args.addOptInFlag(CmdArgs, options::OPT_fmodules_decluse,
                    options::OPT_fno_modules_decluse);

  // -fmodules-strict-decluse is like -fmodule-decluse, but also checks that
  // all #included headers are part of modules.
  if (Args.hasFlag(options::OPT_fmodules_strict_decluse,
                   options::OPT_fno_modules_strict_decluse, false))
    CmdArgs.push_back("-fmodules-strict-decluse");

  // -fno-implicit-modules turns off implicitly compiling modules on demand.
  bool ImplicitModules = false;
  if (!Args.hasFlag(options::OPT_fimplicit_modules,
                    options::OPT_fno_implicit_modules, HaveClangModules)) {
    if (HaveModules)
      CmdArgs.push_back("-fno-implicit-modules");
  } else if (HaveModules) {
    ImplicitModules = true;
    // -fmodule-cache-path specifies where our implicitly-built module files
    // should be written.
    SmallString<128> Path;
    if (Arg *A = Args.getLastArg(options::OPT_fmodules_cache_path))
      Path = A->getValue();

    bool HasPath = true;
    if (C.isForDiagnostics()) {
      // When generating crash reports, we want to emit the modules along with
      // the reproduction sources, so we ignore any provided module path.
      Path = Output.getFilename();
      llvm::sys::path::replace_extension(Path, ".cache");
      llvm::sys::path::append(Path, "modules");
    } else if (Path.empty()) {
      // No module path was provided: use the default.
      HasPath = Driver::getDefaultModuleCachePath(Path);
    }

    // `HasPath` will only be false if getDefaultModuleCachePath() fails.
    // That being said, that failure is unlikely and not caching is harmless.
    if (HasPath) {
      const char Arg[] = "-fmodules-cache-path=";
      Path.insert(Path.begin(), Arg, Arg + strlen(Arg));
      CmdArgs.push_back(Args.MakeArgString(Path));
    }
  }

  if (HaveModules) {
    if (Args.hasFlag(options::OPT_fprebuilt_implicit_modules,
                     options::OPT_fno_prebuilt_implicit_modules, false))
      CmdArgs.push_back("-fprebuilt-implicit-modules");
    if (Args.hasFlag(options::OPT_fmodules_validate_input_files_content,
                     options::OPT_fno_modules_validate_input_files_content,
                     false))
      CmdArgs.push_back("-fvalidate-ast-input-files-content");
  }

  // -fmodule-name specifies the module that is currently being built (or
  // used for header checking by -fmodule-maps).
  Args.AddLastArg(CmdArgs, options::OPT_fmodule_name_EQ);

  // -fmodule-map-file can be used to specify files containing module
  // definitions.
  Args.AddAllArgs(CmdArgs, options::OPT_fmodule_map_file);

  // -fbuiltin-module-map can be used to load the clang
  // builtin headers modulemap file.
  if (Args.hasArg(options::OPT_fbuiltin_module_map)) {
    SmallString<128> BuiltinModuleMap(D.ResourceDir);
    llvm::sys::path::append(BuiltinModuleMap, "include");
    llvm::sys::path::append(BuiltinModuleMap, "module.modulemap");
    if (llvm::sys::fs::exists(BuiltinModuleMap))
      CmdArgs.push_back(
          Args.MakeArgString("-fmodule-map-file=" + BuiltinModuleMap));
  }

  // The -fmodule-file=<name>=<file> form specifies the mapping of module
  // names to precompiled module files (the module is loaded only if used).
  // The -fmodule-file=<file> form can be used to unconditionally load
  // precompiled module files (whether used or not).
  if (HaveModules || Input.getType() == clang::driver::types::TY_ModuleFile) {
    Args.AddAllArgs(CmdArgs, options::OPT_fmodule_file);

    // -fprebuilt-module-path specifies where to load the prebuilt module files.
    for (const Arg *A : Args.filtered(options::OPT_fprebuilt_module_path)) {
      CmdArgs.push_back(Args.MakeArgString(
          std::string("-fprebuilt-module-path=") + A->getValue()));
      A->claim();
    }
  } else
    Args.ClaimAllArgs(options::OPT_fmodule_file);

  // When building modules and generating crashdumps, we need to dump a module
  // dependency VFS alongside the output.
  if (HaveClangModules && C.isForDiagnostics()) {
    SmallString<128> VFSDir(Output.getFilename());
    llvm::sys::path::replace_extension(VFSDir, ".cache");
    // Add the cache directory as a temp so the crash diagnostics pick it up.
    C.addTempFile(Args.MakeArgString(VFSDir));

    llvm::sys::path::append(VFSDir, "vfs");
    CmdArgs.push_back("-module-dependency-dir");
    CmdArgs.push_back(Args.MakeArgString(VFSDir));
  }

  if (HaveClangModules)
    Args.AddLastArg(CmdArgs, options::OPT_fmodules_user_build_path);

  // Pass through all -fmodules-ignore-macro arguments.
  Args.AddAllArgs(CmdArgs, options::OPT_fmodules_ignore_macro);
  Args.AddLastArg(CmdArgs, options::OPT_fmodules_prune_interval);
  Args.AddLastArg(CmdArgs, options::OPT_fmodules_prune_after);

  if (HaveClangModules) {
    Args.AddLastArg(CmdArgs, options::OPT_fbuild_session_timestamp);

    if (Arg *A = Args.getLastArg(options::OPT_fbuild_session_file)) {
      if (Args.hasArg(options::OPT_fbuild_session_timestamp))
        D.Diag(diag::err_drv_argument_not_allowed_with)
            << A->getAsString(Args) << "-fbuild-session-timestamp";

      llvm::sys::fs::file_status Status;
      if (llvm::sys::fs::status(A->getValue(), Status))
        D.Diag(diag::err_drv_no_such_file) << A->getValue();
      CmdArgs.push_back(Args.MakeArgString(
          "-fbuild-session-timestamp=" +
          Twine((uint64_t)std::chrono::duration_cast<std::chrono::seconds>(
                    Status.getLastModificationTime().time_since_epoch())
                    .count())));
    }

    if (Args.getLastArg(
            options::OPT_fmodules_validate_once_per_build_session)) {
      if (!Args.getLastArg(options::OPT_fbuild_session_timestamp,
                           options::OPT_fbuild_session_file))
        D.Diag(diag::err_drv_modules_validate_once_requires_timestamp);

      Args.AddLastArg(CmdArgs,
                      options::OPT_fmodules_validate_once_per_build_session);
    }

    if (Args.hasFlag(options::OPT_fmodules_validate_system_headers,
                     options::OPT_fno_modules_validate_system_headers,
                     ImplicitModules))
      CmdArgs.push_back("-fmodules-validate-system-headers");

    Args.AddLastArg(CmdArgs,
                    options::OPT_fmodules_disable_diagnostic_validation);
  } else {
    Args.ClaimAllArgs(options::OPT_fbuild_session_timestamp);
    Args.ClaimAllArgs(options::OPT_fbuild_session_file);
    Args.ClaimAllArgs(options::OPT_fmodules_validate_once_per_build_session);
    Args.ClaimAllArgs(options::OPT_fmodules_validate_system_headers);
    Args.ClaimAllArgs(options::OPT_fno_modules_validate_system_headers);
    Args.ClaimAllArgs(options::OPT_fmodules_disable_diagnostic_validation);
  }

  // FIXME: We provisionally don't check ODR violations for decls in the global
  // module fragment.
  CmdArgs.push_back("-fskip-odr-check-in-gmf");

  if (Args.hasArg(options::OPT_modules_reduced_bmi) &&
      (Input.getType() == driver::types::TY_CXXModule ||
       Input.getType() == driver::types::TY_PP_CXXModule)) {
    CmdArgs.push_back("-fexperimental-modules-reduced-bmi");

    if (Args.hasArg(options::OPT_fmodule_output_EQ))
      Args.AddLastArg(CmdArgs, options::OPT_fmodule_output_EQ);
    else
      CmdArgs.push_back(Args.MakeArgString(
          "-fmodule-output=" +
          getCXX20NamedModuleOutputPath(Args, Input.getBaseInput())));
  }

  // Noop if we see '-fexperimental-modules-reduced-bmi' with other translation
  // units than module units. This is more user friendly to allow end uers to
  // enable this feature without asking for help from build systems.
  Args.ClaimAllArgs(options::OPT_modules_reduced_bmi);

  // We need to include the case the input file is a module file here.
  // Since the default compilation model for C++ module interface unit will
  // create temporary module file and compile the temporary module file
  // to get the object file. Then the `-fmodule-output` flag will be
  // brought to the second compilation process. So we have to claim it for
  // the case too.
  if (Input.getType() == driver::types::TY_CXXModule ||
      Input.getType() == driver::types::TY_PP_CXXModule ||
      Input.getType() == driver::types::TY_ModuleFile) {
    Args.ClaimAllArgs(options::OPT_fmodule_output);
    Args.ClaimAllArgs(options::OPT_fmodule_output_EQ);
  }

  return HaveModules;
}

static void RenderCharacterOptions(const ArgList &Args, const llvm::Triple &T,
                                   ArgStringList &CmdArgs) {
  // -fsigned-char is default.
  if (const Arg *A = Args.getLastArg(options::OPT_fsigned_char,
                                     options::OPT_fno_signed_char,
                                     options::OPT_funsigned_char,
                                     options::OPT_fno_unsigned_char)) {
    if (A->getOption().matches(options::OPT_funsigned_char) ||
        A->getOption().matches(options::OPT_fno_signed_char)) {
      CmdArgs.push_back("-fno-signed-char");
    }
  } else if (!isSignedCharDefault(T)) {
    CmdArgs.push_back("-fno-signed-char");
  }

  // The default depends on the language standard.
  Args.AddLastArg(CmdArgs, options::OPT_fchar8__t, options::OPT_fno_char8__t);

  if (const Arg *A = Args.getLastArg(options::OPT_fshort_wchar,
                                     options::OPT_fno_short_wchar)) {
    if (A->getOption().matches(options::OPT_fshort_wchar)) {
      CmdArgs.push_back("-fwchar-type=short");
      CmdArgs.push_back("-fno-signed-wchar");
    } else {
      bool IsARM = T.isARM() || T.isThumb() || T.isAArch64();
      CmdArgs.push_back("-fwchar-type=int");
      if (T.isOSzOS() ||
          (IsARM && !(T.isOSWindows() || T.isOSNetBSD() || T.isOSOpenBSD())))
        CmdArgs.push_back("-fno-signed-wchar");
      else
        CmdArgs.push_back("-fsigned-wchar");
    }
  } else if (T.isOSzOS())
    CmdArgs.push_back("-fno-signed-wchar");
}

static void RenderObjCOptions(const ToolChain &TC, const Driver &D,
                              const llvm::Triple &T, const ArgList &Args,
                              ObjCRuntime &Runtime, bool InferCovariantReturns,
                              const InputInfo &Input, ArgStringList &CmdArgs) {
  const llvm::Triple::ArchType Arch = TC.getArch();

  // -fobjc-dispatch-method is only relevant with the nonfragile-abi, and legacy
  // is the default. Except for deployment target of 10.5, next runtime is
  // always legacy dispatch and -fno-objc-legacy-dispatch gets ignored silently.
  if (Runtime.isNonFragile()) {
    if (!Args.hasFlag(options::OPT_fobjc_legacy_dispatch,
                      options::OPT_fno_objc_legacy_dispatch,
                      Runtime.isLegacyDispatchDefaultForArch(Arch))) {
      if (TC.UseObjCMixedDispatch())
        CmdArgs.push_back("-fobjc-dispatch-method=mixed");
      else
        CmdArgs.push_back("-fobjc-dispatch-method=non-legacy");
    }
  }

  // When ObjectiveC legacy runtime is in effect on MacOSX, turn on the option
  // to do Array/Dictionary subscripting by default.
  if (Arch == llvm::Triple::x86 && T.isMacOSX() &&
      Runtime.getKind() == ObjCRuntime::FragileMacOSX && Runtime.isNeXTFamily())
    CmdArgs.push_back("-fobjc-subscripting-legacy-runtime");

  // Allow -fno-objc-arr to trump -fobjc-arr/-fobjc-arc.
  // NOTE: This logic is duplicated in ToolChains.cpp.
  if (isObjCAutoRefCount(Args)) {
    TC.CheckObjCARC();

    CmdArgs.push_back("-fobjc-arc");

    // FIXME: It seems like this entire block, and several around it should be
    // wrapped in isObjC, but for now we just use it here as this is where it
    // was being used previously.
    if (types::isCXX(Input.getType()) && types::isObjC(Input.getType())) {
      if (TC.GetCXXStdlibType(Args) == ToolChain::CST_Libcxx)
        CmdArgs.push_back("-fobjc-arc-cxxlib=libc++");
      else
        CmdArgs.push_back("-fobjc-arc-cxxlib=libstdc++");
    }

    // Allow the user to enable full exceptions code emission.
    // We default off for Objective-C, on for Objective-C++.
    if (Args.hasFlag(options::OPT_fobjc_arc_exceptions,
                     options::OPT_fno_objc_arc_exceptions,
                     /*Default=*/types::isCXX(Input.getType())))
      CmdArgs.push_back("-fobjc-arc-exceptions");
  }

  // Silence warning for full exception code emission options when explicitly
  // set to use no ARC.
  if (Args.hasArg(options::OPT_fno_objc_arc)) {
    Args.ClaimAllArgs(options::OPT_fobjc_arc_exceptions);
    Args.ClaimAllArgs(options::OPT_fno_objc_arc_exceptions);
  }

  // Allow the user to control whether messages can be converted to runtime
  // functions.
  if (types::isObjC(Input.getType())) {
    auto *Arg = Args.getLastArg(
        options::OPT_fobjc_convert_messages_to_runtime_calls,
        options::OPT_fno_objc_convert_messages_to_runtime_calls);
    if (Arg &&
        Arg->getOption().matches(
            options::OPT_fno_objc_convert_messages_to_runtime_calls))
      CmdArgs.push_back("-fno-objc-convert-messages-to-runtime-calls");
  }

  // -fobjc-infer-related-result-type is the default, except in the Objective-C
  // rewriter.
  if (InferCovariantReturns)
    CmdArgs.push_back("-fno-objc-infer-related-result-type");

  // Pass down -fobjc-weak or -fno-objc-weak if present.
  if (types::isObjC(Input.getType())) {
    auto WeakArg =
        Args.getLastArg(options::OPT_fobjc_weak, options::OPT_fno_objc_weak);
    if (!WeakArg) {
      // nothing to do
    } else if (!Runtime.allowsWeak()) {
      if (WeakArg->getOption().matches(options::OPT_fobjc_weak))
        D.Diag(diag::err_objc_weak_unsupported);
    } else {
      WeakArg->render(Args, CmdArgs);
    }
  }

  if (Args.hasArg(options::OPT_fobjc_disable_direct_methods_for_testing))
    CmdArgs.push_back("-fobjc-disable-direct-methods-for-testing");
}

static void RenderDiagnosticsOptions(const Driver &D, const ArgList &Args,
                                     ArgStringList &CmdArgs) {
  bool CaretDefault = true;
  bool ColumnDefault = true;

  if (const Arg *A = Args.getLastArg(options::OPT__SLASH_diagnostics_classic,
                                     options::OPT__SLASH_diagnostics_column,
                                     options::OPT__SLASH_diagnostics_caret)) {
    switch (A->getOption().getID()) {
    case options::OPT__SLASH_diagnostics_caret:
      CaretDefault = true;
      ColumnDefault = true;
      break;
    case options::OPT__SLASH_diagnostics_column:
      CaretDefault = false;
      ColumnDefault = true;
      break;
    case options::OPT__SLASH_diagnostics_classic:
      CaretDefault = false;
      ColumnDefault = false;
      break;
    }
  }

  // -fcaret-diagnostics is default.
  if (!Args.hasFlag(options::OPT_fcaret_diagnostics,
                    options::OPT_fno_caret_diagnostics, CaretDefault))
    CmdArgs.push_back("-fno-caret-diagnostics");

  Args.addOptOutFlag(CmdArgs, options::OPT_fdiagnostics_fixit_info,
                     options::OPT_fno_diagnostics_fixit_info);
  Args.addOptOutFlag(CmdArgs, options::OPT_fdiagnostics_show_option,
                     options::OPT_fno_diagnostics_show_option);

  if (const Arg *A =
          Args.getLastArg(options::OPT_fdiagnostics_show_category_EQ)) {
    CmdArgs.push_back("-fdiagnostics-show-category");
    CmdArgs.push_back(A->getValue());
  }

  Args.addOptInFlag(CmdArgs, options::OPT_fdiagnostics_show_hotness,
                    options::OPT_fno_diagnostics_show_hotness);

  if (const Arg *A =
          Args.getLastArg(options::OPT_fdiagnostics_hotness_threshold_EQ)) {
    std::string Opt =
        std::string("-fdiagnostics-hotness-threshold=") + A->getValue();
    CmdArgs.push_back(Args.MakeArgString(Opt));
  }

  if (const Arg *A =
          Args.getLastArg(options::OPT_fdiagnostics_misexpect_tolerance_EQ)) {
    std::string Opt =
        std::string("-fdiagnostics-misexpect-tolerance=") + A->getValue();
    CmdArgs.push_back(Args.MakeArgString(Opt));
  }

  if (const Arg *A = Args.getLastArg(options::OPT_fdiagnostics_format_EQ)) {
    CmdArgs.push_back("-fdiagnostics-format");
    CmdArgs.push_back(A->getValue());
    if (StringRef(A->getValue()) == "sarif" ||
        StringRef(A->getValue()) == "SARIF")
      D.Diag(diag::warn_drv_sarif_format_unstable);
  }

  if (const Arg *A = Args.getLastArg(
          options::OPT_fdiagnostics_show_note_include_stack,
          options::OPT_fno_diagnostics_show_note_include_stack)) {
    const Option &O = A->getOption();
    if (O.matches(options::OPT_fdiagnostics_show_note_include_stack))
      CmdArgs.push_back("-fdiagnostics-show-note-include-stack");
    else
      CmdArgs.push_back("-fno-diagnostics-show-note-include-stack");
  }

  // Color diagnostics are parsed by the driver directly from argv and later
  // re-parsed to construct this job; claim any possible color diagnostic here
  // to avoid warn_drv_unused_argument and diagnose bad
  // OPT_fdiagnostics_color_EQ values.
  Args.getLastArg(options::OPT_fcolor_diagnostics,
                  options::OPT_fno_color_diagnostics);
  if (const Arg *A = Args.getLastArg(options::OPT_fdiagnostics_color_EQ)) {
    StringRef Value(A->getValue());
    if (Value != "always" && Value != "never" && Value != "auto")
      D.Diag(diag::err_drv_invalid_argument_to_option)
          << Value << A->getOption().getName();
  }

  if (D.getDiags().getDiagnosticOptions().ShowColors)
    CmdArgs.push_back("-fcolor-diagnostics");

  if (Args.hasArg(options::OPT_fansi_escape_codes))
    CmdArgs.push_back("-fansi-escape-codes");

  Args.addOptOutFlag(CmdArgs, options::OPT_fshow_source_location,
                     options::OPT_fno_show_source_location);

  Args.addOptOutFlag(CmdArgs, options::OPT_fdiagnostics_show_line_numbers,
                     options::OPT_fno_diagnostics_show_line_numbers);

  if (Args.hasArg(options::OPT_fdiagnostics_absolute_paths))
    CmdArgs.push_back("-fdiagnostics-absolute-paths");

  if (!Args.hasFlag(options::OPT_fshow_column, options::OPT_fno_show_column,
                    ColumnDefault))
    CmdArgs.push_back("-fno-show-column");

  Args.addOptOutFlag(CmdArgs, options::OPT_fspell_checking,
                     options::OPT_fno_spell_checking);
}

DwarfFissionKind tools::getDebugFissionKind(const Driver &D,
                                            const ArgList &Args, Arg *&Arg) {
  Arg = Args.getLastArg(options::OPT_gsplit_dwarf, options::OPT_gsplit_dwarf_EQ,
                        options::OPT_gno_split_dwarf);
  if (!Arg || Arg->getOption().matches(options::OPT_gno_split_dwarf))
    return DwarfFissionKind::None;

  if (Arg->getOption().matches(options::OPT_gsplit_dwarf))
    return DwarfFissionKind::Split;

  StringRef Value = Arg->getValue();
  if (Value == "split")
    return DwarfFissionKind::Split;
  if (Value == "single")
    return DwarfFissionKind::Single;

  D.Diag(diag::err_drv_unsupported_option_argument)
      << Arg->getSpelling() << Arg->getValue();
  return DwarfFissionKind::None;
}

static void renderDwarfFormat(const Driver &D, const llvm::Triple &T,
                              const ArgList &Args, ArgStringList &CmdArgs,
                              unsigned DwarfVersion) {
  auto *DwarfFormatArg =
      Args.getLastArg(options::OPT_gdwarf64, options::OPT_gdwarf32);
  if (!DwarfFormatArg)
    return;

  if (DwarfFormatArg->getOption().matches(options::OPT_gdwarf64)) {
    if (DwarfVersion < 3)
      D.Diag(diag::err_drv_argument_only_allowed_with)
          << DwarfFormatArg->getAsString(Args) << "DWARFv3 or greater";
    else if (!T.isArch64Bit())
      D.Diag(diag::err_drv_argument_only_allowed_with)
          << DwarfFormatArg->getAsString(Args) << "64 bit architecture";
    else if (!T.isOSBinFormatELF())
      D.Diag(diag::err_drv_argument_only_allowed_with)
          << DwarfFormatArg->getAsString(Args) << "ELF platforms";
  }

  DwarfFormatArg->render(Args, CmdArgs);
}

static void
renderDebugOptions(const ToolChain &TC, const Driver &D, const llvm::Triple &T,
                   const ArgList &Args, bool IRInput, ArgStringList &CmdArgs,
                   const InputInfo &Output,
                   llvm::codegenoptions::DebugInfoKind &DebugInfoKind,
                   DwarfFissionKind &DwarfFission) {
  if (Args.hasFlag(options::OPT_fdebug_info_for_profiling,
                   options::OPT_fno_debug_info_for_profiling, false) &&
      checkDebugInfoOption(
          Args.getLastArg(options::OPT_fdebug_info_for_profiling), Args, D, TC))
    CmdArgs.push_back("-fdebug-info-for-profiling");

  // The 'g' groups options involve a somewhat intricate sequence of decisions
  // about what to pass from the driver to the frontend, but by the time they
  // reach cc1 they've been factored into three well-defined orthogonal choices:
  //  * what level of debug info to generate
  //  * what dwarf version to write
  //  * what debugger tuning to use
  // This avoids having to monkey around further in cc1 other than to disable
  // codeview if not running in a Windows environment. Perhaps even that
  // decision should be made in the driver as well though.
  llvm::DebuggerKind DebuggerTuning = TC.getDefaultDebuggerTuning();

  bool SplitDWARFInlining =
      Args.hasFlag(options::OPT_fsplit_dwarf_inlining,
                   options::OPT_fno_split_dwarf_inlining, false);

  // Normally -gsplit-dwarf is only useful with -gN. For IR input, Clang does
  // object file generation and no IR generation, -gN should not be needed. So
  // allow -gsplit-dwarf with either -gN or IR input.
  if (IRInput || Args.hasArg(options::OPT_g_Group)) {
    Arg *SplitDWARFArg;
    DwarfFission = getDebugFissionKind(D, Args, SplitDWARFArg);
    if (DwarfFission != DwarfFissionKind::None &&
        !checkDebugInfoOption(SplitDWARFArg, Args, D, TC)) {
      DwarfFission = DwarfFissionKind::None;
      SplitDWARFInlining = false;
    }
  }
  if (const Arg *A = Args.getLastArg(options::OPT_g_Group)) {
    DebugInfoKind = llvm::codegenoptions::DebugInfoConstructor;

    // If the last option explicitly specified a debug-info level, use it.
    if (checkDebugInfoOption(A, Args, D, TC) &&
        A->getOption().matches(options::OPT_gN_Group)) {
      DebugInfoKind = debugLevelToInfoKind(*A);
      // For -g0 or -gline-tables-only, drop -gsplit-dwarf. This gets a bit more
      // complicated if you've disabled inline info in the skeleton CUs
      // (SplitDWARFInlining) - then there's value in composing split-dwarf and
      // line-tables-only, so let those compose naturally in that case.
      if (DebugInfoKind == llvm::codegenoptions::NoDebugInfo ||
          DebugInfoKind == llvm::codegenoptions::DebugDirectivesOnly ||
          (DebugInfoKind == llvm::codegenoptions::DebugLineTablesOnly &&
           SplitDWARFInlining))
        DwarfFission = DwarfFissionKind::None;
    }
  }

  // If a debugger tuning argument appeared, remember it.
  bool HasDebuggerTuning = false;
  if (const Arg *A =
          Args.getLastArg(options::OPT_gTune_Group, options::OPT_ggdbN_Group)) {
    HasDebuggerTuning = true;
    if (checkDebugInfoOption(A, Args, D, TC)) {
      if (A->getOption().matches(options::OPT_glldb))
        DebuggerTuning = llvm::DebuggerKind::LLDB;
      else if (A->getOption().matches(options::OPT_gsce))
        DebuggerTuning = llvm::DebuggerKind::SCE;
      else if (A->getOption().matches(options::OPT_gdbx))
        DebuggerTuning = llvm::DebuggerKind::DBX;
      else
        DebuggerTuning = llvm::DebuggerKind::GDB;
    }
  }

  // If a -gdwarf argument appeared, remember it.
  bool EmitDwarf = false;
  if (const Arg *A = getDwarfNArg(Args))
    EmitDwarf = checkDebugInfoOption(A, Args, D, TC);

  bool EmitCodeView = false;
  if (const Arg *A = Args.getLastArg(options::OPT_gcodeview))
    EmitCodeView = checkDebugInfoOption(A, Args, D, TC);

  // If the user asked for debug info but did not explicitly specify -gcodeview
  // or -gdwarf, ask the toolchain for the default format.
  if (!EmitCodeView && !EmitDwarf &&
      DebugInfoKind != llvm::codegenoptions::NoDebugInfo) {
    switch (TC.getDefaultDebugFormat()) {
    case llvm::codegenoptions::DIF_CodeView:
      EmitCodeView = true;
      break;
    case llvm::codegenoptions::DIF_DWARF:
      EmitDwarf = true;
      break;
    }
  }

  unsigned RequestedDWARFVersion = 0; // DWARF version requested by the user
  unsigned EffectiveDWARFVersion = 0; // DWARF version TC can generate. It may
                                      // be lower than what the user wanted.
  if (EmitDwarf) {
    RequestedDWARFVersion = getDwarfVersion(TC, Args);
    // Clamp effective DWARF version to the max supported by the toolchain.
    EffectiveDWARFVersion =
        std::min(RequestedDWARFVersion, TC.getMaxDwarfVersion());
  } else {
    Args.ClaimAllArgs(options::OPT_fdebug_default_version);
  }

  // -gline-directives-only supported only for the DWARF debug info.
  if (RequestedDWARFVersion == 0 &&
      DebugInfoKind == llvm::codegenoptions::DebugDirectivesOnly)
    DebugInfoKind = llvm::codegenoptions::NoDebugInfo;

  // strict DWARF is set to false by default. But for DBX, we need it to be set
  // as true by default.
  if (const Arg *A = Args.getLastArg(options::OPT_gstrict_dwarf))
    (void)checkDebugInfoOption(A, Args, D, TC);
  if (Args.hasFlag(options::OPT_gstrict_dwarf, options::OPT_gno_strict_dwarf,
                   DebuggerTuning == llvm::DebuggerKind::DBX))
    CmdArgs.push_back("-gstrict-dwarf");

  // And we handle flag -grecord-gcc-switches later with DWARFDebugFlags.
  Args.ClaimAllArgs(options::OPT_g_flags_Group);

  // Column info is included by default for everything except SCE and
  // CodeView. Clang doesn't track end columns, just starting columns, which,
  // in theory, is fine for CodeView (and PDB).  In practice, however, the
  // Microsoft debuggers don't handle missing end columns well, and the AIX
  // debugger DBX also doesn't handle the columns well, so it's better not to
  // include any column info.
  if (const Arg *A = Args.getLastArg(options::OPT_gcolumn_info))
    (void)checkDebugInfoOption(A, Args, D, TC);
  if (!Args.hasFlag(options::OPT_gcolumn_info, options::OPT_gno_column_info,
                    !EmitCodeView &&
                        (DebuggerTuning != llvm::DebuggerKind::SCE &&
                         DebuggerTuning != llvm::DebuggerKind::DBX)))
    CmdArgs.push_back("-gno-column-info");

  // FIXME: Move backend command line options to the module.
  if (Args.hasFlag(options::OPT_gmodules, options::OPT_gno_modules, false)) {
    // If -gline-tables-only or -gline-directives-only is the last option it
    // wins.
    if (checkDebugInfoOption(Args.getLastArg(options::OPT_gmodules), Args, D,
                             TC)) {
      if (DebugInfoKind != llvm::codegenoptions::DebugLineTablesOnly &&
          DebugInfoKind != llvm::codegenoptions::DebugDirectivesOnly) {
        DebugInfoKind = llvm::codegenoptions::DebugInfoConstructor;
        CmdArgs.push_back("-dwarf-ext-refs");
        CmdArgs.push_back("-fmodule-format=obj");
      }
    }
  }

  if (T.isOSBinFormatELF() && SplitDWARFInlining)
    CmdArgs.push_back("-fsplit-dwarf-inlining");

  // After we've dealt with all combinations of things that could
  // make DebugInfoKind be other than std::nullopt or DebugLineTablesOnly,
  // figure out if we need to "upgrade" it to standalone debug info.
  // We parse these two '-f' options whether or not they will be used,
  // to claim them even if you wrote "-fstandalone-debug -gline-tables-only"
  bool NeedFullDebug = Args.hasFlag(
      options::OPT_fstandalone_debug, options::OPT_fno_standalone_debug,
      DebuggerTuning == llvm::DebuggerKind::LLDB ||
          TC.GetDefaultStandaloneDebug());
  if (const Arg *A = Args.getLastArg(options::OPT_fstandalone_debug))
    (void)checkDebugInfoOption(A, Args, D, TC);

  if (DebugInfoKind == llvm::codegenoptions::LimitedDebugInfo ||
      DebugInfoKind == llvm::codegenoptions::DebugInfoConstructor) {
    if (Args.hasFlag(options::OPT_fno_eliminate_unused_debug_types,
                     options::OPT_feliminate_unused_debug_types, false))
      DebugInfoKind = llvm::codegenoptions::UnusedTypeInfo;
    else if (NeedFullDebug)
      DebugInfoKind = llvm::codegenoptions::FullDebugInfo;
  }

  if (Args.hasFlag(options::OPT_gembed_source, options::OPT_gno_embed_source,
                   false)) {
    // Source embedding is a vendor extension to DWARF v5. By now we have
    // checked if a DWARF version was stated explicitly, and have otherwise
    // fallen back to the target default, so if this is still not at least 5
    // we emit an error.
    const Arg *A = Args.getLastArg(options::OPT_gembed_source);
    if (RequestedDWARFVersion < 5)
      D.Diag(diag::err_drv_argument_only_allowed_with)
          << A->getAsString(Args) << "-gdwarf-5";
    else if (EffectiveDWARFVersion < 5)
      // The toolchain has reduced allowed dwarf version, so we can't enable
      // -gembed-source.
      D.Diag(diag::warn_drv_dwarf_version_limited_by_target)
          << A->getAsString(Args) << TC.getTripleString() << 5
          << EffectiveDWARFVersion;
    else if (checkDebugInfoOption(A, Args, D, TC))
      CmdArgs.push_back("-gembed-source");
  }

  if (EmitCodeView) {
    CmdArgs.push_back("-gcodeview");

    Args.addOptInFlag(CmdArgs, options::OPT_gcodeview_ghash,
                      options::OPT_gno_codeview_ghash);

    Args.addOptOutFlag(CmdArgs, options::OPT_gcodeview_command_line,
                       options::OPT_gno_codeview_command_line);
  }

  Args.addOptOutFlag(CmdArgs, options::OPT_ginline_line_tables,
                     options::OPT_gno_inline_line_tables);

  // When emitting remarks, we need at least debug lines in the output.
  if (willEmitRemarks(Args) &&
      DebugInfoKind <= llvm::codegenoptions::DebugDirectivesOnly)
    DebugInfoKind = llvm::codegenoptions::DebugLineTablesOnly;

  // Adjust the debug info kind for the given toolchain.
  TC.adjustDebugInfoKind(DebugInfoKind, Args);

  // On AIX, the debugger tuning option can be omitted if it is not explicitly
  // set.
  RenderDebugEnablingArgs(Args, CmdArgs, DebugInfoKind, EffectiveDWARFVersion,
                          T.isOSAIX() && !HasDebuggerTuning
                              ? llvm::DebuggerKind::Default
                              : DebuggerTuning);

  // -fdebug-macro turns on macro debug info generation.
  if (Args.hasFlag(options::OPT_fdebug_macro, options::OPT_fno_debug_macro,
                   false))
    if (checkDebugInfoOption(Args.getLastArg(options::OPT_fdebug_macro), Args,
                             D, TC))
      CmdArgs.push_back("-debug-info-macro");

  // -fno-system-debug turns off debug info generation for system headers
  if (!Args.hasFlag(options::OPT_fsystem_debug, options::OPT_fno_system_debug,
                    true))
    CmdArgs.push_back("-fno-system-debug");

  // -ggnu-pubnames turns on gnu style pubnames in the backend.
  const auto *PubnamesArg =
      Args.getLastArg(options::OPT_ggnu_pubnames, options::OPT_gno_gnu_pubnames,
                      options::OPT_gpubnames, options::OPT_gno_pubnames);
  if (DwarfFission != DwarfFissionKind::None ||
      (PubnamesArg && checkDebugInfoOption(PubnamesArg, Args, D, TC))) {
    const bool OptionSet =
        (PubnamesArg &&
         (PubnamesArg->getOption().matches(options::OPT_gpubnames) ||
          PubnamesArg->getOption().matches(options::OPT_ggnu_pubnames)));
    if ((DebuggerTuning != llvm::DebuggerKind::LLDB || OptionSet) &&
        (!PubnamesArg ||
         (!PubnamesArg->getOption().matches(options::OPT_gno_gnu_pubnames) &&
          !PubnamesArg->getOption().matches(options::OPT_gno_pubnames))))
      CmdArgs.push_back(PubnamesArg && PubnamesArg->getOption().matches(
                                           options::OPT_gpubnames)
                            ? "-gpubnames"
                            : "-ggnu-pubnames");
  }
  const auto *SimpleTemplateNamesArg =
      Args.getLastArg(options::OPT_gsimple_template_names,
                      options::OPT_gno_simple_template_names);
  bool ForwardTemplateParams = DebuggerTuning == llvm::DebuggerKind::SCE;
  if (SimpleTemplateNamesArg &&
      checkDebugInfoOption(SimpleTemplateNamesArg, Args, D, TC)) {
    const auto &Opt = SimpleTemplateNamesArg->getOption();
    if (Opt.matches(options::OPT_gsimple_template_names)) {
      ForwardTemplateParams = true;
      CmdArgs.push_back("-gsimple-template-names=simple");
    }
  }

  // Emit DW_TAG_template_alias for template aliases? True by default for SCE.
  bool UseDebugTemplateAlias =
      DebuggerTuning == llvm::DebuggerKind::SCE && RequestedDWARFVersion >= 4;
  if (const auto *DebugTemplateAlias = Args.getLastArg(
          options::OPT_gtemplate_alias, options::OPT_gno_template_alias)) {
    // DW_TAG_template_alias is only supported from DWARFv5 but if a user
    // asks for it we should let them have it (if the target supports it).
    if (checkDebugInfoOption(DebugTemplateAlias, Args, D, TC)) {
      const auto &Opt = DebugTemplateAlias->getOption();
      UseDebugTemplateAlias = Opt.matches(options::OPT_gtemplate_alias);
    }
  }
  if (UseDebugTemplateAlias)
    CmdArgs.push_back("-gtemplate-alias");

  if (const Arg *A = Args.getLastArg(options::OPT_gsrc_hash_EQ)) {
    StringRef v = A->getValue();
    CmdArgs.push_back(Args.MakeArgString("-gsrc-hash=" + v));
  }

  Args.addOptInFlag(CmdArgs, options::OPT_fdebug_ranges_base_address,
                    options::OPT_fno_debug_ranges_base_address);

  // -gdwarf-aranges turns on the emission of the aranges section in the
  // backend.
  // Always enabled for SCE tuning.
  bool NeedAranges = DebuggerTuning == llvm::DebuggerKind::SCE;
  if (const Arg *A = Args.getLastArg(options::OPT_gdwarf_aranges))
    NeedAranges = checkDebugInfoOption(A, Args, D, TC) || NeedAranges;
  if (NeedAranges) {
    CmdArgs.push_back("-mllvm");
    CmdArgs.push_back("-generate-arange-section");
  }

  Args.addOptInFlag(CmdArgs, options::OPT_fforce_dwarf_frame,
                    options::OPT_fno_force_dwarf_frame);

  if (Args.hasFlag(options::OPT_fdebug_types_section,
                   options::OPT_fno_debug_types_section, false)) {
    if (!(T.isOSBinFormatELF() || T.isOSBinFormatWasm())) {
      D.Diag(diag::err_drv_unsupported_opt_for_target)
          << Args.getLastArg(options::OPT_fdebug_types_section)
                 ->getAsString(Args)
          << T.getTriple();
    } else if (checkDebugInfoOption(
                   Args.getLastArg(options::OPT_fdebug_types_section), Args, D,
                   TC)) {
      CmdArgs.push_back("-mllvm");
      CmdArgs.push_back("-generate-type-units");
    }
  }

  // To avoid join/split of directory+filename, the integrated assembler prefers
  // the directory form of .file on all DWARF versions. GNU as doesn't allow the
  // form before DWARF v5.
  if (!Args.hasFlag(options::OPT_fdwarf_directory_asm,
                    options::OPT_fno_dwarf_directory_asm,
                    TC.useIntegratedAs() || EffectiveDWARFVersion >= 5))
    CmdArgs.push_back("-fno-dwarf-directory-asm");

  // Decide how to render forward declarations of template instantiations.
  // SCE wants full descriptions, others just get them in the name.
  if (ForwardTemplateParams)
    CmdArgs.push_back("-debug-forward-template-params");

  // Do we need to explicitly import anonymous namespaces into the parent
  // scope?
  if (DebuggerTuning == llvm::DebuggerKind::SCE)
    CmdArgs.push_back("-dwarf-explicit-import");

  renderDwarfFormat(D, T, Args, CmdArgs, EffectiveDWARFVersion);
  RenderDebugInfoCompressionArgs(Args, CmdArgs, D, TC);

  // This controls whether or not we perform JustMyCode instrumentation.
  if (Args.hasFlag(options::OPT_fjmc, options::OPT_fno_jmc, false)) {
    if (TC.getTriple().isOSBinFormatELF() || D.IsCLMode()) {
      if (DebugInfoKind >= llvm::codegenoptions::DebugInfoConstructor)
        CmdArgs.push_back("-fjmc");
      else if (D.IsCLMode())
        D.Diag(clang::diag::warn_drv_jmc_requires_debuginfo) << "/JMC"
                                                             << "'/Zi', '/Z7'";
      else
        D.Diag(clang::diag::warn_drv_jmc_requires_debuginfo) << "-fjmc"
                                                             << "-g";
    } else {
      D.Diag(clang::diag::warn_drv_fjmc_for_elf_only);
    }
  }

  // Add in -fdebug-compilation-dir if necessary.
  const char *DebugCompilationDir =
      addDebugCompDirArg(Args, CmdArgs, D.getVFS());

  addDebugPrefixMapArg(D, TC, Args, CmdArgs);

  // Add the output path to the object file for CodeView debug infos.
  if (EmitCodeView && Output.isFilename())
    addDebugObjectName(Args, CmdArgs, DebugCompilationDir,
                       Output.getFilename());
}

/// Check whether the given input tree contains any wrapper actions
static bool ContainsWrapperAction(const Action *A) {
  if (isa<OffloadWrapperJobAction>(A))
    return true;
  for (const auto &AI : A->inputs())
    if (ContainsWrapperAction(AI))
      return true;

  return false;
}

// Put together an external compiler compilation call which is used instead
// of the clang invocation for the host compile of an offload compilation.
// Enabling command line:  clang++ -fsycl -fsycl-host-compiler=<HostExe>
//                         <ClangOpts> -fsycl-host-compiler-options=<HostOpts>
// Any <ClangOpts> used which are phase limiting (preprocessing, assembly,
// object generation) are specifically handled here by specifying the
// equivalent phase limiting option(s).
// It is expected that any user <HostOpts> options passed will be placed
// after any implied options set here.  This will have overriding behaviors
// for any options which are considered to be evaluated from left to right.
// Specifying any <HostOpts> option which conficts any of the implied options
// will result in undefined behavior.  Potential conflicting options:
//  * Output specification options (-o, -Fo, -Fa, etc)
//  * Phase limiting options (-E, -c, -P, etc)
void Clang::ConstructHostCompilerJob(Compilation &C, const JobAction &JA,
                                     const InputInfo &Output,
                                     const InputInfoList &Inputs,
                                     const llvm::opt::ArgList &TCArgs) const {

  // The Host compilation step that occurs here is constructed based on the
  // input from the user.  This consists of the compiler to call and the
  // options that will be used during the compilation.
  ArgStringList HostCompileArgs;
  const InputInfo &InputFile = Inputs.front();
  const ToolChain &TC = getToolChain();

  // Input file.
  HostCompileArgs.push_back(InputFile.getFilename());

  // When performing the host compilation, we are expecting to only be
  // creating intermediate files, namely preprocessor output, assembly or
  // object files.
  // We are making assumptions in regards to what options are used to
  // generate these intermediate files.
  //                gcc/g++/clang/clang++/default | cl
  //  Object:                   -c                | -c
  //  Preprocessed:             -E                | -P -Fi<file>
  //  Assembly:                 -S                | -c -Fa<file>
  //  Header Input:        -include <file>        | -FI <file>
  //
  // The options used are determined by the compiler name and target triple.
  Arg *HostCompilerDefArg =
      TCArgs.getLastArg(options::OPT_fsycl_host_compiler_EQ);
  assert(HostCompilerDefArg && "Expected host compiler designation.");

  bool OutputAdded = false;
  StringRef CompilerName =
      llvm::sys::path::stem(HostCompilerDefArg->getValue());
  if (CompilerName.empty())
    TC.getDriver().Diag(diag::err_drv_missing_arg_mtp)
        << HostCompilerDefArg->getAsString(TCArgs);
  // FIXME: Consider requiring user input to specify a compatibility class
  // to determine the type of host compiler being used.
  SmallVector<StringRef, 4> MSVCCompilers = {"cl", "clang-cl", "icl"};
  bool IsMSVCHostCompiler =
      std::find(MSVCCompilers.begin(), MSVCCompilers.end(), CompilerName) !=
      MSVCCompilers.end();

  auto addMSVCOutputFile = [&](StringRef Opt) {
    SmallString<128> OutOpt(Opt);
    OutOpt += Output.getFilename();
    HostCompileArgs.push_back(TCArgs.MakeArgString(OutOpt));
    OutputAdded = true;
  };
  // By default: pass /Zc:__cplusplus if we see a MSVC compiler.
  // Users can disable this through
  // -fsycl-host-compiler-options=/Zc:__cplusplus-
  // It overrides the default option.
  if (IsMSVCHostCompiler)
    HostCompileArgs.push_back("/Zc:__cplusplus");

  if (TCArgs.hasArg(options::OPT_fpreview_breaking_changes)) {
    HostCompileArgs.push_back(IsMSVCHostCompiler ? "/D" : "-D");
    HostCompileArgs.push_back("__INTEL_PREVIEW_BREAKING_CHANGES");
  }

  // FIXME: Reuse existing toolchains which are already supported to put
  // together the options.
  // FIXME: For any potential obscure host compilers that do not use the
  // 'standard' set of options, we should provide a user interface that allows
  // users to override the implied options.
  if (isa<PreprocessJobAction>(JA)) {
    if (IsMSVCHostCompiler) {
      // Check the output file, if it is 'stdout' we want to use -E.
      if (StringRef(Output.getFilename()).equals("-")) {
        HostCompileArgs.push_back("-E");
        OutputAdded = true;
      } else {
        HostCompileArgs.push_back("-P");
        addMSVCOutputFile("-Fi");
      }
    } else
      HostCompileArgs.push_back("-E");
  } else if (isa<AssembleJobAction>(JA)) {
    HostCompileArgs.push_back("-c");
    if (IsMSVCHostCompiler)
      addMSVCOutputFile("-Fo");
  } else {
    assert((isa<CompileJobAction, BackendJobAction>(JA)) &&
           "Invalid action for external host compilation tool.");
    if (JA.getType() == types::TY_PP_Asm) {
      if (IsMSVCHostCompiler) {
        HostCompileArgs.push_back("-c");
        addMSVCOutputFile("-Fa");
        // The MSVC Compiler does not have a way to just create the assembly
        // file so we create the assembly file and object file, and redirect
        // the object file to a temporary.
        std::string ObjTmpName = C.getDriver().GetTemporaryPath("host", "obj");
        StringRef WrapperFileName =
            C.addTempFile(C.getArgs().MakeArgString(ObjTmpName));
        SmallString<128> ObjOutOpt("-Fo");
        ObjOutOpt += WrapperFileName;
        HostCompileArgs.push_back(C.getArgs().MakeArgString(ObjOutOpt));
      } else
        HostCompileArgs.push_back("-S");
    } else {
      TC.getDriver().Diag(diag::err_drv_output_type_with_host_compiler);
    }
  }

  // Add the integration header.
  StringRef Header =
      TC.getDriver().getIntegrationHeader(InputFile.getBaseInput());
  if (types::getPreprocessedType(InputFile.getType()) != types::TY_INVALID &&
      !Header.empty()) {
    HostCompileArgs.push_back(IsMSVCHostCompiler ? "-FI" : "-include");
    HostCompileArgs.push_back(TCArgs.MakeArgString(Header));
  }

  // Add directory in which the original source file resides, as there could
  // be headers that need to be picked up from there.
  SmallString<128> SourcePath(InputFile.getBaseInput());
  llvm::sys::path::remove_filename(SourcePath);
  if (!SourcePath.empty()) {
    HostCompileArgs.push_back(IsMSVCHostCompiler ? "-I" : "-iquote");
    HostCompileArgs.push_back(TCArgs.MakeArgString(SourcePath));
  } else if (llvm::ErrorOr<std::string> CWD =
                 TC.getDriver().getVFS().getCurrentWorkingDirectory()) {
    HostCompileArgs.push_back(IsMSVCHostCompiler ? "-I" : "-iquote");
    HostCompileArgs.push_back(TCArgs.MakeArgString(*CWD));
  }

  // Add default header search directories.
  SmallString<128> BaseDir(C.getDriver().Dir);
  llvm::sys::path::append(BaseDir, "..", "include");
  SmallString<128> SYCLDir(BaseDir);
  llvm::sys::path::append(SYCLDir, "sycl");
  // This is used to provide our wrappers around STL headers that provide
  // additional functions/template specializations when the user includes those
  // STL headers in their programs (e.g., <complex>).
  SmallString<128> STLWrappersDir(SYCLDir);
  llvm::sys::path::append(STLWrappersDir, "stl_wrappers");
  HostCompileArgs.push_back("-I");
  HostCompileArgs.push_back(TCArgs.MakeArgString(SYCLDir));
  HostCompileArgs.push_back("-I");
  HostCompileArgs.push_back(TCArgs.MakeArgString(STLWrappersDir));
  HostCompileArgs.push_back("-I");
  HostCompileArgs.push_back(TCArgs.MakeArgString(BaseDir));

  if (!OutputAdded) {
    // Add output file to the command line.  This is assumed to be prefaced
    // with the '-o' option that is used to designate the output file.
    HostCompileArgs.push_back("-o");
    HostCompileArgs.push_back(Output.getFilename());
  }

  SmallString<128> ExecPath;
  if (HostCompilerDefArg) {
    ExecPath = HostCompilerDefArg->getValue();
    if (!ExecPath.empty() && ExecPath == llvm::sys::path::stem(ExecPath))
      ExecPath = TC.GetProgramPath(ExecPath.c_str());
  }

  // Add any user-specified arguments.
  if (Arg *HostCompilerOptsArg =
          TCArgs.getLastArg(options::OPT_fsycl_host_compiler_options_EQ)) {
    SmallVector<const char *, 8> TargetArgs;
    llvm::BumpPtrAllocator BPA;
    llvm::StringSaver S(BPA);
    // Tokenize the string.
    llvm::cl::TokenizeGNUCommandLine(HostCompilerOptsArg->getValue(), S,
                                     TargetArgs);
    llvm::transform(TargetArgs, std::back_inserter(HostCompileArgs),
                    [&TCArgs](StringRef A) { return TCArgs.MakeArgString(A); });
  }
  const Tool *T = TC.SelectTool(JA);
  auto Cmd = std::make_unique<Command>(JA, *T, ResponseFileSupport::None(),
                                       TCArgs.MakeArgString(ExecPath),
                                       HostCompileArgs, std::nullopt);

  C.addCommand(std::move(Cmd));
}

static void ProcessVSRuntimeLibrary(const ToolChain &TC, const ArgList &Args,
                                    ArgStringList &CmdArgs) {
  unsigned RTOptionID = options::OPT__SLASH_MT;

  bool isSPIROrSPIRV = TC.getTriple().isSPIROrSPIRV();
  bool isSYCL = Args.hasArg(options::OPT_fsycl);
  // For SYCL Windows, /MD is the default.
  if (isSYCL)
    RTOptionID = options::OPT__SLASH_MD;

  if (Args.hasArg(options::OPT__SLASH_LDd))
    // The /LDd option implies /MTd (/MDd for SYCL). The dependent lib part
    // can be overridden, but defining _DEBUG is sticky.
    RTOptionID = isSYCL ? options::OPT__SLASH_MDd : options::OPT__SLASH_MTd;

  Arg *SetArg = nullptr;
  if (Arg *A = Args.getLastArg(options::OPT__SLASH_M_Group)) {
    RTOptionID = A->getOption().getID();
    SetArg = A;
  }

  if (Arg *A = Args.getLastArg(options::OPT_fms_runtime_lib_EQ)) {
    RTOptionID = llvm::StringSwitch<unsigned>(A->getValue())
                     .Case("static", options::OPT__SLASH_MT)
                     .Case("static_dbg", options::OPT__SLASH_MTd)
                     .Case("dll", options::OPT__SLASH_MD)
                     .Case("dll_dbg", options::OPT__SLASH_MDd)
                     .Default(options::OPT__SLASH_MT);
    SetArg = A;
  }
  if (isSYCL && !isSPIROrSPIRV && SetArg &&
      (RTOptionID == options::OPT__SLASH_MT ||
       RTOptionID == options::OPT__SLASH_MTd))
    // Use of /MT or /MTd is not supported for SYCL.
    TC.getDriver().Diag(diag::err_drv_unsupported_opt_dpcpp)
        << SetArg->getOption().getName();

  enum { addDEBUG = 0x1, addMT = 0x2, addDLL = 0x4 };
  auto addPreDefines = [&](unsigned Defines) {
    if (Defines & addDEBUG)
      CmdArgs.push_back("-D_DEBUG");
    if (Defines & addMT && !isSPIROrSPIRV)
      CmdArgs.push_back("-D_MT");
    if (Defines & addDLL && !isSPIROrSPIRV)
      CmdArgs.push_back("-D_DLL");
    // for /MDd with spir targets
    if ((Defines & addDLL) && (Defines & addDEBUG) && isSPIROrSPIRV) {
      CmdArgs.push_back("-D_CONTAINER_DEBUG_LEVEL=0");
      CmdArgs.push_back("-D_ITERATOR_DEBUG_LEVEL=0");
    }
  };
  StringRef FlagForCRT;
  switch (RTOptionID) {
  case options::OPT__SLASH_MD:
    addPreDefines((Args.hasArg(options::OPT__SLASH_LDd) ? addDEBUG : 0x0) |
                  addMT | addDLL);
    FlagForCRT = "--dependent-lib=msvcrt";
    break;
  case options::OPT__SLASH_MDd:
    addPreDefines(addDEBUG | addMT | addDLL);
    FlagForCRT = "--dependent-lib=msvcrtd";
    break;
  case options::OPT__SLASH_MT:
    addPreDefines((Args.hasArg(options::OPT__SLASH_LDd) ? addDEBUG : 0x0) |
                  addMT);
    CmdArgs.push_back("-flto-visibility-public-std");
    FlagForCRT = "--dependent-lib=libcmt";
    break;
  case options::OPT__SLASH_MTd:
    addPreDefines(addDEBUG | addMT);
    CmdArgs.push_back("-flto-visibility-public-std");
    FlagForCRT = "--dependent-lib=libcmtd";
    break;
  default:
    llvm_unreachable("Unexpected option ID.");
  }

  if (Args.hasArg(options::OPT_fms_omit_default_lib)) {
    CmdArgs.push_back("-D_VC_NODEFAULTLIB");
  } else {
    CmdArgs.push_back(FlagForCRT.data());

    // This provides POSIX compatibility (maps 'open' to '_open'), which most
    // users want.  The /Za flag to cl.exe turns this off, but it's not
    // implemented in clang.
    CmdArgs.push_back("--dependent-lib=oldnames");
    // Add SYCL dependent library
    if (Args.hasArg(options::OPT_fsycl) &&
        !Args.hasArg(options::OPT_nolibsycl)) {
      if (RTOptionID == options::OPT__SLASH_MDd) {
        if (Args.hasArg(options::OPT_fpreview_breaking_changes))
          CmdArgs.push_back("--dependent-lib=sycl" SYCL_MAJOR_VERSION
                            "-previewd");
        else
          CmdArgs.push_back("--dependent-lib=sycl" SYCL_MAJOR_VERSION "d");
      } else {
        if (Args.hasArg(options::OPT_fpreview_breaking_changes))
          CmdArgs.push_back("--dependent-lib=sycl" SYCL_MAJOR_VERSION
                            "-preview");
        else
          CmdArgs.push_back("--dependent-lib=sycl" SYCL_MAJOR_VERSION);
      }
      CmdArgs.push_back("--dependent-lib=sycl-devicelib-host");
    }
  }

  // All Arm64EC object files implicitly add softintrin.lib. This is necessary
  // even if the file doesn't actually refer to any of the routines because
  // the CRT itself has incomplete dependency markings.
  if (TC.getTriple().isWindowsArm64EC())
    CmdArgs.push_back("--dependent-lib=softintrin");
}

void Clang::ConstructJob(Compilation &C, const JobAction &JA,
                         const InputInfo &Output, const InputInfoList &Inputs,
                         const ArgList &Args, const char *LinkingOutput) const {
  const auto &TC = getToolChain();
  const llvm::Triple &RawTriple = TC.getTriple();
  const llvm::Triple &Triple = TC.getEffectiveTriple();
  const std::string &TripleStr = Triple.getTriple();

  bool KernelOrKext =
      Args.hasArg(options::OPT_mkernel, options::OPT_fapple_kext);
  const Driver &D = TC.getDriver();
  ArgStringList CmdArgs;

  assert(Inputs.size() >= 1 && "Must have at least one input.");
  // CUDA/HIP compilation may have multiple inputs (source file + results of
  // device-side compilations). OpenMP device jobs also take the host IR as a
  // second input. Module precompilation accepts a list of header files to
  // include as part of the module. API extraction accepts a list of header
  // files whose API information is emitted in the output. All other jobs are
  // expected to have exactly one input.
  // SYCL host jobs accept the integration header from the device-side
  // compilation as a second input.
  bool IsCuda = JA.isOffloading(Action::OFK_Cuda);
  bool IsCudaDevice = JA.isDeviceOffloading(Action::OFK_Cuda);
  bool IsHIP = JA.isOffloading(Action::OFK_HIP);
  bool IsHIPDevice = JA.isDeviceOffloading(Action::OFK_HIP);
  bool IsOpenMPDevice = JA.isDeviceOffloading(Action::OFK_OpenMP);
  bool IsSYCLOffloadDevice = JA.isDeviceOffloading(Action::OFK_SYCL);
  bool IsSYCL = JA.isOffloading(Action::OFK_SYCL);
  bool IsExtractAPI = isa<ExtractAPIJobAction>(JA);
  bool IsDeviceOffloadAction = !(JA.isDeviceOffloading(Action::OFK_None) ||
                                 JA.isDeviceOffloading(Action::OFK_Host));
  bool IsHostOffloadingAction =
      JA.isHostOffloading(Action::OFK_OpenMP) ||
      (JA.isHostOffloading(C.getActiveOffloadKinds()) &&
       Args.hasFlag(options::OPT_offload_new_driver,
                    options::OPT_no_offload_new_driver, false));

  bool IsRDCMode =
      Args.hasFlag(options::OPT_fgpu_rdc, options::OPT_fno_gpu_rdc, IsSYCL);
  bool IsUsingLTO = D.isUsingLTO(IsDeviceOffloadAction);
  auto LTOMode = D.getLTOMode(IsDeviceOffloadAction);
  bool IsFPGASYCLOffloadDevice =
      IsSYCLOffloadDevice &&
      Triple.getSubArch() == llvm::Triple::SPIRSubArch_fpga;
  const bool IsSYCLNativeCPU = isSYCLNativeCPU(TC);

  // Perform the SYCL host compilation using an external compiler if the user
  // requested.
  if (Args.hasArg(options::OPT_fsycl_host_compiler_EQ) && IsSYCL &&
      !IsSYCLOffloadDevice) {
    ConstructHostCompilerJob(C, JA, Output, Inputs, Args);
    return;
  }

  // Extract API doesn't have a main input file, so invent a fake one as a
  // placeholder.
  InputInfo ExtractAPIPlaceholderInput(Inputs[0].getType(), "extract-api",
                                       "extract-api");

  const InputInfo &Input =
      IsExtractAPI ? ExtractAPIPlaceholderInput : Inputs[0];

  InputInfoList ExtractAPIInputs;
  InputInfoList HostOffloadingInputs;
  const InputInfo *CudaDeviceInput = nullptr;
  const InputInfo *OpenMPDeviceInput = nullptr;
  const InputInfo *SYCLDeviceInput = nullptr;
  for (const InputInfo &I : Inputs) {
    if (&I == &Input || I.getType() == types::TY_Nothing) {
      // This is the primary input or contains nothing.
    } else if (IsExtractAPI) {
      auto ExpectedInputType = ExtractAPIPlaceholderInput.getType();
      if (I.getType() != ExpectedInputType) {
        D.Diag(diag::err_drv_extract_api_wrong_kind)
            << I.getFilename() << types::getTypeName(I.getType())
            << types::getTypeName(ExpectedInputType);
      }
      ExtractAPIInputs.push_back(I);
    } else if (IsHostOffloadingAction) {
      HostOffloadingInputs.push_back(I);
    } else if ((IsCuda || IsHIP) && !CudaDeviceInput) {
      CudaDeviceInput = &I;
    } else if (IsOpenMPDevice && !OpenMPDeviceInput) {
      OpenMPDeviceInput = &I;
    } else if (IsSYCL && !SYCLDeviceInput) {
      SYCLDeviceInput = &I;
    } else {
      llvm_unreachable("unexpectedly given multiple inputs");
    }
  }

  const llvm::Triple *AuxTriple =
      (IsSYCL || IsCuda || IsHIP) ? TC.getAuxTriple() : nullptr;
  bool IsWindowsMSVC = RawTriple.isWindowsMSVCEnvironment();
  bool IsIAMCU = RawTriple.isOSIAMCU();

  // Adjust IsWindowsXYZ for CUDA/HIP/SYCL compilations.  Even when compiling in
  // device mode (i.e., getToolchain().getTriple() is NVPTX/AMDGCN, not
  // Windows), we need to pass Windows-specific flags to cc1.
  if (IsCuda || IsHIP || IsSYCL)
    IsWindowsMSVC |= AuxTriple && AuxTriple->isWindowsMSVCEnvironment();

  // C++ is not supported for IAMCU.
  if (IsIAMCU && types::isCXX(Input.getType()))
    D.Diag(diag::err_drv_clang_unsupported) << "C++ for IAMCU";

  // Invoke ourselves in -cc1 mode.
  //
  // FIXME: Implement custom jobs for internal actions.
  CmdArgs.push_back("-cc1");

  // Add the "effective" target triple.
  CmdArgs.push_back("-triple");
  CmdArgs.push_back(Args.MakeArgString(TripleStr));

  if (const Arg *MJ = Args.getLastArg(options::OPT_MJ)) {
    DumpCompilationDatabase(C, MJ->getValue(), TripleStr, Output, Input, Args);
    Args.ClaimAllArgs(options::OPT_MJ);
  } else if (const Arg *GenCDBFragment =
                 Args.getLastArg(options::OPT_gen_cdb_fragment_path)) {
    DumpCompilationDatabaseFragmentToDir(GenCDBFragment->getValue(), C,
                                         TripleStr, Output, Input, Args);
    Args.ClaimAllArgs(options::OPT_gen_cdb_fragment_path);
  }

  if (IsCuda || IsHIP) {
    // We have to pass the triple of the host if compiling for a CUDA/HIP device
    // and vice-versa.
    std::string NormalizedTriple;
    if (JA.isDeviceOffloading(Action::OFK_Cuda) ||
        JA.isDeviceOffloading(Action::OFK_HIP))
      NormalizedTriple = C.getSingleOffloadToolChain<Action::OFK_Host>()
                             ->getTriple()
                             .normalize();
    else {
      // Host-side compilation.
      NormalizedTriple =
          (IsCuda ? C.getSingleOffloadToolChain<Action::OFK_Cuda>()
                  : C.getSingleOffloadToolChain<Action::OFK_HIP>())
              ->getTriple()
              .normalize();
      if (IsCuda) {
        // We need to figure out which CUDA version we're compiling for, as that
        // determines how we load and launch GPU kernels.
        auto *CTC = static_cast<const toolchains::CudaToolChain *>(
            C.getSingleOffloadToolChain<Action::OFK_Cuda>());
        assert(CTC && "Expected valid CUDA Toolchain.");
        if (CTC && CTC->CudaInstallation.version() != CudaVersion::UNKNOWN)
          CmdArgs.push_back(Args.MakeArgString(
              Twine("-target-sdk-version=") +
              CudaVersionToString(CTC->CudaInstallation.version())));
        // Unsized function arguments used for variadics were introduced in
        // CUDA-9.0. We still do not support generating code that actually uses
        // variadic arguments yet, but we do need to allow parsing them as
        // recent CUDA headers rely on that.
        // https://github.com/llvm/llvm-project/issues/58410
        if (CTC->CudaInstallation.version() >= CudaVersion::CUDA_90)
          CmdArgs.push_back("-fcuda-allow-variadic-functions");
      }
    }
    CmdArgs.push_back("-aux-triple");
    CmdArgs.push_back(Args.MakeArgString(NormalizedTriple));

    if (JA.isDeviceOffloading(Action::OFK_HIP) &&
        getToolChain().getTriple().isAMDGPU()) {
      // Device side compilation printf
      if (Args.getLastArg(options::OPT_mprintf_kind_EQ)) {
        CmdArgs.push_back(Args.MakeArgString(
            "-mprintf-kind=" +
            Args.getLastArgValue(options::OPT_mprintf_kind_EQ)));
        // Force compiler error on invalid conversion specifiers
        CmdArgs.push_back(
            Args.MakeArgString("-Werror=format-invalid-specifier"));
      }
    }
  }

  // Unconditionally claim the printf option now to avoid unused diagnostic.
  if (const Arg *PF = Args.getLastArg(options::OPT_mprintf_kind_EQ))
    PF->claim();

  Arg *SYCLStdArg = Args.getLastArg(options::OPT_sycl_std_EQ);

  if (IsSYCLOffloadDevice) {
    if (Triple.isNVPTX()) {
      StringRef GPUArchName = JA.getOffloadingArch();
      // TODO: Once default arch is moved to at least SM_53, empty arch should
      // also result in the flag added.
      if (!GPUArchName.empty() &&
          StringToCudaArch(GPUArchName) >= CudaArch::SM_53)
        CmdArgs.push_back("-fnative-half-type");
    }
    // Pass the triple of host when doing SYCL
    llvm::Triple AuxT = C.getDefaultToolChain().getTriple();
    std::string NormalizedTriple = AuxT.normalize();
    CmdArgs.push_back("-aux-triple");
    CmdArgs.push_back(Args.MakeArgString(NormalizedTriple));

    // We want to compile sycl kernels.
    CmdArgs.push_back("-fsycl-is-device");
    CmdArgs.push_back("-fdeclare-spirv-builtins");

    // Default value for FPGA is false, for all other targets is true.
    if (!Args.hasFlag(options::OPT_fsycl_early_optimizations,
                      options::OPT_fno_sycl_early_optimizations,
                      !IsFPGASYCLOffloadDevice))
      CmdArgs.push_back("-fno-sycl-early-optimizations");
    else if (RawTriple.isSPIROrSPIRV()) {
      // Set `sycl-opt` option to configure LLVM passes for SPIR/SPIR-V target
      CmdArgs.push_back("-mllvm");
      CmdArgs.push_back("-sycl-opt");
    }
    if (IsSYCLNativeCPU) {
      CmdArgs.push_back("-fsycl-is-native-cpu");
      CmdArgs.push_back("-D");
      CmdArgs.push_back("__SYCL_NATIVE_CPU__");
      CmdArgs.push_back("-fno-autolink");
    }

    // Turn on Dead Parameter Elimination Optimization with early optimizations
    // TODO: Enable DAE by default without the Optimization level check in the
    // driver.  The enabling can be done in CodeGenOpt, and we can pass an
    // option to explicitly disable/disable here.
    if (!(RawTriple.isAMDGCN()) &&
        Args.hasFlag(options::OPT_fsycl_dead_args_optimization,
                     options::OPT_fno_sycl_dead_args_optimization,
                     isSYCLOptimizationO2orHigher(Args)))
      CmdArgs.push_back("-fenable-sycl-dae");
    bool IsMSVC = AuxT.isWindowsMSVCEnvironment();
    if (IsMSVC) {
      CmdArgs.push_back("-fms-extensions");
      CmdArgs.push_back("-fms-compatibility");
      CmdArgs.push_back("-fdelayed-template-parsing");
      VersionTuple MSVT = C.getDefaultToolChain().computeMSVCVersion(&D, Args);
      if (!MSVT.empty())
        CmdArgs.push_back(Args.MakeArgString("-fms-compatibility-version=" +
                                             MSVT.getAsString()));
      else {
        const char *LowestMSVCSupported = "19.16.27023"; // VS2017 v15.9
        CmdArgs.push_back(Args.MakeArgString(
            Twine("-fms-compatibility-version=") + LowestMSVCSupported));
      }
    }

    if (Args.hasFlag(options::OPT_fsycl_allow_func_ptr,
                     options::OPT_fno_sycl_allow_func_ptr, false)) {
      CmdArgs.push_back("-fsycl-allow-func-ptr");
    }

    // Forward -fsycl-instrument-device-code option to cc1. This option will
    // only be used for SPIR/SPIR-V based targets.
    if (Triple.isSPIROrSPIRV())
      if (Args.hasFlag(options::OPT_fsycl_instrument_device_code,
                       options::OPT_fno_sycl_instrument_device_code, true))
        CmdArgs.push_back("-fsycl-instrument-device-code");

    if (!SYCLStdArg) {
      // The user had not pass SYCL version, thus we'll employ no-sycl-strict
      // to allow address-space unqualified pointers in function params/return
      // along with marking the same function with explicit SYCL_EXTERNAL
      CmdArgs.push_back("-Wno-sycl-strict");
    }

    // Set O2 optimization level by default
    if (!Args.getLastArg(options::OPT_O_Group))
      CmdArgs.push_back("-O2");

    // Add the integration header option to generate the header.
    StringRef Header(D.getIntegrationHeader(Input.getBaseInput()));
    if (!Header.empty()) {
      SmallString<128> HeaderOpt("-fsycl-int-header=");
      HeaderOpt.append(Header);
      CmdArgs.push_back(Args.MakeArgString(HeaderOpt));
    }

    if (!Args.hasArg(options::OPT_fno_sycl_use_footer)) {
      // Add the integration footer option to generated the footer.
      StringRef Footer(D.getIntegrationFooter(Input.getBaseInput()));
      if (!Footer.empty()) {
        SmallString<128> FooterOpt("-fsycl-int-footer=");
        FooterOpt.append(Footer);
        CmdArgs.push_back(Args.MakeArgString(FooterOpt));
      }
    }

    // Forward -fsycl-default-sub-group-size if in SYCL mode.
    Args.AddLastArg(CmdArgs, options::OPT_fsycl_default_sub_group_size);

    if (Args.hasArg(options::OPT_fsycl_optimize_non_user_code)) {
      const Arg *OArg = Args.getLastArg(options::OPT_O_Group);
      if (!OArg || !OArg->getOption().matches(options::OPT_O0)) {
        bool isCLMode = C.getDriver().IsCLMode();
        // Linux and Windows have different debug options.
        const StringRef Option = isCLMode ? "-Od" : "-O0";
        D.Diag(diag::err_drv_fsycl_wrong_optimization_options) << Option;
      }

      CmdArgs.push_back("-fsycl-optimize-non-user-code");
    }
  }

  if (IsSYCL) {
    // Set options for both host and device
    if (Arg *A = Args.getLastArg(options::OPT_fsycl_id_queries_fit_in_int,
                                 options::OPT_fno_sycl_id_queries_fit_in_int))
      A->render(Args, CmdArgs);

    if (Args.hasArg(options::OPT_fpreview_breaking_changes))
      CmdArgs.push_back("-D__INTEL_PREVIEW_BREAKING_CHANGES");

    if (SYCLStdArg) {
      // Use of -sycl-std=1.2.1 is deprecated. Emit a diagnostic stating so.
      // TODO: remove support at next approprate major release.
      StringRef StdValue(SYCLStdArg->getValue());
      if (StdValue == "1.2.1" || StdValue == "121" ||
          StdValue == "sycl-1.2.1" || StdValue == "2017")
        D.Diag(diag::warn_drv_deprecated_argument_option_release)
            << StdValue << SYCLStdArg->getSpelling();
      SYCLStdArg->render(Args, CmdArgs);
      CmdArgs.push_back("-fsycl-std-layout-kernel-params");
    } else {
      // Ensure the default version in SYCL mode is 2020.
      CmdArgs.push_back("-sycl-std=2020");
    }

    bool DisableSYCLForceInlineKernelLambda = false;
    if (Arg *A = Args.getLastArg(options::OPT_O_Group))
      DisableSYCLForceInlineKernelLambda =
          A->getOption().matches(options::OPT_O0);
    // At -O0, disable the inlining for debugging purposes.
    if (!Args.hasFlag(options::OPT_fsycl_force_inline_kernel_lambda,
                      options::OPT_fno_sycl_force_inline_kernel_lambda,
                      !DisableSYCLForceInlineKernelLambda &&
                          !IsFPGASYCLOffloadDevice))
      CmdArgs.push_back("-fno-sycl-force-inline-kernel-lambda");

    // Add -ffine-grained-bitfield-accesses option. This will be added
    // only for SPIR/SPIR-V based targets.
    if (Triple.isSPIROrSPIRV()) {
      // It cannot be enabled together with a sanitizer
      if (!Args.getLastArg(options::OPT_fsanitize_EQ))
        CmdArgs.push_back("-ffine-grained-bitfield-accesses");
    }

    if (!Args.hasFlag(options::OPT_fsycl_unnamed_lambda,
                      options::OPT_fno_sycl_unnamed_lambda, true))
      CmdArgs.push_back("-fno-sycl-unnamed-lambda");

    if (!Args.hasFlag(options::OPT_fsycl_esimd_force_stateless_mem,
                      options::OPT_fno_sycl_esimd_force_stateless_mem, true))
      CmdArgs.push_back("-fno-sycl-esimd-force-stateless-mem");

    if (Arg *A = Args.getLastArg(options::OPT_fsycl_range_rounding_EQ))
      A->render(Args, CmdArgs);

    if (Arg *A = Args.getLastArg(options::OPT_fsycl_exp_range_rounding))
      A->render(Args, CmdArgs);

    // Add the Unique ID prefix
    StringRef UniqueID = D.getSYCLUniqueID(Input.getBaseInput());
    if (!UniqueID.empty())
      CmdArgs.push_back(
          Args.MakeArgString(Twine("-fsycl-unique-prefix=") + UniqueID));

    // Disable parallel for range-rounding for anything involving FPGA
    auto SYCLTCRange = C.getOffloadToolChains<Action::OFK_SYCL>();
    bool HasFPGA = false;
    for (auto TI = SYCLTCRange.first, TE = SYCLTCRange.second; TI != TE; ++TI) {
      llvm::Triple SYCLTriple = TI->second->getTriple();
      if (SYCLTriple.getSubArch() == llvm::Triple::SPIRSubArch_fpga) {
        HasFPGA = true;
        if (!IsSYCLOffloadDevice) {
          CmdArgs.push_back("-aux-triple");
          CmdArgs.push_back(Args.MakeArgString(SYCLTriple.getTriple()));
        }
        break;
      }
    }
    // At -O0, imply -fsycl-disable-range-rounding.
    bool DisableRangeRounding = false;
    if (Arg *A = Args.getLastArg(options::OPT_O_Group)) {
      if (A->getOption().matches(options::OPT_O0))
        // If the user has set some range rounding preference then let that
        // override not range rounding at -O0
        if (!Args.getLastArg(options::OPT_fsycl_range_rounding_EQ))
          DisableRangeRounding = true;
    }
    if (DisableRangeRounding || HasFPGA)
      CmdArgs.push_back("-fsycl-range-rounding=disable");

    if (HasFPGA) {
      // Pass -fintelfpga to both the host and device SYCL compilations if set.
      CmdArgs.push_back("-fintelfpga");
    }

    // Add any options that are needed specific to SYCL offload while
    // performing the host side compilation.
    if (!IsSYCLOffloadDevice) {
      // Add the -include option to add the integration header
      StringRef Header = D.getIntegrationHeader(Input.getBaseInput());
      // Do not add the integration header if we are compiling after the
      // integration footer has been applied.  Check for the append job
      // action to determine this.
      if (types::getPreprocessedType(Input.getType()) != types::TY_INVALID &&
          !Header.empty()) {
        CmdArgs.push_back("-include");
        CmdArgs.push_back(Args.MakeArgString(Header));
        // When creating dependency information, filter out the generated
        // header file.
        CmdArgs.push_back("-dependency-filter");
        CmdArgs.push_back(Args.MakeArgString(Header));

        // Since this is a host compilation and the integration header is
        // included, enable the integration header based diagnostics.
        CmdArgs.push_back("-fsycl-enable-int-header-diags");
      }
      // Let the FE know we are doing a SYCL offload compilation, but we are
      // doing the host pass.
      CmdArgs.push_back("-fsycl-is-host");
      if (IsSYCLNativeCPU) {
        CmdArgs.push_back("-D");
        CmdArgs.push_back("__SYCL_NATIVE_CPU__");
      }

      if (!D.IsCLMode()) {
        // SYCL library is guaranteed to work correctly only with dynamic
        // MSVC runtime.
        llvm::Triple AuxT = C.getDefaultToolChain().getTriple();
        if (AuxT.isWindowsMSVCEnvironment()) {
          CmdArgs.push_back("-D_MT");
          CmdArgs.push_back("-D_DLL");
        }
      }
    }
    // Add any predefined macros associated with intel_gpu* type targets
    // passed in with -fsycl-targets
    // TODO: Macros are populated during device compilations and saved for
    // addition to the host compilation. There is no dependence connection
    // between device and host where we should be able to use the offloading
    // arch to add the macro to the host compile.
    auto addTargetMacros = [&](const llvm::Triple &Triple) {
      if (!Triple.isSPIR() && !Triple.isNVPTX() && !Triple.isAMDGCN())
        return;
      SmallString<64> Macro;
      if ((Triple.isSPIR() &&
           Triple.getSubArch() == llvm::Triple::SPIRSubArch_gen) ||
          Triple.isNVPTX() || Triple.isAMDGCN()) {
        StringRef Device = JA.getOffloadingArch();
        if (!Device.empty() && !SYCL::gen::getGenDeviceMacro(Device).empty()) {
          Macro = "-D";
          Macro += SYCL::gen::getGenDeviceMacro(Device);
        }
      } else if (Triple.getSubArch() == llvm::Triple::SPIRSubArch_x86_64)
        Macro = "-D__SYCL_TARGET_INTEL_X86_64__";
      if (Macro.size()) {
        CmdArgs.push_back(Args.MakeArgString(Macro));
        D.addSYCLTargetMacroArg(Args, Macro);
      }
    };
    if (IsSYCLOffloadDevice)
      addTargetMacros(RawTriple);
    else {
      for (auto &Macro : D.getSYCLTargetMacroArgs())
        CmdArgs.push_back(Args.MakeArgString(Macro));
      if (Args.hasArg(options::OPT_fno_sycl_esimd_build_host_code))
        CmdArgs.push_back("-fno-sycl-esimd-build-host-code");
    }

    const auto DeviceTraitsMacrosArgs = D.getDeviceTraitsMacrosArgs();
    for (const auto &Arg : DeviceTraitsMacrosArgs) {
      CmdArgs.push_back(Arg);
    }
  }

  if (IsOpenMPDevice) {
    // We have to pass the triple of the host if compiling for an OpenMP device.
    std::string NormalizedTriple =
        C.getSingleOffloadToolChain<Action::OFK_Host>()
            ->getTriple()
            .normalize();
    CmdArgs.push_back("-aux-triple");
    CmdArgs.push_back(Args.MakeArgString(NormalizedTriple));
  }

  if (Triple.isOSWindows() && (Triple.getArch() == llvm::Triple::arm ||
                               Triple.getArch() == llvm::Triple::thumb)) {
    unsigned Offset = Triple.getArch() == llvm::Triple::arm ? 4 : 6;
    unsigned Version = 0;
    bool Failure =
        Triple.getArchName().substr(Offset).consumeInteger(10, Version);
    if (Failure || Version < 7)
      D.Diag(diag::err_target_unsupported_arch) << Triple.getArchName()
                                                << TripleStr;
  }

  // Push all default warning arguments that are specific to
  // the given target.  These come before user provided warning options
  // are provided.
  TC.addClangWarningOptions(CmdArgs);

  // FIXME: Subclass ToolChain for SPIR/SPIR-V and move this to
  // addClangWarningOptions.
  if (Triple.isSPIROrSPIRV())
    CmdArgs.push_back("-Wspir-compat");

  // Select the appropriate action.
  RewriteKind rewriteKind = RK_None;

  bool UnifiedLTO = false;
  if (IsUsingLTO) {
    UnifiedLTO = Args.hasFlag(options::OPT_funified_lto,
                              options::OPT_fno_unified_lto, Triple.isPS());
    if (UnifiedLTO)
      CmdArgs.push_back("-funified-lto");
  }

  // If CollectArgsForIntegratedAssembler() isn't called below, claim the args
  // it claims when not running an assembler. Otherwise, clang would emit
  // "argument unused" warnings for assembler flags when e.g. adding "-E" to
  // flags while debugging something. That'd be somewhat inconvenient, and it's
  // also inconsistent with most other flags -- we don't warn on
  // -ffunction-sections not being used in -E mode either for example, even
  // though it's not really used either.
  if (!isa<AssembleJobAction>(JA)) {
    // The args claimed here should match the args used in
    // CollectArgsForIntegratedAssembler().
    if (TC.useIntegratedAs()) {
      Args.ClaimAllArgs(options::OPT_mrelax_all);
      Args.ClaimAllArgs(options::OPT_mno_relax_all);
      Args.ClaimAllArgs(options::OPT_mincremental_linker_compatible);
      Args.ClaimAllArgs(options::OPT_mno_incremental_linker_compatible);
      switch (C.getDefaultToolChain().getArch()) {
      case llvm::Triple::arm:
      case llvm::Triple::armeb:
      case llvm::Triple::thumb:
      case llvm::Triple::thumbeb:
        Args.ClaimAllArgs(options::OPT_mimplicit_it_EQ);
        break;
      default:
        break;
      }
    }
    Args.ClaimAllArgs(options::OPT_Wa_COMMA);
    Args.ClaimAllArgs(options::OPT_Xassembler);
    Args.ClaimAllArgs(options::OPT_femit_dwarf_unwind_EQ);
  }

  if (isa<AnalyzeJobAction>(JA)) {
    assert(JA.getType() == types::TY_Plist && "Invalid output type.");
    CmdArgs.push_back("-analyze");
  } else if (isa<MigrateJobAction>(JA)) {
    CmdArgs.push_back("-migrate");
  } else if (isa<PreprocessJobAction>(JA)) {
    if (Output.getType() == types::TY_Dependencies)
      CmdArgs.push_back("-Eonly");
    else {
      CmdArgs.push_back("-E");
      if (Args.hasArg(options::OPT_rewrite_objc) &&
          !Args.hasArg(options::OPT_g_Group))
        CmdArgs.push_back("-P");
      else if (JA.getType() == types::TY_PP_CXXHeaderUnit)
        CmdArgs.push_back("-fdirectives-only");
    }
  } else if (isa<AssembleJobAction>(JA)) {
    if (IsSYCLOffloadDevice && !IsSYCLNativeCPU) {
      CmdArgs.push_back("-emit-llvm-bc");
    } else {
      CmdArgs.push_back("-emit-obj");
      CollectArgsForIntegratedAssembler(C, Args, CmdArgs, D);
    }
    if (IsSYCLOffloadDevice && IsSYCLNativeCPU) {
      CmdArgs.push_back("-mllvm");
      CmdArgs.push_back("-sycl-native-cpu-backend");
    }

    // Also ignore explicit -force_cpusubtype_ALL option.
    (void)Args.hasArg(options::OPT_force__cpusubtype__ALL);
  } else if (isa<PrecompileJobAction>(JA)) {
    if (JA.getType() == types::TY_Nothing)
      CmdArgs.push_back("-fsyntax-only");
    else if (JA.getType() == types::TY_ModuleFile)
      CmdArgs.push_back("-emit-module-interface");
    else if (JA.getType() == types::TY_HeaderUnit)
      CmdArgs.push_back("-emit-header-unit");
    else
      CmdArgs.push_back("-emit-pch");
  } else if (isa<VerifyPCHJobAction>(JA)) {
    CmdArgs.push_back("-verify-pch");
  } else if (isa<ExtractAPIJobAction>(JA)) {
    assert(JA.getType() == types::TY_API_INFO &&
           "Extract API actions must generate a API information.");
    CmdArgs.push_back("-extract-api");

    if (Arg *PrettySGFArg = Args.getLastArg(options::OPT_emit_pretty_sgf))
      PrettySGFArg->render(Args, CmdArgs);

    Arg *SymbolGraphDirArg = Args.getLastArg(options::OPT_symbol_graph_dir_EQ);

    if (Arg *ProductNameArg = Args.getLastArg(options::OPT_product_name_EQ))
      ProductNameArg->render(Args, CmdArgs);
    if (Arg *ExtractAPIIgnoresFileArg =
            Args.getLastArg(options::OPT_extract_api_ignores_EQ))
      ExtractAPIIgnoresFileArg->render(Args, CmdArgs);
    if (Arg *EmitExtensionSymbolGraphs =
            Args.getLastArg(options::OPT_emit_extension_symbol_graphs)) {
      if (!SymbolGraphDirArg)
        D.Diag(diag::err_drv_missing_symbol_graph_dir);

      EmitExtensionSymbolGraphs->render(Args, CmdArgs);
    }
    if (SymbolGraphDirArg)
      SymbolGraphDirArg->render(Args, CmdArgs);
  } else {
    assert((isa<CompileJobAction>(JA) || isa<BackendJobAction>(JA)) &&
           "Invalid action for clang tool.");
    if (JA.getType() == types::TY_Nothing) {
      CmdArgs.push_back("-fsyntax-only");
    } else if (JA.getType() == types::TY_LLVM_IR ||
               JA.getType() == types::TY_LTO_IR) {
      CmdArgs.push_back("-emit-llvm");
    } else if (JA.getType() == types::TY_LLVM_BC ||
               JA.getType() == types::TY_LTO_BC) {
      // Emit textual llvm IR for AMDGPU offloading for -emit-llvm -S
      if (Triple.isAMDGCN() && IsOpenMPDevice && Args.hasArg(options::OPT_S) &&
          Args.hasArg(options::OPT_emit_llvm)) {
        CmdArgs.push_back("-emit-llvm");
      } else {
        CmdArgs.push_back("-emit-llvm-bc");
      }
    } else if (JA.getType() == types::TY_IFS ||
               JA.getType() == types::TY_IFS_CPP) {
      StringRef ArgStr =
          Args.hasArg(options::OPT_interface_stub_version_EQ)
              ? Args.getLastArgValue(options::OPT_interface_stub_version_EQ)
              : "ifs-v1";
      CmdArgs.push_back("-emit-interface-stubs");
      CmdArgs.push_back(
          Args.MakeArgString(Twine("-interface-stub-version=") + ArgStr.str()));
    } else if (JA.getType() == types::TY_PP_Asm) {
      CmdArgs.push_back("-S");
    } else if (JA.getType() == types::TY_AST) {
      CmdArgs.push_back("-emit-pch");
    } else if (JA.getType() == types::TY_ModuleFile) {
      CmdArgs.push_back("-module-file-info");
    } else if (JA.getType() == types::TY_RewrittenObjC) {
      CmdArgs.push_back("-rewrite-objc");
      rewriteKind = RK_NonFragile;
    } else if (JA.getType() == types::TY_RewrittenLegacyObjC) {
      CmdArgs.push_back("-rewrite-objc");
      rewriteKind = RK_Fragile;
    } else {
      assert(JA.getType() == types::TY_PP_Asm && "Unexpected output type!");
    }

    // Preserve use-list order by default when emitting bitcode, so that
    // loading the bitcode up in 'opt' or 'llc' and running passes gives the
    // same result as running passes here.  For LTO, we don't need to preserve
    // the use-list order, since serialization to bitcode is part of the flow.
    if (JA.getType() == types::TY_LLVM_BC)
      CmdArgs.push_back("-emit-llvm-uselists");

    if (IsUsingLTO) {
      if (IsDeviceOffloadAction && !JA.isDeviceOffloading(Action::OFK_OpenMP) &&
          !Args.hasFlag(options::OPT_offload_new_driver,
                        options::OPT_no_offload_new_driver, false) &&
          !Triple.isAMDGPU()) {
        D.Diag(diag::err_drv_unsupported_opt_for_target)
            << Args.getLastArg(options::OPT_foffload_lto,
                               options::OPT_foffload_lto_EQ)
                   ->getAsString(Args)
            << Triple.getTriple();
      } else if (Triple.isNVPTX() && !IsRDCMode &&
                 JA.isDeviceOffloading(Action::OFK_Cuda)) {
        D.Diag(diag::err_drv_unsupported_opt_for_language_mode)
            << Args.getLastArg(options::OPT_foffload_lto,
                               options::OPT_foffload_lto_EQ)
                   ->getAsString(Args)
            << "-fno-gpu-rdc";
      } else {
        assert(LTOMode == LTOK_Full || LTOMode == LTOK_Thin);
        CmdArgs.push_back(Args.MakeArgString(
            Twine("-flto=") + (LTOMode == LTOK_Thin ? "thin" : "full")));
        // PS4 uses the legacy LTO API, which does not support some of the
        // features enabled by -flto-unit.
        if (!RawTriple.isPS4() ||
            (D.getLTOMode() == LTOK_Full) || !UnifiedLTO)
          CmdArgs.push_back("-flto-unit");
      }
    }
  }

  Args.AddLastArg(CmdArgs, options::OPT_dumpdir);

  if (const Arg *A = Args.getLastArg(options::OPT_fthinlto_index_EQ)) {
    if (!types::isLLVMIR(Input.getType()))
      D.Diag(diag::err_drv_arg_requires_bitcode_input) << A->getAsString(Args);
    Args.AddLastArg(CmdArgs, options::OPT_fthinlto_index_EQ);
  }

  if (Triple.isPPC())
    Args.addOptInFlag(CmdArgs, options::OPT_mregnames,
                      options::OPT_mno_regnames);

  if (Args.getLastArg(options::OPT_fthin_link_bitcode_EQ))
    Args.AddLastArg(CmdArgs, options::OPT_fthin_link_bitcode_EQ);

  if (Args.getLastArg(options::OPT_save_temps_EQ))
    Args.AddLastArg(CmdArgs, options::OPT_save_temps_EQ);

  auto *MemProfArg = Args.getLastArg(options::OPT_fmemory_profile,
                                     options::OPT_fmemory_profile_EQ,
                                     options::OPT_fno_memory_profile);
  if (MemProfArg &&
      !MemProfArg->getOption().matches(options::OPT_fno_memory_profile))
    MemProfArg->render(Args, CmdArgs);

  if (auto *MemProfUseArg =
          Args.getLastArg(options::OPT_fmemory_profile_use_EQ)) {
    if (MemProfArg)
      D.Diag(diag::err_drv_argument_not_allowed_with)
          << MemProfUseArg->getAsString(Args) << MemProfArg->getAsString(Args);
    if (auto *PGOInstrArg = Args.getLastArg(options::OPT_fprofile_generate,
                                            options::OPT_fprofile_generate_EQ))
      D.Diag(diag::err_drv_argument_not_allowed_with)
          << MemProfUseArg->getAsString(Args) << PGOInstrArg->getAsString(Args);
    MemProfUseArg->render(Args, CmdArgs);
  }

  // Embed-bitcode option.
  // Only white-listed flags below are allowed to be embedded.
  if (C.getDriver().embedBitcodeInObject() && !IsUsingLTO &&
      (isa<BackendJobAction>(JA) || isa<AssembleJobAction>(JA))) {
    // Add flags implied by -fembed-bitcode.
    Args.AddLastArg(CmdArgs, options::OPT_fembed_bitcode_EQ);
    // Disable all llvm IR level optimizations.
    CmdArgs.push_back("-disable-llvm-passes");

    // Render target options.
    TC.addClangTargetOptions(Args, CmdArgs, JA.getOffloadingDeviceKind());

    // reject options that shouldn't be supported in bitcode
    // also reject kernel/kext
    static const constexpr unsigned kBitcodeOptionIgnorelist[] = {
        options::OPT_mkernel,
        options::OPT_fapple_kext,
        options::OPT_ffunction_sections,
        options::OPT_fno_function_sections,
        options::OPT_fdata_sections,
        options::OPT_fno_data_sections,
        options::OPT_fbasic_block_sections_EQ,
        options::OPT_funique_internal_linkage_names,
        options::OPT_fno_unique_internal_linkage_names,
        options::OPT_funique_section_names,
        options::OPT_fno_unique_section_names,
        options::OPT_funique_basic_block_section_names,
        options::OPT_fno_unique_basic_block_section_names,
        options::OPT_mrestrict_it,
        options::OPT_mno_restrict_it,
        options::OPT_mstackrealign,
        options::OPT_mno_stackrealign,
        options::OPT_mstack_alignment,
        options::OPT_mcmodel_EQ,
        options::OPT_mlong_calls,
        options::OPT_mno_long_calls,
        options::OPT_ggnu_pubnames,
        options::OPT_gdwarf_aranges,
        options::OPT_fdebug_types_section,
        options::OPT_fno_debug_types_section,
        options::OPT_fdwarf_directory_asm,
        options::OPT_fno_dwarf_directory_asm,
        options::OPT_mrelax_all,
        options::OPT_mno_relax_all,
        options::OPT_ftrap_function_EQ,
        options::OPT_ffixed_r9,
        options::OPT_mfix_cortex_a53_835769,
        options::OPT_mno_fix_cortex_a53_835769,
        options::OPT_ffixed_x18,
        options::OPT_mglobal_merge,
        options::OPT_mno_global_merge,
        options::OPT_mred_zone,
        options::OPT_mno_red_zone,
        options::OPT_Wa_COMMA,
        options::OPT_Xassembler,
        options::OPT_mllvm,
    };
    for (const auto &A : Args)
      if (llvm::is_contained(kBitcodeOptionIgnorelist, A->getOption().getID()))
        D.Diag(diag::err_drv_unsupported_embed_bitcode) << A->getSpelling();

    // Render the CodeGen options that need to be passed.
    Args.addOptOutFlag(CmdArgs, options::OPT_foptimize_sibling_calls,
                       options::OPT_fno_optimize_sibling_calls);

    RenderFloatingPointOptions(TC, D, isOptimizationLevelFast(Args), Args,
                               CmdArgs, JA);

    // Render ABI arguments
    switch (TC.getArch()) {
    default: break;
    case llvm::Triple::arm:
    case llvm::Triple::armeb:
    case llvm::Triple::thumbeb:
      RenderARMABI(D, Triple, Args, CmdArgs);
      break;
    case llvm::Triple::aarch64:
    case llvm::Triple::aarch64_32:
    case llvm::Triple::aarch64_be:
      RenderAArch64ABI(Triple, Args, CmdArgs);
      break;
    }

    // Optimization level for CodeGen.
    if (const Arg *A = Args.getLastArg(options::OPT_O_Group)) {
      if (A->getOption().matches(options::OPT_O4)) {
        CmdArgs.push_back("-O3");
        D.Diag(diag::warn_O4_is_O3);
      } else {
        A->render(Args, CmdArgs);
      }
    }

    // Input/Output file.
    if (Output.getType() == types::TY_Dependencies) {
      // Handled with other dependency code.
    } else if (Output.isFilename()) {
      CmdArgs.push_back("-o");
      CmdArgs.push_back(Output.getFilename());
    } else {
      assert(Output.isNothing() && "Input output.");
    }

    for (const auto &II : Inputs) {
      addDashXForInput(Args, II, CmdArgs);
      if (II.isFilename())
        CmdArgs.push_back(II.getFilename());
      else
        II.getInputArg().renderAsInput(Args, CmdArgs);
    }

    C.addCommand(std::make_unique<Command>(
        JA, *this, ResponseFileSupport::AtFileUTF8(), D.getClangProgramPath(),
        CmdArgs, Inputs, Output, D.getPrependArg()));
    return;
  }

  if (C.getDriver().embedBitcodeMarkerOnly() && !IsUsingLTO)
    CmdArgs.push_back("-fembed-bitcode=marker");

  // We normally speed up the clang process a bit by skipping destructors at
  // exit, but when we're generating diagnostics we can rely on some of the
  // cleanup.
  if (!C.isForDiagnostics())
    CmdArgs.push_back("-disable-free");
  CmdArgs.push_back("-clear-ast-before-backend");

#ifdef NDEBUG
  const bool IsAssertBuild = false;
#else
  const bool IsAssertBuild = true;
#endif

  // Disable the verification pass in asserts builds unless otherwise specified.
  if (Args.hasFlag(options::OPT_fno_verify_intermediate_code,
                   options::OPT_fverify_intermediate_code, !IsAssertBuild)) {
    CmdArgs.push_back("-disable-llvm-verifier");
  }

  // Discard value names in assert builds unless otherwise specified.
  if (Args.hasFlag(options::OPT_fdiscard_value_names,
                   options::OPT_fno_discard_value_names,
                   !IsAssertBuild && !IsFPGASYCLOffloadDevice)) {
    if (Args.hasArg(options::OPT_fdiscard_value_names) &&
        llvm::any_of(Inputs, [](const clang::driver::InputInfo &II) {
          return types::isLLVMIR(II.getType());
        })) {
      D.Diag(diag::warn_ignoring_fdiscard_for_bitcode);
    }
    CmdArgs.push_back("-discard-value-names");
  }

  // Set the main file name, so that debug info works even with
  // -save-temps.
  CmdArgs.push_back("-main-file-name");
  if (!IsSYCL || Args.hasArg(options::OPT_fno_sycl_use_footer)) {
    CmdArgs.push_back(getBaseInputName(Args, Input));
  } else {
    SmallString<256> AbsPath = llvm::StringRef(Input.getBaseInput());
    D.getVFS().makeAbsolute(AbsPath);
    CmdArgs.push_back(
        Args.MakeArgString(llvm::sys::path::filename(Input.getBaseInput())));
    CmdArgs.push_back("-fsycl-use-main-file-name");
  }

  if (IsSYCL || Args.hasArg(options::OPT_fsycl_footer_path_EQ)) {
    CmdArgs.push_back("-full-main-file-name");
    CmdArgs.push_back(Input.getBaseInput());
  }
  // Some flags which affect the language (via preprocessor
  // defines).
  if (Args.hasArg(options::OPT_static))
    CmdArgs.push_back("-static-define");

  if (Args.hasArg(options::OPT_municode))
    CmdArgs.push_back("-DUNICODE");

  if (isa<AnalyzeJobAction>(JA))
    RenderAnalyzerOptions(Args, CmdArgs, Triple, Input);

  if (isa<AnalyzeJobAction>(JA) ||
      (isa<PreprocessJobAction>(JA) && Args.hasArg(options::OPT__analyze)))
    CmdArgs.push_back("-setup-static-analyzer");

  // Enable compatilibily mode to avoid analyzer-config related errors.
  // Since we can't access frontend flags through hasArg, let's manually iterate
  // through them.
  bool FoundAnalyzerConfig = false;
  for (auto *Arg : Args.filtered(options::OPT_Xclang))
    if (StringRef(Arg->getValue()) == "-analyzer-config") {
      FoundAnalyzerConfig = true;
      break;
    }
  if (!FoundAnalyzerConfig)
    for (auto *Arg : Args.filtered(options::OPT_Xanalyzer))
      if (StringRef(Arg->getValue()) == "-analyzer-config") {
        FoundAnalyzerConfig = true;
        break;
      }
  if (FoundAnalyzerConfig)
    CmdArgs.push_back("-analyzer-config-compatibility-mode=true");

  CheckCodeGenerationOptions(D, Args);

  unsigned FunctionAlignment = ParseFunctionAlignment(TC, Args);
  assert(FunctionAlignment <= 31 && "function alignment will be truncated!");
  if (FunctionAlignment) {
    CmdArgs.push_back("-function-alignment");
    CmdArgs.push_back(Args.MakeArgString(std::to_string(FunctionAlignment)));
  }

  // We support -falign-loops=N where N is a power of 2. GCC supports more
  // forms.
  if (const Arg *A = Args.getLastArg(options::OPT_falign_loops_EQ)) {
    unsigned Value = 0;
    if (StringRef(A->getValue()).getAsInteger(10, Value) || Value > 65536)
      TC.getDriver().Diag(diag::err_drv_invalid_int_value)
          << A->getAsString(Args) << A->getValue();
    else if (Value & (Value - 1))
      TC.getDriver().Diag(diag::err_drv_alignment_not_power_of_two)
          << A->getAsString(Args) << A->getValue();
    // Treat =0 as unspecified (use the target preference).
    if (Value)
      CmdArgs.push_back(Args.MakeArgString("-falign-loops=" +
                                           Twine(std::min(Value, 65536u))));
  }

  if (Triple.isOSzOS()) {
    // On z/OS some of the system header feature macros need to
    // be defined to enable most cross platform projects to build
    // successfully.  Ths include the libc++ library.  A
    // complicating factor is that users can define these
    // macros to the same or different values.  We need to add
    // the definition for these macros to the compilation command
    // if the user hasn't already defined them.

    auto findMacroDefinition = [&](const std::string &Macro) {
      auto MacroDefs = Args.getAllArgValues(options::OPT_D);
      return llvm::any_of(MacroDefs, [&](const std::string &M) {
        return M == Macro || M.find(Macro + '=') != std::string::npos;
      });
    };

    // _UNIX03_WITHDRAWN is required for libcxx & porting.
    if (!findMacroDefinition("_UNIX03_WITHDRAWN"))
      CmdArgs.push_back("-D_UNIX03_WITHDRAWN");
    // _OPEN_DEFAULT is required for XL compat
    if (!findMacroDefinition("_OPEN_DEFAULT"))
      CmdArgs.push_back("-D_OPEN_DEFAULT");
    if (D.CCCIsCXX() || types::isCXX(Input.getType())) {
      // _XOPEN_SOURCE=600 is required for libcxx.
      if (!findMacroDefinition("_XOPEN_SOURCE"))
        CmdArgs.push_back("-D_XOPEN_SOURCE=600");
    }
  }

  llvm::Reloc::Model RelocationModel;
  unsigned PICLevel;
  bool IsPIE;
  std::tie(RelocationModel, PICLevel, IsPIE) = ParsePICArgs(TC, Args);
  Arg *LastPICDataRelArg =
      Args.getLastArg(options::OPT_mno_pic_data_is_text_relative,
                      options::OPT_mpic_data_is_text_relative);
  bool NoPICDataIsTextRelative = false;
  if (LastPICDataRelArg) {
    if (LastPICDataRelArg->getOption().matches(
            options::OPT_mno_pic_data_is_text_relative)) {
      NoPICDataIsTextRelative = true;
      if (!PICLevel)
        D.Diag(diag::err_drv_argument_only_allowed_with)
            << "-mno-pic-data-is-text-relative"
            << "-fpic/-fpie";
    }
    if (!Triple.isSystemZ())
      D.Diag(diag::err_drv_unsupported_opt_for_target)
          << (NoPICDataIsTextRelative ? "-mno-pic-data-is-text-relative"
                                      : "-mpic-data-is-text-relative")
          << RawTriple.str();
  }

  bool IsROPI = RelocationModel == llvm::Reloc::ROPI ||
                RelocationModel == llvm::Reloc::ROPI_RWPI;
  bool IsRWPI = RelocationModel == llvm::Reloc::RWPI ||
                RelocationModel == llvm::Reloc::ROPI_RWPI;

  if (Args.hasArg(options::OPT_mcmse) &&
      !Args.hasArg(options::OPT_fallow_unsupported)) {
    if (IsROPI)
      D.Diag(diag::err_cmse_pi_are_incompatible) << IsROPI;
    if (IsRWPI)
      D.Diag(diag::err_cmse_pi_are_incompatible) << !IsRWPI;
  }

  if (IsROPI && types::isCXX(Input.getType()) &&
      !Args.hasArg(options::OPT_fallow_unsupported))
    D.Diag(diag::err_drv_ropi_incompatible_with_cxx);

  const char *RMName = RelocationModelName(RelocationModel);
  if (RMName) {
    CmdArgs.push_back("-mrelocation-model");
    CmdArgs.push_back(RMName);
  }
  if (PICLevel > 0) {
    CmdArgs.push_back("-pic-level");
    CmdArgs.push_back(PICLevel == 1 ? "1" : "2");
    if (IsPIE)
      CmdArgs.push_back("-pic-is-pie");
    if (NoPICDataIsTextRelative)
      CmdArgs.push_back("-mcmodel=medium");
  }

  if (RelocationModel == llvm::Reloc::ROPI ||
      RelocationModel == llvm::Reloc::ROPI_RWPI)
    CmdArgs.push_back("-fropi");
  if (RelocationModel == llvm::Reloc::RWPI ||
      RelocationModel == llvm::Reloc::ROPI_RWPI)
    CmdArgs.push_back("-frwpi");

  if (Arg *A = Args.getLastArg(options::OPT_meabi)) {
    CmdArgs.push_back("-meabi");
    CmdArgs.push_back(A->getValue());
  }

  // -fsemantic-interposition is forwarded to CC1: set the
  // "SemanticInterposition" metadata to 1 (make some linkages interposable) and
  // make default visibility external linkage definitions dso_preemptable.
  //
  // -fno-semantic-interposition: if the target supports .Lfoo$local local
  // aliases (make default visibility external linkage definitions dso_local).
  // This is the CC1 default for ELF to match COFF/Mach-O.
  //
  // Otherwise use Clang's traditional behavior: like
  // -fno-semantic-interposition but local aliases are not used. So references
  // can be interposed if not optimized out.
  if (Triple.isOSBinFormatELF()) {
    Arg *A = Args.getLastArg(options::OPT_fsemantic_interposition,
                             options::OPT_fno_semantic_interposition);
    if (RelocationModel != llvm::Reloc::Static && !IsPIE) {
      // The supported targets need to call AsmPrinter::getSymbolPreferLocal.
      bool SupportsLocalAlias =
          Triple.isAArch64() || Triple.isRISCV() || Triple.isX86();
      if (!A)
        CmdArgs.push_back("-fhalf-no-semantic-interposition");
      else if (A->getOption().matches(options::OPT_fsemantic_interposition))
        A->render(Args, CmdArgs);
      else if (!SupportsLocalAlias)
        CmdArgs.push_back("-fhalf-no-semantic-interposition");
    }
  }

  {
    std::string Model;
    if (Arg *A = Args.getLastArg(options::OPT_mthread_model)) {
      if (!TC.isThreadModelSupported(A->getValue()))
        D.Diag(diag::err_drv_invalid_thread_model_for_target)
            << A->getValue() << A->getAsString(Args);
      Model = A->getValue();
    } else
      Model = TC.getThreadModel();
    if (Model != "posix") {
      CmdArgs.push_back("-mthread-model");
      CmdArgs.push_back(Args.MakeArgString(Model));
    }
  }

  if (Arg *A = Args.getLastArg(options::OPT_fveclib)) {
    StringRef Name = A->getValue();
    if (Name == "SVML") {
      if (Triple.getArch() != llvm::Triple::x86 &&
          Triple.getArch() != llvm::Triple::x86_64)
        D.Diag(diag::err_drv_unsupported_opt_for_target)
            << Name << Triple.getArchName();
    } else if (Name == "LIBMVEC-X86") {
      if (Triple.getArch() != llvm::Triple::x86 &&
          Triple.getArch() != llvm::Triple::x86_64)
        D.Diag(diag::err_drv_unsupported_opt_for_target)
            << Name << Triple.getArchName();
    } else if (Name == "SLEEF" || Name == "ArmPL") {
      if (Triple.getArch() != llvm::Triple::aarch64 &&
          Triple.getArch() != llvm::Triple::aarch64_be)
        D.Diag(diag::err_drv_unsupported_opt_for_target)
            << Name << Triple.getArchName();
    }
    A->render(Args, CmdArgs);
  }

  if (Arg *A = Args.getLastArg(options::OPT_faltmathlib_EQ))
    A->render(Args, CmdArgs);

  if (Args.hasFlag(options::OPT_fmerge_all_constants,
                   options::OPT_fno_merge_all_constants, false))
    CmdArgs.push_back("-fmerge-all-constants");

  Args.addOptOutFlag(CmdArgs, options::OPT_fdelete_null_pointer_checks,
                     options::OPT_fno_delete_null_pointer_checks);

  // LLVM Code Generator Options.

  if (Arg *A = Args.getLastArg(options::OPT_mabi_EQ_quadword_atomics)) {
    if (!Triple.isOSAIX() || Triple.isPPC32())
      D.Diag(diag::err_drv_unsupported_opt_for_target)
        << A->getSpelling() << RawTriple.str();
    CmdArgs.push_back("-mabi=quadword-atomics");
  }

  if (Arg *A = Args.getLastArg(options::OPT_mlong_double_128)) {
    // Emit the unsupported option error until the Clang's library integration
    // support for 128-bit long double is available for AIX.
    if (Triple.isOSAIX())
      D.Diag(diag::err_drv_unsupported_opt_for_target)
          << A->getSpelling() << RawTriple.str();
  }

  if (Arg *A = Args.getLastArg(options::OPT_Wframe_larger_than_EQ)) {
    StringRef V = A->getValue(), V1 = V;
    unsigned Size;
    if (V1.consumeInteger(10, Size) || !V1.empty())
      D.Diag(diag::err_drv_invalid_argument_to_option)
          << V << A->getOption().getName();
    else
      CmdArgs.push_back(Args.MakeArgString("-fwarn-stack-size=" + V));
  }

  Args.addOptOutFlag(CmdArgs, options::OPT_fjump_tables,
                     options::OPT_fno_jump_tables);
  Args.addOptInFlag(CmdArgs, options::OPT_fprofile_sample_accurate,
                    options::OPT_fno_profile_sample_accurate);
  Args.addOptOutFlag(CmdArgs, options::OPT_fpreserve_as_comments,
                     options::OPT_fno_preserve_as_comments);

  if (Arg *A = Args.getLastArg(options::OPT_mregparm_EQ)) {
    CmdArgs.push_back("-mregparm");
    CmdArgs.push_back(A->getValue());
  }

  if (Arg *A = Args.getLastArg(options::OPT_maix_struct_return,
                               options::OPT_msvr4_struct_return)) {
    if (!TC.getTriple().isPPC32()) {
      D.Diag(diag::err_drv_unsupported_opt_for_target)
          << A->getSpelling() << RawTriple.str();
    } else if (A->getOption().matches(options::OPT_maix_struct_return)) {
      CmdArgs.push_back("-maix-struct-return");
    } else {
      assert(A->getOption().matches(options::OPT_msvr4_struct_return));
      CmdArgs.push_back("-msvr4-struct-return");
    }
  }

  if (Arg *A = Args.getLastArg(options::OPT_fpcc_struct_return,
                               options::OPT_freg_struct_return)) {
    if (TC.getArch() != llvm::Triple::x86) {
      D.Diag(diag::err_drv_unsupported_opt_for_target)
          << A->getSpelling() << RawTriple.str();
    } else if (A->getOption().matches(options::OPT_fpcc_struct_return)) {
      CmdArgs.push_back("-fpcc-struct-return");
    } else {
      assert(A->getOption().matches(options::OPT_freg_struct_return));
      CmdArgs.push_back("-freg-struct-return");
    }
  }

  if (Args.hasFlag(options::OPT_mrtd, options::OPT_mno_rtd, false)) {
    if (Triple.getArch() == llvm::Triple::m68k)
      CmdArgs.push_back("-fdefault-calling-conv=rtdcall");
    else
      CmdArgs.push_back("-fdefault-calling-conv=stdcall");
  }

  if (Args.hasArg(options::OPT_fenable_matrix)) {
    // enable-matrix is needed by both the LangOpts and by LLVM.
    CmdArgs.push_back("-fenable-matrix");
    CmdArgs.push_back("-mllvm");
    CmdArgs.push_back("-enable-matrix");
  }

  CodeGenOptions::FramePointerKind FPKeepKind =
                  getFramePointerKind(Args, RawTriple);
  const char *FPKeepKindStr = nullptr;
  switch (FPKeepKind) {
  case CodeGenOptions::FramePointerKind::None:
    FPKeepKindStr = "-mframe-pointer=none";
    break;
  case CodeGenOptions::FramePointerKind::NonLeaf:
    FPKeepKindStr = "-mframe-pointer=non-leaf";
    break;
  case CodeGenOptions::FramePointerKind::All:
    FPKeepKindStr = "-mframe-pointer=all";
    break;
  }
  assert(FPKeepKindStr && "unknown FramePointerKind");
  CmdArgs.push_back(FPKeepKindStr);

  Args.addOptOutFlag(CmdArgs, options::OPT_fzero_initialized_in_bss,
                     options::OPT_fno_zero_initialized_in_bss);

  bool OFastEnabled = isOptimizationLevelFast(Args);
  // If -Ofast is the optimization level, then -fstrict-aliasing should be
  // enabled.  This alias option is being used to simplify the hasFlag logic.
  OptSpecifier StrictAliasingAliasOption =
      OFastEnabled ? options::OPT_Ofast : options::OPT_fstrict_aliasing;
  // We turn strict aliasing off by default if we're in CL mode, since MSVC
  // doesn't do any TBAA.
  bool TBAAOnByDefault = !D.IsCLMode();
  if (!Args.hasFlag(options::OPT_fstrict_aliasing, StrictAliasingAliasOption,
                    options::OPT_fno_strict_aliasing, TBAAOnByDefault))
    CmdArgs.push_back("-relaxed-aliasing");
  if (!Args.hasFlag(options::OPT_fstruct_path_tbaa,
                    options::OPT_fno_struct_path_tbaa, true))
    CmdArgs.push_back("-no-struct-path-tbaa");
  Args.addOptInFlag(CmdArgs, options::OPT_fstrict_enums,
                    options::OPT_fno_strict_enums);
  Args.addOptOutFlag(CmdArgs, options::OPT_fstrict_return,
                     options::OPT_fno_strict_return);
  Args.addOptInFlag(CmdArgs, options::OPT_fallow_editor_placeholders,
                    options::OPT_fno_allow_editor_placeholders);
  Args.addOptInFlag(CmdArgs, options::OPT_fstrict_vtable_pointers,
                    options::OPT_fno_strict_vtable_pointers);
  Args.addOptInFlag(CmdArgs, options::OPT_fforce_emit_vtables,
                    options::OPT_fno_force_emit_vtables);
  Args.addOptOutFlag(CmdArgs, options::OPT_foptimize_sibling_calls,
                     options::OPT_fno_optimize_sibling_calls);
  Args.addOptOutFlag(CmdArgs, options::OPT_fescaping_block_tail_calls,
                     options::OPT_fno_escaping_block_tail_calls);

  Args.AddLastArg(CmdArgs, options::OPT_ffine_grained_bitfield_accesses,
                  options::OPT_fno_fine_grained_bitfield_accesses);

  Args.AddLastArg(CmdArgs, options::OPT_fexperimental_relative_cxx_abi_vtables,
                  options::OPT_fno_experimental_relative_cxx_abi_vtables);

  Args.AddLastArg(CmdArgs, options::OPT_fexperimental_omit_vtable_rtti,
                  options::OPT_fno_experimental_omit_vtable_rtti);

  // Handle segmented stacks.
  Args.addOptInFlag(CmdArgs, options::OPT_fsplit_stack,
                    options::OPT_fno_split_stack);

  // -fprotect-parens=0 is default.
  if (Args.hasFlag(options::OPT_fprotect_parens,
                   options::OPT_fno_protect_parens, false))
    CmdArgs.push_back("-fprotect-parens");

  RenderFloatingPointOptions(TC, D, OFastEnabled, Args, CmdArgs, JA);

  if (Arg *A = Args.getLastArg(options::OPT_fextend_args_EQ)) {
    const llvm::Triple::ArchType Arch = TC.getArch();
    if (Arch == llvm::Triple::x86 || Arch == llvm::Triple::x86_64) {
      StringRef V = A->getValue();
      if (V == "64")
        CmdArgs.push_back("-fextend-arguments=64");
      else if (V != "32")
        D.Diag(diag::err_drv_invalid_argument_to_option)
            << A->getValue() << A->getOption().getName();
    } else
      D.Diag(diag::err_drv_unsupported_opt_for_target)
          << A->getOption().getName() << TripleStr;
  }

  if (Arg *A = Args.getLastArg(options::OPT_mdouble_EQ)) {
    if (TC.getArch() == llvm::Triple::avr)
      A->render(Args, CmdArgs);
    else
      D.Diag(diag::err_drv_unsupported_opt_for_target)
          << A->getAsString(Args) << TripleStr;
  }

  if (Arg *A = Args.getLastArg(options::OPT_LongDouble_Group)) {
    if (TC.getTriple().isX86())
      A->render(Args, CmdArgs);
    else if (TC.getTriple().isSPIROrSPIRV() &&
             (A->getOption().getID() == options::OPT_mlong_double_64))
      // Only allow for -mlong-double-64 for SPIR/SPIR-V
      A->render(Args, CmdArgs);
    else if (TC.getTriple().isPPC() &&
             (A->getOption().getID() != options::OPT_mlong_double_80))
      A->render(Args, CmdArgs);
    else
      D.Diag(diag::err_drv_unsupported_opt_for_target)
          << A->getAsString(Args) << TripleStr;
  }

  std::string FpAccuracyAttr;
  auto RenderFPAccuracyOptions = [&FpAccuracyAttr](const Twine &OptStr) {
    // In case the value is 'default' don't add the -ffp-builtin-accuracy
    // attribute.
    if (OptStr.str() != "default") {
      if (FpAccuracyAttr.empty())
        FpAccuracyAttr = "-ffp-builtin-accuracy=";
      else
        FpAccuracyAttr += " ";
      FpAccuracyAttr += OptStr.str();
    }
  };
  for (StringRef A : Args.getAllArgValues(options::OPT_ffp_accuracy_EQ))
    RenderFPAccuracyOptions(A);
  if (!FpAccuracyAttr.empty())
    CmdArgs.push_back(Args.MakeArgString(FpAccuracyAttr));

  // Decide whether to use verbose asm. Verbose assembly is the default on
  // toolchains which have the integrated assembler on by default.
  bool IsIntegratedAssemblerDefault = TC.IsIntegratedAssemblerDefault();
  if (!Args.hasFlag(options::OPT_fverbose_asm, options::OPT_fno_verbose_asm,
                    IsIntegratedAssemblerDefault))
    CmdArgs.push_back("-fno-verbose-asm");

  // Parse 'none' or '$major.$minor'. Disallow -fbinutils-version=0 because we
  // use that to indicate the MC default in the backend.
  if (Arg *A = Args.getLastArg(options::OPT_fbinutils_version_EQ)) {
    StringRef V = A->getValue();
    unsigned Num;
    if (V == "none")
      A->render(Args, CmdArgs);
    else if (!V.consumeInteger(10, Num) && Num > 0 &&
             (V.empty() || (V.consume_front(".") &&
                            !V.consumeInteger(10, Num) && V.empty())))
      A->render(Args, CmdArgs);
    else
      D.Diag(diag::err_drv_invalid_argument_to_option)
          << A->getValue() << A->getOption().getName();
  }

  // If toolchain choose to use MCAsmParser for inline asm don't pass the
  // option to disable integrated-as explictly.
  if (!TC.useIntegratedAs() && !TC.parseInlineAsmUsingAsmParser())
    CmdArgs.push_back("-no-integrated-as");

  if (Args.hasArg(options::OPT_fdebug_pass_structure)) {
    CmdArgs.push_back("-mdebug-pass");
    CmdArgs.push_back("Structure");
  }
  if (Args.hasArg(options::OPT_fdebug_pass_arguments)) {
    CmdArgs.push_back("-mdebug-pass");
    CmdArgs.push_back("Arguments");
  }

  // Enable -mconstructor-aliases except on darwin, where we have to work around
  // a linker bug (see https://openradar.appspot.com/7198997), and CUDA device
  // code, where aliases aren't supported.
  if (!RawTriple.isOSDarwin() && !RawTriple.isNVPTX())
    CmdArgs.push_back("-mconstructor-aliases");

  // Darwin's kernel doesn't support guard variables; just die if we
  // try to use them.
  if (KernelOrKext && RawTriple.isOSDarwin())
    CmdArgs.push_back("-fforbid-guard-variables");

  if (Args.hasFlag(options::OPT_mms_bitfields, options::OPT_mno_ms_bitfields,
                   Triple.isWindowsGNUEnvironment())) {
    CmdArgs.push_back("-mms-bitfields");
  }

  if (Triple.isWindowsGNUEnvironment()) {
    Args.addOptOutFlag(CmdArgs, options::OPT_fauto_import,
                       options::OPT_fno_auto_import);
  }

  if (Args.hasFlag(options::OPT_fms_volatile, options::OPT_fno_ms_volatile,
                   Triple.isX86() && D.IsCLMode()))
    CmdArgs.push_back("-fms-volatile");

  // Non-PIC code defaults to -fdirect-access-external-data while PIC code
  // defaults to -fno-direct-access-external-data. Pass the option if different
  // from the default.
  if (Arg *A = Args.getLastArg(options::OPT_fdirect_access_external_data,
                               options::OPT_fno_direct_access_external_data)) {
    if (A->getOption().matches(options::OPT_fdirect_access_external_data) !=
        (PICLevel == 0))
      A->render(Args, CmdArgs);
  } else if (PICLevel == 0 && Triple.isLoongArch()) {
    // Some targets default to -fno-direct-access-external-data even for
    // -fno-pic.
    CmdArgs.push_back("-fno-direct-access-external-data");
  }

  if (Args.hasFlag(options::OPT_fno_plt, options::OPT_fplt, false)) {
    CmdArgs.push_back("-fno-plt");
  }

  // -fhosted is default.
  // TODO: Audit uses of KernelOrKext and see where it'd be more appropriate to
  // use Freestanding.
  bool Freestanding =
      Args.hasFlag(options::OPT_ffreestanding, options::OPT_fhosted, false) ||
      KernelOrKext;
  if (Freestanding)
    CmdArgs.push_back("-ffreestanding");

  Args.AddLastArg(CmdArgs, options::OPT_fno_knr_functions);

  // This is a coarse approximation of what llvm-gcc actually does, both
  // -fasynchronous-unwind-tables and -fnon-call-exceptions interact in more
  // complicated ways.
  auto SanitizeArgs = TC.getSanitizerArgs(Args);

  bool IsAsyncUnwindTablesDefault =
      TC.getDefaultUnwindTableLevel(Args) == ToolChain::UnwindTableLevel::Asynchronous;
  bool IsSyncUnwindTablesDefault =
      TC.getDefaultUnwindTableLevel(Args) == ToolChain::UnwindTableLevel::Synchronous;

  bool AsyncUnwindTables = Args.hasFlag(
      options::OPT_fasynchronous_unwind_tables,
      options::OPT_fno_asynchronous_unwind_tables,
      (IsAsyncUnwindTablesDefault || SanitizeArgs.needsUnwindTables()) &&
          !Freestanding);
  bool UnwindTables =
      Args.hasFlag(options::OPT_funwind_tables, options::OPT_fno_unwind_tables,
                   IsSyncUnwindTablesDefault && !Freestanding);
  if (AsyncUnwindTables)
    CmdArgs.push_back("-funwind-tables=2");
  else if (UnwindTables)
     CmdArgs.push_back("-funwind-tables=1");

  // Prepare `-aux-target-cpu` and `-aux-target-feature` unless
  // `--gpu-use-aux-triple-only` is specified.
  if (!Args.getLastArg(options::OPT_gpu_use_aux_triple_only) &&
      (IsCudaDevice || (IsSYCL && IsSYCLOffloadDevice) || IsHIPDevice)) {
    const ArgList &HostArgs =
        C.getArgsForToolChain(nullptr, StringRef(), Action::OFK_None);
    std::string HostCPU =
        getCPUName(D, HostArgs, *TC.getAuxTriple(), /*FromAs*/ false);
    if (!HostCPU.empty()) {
      CmdArgs.push_back("-aux-target-cpu");
      CmdArgs.push_back(Args.MakeArgString(HostCPU));
    }
    getTargetFeatures(D, *TC.getAuxTriple(), HostArgs, CmdArgs,
                      /*ForAS*/ false, /*IsAux*/ true);
  }

  TC.addClangTargetOptions(Args, CmdArgs, JA.getOffloadingDeviceKind());

  if (Arg *A = Args.getLastArg(options::OPT_mcmodel_EQ)) {
    StringRef CM = A->getValue();
    bool Ok = false;
    if (Triple.isOSAIX() && CM == "medium")
      CM = "large";
    if (Triple.isAArch64(64)) {
      Ok = CM == "tiny" || CM == "small" || CM == "large";
      if (CM == "large" && !Triple.isOSBinFormatMachO() &&
          RelocationModel != llvm::Reloc::Static)
        D.Diag(diag::err_drv_argument_only_allowed_with)
            << A->getAsString(Args) << "-fno-pic";
    } else if (Triple.isLoongArch()) {
      if (CM == "extreme" &&
          Args.hasFlagNoClaim(options::OPT_fplt, options::OPT_fno_plt, false))
        D.Diag(diag::err_drv_argument_not_allowed_with)
            << A->getAsString(Args) << "-fplt";
      Ok = CM == "normal" || CM == "medium" || CM == "extreme";
      // Convert to LLVM recognizable names.
      if (Ok)
        CM = llvm::StringSwitch<StringRef>(CM)
                 .Case("normal", "small")
                 .Case("extreme", "large")
                 .Default(CM);
    } else if (Triple.isPPC64() || Triple.isOSAIX()) {
      Ok = CM == "small" || CM == "medium" || CM == "large";
    } else if (Triple.isRISCV()) {
      if (CM == "medlow")
        CM = "small";
      else if (CM == "medany")
        CM = "medium";
      Ok = CM == "small" || CM == "medium";
    } else if (Triple.getArch() == llvm::Triple::x86_64) {
      Ok = llvm::is_contained({"small", "kernel", "medium", "large", "tiny"},
                              CM);
    } else if (Triple.isNVPTX() || Triple.isAMDGPU() || Triple.isSPIRV()) {
      // NVPTX/AMDGPU/SPIRV does not care about the code model and will accept
      // whatever works for the host.
      Ok = true;
    } else if (Triple.isSPARC64()) {
      if (CM == "medlow")
        CM = "small";
      else if (CM == "medmid")
        CM = "medium";
      else if (CM == "medany")
        CM = "large";
      Ok = CM == "small" || CM == "medium" || CM == "large";
    }
    if (Ok) {
      CmdArgs.push_back(Args.MakeArgString("-mcmodel=" + CM));
    } else {
      D.Diag(diag::err_drv_unsupported_option_argument_for_target)
          << A->getSpelling() << CM << TripleStr;
    }
  }

  if (Triple.getArch() == llvm::Triple::x86_64) {
    bool IsMediumCM = false;
    bool IsLargeCM = false;
    if (Arg *A = Args.getLastArg(options::OPT_mcmodel_EQ)) {
      IsMediumCM = StringRef(A->getValue()) == "medium";
      IsLargeCM = StringRef(A->getValue()) == "large";
    }
    if (Arg *A = Args.getLastArg(options::OPT_mlarge_data_threshold_EQ)) {
      if (!IsMediumCM && !IsLargeCM) {
        D.Diag(diag::warn_drv_large_data_threshold_invalid_code_model)
            << A->getOption().getRenderName();
      } else {
        A->render(Args, CmdArgs);
      }
    } else if (IsMediumCM) {
      CmdArgs.push_back("-mlarge-data-threshold=65536");
    } else if (IsLargeCM) {
      CmdArgs.push_back("-mlarge-data-threshold=0");
    }
  }

  if (Arg *A = Args.getLastArg(options::OPT_mtls_size_EQ)) {
    StringRef Value = A->getValue();
    unsigned TLSSize = 0;
    Value.getAsInteger(10, TLSSize);
    if (!Triple.isAArch64() || !Triple.isOSBinFormatELF())
      D.Diag(diag::err_drv_unsupported_opt_for_target)
          << A->getOption().getName() << TripleStr;
    if (TLSSize != 12 && TLSSize != 24 && TLSSize != 32 && TLSSize != 48)
      D.Diag(diag::err_drv_invalid_int_value)
          << A->getOption().getName() << Value;
    Args.AddLastArg(CmdArgs, options::OPT_mtls_size_EQ);
  }

  if (isTLSDESCEnabled(TC, Args))
    CmdArgs.push_back("-enable-tlsdesc");

  // Add the target cpu
  std::string CPU = getCPUName(D, Args, Triple, /*FromAs*/ false);
  if (!CPU.empty()) {
    CmdArgs.push_back("-target-cpu");
    CmdArgs.push_back(Args.MakeArgString(CPU));
  }

  RenderTargetOptions(Triple, Args, KernelOrKext, CmdArgs);

  // Add clang-cl arguments.
  types::ID InputType = Input.getType();
  if (D.IsCLMode())
    AddClangCLArgs(Args, InputType, CmdArgs);

  // Add the sycld debug library when --dependent-lib=msvcrtd is used from
  // the command line.  This is to allow for CMake based builds using the
  // Linux based driver on Windows to correctly pull in the expected debug
  // library.
  if (Args.hasArg(options::OPT_fsycl) && !Args.hasArg(options::OPT_nolibsycl)) {
    if (!D.IsCLMode() && TC.getTriple().isWindowsMSVCEnvironment()) {
      if (isDependentLibAdded(Args, "msvcrtd")) {
        if (Args.hasArg(options::OPT_fpreview_breaking_changes))
          CmdArgs.push_back("--dependent-lib=sycl" SYCL_MAJOR_VERSION
                            "-previewd");
        else
          CmdArgs.push_back("--dependent-lib=sycl" SYCL_MAJOR_VERSION "d");
      }
    } else if (!D.IsCLMode() && TC.getTriple().isWindowsGNUEnvironment()) {
      if (Args.hasArg(options::OPT_fpreview_breaking_changes))
        CmdArgs.push_back("--dependent-lib=sycl" SYCL_MAJOR_VERSION
                          "-preview.dll");
      else
        CmdArgs.push_back("--dependent-lib=sycl" SYCL_MAJOR_VERSION ".dll");
    }
    CmdArgs.push_back("--dependent-lib=sycl-devicelib-host");
  }

  llvm::codegenoptions::DebugInfoKind DebugInfoKind =
      llvm::codegenoptions::NoDebugInfo;
  DwarfFissionKind DwarfFission = DwarfFissionKind::None;
  renderDebugOptions(TC, D, RawTriple, Args, types::isLLVMIR(InputType),
                     CmdArgs, Output, DebugInfoKind, DwarfFission);

  // Add the split debug info name to the command lines here so we
  // can propagate it to the backend.
  bool SplitDWARF = (DwarfFission != DwarfFissionKind::None) &&
                    (TC.getTriple().isOSBinFormatELF() ||
                     TC.getTriple().isOSBinFormatWasm() ||
                     TC.getTriple().isOSBinFormatCOFF()) &&
                    (isa<AssembleJobAction>(JA) || isa<CompileJobAction>(JA) ||
                     isa<BackendJobAction>(JA));
  if (SplitDWARF) {
    const char *SplitDWARFOut = SplitDebugName(JA, Args, Input, Output);
    CmdArgs.push_back("-split-dwarf-file");
    CmdArgs.push_back(SplitDWARFOut);
    if (DwarfFission == DwarfFissionKind::Split) {
      CmdArgs.push_back("-split-dwarf-output");
      CmdArgs.push_back(SplitDWARFOut);
    }
  }

  // Pass the linker version in use.
  if (Arg *A = Args.getLastArg(options::OPT_mlinker_version_EQ)) {
    CmdArgs.push_back("-target-linker-version");
    CmdArgs.push_back(A->getValue());
  }

  // Explicitly error on some things we know we don't support and can't just
  // ignore.
  if (!Args.hasArg(options::OPT_fallow_unsupported)) {
    Arg *Unsupported;
    if (types::isCXX(InputType) && RawTriple.isOSDarwin() &&
        TC.getArch() == llvm::Triple::x86) {
      if ((Unsupported = Args.getLastArg(options::OPT_fapple_kext)) ||
          (Unsupported = Args.getLastArg(options::OPT_mkernel)))
        D.Diag(diag::err_drv_clang_unsupported_opt_cxx_darwin_i386)
            << Unsupported->getOption().getName();
    }
    // The faltivec option has been superseded by the maltivec option.
    if ((Unsupported = Args.getLastArg(options::OPT_faltivec)))
      D.Diag(diag::err_drv_clang_unsupported_opt_faltivec)
          << Unsupported->getOption().getName()
          << "please use -maltivec and include altivec.h explicitly";
    if ((Unsupported = Args.getLastArg(options::OPT_fno_altivec)))
      D.Diag(diag::err_drv_clang_unsupported_opt_faltivec)
          << Unsupported->getOption().getName() << "please use -mno-altivec";
  }

  Args.AddAllArgs(CmdArgs, options::OPT_v);

  if (Args.getLastArg(options::OPT_H)) {
    CmdArgs.push_back("-H");
    CmdArgs.push_back("-sys-header-deps");
  }
  Args.AddAllArgs(CmdArgs, options::OPT_fshow_skipped_includes);

  if (D.CCPrintHeadersFormat && !D.CCGenDiagnostics) {
    CmdArgs.push_back("-header-include-file");
    CmdArgs.push_back(!D.CCPrintHeadersFilename.empty()
                          ? D.CCPrintHeadersFilename.c_str()
                          : "-");
    CmdArgs.push_back("-sys-header-deps");
    CmdArgs.push_back(Args.MakeArgString(
        "-header-include-format=" +
        std::string(headerIncludeFormatKindToString(D.CCPrintHeadersFormat))));
    CmdArgs.push_back(
        Args.MakeArgString("-header-include-filtering=" +
                           std::string(headerIncludeFilteringKindToString(
                               D.CCPrintHeadersFiltering))));
  }
  Args.AddLastArg(CmdArgs, options::OPT_P);
  Args.AddLastArg(CmdArgs, options::OPT_print_ivar_layout);

  if (D.CCLogDiagnostics && !D.CCGenDiagnostics) {
    CmdArgs.push_back("-diagnostic-log-file");
    CmdArgs.push_back(!D.CCLogDiagnosticsFilename.empty()
                          ? D.CCLogDiagnosticsFilename.c_str()
                          : "-");
  }

  // Give the gen diagnostics more chances to succeed, by avoiding intentional
  // crashes.
  if (D.CCGenDiagnostics)
    CmdArgs.push_back("-disable-pragma-debug-crash");

  // Allow backend to put its diagnostic files in the same place as frontend
  // crash diagnostics files.
  if (Args.hasArg(options::OPT_fcrash_diagnostics_dir)) {
    StringRef Dir = Args.getLastArgValue(options::OPT_fcrash_diagnostics_dir);
    CmdArgs.push_back("-mllvm");
    CmdArgs.push_back(Args.MakeArgString("-crash-diagnostics-dir=" + Dir));
  }

  bool UseSeparateSections = isUseSeparateSections(Triple);

  if (Args.hasFlag(options::OPT_ffunction_sections,
                   options::OPT_fno_function_sections, UseSeparateSections)) {
    CmdArgs.push_back("-ffunction-sections");
  }

  if (Arg *A = Args.getLastArg(options::OPT_fbasic_block_address_map,
                               options::OPT_fno_basic_block_address_map)) {
    if ((Triple.isX86() || Triple.isAArch64()) && Triple.isOSBinFormatELF()) {
      if (A->getOption().matches(options::OPT_fbasic_block_address_map))
        A->render(Args, CmdArgs);
    } else {
      D.Diag(diag::err_drv_unsupported_opt_for_target)
          << A->getAsString(Args) << TripleStr;
    }
  }

  if (Arg *A = Args.getLastArg(options::OPT_fbasic_block_sections_EQ)) {
    StringRef Val = A->getValue();
    if (Triple.isX86() && Triple.isOSBinFormatELF()) {
      if (Val != "all" && Val != "labels" && Val != "none" &&
          !Val.starts_with("list="))
        D.Diag(diag::err_drv_invalid_value)
            << A->getAsString(Args) << A->getValue();
      else
        A->render(Args, CmdArgs);
    } else if (Triple.isAArch64() && Triple.isOSBinFormatELF()) {
      // "all" is not supported on AArch64 since branch relaxation creates new
      // basic blocks for some cross-section branches.
      if (Val != "labels" && Val != "none" && !Val.starts_with("list="))
        D.Diag(diag::err_drv_invalid_value)
            << A->getAsString(Args) << A->getValue();
      else
        A->render(Args, CmdArgs);
    } else if (Triple.isNVPTX()) {
      // Do not pass the option to the GPU compilation. We still want it enabled
      // for the host-side compilation, so seeing it here is not an error.
    } else if (Val != "none") {
      // =none is allowed everywhere. It's useful for overriding the option
      // and is the same as not specifying the option.
      D.Diag(diag::err_drv_unsupported_opt_for_target)
          << A->getAsString(Args) << TripleStr;
    }
  }

  bool HasDefaultDataSections = Triple.isOSBinFormatXCOFF();
  if (Args.hasFlag(options::OPT_fdata_sections, options::OPT_fno_data_sections,
                   UseSeparateSections || HasDefaultDataSections)) {
    CmdArgs.push_back("-fdata-sections");
  }

  Args.addOptOutFlag(CmdArgs, options::OPT_funique_section_names,
                     options::OPT_fno_unique_section_names);
  Args.addOptInFlag(CmdArgs, options::OPT_fseparate_named_sections,
                    options::OPT_fno_separate_named_sections);
  Args.addOptInFlag(CmdArgs, options::OPT_funique_internal_linkage_names,
                    options::OPT_fno_unique_internal_linkage_names);
  Args.addOptInFlag(CmdArgs, options::OPT_funique_basic_block_section_names,
                    options::OPT_fno_unique_basic_block_section_names);
  Args.addOptInFlag(CmdArgs, options::OPT_fconvergent_functions,
                    options::OPT_fno_convergent_functions);

  if (Arg *A = Args.getLastArg(options::OPT_fsplit_machine_functions,
                               options::OPT_fno_split_machine_functions)) {
    if (!A->getOption().matches(options::OPT_fno_split_machine_functions)) {
      // This codegen pass is only available on x86 and AArch64 ELF targets.
      if ((Triple.isX86() || Triple.isAArch64()) && Triple.isOSBinFormatELF())
        A->render(Args, CmdArgs);
      else
        D.Diag(diag::err_drv_unsupported_opt_for_target)
            << A->getAsString(Args) << TripleStr;
    }
  }

  Args.AddLastArg(CmdArgs, options::OPT_finstrument_functions,
                  options::OPT_finstrument_functions_after_inlining,
                  options::OPT_finstrument_function_entry_bare);

  // NVPTX/AMDGCN doesn't support PGO or coverage. There's no runtime support
  // for sampling, overhead of call arc collection is way too high and there's
  // no way to collect the output.
  if (!Triple.isNVPTX() && !Triple.isAMDGCN())
    addPGOAndCoverageFlags(TC, C, JA, Output, Args, SanitizeArgs, CmdArgs);

  Args.AddLastArg(CmdArgs, options::OPT_fclang_abi_compat_EQ);

  if (getLastProfileSampleUseArg(Args) &&
      Args.hasArg(options::OPT_fsample_profile_use_profi)) {
    CmdArgs.push_back("-mllvm");
    CmdArgs.push_back("-sample-profile-use-profi");
  }

  // Add runtime flag for PS4/PS5 when PGO, coverage, or sanitizers are enabled.
  if (RawTriple.isPS() &&
      !Args.hasArg(options::OPT_nostdlib, options::OPT_nodefaultlibs)) {
    PScpu::addProfileRTArgs(TC, Args, CmdArgs);
    PScpu::addSanitizerArgs(TC, Args, CmdArgs);
  }

  // Pass options for controlling the default header search paths.
  if (Args.hasArg(options::OPT_nostdinc)) {
    CmdArgs.push_back("-nostdsysteminc");
    CmdArgs.push_back("-nobuiltininc");
  } else {
    if (Args.hasArg(options::OPT_nostdlibinc))
      CmdArgs.push_back("-nostdsysteminc");
    Args.AddLastArg(CmdArgs, options::OPT_nostdincxx);
    Args.AddLastArg(CmdArgs, options::OPT_nobuiltininc);
  }

  // Pass the path to compiler resource files.
  CmdArgs.push_back("-resource-dir");
  CmdArgs.push_back(D.ResourceDir.c_str());

  Args.AddLastArg(CmdArgs, options::OPT_working_directory);

  RenderARCMigrateToolOptions(D, Args, CmdArgs);

  // Add preprocessing options like -I, -D, etc. if we are using the
  // preprocessor.
  //
  // FIXME: Support -fpreprocessed
  if (types::getPreprocessedType(InputType) != types::TY_INVALID)
    AddPreprocessingOptions(C, JA, D, Args, CmdArgs, Output, Inputs);

  // Don't warn about "clang -c -DPIC -fPIC test.i" because libtool.m4 assumes
  // that "The compiler can only warn and ignore the option if not recognized".
  // When building with ccache, it will pass -D options to clang even on
  // preprocessed inputs and configure concludes that -fPIC is not supported.
  Args.ClaimAllArgs(options::OPT_D);

  bool SkipO =
      Args.hasArg(options::OPT_fsycl_link_EQ) && ContainsWrapperAction(&JA);
  const Arg *OArg = Args.getLastArg(options::OPT_O_Group);
  // Manually translate -O4 to -O3; let clang reject others.
  // When compiling a wrapped binary, do not optimize.
  if (!SkipO && OArg) {
    if (OArg->getOption().matches(options::OPT_O4)) {
      CmdArgs.push_back("-O3");
      D.Diag(diag::warn_O4_is_O3);
    } else {
      OArg->render(Args, CmdArgs);
    }
  }

  // Warn about ignored options to clang.
  for (const Arg *A :
       Args.filtered(options::OPT_clang_ignored_gcc_optimization_f_Group)) {
    D.Diag(diag::warn_ignored_gcc_optimization) << A->getAsString(Args);
    A->claim();
  }

  for (const Arg *A :
       Args.filtered(options::OPT_clang_ignored_legacy_options_Group)) {
    D.Diag(diag::warn_ignored_clang_option) << A->getAsString(Args);
    A->claim();
  }

  claimNoWarnArgs(Args);

  Args.AddAllArgs(CmdArgs, options::OPT_R_Group);

  for (const Arg *A :
       Args.filtered(options::OPT_W_Group, options::OPT__SLASH_wd)) {
    A->claim();
    if (A->getOption().getID() == options::OPT__SLASH_wd) {
      unsigned WarningNumber;
      if (StringRef(A->getValue()).getAsInteger(10, WarningNumber)) {
        D.Diag(diag::err_drv_invalid_int_value)
            << A->getAsString(Args) << A->getValue();
        continue;
      }

      if (auto Group = diagGroupFromCLWarningID(WarningNumber)) {
        CmdArgs.push_back(Args.MakeArgString(
            "-Wno-" + DiagnosticIDs::getWarningOptionForGroup(*Group)));
      }
      continue;
    }
    A->render(Args, CmdArgs);
  }

  Args.AddAllArgs(CmdArgs, options::OPT_Wsystem_headers_in_module_EQ);

  if (Args.hasFlag(options::OPT_pedantic, options::OPT_no_pedantic, false))
    CmdArgs.push_back("-pedantic");
  Args.AddLastArg(CmdArgs, options::OPT_pedantic_errors);
  Args.AddLastArg(CmdArgs, options::OPT_w);

  Args.addOptInFlag(CmdArgs, options::OPT_ffixed_point,
                    options::OPT_fno_fixed_point);

  if (Arg *A = Args.getLastArg(options::OPT_fcxx_abi_EQ))
    A->render(Args, CmdArgs);

  Args.AddLastArg(CmdArgs, options::OPT_fexperimental_relative_cxx_abi_vtables,
                  options::OPT_fno_experimental_relative_cxx_abi_vtables);

  Args.AddLastArg(CmdArgs, options::OPT_fexperimental_omit_vtable_rtti,
                  options::OPT_fno_experimental_omit_vtable_rtti);

  if (Arg *A = Args.getLastArg(options::OPT_ffuchsia_api_level_EQ))
    A->render(Args, CmdArgs);

  // Handle -{std, ansi, trigraphs} -- take the last of -{std, ansi}
  // (-ansi is equivalent to -std=c89 or -std=c++98).
  //
  // If a std is supplied, only add -trigraphs if it follows the
  // option.
  bool ImplyVCPPCVer = false;
  bool ImplyVCPPCXXVer = false;
  const Arg *Std = Args.getLastArg(options::OPT_std_EQ, options::OPT_ansi);
  if (Std) {
    if (Std->getOption().matches(options::OPT_ansi))
      if (types::isCXX(InputType))
        CmdArgs.push_back("-std=c++98");
      else
        CmdArgs.push_back("-std=c89");
    else {
      if (Args.hasArg(options::OPT_fsycl)) {
        // Use of -std= with 'C' is not supported for SYCL.
        const LangStandard *LangStd =
            LangStandard::getLangStandardForName(Std->getValue());
        if (LangStd && LangStd->getLanguage() == Language::C)
          D.Diag(diag::err_drv_argument_not_allowed_with)
              << Std->getAsString(Args) << "-fsycl";
      }
      Std->render(Args, CmdArgs);
    }

    // If -f(no-)trigraphs appears after the language standard flag, honor it.
    if (Arg *A = Args.getLastArg(options::OPT_std_EQ, options::OPT_ansi,
                                 options::OPT_ftrigraphs,
                                 options::OPT_fno_trigraphs))
      if (A != Std)
        A->render(Args, CmdArgs);
  } else {
    // Honor -std-default.
    //
    // FIXME: Clang doesn't correctly handle -std= when the input language
    // doesn't match. For the time being just ignore this for C++ inputs;
    // eventually we want to do all the standard defaulting here instead of
    // splitting it between the driver and clang -cc1.
    if (!types::isCXX(InputType)) {
      if (!Args.hasArg(options::OPT__SLASH_std)) {
        Args.AddAllArgsTranslated(CmdArgs, options::OPT_std_default_EQ, "-std=",
                                  /*Joined=*/true);
      } else
        ImplyVCPPCVer = true;
    }
    else if (IsWindowsMSVC)
      ImplyVCPPCXXVer = true;

    if (IsSYCL && types::isCXX(InputType) &&
        !Args.hasArg(options::OPT__SLASH_std))
      // For DPC++, we default to -std=c++17 for all compilations.  Use of -std
      // on the command line will override.
      CmdArgs.push_back("-std=c++17");

    Args.AddLastArg(CmdArgs, options::OPT_ftrigraphs,
                    options::OPT_fno_trigraphs);
  }

  // GCC's behavior for -Wwrite-strings is a bit strange:
  //  * In C, this "warning flag" changes the types of string literals from
  //    'char[N]' to 'const char[N]', and thus triggers an unrelated warning
  //    for the discarded qualifier.
  //  * In C++, this is just a normal warning flag.
  //
  // Implementing this warning correctly in C is hard, so we follow GCC's
  // behavior for now. FIXME: Directly diagnose uses of a string literal as
  // a non-const char* in C, rather than using this crude hack.
  if (!types::isCXX(InputType)) {
    // FIXME: This should behave just like a warning flag, and thus should also
    // respect -Weverything, -Wno-everything, -Werror=write-strings, and so on.
    Arg *WriteStrings =
        Args.getLastArg(options::OPT_Wwrite_strings,
                        options::OPT_Wno_write_strings, options::OPT_w);
    if (WriteStrings &&
        WriteStrings->getOption().matches(options::OPT_Wwrite_strings))
      CmdArgs.push_back("-fconst-strings");
  }

  // GCC provides a macro definition '__DEPRECATED' when -Wdeprecated is active
  // during C++ compilation, which it is by default. GCC keeps this define even
  // in the presence of '-w', match this behavior bug-for-bug.
  if (types::isCXX(InputType) &&
      Args.hasFlag(options::OPT_Wdeprecated, options::OPT_Wno_deprecated,
                   true)) {
    CmdArgs.push_back("-fdeprecated-macro");
  }

  // Translate GCC's misnamer '-fasm' arguments to '-fgnu-keywords'.
  if (Arg *Asm = Args.getLastArg(options::OPT_fasm, options::OPT_fno_asm)) {
    if (Asm->getOption().matches(options::OPT_fasm))
      CmdArgs.push_back("-fgnu-keywords");
    else
      CmdArgs.push_back("-fno-gnu-keywords");
  }

  if (!ShouldEnableAutolink(Args, TC, JA))
    CmdArgs.push_back("-fno-autolink");

  Args.AddLastArg(CmdArgs, options::OPT_ftemplate_depth_EQ);
  Args.AddLastArg(CmdArgs, options::OPT_foperator_arrow_depth_EQ);
  Args.AddLastArg(CmdArgs, options::OPT_fconstexpr_depth_EQ);
  Args.AddLastArg(CmdArgs, options::OPT_fconstexpr_steps_EQ);

  Args.AddLastArg(CmdArgs, options::OPT_fexperimental_library);

  if (Args.hasArg(options::OPT_fexperimental_new_constant_interpreter))
    CmdArgs.push_back("-fexperimental-new-constant-interpreter");

  if (Arg *A = Args.getLastArg(options::OPT_fbracket_depth_EQ)) {
    CmdArgs.push_back("-fbracket-depth");
    CmdArgs.push_back(A->getValue());
  }

  if (Arg *A = Args.getLastArg(options::OPT_Wlarge_by_value_copy_EQ,
                               options::OPT_Wlarge_by_value_copy_def)) {
    if (A->getNumValues()) {
      StringRef bytes = A->getValue();
      CmdArgs.push_back(Args.MakeArgString("-Wlarge-by-value-copy=" + bytes));
    } else
      CmdArgs.push_back("-Wlarge-by-value-copy=64"); // default value
  }

  if (Args.hasArg(options::OPT_relocatable_pch))
    CmdArgs.push_back("-relocatable-pch");

  if (const Arg *A = Args.getLastArg(options::OPT_fcf_runtime_abi_EQ)) {
    static const char *kCFABIs[] = {
      "standalone", "objc", "swift", "swift-5.0", "swift-4.2", "swift-4.1",
    };

    if (!llvm::is_contained(kCFABIs, StringRef(A->getValue())))
      D.Diag(diag::err_drv_invalid_cf_runtime_abi) << A->getValue();
    else
      A->render(Args, CmdArgs);
  }

  if (Arg *A = Args.getLastArg(options::OPT_fconstant_string_class_EQ)) {
    CmdArgs.push_back("-fconstant-string-class");
    CmdArgs.push_back(A->getValue());
  }

  if (Arg *A = Args.getLastArg(options::OPT_ftabstop_EQ)) {
    CmdArgs.push_back("-ftabstop");
    CmdArgs.push_back(A->getValue());
  }

  Args.addOptInFlag(CmdArgs, options::OPT_fstack_size_section,
                    options::OPT_fno_stack_size_section);

  if (Args.hasArg(options::OPT_fstack_usage)) {
    CmdArgs.push_back("-stack-usage-file");

    if (Arg *OutputOpt = Args.getLastArg(options::OPT_o)) {
      SmallString<128> OutputFilename(OutputOpt->getValue());
      llvm::sys::path::replace_extension(OutputFilename, "su");
      CmdArgs.push_back(Args.MakeArgString(OutputFilename));
    } else
      CmdArgs.push_back(
          Args.MakeArgString(Twine(getBaseInputStem(Args, Inputs)) + ".su"));
  }

  CmdArgs.push_back("-ferror-limit");
  if (Arg *A = Args.getLastArg(options::OPT_ferror_limit_EQ))
    CmdArgs.push_back(A->getValue());
  else
    CmdArgs.push_back("19");

  Args.AddLastArg(CmdArgs, options::OPT_fconstexpr_backtrace_limit_EQ);
  Args.AddLastArg(CmdArgs, options::OPT_fmacro_backtrace_limit_EQ);
  Args.AddLastArg(CmdArgs, options::OPT_ftemplate_backtrace_limit_EQ);
  Args.AddLastArg(CmdArgs, options::OPT_fspell_checking_limit_EQ);
  Args.AddLastArg(CmdArgs, options::OPT_fcaret_diagnostics_max_lines_EQ);

  // Pass -fmessage-length=.
  unsigned MessageLength = 0;
  if (Arg *A = Args.getLastArg(options::OPT_fmessage_length_EQ)) {
    StringRef V(A->getValue());
    if (V.getAsInteger(0, MessageLength))
      D.Diag(diag::err_drv_invalid_argument_to_option)
          << V << A->getOption().getName();
  } else {
    // If -fmessage-length=N was not specified, determine whether this is a
    // terminal and, if so, implicitly define -fmessage-length appropriately.
    MessageLength = llvm::sys::Process::StandardErrColumns();
  }
  if (MessageLength != 0)
    CmdArgs.push_back(
        Args.MakeArgString("-fmessage-length=" + Twine(MessageLength)));

  if (Arg *A = Args.getLastArg(options::OPT_frandomize_layout_seed_EQ))
    CmdArgs.push_back(
        Args.MakeArgString("-frandomize-layout-seed=" + Twine(A->getValue(0))));

  if (Arg *A = Args.getLastArg(options::OPT_frandomize_layout_seed_file_EQ))
    CmdArgs.push_back(Args.MakeArgString("-frandomize-layout-seed-file=" +
                                         Twine(A->getValue(0))));

  // -fvisibility= and -fvisibility-ms-compat are of a piece.
  if (const Arg *A = Args.getLastArg(options::OPT_fvisibility_EQ,
                                     options::OPT_fvisibility_ms_compat)) {
    if (A->getOption().matches(options::OPT_fvisibility_EQ)) {
      A->render(Args, CmdArgs);
    } else {
      assert(A->getOption().matches(options::OPT_fvisibility_ms_compat));
      CmdArgs.push_back("-fvisibility=hidden");
      CmdArgs.push_back("-ftype-visibility=default");
    }
  } else if (IsOpenMPDevice) {
    // When compiling for the OpenMP device we want protected visibility by
    // default. This prevents the device from accidentally preempting code on
    // the host, makes the system more robust, and improves performance.
    CmdArgs.push_back("-fvisibility=protected");
  }

  // PS4/PS5 process these options in addClangTargetOptions.
  if (!RawTriple.isPS()) {
    if (const Arg *A =
            Args.getLastArg(options::OPT_fvisibility_from_dllstorageclass,
                            options::OPT_fno_visibility_from_dllstorageclass)) {
      if (A->getOption().matches(
              options::OPT_fvisibility_from_dllstorageclass)) {
        CmdArgs.push_back("-fvisibility-from-dllstorageclass");
        Args.AddLastArg(CmdArgs, options::OPT_fvisibility_dllexport_EQ);
        Args.AddLastArg(CmdArgs, options::OPT_fvisibility_nodllstorageclass_EQ);
        Args.AddLastArg(CmdArgs, options::OPT_fvisibility_externs_dllimport_EQ);
        Args.AddLastArg(CmdArgs,
                        options::OPT_fvisibility_externs_nodllstorageclass_EQ);
      }
    }
  }

  if (Args.hasFlag(options::OPT_fvisibility_inlines_hidden,
                    options::OPT_fno_visibility_inlines_hidden, false))
    CmdArgs.push_back("-fvisibility-inlines-hidden");

  Args.AddLastArg(CmdArgs, options::OPT_fvisibility_inlines_hidden_static_local_var,
                           options::OPT_fno_visibility_inlines_hidden_static_local_var);

  // -fvisibility-global-new-delete-hidden is a deprecated spelling of
  // -fvisibility-global-new-delete=force-hidden.
  if (const Arg *A =
          Args.getLastArg(options::OPT_fvisibility_global_new_delete_hidden)) {
    D.Diag(diag::warn_drv_deprecated_arg)
        << A->getAsString(Args) << /*hasReplacement=*/true
        << "-fvisibility-global-new-delete=force-hidden";
  }

  if (const Arg *A =
          Args.getLastArg(options::OPT_fvisibility_global_new_delete_EQ,
                          options::OPT_fvisibility_global_new_delete_hidden)) {
    if (A->getOption().matches(options::OPT_fvisibility_global_new_delete_EQ)) {
      A->render(Args, CmdArgs);
    } else {
      assert(A->getOption().matches(
          options::OPT_fvisibility_global_new_delete_hidden));
      CmdArgs.push_back("-fvisibility-global-new-delete=force-hidden");
    }
  }

  Args.AddLastArg(CmdArgs, options::OPT_ftlsmodel_EQ);

  if (Args.hasFlag(options::OPT_fnew_infallible,
                   options::OPT_fno_new_infallible, false))
    CmdArgs.push_back("-fnew-infallible");

  if (Args.hasFlag(options::OPT_fno_operator_names,
                   options::OPT_foperator_names, false))
    CmdArgs.push_back("-fno-operator-names");

  // Forward -f (flag) options which we can pass directly.
  Args.AddLastArg(CmdArgs, options::OPT_femit_all_decls);
  Args.AddLastArg(CmdArgs, options::OPT_fheinous_gnu_extensions);
  Args.AddLastArg(CmdArgs, options::OPT_fdigraphs, options::OPT_fno_digraphs);
  Args.AddLastArg(CmdArgs, options::OPT_fzero_call_used_regs_EQ);

  if (Args.hasFlag(options::OPT_femulated_tls, options::OPT_fno_emulated_tls,
                   Triple.hasDefaultEmulatedTLS()))
    CmdArgs.push_back("-femulated-tls");

  Args.addOptInFlag(CmdArgs, options::OPT_fcheck_new,
                    options::OPT_fno_check_new);

  if (Arg *A = Args.getLastArg(options::OPT_fzero_call_used_regs_EQ)) {
    // FIXME: There's no reason for this to be restricted to X86. The backend
    // code needs to be changed to include the appropriate function calls
    // automatically.
    if (!Triple.isX86() && !Triple.isAArch64())
      D.Diag(diag::err_drv_unsupported_opt_for_target)
          << A->getAsString(Args) << TripleStr;
  }

  // AltiVec-like language extensions aren't relevant for assembling.
  if (!isa<PreprocessJobAction>(JA) || Output.getType() != types::TY_PP_Asm)
    Args.AddLastArg(CmdArgs, options::OPT_fzvector);

  Args.AddLastArg(CmdArgs, options::OPT_fdiagnostics_show_template_tree);
  Args.AddLastArg(CmdArgs, options::OPT_fno_elide_type);

  // Forward flags for OpenMP. We don't do this if the current action is an
  // device offloading action other than OpenMP.
  if (Args.hasFlag(options::OPT_fopenmp, options::OPT_fopenmp_EQ,
                   options::OPT_fno_openmp, false) &&
      (JA.isDeviceOffloading(Action::OFK_None) ||
       JA.isDeviceOffloading(Action::OFK_OpenMP))) {
    switch (D.getOpenMPRuntime(Args)) {
    case Driver::OMPRT_OMP:
    case Driver::OMPRT_IOMP5:
      // Clang can generate useful OpenMP code for these two runtime libraries.
      CmdArgs.push_back("-fopenmp");

      // If no option regarding the use of TLS in OpenMP codegeneration is
      // given, decide a default based on the target. Otherwise rely on the
      // options and pass the right information to the frontend.
      if (!Args.hasFlag(options::OPT_fopenmp_use_tls,
                        options::OPT_fnoopenmp_use_tls, /*Default=*/true))
        CmdArgs.push_back("-fnoopenmp-use-tls");
      Args.AddLastArg(CmdArgs, options::OPT_fopenmp_simd,
                      options::OPT_fno_openmp_simd);
      Args.AddAllArgs(CmdArgs, options::OPT_fopenmp_enable_irbuilder);
      Args.AddAllArgs(CmdArgs, options::OPT_fopenmp_version_EQ);
      if (!Args.hasFlag(options::OPT_fopenmp_extensions,
                        options::OPT_fno_openmp_extensions, /*Default=*/true))
        CmdArgs.push_back("-fno-openmp-extensions");
      Args.AddAllArgs(CmdArgs, options::OPT_fopenmp_cuda_number_of_sm_EQ);
      Args.AddAllArgs(CmdArgs, options::OPT_fopenmp_cuda_blocks_per_sm_EQ);
      Args.AddAllArgs(CmdArgs,
                      options::OPT_fopenmp_cuda_teams_reduction_recs_num_EQ);
      if (Args.hasFlag(options::OPT_fopenmp_optimistic_collapse,
                       options::OPT_fno_openmp_optimistic_collapse,
                       /*Default=*/false))
        CmdArgs.push_back("-fopenmp-optimistic-collapse");

      // When in OpenMP offloading mode with NVPTX target, forward
      // cuda-mode flag
      if (Args.hasFlag(options::OPT_fopenmp_cuda_mode,
                       options::OPT_fno_openmp_cuda_mode, /*Default=*/false))
        CmdArgs.push_back("-fopenmp-cuda-mode");

      // When in OpenMP offloading mode, enable debugging on the device.
      Args.AddAllArgs(CmdArgs, options::OPT_fopenmp_target_debug_EQ);
      if (Args.hasFlag(options::OPT_fopenmp_target_debug,
                       options::OPT_fno_openmp_target_debug, /*Default=*/false))
        CmdArgs.push_back("-fopenmp-target-debug");

      // When in OpenMP offloading mode, forward assumptions information about
      // thread and team counts in the device.
      if (Args.hasFlag(options::OPT_fopenmp_assume_teams_oversubscription,
                       options::OPT_fno_openmp_assume_teams_oversubscription,
                       /*Default=*/false))
        CmdArgs.push_back("-fopenmp-assume-teams-oversubscription");
      if (Args.hasFlag(options::OPT_fopenmp_assume_threads_oversubscription,
                       options::OPT_fno_openmp_assume_threads_oversubscription,
                       /*Default=*/false))
        CmdArgs.push_back("-fopenmp-assume-threads-oversubscription");
      if (Args.hasArg(options::OPT_fopenmp_assume_no_thread_state))
        CmdArgs.push_back("-fopenmp-assume-no-thread-state");
      if (Args.hasArg(options::OPT_fopenmp_assume_no_nested_parallelism))
        CmdArgs.push_back("-fopenmp-assume-no-nested-parallelism");
      if (Args.hasArg(options::OPT_fopenmp_offload_mandatory))
        CmdArgs.push_back("-fopenmp-offload-mandatory");
      if (Args.hasArg(options::OPT_fopenmp_force_usm))
        CmdArgs.push_back("-fopenmp-force-usm");
      break;
    default:
      // By default, if Clang doesn't know how to generate useful OpenMP code
      // for a specific runtime library, we just don't pass the '-fopenmp' flag
      // down to the actual compilation.
      // FIXME: It would be better to have a mode which *only* omits IR
      // generation based on the OpenMP support so that we get consistent
      // semantic analysis, etc.
      break;
    }
  } else {
    if (!JA.isDeviceOffloading(Action::OFK_SYCL))
      Args.AddLastArg(CmdArgs, options::OPT_fopenmp_simd,
                      options::OPT_fno_openmp_simd);
    Args.AddAllArgs(CmdArgs, options::OPT_fopenmp_version_EQ);
    Args.addOptOutFlag(CmdArgs, options::OPT_fopenmp_extensions,
                       options::OPT_fno_openmp_extensions);
  }

  // Forward the new driver to change offloading code generation.
  if (Args.hasFlag(options::OPT_offload_new_driver,
                   options::OPT_no_offload_new_driver, false))
    CmdArgs.push_back("--offload-new-driver");

  SanitizeArgs.addArgs(TC, Args, CmdArgs, InputType);

  const XRayArgs &XRay = TC.getXRayArgs();
  XRay.addArgs(TC, Args, CmdArgs, InputType);

  for (const auto &Filename :
       Args.getAllArgValues(options::OPT_fprofile_list_EQ)) {
    if (D.getVFS().exists(Filename))
      CmdArgs.push_back(Args.MakeArgString("-fprofile-list=" + Filename));
    else
      D.Diag(clang::diag::err_drv_no_such_file) << Filename;
  }

  if (Arg *A = Args.getLastArg(options::OPT_fpatchable_function_entry_EQ)) {
    StringRef S0 = A->getValue(), S = S0;
    unsigned Size, Offset = 0;
    if (!Triple.isAArch64() && !Triple.isLoongArch() && !Triple.isRISCV() &&
        !Triple.isX86())
      D.Diag(diag::err_drv_unsupported_opt_for_target)
          << A->getAsString(Args) << TripleStr;
    else if (S.consumeInteger(10, Size) ||
             (!S.empty() && (!S.consume_front(",") ||
                             S.consumeInteger(10, Offset) || !S.empty())))
      D.Diag(diag::err_drv_invalid_argument_to_option)
          << S0 << A->getOption().getName();
    else if (Size < Offset)
      D.Diag(diag::err_drv_unsupported_fpatchable_function_entry_argument);
    else {
      CmdArgs.push_back(Args.MakeArgString(A->getSpelling() + Twine(Size)));
      CmdArgs.push_back(Args.MakeArgString(
          "-fpatchable-function-entry-offset=" + Twine(Offset)));
    }
  }

  Args.AddLastArg(CmdArgs, options::OPT_fms_hotpatch);

  if (TC.SupportsProfiling()) {
    Args.AddLastArg(CmdArgs, options::OPT_pg);

    llvm::Triple::ArchType Arch = TC.getArch();
    if (Arg *A = Args.getLastArg(options::OPT_mfentry)) {
      if (Arch == llvm::Triple::systemz || TC.getTriple().isX86())
        A->render(Args, CmdArgs);
      else
        D.Diag(diag::err_drv_unsupported_opt_for_target)
            << A->getAsString(Args) << TripleStr;
    }
    if (Arg *A = Args.getLastArg(options::OPT_mnop_mcount)) {
      if (Arch == llvm::Triple::systemz)
        A->render(Args, CmdArgs);
      else
        D.Diag(diag::err_drv_unsupported_opt_for_target)
            << A->getAsString(Args) << TripleStr;
    }
    if (Arg *A = Args.getLastArg(options::OPT_mrecord_mcount)) {
      if (Arch == llvm::Triple::systemz)
        A->render(Args, CmdArgs);
      else
        D.Diag(diag::err_drv_unsupported_opt_for_target)
            << A->getAsString(Args) << TripleStr;
    }
  }

  if (Arg *A = Args.getLastArgNoClaim(options::OPT_pg)) {
    if (TC.getTriple().isOSzOS()) {
      D.Diag(diag::err_drv_unsupported_opt_for_target)
          << A->getAsString(Args) << TripleStr;
    }
  }
  if (Arg *A = Args.getLastArgNoClaim(options::OPT_p)) {
    if (!(TC.getTriple().isOSAIX() || TC.getTriple().isOSOpenBSD())) {
      D.Diag(diag::err_drv_unsupported_opt_for_target)
          << A->getAsString(Args) << TripleStr;
    }
  }
  if (Arg *A = Args.getLastArgNoClaim(options::OPT_p, options::OPT_pg)) {
    if (A->getOption().matches(options::OPT_p)) {
      A->claim();
      if (TC.getTriple().isOSAIX() && !Args.hasArgNoClaim(options::OPT_pg))
        CmdArgs.push_back("-pg");
    }
  }

  // Reject AIX-specific link options on other targets.
  if (!TC.getTriple().isOSAIX()) {
    for (const Arg *A : Args.filtered(options::OPT_b, options::OPT_K,
                                      options::OPT_mxcoff_build_id_EQ)) {
      D.Diag(diag::err_drv_unsupported_opt_for_target)
          << A->getSpelling() << TripleStr;
    }
  }

  if (Args.getLastArg(options::OPT_fapple_kext) ||
      (Args.hasArg(options::OPT_mkernel) && types::isCXX(InputType)))
    CmdArgs.push_back("-fapple-kext");

  Args.AddLastArg(CmdArgs, options::OPT_altivec_src_compat);
  Args.AddLastArg(CmdArgs, options::OPT_flax_vector_conversions_EQ);
  Args.AddLastArg(CmdArgs, options::OPT_fobjc_sender_dependent_dispatch);
  Args.AddLastArg(CmdArgs, options::OPT_fdiagnostics_print_source_range_info);
  Args.AddLastArg(CmdArgs, options::OPT_fdiagnostics_parseable_fixits);
  Args.AddLastArg(CmdArgs, options::OPT_ftime_report);
  Args.AddLastArg(CmdArgs, options::OPT_ftime_report_EQ);
  Args.AddLastArg(CmdArgs, options::OPT_ftrapv);
  Args.AddLastArg(CmdArgs, options::OPT_malign_double);
  Args.AddLastArg(CmdArgs, options::OPT_fno_temp_file);

  if (const char *Name = C.getTimeTraceFile(&JA)) {
    CmdArgs.push_back(Args.MakeArgString("-ftime-trace=" + Twine(Name)));
    Args.AddLastArg(CmdArgs, options::OPT_ftime_trace_granularity_EQ);
  }

  if (Arg *A = Args.getLastArg(options::OPT_ftrapv_handler_EQ)) {
    CmdArgs.push_back("-ftrapv-handler");
    CmdArgs.push_back(A->getValue());
  }

  Args.AddLastArg(CmdArgs, options::OPT_ftrap_function_EQ);

  // -fno-strict-overflow implies -fwrapv if it isn't disabled, but
  // -fstrict-overflow won't turn off an explicitly enabled -fwrapv.
  if (Arg *A = Args.getLastArg(options::OPT_fwrapv, options::OPT_fno_wrapv)) {
    if (A->getOption().matches(options::OPT_fwrapv))
      CmdArgs.push_back("-fwrapv");
  } else if (Arg *A = Args.getLastArg(options::OPT_fstrict_overflow,
                                      options::OPT_fno_strict_overflow)) {
    if (A->getOption().matches(options::OPT_fno_strict_overflow))
      CmdArgs.push_back("-fwrapv");
  }

  Args.AddLastArg(CmdArgs, options::OPT_ffinite_loops,
                  options::OPT_fno_finite_loops);

  Args.AddLastArg(CmdArgs, options::OPT_fwritable_strings);
  Args.AddLastArg(CmdArgs, options::OPT_funroll_loops,
                  options::OPT_fno_unroll_loops);

  Args.AddLastArg(CmdArgs, options::OPT_fstrict_flex_arrays_EQ);

  Args.AddLastArg(CmdArgs, options::OPT_pthread);

  Args.addOptInFlag(CmdArgs, options::OPT_mspeculative_load_hardening,
                    options::OPT_mno_speculative_load_hardening);

  RenderSSPOptions(D, TC, Args, CmdArgs, KernelOrKext);
  RenderSCPOptions(TC, Args, CmdArgs);
  RenderTrivialAutoVarInitOptions(D, TC, Args, CmdArgs);

  Args.AddLastArg(CmdArgs, options::OPT_fswift_async_fp_EQ);

  Args.addOptInFlag(CmdArgs, options::OPT_mstackrealign,
                    options::OPT_mno_stackrealign);

  if (Args.hasArg(options::OPT_mstack_alignment)) {
    StringRef alignment = Args.getLastArgValue(options::OPT_mstack_alignment);
    CmdArgs.push_back(Args.MakeArgString("-mstack-alignment=" + alignment));
  }

  if (Args.hasArg(options::OPT_mstack_probe_size)) {
    StringRef Size = Args.getLastArgValue(options::OPT_mstack_probe_size);

    if (!Size.empty())
      CmdArgs.push_back(Args.MakeArgString("-mstack-probe-size=" + Size));
    else
      CmdArgs.push_back("-mstack-probe-size=0");
  }

  Args.addOptOutFlag(CmdArgs, options::OPT_mstack_arg_probe,
                     options::OPT_mno_stack_arg_probe);

  if (Arg *A = Args.getLastArg(options::OPT_mrestrict_it,
                               options::OPT_mno_restrict_it)) {
    if (A->getOption().matches(options::OPT_mrestrict_it)) {
      CmdArgs.push_back("-mllvm");
      CmdArgs.push_back("-arm-restrict-it");
    } else {
      CmdArgs.push_back("-mllvm");
      CmdArgs.push_back("-arm-default-it");
    }
  }

  // Forward -cl options to -cc1
  RenderOpenCLOptions(Args, CmdArgs, InputType);

  // Forward hlsl options to -cc1
  RenderHLSLOptions(Args, CmdArgs, InputType);

  // Forward OpenACC options to -cc1
  RenderOpenACCOptions(D, Args, CmdArgs, InputType);

  if (IsHIP) {
    if (Args.hasFlag(options::OPT_fhip_new_launch_api,
                     options::OPT_fno_hip_new_launch_api, true))
      CmdArgs.push_back("-fhip-new-launch-api");
    Args.addOptInFlag(CmdArgs, options::OPT_fgpu_allow_device_init,
                      options::OPT_fno_gpu_allow_device_init);
    Args.AddLastArg(CmdArgs, options::OPT_hipstdpar);
    Args.AddLastArg(CmdArgs, options::OPT_hipstdpar_interpose_alloc);
    Args.addOptInFlag(CmdArgs, options::OPT_fhip_kernel_arg_name,
                      options::OPT_fno_hip_kernel_arg_name);
  }

  if (IsCuda || IsHIP || IsSYCL) {
    if (IsRDCMode)
      CmdArgs.push_back("-fgpu-rdc");
    else
      CmdArgs.push_back("-fno-gpu-rdc");
  }
  if (IsCuda || IsHIP) {
    Args.addOptInFlag(CmdArgs, options::OPT_fgpu_defer_diag,
                      options::OPT_fno_gpu_defer_diag);
    if (Args.hasFlag(options::OPT_fgpu_exclude_wrong_side_overloads,
                     options::OPT_fno_gpu_exclude_wrong_side_overloads,
                     false)) {
      CmdArgs.push_back("-fgpu-exclude-wrong-side-overloads");
      CmdArgs.push_back("-fgpu-defer-diag");
    }
  }

  // Forward -nogpulib to -cc1.
  if (Args.hasArg(options::OPT_nogpulib))
    CmdArgs.push_back("-nogpulib");

  if (Arg *A = Args.getLastArg(options::OPT_fcf_protection_EQ)) {
    CmdArgs.push_back(
        Args.MakeArgString(Twine("-fcf-protection=") + A->getValue()));
  }

  if (Arg *A = Args.getLastArg(options::OPT_mfunction_return_EQ))
    CmdArgs.push_back(
        Args.MakeArgString(Twine("-mfunction-return=") + A->getValue()));

  Args.AddLastArg(CmdArgs, options::OPT_mindirect_branch_cs_prefix);

  // Forward -f options with positive and negative forms; we translate these by
  // hand.  Do not propagate PGO options to the GPU-side compilations as the
  // profile info is for the host-side compilation only.
  if (!(IsCudaDevice || IsHIPDevice)) {
    if (Arg *A = getLastProfileSampleUseArg(Args)) {
      auto *PGOArg = Args.getLastArg(
          options::OPT_fprofile_generate, options::OPT_fprofile_generate_EQ,
          options::OPT_fcs_profile_generate,
          options::OPT_fcs_profile_generate_EQ, options::OPT_fprofile_use,
          options::OPT_fprofile_use_EQ);
      if (PGOArg)
        D.Diag(diag::err_drv_argument_not_allowed_with)
            << "SampleUse with PGO options";

      StringRef fname = A->getValue();
      if (!llvm::sys::fs::exists(fname))
        D.Diag(diag::err_drv_no_such_file) << fname;
      else
        A->render(Args, CmdArgs);
    }
    Args.AddLastArg(CmdArgs, options::OPT_fprofile_remapping_file_EQ);

    if (Args.hasFlag(options::OPT_fpseudo_probe_for_profiling,
                     options::OPT_fno_pseudo_probe_for_profiling, false)) {
      CmdArgs.push_back("-fpseudo-probe-for-profiling");
      // Enforce -funique-internal-linkage-names if it's not explicitly turned
      // off.
      if (Args.hasFlag(options::OPT_funique_internal_linkage_names,
                       options::OPT_fno_unique_internal_linkage_names, true))
        CmdArgs.push_back("-funique-internal-linkage-names");
    }
  }
  RenderBuiltinOptions(TC, RawTriple, Args, CmdArgs);

  Args.addOptOutFlag(CmdArgs, options::OPT_fassume_sane_operator_new,
                     options::OPT_fno_assume_sane_operator_new);

  if (Args.hasFlag(options::OPT_fapinotes, options::OPT_fno_apinotes, false))
    CmdArgs.push_back("-fapinotes");
  if (Args.hasFlag(options::OPT_fapinotes_modules,
                   options::OPT_fno_apinotes_modules, false))
    CmdArgs.push_back("-fapinotes-modules");
  Args.AddLastArg(CmdArgs, options::OPT_fapinotes_swift_version);

  // -fblocks=0 is default.
  if (Args.hasFlag(options::OPT_fblocks, options::OPT_fno_blocks,
                   TC.IsBlocksDefault()) ||
      (Args.hasArg(options::OPT_fgnu_runtime) &&
       Args.hasArg(options::OPT_fobjc_nonfragile_abi) &&
       !Args.hasArg(options::OPT_fno_blocks))) {
    CmdArgs.push_back("-fblocks");

    if (!Args.hasArg(options::OPT_fgnu_runtime) && !TC.hasBlocksRuntime())
      CmdArgs.push_back("-fblocks-runtime-optional");
  }

  // -fencode-extended-block-signature=1 is default.
  if (TC.IsEncodeExtendedBlockSignatureDefault())
    CmdArgs.push_back("-fencode-extended-block-signature");

  if (Args.hasFlag(options::OPT_fcoro_aligned_allocation,
                   options::OPT_fno_coro_aligned_allocation, false) &&
      types::isCXX(InputType))
    CmdArgs.push_back("-fcoro-aligned-allocation");

  Args.AddLastArg(CmdArgs, options::OPT_fdouble_square_bracket_attributes,
                  options::OPT_fno_double_square_bracket_attributes);

  Args.addOptOutFlag(CmdArgs, options::OPT_faccess_control,
                     options::OPT_fno_access_control);
  Args.addOptOutFlag(CmdArgs, options::OPT_felide_constructors,
                     options::OPT_fno_elide_constructors);

  ToolChain::RTTIMode RTTIMode = TC.getRTTIMode();

  if (KernelOrKext || (types::isCXX(InputType) &&
                       (RTTIMode == ToolChain::RM_Disabled)))
    CmdArgs.push_back("-fno-rtti");

  // -fshort-enums=0 is default for all architectures except Hexagon and z/OS.
  if (Args.hasFlag(options::OPT_fshort_enums, options::OPT_fno_short_enums,
                   TC.getArch() == llvm::Triple::hexagon || Triple.isOSzOS()))
    CmdArgs.push_back("-fshort-enums");

  RenderCharacterOptions(Args, AuxTriple ? *AuxTriple : RawTriple, CmdArgs);

  // -fuse-cxa-atexit is default.
  if (!Args.hasFlag(
          options::OPT_fuse_cxa_atexit, options::OPT_fno_use_cxa_atexit,
          !RawTriple.isOSAIX() && !RawTriple.isOSWindows() &&
              ((RawTriple.getVendor() != llvm::Triple::MipsTechnologies) ||
               RawTriple.hasEnvironment())) ||
      KernelOrKext)
    CmdArgs.push_back("-fno-use-cxa-atexit");

  if (Args.hasFlag(options::OPT_fregister_global_dtors_with_atexit,
                   options::OPT_fno_register_global_dtors_with_atexit,
                   RawTriple.isOSDarwin() && !KernelOrKext))
    CmdArgs.push_back("-fregister-global-dtors-with-atexit");

  Args.addOptInFlag(CmdArgs, options::OPT_fuse_line_directives,
                    options::OPT_fno_use_line_directives);

  // -fno-minimize-whitespace is default.
  if (Args.hasFlag(options::OPT_fminimize_whitespace,
                   options::OPT_fno_minimize_whitespace, false)) {
    types::ID InputType = Inputs[0].getType();
    if (!isDerivedFromC(InputType))
      D.Diag(diag::err_drv_opt_unsupported_input_type)
          << "-fminimize-whitespace" << types::getTypeName(InputType);
    CmdArgs.push_back("-fminimize-whitespace");
  }

  // -fno-keep-system-includes is default.
  if (Args.hasFlag(options::OPT_fkeep_system_includes,
                   options::OPT_fno_keep_system_includes, false)) {
    types::ID InputType = Inputs[0].getType();
    if (!isDerivedFromC(InputType))
      D.Diag(diag::err_drv_opt_unsupported_input_type)
          << "-fkeep-system-includes" << types::getTypeName(InputType);
    CmdArgs.push_back("-fkeep-system-includes");
  }

  // -fms-extensions=0 is default.
  if (Args.hasFlag(options::OPT_fms_extensions, options::OPT_fno_ms_extensions,
                   IsWindowsMSVC))
    CmdArgs.push_back("-fms-extensions");

  // -fms-compatibility=0 is default.
  bool IsMSVCCompat = Args.hasFlag(
      options::OPT_fms_compatibility, options::OPT_fno_ms_compatibility,
      (IsWindowsMSVC && Args.hasFlag(options::OPT_fms_extensions,
                                     options::OPT_fno_ms_extensions, true)));
  if (IsMSVCCompat)
    CmdArgs.push_back("-fms-compatibility");

  if (Triple.isWindowsMSVCEnvironment() && !D.IsCLMode() &&
      Args.hasArg(options::OPT_fms_runtime_lib_EQ))
    ProcessVSRuntimeLibrary(getToolChain(), Args, CmdArgs);

  // Handle -fgcc-version, if present.
  VersionTuple GNUCVer;
  if (Arg *A = Args.getLastArg(options::OPT_fgnuc_version_EQ)) {
    // Check that the version has 1 to 3 components and the minor and patch
    // versions fit in two decimal digits.
    StringRef Val = A->getValue();
    Val = Val.empty() ? "0" : Val; // Treat "" as 0 or disable.
    bool Invalid = GNUCVer.tryParse(Val);
    unsigned Minor = GNUCVer.getMinor().value_or(0);
    unsigned Patch = GNUCVer.getSubminor().value_or(0);
    if (Invalid || GNUCVer.getBuild() || Minor >= 100 || Patch >= 100) {
      D.Diag(diag::err_drv_invalid_value)
          << A->getAsString(Args) << A->getValue();
    }
  } else if (!IsMSVCCompat) {
    // Imitate GCC 4.2.1 by default if -fms-compatibility is not in effect.
    GNUCVer = VersionTuple(4, 2, 1);
  }
  if (!GNUCVer.empty()) {
    CmdArgs.push_back(
        Args.MakeArgString("-fgnuc-version=" + GNUCVer.getAsString()));
  }

  VersionTuple MSVT = TC.computeMSVCVersion(&D, Args);
  if (!MSVT.empty())
    CmdArgs.push_back(
        Args.MakeArgString("-fms-compatibility-version=" + MSVT.getAsString()));

  bool IsMSVC2015Compatible = MSVT.getMajor() >= 19;
  if (ImplyVCPPCVer) {
    StringRef LanguageStandard;
    if (const Arg *StdArg = Args.getLastArg(options::OPT__SLASH_std)) {
      Std = StdArg;
      LanguageStandard = llvm::StringSwitch<StringRef>(StdArg->getValue())
                             .Case("c11", "-std=c11")
                             .Case("c17", "-std=c17")
                             .Default("");
      if (LanguageStandard.empty())
        D.Diag(clang::diag::warn_drv_unused_argument)
            << StdArg->getAsString(Args);
    }
    CmdArgs.push_back(LanguageStandard.data());
  }
  if (ImplyVCPPCXXVer) {
    StringRef LanguageStandard;
    if (const Arg *StdArg = Args.getLastArg(options::OPT__SLASH_std)) {
      Std = StdArg;
      LanguageStandard = llvm::StringSwitch<StringRef>(StdArg->getValue())
                             .Case("c++14", "-std=c++14")
                             .Case("c++17", "-std=c++17")
                             .Case("c++20", "-std=c++20")
                             // TODO add c++23 and c++26 when MSVC supports it.
                             .Case("c++latest", "-std=c++26")
                             .Default("");
      if (LanguageStandard.empty())
        D.Diag(clang::diag::warn_drv_unused_argument)
            << StdArg->getAsString(Args);
    }

    if (LanguageStandard.empty()) {
      if (IsSYCL)
        // For DPC++, C++17 is the default.
        LanguageStandard = "-std=c++17";
      else if (IsMSVC2015Compatible)
        LanguageStandard = "-std=c++14";
      else
        LanguageStandard = "-std=c++11";
    }

    CmdArgs.push_back(LanguageStandard.data());
  }

  Args.addOptInFlag(CmdArgs, options::OPT_fborland_extensions,
                    options::OPT_fno_borland_extensions);

  // -fno-declspec is default, except for PS4/PS5.
  if (Args.hasFlag(options::OPT_fdeclspec, options::OPT_fno_declspec,
                   RawTriple.isPS()))
    CmdArgs.push_back("-fdeclspec");
  else if (Args.hasArg(options::OPT_fno_declspec))
    CmdArgs.push_back("-fno-declspec"); // Explicitly disabling __declspec.

  // -fthreadsafe-static is default, except for MSVC compatibility versions less
  // than 19.
  if (!Args.hasFlag(options::OPT_fthreadsafe_statics,
                    options::OPT_fno_threadsafe_statics,
                    !types::isOpenCL(InputType) &&
                        (!IsWindowsMSVC || IsMSVC2015Compatible)))
    CmdArgs.push_back("-fno-threadsafe-statics");

  // Add -fno-assumptions, if it was specified.
  if (!Args.hasFlag(options::OPT_fassumptions, options::OPT_fno_assumptions,
                    true))
    CmdArgs.push_back("-fno-assumptions");

  // -fgnu-keywords default varies depending on language; only pass if
  // specified.
  Args.AddLastArg(CmdArgs, options::OPT_fgnu_keywords,
                  options::OPT_fno_gnu_keywords);

  Args.addOptInFlag(CmdArgs, options::OPT_fgnu89_inline,
                    options::OPT_fno_gnu89_inline);

  const Arg *InlineArg = Args.getLastArg(options::OPT_finline_functions,
                                         options::OPT_finline_hint_functions,
                                         options::OPT_fno_inline_functions);
  if (Arg *A = Args.getLastArg(options::OPT_finline, options::OPT_fno_inline)) {
    if (A->getOption().matches(options::OPT_fno_inline))
      A->render(Args, CmdArgs);
  } else if (InlineArg) {
    InlineArg->render(Args, CmdArgs);
  }

  Args.AddLastArg(CmdArgs, options::OPT_finline_max_stacksize_EQ);

  // FIXME: Find a better way to determine whether we are in C++20.
  bool HaveCxx20 =
      Std &&
      (Std->containsValue("c++2a") || Std->containsValue("gnu++2a") ||
       Std->containsValue("c++20") || Std->containsValue("gnu++20") ||
       Std->containsValue("c++2b") || Std->containsValue("gnu++2b") ||
       Std->containsValue("c++23") || Std->containsValue("gnu++23") ||
       Std->containsValue("c++2c") || Std->containsValue("gnu++2c") ||
       Std->containsValue("c++26") || Std->containsValue("gnu++26") ||
       Std->containsValue("c++latest") || Std->containsValue("gnu++latest"));
  bool HaveModules =
      RenderModulesOptions(C, D, Args, Input, Output, HaveCxx20, CmdArgs);

  // -fdelayed-template-parsing is default when targeting MSVC.
  // Many old Windows SDK versions require this to parse.
  //
  // According to
  // https://learn.microsoft.com/en-us/cpp/build/reference/permissive-standards-conformance?view=msvc-170,
  // MSVC actually defaults to -fno-delayed-template-parsing (/Zc:twoPhase-
  // with MSVC CLI) if using C++20. So we match the behavior with MSVC here to
  // not enable -fdelayed-template-parsing by default after C++20.
  //
  // FIXME: Given -fdelayed-template-parsing is a source of bugs, we should be
  // able to disable this by default at some point.
  if (Args.hasFlag(options::OPT_fdelayed_template_parsing,
                   options::OPT_fno_delayed_template_parsing,
                   IsWindowsMSVC && !HaveCxx20)) {
    if (HaveCxx20)
      D.Diag(clang::diag::warn_drv_delayed_template_parsing_after_cxx20);

    CmdArgs.push_back("-fdelayed-template-parsing");
  }

  if (Args.hasFlag(options::OPT_fpch_validate_input_files_content,
                   options::OPT_fno_pch_validate_input_files_content, false))
    CmdArgs.push_back("-fvalidate-ast-input-files-content");
  if (Args.hasFlag(options::OPT_fpch_instantiate_templates,
                   options::OPT_fno_pch_instantiate_templates, false))
    CmdArgs.push_back("-fpch-instantiate-templates");
  if (Args.hasFlag(options::OPT_fpch_codegen, options::OPT_fno_pch_codegen,
                   false))
    CmdArgs.push_back("-fmodules-codegen");
  if (Args.hasFlag(options::OPT_fpch_debuginfo, options::OPT_fno_pch_debuginfo,
                   false))
    CmdArgs.push_back("-fmodules-debuginfo");

  ObjCRuntime Runtime = AddObjCRuntimeArgs(Args, Inputs, CmdArgs, rewriteKind);
  RenderObjCOptions(TC, D, RawTriple, Args, Runtime, rewriteKind != RK_None,
                    Input, CmdArgs);

  if (types::isObjC(Input.getType()) &&
      Args.hasFlag(options::OPT_fobjc_encode_cxx_class_template_spec,
                   options::OPT_fno_objc_encode_cxx_class_template_spec,
                   !Runtime.isNeXTFamily()))
    CmdArgs.push_back("-fobjc-encode-cxx-class-template-spec");

  if (Args.hasFlag(options::OPT_fapplication_extension,
                   options::OPT_fno_application_extension, false))
    CmdArgs.push_back("-fapplication-extension");

  // Handle GCC-style exception args.
  bool EH = false;
  if (!C.getDriver().IsCLMode())
    EH = addExceptionArgs(Args, InputType, TC, KernelOrKext, Runtime, CmdArgs);

  // Handle exception personalities
  Arg *A = Args.getLastArg(
      options::OPT_fsjlj_exceptions, options::OPT_fseh_exceptions,
      options::OPT_fdwarf_exceptions, options::OPT_fwasm_exceptions);
  if (A) {
    const Option &Opt = A->getOption();
    if (Opt.matches(options::OPT_fsjlj_exceptions))
      CmdArgs.push_back("-exception-model=sjlj");
    if (Opt.matches(options::OPT_fseh_exceptions))
      CmdArgs.push_back("-exception-model=seh");
    if (Opt.matches(options::OPT_fdwarf_exceptions))
      CmdArgs.push_back("-exception-model=dwarf");
    if (Opt.matches(options::OPT_fwasm_exceptions))
      CmdArgs.push_back("-exception-model=wasm");
  } else {
    switch (TC.GetExceptionModel(Args)) {
    default:
      break;
    case llvm::ExceptionHandling::DwarfCFI:
      CmdArgs.push_back("-exception-model=dwarf");
      break;
    case llvm::ExceptionHandling::SjLj:
      CmdArgs.push_back("-exception-model=sjlj");
      break;
    case llvm::ExceptionHandling::WinEH:
      CmdArgs.push_back("-exception-model=seh");
      break;
    }
  }

  // C++ "sane" operator new.
  Args.addOptOutFlag(CmdArgs, options::OPT_fassume_sane_operator_new,
                     options::OPT_fno_assume_sane_operator_new);

  // -fassume-unique-vtables is on by default.
  Args.addOptOutFlag(CmdArgs, options::OPT_fassume_unique_vtables,
                     options::OPT_fno_assume_unique_vtables);

  // -frelaxed-template-template-args is deprecated.
  if (Arg *A =
          Args.getLastArg(options::OPT_frelaxed_template_template_args,
                          options::OPT_fno_relaxed_template_template_args)) {
    if (A->getOption().matches(
            options::OPT_fno_relaxed_template_template_args)) {
      D.Diag(diag::warn_drv_deprecated_arg_no_relaxed_template_template_args);
      CmdArgs.push_back("-fno-relaxed-template-template-args");
    } else {
      D.Diag(diag::warn_drv_deprecated_arg)
          << A->getAsString(Args) << /*hasReplacement=*/false;
    }
  }

  // -fsized-deallocation is off by default, as it is an ABI-breaking change for
  // most platforms.
  Args.addOptInFlag(CmdArgs, options::OPT_fsized_deallocation,
                    options::OPT_fno_sized_deallocation);

  // -faligned-allocation is on by default in C++17 onwards and otherwise off
  // by default.
  if (Arg *A = Args.getLastArg(options::OPT_faligned_allocation,
                               options::OPT_fno_aligned_allocation,
                               options::OPT_faligned_new_EQ)) {
    if (A->getOption().matches(options::OPT_fno_aligned_allocation))
      CmdArgs.push_back("-fno-aligned-allocation");
    else
      CmdArgs.push_back("-faligned-allocation");
  }

  // The default new alignment can be specified using a dedicated option or via
  // a GCC-compatible option that also turns on aligned allocation.
  if (Arg *A = Args.getLastArg(options::OPT_fnew_alignment_EQ,
                               options::OPT_faligned_new_EQ))
    CmdArgs.push_back(
        Args.MakeArgString(Twine("-fnew-alignment=") + A->getValue()));

  // -fconstant-cfstrings is default, and may be subject to argument translation
  // on Darwin.
  if (!Args.hasFlag(options::OPT_fconstant_cfstrings,
                    options::OPT_fno_constant_cfstrings, true) ||
      !Args.hasFlag(options::OPT_mconstant_cfstrings,
                    options::OPT_mno_constant_cfstrings, true))
    CmdArgs.push_back("-fno-constant-cfstrings");

  Args.addOptInFlag(CmdArgs, options::OPT_fpascal_strings,
                    options::OPT_fno_pascal_strings);

  // Honor -fpack-struct= and -fpack-struct, if given. Note that
  // -fno-pack-struct doesn't apply to -fpack-struct=.
  if (Arg *A = Args.getLastArg(options::OPT_fpack_struct_EQ)) {
    std::string PackStructStr = "-fpack-struct=";
    PackStructStr += A->getValue();
    CmdArgs.push_back(Args.MakeArgString(PackStructStr));
  } else if (Args.hasFlag(options::OPT_fpack_struct,
                          options::OPT_fno_pack_struct, false)) {
    CmdArgs.push_back("-fpack-struct=1");
  }

  // Handle -fmax-type-align=N and -fno-type-align
  bool SkipMaxTypeAlign = Args.hasArg(options::OPT_fno_max_type_align);
  if (Arg *A = Args.getLastArg(options::OPT_fmax_type_align_EQ)) {
    if (!SkipMaxTypeAlign) {
      std::string MaxTypeAlignStr = "-fmax-type-align=";
      MaxTypeAlignStr += A->getValue();
      CmdArgs.push_back(Args.MakeArgString(MaxTypeAlignStr));
    }
  } else if (RawTriple.isOSDarwin()) {
    if (!SkipMaxTypeAlign) {
      std::string MaxTypeAlignStr = "-fmax-type-align=16";
      CmdArgs.push_back(Args.MakeArgString(MaxTypeAlignStr));
    }
  }

  if (!Args.hasFlag(options::OPT_Qy, options::OPT_Qn, true))
    CmdArgs.push_back("-Qn");

  // -fno-common is the default, set -fcommon only when that flag is set.
  Args.addOptInFlag(CmdArgs, options::OPT_fcommon, options::OPT_fno_common);

  // -fsigned-bitfields is default, and clang doesn't yet support
  // -funsigned-bitfields.
  if (!Args.hasFlag(options::OPT_fsigned_bitfields,
                    options::OPT_funsigned_bitfields, true))
    D.Diag(diag::warn_drv_clang_unsupported)
        << Args.getLastArg(options::OPT_funsigned_bitfields)->getAsString(Args);

  // -fsigned-bitfields is default, and clang doesn't support -fno-for-scope.
  if (!Args.hasFlag(options::OPT_ffor_scope, options::OPT_fno_for_scope, true))
    D.Diag(diag::err_drv_clang_unsupported)
        << Args.getLastArg(options::OPT_fno_for_scope)->getAsString(Args);

  // -finput_charset=UTF-8 is default. Reject others
  if (Arg *inputCharset = Args.getLastArg(options::OPT_finput_charset_EQ)) {
    StringRef value = inputCharset->getValue();
    if (!value.equals_insensitive("utf-8"))
      D.Diag(diag::err_drv_invalid_value) << inputCharset->getAsString(Args)
                                          << value;
  }

  // -fexec_charset=UTF-8 is default. Reject others
  if (Arg *execCharset = Args.getLastArg(options::OPT_fexec_charset_EQ)) {
    StringRef value = execCharset->getValue();
    if (!value.equals_insensitive("utf-8"))
      D.Diag(diag::err_drv_invalid_value) << execCharset->getAsString(Args)
                                          << value;
  }

  RenderDiagnosticsOptions(D, Args, CmdArgs);

  Args.addOptInFlag(CmdArgs, options::OPT_fasm_blocks,
                    options::OPT_fno_asm_blocks);

  Args.addOptOutFlag(CmdArgs, options::OPT_fgnu_inline_asm,
                     options::OPT_fno_gnu_inline_asm);

  // Enable vectorization per default according to the optimization level
  // selected. For optimization levels that want vectorization we use the alias
  // option to simplify the hasFlag logic.
  bool EnableVec = shouldEnableVectorizerAtOLevel(Args, false);
  OptSpecifier VectorizeAliasOption =
      EnableVec ? options::OPT_O_Group : options::OPT_fvectorize;
  if (Args.hasFlag(options::OPT_fvectorize, VectorizeAliasOption,
                   options::OPT_fno_vectorize, EnableVec))
    CmdArgs.push_back("-vectorize-loops");

  // -fslp-vectorize is enabled based on the optimization level selected.
  bool EnableSLPVec = shouldEnableVectorizerAtOLevel(Args, true);
  OptSpecifier SLPVectAliasOption =
      EnableSLPVec ? options::OPT_O_Group : options::OPT_fslp_vectorize;
  if (Args.hasFlag(options::OPT_fslp_vectorize, SLPVectAliasOption,
                   options::OPT_fno_slp_vectorize, EnableSLPVec))
    CmdArgs.push_back("-vectorize-slp");

  ParseMPreferVectorWidth(D, Args, CmdArgs);

  Args.AddLastArg(CmdArgs, options::OPT_fshow_overloads_EQ);
  Args.AddLastArg(CmdArgs,
                  options::OPT_fsanitize_undefined_strip_path_components_EQ);

  // -fdollars-in-identifiers default varies depending on platform and
  // language; only pass if specified.
  if (Arg *A = Args.getLastArg(options::OPT_fdollars_in_identifiers,
                               options::OPT_fno_dollars_in_identifiers)) {
    if (A->getOption().matches(options::OPT_fdollars_in_identifiers))
      CmdArgs.push_back("-fdollars-in-identifiers");
    else
      CmdArgs.push_back("-fno-dollars-in-identifiers");
  }

  Args.addOptInFlag(CmdArgs, options::OPT_fapple_pragma_pack,
                    options::OPT_fno_apple_pragma_pack);

  // Remarks can be enabled with any of the `-f.*optimization-record.*` flags.
  if (willEmitRemarks(Args) && checkRemarksOptions(D, Args, Triple))
    renderRemarksOptions(Args, CmdArgs, Triple, Input, Output, JA);

  bool RewriteImports = Args.hasFlag(options::OPT_frewrite_imports,
                                     options::OPT_fno_rewrite_imports, false);
  if (RewriteImports)
    CmdArgs.push_back("-frewrite-imports");

  Args.addOptInFlag(CmdArgs, options::OPT_fdirectives_only,
                    options::OPT_fno_directives_only);

  // Enable rewrite includes if the user's asked for it or if we're generating
  // diagnostics.
  // TODO: Once -module-dependency-dir works with -frewrite-includes it'd be
  // nice to enable this when doing a crashdump for modules as well.
  if (Args.hasFlag(options::OPT_frewrite_includes,
                   options::OPT_fno_rewrite_includes, false) ||
      (C.isForDiagnostics() && !HaveModules))
    CmdArgs.push_back("-frewrite-includes");

  // Only allow -traditional or -traditional-cpp outside in preprocessing modes.
  if (Arg *A = Args.getLastArg(options::OPT_traditional,
                               options::OPT_traditional_cpp)) {
    if (isa<PreprocessJobAction>(JA))
      CmdArgs.push_back("-traditional-cpp");
    else
      D.Diag(diag::err_drv_clang_unsupported) << A->getAsString(Args);
  }

  Args.AddLastArg(CmdArgs, options::OPT_dM);
  Args.AddLastArg(CmdArgs, options::OPT_dD);
  Args.AddLastArg(CmdArgs, options::OPT_dI);

  Args.AddLastArg(CmdArgs, options::OPT_fmax_tokens_EQ);

  // Handle serialized diagnostics.
  if (Arg *A = Args.getLastArg(options::OPT__serialize_diags)) {
    CmdArgs.push_back("-serialize-diagnostic-file");
    CmdArgs.push_back(Args.MakeArgString(A->getValue()));
  }

  if (Args.hasArg(options::OPT_fretain_comments_from_system_headers))
    CmdArgs.push_back("-fretain-comments-from-system-headers");

  // Forward -fcomment-block-commands to -cc1.
  Args.AddAllArgs(CmdArgs, options::OPT_fcomment_block_commands);
  // Forward -fparse-all-comments to -cc1.
  Args.AddAllArgs(CmdArgs, options::OPT_fparse_all_comments);

  // Turn -fplugin=name.so into -load name.so
  for (const Arg *A : Args.filtered(options::OPT_fplugin_EQ)) {
    CmdArgs.push_back("-load");
    CmdArgs.push_back(A->getValue());
    A->claim();
  }

  // Turn -fplugin-arg-pluginname-key=value into
  // -plugin-arg-pluginname key=value
  // GCC has an actual plugin_argument struct with key/value pairs that it
  // passes to its plugins, but we don't, so just pass it on as-is.
  //
  // The syntax for -fplugin-arg- is ambiguous if both plugin name and
  // argument key are allowed to contain dashes. GCC therefore only
  // allows dashes in the key. We do the same.
  for (const Arg *A : Args.filtered(options::OPT_fplugin_arg)) {
    auto ArgValue = StringRef(A->getValue());
    auto FirstDashIndex = ArgValue.find('-');
    StringRef PluginName = ArgValue.substr(0, FirstDashIndex);
    StringRef Arg = ArgValue.substr(FirstDashIndex + 1);

    A->claim();
    if (FirstDashIndex == StringRef::npos || Arg.empty()) {
      if (PluginName.empty()) {
        D.Diag(diag::warn_drv_missing_plugin_name) << A->getAsString(Args);
      } else {
        D.Diag(diag::warn_drv_missing_plugin_arg)
            << PluginName << A->getAsString(Args);
      }
      continue;
    }

    CmdArgs.push_back(Args.MakeArgString(Twine("-plugin-arg-") + PluginName));
    CmdArgs.push_back(Args.MakeArgString(Arg));
  }

  // Forward -fpass-plugin=name.so to -cc1.
  for (const Arg *A : Args.filtered(options::OPT_fpass_plugin_EQ)) {
    CmdArgs.push_back(
        Args.MakeArgString(Twine("-fpass-plugin=") + A->getValue()));
    A->claim();
  }

  // Forward --vfsoverlay to -cc1.
  for (const Arg *A : Args.filtered(options::OPT_vfsoverlay)) {
    CmdArgs.push_back("--vfsoverlay");
    CmdArgs.push_back(A->getValue());
    A->claim();
  }

  Args.addOptInFlag(CmdArgs, options::OPT_fsafe_buffer_usage_suggestions,
                    options::OPT_fno_safe_buffer_usage_suggestions);

  Args.addOptInFlag(CmdArgs, options::OPT_fexperimental_late_parse_attributes,
                    options::OPT_fno_experimental_late_parse_attributes);

  // Setup statistics file output.
  SmallString<128> StatsFile = getStatsFileName(Args, Output, Input, D);
  if (!StatsFile.empty()) {
    CmdArgs.push_back(Args.MakeArgString(Twine("-stats-file=") + StatsFile));
    if (D.CCPrintInternalStats)
      CmdArgs.push_back("-stats-file-append");
  }

  // Forward -Xclang arguments to -cc1, and -mllvm arguments to the LLVM option
  // parser.
  for (auto Arg : Args.filtered(options::OPT_Xclang)) {
    Arg->claim();
    // -finclude-default-header flag is for preprocessor,
    // do not pass it to other cc1 commands when save-temps is enabled
    if (C.getDriver().isSaveTempsEnabled() &&
        !isa<PreprocessJobAction>(JA)) {
      if (StringRef(Arg->getValue()) == "-finclude-default-header")
        continue;
    }
    CmdArgs.push_back(Arg->getValue());
  }
  for (const Arg *A : Args.filtered(options::OPT_mllvm)) {
    A->claim();

    // We translate this by hand to the -cc1 argument, since nightly test uses
    // it and developers have been trained to spell it with -mllvm. Both
    // spellings are now deprecated and should be removed.
    if (StringRef(A->getValue(0)) == "-disable-llvm-optzns") {
      CmdArgs.push_back("-disable-llvm-optzns");
    } else {
      A->render(Args, CmdArgs);
    }
  }

  // With -save-temps, we want to save the unoptimized bitcode output from the
  // CompileJobAction, use -disable-llvm-passes to get pristine IR generated
  // by the frontend.
  // When -fembed-bitcode is enabled, optimized bitcode is emitted because it
  // has slightly different breakdown between stages.
  // When generating IR for -fsycl device compilations, optimized bitcode is
  // emitted as we want the -save-temps values to match regular compilation.
  // FIXME: -fembed-bitcode -save-temps will save optimized bitcode instead of
  // pristine IR generated by the frontend. Ideally, a new compile action should
  // be added so both IR can be captured.
  if ((C.getDriver().isSaveTempsEnabled() ||
       JA.isHostOffloading(Action::OFK_OpenMP)) &&
      !(C.getDriver().embedBitcodeInObject() && !IsUsingLTO) &&
      !IsSYCLOffloadDevice && isa<CompileJobAction>(JA))
    CmdArgs.push_back("-disable-llvm-passes");

  Args.AddAllArgs(CmdArgs, options::OPT_undef);

  const char *Exec = D.getClangProgramPath();

  // Optionally embed the -cc1 level arguments into the debug info or a
  // section, for build analysis.
  // Also record command line arguments into the debug info if
  // -grecord-gcc-switches options is set on.
  // By default, -gno-record-gcc-switches is set on and no recording.
  auto GRecordSwitches =
      Args.hasFlag(options::OPT_grecord_command_line,
                   options::OPT_gno_record_command_line, false);
  auto FRecordSwitches =
      Args.hasFlag(options::OPT_frecord_command_line,
                   options::OPT_fno_record_command_line, false);
  if (FRecordSwitches && !Triple.isOSBinFormatELF() &&
      !Triple.isOSBinFormatXCOFF() && !Triple.isOSBinFormatMachO())
    D.Diag(diag::err_drv_unsupported_opt_for_target)
        << Args.getLastArg(options::OPT_frecord_command_line)->getAsString(Args)
        << TripleStr;
  if (TC.UseDwarfDebugFlags() || GRecordSwitches || FRecordSwitches) {
    ArgStringList OriginalArgs;
    for (const auto &Arg : Args)
      Arg->render(Args, OriginalArgs);

    SmallString<256> Flags;
    EscapeSpacesAndBackslashes(Exec, Flags);
    for (const char *OriginalArg : OriginalArgs) {
      SmallString<128> EscapedArg;
      EscapeSpacesAndBackslashes(OriginalArg, EscapedArg);
      Flags += " ";
      Flags += EscapedArg;
    }
    auto FlagsArgString = Args.MakeArgString(Flags);
    if (TC.UseDwarfDebugFlags() || GRecordSwitches) {
      CmdArgs.push_back("-dwarf-debug-flags");
      CmdArgs.push_back(FlagsArgString);
    }
    if (FRecordSwitches) {
      CmdArgs.push_back("-record-command-line");
      CmdArgs.push_back(FlagsArgString);
    }
  }

  // Host-side offloading compilation receives all device-side outputs. Include
  // them in the host compilation depending on the target. If the host inputs
  // are not empty we use the new-driver scheme, otherwise use the old scheme.
  if ((IsCuda || IsHIP) && CudaDeviceInput) {
    CmdArgs.push_back("-fcuda-include-gpubinary");
    CmdArgs.push_back(CudaDeviceInput->getFilename());
  } else if (!HostOffloadingInputs.empty()) {
    if ((IsCuda || IsHIP) && !IsRDCMode) {
      assert(HostOffloadingInputs.size() == 1 && "Only one input expected");
      CmdArgs.push_back("-fcuda-include-gpubinary");
      CmdArgs.push_back(HostOffloadingInputs.front().getFilename());
    } else {
      for (const InputInfo Input : HostOffloadingInputs)
        CmdArgs.push_back(Args.MakeArgString("-fembed-offload-object=" +
                                             TC.getInputFilename(Input)));
    }
  }

  if (IsCuda) {
    if (Args.hasFlag(options::OPT_fcuda_short_ptr,
                     options::OPT_fno_cuda_short_ptr, false))
      CmdArgs.push_back("-fcuda-short-ptr");
  }

  if (IsCuda || IsHIP) {
    // Determine the original source input.
    const Action *SourceAction = &JA;
    while (SourceAction->getKind() != Action::InputClass) {
      assert(!SourceAction->getInputs().empty() && "unexpected root action!");
      SourceAction = SourceAction->getInputs()[0];
    }
    auto CUID = cast<InputAction>(SourceAction)->getId();
    if (!CUID.empty())
      CmdArgs.push_back(Args.MakeArgString(Twine("-cuid=") + Twine(CUID)));

    // -ffast-math turns on -fgpu-approx-transcendentals implicitly, but will
    // be overriden by -fno-gpu-approx-transcendentals.
    bool UseApproxTranscendentals = Args.hasFlag(
        options::OPT_ffast_math, options::OPT_fno_fast_math, false);
    if (Args.hasFlag(options::OPT_fgpu_approx_transcendentals,
                     options::OPT_fno_gpu_approx_transcendentals,
                     UseApproxTranscendentals))
      CmdArgs.push_back("-fgpu-approx-transcendentals");
  } else {
    Args.claimAllArgs(options::OPT_fgpu_approx_transcendentals,
                      options::OPT_fno_gpu_approx_transcendentals);
  }

  if (IsHIP) {
    CmdArgs.push_back("-fcuda-allow-variadic-functions");
    Args.AddLastArg(CmdArgs, options::OPT_fgpu_default_stream_EQ);
  }

  Args.AddLastArg(CmdArgs, options::OPT_foffload_uniform_block,
                  options::OPT_fno_offload_uniform_block);

  Args.AddLastArg(CmdArgs, options::OPT_foffload_implicit_host_device_templates,
                  options::OPT_fno_offload_implicit_host_device_templates);

  if (IsCudaDevice || IsHIPDevice || IsSYCLOffloadDevice) {
    StringRef InlineThresh =
        Args.getLastArgValue(options::OPT_fgpu_inline_threshold_EQ);
    if (!InlineThresh.empty()) {
      std::string ArgStr =
          std::string("-inline-threshold=") + InlineThresh.str();
      CmdArgs.append({"-mllvm", Args.MakeArgStringRef(ArgStr)});
    }
  }

  if (IsHIPDevice)
    Args.addOptOutFlag(CmdArgs,
                       options::OPT_fhip_fp32_correctly_rounded_divide_sqrt,
                       options::OPT_fno_hip_fp32_correctly_rounded_divide_sqrt);

  // OpenMP offloading device jobs take the argument -fopenmp-host-ir-file-path
  // to specify the result of the compile phase on the host, so the meaningful
  // device declarations can be identified. Also, -fopenmp-is-target-device is
  // passed along to tell the frontend that it is generating code for a device,
  // so that only the relevant declarations are emitted.
  if (IsOpenMPDevice) {
    CmdArgs.push_back("-fopenmp-is-target-device");
    if (OpenMPDeviceInput) {
      CmdArgs.push_back("-fopenmp-host-ir-file-path");
      CmdArgs.push_back(Args.MakeArgString(OpenMPDeviceInput->getFilename()));
    }
  }

  if (Triple.isAMDGPU()) {
    handleAMDGPUCodeObjectVersionOptions(D, Args, CmdArgs);

    Args.addOptInFlag(CmdArgs, options::OPT_munsafe_fp_atomics,
                      options::OPT_mno_unsafe_fp_atomics);
    Args.addOptOutFlag(CmdArgs, options::OPT_mamdgpu_ieee,
                       options::OPT_mno_amdgpu_ieee);
  }

  // For all the host OpenMP offloading compile jobs we need to pass the targets
  // information using -fopenmp-targets= option.
  if (JA.isHostOffloading(Action::OFK_OpenMP)) {
    SmallString<128> Targets("-fopenmp-targets=");

    SmallVector<std::string, 4> Triples;
    auto TCRange = C.getOffloadToolChains<Action::OFK_OpenMP>();
    std::transform(TCRange.first, TCRange.second, std::back_inserter(Triples),
                   [](auto TC) { return TC.second->getTripleString(); });
    CmdArgs.push_back(Args.MakeArgString(Targets + llvm::join(Triples, ",")));
  }

  // For all the host SYCL offloading compile jobs we need to pass the targets
  // information using -fsycl-targets= option.
  if (isa<CompileJobAction>(JA) && JA.isHostOffloading(Action::OFK_SYCL)) {
    SmallString<128> TargetInfo("-fsycl-targets=");

    if (Arg *Tgts = Args.getLastArg(options::OPT_fsycl_targets_EQ)) {
      for (unsigned i = 0; i < Tgts->getNumValues(); ++i) {
        if (i)
          TargetInfo += ',';
        // We need to get the string from the triple because it may be not
        // exactly the same as the one we get directly from the arguments.
        llvm::Triple T(Tgts->getValue(i));
        TargetInfo += T.getTriple();
      }
    } else
      // Use the default.
      TargetInfo += C.getDriver().MakeSYCLDeviceTriple().normalize();
    CmdArgs.push_back(Args.MakeArgString(TargetInfo.str()));
  }

  bool VirtualFunctionElimination =
      Args.hasFlag(options::OPT_fvirtual_function_elimination,
                   options::OPT_fno_virtual_function_elimination, false);
  if (VirtualFunctionElimination) {
    // VFE requires full LTO (currently, this might be relaxed to allow ThinLTO
    // in the future).
    if (LTOMode != LTOK_Full)
      D.Diag(diag::err_drv_argument_only_allowed_with)
          << "-fvirtual-function-elimination"
          << "-flto=full";

    CmdArgs.push_back("-fvirtual-function-elimination");
  }

  // VFE requires whole-program-vtables, and enables it by default.
  bool WholeProgramVTables = Args.hasFlag(
      options::OPT_fwhole_program_vtables,
      options::OPT_fno_whole_program_vtables, VirtualFunctionElimination);
  if (VirtualFunctionElimination && !WholeProgramVTables) {
    D.Diag(diag::err_drv_argument_not_allowed_with)
        << "-fno-whole-program-vtables"
        << "-fvirtual-function-elimination";
  }

  if (WholeProgramVTables) {
    // PS4 uses the legacy LTO API, which does not support this feature in
    // ThinLTO mode.
    bool IsPS4 = getToolChain().getTriple().isPS4();

    // Check if we passed LTO options but they were suppressed because this is a
    // device offloading action, or we passed device offload LTO options which
    // were suppressed because this is not the device offload action.
    // Check if we are using PS4 in regular LTO mode.
    // Otherwise, issue an error.
    if ((!IsUsingLTO && !D.isUsingLTO(!IsDeviceOffloadAction)) ||
        (IsPS4 && !UnifiedLTO && (D.getLTOMode() != LTOK_Full)))
      D.Diag(diag::err_drv_argument_only_allowed_with)
          << "-fwhole-program-vtables"
          << ((IsPS4 && !UnifiedLTO) ? "-flto=full" : "-flto");

    // Propagate -fwhole-program-vtables if this is an LTO compile.
    if (IsUsingLTO)
      CmdArgs.push_back("-fwhole-program-vtables");
  }

  bool DefaultsSplitLTOUnit =
      ((WholeProgramVTables || SanitizeArgs.needsLTO()) &&
          (LTOMode == LTOK_Full || TC.canSplitThinLTOUnit())) ||
      (!Triple.isPS4() && UnifiedLTO);
  bool SplitLTOUnit =
      Args.hasFlag(options::OPT_fsplit_lto_unit,
                   options::OPT_fno_split_lto_unit, DefaultsSplitLTOUnit);
  if (SanitizeArgs.needsLTO() && !SplitLTOUnit)
    D.Diag(diag::err_drv_argument_not_allowed_with) << "-fno-split-lto-unit"
                                                    << "-fsanitize=cfi";
  if (SplitLTOUnit)
    CmdArgs.push_back("-fsplit-lto-unit");

  if (Arg *A = Args.getLastArg(options::OPT_ffat_lto_objects,
                               options::OPT_fno_fat_lto_objects)) {
    if (IsUsingLTO && A->getOption().matches(options::OPT_ffat_lto_objects)) {
      assert(LTOMode == LTOK_Full || LTOMode == LTOK_Thin);
      if (!Triple.isOSBinFormatELF()) {
        D.Diag(diag::err_drv_unsupported_opt_for_target)
            << A->getAsString(Args) << TC.getTripleString();
      }
      CmdArgs.push_back(Args.MakeArgString(
          Twine("-flto=") + (LTOMode == LTOK_Thin ? "thin" : "full")));
      CmdArgs.push_back("-flto-unit");
      CmdArgs.push_back("-ffat-lto-objects");
      A->render(Args, CmdArgs);
    }
  }

  if (Arg *A = Args.getLastArg(options::OPT_fglobal_isel,
                               options::OPT_fno_global_isel)) {
    CmdArgs.push_back("-mllvm");
    if (A->getOption().matches(options::OPT_fglobal_isel)) {
      CmdArgs.push_back("-global-isel=1");

      // GISel is on by default on AArch64 -O0, so don't bother adding
      // the fallback remarks for it. Other combinations will add a warning of
      // some kind.
      bool IsArchSupported = Triple.getArch() == llvm::Triple::aarch64;
      bool IsOptLevelSupported = false;

      Arg *A = Args.getLastArg(options::OPT_O_Group);
      if (Triple.getArch() == llvm::Triple::aarch64) {
        if (!A || A->getOption().matches(options::OPT_O0))
          IsOptLevelSupported = true;
      }
      if (!IsArchSupported || !IsOptLevelSupported) {
        CmdArgs.push_back("-mllvm");
        CmdArgs.push_back("-global-isel-abort=2");

        if (!IsArchSupported)
          D.Diag(diag::warn_drv_global_isel_incomplete) << Triple.getArchName();
        else
          D.Diag(diag::warn_drv_global_isel_incomplete_opt);
      }
    } else {
      CmdArgs.push_back("-global-isel=0");
    }
  }

  if (Args.hasArg(options::OPT_forder_file_instrumentation)) {
     CmdArgs.push_back("-forder-file-instrumentation");
     // Enable order file instrumentation when ThinLTO is not on. When ThinLTO is
     // on, we need to pass these flags as linker flags and that will be handled
     // outside of the compiler.
     if (!IsUsingLTO) {
       CmdArgs.push_back("-mllvm");
       CmdArgs.push_back("-enable-order-file-instrumentation");
     }
  }

  if (Arg *A = Args.getLastArg(options::OPT_fforce_enable_int128,
                               options::OPT_fno_force_enable_int128)) {
    if (A->getOption().matches(options::OPT_fforce_enable_int128))
      CmdArgs.push_back("-fforce-enable-int128");
  }

  Args.addOptInFlag(CmdArgs, options::OPT_fkeep_static_consts,
                    options::OPT_fno_keep_static_consts);
  Args.addOptInFlag(CmdArgs, options::OPT_fkeep_persistent_storage_variables,
                    options::OPT_fno_keep_persistent_storage_variables);
  Args.addOptInFlag(CmdArgs, options::OPT_fcomplete_member_pointers,
                    options::OPT_fno_complete_member_pointers);
  Args.addOptOutFlag(CmdArgs, options::OPT_fcxx_static_destructors,
                     options::OPT_fno_cxx_static_destructors);

  addMachineOutlinerArgs(D, Args, CmdArgs, Triple, /*IsLTO=*/false);

  addOutlineAtomicsArgs(D, getToolChain(), Args, CmdArgs, Triple);

  if (Triple.isAArch64() &&
      (Args.hasArg(options::OPT_mno_fmv) ||
       (Triple.isAndroid() && Triple.isAndroidVersionLT(23)) ||
       getToolChain().GetRuntimeLibType(Args) != ToolChain::RLT_CompilerRT)) {
    // Disable Function Multiversioning on AArch64 target.
    CmdArgs.push_back("-target-feature");
    CmdArgs.push_back("-fmv");
  }

  if (Args.hasFlag(options::OPT_faddrsig, options::OPT_fno_addrsig,
                   (TC.getTriple().isOSBinFormatELF() ||
                    TC.getTriple().isOSBinFormatCOFF()) &&
                       !TC.getTriple().isPS4() && !TC.getTriple().isVE() &&
                       !TC.getTriple().isOSNetBSD() &&
                       !Distro(D.getVFS(), TC.getTriple()).IsGentoo() &&
                       !TC.getTriple().isAndroid() && TC.useIntegratedAs()))
    CmdArgs.push_back("-faddrsig");

  if ((Triple.isOSBinFormatELF() || Triple.isOSBinFormatMachO()) &&
      (EH || UnwindTables || AsyncUnwindTables ||
       DebugInfoKind != llvm::codegenoptions::NoDebugInfo))
    CmdArgs.push_back("-D__GCC_HAVE_DWARF2_CFI_ASM=1");

  if (Arg *A = Args.getLastArg(options::OPT_fsymbol_partition_EQ)) {
    std::string Str = A->getAsString(Args);
    if (!TC.getTriple().isOSBinFormatELF())
      D.Diag(diag::err_drv_unsupported_opt_for_target)
          << Str << TC.getTripleString();
    CmdArgs.push_back(Args.MakeArgString(Str));
  }

  // Add the "-o out -x type src.c" flags last. This is done primarily to make
  // the -cc1 command easier to edit when reproducing compiler crashes.
  if (Output.getType() == types::TY_Dependencies) {
    // Handled with other dependency code.
  } else if (Output.isFilename()) {
    if (Output.getType() == clang::driver::types::TY_IFS_CPP ||
        Output.getType() == clang::driver::types::TY_IFS) {
      SmallString<128> OutputFilename(Output.getFilename());
      llvm::sys::path::replace_extension(OutputFilename, "ifs");
      CmdArgs.push_back("-o");
      CmdArgs.push_back(Args.MakeArgString(OutputFilename));
    } else {
      CmdArgs.push_back("-o");
      CmdArgs.push_back(Output.getFilename());
    }
  } else {
    assert(Output.isNothing() && "Invalid output.");
  }

  addDashXForInput(Args, Input, CmdArgs);

  ArrayRef<InputInfo> FrontendInputs = Input;
  if (IsExtractAPI)
    FrontendInputs = ExtractAPIInputs;
  else if (Input.isNothing())
    FrontendInputs = {};

  for (const InputInfo &Input : FrontendInputs) {
    if (Input.isFilename())
      CmdArgs.push_back(Input.getFilename());
    else
      Input.getInputArg().renderAsInput(Args, CmdArgs);
  }

  if (D.CC1Main && !D.CCGenDiagnostics) {
    // Invoke the CC1 directly in this process
    C.addCommand(std::make_unique<CC1Command>(
        JA, *this, ResponseFileSupport::AtFileUTF8(), Exec, CmdArgs, Inputs,
        Output, D.getPrependArg()));
  } else {
    C.addCommand(std::make_unique<Command>(
        JA, *this, ResponseFileSupport::AtFileUTF8(), Exec, CmdArgs, Inputs,
        Output, D.getPrependArg()));
  }

  // Make the compile command echo its inputs for /showFilenames.
  if (Output.getType() == types::TY_Object &&
      Args.hasFlag(options::OPT__SLASH_showFilenames,
                   options::OPT__SLASH_showFilenames_, false)) {
    C.getJobs().getJobs().back()->PrintInputFilenames = true;
  }

  if (Arg *A = Args.getLastArg(options::OPT_pg))
    if (FPKeepKind == CodeGenOptions::FramePointerKind::None &&
        !Args.hasArg(options::OPT_mfentry))
      D.Diag(diag::err_drv_argument_not_allowed_with) << "-fomit-frame-pointer"
                                                      << A->getAsString(Args);

  // Claim some arguments which clang supports automatically.

  // -fpch-preprocess is used with gcc to add a special marker in the output to
  // include the PCH file.
  Args.ClaimAllArgs(options::OPT_fpch_preprocess);

  // Claim some arguments which clang doesn't support, but we don't
  // care to warn the user about.
  Args.ClaimAllArgs(options::OPT_clang_ignored_f_Group);
  Args.ClaimAllArgs(options::OPT_clang_ignored_m_Group);

  // Disable warnings for clang -E -emit-llvm foo.c
  Args.ClaimAllArgs(options::OPT_emit_llvm);
}

Clang::Clang(const ToolChain &TC, bool HasIntegratedBackend)
    // CAUTION! The first constructor argument ("clang") is not arbitrary,
    // as it is for other tools. Some operations on a Tool actually test
    // whether that tool is Clang based on the Tool's Name as a string.
    : Tool("clang", "clang frontend", TC), HasBackend(HasIntegratedBackend) {}

Clang::~Clang() {}

/// Add options related to the Objective-C runtime/ABI.
///
/// Returns true if the runtime is non-fragile.
ObjCRuntime Clang::AddObjCRuntimeArgs(const ArgList &args,
                                      const InputInfoList &inputs,
                                      ArgStringList &cmdArgs,
                                      RewriteKind rewriteKind) const {
  // Look for the controlling runtime option.
  Arg *runtimeArg =
      args.getLastArg(options::OPT_fnext_runtime, options::OPT_fgnu_runtime,
                      options::OPT_fobjc_runtime_EQ);

  // Just forward -fobjc-runtime= to the frontend.  This supercedes
  // options about fragility.
  if (runtimeArg &&
      runtimeArg->getOption().matches(options::OPT_fobjc_runtime_EQ)) {
    ObjCRuntime runtime;
    StringRef value = runtimeArg->getValue();
    if (runtime.tryParse(value)) {
      getToolChain().getDriver().Diag(diag::err_drv_unknown_objc_runtime)
          << value;
    }
    if ((runtime.getKind() == ObjCRuntime::GNUstep) &&
        (runtime.getVersion() >= VersionTuple(2, 0)))
      if (!getToolChain().getTriple().isOSBinFormatELF() &&
          !getToolChain().getTriple().isOSBinFormatCOFF()) {
        getToolChain().getDriver().Diag(
            diag::err_drv_gnustep_objc_runtime_incompatible_binary)
          << runtime.getVersion().getMajor();
      }

    runtimeArg->render(args, cmdArgs);
    return runtime;
  }

  // Otherwise, we'll need the ABI "version".  Version numbers are
  // slightly confusing for historical reasons:
  //   1 - Traditional "fragile" ABI
  //   2 - Non-fragile ABI, version 1
  //   3 - Non-fragile ABI, version 2
  unsigned objcABIVersion = 1;
  // If -fobjc-abi-version= is present, use that to set the version.
  if (Arg *abiArg = args.getLastArg(options::OPT_fobjc_abi_version_EQ)) {
    StringRef value = abiArg->getValue();
    if (value == "1")
      objcABIVersion = 1;
    else if (value == "2")
      objcABIVersion = 2;
    else if (value == "3")
      objcABIVersion = 3;
    else
      getToolChain().getDriver().Diag(diag::err_drv_clang_unsupported) << value;
  } else {
    // Otherwise, determine if we are using the non-fragile ABI.
    bool nonFragileABIIsDefault =
        (rewriteKind == RK_NonFragile ||
         (rewriteKind == RK_None &&
          getToolChain().IsObjCNonFragileABIDefault()));
    if (args.hasFlag(options::OPT_fobjc_nonfragile_abi,
                     options::OPT_fno_objc_nonfragile_abi,
                     nonFragileABIIsDefault)) {
// Determine the non-fragile ABI version to use.
#ifdef DISABLE_DEFAULT_NONFRAGILEABI_TWO
      unsigned nonFragileABIVersion = 1;
#else
      unsigned nonFragileABIVersion = 2;
#endif

      if (Arg *abiArg =
              args.getLastArg(options::OPT_fobjc_nonfragile_abi_version_EQ)) {
        StringRef value = abiArg->getValue();
        if (value == "1")
          nonFragileABIVersion = 1;
        else if (value == "2")
          nonFragileABIVersion = 2;
        else
          getToolChain().getDriver().Diag(diag::err_drv_clang_unsupported)
              << value;
      }

      objcABIVersion = 1 + nonFragileABIVersion;
    } else {
      objcABIVersion = 1;
    }
  }

  // We don't actually care about the ABI version other than whether
  // it's non-fragile.
  bool isNonFragile = objcABIVersion != 1;

  // If we have no runtime argument, ask the toolchain for its default runtime.
  // However, the rewriter only really supports the Mac runtime, so assume that.
  ObjCRuntime runtime;
  if (!runtimeArg) {
    switch (rewriteKind) {
    case RK_None:
      runtime = getToolChain().getDefaultObjCRuntime(isNonFragile);
      break;
    case RK_Fragile:
      runtime = ObjCRuntime(ObjCRuntime::FragileMacOSX, VersionTuple());
      break;
    case RK_NonFragile:
      runtime = ObjCRuntime(ObjCRuntime::MacOSX, VersionTuple());
      break;
    }

    // -fnext-runtime
  } else if (runtimeArg->getOption().matches(options::OPT_fnext_runtime)) {
    // On Darwin, make this use the default behavior for the toolchain.
    if (getToolChain().getTriple().isOSDarwin()) {
      runtime = getToolChain().getDefaultObjCRuntime(isNonFragile);

      // Otherwise, build for a generic macosx port.
    } else {
      runtime = ObjCRuntime(ObjCRuntime::MacOSX, VersionTuple());
    }

    // -fgnu-runtime
  } else {
    assert(runtimeArg->getOption().matches(options::OPT_fgnu_runtime));
    // Legacy behaviour is to target the gnustep runtime if we are in
    // non-fragile mode or the GCC runtime in fragile mode.
    if (isNonFragile)
      runtime = ObjCRuntime(ObjCRuntime::GNUstep, VersionTuple(2, 0));
    else
      runtime = ObjCRuntime(ObjCRuntime::GCC, VersionTuple());
  }

  if (llvm::any_of(inputs, [](const InputInfo &input) {
        return types::isObjC(input.getType());
      }))
    cmdArgs.push_back(
        args.MakeArgString("-fobjc-runtime=" + runtime.getAsString()));
  return runtime;
}

static bool maybeConsumeDash(const std::string &EH, size_t &I) {
  bool HaveDash = (I + 1 < EH.size() && EH[I + 1] == '-');
  I += HaveDash;
  return !HaveDash;
}

namespace {
struct EHFlags {
  bool Synch = false;
  bool Asynch = false;
  bool NoUnwindC = false;
};
} // end anonymous namespace

/// /EH controls whether to run destructor cleanups when exceptions are
/// thrown.  There are three modifiers:
/// - s: Cleanup after "synchronous" exceptions, aka C++ exceptions.
/// - a: Cleanup after "asynchronous" exceptions, aka structured exceptions.
///      The 'a' modifier is unimplemented and fundamentally hard in LLVM IR.
/// - c: Assume that extern "C" functions are implicitly nounwind.
/// The default is /EHs-c-, meaning cleanups are disabled.
static EHFlags parseClangCLEHFlags(const Driver &D, const ArgList &Args,
                                   bool isWindowsMSVC) {
  EHFlags EH;

  std::vector<std::string> EHArgs =
      Args.getAllArgValues(options::OPT__SLASH_EH);
  for (const auto &EHVal : EHArgs) {
    for (size_t I = 0, E = EHVal.size(); I != E; ++I) {
      switch (EHVal[I]) {
      case 'a':
        EH.Asynch = maybeConsumeDash(EHVal, I);
        if (EH.Asynch) {
          // Async exceptions are Windows MSVC only.
          if (!isWindowsMSVC) {
            EH.Asynch = false;
            D.Diag(clang::diag::warn_drv_unused_argument) << "/EHa" << EHVal;
            continue;
          }
          EH.Synch = false;
        }
        continue;
      case 'c':
        EH.NoUnwindC = maybeConsumeDash(EHVal, I);
        continue;
      case 's':
        EH.Synch = maybeConsumeDash(EHVal, I);
        if (EH.Synch)
          EH.Asynch = false;
        continue;
      default:
        break;
      }
      D.Diag(clang::diag::err_drv_invalid_value) << "/EH" << EHVal;
      break;
    }
  }
  // The /GX, /GX- flags are only processed if there are not /EH flags.
  // The default is that /GX is not specified.
  if (EHArgs.empty() &&
      Args.hasFlag(options::OPT__SLASH_GX, options::OPT__SLASH_GX_,
                   /*Default=*/false)) {
    EH.Synch = true;
    EH.NoUnwindC = true;
  }

  if (Args.hasArg(options::OPT__SLASH_kernel)) {
    EH.Synch = false;
    EH.NoUnwindC = false;
    EH.Asynch = false;
  }

  return EH;
}

void Clang::AddClangCLArgs(const ArgList &Args, types::ID InputType,
                           ArgStringList &CmdArgs) const {
  bool isNVPTX = getToolChain().getTriple().isNVPTX();

  ProcessVSRuntimeLibrary(getToolChain(), Args, CmdArgs);

  if (Arg *ShowIncludes =
          Args.getLastArg(options::OPT__SLASH_showIncludes,
                          options::OPT__SLASH_showIncludes_user)) {
    CmdArgs.push_back("--show-includes");
    if (ShowIncludes->getOption().matches(options::OPT__SLASH_showIncludes))
      CmdArgs.push_back("-sys-header-deps");
  }

  // This controls whether or not we emit RTTI data for polymorphic types.
  if (Args.hasFlag(options::OPT__SLASH_GR_, options::OPT__SLASH_GR,
                   /*Default=*/false))
    CmdArgs.push_back("-fno-rtti-data");

  // This controls whether or not we emit stack-protector instrumentation.
  // In MSVC, Buffer Security Check (/GS) is on by default.
  if (!isNVPTX && Args.hasFlag(options::OPT__SLASH_GS, options::OPT__SLASH_GS_,
                               /*Default=*/true)) {
    CmdArgs.push_back("-stack-protector");
    CmdArgs.push_back(Args.MakeArgString(Twine(LangOptions::SSPStrong)));
  }

  const Driver &D = getToolChain().getDriver();

  bool IsWindowsMSVC = getToolChain().getTriple().isWindowsMSVCEnvironment();
  EHFlags EH = parseClangCLEHFlags(D, Args, IsWindowsMSVC);
  if (!isNVPTX && (EH.Synch || EH.Asynch)) {
    if (types::isCXX(InputType))
      CmdArgs.push_back("-fcxx-exceptions");
    CmdArgs.push_back("-fexceptions");
    if (EH.Asynch)
      CmdArgs.push_back("-fasync-exceptions");
  }
  if (types::isCXX(InputType) && EH.Synch && EH.NoUnwindC)
    CmdArgs.push_back("-fexternc-nounwind");

  // /EP should expand to -E -P.
  if (Args.hasArg(options::OPT__SLASH_EP)) {
    CmdArgs.push_back("-E");
    CmdArgs.push_back("-P");
  }

 if (Args.hasFlag(options::OPT__SLASH_Zc_dllexportInlines_,
                  options::OPT__SLASH_Zc_dllexportInlines,
                  false)) {
  CmdArgs.push_back("-fno-dllexport-inlines");
 }

 if (Args.hasFlag(options::OPT__SLASH_Zc_wchar_t_,
                  options::OPT__SLASH_Zc_wchar_t, false)) {
   CmdArgs.push_back("-fno-wchar");
 }

 if (Args.hasArg(options::OPT__SLASH_kernel)) {
   llvm::Triple::ArchType Arch = getToolChain().getArch();
   std::vector<std::string> Values =
       Args.getAllArgValues(options::OPT__SLASH_arch);
   if (!Values.empty()) {
     llvm::SmallSet<std::string, 4> SupportedArches;
     if (Arch == llvm::Triple::x86)
       SupportedArches.insert("IA32");

     for (auto &V : Values)
       if (!SupportedArches.contains(V))
         D.Diag(diag::err_drv_argument_not_allowed_with)
             << std::string("/arch:").append(V) << "/kernel";
   }

   CmdArgs.push_back("-fno-rtti");
   if (Args.hasFlag(options::OPT__SLASH_GR, options::OPT__SLASH_GR_, false))
     D.Diag(diag::err_drv_argument_not_allowed_with) << "/GR"
                                                     << "/kernel";
 }

  Arg *MostGeneralArg = Args.getLastArg(options::OPT__SLASH_vmg);
  Arg *BestCaseArg = Args.getLastArg(options::OPT__SLASH_vmb);
  if (MostGeneralArg && BestCaseArg)
    D.Diag(clang::diag::err_drv_argument_not_allowed_with)
        << MostGeneralArg->getAsString(Args) << BestCaseArg->getAsString(Args);

  if (MostGeneralArg) {
    Arg *SingleArg = Args.getLastArg(options::OPT__SLASH_vms);
    Arg *MultipleArg = Args.getLastArg(options::OPT__SLASH_vmm);
    Arg *VirtualArg = Args.getLastArg(options::OPT__SLASH_vmv);

    Arg *FirstConflict = SingleArg ? SingleArg : MultipleArg;
    Arg *SecondConflict = VirtualArg ? VirtualArg : MultipleArg;
    if (FirstConflict && SecondConflict && FirstConflict != SecondConflict)
      D.Diag(clang::diag::err_drv_argument_not_allowed_with)
          << FirstConflict->getAsString(Args)
          << SecondConflict->getAsString(Args);

    if (SingleArg)
      CmdArgs.push_back("-fms-memptr-rep=single");
    else if (MultipleArg)
      CmdArgs.push_back("-fms-memptr-rep=multiple");
    else
      CmdArgs.push_back("-fms-memptr-rep=virtual");
  }

  if (Args.hasArg(options::OPT_regcall4))
    CmdArgs.push_back("-regcall4");

  // Parse the default calling convention options.
  if (Arg *CCArg =
          Args.getLastArg(options::OPT__SLASH_Gd, options::OPT__SLASH_Gr,
                          options::OPT__SLASH_Gz, options::OPT__SLASH_Gv,
                          options::OPT__SLASH_Gregcall)) {
    unsigned DCCOptId = CCArg->getOption().getID();
    const char *DCCFlag = nullptr;
    bool ArchSupported = !isNVPTX;
    llvm::Triple::ArchType Arch = getToolChain().getArch();
    switch (DCCOptId) {
    case options::OPT__SLASH_Gd:
      DCCFlag = "-fdefault-calling-conv=cdecl";
      break;
    case options::OPT__SLASH_Gr:
      ArchSupported = Arch == llvm::Triple::x86;
      DCCFlag = "-fdefault-calling-conv=fastcall";
      break;
    case options::OPT__SLASH_Gz:
      ArchSupported = Arch == llvm::Triple::x86;
      DCCFlag = "-fdefault-calling-conv=stdcall";
      break;
    case options::OPT__SLASH_Gv:
      ArchSupported = Arch == llvm::Triple::x86 || Arch == llvm::Triple::x86_64;
      DCCFlag = "-fdefault-calling-conv=vectorcall";
      break;
    case options::OPT__SLASH_Gregcall:
      ArchSupported = Arch == llvm::Triple::x86 || Arch == llvm::Triple::x86_64;
      DCCFlag = "-fdefault-calling-conv=regcall";
      break;
    }

    // MSVC doesn't warn if /Gr or /Gz is used on x64, so we don't either.
    if (ArchSupported && DCCFlag)
      CmdArgs.push_back(DCCFlag);
  }

  if (Args.hasArg(options::OPT__SLASH_Gregcall4))
    CmdArgs.push_back("-regcall4");

  Args.AddLastArg(CmdArgs, options::OPT_vtordisp_mode_EQ);

  if (!Args.hasArg(options::OPT_fdiagnostics_format_EQ)) {
    CmdArgs.push_back("-fdiagnostics-format");
    CmdArgs.push_back("msvc");
  }

  if (Args.hasArg(options::OPT__SLASH_kernel))
    CmdArgs.push_back("-fms-kernel");

  for (const Arg *A : Args.filtered(options::OPT__SLASH_guard)) {
    StringRef GuardArgs = A->getValue();
    // The only valid options are "cf", "cf,nochecks", "cf-", "ehcont" and
    // "ehcont-".
    if (GuardArgs.equals_insensitive("cf")) {
      // Emit CFG instrumentation and the table of address-taken functions.
      CmdArgs.push_back("-cfguard");
    } else if (GuardArgs.equals_insensitive("cf,nochecks")) {
      // Emit only the table of address-taken functions.
      CmdArgs.push_back("-cfguard-no-checks");
    } else if (GuardArgs.equals_insensitive("ehcont")) {
      // Emit EH continuation table.
      CmdArgs.push_back("-ehcontguard");
    } else if (GuardArgs.equals_insensitive("cf-") ||
               GuardArgs.equals_insensitive("ehcont-")) {
      // Do nothing, but we might want to emit a security warning in future.
    } else {
      D.Diag(diag::err_drv_invalid_value) << A->getSpelling() << GuardArgs;
    }
    A->claim();
  }
}

const char *Clang::getBaseInputName(const ArgList &Args,
                                    const InputInfo &Input) {
  return Args.MakeArgString(llvm::sys::path::filename(Input.getBaseInput()));
}

const char *Clang::getBaseInputStem(const ArgList &Args,
                                    const InputInfoList &Inputs) {
  const char *Str = getBaseInputName(Args, Inputs[0]);

  if (const char *End = strrchr(Str, '.'))
    return Args.MakeArgString(std::string(Str, End));

  return Str;
}

const char *Clang::getDependencyFileName(const ArgList &Args,
                                         const InputInfoList &Inputs) {
  // FIXME: Think about this more.

  if (Arg *OutputOpt =
          Args.getLastArg(options::OPT_o, options::OPT__SLASH_Fo)) {
    SmallString<128> OutputArgument(OutputOpt->getValue());
    if (llvm::sys::path::is_separator(OutputArgument.back()))
      // If the argument is a directory, output to BaseName in that dir.
      llvm::sys::path::append(OutputArgument, getBaseInputStem(Args, Inputs));
    llvm::sys::path::replace_extension(OutputArgument, llvm::Twine('d'));
    return Args.MakeArgString(OutputArgument);
  }

  return Args.MakeArgString(Twine(getBaseInputStem(Args, Inputs)) + ".d");
}

// Begin ClangAs

void ClangAs::AddMIPSTargetArgs(const ArgList &Args,
                                ArgStringList &CmdArgs) const {
  StringRef CPUName;
  StringRef ABIName;
  const llvm::Triple &Triple = getToolChain().getTriple();
  mips::getMipsCPUAndABI(Args, Triple, CPUName, ABIName);

  CmdArgs.push_back("-target-abi");
  CmdArgs.push_back(ABIName.data());
}

void ClangAs::AddX86TargetArgs(const ArgList &Args,
                               ArgStringList &CmdArgs) const {
  addX86AlignBranchArgs(getToolChain().getDriver(), Args, CmdArgs,
                        /*IsLTO=*/false);

  if (Arg *A = Args.getLastArg(options::OPT_masm_EQ)) {
    StringRef Value = A->getValue();
    if (Value == "intel" || Value == "att") {
      CmdArgs.push_back("-mllvm");
      CmdArgs.push_back(Args.MakeArgString("-x86-asm-syntax=" + Value));
    } else {
      getToolChain().getDriver().Diag(diag::err_drv_unsupported_option_argument)
          << A->getSpelling() << Value;
    }
  }
}

void ClangAs::AddLoongArchTargetArgs(const ArgList &Args,
                                     ArgStringList &CmdArgs) const {
  CmdArgs.push_back("-target-abi");
  CmdArgs.push_back(loongarch::getLoongArchABI(getToolChain().getDriver(), Args,
                                               getToolChain().getTriple())
                        .data());
}

void ClangAs::AddRISCVTargetArgs(const ArgList &Args,
                               ArgStringList &CmdArgs) const {
  const llvm::Triple &Triple = getToolChain().getTriple();
  StringRef ABIName = riscv::getRISCVABI(Args, Triple);

  CmdArgs.push_back("-target-abi");
  CmdArgs.push_back(ABIName.data());

  if (Args.hasFlag(options::OPT_mdefault_build_attributes,
                   options::OPT_mno_default_build_attributes, true)) {
      CmdArgs.push_back("-mllvm");
      CmdArgs.push_back("-riscv-add-build-attributes");
  }
}

void ClangAs::ConstructJob(Compilation &C, const JobAction &JA,
                           const InputInfo &Output, const InputInfoList &Inputs,
                           const ArgList &Args,
                           const char *LinkingOutput) const {
  ArgStringList CmdArgs;

  assert(Inputs.size() == 1 && "Unexpected number of inputs.");
  const InputInfo &Input = Inputs[0];

  const llvm::Triple &Triple = getToolChain().getEffectiveTriple();
  const std::string &TripleStr = Triple.getTriple();
  const auto &D = getToolChain().getDriver();

  // Don't warn about "clang -w -c foo.s"
  Args.ClaimAllArgs(options::OPT_w);
  // and "clang -emit-llvm -c foo.s"
  Args.ClaimAllArgs(options::OPT_emit_llvm);

  claimNoWarnArgs(Args);

  // Invoke ourselves in -cc1as mode.
  //
  // FIXME: Implement custom jobs for internal actions.
  CmdArgs.push_back("-cc1as");

  // Add the "effective" target triple.
  CmdArgs.push_back("-triple");
  CmdArgs.push_back(Args.MakeArgString(TripleStr));

  getToolChain().addClangCC1ASTargetOptions(Args, CmdArgs);

  // Set the output mode, we currently only expect to be used as a real
  // assembler.
  CmdArgs.push_back("-filetype");
  CmdArgs.push_back("obj");

  // Set the main file name, so that debug info works even with
  // -save-temps or preprocessed assembly.
  CmdArgs.push_back("-main-file-name");
  CmdArgs.push_back(Clang::getBaseInputName(Args, Input));

  // Add the target cpu
  std::string CPU = getCPUName(D, Args, Triple, /*FromAs*/ true);
  if (!CPU.empty()) {
    CmdArgs.push_back("-target-cpu");
    CmdArgs.push_back(Args.MakeArgString(CPU));
  }

  // Add the target features
  getTargetFeatures(D, Triple, Args, CmdArgs, true);

  // Ignore explicit -force_cpusubtype_ALL option.
  (void)Args.hasArg(options::OPT_force__cpusubtype__ALL);

  // Pass along any -I options so we get proper .include search paths.
  Args.AddAllArgs(CmdArgs, options::OPT_I_Group);

  // Determine the original source input.
  auto FindSource = [](const Action *S) -> const Action * {
    while (S->getKind() != Action::InputClass) {
      assert(!S->getInputs().empty() && "unexpected root action!");
      S = S->getInputs()[0];
    }
    return S;
  };
  const Action *SourceAction = FindSource(&JA);

  // Forward -g and handle debug info related flags, assuming we are dealing
  // with an actual assembly file.
  bool WantDebug = false;
  Args.ClaimAllArgs(options::OPT_g_Group);
  if (Arg *A = Args.getLastArg(options::OPT_g_Group))
    WantDebug = !A->getOption().matches(options::OPT_g0) &&
                !A->getOption().matches(options::OPT_ggdb0);

  llvm::codegenoptions::DebugInfoKind DebugInfoKind =
      llvm::codegenoptions::NoDebugInfo;

  // Add the -fdebug-compilation-dir flag if needed.
  const char *DebugCompilationDir =
      addDebugCompDirArg(Args, CmdArgs, C.getDriver().getVFS());

  if (SourceAction->getType() == types::TY_Asm ||
      SourceAction->getType() == types::TY_PP_Asm) {
    // You might think that it would be ok to set DebugInfoKind outside of
    // the guard for source type, however there is a test which asserts
    // that some assembler invocation receives no -debug-info-kind,
    // and it's not clear whether that test is just overly restrictive.
    DebugInfoKind = (WantDebug ? llvm::codegenoptions::DebugInfoConstructor
                               : llvm::codegenoptions::NoDebugInfo);

    addDebugPrefixMapArg(getToolChain().getDriver(), getToolChain(), Args,
                         CmdArgs);

    // Set the AT_producer to the clang version when using the integrated
    // assembler on assembly source files.
    CmdArgs.push_back("-dwarf-debug-producer");
    CmdArgs.push_back(Args.MakeArgString(getClangFullVersion()));

    // And pass along -I options
    Args.AddAllArgs(CmdArgs, options::OPT_I);
  }
  const unsigned DwarfVersion = getDwarfVersion(getToolChain(), Args);
  RenderDebugEnablingArgs(Args, CmdArgs, DebugInfoKind, DwarfVersion,
                          llvm::DebuggerKind::Default);
  renderDwarfFormat(D, Triple, Args, CmdArgs, DwarfVersion);
  RenderDebugInfoCompressionArgs(Args, CmdArgs, D, getToolChain());

  // Handle -fPIC et al -- the relocation-model affects the assembler
  // for some targets.
  llvm::Reloc::Model RelocationModel;
  unsigned PICLevel;
  bool IsPIE;
  std::tie(RelocationModel, PICLevel, IsPIE) =
      ParsePICArgs(getToolChain(), Args);

  const char *RMName = RelocationModelName(RelocationModel);
  if (RMName) {
    CmdArgs.push_back("-mrelocation-model");
    CmdArgs.push_back(RMName);
  }

  // Optionally embed the -cc1as level arguments into the debug info, for build
  // analysis.
  if (getToolChain().UseDwarfDebugFlags()) {
    ArgStringList OriginalArgs;
    for (const auto &Arg : Args)
      Arg->render(Args, OriginalArgs);

    SmallString<256> Flags;
    const char *Exec = getToolChain().getDriver().getClangProgramPath();
    EscapeSpacesAndBackslashes(Exec, Flags);
    for (const char *OriginalArg : OriginalArgs) {
      SmallString<128> EscapedArg;
      EscapeSpacesAndBackslashes(OriginalArg, EscapedArg);
      Flags += " ";
      Flags += EscapedArg;
    }
    CmdArgs.push_back("-dwarf-debug-flags");
    CmdArgs.push_back(Args.MakeArgString(Flags));
  }

  // FIXME: Add -static support, once we have it.

  // Add target specific flags.
  switch (getToolChain().getArch()) {
  default:
    break;

  case llvm::Triple::mips:
  case llvm::Triple::mipsel:
  case llvm::Triple::mips64:
  case llvm::Triple::mips64el:
    AddMIPSTargetArgs(Args, CmdArgs);
    break;

  case llvm::Triple::x86:
  case llvm::Triple::x86_64:
    AddX86TargetArgs(Args, CmdArgs);
    break;

  case llvm::Triple::arm:
  case llvm::Triple::armeb:
  case llvm::Triple::thumb:
  case llvm::Triple::thumbeb:
    // This isn't in AddARMTargetArgs because we want to do this for assembly
    // only, not C/C++.
    if (Args.hasFlag(options::OPT_mdefault_build_attributes,
                     options::OPT_mno_default_build_attributes, true)) {
        CmdArgs.push_back("-mllvm");
        CmdArgs.push_back("-arm-add-build-attributes");
    }
    break;

  case llvm::Triple::aarch64:
  case llvm::Triple::aarch64_32:
  case llvm::Triple::aarch64_be:
    if (Args.hasArg(options::OPT_mmark_bti_property)) {
      CmdArgs.push_back("-mllvm");
      CmdArgs.push_back("-aarch64-mark-bti-property");
    }
    break;

  case llvm::Triple::loongarch32:
  case llvm::Triple::loongarch64:
    AddLoongArchTargetArgs(Args, CmdArgs);
    break;

  case llvm::Triple::riscv32:
  case llvm::Triple::riscv64:
    AddRISCVTargetArgs(Args, CmdArgs);
    break;

  case llvm::Triple::hexagon:
    if (Args.hasFlag(options::OPT_mdefault_build_attributes,
                     options::OPT_mno_default_build_attributes, true)) {
      CmdArgs.push_back("-mllvm");
      CmdArgs.push_back("-hexagon-add-build-attributes");
    }
    break;
  }

  // Consume all the warning flags. Usually this would be handled more
  // gracefully by -cc1 (warning about unknown warning flags, etc) but -cc1as
  // doesn't handle that so rather than warning about unused flags that are
  // actually used, we'll lie by omission instead.
  // FIXME: Stop lying and consume only the appropriate driver flags
  Args.ClaimAllArgs(options::OPT_W_Group);

  CollectArgsForIntegratedAssembler(C, Args, CmdArgs,
                                    getToolChain().getDriver());

  Args.AddAllArgs(CmdArgs, options::OPT_mllvm);

  if (DebugInfoKind > llvm::codegenoptions::NoDebugInfo && Output.isFilename())
    addDebugObjectName(Args, CmdArgs, DebugCompilationDir,
                       Output.getFilename());

  // Fixup any previous commands that use -object-file-name because when we
  // generated them, the final .obj name wasn't yet known.
  for (Command &J : C.getJobs()) {
    if (SourceAction != FindSource(&J.getSource()))
      continue;
    auto &JArgs = J.getArguments();
    for (unsigned I = 0; I < JArgs.size(); ++I) {
      if (StringRef(JArgs[I]).starts_with("-object-file-name=") &&
          Output.isFilename()) {
       ArgStringList NewArgs(JArgs.begin(), JArgs.begin() + I);
       addDebugObjectName(Args, NewArgs, DebugCompilationDir,
                          Output.getFilename());
       NewArgs.append(JArgs.begin() + I + 1, JArgs.end());
       J.replaceArguments(NewArgs);
       break;
      }
    }
  }

  assert(Output.isFilename() && "Unexpected lipo output.");
  CmdArgs.push_back("-o");
  CmdArgs.push_back(Output.getFilename());

  const llvm::Triple &T = getToolChain().getTriple();
  Arg *A;
  if (getDebugFissionKind(D, Args, A) == DwarfFissionKind::Split &&
      T.isOSBinFormatELF()) {
    CmdArgs.push_back("-split-dwarf-output");
    CmdArgs.push_back(SplitDebugName(JA, Args, Input, Output));
  }

  if (Triple.isAMDGPU())
    handleAMDGPUCodeObjectVersionOptions(D, Args, CmdArgs, /*IsCC1As=*/true);

  assert(Input.isFilename() && "Invalid input.");
  CmdArgs.push_back(Input.getFilename());

  const char *Exec = getToolChain().getDriver().getClangProgramPath();
  if (D.CC1Main && !D.CCGenDiagnostics) {
    // Invoke cc1as directly in this process.
    C.addCommand(std::make_unique<CC1Command>(
        JA, *this, ResponseFileSupport::AtFileUTF8(), Exec, CmdArgs, Inputs,
        Output, D.getPrependArg()));
  } else {
    C.addCommand(std::make_unique<Command>(
        JA, *this, ResponseFileSupport::AtFileUTF8(), Exec, CmdArgs, Inputs,
        Output, D.getPrependArg()));
  }
}

// Begin OffloadBundler
void OffloadBundler::ConstructJob(Compilation &C, const JobAction &JA,
                                  const InputInfo &Output,
                                  const InputInfoList &Inputs,
                                  const llvm::opt::ArgList &TCArgs,
                                  const char *LinkingOutput) const {
  // The version with only one output is expected to refer to a bundling job.
  assert(isa<OffloadBundlingJobAction>(JA) && "Expecting bundling job!");

  // The bundling command looks like this:
  // clang-offload-bundler -type=bc
  //   -targets=host-triple,openmp-triple1,openmp-triple2
  //   -output=output_file
  //   -input=unbundle_file_host
  //   -input=unbundle_file_tgt1
  //   -input=unbundle_file_tgt2

  ArgStringList CmdArgs;

  // Get the type.
  CmdArgs.push_back(TCArgs.MakeArgString(
      Twine("-type=") + types::getTypeTempSuffix(Output.getType())));

  assert(JA.getInputs().size() == Inputs.size() &&
         "Not have inputs for all dependence actions??");

  // Get the targets.
  SmallString<128> Triples;
  Triples += "-targets=";
  for (unsigned I = 0; I < Inputs.size(); ++I) {
    if (I)
      Triples += ',';

    // Find ToolChain for this input.
    Action::OffloadKind CurKind = Action::OFK_Host;
    const ToolChain *CurTC = &getToolChain();
    const Action *CurDep = JA.getInputs()[I];

    // Special handling for FPGA AOC[RX] binaries that are bundled prior to
    // being added to the generated archive.
    llvm::Triple Triple = CurTC->getTriple();
    bool IsFPGA = Triple.isSPIR() &&
                  Triple.getSubArch() == llvm::Triple::SPIRSubArch_fpga;
    Arg *A = TCArgs.getLastArg(options::OPT_fsycl_link_EQ);
    if (A && IsFPGA) {
      bool IsFPGAImage = false;
      IsFPGAImage = A->getValue() == StringRef("image");
      if (Inputs.size() == 1) {
        Triples += Action::GetOffloadKindName(CurKind);
        Triples += "-fpga_";
        Triples += IsFPGAImage ? "aocx" : "aocr";
        if (!IsFPGAImage && !C.getDriver().IsFPGAHWMode())
          Triples += "_emu";
        Triples += "-intel-unknown";
        continue;
      }
    }

    if (const auto *OA = dyn_cast<OffloadAction>(CurDep)) {
      CurTC = nullptr;
      OA->doOnEachDependence([&](Action *A, const ToolChain *TC, const char *) {
        assert(CurTC == nullptr && "Expected one dependence!");
        CurKind = A->getOffloadingDeviceKind();
        CurTC = TC;
      });
    }

    bool IsSYCL =
        TCArgs.hasFlag(options::OPT_fsycl, options::OPT_fno_sycl, false);
    Triples += (IsSYCL && (CurKind == Action::OFK_Cuda))
                   ? Action::GetOffloadKindName(Action::OFK_SYCL)
                   : Action::GetOffloadKindName(CurKind);
    Triples += '-';
    // Incoming DeviceArch is set, break down the Current triple and add the
    // device arch value to it.
    // This is done for AOT targets only.
    std::string DeviceArch;
    llvm::Triple TargetTriple(CurTC->getTriple());
    if (CurKind == Action::OFK_SYCL && TargetTriple.isSPIRAOT() &&
        tools::SYCL::shouldDoPerObjectFileLinking(C))
      DeviceArch = std::string("image");
    if (CurKind != Action::OFK_Host && !DeviceArch.empty()) {
      llvm::Triple T(CurTC->getTriple());
      SmallString<128> ArchName(CurTC->getArchName());
      ArchName += "_";
      ArchName += DeviceArch.data();
      T.setArchName(ArchName);
      Triples += T.normalize();
    } else {
      Triples += CurTC->getTriple().normalize();
    }
    if ((CurKind == Action::OFK_HIP || CurKind == Action::OFK_OpenMP ||
         CurKind == Action::OFK_Cuda || CurKind == Action::OFK_SYCL) &&
        !StringRef(CurDep->getOffloadingArch()).empty() &&
        !TCArgs.hasArg(options::OPT_fno_bundle_offload_arch)) {
      Triples += '-';
      Triples += CurDep->getOffloadingArch();
    }

    // TODO: Replace parsing of -march flag. Can be done by storing GPUArch
    //       with each toolchain.
    StringRef GPUArchName;
    if (CurKind == Action::OFK_OpenMP) {
      // Extract GPUArch from -march argument in TC argument list.
      for (unsigned ArgIndex = 0; ArgIndex < TCArgs.size(); ArgIndex++) {
        auto ArchStr = StringRef(TCArgs.getArgString(ArgIndex));
        auto Arch = ArchStr.starts_with_insensitive("-march=");
        if (Arch) {
          GPUArchName = ArchStr.substr(7);
          Triples += "-";
          break;
        }
      }
      Triples += GPUArchName.str();
    }
  }
  // If we see we are bundling for FPGA using -fintelfpga, add the
  // dependency bundle
  bool IsFPGADepBundle = TCArgs.hasArg(options::OPT_fintelfpga) &&
                         Output.getType() == types::TY_Object &&
                         !TCArgs.hasArg(options::OPT_fsycl_link_EQ);

  // For spir64_fpga target, when bundling objects we also want to bundle up the
  // named dependency file.
  // TODO - We are currently using the target triple inputs to slot a location
  // of the dependency information into the bundle.  It would be good to
  // separate this out to an explicit option in the bundler for the dependency
  // file as it does not match the type being bundled.
  if (IsFPGADepBundle) {
    Triples += ',';
    Triples += Action::GetOffloadKindName(Action::OFK_SYCL);
    Triples += '-';
    Triples += types::getTypeName(types::TY_FPGA_Dependencies);
  }
  CmdArgs.push_back(TCArgs.MakeArgString(Triples));

  // Get bundled file command.
  CmdArgs.push_back(
      TCArgs.MakeArgString(Twine("-output=") + Output.getFilename()));

  // Get unbundled files command.
  for (unsigned I = 0; I < Inputs.size(); ++I) {
    SmallString<128> UB;
    UB += "-input=";

    // Find ToolChain for this input.
    const ToolChain *CurTC = &getToolChain();
    if (const auto *OA = dyn_cast<OffloadAction>(JA.getInputs()[I])) {
      CurTC = nullptr;
      OA->doOnEachDependence([&](Action *, const ToolChain *TC, const char *) {
        assert(CurTC == nullptr && "Expected one dependence!");
        CurTC = TC;
      });
      UB += C.addTempFile(
          C.getArgs().MakeArgString(CurTC->getInputFilename(Inputs[I])));
    } else {
      UB += CurTC->getInputFilename(Inputs[I]);
    }
    CmdArgs.push_back(TCArgs.MakeArgString(UB));
  }
  // For -fintelfpga, when bundling objects we also want to bundle up the
  // named dependency file.
  if (IsFPGADepBundle) {
    const char *BaseName = Clang::getBaseInputName(TCArgs, Inputs[0]);
    SmallString<128> DepFile(C.getDriver().getFPGATempDepFile(BaseName));
    if (!DepFile.empty())
      CmdArgs.push_back(TCArgs.MakeArgString("-input=" + DepFile));
  }
  addOffloadCompressArgs(TCArgs, CmdArgs);
  // All the inputs are encoded as commands.
  C.addCommand(std::make_unique<Command>(
      JA, *this, ResponseFileSupport::None(),
      TCArgs.MakeArgString(getToolChain().GetProgramPath(getShortName())),
      CmdArgs, std::nullopt, Output));
}

void OffloadBundler::ConstructJobMultipleOutputs(
    Compilation &C, const JobAction &JA, const InputInfoList &Outputs,
    const InputInfoList &Inputs, const llvm::opt::ArgList &TCArgs,
    const char *LinkingOutput) const {
  // The version with multiple outputs is expected to refer to a unbundling job.
  auto &UA = cast<OffloadUnbundlingJobAction>(JA);

  // The unbundling command looks like this:
  // clang-offload-bundler -type=bc
  //   -targets=host-triple,openmp-triple1,openmp-triple2
  //   -input=input_file
  //   -output=unbundle_file_host
  //   -output=unbundle_file_tgt1
  //   -output=unbundle_file_tgt2
  //   -unbundle

  ArgStringList CmdArgs;
  InputInfo Input = Inputs.front();
  const char *TypeArg = types::getTypeTempSuffix(Input.getType());
  const char *InputFileName = Input.getFilename();
  types::ID InputType(Input.getType());
  bool IsFPGADepUnbundle = JA.getType() == types::TY_FPGA_Dependencies;
  bool IsFPGADepLibUnbundle = JA.getType() == types::TY_FPGA_Dependencies_List;
  InputInfoList ForeachInputs;
  if (InputType == types::TY_Tempfilelist)
    ForeachInputs.push_back(Input);

  if (InputType == types::TY_FPGA_AOCX || InputType == types::TY_FPGA_AOCR ||
      InputType == types::TY_FPGA_AOCR_EMU) {
    // Override type with AOCX/AOCR which will unbundle to a list containing
    // binaries with the appropriate extension (.aocx/.aocr)
    // TODO - representation of the output file from the unbundle for these
    // types (aocx/aocr) are always list files.  We should represent this
    // better in the output extension and type for improved understanding
    // of file contents and debuggability.
    TypeArg = (InputType == types::TY_FPGA_AOCX) ? "aocx" : "aocr";
    // When the output is a Tempfilelist, we know we are unbundling
    // the .bc files from the archive.
    if (!getToolChain().getTriple().isSPIROrSPIRV() ||
        JA.getType() == types::TY_Tempfilelist)
      TypeArg = "aoo";
  }
  if (InputType == types::TY_FPGA_AOCO || IsFPGADepLibUnbundle)
    TypeArg = "aoo";
  if (IsFPGADepUnbundle)
    TypeArg = "o";

  bool HasSPIRTarget = false;
  bool HasFPGATarget = false;
  auto SYCLTCRange = C.getOffloadToolChains<Action::OFK_SYCL>();
  for (auto TI = SYCLTCRange.first, TE = SYCLTCRange.second; TI != TE; ++TI) {
    llvm::Triple TT(TI->second->getTriple());
    if (TT.isSPIROrSPIRV()) {
      HasSPIRTarget = true;
      if (TT.getSubArch() == llvm::Triple::SPIRSubArch_fpga)
        HasFPGATarget = true;
    }
  }
  if (InputType == types::TY_Archive && HasSPIRTarget)
    TypeArg = "aoo";

  // Get the type.
  CmdArgs.push_back(TCArgs.MakeArgString(Twine("-type=") + TypeArg));

  // For FPGA Archives that contain AOCO in them, we only want to unbundle
  // the objects from the archive that do not have AOCO associated in that
  // specific object.  Only do this when in hardware mode.
  if (InputType == types::TY_Archive && HasFPGATarget && !IsFPGADepUnbundle &&
      !IsFPGADepLibUnbundle && C.getDriver().IsFPGAHWMode()) {
    llvm::Triple TT;
    TT.setArchName(types::getTypeName(types::TY_FPGA_AOCO));
    TT.setVendorName("intel");
    TT.setOS(getToolChain().getTriple().getOS());
    SmallString<128> ExcludedTargets("-excluded-targets=");
    ExcludedTargets += "sycl-";
    ExcludedTargets += TT.normalize();
    CmdArgs.push_back(TCArgs.MakeArgString(ExcludedTargets));
  }

  // Get the targets.
  SmallString<128> Triples;
  Triples += "-targets=";
  auto DepInfo = UA.getDependentActionsInfo();
  for (unsigned I = 0, J = 0; I < DepInfo.size(); ++I) {
    auto &Dep = DepInfo[I];
    // FPGA device triples are 'transformed' for the bundler when creating
    // aocx or aocr type bundles.  Also, we only do a specific target
    // unbundling, skipping the host side or device side.
    if (types::isFPGA(InputType) || InputType == types::TY_Tempfilelist) {
      if (getToolChain().getTriple().isSPIROrSPIRV()) {
        if (Dep.DependentToolChain->getTriple().getSubArch() ==
            llvm::Triple::SPIRSubArch_fpga) {
          StringRef TypeName(types::getTypeName(InputType));
          types::ID Type = UA.getDependentType();
          if (InputType == types::TY_Tempfilelist && Type != types::TY_Nothing)
            TypeName = types::getTypeName(Type);
          if (J++)
            Triples += ',';
          llvm::Triple TT;
          TT.setArchName(TypeName);
          TT.setVendorName("intel");
          TT.setOS(getToolChain().getTriple().getOS());
          if ((InputType == types::TY_FPGA_AOCX ||
               InputType == types::TY_FPGA_AOCR ||
               InputType == types::TY_FPGA_AOCR_EMU) &&
              JA.getType() == types::TY_Tempfilelist)
            // AOCX device and AOCR bc info is bundled in the host kind
            Triples += "host-";
          else
            // AOCR device is bundled in the sycl kind
            Triples += "sycl-";
          Triples += TT.normalize();
          continue;
        } else if (Dep.DependentOffloadKind == Action::OFK_Host) {
          // No host unbundle for FPGA binaries.
          continue;
        }
      } else if (Dep.DependentOffloadKind == Action::OFK_SYCL)
        continue;
    } else if (InputType == types::TY_Archive ||
               (getToolChain().getTriple().getSubArch() ==
                    llvm::Triple::SPIRSubArch_fpga &&
                TCArgs.hasArg(options::OPT_fsycl_link_EQ))) {
      // Do not extract host part if we are unbundling archive on Windows
      // because it is not needed. Static offload libraries are added to the
      // host link command just as normal libraries.  Do not extract the host
      // part from FPGA -fsycl-link unbundles either, as the full obj
      // is used in the final link
      if (Dep.DependentOffloadKind == Action::OFK_Host)
        continue;
    }
    if (J++)
      Triples += ',';
    Triples += Action::GetOffloadKindName(Dep.DependentOffloadKind);
    Triples += '-';
    // When -fsycl-force-target is used, this value overrides the expected
    // output type we are unbundling.
    if (Dep.DependentOffloadKind == Action::OFK_SYCL &&
        TCArgs.hasArg(options::OPT_fsycl_force_target_EQ)) {
      StringRef Val(
          TCArgs.getLastArg(options::OPT_fsycl_force_target_EQ)->getValue());
      llvm::Triple TT(C.getDriver().MakeSYCLDeviceTriple(Val));
      Triples += TT.normalize();
    } else
      Triples += Dep.DependentToolChain->getTriple().normalize();
    if ((Dep.DependentOffloadKind == Action::OFK_HIP ||
         Dep.DependentOffloadKind == Action::OFK_OpenMP ||
         Dep.DependentOffloadKind == Action::OFK_Cuda ||
         Dep.DependentOffloadKind == Action::OFK_SYCL) &&
        !Dep.DependentBoundArch.empty() &&
        !TCArgs.hasArg(options::OPT_fno_bundle_offload_arch)) {
      Triples += '-';
      Triples += Dep.DependentBoundArch;
    }
    // TODO: Replace parsing of -march flag. Can be done by storing GPUArch
    //       with each toolchain.
    StringRef GPUArchName;
    if (Dep.DependentOffloadKind == Action::OFK_OpenMP) {
      // Extract GPUArch from -march argument in TC argument list.
      for (unsigned ArgIndex = 0; ArgIndex < TCArgs.size(); ArgIndex++) {
        StringRef ArchStr = StringRef(TCArgs.getArgString(ArgIndex));
        auto Arch = ArchStr.starts_with_insensitive("-march=");
        if (Arch) {
          GPUArchName = ArchStr.substr(7);
          Triples += "-";
          break;
        }
      }
      Triples += GPUArchName.str();
    }
  }
  if (IsFPGADepUnbundle || IsFPGADepLibUnbundle) {
    // TODO - We are currently using the target triple inputs to slot a location
    // of the dependency information into the bundle.  It would be good to
    // separate this out to an explicit option in the bundler for the dependency
    // file as it does not match the type being bundled.
    Triples += Action::GetOffloadKindName(Action::OFK_SYCL);
    Triples += '-';
    Triples += types::getTypeName(types::TY_FPGA_Dependencies);
  }
  std::string TargetString(UA.getTargetString());
  if (!TargetString.empty()) {
    // The target string was provided, we will override the defaults and use
    // the string provided.
    SmallString<128> TSTriple("-targets=");
    TSTriple += TargetString;
    CmdArgs.push_back(TCArgs.MakeArgString(TSTriple));
  } else {
    CmdArgs.push_back(TCArgs.MakeArgString(Triples));
  }

  // Get bundled file command.
  CmdArgs.push_back(
      TCArgs.MakeArgString(Twine("-input=") + InputFileName));

  // Get unbundled files command.
  // When dealing with -fintelfpga, there is an additional unbundle step
  // that occurs for the dependency file.  In that case, do not use the
  // dependent information, but just the output file.
  if (IsFPGADepUnbundle || IsFPGADepLibUnbundle) {
    SmallString<128> UB;
    UB += "-output=";
    UB += Outputs[0].getFilename();
    CmdArgs.push_back(TCArgs.MakeArgString(UB));
  } else {
    for (unsigned I = 0; I < Outputs.size(); ++I) {
      SmallString<128> UB;
      UB += "-output=";
      UB += DepInfo[I].DependentToolChain->getInputFilename(Outputs[I]);
      CmdArgs.push_back(TCArgs.MakeArgString(UB));
    }
  }
  CmdArgs.push_back("-unbundle");
  CmdArgs.push_back("-allow-missing-bundles");
  if (TCArgs.hasArg(options::OPT_v))
    CmdArgs.push_back("-verbose");

  // Input is a list, we need to work on each individually and create a new
  // list file.
  // All the inputs are encoded as commands.
  auto Cmd = std::make_unique<Command>(
      JA, *this, ResponseFileSupport::None(),
      TCArgs.MakeArgString(getToolChain().GetProgramPath(getShortName())),
      CmdArgs, std::nullopt, Outputs);
  if (!ForeachInputs.empty() && Outputs.size() == 1) {
    StringRef ParallelJobs =
        TCArgs.getLastArgValue(options::OPT_fsycl_max_parallel_jobs_EQ);
    tools::SYCL::constructLLVMForeachCommand(
        C, JA, std::move(Cmd), ForeachInputs, Outputs[0], this, "",
        types::getTypeTempSuffix(types::TY_Tempfilelist), ParallelJobs);
  } else
    C.addCommand(std::move(Cmd));
}

// Begin OffloadWrapper

static void addRunTimeWrapperOpts(Compilation &C,
                                  Action::OffloadKind DeviceOffloadKind,
                                  const llvm::opt::ArgList &TCArgs,
                                  ArgStringList &CmdArgs,
                                  const ToolChain &TC,
                                  const JobAction &JA) {
  // Grab any Target specific options that need to be added to the wrapper
  // information.
  ArgStringList BuildArgs;
  auto createArgString = [&](const char *Opt) {
    if (BuildArgs.empty())
      return;
    SmallString<128> AL;
    for (const char *A : BuildArgs) {
      if (AL.empty()) {
        AL = A;
        continue;
      }
      AL += " ";
      AL += A;
    }
    CmdArgs.push_back(C.getArgs().MakeArgString(Twine(Opt) + AL));
  };
  const toolchains::SYCLToolChain &SYCLTC =
            static_cast<const toolchains::SYCLToolChain &>(TC);
  llvm::Triple TT = SYCLTC.getTriple();
  // TODO: Consider separating the mechanisms for:
  // - passing standard-defined options to AOT/JIT compilation steps;
  // - passing AOT-compiler specific options.
  // This would allow retaining standard language options in the
  // image descriptor, while excluding tool-specific options that
  // have been known to confuse RT implementations.
  if (TT.getSubArch() == llvm::Triple::NoSubArch) {
    // Only store compile/link opts in the image descriptor for the SPIR-V
    // target; AOT compilation has already been performed otherwise.
    const ArgList &Args = C.getArgsForToolChain(nullptr, StringRef(),
                                                DeviceOffloadKind);
    const ToolChain *HostTC = C.getSingleOffloadToolChain<Action::OFK_Host>();
    SYCLTC.AddImpliedTargetArgs(TT, Args, BuildArgs, JA, *HostTC);
    SYCLTC.TranslateBackendTargetArgs(TT, Args, BuildArgs);
    createArgString("-compile-opts=");
    BuildArgs.clear();
    SYCLTC.TranslateLinkerTargetArgs(TT, Args, BuildArgs);
    createArgString("-link-opts=");
  }
}

void OffloadWrapper::ConstructJob(Compilation &C, const JobAction &JA,
                                  const InputInfo &Output,
                                  const InputInfoList &Inputs,
                                  const llvm::opt::ArgList &TCArgs,
                                  const char *LinkingOutput) const {
  // Construct offload-wrapper command.  Also calls llc to generate the
  // object that is fed to the linker from the wrapper generated bc file
  assert(isa<OffloadWrapperJobAction>(JA) && "Expecting wrapping job!");

  Action::OffloadKind OffloadingKind = JA.getOffloadingDeviceKind();
  if (OffloadingKind == Action::OFK_SYCL) {
    // The wrapper command looks like this:
    // clang-offload-wrapper
    //   -o=<outputfile>.bc
    //   -host=x86_64-pc-linux-gnu -kind=sycl
    //   -format=spirv <inputfile1>.spv <manifest1>(optional)
    //   -format=spirv <inputfile2>.spv <manifest2>(optional)
    //  ...
    ArgStringList WrapperArgs;

    const auto &WrapperJob = *llvm::dyn_cast<OffloadWrapperJobAction>(&JA);
    bool LlcCompileEnabled = WrapperJob.getCompileStep();
    SmallString<128> OutOpt("-o=");
    std::string OutTmpName = C.getDriver().GetTemporaryPath("wrapper", "bc");
    const char *WrapperFileName =
        C.addTempFile(C.getArgs().MakeArgString(OutTmpName));
    OutOpt += LlcCompileEnabled ? WrapperFileName : Output.getFilename();
    WrapperArgs.push_back(C.getArgs().MakeArgString(OutOpt));

    SmallString<128> HostTripleOpt("-host=");
    HostTripleOpt += getToolChain().getAuxTriple()->str();
    WrapperArgs.push_back(C.getArgs().MakeArgString(HostTripleOpt));

    llvm::Triple TT = getToolChain().getTriple();
    SmallString<128> TargetTripleOpt = TT.getArchName();
    bool WrapFPGADevice = false;
    bool FPGAEarly = false;
    if (Arg *A = C.getInputArgs().getLastArg(options::OPT_fsycl_link_EQ)) {
      WrapFPGADevice = true;
      FPGAEarly = (A->getValue() == StringRef("early"));
      // When wrapping an FPGA aocx binary to archive, do not emit registration
      // functions
      if (A->getValue() == StringRef("image"))
        WrapperArgs.push_back(C.getArgs().MakeArgString("--emit-reg-funcs=0"));
    }
    addRunTimeWrapperOpts(C, OffloadingKind, TCArgs, WrapperArgs,
                          getToolChain(), JA);

    // When wrapping an FPGA device binary, we need to be sure to apply the
    // appropriate triple that corresponds (fpga_aocr-intel-<os>)
    // to the target triple setting.
    if (TT.getSubArch() == llvm::Triple::SPIRSubArch_fpga && WrapFPGADevice) {
      SmallString<16> FPGAArch("fpga_");
      if (FPGAEarly) {
        FPGAArch += "aocr";
        if (C.getDriver().IsFPGAEmulationMode())
          FPGAArch += "_emu";
      } else
        FPGAArch += "aocx";
      TT.setArchName(FPGAArch);
      TT.setVendorName("intel");
      TargetTripleOpt = TT.str();
    }
    const toolchains::SYCLToolChain &TC =
              static_cast<const toolchains::SYCLToolChain &>(getToolChain());
    bool IsEmbeddedIR = cast<OffloadWrapperJobAction>(JA).isEmbeddedIR();
    if (IsEmbeddedIR) {
      // When the offload-wrapper is called to embed LLVM IR, add a prefix to
      // the target triple to distinguish the LLVM IR from the actual device
      // binary for that target.
      TargetTripleOpt = ("llvm_" + TargetTripleOpt).str();
    }

    const bool IsSYCLNativeCPU = isSYCLNativeCPU(TC);
    if (IsSYCLNativeCPU) {
      TargetTripleOpt = "native_cpu";
    }
    WrapperArgs.push_back(
        C.getArgs().MakeArgString(Twine("-target=") + TargetTripleOpt));

    // TODO forcing offload kind is a simplification which assumes wrapper used
    // only with SYCL. Device binary format (-format=xxx) option should also
    // come from the command line and/or the native compiler. Should be fixed
    // together with supporting AOT in the driver. If format is not set, the
    // default is "none" which means runtime must try to determine it
    // automatically.
    StringRef Kind = Action::GetOffloadKindName(OffloadingKind);
    Action::OffloadKind OK = WrapperJob.getOffloadKind();
    if (OK != Action::OFK_None)
      Kind = Action::GetOffloadKindName(OK);
    WrapperArgs.push_back(
        C.getArgs().MakeArgString(Twine("-kind=") + Twine(Kind)));

    // For FPGA toolchains, we can provide previously wrapped bc input files to
    // the wrapper step.  This is done for AOCR based files that will need the
    // Symbols and Properties from a previous compilation step.
    if (TC.getTriple().isSPIR() && Inputs.size() == 2 &&
        TC.getTriple().getSubArch() == llvm::Triple::SPIRSubArch_fpga) {
      // If there is an additional input argument passed in, that is considered
      // the .bc file to include in this wrapping job.
      const InputInfo &I = Inputs[1];
      WrapperArgs.push_back(C.getArgs().MakeArgString(
          Twine("--sym-prop-bc-files=") + I.getFilename()));
    }

    assert((Inputs.size() > 0) && "no inputs for clang-offload-wrapper");
    assert(((Inputs[0].getType() != types::TY_Tempfiletable) ||
            (Inputs.size() == 1)) &&
           "wrong usage of clang-offload-wrapper with SYCL");
    const InputInfo &I = Inputs[0];
    assert(I.isFilename() && "Invalid input.");

    if (I.getType() == types::TY_Tempfiletable ||
        I.getType() == types::TY_Tempfilelist || IsEmbeddedIR)
      // wrapper actual input files are passed via the batch job file table:
      WrapperArgs.push_back(C.getArgs().MakeArgString("-batch"));
    WrapperArgs.push_back(C.getArgs().MakeArgString(I.getFilename()));

    auto Cmd = std::make_unique<Command>(
        JA, *this, ResponseFileSupport::None(),
        TCArgs.MakeArgString(getToolChain().GetProgramPath(getShortName())),
        WrapperArgs, std::nullopt);
    C.addCommand(std::move(Cmd));

    if (LlcCompileEnabled) {
      // Construct llc command.
      // The output is an object file
      ArgStringList LlcArgs{"-filetype=obj", "-o", Output.getFilename(),
                            WrapperFileName};
      llvm::Reloc::Model RelocationModel;
      unsigned PICLevel;
      bool IsPIE;
      std::tie(RelocationModel, PICLevel, IsPIE) =
          ParsePICArgs(getToolChain(), TCArgs);
      if (PICLevel > 0 || TCArgs.hasArg(options::OPT_shared)) {
        LlcArgs.push_back("-relocation-model=pic");
      }
      if (Arg *A = C.getArgs().getLastArg(options::OPT_mcmodel_EQ))
        LlcArgs.push_back(
            TCArgs.MakeArgString(Twine("--code-model=") + A->getValue()));

      SmallString<128> LlcPath(C.getDriver().Dir);
      llvm::sys::path::append(LlcPath, "llc");
      const char *Llc = C.getArgs().MakeArgString(LlcPath);
      C.addCommand(std::make_unique<Command>(
          JA, *this, ResponseFileSupport::None(), Llc, LlcArgs, std::nullopt));
    }
    return;
  } // end of SYCL flavor of offload wrapper command creation

  ArgStringList CmdArgs;

  const llvm::Triple &Triple = getToolChain().getEffectiveTriple();

  // Add the "effective" target triple.
  CmdArgs.push_back("-host");
  CmdArgs.push_back(TCArgs.MakeArgString(Triple.getTriple()));

  // Add the output file name.
  assert(Output.isFilename() && "Invalid output.");
  CmdArgs.push_back("-o");
  CmdArgs.push_back(TCArgs.MakeArgString(Output.getFilename()));

  assert(JA.getInputs().size() == Inputs.size() &&
         "Not have inputs for all dependence actions??");

  // For FPGA, we wrap the host objects before archiving them when using
  // -fsycl-link.  This allows for better extraction control from the
  // archive when we need the host objects for subsequent compilations.
  if (OffloadingKind == Action::OFK_None &&
      C.getArgs().hasArg(options::OPT_fintelfpga) &&
      C.getArgs().hasArg(options::OPT_fsycl_link_EQ)) {

    // Add offload targets and inputs.
    CmdArgs.push_back(C.getArgs().MakeArgString(
        Twine("-kind=") + Action::GetOffloadKindName(OffloadingKind)));
    CmdArgs.push_back(
        TCArgs.MakeArgString(Twine("-target=") + Triple.getTriple()));

    // Add input.
    assert(Inputs[0].isFilename() && "Invalid input.");
    CmdArgs.push_back(TCArgs.MakeArgString(Inputs[0].getFilename()));

    C.addCommand(std::make_unique<Command>(
        JA, *this, ResponseFileSupport::None(),
        TCArgs.MakeArgString(getToolChain().GetProgramPath(getShortName())),
        CmdArgs, Inputs));
    return;
  }

  // Add offload targets and inputs.
  for (unsigned I = 0; I < Inputs.size(); ++I) {
    // Get input's Offload Kind and ToolChain.
    const auto *OA = cast<OffloadAction>(JA.getInputs()[I]);
    assert(OA->hasSingleDeviceDependence(/*DoNotConsiderHostActions=*/true) &&
           "Expected one device dependence!");
    Action::OffloadKind DeviceKind = Action::OFK_None;
    const ToolChain *DeviceTC = nullptr;
    OA->doOnEachDependence([&](Action *A, const ToolChain *TC, const char *) {
      DeviceKind = A->getOffloadingDeviceKind();
      DeviceTC = TC;
    });

    // And add it to the offload targets.
    CmdArgs.push_back(C.getArgs().MakeArgString(
        Twine("-kind=") + Action::GetOffloadKindName(DeviceKind)));
    std::string TargetTripleOpt = DeviceTC->getTriple().normalize();
    // SYCL toolchain target only uses the arch name.
    if (DeviceKind == Action::OFK_SYCL)
      TargetTripleOpt = DeviceTC->getTriple().getArchName();
    CmdArgs.push_back(
        TCArgs.MakeArgString(Twine("-target=") + TargetTripleOpt));
    addRunTimeWrapperOpts(C, DeviceKind, TCArgs, CmdArgs, *DeviceTC, JA);

    if (Inputs[I].getType() == types::TY_Tempfiletable ||
        Inputs[I].getType() == types::TY_Tempfilelist)
      // wrapper actual input files are passed via the batch job file table:
      CmdArgs.push_back(C.getArgs().MakeArgString("-batch"));

    // Add input.
    assert(Inputs[I].isFilename() && "Invalid input.");
    CmdArgs.push_back(TCArgs.MakeArgString(Inputs[I].getFilename()));
  }

  C.addCommand(std::make_unique<Command>(
      JA, *this, ResponseFileSupport::None(),
      TCArgs.MakeArgString(getToolChain().GetProgramPath(getShortName())),
      CmdArgs, Inputs));
}

void OffloadPackager::ConstructJob(Compilation &C, const JobAction &JA,
                                   const InputInfo &Output,
                                   const InputInfoList &Inputs,
                                   const llvm::opt::ArgList &Args,
                                   const char *LinkingOutput) const {
  ArgStringList CmdArgs;

  // Add the output file name.
  assert(Output.isFilename() && "Invalid output.");
  CmdArgs.push_back("-o");
  CmdArgs.push_back(Output.getFilename());

  // Create the inputs to bundle the needed metadata.
  for (const InputInfo &Input : Inputs) {
    const Action *OffloadAction = Input.getAction();
    const ToolChain *TC = OffloadAction->getOffloadingToolChain();
    const ArgList &TCArgs =
        C.getArgsForToolChain(TC, OffloadAction->getOffloadingArch(),
                              OffloadAction->getOffloadingDeviceKind());
    StringRef File = C.getArgs().MakeArgString(TC->getInputFilename(Input));
    StringRef Arch = OffloadAction->getOffloadingArch()
                         ? OffloadAction->getOffloadingArch()
                         : TCArgs.getLastArgValue(options::OPT_march_EQ);
    StringRef Kind =
      Action::GetOffloadKindName(OffloadAction->getOffloadingDeviceKind());

    ArgStringList Features;
    SmallVector<StringRef> FeatureArgs;
    getTargetFeatures(TC->getDriver(), TC->getTriple(), TCArgs, Features,
                      false);
    llvm::copy_if(Features, std::back_inserter(FeatureArgs),
                  [](StringRef Arg) { return !Arg.starts_with("-target"); });

    if (TC->getTriple().isAMDGPU()) {
      for (StringRef Feature : llvm::split(Arch.split(':').second, ':')) {
        FeatureArgs.emplace_back(
            Args.MakeArgString(Feature.take_back() + Feature.drop_back()));
      }
    }

    // TODO: We need to pass in the full target-id and handle it properly in the
    // linker wrapper.
    SmallVector<std::string> Parts{
        "file=" + File.str(),
        "triple=" + TC->getTripleString(),
        "arch=" + Arch.str(),
        "kind=" + Kind.str(),
    };

    if (TC->getDriver().isUsingLTO(/* IsOffload */ true) ||
        TC->getTriple().isAMDGPU())
      for (StringRef Feature : FeatureArgs)
        Parts.emplace_back("feature=" + Feature.str());

    CmdArgs.push_back(Args.MakeArgString("--image=" + llvm::join(Parts, ",")));
  }

  C.addCommand(std::make_unique<Command>(
      JA, *this, ResponseFileSupport::None(),
      Args.MakeArgString(getToolChain().GetProgramPath(getShortName())),
      CmdArgs, Inputs, Output));
}

// Begin OffloadDeps

void OffloadDeps::constructJob(Compilation &C, const JobAction &JA,
                               ArrayRef<InputInfo> Outputs,
                               ArrayRef<InputInfo> Inputs,
                               const llvm::opt::ArgList &TCArgs,
                               const char *LinkingOutput) const {
  auto &DA = cast<OffloadDepsJobAction>(JA);

  ArgStringList CmdArgs;

  // Get the targets.
  SmallString<128> Targets{"-targets="};
  auto DepInfo = DA.getDependentActionsInfo();
  for (unsigned I = 0; I < DepInfo.size(); ++I) {
    auto &Dep = DepInfo[I];
    if (I)
      Targets += ',';
    Targets += Action::GetOffloadKindName(Dep.DependentOffloadKind);
    Targets += '-';
    // When -fsycl-force-target is used, this value overrides the expected
    // output type we are creating deps for.
    if (Dep.DependentOffloadKind == Action::OFK_SYCL &&
        TCArgs.hasArg(options::OPT_fsycl_force_target_EQ)) {
      StringRef Val(
          TCArgs.getLastArg(options::OPT_fsycl_force_target_EQ)->getValue());
      llvm::Triple TT(C.getDriver().MakeSYCLDeviceTriple(Val));
      Targets += TT.normalize();
    } else {
      std::string NormalizedTriple =
          Dep.DependentToolChain->getTriple().normalize();
      Targets += NormalizedTriple;
    }
    if ((Dep.DependentOffloadKind == Action::OFK_HIP ||
         Dep.DependentOffloadKind == Action::OFK_SYCL) &&
        !Dep.DependentBoundArch.empty()) {
      Targets += '-';
      Targets += Dep.DependentBoundArch;
    }
  }
  CmdArgs.push_back(TCArgs.MakeArgString(Targets));

  // Prepare outputs.
  SmallString<128> Outs{"-outputs="};
  for (unsigned I = 0; I < Outputs.size(); ++I) {
    if (I)
      Outs += ',';
    Outs += DepInfo[I].DependentToolChain->getInputFilename(Outputs[I]);
  }
  CmdArgs.push_back(TCArgs.MakeArgString(Outs));

  // Add input file.
  CmdArgs.push_back(Inputs.front().getFilename());

  // All the inputs are encoded as commands.
  C.addCommand(std::make_unique<Command>(
      JA, *this, ResponseFileSupport::None(),
      TCArgs.MakeArgString(getToolChain().GetProgramPath(getShortName())),
      CmdArgs, std::nullopt, Outputs));
}

void OffloadDeps::ConstructJob(Compilation &C, const JobAction &JA,
                               const InputInfo &Output,
                               const InputInfoList &Inputs,
                               const llvm::opt::ArgList &TCArgs,
                               const char *LinkingOutput) const {
  constructJob(C, JA, Output, Inputs, TCArgs, LinkingOutput);
}

void OffloadDeps::ConstructJobMultipleOutputs(Compilation &C,
                                              const JobAction &JA,
                                              const InputInfoList &Outputs,
                                              const InputInfoList &Inputs,
                                              const llvm::opt::ArgList &TCArgs,
                                              const char *LinkingOutput) const {
  constructJob(C, JA, Outputs, Inputs, TCArgs, LinkingOutput);
}

// Utility function to gather all llvm-spirv options.
static void getOtherSPIRVTransOpts(Compilation &C,
                                   const llvm::opt::ArgList &TCArgs,
                                   llvm::Triple Triple,
                                   ArgStringList &TranslatorArgs) {
  bool IsCPU = Triple.isSPIR() &&
               Triple.getSubArch() == llvm::Triple::SPIRSubArch_x86_64;
  TranslatorArgs.push_back("-spirv-max-version=1.4");
  // Enable NonSemanticShaderDebugInfo.200 for CPU AOT and for non-Windows
  // Enable NonSemanticShaderDebugInfo.200 for CPU AOT and for non-Windows
  const bool IsWindowsMSVC =
      Triple.isWindowsMSVCEnvironment() ||
      C.getDefaultToolChain().getTriple().isWindowsMSVCEnvironment();
  const bool EnableNonSemanticDebug =
      IsCPU || (!IsWindowsMSVC && !C.getDriver().IsFPGAHWMode());
  if (EnableNonSemanticDebug) {
    TranslatorArgs.push_back(
        "-spirv-debug-info-version=nonsemantic-shader-200");
  } else {
    TranslatorArgs.push_back("-spirv-debug-info-version=ocl-100");
    // Prevent crash in the translator if input IR contains DIExpression
    // operations which don't have mapping to OpenCL.DebugInfo.100 spec.
    TranslatorArgs.push_back("-spirv-allow-extra-diexpressions");
  }
  std::string UnknownIntrinsics("-spirv-allow-unknown-intrinsics=llvm.genx.");
  if (IsCPU)
    UnknownIntrinsics += ",llvm.fpbuiltin";
  TranslatorArgs.push_back(TCArgs.MakeArgString(UnknownIntrinsics));
  bool CreatingSyclSPIRVFatObj =
      C.getDriver().getFinalPhase(C.getArgs()) != phases::Link &&
      TCArgs.getLastArgValue(options::OPT_fsycl_device_obj_EQ)
          .equals_insensitive("spirv") &&
      !C.getDriver().offloadDeviceOnly();
  bool ShouldPreserveMetadataInFinalImage =
      TCArgs.hasArg(options::OPT_fsycl_preserve_device_nonsemantic_metadata);
  bool ShouldPreserveMetadata =
      CreatingSyclSPIRVFatObj || ShouldPreserveMetadataInFinalImage;
  if (ShouldPreserveMetadata)
    TranslatorArgs.push_back("--spirv-preserve-auxdata");

  // Disable all the extensions by default
  std::string ExtArg("-spirv-ext=-all");
  std::string DefaultExtArg =
      ",+SPV_EXT_shader_atomic_float_add,+SPV_EXT_shader_atomic_float_min_max"
      ",+SPV_KHR_no_integer_wrap_decoration,+SPV_KHR_float_controls"
      ",+SPV_KHR_expect_assume,+SPV_KHR_linkonce_odr";
  std::string INTELExtArg =
      ",+SPV_INTEL_subgroups,+SPV_INTEL_media_block_io"
      ",+SPV_INTEL_device_side_avc_motion_estimation"
      ",+SPV_INTEL_fpga_loop_controls,+SPV_INTEL_unstructured_loop_controls"
      ",+SPV_INTEL_fpga_reg,+SPV_INTEL_blocking_pipes"
      ",+SPV_INTEL_function_pointers,+SPV_INTEL_kernel_attributes"
      ",+SPV_INTEL_io_pipes,+SPV_INTEL_inline_assembly"
      ",+SPV_INTEL_arbitrary_precision_integers"
      ",+SPV_INTEL_float_controls2,+SPV_INTEL_vector_compute"
      ",+SPV_INTEL_fast_composite"
      ",+SPV_INTEL_arbitrary_precision_fixed_point"
      ",+SPV_INTEL_arbitrary_precision_floating_point"
      ",+SPV_INTEL_variable_length_array,+SPV_INTEL_fp_fast_math_mode"
      ",+SPV_INTEL_long_constant_composite"
      ",+SPV_INTEL_arithmetic_fence"
      ",+SPV_INTEL_global_variable_decorations"
      ",+SPV_INTEL_cache_controls"
      ",+SPV_INTEL_fpga_buffer_location"
      ",+SPV_INTEL_fpga_argument_interfaces"
      ",+SPV_INTEL_fpga_invocation_pipelining_attributes"
      ",+SPV_INTEL_fpga_latency_control"
      ",+SPV_INTEL_task_sequence"
<<<<<<< HEAD
      ",+SPV_KHR_shader_clock";
=======
      ",+SPV_KHR_shader_clock"
      ",+SPV_INTEL_bindless_images";
>>>>>>> eda4c5ad
  ExtArg = ExtArg + DefaultExtArg + INTELExtArg;
  if (C.getDriver().IsFPGAHWMode())
    // Enable several extensions on FPGA H/W exclusively
    ExtArg += ",+SPV_INTEL_usm_storage_classes,+SPV_INTEL_runtime_aligned"
              ",+SPV_INTEL_fpga_cluster_attributes,+SPV_INTEL_loop_fuse"
              ",+SPV_INTEL_fpga_dsp_control,+SPV_INTEL_fpga_memory_accesses"
              ",+SPV_INTEL_fpga_memory_attributes";
  else
    // Don't enable several freshly added extensions on FPGA H/W
    ExtArg += ",+SPV_INTEL_token_type"
              ",+SPV_INTEL_bfloat16_conversion"
              ",+SPV_INTEL_joint_matrix"
              ",+SPV_INTEL_hw_thread_queries"
              ",+SPV_KHR_uniform_group_instructions"
              ",+SPV_INTEL_masked_gather_scatter"
              ",+SPV_INTEL_tensor_float32_conversion"
              ",+SPV_INTEL_optnone"
              ",+SPV_KHR_non_semantic_info"
              ",+SPV_KHR_cooperative_matrix";
  if (IsCPU)
    ExtArg += ",+SPV_INTEL_fp_max_error";

  TranslatorArgs.push_back(TCArgs.MakeArgString(ExtArg));
}

// Begin SPIRVTranslator
void SPIRVTranslator::ConstructJob(Compilation &C, const JobAction &JA,
                                  const InputInfo &Output,
                                  const InputInfoList &Inputs,
                                  const llvm::opt::ArgList &TCArgs,
                                  const char *LinkingOutput) const {
  // Construct llvm-spirv command.
  assert(isa<SPIRVTranslatorJobAction>(JA) && "Expecting Translator job!");

  // The translator command looks like this:
  // llvm-spirv -o <file>.spv <file>.bc
  ArgStringList ForeachArgs;
  ArgStringList TranslatorArgs;

  TranslatorArgs.push_back("-o");
  TranslatorArgs.push_back(Output.getFilename());
  if (JA.isDeviceOffloading(Action::OFK_SYCL)) {
    const toolchains::SYCLToolChain &TC =
        static_cast<const toolchains::SYCLToolChain &>(getToolChain());
    llvm::Triple Triple = TC.getTriple();
    getOtherSPIRVTransOpts(C, TCArgs, Triple, TranslatorArgs);

    // Handle -Xspirv-translator
    TC.TranslateTargetOpt(
        TCArgs, TranslatorArgs, options::OPT_Xspirv_translator,
        options::OPT_Xspirv_translator_EQ, JA.getOffloadingArch());
  }
  for (auto I : Inputs) {
    std::string Filename(I.getFilename());
    if (I.getType() == types::TY_Tempfilelist) {
      ForeachArgs.push_back(
          C.getArgs().MakeArgString("--in-file-list=" + Filename));
      ForeachArgs.push_back(
          C.getArgs().MakeArgString("--in-replace=" + Filename));
      ForeachArgs.push_back(
          C.getArgs().MakeArgString("--out-ext=spv"));
    }
    TranslatorArgs.push_back(C.getArgs().MakeArgString(Filename));
  }

  auto Cmd = std::make_unique<Command>(JA, *this, ResponseFileSupport::None(),
      TCArgs.MakeArgString(getToolChain().GetProgramPath(getShortName())),
      TranslatorArgs, std::nullopt);

  if (!ForeachArgs.empty()) {
    // Construct llvm-foreach command.
    // The llvm-foreach command looks like this:
    // llvm-foreach a.list --out-replace=out "cp {} out"
    // --out-file-list=list
    std::string OutputFileName(Output.getFilename());
    ForeachArgs.push_back(
        TCArgs.MakeArgString("--out-file-list=" + OutputFileName));
    ForeachArgs.push_back(
        TCArgs.MakeArgString("--out-replace=" + OutputFileName));
    // If fsycl-dump-device-code is passed, put the output files from llvm-spirv
    // into the path provided in fsycl-dump-device-code.
    if (C.getDriver().isDumpDeviceCodeEnabled()) {
      SmallString<128> OutputDir;

      Arg *DumpDeviceCodeArg =
          C.getArgs().getLastArg(options::OPT_fsycl_dump_device_code_EQ);

      OutputDir = (DumpDeviceCodeArg ? DumpDeviceCodeArg->getValue() : "");

      // If the output directory path is empty, put the llvm-spirv output in the
      // current directory.
      if (OutputDir.empty())
        llvm::sys::path::native(OutputDir = "./");
      else
        OutputDir.append(llvm::sys::path::get_separator());
      ForeachArgs.push_back(
          C.getArgs().MakeArgString("--out-dir=" + OutputDir));
    }

    StringRef ParallelJobs =
        TCArgs.getLastArgValue(options::OPT_fsycl_max_parallel_jobs_EQ);
    if (!ParallelJobs.empty())
      ForeachArgs.push_back(TCArgs.MakeArgString("--jobs=" + ParallelJobs));

    ForeachArgs.push_back(TCArgs.MakeArgString("--"));
    ForeachArgs.push_back(TCArgs.MakeArgString(Cmd->getExecutable()));

    for (auto &Arg : Cmd->getArguments())
      ForeachArgs.push_back(Arg);

    SmallString<128> ForeachPath(C.getDriver().Dir);
    llvm::sys::path::append(ForeachPath, "llvm-foreach");
    const char *Foreach = C.getArgs().MakeArgString(ForeachPath);
    C.addCommand(std::make_unique<Command>(
        JA, *this, ResponseFileSupport::None(), Foreach, ForeachArgs, std::nullopt));
  } else
    C.addCommand(std::move(Cmd));
}

// Partially copied from clang/lib/Frontend/CompilerInvocation.cpp
static std::string getSYCLPostLinkOptimizationLevel(const ArgList &Args) {
  if (Arg *A = Args.getLastArg(options::OPT_O_Group)) {
    // Pass -O2 when the user passes -O0 due to IGC
    // debugging limitation. Note this only effects
    // ESIMD code.
    if (A->getOption().matches(options::OPT_O0))
      return "-O2";

    if (A->getOption().matches(options::OPT_Ofast))
      return "-O3";

    assert(A->getOption().matches(options::OPT_O));

    StringRef S(A->getValue());
    if (S == "g")
      return "-O1";

    // Options -O[1|2|3|s|z] are passed as they are. '-O0' is handled earlier.
    std::array<char, 5> AcceptedOptions = {'1', '2', '3', 's', 'z'};
    if (std::any_of(AcceptedOptions.begin(), AcceptedOptions.end(),
                    [=](char c) { return c == S[0]; }))
      return std::string("-O") + S[0];
  }

  // The default for SYCL device code optimization
  return "-O2";
}

static void addArgs(ArgStringList &DstArgs, const llvm::opt::ArgList &Alloc,
                    ArrayRef<StringRef> SrcArgs) {
  for (const auto Arg : SrcArgs) {
    DstArgs.push_back(Alloc.MakeArgString(Arg));
  }
}

static void getOtherSYCLPostLinkOpts(const ToolChain &TC, const JobAction &JA,
                                     const llvm::opt::ArgList &TCArgs,
                                     ArgStringList &PostLinkArgs,
                                     bool SpecConsts, types::ID OutputType) {
  // See if device code splitting is requested
  if (Arg *A = TCArgs.getLastArg(options::OPT_fsycl_device_code_split_EQ)) {
    auto CodeSplitValue = StringRef(A->getValue());
    if (CodeSplitValue == "per_kernel")
      addArgs(PostLinkArgs, TCArgs, {"-split=kernel"});
    else if (CodeSplitValue == "per_source")
      addArgs(PostLinkArgs, TCArgs, {"-split=source"});
    else if (CodeSplitValue == "auto")
      addArgs(PostLinkArgs, TCArgs, {"-split=auto"});
    else { // Device code split is off
    }
  }
  if (OutputType == types::TY_LLVM_BC) {
    // single file output requested - this means only perform necessary IR
    // transformations (like specialization constant intrinsic lowering) and
    // output LLVMIR
    addArgs(PostLinkArgs, TCArgs, {"-ir-output-only"});
  }
  addArgs(PostLinkArgs, TCArgs,
          {StringRef(getSYCLPostLinkOptimizationLevel(TCArgs))});
  // specialization constants processing is mandatory
  if (SpecConsts)
    addArgs(PostLinkArgs, TCArgs, {"-spec-const=native"});
  else
    addArgs(PostLinkArgs, TCArgs, {"-spec-const=emulation"});

  // Process device-globals.
  addArgs(PostLinkArgs, TCArgs, {"-device-globals"});

  // Make ESIMD accessors use stateless memory accesses.
  if (TCArgs.hasFlag(options::OPT_fno_sycl_esimd_force_stateless_mem,
                     options::OPT_fsycl_esimd_force_stateless_mem, false))
    addArgs(PostLinkArgs, TCArgs, {"-lower-esimd-force-stateless-mem=false"});
}

// Add any sycl-post-link options that rely on a specific Triple.
static void
getTripleBasedSYCLPostLinkOpts(const ToolChain &TC, const JobAction &JA,
                               const llvm::opt::ArgList &TCArgs,
                               llvm::Triple Triple, ArgStringList &PostLinkArgs,
                               bool SpecConsts, types::ID OutputType) {

  // See if device code splitting is requested.  The logic here works along side
  // the behavior in setOtherSYCLPostLinkOpts, where the option is added based
  // on the user setting of-fsycl-device-code-split.
  if (!(TCArgs.hasArg(options::OPT_fsycl_device_code_split_EQ) ||
        Triple.getArchName() == "spir64_fpga"))
    addArgs(PostLinkArgs, TCArgs, {"-split=auto"});

  // On Intel targets we don't need non-kernel functions as entry points,
  // because it only increases amount of code for device compiler to handle,
  // without any actual benefits.
  // TODO: Try to extend this feature for non-Intel GPUs.
  if (!TCArgs.hasFlag(options::OPT_fno_sycl_remove_unused_external_funcs,
                      options::OPT_fsycl_remove_unused_external_funcs, false) &&
      !Triple.isNVPTX() && !Triple.isAMDGPU() && !isSYCLNativeCPU(TC))
    addArgs(PostLinkArgs, TCArgs, {"-emit-only-kernels-as-entry-points"});

  if (!(Triple.isAMDGCN()))
    addArgs(PostLinkArgs, TCArgs, {"-emit-param-info"});
  // Enable PI program metadata
  if (Triple.isNVPTX() || Triple.isAMDGCN() || isSYCLNativeCPU(TC))
    addArgs(PostLinkArgs, TCArgs, {"-emit-program-metadata"});
  if (OutputType != types::TY_LLVM_BC) {
    assert(OutputType == types::TY_Tempfiletable);
    bool SplitEsimdByDefault = Triple.isSPIROrSPIRV();
    bool SplitEsimd = TCArgs.hasFlag(
        options::OPT_fsycl_device_code_split_esimd,
        options::OPT_fno_sycl_device_code_split_esimd, SplitEsimdByDefault);
    // Symbol file and specialization constant info generation is mandatory -
    // add options unconditionally
    addArgs(PostLinkArgs, TCArgs, {"-symbols"});
    addArgs(PostLinkArgs, TCArgs, {"-emit-exported-symbols"});
    if (SplitEsimd)
      addArgs(PostLinkArgs, TCArgs, {"-split-esimd"});
    addArgs(PostLinkArgs, TCArgs, {"-lower-esimd"});
  }
  bool isAOT = Triple.isNVPTX() || Triple.isAMDGCN() ||
               Triple.getSubArch() == llvm::Triple::SPIRSubArch_fpga ||
               Triple.getSubArch() == llvm::Triple::SPIRSubArch_gen ||
               Triple.getSubArch() == llvm::Triple::SPIRSubArch_x86_64;
  if (TCArgs.hasFlag(options::OPT_fsycl_add_default_spec_consts_image,
                     options::OPT_fno_sycl_add_default_spec_consts_image,
                     false) &&
      isAOT)
    addArgs(PostLinkArgs, TCArgs,
            {"-generate-device-image-default-spec-consts"});
}

// sycl-post-link tool normally outputs a file table (see the tool sources for
// format description) which lists all the other output files associated with
// the device LLVMIR bitcode. This is basically a triple of bitcode, symbols
// and specialization constant files. Single LLVM IR output can be generated as
// well under an option.
//
void SYCLPostLink::ConstructJob(Compilation &C, const JobAction &JA,
                                const InputInfo &Output,
                                const InputInfoList &Inputs,
                                const llvm::opt::ArgList &TCArgs,
                                const char *LinkingOutput) const {
  const SYCLPostLinkJobAction *SYCLPostLink =
      dyn_cast<SYCLPostLinkJobAction>(&JA);
  // Construct sycl-post-link command.
  assert(SYCLPostLink && "Expecting SYCL post link job!");
  ArgStringList CmdArgs;

  llvm::Triple T = getToolChain().getTriple();
  getOtherSYCLPostLinkOpts(getToolChain(), JA, TCArgs, CmdArgs,
                           SYCLPostLink->getRTSetsSpecConstants(),
                           SYCLPostLink->getTrueType());
  getTripleBasedSYCLPostLinkOpts(getToolChain(), JA, TCArgs, T, CmdArgs,
                                 SYCLPostLink->getRTSetsSpecConstants(),
                                 SYCLPostLink->getTrueType());

  // Add output file table file option
  assert(Output.isFilename() && "output must be a filename");
  StringRef Device = JA.getOffloadingArch();
  std::string OutputArg = Output.getFilename();
  if (T.getSubArch() == llvm::Triple::SPIRSubArch_gen && Device.data())
    OutputArg = ("intel_gpu_" + Device + "," + OutputArg).str();

  addArgs(CmdArgs, TCArgs, {"-o", OutputArg});

  const toolchains::SYCLToolChain &TC =
      static_cast<const toolchains::SYCLToolChain &>(getToolChain());

  // Handle -Xdevice-post-link
  TC.TranslateTargetOpt(TCArgs, CmdArgs, options::OPT_Xdevice_post_link,
                        options::OPT_Xdevice_post_link_EQ,
                        JA.getOffloadingArch());

  // Add input file
  assert(Inputs.size() == 1 && Inputs.front().isFilename() &&
         "single input file expected");
  addArgs(CmdArgs, TCArgs, {Inputs.front().getFilename()});
  std::string OutputFileName(Output.getFilename());

  // All the inputs are encoded as commands.
  C.addCommand(std::make_unique<Command>(
      JA, *this, ResponseFileSupport::None(),
      TCArgs.MakeArgString(getToolChain().GetProgramPath(getShortName())),
      CmdArgs, Inputs, Output));
}

// Transforms the abstract representation (JA + Inputs + Outputs) of a file
// table transformation action to concrete command line (job) with actual
// inputs/outputs/options, and adds it to given compilation object.
void FileTableTform::ConstructJob(Compilation &C, const JobAction &JA,
                                  const InputInfo &Output,
                                  const InputInfoList &Inputs,
                                  const llvm::opt::ArgList &TCArgs,
                                  const char *LinkingOutput) const {

  const auto &TformJob = *llvm::dyn_cast<FileTableTformJobAction>(&JA);
  ArgStringList CmdArgs;

  // don't try to assert here whether the number of inputs is OK, argumnets are
  // OK, etc. - better invoke the tool and see good error diagnostics

  // 1) add transformations
  for (const auto &Tf : TformJob.getTforms()) {
    switch (Tf.TheKind) {
    case FileTableTformJobAction::Tform::EXTRACT:
    case FileTableTformJobAction::Tform::EXTRACT_DROP_TITLE: {
      SmallString<128> Arg("-extract=");
      Arg += Tf.TheArgs[0];

      for (unsigned I = 1; I < Tf.TheArgs.size(); ++I) {
        Arg += ",";
        Arg += Tf.TheArgs[I];
      }
      addArgs(CmdArgs, TCArgs, {Arg});

      if (Tf.TheKind == FileTableTformJobAction::Tform::EXTRACT_DROP_TITLE)
        addArgs(CmdArgs, TCArgs, {"-drop_titles"});
      break;
    }
    case FileTableTformJobAction::Tform::REPLACE: {
      assert(Tf.TheArgs.size() == 2 && "from/to column names expected");
      SmallString<128> Arg("-replace=");
      Arg += Tf.TheArgs[0];
      Arg += ",";
      Arg += Tf.TheArgs[1];
      addArgs(CmdArgs, TCArgs, {Arg});
      break;
    }
    case FileTableTformJobAction::Tform::REPLACE_CELL: {
      assert(Tf.TheArgs.size() == 2 && "column name and row id expected");
      SmallString<128> Arg("-replace_cell=");
      Arg += Tf.TheArgs[0];
      Arg += ",";
      Arg += Tf.TheArgs[1];
      addArgs(CmdArgs, TCArgs, {Arg});
      break;
    }
    case FileTableTformJobAction::Tform::RENAME: {
      assert(Tf.TheArgs.size() == 2 && "from/to names expected");
      SmallString<128> Arg("-rename=");
      Arg += Tf.TheArgs[0];
      Arg += ",";
      Arg += Tf.TheArgs[1];
      addArgs(CmdArgs, TCArgs, {Arg});
      break;
    }
    case FileTableTformJobAction::Tform::COPY_SINGLE_FILE: {
      assert(Tf.TheArgs.size() == 2 && "column name and row id expected");
      SmallString<128> Arg("-copy_single_file=");
      Arg += Tf.TheArgs[0];
      Arg += ",";
      Arg += Tf.TheArgs[1];
      addArgs(CmdArgs, TCArgs, {Arg});
      break;
    }
    case FileTableTformJobAction::Tform::MERGE: {
      assert(Tf.TheArgs.size() == 1 && "column name expected");
      SmallString<128> Arg("-merge=");
      Arg += Tf.TheArgs[0];
      addArgs(CmdArgs, TCArgs, {Arg});
      break;
    }
    }
  }

  // 2) add output option
  assert(Output.isFilename() && "table tform output must be a file");
  addArgs(CmdArgs, TCArgs, {"-o", Output.getFilename()});

  // 3) add inputs
  for (const auto &Input : Inputs) {
    assert(Input.isFilename() && "table tform input must be a file");
    addArgs(CmdArgs, TCArgs, {Input.getFilename()});
  }
  // 4) finally construct and add a command to the compilation
  C.addCommand(std::make_unique<Command>(
      JA, *this, ResponseFileSupport::None(),
      TCArgs.MakeArgString(getToolChain().GetProgramPath(getShortName())),
      CmdArgs, Inputs));
}

void AppendFooter::ConstructJob(Compilation &C, const JobAction &JA,
                                const InputInfo &Output,
                                const InputInfoList &Inputs,
                                const llvm::opt::ArgList &TCArgs,
                                const char *LinkingOutput) const {
  ArgStringList CmdArgs;

  // Input File
  addArgs(CmdArgs, TCArgs, {Inputs[0].getFilename()});

  // Integration Footer
  StringRef Footer(
      C.getDriver().getIntegrationFooter(Inputs[0].getBaseInput()));
  if (!Footer.empty()) {
    SmallString<128> AppendOpt("--append=");
    AppendOpt.append(Footer);
    addArgs(CmdArgs, TCArgs, {AppendOpt});
  }

  // Name of original source file passed in to be prepended to the newly
  // modified file as a #line directive.
  SmallString<128> PrependOpt("--orig-filename=");
  PrependOpt.append(
      llvm::sys::path::convert_to_slash(Inputs[0].getBaseInput()));
  addArgs(CmdArgs, TCArgs, {PrependOpt});

  SmallString<128> OutputOpt("--output=");
  OutputOpt.append(Output.getFilename());
  addArgs(CmdArgs, TCArgs, {OutputOpt});

  // Use #include to pull in footer
  addArgs(CmdArgs, TCArgs, {"--use-include"});

  C.addCommand(std::make_unique<Command>(
      JA, *this, ResponseFileSupport::None(),
      TCArgs.MakeArgString(getToolChain().GetProgramPath(getShortName())),
      CmdArgs, std::nullopt));
}

void SpirvToIrWrapper::ConstructJob(Compilation &C, const JobAction &JA,
                                    const InputInfo &Output,
                                    const InputInfoList &Inputs,
                                    const llvm::opt::ArgList &TCArgs,
                                    const char *LinkingOutput) const {
  InputInfoList ForeachInputs;
  ArgStringList CmdArgs;

  assert(Inputs.size() == 1 &&
         "Only one input expected to spirv-to-ir-wrapper");

  // Input File
  for (const auto &I : Inputs) {
    if (I.getType() == types::TY_Tempfilelist)
      ForeachInputs.push_back(I);
    addArgs(CmdArgs, TCArgs, {I.getFilename()});
  }

  // Output File
  addArgs(CmdArgs, TCArgs, {"-o", Output.getFilename()});

  // Make sure we preserve any auxiliary data which may be present in the
  // SPIR-V object, use SPIR-V style IR as opposed to OpenCL, and represent
  // SPIR-V globals as global variables instead of functions, all of which we
  // need for SPIR-V-based fat objects.
  addArgs(CmdArgs, TCArgs,
          {"-llvm-spirv-opts",
           "--spirv-preserve-auxdata --spirv-target-env=SPV-IR "
           "--spirv-builtin-format=global"});

  const toolchains::SYCLToolChain &TC =
      static_cast<const toolchains::SYCLToolChain &>(getToolChain());

  // Handle -Xspirv-to-ir-wrapper
  TC.TranslateTargetOpt(TCArgs, CmdArgs, options::OPT_Xspirv_to_ir_wrapper,
                        options::OPT_Xspirv_to_ir_wrapper_EQ,
                        JA.getOffloadingArch());

  auto Cmd = std::make_unique<Command>(
      JA, *this, ResponseFileSupport::None(),
      TCArgs.MakeArgString(getToolChain().GetProgramPath(getShortName())),
      CmdArgs, std::nullopt);
  if (!ForeachInputs.empty()) {
    StringRef ParallelJobs =
        TCArgs.getLastArgValue(options::OPT_fsycl_max_parallel_jobs_EQ);
    tools::SYCL::constructLLVMForeachCommand(
        C, JA, std::move(Cmd), ForeachInputs, Output, this, "",
        types::getTypeTempSuffix(types::TY_Tempfilelist), ParallelJobs);
  } else
    C.addCommand(std::move(Cmd));
}

void LinkerWrapper::ConstructJob(Compilation &C, const JobAction &JA,
                                 const InputInfo &Output,
                                 const InputInfoList &Inputs,
                                 const ArgList &Args,
                                 const char *LinkingOutput) const {
  const Driver &D = getToolChain().getDriver();
  const llvm::Triple TheTriple = getToolChain().getTriple();
  ArgStringList CmdArgs;

  // Pass the CUDA path to the linker wrapper tool.
  for (Action::OffloadKind Kind : {Action::OFK_Cuda, Action::OFK_OpenMP}) {
    auto TCRange = C.getOffloadToolChains(Kind);
    for (auto &I : llvm::make_range(TCRange.first, TCRange.second)) {
      const ToolChain *TC = I.second;
      if (TC->getTriple().isNVPTX()) {
        CudaInstallationDetector CudaInstallation(D, TheTriple, Args);
        if (CudaInstallation.isValid())
          CmdArgs.push_back(Args.MakeArgString(
              "--cuda-path=" + CudaInstallation.getInstallPath()));
        break;
      }
    }
  }

  // Pass in the optimization level to use for LTO.
  if (const Arg *A = Args.getLastArg(options::OPT_O_Group)) {
    StringRef OOpt;
    if (A->getOption().matches(options::OPT_O4) ||
        A->getOption().matches(options::OPT_Ofast))
      OOpt = "3";
    else if (A->getOption().matches(options::OPT_O)) {
      OOpt = A->getValue();
      if (OOpt == "g")
        OOpt = "1";
      else if (OOpt == "s" || OOpt == "z")
        OOpt = "2";
    } else if (A->getOption().matches(options::OPT_O0))
      OOpt = "0";
    if (!OOpt.empty())
      CmdArgs.push_back(Args.MakeArgString(Twine("--opt-level=O") + OOpt));
  }

  CmdArgs.push_back(
      Args.MakeArgString("--host-triple=" + TheTriple.getTriple()));
  if (Args.hasArg(options::OPT_v))
    CmdArgs.push_back("--wrapper-verbose");

  // TODO(NOM2): Pass following options to clang-linker-wrapper.
  // Please refer to sycl/doc/design/OffloadDesign.md for details.
  // sycl-device-libraries
  // sycl-device-library-location
  // sycl-post-link-options
  // llvm-spirv-options

  if (const Arg *A = Args.getLastArg(options::OPT_g_Group)) {
    if (!A->getOption().matches(options::OPT_g0))
      CmdArgs.push_back("--device-debug");
  }

  // code-object-version=X needs to be passed to clang-linker-wrapper to ensure
  // that it is used by lld.
  if (const Arg *A = Args.getLastArg(options::OPT_mcode_object_version_EQ)) {
    CmdArgs.push_back(Args.MakeArgString("-mllvm"));
    CmdArgs.push_back(Args.MakeArgString(
        Twine("--amdhsa-code-object-version=") + A->getValue()));
  }

  for (const auto &A : Args.getAllArgValues(options::OPT_Xcuda_ptxas))
    CmdArgs.push_back(Args.MakeArgString("--ptxas-arg=" + A));

  // Forward remarks passes to the LLVM backend in the wrapper.
  if (const Arg *A = Args.getLastArg(options::OPT_Rpass_EQ))
    CmdArgs.push_back(Args.MakeArgString(Twine("--offload-opt=-pass-remarks=") +
                                         A->getValue()));
  if (const Arg *A = Args.getLastArg(options::OPT_Rpass_missed_EQ))
    CmdArgs.push_back(Args.MakeArgString(
        Twine("--offload-opt=-pass-remarks-missed=") + A->getValue()));
  if (const Arg *A = Args.getLastArg(options::OPT_Rpass_analysis_EQ))
    CmdArgs.push_back(Args.MakeArgString(
        Twine("--offload-opt=-pass-remarks-analysis=") + A->getValue()));
  if (Args.getLastArg(options::OPT_save_temps_EQ))
    CmdArgs.push_back("--save-temps");

  // Add any SYCL offloading specific options to the clang-linker-wrapper
  if (C.hasOffloadToolChain<Action::OFK_SYCL>()) {
    // -sycl-device-libraries=<comma separated list> contains all of the SYCL
    // device specific libraries that are needed.  This provides the list of
    // files file only.
    // TODO: This generic list will be populated with only device binaries
    // for spir/spirv. Other targets (AOT and others) can represent a different
    // set of device libraries.  We will cross that bridge when we begin to
    // enable the other possible targets.
    llvm::Triple TargetTriple;
    auto ToolChainRange = C.getOffloadToolChains<Action::OFK_SYCL>();
    for (auto &I :
         llvm::make_range(ToolChainRange.first, ToolChainRange.second)) {
      const ToolChain *TC = I.second;
      if (TC->getTriple().isSPIROrSPIRV() &&
          TC->getTriple().getSubArch() == llvm::Triple::NoSubArch) {
        TargetTriple = TC->getTriple();
        break;
      }
    }
    // Pass the device triple to the linker wrapper tool for SYCL offload.
    // Only spir64 or spirv64 is currently passed.
    // TODO(NOM1): Support target triples in a more generic way.
    // TODO(NOM3): Investigate why passing spirv64-unknown-unknown does not
    // work.
    if (TargetTriple.isSPIR())
      CmdArgs.push_back("--triple=spir64");
    else if (TargetTriple.isSPIRV())
      CmdArgs.push_back("--triple=spirv64");

    SmallVector<std::string, 8> SYCLDeviceLibs;
    auto IsSPIR = TargetTriple.isSPIROrSPIRV();
    bool IsSpirvAOT = TargetTriple.isSPIRAOT();
    bool UseJitLink =
        IsSPIR &&
        Args.hasFlag(options::OPT_fsycl_device_lib_jit_link,
                     options::OPT_fno_sycl_device_lib_jit_link, false);
    bool UseAOTLink = IsSPIR && (IsSpirvAOT || !UseJitLink);
    SYCLDeviceLibs = SYCL::getDeviceLibraries(C, TargetTriple, UseAOTLink);
    // Create a comma separated list to pass along to the linker wrapper.
    SmallString<256> LibList;
    for (const auto &AddLib : SYCLDeviceLibs) {
      if (LibList.size() > 0)
        LibList += ",";
      LibList += AddLib;
    }
    // -sycl-device-libraries=<libs> provides a comma separate list of
    // libraries to add to the device linking step.
    // SYCL device libraries can be found.
    if (LibList.size())
      CmdArgs.push_back(
          Args.MakeArgString(Twine("-sycl-device-libraries=") + LibList));

    // -sycl-device-library-location=<dir> provides the location in which the
    // SYCL device libraries can be found.
    SmallString<128> DeviceLibDir(D.Dir);
    llvm::sys::path::append(DeviceLibDir, "..", "lib");
    // Check the library location candidates for the the libsycl-crt library
    // and use that location.  Base the location on relative to driver if this
    // is not resolved.
    SmallVector<SmallString<128>, 4> LibLocCandidates;
    SYCLInstallationDetector SYCLInstallation(D);
    SYCLInstallation.getSYCLDeviceLibPath(LibLocCandidates);
    SmallString<128> LibName("libsycl-crt");
    bool IsNewOffload = D.getUseNewOffloadingDriver();
    StringRef LibSuffix = TheTriple.isWindowsMSVCEnvironment()
                              ? (IsNewOffload ? ".new.obj" : ".obj")
                              : (IsNewOffload ? ".new.o" : ".o");
    llvm::sys::path::replace_extension(LibName, LibSuffix);
    for (const auto &LibLoc : LibLocCandidates) {
      SmallString<128> FullLibName(LibLoc);
      llvm::sys::path::append(FullLibName, LibName);
      if (llvm::sys::fs::exists(FullLibName)) {
        DeviceLibDir = LibLoc;
        break;
      }
    }
    CmdArgs.push_back(Args.MakeArgString(
        Twine("-sycl-device-library-location=") + DeviceLibDir));

    auto appendOption = [](SmallString<128> &OptString, StringRef AddOpt) {
      if (!OptString.empty())
        OptString += " ";
      OptString += AddOpt.str();
    };
    // --sycl-post-link-options="options" provides a string of options to be
    // passed along to the sycl-post-link tool during device link.
    SmallString<128> PostLinkOptString;
    if (Args.hasArg(options::OPT_Xdevice_post_link)) {
      for (const auto &A : Args.getAllArgValues(options::OPT_Xdevice_post_link))
        appendOption(PostLinkOptString, A);
    }
    ArgStringList PostLinkArgs;
    bool IsSYCLNativeCPU = driver::isSYCLNativeCPU(Args);
    types::ID OutputType = TargetTriple.isSPIROrSPIRV() || IsSYCLNativeCPU
                               ? types::TY_Tempfiletable
                               : types::TY_LLVM_BC;
    // TODO: Items like native_cpu and Specialization Constants behaviors are
    // dependent on each toolchain.  Passing these along as 'general settings'
    // for the clang-linker-wrapper causes for potential inconsistencies and
    // would need to handled more at the device linking level.
    bool SpecConsts = TargetTriple.isSPIROrSPIRV();
    getOtherSYCLPostLinkOpts(getToolChain(), JA, Args, PostLinkArgs, SpecConsts,
                             OutputType);
    getTripleBasedSYCLPostLinkOpts(getToolChain(), JA, Args, TargetTriple,
                                   PostLinkArgs, SpecConsts, OutputType);
    for (const auto &A : PostLinkArgs)
      appendOption(PostLinkOptString, A);
    if (!PostLinkOptString.empty())
      CmdArgs.push_back(
          Args.MakeArgString("--sycl-post-link-options=" + PostLinkOptString));

    // --llvm-spirv-options="options" provides a string of options to be passed
    // along to the llvm-spirv (translation) step during device link.
    SmallString<128> OptString;
    if (Args.hasArg(options::OPT_Xspirv_translator)) {
      for (const auto &A : Args.getAllArgValues(options::OPT_Xspirv_translator))
        appendOption(OptString, A);
    }
    ArgStringList TranslatorArgs;
    getOtherSPIRVTransOpts(C, Args, TargetTriple, TranslatorArgs);
    for (const auto &A : TranslatorArgs)
      appendOption(OptString, A);
    CmdArgs.push_back(Args.MakeArgString("--llvm-spirv-options=" + OptString));
  }

  // Construct the link job so we can wrap around it.
  Linker->ConstructJob(C, JA, Output, Inputs, Args, LinkingOutput);
  const auto &LinkCommand = C.getJobs().getJobs().back();

  // Forward -Xoffload-linker<-triple> arguments to the device link job.
  for (Arg *A : Args.filtered(options::OPT_Xoffload_linker)) {
    StringRef Val = A->getValue(0);
    if (Val.empty())
      CmdArgs.push_back(
          Args.MakeArgString(Twine("--device-linker=") + A->getValue(1)));
    else
      CmdArgs.push_back(Args.MakeArgString(
          "--device-linker=" +
          ToolChain::getOpenMPTriple(Val.drop_front()).getTriple() + "=" +
          A->getValue(1)));
  }
  Args.ClaimAllArgs(options::OPT_Xoffload_linker);

  // Embed bitcode instead of an object in JIT mode.
  if (Args.hasFlag(options::OPT_fopenmp_target_jit,
                   options::OPT_fno_openmp_target_jit, false))
    CmdArgs.push_back("--embed-bitcode");

  // Forward `-mllvm` arguments to the LLVM invocations if present.
  for (Arg *A : Args.filtered(options::OPT_mllvm)) {
    CmdArgs.push_back("-mllvm");
    CmdArgs.push_back(A->getValue());
    A->claim();
  }

  // Add the linker arguments to be forwarded by the wrapper.
  CmdArgs.push_back(Args.MakeArgString(Twine("--linker-path=") +
                                       LinkCommand->getExecutable()));
  for (const char *LinkArg : LinkCommand->getArguments())
    CmdArgs.push_back(LinkArg);

  addOffloadCompressArgs(Args, CmdArgs);

  const char *Exec =
      Args.MakeArgString(getToolChain().GetProgramPath("clang-linker-wrapper"));

  // Replace the executable and arguments of the link job with the
  // wrapper.
  LinkCommand->replaceExecutable(Exec);
  LinkCommand->replaceArguments(CmdArgs);
}<|MERGE_RESOLUTION|>--- conflicted
+++ resolved
@@ -10412,12 +10412,8 @@
       ",+SPV_INTEL_fpga_invocation_pipelining_attributes"
       ",+SPV_INTEL_fpga_latency_control"
       ",+SPV_INTEL_task_sequence"
-<<<<<<< HEAD
-      ",+SPV_KHR_shader_clock";
-=======
       ",+SPV_KHR_shader_clock"
       ",+SPV_INTEL_bindless_images";
->>>>>>> eda4c5ad
   ExtArg = ExtArg + DefaultExtArg + INTELExtArg;
   if (C.getDriver().IsFPGAHWMode())
     // Enable several extensions on FPGA H/W exclusively
