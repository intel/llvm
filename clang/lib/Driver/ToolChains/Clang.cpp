--- conflicted
+++ resolved
@@ -4287,13 +4287,9 @@
                       options::OPT_fno_sycl_early_optimizations,
                       Triple.getSubArch() != llvm::Triple::SPIRSubArch_fpga))
       CmdArgs.push_back("-fno-sycl-early-optimizations");
-<<<<<<< HEAD
-    else if (IsSYCLDevice &&
+    else if (RawTriple.isSPIR() &&
              !Args.hasFlag(options::OPT_fsycl_esimd,
                            options::OPT_fno_sycl_esimd, false)) {
-=======
-    else if (RawTriple.isSPIR()) {
->>>>>>> cc3d0956
       // Set `sycl-opt` option to configure LLVM passes for SPIR target
       CmdArgs.push_back("-mllvm");
       CmdArgs.push_back("-sycl-opt");
@@ -6298,11 +6294,6 @@
   // selected. For optimization levels that want vectorization we use the alias
   // option to simplify the hasFlag logic.
   bool EnableVec = shouldEnableVectorizerAtOLevel(Args, false);
-<<<<<<< HEAD
-=======
-  if (UseSYCLTriple && RawTriple.isSPIR() && EnableSYCLEarlyOptimizations)
-    EnableVec = false; // But disable vectorization for SYCL device code
->>>>>>> cc3d0956
   OptSpecifier VectorizeAliasOption =
       EnableVec ? options::OPT_O_Group : options::OPT_fvectorize;
   if (Args.hasFlag(options::OPT_fvectorize, VectorizeAliasOption,
@@ -6311,11 +6302,6 @@
 
   // -fslp-vectorize is enabled based on the optimization level selected.
   bool EnableSLPVec = shouldEnableVectorizerAtOLevel(Args, true);
-<<<<<<< HEAD
-=======
-  if (UseSYCLTriple && RawTriple.isSPIR() && EnableSYCLEarlyOptimizations)
-    EnableSLPVec = false; // But disable vectorization for SYCL device code
->>>>>>> cc3d0956
   OptSpecifier SLPVectAliasOption =
       EnableSLPVec ? options::OPT_O_Group : options::OPT_fslp_vectorize;
   if (Args.hasFlag(options::OPT_fslp_vectorize, SLPVectAliasOption,
