//===-- Clang.cpp - Clang+LLVM ToolChain Implementations --------*- C++ -*-===//
//
// Part of the LLVM Project, under the Apache License v2.0 with LLVM Exceptions.
// See https://llvm.org/LICENSE.txt for license information.
// SPDX-License-Identifier: Apache-2.0 WITH LLVM-exception
//
//===----------------------------------------------------------------------===//

#include "Clang.h"
#include "AMDGPU.h"
#include "Arch/AArch64.h"
#include "Arch/ARM.h"
#include "Arch/CSKY.h"
#include "Arch/LoongArch.h"
#include "Arch/M68k.h"
#include "Arch/Mips.h"
#include "Arch/PPC.h"
#include "Arch/RISCV.h"
#include "Arch/Sparc.h"
#include "Arch/SystemZ.h"
#include "Arch/VE.h"
#include "Arch/X86.h"
#include "CommonArgs.h"
#include "Hexagon.h"
#include "MSP430.h"
#include "PS4CPU.h"
#include "SYCL.h"
#include "clang/Basic/CLWarnings.h"
#include "clang/Basic/CharInfo.h"
#include "clang/Basic/CodeGenOptions.h"
#include "clang/Basic/HeaderInclude.h"
#include "clang/Basic/LangOptions.h"
#include "clang/Basic/LangStandard.h"
#include "clang/Basic/MakeSupport.h"
#include "clang/Basic/ObjCRuntime.h"
#include "clang/Basic/Version.h"
#include "clang/Config/config.h"
#include "clang/Driver/Action.h"
#include "clang/Driver/Distro.h"
#include "clang/Driver/DriverDiagnostic.h"
#include "clang/Driver/InputInfo.h"
#include "clang/Driver/Options.h"
#include "clang/Driver/SanitizerArgs.h"
#include "clang/Driver/Types.h"
#include "clang/Driver/XRayArgs.h"
#include "llvm/ADT/SmallSet.h"
#include "llvm/ADT/StringExtras.h"
#include "llvm/BinaryFormat/Magic.h"
#include "llvm/Config/llvm-config.h"
#include "llvm/Object/ObjectFile.h"
#include "llvm/Option/ArgList.h"
#include "llvm/Support/Casting.h"
#include "llvm/Support/CodeGen.h"
#include "llvm/Support/CommandLine.h"
#include "llvm/Support/Compiler.h"
#include "llvm/Support/Compression.h"
#include "llvm/Support/Error.h"
#include "llvm/Support/FileSystem.h"
#include "llvm/Support/Path.h"
#include "llvm/Support/Process.h"
#include "llvm/Support/RISCVISAInfo.h"
#include "llvm/Support/YAMLParser.h"
#include "llvm/TargetParser/ARMTargetParserCommon.h"
#include "llvm/TargetParser/Host.h"
#include "llvm/TargetParser/LoongArchTargetParser.h"
#include "llvm/TargetParser/RISCVTargetParser.h"
#include <cctype>

using namespace clang::driver;
using namespace clang::driver::tools;
using namespace clang;
using namespace llvm::opt;

static void CheckPreprocessingOptions(const Driver &D, const ArgList &Args) {
  if (Arg *A = Args.getLastArg(clang::driver::options::OPT_C, options::OPT_CC,
                               options::OPT_fminimize_whitespace,
                               options::OPT_fno_minimize_whitespace,
                               options::OPT_fkeep_system_includes,
                               options::OPT_fno_keep_system_includes)) {
    if (!Args.hasArg(options::OPT_E) && !Args.hasArg(options::OPT__SLASH_P) &&
        !Args.hasArg(options::OPT__SLASH_EP) && !D.CCCIsCPP()) {
      D.Diag(clang::diag::err_drv_argument_only_allowed_with)
          << A->getBaseArg().getAsString(Args)
          << (D.IsCLMode() ? "/E, /P or /EP" : "-E");
    }
  }
}

static void CheckCodeGenerationOptions(const Driver &D, const ArgList &Args) {
  // In gcc, only ARM checks this, but it seems reasonable to check universally.
  if (Args.hasArg(options::OPT_static))
    if (const Arg *A =
            Args.getLastArg(options::OPT_dynamic, options::OPT_mdynamic_no_pic))
      D.Diag(diag::err_drv_argument_not_allowed_with) << A->getAsString(Args)
                                                      << "-static";
}

// Add backslashes to escape spaces and other backslashes.
// This is used for the space-separated argument list specified with
// the -dwarf-debug-flags option.
static void EscapeSpacesAndBackslashes(const char *Arg,
                                       SmallVectorImpl<char> &Res) {
  for (; *Arg; ++Arg) {
    switch (*Arg) {
    default:
      break;
    case ' ':
    case '\\':
      Res.push_back('\\');
      break;
    }
    Res.push_back(*Arg);
  }
}

/// Apply \a Work on the current tool chain \a RegularToolChain and any other
/// offloading tool chain that is associated with the current action \a JA.
static void
forAllAssociatedToolChains(Compilation &C, const JobAction &JA,
                           const ToolChain &RegularToolChain,
                           llvm::function_ref<void(const ToolChain &)> Work) {
  // Apply Work on the current/regular tool chain.
  Work(RegularToolChain);

  // Apply Work on all the offloading tool chains associated with the current
  // action.
  if (JA.isHostOffloading(Action::OFK_Cuda))
    Work(*C.getSingleOffloadToolChain<Action::OFK_Cuda>());
  else if (JA.isDeviceOffloading(Action::OFK_Cuda))
    Work(*C.getSingleOffloadToolChain<Action::OFK_Host>());
  else if (JA.isHostOffloading(Action::OFK_HIP))
    Work(*C.getSingleOffloadToolChain<Action::OFK_HIP>());
  else if (JA.isDeviceOffloading(Action::OFK_HIP))
    Work(*C.getSingleOffloadToolChain<Action::OFK_Host>());

  if (JA.isHostOffloading(Action::OFK_OpenMP)) {
    auto TCs = C.getOffloadToolChains<Action::OFK_OpenMP>();
    for (auto II = TCs.first, IE = TCs.second; II != IE; ++II)
      Work(*II->second);
  } else if (JA.isDeviceOffloading(Action::OFK_OpenMP))
    Work(*C.getSingleOffloadToolChain<Action::OFK_Host>());

  if (JA.isHostOffloading(Action::OFK_SYCL)) {
    auto TCs = C.getOffloadToolChains<Action::OFK_SYCL>();
    for (auto II = TCs.first, IE = TCs.second; II != IE; ++II)
      Work(*II->second);
  } else if (JA.isDeviceOffloading(Action::OFK_SYCL))
    Work(*C.getSingleOffloadToolChain<Action::OFK_Host>());

  //
  // TODO: Add support for other offloading programming models here.
  //
}

/// This is a helper function for validating the optional refinement step
/// parameter in reciprocal argument strings. Return false if there is an error
/// parsing the refinement step. Otherwise, return true and set the Position
/// of the refinement step in the input string.
static bool getRefinementStep(StringRef In, const Driver &D,
                              const Arg &A, size_t &Position) {
  const char RefinementStepToken = ':';
  Position = In.find(RefinementStepToken);
  if (Position != StringRef::npos) {
    StringRef Option = A.getOption().getName();
    StringRef RefStep = In.substr(Position + 1);
    // Allow exactly one numeric character for the additional refinement
    // step parameter. This is reasonable for all currently-supported
    // operations and architectures because we would expect that a larger value
    // of refinement steps would cause the estimate "optimization" to
    // under-perform the native operation. Also, if the estimate does not
    // converge quickly, it probably will not ever converge, so further
    // refinement steps will not produce a better answer.
    if (RefStep.size() != 1) {
      D.Diag(diag::err_drv_invalid_value) << Option << RefStep;
      return false;
    }
    char RefStepChar = RefStep[0];
    if (RefStepChar < '0' || RefStepChar > '9') {
      D.Diag(diag::err_drv_invalid_value) << Option << RefStep;
      return false;
    }
  }
  return true;
}

/// The -mrecip flag requires processing of many optional parameters.
static void ParseMRecip(const Driver &D, const ArgList &Args,
                        ArgStringList &OutStrings) {
  StringRef DisabledPrefixIn = "!";
  StringRef DisabledPrefixOut = "!";
  StringRef EnabledPrefixOut = "";
  StringRef Out = "-mrecip=";

  Arg *A = Args.getLastArg(options::OPT_mrecip, options::OPT_mrecip_EQ);
  if (!A)
    return;

  unsigned NumOptions = A->getNumValues();
  if (NumOptions == 0) {
    // No option is the same as "all".
    OutStrings.push_back(Args.MakeArgString(Out + "all"));
    return;
  }

  // Pass through "all", "none", or "default" with an optional refinement step.
  if (NumOptions == 1) {
    StringRef Val = A->getValue(0);
    size_t RefStepLoc;
    if (!getRefinementStep(Val, D, *A, RefStepLoc))
      return;
    StringRef ValBase = Val.slice(0, RefStepLoc);
    if (ValBase == "all" || ValBase == "none" || ValBase == "default") {
      OutStrings.push_back(Args.MakeArgString(Out + Val));
      return;
    }
  }

  // Each reciprocal type may be enabled or disabled individually.
  // Check each input value for validity, concatenate them all back together,
  // and pass through.

  llvm::StringMap<bool> OptionStrings;
  OptionStrings.insert(std::make_pair("divd", false));
  OptionStrings.insert(std::make_pair("divf", false));
  OptionStrings.insert(std::make_pair("divh", false));
  OptionStrings.insert(std::make_pair("vec-divd", false));
  OptionStrings.insert(std::make_pair("vec-divf", false));
  OptionStrings.insert(std::make_pair("vec-divh", false));
  OptionStrings.insert(std::make_pair("sqrtd", false));
  OptionStrings.insert(std::make_pair("sqrtf", false));
  OptionStrings.insert(std::make_pair("sqrth", false));
  OptionStrings.insert(std::make_pair("vec-sqrtd", false));
  OptionStrings.insert(std::make_pair("vec-sqrtf", false));
  OptionStrings.insert(std::make_pair("vec-sqrth", false));

  for (unsigned i = 0; i != NumOptions; ++i) {
    StringRef Val = A->getValue(i);

    bool IsDisabled = Val.starts_with(DisabledPrefixIn);
    // Ignore the disablement token for string matching.
    if (IsDisabled)
      Val = Val.substr(1);

    size_t RefStep;
    if (!getRefinementStep(Val, D, *A, RefStep))
      return;

    StringRef ValBase = Val.slice(0, RefStep);
    llvm::StringMap<bool>::iterator OptionIter = OptionStrings.find(ValBase);
    if (OptionIter == OptionStrings.end()) {
      // Try again specifying float suffix.
      OptionIter = OptionStrings.find(ValBase.str() + 'f');
      if (OptionIter == OptionStrings.end()) {
        // The input name did not match any known option string.
        D.Diag(diag::err_drv_unknown_argument) << Val;
        return;
      }
      // The option was specified without a half or float or double suffix.
      // Make sure that the double or half entry was not already specified.
      // The float entry will be checked below.
      if (OptionStrings[ValBase.str() + 'd'] ||
          OptionStrings[ValBase.str() + 'h']) {
        D.Diag(diag::err_drv_invalid_value) << A->getOption().getName() << Val;
        return;
      }
    }

    if (OptionIter->second == true) {
      // Duplicate option specified.
      D.Diag(diag::err_drv_invalid_value) << A->getOption().getName() << Val;
      return;
    }

    // Mark the matched option as found. Do not allow duplicate specifiers.
    OptionIter->second = true;

    // If the precision was not specified, also mark the double and half entry
    // as found.
    if (ValBase.back() != 'f' && ValBase.back() != 'd' && ValBase.back() != 'h') {
      OptionStrings[ValBase.str() + 'd'] = true;
      OptionStrings[ValBase.str() + 'h'] = true;
    }

    // Build the output string.
    StringRef Prefix = IsDisabled ? DisabledPrefixOut : EnabledPrefixOut;
    Out = Args.MakeArgString(Out + Prefix + Val);
    if (i != NumOptions - 1)
      Out = Args.MakeArgString(Out + ",");
  }

  OutStrings.push_back(Args.MakeArgString(Out));
}

/// The -mprefer-vector-width option accepts either a positive integer
/// or the string "none".
static void ParseMPreferVectorWidth(const Driver &D, const ArgList &Args,
                                    ArgStringList &CmdArgs) {
  Arg *A = Args.getLastArg(options::OPT_mprefer_vector_width_EQ);
  if (!A)
    return;

  StringRef Value = A->getValue();
  if (Value == "none") {
    CmdArgs.push_back("-mprefer-vector-width=none");
  } else {
    unsigned Width;
    if (Value.getAsInteger(10, Width)) {
      D.Diag(diag::err_drv_invalid_value) << A->getOption().getName() << Value;
      return;
    }
    CmdArgs.push_back(Args.MakeArgString("-mprefer-vector-width=" + Value));
  }
}

static bool
shouldUseExceptionTablesForObjCExceptions(const ObjCRuntime &runtime,
                                          const llvm::Triple &Triple) {
  // We use the zero-cost exception tables for Objective-C if the non-fragile
  // ABI is enabled or when compiling for x86_64 and ARM on Snow Leopard and
  // later.
  if (runtime.isNonFragile())
    return true;

  if (!Triple.isMacOSX())
    return false;

  return (!Triple.isMacOSXVersionLT(10, 5) &&
          (Triple.getArch() == llvm::Triple::x86_64 ||
           Triple.getArch() == llvm::Triple::arm));
}

/// Adds exception related arguments to the driver command arguments. There's a
/// main flag, -fexceptions and also language specific flags to enable/disable
/// C++ and Objective-C exceptions. This makes it possible to for example
/// disable C++ exceptions but enable Objective-C exceptions.
static bool addExceptionArgs(const ArgList &Args, types::ID InputType,
                             const ToolChain &TC, bool KernelOrKext,
                             const ObjCRuntime &objcRuntime,
                             ArgStringList &CmdArgs) {
  const llvm::Triple &Triple = TC.getTriple();

  if (KernelOrKext) {
    // -mkernel and -fapple-kext imply no exceptions, so claim exception related
    // arguments now to avoid warnings about unused arguments.
    Args.ClaimAllArgs(options::OPT_fexceptions);
    Args.ClaimAllArgs(options::OPT_fno_exceptions);
    Args.ClaimAllArgs(options::OPT_fobjc_exceptions);
    Args.ClaimAllArgs(options::OPT_fno_objc_exceptions);
    Args.ClaimAllArgs(options::OPT_fcxx_exceptions);
    Args.ClaimAllArgs(options::OPT_fno_cxx_exceptions);
    Args.ClaimAllArgs(options::OPT_fasync_exceptions);
    Args.ClaimAllArgs(options::OPT_fno_async_exceptions);
    return false;
  }

  // See if the user explicitly enabled exceptions.
  bool EH = Args.hasFlag(options::OPT_fexceptions, options::OPT_fno_exceptions,
                         false);

  bool EHa = Args.hasFlag(options::OPT_fasync_exceptions,
                          options::OPT_fno_async_exceptions, false);
  if (EHa) {
    CmdArgs.push_back("-fasync-exceptions");
    EH = true;
  }

  // Obj-C exceptions are enabled by default, regardless of -fexceptions. This
  // is not necessarily sensible, but follows GCC.
  if (types::isObjC(InputType) &&
      Args.hasFlag(options::OPT_fobjc_exceptions,
                   options::OPT_fno_objc_exceptions, true)) {
    CmdArgs.push_back("-fobjc-exceptions");

    EH |= shouldUseExceptionTablesForObjCExceptions(objcRuntime, Triple);
  }

  if (types::isCXX(InputType)) {
    // Disable C++ EH by default on XCore and PS4/PS5.
    bool CXXExceptionsEnabled = Triple.getArch() != llvm::Triple::xcore &&
                                !Triple.isPS() && !Triple.isDriverKit();
    Arg *ExceptionArg = Args.getLastArg(
        options::OPT_fcxx_exceptions, options::OPT_fno_cxx_exceptions,
        options::OPT_fexceptions, options::OPT_fno_exceptions);
    if (ExceptionArg)
      CXXExceptionsEnabled =
          ExceptionArg->getOption().matches(options::OPT_fcxx_exceptions) ||
          ExceptionArg->getOption().matches(options::OPT_fexceptions);

    if (CXXExceptionsEnabled) {
      CmdArgs.push_back("-fcxx-exceptions");

      EH = true;
    }
  }

  // OPT_fignore_exceptions means exception could still be thrown,
  // but no clean up or catch would happen in current module.
  // So we do not set EH to false.
  Args.AddLastArg(CmdArgs, options::OPT_fignore_exceptions);

  Args.addOptInFlag(CmdArgs, options::OPT_fassume_nothrow_exception_dtor,
                    options::OPT_fno_assume_nothrow_exception_dtor);

  if (EH)
    CmdArgs.push_back("-fexceptions");
  return EH;
}

static bool ShouldEnableAutolink(const ArgList &Args, const ToolChain &TC,
                                 const JobAction &JA) {
  bool Default = true;
  if (TC.getTriple().isOSDarwin()) {
    // The native darwin assembler doesn't support the linker_option directives,
    // so we disable them if we think the .s file will be passed to it.
    Default = TC.useIntegratedAs();
  }
  // The linker_option directives are intended for host compilation.
  if (JA.isDeviceOffloading(Action::OFK_Cuda) ||
      JA.isDeviceOffloading(Action::OFK_HIP))
    Default = false;
  return Args.hasFlag(options::OPT_fautolink, options::OPT_fno_autolink,
                      Default);
}

/// Add a CC1 option to specify the debug compilation directory.
static const char *addDebugCompDirArg(const ArgList &Args,
                                      ArgStringList &CmdArgs,
                                      const llvm::vfs::FileSystem &VFS) {
  if (Arg *A = Args.getLastArg(options::OPT_ffile_compilation_dir_EQ,
                               options::OPT_fdebug_compilation_dir_EQ)) {
    if (A->getOption().matches(options::OPT_ffile_compilation_dir_EQ))
      CmdArgs.push_back(Args.MakeArgString(Twine("-fdebug-compilation-dir=") +
                                           A->getValue()));
    else
      A->render(Args, CmdArgs);
  } else if (llvm::ErrorOr<std::string> CWD =
                 VFS.getCurrentWorkingDirectory()) {
    CmdArgs.push_back(Args.MakeArgString("-fdebug-compilation-dir=" + *CWD));
  }
  StringRef Path(CmdArgs.back());
  return Path.substr(Path.find('=') + 1).data();
}

static void addDebugObjectName(const ArgList &Args, ArgStringList &CmdArgs,
                               const char *DebugCompilationDir,
                               const char *OutputFileName) {
  // No need to generate a value for -object-file-name if it was provided.
  for (auto *Arg : Args.filtered(options::OPT_Xclang))
    if (StringRef(Arg->getValue()).starts_with("-object-file-name"))
      return;

  if (Args.hasArg(options::OPT_object_file_name_EQ))
    return;

  SmallString<128> ObjFileNameForDebug(OutputFileName);
  if (ObjFileNameForDebug != "-" &&
      !llvm::sys::path::is_absolute(ObjFileNameForDebug) &&
      (!DebugCompilationDir ||
       llvm::sys::path::is_absolute(DebugCompilationDir))) {
    // Make the path absolute in the debug infos like MSVC does.
    llvm::sys::fs::make_absolute(ObjFileNameForDebug);
  }
  // If the object file name is a relative path, then always use Windows
  // backslash style as -object-file-name is used for embedding object file path
  // in codeview and it can only be generated when targeting on Windows.
  // Otherwise, just use native absolute path.
  llvm::sys::path::Style Style =
      llvm::sys::path::is_absolute(ObjFileNameForDebug)
          ? llvm::sys::path::Style::native
          : llvm::sys::path::Style::windows_backslash;
  llvm::sys::path::remove_dots(ObjFileNameForDebug, /*remove_dot_dot=*/true,
                               Style);
  CmdArgs.push_back(
      Args.MakeArgString(Twine("-object-file-name=") + ObjFileNameForDebug));
}

/// Add a CC1 and CC1AS option to specify the debug file path prefix map.
static void addDebugPrefixMapArg(const Driver &D, const ToolChain &TC,
                                 const ArgList &Args, ArgStringList &CmdArgs) {
  auto AddOneArg = [&](StringRef Map, StringRef Name) {
    if (!Map.contains('='))
      D.Diag(diag::err_drv_invalid_argument_to_option) << Map << Name;
    else
      CmdArgs.push_back(Args.MakeArgString("-fdebug-prefix-map=" + Map));
  };

  for (const Arg *A : Args.filtered(options::OPT_ffile_prefix_map_EQ,
                                    options::OPT_fdebug_prefix_map_EQ)) {
    AddOneArg(A->getValue(), A->getOption().getName());
    A->claim();
  }
  std::string GlobalRemapEntry = TC.GetGlobalDebugPathRemapping();
  if (GlobalRemapEntry.empty())
    return;
  AddOneArg(GlobalRemapEntry, "environment");
}

/// Add a CC1 and CC1AS option to specify the macro file path prefix map.
static void addMacroPrefixMapArg(const Driver &D, const ArgList &Args,
                                 ArgStringList &CmdArgs) {
  for (const Arg *A : Args.filtered(options::OPT_ffile_prefix_map_EQ,
                                    options::OPT_fmacro_prefix_map_EQ)) {
    StringRef Map = A->getValue();
    if (!Map.contains('='))
      D.Diag(diag::err_drv_invalid_argument_to_option)
          << Map << A->getOption().getName();
    else
      CmdArgs.push_back(Args.MakeArgString("-fmacro-prefix-map=" + Map));
    A->claim();
  }
}

/// Add a CC1 and CC1AS option to specify the coverage file path prefix map.
static void addCoveragePrefixMapArg(const Driver &D, const ArgList &Args,
                                   ArgStringList &CmdArgs) {
  for (const Arg *A : Args.filtered(options::OPT_ffile_prefix_map_EQ,
                                    options::OPT_fcoverage_prefix_map_EQ)) {
    StringRef Map = A->getValue();
    if (!Map.contains('='))
      D.Diag(diag::err_drv_invalid_argument_to_option)
          << Map << A->getOption().getName();
    else
      CmdArgs.push_back(Args.MakeArgString("-fcoverage-prefix-map=" + Map));
    A->claim();
  }
}

/// Simple check to see if the optimization level is at -O2 or higher.
/// For -fsycl (DPC++) -O2 is the default.
static bool isSYCLOptimizationO2orHigher(const ArgList &Args) {
  if (Arg *A = Args.getLastArg(options::OPT_O_Group)) {
    if (A->getOption().matches(options::OPT_O4) ||
        A->getOption().matches(options::OPT_Ofast))
      return true;

    if (A->getOption().matches(options::OPT_O0))
      return false;

    assert(A->getOption().matches(options::OPT_O) && "Must have a -O flag");

    StringRef S(A->getValue());
    unsigned OptLevel = 0;
    if (S.getAsInteger(10, OptLevel))
      return false;
    return OptLevel > 1;
  }
  // No -O setting seen, default is -O2 for device.
  return true;
}

/// Vectorize at all optimization levels greater than 1 except for -Oz.
/// For -Oz the loop vectorizer is disabled, while the slp vectorizer is
/// enabled.
static bool shouldEnableVectorizerAtOLevel(const ArgList &Args, bool isSlpVec) {
  if (Arg *A = Args.getLastArg(options::OPT_O_Group)) {
    if (A->getOption().matches(options::OPT_O4) ||
        A->getOption().matches(options::OPT_Ofast))
      return true;

    if (A->getOption().matches(options::OPT_O0))
      return false;

    assert(A->getOption().matches(options::OPT_O) && "Must have a -O flag");

    // Vectorize -Os.
    StringRef S(A->getValue());
    if (S == "s")
      return true;

    // Don't vectorize -Oz, unless it's the slp vectorizer.
    if (S == "z")
      return isSlpVec;

    unsigned OptLevel = 0;
    if (S.getAsInteger(10, OptLevel))
      return false;

    return OptLevel > 1;
  }

  return false;
}

/// Add -x lang to \p CmdArgs for \p Input.
static void addDashXForInput(const ArgList &Args, const InputInfo &Input,
                             ArgStringList &CmdArgs) {
  // When using -verify-pch, we don't want to provide the type
  // 'precompiled-header' if it was inferred from the file extension
  if (Args.hasArg(options::OPT_verify_pch) && Input.getType() == types::TY_PCH)
    return;

  CmdArgs.push_back("-x");
  if (Args.hasArg(options::OPT_rewrite_objc))
    CmdArgs.push_back(types::getTypeName(types::TY_PP_ObjCXX));
  else {
    // Map the driver type to the frontend type. This is mostly an identity
    // mapping, except that the distinction between module interface units
    // and other source files does not exist at the frontend layer.
    const char *ClangType;
    switch (Input.getType()) {
    case types::TY_CXXModule:
      ClangType = "c++";
      break;
    case types::TY_PP_CXXModule:
      ClangType = "c++-cpp-output";
      break;
    default:
      ClangType = types::getTypeName(Input.getType());
      break;
    }
    CmdArgs.push_back(ClangType);
  }
}

static void addPGOAndCoverageFlags(const ToolChain &TC, Compilation &C,
                                   const JobAction &JA, const InputInfo &Output,
                                   const ArgList &Args, SanitizerArgs &SanArgs,
                                   ArgStringList &CmdArgs) {
  const Driver &D = TC.getDriver();
  auto *PGOGenerateArg = Args.getLastArg(options::OPT_fprofile_generate,
                                         options::OPT_fprofile_generate_EQ,
                                         options::OPT_fno_profile_generate);
  if (PGOGenerateArg &&
      PGOGenerateArg->getOption().matches(options::OPT_fno_profile_generate))
    PGOGenerateArg = nullptr;

  auto *CSPGOGenerateArg = getLastCSProfileGenerateArg(Args);

  auto *ProfileGenerateArg = Args.getLastArg(
      options::OPT_fprofile_instr_generate,
      options::OPT_fprofile_instr_generate_EQ,
      options::OPT_fno_profile_instr_generate);
  if (ProfileGenerateArg &&
      ProfileGenerateArg->getOption().matches(
          options::OPT_fno_profile_instr_generate))
    ProfileGenerateArg = nullptr;

  if (PGOGenerateArg && ProfileGenerateArg)
    D.Diag(diag::err_drv_argument_not_allowed_with)
        << PGOGenerateArg->getSpelling() << ProfileGenerateArg->getSpelling();

  auto *ProfileUseArg = getLastProfileUseArg(Args);

  if (PGOGenerateArg && ProfileUseArg)
    D.Diag(diag::err_drv_argument_not_allowed_with)
        << ProfileUseArg->getSpelling() << PGOGenerateArg->getSpelling();

  if (ProfileGenerateArg && ProfileUseArg)
    D.Diag(diag::err_drv_argument_not_allowed_with)
        << ProfileGenerateArg->getSpelling() << ProfileUseArg->getSpelling();

  if (CSPGOGenerateArg && PGOGenerateArg) {
    D.Diag(diag::err_drv_argument_not_allowed_with)
        << CSPGOGenerateArg->getSpelling() << PGOGenerateArg->getSpelling();
    PGOGenerateArg = nullptr;
  }

  if (TC.getTriple().isOSAIX()) {
    if (Arg *ProfileSampleUseArg = getLastProfileSampleUseArg(Args))
      D.Diag(diag::err_drv_unsupported_opt_for_target)
          << ProfileSampleUseArg->getSpelling() << TC.getTriple().str();
  }

  if (ProfileGenerateArg) {
    if (ProfileGenerateArg->getOption().matches(
            options::OPT_fprofile_instr_generate_EQ))
      CmdArgs.push_back(Args.MakeArgString(Twine("-fprofile-instrument-path=") +
                                           ProfileGenerateArg->getValue()));
    // The default is to use Clang Instrumentation.
    CmdArgs.push_back("-fprofile-instrument=clang");
    if (TC.getTriple().isWindowsMSVCEnvironment()) {
      // Add dependent lib for clang_rt.profile
      CmdArgs.push_back(Args.MakeArgString(
          "--dependent-lib=" + TC.getCompilerRTBasename(Args, "profile")));
    }
  }

  Arg *PGOGenArg = nullptr;
  if (PGOGenerateArg) {
    assert(!CSPGOGenerateArg);
    PGOGenArg = PGOGenerateArg;
    CmdArgs.push_back("-fprofile-instrument=llvm");
  }
  if (CSPGOGenerateArg) {
    assert(!PGOGenerateArg);
    PGOGenArg = CSPGOGenerateArg;
    CmdArgs.push_back("-fprofile-instrument=csllvm");
  }
  if (PGOGenArg) {
    if (TC.getTriple().isWindowsMSVCEnvironment()) {
      // Add dependent lib for clang_rt.profile
      CmdArgs.push_back(Args.MakeArgString(
          "--dependent-lib=" + TC.getCompilerRTBasename(Args, "profile")));
    }
    if (PGOGenArg->getOption().matches(
            PGOGenerateArg ? options::OPT_fprofile_generate_EQ
                           : options::OPT_fcs_profile_generate_EQ)) {
      SmallString<128> Path(PGOGenArg->getValue());
      llvm::sys::path::append(Path, "default_%m.profraw");
      CmdArgs.push_back(
          Args.MakeArgString(Twine("-fprofile-instrument-path=") + Path));
    }
  }

  if (ProfileUseArg) {
    if (ProfileUseArg->getOption().matches(options::OPT_fprofile_instr_use_EQ))
      CmdArgs.push_back(Args.MakeArgString(
          Twine("-fprofile-instrument-use-path=") + ProfileUseArg->getValue()));
    else if ((ProfileUseArg->getOption().matches(
                  options::OPT_fprofile_use_EQ) ||
              ProfileUseArg->getOption().matches(
                  options::OPT_fprofile_instr_use))) {
      SmallString<128> Path(
          ProfileUseArg->getNumValues() == 0 ? "" : ProfileUseArg->getValue());
      if (Path.empty() || llvm::sys::fs::is_directory(Path))
        llvm::sys::path::append(Path, "default.profdata");
      CmdArgs.push_back(
          Args.MakeArgString(Twine("-fprofile-instrument-use-path=") + Path));
    }
  }

  bool EmitCovNotes = Args.hasFlag(options::OPT_ftest_coverage,
                                   options::OPT_fno_test_coverage, false) ||
                      Args.hasArg(options::OPT_coverage);
  bool EmitCovData = TC.needsGCovInstrumentation(Args);

  if (Args.hasFlag(options::OPT_fcoverage_mapping,
                   options::OPT_fno_coverage_mapping, false)) {
    if (!ProfileGenerateArg)
      D.Diag(clang::diag::err_drv_argument_only_allowed_with)
          << "-fcoverage-mapping"
          << "-fprofile-instr-generate";

    CmdArgs.push_back("-fcoverage-mapping");
  }

  if (Args.hasFlag(options::OPT_fmcdc_coverage, options::OPT_fno_mcdc_coverage,
                   false)) {
    if (!Args.hasFlag(options::OPT_fcoverage_mapping,
                      options::OPT_fno_coverage_mapping, false))
      D.Diag(clang::diag::err_drv_argument_only_allowed_with)
          << "-fcoverage-mcdc"
          << "-fcoverage-mapping";

    CmdArgs.push_back("-fcoverage-mcdc");
  }

  if (Arg *A = Args.getLastArg(options::OPT_ffile_compilation_dir_EQ,
                               options::OPT_fcoverage_compilation_dir_EQ)) {
    if (A->getOption().matches(options::OPT_ffile_compilation_dir_EQ))
      CmdArgs.push_back(Args.MakeArgString(
          Twine("-fcoverage-compilation-dir=") + A->getValue()));
    else
      A->render(Args, CmdArgs);
  } else if (llvm::ErrorOr<std::string> CWD =
                 D.getVFS().getCurrentWorkingDirectory()) {
    CmdArgs.push_back(Args.MakeArgString("-fcoverage-compilation-dir=" + *CWD));
  }

  if (Args.hasArg(options::OPT_fprofile_exclude_files_EQ)) {
    auto *Arg = Args.getLastArg(options::OPT_fprofile_exclude_files_EQ);
    if (!Args.hasArg(options::OPT_coverage))
      D.Diag(clang::diag::err_drv_argument_only_allowed_with)
          << "-fprofile-exclude-files="
          << "--coverage";

    StringRef v = Arg->getValue();
    CmdArgs.push_back(
        Args.MakeArgString(Twine("-fprofile-exclude-files=" + v)));
  }

  if (Args.hasArg(options::OPT_fprofile_filter_files_EQ)) {
    auto *Arg = Args.getLastArg(options::OPT_fprofile_filter_files_EQ);
    if (!Args.hasArg(options::OPT_coverage))
      D.Diag(clang::diag::err_drv_argument_only_allowed_with)
          << "-fprofile-filter-files="
          << "--coverage";

    StringRef v = Arg->getValue();
    CmdArgs.push_back(Args.MakeArgString(Twine("-fprofile-filter-files=" + v)));
  }

  if (const auto *A = Args.getLastArg(options::OPT_fprofile_update_EQ)) {
    StringRef Val = A->getValue();
    if (Val == "atomic" || Val == "prefer-atomic")
      CmdArgs.push_back("-fprofile-update=atomic");
    else if (Val != "single")
      D.Diag(diag::err_drv_unsupported_option_argument)
          << A->getSpelling() << Val;
  }

  int FunctionGroups = 1;
  int SelectedFunctionGroup = 0;
  if (const auto *A = Args.getLastArg(options::OPT_fprofile_function_groups)) {
    StringRef Val = A->getValue();
    if (Val.getAsInteger(0, FunctionGroups) || FunctionGroups < 1)
      D.Diag(diag::err_drv_invalid_int_value) << A->getAsString(Args) << Val;
  }
  if (const auto *A =
          Args.getLastArg(options::OPT_fprofile_selected_function_group)) {
    StringRef Val = A->getValue();
    if (Val.getAsInteger(0, SelectedFunctionGroup) ||
        SelectedFunctionGroup < 0 || SelectedFunctionGroup >= FunctionGroups)
      D.Diag(diag::err_drv_invalid_int_value) << A->getAsString(Args) << Val;
  }
  if (FunctionGroups != 1)
    CmdArgs.push_back(Args.MakeArgString("-fprofile-function-groups=" +
                                         Twine(FunctionGroups)));
  if (SelectedFunctionGroup != 0)
    CmdArgs.push_back(Args.MakeArgString("-fprofile-selected-function-group=" +
                                         Twine(SelectedFunctionGroup)));

  // Leave -fprofile-dir= an unused argument unless .gcda emission is
  // enabled. To be polite, with '-fprofile-arcs -fno-profile-arcs' consider
  // the flag used. There is no -fno-profile-dir, so the user has no
  // targeted way to suppress the warning.
  Arg *FProfileDir = nullptr;
  if (Args.hasArg(options::OPT_fprofile_arcs) ||
      Args.hasArg(options::OPT_coverage))
    FProfileDir = Args.getLastArg(options::OPT_fprofile_dir);

  // TODO: Don't claim -c/-S to warn about -fsyntax-only -c/-S, -E -c/-S,
  // like we warn about -fsyntax-only -E.
  (void)(Args.hasArg(options::OPT_c) || Args.hasArg(options::OPT_S));

  // Put the .gcno and .gcda files (if needed) next to the primary output file,
  // or fall back to a file in the current directory for `clang -c --coverage
  // d/a.c` in the absence of -o.
  if (EmitCovNotes || EmitCovData) {
    SmallString<128> CoverageFilename;
    if (Arg *DumpDir = Args.getLastArgNoClaim(options::OPT_dumpdir)) {
      // Form ${dumpdir}${basename}.gcno. Note that dumpdir may not end with a
      // path separator.
      CoverageFilename = DumpDir->getValue();
      CoverageFilename += llvm::sys::path::filename(Output.getBaseInput());
    } else if (Arg *FinalOutput =
                   C.getArgs().getLastArg(options::OPT__SLASH_Fo)) {
      CoverageFilename = FinalOutput->getValue();
    } else if (Arg *FinalOutput = C.getArgs().getLastArg(options::OPT_o)) {
      CoverageFilename = FinalOutput->getValue();
    } else {
      CoverageFilename = llvm::sys::path::filename(Output.getBaseInput());
    }
    if (llvm::sys::path::is_relative(CoverageFilename))
      (void)D.getVFS().makeAbsolute(CoverageFilename);
    llvm::sys::path::replace_extension(CoverageFilename, "gcno");
    if (EmitCovNotes) {
      CmdArgs.push_back(
          Args.MakeArgString("-coverage-notes-file=" + CoverageFilename));
    }

    if (EmitCovData) {
      if (FProfileDir) {
        SmallString<128> Gcno = std::move(CoverageFilename);
        CoverageFilename = FProfileDir->getValue();
        llvm::sys::path::append(CoverageFilename, Gcno);
      }
      llvm::sys::path::replace_extension(CoverageFilename, "gcda");
      CmdArgs.push_back(
          Args.MakeArgString("-coverage-data-file=" + CoverageFilename));
    }
  }
}

/// Check whether the given input tree contains any compilation actions.
static bool ContainsCompileAction(const Action *A) {
  if (isa<CompileJobAction>(A) || isa<BackendJobAction>(A))
    return true;

  return llvm::any_of(A->inputs(), ContainsCompileAction);
}

/// Check if -relax-all should be passed to the internal assembler.
/// This is done by default when compiling non-assembler source with -O0.
static bool UseRelaxAll(Compilation &C, const ArgList &Args) {
  bool RelaxDefault = true;

  if (Arg *A = Args.getLastArg(options::OPT_O_Group))
    RelaxDefault = A->getOption().matches(options::OPT_O0);

  if (RelaxDefault) {
    RelaxDefault = false;
    for (const auto &Act : C.getActions()) {
      if (ContainsCompileAction(Act)) {
        RelaxDefault = true;
        break;
      }
    }
  }

  return Args.hasFlag(options::OPT_mrelax_all, options::OPT_mno_relax_all,
                      RelaxDefault);
}

static void
RenderDebugEnablingArgs(const ArgList &Args, ArgStringList &CmdArgs,
                        llvm::codegenoptions::DebugInfoKind DebugInfoKind,
                        unsigned DwarfVersion,
                        llvm::DebuggerKind DebuggerTuning) {
  addDebugInfoKind(CmdArgs, DebugInfoKind);
  if (DwarfVersion > 0)
    CmdArgs.push_back(
        Args.MakeArgString("-dwarf-version=" + Twine(DwarfVersion)));
  switch (DebuggerTuning) {
  case llvm::DebuggerKind::GDB:
    CmdArgs.push_back("-debugger-tuning=gdb");
    break;
  case llvm::DebuggerKind::LLDB:
    CmdArgs.push_back("-debugger-tuning=lldb");
    break;
  case llvm::DebuggerKind::SCE:
    CmdArgs.push_back("-debugger-tuning=sce");
    break;
  case llvm::DebuggerKind::DBX:
    CmdArgs.push_back("-debugger-tuning=dbx");
    break;
  default:
    break;
  }
}

static bool checkDebugInfoOption(const Arg *A, const ArgList &Args,
                                 const Driver &D, const ToolChain &TC) {
  assert(A && "Expected non-nullptr argument.");
  if (TC.supportsDebugInfoOption(A))
    return true;
  D.Diag(diag::warn_drv_unsupported_debug_info_opt_for_target)
      << A->getAsString(Args) << TC.getTripleString();
  return false;
}

static void RenderDebugInfoCompressionArgs(const ArgList &Args,
                                           ArgStringList &CmdArgs,
                                           const Driver &D,
                                           const ToolChain &TC) {
  const Arg *A = Args.getLastArg(options::OPT_gz_EQ);
  if (!A)
    return;
  if (checkDebugInfoOption(A, Args, D, TC)) {
    StringRef Value = A->getValue();
    if (Value == "none") {
      CmdArgs.push_back("--compress-debug-sections=none");
    } else if (Value == "zlib") {
      if (llvm::compression::zlib::isAvailable()) {
        CmdArgs.push_back(
            Args.MakeArgString("--compress-debug-sections=" + Twine(Value)));
      } else {
        D.Diag(diag::warn_debug_compression_unavailable) << "zlib";
      }
    } else if (Value == "zstd") {
      if (llvm::compression::zstd::isAvailable()) {
        CmdArgs.push_back(
            Args.MakeArgString("--compress-debug-sections=" + Twine(Value)));
      } else {
        D.Diag(diag::warn_debug_compression_unavailable) << "zstd";
      }
    } else {
      D.Diag(diag::err_drv_unsupported_option_argument)
          << A->getSpelling() << Value;
    }
  }
}

static void handleAMDGPUCodeObjectVersionOptions(const Driver &D,
                                                 const ArgList &Args,
                                                 ArgStringList &CmdArgs,
                                                 bool IsCC1As = false) {
  // If no version was requested by the user, use the default value from the
  // back end. This is consistent with the value returned from
  // getAMDGPUCodeObjectVersion. This lets clang emit IR for amdgpu without
  // requiring the corresponding llvm to have the AMDGPU target enabled,
  // provided the user (e.g. front end tests) can use the default.
  if (haveAMDGPUCodeObjectVersionArgument(D, Args)) {
    unsigned CodeObjVer = getAMDGPUCodeObjectVersion(D, Args);
    CmdArgs.insert(CmdArgs.begin() + 1,
                   Args.MakeArgString(Twine("--amdhsa-code-object-version=") +
                                      Twine(CodeObjVer)));
    CmdArgs.insert(CmdArgs.begin() + 1, "-mllvm");
    // -cc1as does not accept -mcode-object-version option.
    if (!IsCC1As)
      CmdArgs.insert(CmdArgs.begin() + 1,
                     Args.MakeArgString(Twine("-mcode-object-version=") +
                                        Twine(CodeObjVer)));
  }
}

/// Check whether the given input tree contains any append footer actions
static bool ContainsAppendFooterAction(const Action *A) {
  if (isa<AppendFooterJobAction>(A))
    return true;
  for (const auto &AI : A->inputs())
    if (ContainsAppendFooterAction(AI))
      return true;

  return false;
}

static bool maybeHasClangPchSignature(const Driver &D, StringRef Path) {
  llvm::ErrorOr<std::unique_ptr<llvm::MemoryBuffer>> MemBuf =
      D.getVFS().getBufferForFile(Path);
  if (!MemBuf)
    return false;
  llvm::file_magic Magic = llvm::identify_magic((*MemBuf)->getBuffer());
  if (Magic == llvm::file_magic::unknown)
    return false;
  // Return true for both raw Clang AST files and object files which may
  // contain a __clangast section.
  if (Magic == llvm::file_magic::clang_ast)
    return true;
  Expected<std::unique_ptr<llvm::object::ObjectFile>> Obj =
      llvm::object::ObjectFile::createObjectFile(**MemBuf, Magic);
  return !Obj.takeError();
}

static bool gchProbe(const Driver &D, StringRef Path) {
  llvm::ErrorOr<llvm::vfs::Status> Status = D.getVFS().status(Path);
  if (!Status)
    return false;

  if (Status->isDirectory()) {
    std::error_code EC;
    for (llvm::vfs::directory_iterator DI = D.getVFS().dir_begin(Path, EC), DE;
         !EC && DI != DE; DI = DI.increment(EC)) {
      if (maybeHasClangPchSignature(D, DI->path()))
        return true;
    }
    D.Diag(diag::warn_drv_pch_ignoring_gch_dir) << Path;
    return false;
  }

  if (maybeHasClangPchSignature(D, Path))
    return true;
  D.Diag(diag::warn_drv_pch_ignoring_gch_file) << Path;
  return false;
}

void Clang::AddPreprocessingOptions(Compilation &C, const JobAction &JA,
                                    const Driver &D, const ArgList &Args,
                                    ArgStringList &CmdArgs,
                                    const InputInfo &Output,
                                    const InputInfoList &Inputs) const {
  const bool IsIAMCU = getToolChain().getTriple().isOSIAMCU();
  const bool IsIntelFPGA = Args.hasArg(options::OPT_fintelfpga);
  bool SYCLDeviceCompilation = JA.isOffloading(Action::OFK_SYCL) &&
                               JA.isDeviceOffloading(Action::OFK_SYCL);

  CheckPreprocessingOptions(D, Args);

  Args.AddLastArg(CmdArgs, options::OPT_C);
  Args.AddLastArg(CmdArgs, options::OPT_CC);

  // Handle dependency file generation.
  Arg *ArgM = Args.getLastArg(options::OPT_MM);
  if (!ArgM)
    ArgM = Args.getLastArg(options::OPT_M);
  Arg *ArgMD = Args.getLastArg(options::OPT_MMD);
  if (!ArgMD)
    ArgMD = Args.getLastArg(options::OPT_MD);

  // -M and -MM imply -w.
  if (ArgM)
    CmdArgs.push_back("-w");
  else
    ArgM = ArgMD;

  auto createFPGATempDepFile = [&](const char *&DepFile) {
    // Generate dependency files as temporary. These will be used for the
    // aoc call/bundled during fat object creation
    std::string BaseName(Clang::getBaseInputName(Args, Inputs[0]));
    std::string DepTmpName =
        C.getDriver().GetTemporaryPath(llvm::sys::path::stem(BaseName), "d");
    DepFile = C.addTempFile(C.getArgs().MakeArgString(DepTmpName));
    C.getDriver().addFPGATempDepFile(DepFile, BaseName);
  };

  // Do not add dependency generation information when compiling the source +
  // footer combination.  The dependency generation is done in a separate
  // compile step so we can retain original source information.
  if (ContainsAppendFooterAction(&JA))
    ArgM = nullptr;

  if (ArgM) {
    // Determine the output location.
    const char *DepFile;
    if (Arg *MF = Args.getLastArg(options::OPT_MF)) {
      DepFile = MF->getValue();
      C.addFailureResultFile(DepFile, &JA);
      // Populate the named dependency file to be used in the bundle
      // or passed to the offline compilation.
      if (IsIntelFPGA && JA.isDeviceOffloading(Action::OFK_SYCL))
        C.getDriver().addFPGATempDepFile(
            DepFile, Clang::getBaseInputName(Args, Inputs[0]));
    } else if (Output.getType() == types::TY_Dependencies) {
      DepFile = Output.getFilename();
      if (!ContainsAppendFooterAction(&JA) && Args.hasArg(options::OPT_fsycl) &&
          !Args.hasArg(options::OPT_fno_sycl_use_footer) &&
          !JA.isDeviceOffloading(Action::OFK_SYCL))
        // Name the dependency file for the specific dependency generation
        // step created for the integration footer enabled compilation.
        DepFile = getDependencyFileName(Args, Inputs);
    } else if (!ArgMD) {
      DepFile = "-";
    } else if (IsIntelFPGA && JA.isDeviceOffloading(Action::OFK_SYCL)) {
      createFPGATempDepFile(DepFile);
    } else {
      DepFile = getDependencyFileName(Args, Inputs);
      C.addFailureResultFile(DepFile, &JA);
    }
    CmdArgs.push_back("-dependency-file");
    CmdArgs.push_back(DepFile);

    bool HasTarget = false;
    for (const Arg *A : Args.filtered(options::OPT_MT, options::OPT_MQ)) {
      HasTarget = true;
      A->claim();
      if (A->getOption().matches(options::OPT_MT)) {
        A->render(Args, CmdArgs);
      } else {
        CmdArgs.push_back("-MT");
        SmallString<128> Quoted;
        quoteMakeTarget(A->getValue(), Quoted);
        CmdArgs.push_back(Args.MakeArgString(Quoted));
      }
    }

    // Add a default target if one wasn't specified.
    if (!HasTarget) {
      const char *DepTarget;

      // If user provided -o, that is the dependency target, except
      // when we are only generating a dependency file.
      Arg *OutputOpt = Args.getLastArg(options::OPT_o);
      if (OutputOpt && Output.getType() != types::TY_Dependencies) {
        DepTarget = OutputOpt->getValue();
      } else {
        // Otherwise derive from the base input.
        //
        // FIXME: This should use the computed output file location.
        SmallString<128> P(Inputs[0].getBaseInput());
        llvm::sys::path::replace_extension(P, "o");
        DepTarget = Args.MakeArgString(llvm::sys::path::filename(P));
      }

      CmdArgs.push_back("-MT");
      SmallString<128> Quoted;
      quoteMakeTarget(DepTarget, Quoted);
      CmdArgs.push_back(Args.MakeArgString(Quoted));
    }

    if (ArgM->getOption().matches(options::OPT_M) ||
        ArgM->getOption().matches(options::OPT_MD))
      CmdArgs.push_back("-sys-header-deps");
    if ((isa<PrecompileJobAction>(JA) &&
         !Args.hasArg(options::OPT_fno_module_file_deps)) ||
        Args.hasArg(options::OPT_fmodule_file_deps))
      CmdArgs.push_back("-module-file-deps");
  }

  if (!ArgM && IsIntelFPGA && JA.isDeviceOffloading(Action::OFK_SYCL)) {
    // No dep generation option was provided, add all of the needed options
    // to ensure a successful dep generation.
    const char *DepFile;
    createFPGATempDepFile(DepFile);
    CmdArgs.push_back("-dependency-file");
    CmdArgs.push_back(DepFile);
    CmdArgs.push_back("-MT");
    SmallString<128> P(Inputs[0].getBaseInput());
    llvm::sys::path::replace_extension(P, "o");
    SmallString<128> Quoted;
    quoteMakeTarget(llvm::sys::path::filename(P), Quoted);
    CmdArgs.push_back(Args.MakeArgString(Quoted));
  }

  if (Args.hasArg(options::OPT_MG)) {
    if (!ArgM || ArgM->getOption().matches(options::OPT_MD) ||
        ArgM->getOption().matches(options::OPT_MMD))
      D.Diag(diag::err_drv_mg_requires_m_or_mm);
    CmdArgs.push_back("-MG");
  }

  Args.AddLastArg(CmdArgs, options::OPT_MP);
  Args.AddLastArg(CmdArgs, options::OPT_MV);

  // Add offload include arguments specific for CUDA/HIP.  This must happen
  // before we -I or -include anything else, because we must pick up the
  // CUDA/HIP headers from the particular CUDA/ROCm installation, rather than
  // from e.g. /usr/local/include.
  if (JA.isOffloading(Action::OFK_Cuda))
    getToolChain().AddCudaIncludeArgs(Args, CmdArgs);
  if (JA.isOffloading(Action::OFK_HIP))
    getToolChain().AddHIPIncludeArgs(Args, CmdArgs);

  if (JA.isOffloading(Action::OFK_SYCL)) {
    toolchains::SYCLToolChain::AddSYCLIncludeArgs(D, Args, CmdArgs);
    if (Inputs[0].getType() == types::TY_CUDA) {
      // Include __clang_cuda_runtime_wrapper.h in .cu SYCL compilation.
      getToolChain().AddCudaIncludeArgs(Args, CmdArgs);
    }
  }

  // If we are compiling for a GPU target we want to override the system headers
  // with ones created by the 'libc' project if present.
  if (!Args.hasArg(options::OPT_nostdinc) &&
      !Args.hasArg(options::OPT_nogpuinc) &&
      !Args.hasArg(options::OPT_nobuiltininc)) {
    // Without an offloading language we will include these headers directly.
    // Offloading languages will instead only use the declarations stored in
    // the resource directory at clang/lib/Headers/llvm_libc_wrappers.
    if ((getToolChain().getTriple().isNVPTX() ||
         getToolChain().getTriple().isAMDGCN()) &&
        C.getActiveOffloadKinds() == Action::OFK_None) {
      SmallString<128> P(llvm::sys::path::parent_path(D.InstalledDir));
      llvm::sys::path::append(P, "include");
      llvm::sys::path::append(P, "gpu-none-llvm");
      CmdArgs.push_back("-c-isystem");
      CmdArgs.push_back(Args.MakeArgString(P));
    } else if (C.getActiveOffloadKinds() == Action::OFK_OpenMP) {
      // TODO: CUDA / HIP include their own headers for some common functions
      // implemented here. We'll need to clean those up so they do not conflict.
      SmallString<128> P(D.ResourceDir);
      llvm::sys::path::append(P, "include");
      llvm::sys::path::append(P, "llvm_libc_wrappers");
      CmdArgs.push_back("-internal-isystem");
      CmdArgs.push_back(Args.MakeArgString(P));
    }
  }

  // If we are offloading to a target via OpenMP we need to include the
  // openmp_wrappers folder which contains alternative system headers.
  if (JA.isDeviceOffloading(Action::OFK_OpenMP) &&
      !Args.hasArg(options::OPT_nostdinc) &&
      !Args.hasArg(options::OPT_nogpuinc) &&
      (getToolChain().getTriple().isNVPTX() ||
       getToolChain().getTriple().isAMDGCN())) {
    if (!Args.hasArg(options::OPT_nobuiltininc)) {
      // Add openmp_wrappers/* to our system include path.  This lets us wrap
      // standard library headers.
      SmallString<128> P(D.ResourceDir);
      llvm::sys::path::append(P, "include");
      llvm::sys::path::append(P, "openmp_wrappers");
      CmdArgs.push_back("-internal-isystem");
      CmdArgs.push_back(Args.MakeArgString(P));
    }

    CmdArgs.push_back("-include");
    CmdArgs.push_back("__clang_openmp_device_functions.h");
  }

  // Add -i* options, and automatically translate to
  // -include-pch/-include-pth for transparent PCH support. It's
  // wonky, but we include looking for .gch so we can support seamless
  // replacement into a build system already set up to be generating
  // .gch files.

  if (getToolChain().getDriver().IsCLMode()) {
    const Arg *YcArg = Args.getLastArg(options::OPT__SLASH_Yc);
    const Arg *YuArg = Args.getLastArg(options::OPT__SLASH_Yu);
    if (YcArg && JA.getKind() >= Action::PrecompileJobClass &&
        JA.getKind() <= Action::AssembleJobClass) {
      CmdArgs.push_back(Args.MakeArgString("-building-pch-with-obj"));
      // -fpch-instantiate-templates is the default when creating
      // precomp using /Yc
      if (Args.hasFlag(options::OPT_fpch_instantiate_templates,
                       options::OPT_fno_pch_instantiate_templates, true))
        CmdArgs.push_back(Args.MakeArgString("-fpch-instantiate-templates"));
    }

    if (YcArg || YuArg) {
      StringRef ThroughHeader = YcArg ? YcArg->getValue() : YuArg->getValue();
      // If PCH file is available, include it while performing
      // host compilation (-fsycl-is-host) in SYCL mode (-fsycl).
      // as well as in non-sycl mode.

      if (!isa<PrecompileJobAction>(JA) && !SYCLDeviceCompilation) {
        CmdArgs.push_back("-include-pch");
        CmdArgs.push_back(Args.MakeArgString(D.GetClPchPath(
            C, !ThroughHeader.empty()
                   ? ThroughHeader
                   : llvm::sys::path::filename(Inputs[0].getBaseInput()))));
      }

      if (ThroughHeader.empty()) {
        CmdArgs.push_back(Args.MakeArgString(
            Twine("-pch-through-hdrstop-") + (YcArg ? "create" : "use")));
      } else {
        CmdArgs.push_back(
            Args.MakeArgString(Twine("-pch-through-header=") + ThroughHeader));
      }
    }
  }

  bool RenderedImplicitInclude = false;

  for (const Arg *A : Args.filtered(options::OPT_clang_i_Group)) {
    if ((A->getOption().matches(options::OPT_include) &&
         D.getProbePrecompiled()) ||
        A->getOption().matches(options::OPT_include_pch)) {

      // Handling of gcc-style gch precompiled headers.
      bool IsFirstImplicitInclude = !RenderedImplicitInclude;
      RenderedImplicitInclude = true;

      bool FoundPCH = false;
      SmallString<128> P(A->getValue());
      // We want the files to have a name like foo.h.pch. Add a dummy extension
      // so that replace_extension does the right thing.
      P += ".dummy";
      llvm::sys::path::replace_extension(P, "pch");
      if (D.getVFS().exists(P))
        FoundPCH = true;

      if (!FoundPCH) {
        // For GCC compat, probe for a file or directory ending in .gch instead.
        llvm::sys::path::replace_extension(P, "gch");
        FoundPCH = gchProbe(D, P.str());
      }
      // If PCH file is available, include it while performing
      // host compilation (-fsycl-is-host) in SYCL mode (-fsycl).
      // as well as in non-sycl mode.

      if (FoundPCH && !SYCLDeviceCompilation) {
        if (IsFirstImplicitInclude) {
          A->claim();
          CmdArgs.push_back("-include-pch");
          CmdArgs.push_back(Args.MakeArgString(P));
          continue;
        } else {
          // Ignore the PCH if not first on command line and emit warning.
          D.Diag(diag::warn_drv_pch_not_first_include) << P
                                                       << A->getAsString(Args);
        }
      }
      // No PCH file, but we still want to include the header file
      // (-include dummy.h) in device compilation mode.
      else if (JA.isDeviceOffloading(Action::OFK_SYCL) &&
               A->getOption().matches(options::OPT_include_pch)) {
        continue;
      }

    } else if (A->getOption().matches(options::OPT_isystem_after)) {
      // Handling of paths which must come late.  These entries are handled by
      // the toolchain itself after the resource dir is inserted in the right
      // search order.
      // Do not claim the argument so that the use of the argument does not
      // silently go unnoticed on toolchains which do not honour the option.
      continue;
    } else if (A->getOption().matches(options::OPT_stdlibxx_isystem)) {
      // Translated to -internal-isystem by the driver, no need to pass to cc1.
      continue;
    } else if (A->getOption().matches(options::OPT_ibuiltininc)) {
      // This is used only by the driver. No need to pass to cc1.
      continue;
    }

    // Not translated, render as usual.
    A->claim();
    A->render(Args, CmdArgs);
  }

  // The file being compiled that contains the integration footer is not being
  // compiled in the directory of the original source.  Add that directory
  // as an -iquote option so we can properly find potential user headers there.
  // The original source search directory should also be placed before any user
  // search directories.
  if (ContainsAppendFooterAction(&JA)) {
    SmallString<128> SourcePath(Inputs[0].getBaseInput());
    llvm::sys::path::remove_filename(SourcePath);
    if (!SourcePath.empty()) {
      CmdArgs.push_back("-iquote");
      CmdArgs.push_back(Args.MakeArgString(SourcePath));
    } else if (llvm::ErrorOr<std::string> CWD =
                   D.getVFS().getCurrentWorkingDirectory()) {
      CmdArgs.push_back("-iquote");
      CmdArgs.push_back(Args.MakeArgString(*CWD));
    }
  }

  Args.addAllArgs(CmdArgs,
                  {options::OPT_D, options::OPT_U, options::OPT_I_Group,
                   options::OPT_F, options::OPT_index_header_map});

  // Add -Wp, and -Xpreprocessor if using the preprocessor.

  // FIXME: There is a very unfortunate problem here, some troubled
  // souls abuse -Wp, to pass preprocessor options in gcc syntax. To
  // really support that we would have to parse and then translate
  // those options. :(
  Args.AddAllArgValues(CmdArgs, options::OPT_Wp_COMMA,
                       options::OPT_Xpreprocessor);

  // -I- is a deprecated GCC feature, reject it.
  if (Arg *A = Args.getLastArg(options::OPT_I_))
    D.Diag(diag::err_drv_I_dash_not_supported) << A->getAsString(Args);

  // If we have a --sysroot, and don't have an explicit -isysroot flag, add an
  // -isysroot to the CC1 invocation.
  StringRef sysroot = C.getSysRoot();
  if (sysroot != "") {
    if (!Args.hasArg(options::OPT_isysroot)) {
      CmdArgs.push_back("-isysroot");
      CmdArgs.push_back(C.getArgs().MakeArgString(sysroot));
    }
  }

  // Parse additional include paths from environment variables.
  // FIXME: We should probably sink the logic for handling these from the
  // frontend into the driver. It will allow deleting 4 otherwise unused flags.
  // CPATH - included following the user specified includes (but prior to
  // builtin and standard includes).
  addDirectoryList(Args, CmdArgs, "-I", "CPATH");
  // C_INCLUDE_PATH - system includes enabled when compiling C.
  addDirectoryList(Args, CmdArgs, "-c-isystem", "C_INCLUDE_PATH");
  // CPLUS_INCLUDE_PATH - system includes enabled when compiling C++.
  addDirectoryList(Args, CmdArgs, "-cxx-isystem", "CPLUS_INCLUDE_PATH");
  // OBJC_INCLUDE_PATH - system includes enabled when compiling ObjC.
  addDirectoryList(Args, CmdArgs, "-objc-isystem", "OBJC_INCLUDE_PATH");
  // OBJCPLUS_INCLUDE_PATH - system includes enabled when compiling ObjC++.
  addDirectoryList(Args, CmdArgs, "-objcxx-isystem", "OBJCPLUS_INCLUDE_PATH");

  // While adding the include arguments, we also attempt to retrieve the
  // arguments of related offloading toolchains or arguments that are specific
  // of an offloading programming model.

  // Add C++ include arguments, if needed.
  if (types::isCXX(Inputs[0].getType())) {
    bool HasStdlibxxIsystem = Args.hasArg(options::OPT_stdlibxx_isystem);
    forAllAssociatedToolChains(
        C, JA, getToolChain(),
        [&Args, &CmdArgs, HasStdlibxxIsystem](const ToolChain &TC) {
          HasStdlibxxIsystem ? TC.AddClangCXXStdlibIsystemArgs(Args, CmdArgs)
                             : TC.AddClangCXXStdlibIncludeArgs(Args, CmdArgs);
        });
  }

  // Add system include arguments for all targets but IAMCU.
  if (!IsIAMCU)
    forAllAssociatedToolChains(C, JA, getToolChain(),
                               [&Args, &CmdArgs](const ToolChain &TC) {
                                 TC.AddClangSystemIncludeArgs(Args, CmdArgs);
                               });
  else {
    // For IAMCU add special include arguments.
    getToolChain().AddIAMCUIncludeArgs(Args, CmdArgs);
  }

  addMacroPrefixMapArg(D, Args, CmdArgs);
  addCoveragePrefixMapArg(D, Args, CmdArgs);

  Args.AddLastArg(CmdArgs, options::OPT_ffile_reproducible,
                  options::OPT_fno_file_reproducible);

  if (const char *Epoch = std::getenv("SOURCE_DATE_EPOCH")) {
    CmdArgs.push_back("-source-date-epoch");
    CmdArgs.push_back(Args.MakeArgString(Epoch));
  }

  Args.addOptInFlag(CmdArgs, options::OPT_fdefine_target_os_macros,
                    options::OPT_fno_define_target_os_macros);
}

// FIXME: Move to target hook.
static bool isSignedCharDefault(const llvm::Triple &Triple) {
  switch (Triple.getArch()) {
  default:
    return true;

  case llvm::Triple::aarch64:
  case llvm::Triple::aarch64_32:
  case llvm::Triple::aarch64_be:
  case llvm::Triple::arm:
  case llvm::Triple::armeb:
  case llvm::Triple::thumb:
  case llvm::Triple::thumbeb:
    if (Triple.isOSDarwin() || Triple.isOSWindows())
      return true;
    return false;

  case llvm::Triple::ppc:
  case llvm::Triple::ppc64:
    if (Triple.isOSDarwin())
      return true;
    return false;

  case llvm::Triple::hexagon:
  case llvm::Triple::ppcle:
  case llvm::Triple::ppc64le:
  case llvm::Triple::riscv32:
  case llvm::Triple::riscv64:
  case llvm::Triple::systemz:
  case llvm::Triple::xcore:
    return false;
  }
}

static bool hasMultipleInvocations(const llvm::Triple &Triple,
                                   const ArgList &Args) {
  // Supported only on Darwin where we invoke the compiler multiple times
  // followed by an invocation to lipo.
  if (!Triple.isOSDarwin())
    return false;
  // If more than one "-arch <arch>" is specified, we're targeting multiple
  // architectures resulting in a fat binary.
  return Args.getAllArgValues(options::OPT_arch).size() > 1;
}

static bool checkRemarksOptions(const Driver &D, const ArgList &Args,
                                const llvm::Triple &Triple) {
  // When enabling remarks, we need to error if:
  // * The remark file is specified but we're targeting multiple architectures,
  // which means more than one remark file is being generated.
  bool hasMultipleInvocations = ::hasMultipleInvocations(Triple, Args);
  bool hasExplicitOutputFile =
      Args.getLastArg(options::OPT_foptimization_record_file_EQ);
  if (hasMultipleInvocations && hasExplicitOutputFile) {
    D.Diag(diag::err_drv_invalid_output_with_multiple_archs)
        << "-foptimization-record-file";
    return false;
  }
  return true;
}

static void renderRemarksOptions(const ArgList &Args, ArgStringList &CmdArgs,
                                 const llvm::Triple &Triple,
                                 const InputInfo &Input,
                                 const InputInfo &Output, const JobAction &JA) {
  StringRef Format = "yaml";
  if (const Arg *A = Args.getLastArg(options::OPT_fsave_optimization_record_EQ))
    Format = A->getValue();

  CmdArgs.push_back("-opt-record-file");

  const Arg *A = Args.getLastArg(options::OPT_foptimization_record_file_EQ);
  if (A) {
    CmdArgs.push_back(A->getValue());
  } else {
    bool hasMultipleArchs =
        Triple.isOSDarwin() && // Only supported on Darwin platforms.
        Args.getAllArgValues(options::OPT_arch).size() > 1;

    SmallString<128> F;

    if (Args.hasArg(options::OPT_c) || Args.hasArg(options::OPT_S)) {
      if (Arg *FinalOutput = Args.getLastArg(options::OPT_o))
        F = FinalOutput->getValue();
    } else {
      if (Format != "yaml" && // For YAML, keep the original behavior.
          Triple.isOSDarwin() && // Enable this only on darwin, since it's the only platform supporting .dSYM bundles.
          Output.isFilename())
        F = Output.getFilename();
    }

    if (F.empty()) {
      // Use the input filename.
      F = llvm::sys::path::stem(Input.getBaseInput());

      // If we're compiling for an offload architecture (i.e. a CUDA device),
      // we need to make the file name for the device compilation different
      // from the host compilation.
      if (!JA.isDeviceOffloading(Action::OFK_None) &&
          !JA.isDeviceOffloading(Action::OFK_Host)) {
        llvm::sys::path::replace_extension(F, "");
        F += Action::GetOffloadingFileNamePrefix(JA.getOffloadingDeviceKind(),
                                                 Triple.normalize());
        F += "-";
        F += JA.getOffloadingArch();
      }
    }

    // If we're having more than one "-arch", we should name the files
    // differently so that every cc1 invocation writes to a different file.
    // We're doing that by appending "-<arch>" with "<arch>" being the arch
    // name from the triple.
    if (hasMultipleArchs) {
      // First, remember the extension.
      SmallString<64> OldExtension = llvm::sys::path::extension(F);
      // then, remove it.
      llvm::sys::path::replace_extension(F, "");
      // attach -<arch> to it.
      F += "-";
      F += Triple.getArchName();
      // put back the extension.
      llvm::sys::path::replace_extension(F, OldExtension);
    }

    SmallString<32> Extension;
    Extension += "opt.";
    Extension += Format;

    llvm::sys::path::replace_extension(F, Extension);
    CmdArgs.push_back(Args.MakeArgString(F));
  }

  if (const Arg *A =
          Args.getLastArg(options::OPT_foptimization_record_passes_EQ)) {
    CmdArgs.push_back("-opt-record-passes");
    CmdArgs.push_back(A->getValue());
  }

  if (!Format.empty()) {
    CmdArgs.push_back("-opt-record-format");
    CmdArgs.push_back(Format.data());
  }
}

void AddAAPCSVolatileBitfieldArgs(const ArgList &Args, ArgStringList &CmdArgs) {
  if (!Args.hasFlag(options::OPT_faapcs_bitfield_width,
                    options::OPT_fno_aapcs_bitfield_width, true))
    CmdArgs.push_back("-fno-aapcs-bitfield-width");

  if (Args.getLastArg(options::OPT_ForceAAPCSBitfieldLoad))
    CmdArgs.push_back("-faapcs-bitfield-load");
}

namespace {
void RenderARMABI(const Driver &D, const llvm::Triple &Triple,
                  const ArgList &Args, ArgStringList &CmdArgs) {
  // Select the ABI to use.
  // FIXME: Support -meabi.
  // FIXME: Parts of this are duplicated in the backend, unify this somehow.
  const char *ABIName = nullptr;
  if (Arg *A = Args.getLastArg(options::OPT_mabi_EQ)) {
    ABIName = A->getValue();
  } else {
    std::string CPU = getCPUName(D, Args, Triple, /*FromAs*/ false);
    ABIName = llvm::ARM::computeDefaultTargetABI(Triple, CPU).data();
  }

  CmdArgs.push_back("-target-abi");
  CmdArgs.push_back(ABIName);
}

void AddUnalignedAccessWarning(ArgStringList &CmdArgs) {
  auto StrictAlignIter =
      llvm::find_if(llvm::reverse(CmdArgs), [](StringRef Arg) {
        return Arg == "+strict-align" || Arg == "-strict-align";
      });
  if (StrictAlignIter != CmdArgs.rend() &&
      StringRef(*StrictAlignIter) == "+strict-align")
    CmdArgs.push_back("-Wunaligned-access");
}
}

static void CollectARMPACBTIOptions(const ToolChain &TC, const ArgList &Args,
                                    ArgStringList &CmdArgs, bool isAArch64) {
  const Arg *A = isAArch64
                     ? Args.getLastArg(options::OPT_msign_return_address_EQ,
                                       options::OPT_mbranch_protection_EQ)
                     : Args.getLastArg(options::OPT_mbranch_protection_EQ);
  if (!A)
    return;

  const Driver &D = TC.getDriver();
  const llvm::Triple &Triple = TC.getEffectiveTriple();
  if (!(isAArch64 || (Triple.isArmT32() && Triple.isArmMClass())))
    D.Diag(diag::warn_incompatible_branch_protection_option)
        << Triple.getArchName();

  StringRef Scope, Key;
  bool IndirectBranches, BranchProtectionPAuthLR, GuardedControlStack;

  if (A->getOption().matches(options::OPT_msign_return_address_EQ)) {
    Scope = A->getValue();
    if (Scope != "none" && Scope != "non-leaf" && Scope != "all")
      D.Diag(diag::err_drv_unsupported_option_argument)
          << A->getSpelling() << Scope;
    Key = "a_key";
    IndirectBranches = false;
    BranchProtectionPAuthLR = false;
    GuardedControlStack = false;
  } else {
    StringRef DiagMsg;
    llvm::ARM::ParsedBranchProtection PBP;
    if (!llvm::ARM::parseBranchProtection(A->getValue(), PBP, DiagMsg))
      D.Diag(diag::err_drv_unsupported_option_argument)
          << A->getSpelling() << DiagMsg;
    if (!isAArch64 && PBP.Key == "b_key")
      D.Diag(diag::warn_unsupported_branch_protection)
          << "b-key" << A->getAsString(Args);
    Scope = PBP.Scope;
    Key = PBP.Key;
    BranchProtectionPAuthLR = PBP.BranchProtectionPAuthLR;
    IndirectBranches = PBP.BranchTargetEnforcement;
    GuardedControlStack = PBP.GuardedControlStack;
  }

  CmdArgs.push_back(
      Args.MakeArgString(Twine("-msign-return-address=") + Scope));
  if (!Scope.equals("none"))
    CmdArgs.push_back(
        Args.MakeArgString(Twine("-msign-return-address-key=") + Key));
  if (BranchProtectionPAuthLR)
    CmdArgs.push_back(
        Args.MakeArgString(Twine("-mbranch-protection-pauth-lr")));
  if (IndirectBranches)
    CmdArgs.push_back("-mbranch-target-enforce");
  if (GuardedControlStack)
    CmdArgs.push_back("-mguarded-control-stack");
}

void Clang::AddARMTargetArgs(const llvm::Triple &Triple, const ArgList &Args,
                             ArgStringList &CmdArgs, bool KernelOrKext) const {
  RenderARMABI(getToolChain().getDriver(), Triple, Args, CmdArgs);

  // Determine floating point ABI from the options & target defaults.
  arm::FloatABI ABI = arm::getARMFloatABI(getToolChain(), Args);
  if (ABI == arm::FloatABI::Soft) {
    // Floating point operations and argument passing are soft.
    // FIXME: This changes CPP defines, we need -target-soft-float.
    CmdArgs.push_back("-msoft-float");
    CmdArgs.push_back("-mfloat-abi");
    CmdArgs.push_back("soft");
  } else if (ABI == arm::FloatABI::SoftFP) {
    // Floating point operations are hard, but argument passing is soft.
    CmdArgs.push_back("-mfloat-abi");
    CmdArgs.push_back("soft");
  } else {
    // Floating point operations and argument passing are hard.
    assert(ABI == arm::FloatABI::Hard && "Invalid float abi!");
    CmdArgs.push_back("-mfloat-abi");
    CmdArgs.push_back("hard");
  }

  // Forward the -mglobal-merge option for explicit control over the pass.
  if (Arg *A = Args.getLastArg(options::OPT_mglobal_merge,
                               options::OPT_mno_global_merge)) {
    CmdArgs.push_back("-mllvm");
    if (A->getOption().matches(options::OPT_mno_global_merge))
      CmdArgs.push_back("-arm-global-merge=false");
    else
      CmdArgs.push_back("-arm-global-merge=true");
  }

  if (!Args.hasFlag(options::OPT_mimplicit_float,
                    options::OPT_mno_implicit_float, true))
    CmdArgs.push_back("-no-implicit-float");

  if (Args.getLastArg(options::OPT_mcmse))
    CmdArgs.push_back("-mcmse");

  AddAAPCSVolatileBitfieldArgs(Args, CmdArgs);

  // Enable/disable return address signing and indirect branch targets.
  CollectARMPACBTIOptions(getToolChain(), Args, CmdArgs, false /*isAArch64*/);

  AddUnalignedAccessWarning(CmdArgs);
}

void Clang::RenderTargetOptions(const llvm::Triple &EffectiveTriple,
                                const ArgList &Args, bool KernelOrKext,
                                ArgStringList &CmdArgs) const {
  const ToolChain &TC = getToolChain();

  // Add the target features
  getTargetFeatures(TC.getDriver(), EffectiveTriple, Args, CmdArgs, false);

  // Add target specific flags.
  switch (TC.getArch()) {
  default:
    break;

  case llvm::Triple::arm:
  case llvm::Triple::armeb:
  case llvm::Triple::thumb:
  case llvm::Triple::thumbeb:
    // Use the effective triple, which takes into account the deployment target.
    AddARMTargetArgs(EffectiveTriple, Args, CmdArgs, KernelOrKext);
    break;

  case llvm::Triple::aarch64:
  case llvm::Triple::aarch64_32:
  case llvm::Triple::aarch64_be:
    AddAArch64TargetArgs(Args, CmdArgs);
    break;

  case llvm::Triple::loongarch32:
  case llvm::Triple::loongarch64:
    AddLoongArchTargetArgs(Args, CmdArgs);
    break;

  case llvm::Triple::mips:
  case llvm::Triple::mipsel:
  case llvm::Triple::mips64:
  case llvm::Triple::mips64el:
    AddMIPSTargetArgs(Args, CmdArgs);
    break;

  case llvm::Triple::ppc:
  case llvm::Triple::ppcle:
  case llvm::Triple::ppc64:
  case llvm::Triple::ppc64le:
    AddPPCTargetArgs(Args, CmdArgs);
    break;

  case llvm::Triple::riscv32:
  case llvm::Triple::riscv64:
    AddRISCVTargetArgs(Args, CmdArgs);
    break;

  case llvm::Triple::sparc:
  case llvm::Triple::sparcel:
  case llvm::Triple::sparcv9:
    AddSparcTargetArgs(Args, CmdArgs);
    break;

  case llvm::Triple::systemz:
    AddSystemZTargetArgs(Args, CmdArgs);
    break;

  case llvm::Triple::x86:
  case llvm::Triple::x86_64:
    AddX86TargetArgs(Args, CmdArgs);
    break;

  case llvm::Triple::lanai:
    AddLanaiTargetArgs(Args, CmdArgs);
    break;

  case llvm::Triple::hexagon:
    AddHexagonTargetArgs(Args, CmdArgs);
    break;

  case llvm::Triple::wasm32:
  case llvm::Triple::wasm64:
    AddWebAssemblyTargetArgs(Args, CmdArgs);
    break;

  case llvm::Triple::ve:
    AddVETargetArgs(Args, CmdArgs);
    break;
  }
}

namespace {
void RenderAArch64ABI(const llvm::Triple &Triple, const ArgList &Args,
                      ArgStringList &CmdArgs) {
  const char *ABIName = nullptr;
  if (Arg *A = Args.getLastArg(options::OPT_mabi_EQ))
    ABIName = A->getValue();
  else if (Triple.isOSDarwin())
    ABIName = "darwinpcs";
  else
    ABIName = "aapcs";

  CmdArgs.push_back("-target-abi");
  CmdArgs.push_back(ABIName);
}
}

void Clang::AddAArch64TargetArgs(const ArgList &Args,
                                 ArgStringList &CmdArgs) const {
  const llvm::Triple &Triple = getToolChain().getEffectiveTriple();

  if (!Args.hasFlag(options::OPT_mred_zone, options::OPT_mno_red_zone, true) ||
      Args.hasArg(options::OPT_mkernel) ||
      Args.hasArg(options::OPT_fapple_kext))
    CmdArgs.push_back("-disable-red-zone");

  if (!Args.hasFlag(options::OPT_mimplicit_float,
                    options::OPT_mno_implicit_float, true))
    CmdArgs.push_back("-no-implicit-float");

  RenderAArch64ABI(Triple, Args, CmdArgs);

  // Forward the -mglobal-merge option for explicit control over the pass.
  if (Arg *A = Args.getLastArg(options::OPT_mglobal_merge,
                               options::OPT_mno_global_merge)) {
    CmdArgs.push_back("-mllvm");
    if (A->getOption().matches(options::OPT_mno_global_merge))
      CmdArgs.push_back("-aarch64-enable-global-merge=false");
    else
      CmdArgs.push_back("-aarch64-enable-global-merge=true");
  }

  // Enable/disable return address signing and indirect branch targets.
  CollectARMPACBTIOptions(getToolChain(), Args, CmdArgs, true /*isAArch64*/);

  // Handle -msve_vector_bits=<bits>
  if (Arg *A = Args.getLastArg(options::OPT_msve_vector_bits_EQ)) {
    StringRef Val = A->getValue();
    const Driver &D = getToolChain().getDriver();
    if (Val.equals("128") || Val.equals("256") || Val.equals("512") ||
        Val.equals("1024") || Val.equals("2048") || Val.equals("128+") ||
        Val.equals("256+") || Val.equals("512+") || Val.equals("1024+") ||
        Val.equals("2048+")) {
      unsigned Bits = 0;
      if (!Val.consume_back("+")) {
        bool Invalid = Val.getAsInteger(10, Bits); (void)Invalid;
        assert(!Invalid && "Failed to parse value");
        CmdArgs.push_back(
            Args.MakeArgString("-mvscale-max=" + llvm::Twine(Bits / 128)));
      }

      bool Invalid = Val.getAsInteger(10, Bits); (void)Invalid;
      assert(!Invalid && "Failed to parse value");
      CmdArgs.push_back(
          Args.MakeArgString("-mvscale-min=" + llvm::Twine(Bits / 128)));
    // Silently drop requests for vector-length agnostic code as it's implied.
    } else if (!Val.equals("scalable"))
      // Handle the unsupported values passed to msve-vector-bits.
      D.Diag(diag::err_drv_unsupported_option_argument)
          << A->getSpelling() << Val;
  }

  AddAAPCSVolatileBitfieldArgs(Args, CmdArgs);

  if (const Arg *A = Args.getLastArg(clang::driver::options::OPT_mtune_EQ)) {
    CmdArgs.push_back("-tune-cpu");
    if (strcmp(A->getValue(), "native") == 0)
      CmdArgs.push_back(Args.MakeArgString(llvm::sys::getHostCPUName()));
    else
      CmdArgs.push_back(A->getValue());
  }

  AddUnalignedAccessWarning(CmdArgs);
}

void Clang::AddLoongArchTargetArgs(const ArgList &Args,
                                   ArgStringList &CmdArgs) const {
  const llvm::Triple &Triple = getToolChain().getTriple();

  CmdArgs.push_back("-target-abi");
  CmdArgs.push_back(
      loongarch::getLoongArchABI(getToolChain().getDriver(), Args, Triple)
          .data());

  // Handle -mtune.
  if (const Arg *A = Args.getLastArg(options::OPT_mtune_EQ)) {
    std::string TuneCPU = A->getValue();
    TuneCPU = loongarch::postProcessTargetCPUString(TuneCPU, Triple);
    CmdArgs.push_back("-tune-cpu");
    CmdArgs.push_back(Args.MakeArgString(TuneCPU));
  }
}

void Clang::AddMIPSTargetArgs(const ArgList &Args,
                              ArgStringList &CmdArgs) const {
  const Driver &D = getToolChain().getDriver();
  StringRef CPUName;
  StringRef ABIName;
  const llvm::Triple &Triple = getToolChain().getTriple();
  mips::getMipsCPUAndABI(Args, Triple, CPUName, ABIName);

  CmdArgs.push_back("-target-abi");
  CmdArgs.push_back(ABIName.data());

  mips::FloatABI ABI = mips::getMipsFloatABI(D, Args, Triple);
  if (ABI == mips::FloatABI::Soft) {
    // Floating point operations and argument passing are soft.
    CmdArgs.push_back("-msoft-float");
    CmdArgs.push_back("-mfloat-abi");
    CmdArgs.push_back("soft");
  } else {
    // Floating point operations and argument passing are hard.
    assert(ABI == mips::FloatABI::Hard && "Invalid float abi!");
    CmdArgs.push_back("-mfloat-abi");
    CmdArgs.push_back("hard");
  }

  if (Arg *A = Args.getLastArg(options::OPT_mldc1_sdc1,
                               options::OPT_mno_ldc1_sdc1)) {
    if (A->getOption().matches(options::OPT_mno_ldc1_sdc1)) {
      CmdArgs.push_back("-mllvm");
      CmdArgs.push_back("-mno-ldc1-sdc1");
    }
  }

  if (Arg *A = Args.getLastArg(options::OPT_mcheck_zero_division,
                               options::OPT_mno_check_zero_division)) {
    if (A->getOption().matches(options::OPT_mno_check_zero_division)) {
      CmdArgs.push_back("-mllvm");
      CmdArgs.push_back("-mno-check-zero-division");
    }
  }

  if (Args.getLastArg(options::OPT_mfix4300)) {
    CmdArgs.push_back("-mllvm");
    CmdArgs.push_back("-mfix4300");
  }

  if (Arg *A = Args.getLastArg(options::OPT_G)) {
    StringRef v = A->getValue();
    CmdArgs.push_back("-mllvm");
    CmdArgs.push_back(Args.MakeArgString("-mips-ssection-threshold=" + v));
    A->claim();
  }

  Arg *GPOpt = Args.getLastArg(options::OPT_mgpopt, options::OPT_mno_gpopt);
  Arg *ABICalls =
      Args.getLastArg(options::OPT_mabicalls, options::OPT_mno_abicalls);

  // -mabicalls is the default for many MIPS environments, even with -fno-pic.
  // -mgpopt is the default for static, -fno-pic environments but these two
  // options conflict. We want to be certain that -mno-abicalls -mgpopt is
  // the only case where -mllvm -mgpopt is passed.
  // NOTE: We need a warning here or in the backend to warn when -mgpopt is
  //       passed explicitly when compiling something with -mabicalls
  //       (implictly) in affect. Currently the warning is in the backend.
  //
  // When the ABI in use is  N64, we also need to determine the PIC mode that
  // is in use, as -fno-pic for N64 implies -mno-abicalls.
  bool NoABICalls =
      ABICalls && ABICalls->getOption().matches(options::OPT_mno_abicalls);

  llvm::Reloc::Model RelocationModel;
  unsigned PICLevel;
  bool IsPIE;
  std::tie(RelocationModel, PICLevel, IsPIE) =
      ParsePICArgs(getToolChain(), Args);

  NoABICalls = NoABICalls ||
               (RelocationModel == llvm::Reloc::Static && ABIName == "n64");

  bool WantGPOpt = GPOpt && GPOpt->getOption().matches(options::OPT_mgpopt);
  // We quietly ignore -mno-gpopt as the backend defaults to -mno-gpopt.
  if (NoABICalls && (!GPOpt || WantGPOpt)) {
    CmdArgs.push_back("-mllvm");
    CmdArgs.push_back("-mgpopt");

    Arg *LocalSData = Args.getLastArg(options::OPT_mlocal_sdata,
                                      options::OPT_mno_local_sdata);
    Arg *ExternSData = Args.getLastArg(options::OPT_mextern_sdata,
                                       options::OPT_mno_extern_sdata);
    Arg *EmbeddedData = Args.getLastArg(options::OPT_membedded_data,
                                        options::OPT_mno_embedded_data);
    if (LocalSData) {
      CmdArgs.push_back("-mllvm");
      if (LocalSData->getOption().matches(options::OPT_mlocal_sdata)) {
        CmdArgs.push_back("-mlocal-sdata=1");
      } else {
        CmdArgs.push_back("-mlocal-sdata=0");
      }
      LocalSData->claim();
    }

    if (ExternSData) {
      CmdArgs.push_back("-mllvm");
      if (ExternSData->getOption().matches(options::OPT_mextern_sdata)) {
        CmdArgs.push_back("-mextern-sdata=1");
      } else {
        CmdArgs.push_back("-mextern-sdata=0");
      }
      ExternSData->claim();
    }

    if (EmbeddedData) {
      CmdArgs.push_back("-mllvm");
      if (EmbeddedData->getOption().matches(options::OPT_membedded_data)) {
        CmdArgs.push_back("-membedded-data=1");
      } else {
        CmdArgs.push_back("-membedded-data=0");
      }
      EmbeddedData->claim();
    }

  } else if ((!ABICalls || (!NoABICalls && ABICalls)) && WantGPOpt)
    D.Diag(diag::warn_drv_unsupported_gpopt) << (ABICalls ? 0 : 1);

  if (GPOpt)
    GPOpt->claim();

  if (Arg *A = Args.getLastArg(options::OPT_mcompact_branches_EQ)) {
    StringRef Val = StringRef(A->getValue());
    if (mips::hasCompactBranches(CPUName)) {
      if (Val == "never" || Val == "always" || Val == "optimal") {
        CmdArgs.push_back("-mllvm");
        CmdArgs.push_back(Args.MakeArgString("-mips-compact-branches=" + Val));
      } else
        D.Diag(diag::err_drv_unsupported_option_argument)
            << A->getSpelling() << Val;
    } else
      D.Diag(diag::warn_target_unsupported_compact_branches) << CPUName;
  }

  if (Arg *A = Args.getLastArg(options::OPT_mrelax_pic_calls,
                               options::OPT_mno_relax_pic_calls)) {
    if (A->getOption().matches(options::OPT_mno_relax_pic_calls)) {
      CmdArgs.push_back("-mllvm");
      CmdArgs.push_back("-mips-jalr-reloc=0");
    }
  }
}

void Clang::AddPPCTargetArgs(const ArgList &Args,
                             ArgStringList &CmdArgs) const {
  const Driver &D = getToolChain().getDriver();
  const llvm::Triple &T = getToolChain().getTriple();
  if (Args.getLastArg(options::OPT_mtune_EQ)) {
    CmdArgs.push_back("-tune-cpu");
    std::string CPU = ppc::getPPCTuneCPU(Args, T);
    CmdArgs.push_back(Args.MakeArgString(CPU));
  }

  // Select the ABI to use.
  const char *ABIName = nullptr;
  if (T.isOSBinFormatELF()) {
    switch (getToolChain().getArch()) {
    case llvm::Triple::ppc64: {
      if (T.isPPC64ELFv2ABI())
        ABIName = "elfv2";
      else
        ABIName = "elfv1";
      break;
    }
    case llvm::Triple::ppc64le:
      ABIName = "elfv2";
      break;
    default:
      break;
    }
  }

  bool IEEELongDouble = getToolChain().defaultToIEEELongDouble();
  bool VecExtabi = false;
  for (const Arg *A : Args.filtered(options::OPT_mabi_EQ)) {
    StringRef V = A->getValue();
    if (V == "ieeelongdouble") {
      IEEELongDouble = true;
      A->claim();
    } else if (V == "ibmlongdouble") {
      IEEELongDouble = false;
      A->claim();
    } else if (V == "vec-default") {
      VecExtabi = false;
      A->claim();
    } else if (V == "vec-extabi") {
      VecExtabi = true;
      A->claim();
    } else if (V == "elfv1") {
      ABIName = "elfv1";
      A->claim();
    } else if (V == "elfv2") {
      ABIName = "elfv2";
      A->claim();
    } else if (V != "altivec")
      // The ppc64 linux abis are all "altivec" abis by default. Accept and ignore
      // the option if given as we don't have backend support for any targets
      // that don't use the altivec abi.
      ABIName = A->getValue();
  }
  if (IEEELongDouble)
    CmdArgs.push_back("-mabi=ieeelongdouble");
  if (VecExtabi) {
    if (!T.isOSAIX())
      D.Diag(diag::err_drv_unsupported_opt_for_target)
          << "-mabi=vec-extabi" << T.str();
    CmdArgs.push_back("-mabi=vec-extabi");
  }

  ppc::FloatABI FloatABI = ppc::getPPCFloatABI(D, Args);
  if (FloatABI == ppc::FloatABI::Soft) {
    // Floating point operations and argument passing are soft.
    CmdArgs.push_back("-msoft-float");
    CmdArgs.push_back("-mfloat-abi");
    CmdArgs.push_back("soft");
  } else {
    // Floating point operations and argument passing are hard.
    assert(FloatABI == ppc::FloatABI::Hard && "Invalid float abi!");
    CmdArgs.push_back("-mfloat-abi");
    CmdArgs.push_back("hard");
  }

  if (ABIName) {
    CmdArgs.push_back("-target-abi");
    CmdArgs.push_back(ABIName);
  }
}

static void SetRISCVSmallDataLimit(const ToolChain &TC, const ArgList &Args,
                                   ArgStringList &CmdArgs) {
  const Driver &D = TC.getDriver();
  const llvm::Triple &Triple = TC.getTriple();
  // Default small data limitation is eight.
  const char *SmallDataLimit = "8";
  // Get small data limitation.
  if (Args.getLastArg(options::OPT_shared, options::OPT_fpic,
                      options::OPT_fPIC)) {
    // Not support linker relaxation for PIC.
    SmallDataLimit = "0";
    if (Args.hasArg(options::OPT_G)) {
      D.Diag(diag::warn_drv_unsupported_sdata);
    }
  } else if (Args.getLastArgValue(options::OPT_mcmodel_EQ)
                 .equals_insensitive("large") &&
             (Triple.getArch() == llvm::Triple::riscv64)) {
    // Not support linker relaxation for RV64 with large code model.
    SmallDataLimit = "0";
    if (Args.hasArg(options::OPT_G)) {
      D.Diag(diag::warn_drv_unsupported_sdata);
    }
  } else if (Triple.isAndroid()) {
    // GP relaxation is not supported on Android.
    SmallDataLimit = "0";
    if (Args.hasArg(options::OPT_G)) {
      D.Diag(diag::warn_drv_unsupported_sdata);
    }
  } else if (Arg *A = Args.getLastArg(options::OPT_G)) {
    SmallDataLimit = A->getValue();
  }
  // Forward the -msmall-data-limit= option.
  CmdArgs.push_back("-msmall-data-limit");
  CmdArgs.push_back(SmallDataLimit);
}

void Clang::AddRISCVTargetArgs(const ArgList &Args,
                               ArgStringList &CmdArgs) const {
  const llvm::Triple &Triple = getToolChain().getTriple();
  StringRef ABIName = riscv::getRISCVABI(Args, Triple);

  CmdArgs.push_back("-target-abi");
  CmdArgs.push_back(ABIName.data());

  SetRISCVSmallDataLimit(getToolChain(), Args, CmdArgs);

  if (!Args.hasFlag(options::OPT_mimplicit_float,
                    options::OPT_mno_implicit_float, true))
    CmdArgs.push_back("-no-implicit-float");

  if (const Arg *A = Args.getLastArg(options::OPT_mtune_EQ)) {
    CmdArgs.push_back("-tune-cpu");
    if (strcmp(A->getValue(), "native") == 0)
      CmdArgs.push_back(Args.MakeArgString(llvm::sys::getHostCPUName()));
    else
      CmdArgs.push_back(A->getValue());
  }

  // Handle -mrvv-vector-bits=<bits>
  if (Arg *A = Args.getLastArg(options::OPT_mrvv_vector_bits_EQ)) {
    StringRef Val = A->getValue();
    const Driver &D = getToolChain().getDriver();

    // Get minimum VLen from march.
    unsigned MinVLen = 0;
    StringRef Arch = riscv::getRISCVArch(Args, Triple);
    auto ISAInfo = llvm::RISCVISAInfo::parseArchString(
        Arch, /*EnableExperimentalExtensions*/ true);
    // Ignore parsing error.
    if (!errorToBool(ISAInfo.takeError()))
      MinVLen = (*ISAInfo)->getMinVLen();

    // If the value is "zvl", use MinVLen from march. Otherwise, try to parse
    // as integer as long as we have a MinVLen.
    unsigned Bits = 0;
    if (Val.equals("zvl") && MinVLen >= llvm::RISCV::RVVBitsPerBlock) {
      Bits = MinVLen;
    } else if (!Val.getAsInteger(10, Bits)) {
      // Only accept power of 2 values beteen RVVBitsPerBlock and 65536 that
      // at least MinVLen.
      if (Bits < MinVLen || Bits < llvm::RISCV::RVVBitsPerBlock ||
          Bits > 65536 || !llvm::isPowerOf2_32(Bits))
        Bits = 0;
    }

    // If we got a valid value try to use it.
    if (Bits != 0) {
      unsigned VScaleMin = Bits / llvm::RISCV::RVVBitsPerBlock;
      CmdArgs.push_back(
          Args.MakeArgString("-mvscale-max=" + llvm::Twine(VScaleMin)));
      CmdArgs.push_back(
          Args.MakeArgString("-mvscale-min=" + llvm::Twine(VScaleMin)));
    } else if (!Val.equals("scalable")) {
      // Handle the unsupported values passed to mrvv-vector-bits.
      D.Diag(diag::err_drv_unsupported_option_argument)
          << A->getSpelling() << Val;
    }
  }
}

void Clang::AddSparcTargetArgs(const ArgList &Args,
                               ArgStringList &CmdArgs) const {
  sparc::FloatABI FloatABI =
      sparc::getSparcFloatABI(getToolChain().getDriver(), Args);

  if (FloatABI == sparc::FloatABI::Soft) {
    // Floating point operations and argument passing are soft.
    CmdArgs.push_back("-msoft-float");
    CmdArgs.push_back("-mfloat-abi");
    CmdArgs.push_back("soft");
  } else {
    // Floating point operations and argument passing are hard.
    assert(FloatABI == sparc::FloatABI::Hard && "Invalid float abi!");
    CmdArgs.push_back("-mfloat-abi");
    CmdArgs.push_back("hard");
  }

  if (const Arg *A = Args.getLastArg(clang::driver::options::OPT_mtune_EQ)) {
    StringRef Name = A->getValue();
    std::string TuneCPU;
    if (Name == "native")
      TuneCPU = std::string(llvm::sys::getHostCPUName());
    else
      TuneCPU = std::string(Name);

    CmdArgs.push_back("-tune-cpu");
    CmdArgs.push_back(Args.MakeArgString(TuneCPU));
  }
}

void Clang::AddSystemZTargetArgs(const ArgList &Args,
                                 ArgStringList &CmdArgs) const {
  if (const Arg *A = Args.getLastArg(options::OPT_mtune_EQ)) {
    CmdArgs.push_back("-tune-cpu");
    if (strcmp(A->getValue(), "native") == 0)
      CmdArgs.push_back(Args.MakeArgString(llvm::sys::getHostCPUName()));
    else
      CmdArgs.push_back(A->getValue());
  }

  bool HasBackchain =
      Args.hasFlag(options::OPT_mbackchain, options::OPT_mno_backchain, false);
  bool HasPackedStack = Args.hasFlag(options::OPT_mpacked_stack,
                                     options::OPT_mno_packed_stack, false);
  systemz::FloatABI FloatABI =
      systemz::getSystemZFloatABI(getToolChain().getDriver(), Args);
  bool HasSoftFloat = (FloatABI == systemz::FloatABI::Soft);
  if (HasBackchain && HasPackedStack && !HasSoftFloat) {
    const Driver &D = getToolChain().getDriver();
    D.Diag(diag::err_drv_unsupported_opt)
      << "-mpacked-stack -mbackchain -mhard-float";
  }
  if (HasBackchain)
    CmdArgs.push_back("-mbackchain");
  if (HasPackedStack)
    CmdArgs.push_back("-mpacked-stack");
  if (HasSoftFloat) {
    // Floating point operations and argument passing are soft.
    CmdArgs.push_back("-msoft-float");
    CmdArgs.push_back("-mfloat-abi");
    CmdArgs.push_back("soft");
  }
}

void Clang::AddX86TargetArgs(const ArgList &Args,
                             ArgStringList &CmdArgs) const {
  const Driver &D = getToolChain().getDriver();
  addX86AlignBranchArgs(D, Args, CmdArgs, /*IsLTO=*/false);

  if (!Args.hasFlag(options::OPT_mred_zone, options::OPT_mno_red_zone, true) ||
      Args.hasArg(options::OPT_mkernel) ||
      Args.hasArg(options::OPT_fapple_kext))
    CmdArgs.push_back("-disable-red-zone");

  if (!Args.hasFlag(options::OPT_mtls_direct_seg_refs,
                    options::OPT_mno_tls_direct_seg_refs, true))
    CmdArgs.push_back("-mno-tls-direct-seg-refs");

  // Default to avoid implicit floating-point for kernel/kext code, but allow
  // that to be overridden with -mno-soft-float.
  bool NoImplicitFloat = (Args.hasArg(options::OPT_mkernel) ||
                          Args.hasArg(options::OPT_fapple_kext));
  if (Arg *A = Args.getLastArg(
          options::OPT_msoft_float, options::OPT_mno_soft_float,
          options::OPT_mimplicit_float, options::OPT_mno_implicit_float)) {
    const Option &O = A->getOption();
    NoImplicitFloat = (O.matches(options::OPT_mno_implicit_float) ||
                       O.matches(options::OPT_msoft_float));
  }
  if (NoImplicitFloat)
    CmdArgs.push_back("-no-implicit-float");

  if (Arg *A = Args.getLastArg(options::OPT_masm_EQ)) {
    StringRef Value = A->getValue();
    if (Value == "intel" || Value == "att") {
      CmdArgs.push_back("-mllvm");
      CmdArgs.push_back(Args.MakeArgString("-x86-asm-syntax=" + Value));
      CmdArgs.push_back(Args.MakeArgString("-inline-asm=" + Value));
    } else {
      D.Diag(diag::err_drv_unsupported_option_argument)
          << A->getSpelling() << Value;
    }
  } else if (D.IsCLMode()) {
    CmdArgs.push_back("-mllvm");
    CmdArgs.push_back("-x86-asm-syntax=intel");
  }

  if (Arg *A = Args.getLastArg(options::OPT_mskip_rax_setup,
                               options::OPT_mno_skip_rax_setup))
    if (A->getOption().matches(options::OPT_mskip_rax_setup))
      CmdArgs.push_back(Args.MakeArgString("-mskip-rax-setup"));

  // Set flags to support MCU ABI.
  if (Args.hasFlag(options::OPT_miamcu, options::OPT_mno_iamcu, false)) {
    CmdArgs.push_back("-mfloat-abi");
    CmdArgs.push_back("soft");
    CmdArgs.push_back("-mstack-alignment=4");
  }

  // Handle -mtune.

  // Default to "generic" unless -march is present or targetting the PS4/PS5.
  std::string TuneCPU;
  if (!Args.hasArg(clang::driver::options::OPT_march_EQ) &&
      !getToolChain().getTriple().isPS())
    TuneCPU = "generic";

  // Override based on -mtune.
  if (const Arg *A = Args.getLastArg(clang::driver::options::OPT_mtune_EQ)) {
    StringRef Name = A->getValue();

    if (Name == "native") {
      Name = llvm::sys::getHostCPUName();
      if (!Name.empty())
        TuneCPU = std::string(Name);
    } else
      TuneCPU = std::string(Name);
  }

  if (!TuneCPU.empty()) {
    CmdArgs.push_back("-tune-cpu");
    CmdArgs.push_back(Args.MakeArgString(TuneCPU));
  }
}

void Clang::AddHexagonTargetArgs(const ArgList &Args,
                                 ArgStringList &CmdArgs) const {
  CmdArgs.push_back("-mqdsp6-compat");
  CmdArgs.push_back("-Wreturn-type");

  if (auto G = toolchains::HexagonToolChain::getSmallDataThreshold(Args)) {
    CmdArgs.push_back("-mllvm");
    CmdArgs.push_back(
        Args.MakeArgString("-hexagon-small-data-threshold=" + Twine(*G)));
  }

  if (!Args.hasArg(options::OPT_fno_short_enums))
    CmdArgs.push_back("-fshort-enums");
  if (Args.getLastArg(options::OPT_mieee_rnd_near)) {
    CmdArgs.push_back("-mllvm");
    CmdArgs.push_back("-enable-hexagon-ieee-rnd-near");
  }
  CmdArgs.push_back("-mllvm");
  CmdArgs.push_back("-machine-sink-split=0");
}

void Clang::AddLanaiTargetArgs(const ArgList &Args,
                               ArgStringList &CmdArgs) const {
  if (Arg *A = Args.getLastArg(options::OPT_mcpu_EQ)) {
    StringRef CPUName = A->getValue();

    CmdArgs.push_back("-target-cpu");
    CmdArgs.push_back(Args.MakeArgString(CPUName));
  }
  if (Arg *A = Args.getLastArg(options::OPT_mregparm_EQ)) {
    StringRef Value = A->getValue();
    // Only support mregparm=4 to support old usage. Report error for all other
    // cases.
    int Mregparm;
    if (Value.getAsInteger(10, Mregparm)) {
      if (Mregparm != 4) {
        getToolChain().getDriver().Diag(
            diag::err_drv_unsupported_option_argument)
            << A->getSpelling() << Value;
      }
    }
  }
}

void Clang::AddWebAssemblyTargetArgs(const ArgList &Args,
                                     ArgStringList &CmdArgs) const {
  // Default to "hidden" visibility.
  if (!Args.hasArg(options::OPT_fvisibility_EQ,
                   options::OPT_fvisibility_ms_compat))
    CmdArgs.push_back("-fvisibility=hidden");
}

void Clang::AddVETargetArgs(const ArgList &Args, ArgStringList &CmdArgs) const {
  // Floating point operations and argument passing are hard.
  CmdArgs.push_back("-mfloat-abi");
  CmdArgs.push_back("hard");
}

void Clang::DumpCompilationDatabase(Compilation &C, StringRef Filename,
                                    StringRef Target, const InputInfo &Output,
                                    const InputInfo &Input, const ArgList &Args) const {
  // If this is a dry run, do not create the compilation database file.
  if (C.getArgs().hasArg(options::OPT__HASH_HASH_HASH))
    return;

  using llvm::yaml::escape;
  const Driver &D = getToolChain().getDriver();

  if (!CompilationDatabase) {
    std::error_code EC;
    auto File = std::make_unique<llvm::raw_fd_ostream>(
        Filename, EC,
        llvm::sys::fs::OF_TextWithCRLF | llvm::sys::fs::OF_Append);
    if (EC) {
      D.Diag(clang::diag::err_drv_compilationdatabase) << Filename
                                                       << EC.message();
      return;
    }
    CompilationDatabase = std::move(File);
  }
  auto &CDB = *CompilationDatabase;
  auto CWD = D.getVFS().getCurrentWorkingDirectory();
  if (!CWD)
    CWD = ".";
  CDB << "{ \"directory\": \"" << escape(*CWD) << "\"";
  CDB << ", \"file\": \"" << escape(Input.getFilename()) << "\"";
  if (Output.isFilename())
    CDB << ", \"output\": \"" << escape(Output.getFilename()) << "\"";
  CDB << ", \"arguments\": [\"" << escape(D.ClangExecutable) << "\"";
  SmallString<128> Buf;
  Buf = "-x";
  Buf += types::getTypeName(Input.getType());
  CDB << ", \"" << escape(Buf) << "\"";
  if (!D.SysRoot.empty() && !Args.hasArg(options::OPT__sysroot_EQ)) {
    Buf = "--sysroot=";
    Buf += D.SysRoot;
    CDB << ", \"" << escape(Buf) << "\"";
  }
  CDB << ", \"" << escape(Input.getFilename()) << "\"";
  if (Output.isFilename())
    CDB << ", \"-o\", \"" << escape(Output.getFilename()) << "\"";
  for (auto &A: Args) {
    auto &O = A->getOption();
    // Skip language selection, which is positional.
    if (O.getID() == options::OPT_x)
      continue;
    // Skip writing dependency output and the compilation database itself.
    if (O.getGroup().isValid() && O.getGroup().getID() == options::OPT_M_Group)
      continue;
    if (O.getID() == options::OPT_gen_cdb_fragment_path)
      continue;
    // Skip inputs.
    if (O.getKind() == Option::InputClass)
      continue;
    // Skip output.
    if (O.getID() == options::OPT_o)
      continue;
    // All other arguments are quoted and appended.
    ArgStringList ASL;
    A->render(Args, ASL);
    for (auto &it: ASL)
      CDB << ", \"" << escape(it) << "\"";
  }
  Buf = "--target=";
  Buf += Target;
  CDB << ", \"" << escape(Buf) << "\"]},\n";
}

void Clang::DumpCompilationDatabaseFragmentToDir(
    StringRef Dir, Compilation &C, StringRef Target, const InputInfo &Output,
    const InputInfo &Input, const llvm::opt::ArgList &Args) const {
  // If this is a dry run, do not create the compilation database file.
  if (C.getArgs().hasArg(options::OPT__HASH_HASH_HASH))
    return;

  if (CompilationDatabase)
    DumpCompilationDatabase(C, "", Target, Output, Input, Args);

  SmallString<256> Path = Dir;
  const auto &Driver = C.getDriver();
  Driver.getVFS().makeAbsolute(Path);
  auto Err = llvm::sys::fs::create_directory(Path, /*IgnoreExisting=*/true);
  if (Err) {
    Driver.Diag(diag::err_drv_compilationdatabase) << Dir << Err.message();
    return;
  }

  llvm::sys::path::append(
      Path,
      Twine(llvm::sys::path::filename(Input.getFilename())) + ".%%%%.json");
  int FD;
  SmallString<256> TempPath;
  Err = llvm::sys::fs::createUniqueFile(Path, FD, TempPath,
                                        llvm::sys::fs::OF_Text);
  if (Err) {
    Driver.Diag(diag::err_drv_compilationdatabase) << Path << Err.message();
    return;
  }
  CompilationDatabase =
      std::make_unique<llvm::raw_fd_ostream>(FD, /*shouldClose=*/true);
  DumpCompilationDatabase(C, "", Target, Output, Input, Args);
}

static bool CheckARMImplicitITArg(StringRef Value) {
  return Value == "always" || Value == "never" || Value == "arm" ||
         Value == "thumb";
}

static void AddARMImplicitITArgs(const ArgList &Args, ArgStringList &CmdArgs,
                                 StringRef Value) {
  CmdArgs.push_back("-mllvm");
  CmdArgs.push_back(Args.MakeArgString("-arm-implicit-it=" + Value));
}

static void CollectArgsForIntegratedAssembler(Compilation &C,
                                              const ArgList &Args,
                                              ArgStringList &CmdArgs,
                                              const Driver &D) {
  if (UseRelaxAll(C, Args))
    CmdArgs.push_back("-mrelax-all");

  // Only default to -mincremental-linker-compatible if we think we are
  // targeting the MSVC linker.
  bool DefaultIncrementalLinkerCompatible =
      C.getDefaultToolChain().getTriple().isWindowsMSVCEnvironment();
  if (Args.hasFlag(options::OPT_mincremental_linker_compatible,
                   options::OPT_mno_incremental_linker_compatible,
                   DefaultIncrementalLinkerCompatible))
    CmdArgs.push_back("-mincremental-linker-compatible");

  Args.AddLastArg(CmdArgs, options::OPT_femit_dwarf_unwind_EQ);

  Args.addOptInFlag(CmdArgs, options::OPT_femit_compact_unwind_non_canonical,
                    options::OPT_fno_emit_compact_unwind_non_canonical);

  // If you add more args here, also add them to the block below that
  // starts with "// If CollectArgsForIntegratedAssembler() isn't called below".

  // When passing -I arguments to the assembler we sometimes need to
  // unconditionally take the next argument.  For example, when parsing
  // '-Wa,-I -Wa,foo' we need to accept the -Wa,foo arg after seeing the
  // -Wa,-I arg and when parsing '-Wa,-I,foo' we need to accept the 'foo'
  // arg after parsing the '-I' arg.
  bool TakeNextArg = false;

  bool UseRelaxRelocations = C.getDefaultToolChain().useRelaxRelocations();
  bool UseNoExecStack = false;
  const char *MipsTargetFeature = nullptr;
  StringRef ImplicitIt;
  for (const Arg *A :
       Args.filtered(options::OPT_Wa_COMMA, options::OPT_Xassembler,
                     options::OPT_mimplicit_it_EQ)) {
    A->claim();

    if (A->getOption().getID() == options::OPT_mimplicit_it_EQ) {
      switch (C.getDefaultToolChain().getArch()) {
      case llvm::Triple::arm:
      case llvm::Triple::armeb:
      case llvm::Triple::thumb:
      case llvm::Triple::thumbeb:
        // Only store the value; the last value set takes effect.
        ImplicitIt = A->getValue();
        if (!CheckARMImplicitITArg(ImplicitIt))
          D.Diag(diag::err_drv_unsupported_option_argument)
              << A->getSpelling() << ImplicitIt;
        continue;
      default:
        break;
      }
    }

    for (StringRef Value : A->getValues()) {
      if (TakeNextArg) {
        CmdArgs.push_back(Value.data());
        TakeNextArg = false;
        continue;
      }

      if (C.getDefaultToolChain().getTriple().isOSBinFormatCOFF() &&
          Value == "-mbig-obj")
        continue; // LLVM handles bigobj automatically

      switch (C.getDefaultToolChain().getArch()) {
      default:
        break;
      case llvm::Triple::wasm32:
      case llvm::Triple::wasm64:
        if (Value == "--no-type-check") {
          CmdArgs.push_back("-mno-type-check");
          continue;
        }
        break;
      case llvm::Triple::thumb:
      case llvm::Triple::thumbeb:
      case llvm::Triple::arm:
      case llvm::Triple::armeb:
        if (Value.starts_with("-mimplicit-it=")) {
          // Only store the value; the last value set takes effect.
          ImplicitIt = Value.split("=").second;
          if (CheckARMImplicitITArg(ImplicitIt))
            continue;
        }
        if (Value == "-mthumb")
          // -mthumb has already been processed in ComputeLLVMTriple()
          // recognize but skip over here.
          continue;
        break;
      case llvm::Triple::mips:
      case llvm::Triple::mipsel:
      case llvm::Triple::mips64:
      case llvm::Triple::mips64el:
        if (Value == "--trap") {
          CmdArgs.push_back("-target-feature");
          CmdArgs.push_back("+use-tcc-in-div");
          continue;
        }
        if (Value == "--break") {
          CmdArgs.push_back("-target-feature");
          CmdArgs.push_back("-use-tcc-in-div");
          continue;
        }
        if (Value.starts_with("-msoft-float")) {
          CmdArgs.push_back("-target-feature");
          CmdArgs.push_back("+soft-float");
          continue;
        }
        if (Value.starts_with("-mhard-float")) {
          CmdArgs.push_back("-target-feature");
          CmdArgs.push_back("-soft-float");
          continue;
        }

        MipsTargetFeature = llvm::StringSwitch<const char *>(Value)
                                .Case("-mips1", "+mips1")
                                .Case("-mips2", "+mips2")
                                .Case("-mips3", "+mips3")
                                .Case("-mips4", "+mips4")
                                .Case("-mips5", "+mips5")
                                .Case("-mips32", "+mips32")
                                .Case("-mips32r2", "+mips32r2")
                                .Case("-mips32r3", "+mips32r3")
                                .Case("-mips32r5", "+mips32r5")
                                .Case("-mips32r6", "+mips32r6")
                                .Case("-mips64", "+mips64")
                                .Case("-mips64r2", "+mips64r2")
                                .Case("-mips64r3", "+mips64r3")
                                .Case("-mips64r5", "+mips64r5")
                                .Case("-mips64r6", "+mips64r6")
                                .Default(nullptr);
        if (MipsTargetFeature)
          continue;
      }

      if (Value == "-force_cpusubtype_ALL") {
        // Do nothing, this is the default and we don't support anything else.
      } else if (Value == "-L") {
        CmdArgs.push_back("-msave-temp-labels");
      } else if (Value == "--fatal-warnings") {
        CmdArgs.push_back("-massembler-fatal-warnings");
      } else if (Value == "--no-warn" || Value == "-W") {
        CmdArgs.push_back("-massembler-no-warn");
      } else if (Value == "--noexecstack") {
        UseNoExecStack = true;
      } else if (Value.starts_with("-compress-debug-sections") ||
                 Value.starts_with("--compress-debug-sections") ||
                 Value == "-nocompress-debug-sections" ||
                 Value == "--nocompress-debug-sections") {
        CmdArgs.push_back(Value.data());
      } else if (Value == "-mrelax-relocations=yes" ||
                 Value == "--mrelax-relocations=yes") {
        UseRelaxRelocations = true;
      } else if (Value == "-mrelax-relocations=no" ||
                 Value == "--mrelax-relocations=no") {
        UseRelaxRelocations = false;
      } else if (Value.starts_with("-I")) {
        CmdArgs.push_back(Value.data());
        // We need to consume the next argument if the current arg is a plain
        // -I. The next arg will be the include directory.
        if (Value == "-I")
          TakeNextArg = true;
      } else if (Value.starts_with("-gdwarf-")) {
        // "-gdwarf-N" options are not cc1as options.
        unsigned DwarfVersion = DwarfVersionNum(Value);
        if (DwarfVersion == 0) { // Send it onward, and let cc1as complain.
          CmdArgs.push_back(Value.data());
        } else {
          RenderDebugEnablingArgs(Args, CmdArgs,
                                  llvm::codegenoptions::DebugInfoConstructor,
                                  DwarfVersion, llvm::DebuggerKind::Default);
        }
      } else if (Value.starts_with("-mcpu") || Value.starts_with("-mfpu") ||
                 Value.starts_with("-mhwdiv") || Value.starts_with("-march")) {
        // Do nothing, we'll validate it later.
      } else if (Value == "-defsym") {
        if (A->getNumValues() != 2) {
          D.Diag(diag::err_drv_defsym_invalid_format) << Value;
          break;
        }
        const char *S = A->getValue(1);
        auto Pair = StringRef(S).split('=');
        auto Sym = Pair.first;
        auto SVal = Pair.second;

        if (Sym.empty() || SVal.empty()) {
          D.Diag(diag::err_drv_defsym_invalid_format) << S;
          break;
        }
        int64_t IVal;
        if (SVal.getAsInteger(0, IVal)) {
          D.Diag(diag::err_drv_defsym_invalid_symval) << SVal;
          break;
        }
        CmdArgs.push_back(Value.data());
        TakeNextArg = true;
      } else if (Value == "-fdebug-compilation-dir") {
        CmdArgs.push_back("-fdebug-compilation-dir");
        TakeNextArg = true;
      } else if (Value.consume_front("-fdebug-compilation-dir=")) {
        // The flag is a -Wa / -Xassembler argument and Options doesn't
        // parse the argument, so this isn't automatically aliased to
        // -fdebug-compilation-dir (without '=') here.
        CmdArgs.push_back("-fdebug-compilation-dir");
        CmdArgs.push_back(Value.data());
      } else if (Value == "--version") {
        D.PrintVersion(C, llvm::outs());
      } else {
        D.Diag(diag::err_drv_unsupported_option_argument)
            << A->getSpelling() << Value;
      }
    }
  }
  if (ImplicitIt.size())
    AddARMImplicitITArgs(Args, CmdArgs, ImplicitIt);
  if (!UseRelaxRelocations)
    CmdArgs.push_back("-mrelax-relocations=no");
  if (UseNoExecStack)
    CmdArgs.push_back("-mnoexecstack");
  if (MipsTargetFeature != nullptr) {
    CmdArgs.push_back("-target-feature");
    CmdArgs.push_back(MipsTargetFeature);
  }

  // forward -fembed-bitcode to assmebler
  if (C.getDriver().embedBitcodeEnabled() ||
      C.getDriver().embedBitcodeMarkerOnly())
    Args.AddLastArg(CmdArgs, options::OPT_fembed_bitcode_EQ);

  if (const char *AsSecureLogFile = getenv("AS_SECURE_LOG_FILE")) {
    CmdArgs.push_back("-as-secure-log-file");
    CmdArgs.push_back(Args.MakeArgString(AsSecureLogFile));
  }
}

static StringRef EnumComplexRangeToStr(LangOptions::ComplexRangeKind Range) {
  StringRef RangeStr = "";
  switch (Range) {
  case LangOptions::ComplexRangeKind::CX_Limited:
    return "-fcx-limited-range";
    break;
  case LangOptions::ComplexRangeKind::CX_Fortran:
    return "-fcx-fortran-rules";
    break;
  default:
    return RangeStr;
    break;
  }
}

static void EmitComplexRangeDiag(const Driver &D,
                                 LangOptions::ComplexRangeKind Range1,
                                 LangOptions::ComplexRangeKind Range2) {
  if (Range1 != Range2 && Range1 != LangOptions::ComplexRangeKind::CX_None)
    D.Diag(clang::diag::warn_drv_overriding_option)
        << EnumComplexRangeToStr(Range1) << EnumComplexRangeToStr(Range2);
}

static std::string
RenderComplexRangeOption(LangOptions::ComplexRangeKind Range) {
  std::string ComplexRangeStr = "-complex-range=";
  switch (Range) {
  case LangOptions::ComplexRangeKind::CX_Full:
    ComplexRangeStr += "full";
    break;
  case LangOptions::ComplexRangeKind::CX_Limited:
    ComplexRangeStr += "limited";
    break;
  case LangOptions::ComplexRangeKind::CX_Fortran:
    ComplexRangeStr += "fortran";
    break;
  default:
    assert(0 && "Unexpected range option");
  }
  return ComplexRangeStr;
}

static void RenderFloatingPointOptions(const ToolChain &TC, const Driver &D,
                                       bool OFastEnabled, const ArgList &Args,
                                       ArgStringList &CmdArgs,
                                       const JobAction &JA) {
  // Handle various floating point optimization flags, mapping them to the
  // appropriate LLVM code generation flags. This is complicated by several
  // "umbrella" flags, so we do this by stepping through the flags incrementally
  // adjusting what we think is enabled/disabled, then at the end setting the
  // LLVM flags based on the final state.
  bool HonorINFs = true;
  bool HonorNaNs = true;
  bool ApproxFunc = false;
  // -fmath-errno is the default on some platforms, e.g. BSD-derived OSes.
  bool MathErrno = TC.IsMathErrnoDefault();
  bool AssociativeMath = false;
  bool ReciprocalMath = false;
  bool SignedZeros = true;
  bool TrappingMath = false; // Implemented via -ffp-exception-behavior
  bool TrappingMathPresent = false; // Is trapping-math in args, and not
                                    // overriden by ffp-exception-behavior?
  bool RoundingFPMath = false;
  bool RoundingMathPresent = false; // Is rounding-math in args?
  // -ffp-model values: strict, fast, precise
  StringRef FPModel = "";
  // -ffp-exception-behavior options: strict, maytrap, ignore
  StringRef FPExceptionBehavior = "";
  // -ffp-eval-method options: double, extended, source
  StringRef FPEvalMethod = "";
  const llvm::DenormalMode DefaultDenormalFPMath =
      TC.getDefaultDenormalModeForType(Args, JA);
  const llvm::DenormalMode DefaultDenormalFP32Math =
      TC.getDefaultDenormalModeForType(Args, JA, &llvm::APFloat::IEEEsingle());

  llvm::DenormalMode DenormalFPMath = DefaultDenormalFPMath;
  llvm::DenormalMode DenormalFP32Math = DefaultDenormalFP32Math;
  // CUDA and HIP don't rely on the frontend to pass an ffp-contract option.
  // If one wasn't given by the user, don't pass it here.
  StringRef FPContract;
  StringRef LastSeenFfpContractOption;
  bool SeenUnsafeMathModeOption = false;
  if (!JA.isDeviceOffloading(Action::OFK_Cuda) &&
      !JA.isOffloading(Action::OFK_HIP))
    FPContract = "on";
  bool StrictFPModel = false;
  StringRef Float16ExcessPrecision = "";
  StringRef BFloat16ExcessPrecision = "";
  StringRef FPAccuracy = "";
  LangOptions::ComplexRangeKind Range = LangOptions::ComplexRangeKind::CX_None;
  std::string ComplexRangeStr = "";

  if (const Arg *A = Args.getLastArg(options::OPT_flimited_precision_EQ)) {
    CmdArgs.push_back("-mlimit-float-precision");
    CmdArgs.push_back(A->getValue());
  }

  for (const Arg *A : Args) {
    auto optID = A->getOption().getID();
    bool PreciseFPModel = false;
    switch (optID) {
    default:
      break;
    case options::OPT_ffp_accuracy_EQ: {
      StringRef Val = A->getValue();
      FPAccuracy = Val;
      break;
    }
    case options::OPT_fcx_limited_range: {
      EmitComplexRangeDiag(D, Range, LangOptions::ComplexRangeKind::CX_Limited);
      Range = LangOptions::ComplexRangeKind::CX_Limited;
      break;
    }
    case options::OPT_fno_cx_limited_range:
      EmitComplexRangeDiag(D, Range, LangOptions::ComplexRangeKind::CX_Full);
      Range = LangOptions::ComplexRangeKind::CX_Full;
      break;
    case options::OPT_fcx_fortran_rules: {
      EmitComplexRangeDiag(D, Range, LangOptions::ComplexRangeKind::CX_Fortran);
      Range = LangOptions::ComplexRangeKind::CX_Fortran;
      break;
    }
    case options::OPT_fno_cx_fortran_rules:
      EmitComplexRangeDiag(D, Range, LangOptions::ComplexRangeKind::CX_Full);
      Range = LangOptions::ComplexRangeKind::CX_Full;
      break;
    case options::OPT_ffp_model_EQ: {
      // If -ffp-model= is seen, reset to fno-fast-math
      HonorINFs = true;
      HonorNaNs = true;
      ApproxFunc = false;
      // Turning *off* -ffast-math restores the toolchain default,
      // unless -fp-accuracy is used.
      if (FPAccuracy.empty())
        MathErrno = TC.IsMathErrnoDefault();
      AssociativeMath = false;
      ReciprocalMath = false;
      SignedZeros = true;
      // -fno_fast_math restores default denormal and fpcontract handling
      FPContract = "on";
      DenormalFPMath = llvm::DenormalMode::getIEEE();

      // FIXME: The target may have picked a non-IEEE default mode here based on
      // -cl-denorms-are-zero. Should the target consider -fp-model interaction?
      DenormalFP32Math = llvm::DenormalMode::getIEEE();

      StringRef Val = A->getValue();
      if (OFastEnabled && !Val.equals("fast")) {
          // Only -ffp-model=fast is compatible with OFast, ignore.
        D.Diag(clang::diag::warn_drv_overriding_option)
            << Args.MakeArgString("-ffp-model=" + Val) << "-Ofast";
        break;
      }
      StrictFPModel = false;
      PreciseFPModel = true;
      // ffp-model= is a Driver option, it is entirely rewritten into more
      // granular options before being passed into cc1.
      // Use the gcc option in the switch below.
      if (!FPModel.empty() && !FPModel.equals(Val))
        D.Diag(clang::diag::warn_drv_overriding_option)
            << Args.MakeArgString("-ffp-model=" + FPModel)
            << Args.MakeArgString("-ffp-model=" + Val);
      if (Val.equals("fast")) {
        optID = options::OPT_ffast_math;
        FPModel = Val;
        FPContract = "fast";
      } else if (Val.equals("precise")) {
        optID = options::OPT_ffp_contract;
        FPModel = Val;
        FPContract = "on";
        PreciseFPModel = true;
      } else if (Val.equals("strict")) {
        StrictFPModel = true;
        optID = options::OPT_frounding_math;
        FPExceptionBehavior = "strict";
        FPModel = Val;
        FPContract = "off";
        TrappingMath = true;
      } else
        D.Diag(diag::err_drv_unsupported_option_argument)
            << A->getSpelling() << Val;
      break;
    }
    }

    switch (optID) {
    // If this isn't an FP option skip the claim below
    default: continue;

    // Options controlling individual features
    case options::OPT_fhonor_infinities:    HonorINFs = true;         break;
    case options::OPT_fno_honor_infinities: HonorINFs = false;        break;
    case options::OPT_fhonor_nans:          HonorNaNs = true;         break;
    case options::OPT_fno_honor_nans:       HonorNaNs = false;        break;
    case options::OPT_fapprox_func:         ApproxFunc = true;        break;
    case options::OPT_fno_approx_func:      ApproxFunc = false;       break;
    case options::OPT_fmath_errno:          MathErrno = true;         break;
    case options::OPT_fno_math_errno:       MathErrno = false;        break;
    case options::OPT_fassociative_math:    AssociativeMath = true;   break;
    case options::OPT_fno_associative_math: AssociativeMath = false;  break;
    case options::OPT_freciprocal_math:     ReciprocalMath = true;    break;
    case options::OPT_fno_reciprocal_math:  ReciprocalMath = false;   break;
    case options::OPT_fsigned_zeros:        SignedZeros = true;       break;
    case options::OPT_fno_signed_zeros:     SignedZeros = false;      break;
    case options::OPT_ftrapping_math:
      if (!TrappingMathPresent && !FPExceptionBehavior.empty() &&
          !FPExceptionBehavior.equals("strict"))
        // Warn that previous value of option is overridden.
        D.Diag(clang::diag::warn_drv_overriding_option)
            << Args.MakeArgString("-ffp-exception-behavior=" +
                                  FPExceptionBehavior)
            << "-ftrapping-math";
      TrappingMath = true;
      TrappingMathPresent = true;
      FPExceptionBehavior = "strict";
      break;
    case options::OPT_fno_trapping_math:
      if (!TrappingMathPresent && !FPExceptionBehavior.empty() &&
          !FPExceptionBehavior.equals("ignore"))
        // Warn that previous value of option is overridden.
        D.Diag(clang::diag::warn_drv_overriding_option)
            << Args.MakeArgString("-ffp-exception-behavior=" +
                                  FPExceptionBehavior)
            << "-fno-trapping-math";
      TrappingMath = false;
      TrappingMathPresent = true;
      FPExceptionBehavior = "ignore";
      break;

    case options::OPT_frounding_math:
      RoundingFPMath = true;
      RoundingMathPresent = true;
      break;

    case options::OPT_fno_rounding_math:
      RoundingFPMath = false;
      RoundingMathPresent = false;
      break;

    case options::OPT_fcuda_flush_denormals_to_zero:
    case options::OPT_fgpu_flush_denormals_to_zero:
      DenormalFP32Math = llvm::DenormalMode::getPreserveSign();
      break;

    case options::OPT_fdenormal_fp_math_EQ:
      DenormalFPMath = llvm::parseDenormalFPAttribute(A->getValue());
      DenormalFP32Math = DenormalFPMath;
      if (!DenormalFPMath.isValid()) {
        D.Diag(diag::err_drv_invalid_value)
            << A->getAsString(Args) << A->getValue();
      }
      break;

    case options::OPT_fdenormal_fp_math_f32_EQ:
      DenormalFP32Math = llvm::parseDenormalFPAttribute(A->getValue());
      if (!DenormalFP32Math.isValid()) {
        D.Diag(diag::err_drv_invalid_value)
            << A->getAsString(Args) << A->getValue();
      }
      break;

    // Validate and pass through -ffp-contract option.
    case options::OPT_ffp_contract: {
      StringRef Val = A->getValue();
      if (PreciseFPModel) {
        // -ffp-model=precise enables ffp-contract=on.
        // -ffp-model=precise sets PreciseFPModel to on and Val to
        // "precise". FPContract is set.
        ;
      } else if (Val.equals("fast") || Val.equals("on") || Val.equals("off") ||
                 Val.equals("fast-honor-pragmas")) {
        FPContract = Val;
        LastSeenFfpContractOption = Val;
      } else
        D.Diag(diag::err_drv_unsupported_option_argument)
            << A->getSpelling() << Val;
      break;
    }

    // Validate and pass through -ffp-model option.
    case options::OPT_ffp_model_EQ:
      // This should only occur in the error case
      // since the optID has been replaced by a more granular
      // floating point option.
      break;

    // Validate and pass through -ffp-exception-behavior option.
    case options::OPT_ffp_exception_behavior_EQ: {
      StringRef Val = A->getValue();
      if (!TrappingMathPresent && !FPExceptionBehavior.empty() &&
          !FPExceptionBehavior.equals(Val))
        // Warn that previous value of option is overridden.
        D.Diag(clang::diag::warn_drv_overriding_option)
            << Args.MakeArgString("-ffp-exception-behavior=" +
                                  FPExceptionBehavior)
            << Args.MakeArgString("-ffp-exception-behavior=" + Val);
      TrappingMath = TrappingMathPresent = false;
      if (Val.equals("ignore") || Val.equals("maytrap"))
        FPExceptionBehavior = Val;
      else if (Val.equals("strict")) {
        FPExceptionBehavior = Val;
        TrappingMath = TrappingMathPresent = true;
      } else
        D.Diag(diag::err_drv_unsupported_option_argument)
            << A->getSpelling() << Val;
      break;
    }

    // Validate and pass through -ffp-eval-method option.
    case options::OPT_ffp_eval_method_EQ: {
      StringRef Val = A->getValue();
      if (Val.equals("double") || Val.equals("extended") ||
          Val.equals("source"))
        FPEvalMethod = Val;
      else
        D.Diag(diag::err_drv_unsupported_option_argument)
            << A->getSpelling() << Val;
      break;
    }

    case options::OPT_fexcess_precision_EQ: {
      StringRef Val = A->getValue();
      const llvm::Triple::ArchType Arch = TC.getArch();
      if (Arch == llvm::Triple::x86 || Arch == llvm::Triple::x86_64) {
        if (Val.equals("standard") || Val.equals("fast"))
          Float16ExcessPrecision = Val;
        // To make it GCC compatible, allow the value of "16" which
        // means disable excess precision, the same meaning than clang's
        // equivalent value "none".
        else if (Val.equals("16"))
          Float16ExcessPrecision = "none";
        else
          D.Diag(diag::err_drv_unsupported_option_argument)
              << A->getSpelling() << Val;
      } else {
        if (!(Val.equals("standard") || Val.equals("fast")))
          D.Diag(diag::err_drv_unsupported_option_argument)
              << A->getSpelling() << Val;
      }
      BFloat16ExcessPrecision = Float16ExcessPrecision;
      break;
    }
    case options::OPT_ffinite_math_only:
      HonorINFs = false;
      HonorNaNs = false;
      break;
    case options::OPT_fno_finite_math_only:
      HonorINFs = true;
      HonorNaNs = true;
      break;

    case options::OPT_funsafe_math_optimizations:
      AssociativeMath = true;
      ReciprocalMath = true;
      SignedZeros = false;
      ApproxFunc = true;
      TrappingMath = false;
      FPExceptionBehavior = "";
      FPContract = "fast";
      SeenUnsafeMathModeOption = true;
      break;
    case options::OPT_fno_unsafe_math_optimizations:
      AssociativeMath = false;
      ReciprocalMath = false;
      SignedZeros = true;
      ApproxFunc = false;
      TrappingMath = true;
      FPExceptionBehavior = "strict";

      // The target may have opted to flush by default, so force IEEE.
      DenormalFPMath = llvm::DenormalMode::getIEEE();
      DenormalFP32Math = llvm::DenormalMode::getIEEE();
      if (!JA.isDeviceOffloading(Action::OFK_Cuda) &&
          !JA.isOffloading(Action::OFK_HIP)) {
        if (LastSeenFfpContractOption != "") {
          FPContract = LastSeenFfpContractOption;
        } else if (SeenUnsafeMathModeOption)
          FPContract = "on";
      }
      break;

    case options::OPT_Ofast:
      // If -Ofast is the optimization level, then -ffast-math should be enabled
      if (!OFastEnabled)
        continue;
      [[fallthrough]];
    case options::OPT_ffast_math: {
      HonorINFs = false;
      HonorNaNs = false;
      MathErrno = false;
      AssociativeMath = true;
      ReciprocalMath = true;
      ApproxFunc = true;
      SignedZeros = false;
      TrappingMath = false;
      RoundingFPMath = false;
      FPExceptionBehavior = "";
      // If fast-math is set then set the fp-contract mode to fast.
      FPContract = "fast";
      SeenUnsafeMathModeOption = true;
      // ffast-math enables fortran rules for complex multiplication and
      // division.
      Range = LangOptions::ComplexRangeKind::CX_Limited;
      break;
    }
    case options::OPT_fno_fast_math:
      HonorINFs = true;
      HonorNaNs = true;
      // Turning on -ffast-math (with either flag) removes the need for
      // MathErrno. However, turning *off* -ffast-math merely restores the
      // toolchain default (which may be false), unless -fp-accuracy is used.
      if (FPAccuracy.empty())
        MathErrno = TC.IsMathErrnoDefault();
      AssociativeMath = false;
      ReciprocalMath = false;
      ApproxFunc = false;
      SignedZeros = true;
      // -fno_fast_math restores default denormal and fpcontract handling
      DenormalFPMath = DefaultDenormalFPMath;
      DenormalFP32Math = llvm::DenormalMode::getIEEE();
      if (!JA.isDeviceOffloading(Action::OFK_Cuda) &&
          !JA.isOffloading(Action::OFK_HIP)) {
        if (LastSeenFfpContractOption != "") {
          FPContract = LastSeenFfpContractOption;
        } else if (SeenUnsafeMathModeOption)
          FPContract = "on";
      }
      break;
    }
    if (StrictFPModel) {
      // If -ffp-model=strict has been specified on command line but
      // subsequent options conflict then emit warning diagnostic.
      if (HonorINFs && HonorNaNs && !AssociativeMath && !ReciprocalMath &&
          SignedZeros && TrappingMath && RoundingFPMath && !ApproxFunc &&
          DenormalFPMath == llvm::DenormalMode::getIEEE() &&
          DenormalFP32Math == llvm::DenormalMode::getIEEE() &&
          FPContract.equals("off"))
        // OK: Current Arg doesn't conflict with -ffp-model=strict
        ;
      else {
        StrictFPModel = false;
        FPModel = "";
        auto RHS = (A->getNumValues() == 0)
                       ? A->getSpelling()
                       : Args.MakeArgString(A->getSpelling() + A->getValue());
        if (RHS != "-ffp-model=strict")
          D.Diag(clang::diag::warn_drv_overriding_option)
              << "-ffp-model=strict" << RHS;
      }
    }

    // If we handled this option claim it
    A->claim();
  }

  if (!HonorINFs)
    CmdArgs.push_back("-menable-no-infs");

  if (!HonorNaNs)
    CmdArgs.push_back("-menable-no-nans");

  if (ApproxFunc)
    CmdArgs.push_back("-fapprox-func");

  if (MathErrno)
    CmdArgs.push_back("-fmath-errno");

 if (AssociativeMath && ReciprocalMath && !SignedZeros && ApproxFunc &&
     !TrappingMath)
    CmdArgs.push_back("-funsafe-math-optimizations");

  if (!SignedZeros)
    CmdArgs.push_back("-fno-signed-zeros");

  if (AssociativeMath && !SignedZeros && !TrappingMath)
    CmdArgs.push_back("-mreassociate");

  if (ReciprocalMath)
    CmdArgs.push_back("-freciprocal-math");

  if (TrappingMath) {
    // FP Exception Behavior is also set to strict
    assert(FPExceptionBehavior.equals("strict"));
  }

  // The default is IEEE.
  if (DenormalFPMath != llvm::DenormalMode::getIEEE()) {
    llvm::SmallString<64> DenormFlag;
    llvm::raw_svector_ostream ArgStr(DenormFlag);
    ArgStr << "-fdenormal-fp-math=" << DenormalFPMath;
    CmdArgs.push_back(Args.MakeArgString(ArgStr.str()));
  }

  // Add f32 specific denormal mode flag if it's different.
  if (DenormalFP32Math != DenormalFPMath) {
    llvm::SmallString<64> DenormFlag;
    llvm::raw_svector_ostream ArgStr(DenormFlag);
    ArgStr << "-fdenormal-fp-math-f32=" << DenormalFP32Math;
    CmdArgs.push_back(Args.MakeArgString(ArgStr.str()));
  }

  if (!FPContract.empty())
    CmdArgs.push_back(Args.MakeArgString("-ffp-contract=" + FPContract));

  if (!RoundingFPMath)
    CmdArgs.push_back(Args.MakeArgString("-fno-rounding-math"));

  if (RoundingFPMath && RoundingMathPresent)
    CmdArgs.push_back(Args.MakeArgString("-frounding-math"));

  if (!FPExceptionBehavior.empty())
    CmdArgs.push_back(Args.MakeArgString("-ffp-exception-behavior=" +
                      FPExceptionBehavior));

  if (!FPEvalMethod.empty())
    CmdArgs.push_back(Args.MakeArgString("-ffp-eval-method=" + FPEvalMethod));

  if (!Float16ExcessPrecision.empty())
    CmdArgs.push_back(Args.MakeArgString("-ffloat16-excess-precision=" +
                                         Float16ExcessPrecision));
  if (!BFloat16ExcessPrecision.empty())
    CmdArgs.push_back(Args.MakeArgString("-fbfloat16-excess-precision=" +
                                         BFloat16ExcessPrecision));

  ParseMRecip(D, Args, CmdArgs);

  // -ffast-math enables the __FAST_MATH__ preprocessor macro, but check for the
  // individual features enabled by -ffast-math instead of the option itself as
  // that's consistent with gcc's behaviour.
  if (!HonorINFs && !HonorNaNs && !MathErrno && AssociativeMath && ApproxFunc &&
      ReciprocalMath && !SignedZeros && !TrappingMath && !RoundingFPMath) {
    CmdArgs.push_back("-ffast-math");
    if (FPModel.equals("fast")) {
      if (FPContract.equals("fast"))
        // All set, do nothing.
        ;
      else if (FPContract.empty())
        // Enable -ffp-contract=fast
        CmdArgs.push_back(Args.MakeArgString("-ffp-contract=fast"));
      else
        D.Diag(clang::diag::warn_drv_overriding_option)
            << "-ffp-model=fast"
            << Args.MakeArgString("-ffp-contract=" + FPContract);
    }
  }

  // Handle __FINITE_MATH_ONLY__ similarly.
  if (!HonorINFs && !HonorNaNs)
    CmdArgs.push_back("-ffinite-math-only");

  if (const Arg *A = Args.getLastArg(options::OPT_mfpmath_EQ)) {
    CmdArgs.push_back("-mfpmath");
    CmdArgs.push_back(A->getValue());
  }

  // Disable a codegen optimization for floating-point casts.
  if (Args.hasFlag(options::OPT_fno_strict_float_cast_overflow,
                   options::OPT_fstrict_float_cast_overflow, false))
    CmdArgs.push_back("-fno-strict-float-cast-overflow");

  if (Range != LangOptions::ComplexRangeKind::CX_None)
    ComplexRangeStr = RenderComplexRangeOption(Range);
  if (!ComplexRangeStr.empty())
    CmdArgs.push_back(Args.MakeArgString(ComplexRangeStr));
  if (Args.hasArg(options::OPT_fcx_limited_range))
    CmdArgs.push_back("-fcx-limited-range");
  if (Args.hasArg(options::OPT_fcx_fortran_rules))
    CmdArgs.push_back("-fcx-fortran-rules");
  if (Args.hasArg(options::OPT_fno_cx_limited_range))
    CmdArgs.push_back("-fno-cx-limited-range");
  if (Args.hasArg(options::OPT_fno_cx_fortran_rules))
    CmdArgs.push_back("-fno-cx-fortran-rules");
}

static void RenderAnalyzerOptions(const ArgList &Args, ArgStringList &CmdArgs,
                                  const llvm::Triple &Triple,
                                  const InputInfo &Input) {
  // Add default argument set.
  if (!Args.hasArg(options::OPT__analyzer_no_default_checks)) {
    CmdArgs.push_back("-analyzer-checker=core");
    CmdArgs.push_back("-analyzer-checker=apiModeling");

    if (!Triple.isWindowsMSVCEnvironment()) {
      CmdArgs.push_back("-analyzer-checker=unix");
    } else {
      // Enable "unix" checkers that also work on Windows.
      CmdArgs.push_back("-analyzer-checker=unix.API");
      CmdArgs.push_back("-analyzer-checker=unix.Malloc");
      CmdArgs.push_back("-analyzer-checker=unix.MallocSizeof");
      CmdArgs.push_back("-analyzer-checker=unix.MismatchedDeallocator");
      CmdArgs.push_back("-analyzer-checker=unix.cstring.BadSizeArg");
      CmdArgs.push_back("-analyzer-checker=unix.cstring.NullArg");
    }

    // Disable some unix checkers for PS4/PS5.
    if (Triple.isPS()) {
      CmdArgs.push_back("-analyzer-disable-checker=unix.API");
      CmdArgs.push_back("-analyzer-disable-checker=unix.Vfork");
    }

    if (Triple.isOSDarwin()) {
      CmdArgs.push_back("-analyzer-checker=osx");
      CmdArgs.push_back(
          "-analyzer-checker=security.insecureAPI.decodeValueOfObjCType");
    }
    else if (Triple.isOSFuchsia())
      CmdArgs.push_back("-analyzer-checker=fuchsia");

    CmdArgs.push_back("-analyzer-checker=deadcode");

    if (types::isCXX(Input.getType()))
      CmdArgs.push_back("-analyzer-checker=cplusplus");

    if (!Triple.isPS()) {
      CmdArgs.push_back("-analyzer-checker=security.insecureAPI.UncheckedReturn");
      CmdArgs.push_back("-analyzer-checker=security.insecureAPI.getpw");
      CmdArgs.push_back("-analyzer-checker=security.insecureAPI.gets");
      CmdArgs.push_back("-analyzer-checker=security.insecureAPI.mktemp");
      CmdArgs.push_back("-analyzer-checker=security.insecureAPI.mkstemp");
      CmdArgs.push_back("-analyzer-checker=security.insecureAPI.vfork");
    }

    // Default nullability checks.
    CmdArgs.push_back("-analyzer-checker=nullability.NullPassedToNonnull");
    CmdArgs.push_back("-analyzer-checker=nullability.NullReturnedFromNonnull");
  }

  // Set the output format. The default is plist, for (lame) historical reasons.
  CmdArgs.push_back("-analyzer-output");
  if (Arg *A = Args.getLastArg(options::OPT__analyzer_output))
    CmdArgs.push_back(A->getValue());
  else
    CmdArgs.push_back("plist");

  // Disable the presentation of standard compiler warnings when using
  // --analyze.  We only want to show static analyzer diagnostics or frontend
  // errors.
  CmdArgs.push_back("-w");

  // Add -Xanalyzer arguments when running as analyzer.
  Args.AddAllArgValues(CmdArgs, options::OPT_Xanalyzer);
}

static bool isValidSymbolName(StringRef S) {
  if (S.empty())
    return false;

  if (std::isdigit(S[0]))
    return false;

  return llvm::all_of(S, [](char C) { return std::isalnum(C) || C == '_'; });
}

static void RenderSSPOptions(const Driver &D, const ToolChain &TC,
                             const ArgList &Args, ArgStringList &CmdArgs,
                             bool KernelOrKext) {
  const llvm::Triple &EffectiveTriple = TC.getEffectiveTriple();

  // NVPTX doesn't support stack protectors; from the compiler's perspective, it
  // doesn't even have a stack!
  if (EffectiveTriple.isNVPTX())
    return;

  // -stack-protector=0 is default.
  LangOptions::StackProtectorMode StackProtectorLevel = LangOptions::SSPOff;
  LangOptions::StackProtectorMode DefaultStackProtectorLevel =
      TC.GetDefaultStackProtectorLevel(KernelOrKext);

  if (Arg *A = Args.getLastArg(options::OPT_fno_stack_protector,
                               options::OPT_fstack_protector_all,
                               options::OPT_fstack_protector_strong,
                               options::OPT_fstack_protector)) {
    if (A->getOption().matches(options::OPT_fstack_protector))
      StackProtectorLevel =
          std::max<>(LangOptions::SSPOn, DefaultStackProtectorLevel);
    else if (A->getOption().matches(options::OPT_fstack_protector_strong))
      StackProtectorLevel = LangOptions::SSPStrong;
    else if (A->getOption().matches(options::OPT_fstack_protector_all))
      StackProtectorLevel = LangOptions::SSPReq;

    if (EffectiveTriple.isBPF() && StackProtectorLevel != LangOptions::SSPOff) {
      D.Diag(diag::warn_drv_unsupported_option_for_target)
          << A->getSpelling() << EffectiveTriple.getTriple();
      StackProtectorLevel = DefaultStackProtectorLevel;
    }
  } else {
    StackProtectorLevel = DefaultStackProtectorLevel;
  }

  if (StackProtectorLevel) {
    CmdArgs.push_back("-stack-protector");
    CmdArgs.push_back(Args.MakeArgString(Twine(StackProtectorLevel)));
  }

  // --param ssp-buffer-size=
  for (const Arg *A : Args.filtered(options::OPT__param)) {
    StringRef Str(A->getValue());
    if (Str.starts_with("ssp-buffer-size=")) {
      if (StackProtectorLevel) {
        CmdArgs.push_back("-stack-protector-buffer-size");
        // FIXME: Verify the argument is a valid integer.
        CmdArgs.push_back(Args.MakeArgString(Str.drop_front(16)));
      }
      A->claim();
    }
  }

  const std::string &TripleStr = EffectiveTriple.getTriple();
  if (Arg *A = Args.getLastArg(options::OPT_mstack_protector_guard_EQ)) {
    StringRef Value = A->getValue();
    if (!EffectiveTriple.isX86() && !EffectiveTriple.isAArch64() &&
        !EffectiveTriple.isARM() && !EffectiveTriple.isThumb())
      D.Diag(diag::err_drv_unsupported_opt_for_target)
          << A->getAsString(Args) << TripleStr;
    if ((EffectiveTriple.isX86() || EffectiveTriple.isARM() ||
         EffectiveTriple.isThumb()) &&
        Value != "tls" && Value != "global") {
      D.Diag(diag::err_drv_invalid_value_with_suggestion)
          << A->getOption().getName() << Value << "tls global";
      return;
    }
    if ((EffectiveTriple.isARM() || EffectiveTriple.isThumb()) &&
        Value == "tls") {
      if (!Args.hasArg(options::OPT_mstack_protector_guard_offset_EQ)) {
        D.Diag(diag::err_drv_ssp_missing_offset_argument)
            << A->getAsString(Args);
        return;
      }
      // Check whether the target subarch supports the hardware TLS register
      if (!arm::isHardTPSupported(EffectiveTriple)) {
        D.Diag(diag::err_target_unsupported_tp_hard)
            << EffectiveTriple.getArchName();
        return;
      }
      // Check whether the user asked for something other than -mtp=cp15
      if (Arg *A = Args.getLastArg(options::OPT_mtp_mode_EQ)) {
        StringRef Value = A->getValue();
        if (Value != "cp15") {
          D.Diag(diag::err_drv_argument_not_allowed_with)
              << A->getAsString(Args) << "-mstack-protector-guard=tls";
          return;
        }
      }
      CmdArgs.push_back("-target-feature");
      CmdArgs.push_back("+read-tp-tpidruro");
    }
    if (EffectiveTriple.isAArch64() && Value != "sysreg" && Value != "global") {
      D.Diag(diag::err_drv_invalid_value_with_suggestion)
          << A->getOption().getName() << Value << "sysreg global";
      return;
    }
    A->render(Args, CmdArgs);
  }

  if (Arg *A = Args.getLastArg(options::OPT_mstack_protector_guard_offset_EQ)) {
    StringRef Value = A->getValue();
    if (!EffectiveTriple.isX86() && !EffectiveTriple.isAArch64() &&
        !EffectiveTriple.isARM() && !EffectiveTriple.isThumb())
      D.Diag(diag::err_drv_unsupported_opt_for_target)
          << A->getAsString(Args) << TripleStr;
    int Offset;
    if (Value.getAsInteger(10, Offset)) {
      D.Diag(diag::err_drv_invalid_value) << A->getOption().getName() << Value;
      return;
    }
    if ((EffectiveTriple.isARM() || EffectiveTriple.isThumb()) &&
        (Offset < 0 || Offset > 0xfffff)) {
      D.Diag(diag::err_drv_invalid_int_value)
          << A->getOption().getName() << Value;
      return;
    }
    A->render(Args, CmdArgs);
  }

  if (Arg *A = Args.getLastArg(options::OPT_mstack_protector_guard_reg_EQ)) {
    StringRef Value = A->getValue();
    if (!EffectiveTriple.isX86() && !EffectiveTriple.isAArch64())
      D.Diag(diag::err_drv_unsupported_opt_for_target)
          << A->getAsString(Args) << TripleStr;
    if (EffectiveTriple.isX86() && (Value != "fs" && Value != "gs")) {
      D.Diag(diag::err_drv_invalid_value_with_suggestion)
          << A->getOption().getName() << Value << "fs gs";
      return;
    }
    if (EffectiveTriple.isAArch64() && Value != "sp_el0") {
      D.Diag(diag::err_drv_invalid_value) << A->getOption().getName() << Value;
      return;
    }
    A->render(Args, CmdArgs);
  }

  if (Arg *A = Args.getLastArg(options::OPT_mstack_protector_guard_symbol_EQ)) {
    StringRef Value = A->getValue();
    if (!isValidSymbolName(Value)) {
      D.Diag(diag::err_drv_argument_only_allowed_with)
          << A->getOption().getName() << "legal symbol name";
      return;
    }
    A->render(Args, CmdArgs);
  }
}

static void RenderSCPOptions(const ToolChain &TC, const ArgList &Args,
                             ArgStringList &CmdArgs) {
  const llvm::Triple &EffectiveTriple = TC.getEffectiveTriple();

  if (!EffectiveTriple.isOSFreeBSD() && !EffectiveTriple.isOSLinux())
    return;

  if (!EffectiveTriple.isX86() && !EffectiveTriple.isSystemZ() &&
      !EffectiveTriple.isPPC64() && !EffectiveTriple.isAArch64())
    return;

  Args.addOptInFlag(CmdArgs, options::OPT_fstack_clash_protection,
                    options::OPT_fno_stack_clash_protection);
}

static void RenderTrivialAutoVarInitOptions(const Driver &D,
                                            const ToolChain &TC,
                                            const ArgList &Args,
                                            ArgStringList &CmdArgs) {
  auto DefaultTrivialAutoVarInit = TC.GetDefaultTrivialAutoVarInit();
  StringRef TrivialAutoVarInit = "";

  for (const Arg *A : Args) {
    switch (A->getOption().getID()) {
    default:
      continue;
    case options::OPT_ftrivial_auto_var_init: {
      A->claim();
      StringRef Val = A->getValue();
      if (Val == "uninitialized" || Val == "zero" || Val == "pattern")
        TrivialAutoVarInit = Val;
      else
        D.Diag(diag::err_drv_unsupported_option_argument)
            << A->getSpelling() << Val;
      break;
    }
    }
  }

  if (TrivialAutoVarInit.empty())
    switch (DefaultTrivialAutoVarInit) {
    case LangOptions::TrivialAutoVarInitKind::Uninitialized:
      break;
    case LangOptions::TrivialAutoVarInitKind::Pattern:
      TrivialAutoVarInit = "pattern";
      break;
    case LangOptions::TrivialAutoVarInitKind::Zero:
      TrivialAutoVarInit = "zero";
      break;
    }

  if (!TrivialAutoVarInit.empty()) {
    CmdArgs.push_back(
        Args.MakeArgString("-ftrivial-auto-var-init=" + TrivialAutoVarInit));
  }

  if (Arg *A =
          Args.getLastArg(options::OPT_ftrivial_auto_var_init_stop_after)) {
    if (!Args.hasArg(options::OPT_ftrivial_auto_var_init) ||
        StringRef(
            Args.getLastArg(options::OPT_ftrivial_auto_var_init)->getValue()) ==
            "uninitialized")
      D.Diag(diag::err_drv_trivial_auto_var_init_stop_after_missing_dependency);
    A->claim();
    StringRef Val = A->getValue();
    if (std::stoi(Val.str()) <= 0)
      D.Diag(diag::err_drv_trivial_auto_var_init_stop_after_invalid_value);
    CmdArgs.push_back(
        Args.MakeArgString("-ftrivial-auto-var-init-stop-after=" + Val));
  }

  if (Arg *A = Args.getLastArg(options::OPT_ftrivial_auto_var_init_max_size)) {
    if (!Args.hasArg(options::OPT_ftrivial_auto_var_init) ||
        StringRef(
            Args.getLastArg(options::OPT_ftrivial_auto_var_init)->getValue()) ==
            "uninitialized")
      D.Diag(diag::err_drv_trivial_auto_var_init_max_size_missing_dependency);
    A->claim();
    StringRef Val = A->getValue();
    if (std::stoi(Val.str()) <= 0)
      D.Diag(diag::err_drv_trivial_auto_var_init_max_size_invalid_value);
    CmdArgs.push_back(
        Args.MakeArgString("-ftrivial-auto-var-init-max-size=" + Val));
  }
}

static void RenderOpenCLOptions(const ArgList &Args, ArgStringList &CmdArgs,
                                types::ID InputType) {
  // cl-denorms-are-zero is not forwarded. It is translated into a generic flag
  // for denormal flushing handling based on the target.
  const unsigned ForwardedArguments[] = {
      options::OPT_cl_opt_disable,
      options::OPT_cl_strict_aliasing,
      options::OPT_cl_single_precision_constant,
      options::OPT_cl_finite_math_only,
      options::OPT_cl_kernel_arg_info,
      options::OPT_cl_unsafe_math_optimizations,
      options::OPT_cl_fast_relaxed_math,
      options::OPT_cl_mad_enable,
      options::OPT_cl_no_signed_zeros,
      options::OPT_cl_fp32_correctly_rounded_divide_sqrt,
      options::OPT_cl_uniform_work_group_size
  };

  if (Arg *A = Args.getLastArg(options::OPT_cl_std_EQ)) {
    std::string CLStdStr = std::string("-cl-std=") + A->getValue();
    CmdArgs.push_back(Args.MakeArgString(CLStdStr));
  } else if (Arg *A = Args.getLastArg(options::OPT_cl_ext_EQ)) {
    std::string CLExtStr = std::string("-cl-ext=") + A->getValue();
    CmdArgs.push_back(Args.MakeArgString(CLExtStr));
  }

  for (const auto &Arg : ForwardedArguments)
    if (const auto *A = Args.getLastArg(Arg))
      CmdArgs.push_back(Args.MakeArgString(A->getOption().getPrefixedName()));

  // Only add the default headers if we are compiling OpenCL sources.
  if ((types::isOpenCL(InputType) ||
       (Args.hasArg(options::OPT_cl_std_EQ) && types::isSrcFile(InputType))) &&
      !Args.hasArg(options::OPT_cl_no_stdinc)) {
    CmdArgs.push_back("-finclude-default-header");
    CmdArgs.push_back("-fdeclare-opencl-builtins");
  }
}

static void RenderHLSLOptions(const ArgList &Args, ArgStringList &CmdArgs,
                              types::ID InputType) {
  const unsigned ForwardedArguments[] = {options::OPT_dxil_validator_version,
                                         options::OPT_D,
                                         options::OPT_I,
                                         options::OPT_S,
                                         options::OPT_O,
                                         options::OPT_emit_llvm,
                                         options::OPT_emit_obj,
                                         options::OPT_disable_llvm_passes,
                                         options::OPT_fnative_half_type,
                                         options::OPT_hlsl_entrypoint};
  if (!types::isHLSL(InputType))
    return;
  for (const auto &Arg : ForwardedArguments)
    if (const auto *A = Args.getLastArg(Arg))
      A->renderAsInput(Args, CmdArgs);
  // Add the default headers if dxc_no_stdinc is not set.
  if (!Args.hasArg(options::OPT_dxc_no_stdinc) &&
      !Args.hasArg(options::OPT_nostdinc))
    CmdArgs.push_back("-finclude-default-header");
}

static void RenderOpenACCOptions(const Driver &D, const ArgList &Args,
                                 ArgStringList &CmdArgs, types::ID InputType) {
  if (!Args.hasArg(options::OPT_fopenacc))
    return;

  CmdArgs.push_back("-fopenacc");

  if (Arg *A = Args.getLastArg(options::OPT_openacc_macro_override)) {
    StringRef Value = A->getValue();
    int Version;
    if (!Value.getAsInteger(10, Version))
      A->renderAsInput(Args, CmdArgs);
    else
      D.Diag(diag::err_drv_clang_unsupported) << Value;
  }
}

static void RenderARCMigrateToolOptions(const Driver &D, const ArgList &Args,
                                        ArgStringList &CmdArgs) {
  bool ARCMTEnabled = false;
  if (!Args.hasArg(options::OPT_fno_objc_arc, options::OPT_fobjc_arc)) {
    if (const Arg *A = Args.getLastArg(options::OPT_ccc_arcmt_check,
                                       options::OPT_ccc_arcmt_modify,
                                       options::OPT_ccc_arcmt_migrate)) {
      ARCMTEnabled = true;
      switch (A->getOption().getID()) {
      default: llvm_unreachable("missed a case");
      case options::OPT_ccc_arcmt_check:
        CmdArgs.push_back("-arcmt-action=check");
        break;
      case options::OPT_ccc_arcmt_modify:
        CmdArgs.push_back("-arcmt-action=modify");
        break;
      case options::OPT_ccc_arcmt_migrate:
        CmdArgs.push_back("-arcmt-action=migrate");
        CmdArgs.push_back("-mt-migrate-directory");
        CmdArgs.push_back(A->getValue());

        Args.AddLastArg(CmdArgs, options::OPT_arcmt_migrate_report_output);
        Args.AddLastArg(CmdArgs, options::OPT_arcmt_migrate_emit_arc_errors);
        break;
      }
    }
  } else {
    Args.ClaimAllArgs(options::OPT_ccc_arcmt_check);
    Args.ClaimAllArgs(options::OPT_ccc_arcmt_modify);
    Args.ClaimAllArgs(options::OPT_ccc_arcmt_migrate);
  }

  if (const Arg *A = Args.getLastArg(options::OPT_ccc_objcmt_migrate)) {
    if (ARCMTEnabled)
      D.Diag(diag::err_drv_argument_not_allowed_with)
          << A->getAsString(Args) << "-ccc-arcmt-migrate";

    CmdArgs.push_back("-mt-migrate-directory");
    CmdArgs.push_back(A->getValue());

    if (!Args.hasArg(options::OPT_objcmt_migrate_literals,
                     options::OPT_objcmt_migrate_subscripting,
                     options::OPT_objcmt_migrate_property)) {
      // std::nullopt specified, means enable them all.
      CmdArgs.push_back("-objcmt-migrate-literals");
      CmdArgs.push_back("-objcmt-migrate-subscripting");
      CmdArgs.push_back("-objcmt-migrate-property");
    } else {
      Args.AddLastArg(CmdArgs, options::OPT_objcmt_migrate_literals);
      Args.AddLastArg(CmdArgs, options::OPT_objcmt_migrate_subscripting);
      Args.AddLastArg(CmdArgs, options::OPT_objcmt_migrate_property);
    }
  } else {
    Args.AddLastArg(CmdArgs, options::OPT_objcmt_migrate_literals);
    Args.AddLastArg(CmdArgs, options::OPT_objcmt_migrate_subscripting);
    Args.AddLastArg(CmdArgs, options::OPT_objcmt_migrate_property);
    Args.AddLastArg(CmdArgs, options::OPT_objcmt_migrate_all);
    Args.AddLastArg(CmdArgs, options::OPT_objcmt_migrate_readonly_property);
    Args.AddLastArg(CmdArgs, options::OPT_objcmt_migrate_readwrite_property);
    Args.AddLastArg(CmdArgs, options::OPT_objcmt_migrate_property_dot_syntax);
    Args.AddLastArg(CmdArgs, options::OPT_objcmt_migrate_annotation);
    Args.AddLastArg(CmdArgs, options::OPT_objcmt_migrate_instancetype);
    Args.AddLastArg(CmdArgs, options::OPT_objcmt_migrate_nsmacros);
    Args.AddLastArg(CmdArgs, options::OPT_objcmt_migrate_protocol_conformance);
    Args.AddLastArg(CmdArgs, options::OPT_objcmt_atomic_property);
    Args.AddLastArg(CmdArgs, options::OPT_objcmt_returns_innerpointer_property);
    Args.AddLastArg(CmdArgs, options::OPT_objcmt_ns_nonatomic_iosonly);
    Args.AddLastArg(CmdArgs, options::OPT_objcmt_migrate_designated_init);
    Args.AddLastArg(CmdArgs, options::OPT_objcmt_allowlist_dir_path);
  }
}

static void RenderBuiltinOptions(const ToolChain &TC, const llvm::Triple &T,
                                 const ArgList &Args, ArgStringList &CmdArgs) {
  // -fbuiltin is default unless -mkernel is used.
  bool UseBuiltins =
      Args.hasFlag(options::OPT_fbuiltin, options::OPT_fno_builtin,
                   !Args.hasArg(options::OPT_mkernel));
  if (!UseBuiltins)
    CmdArgs.push_back("-fno-builtin");

  // -ffreestanding implies -fno-builtin.
  if (Args.hasArg(options::OPT_ffreestanding))
    UseBuiltins = false;

  // Process the -fno-builtin-* options.
  for (const Arg *A : Args.filtered(options::OPT_fno_builtin_)) {
    A->claim();

    // If -fno-builtin is specified, then there's no need to pass the option to
    // the frontend.
    if (UseBuiltins)
      A->render(Args, CmdArgs);
  }

  // le32-specific flags:
  //  -fno-math-builtin: clang should not convert math builtins to intrinsics
  //                     by default.
  if (TC.getArch() == llvm::Triple::le32)
    CmdArgs.push_back("-fno-math-builtin");
}

bool Driver::getDefaultModuleCachePath(SmallVectorImpl<char> &Result) {
  if (const char *Str = std::getenv("CLANG_MODULE_CACHE_PATH")) {
    Twine Path{Str};
    Path.toVector(Result);
    return Path.getSingleStringRef() != "";
  }
  if (llvm::sys::path::cache_directory(Result)) {
    llvm::sys::path::append(Result, "clang");
    llvm::sys::path::append(Result, "ModuleCache");
    return true;
  }
  return false;
}

static bool RenderModulesOptions(Compilation &C, const Driver &D,
                                 const ArgList &Args, const InputInfo &Input,
                                 const InputInfo &Output, bool HaveStd20,
                                 ArgStringList &CmdArgs) {
  bool IsCXX = types::isCXX(Input.getType());
  bool HaveStdCXXModules = IsCXX && HaveStd20;
  bool HaveModules = HaveStdCXXModules;

  // -fmodules enables the use of precompiled modules (off by default).
  // Users can pass -fno-cxx-modules to turn off modules support for
  // C++/Objective-C++ programs.
  bool HaveClangModules = false;
  if (Args.hasFlag(options::OPT_fmodules, options::OPT_fno_modules, false)) {
    bool AllowedInCXX = Args.hasFlag(options::OPT_fcxx_modules,
                                     options::OPT_fno_cxx_modules, true);
    if (AllowedInCXX || !IsCXX) {
      CmdArgs.push_back("-fmodules");
      HaveClangModules = true;
    }
  }

  HaveModules |= HaveClangModules;

  // -fmodule-maps enables implicit reading of module map files. By default,
  // this is enabled if we are using Clang's flavor of precompiled modules.
  if (Args.hasFlag(options::OPT_fimplicit_module_maps,
                   options::OPT_fno_implicit_module_maps, HaveClangModules))
    CmdArgs.push_back("-fimplicit-module-maps");

  // -fmodules-decluse checks that modules used are declared so (off by default)
  Args.addOptInFlag(CmdArgs, options::OPT_fmodules_decluse,
                    options::OPT_fno_modules_decluse);

  // -fmodules-strict-decluse is like -fmodule-decluse, but also checks that
  // all #included headers are part of modules.
  if (Args.hasFlag(options::OPT_fmodules_strict_decluse,
                   options::OPT_fno_modules_strict_decluse, false))
    CmdArgs.push_back("-fmodules-strict-decluse");

  // -fno-implicit-modules turns off implicitly compiling modules on demand.
  bool ImplicitModules = false;
  if (!Args.hasFlag(options::OPT_fimplicit_modules,
                    options::OPT_fno_implicit_modules, HaveClangModules)) {
    if (HaveModules)
      CmdArgs.push_back("-fno-implicit-modules");
  } else if (HaveModules) {
    ImplicitModules = true;
    // -fmodule-cache-path specifies where our implicitly-built module files
    // should be written.
    SmallString<128> Path;
    if (Arg *A = Args.getLastArg(options::OPT_fmodules_cache_path))
      Path = A->getValue();

    bool HasPath = true;
    if (C.isForDiagnostics()) {
      // When generating crash reports, we want to emit the modules along with
      // the reproduction sources, so we ignore any provided module path.
      Path = Output.getFilename();
      llvm::sys::path::replace_extension(Path, ".cache");
      llvm::sys::path::append(Path, "modules");
    } else if (Path.empty()) {
      // No module path was provided: use the default.
      HasPath = Driver::getDefaultModuleCachePath(Path);
    }

    // `HasPath` will only be false if getDefaultModuleCachePath() fails.
    // That being said, that failure is unlikely and not caching is harmless.
    if (HasPath) {
      const char Arg[] = "-fmodules-cache-path=";
      Path.insert(Path.begin(), Arg, Arg + strlen(Arg));
      CmdArgs.push_back(Args.MakeArgString(Path));
    }
  }

  if (HaveModules) {
    if (Args.hasFlag(options::OPT_fprebuilt_implicit_modules,
                     options::OPT_fno_prebuilt_implicit_modules, false))
      CmdArgs.push_back("-fprebuilt-implicit-modules");
    if (Args.hasFlag(options::OPT_fmodules_validate_input_files_content,
                     options::OPT_fno_modules_validate_input_files_content,
                     false))
      CmdArgs.push_back("-fvalidate-ast-input-files-content");
  }

  // -fmodule-name specifies the module that is currently being built (or
  // used for header checking by -fmodule-maps).
  Args.AddLastArg(CmdArgs, options::OPT_fmodule_name_EQ);

  // -fmodule-map-file can be used to specify files containing module
  // definitions.
  Args.AddAllArgs(CmdArgs, options::OPT_fmodule_map_file);

  // -fbuiltin-module-map can be used to load the clang
  // builtin headers modulemap file.
  if (Args.hasArg(options::OPT_fbuiltin_module_map)) {
    SmallString<128> BuiltinModuleMap(D.ResourceDir);
    llvm::sys::path::append(BuiltinModuleMap, "include");
    llvm::sys::path::append(BuiltinModuleMap, "module.modulemap");
    if (llvm::sys::fs::exists(BuiltinModuleMap))
      CmdArgs.push_back(
          Args.MakeArgString("-fmodule-map-file=" + BuiltinModuleMap));
  }

  // The -fmodule-file=<name>=<file> form specifies the mapping of module
  // names to precompiled module files (the module is loaded only if used).
  // The -fmodule-file=<file> form can be used to unconditionally load
  // precompiled module files (whether used or not).
  if (HaveModules || Input.getType() == clang::driver::types::TY_ModuleFile) {
    Args.AddAllArgs(CmdArgs, options::OPT_fmodule_file);

    // -fprebuilt-module-path specifies where to load the prebuilt module files.
    for (const Arg *A : Args.filtered(options::OPT_fprebuilt_module_path)) {
      CmdArgs.push_back(Args.MakeArgString(
          std::string("-fprebuilt-module-path=") + A->getValue()));
      A->claim();
    }
  } else
    Args.ClaimAllArgs(options::OPT_fmodule_file);

  // When building modules and generating crashdumps, we need to dump a module
  // dependency VFS alongside the output.
  if (HaveClangModules && C.isForDiagnostics()) {
    SmallString<128> VFSDir(Output.getFilename());
    llvm::sys::path::replace_extension(VFSDir, ".cache");
    // Add the cache directory as a temp so the crash diagnostics pick it up.
    C.addTempFile(Args.MakeArgString(VFSDir));

    llvm::sys::path::append(VFSDir, "vfs");
    CmdArgs.push_back("-module-dependency-dir");
    CmdArgs.push_back(Args.MakeArgString(VFSDir));
  }

  if (HaveClangModules)
    Args.AddLastArg(CmdArgs, options::OPT_fmodules_user_build_path);

  // Pass through all -fmodules-ignore-macro arguments.
  Args.AddAllArgs(CmdArgs, options::OPT_fmodules_ignore_macro);
  Args.AddLastArg(CmdArgs, options::OPT_fmodules_prune_interval);
  Args.AddLastArg(CmdArgs, options::OPT_fmodules_prune_after);

  if (HaveClangModules) {
    Args.AddLastArg(CmdArgs, options::OPT_fbuild_session_timestamp);

    if (Arg *A = Args.getLastArg(options::OPT_fbuild_session_file)) {
      if (Args.hasArg(options::OPT_fbuild_session_timestamp))
        D.Diag(diag::err_drv_argument_not_allowed_with)
            << A->getAsString(Args) << "-fbuild-session-timestamp";

      llvm::sys::fs::file_status Status;
      if (llvm::sys::fs::status(A->getValue(), Status))
        D.Diag(diag::err_drv_no_such_file) << A->getValue();
      CmdArgs.push_back(Args.MakeArgString(
          "-fbuild-session-timestamp=" +
          Twine((uint64_t)std::chrono::duration_cast<std::chrono::seconds>(
                    Status.getLastModificationTime().time_since_epoch())
                    .count())));
    }

    if (Args.getLastArg(
            options::OPT_fmodules_validate_once_per_build_session)) {
      if (!Args.getLastArg(options::OPT_fbuild_session_timestamp,
                           options::OPT_fbuild_session_file))
        D.Diag(diag::err_drv_modules_validate_once_requires_timestamp);

      Args.AddLastArg(CmdArgs,
                      options::OPT_fmodules_validate_once_per_build_session);
    }

    if (Args.hasFlag(options::OPT_fmodules_validate_system_headers,
                     options::OPT_fno_modules_validate_system_headers,
                     ImplicitModules))
      CmdArgs.push_back("-fmodules-validate-system-headers");

    Args.AddLastArg(CmdArgs,
                    options::OPT_fmodules_disable_diagnostic_validation);
  } else {
    Args.ClaimAllArgs(options::OPT_fbuild_session_timestamp);
    Args.ClaimAllArgs(options::OPT_fbuild_session_file);
    Args.ClaimAllArgs(options::OPT_fmodules_validate_once_per_build_session);
    Args.ClaimAllArgs(options::OPT_fmodules_validate_system_headers);
    Args.ClaimAllArgs(options::OPT_fno_modules_validate_system_headers);
    Args.ClaimAllArgs(options::OPT_fmodules_disable_diagnostic_validation);
  }

  // FIXME: We provisionally don't check ODR violations for decls in the global
  // module fragment.
  CmdArgs.push_back("-fskip-odr-check-in-gmf");

  // Claim `-fmodule-output` and `-fmodule-output=` to avoid unused warnings.
  Args.ClaimAllArgs(options::OPT_fmodule_output);
  Args.ClaimAllArgs(options::OPT_fmodule_output_EQ);

  return HaveModules;
}

static void RenderCharacterOptions(const ArgList &Args, const llvm::Triple &T,
                                   ArgStringList &CmdArgs) {
  // -fsigned-char is default.
  if (const Arg *A = Args.getLastArg(options::OPT_fsigned_char,
                                     options::OPT_fno_signed_char,
                                     options::OPT_funsigned_char,
                                     options::OPT_fno_unsigned_char)) {
    if (A->getOption().matches(options::OPT_funsigned_char) ||
        A->getOption().matches(options::OPT_fno_signed_char)) {
      CmdArgs.push_back("-fno-signed-char");
    }
  } else if (!isSignedCharDefault(T)) {
    CmdArgs.push_back("-fno-signed-char");
  }

  // The default depends on the language standard.
  Args.AddLastArg(CmdArgs, options::OPT_fchar8__t, options::OPT_fno_char8__t);

  if (const Arg *A = Args.getLastArg(options::OPT_fshort_wchar,
                                     options::OPT_fno_short_wchar)) {
    if (A->getOption().matches(options::OPT_fshort_wchar)) {
      CmdArgs.push_back("-fwchar-type=short");
      CmdArgs.push_back("-fno-signed-wchar");
    } else {
      bool IsARM = T.isARM() || T.isThumb() || T.isAArch64();
      CmdArgs.push_back("-fwchar-type=int");
      if (T.isOSzOS() ||
          (IsARM && !(T.isOSWindows() || T.isOSNetBSD() || T.isOSOpenBSD())))
        CmdArgs.push_back("-fno-signed-wchar");
      else
        CmdArgs.push_back("-fsigned-wchar");
    }
  } else if (T.isOSzOS())
    CmdArgs.push_back("-fno-signed-wchar");
}

static void RenderObjCOptions(const ToolChain &TC, const Driver &D,
                              const llvm::Triple &T, const ArgList &Args,
                              ObjCRuntime &Runtime, bool InferCovariantReturns,
                              const InputInfo &Input, ArgStringList &CmdArgs) {
  const llvm::Triple::ArchType Arch = TC.getArch();

  // -fobjc-dispatch-method is only relevant with the nonfragile-abi, and legacy
  // is the default. Except for deployment target of 10.5, next runtime is
  // always legacy dispatch and -fno-objc-legacy-dispatch gets ignored silently.
  if (Runtime.isNonFragile()) {
    if (!Args.hasFlag(options::OPT_fobjc_legacy_dispatch,
                      options::OPT_fno_objc_legacy_dispatch,
                      Runtime.isLegacyDispatchDefaultForArch(Arch))) {
      if (TC.UseObjCMixedDispatch())
        CmdArgs.push_back("-fobjc-dispatch-method=mixed");
      else
        CmdArgs.push_back("-fobjc-dispatch-method=non-legacy");
    }
  }

  // When ObjectiveC legacy runtime is in effect on MacOSX, turn on the option
  // to do Array/Dictionary subscripting by default.
  if (Arch == llvm::Triple::x86 && T.isMacOSX() &&
      Runtime.getKind() == ObjCRuntime::FragileMacOSX && Runtime.isNeXTFamily())
    CmdArgs.push_back("-fobjc-subscripting-legacy-runtime");

  // Allow -fno-objc-arr to trump -fobjc-arr/-fobjc-arc.
  // NOTE: This logic is duplicated in ToolChains.cpp.
  if (isObjCAutoRefCount(Args)) {
    TC.CheckObjCARC();

    CmdArgs.push_back("-fobjc-arc");

    // FIXME: It seems like this entire block, and several around it should be
    // wrapped in isObjC, but for now we just use it here as this is where it
    // was being used previously.
    if (types::isCXX(Input.getType()) && types::isObjC(Input.getType())) {
      if (TC.GetCXXStdlibType(Args) == ToolChain::CST_Libcxx)
        CmdArgs.push_back("-fobjc-arc-cxxlib=libc++");
      else
        CmdArgs.push_back("-fobjc-arc-cxxlib=libstdc++");
    }

    // Allow the user to enable full exceptions code emission.
    // We default off for Objective-C, on for Objective-C++.
    if (Args.hasFlag(options::OPT_fobjc_arc_exceptions,
                     options::OPT_fno_objc_arc_exceptions,
                     /*Default=*/types::isCXX(Input.getType())))
      CmdArgs.push_back("-fobjc-arc-exceptions");
  }

  // Silence warning for full exception code emission options when explicitly
  // set to use no ARC.
  if (Args.hasArg(options::OPT_fno_objc_arc)) {
    Args.ClaimAllArgs(options::OPT_fobjc_arc_exceptions);
    Args.ClaimAllArgs(options::OPT_fno_objc_arc_exceptions);
  }

  // Allow the user to control whether messages can be converted to runtime
  // functions.
  if (types::isObjC(Input.getType())) {
    auto *Arg = Args.getLastArg(
        options::OPT_fobjc_convert_messages_to_runtime_calls,
        options::OPT_fno_objc_convert_messages_to_runtime_calls);
    if (Arg &&
        Arg->getOption().matches(
            options::OPT_fno_objc_convert_messages_to_runtime_calls))
      CmdArgs.push_back("-fno-objc-convert-messages-to-runtime-calls");
  }

  // -fobjc-infer-related-result-type is the default, except in the Objective-C
  // rewriter.
  if (InferCovariantReturns)
    CmdArgs.push_back("-fno-objc-infer-related-result-type");

  // Pass down -fobjc-weak or -fno-objc-weak if present.
  if (types::isObjC(Input.getType())) {
    auto WeakArg =
        Args.getLastArg(options::OPT_fobjc_weak, options::OPT_fno_objc_weak);
    if (!WeakArg) {
      // nothing to do
    } else if (!Runtime.allowsWeak()) {
      if (WeakArg->getOption().matches(options::OPT_fobjc_weak))
        D.Diag(diag::err_objc_weak_unsupported);
    } else {
      WeakArg->render(Args, CmdArgs);
    }
  }

  if (Args.hasArg(options::OPT_fobjc_disable_direct_methods_for_testing))
    CmdArgs.push_back("-fobjc-disable-direct-methods-for-testing");
}

static void RenderDiagnosticsOptions(const Driver &D, const ArgList &Args,
                                     ArgStringList &CmdArgs) {
  bool CaretDefault = true;
  bool ColumnDefault = true;

  if (const Arg *A = Args.getLastArg(options::OPT__SLASH_diagnostics_classic,
                                     options::OPT__SLASH_diagnostics_column,
                                     options::OPT__SLASH_diagnostics_caret)) {
    switch (A->getOption().getID()) {
    case options::OPT__SLASH_diagnostics_caret:
      CaretDefault = true;
      ColumnDefault = true;
      break;
    case options::OPT__SLASH_diagnostics_column:
      CaretDefault = false;
      ColumnDefault = true;
      break;
    case options::OPT__SLASH_diagnostics_classic:
      CaretDefault = false;
      ColumnDefault = false;
      break;
    }
  }

  // -fcaret-diagnostics is default.
  if (!Args.hasFlag(options::OPT_fcaret_diagnostics,
                    options::OPT_fno_caret_diagnostics, CaretDefault))
    CmdArgs.push_back("-fno-caret-diagnostics");

  Args.addOptOutFlag(CmdArgs, options::OPT_fdiagnostics_fixit_info,
                     options::OPT_fno_diagnostics_fixit_info);
  Args.addOptOutFlag(CmdArgs, options::OPT_fdiagnostics_show_option,
                     options::OPT_fno_diagnostics_show_option);

  if (const Arg *A =
          Args.getLastArg(options::OPT_fdiagnostics_show_category_EQ)) {
    CmdArgs.push_back("-fdiagnostics-show-category");
    CmdArgs.push_back(A->getValue());
  }

  Args.addOptInFlag(CmdArgs, options::OPT_fdiagnostics_show_hotness,
                    options::OPT_fno_diagnostics_show_hotness);

  if (const Arg *A =
          Args.getLastArg(options::OPT_fdiagnostics_hotness_threshold_EQ)) {
    std::string Opt =
        std::string("-fdiagnostics-hotness-threshold=") + A->getValue();
    CmdArgs.push_back(Args.MakeArgString(Opt));
  }

  if (const Arg *A =
          Args.getLastArg(options::OPT_fdiagnostics_misexpect_tolerance_EQ)) {
    std::string Opt =
        std::string("-fdiagnostics-misexpect-tolerance=") + A->getValue();
    CmdArgs.push_back(Args.MakeArgString(Opt));
  }

  if (const Arg *A = Args.getLastArg(options::OPT_fdiagnostics_format_EQ)) {
    CmdArgs.push_back("-fdiagnostics-format");
    CmdArgs.push_back(A->getValue());
    if (StringRef(A->getValue()) == "sarif" ||
        StringRef(A->getValue()) == "SARIF")
      D.Diag(diag::warn_drv_sarif_format_unstable);
  }

  if (const Arg *A = Args.getLastArg(
          options::OPT_fdiagnostics_show_note_include_stack,
          options::OPT_fno_diagnostics_show_note_include_stack)) {
    const Option &O = A->getOption();
    if (O.matches(options::OPT_fdiagnostics_show_note_include_stack))
      CmdArgs.push_back("-fdiagnostics-show-note-include-stack");
    else
      CmdArgs.push_back("-fno-diagnostics-show-note-include-stack");
  }

  // Color diagnostics are parsed by the driver directly from argv and later
  // re-parsed to construct this job; claim any possible color diagnostic here
  // to avoid warn_drv_unused_argument and diagnose bad
  // OPT_fdiagnostics_color_EQ values.
  Args.getLastArg(options::OPT_fcolor_diagnostics,
                  options::OPT_fno_color_diagnostics);
  if (const Arg *A = Args.getLastArg(options::OPT_fdiagnostics_color_EQ)) {
    StringRef Value(A->getValue());
    if (Value != "always" && Value != "never" && Value != "auto")
      D.Diag(diag::err_drv_invalid_argument_to_option)
          << Value << A->getOption().getName();
  }

  if (D.getDiags().getDiagnosticOptions().ShowColors)
    CmdArgs.push_back("-fcolor-diagnostics");

  if (Args.hasArg(options::OPT_fansi_escape_codes))
    CmdArgs.push_back("-fansi-escape-codes");

  Args.addOptOutFlag(CmdArgs, options::OPT_fshow_source_location,
                     options::OPT_fno_show_source_location);

  Args.addOptOutFlag(CmdArgs, options::OPT_fdiagnostics_show_line_numbers,
                     options::OPT_fno_diagnostics_show_line_numbers);

  if (Args.hasArg(options::OPT_fdiagnostics_absolute_paths))
    CmdArgs.push_back("-fdiagnostics-absolute-paths");

  if (!Args.hasFlag(options::OPT_fshow_column, options::OPT_fno_show_column,
                    ColumnDefault))
    CmdArgs.push_back("-fno-show-column");

  Args.addOptOutFlag(CmdArgs, options::OPT_fspell_checking,
                     options::OPT_fno_spell_checking);
}

DwarfFissionKind tools::getDebugFissionKind(const Driver &D,
                                            const ArgList &Args, Arg *&Arg) {
  Arg = Args.getLastArg(options::OPT_gsplit_dwarf, options::OPT_gsplit_dwarf_EQ,
                        options::OPT_gno_split_dwarf);
  if (!Arg || Arg->getOption().matches(options::OPT_gno_split_dwarf))
    return DwarfFissionKind::None;

  if (Arg->getOption().matches(options::OPT_gsplit_dwarf))
    return DwarfFissionKind::Split;

  StringRef Value = Arg->getValue();
  if (Value == "split")
    return DwarfFissionKind::Split;
  if (Value == "single")
    return DwarfFissionKind::Single;

  D.Diag(diag::err_drv_unsupported_option_argument)
      << Arg->getSpelling() << Arg->getValue();
  return DwarfFissionKind::None;
}

static void renderDwarfFormat(const Driver &D, const llvm::Triple &T,
                              const ArgList &Args, ArgStringList &CmdArgs,
                              unsigned DwarfVersion) {
  auto *DwarfFormatArg =
      Args.getLastArg(options::OPT_gdwarf64, options::OPT_gdwarf32);
  if (!DwarfFormatArg)
    return;

  if (DwarfFormatArg->getOption().matches(options::OPT_gdwarf64)) {
    if (DwarfVersion < 3)
      D.Diag(diag::err_drv_argument_only_allowed_with)
          << DwarfFormatArg->getAsString(Args) << "DWARFv3 or greater";
    else if (!T.isArch64Bit())
      D.Diag(diag::err_drv_argument_only_allowed_with)
          << DwarfFormatArg->getAsString(Args) << "64 bit architecture";
    else if (!T.isOSBinFormatELF())
      D.Diag(diag::err_drv_argument_only_allowed_with)
          << DwarfFormatArg->getAsString(Args) << "ELF platforms";
  }

  DwarfFormatArg->render(Args, CmdArgs);
}

static void
renderDebugOptions(const ToolChain &TC, const Driver &D, const llvm::Triple &T,
                   const ArgList &Args, bool IRInput, ArgStringList &CmdArgs,
                   const InputInfo &Output,
                   llvm::codegenoptions::DebugInfoKind &DebugInfoKind,
                   DwarfFissionKind &DwarfFission) {
  if (Args.hasFlag(options::OPT_fdebug_info_for_profiling,
                   options::OPT_fno_debug_info_for_profiling, false) &&
      checkDebugInfoOption(
          Args.getLastArg(options::OPT_fdebug_info_for_profiling), Args, D, TC))
    CmdArgs.push_back("-fdebug-info-for-profiling");

  // The 'g' groups options involve a somewhat intricate sequence of decisions
  // about what to pass from the driver to the frontend, but by the time they
  // reach cc1 they've been factored into three well-defined orthogonal choices:
  //  * what level of debug info to generate
  //  * what dwarf version to write
  //  * what debugger tuning to use
  // This avoids having to monkey around further in cc1 other than to disable
  // codeview if not running in a Windows environment. Perhaps even that
  // decision should be made in the driver as well though.
  llvm::DebuggerKind DebuggerTuning = TC.getDefaultDebuggerTuning();

  bool SplitDWARFInlining =
      Args.hasFlag(options::OPT_fsplit_dwarf_inlining,
                   options::OPT_fno_split_dwarf_inlining, false);

  // Normally -gsplit-dwarf is only useful with -gN. For IR input, Clang does
  // object file generation and no IR generation, -gN should not be needed. So
  // allow -gsplit-dwarf with either -gN or IR input.
  if (IRInput || Args.hasArg(options::OPT_g_Group)) {
    Arg *SplitDWARFArg;
    DwarfFission = getDebugFissionKind(D, Args, SplitDWARFArg);
    if (DwarfFission != DwarfFissionKind::None &&
        !checkDebugInfoOption(SplitDWARFArg, Args, D, TC)) {
      DwarfFission = DwarfFissionKind::None;
      SplitDWARFInlining = false;
    }
  }
  if (const Arg *A = Args.getLastArg(options::OPT_g_Group)) {
    DebugInfoKind = llvm::codegenoptions::DebugInfoConstructor;

    // If the last option explicitly specified a debug-info level, use it.
    if (checkDebugInfoOption(A, Args, D, TC) &&
        A->getOption().matches(options::OPT_gN_Group)) {
      DebugInfoKind = debugLevelToInfoKind(*A);
      // For -g0 or -gline-tables-only, drop -gsplit-dwarf. This gets a bit more
      // complicated if you've disabled inline info in the skeleton CUs
      // (SplitDWARFInlining) - then there's value in composing split-dwarf and
      // line-tables-only, so let those compose naturally in that case.
      if (DebugInfoKind == llvm::codegenoptions::NoDebugInfo ||
          DebugInfoKind == llvm::codegenoptions::DebugDirectivesOnly ||
          (DebugInfoKind == llvm::codegenoptions::DebugLineTablesOnly &&
           SplitDWARFInlining))
        DwarfFission = DwarfFissionKind::None;
    }
  }

  // If a debugger tuning argument appeared, remember it.
  bool HasDebuggerTuning = false;
  if (const Arg *A =
          Args.getLastArg(options::OPT_gTune_Group, options::OPT_ggdbN_Group)) {
    HasDebuggerTuning = true;
    if (checkDebugInfoOption(A, Args, D, TC)) {
      if (A->getOption().matches(options::OPT_glldb))
        DebuggerTuning = llvm::DebuggerKind::LLDB;
      else if (A->getOption().matches(options::OPT_gsce))
        DebuggerTuning = llvm::DebuggerKind::SCE;
      else if (A->getOption().matches(options::OPT_gdbx))
        DebuggerTuning = llvm::DebuggerKind::DBX;
      else
        DebuggerTuning = llvm::DebuggerKind::GDB;
    }
  }

  // If a -gdwarf argument appeared, remember it.
  bool EmitDwarf = false;
  if (const Arg *A = getDwarfNArg(Args))
    EmitDwarf = checkDebugInfoOption(A, Args, D, TC);

  bool EmitCodeView = false;
  if (const Arg *A = Args.getLastArg(options::OPT_gcodeview))
    EmitCodeView = checkDebugInfoOption(A, Args, D, TC);

  // If the user asked for debug info but did not explicitly specify -gcodeview
  // or -gdwarf, ask the toolchain for the default format.
  if (!EmitCodeView && !EmitDwarf &&
      DebugInfoKind != llvm::codegenoptions::NoDebugInfo) {
    switch (TC.getDefaultDebugFormat()) {
    case llvm::codegenoptions::DIF_CodeView:
      EmitCodeView = true;
      break;
    case llvm::codegenoptions::DIF_DWARF:
      EmitDwarf = true;
      break;
    }
  }

  unsigned RequestedDWARFVersion = 0; // DWARF version requested by the user
  unsigned EffectiveDWARFVersion = 0; // DWARF version TC can generate. It may
                                      // be lower than what the user wanted.
  if (EmitDwarf) {
    RequestedDWARFVersion = getDwarfVersion(TC, Args);
    // Clamp effective DWARF version to the max supported by the toolchain.
    EffectiveDWARFVersion =
        std::min(RequestedDWARFVersion, TC.getMaxDwarfVersion());
  } else {
    Args.ClaimAllArgs(options::OPT_fdebug_default_version);
  }

  // -gline-directives-only supported only for the DWARF debug info.
  if (RequestedDWARFVersion == 0 &&
      DebugInfoKind == llvm::codegenoptions::DebugDirectivesOnly)
    DebugInfoKind = llvm::codegenoptions::NoDebugInfo;

  // strict DWARF is set to false by default. But for DBX, we need it to be set
  // as true by default.
  if (const Arg *A = Args.getLastArg(options::OPT_gstrict_dwarf))
    (void)checkDebugInfoOption(A, Args, D, TC);
  if (Args.hasFlag(options::OPT_gstrict_dwarf, options::OPT_gno_strict_dwarf,
                   DebuggerTuning == llvm::DebuggerKind::DBX))
    CmdArgs.push_back("-gstrict-dwarf");

  // And we handle flag -grecord-gcc-switches later with DWARFDebugFlags.
  Args.ClaimAllArgs(options::OPT_g_flags_Group);

  // Column info is included by default for everything except SCE and
  // CodeView. Clang doesn't track end columns, just starting columns, which,
  // in theory, is fine for CodeView (and PDB).  In practice, however, the
  // Microsoft debuggers don't handle missing end columns well, and the AIX
  // debugger DBX also doesn't handle the columns well, so it's better not to
  // include any column info.
  if (const Arg *A = Args.getLastArg(options::OPT_gcolumn_info))
    (void)checkDebugInfoOption(A, Args, D, TC);
  if (!Args.hasFlag(options::OPT_gcolumn_info, options::OPT_gno_column_info,
                    !EmitCodeView &&
                        (DebuggerTuning != llvm::DebuggerKind::SCE &&
                         DebuggerTuning != llvm::DebuggerKind::DBX)))
    CmdArgs.push_back("-gno-column-info");

  // FIXME: Move backend command line options to the module.
  if (Args.hasFlag(options::OPT_gmodules, options::OPT_gno_modules, false)) {
    // If -gline-tables-only or -gline-directives-only is the last option it
    // wins.
    if (checkDebugInfoOption(Args.getLastArg(options::OPT_gmodules), Args, D,
                             TC)) {
      if (DebugInfoKind != llvm::codegenoptions::DebugLineTablesOnly &&
          DebugInfoKind != llvm::codegenoptions::DebugDirectivesOnly) {
        DebugInfoKind = llvm::codegenoptions::DebugInfoConstructor;
        CmdArgs.push_back("-dwarf-ext-refs");
        CmdArgs.push_back("-fmodule-format=obj");
      }
    }
  }

  if (T.isOSBinFormatELF() && SplitDWARFInlining)
    CmdArgs.push_back("-fsplit-dwarf-inlining");

  // After we've dealt with all combinations of things that could
  // make DebugInfoKind be other than std::nullopt or DebugLineTablesOnly,
  // figure out if we need to "upgrade" it to standalone debug info.
  // We parse these two '-f' options whether or not they will be used,
  // to claim them even if you wrote "-fstandalone-debug -gline-tables-only"
  bool NeedFullDebug = Args.hasFlag(
      options::OPT_fstandalone_debug, options::OPT_fno_standalone_debug,
      DebuggerTuning == llvm::DebuggerKind::LLDB ||
          TC.GetDefaultStandaloneDebug());
  if (const Arg *A = Args.getLastArg(options::OPT_fstandalone_debug))
    (void)checkDebugInfoOption(A, Args, D, TC);

  if (DebugInfoKind == llvm::codegenoptions::LimitedDebugInfo ||
      DebugInfoKind == llvm::codegenoptions::DebugInfoConstructor) {
    if (Args.hasFlag(options::OPT_fno_eliminate_unused_debug_types,
                     options::OPT_feliminate_unused_debug_types, false))
      DebugInfoKind = llvm::codegenoptions::UnusedTypeInfo;
    else if (NeedFullDebug)
      DebugInfoKind = llvm::codegenoptions::FullDebugInfo;
  }

  if (Args.hasFlag(options::OPT_gembed_source, options::OPT_gno_embed_source,
                   false)) {
    // Source embedding is a vendor extension to DWARF v5. By now we have
    // checked if a DWARF version was stated explicitly, and have otherwise
    // fallen back to the target default, so if this is still not at least 5
    // we emit an error.
    const Arg *A = Args.getLastArg(options::OPT_gembed_source);
    if (RequestedDWARFVersion < 5)
      D.Diag(diag::err_drv_argument_only_allowed_with)
          << A->getAsString(Args) << "-gdwarf-5";
    else if (EffectiveDWARFVersion < 5)
      // The toolchain has reduced allowed dwarf version, so we can't enable
      // -gembed-source.
      D.Diag(diag::warn_drv_dwarf_version_limited_by_target)
          << A->getAsString(Args) << TC.getTripleString() << 5
          << EffectiveDWARFVersion;
    else if (checkDebugInfoOption(A, Args, D, TC))
      CmdArgs.push_back("-gembed-source");
  }

  if (EmitCodeView) {
    CmdArgs.push_back("-gcodeview");

    Args.addOptInFlag(CmdArgs, options::OPT_gcodeview_ghash,
                      options::OPT_gno_codeview_ghash);

    Args.addOptOutFlag(CmdArgs, options::OPT_gcodeview_command_line,
                       options::OPT_gno_codeview_command_line);
  }

  Args.addOptOutFlag(CmdArgs, options::OPT_ginline_line_tables,
                     options::OPT_gno_inline_line_tables);

  // When emitting remarks, we need at least debug lines in the output.
  if (willEmitRemarks(Args) &&
      DebugInfoKind <= llvm::codegenoptions::DebugDirectivesOnly)
    DebugInfoKind = llvm::codegenoptions::DebugLineTablesOnly;

  // Adjust the debug info kind for the given toolchain.
  TC.adjustDebugInfoKind(DebugInfoKind, Args);

  // On AIX, the debugger tuning option can be omitted if it is not explicitly
  // set.
  RenderDebugEnablingArgs(Args, CmdArgs, DebugInfoKind, EffectiveDWARFVersion,
                          T.isOSAIX() && !HasDebuggerTuning
                              ? llvm::DebuggerKind::Default
                              : DebuggerTuning);

  // -fdebug-macro turns on macro debug info generation.
  if (Args.hasFlag(options::OPT_fdebug_macro, options::OPT_fno_debug_macro,
                   false))
    if (checkDebugInfoOption(Args.getLastArg(options::OPT_fdebug_macro), Args,
                             D, TC))
      CmdArgs.push_back("-debug-info-macro");

  // -fno-system-debug turns off debug info generation for system headers
  if (Args.hasArg(options::OPT_fno_system_debug))
    CmdArgs.push_back("-fno-system-debug");

  // -ggnu-pubnames turns on gnu style pubnames in the backend.
  const auto *PubnamesArg =
      Args.getLastArg(options::OPT_ggnu_pubnames, options::OPT_gno_gnu_pubnames,
                      options::OPT_gpubnames, options::OPT_gno_pubnames);
  if (DwarfFission != DwarfFissionKind::None ||
      (PubnamesArg && checkDebugInfoOption(PubnamesArg, Args, D, TC)))
    if (!PubnamesArg ||
        (!PubnamesArg->getOption().matches(options::OPT_gno_gnu_pubnames) &&
         !PubnamesArg->getOption().matches(options::OPT_gno_pubnames)))
      CmdArgs.push_back(PubnamesArg && PubnamesArg->getOption().matches(
                                           options::OPT_gpubnames)
                            ? "-gpubnames"
                            : "-ggnu-pubnames");
  const auto *SimpleTemplateNamesArg =
      Args.getLastArg(options::OPT_gsimple_template_names,
                      options::OPT_gno_simple_template_names);
  bool ForwardTemplateParams = DebuggerTuning == llvm::DebuggerKind::SCE;
  if (SimpleTemplateNamesArg &&
      checkDebugInfoOption(SimpleTemplateNamesArg, Args, D, TC)) {
    const auto &Opt = SimpleTemplateNamesArg->getOption();
    if (Opt.matches(options::OPT_gsimple_template_names)) {
      ForwardTemplateParams = true;
      CmdArgs.push_back("-gsimple-template-names=simple");
    }
  }

  if (const Arg *A = Args.getLastArg(options::OPT_gsrc_hash_EQ)) {
    StringRef v = A->getValue();
    CmdArgs.push_back(Args.MakeArgString("-gsrc-hash=" + v));
  }

  Args.addOptInFlag(CmdArgs, options::OPT_fdebug_ranges_base_address,
                    options::OPT_fno_debug_ranges_base_address);

  // -gdwarf-aranges turns on the emission of the aranges section in the
  // backend.
  // Always enabled for SCE tuning.
  bool NeedAranges = DebuggerTuning == llvm::DebuggerKind::SCE;
  if (const Arg *A = Args.getLastArg(options::OPT_gdwarf_aranges))
    NeedAranges = checkDebugInfoOption(A, Args, D, TC) || NeedAranges;
  if (NeedAranges) {
    CmdArgs.push_back("-mllvm");
    CmdArgs.push_back("-generate-arange-section");
  }

  Args.addOptInFlag(CmdArgs, options::OPT_fforce_dwarf_frame,
                    options::OPT_fno_force_dwarf_frame);

  if (Args.hasFlag(options::OPT_fdebug_types_section,
                   options::OPT_fno_debug_types_section, false)) {
    if (!(T.isOSBinFormatELF() || T.isOSBinFormatWasm())) {
      D.Diag(diag::err_drv_unsupported_opt_for_target)
          << Args.getLastArg(options::OPT_fdebug_types_section)
                 ->getAsString(Args)
          << T.getTriple();
    } else if (checkDebugInfoOption(
                   Args.getLastArg(options::OPT_fdebug_types_section), Args, D,
                   TC)) {
      CmdArgs.push_back("-mllvm");
      CmdArgs.push_back("-generate-type-units");
    }
  }

  // To avoid join/split of directory+filename, the integrated assembler prefers
  // the directory form of .file on all DWARF versions. GNU as doesn't allow the
  // form before DWARF v5.
  if (!Args.hasFlag(options::OPT_fdwarf_directory_asm,
                    options::OPT_fno_dwarf_directory_asm,
                    TC.useIntegratedAs() || EffectiveDWARFVersion >= 5))
    CmdArgs.push_back("-fno-dwarf-directory-asm");

  // Decide how to render forward declarations of template instantiations.
  // SCE wants full descriptions, others just get them in the name.
  if (ForwardTemplateParams)
    CmdArgs.push_back("-debug-forward-template-params");

  // Do we need to explicitly import anonymous namespaces into the parent
  // scope?
  if (DebuggerTuning == llvm::DebuggerKind::SCE)
    CmdArgs.push_back("-dwarf-explicit-import");

  renderDwarfFormat(D, T, Args, CmdArgs, EffectiveDWARFVersion);
  RenderDebugInfoCompressionArgs(Args, CmdArgs, D, TC);

  // This controls whether or not we perform JustMyCode instrumentation.
  if (Args.hasFlag(options::OPT_fjmc, options::OPT_fno_jmc, false)) {
    if (TC.getTriple().isOSBinFormatELF() || D.IsCLMode()) {
      if (DebugInfoKind >= llvm::codegenoptions::DebugInfoConstructor)
        CmdArgs.push_back("-fjmc");
      else if (D.IsCLMode())
        D.Diag(clang::diag::warn_drv_jmc_requires_debuginfo) << "/JMC"
                                                             << "'/Zi', '/Z7'";
      else
        D.Diag(clang::diag::warn_drv_jmc_requires_debuginfo) << "-fjmc"
                                                             << "-g";
    } else {
      D.Diag(clang::diag::warn_drv_fjmc_for_elf_only);
    }
  }

  // Add in -fdebug-compilation-dir if necessary.
  const char *DebugCompilationDir =
      addDebugCompDirArg(Args, CmdArgs, D.getVFS());

  addDebugPrefixMapArg(D, TC, Args, CmdArgs);

  // Add the output path to the object file for CodeView debug infos.
  if (EmitCodeView && Output.isFilename())
    addDebugObjectName(Args, CmdArgs, DebugCompilationDir,
                       Output.getFilename());
}

/// Check whether the given input tree contains any wrapper actions
static bool ContainsWrapperAction(const Action *A) {
  if (isa<OffloadWrapperJobAction>(A))
    return true;
  for (const auto &AI : A->inputs())
    if (ContainsWrapperAction(AI))
      return true;

  return false;
}

// Put together an external compiler compilation call which is used instead
// of the clang invocation for the host compile of an offload compilation.
// Enabling command line:  clang++ -fsycl -fsycl-host-compiler=<HostExe>
//                         <ClangOpts> -fsycl-host-compiler-options=<HostOpts>
// Any <ClangOpts> used which are phase limiting (preprocessing, assembly,
// object generation) are specifically handled here by specifying the
// equivalent phase limiting option(s).
// It is expected that any user <HostOpts> options passed will be placed
// after any implied options set here.  This will have overriding behaviors
// for any options which are considered to be evaluated from left to right.
// Specifying any <HostOpts> option which conficts any of the implied options
// will result in undefined behavior.  Potential conflicting options:
//  * Output specification options (-o, -Fo, -Fa, etc)
//  * Phase limiting options (-E, -c, -P, etc)
void Clang::ConstructHostCompilerJob(Compilation &C, const JobAction &JA,
                                     const InputInfo &Output,
                                     const InputInfoList &Inputs,
                                     const llvm::opt::ArgList &TCArgs) const {

  // The Host compilation step that occurs here is constructed based on the
  // input from the user.  This consists of the compiler to call and the
  // options that will be used during the compilation.
  ArgStringList HostCompileArgs;
  const InputInfo &InputFile = Inputs.front();
  const ToolChain &TC = getToolChain();

  // Input file.
  HostCompileArgs.push_back(InputFile.getFilename());

  // When performing the host compilation, we are expecting to only be
  // creating intermediate files, namely preprocessor output, assembly or
  // object files.
  // We are making assumptions in regards to what options are used to
  // generate these intermediate files.
  //                gcc/g++/clang/clang++/default | cl
  //  Object:                   -c                | -c
  //  Preprocessed:             -E                | -P -Fi<file>
  //  Assembly:                 -S                | -c -Fa<file>
  //  Header Input:        -include <file>        | -FI <file>
  //
  // The options used are determined by the compiler name and target triple.
  Arg *HostCompilerDefArg =
      TCArgs.getLastArg(options::OPT_fsycl_host_compiler_EQ);
  assert(HostCompilerDefArg && "Expected host compiler designation.");

  bool OutputAdded = false;
  StringRef CompilerName =
      llvm::sys::path::stem(HostCompilerDefArg->getValue());
  if (CompilerName.empty())
    TC.getDriver().Diag(diag::err_drv_missing_arg_mtp)
        << HostCompilerDefArg->getAsString(TCArgs);
  // FIXME: Consider requiring user input to specify a compatibility class
  // to determine the type of host compiler being used.
  SmallVector<StringRef, 4> MSVCCompilers = {"cl", "clang-cl", "icl"};
  bool IsMSVCHostCompiler =
      std::find(MSVCCompilers.begin(), MSVCCompilers.end(), CompilerName) !=
      MSVCCompilers.end();

  auto addMSVCOutputFile = [&](StringRef Opt) {
    SmallString<128> OutOpt(Opt);
    OutOpt += Output.getFilename();
    HostCompileArgs.push_back(TCArgs.MakeArgString(OutOpt));
    OutputAdded = true;
  };
  // By default: pass /Zc:__cplusplus if we see a MSVC compiler.
  // Users can disable this through
  // -fsycl-host-compiler-options=/Zc:__cplusplus-
  // It overrides the default option.
  if (IsMSVCHostCompiler)
    HostCompileArgs.push_back("/Zc:__cplusplus");

  if (TCArgs.hasArg(options::OPT_fpreview_breaking_changes)) {
    HostCompileArgs.push_back(IsMSVCHostCompiler ? "/D" : "-D");
    HostCompileArgs.push_back("__INTEL_PREVIEW_BREAKING_CHANGES");
  }

  // FIXME: Reuse existing toolchains which are already supported to put
  // together the options.
  // FIXME: For any potential obscure host compilers that do not use the
  // 'standard' set of options, we should provide a user interface that allows
  // users to override the implied options.
  if (isa<PreprocessJobAction>(JA)) {
    if (IsMSVCHostCompiler) {
      // Check the output file, if it is 'stdout' we want to use -E.
      if (StringRef(Output.getFilename()).equals("-")) {
        HostCompileArgs.push_back("-E");
        OutputAdded = true;
      } else {
        HostCompileArgs.push_back("-P");
        addMSVCOutputFile("-Fi");
      }
    } else
      HostCompileArgs.push_back("-E");
  } else if (isa<AssembleJobAction>(JA)) {
    HostCompileArgs.push_back("-c");
    if (IsMSVCHostCompiler)
      addMSVCOutputFile("-Fo");
  } else {
    assert((isa<CompileJobAction, BackendJobAction>(JA)) &&
           "Invalid action for external host compilation tool.");
    if (JA.getType() == types::TY_PP_Asm) {
      if (IsMSVCHostCompiler) {
        HostCompileArgs.push_back("-c");
        addMSVCOutputFile("-Fa");
        // The MSVC Compiler does not have a way to just create the assembly
        // file so we create the assembly file and object file, and redirect
        // the object file to a temporary.
        std::string ObjTmpName = C.getDriver().GetTemporaryPath("host", "obj");
        StringRef WrapperFileName =
            C.addTempFile(C.getArgs().MakeArgString(ObjTmpName));
        SmallString<128> ObjOutOpt("-Fo");
        ObjOutOpt += WrapperFileName;
        HostCompileArgs.push_back(C.getArgs().MakeArgString(ObjOutOpt));
      } else
        HostCompileArgs.push_back("-S");
    } else {
      TC.getDriver().Diag(diag::err_drv_output_type_with_host_compiler);
    }
  }

  // Add the integration header.
  StringRef Header =
      TC.getDriver().getIntegrationHeader(InputFile.getBaseInput());
  if (types::getPreprocessedType(InputFile.getType()) != types::TY_INVALID &&
      !Header.empty()) {
    HostCompileArgs.push_back(IsMSVCHostCompiler ? "-FI" : "-include");
    HostCompileArgs.push_back(TCArgs.MakeArgString(Header));
  }

  // Add directory in which the original source file resides, as there could
  // be headers that need to be picked up from there.
  SmallString<128> SourcePath(InputFile.getBaseInput());
  llvm::sys::path::remove_filename(SourcePath);
  if (!SourcePath.empty()) {
    HostCompileArgs.push_back(IsMSVCHostCompiler ? "-I" : "-iquote");
    HostCompileArgs.push_back(TCArgs.MakeArgString(SourcePath));
  } else if (llvm::ErrorOr<std::string> CWD =
                 TC.getDriver().getVFS().getCurrentWorkingDirectory()) {
    HostCompileArgs.push_back(IsMSVCHostCompiler ? "-I" : "-iquote");
    HostCompileArgs.push_back(TCArgs.MakeArgString(*CWD));
  }

  // Add default header search directories.
  SmallString<128> BaseDir(C.getDriver().Dir);
  llvm::sys::path::append(BaseDir, "..", "include");
  SmallString<128> SYCLDir(BaseDir);
  llvm::sys::path::append(SYCLDir, "sycl");
  // This is used to provide our wrappers around STL headers that provide
  // additional functions/template specializations when the user includes those
  // STL headers in their programs (e.g., <complex>).
  SmallString<128> STLWrappersDir(SYCLDir);
  llvm::sys::path::append(STLWrappersDir, "stl_wrappers");
  HostCompileArgs.push_back("-I");
  HostCompileArgs.push_back(TCArgs.MakeArgString(SYCLDir));
  HostCompileArgs.push_back("-I");
  HostCompileArgs.push_back(TCArgs.MakeArgString(STLWrappersDir));
  HostCompileArgs.push_back("-I");
  HostCompileArgs.push_back(TCArgs.MakeArgString(BaseDir));

  if (!OutputAdded) {
    // Add output file to the command line.  This is assumed to be prefaced
    // with the '-o' option that is used to designate the output file.
    HostCompileArgs.push_back("-o");
    HostCompileArgs.push_back(Output.getFilename());
  }

  SmallString<128> ExecPath;
  if (HostCompilerDefArg) {
    ExecPath = HostCompilerDefArg->getValue();
    if (!ExecPath.empty() && ExecPath == llvm::sys::path::stem(ExecPath))
      ExecPath = TC.GetProgramPath(ExecPath.c_str());
  }

  // Add any user-specified arguments.
  if (Arg *HostCompilerOptsArg =
          TCArgs.getLastArg(options::OPT_fsycl_host_compiler_options_EQ)) {
    SmallVector<const char *, 8> TargetArgs;
    llvm::BumpPtrAllocator BPA;
    llvm::StringSaver S(BPA);
    // Tokenize the string.
    llvm::cl::TokenizeGNUCommandLine(HostCompilerOptsArg->getValue(), S,
                                     TargetArgs);
    llvm::transform(TargetArgs, std::back_inserter(HostCompileArgs),
                    [&TCArgs](StringRef A) { return TCArgs.MakeArgString(A); });
  }
  const Tool *T = TC.SelectTool(JA);
  auto Cmd = std::make_unique<Command>(JA, *T, ResponseFileSupport::None(),
                                       TCArgs.MakeArgString(ExecPath),
                                       HostCompileArgs, std::nullopt);

  C.addCommand(std::move(Cmd));
}

static void ProcessVSRuntimeLibrary(const ArgList &Args,
                                    ArgStringList &CmdArgs,
                                    const ToolChain &TC) {
  unsigned RTOptionID = options::OPT__SLASH_MT;

  bool isSPIR = TC.getTriple().isSPIR();
  bool isSYCL = Args.hasArg(options::OPT_fsycl);
  // For SYCL Windows, /MD is the default.
  if (isSYCL)
    RTOptionID = options::OPT__SLASH_MD;

  if (Args.hasArg(options::OPT__SLASH_LDd))
    // The /LDd option implies /MTd (/MDd for SYCL). The dependent lib part
    // can be overridden, but defining _DEBUG is sticky.
    RTOptionID = isSYCL ? options::OPT__SLASH_MDd : options::OPT__SLASH_MTd;

  Arg *SetArg = nullptr;
  if (Arg *A = Args.getLastArg(options::OPT__SLASH_M_Group)) {
    RTOptionID = A->getOption().getID();
    SetArg = A;
  }

  if (Arg *A = Args.getLastArg(options::OPT_fms_runtime_lib_EQ)) {
    RTOptionID = llvm::StringSwitch<unsigned>(A->getValue())
                     .Case("static", options::OPT__SLASH_MT)
                     .Case("static_dbg", options::OPT__SLASH_MTd)
                     .Case("dll", options::OPT__SLASH_MD)
                     .Case("dll_dbg", options::OPT__SLASH_MDd)
                     .Default(options::OPT__SLASH_MT);
    SetArg = A;
  }
  if (isSYCL && !isSPIR && SetArg &&
      (RTOptionID == options::OPT__SLASH_MT ||
       RTOptionID == options::OPT__SLASH_MTd))
      // Use of /MT or /MTd is not supported for SYCL.
    TC.getDriver().Diag(diag::err_drv_unsupported_opt_dpcpp)
        << SetArg->getOption().getName();

  enum { addDEBUG = 0x1, addMT = 0x2, addDLL = 0x4 };
  auto addPreDefines = [&](unsigned Defines) {
    if (Defines & addDEBUG)
      CmdArgs.push_back("-D_DEBUG");
    if (Defines & addMT && !isSPIR)
      CmdArgs.push_back("-D_MT");
    if (Defines & addDLL && !isSPIR)
      CmdArgs.push_back("-D_DLL");
    // for /MDd with spir targets
    if ((Defines & addDLL) && (Defines & addDEBUG) && isSPIR) {
      CmdArgs.push_back("-D_CONTAINER_DEBUG_LEVEL=0");
      CmdArgs.push_back("-D_ITERATOR_DEBUG_LEVEL=0");
    }
  };
  StringRef FlagForCRT;
  switch (RTOptionID) {
  case options::OPT__SLASH_MD:
    addPreDefines((Args.hasArg(options::OPT__SLASH_LDd) ? addDEBUG : 0x0) |
                  addMT | addDLL);
    FlagForCRT = "--dependent-lib=msvcrt";
    break;
  case options::OPT__SLASH_MDd:
    addPreDefines(addDEBUG | addMT | addDLL);
    FlagForCRT = "--dependent-lib=msvcrtd";
    break;
  case options::OPT__SLASH_MT:
    addPreDefines((Args.hasArg(options::OPT__SLASH_LDd) ? addDEBUG : 0x0) |
                  addMT);
    CmdArgs.push_back("-flto-visibility-public-std");
    FlagForCRT = "--dependent-lib=libcmt";
    break;
  case options::OPT__SLASH_MTd:
    addPreDefines(addDEBUG | addMT);
    CmdArgs.push_back("-flto-visibility-public-std");
    FlagForCRT = "--dependent-lib=libcmtd";
    break;
  default:
    llvm_unreachable("Unexpected option ID.");
  }

  if (Args.hasArg(options::OPT_fms_omit_default_lib)) {
    CmdArgs.push_back("-D_VC_NODEFAULTLIB");
  } else {
    CmdArgs.push_back(FlagForCRT.data());

    // This provides POSIX compatibility (maps 'open' to '_open'), which most
    // users want.  The /Za flag to cl.exe turns this off, but it's not
    // implemented in clang.
    CmdArgs.push_back("--dependent-lib=oldnames");
    // Add SYCL dependent library
    if (Args.hasArg(options::OPT_fsycl) &&
        !Args.hasArg(options::OPT_nolibsycl)) {
      if (RTOptionID == options::OPT__SLASH_MDd) {
        if (Args.hasArg(options::OPT_fpreview_breaking_changes))
          CmdArgs.push_back("--dependent-lib=sycl" SYCL_MAJOR_VERSION
                            "-previewd");
        else
          CmdArgs.push_back("--dependent-lib=sycl" SYCL_MAJOR_VERSION "d");
      } else {
        if (Args.hasArg(options::OPT_fpreview_breaking_changes))
          CmdArgs.push_back("--dependent-lib=sycl" SYCL_MAJOR_VERSION
                            "-preview");
        else
          CmdArgs.push_back("--dependent-lib=sycl" SYCL_MAJOR_VERSION);
      }
      CmdArgs.push_back("--dependent-lib=sycl-devicelib-host");
    }
  }
}

void Clang::ConstructJob(Compilation &C, const JobAction &JA,
                         const InputInfo &Output, const InputInfoList &Inputs,
                         const ArgList &Args, const char *LinkingOutput) const {
  const auto &TC = getToolChain();
  const llvm::Triple &RawTriple = TC.getTriple();
  const llvm::Triple &Triple = TC.getEffectiveTriple();
  const std::string &TripleStr = Triple.getTriple();

  bool KernelOrKext =
      Args.hasArg(options::OPT_mkernel, options::OPT_fapple_kext);
  const Driver &D = TC.getDriver();
  ArgStringList CmdArgs;

  assert(Inputs.size() >= 1 && "Must have at least one input.");
  // CUDA/HIP compilation may have multiple inputs (source file + results of
  // device-side compilations). OpenMP device jobs also take the host IR as a
  // second input. Module precompilation accepts a list of header files to
  // include as part of the module. API extraction accepts a list of header
  // files whose API information is emitted in the output. All other jobs are
  // expected to have exactly one input.
  // SYCL host jobs accept the integration header from the device-side
  // compilation as a second input.
  bool IsCuda = JA.isOffloading(Action::OFK_Cuda);
  bool IsCudaDevice = JA.isDeviceOffloading(Action::OFK_Cuda);
  bool IsHIP = JA.isOffloading(Action::OFK_HIP);
  bool IsHIPDevice = JA.isDeviceOffloading(Action::OFK_HIP);
  bool IsOpenMPDevice = JA.isDeviceOffloading(Action::OFK_OpenMP);
  bool IsSYCLOffloadDevice = JA.isDeviceOffloading(Action::OFK_SYCL);
  bool IsSYCL = JA.isOffloading(Action::OFK_SYCL);
  bool IsExtractAPI = isa<ExtractAPIJobAction>(JA);
  bool IsDeviceOffloadAction = !(JA.isDeviceOffloading(Action::OFK_None) ||
                                 JA.isDeviceOffloading(Action::OFK_Host));
  bool IsHostOffloadingAction =
      JA.isHostOffloading(Action::OFK_OpenMP) ||
      (JA.isHostOffloading(C.getActiveOffloadKinds()) &&
       Args.hasFlag(options::OPT_offload_new_driver,
                    options::OPT_no_offload_new_driver, false));

  bool IsRDCMode =
      Args.hasFlag(options::OPT_fgpu_rdc, options::OPT_fno_gpu_rdc, IsSYCL);
  bool IsUsingLTO = D.isUsingLTO(IsDeviceOffloadAction);
  auto LTOMode = D.getLTOMode(IsDeviceOffloadAction);
  bool IsFPGASYCLOffloadDevice =
      IsSYCLOffloadDevice &&
      Triple.getSubArch() == llvm::Triple::SPIRSubArch_fpga;
  const bool IsSYCLNativeCPU = isSYCLNativeCPU(TC, C.getDefaultToolChain());

  // Perform the SYCL host compilation using an external compiler if the user
  // requested.
  if (Args.hasArg(options::OPT_fsycl_host_compiler_EQ) && IsSYCL &&
      !IsSYCLOffloadDevice) {
    ConstructHostCompilerJob(C, JA, Output, Inputs, Args);
    return;
  }

  // Extract API doesn't have a main input file, so invent a fake one as a
  // placeholder.
  InputInfo ExtractAPIPlaceholderInput(Inputs[0].getType(), "extract-api",
                                       "extract-api");

  const InputInfo &Input =
      IsExtractAPI ? ExtractAPIPlaceholderInput : Inputs[0];

  InputInfoList ExtractAPIInputs;
  InputInfoList HostOffloadingInputs;
  const InputInfo *CudaDeviceInput = nullptr;
  const InputInfo *OpenMPDeviceInput = nullptr;
  const InputInfo *SYCLDeviceInput = nullptr;
  for (const InputInfo &I : Inputs) {
    if (&I == &Input || I.getType() == types::TY_Nothing) {
      // This is the primary input or contains nothing.
    } else if (IsExtractAPI) {
      auto ExpectedInputType = ExtractAPIPlaceholderInput.getType();
      if (I.getType() != ExpectedInputType) {
        D.Diag(diag::err_drv_extract_api_wrong_kind)
            << I.getFilename() << types::getTypeName(I.getType())
            << types::getTypeName(ExpectedInputType);
      }
      ExtractAPIInputs.push_back(I);
    } else if (IsHostOffloadingAction) {
      HostOffloadingInputs.push_back(I);
    } else if ((IsCuda || IsHIP) && !CudaDeviceInput) {
      CudaDeviceInput = &I;
    } else if (IsOpenMPDevice && !OpenMPDeviceInput) {
      OpenMPDeviceInput = &I;
    } else if (IsSYCL && !SYCLDeviceInput) {
      SYCLDeviceInput = &I;
    } else {
      llvm_unreachable("unexpectedly given multiple inputs");
    }
  }

  const llvm::Triple *AuxTriple =
      (IsSYCL || IsCuda || IsHIP) ? TC.getAuxTriple() : nullptr;
  bool IsWindowsMSVC = RawTriple.isWindowsMSVCEnvironment();
  bool IsIAMCU = RawTriple.isOSIAMCU();

  // Adjust IsWindowsXYZ for CUDA/HIP/SYCL compilations.  Even when compiling in
  // device mode (i.e., getToolchain().getTriple() is NVPTX/AMDGCN, not
  // Windows), we need to pass Windows-specific flags to cc1.
  if (IsCuda || IsHIP || IsSYCL)
    IsWindowsMSVC |= AuxTriple && AuxTriple->isWindowsMSVCEnvironment();

  // C++ is not supported for IAMCU.
  if (IsIAMCU && types::isCXX(Input.getType()))
    D.Diag(diag::err_drv_clang_unsupported) << "C++ for IAMCU";

  // Invoke ourselves in -cc1 mode.
  //
  // FIXME: Implement custom jobs for internal actions.
  CmdArgs.push_back("-cc1");

  // Add the "effective" target triple.
  CmdArgs.push_back("-triple");
  CmdArgs.push_back(Args.MakeArgString(TripleStr));

  if (const Arg *MJ = Args.getLastArg(options::OPT_MJ)) {
    DumpCompilationDatabase(C, MJ->getValue(), TripleStr, Output, Input, Args);
    Args.ClaimAllArgs(options::OPT_MJ);
  } else if (const Arg *GenCDBFragment =
                 Args.getLastArg(options::OPT_gen_cdb_fragment_path)) {
    DumpCompilationDatabaseFragmentToDir(GenCDBFragment->getValue(), C,
                                         TripleStr, Output, Input, Args);
    Args.ClaimAllArgs(options::OPT_gen_cdb_fragment_path);
  }

  if (IsCuda || IsHIP) {
    // We have to pass the triple of the host if compiling for a CUDA/HIP device
    // and vice-versa.
    std::string NormalizedTriple;
    if (JA.isDeviceOffloading(Action::OFK_Cuda) ||
        JA.isDeviceOffloading(Action::OFK_HIP))
      NormalizedTriple = C.getSingleOffloadToolChain<Action::OFK_Host>()
                             ->getTriple()
                             .normalize();
    else {
      // Host-side compilation.
      NormalizedTriple =
          (IsCuda ? C.getSingleOffloadToolChain<Action::OFK_Cuda>()
                  : C.getSingleOffloadToolChain<Action::OFK_HIP>())
              ->getTriple()
              .normalize();
      if (IsCuda) {
        // We need to figure out which CUDA version we're compiling for, as that
        // determines how we load and launch GPU kernels.
        auto *CTC = static_cast<const toolchains::CudaToolChain *>(
            C.getSingleOffloadToolChain<Action::OFK_Cuda>());
        assert(CTC && "Expected valid CUDA Toolchain.");
        if (CTC && CTC->CudaInstallation.version() != CudaVersion::UNKNOWN)
          CmdArgs.push_back(Args.MakeArgString(
              Twine("-target-sdk-version=") +
              CudaVersionToString(CTC->CudaInstallation.version())));
        // Unsized function arguments used for variadics were introduced in
        // CUDA-9.0. We still do not support generating code that actually uses
        // variadic arguments yet, but we do need to allow parsing them as
        // recent CUDA headers rely on that.
        // https://github.com/llvm/llvm-project/issues/58410
        if (CTC->CudaInstallation.version() >= CudaVersion::CUDA_90)
          CmdArgs.push_back("-fcuda-allow-variadic-functions");
      }
    }
    CmdArgs.push_back("-aux-triple");
    CmdArgs.push_back(Args.MakeArgString(NormalizedTriple));

    if (JA.isDeviceOffloading(Action::OFK_HIP) &&
        getToolChain().getTriple().isAMDGPU()) {
      // Device side compilation printf
      if (Args.getLastArg(options::OPT_mprintf_kind_EQ)) {
        CmdArgs.push_back(Args.MakeArgString(
            "-mprintf-kind=" +
            Args.getLastArgValue(options::OPT_mprintf_kind_EQ)));
        // Force compiler error on invalid conversion specifiers
        CmdArgs.push_back(
            Args.MakeArgString("-Werror=format-invalid-specifier"));
      }
    }
  }

  // Unconditionally claim the printf option now to avoid unused diagnostic.
  if (const Arg *PF = Args.getLastArg(options::OPT_mprintf_kind_EQ))
    PF->claim();

  Arg *SYCLStdArg = Args.getLastArg(options::OPT_sycl_std_EQ);

  if (IsSYCLOffloadDevice) {
    if (Triple.isNVPTX()) {
      StringRef GPUArchName = JA.getOffloadingArch();
      // TODO: Once default arch is moved to at least SM_53, empty arch should
      // also result in the flag added.
      if (!GPUArchName.empty() &&
          StringToCudaArch(GPUArchName) >= CudaArch::SM_53)
        CmdArgs.push_back("-fnative-half-type");
    }
    // Pass the triple of host when doing SYCL
    llvm::Triple AuxT = C.getDefaultToolChain().getTriple();
    std::string NormalizedTriple = AuxT.normalize();
    CmdArgs.push_back("-aux-triple");
    CmdArgs.push_back(Args.MakeArgString(NormalizedTriple));

    // We want to compile sycl kernels.
    CmdArgs.push_back("-fsycl-is-device");
    CmdArgs.push_back("-fdeclare-spirv-builtins");

    // Default value for FPGA is false, for all other targets is true.
    if (!Args.hasFlag(options::OPT_fsycl_early_optimizations,
                      options::OPT_fno_sycl_early_optimizations,
                      !IsFPGASYCLOffloadDevice))
      CmdArgs.push_back("-fno-sycl-early-optimizations");
    else if (RawTriple.isSPIR()) {
      // Set `sycl-opt` option to configure LLVM passes for SPIR target
      CmdArgs.push_back("-mllvm");
      CmdArgs.push_back("-sycl-opt");
    }
    if (IsSYCLNativeCPU) {
      CmdArgs.push_back("-fsycl-is-native-cpu");
      CmdArgs.push_back("-D");
      CmdArgs.push_back("__SYCL_NATIVE_CPU__");
      CmdArgs.push_back("-fno-autolink");
    }

    // Turn on Dead Parameter Elimination Optimization with early optimizations
    // TODO: Enable DAE by default without the Optimization level check in the
    // driver.  The enabling can be done in CodeGenOpt, and we can pass an
    // option to explicitly disable/disable here.
    if (!(RawTriple.isAMDGCN()) &&
        Args.hasFlag(options::OPT_fsycl_dead_args_optimization,
                     options::OPT_fno_sycl_dead_args_optimization,
                     isSYCLOptimizationO2orHigher(Args)))
      CmdArgs.push_back("-fenable-sycl-dae");
    bool IsMSVC = AuxT.isWindowsMSVCEnvironment();
    if (IsMSVC) {
      CmdArgs.push_back("-fms-extensions");
      CmdArgs.push_back("-fms-compatibility");
      CmdArgs.push_back("-fdelayed-template-parsing");
      VersionTuple MSVT = C.getDefaultToolChain().computeMSVCVersion(&D, Args);
      if (!MSVT.empty())
        CmdArgs.push_back(Args.MakeArgString("-fms-compatibility-version=" +
                                             MSVT.getAsString()));
      else {
        const char *LowestMSVCSupported = "19.16.27023"; // VS2017 v15.9
        CmdArgs.push_back(Args.MakeArgString(
            Twine("-fms-compatibility-version=") + LowestMSVCSupported));
      }
    }

    if (Args.hasFlag(options::OPT_fsycl_allow_func_ptr,
                     options::OPT_fno_sycl_allow_func_ptr, false)) {
      CmdArgs.push_back("-fsycl-allow-func-ptr");
    }
<<<<<<< HEAD

    // Forward -fsycl-instrument-device-code option to cc1. This option will
    // only be used for SPIR-V-based targets.
    if (Triple.isSPIR())
      if (Args.hasFlag(options::OPT_fsycl_instrument_device_code,
                       options::OPT_fno_sycl_instrument_device_code, true))
        CmdArgs.push_back("-fsycl-instrument-device-code");

    if (!SYCLStdArg) {
      // The user had not pass SYCL version, thus we'll employ no-sycl-strict
      // to allow address-space unqualified pointers in function params/return
      // along with marking the same function with explicit SYCL_EXTERNAL
      CmdArgs.push_back("-Wno-sycl-strict");
    }

    // Set O2 optimization level by default
    if (!Args.getLastArg(options::OPT_O_Group))
      CmdArgs.push_back("-O2");

    // Add the integration header option to generate the header.
    StringRef Header(D.getIntegrationHeader(Input.getBaseInput()));
    if (!Header.empty()) {
      SmallString<128> HeaderOpt("-fsycl-int-header=");
      HeaderOpt.append(Header);
      CmdArgs.push_back(Args.MakeArgString(HeaderOpt));
    }

    if (!Args.hasArg(options::OPT_fno_sycl_use_footer)) {
      // Add the integration footer option to generated the footer.
      StringRef Footer(D.getIntegrationFooter(Input.getBaseInput()));
      if (!Footer.empty()) {
        SmallString<128> FooterOpt("-fsycl-int-footer=");
        FooterOpt.append(Footer);
        CmdArgs.push_back(Args.MakeArgString(FooterOpt));
      }
    }

=======

    // Forward -fsycl-instrument-device-code option to cc1. This option will
    // only be used for SPIR-V-based targets.
    if (Triple.isSPIR())
      if (Args.hasFlag(options::OPT_fsycl_instrument_device_code,
                       options::OPT_fno_sycl_instrument_device_code, true))
        CmdArgs.push_back("-fsycl-instrument-device-code");

    if (!SYCLStdArg) {
      // The user had not pass SYCL version, thus we'll employ no-sycl-strict
      // to allow address-space unqualified pointers in function params/return
      // along with marking the same function with explicit SYCL_EXTERNAL
      CmdArgs.push_back("-Wno-sycl-strict");
    }

    // Set O2 optimization level by default
    if (!Args.getLastArg(options::OPT_O_Group))
      CmdArgs.push_back("-O2");

    // Add the integration header option to generate the header.
    StringRef Header(D.getIntegrationHeader(Input.getBaseInput()));
    if (!Header.empty()) {
      SmallString<128> HeaderOpt("-fsycl-int-header=");
      HeaderOpt.append(Header);
      CmdArgs.push_back(Args.MakeArgString(HeaderOpt));
    }

    if (!Args.hasArg(options::OPT_fno_sycl_use_footer)) {
      // Add the integration footer option to generated the footer.
      StringRef Footer(D.getIntegrationFooter(Input.getBaseInput()));
      if (!Footer.empty()) {
        SmallString<128> FooterOpt("-fsycl-int-footer=");
        FooterOpt.append(Footer);
        CmdArgs.push_back(Args.MakeArgString(FooterOpt));
      }
    }

>>>>>>> 603ca26d
    // Forward -fsycl-default-sub-group-size if in SYCL mode.
    Args.AddLastArg(CmdArgs, options::OPT_fsycl_default_sub_group_size);

    if (Args.hasArg(options::OPT_fsycl_optimize_non_user_code)) {
      const Arg *OArg = Args.getLastArg(options::OPT_O_Group);
      if (!OArg || !OArg->getOption().matches(options::OPT_O0)) {
        bool isCLMode = C.getDriver().IsCLMode();
        // Linux and Windows have different debug options.
        const StringRef Option = isCLMode ? "-Od" : "-O0";
        D.Diag(diag::err_drv_fsycl_wrong_optimization_options) << Option;
      }

      CmdArgs.push_back("-fsycl-optimize-non-user-code");
    }
  }

  if (IsSYCL) {
    // Set options for both host and device
    if (Arg *A = Args.getLastArg(options::OPT_fsycl_id_queries_fit_in_int,
                                 options::OPT_fno_sycl_id_queries_fit_in_int))
      A->render(Args, CmdArgs);

    if (Args.hasArg(options::OPT_fpreview_breaking_changes))
      CmdArgs.push_back("-D__INTEL_PREVIEW_BREAKING_CHANGES");

    if (SYCLStdArg) {
      // Use of -sycl-std=1.2.1 is deprecated. Emit a diagnostic stating so.
      // TODO: remove support at next approprate major release.
      StringRef StdValue(SYCLStdArg->getValue());
      if (StdValue == "1.2.1" || StdValue == "121" ||
          StdValue == "sycl-1.2.1" || StdValue == "2017")
        D.Diag(diag::warn_drv_deprecated_argument_option_release)
            << StdValue << SYCLStdArg->getSpelling();
      SYCLStdArg->render(Args, CmdArgs);
      CmdArgs.push_back("-fsycl-std-layout-kernel-params");
    } else {
      // Ensure the default version in SYCL mode is 2020.
      CmdArgs.push_back("-sycl-std=2020");
    }

    bool DisableSYCLForceInlineKernelLambda = false;
    if (Arg *A = Args.getLastArg(options::OPT_O_Group))
      DisableSYCLForceInlineKernelLambda =
          A->getOption().matches(options::OPT_O0);
    // At -O0, disable the inlining for debugging purposes.
    if (!Args.hasFlag(options::OPT_fsycl_force_inline_kernel_lambda,
                      options::OPT_fno_sycl_force_inline_kernel_lambda,
                      !DisableSYCLForceInlineKernelLambda &&
                          !IsFPGASYCLOffloadDevice))
      CmdArgs.push_back("-fno-sycl-force-inline-kernel-lambda");

    // Add -ffine-grained-bitfield-accesses option. This will be added
    // only for SPIR based targets.
    if (Triple.isSPIR()) {
      // It cannot be enabled together with a sanitizer
      if (!Args.getLastArg(options::OPT_fsanitize_EQ))
        CmdArgs.push_back("-ffine-grained-bitfield-accesses");
    }

    if (!Args.hasFlag(options::OPT_fsycl_unnamed_lambda,
                      options::OPT_fno_sycl_unnamed_lambda, true))
      CmdArgs.push_back("-fno-sycl-unnamed-lambda");

    // Add the Unique ID prefix
    StringRef UniqueID = D.getSYCLUniqueID(Input.getBaseInput());
    if (!UniqueID.empty())
      CmdArgs.push_back(
          Args.MakeArgString(Twine("-fsycl-unique-prefix=") + UniqueID));

    // Disable parallel for range-rounding for anything involving FPGA
    auto SYCLTCRange = C.getOffloadToolChains<Action::OFK_SYCL>();
    bool HasFPGA = false;
    for (auto TI = SYCLTCRange.first, TE = SYCLTCRange.second; TI != TE; ++TI) {
      llvm::Triple SYCLTriple = TI->second->getTriple();
      if (SYCLTriple.getSubArch() == llvm::Triple::SPIRSubArch_fpga) {
        HasFPGA = true;
        if (!IsSYCLOffloadDevice) {
          CmdArgs.push_back("-aux-triple");
          CmdArgs.push_back(Args.MakeArgString(SYCLTriple.getTriple()));
        }
        break;
      }
    }
    // At -O0, imply -fsycl-disable-range-rounding.
    bool DisableRangeRounding = false;
    if (Arg *A = Args.getLastArg(options::OPT_O_Group)) {
      if (A->getOption().matches(options::OPT_O0))
        DisableRangeRounding = true;
    }
    if (DisableRangeRounding || HasFPGA)
      CmdArgs.push_back("-fsycl-disable-range-rounding");

    if (HasFPGA) {
      // Pass -fintelfpga to both the host and device SYCL compilations if set.
      CmdArgs.push_back("-fintelfpga");
    }

    // Add any options that are needed specific to SYCL offload while
    // performing the host side compilation.
    if (!IsSYCLOffloadDevice) {
      // Add the -include option to add the integration header
      StringRef Header = D.getIntegrationHeader(Input.getBaseInput());
      // Do not add the integration header if we are compiling after the
      // integration footer has been applied.  Check for the append job
      // action to determine this.
      if (types::getPreprocessedType(Input.getType()) != types::TY_INVALID &&
          !Header.empty()) {
        CmdArgs.push_back("-include");
        CmdArgs.push_back(Args.MakeArgString(Header));
        // When creating dependency information, filter out the generated
        // header file.
        CmdArgs.push_back("-dependency-filter");
        CmdArgs.push_back(Args.MakeArgString(Header));

        // Since this is a host compilation and the integration header is
        // included, enable the integration header based diagnostics.
        CmdArgs.push_back("-fsycl-enable-int-header-diags");
      }
      // Let the FE know we are doing a SYCL offload compilation, but we are
      // doing the host pass.
      CmdArgs.push_back("-fsycl-is-host");
      if (IsSYCLNativeCPU) {
        CmdArgs.push_back("-D");
        CmdArgs.push_back("__SYCL_NATIVE_CPU__");
      }

      if (!D.IsCLMode()) {
        // SYCL library is guaranteed to work correctly only with dynamic
        // MSVC runtime.
        llvm::Triple AuxT = C.getDefaultToolChain().getTriple();
        if (AuxT.isWindowsMSVCEnvironment()) {
          CmdArgs.push_back("-D_MT");
          CmdArgs.push_back("-D_DLL");
        }
      }
    }
    // Add any predefined macros associated with intel_gpu* type targets
    // passed in with -fsycl-targets
    // TODO: Macros are populated during device compilations and saved for
    // addition to the host compilation. There is no dependence connection
    // between device and host where we should be able to use the offloading
    // arch to add the macro to the host compile.
    auto addTargetMacros = [&](const llvm::Triple &Triple) {
      if (!Triple.isSPIR() && !Triple.isNVPTX() && !Triple.isAMDGCN())
        return;
      SmallString<64> Macro;
      if ((Triple.isSPIR() &&
           Triple.getSubArch() == llvm::Triple::SPIRSubArch_gen) ||
          Triple.isNVPTX() || Triple.isAMDGCN()) {
        StringRef Device = JA.getOffloadingArch();
        if (!Device.empty() && !SYCL::gen::getGenDeviceMacro(Device).empty()) {
          Macro = "-D";
          Macro += SYCL::gen::getGenDeviceMacro(Device);
        }
      } else if (Triple.getSubArch() == llvm::Triple::SPIRSubArch_x86_64)
        Macro = "-D__SYCL_TARGET_INTEL_X86_64__";
      if (Macro.size()) {
        CmdArgs.push_back(Args.MakeArgString(Macro));
        D.addSYCLTargetMacroArg(Args, Macro);
      }
    };
    if (IsSYCLOffloadDevice)
      addTargetMacros(RawTriple);
    else {
      for (auto &Macro : D.getSYCLTargetMacroArgs())
        CmdArgs.push_back(Args.MakeArgString(Macro));
      if (Args.hasArg(options::OPT_fno_sycl_esimd_build_host_code))
        CmdArgs.push_back("-fno-sycl-esimd-build-host-code");
    }
    if (Args.hasFlag(options::OPT_fsycl_esimd_force_stateless_mem,
                     options::OPT_fno_sycl_esimd_force_stateless_mem, false))
      CmdArgs.push_back("-fsycl-esimd-force-stateless-mem");

    const auto DeviceTraitsMacrosArgs = D.getDeviceTraitsMacrosArgs();
    for (const auto &Arg : DeviceTraitsMacrosArgs) {
      CmdArgs.push_back(Arg);
    }
  }

  if (IsOpenMPDevice) {
    // We have to pass the triple of the host if compiling for an OpenMP device.
    std::string NormalizedTriple =
        C.getSingleOffloadToolChain<Action::OFK_Host>()
            ->getTriple()
            .normalize();
    CmdArgs.push_back("-aux-triple");
    CmdArgs.push_back(Args.MakeArgString(NormalizedTriple));
  }

  if (Triple.isOSWindows() && (Triple.getArch() == llvm::Triple::arm ||
                               Triple.getArch() == llvm::Triple::thumb)) {
    unsigned Offset = Triple.getArch() == llvm::Triple::arm ? 4 : 6;
    unsigned Version = 0;
    bool Failure =
        Triple.getArchName().substr(Offset).consumeInteger(10, Version);
    if (Failure || Version < 7)
      D.Diag(diag::err_target_unsupported_arch) << Triple.getArchName()
                                                << TripleStr;
  }

  // Push all default warning arguments that are specific to
  // the given target.  These come before user provided warning options
  // are provided.
  TC.addClangWarningOptions(CmdArgs);

  // FIXME: Subclass ToolChain for SPIR and move this to addClangWarningOptions.
  if (Triple.isSPIR() || Triple.isSPIRV())
    CmdArgs.push_back("-Wspir-compat");

  // Select the appropriate action.
  RewriteKind rewriteKind = RK_None;

  bool UnifiedLTO = false;
  if (IsUsingLTO) {
    UnifiedLTO = Args.hasFlag(options::OPT_funified_lto,
                              options::OPT_fno_unified_lto, Triple.isPS());
    if (UnifiedLTO)
      CmdArgs.push_back("-funified-lto");
  }

  // If CollectArgsForIntegratedAssembler() isn't called below, claim the args
  // it claims when not running an assembler. Otherwise, clang would emit
  // "argument unused" warnings for assembler flags when e.g. adding "-E" to
  // flags while debugging something. That'd be somewhat inconvenient, and it's
  // also inconsistent with most other flags -- we don't warn on
  // -ffunction-sections not being used in -E mode either for example, even
  // though it's not really used either.
  if (!isa<AssembleJobAction>(JA)) {
    // The args claimed here should match the args used in
    // CollectArgsForIntegratedAssembler().
    if (TC.useIntegratedAs()) {
      Args.ClaimAllArgs(options::OPT_mrelax_all);
      Args.ClaimAllArgs(options::OPT_mno_relax_all);
      Args.ClaimAllArgs(options::OPT_mincremental_linker_compatible);
      Args.ClaimAllArgs(options::OPT_mno_incremental_linker_compatible);
      switch (C.getDefaultToolChain().getArch()) {
      case llvm::Triple::arm:
      case llvm::Triple::armeb:
      case llvm::Triple::thumb:
      case llvm::Triple::thumbeb:
        Args.ClaimAllArgs(options::OPT_mimplicit_it_EQ);
        break;
      default:
        break;
      }
    }
    Args.ClaimAllArgs(options::OPT_Wa_COMMA);
    Args.ClaimAllArgs(options::OPT_Xassembler);
    Args.ClaimAllArgs(options::OPT_femit_dwarf_unwind_EQ);
  }

  if (isa<AnalyzeJobAction>(JA)) {
    assert(JA.getType() == types::TY_Plist && "Invalid output type.");
    CmdArgs.push_back("-analyze");
  } else if (isa<MigrateJobAction>(JA)) {
    CmdArgs.push_back("-migrate");
  } else if (isa<PreprocessJobAction>(JA)) {
    if (Output.getType() == types::TY_Dependencies)
      CmdArgs.push_back("-Eonly");
    else {
      CmdArgs.push_back("-E");
      if (Args.hasArg(options::OPT_rewrite_objc) &&
          !Args.hasArg(options::OPT_g_Group))
        CmdArgs.push_back("-P");
      else if (JA.getType() == types::TY_PP_CXXHeaderUnit)
        CmdArgs.push_back("-fdirectives-only");
    }
  } else if (isa<AssembleJobAction>(JA)) {
    if (IsSYCLOffloadDevice && !IsSYCLNativeCPU) {
      CmdArgs.push_back("-emit-llvm-bc");
    } else {
      CmdArgs.push_back("-emit-obj");
      CollectArgsForIntegratedAssembler(C, Args, CmdArgs, D);
    }
    if (IsSYCLOffloadDevice && IsSYCLNativeCPU) {
      CmdArgs.push_back("-mllvm");
      CmdArgs.push_back("-sycl-native-cpu-backend");
    }

    // Also ignore explicit -force_cpusubtype_ALL option.
    (void)Args.hasArg(options::OPT_force__cpusubtype__ALL);
  } else if (isa<PrecompileJobAction>(JA)) {
    if (JA.getType() == types::TY_Nothing)
      CmdArgs.push_back("-fsyntax-only");
    else if (JA.getType() == types::TY_ModuleFile)
      CmdArgs.push_back("-emit-module-interface");
    else if (JA.getType() == types::TY_HeaderUnit)
      CmdArgs.push_back("-emit-header-unit");
    else
      CmdArgs.push_back("-emit-pch");
  } else if (isa<VerifyPCHJobAction>(JA)) {
    CmdArgs.push_back("-verify-pch");
  } else if (isa<ExtractAPIJobAction>(JA)) {
    assert(JA.getType() == types::TY_API_INFO &&
           "Extract API actions must generate a API information.");
    CmdArgs.push_back("-extract-api");
    if (Arg *ProductNameArg = Args.getLastArg(options::OPT_product_name_EQ))
      ProductNameArg->render(Args, CmdArgs);
    if (Arg *ExtractAPIIgnoresFileArg =
            Args.getLastArg(options::OPT_extract_api_ignores_EQ))
      ExtractAPIIgnoresFileArg->render(Args, CmdArgs);
  } else {
    assert((isa<CompileJobAction>(JA) || isa<BackendJobAction>(JA)) &&
           "Invalid action for clang tool.");
    if (JA.getType() == types::TY_Nothing) {
      CmdArgs.push_back("-fsyntax-only");
    } else if (JA.getType() == types::TY_LLVM_IR ||
               JA.getType() == types::TY_LTO_IR) {
      CmdArgs.push_back("-emit-llvm");
    } else if (JA.getType() == types::TY_LLVM_BC ||
               JA.getType() == types::TY_LTO_BC) {
      // Emit textual llvm IR for AMDGPU offloading for -emit-llvm -S
      if (Triple.isAMDGCN() && IsOpenMPDevice && Args.hasArg(options::OPT_S) &&
          Args.hasArg(options::OPT_emit_llvm)) {
        CmdArgs.push_back("-emit-llvm");
      } else {
        CmdArgs.push_back("-emit-llvm-bc");
      }
    } else if (JA.getType() == types::TY_IFS ||
               JA.getType() == types::TY_IFS_CPP) {
      StringRef ArgStr =
          Args.hasArg(options::OPT_interface_stub_version_EQ)
              ? Args.getLastArgValue(options::OPT_interface_stub_version_EQ)
              : "ifs-v1";
      CmdArgs.push_back("-emit-interface-stubs");
      CmdArgs.push_back(
          Args.MakeArgString(Twine("-interface-stub-version=") + ArgStr.str()));
    } else if (JA.getType() == types::TY_PP_Asm) {
      CmdArgs.push_back("-S");
    } else if (JA.getType() == types::TY_AST) {
      CmdArgs.push_back("-emit-pch");
    } else if (JA.getType() == types::TY_ModuleFile) {
      CmdArgs.push_back("-module-file-info");
    } else if (JA.getType() == types::TY_RewrittenObjC) {
      CmdArgs.push_back("-rewrite-objc");
      rewriteKind = RK_NonFragile;
    } else if (JA.getType() == types::TY_RewrittenLegacyObjC) {
      CmdArgs.push_back("-rewrite-objc");
      rewriteKind = RK_Fragile;
    } else {
      assert(JA.getType() == types::TY_PP_Asm && "Unexpected output type!");
    }

    // Preserve use-list order by default when emitting bitcode, so that
    // loading the bitcode up in 'opt' or 'llc' and running passes gives the
    // same result as running passes here.  For LTO, we don't need to preserve
    // the use-list order, since serialization to bitcode is part of the flow.
    if (JA.getType() == types::TY_LLVM_BC)
      CmdArgs.push_back("-emit-llvm-uselists");

    if (IsUsingLTO) {
      if (IsDeviceOffloadAction && !JA.isDeviceOffloading(Action::OFK_OpenMP) &&
          !Args.hasFlag(options::OPT_offload_new_driver,
                        options::OPT_no_offload_new_driver, false) &&
          !Triple.isAMDGPU()) {
        D.Diag(diag::err_drv_unsupported_opt_for_target)
            << Args.getLastArg(options::OPT_foffload_lto,
                               options::OPT_foffload_lto_EQ)
                   ->getAsString(Args)
            << Triple.getTriple();
      } else if (Triple.isNVPTX() && !IsRDCMode &&
                 JA.isDeviceOffloading(Action::OFK_Cuda)) {
        D.Diag(diag::err_drv_unsupported_opt_for_language_mode)
            << Args.getLastArg(options::OPT_foffload_lto,
                               options::OPT_foffload_lto_EQ)
                   ->getAsString(Args)
            << "-fno-gpu-rdc";
      } else {
        assert(LTOMode == LTOK_Full || LTOMode == LTOK_Thin);
        CmdArgs.push_back(Args.MakeArgString(
            Twine("-flto=") + (LTOMode == LTOK_Thin ? "thin" : "full")));
        // PS4 uses the legacy LTO API, which does not support some of the
        // features enabled by -flto-unit.
        if (!RawTriple.isPS4() ||
            (D.getLTOMode() == LTOK_Full) || !UnifiedLTO)
          CmdArgs.push_back("-flto-unit");
      }
    }
  }

  Args.AddLastArg(CmdArgs, options::OPT_dumpdir);

  if (const Arg *A = Args.getLastArg(options::OPT_fthinlto_index_EQ)) {
    if (!types::isLLVMIR(Input.getType()))
      D.Diag(diag::err_drv_arg_requires_bitcode_input) << A->getAsString(Args);
    Args.AddLastArg(CmdArgs, options::OPT_fthinlto_index_EQ);
  }

  if (Triple.isPPC())
    Args.addOptInFlag(CmdArgs, options::OPT_mregnames,
                      options::OPT_mno_regnames);

  if (Args.getLastArg(options::OPT_fthin_link_bitcode_EQ))
    Args.AddLastArg(CmdArgs, options::OPT_fthin_link_bitcode_EQ);

  if (Args.getLastArg(options::OPT_save_temps_EQ))
    Args.AddLastArg(CmdArgs, options::OPT_save_temps_EQ);

  auto *MemProfArg = Args.getLastArg(options::OPT_fmemory_profile,
                                     options::OPT_fmemory_profile_EQ,
                                     options::OPT_fno_memory_profile);
  if (MemProfArg &&
      !MemProfArg->getOption().matches(options::OPT_fno_memory_profile))
    MemProfArg->render(Args, CmdArgs);

  if (auto *MemProfUseArg =
          Args.getLastArg(options::OPT_fmemory_profile_use_EQ)) {
    if (MemProfArg)
      D.Diag(diag::err_drv_argument_not_allowed_with)
          << MemProfUseArg->getAsString(Args) << MemProfArg->getAsString(Args);
    if (auto *PGOInstrArg = Args.getLastArg(options::OPT_fprofile_generate,
                                            options::OPT_fprofile_generate_EQ))
      D.Diag(diag::err_drv_argument_not_allowed_with)
          << MemProfUseArg->getAsString(Args) << PGOInstrArg->getAsString(Args);
    MemProfUseArg->render(Args, CmdArgs);
  }

  // Embed-bitcode option.
  // Only white-listed flags below are allowed to be embedded.
  if (C.getDriver().embedBitcodeInObject() && !IsUsingLTO &&
      (isa<BackendJobAction>(JA) || isa<AssembleJobAction>(JA))) {
    // Add flags implied by -fembed-bitcode.
    Args.AddLastArg(CmdArgs, options::OPT_fembed_bitcode_EQ);
    // Disable all llvm IR level optimizations.
    CmdArgs.push_back("-disable-llvm-passes");

    // Render target options.
    TC.addClangTargetOptions(Args, CmdArgs, JA.getOffloadingDeviceKind());

    // reject options that shouldn't be supported in bitcode
    // also reject kernel/kext
    static const constexpr unsigned kBitcodeOptionIgnorelist[] = {
        options::OPT_mkernel,
        options::OPT_fapple_kext,
        options::OPT_ffunction_sections,
        options::OPT_fno_function_sections,
        options::OPT_fdata_sections,
        options::OPT_fno_data_sections,
        options::OPT_fbasic_block_sections_EQ,
        options::OPT_funique_internal_linkage_names,
        options::OPT_fno_unique_internal_linkage_names,
        options::OPT_funique_section_names,
        options::OPT_fno_unique_section_names,
        options::OPT_funique_basic_block_section_names,
        options::OPT_fno_unique_basic_block_section_names,
        options::OPT_mrestrict_it,
        options::OPT_mno_restrict_it,
        options::OPT_mstackrealign,
        options::OPT_mno_stackrealign,
        options::OPT_mstack_alignment,
        options::OPT_mcmodel_EQ,
        options::OPT_mlong_calls,
        options::OPT_mno_long_calls,
        options::OPT_ggnu_pubnames,
        options::OPT_gdwarf_aranges,
        options::OPT_fdebug_types_section,
        options::OPT_fno_debug_types_section,
        options::OPT_fdwarf_directory_asm,
        options::OPT_fno_dwarf_directory_asm,
        options::OPT_mrelax_all,
        options::OPT_mno_relax_all,
        options::OPT_ftrap_function_EQ,
        options::OPT_ffixed_r9,
        options::OPT_mfix_cortex_a53_835769,
        options::OPT_mno_fix_cortex_a53_835769,
        options::OPT_ffixed_x18,
        options::OPT_mglobal_merge,
        options::OPT_mno_global_merge,
        options::OPT_mred_zone,
        options::OPT_mno_red_zone,
        options::OPT_Wa_COMMA,
        options::OPT_Xassembler,
        options::OPT_mllvm,
    };
    for (const auto &A : Args)
      if (llvm::is_contained(kBitcodeOptionIgnorelist, A->getOption().getID()))
        D.Diag(diag::err_drv_unsupported_embed_bitcode) << A->getSpelling();

    // Render the CodeGen options that need to be passed.
    Args.addOptOutFlag(CmdArgs, options::OPT_foptimize_sibling_calls,
                       options::OPT_fno_optimize_sibling_calls);

    RenderFloatingPointOptions(TC, D, isOptimizationLevelFast(Args), Args,
                               CmdArgs, JA);

    // Render ABI arguments
    switch (TC.getArch()) {
    default: break;
    case llvm::Triple::arm:
    case llvm::Triple::armeb:
    case llvm::Triple::thumbeb:
      RenderARMABI(D, Triple, Args, CmdArgs);
      break;
    case llvm::Triple::aarch64:
    case llvm::Triple::aarch64_32:
    case llvm::Triple::aarch64_be:
      RenderAArch64ABI(Triple, Args, CmdArgs);
      break;
    }

    // Optimization level for CodeGen.
    if (const Arg *A = Args.getLastArg(options::OPT_O_Group)) {
      if (A->getOption().matches(options::OPT_O4)) {
        CmdArgs.push_back("-O3");
        D.Diag(diag::warn_O4_is_O3);
      } else {
        A->render(Args, CmdArgs);
      }
    }

    // Input/Output file.
    if (Output.getType() == types::TY_Dependencies) {
      // Handled with other dependency code.
    } else if (Output.isFilename()) {
      CmdArgs.push_back("-o");
      CmdArgs.push_back(Output.getFilename());
    } else {
      assert(Output.isNothing() && "Input output.");
    }

    for (const auto &II : Inputs) {
      addDashXForInput(Args, II, CmdArgs);
      if (II.isFilename())
        CmdArgs.push_back(II.getFilename());
      else
        II.getInputArg().renderAsInput(Args, CmdArgs);
    }

    C.addCommand(std::make_unique<Command>(
        JA, *this, ResponseFileSupport::AtFileUTF8(), D.getClangProgramPath(),
        CmdArgs, Inputs, Output, D.getPrependArg()));
    return;
  }

  if (C.getDriver().embedBitcodeMarkerOnly() && !IsUsingLTO)
    CmdArgs.push_back("-fembed-bitcode=marker");

  // We normally speed up the clang process a bit by skipping destructors at
  // exit, but when we're generating diagnostics we can rely on some of the
  // cleanup.
  if (!C.isForDiagnostics())
    CmdArgs.push_back("-disable-free");
  CmdArgs.push_back("-clear-ast-before-backend");

#ifdef NDEBUG
  const bool IsAssertBuild = false;
#else
  const bool IsAssertBuild = true;
#endif

  // Disable the verification pass in asserts builds unless otherwise specified.
  if (Args.hasFlag(options::OPT_fno_verify_intermediate_code,
                   options::OPT_fverify_intermediate_code, !IsAssertBuild)) {
    CmdArgs.push_back("-disable-llvm-verifier");
  }

  // Discard value names in assert builds unless otherwise specified.
  if (Args.hasFlag(options::OPT_fdiscard_value_names,
                   options::OPT_fno_discard_value_names,
                   !IsAssertBuild && !IsFPGASYCLOffloadDevice)) {
    if (Args.hasArg(options::OPT_fdiscard_value_names) &&
        llvm::any_of(Inputs, [](const clang::driver::InputInfo &II) {
          return types::isLLVMIR(II.getType());
        })) {
      D.Diag(diag::warn_ignoring_fdiscard_for_bitcode);
    }
    CmdArgs.push_back("-discard-value-names");
  }

  // Set the main file name, so that debug info works even with
  // -save-temps.
  CmdArgs.push_back("-main-file-name");
  if (!IsSYCL || Args.hasArg(options::OPT_fno_sycl_use_footer)) {
    CmdArgs.push_back(getBaseInputName(Args, Input));
  } else {
    SmallString<256> AbsPath = llvm::StringRef(Input.getBaseInput());
    D.getVFS().makeAbsolute(AbsPath);
    CmdArgs.push_back(
        Args.MakeArgString(llvm::sys::path::filename(Input.getBaseInput())));
    CmdArgs.push_back("-fsycl-use-main-file-name");
  }

  if (IsSYCL || Args.hasArg(options::OPT_fsycl_footer_path_EQ)) {
    CmdArgs.push_back("-full-main-file-name");
    CmdArgs.push_back(Input.getBaseInput());
  }
  // Some flags which affect the language (via preprocessor
  // defines).
  if (Args.hasArg(options::OPT_static))
    CmdArgs.push_back("-static-define");

  if (Args.hasArg(options::OPT_municode))
    CmdArgs.push_back("-DUNICODE");

  if (isa<AnalyzeJobAction>(JA))
    RenderAnalyzerOptions(Args, CmdArgs, Triple, Input);

  if (isa<AnalyzeJobAction>(JA) ||
      (isa<PreprocessJobAction>(JA) && Args.hasArg(options::OPT__analyze)))
    CmdArgs.push_back("-setup-static-analyzer");

  // Enable compatilibily mode to avoid analyzer-config related errors.
  // Since we can't access frontend flags through hasArg, let's manually iterate
  // through them.
  bool FoundAnalyzerConfig = false;
  for (auto *Arg : Args.filtered(options::OPT_Xclang))
    if (StringRef(Arg->getValue()) == "-analyzer-config") {
      FoundAnalyzerConfig = true;
      break;
    }
  if (!FoundAnalyzerConfig)
    for (auto *Arg : Args.filtered(options::OPT_Xanalyzer))
      if (StringRef(Arg->getValue()) == "-analyzer-config") {
        FoundAnalyzerConfig = true;
        break;
      }
  if (FoundAnalyzerConfig)
    CmdArgs.push_back("-analyzer-config-compatibility-mode=true");

  CheckCodeGenerationOptions(D, Args);

  unsigned FunctionAlignment = ParseFunctionAlignment(TC, Args);
  assert(FunctionAlignment <= 31 && "function alignment will be truncated!");
  if (FunctionAlignment) {
    CmdArgs.push_back("-function-alignment");
    CmdArgs.push_back(Args.MakeArgString(std::to_string(FunctionAlignment)));
  }

  // We support -falign-loops=N where N is a power of 2. GCC supports more
  // forms.
  if (const Arg *A = Args.getLastArg(options::OPT_falign_loops_EQ)) {
    unsigned Value = 0;
    if (StringRef(A->getValue()).getAsInteger(10, Value) || Value > 65536)
      TC.getDriver().Diag(diag::err_drv_invalid_int_value)
          << A->getAsString(Args) << A->getValue();
    else if (Value & (Value - 1))
      TC.getDriver().Diag(diag::err_drv_alignment_not_power_of_two)
          << A->getAsString(Args) << A->getValue();
    // Treat =0 as unspecified (use the target preference).
    if (Value)
      CmdArgs.push_back(Args.MakeArgString("-falign-loops=" +
                                           Twine(std::min(Value, 65536u))));
  }

  if (Triple.isOSzOS()) {
    // On z/OS some of the system header feature macros need to
    // be defined to enable most cross platform projects to build
    // successfully.  Ths include the libc++ library.  A
    // complicating factor is that users can define these
    // macros to the same or different values.  We need to add
    // the definition for these macros to the compilation command
    // if the user hasn't already defined them.

    auto findMacroDefinition = [&](const std::string &Macro) {
      auto MacroDefs = Args.getAllArgValues(options::OPT_D);
      return llvm::any_of(MacroDefs, [&](const std::string &M) {
        return M == Macro || M.find(Macro + '=') != std::string::npos;
      });
    };

    // _UNIX03_WITHDRAWN is required for libcxx & porting.
    if (!findMacroDefinition("_UNIX03_WITHDRAWN"))
      CmdArgs.push_back("-D_UNIX03_WITHDRAWN");
    // _OPEN_DEFAULT is required for XL compat
    if (!findMacroDefinition("_OPEN_DEFAULT"))
      CmdArgs.push_back("-D_OPEN_DEFAULT");
    if (D.CCCIsCXX() || types::isCXX(Input.getType())) {
      // _XOPEN_SOURCE=600 is required for libcxx.
      if (!findMacroDefinition("_XOPEN_SOURCE"))
        CmdArgs.push_back("-D_XOPEN_SOURCE=600");
    }
  }

  llvm::Reloc::Model RelocationModel;
  unsigned PICLevel;
  bool IsPIE;
  std::tie(RelocationModel, PICLevel, IsPIE) = ParsePICArgs(TC, Args);
  Arg *LastPICDataRelArg =
      Args.getLastArg(options::OPT_mno_pic_data_is_text_relative,
                      options::OPT_mpic_data_is_text_relative);
  bool NoPICDataIsTextRelative = false;
  if (LastPICDataRelArg) {
    if (LastPICDataRelArg->getOption().matches(
            options::OPT_mno_pic_data_is_text_relative)) {
      NoPICDataIsTextRelative = true;
      if (!PICLevel)
        D.Diag(diag::err_drv_argument_only_allowed_with)
            << "-mno-pic-data-is-text-relative"
            << "-fpic/-fpie";
    }
    if (!Triple.isSystemZ())
      D.Diag(diag::err_drv_unsupported_opt_for_target)
          << (NoPICDataIsTextRelative ? "-mno-pic-data-is-text-relative"
                                      : "-mpic-data-is-text-relative")
          << RawTriple.str();
  }

  bool IsROPI = RelocationModel == llvm::Reloc::ROPI ||
                RelocationModel == llvm::Reloc::ROPI_RWPI;
  bool IsRWPI = RelocationModel == llvm::Reloc::RWPI ||
                RelocationModel == llvm::Reloc::ROPI_RWPI;

  if (Args.hasArg(options::OPT_mcmse) &&
      !Args.hasArg(options::OPT_fallow_unsupported)) {
    if (IsROPI)
      D.Diag(diag::err_cmse_pi_are_incompatible) << IsROPI;
    if (IsRWPI)
      D.Diag(diag::err_cmse_pi_are_incompatible) << !IsRWPI;
  }

  if (IsROPI && types::isCXX(Input.getType()) &&
      !Args.hasArg(options::OPT_fallow_unsupported))
    D.Diag(diag::err_drv_ropi_incompatible_with_cxx);

  const char *RMName = RelocationModelName(RelocationModel);
  if (RMName) {
    CmdArgs.push_back("-mrelocation-model");
    CmdArgs.push_back(RMName);
  }
  if (PICLevel > 0) {
    CmdArgs.push_back("-pic-level");
    CmdArgs.push_back(PICLevel == 1 ? "1" : "2");
    if (IsPIE)
      CmdArgs.push_back("-pic-is-pie");
    if (NoPICDataIsTextRelative)
      CmdArgs.push_back("-mcmodel=medium");
  }

  if (RelocationModel == llvm::Reloc::ROPI ||
      RelocationModel == llvm::Reloc::ROPI_RWPI)
    CmdArgs.push_back("-fropi");
  if (RelocationModel == llvm::Reloc::RWPI ||
      RelocationModel == llvm::Reloc::ROPI_RWPI)
    CmdArgs.push_back("-frwpi");

  if (Arg *A = Args.getLastArg(options::OPT_meabi)) {
    CmdArgs.push_back("-meabi");
    CmdArgs.push_back(A->getValue());
  }

  // -fsemantic-interposition is forwarded to CC1: set the
  // "SemanticInterposition" metadata to 1 (make some linkages interposable) and
  // make default visibility external linkage definitions dso_preemptable.
  //
  // -fno-semantic-interposition: if the target supports .Lfoo$local local
  // aliases (make default visibility external linkage definitions dso_local).
  // This is the CC1 default for ELF to match COFF/Mach-O.
  //
  // Otherwise use Clang's traditional behavior: like
  // -fno-semantic-interposition but local aliases are not used. So references
  // can be interposed if not optimized out.
  if (Triple.isOSBinFormatELF()) {
    Arg *A = Args.getLastArg(options::OPT_fsemantic_interposition,
                             options::OPT_fno_semantic_interposition);
    if (RelocationModel != llvm::Reloc::Static && !IsPIE) {
      // The supported targets need to call AsmPrinter::getSymbolPreferLocal.
      bool SupportsLocalAlias =
          Triple.isAArch64() || Triple.isRISCV() || Triple.isX86();
      if (!A)
        CmdArgs.push_back("-fhalf-no-semantic-interposition");
      else if (A->getOption().matches(options::OPT_fsemantic_interposition))
        A->render(Args, CmdArgs);
      else if (!SupportsLocalAlias)
        CmdArgs.push_back("-fhalf-no-semantic-interposition");
    }
  }

  {
    std::string Model;
    if (Arg *A = Args.getLastArg(options::OPT_mthread_model)) {
      if (!TC.isThreadModelSupported(A->getValue()))
        D.Diag(diag::err_drv_invalid_thread_model_for_target)
            << A->getValue() << A->getAsString(Args);
      Model = A->getValue();
    } else
      Model = TC.getThreadModel();
    if (Model != "posix") {
      CmdArgs.push_back("-mthread-model");
      CmdArgs.push_back(Args.MakeArgString(Model));
    }
  }

  if (Arg *A = Args.getLastArg(options::OPT_fveclib)) {
    StringRef Name = A->getValue();
    if (Name == "SVML") {
      if (Triple.getArch() != llvm::Triple::x86 &&
          Triple.getArch() != llvm::Triple::x86_64)
        D.Diag(diag::err_drv_unsupported_opt_for_target)
            << Name << Triple.getArchName();
    } else if (Name == "LIBMVEC-X86") {
      if (Triple.getArch() != llvm::Triple::x86 &&
          Triple.getArch() != llvm::Triple::x86_64)
        D.Diag(diag::err_drv_unsupported_opt_for_target)
            << Name << Triple.getArchName();
    } else if (Name == "SLEEF" || Name == "ArmPL") {
      if (Triple.getArch() != llvm::Triple::aarch64 &&
          Triple.getArch() != llvm::Triple::aarch64_be)
        D.Diag(diag::err_drv_unsupported_opt_for_target)
            << Name << Triple.getArchName();
    }
    A->render(Args, CmdArgs);
  }

  if (Arg *A = Args.getLastArg(options::OPT_faltmathlib_EQ))
    A->render(Args, CmdArgs);

  if (Args.hasFlag(options::OPT_fmerge_all_constants,
                   options::OPT_fno_merge_all_constants, false))
    CmdArgs.push_back("-fmerge-all-constants");

  Args.addOptOutFlag(CmdArgs, options::OPT_fdelete_null_pointer_checks,
                     options::OPT_fno_delete_null_pointer_checks);

  // LLVM Code Generator Options.

  if (Arg *A = Args.getLastArg(options::OPT_mabi_EQ_quadword_atomics)) {
    if (!Triple.isOSAIX() || Triple.isPPC32())
      D.Diag(diag::err_drv_unsupported_opt_for_target)
        << A->getSpelling() << RawTriple.str();
    CmdArgs.push_back("-mabi=quadword-atomics");
  }

  if (Arg *A = Args.getLastArg(options::OPT_mlong_double_128)) {
    // Emit the unsupported option error until the Clang's library integration
    // support for 128-bit long double is available for AIX.
    if (Triple.isOSAIX())
      D.Diag(diag::err_drv_unsupported_opt_for_target)
          << A->getSpelling() << RawTriple.str();
  }

  if (Arg *A = Args.getLastArg(options::OPT_Wframe_larger_than_EQ)) {
    StringRef V = A->getValue(), V1 = V;
    unsigned Size;
    if (V1.consumeInteger(10, Size) || !V1.empty())
      D.Diag(diag::err_drv_invalid_argument_to_option)
          << V << A->getOption().getName();
    else
      CmdArgs.push_back(Args.MakeArgString("-fwarn-stack-size=" + V));
  }

  Args.addOptOutFlag(CmdArgs, options::OPT_fjump_tables,
                     options::OPT_fno_jump_tables);
  Args.addOptInFlag(CmdArgs, options::OPT_fprofile_sample_accurate,
                    options::OPT_fno_profile_sample_accurate);
  Args.addOptOutFlag(CmdArgs, options::OPT_fpreserve_as_comments,
                     options::OPT_fno_preserve_as_comments);

  if (Arg *A = Args.getLastArg(options::OPT_mregparm_EQ)) {
    CmdArgs.push_back("-mregparm");
    CmdArgs.push_back(A->getValue());
  }

  if (Arg *A = Args.getLastArg(options::OPT_maix_struct_return,
                               options::OPT_msvr4_struct_return)) {
    if (!TC.getTriple().isPPC32()) {
      D.Diag(diag::err_drv_unsupported_opt_for_target)
          << A->getSpelling() << RawTriple.str();
    } else if (A->getOption().matches(options::OPT_maix_struct_return)) {
      CmdArgs.push_back("-maix-struct-return");
    } else {
      assert(A->getOption().matches(options::OPT_msvr4_struct_return));
      CmdArgs.push_back("-msvr4-struct-return");
    }
  }

  if (Arg *A = Args.getLastArg(options::OPT_fpcc_struct_return,
                               options::OPT_freg_struct_return)) {
    if (TC.getArch() != llvm::Triple::x86) {
      D.Diag(diag::err_drv_unsupported_opt_for_target)
          << A->getSpelling() << RawTriple.str();
    } else if (A->getOption().matches(options::OPT_fpcc_struct_return)) {
      CmdArgs.push_back("-fpcc-struct-return");
    } else {
      assert(A->getOption().matches(options::OPT_freg_struct_return));
      CmdArgs.push_back("-freg-struct-return");
    }
  }

  if (Args.hasFlag(options::OPT_mrtd, options::OPT_mno_rtd, false)) {
    if (Triple.getArch() == llvm::Triple::m68k)
      CmdArgs.push_back("-fdefault-calling-conv=rtdcall");
    else
      CmdArgs.push_back("-fdefault-calling-conv=stdcall");
  }

  if (Args.hasArg(options::OPT_fenable_matrix)) {
    // enable-matrix is needed by both the LangOpts and by LLVM.
    CmdArgs.push_back("-fenable-matrix");
    CmdArgs.push_back("-mllvm");
    CmdArgs.push_back("-enable-matrix");
  }

  CodeGenOptions::FramePointerKind FPKeepKind =
                  getFramePointerKind(Args, RawTriple);
  const char *FPKeepKindStr = nullptr;
  switch (FPKeepKind) {
  case CodeGenOptions::FramePointerKind::None:
    FPKeepKindStr = "-mframe-pointer=none";
    break;
  case CodeGenOptions::FramePointerKind::NonLeaf:
    FPKeepKindStr = "-mframe-pointer=non-leaf";
    break;
  case CodeGenOptions::FramePointerKind::All:
    FPKeepKindStr = "-mframe-pointer=all";
    break;
  }
  assert(FPKeepKindStr && "unknown FramePointerKind");
  CmdArgs.push_back(FPKeepKindStr);

  Args.addOptOutFlag(CmdArgs, options::OPT_fzero_initialized_in_bss,
                     options::OPT_fno_zero_initialized_in_bss);

  bool OFastEnabled = isOptimizationLevelFast(Args);
  // If -Ofast is the optimization level, then -fstrict-aliasing should be
  // enabled.  This alias option is being used to simplify the hasFlag logic.
  OptSpecifier StrictAliasingAliasOption =
      OFastEnabled ? options::OPT_Ofast : options::OPT_fstrict_aliasing;
  // We turn strict aliasing off by default if we're in CL mode, since MSVC
  // doesn't do any TBAA.
  bool TBAAOnByDefault = !D.IsCLMode();
  if (!Args.hasFlag(options::OPT_fstrict_aliasing, StrictAliasingAliasOption,
                    options::OPT_fno_strict_aliasing, TBAAOnByDefault))
    CmdArgs.push_back("-relaxed-aliasing");
  if (!Args.hasFlag(options::OPT_fstruct_path_tbaa,
                    options::OPT_fno_struct_path_tbaa, true))
    CmdArgs.push_back("-no-struct-path-tbaa");
  Args.addOptInFlag(CmdArgs, options::OPT_fstrict_enums,
                    options::OPT_fno_strict_enums);
  Args.addOptOutFlag(CmdArgs, options::OPT_fstrict_return,
                     options::OPT_fno_strict_return);
  Args.addOptInFlag(CmdArgs, options::OPT_fallow_editor_placeholders,
                    options::OPT_fno_allow_editor_placeholders);
  Args.addOptInFlag(CmdArgs, options::OPT_fstrict_vtable_pointers,
                    options::OPT_fno_strict_vtable_pointers);
  Args.addOptInFlag(CmdArgs, options::OPT_fforce_emit_vtables,
                    options::OPT_fno_force_emit_vtables);
  Args.addOptOutFlag(CmdArgs, options::OPT_foptimize_sibling_calls,
                     options::OPT_fno_optimize_sibling_calls);
  Args.addOptOutFlag(CmdArgs, options::OPT_fescaping_block_tail_calls,
                     options::OPT_fno_escaping_block_tail_calls);

  Args.AddLastArg(CmdArgs, options::OPT_ffine_grained_bitfield_accesses,
                  options::OPT_fno_fine_grained_bitfield_accesses);

  Args.AddLastArg(CmdArgs, options::OPT_fexperimental_relative_cxx_abi_vtables,
                  options::OPT_fno_experimental_relative_cxx_abi_vtables);

  Args.AddLastArg(CmdArgs, options::OPT_fexperimental_omit_vtable_rtti,
                  options::OPT_fno_experimental_omit_vtable_rtti);

  // Handle segmented stacks.
  Args.addOptInFlag(CmdArgs, options::OPT_fsplit_stack,
                    options::OPT_fno_split_stack);

  // -fprotect-parens=0 is default.
  if (Args.hasFlag(options::OPT_fprotect_parens,
                   options::OPT_fno_protect_parens, false))
    CmdArgs.push_back("-fprotect-parens");

  RenderFloatingPointOptions(TC, D, OFastEnabled, Args, CmdArgs, JA);

  if (Arg *A = Args.getLastArg(options::OPT_fextend_args_EQ)) {
    const llvm::Triple::ArchType Arch = TC.getArch();
    if (Arch == llvm::Triple::x86 || Arch == llvm::Triple::x86_64) {
      StringRef V = A->getValue();
      if (V == "64")
        CmdArgs.push_back("-fextend-arguments=64");
      else if (V != "32")
        D.Diag(diag::err_drv_invalid_argument_to_option)
            << A->getValue() << A->getOption().getName();
    } else
      D.Diag(diag::err_drv_unsupported_opt_for_target)
          << A->getOption().getName() << TripleStr;
  }

  if (Arg *A = Args.getLastArg(options::OPT_mdouble_EQ)) {
    if (TC.getArch() == llvm::Triple::avr)
      A->render(Args, CmdArgs);
    else
      D.Diag(diag::err_drv_unsupported_opt_for_target)
          << A->getAsString(Args) << TripleStr;
  }

  if (Arg *A = Args.getLastArg(options::OPT_LongDouble_Group)) {
    if (TC.getTriple().isX86())
      A->render(Args, CmdArgs);
    else if (TC.getTriple().isSPIR() &&
             (A->getOption().getID() == options::OPT_mlong_double_64))
      // Only allow for -mlong-double-64 for SPIR-V
      A->render(Args, CmdArgs);
    else if (TC.getTriple().isPPC() &&
             (A->getOption().getID() != options::OPT_mlong_double_80))
      A->render(Args, CmdArgs);
    else
      D.Diag(diag::err_drv_unsupported_opt_for_target)
          << A->getAsString(Args) << TripleStr;
  }

  std::string FpAccuracyAttr;
  auto RenderFPAccuracyOptions = [&FpAccuracyAttr](const Twine &OptStr) {
    // In case the value is 'default' don't add the -ffp-builtin-accuracy
    // attribute.
    if (OptStr.str() != "default") {
      if (FpAccuracyAttr.empty())
        FpAccuracyAttr = "-ffp-builtin-accuracy=";
      else
        FpAccuracyAttr += " ";
      FpAccuracyAttr += OptStr.str();
    }
  };
  for (StringRef A : Args.getAllArgValues(options::OPT_ffp_accuracy_EQ))
    RenderFPAccuracyOptions(A);
  if (!FpAccuracyAttr.empty())
    CmdArgs.push_back(Args.MakeArgString(FpAccuracyAttr));

  // Decide whether to use verbose asm. Verbose assembly is the default on
  // toolchains which have the integrated assembler on by default.
  bool IsIntegratedAssemblerDefault = TC.IsIntegratedAssemblerDefault();
  if (!Args.hasFlag(options::OPT_fverbose_asm, options::OPT_fno_verbose_asm,
                    IsIntegratedAssemblerDefault))
    CmdArgs.push_back("-fno-verbose-asm");

  // Parse 'none' or '$major.$minor'. Disallow -fbinutils-version=0 because we
  // use that to indicate the MC default in the backend.
  if (Arg *A = Args.getLastArg(options::OPT_fbinutils_version_EQ)) {
    StringRef V = A->getValue();
    unsigned Num;
    if (V == "none")
      A->render(Args, CmdArgs);
    else if (!V.consumeInteger(10, Num) && Num > 0 &&
             (V.empty() || (V.consume_front(".") &&
                            !V.consumeInteger(10, Num) && V.empty())))
      A->render(Args, CmdArgs);
    else
      D.Diag(diag::err_drv_invalid_argument_to_option)
          << A->getValue() << A->getOption().getName();
  }

  // If toolchain choose to use MCAsmParser for inline asm don't pass the
  // option to disable integrated-as explictly.
  if (!TC.useIntegratedAs() && !TC.parseInlineAsmUsingAsmParser())
    CmdArgs.push_back("-no-integrated-as");

  if (Args.hasArg(options::OPT_fdebug_pass_structure)) {
    CmdArgs.push_back("-mdebug-pass");
    CmdArgs.push_back("Structure");
  }
  if (Args.hasArg(options::OPT_fdebug_pass_arguments)) {
    CmdArgs.push_back("-mdebug-pass");
    CmdArgs.push_back("Arguments");
  }

  // Enable -mconstructor-aliases except on darwin, where we have to work around
  // a linker bug (see https://openradar.appspot.com/7198997), and CUDA device
  // code, where aliases aren't supported.
  if (!RawTriple.isOSDarwin() && !RawTriple.isNVPTX())
    CmdArgs.push_back("-mconstructor-aliases");

  // Darwin's kernel doesn't support guard variables; just die if we
  // try to use them.
  if (KernelOrKext && RawTriple.isOSDarwin())
    CmdArgs.push_back("-fforbid-guard-variables");

  if (Args.hasFlag(options::OPT_mms_bitfields, options::OPT_mno_ms_bitfields,
                   Triple.isWindowsGNUEnvironment())) {
    CmdArgs.push_back("-mms-bitfields");
  }

  if (Triple.isWindowsGNUEnvironment()) {
    Args.addOptOutFlag(CmdArgs, options::OPT_fauto_import,
                       options::OPT_fno_auto_import);
  }

  if (Args.hasFlag(options::OPT_fms_volatile, options::OPT_fno_ms_volatile,
                   Triple.isX86() && D.IsCLMode()))
    CmdArgs.push_back("-fms-volatile");

  // Non-PIC code defaults to -fdirect-access-external-data while PIC code
  // defaults to -fno-direct-access-external-data. Pass the option if different
  // from the default.
  if (Arg *A = Args.getLastArg(options::OPT_fdirect_access_external_data,
                               options::OPT_fno_direct_access_external_data)) {
    if (A->getOption().matches(options::OPT_fdirect_access_external_data) !=
        (PICLevel == 0))
      A->render(Args, CmdArgs);
  } else if (PICLevel == 0 && Triple.isLoongArch()) {
    // Some targets default to -fno-direct-access-external-data even for
    // -fno-pic.
    CmdArgs.push_back("-fno-direct-access-external-data");
  }

  if (Args.hasFlag(options::OPT_fno_plt, options::OPT_fplt, false)) {
    CmdArgs.push_back("-fno-plt");
  }

  // -fhosted is default.
  // TODO: Audit uses of KernelOrKext and see where it'd be more appropriate to
  // use Freestanding.
  bool Freestanding =
      Args.hasFlag(options::OPT_ffreestanding, options::OPT_fhosted, false) ||
      KernelOrKext;
  if (Freestanding)
    CmdArgs.push_back("-ffreestanding");

  Args.AddLastArg(CmdArgs, options::OPT_fno_knr_functions);

  // This is a coarse approximation of what llvm-gcc actually does, both
  // -fasynchronous-unwind-tables and -fnon-call-exceptions interact in more
  // complicated ways.
  auto SanitizeArgs = TC.getSanitizerArgs(Args);

  bool IsAsyncUnwindTablesDefault =
      TC.getDefaultUnwindTableLevel(Args) == ToolChain::UnwindTableLevel::Asynchronous;
  bool IsSyncUnwindTablesDefault =
      TC.getDefaultUnwindTableLevel(Args) == ToolChain::UnwindTableLevel::Synchronous;

  bool AsyncUnwindTables = Args.hasFlag(
      options::OPT_fasynchronous_unwind_tables,
      options::OPT_fno_asynchronous_unwind_tables,
      (IsAsyncUnwindTablesDefault || SanitizeArgs.needsUnwindTables()) &&
          !Freestanding);
  bool UnwindTables =
      Args.hasFlag(options::OPT_funwind_tables, options::OPT_fno_unwind_tables,
                   IsSyncUnwindTablesDefault && !Freestanding);
  if (AsyncUnwindTables)
    CmdArgs.push_back("-funwind-tables=2");
  else if (UnwindTables)
     CmdArgs.push_back("-funwind-tables=1");

  // Prepare `-aux-target-cpu` and `-aux-target-feature` unless
  // `--gpu-use-aux-triple-only` is specified.
  if (!Args.getLastArg(options::OPT_gpu_use_aux_triple_only) &&
      (IsCudaDevice || (IsSYCL && IsSYCLOffloadDevice) || IsHIPDevice)) {
    const ArgList &HostArgs =
        C.getArgsForToolChain(nullptr, StringRef(), Action::OFK_None);
    std::string HostCPU =
        getCPUName(D, HostArgs, *TC.getAuxTriple(), /*FromAs*/ false);
    if (!HostCPU.empty()) {
      CmdArgs.push_back("-aux-target-cpu");
      CmdArgs.push_back(Args.MakeArgString(HostCPU));
    }
    getTargetFeatures(D, *TC.getAuxTriple(), HostArgs, CmdArgs,
                      /*ForAS*/ false, /*IsAux*/ true);
  }

  TC.addClangTargetOptions(Args, CmdArgs, JA.getOffloadingDeviceKind());

  if (Arg *A = Args.getLastArg(options::OPT_mcmodel_EQ)) {
    StringRef CM = A->getValue();
    bool Ok = false;
    if (Triple.isOSAIX() && CM == "medium")
      CM = "large";
    if (Triple.isAArch64(64)) {
      Ok = CM == "tiny" || CM == "small" || CM == "large";
      if (CM == "large" && RelocationModel != llvm::Reloc::Static)
        D.Diag(diag::err_drv_argument_only_allowed_with)
            << A->getAsString(Args) << "-fno-pic";
    } else if (Triple.isLoongArch()) {
      if (CM == "extreme" &&
          Args.hasFlagNoClaim(options::OPT_fplt, options::OPT_fno_plt, false))
        D.Diag(diag::err_drv_argument_not_allowed_with)
            << A->getAsString(Args) << "-fplt";
      Ok = CM == "normal" || CM == "medium" || CM == "extreme";
      // Convert to LLVM recognizable names.
      if (Ok)
        CM = llvm::StringSwitch<StringRef>(CM)
                 .Case("normal", "small")
                 .Case("extreme", "large")
                 .Default(CM);
    } else if (Triple.isPPC64() || Triple.isOSAIX()) {
      Ok = CM == "small" || CM == "medium" || CM == "large";
    } else if (Triple.isRISCV()) {
      if (CM == "medlow")
        CM = "small";
      else if (CM == "medany")
        CM = "medium";
      Ok = CM == "small" || CM == "medium";
    } else if (Triple.getArch() == llvm::Triple::x86_64) {
      Ok = llvm::is_contained({"small", "kernel", "medium", "large", "tiny"},
                              CM);
    } else if (Triple.isNVPTX() || Triple.isAMDGPU()) {
      // NVPTX/AMDGPU does not care about the code model and will accept
      // whatever works for the host.
      Ok = true;
    } else if (Triple.isSPARC64()) {
      if (CM == "medlow")
        CM = "small";
      else if (CM == "medmid")
        CM = "medium";
      else if (CM == "medany")
        CM = "large";
      Ok = CM == "small" || CM == "medium" || CM == "large";
    }
    if (Ok) {
      CmdArgs.push_back(Args.MakeArgString("-mcmodel=" + CM));
    } else {
      D.Diag(diag::err_drv_unsupported_option_argument_for_target)
          << A->getSpelling() << CM << TripleStr;
    }
  }

  if (Triple.getArch() == llvm::Triple::x86_64) {
    bool IsMediumCM = false;
    bool IsLargeCM = false;
    if (Arg *A = Args.getLastArg(options::OPT_mcmodel_EQ)) {
      IsMediumCM = StringRef(A->getValue()) == "medium";
      IsLargeCM = StringRef(A->getValue()) == "large";
    }
    if (Arg *A = Args.getLastArg(options::OPT_mlarge_data_threshold_EQ)) {
      if (!IsMediumCM && !IsLargeCM) {
        D.Diag(diag::warn_drv_large_data_threshold_invalid_code_model)
            << A->getOption().getRenderName();
      } else {
        A->render(Args, CmdArgs);
      }
    } else if (IsMediumCM) {
      CmdArgs.push_back("-mlarge-data-threshold=65536");
    } else if (IsLargeCM) {
      CmdArgs.push_back("-mlarge-data-threshold=0");
    }
  }

  if (Arg *A = Args.getLastArg(options::OPT_mtls_size_EQ)) {
    StringRef Value = A->getValue();
    unsigned TLSSize = 0;
    Value.getAsInteger(10, TLSSize);
    if (!Triple.isAArch64() || !Triple.isOSBinFormatELF())
      D.Diag(diag::err_drv_unsupported_opt_for_target)
          << A->getOption().getName() << TripleStr;
    if (TLSSize != 12 && TLSSize != 24 && TLSSize != 32 && TLSSize != 48)
      D.Diag(diag::err_drv_invalid_int_value)
          << A->getOption().getName() << Value;
    Args.AddLastArg(CmdArgs, options::OPT_mtls_size_EQ);
  }

  if (isTLSDESCEnabled(TC, Args))
    CmdArgs.push_back("-enable-tlsdesc");

  // Add the target cpu
  std::string CPU = getCPUName(D, Args, Triple, /*FromAs*/ false);
  if (!CPU.empty()) {
    CmdArgs.push_back("-target-cpu");
    CmdArgs.push_back(Args.MakeArgString(CPU));
  }

  RenderTargetOptions(Triple, Args, KernelOrKext, CmdArgs);

  // Add clang-cl arguments.
  types::ID InputType = Input.getType();
  if (D.IsCLMode())
    AddClangCLArgs(Args, InputType, CmdArgs);

  // Add the sycld debug library when --dependent-lib=msvcrtd is used from
  // the command line.  This is to allow for CMake based builds using the
  // Linux based driver on Windows to correctly pull in the expected debug
  // library.
  if (Args.hasArg(options::OPT_fsycl) && !Args.hasArg(options::OPT_nolibsycl)) {
    if (!D.IsCLMode() && TC.getTriple().isWindowsMSVCEnvironment()) {
      if (isDependentLibAdded(Args, "msvcrtd")) {
        if (Args.hasArg(options::OPT_fpreview_breaking_changes))
          CmdArgs.push_back("--dependent-lib=sycl" SYCL_MAJOR_VERSION
                            "-previewd");
        else
          CmdArgs.push_back("--dependent-lib=sycl" SYCL_MAJOR_VERSION "d");
      }
    } else if (!D.IsCLMode() && TC.getTriple().isWindowsGNUEnvironment()) {
      if (Args.hasArg(options::OPT_fpreview_breaking_changes))
        CmdArgs.push_back("--dependent-lib=sycl" SYCL_MAJOR_VERSION
                          "-preview.dll");
      else
        CmdArgs.push_back("--dependent-lib=sycl" SYCL_MAJOR_VERSION ".dll");
    }
    CmdArgs.push_back("--dependent-lib=sycl-devicelib-host");
  }

  llvm::codegenoptions::DebugInfoKind DebugInfoKind =
      llvm::codegenoptions::NoDebugInfo;
  DwarfFissionKind DwarfFission = DwarfFissionKind::None;
  renderDebugOptions(TC, D, RawTriple, Args, types::isLLVMIR(InputType),
                     CmdArgs, Output, DebugInfoKind, DwarfFission);

  // Add the split debug info name to the command lines here so we
  // can propagate it to the backend.
  bool SplitDWARF = (DwarfFission != DwarfFissionKind::None) &&
                    (TC.getTriple().isOSBinFormatELF() ||
                     TC.getTriple().isOSBinFormatWasm() ||
                     TC.getTriple().isOSBinFormatCOFF()) &&
                    (isa<AssembleJobAction>(JA) || isa<CompileJobAction>(JA) ||
                     isa<BackendJobAction>(JA));
  if (SplitDWARF) {
    const char *SplitDWARFOut = SplitDebugName(JA, Args, Input, Output);
    CmdArgs.push_back("-split-dwarf-file");
    CmdArgs.push_back(SplitDWARFOut);
    if (DwarfFission == DwarfFissionKind::Split) {
      CmdArgs.push_back("-split-dwarf-output");
      CmdArgs.push_back(SplitDWARFOut);
    }
  }

  // Pass the linker version in use.
  if (Arg *A = Args.getLastArg(options::OPT_mlinker_version_EQ)) {
    CmdArgs.push_back("-target-linker-version");
    CmdArgs.push_back(A->getValue());
  }

  // Explicitly error on some things we know we don't support and can't just
  // ignore.
  if (!Args.hasArg(options::OPT_fallow_unsupported)) {
    Arg *Unsupported;
    if (types::isCXX(InputType) && RawTriple.isOSDarwin() &&
        TC.getArch() == llvm::Triple::x86) {
      if ((Unsupported = Args.getLastArg(options::OPT_fapple_kext)) ||
          (Unsupported = Args.getLastArg(options::OPT_mkernel)))
        D.Diag(diag::err_drv_clang_unsupported_opt_cxx_darwin_i386)
            << Unsupported->getOption().getName();
    }
    // The faltivec option has been superseded by the maltivec option.
    if ((Unsupported = Args.getLastArg(options::OPT_faltivec)))
      D.Diag(diag::err_drv_clang_unsupported_opt_faltivec)
          << Unsupported->getOption().getName()
          << "please use -maltivec and include altivec.h explicitly";
    if ((Unsupported = Args.getLastArg(options::OPT_fno_altivec)))
      D.Diag(diag::err_drv_clang_unsupported_opt_faltivec)
          << Unsupported->getOption().getName() << "please use -mno-altivec";
  }

  Args.AddAllArgs(CmdArgs, options::OPT_v);

  if (Args.getLastArg(options::OPT_H)) {
    CmdArgs.push_back("-H");
    CmdArgs.push_back("-sys-header-deps");
  }
  Args.AddAllArgs(CmdArgs, options::OPT_fshow_skipped_includes);

  if (D.CCPrintHeadersFormat && !D.CCGenDiagnostics) {
    CmdArgs.push_back("-header-include-file");
    CmdArgs.push_back(!D.CCPrintHeadersFilename.empty()
                          ? D.CCPrintHeadersFilename.c_str()
                          : "-");
    CmdArgs.push_back("-sys-header-deps");
    CmdArgs.push_back(Args.MakeArgString(
        "-header-include-format=" +
        std::string(headerIncludeFormatKindToString(D.CCPrintHeadersFormat))));
    CmdArgs.push_back(
        Args.MakeArgString("-header-include-filtering=" +
                           std::string(headerIncludeFilteringKindToString(
                               D.CCPrintHeadersFiltering))));
  }
  Args.AddLastArg(CmdArgs, options::OPT_P);
  Args.AddLastArg(CmdArgs, options::OPT_print_ivar_layout);

  if (D.CCLogDiagnostics && !D.CCGenDiagnostics) {
    CmdArgs.push_back("-diagnostic-log-file");
    CmdArgs.push_back(!D.CCLogDiagnosticsFilename.empty()
                          ? D.CCLogDiagnosticsFilename.c_str()
                          : "-");
  }

  // Give the gen diagnostics more chances to succeed, by avoiding intentional
  // crashes.
  if (D.CCGenDiagnostics)
    CmdArgs.push_back("-disable-pragma-debug-crash");

  // Allow backend to put its diagnostic files in the same place as frontend
  // crash diagnostics files.
  if (Args.hasArg(options::OPT_fcrash_diagnostics_dir)) {
    StringRef Dir = Args.getLastArgValue(options::OPT_fcrash_diagnostics_dir);
    CmdArgs.push_back("-mllvm");
    CmdArgs.push_back(Args.MakeArgString("-crash-diagnostics-dir=" + Dir));
  }

  bool UseSeparateSections = isUseSeparateSections(Triple);

  if (Args.hasFlag(options::OPT_ffunction_sections,
                   options::OPT_fno_function_sections, UseSeparateSections)) {
    CmdArgs.push_back("-ffunction-sections");
  }

  if (Arg *A = Args.getLastArg(options::OPT_fbasic_block_address_map,
                               options::OPT_fno_basic_block_address_map)) {
    if (Triple.isX86() && Triple.isOSBinFormatELF()) {
      if (A->getOption().matches(options::OPT_fbasic_block_address_map))
        A->render(Args, CmdArgs);
    } else {
      D.Diag(diag::err_drv_unsupported_opt_for_target)
          << A->getAsString(Args) << TripleStr;
    }
  }

  if (Arg *A = Args.getLastArg(options::OPT_fbasic_block_sections_EQ)) {
    StringRef Val = A->getValue();
    if (Triple.isX86() && Triple.isOSBinFormatELF()) {
      if (Val != "all" && Val != "labels" && Val != "none" &&
          !Val.starts_with("list="))
        D.Diag(diag::err_drv_invalid_value)
            << A->getAsString(Args) << A->getValue();
      else
        A->render(Args, CmdArgs);
    } else if (Triple.isNVPTX()) {
      // Do not pass the option to the GPU compilation. We still want it enabled
      // for the host-side compilation, so seeing it here is not an error.
    } else if (Val != "none") {
      // =none is allowed everywhere. It's useful for overriding the option
      // and is the same as not specifying the option.
      D.Diag(diag::err_drv_unsupported_opt_for_target)
          << A->getAsString(Args) << TripleStr;
    }
  }

  bool HasDefaultDataSections = Triple.isOSBinFormatXCOFF();
  if (Args.hasFlag(options::OPT_fdata_sections, options::OPT_fno_data_sections,
                   UseSeparateSections || HasDefaultDataSections)) {
    CmdArgs.push_back("-fdata-sections");
  }

  Args.addOptOutFlag(CmdArgs, options::OPT_funique_section_names,
                     options::OPT_fno_unique_section_names);
  Args.addOptInFlag(CmdArgs, options::OPT_funique_internal_linkage_names,
                    options::OPT_fno_unique_internal_linkage_names);
  Args.addOptInFlag(CmdArgs, options::OPT_funique_basic_block_section_names,
                    options::OPT_fno_unique_basic_block_section_names);
  Args.addOptInFlag(CmdArgs, options::OPT_fconvergent_functions,
                    options::OPT_fno_convergent_functions);

  if (Arg *A = Args.getLastArg(options::OPT_fsplit_machine_functions,
                               options::OPT_fno_split_machine_functions)) {
    if (!A->getOption().matches(options::OPT_fno_split_machine_functions)) {
      // This codegen pass is only available on x86 and AArch64 ELF targets.
      if ((Triple.isX86() || Triple.isAArch64()) && Triple.isOSBinFormatELF())
        A->render(Args, CmdArgs);
      else
        D.Diag(diag::err_drv_unsupported_opt_for_target)
            << A->getAsString(Args) << TripleStr;
    }
  }

  Args.AddLastArg(CmdArgs, options::OPT_finstrument_functions,
                  options::OPT_finstrument_functions_after_inlining,
                  options::OPT_finstrument_function_entry_bare);

  // NVPTX/AMDGCN doesn't support PGO or coverage. There's no runtime support
  // for sampling, overhead of call arc collection is way too high and there's
  // no way to collect the output.
  if (!Triple.isNVPTX() && !Triple.isAMDGCN())
    addPGOAndCoverageFlags(TC, C, JA, Output, Args, SanitizeArgs, CmdArgs);

  Args.AddLastArg(CmdArgs, options::OPT_fclang_abi_compat_EQ);

  if (getLastProfileSampleUseArg(Args) &&
      Args.hasArg(options::OPT_fsample_profile_use_profi)) {
    CmdArgs.push_back("-mllvm");
    CmdArgs.push_back("-sample-profile-use-profi");
  }

  // Add runtime flag for PS4/PS5 when PGO, coverage, or sanitizers are enabled.
  if (RawTriple.isPS() &&
      !Args.hasArg(options::OPT_nostdlib, options::OPT_nodefaultlibs)) {
    PScpu::addProfileRTArgs(TC, Args, CmdArgs);
    PScpu::addSanitizerArgs(TC, Args, CmdArgs);
  }

  // Pass options for controlling the default header search paths.
  if (Args.hasArg(options::OPT_nostdinc)) {
    CmdArgs.push_back("-nostdsysteminc");
    CmdArgs.push_back("-nobuiltininc");
  } else {
    if (Args.hasArg(options::OPT_nostdlibinc))
      CmdArgs.push_back("-nostdsysteminc");
    Args.AddLastArg(CmdArgs, options::OPT_nostdincxx);
    Args.AddLastArg(CmdArgs, options::OPT_nobuiltininc);
  }

  // Pass the path to compiler resource files.
  CmdArgs.push_back("-resource-dir");
  CmdArgs.push_back(D.ResourceDir.c_str());

  Args.AddLastArg(CmdArgs, options::OPT_working_directory);

  RenderARCMigrateToolOptions(D, Args, CmdArgs);

  // Add preprocessing options like -I, -D, etc. if we are using the
  // preprocessor.
  //
  // FIXME: Support -fpreprocessed
  if (types::getPreprocessedType(InputType) != types::TY_INVALID)
    AddPreprocessingOptions(C, JA, D, Args, CmdArgs, Output, Inputs);

  // Don't warn about "clang -c -DPIC -fPIC test.i" because libtool.m4 assumes
  // that "The compiler can only warn and ignore the option if not recognized".
  // When building with ccache, it will pass -D options to clang even on
  // preprocessed inputs and configure concludes that -fPIC is not supported.
  Args.ClaimAllArgs(options::OPT_D);

  bool SkipO =
      Args.hasArg(options::OPT_fsycl_link_EQ) && ContainsWrapperAction(&JA);
  const Arg *OArg = Args.getLastArg(options::OPT_O_Group);
  // Manually translate -O4 to -O3; let clang reject others.
  // When compiling a wrapped binary, do not optimize.
  if (!SkipO && OArg) {
    if (OArg->getOption().matches(options::OPT_O4)) {
      CmdArgs.push_back("-O3");
      D.Diag(diag::warn_O4_is_O3);
    } else {
      OArg->render(Args, CmdArgs);
    }
  }

  // Warn about ignored options to clang.
  for (const Arg *A :
       Args.filtered(options::OPT_clang_ignored_gcc_optimization_f_Group)) {
    D.Diag(diag::warn_ignored_gcc_optimization) << A->getAsString(Args);
    A->claim();
  }

  for (const Arg *A :
       Args.filtered(options::OPT_clang_ignored_legacy_options_Group)) {
    D.Diag(diag::warn_ignored_clang_option) << A->getAsString(Args);
    A->claim();
  }

  claimNoWarnArgs(Args);

  Args.AddAllArgs(CmdArgs, options::OPT_R_Group);

  for (const Arg *A :
       Args.filtered(options::OPT_W_Group, options::OPT__SLASH_wd)) {
    A->claim();
    if (A->getOption().getID() == options::OPT__SLASH_wd) {
      unsigned WarningNumber;
      if (StringRef(A->getValue()).getAsInteger(10, WarningNumber)) {
        D.Diag(diag::err_drv_invalid_int_value)
            << A->getAsString(Args) << A->getValue();
        continue;
      }

      if (auto Group = diagGroupFromCLWarningID(WarningNumber)) {
        CmdArgs.push_back(Args.MakeArgString(
            "-Wno-" + DiagnosticIDs::getWarningOptionForGroup(*Group)));
      }
      continue;
    }
    A->render(Args, CmdArgs);
  }

  Args.AddAllArgs(CmdArgs, options::OPT_Wsystem_headers_in_module_EQ);

  if (Args.hasFlag(options::OPT_pedantic, options::OPT_no_pedantic, false))
    CmdArgs.push_back("-pedantic");
  Args.AddLastArg(CmdArgs, options::OPT_pedantic_errors);
  Args.AddLastArg(CmdArgs, options::OPT_w);

  Args.addOptInFlag(CmdArgs, options::OPT_ffixed_point,
                    options::OPT_fno_fixed_point);

  if (Arg *A = Args.getLastArg(options::OPT_fcxx_abi_EQ))
    A->render(Args, CmdArgs);

  Args.AddLastArg(CmdArgs, options::OPT_fexperimental_relative_cxx_abi_vtables,
                  options::OPT_fno_experimental_relative_cxx_abi_vtables);

  Args.AddLastArg(CmdArgs, options::OPT_fexperimental_omit_vtable_rtti,
                  options::OPT_fno_experimental_omit_vtable_rtti);

  if (Arg *A = Args.getLastArg(options::OPT_ffuchsia_api_level_EQ))
    A->render(Args, CmdArgs);

  // Handle -{std, ansi, trigraphs} -- take the last of -{std, ansi}
  // (-ansi is equivalent to -std=c89 or -std=c++98).
  //
  // If a std is supplied, only add -trigraphs if it follows the
  // option.
  bool ImplyVCPPCVer = false;
  bool ImplyVCPPCXXVer = false;
  const Arg *Std = Args.getLastArg(options::OPT_std_EQ, options::OPT_ansi);
  if (Std) {
    if (Std->getOption().matches(options::OPT_ansi))
      if (types::isCXX(InputType))
        CmdArgs.push_back("-std=c++98");
      else
        CmdArgs.push_back("-std=c89");
    else {
      if (Args.hasArg(options::OPT_fsycl)) {
        // Use of -std= with 'C' is not supported for SYCL.
        const LangStandard *LangStd =
            LangStandard::getLangStandardForName(Std->getValue());
        if (LangStd && LangStd->getLanguage() == Language::C)
          D.Diag(diag::err_drv_argument_not_allowed_with)
              << Std->getAsString(Args) << "-fsycl";
      }
      Std->render(Args, CmdArgs);
    }

    // If -f(no-)trigraphs appears after the language standard flag, honor it.
    if (Arg *A = Args.getLastArg(options::OPT_std_EQ, options::OPT_ansi,
                                 options::OPT_ftrigraphs,
                                 options::OPT_fno_trigraphs))
      if (A != Std)
        A->render(Args, CmdArgs);
  } else {
    // Honor -std-default.
    //
    // FIXME: Clang doesn't correctly handle -std= when the input language
    // doesn't match. For the time being just ignore this for C++ inputs;
    // eventually we want to do all the standard defaulting here instead of
    // splitting it between the driver and clang -cc1.
    if (!types::isCXX(InputType)) {
      if (!Args.hasArg(options::OPT__SLASH_std)) {
        Args.AddAllArgsTranslated(CmdArgs, options::OPT_std_default_EQ, "-std=",
                                  /*Joined=*/true);
      } else
        ImplyVCPPCVer = true;
    }
    else if (IsWindowsMSVC)
      ImplyVCPPCXXVer = true;

    if (IsSYCL && types::isCXX(InputType) &&
        !Args.hasArg(options::OPT__SLASH_std))
      // For DPC++, we default to -std=c++17 for all compilations.  Use of -std
      // on the command line will override.
      CmdArgs.push_back("-std=c++17");

    Args.AddLastArg(CmdArgs, options::OPT_ftrigraphs,
                    options::OPT_fno_trigraphs);
  }

  // GCC's behavior for -Wwrite-strings is a bit strange:
  //  * In C, this "warning flag" changes the types of string literals from
  //    'char[N]' to 'const char[N]', and thus triggers an unrelated warning
  //    for the discarded qualifier.
  //  * In C++, this is just a normal warning flag.
  //
  // Implementing this warning correctly in C is hard, so we follow GCC's
  // behavior for now. FIXME: Directly diagnose uses of a string literal as
  // a non-const char* in C, rather than using this crude hack.
  if (!types::isCXX(InputType)) {
    // FIXME: This should behave just like a warning flag, and thus should also
    // respect -Weverything, -Wno-everything, -Werror=write-strings, and so on.
    Arg *WriteStrings =
        Args.getLastArg(options::OPT_Wwrite_strings,
                        options::OPT_Wno_write_strings, options::OPT_w);
    if (WriteStrings &&
        WriteStrings->getOption().matches(options::OPT_Wwrite_strings))
      CmdArgs.push_back("-fconst-strings");
  }

  // GCC provides a macro definition '__DEPRECATED' when -Wdeprecated is active
  // during C++ compilation, which it is by default. GCC keeps this define even
  // in the presence of '-w', match this behavior bug-for-bug.
  if (types::isCXX(InputType) &&
      Args.hasFlag(options::OPT_Wdeprecated, options::OPT_Wno_deprecated,
                   true)) {
    CmdArgs.push_back("-fdeprecated-macro");
  }

  // Translate GCC's misnamer '-fasm' arguments to '-fgnu-keywords'.
  if (Arg *Asm = Args.getLastArg(options::OPT_fasm, options::OPT_fno_asm)) {
    if (Asm->getOption().matches(options::OPT_fasm))
      CmdArgs.push_back("-fgnu-keywords");
    else
      CmdArgs.push_back("-fno-gnu-keywords");
  }

  if (!ShouldEnableAutolink(Args, TC, JA))
    CmdArgs.push_back("-fno-autolink");

  Args.AddLastArg(CmdArgs, options::OPT_ftemplate_depth_EQ);
  Args.AddLastArg(CmdArgs, options::OPT_foperator_arrow_depth_EQ);
  Args.AddLastArg(CmdArgs, options::OPT_fconstexpr_depth_EQ);
  Args.AddLastArg(CmdArgs, options::OPT_fconstexpr_steps_EQ);

  Args.AddLastArg(CmdArgs, options::OPT_fexperimental_library);

  if (Args.hasArg(options::OPT_fexperimental_new_constant_interpreter))
    CmdArgs.push_back("-fexperimental-new-constant-interpreter");

  if (Arg *A = Args.getLastArg(options::OPT_fbracket_depth_EQ)) {
    CmdArgs.push_back("-fbracket-depth");
    CmdArgs.push_back(A->getValue());
  }

  if (Arg *A = Args.getLastArg(options::OPT_Wlarge_by_value_copy_EQ,
                               options::OPT_Wlarge_by_value_copy_def)) {
    if (A->getNumValues()) {
      StringRef bytes = A->getValue();
      CmdArgs.push_back(Args.MakeArgString("-Wlarge-by-value-copy=" + bytes));
    } else
      CmdArgs.push_back("-Wlarge-by-value-copy=64"); // default value
  }

  if (Args.hasArg(options::OPT_relocatable_pch))
    CmdArgs.push_back("-relocatable-pch");

  if (const Arg *A = Args.getLastArg(options::OPT_fcf_runtime_abi_EQ)) {
    static const char *kCFABIs[] = {
      "standalone", "objc", "swift", "swift-5.0", "swift-4.2", "swift-4.1",
    };

    if (!llvm::is_contained(kCFABIs, StringRef(A->getValue())))
      D.Diag(diag::err_drv_invalid_cf_runtime_abi) << A->getValue();
    else
      A->render(Args, CmdArgs);
  }

  if (Arg *A = Args.getLastArg(options::OPT_fconstant_string_class_EQ)) {
    CmdArgs.push_back("-fconstant-string-class");
    CmdArgs.push_back(A->getValue());
  }

  if (Arg *A = Args.getLastArg(options::OPT_ftabstop_EQ)) {
    CmdArgs.push_back("-ftabstop");
    CmdArgs.push_back(A->getValue());
  }

  Args.addOptInFlag(CmdArgs, options::OPT_fstack_size_section,
                    options::OPT_fno_stack_size_section);

  if (Args.hasArg(options::OPT_fstack_usage)) {
    CmdArgs.push_back("-stack-usage-file");

    if (Arg *OutputOpt = Args.getLastArg(options::OPT_o)) {
      SmallString<128> OutputFilename(OutputOpt->getValue());
      llvm::sys::path::replace_extension(OutputFilename, "su");
      CmdArgs.push_back(Args.MakeArgString(OutputFilename));
    } else
      CmdArgs.push_back(
          Args.MakeArgString(Twine(getBaseInputStem(Args, Inputs)) + ".su"));
  }

  CmdArgs.push_back("-ferror-limit");
  if (Arg *A = Args.getLastArg(options::OPT_ferror_limit_EQ))
    CmdArgs.push_back(A->getValue());
  else
    CmdArgs.push_back("19");

  Args.AddLastArg(CmdArgs, options::OPT_fconstexpr_backtrace_limit_EQ);
  Args.AddLastArg(CmdArgs, options::OPT_fmacro_backtrace_limit_EQ);
  Args.AddLastArg(CmdArgs, options::OPT_ftemplate_backtrace_limit_EQ);
  Args.AddLastArg(CmdArgs, options::OPT_fspell_checking_limit_EQ);
  Args.AddLastArg(CmdArgs, options::OPT_fcaret_diagnostics_max_lines_EQ);

  // Pass -fmessage-length=.
  unsigned MessageLength = 0;
  if (Arg *A = Args.getLastArg(options::OPT_fmessage_length_EQ)) {
    StringRef V(A->getValue());
    if (V.getAsInteger(0, MessageLength))
      D.Diag(diag::err_drv_invalid_argument_to_option)
          << V << A->getOption().getName();
  } else {
    // If -fmessage-length=N was not specified, determine whether this is a
    // terminal and, if so, implicitly define -fmessage-length appropriately.
    MessageLength = llvm::sys::Process::StandardErrColumns();
  }
  if (MessageLength != 0)
    CmdArgs.push_back(
        Args.MakeArgString("-fmessage-length=" + Twine(MessageLength)));

  if (Arg *A = Args.getLastArg(options::OPT_frandomize_layout_seed_EQ))
    CmdArgs.push_back(
        Args.MakeArgString("-frandomize-layout-seed=" + Twine(A->getValue(0))));

  if (Arg *A = Args.getLastArg(options::OPT_frandomize_layout_seed_file_EQ))
    CmdArgs.push_back(Args.MakeArgString("-frandomize-layout-seed-file=" +
                                         Twine(A->getValue(0))));

  // -fvisibility= and -fvisibility-ms-compat are of a piece.
  if (const Arg *A = Args.getLastArg(options::OPT_fvisibility_EQ,
                                     options::OPT_fvisibility_ms_compat)) {
    if (A->getOption().matches(options::OPT_fvisibility_EQ)) {
      A->render(Args, CmdArgs);
    } else {
      assert(A->getOption().matches(options::OPT_fvisibility_ms_compat));
      CmdArgs.push_back("-fvisibility=hidden");
      CmdArgs.push_back("-ftype-visibility=default");
    }
  } else if (IsOpenMPDevice) {
    // When compiling for the OpenMP device we want protected visibility by
    // default. This prevents the device from accidentally preempting code on
    // the host, makes the system more robust, and improves performance.
    CmdArgs.push_back("-fvisibility=protected");
  }

  // PS4/PS5 process these options in addClangTargetOptions.
  if (!RawTriple.isPS()) {
    if (const Arg *A =
            Args.getLastArg(options::OPT_fvisibility_from_dllstorageclass,
                            options::OPT_fno_visibility_from_dllstorageclass)) {
      if (A->getOption().matches(
              options::OPT_fvisibility_from_dllstorageclass)) {
        CmdArgs.push_back("-fvisibility-from-dllstorageclass");
        Args.AddLastArg(CmdArgs, options::OPT_fvisibility_dllexport_EQ);
        Args.AddLastArg(CmdArgs, options::OPT_fvisibility_nodllstorageclass_EQ);
        Args.AddLastArg(CmdArgs, options::OPT_fvisibility_externs_dllimport_EQ);
        Args.AddLastArg(CmdArgs,
                        options::OPT_fvisibility_externs_nodllstorageclass_EQ);
      }
    }
  }

  if (Args.hasFlag(options::OPT_fvisibility_inlines_hidden,
                    options::OPT_fno_visibility_inlines_hidden, false))
    CmdArgs.push_back("-fvisibility-inlines-hidden");

  Args.AddLastArg(CmdArgs, options::OPT_fvisibility_inlines_hidden_static_local_var,
                           options::OPT_fno_visibility_inlines_hidden_static_local_var);

  // -fvisibility-global-new-delete-hidden is a deprecated spelling of
  // -fvisibility-global-new-delete=force-hidden.
  if (const Arg *A =
          Args.getLastArg(options::OPT_fvisibility_global_new_delete_hidden)) {
    D.Diag(diag::warn_drv_deprecated_arg)
        << A->getAsString(Args)
        << "-fvisibility-global-new-delete=force-hidden";
  }

  if (const Arg *A =
          Args.getLastArg(options::OPT_fvisibility_global_new_delete_EQ,
                          options::OPT_fvisibility_global_new_delete_hidden)) {
    if (A->getOption().matches(options::OPT_fvisibility_global_new_delete_EQ)) {
      A->render(Args, CmdArgs);
    } else {
      assert(A->getOption().matches(
          options::OPT_fvisibility_global_new_delete_hidden));
      CmdArgs.push_back("-fvisibility-global-new-delete=force-hidden");
    }
  }

  Args.AddLastArg(CmdArgs, options::OPT_ftlsmodel_EQ);

  if (Args.hasFlag(options::OPT_fnew_infallible,
                   options::OPT_fno_new_infallible, false))
    CmdArgs.push_back("-fnew-infallible");

  if (Args.hasFlag(options::OPT_fno_operator_names,
                   options::OPT_foperator_names, false))
    CmdArgs.push_back("-fno-operator-names");

  // Forward -f (flag) options which we can pass directly.
  Args.AddLastArg(CmdArgs, options::OPT_femit_all_decls);
  Args.AddLastArg(CmdArgs, options::OPT_fheinous_gnu_extensions);
  Args.AddLastArg(CmdArgs, options::OPT_fdigraphs, options::OPT_fno_digraphs);
  Args.AddLastArg(CmdArgs, options::OPT_fzero_call_used_regs_EQ);

  if (Args.hasFlag(options::OPT_femulated_tls, options::OPT_fno_emulated_tls,
                   Triple.hasDefaultEmulatedTLS()))
    CmdArgs.push_back("-femulated-tls");

  Args.addOptInFlag(CmdArgs, options::OPT_fcheck_new,
                    options::OPT_fno_check_new);

  if (Arg *A = Args.getLastArg(options::OPT_fzero_call_used_regs_EQ)) {
    // FIXME: There's no reason for this to be restricted to X86. The backend
    // code needs to be changed to include the appropriate function calls
    // automatically.
    if (!Triple.isX86() && !Triple.isAArch64())
      D.Diag(diag::err_drv_unsupported_opt_for_target)
          << A->getAsString(Args) << TripleStr;
  }

  // AltiVec-like language extensions aren't relevant for assembling.
  if (!isa<PreprocessJobAction>(JA) || Output.getType() != types::TY_PP_Asm)
    Args.AddLastArg(CmdArgs, options::OPT_fzvector);

  Args.AddLastArg(CmdArgs, options::OPT_fdiagnostics_show_template_tree);
  Args.AddLastArg(CmdArgs, options::OPT_fno_elide_type);

  // Forward flags for OpenMP. We don't do this if the current action is an
  // device offloading action other than OpenMP.
  if (Args.hasFlag(options::OPT_fopenmp, options::OPT_fopenmp_EQ,
                   options::OPT_fno_openmp, false) &&
      (JA.isDeviceOffloading(Action::OFK_None) ||
       JA.isDeviceOffloading(Action::OFK_OpenMP))) {
    switch (D.getOpenMPRuntime(Args)) {
    case Driver::OMPRT_OMP:
    case Driver::OMPRT_IOMP5:
      // Clang can generate useful OpenMP code for these two runtime libraries.
      CmdArgs.push_back("-fopenmp");

      // If no option regarding the use of TLS in OpenMP codegeneration is
      // given, decide a default based on the target. Otherwise rely on the
      // options and pass the right information to the frontend.
      if (!Args.hasFlag(options::OPT_fopenmp_use_tls,
                        options::OPT_fnoopenmp_use_tls, /*Default=*/true))
        CmdArgs.push_back("-fnoopenmp-use-tls");
      Args.AddLastArg(CmdArgs, options::OPT_fopenmp_simd,
                      options::OPT_fno_openmp_simd);
      Args.AddAllArgs(CmdArgs, options::OPT_fopenmp_enable_irbuilder);
      Args.AddAllArgs(CmdArgs, options::OPT_fopenmp_version_EQ);
      if (!Args.hasFlag(options::OPT_fopenmp_extensions,
                        options::OPT_fno_openmp_extensions, /*Default=*/true))
        CmdArgs.push_back("-fno-openmp-extensions");
      Args.AddAllArgs(CmdArgs, options::OPT_fopenmp_cuda_number_of_sm_EQ);
      Args.AddAllArgs(CmdArgs, options::OPT_fopenmp_cuda_blocks_per_sm_EQ);
      Args.AddAllArgs(CmdArgs,
                      options::OPT_fopenmp_cuda_teams_reduction_recs_num_EQ);
      if (Args.hasFlag(options::OPT_fopenmp_optimistic_collapse,
                       options::OPT_fno_openmp_optimistic_collapse,
                       /*Default=*/false))
        CmdArgs.push_back("-fopenmp-optimistic-collapse");

      // When in OpenMP offloading mode with NVPTX target, forward
      // cuda-mode flag
      if (Args.hasFlag(options::OPT_fopenmp_cuda_mode,
                       options::OPT_fno_openmp_cuda_mode, /*Default=*/false))
        CmdArgs.push_back("-fopenmp-cuda-mode");

      // When in OpenMP offloading mode, enable debugging on the device.
      Args.AddAllArgs(CmdArgs, options::OPT_fopenmp_target_debug_EQ);
      if (Args.hasFlag(options::OPT_fopenmp_target_debug,
                       options::OPT_fno_openmp_target_debug, /*Default=*/false))
        CmdArgs.push_back("-fopenmp-target-debug");

      // When in OpenMP offloading mode, forward assumptions information about
      // thread and team counts in the device.
      if (Args.hasFlag(options::OPT_fopenmp_assume_teams_oversubscription,
                       options::OPT_fno_openmp_assume_teams_oversubscription,
                       /*Default=*/false))
        CmdArgs.push_back("-fopenmp-assume-teams-oversubscription");
      if (Args.hasFlag(options::OPT_fopenmp_assume_threads_oversubscription,
                       options::OPT_fno_openmp_assume_threads_oversubscription,
                       /*Default=*/false))
        CmdArgs.push_back("-fopenmp-assume-threads-oversubscription");
      if (Args.hasArg(options::OPT_fopenmp_assume_no_thread_state))
        CmdArgs.push_back("-fopenmp-assume-no-thread-state");
      if (Args.hasArg(options::OPT_fopenmp_assume_no_nested_parallelism))
        CmdArgs.push_back("-fopenmp-assume-no-nested-parallelism");
      if (Args.hasArg(options::OPT_fopenmp_offload_mandatory))
        CmdArgs.push_back("-fopenmp-offload-mandatory");
      if (Args.hasArg(options::OPT_fopenmp_force_usm))
        CmdArgs.push_back("-fopenmp-force-usm");
      break;
    default:
      // By default, if Clang doesn't know how to generate useful OpenMP code
      // for a specific runtime library, we just don't pass the '-fopenmp' flag
      // down to the actual compilation.
      // FIXME: It would be better to have a mode which *only* omits IR
      // generation based on the OpenMP support so that we get consistent
      // semantic analysis, etc.
      break;
    }
  } else {
    if (!JA.isDeviceOffloading(Action::OFK_SYCL))
      Args.AddLastArg(CmdArgs, options::OPT_fopenmp_simd,
                      options::OPT_fno_openmp_simd);
    Args.AddAllArgs(CmdArgs, options::OPT_fopenmp_version_EQ);
    Args.addOptOutFlag(CmdArgs, options::OPT_fopenmp_extensions,
                       options::OPT_fno_openmp_extensions);
  }

  // Forward the new driver to change offloading code generation.
  if (Args.hasFlag(options::OPT_offload_new_driver,
                   options::OPT_no_offload_new_driver, false))
    CmdArgs.push_back("--offload-new-driver");

  SanitizeArgs.addArgs(TC, Args, CmdArgs, InputType);

  const XRayArgs &XRay = TC.getXRayArgs();
  XRay.addArgs(TC, Args, CmdArgs, InputType);

  for (const auto &Filename :
       Args.getAllArgValues(options::OPT_fprofile_list_EQ)) {
    if (D.getVFS().exists(Filename))
      CmdArgs.push_back(Args.MakeArgString("-fprofile-list=" + Filename));
    else
      D.Diag(clang::diag::err_drv_no_such_file) << Filename;
  }

  if (Arg *A = Args.getLastArg(options::OPT_fpatchable_function_entry_EQ)) {
    StringRef S0 = A->getValue(), S = S0;
    unsigned Size, Offset = 0;
    if (!Triple.isAArch64() && !Triple.isLoongArch() && !Triple.isRISCV() &&
        !Triple.isX86())
      D.Diag(diag::err_drv_unsupported_opt_for_target)
          << A->getAsString(Args) << TripleStr;
    else if (S.consumeInteger(10, Size) ||
             (!S.empty() && (!S.consume_front(",") ||
                             S.consumeInteger(10, Offset) || !S.empty())))
      D.Diag(diag::err_drv_invalid_argument_to_option)
          << S0 << A->getOption().getName();
    else if (Size < Offset)
      D.Diag(diag::err_drv_unsupported_fpatchable_function_entry_argument);
    else {
      CmdArgs.push_back(Args.MakeArgString(A->getSpelling() + Twine(Size)));
      CmdArgs.push_back(Args.MakeArgString(
          "-fpatchable-function-entry-offset=" + Twine(Offset)));
    }
  }

  Args.AddLastArg(CmdArgs, options::OPT_fms_hotpatch);

  if (TC.SupportsProfiling()) {
    Args.AddLastArg(CmdArgs, options::OPT_pg);

    llvm::Triple::ArchType Arch = TC.getArch();
    if (Arg *A = Args.getLastArg(options::OPT_mfentry)) {
      if (Arch == llvm::Triple::systemz || TC.getTriple().isX86())
        A->render(Args, CmdArgs);
      else
        D.Diag(diag::err_drv_unsupported_opt_for_target)
            << A->getAsString(Args) << TripleStr;
    }
    if (Arg *A = Args.getLastArg(options::OPT_mnop_mcount)) {
      if (Arch == llvm::Triple::systemz)
        A->render(Args, CmdArgs);
      else
        D.Diag(diag::err_drv_unsupported_opt_for_target)
            << A->getAsString(Args) << TripleStr;
    }
    if (Arg *A = Args.getLastArg(options::OPT_mrecord_mcount)) {
      if (Arch == llvm::Triple::systemz)
        A->render(Args, CmdArgs);
      else
        D.Diag(diag::err_drv_unsupported_opt_for_target)
            << A->getAsString(Args) << TripleStr;
    }
  }

  if (Arg *A = Args.getLastArgNoClaim(options::OPT_pg)) {
    if (TC.getTriple().isOSzOS()) {
      D.Diag(diag::err_drv_unsupported_opt_for_target)
          << A->getAsString(Args) << TripleStr;
    }
  }
  if (Arg *A = Args.getLastArgNoClaim(options::OPT_p)) {
    if (!(TC.getTriple().isOSAIX() || TC.getTriple().isOSOpenBSD())) {
      D.Diag(diag::err_drv_unsupported_opt_for_target)
          << A->getAsString(Args) << TripleStr;
    }
  }
  if (Arg *A = Args.getLastArgNoClaim(options::OPT_p, options::OPT_pg)) {
    if (A->getOption().matches(options::OPT_p)) {
      A->claim();
      if (TC.getTriple().isOSAIX() && !Args.hasArgNoClaim(options::OPT_pg))
        CmdArgs.push_back("-pg");
    }
  }

  // Reject AIX-specific link options on other targets.
  if (!TC.getTriple().isOSAIX()) {
    for (const Arg *A : Args.filtered(options::OPT_b, options::OPT_K,
                                      options::OPT_mxcoff_build_id_EQ)) {
      D.Diag(diag::err_drv_unsupported_opt_for_target)
          << A->getSpelling() << TripleStr;
    }
  }

  if (Args.getLastArg(options::OPT_fapple_kext) ||
      (Args.hasArg(options::OPT_mkernel) && types::isCXX(InputType)))
    CmdArgs.push_back("-fapple-kext");

  Args.AddLastArg(CmdArgs, options::OPT_altivec_src_compat);
  Args.AddLastArg(CmdArgs, options::OPT_flax_vector_conversions_EQ);
  Args.AddLastArg(CmdArgs, options::OPT_fobjc_sender_dependent_dispatch);
  Args.AddLastArg(CmdArgs, options::OPT_fdiagnostics_print_source_range_info);
  Args.AddLastArg(CmdArgs, options::OPT_fdiagnostics_parseable_fixits);
  Args.AddLastArg(CmdArgs, options::OPT_ftime_report);
  Args.AddLastArg(CmdArgs, options::OPT_ftime_report_EQ);
  Args.AddLastArg(CmdArgs, options::OPT_ftrapv);
  Args.AddLastArg(CmdArgs, options::OPT_malign_double);
  Args.AddLastArg(CmdArgs, options::OPT_fno_temp_file);

  if (const char *Name = C.getTimeTraceFile(&JA)) {
    CmdArgs.push_back(Args.MakeArgString("-ftime-trace=" + Twine(Name)));
    Args.AddLastArg(CmdArgs, options::OPT_ftime_trace_granularity_EQ);
  }

  if (Arg *A = Args.getLastArg(options::OPT_ftrapv_handler_EQ)) {
    CmdArgs.push_back("-ftrapv-handler");
    CmdArgs.push_back(A->getValue());
  }

  Args.AddLastArg(CmdArgs, options::OPT_ftrap_function_EQ);

  // -fno-strict-overflow implies -fwrapv if it isn't disabled, but
  // -fstrict-overflow won't turn off an explicitly enabled -fwrapv.
  if (Arg *A = Args.getLastArg(options::OPT_fwrapv, options::OPT_fno_wrapv)) {
    if (A->getOption().matches(options::OPT_fwrapv))
      CmdArgs.push_back("-fwrapv");
  } else if (Arg *A = Args.getLastArg(options::OPT_fstrict_overflow,
                                      options::OPT_fno_strict_overflow)) {
    if (A->getOption().matches(options::OPT_fno_strict_overflow))
      CmdArgs.push_back("-fwrapv");
  }

  if (Arg *A = Args.getLastArg(options::OPT_freroll_loops,
                               options::OPT_fno_reroll_loops))
    if (A->getOption().matches(options::OPT_freroll_loops))
      CmdArgs.push_back("-freroll-loops");

  Args.AddLastArg(CmdArgs, options::OPT_ffinite_loops,
                  options::OPT_fno_finite_loops);

  Args.AddLastArg(CmdArgs, options::OPT_fwritable_strings);
  Args.AddLastArg(CmdArgs, options::OPT_funroll_loops,
                  options::OPT_fno_unroll_loops);

  Args.AddLastArg(CmdArgs, options::OPT_fstrict_flex_arrays_EQ);

  Args.AddLastArg(CmdArgs, options::OPT_pthread);

  Args.addOptInFlag(CmdArgs, options::OPT_mspeculative_load_hardening,
                    options::OPT_mno_speculative_load_hardening);

  RenderSSPOptions(D, TC, Args, CmdArgs, KernelOrKext);
  RenderSCPOptions(TC, Args, CmdArgs);
  RenderTrivialAutoVarInitOptions(D, TC, Args, CmdArgs);

  Args.AddLastArg(CmdArgs, options::OPT_fswift_async_fp_EQ);

  Args.addOptInFlag(CmdArgs, options::OPT_mstackrealign,
                    options::OPT_mno_stackrealign);

  if (Args.hasArg(options::OPT_mstack_alignment)) {
    StringRef alignment = Args.getLastArgValue(options::OPT_mstack_alignment);
    CmdArgs.push_back(Args.MakeArgString("-mstack-alignment=" + alignment));
  }

  if (Args.hasArg(options::OPT_mstack_probe_size)) {
    StringRef Size = Args.getLastArgValue(options::OPT_mstack_probe_size);

    if (!Size.empty())
      CmdArgs.push_back(Args.MakeArgString("-mstack-probe-size=" + Size));
    else
      CmdArgs.push_back("-mstack-probe-size=0");
  }

  Args.addOptOutFlag(CmdArgs, options::OPT_mstack_arg_probe,
                     options::OPT_mno_stack_arg_probe);

  if (Arg *A = Args.getLastArg(options::OPT_mrestrict_it,
                               options::OPT_mno_restrict_it)) {
    if (A->getOption().matches(options::OPT_mrestrict_it)) {
      CmdArgs.push_back("-mllvm");
      CmdArgs.push_back("-arm-restrict-it");
    } else {
      CmdArgs.push_back("-mllvm");
      CmdArgs.push_back("-arm-default-it");
    }
  }

  // Forward -cl options to -cc1
  RenderOpenCLOptions(Args, CmdArgs, InputType);

  // Forward hlsl options to -cc1
  RenderHLSLOptions(Args, CmdArgs, InputType);

  // Forward OpenACC options to -cc1
  RenderOpenACCOptions(D, Args, CmdArgs, InputType);

  if (IsHIP) {
    if (Args.hasFlag(options::OPT_fhip_new_launch_api,
                     options::OPT_fno_hip_new_launch_api, true))
      CmdArgs.push_back("-fhip-new-launch-api");
    Args.addOptInFlag(CmdArgs, options::OPT_fgpu_allow_device_init,
                      options::OPT_fno_gpu_allow_device_init);
    Args.AddLastArg(CmdArgs, options::OPT_hipstdpar);
    Args.AddLastArg(CmdArgs, options::OPT_hipstdpar_interpose_alloc);
    Args.addOptInFlag(CmdArgs, options::OPT_fhip_kernel_arg_name,
                      options::OPT_fno_hip_kernel_arg_name);
  }

  if (IsCuda || IsHIP || IsSYCL) {
    if (IsRDCMode)
      CmdArgs.push_back("-fgpu-rdc");
    else
      CmdArgs.push_back("-fno-gpu-rdc");
  }
  if (IsCuda || IsHIP) {
    Args.addOptInFlag(CmdArgs, options::OPT_fgpu_defer_diag,
                      options::OPT_fno_gpu_defer_diag);
    if (Args.hasFlag(options::OPT_fgpu_exclude_wrong_side_overloads,
                     options::OPT_fno_gpu_exclude_wrong_side_overloads,
                     false)) {
      CmdArgs.push_back("-fgpu-exclude-wrong-side-overloads");
      CmdArgs.push_back("-fgpu-defer-diag");
    }
  }

  // Forward -nogpulib to -cc1.
  if (Args.hasArg(options::OPT_nogpulib))
    CmdArgs.push_back("-nogpulib");

  if (Arg *A = Args.getLastArg(options::OPT_fcf_protection_EQ)) {
    CmdArgs.push_back(
        Args.MakeArgString(Twine("-fcf-protection=") + A->getValue()));
  }

  if (Arg *A = Args.getLastArg(options::OPT_mfunction_return_EQ))
    CmdArgs.push_back(
        Args.MakeArgString(Twine("-mfunction-return=") + A->getValue()));

  Args.AddLastArg(CmdArgs, options::OPT_mindirect_branch_cs_prefix);

  // Forward -f options with positive and negative forms; we translate these by
  // hand.  Do not propagate PGO options to the GPU-side compilations as the
  // profile info is for the host-side compilation only.
  if (!(IsCudaDevice || IsHIPDevice)) {
    if (Arg *A = getLastProfileSampleUseArg(Args)) {
      auto *PGOArg = Args.getLastArg(
          options::OPT_fprofile_generate, options::OPT_fprofile_generate_EQ,
          options::OPT_fcs_profile_generate,
          options::OPT_fcs_profile_generate_EQ, options::OPT_fprofile_use,
          options::OPT_fprofile_use_EQ);
      if (PGOArg)
        D.Diag(diag::err_drv_argument_not_allowed_with)
            << "SampleUse with PGO options";

      StringRef fname = A->getValue();
      if (!llvm::sys::fs::exists(fname))
        D.Diag(diag::err_drv_no_such_file) << fname;
      else
        A->render(Args, CmdArgs);
    }
    Args.AddLastArg(CmdArgs, options::OPT_fprofile_remapping_file_EQ);

    if (Args.hasFlag(options::OPT_fpseudo_probe_for_profiling,
                     options::OPT_fno_pseudo_probe_for_profiling, false)) {
      CmdArgs.push_back("-fpseudo-probe-for-profiling");
      // Enforce -funique-internal-linkage-names if it's not explicitly turned
      // off.
      if (Args.hasFlag(options::OPT_funique_internal_linkage_names,
                       options::OPT_fno_unique_internal_linkage_names, true))
        CmdArgs.push_back("-funique-internal-linkage-names");
    }
  }
  RenderBuiltinOptions(TC, RawTriple, Args, CmdArgs);

  Args.addOptOutFlag(CmdArgs, options::OPT_fassume_sane_operator_new,
                     options::OPT_fno_assume_sane_operator_new);

  if (Args.hasFlag(options::OPT_fapinotes, options::OPT_fno_apinotes, false))
    CmdArgs.push_back("-fapinotes");
  if (Args.hasFlag(options::OPT_fapinotes_modules,
                   options::OPT_fno_apinotes_modules, false))
    CmdArgs.push_back("-fapinotes-modules");
  Args.AddLastArg(CmdArgs, options::OPT_fapinotes_swift_version);

  // -fblocks=0 is default.
  if (Args.hasFlag(options::OPT_fblocks, options::OPT_fno_blocks,
                   TC.IsBlocksDefault()) ||
      (Args.hasArg(options::OPT_fgnu_runtime) &&
       Args.hasArg(options::OPT_fobjc_nonfragile_abi) &&
       !Args.hasArg(options::OPT_fno_blocks))) {
    CmdArgs.push_back("-fblocks");

    if (!Args.hasArg(options::OPT_fgnu_runtime) && !TC.hasBlocksRuntime())
      CmdArgs.push_back("-fblocks-runtime-optional");
  }

  // -fencode-extended-block-signature=1 is default.
  if (TC.IsEncodeExtendedBlockSignatureDefault())
    CmdArgs.push_back("-fencode-extended-block-signature");

  if (Args.hasFlag(options::OPT_fcoro_aligned_allocation,
                   options::OPT_fno_coro_aligned_allocation, false) &&
      types::isCXX(InputType))
    CmdArgs.push_back("-fcoro-aligned-allocation");

  Args.AddLastArg(CmdArgs, options::OPT_fdouble_square_bracket_attributes,
                  options::OPT_fno_double_square_bracket_attributes);

  Args.addOptOutFlag(CmdArgs, options::OPT_faccess_control,
                     options::OPT_fno_access_control);
  Args.addOptOutFlag(CmdArgs, options::OPT_felide_constructors,
                     options::OPT_fno_elide_constructors);

  ToolChain::RTTIMode RTTIMode = TC.getRTTIMode();

  if (KernelOrKext || (types::isCXX(InputType) &&
                       (RTTIMode == ToolChain::RM_Disabled)))
    CmdArgs.push_back("-fno-rtti");

  // -fshort-enums=0 is default for all architectures except Hexagon and z/OS.
  if (Args.hasFlag(options::OPT_fshort_enums, options::OPT_fno_short_enums,
                   TC.getArch() == llvm::Triple::hexagon || Triple.isOSzOS()))
    CmdArgs.push_back("-fshort-enums");

  RenderCharacterOptions(Args, AuxTriple ? *AuxTriple : RawTriple, CmdArgs);

  // -fuse-cxa-atexit is default.
  if (!Args.hasFlag(
          options::OPT_fuse_cxa_atexit, options::OPT_fno_use_cxa_atexit,
          !RawTriple.isOSAIX() && !RawTriple.isOSWindows() &&
              ((RawTriple.getVendor() != llvm::Triple::MipsTechnologies) ||
               RawTriple.hasEnvironment())) ||
      KernelOrKext)
    CmdArgs.push_back("-fno-use-cxa-atexit");

  if (Args.hasFlag(options::OPT_fregister_global_dtors_with_atexit,
                   options::OPT_fno_register_global_dtors_with_atexit,
                   RawTriple.isOSDarwin() && !KernelOrKext))
    CmdArgs.push_back("-fregister-global-dtors-with-atexit");

  Args.addOptInFlag(CmdArgs, options::OPT_fuse_line_directives,
                    options::OPT_fno_use_line_directives);

  // -fno-minimize-whitespace is default.
  if (Args.hasFlag(options::OPT_fminimize_whitespace,
                   options::OPT_fno_minimize_whitespace, false)) {
    types::ID InputType = Inputs[0].getType();
    if (!isDerivedFromC(InputType))
      D.Diag(diag::err_drv_opt_unsupported_input_type)
          << "-fminimize-whitespace" << types::getTypeName(InputType);
    CmdArgs.push_back("-fminimize-whitespace");
  }

  // -fno-keep-system-includes is default.
  if (Args.hasFlag(options::OPT_fkeep_system_includes,
                   options::OPT_fno_keep_system_includes, false)) {
    types::ID InputType = Inputs[0].getType();
    if (!isDerivedFromC(InputType))
      D.Diag(diag::err_drv_opt_unsupported_input_type)
          << "-fkeep-system-includes" << types::getTypeName(InputType);
    CmdArgs.push_back("-fkeep-system-includes");
  }

  // -fms-extensions=0 is default.
  if (Args.hasFlag(options::OPT_fms_extensions, options::OPT_fno_ms_extensions,
                   IsWindowsMSVC))
    CmdArgs.push_back("-fms-extensions");

  // -fms-compatibility=0 is default.
  bool IsMSVCCompat = Args.hasFlag(
      options::OPT_fms_compatibility, options::OPT_fno_ms_compatibility,
      (IsWindowsMSVC && Args.hasFlag(options::OPT_fms_extensions,
                                     options::OPT_fno_ms_extensions, true)));
  if (IsMSVCCompat)
    CmdArgs.push_back("-fms-compatibility");

  if (Triple.isWindowsMSVCEnvironment() && !D.IsCLMode() &&
      Args.hasArg(options::OPT_fms_runtime_lib_EQ))
    ProcessVSRuntimeLibrary(Args, CmdArgs, TC);

  // Handle -fgcc-version, if present.
  VersionTuple GNUCVer;
  if (Arg *A = Args.getLastArg(options::OPT_fgnuc_version_EQ)) {
    // Check that the version has 1 to 3 components and the minor and patch
    // versions fit in two decimal digits.
    StringRef Val = A->getValue();
    Val = Val.empty() ? "0" : Val; // Treat "" as 0 or disable.
    bool Invalid = GNUCVer.tryParse(Val);
    unsigned Minor = GNUCVer.getMinor().value_or(0);
    unsigned Patch = GNUCVer.getSubminor().value_or(0);
    if (Invalid || GNUCVer.getBuild() || Minor >= 100 || Patch >= 100) {
      D.Diag(diag::err_drv_invalid_value)
          << A->getAsString(Args) << A->getValue();
    }
  } else if (!IsMSVCCompat) {
    // Imitate GCC 4.2.1 by default if -fms-compatibility is not in effect.
    GNUCVer = VersionTuple(4, 2, 1);
  }
  if (!GNUCVer.empty()) {
    CmdArgs.push_back(
        Args.MakeArgString("-fgnuc-version=" + GNUCVer.getAsString()));
  }

  VersionTuple MSVT = TC.computeMSVCVersion(&D, Args);
  if (!MSVT.empty())
    CmdArgs.push_back(
        Args.MakeArgString("-fms-compatibility-version=" + MSVT.getAsString()));

  bool IsMSVC2015Compatible = MSVT.getMajor() >= 19;
  if (ImplyVCPPCVer) {
    StringRef LanguageStandard;
    if (const Arg *StdArg = Args.getLastArg(options::OPT__SLASH_std)) {
      Std = StdArg;
      LanguageStandard = llvm::StringSwitch<StringRef>(StdArg->getValue())
                             .Case("c11", "-std=c11")
                             .Case("c17", "-std=c17")
                             .Default("");
      if (LanguageStandard.empty())
        D.Diag(clang::diag::warn_drv_unused_argument)
            << StdArg->getAsString(Args);
    }
    CmdArgs.push_back(LanguageStandard.data());
  }
  if (ImplyVCPPCXXVer) {
    StringRef LanguageStandard;
    if (const Arg *StdArg = Args.getLastArg(options::OPT__SLASH_std)) {
      Std = StdArg;
      LanguageStandard = llvm::StringSwitch<StringRef>(StdArg->getValue())
                             .Case("c++14", "-std=c++14")
                             .Case("c++17", "-std=c++17")
                             .Case("c++20", "-std=c++20")
                             // TODO add c++23 and c++26 when MSVC supports it.
                             .Case("c++latest", "-std=c++26")
                             .Default("");
      if (LanguageStandard.empty())
        D.Diag(clang::diag::warn_drv_unused_argument)
            << StdArg->getAsString(Args);
    }

    if (LanguageStandard.empty()) {
      if (IsSYCL)
        // For DPC++, C++17 is the default.
        LanguageStandard = "-std=c++17";
      else if (IsMSVC2015Compatible)
        LanguageStandard = "-std=c++14";
      else
        LanguageStandard = "-std=c++11";
    }

    CmdArgs.push_back(LanguageStandard.data());
  }

  Args.addOptInFlag(CmdArgs, options::OPT_fborland_extensions,
                    options::OPT_fno_borland_extensions);

  // -fno-declspec is default, except for PS4/PS5.
  if (Args.hasFlag(options::OPT_fdeclspec, options::OPT_fno_declspec,
                   RawTriple.isPS()))
    CmdArgs.push_back("-fdeclspec");
  else if (Args.hasArg(options::OPT_fno_declspec))
    CmdArgs.push_back("-fno-declspec"); // Explicitly disabling __declspec.

  // -fthreadsafe-static is default, except for MSVC compatibility versions less
  // than 19.
  if (!Args.hasFlag(options::OPT_fthreadsafe_statics,
                    options::OPT_fno_threadsafe_statics,
                    !types::isOpenCL(InputType) &&
                        (!IsWindowsMSVC || IsMSVC2015Compatible)))
    CmdArgs.push_back("-fno-threadsafe-statics");

  // -fgnu-keywords default varies depending on language; only pass if
  // specified.
  Args.AddLastArg(CmdArgs, options::OPT_fgnu_keywords,
                  options::OPT_fno_gnu_keywords);

  Args.addOptInFlag(CmdArgs, options::OPT_fgnu89_inline,
                    options::OPT_fno_gnu89_inline);

  const Arg *InlineArg = Args.getLastArg(options::OPT_finline_functions,
                                         options::OPT_finline_hint_functions,
                                         options::OPT_fno_inline_functions);
  if (Arg *A = Args.getLastArg(options::OPT_finline, options::OPT_fno_inline)) {
    if (A->getOption().matches(options::OPT_fno_inline))
      A->render(Args, CmdArgs);
  } else if (InlineArg) {
    InlineArg->render(Args, CmdArgs);
  }

  Args.AddLastArg(CmdArgs, options::OPT_finline_max_stacksize_EQ);

  // FIXME: Find a better way to determine whether we are in C++20.
  bool HaveCxx20 =
      Std &&
      (Std->containsValue("c++2a") || Std->containsValue("gnu++2a") ||
       Std->containsValue("c++20") || Std->containsValue("gnu++20") ||
       Std->containsValue("c++2b") || Std->containsValue("gnu++2b") ||
       Std->containsValue("c++23") || Std->containsValue("gnu++23") ||
       Std->containsValue("c++2c") || Std->containsValue("gnu++2c") ||
       Std->containsValue("c++26") || Std->containsValue("gnu++26") ||
       Std->containsValue("c++latest") || Std->containsValue("gnu++latest"));
  bool HaveModules =
      RenderModulesOptions(C, D, Args, Input, Output, HaveCxx20, CmdArgs);

  // -fdelayed-template-parsing is default when targeting MSVC.
  // Many old Windows SDK versions require this to parse.
  //
  // According to
  // https://learn.microsoft.com/en-us/cpp/build/reference/permissive-standards-conformance?view=msvc-170,
  // MSVC actually defaults to -fno-delayed-template-parsing (/Zc:twoPhase-
  // with MSVC CLI) if using C++20. So we match the behavior with MSVC here to
  // not enable -fdelayed-template-parsing by default after C++20.
  //
  // FIXME: Given -fdelayed-template-parsing is a source of bugs, we should be
  // able to disable this by default at some point.
  if (Args.hasFlag(options::OPT_fdelayed_template_parsing,
                   options::OPT_fno_delayed_template_parsing,
                   IsWindowsMSVC && !HaveCxx20)) {
    if (HaveCxx20)
      D.Diag(clang::diag::warn_drv_delayed_template_parsing_after_cxx20);

    CmdArgs.push_back("-fdelayed-template-parsing");
  }

  if (Args.hasFlag(options::OPT_fpch_validate_input_files_content,
                   options::OPT_fno_pch_validate_input_files_content, false))
    CmdArgs.push_back("-fvalidate-ast-input-files-content");
  if (Args.hasFlag(options::OPT_fpch_instantiate_templates,
                   options::OPT_fno_pch_instantiate_templates, false))
    CmdArgs.push_back("-fpch-instantiate-templates");
  if (Args.hasFlag(options::OPT_fpch_codegen, options::OPT_fno_pch_codegen,
                   false))
    CmdArgs.push_back("-fmodules-codegen");
  if (Args.hasFlag(options::OPT_fpch_debuginfo, options::OPT_fno_pch_debuginfo,
                   false))
    CmdArgs.push_back("-fmodules-debuginfo");

  ObjCRuntime Runtime = AddObjCRuntimeArgs(Args, Inputs, CmdArgs, rewriteKind);
  RenderObjCOptions(TC, D, RawTriple, Args, Runtime, rewriteKind != RK_None,
                    Input, CmdArgs);

  if (types::isObjC(Input.getType()) &&
      Args.hasFlag(options::OPT_fobjc_encode_cxx_class_template_spec,
                   options::OPT_fno_objc_encode_cxx_class_template_spec,
                   !Runtime.isNeXTFamily()))
    CmdArgs.push_back("-fobjc-encode-cxx-class-template-spec");

  if (Args.hasFlag(options::OPT_fapplication_extension,
                   options::OPT_fno_application_extension, false))
    CmdArgs.push_back("-fapplication-extension");

  // Handle GCC-style exception args.
  bool EH = false;
  if (!C.getDriver().IsCLMode())
    EH = addExceptionArgs(Args, InputType, TC, KernelOrKext, Runtime, CmdArgs);

  // Handle exception personalities
  Arg *A = Args.getLastArg(
      options::OPT_fsjlj_exceptions, options::OPT_fseh_exceptions,
      options::OPT_fdwarf_exceptions, options::OPT_fwasm_exceptions);
  if (A) {
    const Option &Opt = A->getOption();
    if (Opt.matches(options::OPT_fsjlj_exceptions))
      CmdArgs.push_back("-exception-model=sjlj");
    if (Opt.matches(options::OPT_fseh_exceptions))
      CmdArgs.push_back("-exception-model=seh");
    if (Opt.matches(options::OPT_fdwarf_exceptions))
      CmdArgs.push_back("-exception-model=dwarf");
    if (Opt.matches(options::OPT_fwasm_exceptions))
      CmdArgs.push_back("-exception-model=wasm");
  } else {
    switch (TC.GetExceptionModel(Args)) {
    default:
      break;
    case llvm::ExceptionHandling::DwarfCFI:
      CmdArgs.push_back("-exception-model=dwarf");
      break;
    case llvm::ExceptionHandling::SjLj:
      CmdArgs.push_back("-exception-model=sjlj");
      break;
    case llvm::ExceptionHandling::WinEH:
      CmdArgs.push_back("-exception-model=seh");
      break;
    }
  }

  // C++ "sane" operator new.
  Args.addOptOutFlag(CmdArgs, options::OPT_fassume_sane_operator_new,
                     options::OPT_fno_assume_sane_operator_new);

  // -fassume-unique-vtables is on by default.
  Args.addOptOutFlag(CmdArgs, options::OPT_fassume_unique_vtables,
                     options::OPT_fno_assume_unique_vtables);

  // -frelaxed-template-template-args is off by default, as it is a severe
  // breaking change until a corresponding change to template partial ordering
  // is provided.
  Args.addOptInFlag(CmdArgs, options::OPT_frelaxed_template_template_args,
                    options::OPT_fno_relaxed_template_template_args);

  // -fsized-deallocation is off by default, as it is an ABI-breaking change for
  // most platforms.
  Args.addOptInFlag(CmdArgs, options::OPT_fsized_deallocation,
                    options::OPT_fno_sized_deallocation);

  // -faligned-allocation is on by default in C++17 onwards and otherwise off
  // by default.
  if (Arg *A = Args.getLastArg(options::OPT_faligned_allocation,
                               options::OPT_fno_aligned_allocation,
                               options::OPT_faligned_new_EQ)) {
    if (A->getOption().matches(options::OPT_fno_aligned_allocation))
      CmdArgs.push_back("-fno-aligned-allocation");
    else
      CmdArgs.push_back("-faligned-allocation");
  }

  // The default new alignment can be specified using a dedicated option or via
  // a GCC-compatible option that also turns on aligned allocation.
  if (Arg *A = Args.getLastArg(options::OPT_fnew_alignment_EQ,
                               options::OPT_faligned_new_EQ))
    CmdArgs.push_back(
        Args.MakeArgString(Twine("-fnew-alignment=") + A->getValue()));

  // -fconstant-cfstrings is default, and may be subject to argument translation
  // on Darwin.
  if (!Args.hasFlag(options::OPT_fconstant_cfstrings,
                    options::OPT_fno_constant_cfstrings, true) ||
      !Args.hasFlag(options::OPT_mconstant_cfstrings,
                    options::OPT_mno_constant_cfstrings, true))
    CmdArgs.push_back("-fno-constant-cfstrings");

  Args.addOptInFlag(CmdArgs, options::OPT_fpascal_strings,
                    options::OPT_fno_pascal_strings);

  // Honor -fpack-struct= and -fpack-struct, if given. Note that
  // -fno-pack-struct doesn't apply to -fpack-struct=.
  if (Arg *A = Args.getLastArg(options::OPT_fpack_struct_EQ)) {
    std::string PackStructStr = "-fpack-struct=";
    PackStructStr += A->getValue();
    CmdArgs.push_back(Args.MakeArgString(PackStructStr));
  } else if (Args.hasFlag(options::OPT_fpack_struct,
                          options::OPT_fno_pack_struct, false)) {
    CmdArgs.push_back("-fpack-struct=1");
  }

  // Handle -fmax-type-align=N and -fno-type-align
  bool SkipMaxTypeAlign = Args.hasArg(options::OPT_fno_max_type_align);
  if (Arg *A = Args.getLastArg(options::OPT_fmax_type_align_EQ)) {
    if (!SkipMaxTypeAlign) {
      std::string MaxTypeAlignStr = "-fmax-type-align=";
      MaxTypeAlignStr += A->getValue();
      CmdArgs.push_back(Args.MakeArgString(MaxTypeAlignStr));
    }
  } else if (RawTriple.isOSDarwin()) {
    if (!SkipMaxTypeAlign) {
      std::string MaxTypeAlignStr = "-fmax-type-align=16";
      CmdArgs.push_back(Args.MakeArgString(MaxTypeAlignStr));
    }
  }

  if (!Args.hasFlag(options::OPT_Qy, options::OPT_Qn, true))
    CmdArgs.push_back("-Qn");

  // -fno-common is the default, set -fcommon only when that flag is set.
  Args.addOptInFlag(CmdArgs, options::OPT_fcommon, options::OPT_fno_common);

  // -fsigned-bitfields is default, and clang doesn't yet support
  // -funsigned-bitfields.
  if (!Args.hasFlag(options::OPT_fsigned_bitfields,
                    options::OPT_funsigned_bitfields, true))
    D.Diag(diag::warn_drv_clang_unsupported)
        << Args.getLastArg(options::OPT_funsigned_bitfields)->getAsString(Args);

  // -fsigned-bitfields is default, and clang doesn't support -fno-for-scope.
  if (!Args.hasFlag(options::OPT_ffor_scope, options::OPT_fno_for_scope, true))
    D.Diag(diag::err_drv_clang_unsupported)
        << Args.getLastArg(options::OPT_fno_for_scope)->getAsString(Args);

  // -finput_charset=UTF-8 is default. Reject others
  if (Arg *inputCharset = Args.getLastArg(options::OPT_finput_charset_EQ)) {
    StringRef value = inputCharset->getValue();
    if (!value.equals_insensitive("utf-8"))
      D.Diag(diag::err_drv_invalid_value) << inputCharset->getAsString(Args)
                                          << value;
  }

  // -fexec_charset=UTF-8 is default. Reject others
  if (Arg *execCharset = Args.getLastArg(options::OPT_fexec_charset_EQ)) {
    StringRef value = execCharset->getValue();
    if (!value.equals_insensitive("utf-8"))
      D.Diag(diag::err_drv_invalid_value) << execCharset->getAsString(Args)
                                          << value;
  }

  RenderDiagnosticsOptions(D, Args, CmdArgs);

  Args.addOptInFlag(CmdArgs, options::OPT_fasm_blocks,
                    options::OPT_fno_asm_blocks);

  Args.addOptOutFlag(CmdArgs, options::OPT_fgnu_inline_asm,
                     options::OPT_fno_gnu_inline_asm);

  // Enable vectorization per default according to the optimization level
  // selected. For optimization levels that want vectorization we use the alias
  // option to simplify the hasFlag logic.
  bool EnableVec = shouldEnableVectorizerAtOLevel(Args, false);
  OptSpecifier VectorizeAliasOption =
      EnableVec ? options::OPT_O_Group : options::OPT_fvectorize;
  if (Args.hasFlag(options::OPT_fvectorize, VectorizeAliasOption,
                   options::OPT_fno_vectorize, EnableVec))
    CmdArgs.push_back("-vectorize-loops");

  // -fslp-vectorize is enabled based on the optimization level selected.
  bool EnableSLPVec = shouldEnableVectorizerAtOLevel(Args, true);
  OptSpecifier SLPVectAliasOption =
      EnableSLPVec ? options::OPT_O_Group : options::OPT_fslp_vectorize;
  if (Args.hasFlag(options::OPT_fslp_vectorize, SLPVectAliasOption,
                   options::OPT_fno_slp_vectorize, EnableSLPVec))
    CmdArgs.push_back("-vectorize-slp");

  ParseMPreferVectorWidth(D, Args, CmdArgs);

  Args.AddLastArg(CmdArgs, options::OPT_fshow_overloads_EQ);
  Args.AddLastArg(CmdArgs,
                  options::OPT_fsanitize_undefined_strip_path_components_EQ);

  // -fdollars-in-identifiers default varies depending on platform and
  // language; only pass if specified.
  if (Arg *A = Args.getLastArg(options::OPT_fdollars_in_identifiers,
                               options::OPT_fno_dollars_in_identifiers)) {
    if (A->getOption().matches(options::OPT_fdollars_in_identifiers))
      CmdArgs.push_back("-fdollars-in-identifiers");
    else
      CmdArgs.push_back("-fno-dollars-in-identifiers");
  }

  Args.addOptInFlag(CmdArgs, options::OPT_fapple_pragma_pack,
                    options::OPT_fno_apple_pragma_pack);

  // Remarks can be enabled with any of the `-f.*optimization-record.*` flags.
  if (willEmitRemarks(Args) && checkRemarksOptions(D, Args, Triple))
    renderRemarksOptions(Args, CmdArgs, Triple, Input, Output, JA);

  bool RewriteImports = Args.hasFlag(options::OPT_frewrite_imports,
                                     options::OPT_fno_rewrite_imports, false);
  if (RewriteImports)
    CmdArgs.push_back("-frewrite-imports");

  Args.addOptInFlag(CmdArgs, options::OPT_fdirectives_only,
                    options::OPT_fno_directives_only);

  // Enable rewrite includes if the user's asked for it or if we're generating
  // diagnostics.
  // TODO: Once -module-dependency-dir works with -frewrite-includes it'd be
  // nice to enable this when doing a crashdump for modules as well.
  if (Args.hasFlag(options::OPT_frewrite_includes,
                   options::OPT_fno_rewrite_includes, false) ||
      (C.isForDiagnostics() && !HaveModules))
    CmdArgs.push_back("-frewrite-includes");

  // Only allow -traditional or -traditional-cpp outside in preprocessing modes.
  if (Arg *A = Args.getLastArg(options::OPT_traditional,
                               options::OPT_traditional_cpp)) {
    if (isa<PreprocessJobAction>(JA))
      CmdArgs.push_back("-traditional-cpp");
    else
      D.Diag(diag::err_drv_clang_unsupported) << A->getAsString(Args);
  }

  Args.AddLastArg(CmdArgs, options::OPT_dM);
  Args.AddLastArg(CmdArgs, options::OPT_dD);
  Args.AddLastArg(CmdArgs, options::OPT_dI);

  Args.AddLastArg(CmdArgs, options::OPT_fmax_tokens_EQ);

  // Handle serialized diagnostics.
  if (Arg *A = Args.getLastArg(options::OPT__serialize_diags)) {
    CmdArgs.push_back("-serialize-diagnostic-file");
    CmdArgs.push_back(Args.MakeArgString(A->getValue()));
  }

  if (Args.hasArg(options::OPT_fretain_comments_from_system_headers))
    CmdArgs.push_back("-fretain-comments-from-system-headers");

  // Forward -fcomment-block-commands to -cc1.
  Args.AddAllArgs(CmdArgs, options::OPT_fcomment_block_commands);
  // Forward -fparse-all-comments to -cc1.
  Args.AddAllArgs(CmdArgs, options::OPT_fparse_all_comments);

  // Turn -fplugin=name.so into -load name.so
  for (const Arg *A : Args.filtered(options::OPT_fplugin_EQ)) {
    CmdArgs.push_back("-load");
    CmdArgs.push_back(A->getValue());
    A->claim();
  }

  // Turn -fplugin-arg-pluginname-key=value into
  // -plugin-arg-pluginname key=value
  // GCC has an actual plugin_argument struct with key/value pairs that it
  // passes to its plugins, but we don't, so just pass it on as-is.
  //
  // The syntax for -fplugin-arg- is ambiguous if both plugin name and
  // argument key are allowed to contain dashes. GCC therefore only
  // allows dashes in the key. We do the same.
  for (const Arg *A : Args.filtered(options::OPT_fplugin_arg)) {
    auto ArgValue = StringRef(A->getValue());
    auto FirstDashIndex = ArgValue.find('-');
    StringRef PluginName = ArgValue.substr(0, FirstDashIndex);
    StringRef Arg = ArgValue.substr(FirstDashIndex + 1);

    A->claim();
    if (FirstDashIndex == StringRef::npos || Arg.empty()) {
      if (PluginName.empty()) {
        D.Diag(diag::warn_drv_missing_plugin_name) << A->getAsString(Args);
      } else {
        D.Diag(diag::warn_drv_missing_plugin_arg)
            << PluginName << A->getAsString(Args);
      }
      continue;
    }

    CmdArgs.push_back(Args.MakeArgString(Twine("-plugin-arg-") + PluginName));
    CmdArgs.push_back(Args.MakeArgString(Arg));
  }

  // Forward -fpass-plugin=name.so to -cc1.
  for (const Arg *A : Args.filtered(options::OPT_fpass_plugin_EQ)) {
    CmdArgs.push_back(
        Args.MakeArgString(Twine("-fpass-plugin=") + A->getValue()));
    A->claim();
  }

  // Forward --vfsoverlay to -cc1.
  for (const Arg *A : Args.filtered(options::OPT_vfsoverlay)) {
    CmdArgs.push_back("--vfsoverlay");
    CmdArgs.push_back(A->getValue());
    A->claim();
  }

  Args.addOptInFlag(CmdArgs, options::OPT_fsafe_buffer_usage_suggestions,
                    options::OPT_fno_safe_buffer_usage_suggestions);

  // Setup statistics file output.
  SmallString<128> StatsFile = getStatsFileName(Args, Output, Input, D);
  if (!StatsFile.empty()) {
    CmdArgs.push_back(Args.MakeArgString(Twine("-stats-file=") + StatsFile));
    if (D.CCPrintInternalStats)
      CmdArgs.push_back("-stats-file-append");
  }

  // Forward -Xclang arguments to -cc1, and -mllvm arguments to the LLVM option
  // parser.
  for (auto Arg : Args.filtered(options::OPT_Xclang)) {
    Arg->claim();
    // -finclude-default-header flag is for preprocessor,
    // do not pass it to other cc1 commands when save-temps is enabled
    if (C.getDriver().isSaveTempsEnabled() &&
        !isa<PreprocessJobAction>(JA)) {
      if (StringRef(Arg->getValue()) == "-finclude-default-header")
        continue;
    }
    CmdArgs.push_back(Arg->getValue());
  }
  for (const Arg *A : Args.filtered(options::OPT_mllvm)) {
    A->claim();

    // We translate this by hand to the -cc1 argument, since nightly test uses
    // it and developers have been trained to spell it with -mllvm. Both
    // spellings are now deprecated and should be removed.
    if (StringRef(A->getValue(0)) == "-disable-llvm-optzns") {
      CmdArgs.push_back("-disable-llvm-optzns");
    } else {
      A->render(Args, CmdArgs);
    }
  }

  // With -save-temps, we want to save the unoptimized bitcode output from the
  // CompileJobAction, use -disable-llvm-passes to get pristine IR generated
  // by the frontend.
  // When -fembed-bitcode is enabled, optimized bitcode is emitted because it
  // has slightly different breakdown between stages.
  // When generating IR for -fsycl device compilations, optimized bitcode is
  // emitted as we want the -save-temps values to match regular compilation.
  // FIXME: -fembed-bitcode -save-temps will save optimized bitcode instead of
  // pristine IR generated by the frontend. Ideally, a new compile action should
  // be added so both IR can be captured.
  if ((C.getDriver().isSaveTempsEnabled() ||
       JA.isHostOffloading(Action::OFK_OpenMP)) &&
      !(C.getDriver().embedBitcodeInObject() && !IsUsingLTO) &&
      !IsSYCLOffloadDevice && isa<CompileJobAction>(JA))
    CmdArgs.push_back("-disable-llvm-passes");

  Args.AddAllArgs(CmdArgs, options::OPT_undef);

  const char *Exec = D.getClangProgramPath();

  // Optionally embed the -cc1 level arguments into the debug info or a
  // section, for build analysis.
  // Also record command line arguments into the debug info if
  // -grecord-gcc-switches options is set on.
  // By default, -gno-record-gcc-switches is set on and no recording.
  auto GRecordSwitches =
      Args.hasFlag(options::OPT_grecord_command_line,
                   options::OPT_gno_record_command_line, false);
  auto FRecordSwitches =
      Args.hasFlag(options::OPT_frecord_command_line,
                   options::OPT_fno_record_command_line, false);
  if (FRecordSwitches && !Triple.isOSBinFormatELF() &&
      !Triple.isOSBinFormatXCOFF() && !Triple.isOSBinFormatMachO())
    D.Diag(diag::err_drv_unsupported_opt_for_target)
        << Args.getLastArg(options::OPT_frecord_command_line)->getAsString(Args)
        << TripleStr;
  if (TC.UseDwarfDebugFlags() || GRecordSwitches || FRecordSwitches) {
    ArgStringList OriginalArgs;
    for (const auto &Arg : Args)
      Arg->render(Args, OriginalArgs);

    SmallString<256> Flags;
    EscapeSpacesAndBackslashes(Exec, Flags);
    for (const char *OriginalArg : OriginalArgs) {
      SmallString<128> EscapedArg;
      EscapeSpacesAndBackslashes(OriginalArg, EscapedArg);
      Flags += " ";
      Flags += EscapedArg;
    }
    auto FlagsArgString = Args.MakeArgString(Flags);
    if (TC.UseDwarfDebugFlags() || GRecordSwitches) {
      CmdArgs.push_back("-dwarf-debug-flags");
      CmdArgs.push_back(FlagsArgString);
    }
    if (FRecordSwitches) {
      CmdArgs.push_back("-record-command-line");
      CmdArgs.push_back(FlagsArgString);
    }
  }

  // Host-side offloading compilation receives all device-side outputs. Include
  // them in the host compilation depending on the target. If the host inputs
  // are not empty we use the new-driver scheme, otherwise use the old scheme.
  if ((IsCuda || IsHIP) && CudaDeviceInput) {
    CmdArgs.push_back("-fcuda-include-gpubinary");
    CmdArgs.push_back(CudaDeviceInput->getFilename());
  } else if (!HostOffloadingInputs.empty()) {
    if ((IsCuda || IsHIP) && !IsRDCMode) {
      assert(HostOffloadingInputs.size() == 1 && "Only one input expected");
      CmdArgs.push_back("-fcuda-include-gpubinary");
      CmdArgs.push_back(HostOffloadingInputs.front().getFilename());
    } else {
      for (const InputInfo Input : HostOffloadingInputs)
        CmdArgs.push_back(Args.MakeArgString("-fembed-offload-object=" +
                                             TC.getInputFilename(Input)));
    }
  }

  if (IsCuda) {
    if (Args.hasFlag(options::OPT_fcuda_short_ptr,
                     options::OPT_fno_cuda_short_ptr, false))
      CmdArgs.push_back("-fcuda-short-ptr");
  }

  if (IsCuda || IsHIP) {
    // Determine the original source input.
    const Action *SourceAction = &JA;
    while (SourceAction->getKind() != Action::InputClass) {
      assert(!SourceAction->getInputs().empty() && "unexpected root action!");
      SourceAction = SourceAction->getInputs()[0];
    }
    auto CUID = cast<InputAction>(SourceAction)->getId();
    if (!CUID.empty())
      CmdArgs.push_back(Args.MakeArgString(Twine("-cuid=") + Twine(CUID)));

    // -ffast-math turns on -fgpu-approx-transcendentals implicitly, but will
    // be overriden by -fno-gpu-approx-transcendentals.
    bool UseApproxTranscendentals = Args.hasFlag(
        options::OPT_ffast_math, options::OPT_fno_fast_math, false);
    if (Args.hasFlag(options::OPT_fgpu_approx_transcendentals,
                     options::OPT_fno_gpu_approx_transcendentals,
                     UseApproxTranscendentals))
      CmdArgs.push_back("-fgpu-approx-transcendentals");
  } else {
    Args.claimAllArgs(options::OPT_fgpu_approx_transcendentals,
                      options::OPT_fno_gpu_approx_transcendentals);
  }

  if (IsHIP) {
    CmdArgs.push_back("-fcuda-allow-variadic-functions");
    Args.AddLastArg(CmdArgs, options::OPT_fgpu_default_stream_EQ);
  }

  Args.AddLastArg(CmdArgs, options::OPT_foffload_uniform_block,
                  options::OPT_fno_offload_uniform_block);

  Args.AddLastArg(CmdArgs, options::OPT_foffload_implicit_host_device_templates,
                  options::OPT_fno_offload_implicit_host_device_templates);

  if (IsCudaDevice || IsHIPDevice || IsSYCLOffloadDevice) {
    StringRef InlineThresh =
        Args.getLastArgValue(options::OPT_fgpu_inline_threshold_EQ);
    if (!InlineThresh.empty()) {
      std::string ArgStr =
          std::string("-inline-threshold=") + InlineThresh.str();
      CmdArgs.append({"-mllvm", Args.MakeArgStringRef(ArgStr)});
    }
  }

  if (IsHIPDevice)
    Args.addOptOutFlag(CmdArgs,
                       options::OPT_fhip_fp32_correctly_rounded_divide_sqrt,
                       options::OPT_fno_hip_fp32_correctly_rounded_divide_sqrt);

  // OpenMP offloading device jobs take the argument -fopenmp-host-ir-file-path
  // to specify the result of the compile phase on the host, so the meaningful
  // device declarations can be identified. Also, -fopenmp-is-target-device is
  // passed along to tell the frontend that it is generating code for a device,
  // so that only the relevant declarations are emitted.
  if (IsOpenMPDevice) {
    CmdArgs.push_back("-fopenmp-is-target-device");
    if (OpenMPDeviceInput) {
      CmdArgs.push_back("-fopenmp-host-ir-file-path");
      CmdArgs.push_back(Args.MakeArgString(OpenMPDeviceInput->getFilename()));
    }
  }

  if (Triple.isAMDGPU()) {
    handleAMDGPUCodeObjectVersionOptions(D, Args, CmdArgs);

    Args.addOptInFlag(CmdArgs, options::OPT_munsafe_fp_atomics,
                      options::OPT_mno_unsafe_fp_atomics);
    Args.addOptOutFlag(CmdArgs, options::OPT_mamdgpu_ieee,
                       options::OPT_mno_amdgpu_ieee);
  }

  // For all the host OpenMP offloading compile jobs we need to pass the targets
  // information using -fopenmp-targets= option.
  if (JA.isHostOffloading(Action::OFK_OpenMP)) {
    SmallString<128> Targets("-fopenmp-targets=");

    SmallVector<std::string, 4> Triples;
    auto TCRange = C.getOffloadToolChains<Action::OFK_OpenMP>();
    std::transform(TCRange.first, TCRange.second, std::back_inserter(Triples),
                   [](auto TC) { return TC.second->getTripleString(); });
    CmdArgs.push_back(Args.MakeArgString(Targets + llvm::join(Triples, ",")));
  }

  // For all the host SYCL offloading compile jobs we need to pass the targets
  // information using -fsycl-targets= option.
  if (isa<CompileJobAction>(JA) && JA.isHostOffloading(Action::OFK_SYCL)) {
    SmallString<128> TargetInfo("-fsycl-targets=");

    if (Arg *Tgts = Args.getLastArg(options::OPT_fsycl_targets_EQ)) {
      for (unsigned i = 0; i < Tgts->getNumValues(); ++i) {
        if (i)
          TargetInfo += ',';
        // We need to get the string from the triple because it may be not
        // exactly the same as the one we get directly from the arguments.
        llvm::Triple T(Tgts->getValue(i));
        TargetInfo += T.getTriple();
      }
    } else
      // Use the default.
      TargetInfo += C.getDriver().MakeSYCLDeviceTriple().normalize();
    CmdArgs.push_back(Args.MakeArgString(TargetInfo.str()));
  }

  bool VirtualFunctionElimination =
      Args.hasFlag(options::OPT_fvirtual_function_elimination,
                   options::OPT_fno_virtual_function_elimination, false);
  if (VirtualFunctionElimination) {
    // VFE requires full LTO (currently, this might be relaxed to allow ThinLTO
    // in the future).
    if (LTOMode != LTOK_Full)
      D.Diag(diag::err_drv_argument_only_allowed_with)
          << "-fvirtual-function-elimination"
          << "-flto=full";

    CmdArgs.push_back("-fvirtual-function-elimination");
  }

  // VFE requires whole-program-vtables, and enables it by default.
  bool WholeProgramVTables = Args.hasFlag(
      options::OPT_fwhole_program_vtables,
      options::OPT_fno_whole_program_vtables, VirtualFunctionElimination);
  if (VirtualFunctionElimination && !WholeProgramVTables) {
    D.Diag(diag::err_drv_argument_not_allowed_with)
        << "-fno-whole-program-vtables"
        << "-fvirtual-function-elimination";
  }

  if (WholeProgramVTables) {
    // PS4 uses the legacy LTO API, which does not support this feature in
    // ThinLTO mode.
    bool IsPS4 = getToolChain().getTriple().isPS4();

    // Check if we passed LTO options but they were suppressed because this is a
    // device offloading action, or we passed device offload LTO options which
    // were suppressed because this is not the device offload action.
    // Check if we are using PS4 in regular LTO mode.
    // Otherwise, issue an error.
    if ((!IsUsingLTO && !D.isUsingLTO(!IsDeviceOffloadAction)) ||
        (IsPS4 && !UnifiedLTO && (D.getLTOMode() != LTOK_Full)))
      D.Diag(diag::err_drv_argument_only_allowed_with)
          << "-fwhole-program-vtables"
          << ((IsPS4 && !UnifiedLTO) ? "-flto=full" : "-flto");

    // Propagate -fwhole-program-vtables if this is an LTO compile.
    if (IsUsingLTO)
      CmdArgs.push_back("-fwhole-program-vtables");
  }

  bool DefaultsSplitLTOUnit =
      ((WholeProgramVTables || SanitizeArgs.needsLTO()) &&
          (LTOMode == LTOK_Full || TC.canSplitThinLTOUnit())) ||
      (!Triple.isPS4() && UnifiedLTO);
  bool SplitLTOUnit =
      Args.hasFlag(options::OPT_fsplit_lto_unit,
                   options::OPT_fno_split_lto_unit, DefaultsSplitLTOUnit);
  if (SanitizeArgs.needsLTO() && !SplitLTOUnit)
    D.Diag(diag::err_drv_argument_not_allowed_with) << "-fno-split-lto-unit"
                                                    << "-fsanitize=cfi";
  if (SplitLTOUnit)
    CmdArgs.push_back("-fsplit-lto-unit");

  if (Arg *A = Args.getLastArg(options::OPT_ffat_lto_objects,
                               options::OPT_fno_fat_lto_objects)) {
    if (IsUsingLTO && A->getOption().matches(options::OPT_ffat_lto_objects)) {
      assert(LTOMode == LTOK_Full || LTOMode == LTOK_Thin);
      if (!Triple.isOSBinFormatELF()) {
        D.Diag(diag::err_drv_unsupported_opt_for_target)
            << A->getAsString(Args) << TC.getTripleString();
      }
      CmdArgs.push_back(Args.MakeArgString(
          Twine("-flto=") + (LTOMode == LTOK_Thin ? "thin" : "full")));
      CmdArgs.push_back("-flto-unit");
      CmdArgs.push_back("-ffat-lto-objects");
      A->render(Args, CmdArgs);
    }
  }

  if (Arg *A = Args.getLastArg(options::OPT_fglobal_isel,
                               options::OPT_fno_global_isel)) {
    CmdArgs.push_back("-mllvm");
    if (A->getOption().matches(options::OPT_fglobal_isel)) {
      CmdArgs.push_back("-global-isel=1");

      // GISel is on by default on AArch64 -O0, so don't bother adding
      // the fallback remarks for it. Other combinations will add a warning of
      // some kind.
      bool IsArchSupported = Triple.getArch() == llvm::Triple::aarch64;
      bool IsOptLevelSupported = false;

      Arg *A = Args.getLastArg(options::OPT_O_Group);
      if (Triple.getArch() == llvm::Triple::aarch64) {
        if (!A || A->getOption().matches(options::OPT_O0))
          IsOptLevelSupported = true;
      }
      if (!IsArchSupported || !IsOptLevelSupported) {
        CmdArgs.push_back("-mllvm");
        CmdArgs.push_back("-global-isel-abort=2");

        if (!IsArchSupported)
          D.Diag(diag::warn_drv_global_isel_incomplete) << Triple.getArchName();
        else
          D.Diag(diag::warn_drv_global_isel_incomplete_opt);
      }
    } else {
      CmdArgs.push_back("-global-isel=0");
    }
  }

  if (Args.hasArg(options::OPT_forder_file_instrumentation)) {
     CmdArgs.push_back("-forder-file-instrumentation");
     // Enable order file instrumentation when ThinLTO is not on. When ThinLTO is
     // on, we need to pass these flags as linker flags and that will be handled
     // outside of the compiler.
     if (!IsUsingLTO) {
       CmdArgs.push_back("-mllvm");
       CmdArgs.push_back("-enable-order-file-instrumentation");
     }
  }

  if (Arg *A = Args.getLastArg(options::OPT_fforce_enable_int128,
                               options::OPT_fno_force_enable_int128)) {
    if (A->getOption().matches(options::OPT_fforce_enable_int128))
      CmdArgs.push_back("-fforce-enable-int128");
  }

  Args.addOptInFlag(CmdArgs, options::OPT_fkeep_static_consts,
                    options::OPT_fno_keep_static_consts);
  Args.addOptInFlag(CmdArgs, options::OPT_fkeep_persistent_storage_variables,
                    options::OPT_fno_keep_persistent_storage_variables);
  Args.addOptInFlag(CmdArgs, options::OPT_fcomplete_member_pointers,
                    options::OPT_fno_complete_member_pointers);
  Args.addOptOutFlag(CmdArgs, options::OPT_fcxx_static_destructors,
                     options::OPT_fno_cxx_static_destructors);

  addMachineOutlinerArgs(D, Args, CmdArgs, Triple, /*IsLTO=*/false);

  addOutlineAtomicsArgs(D, getToolChain(), Args, CmdArgs, Triple);

  if (Triple.isAArch64() &&
      (Args.hasArg(options::OPT_mno_fmv) ||
       (Triple.isAndroid() && Triple.isAndroidVersionLT(23)) ||
       getToolChain().GetRuntimeLibType(Args) != ToolChain::RLT_CompilerRT)) {
    // Disable Function Multiversioning on AArch64 target.
    CmdArgs.push_back("-target-feature");
    CmdArgs.push_back("-fmv");
  }

  if (Args.hasFlag(options::OPT_faddrsig, options::OPT_fno_addrsig,
                   (TC.getTriple().isOSBinFormatELF() ||
                    TC.getTriple().isOSBinFormatCOFF()) &&
                       !TC.getTriple().isPS4() && !TC.getTriple().isVE() &&
                       !TC.getTriple().isOSNetBSD() &&
                       !Distro(D.getVFS(), TC.getTriple()).IsGentoo() &&
                       !TC.getTriple().isAndroid() && TC.useIntegratedAs()))
    CmdArgs.push_back("-faddrsig");

  if ((Triple.isOSBinFormatELF() || Triple.isOSBinFormatMachO()) &&
      (EH || UnwindTables || AsyncUnwindTables ||
       DebugInfoKind != llvm::codegenoptions::NoDebugInfo))
    CmdArgs.push_back("-D__GCC_HAVE_DWARF2_CFI_ASM=1");

  if (Arg *A = Args.getLastArg(options::OPT_fsymbol_partition_EQ)) {
    std::string Str = A->getAsString(Args);
    if (!TC.getTriple().isOSBinFormatELF())
      D.Diag(diag::err_drv_unsupported_opt_for_target)
          << Str << TC.getTripleString();
    CmdArgs.push_back(Args.MakeArgString(Str));
  }

  // Add the "-o out -x type src.c" flags last. This is done primarily to make
  // the -cc1 command easier to edit when reproducing compiler crashes.
  if (Output.getType() == types::TY_Dependencies) {
    // Handled with other dependency code.
  } else if (Output.isFilename()) {
    if (Output.getType() == clang::driver::types::TY_IFS_CPP ||
        Output.getType() == clang::driver::types::TY_IFS) {
      SmallString<128> OutputFilename(Output.getFilename());
      llvm::sys::path::replace_extension(OutputFilename, "ifs");
      CmdArgs.push_back("-o");
      CmdArgs.push_back(Args.MakeArgString(OutputFilename));
    } else {
      CmdArgs.push_back("-o");
      CmdArgs.push_back(Output.getFilename());
    }
  } else {
    assert(Output.isNothing() && "Invalid output.");
  }

  addDashXForInput(Args, Input, CmdArgs);

  ArrayRef<InputInfo> FrontendInputs = Input;
  if (IsExtractAPI)
    FrontendInputs = ExtractAPIInputs;
  else if (Input.isNothing())
    FrontendInputs = {};

  for (const InputInfo &Input : FrontendInputs) {
    if (Input.isFilename())
      CmdArgs.push_back(Input.getFilename());
    else
      Input.getInputArg().renderAsInput(Args, CmdArgs);
  }

  if (D.CC1Main && !D.CCGenDiagnostics) {
    // Invoke the CC1 directly in this process
    C.addCommand(std::make_unique<CC1Command>(
        JA, *this, ResponseFileSupport::AtFileUTF8(), Exec, CmdArgs, Inputs,
        Output, D.getPrependArg()));
  } else {
    C.addCommand(std::make_unique<Command>(
        JA, *this, ResponseFileSupport::AtFileUTF8(), Exec, CmdArgs, Inputs,
        Output, D.getPrependArg()));
  }

  // Make the compile command echo its inputs for /showFilenames.
  if (Output.getType() == types::TY_Object &&
      Args.hasFlag(options::OPT__SLASH_showFilenames,
                   options::OPT__SLASH_showFilenames_, false)) {
    C.getJobs().getJobs().back()->PrintInputFilenames = true;
  }

  if (Arg *A = Args.getLastArg(options::OPT_pg))
    if (FPKeepKind == CodeGenOptions::FramePointerKind::None &&
        !Args.hasArg(options::OPT_mfentry))
      D.Diag(diag::err_drv_argument_not_allowed_with) << "-fomit-frame-pointer"
                                                      << A->getAsString(Args);

  // Claim some arguments which clang supports automatically.

  // -fpch-preprocess is used with gcc to add a special marker in the output to
  // include the PCH file.
  Args.ClaimAllArgs(options::OPT_fpch_preprocess);

  // Claim some arguments which clang doesn't support, but we don't
  // care to warn the user about.
  Args.ClaimAllArgs(options::OPT_clang_ignored_f_Group);
  Args.ClaimAllArgs(options::OPT_clang_ignored_m_Group);

  // Disable warnings for clang -E -emit-llvm foo.c
  Args.ClaimAllArgs(options::OPT_emit_llvm);
}

Clang::Clang(const ToolChain &TC, bool HasIntegratedBackend)
    // CAUTION! The first constructor argument ("clang") is not arbitrary,
    // as it is for other tools. Some operations on a Tool actually test
    // whether that tool is Clang based on the Tool's Name as a string.
    : Tool("clang", "clang frontend", TC), HasBackend(HasIntegratedBackend) {}

Clang::~Clang() {}

/// Add options related to the Objective-C runtime/ABI.
///
/// Returns true if the runtime is non-fragile.
ObjCRuntime Clang::AddObjCRuntimeArgs(const ArgList &args,
                                      const InputInfoList &inputs,
                                      ArgStringList &cmdArgs,
                                      RewriteKind rewriteKind) const {
  // Look for the controlling runtime option.
  Arg *runtimeArg =
      args.getLastArg(options::OPT_fnext_runtime, options::OPT_fgnu_runtime,
                      options::OPT_fobjc_runtime_EQ);

  // Just forward -fobjc-runtime= to the frontend.  This supercedes
  // options about fragility.
  if (runtimeArg &&
      runtimeArg->getOption().matches(options::OPT_fobjc_runtime_EQ)) {
    ObjCRuntime runtime;
    StringRef value = runtimeArg->getValue();
    if (runtime.tryParse(value)) {
      getToolChain().getDriver().Diag(diag::err_drv_unknown_objc_runtime)
          << value;
    }
    if ((runtime.getKind() == ObjCRuntime::GNUstep) &&
        (runtime.getVersion() >= VersionTuple(2, 0)))
      if (!getToolChain().getTriple().isOSBinFormatELF() &&
          !getToolChain().getTriple().isOSBinFormatCOFF()) {
        getToolChain().getDriver().Diag(
            diag::err_drv_gnustep_objc_runtime_incompatible_binary)
          << runtime.getVersion().getMajor();
      }

    runtimeArg->render(args, cmdArgs);
    return runtime;
  }

  // Otherwise, we'll need the ABI "version".  Version numbers are
  // slightly confusing for historical reasons:
  //   1 - Traditional "fragile" ABI
  //   2 - Non-fragile ABI, version 1
  //   3 - Non-fragile ABI, version 2
  unsigned objcABIVersion = 1;
  // If -fobjc-abi-version= is present, use that to set the version.
  if (Arg *abiArg = args.getLastArg(options::OPT_fobjc_abi_version_EQ)) {
    StringRef value = abiArg->getValue();
    if (value == "1")
      objcABIVersion = 1;
    else if (value == "2")
      objcABIVersion = 2;
    else if (value == "3")
      objcABIVersion = 3;
    else
      getToolChain().getDriver().Diag(diag::err_drv_clang_unsupported) << value;
  } else {
    // Otherwise, determine if we are using the non-fragile ABI.
    bool nonFragileABIIsDefault =
        (rewriteKind == RK_NonFragile ||
         (rewriteKind == RK_None &&
          getToolChain().IsObjCNonFragileABIDefault()));
    if (args.hasFlag(options::OPT_fobjc_nonfragile_abi,
                     options::OPT_fno_objc_nonfragile_abi,
                     nonFragileABIIsDefault)) {
// Determine the non-fragile ABI version to use.
#ifdef DISABLE_DEFAULT_NONFRAGILEABI_TWO
      unsigned nonFragileABIVersion = 1;
#else
      unsigned nonFragileABIVersion = 2;
#endif

      if (Arg *abiArg =
              args.getLastArg(options::OPT_fobjc_nonfragile_abi_version_EQ)) {
        StringRef value = abiArg->getValue();
        if (value == "1")
          nonFragileABIVersion = 1;
        else if (value == "2")
          nonFragileABIVersion = 2;
        else
          getToolChain().getDriver().Diag(diag::err_drv_clang_unsupported)
              << value;
      }

      objcABIVersion = 1 + nonFragileABIVersion;
    } else {
      objcABIVersion = 1;
    }
  }

  // We don't actually care about the ABI version other than whether
  // it's non-fragile.
  bool isNonFragile = objcABIVersion != 1;

  // If we have no runtime argument, ask the toolchain for its default runtime.
  // However, the rewriter only really supports the Mac runtime, so assume that.
  ObjCRuntime runtime;
  if (!runtimeArg) {
    switch (rewriteKind) {
    case RK_None:
      runtime = getToolChain().getDefaultObjCRuntime(isNonFragile);
      break;
    case RK_Fragile:
      runtime = ObjCRuntime(ObjCRuntime::FragileMacOSX, VersionTuple());
      break;
    case RK_NonFragile:
      runtime = ObjCRuntime(ObjCRuntime::MacOSX, VersionTuple());
      break;
    }

    // -fnext-runtime
  } else if (runtimeArg->getOption().matches(options::OPT_fnext_runtime)) {
    // On Darwin, make this use the default behavior for the toolchain.
    if (getToolChain().getTriple().isOSDarwin()) {
      runtime = getToolChain().getDefaultObjCRuntime(isNonFragile);

      // Otherwise, build for a generic macosx port.
    } else {
      runtime = ObjCRuntime(ObjCRuntime::MacOSX, VersionTuple());
    }

    // -fgnu-runtime
  } else {
    assert(runtimeArg->getOption().matches(options::OPT_fgnu_runtime));
    // Legacy behaviour is to target the gnustep runtime if we are in
    // non-fragile mode or the GCC runtime in fragile mode.
    if (isNonFragile)
      runtime = ObjCRuntime(ObjCRuntime::GNUstep, VersionTuple(2, 0));
    else
      runtime = ObjCRuntime(ObjCRuntime::GCC, VersionTuple());
  }

  if (llvm::any_of(inputs, [](const InputInfo &input) {
        return types::isObjC(input.getType());
      }))
    cmdArgs.push_back(
        args.MakeArgString("-fobjc-runtime=" + runtime.getAsString()));
  return runtime;
}

static bool maybeConsumeDash(const std::string &EH, size_t &I) {
  bool HaveDash = (I + 1 < EH.size() && EH[I + 1] == '-');
  I += HaveDash;
  return !HaveDash;
}

namespace {
struct EHFlags {
  bool Synch = false;
  bool Asynch = false;
  bool NoUnwindC = false;
};
} // end anonymous namespace

/// /EH controls whether to run destructor cleanups when exceptions are
/// thrown.  There are three modifiers:
/// - s: Cleanup after "synchronous" exceptions, aka C++ exceptions.
/// - a: Cleanup after "asynchronous" exceptions, aka structured exceptions.
///      The 'a' modifier is unimplemented and fundamentally hard in LLVM IR.
/// - c: Assume that extern "C" functions are implicitly nounwind.
/// The default is /EHs-c-, meaning cleanups are disabled.
static EHFlags parseClangCLEHFlags(const Driver &D, const ArgList &Args) {
  EHFlags EH;

  std::vector<std::string> EHArgs =
      Args.getAllArgValues(options::OPT__SLASH_EH);
  for (auto EHVal : EHArgs) {
    for (size_t I = 0, E = EHVal.size(); I != E; ++I) {
      switch (EHVal[I]) {
      case 'a':
        EH.Asynch = maybeConsumeDash(EHVal, I);
        if (EH.Asynch)
          EH.Synch = false;
        continue;
      case 'c':
        EH.NoUnwindC = maybeConsumeDash(EHVal, I);
        continue;
      case 's':
        EH.Synch = maybeConsumeDash(EHVal, I);
        if (EH.Synch)
          EH.Asynch = false;
        continue;
      default:
        break;
      }
      D.Diag(clang::diag::err_drv_invalid_value) << "/EH" << EHVal;
      break;
    }
  }
  // The /GX, /GX- flags are only processed if there are not /EH flags.
  // The default is that /GX is not specified.
  if (EHArgs.empty() &&
      Args.hasFlag(options::OPT__SLASH_GX, options::OPT__SLASH_GX_,
                   /*Default=*/false)) {
    EH.Synch = true;
    EH.NoUnwindC = true;
  }

  if (Args.hasArg(options::OPT__SLASH_kernel)) {
    EH.Synch = false;
    EH.NoUnwindC = false;
    EH.Asynch = false;
  }

  return EH;
}

void Clang::AddClangCLArgs(const ArgList &Args, types::ID InputType,
                           ArgStringList &CmdArgs) const {
  bool isNVPTX = getToolChain().getTriple().isNVPTX();

  ProcessVSRuntimeLibrary(Args, CmdArgs, getToolChain());

  if (Arg *ShowIncludes =
          Args.getLastArg(options::OPT__SLASH_showIncludes,
                          options::OPT__SLASH_showIncludes_user)) {
    CmdArgs.push_back("--show-includes");
    if (ShowIncludes->getOption().matches(options::OPT__SLASH_showIncludes))
      CmdArgs.push_back("-sys-header-deps");
  }

  // This controls whether or not we emit RTTI data for polymorphic types.
  if (Args.hasFlag(options::OPT__SLASH_GR_, options::OPT__SLASH_GR,
                   /*Default=*/false))
    CmdArgs.push_back("-fno-rtti-data");

  // This controls whether or not we emit stack-protector instrumentation.
  // In MSVC, Buffer Security Check (/GS) is on by default.
  if (!isNVPTX && Args.hasFlag(options::OPT__SLASH_GS, options::OPT__SLASH_GS_,
                               /*Default=*/true)) {
    CmdArgs.push_back("-stack-protector");
    CmdArgs.push_back(Args.MakeArgString(Twine(LangOptions::SSPStrong)));
  }

  const Driver &D = getToolChain().getDriver();

  EHFlags EH = parseClangCLEHFlags(D, Args);
  if (!isNVPTX && (EH.Synch || EH.Asynch)) {
    if (types::isCXX(InputType))
      CmdArgs.push_back("-fcxx-exceptions");
    CmdArgs.push_back("-fexceptions");
    if (EH.Asynch)
      CmdArgs.push_back("-fasync-exceptions");
  }
  if (types::isCXX(InputType) && EH.Synch && EH.NoUnwindC)
    CmdArgs.push_back("-fexternc-nounwind");

  // /EP should expand to -E -P.
  if (Args.hasArg(options::OPT__SLASH_EP)) {
    CmdArgs.push_back("-E");
    CmdArgs.push_back("-P");
  }

 if (Args.hasFlag(options::OPT__SLASH_Zc_dllexportInlines_,
                  options::OPT__SLASH_Zc_dllexportInlines,
                  false)) {
  CmdArgs.push_back("-fno-dllexport-inlines");
 }

 if (Args.hasFlag(options::OPT__SLASH_Zc_wchar_t_,
                  options::OPT__SLASH_Zc_wchar_t, false)) {
   CmdArgs.push_back("-fno-wchar");
 }

 if (Args.hasArg(options::OPT__SLASH_kernel)) {
   llvm::Triple::ArchType Arch = getToolChain().getArch();
   std::vector<std::string> Values =
       Args.getAllArgValues(options::OPT__SLASH_arch);
   if (!Values.empty()) {
     llvm::SmallSet<std::string, 4> SupportedArches;
     if (Arch == llvm::Triple::x86)
       SupportedArches.insert("IA32");

     for (auto &V : Values)
       if (!SupportedArches.contains(V))
         D.Diag(diag::err_drv_argument_not_allowed_with)
             << std::string("/arch:").append(V) << "/kernel";
   }

   CmdArgs.push_back("-fno-rtti");
   if (Args.hasFlag(options::OPT__SLASH_GR, options::OPT__SLASH_GR_, false))
     D.Diag(diag::err_drv_argument_not_allowed_with) << "/GR"
                                                     << "/kernel";
 }

  Arg *MostGeneralArg = Args.getLastArg(options::OPT__SLASH_vmg);
  Arg *BestCaseArg = Args.getLastArg(options::OPT__SLASH_vmb);
  if (MostGeneralArg && BestCaseArg)
    D.Diag(clang::diag::err_drv_argument_not_allowed_with)
        << MostGeneralArg->getAsString(Args) << BestCaseArg->getAsString(Args);

  if (MostGeneralArg) {
    Arg *SingleArg = Args.getLastArg(options::OPT__SLASH_vms);
    Arg *MultipleArg = Args.getLastArg(options::OPT__SLASH_vmm);
    Arg *VirtualArg = Args.getLastArg(options::OPT__SLASH_vmv);

    Arg *FirstConflict = SingleArg ? SingleArg : MultipleArg;
    Arg *SecondConflict = VirtualArg ? VirtualArg : MultipleArg;
    if (FirstConflict && SecondConflict && FirstConflict != SecondConflict)
      D.Diag(clang::diag::err_drv_argument_not_allowed_with)
          << FirstConflict->getAsString(Args)
          << SecondConflict->getAsString(Args);

    if (SingleArg)
      CmdArgs.push_back("-fms-memptr-rep=single");
    else if (MultipleArg)
      CmdArgs.push_back("-fms-memptr-rep=multiple");
    else
      CmdArgs.push_back("-fms-memptr-rep=virtual");
  }

  if (Args.hasArg(options::OPT_regcall4))
    CmdArgs.push_back("-regcall4");

  // Parse the default calling convention options.
  if (Arg *CCArg =
          Args.getLastArg(options::OPT__SLASH_Gd, options::OPT__SLASH_Gr,
                          options::OPT__SLASH_Gz, options::OPT__SLASH_Gv,
                          options::OPT__SLASH_Gregcall)) {
    unsigned DCCOptId = CCArg->getOption().getID();
    const char *DCCFlag = nullptr;
    bool ArchSupported = !isNVPTX;
    llvm::Triple::ArchType Arch = getToolChain().getArch();
    switch (DCCOptId) {
    case options::OPT__SLASH_Gd:
      DCCFlag = "-fdefault-calling-conv=cdecl";
      break;
    case options::OPT__SLASH_Gr:
      ArchSupported = Arch == llvm::Triple::x86;
      DCCFlag = "-fdefault-calling-conv=fastcall";
      break;
    case options::OPT__SLASH_Gz:
      ArchSupported = Arch == llvm::Triple::x86;
      DCCFlag = "-fdefault-calling-conv=stdcall";
      break;
    case options::OPT__SLASH_Gv:
      ArchSupported = Arch == llvm::Triple::x86 || Arch == llvm::Triple::x86_64;
      DCCFlag = "-fdefault-calling-conv=vectorcall";
      break;
    case options::OPT__SLASH_Gregcall:
      ArchSupported = Arch == llvm::Triple::x86 || Arch == llvm::Triple::x86_64;
      DCCFlag = "-fdefault-calling-conv=regcall";
      break;
    }

    // MSVC doesn't warn if /Gr or /Gz is used on x64, so we don't either.
    if (ArchSupported && DCCFlag)
      CmdArgs.push_back(DCCFlag);
  }

  if (Args.hasArg(options::OPT__SLASH_Gregcall4))
    CmdArgs.push_back("-regcall4");

  Args.AddLastArg(CmdArgs, options::OPT_vtordisp_mode_EQ);

  if (!Args.hasArg(options::OPT_fdiagnostics_format_EQ)) {
    CmdArgs.push_back("-fdiagnostics-format");
    CmdArgs.push_back("msvc");
  }

  if (Args.hasArg(options::OPT__SLASH_kernel))
    CmdArgs.push_back("-fms-kernel");

  for (const Arg *A : Args.filtered(options::OPT__SLASH_guard)) {
    StringRef GuardArgs = A->getValue();
    // The only valid options are "cf", "cf,nochecks", "cf-", "ehcont" and
    // "ehcont-".
    if (GuardArgs.equals_insensitive("cf")) {
      // Emit CFG instrumentation and the table of address-taken functions.
      CmdArgs.push_back("-cfguard");
    } else if (GuardArgs.equals_insensitive("cf,nochecks")) {
      // Emit only the table of address-taken functions.
      CmdArgs.push_back("-cfguard-no-checks");
    } else if (GuardArgs.equals_insensitive("ehcont")) {
      // Emit EH continuation table.
      CmdArgs.push_back("-ehcontguard");
    } else if (GuardArgs.equals_insensitive("cf-") ||
               GuardArgs.equals_insensitive("ehcont-")) {
      // Do nothing, but we might want to emit a security warning in future.
    } else {
      D.Diag(diag::err_drv_invalid_value) << A->getSpelling() << GuardArgs;
    }
    A->claim();
  }
}

const char *Clang::getBaseInputName(const ArgList &Args,
                                    const InputInfo &Input) {
  return Args.MakeArgString(llvm::sys::path::filename(Input.getBaseInput()));
}

const char *Clang::getBaseInputStem(const ArgList &Args,
                                    const InputInfoList &Inputs) {
  const char *Str = getBaseInputName(Args, Inputs[0]);

  if (const char *End = strrchr(Str, '.'))
    return Args.MakeArgString(std::string(Str, End));

  return Str;
}

const char *Clang::getDependencyFileName(const ArgList &Args,
                                         const InputInfoList &Inputs) {
  // FIXME: Think about this more.

  if (Arg *OutputOpt =
          Args.getLastArg(options::OPT_o, options::OPT__SLASH_Fo)) {
    SmallString<128> OutputArgument(OutputOpt->getValue());
    if (llvm::sys::path::is_separator(OutputArgument.back()))
      // If the argument is a directory, output to BaseName in that dir.
      llvm::sys::path::append(OutputArgument, getBaseInputStem(Args, Inputs));
    llvm::sys::path::replace_extension(OutputArgument, llvm::Twine('d'));
    return Args.MakeArgString(OutputArgument);
  }

  return Args.MakeArgString(Twine(getBaseInputStem(Args, Inputs)) + ".d");
}

// Begin ClangAs

void ClangAs::AddMIPSTargetArgs(const ArgList &Args,
                                ArgStringList &CmdArgs) const {
  StringRef CPUName;
  StringRef ABIName;
  const llvm::Triple &Triple = getToolChain().getTriple();
  mips::getMipsCPUAndABI(Args, Triple, CPUName, ABIName);

  CmdArgs.push_back("-target-abi");
  CmdArgs.push_back(ABIName.data());
}

void ClangAs::AddX86TargetArgs(const ArgList &Args,
                               ArgStringList &CmdArgs) const {
  addX86AlignBranchArgs(getToolChain().getDriver(), Args, CmdArgs,
                        /*IsLTO=*/false);

  if (Arg *A = Args.getLastArg(options::OPT_masm_EQ)) {
    StringRef Value = A->getValue();
    if (Value == "intel" || Value == "att") {
      CmdArgs.push_back("-mllvm");
      CmdArgs.push_back(Args.MakeArgString("-x86-asm-syntax=" + Value));
    } else {
      getToolChain().getDriver().Diag(diag::err_drv_unsupported_option_argument)
          << A->getSpelling() << Value;
    }
  }
}

void ClangAs::AddLoongArchTargetArgs(const ArgList &Args,
                                     ArgStringList &CmdArgs) const {
  CmdArgs.push_back("-target-abi");
  CmdArgs.push_back(loongarch::getLoongArchABI(getToolChain().getDriver(), Args,
                                               getToolChain().getTriple())
                        .data());
}

void ClangAs::AddRISCVTargetArgs(const ArgList &Args,
                               ArgStringList &CmdArgs) const {
  const llvm::Triple &Triple = getToolChain().getTriple();
  StringRef ABIName = riscv::getRISCVABI(Args, Triple);

  CmdArgs.push_back("-target-abi");
  CmdArgs.push_back(ABIName.data());

  if (Args.hasFlag(options::OPT_mdefault_build_attributes,
                   options::OPT_mno_default_build_attributes, true)) {
      CmdArgs.push_back("-mllvm");
      CmdArgs.push_back("-riscv-add-build-attributes");
  }
}

void ClangAs::ConstructJob(Compilation &C, const JobAction &JA,
                           const InputInfo &Output, const InputInfoList &Inputs,
                           const ArgList &Args,
                           const char *LinkingOutput) const {
  ArgStringList CmdArgs;

  assert(Inputs.size() == 1 && "Unexpected number of inputs.");
  const InputInfo &Input = Inputs[0];

  const llvm::Triple &Triple = getToolChain().getEffectiveTriple();
  const std::string &TripleStr = Triple.getTriple();
  const auto &D = getToolChain().getDriver();

  // Don't warn about "clang -w -c foo.s"
  Args.ClaimAllArgs(options::OPT_w);
  // and "clang -emit-llvm -c foo.s"
  Args.ClaimAllArgs(options::OPT_emit_llvm);

  claimNoWarnArgs(Args);

  // Invoke ourselves in -cc1as mode.
  //
  // FIXME: Implement custom jobs for internal actions.
  CmdArgs.push_back("-cc1as");

  // Add the "effective" target triple.
  CmdArgs.push_back("-triple");
  CmdArgs.push_back(Args.MakeArgString(TripleStr));

  getToolChain().addClangCC1ASTargetOptions(Args, CmdArgs);

  // Set the output mode, we currently only expect to be used as a real
  // assembler.
  CmdArgs.push_back("-filetype");
  CmdArgs.push_back("obj");

  // Set the main file name, so that debug info works even with
  // -save-temps or preprocessed assembly.
  CmdArgs.push_back("-main-file-name");
  CmdArgs.push_back(Clang::getBaseInputName(Args, Input));

  // Add the target cpu
  std::string CPU = getCPUName(D, Args, Triple, /*FromAs*/ true);
  if (!CPU.empty()) {
    CmdArgs.push_back("-target-cpu");
    CmdArgs.push_back(Args.MakeArgString(CPU));
  }

  // Add the target features
  getTargetFeatures(D, Triple, Args, CmdArgs, true);

  // Ignore explicit -force_cpusubtype_ALL option.
  (void)Args.hasArg(options::OPT_force__cpusubtype__ALL);

  // Pass along any -I options so we get proper .include search paths.
  Args.AddAllArgs(CmdArgs, options::OPT_I_Group);

  // Determine the original source input.
  auto FindSource = [](const Action *S) -> const Action * {
    while (S->getKind() != Action::InputClass) {
      assert(!S->getInputs().empty() && "unexpected root action!");
      S = S->getInputs()[0];
    }
    return S;
  };
  const Action *SourceAction = FindSource(&JA);

  // Forward -g and handle debug info related flags, assuming we are dealing
  // with an actual assembly file.
  bool WantDebug = false;
  Args.ClaimAllArgs(options::OPT_g_Group);
  if (Arg *A = Args.getLastArg(options::OPT_g_Group))
    WantDebug = !A->getOption().matches(options::OPT_g0) &&
                !A->getOption().matches(options::OPT_ggdb0);

  llvm::codegenoptions::DebugInfoKind DebugInfoKind =
      llvm::codegenoptions::NoDebugInfo;

  // Add the -fdebug-compilation-dir flag if needed.
  const char *DebugCompilationDir =
      addDebugCompDirArg(Args, CmdArgs, C.getDriver().getVFS());

  if (SourceAction->getType() == types::TY_Asm ||
      SourceAction->getType() == types::TY_PP_Asm) {
    // You might think that it would be ok to set DebugInfoKind outside of
    // the guard for source type, however there is a test which asserts
    // that some assembler invocation receives no -debug-info-kind,
    // and it's not clear whether that test is just overly restrictive.
    DebugInfoKind = (WantDebug ? llvm::codegenoptions::DebugInfoConstructor
                               : llvm::codegenoptions::NoDebugInfo);

    addDebugPrefixMapArg(getToolChain().getDriver(), getToolChain(), Args,
                         CmdArgs);

    // Set the AT_producer to the clang version when using the integrated
    // assembler on assembly source files.
    CmdArgs.push_back("-dwarf-debug-producer");
    CmdArgs.push_back(Args.MakeArgString(getClangFullVersion()));

    // And pass along -I options
    Args.AddAllArgs(CmdArgs, options::OPT_I);
  }
  const unsigned DwarfVersion = getDwarfVersion(getToolChain(), Args);
  RenderDebugEnablingArgs(Args, CmdArgs, DebugInfoKind, DwarfVersion,
                          llvm::DebuggerKind::Default);
  renderDwarfFormat(D, Triple, Args, CmdArgs, DwarfVersion);
  RenderDebugInfoCompressionArgs(Args, CmdArgs, D, getToolChain());

  // Handle -fPIC et al -- the relocation-model affects the assembler
  // for some targets.
  llvm::Reloc::Model RelocationModel;
  unsigned PICLevel;
  bool IsPIE;
  std::tie(RelocationModel, PICLevel, IsPIE) =
      ParsePICArgs(getToolChain(), Args);

  const char *RMName = RelocationModelName(RelocationModel);
  if (RMName) {
    CmdArgs.push_back("-mrelocation-model");
    CmdArgs.push_back(RMName);
  }

  // Optionally embed the -cc1as level arguments into the debug info, for build
  // analysis.
  if (getToolChain().UseDwarfDebugFlags()) {
    ArgStringList OriginalArgs;
    for (const auto &Arg : Args)
      Arg->render(Args, OriginalArgs);

    SmallString<256> Flags;
    const char *Exec = getToolChain().getDriver().getClangProgramPath();
    EscapeSpacesAndBackslashes(Exec, Flags);
    for (const char *OriginalArg : OriginalArgs) {
      SmallString<128> EscapedArg;
      EscapeSpacesAndBackslashes(OriginalArg, EscapedArg);
      Flags += " ";
      Flags += EscapedArg;
    }
    CmdArgs.push_back("-dwarf-debug-flags");
    CmdArgs.push_back(Args.MakeArgString(Flags));
  }

  // FIXME: Add -static support, once we have it.

  // Add target specific flags.
  switch (getToolChain().getArch()) {
  default:
    break;

  case llvm::Triple::mips:
  case llvm::Triple::mipsel:
  case llvm::Triple::mips64:
  case llvm::Triple::mips64el:
    AddMIPSTargetArgs(Args, CmdArgs);
    break;

  case llvm::Triple::x86:
  case llvm::Triple::x86_64:
    AddX86TargetArgs(Args, CmdArgs);
    break;

  case llvm::Triple::arm:
  case llvm::Triple::armeb:
  case llvm::Triple::thumb:
  case llvm::Triple::thumbeb:
    // This isn't in AddARMTargetArgs because we want to do this for assembly
    // only, not C/C++.
    if (Args.hasFlag(options::OPT_mdefault_build_attributes,
                     options::OPT_mno_default_build_attributes, true)) {
        CmdArgs.push_back("-mllvm");
        CmdArgs.push_back("-arm-add-build-attributes");
    }
    break;

  case llvm::Triple::aarch64:
  case llvm::Triple::aarch64_32:
  case llvm::Triple::aarch64_be:
    if (Args.hasArg(options::OPT_mmark_bti_property)) {
      CmdArgs.push_back("-mllvm");
      CmdArgs.push_back("-aarch64-mark-bti-property");
    }
    break;

  case llvm::Triple::loongarch32:
  case llvm::Triple::loongarch64:
    AddLoongArchTargetArgs(Args, CmdArgs);
    break;

  case llvm::Triple::riscv32:
  case llvm::Triple::riscv64:
    AddRISCVTargetArgs(Args, CmdArgs);
    break;
  }

  // Consume all the warning flags. Usually this would be handled more
  // gracefully by -cc1 (warning about unknown warning flags, etc) but -cc1as
  // doesn't handle that so rather than warning about unused flags that are
  // actually used, we'll lie by omission instead.
  // FIXME: Stop lying and consume only the appropriate driver flags
  Args.ClaimAllArgs(options::OPT_W_Group);

  CollectArgsForIntegratedAssembler(C, Args, CmdArgs,
                                    getToolChain().getDriver());

  Args.AddAllArgs(CmdArgs, options::OPT_mllvm);

  if (DebugInfoKind > llvm::codegenoptions::NoDebugInfo && Output.isFilename())
    addDebugObjectName(Args, CmdArgs, DebugCompilationDir,
                       Output.getFilename());

  // Fixup any previous commands that use -object-file-name because when we
  // generated them, the final .obj name wasn't yet known.
  for (Command &J : C.getJobs()) {
    if (SourceAction != FindSource(&J.getSource()))
      continue;
    auto &JArgs = J.getArguments();
    for (unsigned I = 0; I < JArgs.size(); ++I) {
      if (StringRef(JArgs[I]).starts_with("-object-file-name=") &&
          Output.isFilename()) {
       ArgStringList NewArgs(JArgs.begin(), JArgs.begin() + I);
       addDebugObjectName(Args, NewArgs, DebugCompilationDir,
                          Output.getFilename());
       NewArgs.append(JArgs.begin() + I + 1, JArgs.end());
       J.replaceArguments(NewArgs);
       break;
      }
    }
  }

  assert(Output.isFilename() && "Unexpected lipo output.");
  CmdArgs.push_back("-o");
  CmdArgs.push_back(Output.getFilename());

  const llvm::Triple &T = getToolChain().getTriple();
  Arg *A;
  if (getDebugFissionKind(D, Args, A) == DwarfFissionKind::Split &&
      T.isOSBinFormatELF()) {
    CmdArgs.push_back("-split-dwarf-output");
    CmdArgs.push_back(SplitDebugName(JA, Args, Input, Output));
  }

  if (Triple.isAMDGPU())
    handleAMDGPUCodeObjectVersionOptions(D, Args, CmdArgs, /*IsCC1As=*/true);

  assert(Input.isFilename() && "Invalid input.");
  CmdArgs.push_back(Input.getFilename());

  const char *Exec = getToolChain().getDriver().getClangProgramPath();
  if (D.CC1Main && !D.CCGenDiagnostics) {
    // Invoke cc1as directly in this process.
    C.addCommand(std::make_unique<CC1Command>(
        JA, *this, ResponseFileSupport::AtFileUTF8(), Exec, CmdArgs, Inputs,
        Output, D.getPrependArg()));
  } else {
    C.addCommand(std::make_unique<Command>(
        JA, *this, ResponseFileSupport::AtFileUTF8(), Exec, CmdArgs, Inputs,
        Output, D.getPrependArg()));
  }
}

// Begin OffloadBundler

void OffloadBundler::ConstructJob(Compilation &C, const JobAction &JA,
                                  const InputInfo &Output,
                                  const InputInfoList &Inputs,
                                  const llvm::opt::ArgList &TCArgs,
                                  const char *LinkingOutput) const {
  // The version with only one output is expected to refer to a bundling job.
  assert(isa<OffloadBundlingJobAction>(JA) && "Expecting bundling job!");

  // The bundling command looks like this:
  // clang-offload-bundler -type=bc
  //   -targets=host-triple,openmp-triple1,openmp-triple2
  //   -output=output_file
  //   -input=unbundle_file_host
  //   -input=unbundle_file_tgt1
  //   -input=unbundle_file_tgt2

  ArgStringList CmdArgs;

  // Get the type.
  CmdArgs.push_back(TCArgs.MakeArgString(
      Twine("-type=") + types::getTypeTempSuffix(Output.getType())));

  assert(JA.getInputs().size() == Inputs.size() &&
         "Not have inputs for all dependence actions??");

  // Get the targets.
  SmallString<128> Triples;
  Triples += "-targets=";
  for (unsigned I = 0; I < Inputs.size(); ++I) {
    if (I)
      Triples += ',';

    // Find ToolChain for this input.
    Action::OffloadKind CurKind = Action::OFK_Host;
    const ToolChain *CurTC = &getToolChain();
    const Action *CurDep = JA.getInputs()[I];

    // Special handling for FPGA AOC[RX] binaries that are bundled prior to
    // being added to the generated archive.
    llvm::Triple Triple = CurTC->getTriple();
    bool IsFPGA = Triple.isSPIR() &&
                  Triple.getSubArch() == llvm::Triple::SPIRSubArch_fpga;
    Arg *A = TCArgs.getLastArg(options::OPT_fsycl_link_EQ);
    if (A && IsFPGA) {
      bool IsFPGAImage = false;
      IsFPGAImage = A->getValue() == StringRef("image");
      if (Inputs.size() == 1) {
        Triples += Action::GetOffloadKindName(CurKind);
        Triples += "-fpga_";
        Triples += IsFPGAImage ? "aocx" : "aocr";
        if (!IsFPGAImage && !C.getDriver().IsFPGAHWMode())
          Triples += "_emu";
        Triples += "-intel-unknown";
        continue;
      }
    }

    if (const auto *OA = dyn_cast<OffloadAction>(CurDep)) {
      CurTC = nullptr;
      OA->doOnEachDependence([&](Action *A, const ToolChain *TC, const char *) {
        assert(CurTC == nullptr && "Expected one dependence!");
        CurKind = A->getOffloadingDeviceKind();
        CurTC = TC;
      });
    }

    bool IsSYCL =
        TCArgs.hasFlag(options::OPT_fsycl, options::OPT_fno_sycl, false);
    Triples += (IsSYCL && (CurKind == Action::OFK_Cuda))
                   ? Action::GetOffloadKindName(Action::OFK_SYCL)
                   : Action::GetOffloadKindName(CurKind);
    Triples += '-';
    // Incoming DeviceArch is set, break down the Current triple and add the
    // device arch value to it.
    // This is done for AOT targets only.
    std::string DeviceArch;
    llvm::Triple TargetTriple(CurTC->getTriple());
    if (CurKind == Action::OFK_SYCL && TargetTriple.isSPIRAOT() &&
        tools::SYCL::shouldDoPerObjectFileLinking(C))
      DeviceArch = std::string("image");
    if (CurKind != Action::OFK_Host && !DeviceArch.empty()) {
      llvm::Triple T(CurTC->getTriple());
      SmallString<128> ArchName(CurTC->getArchName());
      ArchName += "_";
      ArchName += DeviceArch.data();
      T.setArchName(ArchName);
      Triples += T.normalize();
    } else {
      Triples += CurTC->getTriple().normalize();
    }
    if ((CurKind == Action::OFK_HIP || CurKind == Action::OFK_OpenMP ||
         CurKind == Action::OFK_Cuda || CurKind == Action::OFK_SYCL) &&
        !StringRef(CurDep->getOffloadingArch()).empty() &&
        !TCArgs.hasArg(options::OPT_fno_bundle_offload_arch)) {
      Triples += '-';
      Triples += CurDep->getOffloadingArch();
    }

    // TODO: Replace parsing of -march flag. Can be done by storing GPUArch
    //       with each toolchain.
    StringRef GPUArchName;
    if (CurKind == Action::OFK_OpenMP) {
      // Extract GPUArch from -march argument in TC argument list.
      for (unsigned ArgIndex = 0; ArgIndex < TCArgs.size(); ArgIndex++) {
        auto ArchStr = StringRef(TCArgs.getArgString(ArgIndex));
        auto Arch = ArchStr.starts_with_insensitive("-march=");
        if (Arch) {
          GPUArchName = ArchStr.substr(7);
          Triples += "-";
          break;
        }
      }
      Triples += GPUArchName.str();
    }
  }
  // If we see we are bundling for FPGA using -fintelfpga, add the
  // dependency bundle
  bool IsFPGADepBundle = TCArgs.hasArg(options::OPT_fintelfpga) &&
                         Output.getType() == types::TY_Object &&
                         !TCArgs.hasArg(options::OPT_fsycl_link_EQ);

  // For spir64_fpga target, when bundling objects we also want to bundle up the
  // named dependency file.
  // TODO - We are currently using the target triple inputs to slot a location
  // of the dependency information into the bundle.  It would be good to
  // separate this out to an explicit option in the bundler for the dependency
  // file as it does not match the type being bundled.
  if (IsFPGADepBundle) {
    Triples += ',';
    Triples += Action::GetOffloadKindName(Action::OFK_SYCL);
    Triples += '-';
    Triples += types::getTypeName(types::TY_FPGA_Dependencies);
  }
  CmdArgs.push_back(TCArgs.MakeArgString(Triples));

  // Get bundled file command.
  CmdArgs.push_back(
      TCArgs.MakeArgString(Twine("-output=") + Output.getFilename()));

  // Get unbundled files command.
  for (unsigned I = 0; I < Inputs.size(); ++I) {
    SmallString<128> UB;
    UB += "-input=";

    // Find ToolChain for this input.
    const ToolChain *CurTC = &getToolChain();
    if (const auto *OA = dyn_cast<OffloadAction>(JA.getInputs()[I])) {
      CurTC = nullptr;
      OA->doOnEachDependence([&](Action *, const ToolChain *TC, const char *) {
        assert(CurTC == nullptr && "Expected one dependence!");
        CurTC = TC;
      });
      UB += C.addTempFile(
          C.getArgs().MakeArgString(CurTC->getInputFilename(Inputs[I])));
    } else {
      UB += CurTC->getInputFilename(Inputs[I]);
    }
    CmdArgs.push_back(TCArgs.MakeArgString(UB));
  }
  // For -fintelfpga, when bundling objects we also want to bundle up the
  // named dependency file.
  if (IsFPGADepBundle) {
    const char *BaseName = Clang::getBaseInputName(TCArgs, Inputs[0]);
    SmallString<128> DepFile(C.getDriver().getFPGATempDepFile(BaseName));
    if (!DepFile.empty())
      CmdArgs.push_back(TCArgs.MakeArgString("-input=" + DepFile));
  }
  if (TCArgs.hasFlag(options::OPT_offload_compress,
                     options::OPT_no_offload_compress, false))
    CmdArgs.push_back("-compress");
  if (TCArgs.hasArg(options::OPT_v))
    CmdArgs.push_back("-verbose");
  // All the inputs are encoded as commands.
  C.addCommand(std::make_unique<Command>(
      JA, *this, ResponseFileSupport::None(),
      TCArgs.MakeArgString(getToolChain().GetProgramPath(getShortName())),
      CmdArgs, std::nullopt, Output));
}

void OffloadBundler::ConstructJobMultipleOutputs(
    Compilation &C, const JobAction &JA, const InputInfoList &Outputs,
    const InputInfoList &Inputs, const llvm::opt::ArgList &TCArgs,
    const char *LinkingOutput) const {
  // The version with multiple outputs is expected to refer to a unbundling job.
  auto &UA = cast<OffloadUnbundlingJobAction>(JA);

  // The unbundling command looks like this:
  // clang-offload-bundler -type=bc
  //   -targets=host-triple,openmp-triple1,openmp-triple2
  //   -input=input_file
  //   -output=unbundle_file_host
  //   -output=unbundle_file_tgt1
  //   -output=unbundle_file_tgt2
  //   -unbundle

  ArgStringList CmdArgs;
  InputInfo Input = Inputs.front();
  const char *TypeArg = types::getTypeTempSuffix(Input.getType());
  const char *InputFileName = Input.getFilename();
  types::ID InputType(Input.getType());
  bool IsFPGADepUnbundle = JA.getType() == types::TY_FPGA_Dependencies;
  bool IsFPGADepLibUnbundle = JA.getType() == types::TY_FPGA_Dependencies_List;
  InputInfoList ForeachInputs;
  if (InputType == types::TY_Tempfilelist)
    ForeachInputs.push_back(Input);

  if (InputType == types::TY_FPGA_AOCX || InputType == types::TY_FPGA_AOCR ||
      InputType == types::TY_FPGA_AOCR_EMU) {
    // Override type with AOCX/AOCR which will unbundle to a list containing
    // binaries with the appropriate extension (.aocx/.aocr)
    // TODO - representation of the output file from the unbundle for these
    // types (aocx/aocr) are always list files.  We should represent this
    // better in the output extension and type for improved understanding
    // of file contents and debuggability.
    TypeArg = (InputType == types::TY_FPGA_AOCX) ? "aocx" : "aocr";
    // When the output is a Tempfilelist, we know we are unbundling
    // the .bc files from the archive.
    if (!getToolChain().getTriple().isSPIR() ||
        JA.getType() == types::TY_Tempfilelist)
      TypeArg = "aoo";
  }
  if (InputType == types::TY_FPGA_AOCO || IsFPGADepLibUnbundle)
    TypeArg = "aoo";
  if (IsFPGADepUnbundle)
    TypeArg = "o";

  bool HasSPIRTarget = false;
  bool HasFPGATarget = false;
  auto SYCLTCRange = C.getOffloadToolChains<Action::OFK_SYCL>();
  for (auto TI = SYCLTCRange.first, TE = SYCLTCRange.second; TI != TE; ++TI) {
    llvm::Triple TT(TI->second->getTriple());
    if (TT.isSPIR()) {
      HasSPIRTarget = true;
      if (TT.getSubArch() == llvm::Triple::SPIRSubArch_fpga)
        HasFPGATarget = true;
    }
  }
  if (InputType == types::TY_Archive && HasSPIRTarget)
    TypeArg = "aoo";

  // Get the type.
  CmdArgs.push_back(TCArgs.MakeArgString(Twine("-type=") + TypeArg));

  // For FPGA Archives that contain AOCO in them, we only want to unbundle
  // the objects from the archive that do not have AOCO associated in that
  // specific object.  Only do this when in hardware mode.
  if (InputType == types::TY_Archive && HasFPGATarget && !IsFPGADepUnbundle &&
      !IsFPGADepLibUnbundle && C.getDriver().IsFPGAHWMode()) {
    llvm::Triple TT;
    TT.setArchName(types::getTypeName(types::TY_FPGA_AOCO));
    TT.setVendorName("intel");
    TT.setOS(getToolChain().getTriple().getOS());
    SmallString<128> ExcludedTargets("-excluded-targets=");
    ExcludedTargets += "sycl-";
    ExcludedTargets += TT.normalize();
    CmdArgs.push_back(TCArgs.MakeArgString(ExcludedTargets));
  }

  // Get the targets.
  SmallString<128> Triples;
  Triples += "-targets=";
  auto DepInfo = UA.getDependentActionsInfo();
  for (unsigned I = 0, J = 0; I < DepInfo.size(); ++I) {
    auto &Dep = DepInfo[I];
    // FPGA device triples are 'transformed' for the bundler when creating
    // aocx or aocr type bundles.  Also, we only do a specific target
    // unbundling, skipping the host side or device side.
    if (types::isFPGA(InputType) || InputType == types::TY_Tempfilelist) {
      if (getToolChain().getTriple().isSPIR()) {
        if (Dep.DependentToolChain->getTriple().getSubArch() ==
            llvm::Triple::SPIRSubArch_fpga) {
          StringRef TypeName(types::getTypeName(InputType));
          types::ID Type = UA.getDependentType();
          if (InputType == types::TY_Tempfilelist && Type != types::TY_Nothing)
            TypeName = types::getTypeName(Type);
          if (J++)
            Triples += ',';
          llvm::Triple TT;
          TT.setArchName(TypeName);
          TT.setVendorName("intel");
          TT.setOS(getToolChain().getTriple().getOS());
          if ((InputType == types::TY_FPGA_AOCX ||
               InputType == types::TY_FPGA_AOCR ||
               InputType == types::TY_FPGA_AOCR_EMU) &&
              JA.getType() == types::TY_Tempfilelist)
            // AOCX device and AOCR bc info is bundled in the host kind
            Triples += "host-";
          else
            // AOCR device is bundled in the sycl kind
            Triples += "sycl-";
          Triples += TT.normalize();
          continue;
        } else if (Dep.DependentOffloadKind == Action::OFK_Host) {
          // No host unbundle for FPGA binaries.
          continue;
        }
      } else if (Dep.DependentOffloadKind == Action::OFK_SYCL)
        continue;
    } else if (InputType == types::TY_Archive ||
               (getToolChain().getTriple().getSubArch() ==
                    llvm::Triple::SPIRSubArch_fpga &&
                TCArgs.hasArg(options::OPT_fsycl_link_EQ))) {
      // Do not extract host part if we are unbundling archive on Windows
      // because it is not needed. Static offload libraries are added to the
      // host link command just as normal libraries.  Do not extract the host
      // part from FPGA -fsycl-link unbundles either, as the full obj
      // is used in the final link
      if (Dep.DependentOffloadKind == Action::OFK_Host)
        continue;
    }
    if (J++)
      Triples += ',';
    Triples += Action::GetOffloadKindName(Dep.DependentOffloadKind);
    Triples += '-';
    // When -fsycl-force-target is used, this value overrides the expected
    // output type we are unbundling.
    if (Dep.DependentOffloadKind == Action::OFK_SYCL &&
        TCArgs.hasArg(options::OPT_fsycl_force_target_EQ)) {
      StringRef Val(
          TCArgs.getLastArg(options::OPT_fsycl_force_target_EQ)->getValue());
      llvm::Triple TT(C.getDriver().MakeSYCLDeviceTriple(Val));
      Triples += TT.normalize();
    } else
      Triples += Dep.DependentToolChain->getTriple().normalize();
    if ((Dep.DependentOffloadKind == Action::OFK_HIP ||
         Dep.DependentOffloadKind == Action::OFK_OpenMP ||
         Dep.DependentOffloadKind == Action::OFK_Cuda ||
         Dep.DependentOffloadKind == Action::OFK_SYCL) &&
        !Dep.DependentBoundArch.empty() &&
        !TCArgs.hasArg(options::OPT_fno_bundle_offload_arch)) {
      Triples += '-';
      Triples += Dep.DependentBoundArch;
    }
    // TODO: Replace parsing of -march flag. Can be done by storing GPUArch
    //       with each toolchain.
    StringRef GPUArchName;
    if (Dep.DependentOffloadKind == Action::OFK_OpenMP) {
      // Extract GPUArch from -march argument in TC argument list.
      for (unsigned ArgIndex = 0; ArgIndex < TCArgs.size(); ArgIndex++) {
        StringRef ArchStr = StringRef(TCArgs.getArgString(ArgIndex));
        auto Arch = ArchStr.starts_with_insensitive("-march=");
        if (Arch) {
          GPUArchName = ArchStr.substr(7);
          Triples += "-";
          break;
        }
      }
      Triples += GPUArchName.str();
    }
  }
  if (IsFPGADepUnbundle || IsFPGADepLibUnbundle) {
    // TODO - We are currently using the target triple inputs to slot a location
    // of the dependency information into the bundle.  It would be good to
    // separate this out to an explicit option in the bundler for the dependency
    // file as it does not match the type being bundled.
    Triples += Action::GetOffloadKindName(Action::OFK_SYCL);
    Triples += '-';
    Triples += types::getTypeName(types::TY_FPGA_Dependencies);
  }
  std::string TargetString(UA.getTargetString());
  if (!TargetString.empty()) {
    // The target string was provided, we will override the defaults and use
    // the string provided.
    SmallString<128> TSTriple("-targets=");
    TSTriple += TargetString;
    CmdArgs.push_back(TCArgs.MakeArgString(TSTriple));
  } else {
    CmdArgs.push_back(TCArgs.MakeArgString(Triples));
  }

  // Get bundled file command.
  CmdArgs.push_back(
      TCArgs.MakeArgString(Twine("-input=") + InputFileName));

  // Get unbundled files command.
  // When dealing with -fintelfpga, there is an additional unbundle step
  // that occurs for the dependency file.  In that case, do not use the
  // dependent information, but just the output file.
  if (IsFPGADepUnbundle || IsFPGADepLibUnbundle) {
    SmallString<128> UB;
    UB += "-output=";
    UB += Outputs[0].getFilename();
    CmdArgs.push_back(TCArgs.MakeArgString(UB));
  } else {
    for (unsigned I = 0; I < Outputs.size(); ++I) {
      SmallString<128> UB;
      UB += "-output=";
      UB += DepInfo[I].DependentToolChain->getInputFilename(Outputs[I]);
      CmdArgs.push_back(TCArgs.MakeArgString(UB));
    }
  }
  CmdArgs.push_back("-unbundle");
  CmdArgs.push_back("-allow-missing-bundles");
  if (TCArgs.hasArg(options::OPT_v))
    CmdArgs.push_back("-verbose");

  // Input is a list, we need to work on each individually and create a new
  // list file.
  // All the inputs are encoded as commands.
  auto Cmd = std::make_unique<Command>(
      JA, *this, ResponseFileSupport::None(),
      TCArgs.MakeArgString(getToolChain().GetProgramPath(getShortName())),
      CmdArgs, std::nullopt, Outputs);
  if (!ForeachInputs.empty() && Outputs.size() == 1) {
    StringRef ParallelJobs =
        TCArgs.getLastArgValue(options::OPT_fsycl_max_parallel_jobs_EQ);
    tools::SYCL::constructLLVMForeachCommand(
        C, JA, std::move(Cmd), ForeachInputs, Outputs[0], this, "",
        types::getTypeTempSuffix(types::TY_Tempfilelist), ParallelJobs);
  } else
    C.addCommand(std::move(Cmd));
}

// Begin OffloadWrapper

void OffloadWrapper::ConstructJob(Compilation &C, const JobAction &JA,
                                  const InputInfo &Output,
                                  const InputInfoList &Inputs,
                                  const llvm::opt::ArgList &TCArgs,
                                  const char *LinkingOutput) const {
  // Construct offload-wrapper command.  Also calls llc to generate the
  // object that is fed to the linker from the wrapper generated bc file
  assert(isa<OffloadWrapperJobAction>(JA) && "Expecting wrapping job!");

  Action::OffloadKind OffloadingKind = JA.getOffloadingDeviceKind();
  if (OffloadingKind == Action::OFK_SYCL) {
    // The wrapper command looks like this:
    // clang-offload-wrapper
    //   -o=<outputfile>.bc
    //   -host=x86_64-pc-linux-gnu -kind=sycl
    //   -format=spirv <inputfile1>.spv <manifest1>(optional)
    //   -format=spirv <inputfile2>.spv <manifest2>(optional)
    //  ...
    ArgStringList WrapperArgs;

    const auto &WrapperJob = *llvm::dyn_cast<OffloadWrapperJobAction>(&JA);
    bool LlcCompileEnabled = WrapperJob.getCompileStep();
    SmallString<128> OutOpt("-o=");
    std::string OutTmpName = C.getDriver().GetTemporaryPath("wrapper", "bc");
    const char *WrapperFileName =
        C.addTempFile(C.getArgs().MakeArgString(OutTmpName));
    OutOpt += LlcCompileEnabled ? WrapperFileName : Output.getFilename();
    WrapperArgs.push_back(C.getArgs().MakeArgString(OutOpt));

    SmallString<128> HostTripleOpt("-host=");
    HostTripleOpt += getToolChain().getAuxTriple()->str();
    WrapperArgs.push_back(C.getArgs().MakeArgString(HostTripleOpt));

    llvm::Triple TT = getToolChain().getTriple();
    SmallString<128> TargetTripleOpt = TT.getArchName();
    bool WrapFPGADevice = false;
    bool FPGAEarly = false;
    if (Arg *A = C.getInputArgs().getLastArg(options::OPT_fsycl_link_EQ)) {
      WrapFPGADevice = true;
      FPGAEarly = (A->getValue() == StringRef("early"));
      // When wrapping an FPGA aocx binary to archive, do not emit registration
      // functions
      if (A->getValue() == StringRef("image"))
        WrapperArgs.push_back(C.getArgs().MakeArgString("--emit-reg-funcs=0"));
    }
    // When wrapping an FPGA device binary, we need to be sure to apply the
    // appropriate triple that corresponds (fpga_aocr-intel-<os>)
    // to the target triple setting.
    if (TT.getSubArch() == llvm::Triple::SPIRSubArch_fpga && WrapFPGADevice) {
      SmallString<16> FPGAArch("fpga_");
      if (FPGAEarly) {
        FPGAArch += "aocr";
        if (C.getDriver().IsFPGAEmulationMode())
          FPGAArch += "_emu";
      } else
        FPGAArch += "aocx";
      TT.setArchName(FPGAArch);
      TT.setVendorName("intel");
      TargetTripleOpt = TT.str();
    }
    // Grab any Target specific options that need to be added to the wrapper
    // information.
    ArgStringList BuildArgs;
    auto createArgString = [&](const char *Opt) {
      if (BuildArgs.empty())
        return;
      SmallString<128> AL;
      for (const char *A : BuildArgs) {
        if (AL.empty()) {
          AL = A;
          continue;
        }
        AL += " ";
        AL += A;
      }
      WrapperArgs.push_back(C.getArgs().MakeArgString(Twine(Opt) + AL));
    };
    const toolchains::SYCLToolChain &TC =
              static_cast<const toolchains::SYCLToolChain &>(getToolChain());
    // TODO: Consider separating the mechanisms for:
    // - passing standard-defined options to AOT/JIT compilation steps;
    // - passing AOT-compiler specific options.
    // This would allow retaining standard language options in the
    // image descriptor, while excluding tool-specific options that
    // have been known to confuse RT implementations.
    if (TC.getTriple().getSubArch() == llvm::Triple::NoSubArch) {
      // Only store compile/link opts in the image descriptor for the SPIR-V
      // target; AOT compilation has already been performed otherwise.
      const ToolChain *HostTC = C.getSingleOffloadToolChain<Action::OFK_Host>();
      TC.AddImpliedTargetArgs(TT, TCArgs, BuildArgs, JA, *HostTC);
      TC.TranslateBackendTargetArgs(TT, TCArgs, BuildArgs);
      createArgString("-compile-opts=");
      BuildArgs.clear();
      TC.TranslateLinkerTargetArgs(TT, TCArgs, BuildArgs);
      createArgString("-link-opts=");
    }
    bool IsEmbeddedIR = cast<OffloadWrapperJobAction>(JA).isEmbeddedIR();
    if (IsEmbeddedIR) {
      // When the offload-wrapper is called to embed LLVM IR, add a prefix to
      // the target triple to distinguish the LLVM IR from the actual device
      // binary for that target.
      TargetTripleOpt = ("llvm_" + TargetTripleOpt).str();
    }

    const bool IsSYCLNativeCPU = isSYCLNativeCPU(TC, C.getDefaultToolChain());
    if (IsSYCLNativeCPU) {
      TargetTripleOpt = "native_cpu";
    }
    WrapperArgs.push_back(
        C.getArgs().MakeArgString(Twine("-target=") + TargetTripleOpt));

    // TODO forcing offload kind is a simplification which assumes wrapper used
    // only with SYCL. Device binary format (-format=xxx) option should also
    // come from the command line and/or the native compiler. Should be fixed
    // together with supporting AOT in the driver. If format is not set, the
    // default is "none" which means runtime must try to determine it
    // automatically.
    StringRef Kind = Action::GetOffloadKindName(OffloadingKind);
    Action::OffloadKind OK = WrapperJob.getOffloadKind();
    if (OK != Action::OFK_None)
      Kind = Action::GetOffloadKindName(OK);
    WrapperArgs.push_back(
        C.getArgs().MakeArgString(Twine("-kind=") + Twine(Kind)));

    // For FPGA toolchains, we can provide previously wrapped bc input files to
    // the wrapper step.  This is done for AOCR based files that will need the
    // Symbols and Properties from a previous compilation step.
    if (TC.getTriple().isSPIR() && Inputs.size() == 2 &&
        TC.getTriple().getSubArch() == llvm::Triple::SPIRSubArch_fpga) {
      // If there is an additional input argument passed in, that is considered
      // the .bc file to include in this wrapping job.
      const InputInfo &I = Inputs[1];
      WrapperArgs.push_back(C.getArgs().MakeArgString(
          Twine("--sym-prop-bc-files=") + I.getFilename()));
    }

    assert((Inputs.size() > 0) && "no inputs for clang-offload-wrapper");
    assert(((Inputs[0].getType() != types::TY_Tempfiletable) ||
            (Inputs.size() == 1)) &&
           "wrong usage of clang-offload-wrapper with SYCL");
    const InputInfo &I = Inputs[0];
    assert(I.isFilename() && "Invalid input.");

    if (I.getType() == types::TY_Tempfiletable ||
        I.getType() == types::TY_Tempfilelist || IsEmbeddedIR)
      // wrapper actual input files are passed via the batch job file table:
      WrapperArgs.push_back(C.getArgs().MakeArgString("-batch"));
    WrapperArgs.push_back(C.getArgs().MakeArgString(I.getFilename()));

    auto Cmd = std::make_unique<Command>(
        JA, *this, ResponseFileSupport::None(),
        TCArgs.MakeArgString(getToolChain().GetProgramPath(getShortName())),
        WrapperArgs, std::nullopt);
    C.addCommand(std::move(Cmd));

    if (LlcCompileEnabled) {
      // Construct llc command.
      // The output is an object file
      ArgStringList LlcArgs{"-filetype=obj", "-o", Output.getFilename(),
                            WrapperFileName};
      llvm::Reloc::Model RelocationModel;
      unsigned PICLevel;
      bool IsPIE;
      std::tie(RelocationModel, PICLevel, IsPIE) =
          ParsePICArgs(getToolChain(), TCArgs);
      if (PICLevel > 0 || TCArgs.hasArg(options::OPT_shared)) {
        LlcArgs.push_back("-relocation-model=pic");
      }
      if (Arg *A = C.getArgs().getLastArg(options::OPT_mcmodel_EQ))
        LlcArgs.push_back(
            TCArgs.MakeArgString(Twine("--code-model=") + A->getValue()));

      SmallString<128> LlcPath(C.getDriver().Dir);
      llvm::sys::path::append(LlcPath, "llc");
      const char *Llc = C.getArgs().MakeArgString(LlcPath);
      C.addCommand(std::make_unique<Command>(
          JA, *this, ResponseFileSupport::None(), Llc, LlcArgs, std::nullopt));
    }
    return;
  } // end of SYCL flavor of offload wrapper command creation

  ArgStringList CmdArgs;

  const llvm::Triple &Triple = getToolChain().getEffectiveTriple();

  // Add the "effective" target triple.
  CmdArgs.push_back("-host");
  CmdArgs.push_back(TCArgs.MakeArgString(Triple.getTriple()));

  // Add the output file name.
  assert(Output.isFilename() && "Invalid output.");
  CmdArgs.push_back("-o");
  CmdArgs.push_back(TCArgs.MakeArgString(Output.getFilename()));

  assert(JA.getInputs().size() == Inputs.size() &&
         "Not have inputs for all dependence actions??");

  // For FPGA, we wrap the host objects before archiving them when using
  // -fsycl-link.  This allows for better extraction control from the
  // archive when we need the host objects for subsequent compilations.
  if (OffloadingKind == Action::OFK_None &&
      C.getArgs().hasArg(options::OPT_fintelfpga) &&
      C.getArgs().hasArg(options::OPT_fsycl_link_EQ)) {

    // Add offload targets and inputs.
    CmdArgs.push_back(C.getArgs().MakeArgString(
        Twine("-kind=") + Action::GetOffloadKindName(OffloadingKind)));
    CmdArgs.push_back(
        TCArgs.MakeArgString(Twine("-target=") + Triple.getTriple()));

    // Add input.
    assert(Inputs[0].isFilename() && "Invalid input.");
    CmdArgs.push_back(TCArgs.MakeArgString(Inputs[0].getFilename()));

    C.addCommand(std::make_unique<Command>(
        JA, *this, ResponseFileSupport::None(),
        TCArgs.MakeArgString(getToolChain().GetProgramPath(getShortName())),
        CmdArgs, Inputs));
    return;
  }

  // Add offload targets and inputs.
  for (unsigned I = 0; I < Inputs.size(); ++I) {
    // Get input's Offload Kind and ToolChain.
    const auto *OA = cast<OffloadAction>(JA.getInputs()[I]);
    assert(OA->hasSingleDeviceDependence(/*DoNotConsiderHostActions=*/true) &&
           "Expected one device dependence!");
    Action::OffloadKind DeviceKind = Action::OFK_None;
    const ToolChain *DeviceTC = nullptr;
    OA->doOnEachDependence([&](Action *A, const ToolChain *TC, const char *) {
      DeviceKind = A->getOffloadingDeviceKind();
      DeviceTC = TC;
    });

    // And add it to the offload targets.
    CmdArgs.push_back(C.getArgs().MakeArgString(
        Twine("-kind=") + Action::GetOffloadKindName(DeviceKind)));
    CmdArgs.push_back(TCArgs.MakeArgString(Twine("-target=") +
                                           DeviceTC->getTriple().normalize()));

    // Add input.
    assert(Inputs[I].isFilename() && "Invalid input.");
    CmdArgs.push_back(TCArgs.MakeArgString(Inputs[I].getFilename()));
  }

  C.addCommand(std::make_unique<Command>(
      JA, *this, ResponseFileSupport::None(),
      TCArgs.MakeArgString(getToolChain().GetProgramPath(getShortName())),
      CmdArgs, Inputs));
}

void OffloadPackager::ConstructJob(Compilation &C, const JobAction &JA,
                                   const InputInfo &Output,
                                   const InputInfoList &Inputs,
                                   const llvm::opt::ArgList &Args,
                                   const char *LinkingOutput) const {
  ArgStringList CmdArgs;

  // Add the output file name.
  assert(Output.isFilename() && "Invalid output.");
  CmdArgs.push_back("-o");
  CmdArgs.push_back(Output.getFilename());

  // Create the inputs to bundle the needed metadata.
  for (const InputInfo &Input : Inputs) {
    const Action *OffloadAction = Input.getAction();
    const ToolChain *TC = OffloadAction->getOffloadingToolChain();
    const ArgList &TCArgs =
        C.getArgsForToolChain(TC, OffloadAction->getOffloadingArch(),
                              OffloadAction->getOffloadingDeviceKind());
    StringRef File = C.getArgs().MakeArgString(TC->getInputFilename(Input));
    StringRef Arch = OffloadAction->getOffloadingArch()
                         ? OffloadAction->getOffloadingArch()
                         : TCArgs.getLastArgValue(options::OPT_march_EQ);
    StringRef Kind =
      Action::GetOffloadKindName(OffloadAction->getOffloadingDeviceKind());

    ArgStringList Features;
    SmallVector<StringRef> FeatureArgs;
    getTargetFeatures(TC->getDriver(), TC->getTriple(), TCArgs, Features,
                      false);
    llvm::copy_if(Features, std::back_inserter(FeatureArgs),
                  [](StringRef Arg) { return !Arg.starts_with("-target"); });

    if (TC->getTriple().isAMDGPU()) {
      for (StringRef Feature : llvm::split(Arch.split(':').second, ':')) {
        FeatureArgs.emplace_back(
            Args.MakeArgString(Feature.take_back() + Feature.drop_back()));
      }
    }

    // TODO: We need to pass in the full target-id and handle it properly in the
    // linker wrapper.
    SmallVector<std::string> Parts{
        "file=" + File.str(),
        "triple=" + TC->getTripleString(),
        "arch=" + Arch.str(),
        "kind=" + Kind.str(),
    };

    if (TC->getDriver().isUsingLTO(/* IsOffload */ true) ||
        TC->getTriple().isAMDGPU())
      for (StringRef Feature : FeatureArgs)
        Parts.emplace_back("feature=" + Feature.str());

    CmdArgs.push_back(Args.MakeArgString("--image=" + llvm::join(Parts, ",")));
  }

  C.addCommand(std::make_unique<Command>(
      JA, *this, ResponseFileSupport::None(),
      Args.MakeArgString(getToolChain().GetProgramPath(getShortName())),
      CmdArgs, Inputs, Output));
}

// Begin OffloadDeps

void OffloadDeps::constructJob(Compilation &C, const JobAction &JA,
                               ArrayRef<InputInfo> Outputs,
                               ArrayRef<InputInfo> Inputs,
                               const llvm::opt::ArgList &TCArgs,
                               const char *LinkingOutput) const {
  auto &DA = cast<OffloadDepsJobAction>(JA);

  ArgStringList CmdArgs;

  // Get the targets.
  SmallString<128> Targets{"-targets="};
  auto DepInfo = DA.getDependentActionsInfo();
  for (unsigned I = 0; I < DepInfo.size(); ++I) {
    auto &Dep = DepInfo[I];
    if (I)
      Targets += ',';
    Targets += Action::GetOffloadKindName(Dep.DependentOffloadKind);
    Targets += '-';
    // When -fsycl-force-target is used, this value overrides the expected
    // output type we are creating deps for.
    if (Dep.DependentOffloadKind == Action::OFK_SYCL &&
        TCArgs.hasArg(options::OPT_fsycl_force_target_EQ)) {
      StringRef Val(
          TCArgs.getLastArg(options::OPT_fsycl_force_target_EQ)->getValue());
      llvm::Triple TT(C.getDriver().MakeSYCLDeviceTriple(Val));
      Targets += TT.normalize();
    } else {
      std::string NormalizedTriple =
          Dep.DependentToolChain->getTriple().normalize();
      Targets += NormalizedTriple;
    }
    if ((Dep.DependentOffloadKind == Action::OFK_HIP ||
         Dep.DependentOffloadKind == Action::OFK_SYCL) &&
        !Dep.DependentBoundArch.empty()) {
      Targets += '-';
      Targets += Dep.DependentBoundArch;
    }
  }
  CmdArgs.push_back(TCArgs.MakeArgString(Targets));

  // Prepare outputs.
  SmallString<128> Outs{"-outputs="};
  for (unsigned I = 0; I < Outputs.size(); ++I) {
    if (I)
      Outs += ',';
    Outs += DepInfo[I].DependentToolChain->getInputFilename(Outputs[I]);
  }
  CmdArgs.push_back(TCArgs.MakeArgString(Outs));

  // Add input file.
  CmdArgs.push_back(Inputs.front().getFilename());

  // All the inputs are encoded as commands.
  C.addCommand(std::make_unique<Command>(
      JA, *this, ResponseFileSupport::None(),
      TCArgs.MakeArgString(getToolChain().GetProgramPath(getShortName())),
      CmdArgs, std::nullopt, Outputs));
}

void OffloadDeps::ConstructJob(Compilation &C, const JobAction &JA,
                               const InputInfo &Output,
                               const InputInfoList &Inputs,
                               const llvm::opt::ArgList &TCArgs,
                               const char *LinkingOutput) const {
  constructJob(C, JA, Output, Inputs, TCArgs, LinkingOutput);
}

void OffloadDeps::ConstructJobMultipleOutputs(Compilation &C,
                                              const JobAction &JA,
                                              const InputInfoList &Outputs,
                                              const InputInfoList &Inputs,
                                              const llvm::opt::ArgList &TCArgs,
                                              const char *LinkingOutput) const {
  constructJob(C, JA, Outputs, Inputs, TCArgs, LinkingOutput);
}

// Begin SPIRVTranslator

void SPIRVTranslator::ConstructJob(Compilation &C, const JobAction &JA,
                                  const InputInfo &Output,
                                  const InputInfoList &Inputs,
                                  const llvm::opt::ArgList &TCArgs,
                                  const char *LinkingOutput) const {
  // Construct llvm-spirv command.
  assert(isa<SPIRVTranslatorJobAction>(JA) && "Expecting Translator job!");

  // The translator command looks like this:
  // llvm-spirv -o <file>.spv <file>.bc
  ArgStringList ForeachArgs;
  ArgStringList TranslatorArgs;

  TranslatorArgs.push_back("-o");
  TranslatorArgs.push_back(Output.getFilename());
  if (JA.isDeviceOffloading(Action::OFK_SYCL)) {
    const toolchains::SYCLToolChain &TC =
        static_cast<const toolchains::SYCLToolChain &>(getToolChain());
    llvm::Triple Triple = TC.getTriple();
    bool IsCPU = Triple.isSPIR() &&
                 Triple.getSubArch() == llvm::Triple::SPIRSubArch_x86_64;
    TranslatorArgs.push_back("-spirv-max-version=1.4");
    TranslatorArgs.push_back("-spirv-debug-info-version=ocl-100");
    // Prevent crash in the translator if input IR contains DIExpression
    // operations which don't have mapping to OpenCL.DebugInfo.100 spec.
    TranslatorArgs.push_back("-spirv-allow-extra-diexpressions");
    std::string UnknownIntrinsics("-spirv-allow-unknown-intrinsics=llvm.genx.");
    if (IsCPU)
      UnknownIntrinsics += ",llvm.fpbuiltin";
    TranslatorArgs.push_back(TCArgs.MakeArgString(UnknownIntrinsics));
    bool CreatingSyclSPIRVFatObj =
        C.getDriver().getFinalPhase(C.getArgs()) != phases::Link &&
        TCArgs.getLastArgValue(options::OPT_fsycl_device_obj_EQ)
            .equals_insensitive("spirv") &&
        !TCArgs.hasArg(options::OPT_fsycl_device_only);
    bool ShouldPreserveMetadataInFinalImage =
        TCArgs.hasArg(options::OPT_fsycl_preserve_device_nonsemantic_metadata);
    bool ShouldPreserveMetadata =
        CreatingSyclSPIRVFatObj || ShouldPreserveMetadataInFinalImage;
    if (ShouldPreserveMetadata)
      TranslatorArgs.push_back("--spirv-preserve-auxdata");

    // Disable all the extensions by default
    std::string ExtArg("-spirv-ext=-all");
    std::string DefaultExtArg =
        ",+SPV_EXT_shader_atomic_float_add,+SPV_EXT_shader_atomic_float_min_max"
        ",+SPV_KHR_no_integer_wrap_decoration,+SPV_KHR_float_controls"
        ",+SPV_KHR_expect_assume,+SPV_KHR_linkonce_odr";
    std::string INTELExtArg =
        ",+SPV_INTEL_subgroups,+SPV_INTEL_media_block_io"
        ",+SPV_INTEL_device_side_avc_motion_estimation"
        ",+SPV_INTEL_fpga_loop_controls,+SPV_INTEL_unstructured_loop_controls"
        ",+SPV_INTEL_fpga_reg,+SPV_INTEL_blocking_pipes"
        ",+SPV_INTEL_function_pointers,+SPV_INTEL_kernel_attributes"
        ",+SPV_INTEL_io_pipes,+SPV_INTEL_inline_assembly"
        ",+SPV_INTEL_arbitrary_precision_integers"
        ",+SPV_INTEL_float_controls2,+SPV_INTEL_vector_compute"
        ",+SPV_INTEL_fast_composite"
        ",+SPV_INTEL_arbitrary_precision_fixed_point"
        ",+SPV_INTEL_arbitrary_precision_floating_point"
        ",+SPV_INTEL_variable_length_array,+SPV_INTEL_fp_fast_math_mode"
        ",+SPV_INTEL_long_constant_composite"
        ",+SPV_INTEL_arithmetic_fence"
        ",+SPV_INTEL_global_variable_decorations"
        ",+SPV_INTEL_cache_controls"
        ",+SPV_INTEL_fpga_buffer_location"
        ",+SPV_INTEL_fpga_argument_interfaces"
        ",+SPV_INTEL_fpga_invocation_pipelining_attributes"
        ",+SPV_INTEL_fpga_latency_control";
    ExtArg = ExtArg + DefaultExtArg + INTELExtArg;
    if (C.getDriver().IsFPGAHWMode())
      // Enable several extensions on FPGA H/W exclusively
      ExtArg += ",+SPV_INTEL_usm_storage_classes,+SPV_INTEL_runtime_aligned"
                ",+SPV_INTEL_fpga_cluster_attributes,+SPV_INTEL_loop_fuse"
                ",+SPV_INTEL_fpga_dsp_control,+SPV_INTEL_fpga_memory_accesses"
                ",+SPV_INTEL_fpga_memory_attributes";
    else
      // Don't enable several freshly added extensions on FPGA H/W
      ExtArg += ",+SPV_INTEL_token_type"
                ",+SPV_INTEL_bfloat16_conversion"
                ",+SPV_INTEL_joint_matrix"
                ",+SPV_INTEL_hw_thread_queries"
                ",+SPV_KHR_uniform_group_instructions"
                ",+SPV_INTEL_masked_gather_scatter"
                ",+SPV_INTEL_tensor_float32_conversion"
                ",+SPV_INTEL_optnone";
    if (ShouldPreserveMetadata)
      ExtArg += ",+SPV_KHR_non_semantic_info";
    if (IsCPU)
      ExtArg += ",+SPV_INTEL_fp_max_error";

    TranslatorArgs.push_back(TCArgs.MakeArgString(ExtArg));

    // Handle -Xspirv-translator
    TC.TranslateTargetOpt(
        TCArgs, TranslatorArgs, options::OPT_Xspirv_translator,
        options::OPT_Xspirv_translator_EQ, JA.getOffloadingArch());
  }
  for (auto I : Inputs) {
    std::string Filename(I.getFilename());
    if (I.getType() == types::TY_Tempfilelist) {
      ForeachArgs.push_back(
          C.getArgs().MakeArgString("--in-file-list=" + Filename));
      ForeachArgs.push_back(
          C.getArgs().MakeArgString("--in-replace=" + Filename));
      ForeachArgs.push_back(
          C.getArgs().MakeArgString("--out-ext=spv"));
    }
    TranslatorArgs.push_back(C.getArgs().MakeArgString(Filename));
  }

  auto Cmd = std::make_unique<Command>(JA, *this, ResponseFileSupport::None(),
      TCArgs.MakeArgString(getToolChain().GetProgramPath(getShortName())),
      TranslatorArgs, std::nullopt);

  if (!ForeachArgs.empty()) {
    // Construct llvm-foreach command.
    // The llvm-foreach command looks like this:
    // llvm-foreach a.list --out-replace=out "cp {} out"
    // --out-file-list=list
    std::string OutputFileName(Output.getFilename());
    ForeachArgs.push_back(
        TCArgs.MakeArgString("--out-file-list=" + OutputFileName));
    ForeachArgs.push_back(
        TCArgs.MakeArgString("--out-replace=" + OutputFileName));
    // If fsycl-dump-device-code is passed, put the output files from llvm-spirv
    // into the path provided in fsycl-dump-device-code.
    if (C.getDriver().isDumpDeviceCodeEnabled()) {
      SmallString<128> OutputDir;

      Arg *DumpDeviceCodeArg =
          C.getArgs().getLastArg(options::OPT_fsycl_dump_device_code_EQ);

      OutputDir = (DumpDeviceCodeArg ? DumpDeviceCodeArg->getValue() : "");

      // If the output directory path is empty, put the llvm-spirv output in the
      // current directory.
      if (OutputDir.empty())
        llvm::sys::path::native(OutputDir = "./");
      else
        OutputDir.append(llvm::sys::path::get_separator());
      ForeachArgs.push_back(
          C.getArgs().MakeArgString("--out-dir=" + OutputDir));
    }

    StringRef ParallelJobs =
        TCArgs.getLastArgValue(options::OPT_fsycl_max_parallel_jobs_EQ);
    if (!ParallelJobs.empty())
      ForeachArgs.push_back(TCArgs.MakeArgString("--jobs=" + ParallelJobs));

    ForeachArgs.push_back(TCArgs.MakeArgString("--"));
    ForeachArgs.push_back(TCArgs.MakeArgString(Cmd->getExecutable()));

    for (auto &Arg : Cmd->getArguments())
      ForeachArgs.push_back(Arg);

    SmallString<128> ForeachPath(C.getDriver().Dir);
    llvm::sys::path::append(ForeachPath, "llvm-foreach");
    const char *Foreach = C.getArgs().MakeArgString(ForeachPath);
    C.addCommand(std::make_unique<Command>(
        JA, *this, ResponseFileSupport::None(), Foreach, ForeachArgs, std::nullopt));
  } else
    C.addCommand(std::move(Cmd));
}

static void addArgs(ArgStringList &DstArgs, const llvm::opt::ArgList &Alloc,
                    ArrayRef<StringRef> SrcArgs) {
  for (const auto Arg : SrcArgs) {
    DstArgs.push_back(Alloc.MakeArgString(Arg));
  }
}

// Partially copied from clang/lib/Frontend/CompilerInvocation.cpp
static std::string getSYCLPostLinkOptimizationLevel(const ArgList &Args) {
  if (Arg *A = Args.getLastArg(options::OPT_O_Group)) {
    if (A->getOption().matches(options::OPT_O0))
      return "-O0";

    if (A->getOption().matches(options::OPT_Ofast))
      return "-O3";

    assert(A->getOption().matches(options::OPT_O));

    StringRef S(A->getValue());
    if (S == "g")
      return "-O1";

    // Options -O[1|2|3|s|z] are passed as they are. '-O0' is handled earlier.
    std::array<char, 5> AcceptedOptions = {'1', '2', '3', 's', 'z'};
    if (std::any_of(AcceptedOptions.begin(), AcceptedOptions.end(),
                    [=](char c) { return c == S[0]; }))
      return std::string("-O") + S[0];
  }

  // The default for SYCL device code optimization
  return "-O2";
}

// sycl-post-link tool normally outputs a file table (see the tool sources for
// format description) which lists all the other output files associated with
// the device LLVMIR bitcode. This is basically a triple of bitcode, symbols
// and specialization constant files. Single LLVM IR output can be generated as
// well under an option.
//
void SYCLPostLink::ConstructJob(Compilation &C, const JobAction &JA,
                             const InputInfo &Output,
                             const InputInfoList &Inputs,
                             const llvm::opt::ArgList &TCArgs,
                             const char *LinkingOutput) const {
  const SYCLPostLinkJobAction *SYCLPostLink =
      dyn_cast<SYCLPostLinkJobAction>(&JA);
  // Construct sycl-post-link command.
  assert(SYCLPostLink && "Expecting SYCL post link job!");
  ArgStringList CmdArgs;

  llvm::Triple T = getToolChain().getTriple();
  // See if device code splitting is requested
  if (Arg *A = TCArgs.getLastArg(options::OPT_fsycl_device_code_split_EQ)) {
    auto CodeSplitValue = StringRef(A->getValue());
    if (CodeSplitValue == "per_kernel")
      addArgs(CmdArgs, TCArgs, {"-split=kernel"});
    else if (CodeSplitValue == "per_source")
      addArgs(CmdArgs, TCArgs, {"-split=source"});
    else if (CodeSplitValue == "auto")
      addArgs(CmdArgs, TCArgs, {"-split=auto"});
    else { // Device code split is off
    }
  } else if (T.getArchName() != "spir64_fpga") {
    // for FPGA targets, off is the default split mode,
    // otherwise auto is the default split mode
    addArgs(CmdArgs, TCArgs, {"-split=auto"});
  }

  // On Intel targets we don't need non-kernel functions as entry points,
  // because it only increases amount of code for device compiler to handle,
  // without any actual benefits.
  // TODO: Try to extend this feature for non-Intel GPUs.
  if (!TCArgs.hasFlag(options::OPT_fno_sycl_remove_unused_external_funcs,
                      options::OPT_fsycl_remove_unused_external_funcs, false) &&
      !T.isNVPTX() && !T.isAMDGPU() &&
      !isSYCLNativeCPU(getToolChain(), C.getDefaultToolChain()))
    addArgs(CmdArgs, TCArgs, {"-emit-only-kernels-as-entry-points"});

  // OPT_fsycl_device_code_split is not checked as it is an alias to
  // -fsycl-device-code-split=auto

  if (!(T.isAMDGCN()))
    addArgs(CmdArgs, TCArgs, {"-emit-param-info"});
  // Enable PI program metadata
  if (T.isNVPTX() || T.isAMDGCN())
    addArgs(CmdArgs, TCArgs, {"-emit-program-metadata"});
  if (SYCLPostLink->getTrueType() == types::TY_LLVM_BC) {
    // single file output requested - this means only perform necessary IR
    // transformations (like specialization constant intrinsic lowering) and
    // output LLVMIR
    addArgs(CmdArgs, TCArgs, {"-ir-output-only"});
  } else {
    assert(SYCLPostLink->getTrueType() == types::TY_Tempfiletable);
    bool SplitEsimdByDefault = T.isSPIR();
    bool SplitEsimd = TCArgs.hasFlag(
        options::OPT_fsycl_device_code_split_esimd,
        options::OPT_fno_sycl_device_code_split_esimd, SplitEsimdByDefault);
    // Symbol file and specialization constant info generation is mandatory -
    // add options unconditionally
    addArgs(CmdArgs, TCArgs, {"-symbols"});
    addArgs(CmdArgs, TCArgs, {"-emit-exported-symbols"});
    if (SplitEsimd)
      addArgs(CmdArgs, TCArgs, {"-split-esimd"});
    addArgs(CmdArgs, TCArgs, {"-lower-esimd"});
  }
  addArgs(CmdArgs, TCArgs,
          {StringRef(getSYCLPostLinkOptimizationLevel(TCArgs))});
  // specialization constants processing is mandatory
  if (SYCLPostLink->getRTSetsSpecConstants())
    addArgs(CmdArgs, TCArgs, {"-spec-const=native"});
  else
    addArgs(CmdArgs, TCArgs, {"-spec-const=emulation"});

  bool isAOT = T.isNVPTX() || T.isAMDGCN() ||
               T.getSubArch() == llvm::Triple::SPIRSubArch_fpga ||
               T.getSubArch() == llvm::Triple::SPIRSubArch_gen ||
               T.getSubArch() == llvm::Triple::SPIRSubArch_x86_64;
  if (TCArgs.hasFlag(options::OPT_fsycl_add_default_spec_consts_image,
                     options::OPT_fno_sycl_add_default_spec_consts_image,
                     false) &&
      isAOT)
    addArgs(CmdArgs, TCArgs, {"-generate-device-image-default-spec-consts"});

  // Process device-globals.
  addArgs(CmdArgs, TCArgs, {"-device-globals"});

  // Make ESIMD accessors use stateless memory accesses.
  if (TCArgs.hasFlag(options::OPT_fsycl_esimd_force_stateless_mem,
                     options::OPT_fno_sycl_esimd_force_stateless_mem, false))
    addArgs(CmdArgs, TCArgs, {"-lower-esimd-force-stateless-mem"});

  // Add output file table file option
  assert(Output.isFilename() && "output must be a filename");
  addArgs(CmdArgs, TCArgs, {"-o", Output.getFilename()});

  const toolchains::SYCLToolChain &TC =
      static_cast<const toolchains::SYCLToolChain &>(getToolChain());

  // Handle -Xdevice-post-link
  TC.TranslateTargetOpt(TCArgs, CmdArgs, options::OPT_Xdevice_post_link,
                        options::OPT_Xdevice_post_link_EQ,
                        JA.getOffloadingArch());

  // Add input file
  assert(Inputs.size() == 1 && Inputs.front().isFilename() &&
         "single input file expected");
  addArgs(CmdArgs, TCArgs, {Inputs.front().getFilename()});
  std::string OutputFileName(Output.getFilename());

  // All the inputs are encoded as commands.
  C.addCommand(std::make_unique<Command>(
      JA, *this, ResponseFileSupport::None(),
      TCArgs.MakeArgString(getToolChain().GetProgramPath(getShortName())),
      CmdArgs, Inputs, Output));
}

// Transforms the abstract representation (JA + Inputs + Outputs) of a file
// table transformation action to concrete command line (job) with actual
// inputs/outputs/options, and adds it to given compilation object.
void FileTableTform::ConstructJob(Compilation &C, const JobAction &JA,
                                  const InputInfo &Output,
                                  const InputInfoList &Inputs,
                                  const llvm::opt::ArgList &TCArgs,
                                  const char *LinkingOutput) const {

  const auto &TformJob = *llvm::dyn_cast<FileTableTformJobAction>(&JA);
  ArgStringList CmdArgs;

  // don't try to assert here whether the number of inputs is OK, argumnets are
  // OK, etc. - better invoke the tool and see good error diagnostics

  // 1) add transformations
  for (const auto &Tf : TformJob.getTforms()) {
    switch (Tf.TheKind) {
    case FileTableTformJobAction::Tform::EXTRACT:
    case FileTableTformJobAction::Tform::EXTRACT_DROP_TITLE: {
      SmallString<128> Arg("-extract=");
      Arg += Tf.TheArgs[0];

      for (unsigned I = 1; I < Tf.TheArgs.size(); ++I) {
        Arg += ",";
        Arg += Tf.TheArgs[I];
      }
      addArgs(CmdArgs, TCArgs, {Arg});

      if (Tf.TheKind == FileTableTformJobAction::Tform::EXTRACT_DROP_TITLE)
        addArgs(CmdArgs, TCArgs, {"-drop_titles"});
      break;
    }
    case FileTableTformJobAction::Tform::REPLACE: {
      assert(Tf.TheArgs.size() == 2 && "from/to column names expected");
      SmallString<128> Arg("-replace=");
      Arg += Tf.TheArgs[0];
      Arg += ",";
      Arg += Tf.TheArgs[1];
      addArgs(CmdArgs, TCArgs, {Arg});
      break;
    }
    case FileTableTformJobAction::Tform::REPLACE_CELL: {
      assert(Tf.TheArgs.size() == 2 && "column name and row id expected");
      SmallString<128> Arg("-replace_cell=");
      Arg += Tf.TheArgs[0];
      Arg += ",";
      Arg += Tf.TheArgs[1];
      addArgs(CmdArgs, TCArgs, {Arg});
      break;
    }
    case FileTableTformJobAction::Tform::RENAME: {
      assert(Tf.TheArgs.size() == 2 && "from/to names expected");
      SmallString<128> Arg("-rename=");
      Arg += Tf.TheArgs[0];
      Arg += ",";
      Arg += Tf.TheArgs[1];
      addArgs(CmdArgs, TCArgs, {Arg});
      break;
    }
    case FileTableTformJobAction::Tform::COPY_SINGLE_FILE: {
      assert(Tf.TheArgs.size() == 2 && "column name and row id expected");
      SmallString<128> Arg("-copy_single_file=");
      Arg += Tf.TheArgs[0];
      Arg += ",";
      Arg += Tf.TheArgs[1];
      addArgs(CmdArgs, TCArgs, {Arg});
      break;
    }
    case FileTableTformJobAction::Tform::MERGE: {
      assert(Tf.TheArgs.size() == 1 && "column name expected");
      SmallString<128> Arg("-merge=");
      Arg += Tf.TheArgs[0];
      addArgs(CmdArgs, TCArgs, {Arg});
      break;
    }
    }
  }

  // 2) add output option
  assert(Output.isFilename() && "table tform output must be a file");
  addArgs(CmdArgs, TCArgs, {"-o", Output.getFilename()});

  // 3) add inputs
  for (const auto &Input : Inputs) {
    assert(Input.isFilename() && "table tform input must be a file");
    addArgs(CmdArgs, TCArgs, {Input.getFilename()});
  }
  // 4) finally construct and add a command to the compilation
  C.addCommand(std::make_unique<Command>(
      JA, *this, ResponseFileSupport::None(),
      TCArgs.MakeArgString(getToolChain().GetProgramPath(getShortName())),
      CmdArgs, Inputs));
}

void AppendFooter::ConstructJob(Compilation &C, const JobAction &JA,
                                const InputInfo &Output,
                                const InputInfoList &Inputs,
                                const llvm::opt::ArgList &TCArgs,
                                const char *LinkingOutput) const {
  ArgStringList CmdArgs;

  // Input File
  addArgs(CmdArgs, TCArgs, {Inputs[0].getFilename()});

  // Integration Footer
  StringRef Footer(
      C.getDriver().getIntegrationFooter(Inputs[0].getBaseInput()));
  if (!Footer.empty()) {
    SmallString<128> AppendOpt("--append=");
    AppendOpt.append(Footer);
    addArgs(CmdArgs, TCArgs, {AppendOpt});
  }

  // Name of original source file passed in to be prepended to the newly
  // modified file as a #line directive.
  SmallString<128> PrependOpt("--orig-filename=");
  PrependOpt.append(
      llvm::sys::path::convert_to_slash(Inputs[0].getBaseInput()));
  addArgs(CmdArgs, TCArgs, {PrependOpt});

  SmallString<128> OutputOpt("--output=");
  OutputOpt.append(Output.getFilename());
  addArgs(CmdArgs, TCArgs, {OutputOpt});

  // Use #include to pull in footer
  addArgs(CmdArgs, TCArgs, {"--use-include"});

  C.addCommand(std::make_unique<Command>(
      JA, *this, ResponseFileSupport::None(),
      TCArgs.MakeArgString(getToolChain().GetProgramPath(getShortName())),
      CmdArgs, std::nullopt));
}

void SpirvToIrWrapper::ConstructJob(Compilation &C, const JobAction &JA,
                                    const InputInfo &Output,
                                    const InputInfoList &Inputs,
                                    const llvm::opt::ArgList &TCArgs,
                                    const char *LinkingOutput) const {
  InputInfoList ForeachInputs;
  ArgStringList CmdArgs;

  assert(Inputs.size() == 1 &&
         "Only one input expected to spirv-to-ir-wrapper");

  // Input File
  for (const auto &I : Inputs) {
    if (I.getType() == types::TY_Tempfilelist)
      ForeachInputs.push_back(I);
    addArgs(CmdArgs, TCArgs, {I.getFilename()});
  }

  // Output File
  addArgs(CmdArgs, TCArgs, {"-o", Output.getFilename()});

  // Make sure we preserve any auxiliary data which may be present in the
  // SPIR-V object, use SPIR-V style IR as opposed to OpenCL, and represent
  // SPIR-V globals as global variables instead of functions, all of which we
  // need for SPIR-V-based fat objects.
  addArgs(CmdArgs, TCArgs,
          {"-llvm-spirv-opts",
           "--spirv-preserve-auxdata --spirv-target-env=SPV-IR "
           "--spirv-builtin-format=global"});

  const toolchains::SYCLToolChain &TC =
      static_cast<const toolchains::SYCLToolChain &>(getToolChain());

  // Handle -Xspirv-to-ir-wrapper
  TC.TranslateTargetOpt(TCArgs, CmdArgs, options::OPT_Xspirv_to_ir_wrapper,
                        options::OPT_Xspirv_to_ir_wrapper_EQ,
                        JA.getOffloadingArch());

  auto Cmd = std::make_unique<Command>(
      JA, *this, ResponseFileSupport::None(),
      TCArgs.MakeArgString(getToolChain().GetProgramPath(getShortName())),
      CmdArgs, std::nullopt);
  if (!ForeachInputs.empty()) {
    StringRef ParallelJobs =
        TCArgs.getLastArgValue(options::OPT_fsycl_max_parallel_jobs_EQ);
    tools::SYCL::constructLLVMForeachCommand(
        C, JA, std::move(Cmd), ForeachInputs, Output, this, "",
        types::getTypeTempSuffix(types::TY_Tempfilelist), ParallelJobs);
  } else
    C.addCommand(std::move(Cmd));
}

void LinkerWrapper::ConstructJob(Compilation &C, const JobAction &JA,
                                 const InputInfo &Output,
                                 const InputInfoList &Inputs,
                                 const ArgList &Args,
                                 const char *LinkingOutput) const {
  const Driver &D = getToolChain().getDriver();
  const llvm::Triple TheTriple = getToolChain().getTriple();
  ArgStringList CmdArgs;

  // Pass the CUDA path to the linker wrapper tool.
  for (Action::OffloadKind Kind : {Action::OFK_Cuda, Action::OFK_OpenMP}) {
    auto TCRange = C.getOffloadToolChains(Kind);
    for (auto &I : llvm::make_range(TCRange.first, TCRange.second)) {
      const ToolChain *TC = I.second;
      if (TC->getTriple().isNVPTX()) {
        CudaInstallationDetector CudaInstallation(D, TheTriple, Args);
        if (CudaInstallation.isValid())
          CmdArgs.push_back(Args.MakeArgString(
              "--cuda-path=" + CudaInstallation.getInstallPath()));
        break;
      }
    }
  }

  // Pass in the optimization level to use for LTO.
  if (const Arg *A = Args.getLastArg(options::OPT_O_Group)) {
    StringRef OOpt;
    if (A->getOption().matches(options::OPT_O4) ||
        A->getOption().matches(options::OPT_Ofast))
      OOpt = "3";
    else if (A->getOption().matches(options::OPT_O)) {
      OOpt = A->getValue();
      if (OOpt == "g")
        OOpt = "1";
      else if (OOpt == "s" || OOpt == "z")
        OOpt = "2";
    } else if (A->getOption().matches(options::OPT_O0))
      OOpt = "0";
    if (!OOpt.empty())
      CmdArgs.push_back(Args.MakeArgString(Twine("--opt-level=O") + OOpt));
  }

  CmdArgs.push_back(
      Args.MakeArgString("--host-triple=" + TheTriple.getTriple()));
  if (Args.hasArg(options::OPT_v))
    CmdArgs.push_back("--wrapper-verbose");

  // Pass the device triple to the linker wrapper tool for SYCL offload.
  // Only spir64 is currently passed.
  // TODO(NOM1): Support target triples in a more generic way.
  // TODO(NOM3): Investigate why passing spir64-unknown-unknown does not work.
  CmdArgs.push_back("--triple=spir64");

  // TODO(NOM2): Pass following options to clang-linker-wrapper.
  // Please refer to sycl/doc/design/OffloadDesign.md for details.
  // sycl-device-libraries
  // sycl-device-library-location
  // sycl-post-link-options
  // llvm-spirv-options

  if (const Arg *A = Args.getLastArg(options::OPT_g_Group)) {
    if (!A->getOption().matches(options::OPT_g0))
      CmdArgs.push_back("--device-debug");
  }

  // code-object-version=X needs to be passed to clang-linker-wrapper to ensure
  // that it is used by lld.
  if (const Arg *A = Args.getLastArg(options::OPT_mcode_object_version_EQ)) {
    CmdArgs.push_back(Args.MakeArgString("-mllvm"));
    CmdArgs.push_back(Args.MakeArgString(
        Twine("--amdhsa-code-object-version=") + A->getValue()));
  }

  for (const auto &A : Args.getAllArgValues(options::OPT_Xcuda_ptxas))
    CmdArgs.push_back(Args.MakeArgString("--ptxas-arg=" + A));

  // Forward remarks passes to the LLVM backend in the wrapper.
  if (const Arg *A = Args.getLastArg(options::OPT_Rpass_EQ))
    CmdArgs.push_back(Args.MakeArgString(Twine("--offload-opt=-pass-remarks=") +
                                         A->getValue()));
  if (const Arg *A = Args.getLastArg(options::OPT_Rpass_missed_EQ))
    CmdArgs.push_back(Args.MakeArgString(
        Twine("--offload-opt=-pass-remarks-missed=") + A->getValue()));
  if (const Arg *A = Args.getLastArg(options::OPT_Rpass_analysis_EQ))
    CmdArgs.push_back(Args.MakeArgString(
        Twine("--offload-opt=-pass-remarks-analysis=") + A->getValue()));
  if (Args.getLastArg(options::OPT_save_temps_EQ))
    CmdArgs.push_back("--save-temps");

  // Add any SYCL offloading specific options to the clang-linker-wrapper
  if (C.hasOffloadToolChain<Action::OFK_SYCL>()) {
    // -sycl-device-libraries=<comma separated list> contains all of the SYCL
    // device specific libraries that are needed.  This provides the list of
    // files file only.
    // TODO: This generic list will be populated with only device binaries
    // for spir64.  Other targets (AOT and others) can represent a different
    // set of device libraries.  We will cross that bridge when we begin to
    // enable the other possible targets.
    llvm::Triple TargetTriple;
    auto ToolChainRange = C.getOffloadToolChains<Action::OFK_SYCL>();
    for (auto &I :
         llvm::make_range(ToolChainRange.first, ToolChainRange.second)) {
      const ToolChain *TC = I.second;
      if (TC->getTriple().isSPIR() &&
          TC->getTriple().getSubArch() == llvm::Triple::NoSubArch) {
        TargetTriple = TC->getTriple();
        break;
      }
    }
    SmallVector<std::string, 8> SYCLDeviceLibs;
    SYCLDeviceLibs = SYCL::getDeviceLibraries(C, TargetTriple,
                                              /*IsSpirvAOT=*/false);
    // Create a comma separated list to pass along to the linker wrapper.
    SmallString<256> LibList;
    for (const auto &AddLib : SYCLDeviceLibs) {
      if (LibList.size() > 0)
        LibList += ",";
      LibList += AddLib;
    }
    // -sycl-device-libraries=<libs> provides a comma separate list of
    // libraries to add to the device linking step.
    // SYCL device libraries can be found.
    if (LibList.size())
      CmdArgs.push_back(
          Args.MakeArgString(Twine("-sycl-device-libraries=") + LibList));

    // -sycl-device-library-location=<dir> provides the location in which the
    // SYCL device libraries can be found.
    SmallString<128> DeviceLibDir(D.Dir);
    llvm::sys::path::append(DeviceLibDir, "..", "lib");
    // Check the library location candidates for the the libsycl-crt library
    // and use that location.  Base the location on relative to driver if this
    // is not resolved.
    SmallVector<SmallString<128>, 4> LibLocCandidates;
    SYCLInstallationDetector SYCLInstallation(D);
    SYCLInstallation.getSYCLDeviceLibPath(LibLocCandidates);
    SmallString<128> LibName("libsycl-crt");
    StringRef LibSuffix = TheTriple.isWindowsMSVCEnvironment() ? ".obj" : ".o";
    llvm::sys::path::replace_extension(LibName, LibSuffix);
    for (const auto &LibLoc : LibLocCandidates) {
      SmallString<128> FullLibName(LibLoc);
      llvm::sys::path::append(FullLibName, LibName);
      if (llvm::sys::fs::exists(FullLibName)) {
        DeviceLibDir = LibLoc;
        break;
      }
    }
    CmdArgs.push_back(Args.MakeArgString(
        Twine("-sycl-device-library-location=") + DeviceLibDir));
  }

  auto appendOption = [](SmallString<128> &OptString, StringRef AddOpt) {
    if (!OptString.empty())
      OptString += " ";
    OptString += AddOpt.str();
  };
  // --sycl-post-link-options="options" provides a string of options to be
  // passed along to the sycl-post-link tool during device link.
  if (Args.hasArg(options::OPT_Xdevice_post_link)) {
    SmallString<128> OptString;
    for (const auto &A : Args.getAllArgValues(options::OPT_Xdevice_post_link))
      appendOption(OptString, A);
    CmdArgs.push_back(
        Args.MakeArgString("--sycl-post-link-options=" + OptString));
  }

  // --llvm-spirv-options="options" provides a string of options to be passed
  // along to the llvm-spirv (translation) step during device link.
  if (Args.hasArg(options::OPT_Xspirv_translator)) {
    SmallString<128> OptString;
    for (const auto &A : Args.getAllArgValues(options::OPT_Xspirv_translator))
      appendOption(OptString, A);
    CmdArgs.push_back(Args.MakeArgString("--llvm-spirv-options=" + OptString));
  }

  // Construct the link job so we can wrap around it.
  Linker->ConstructJob(C, JA, Output, Inputs, Args, LinkingOutput);
  const auto &LinkCommand = C.getJobs().getJobs().back();

  // Forward -Xoffload-linker<-triple> arguments to the device link job.
  for (Arg *A : Args.filtered(options::OPT_Xoffload_linker)) {
    StringRef Val = A->getValue(0);
    if (Val.empty())
      CmdArgs.push_back(
          Args.MakeArgString(Twine("--device-linker=") + A->getValue(1)));
    else
      CmdArgs.push_back(Args.MakeArgString(
          "--device-linker=" +
          ToolChain::getOpenMPTriple(Val.drop_front()).getTriple() + "=" +
          A->getValue(1)));
  }
  Args.ClaimAllArgs(options::OPT_Xoffload_linker);

  // Embed bitcode instead of an object in JIT mode.
  if (Args.hasFlag(options::OPT_fopenmp_target_jit,
                   options::OPT_fno_openmp_target_jit, false))
    CmdArgs.push_back("--embed-bitcode");

  // Forward `-mllvm` arguments to the LLVM invocations if present.
  for (Arg *A : Args.filtered(options::OPT_mllvm)) {
    CmdArgs.push_back("-mllvm");
    CmdArgs.push_back(A->getValue());
    A->claim();
  }

  // Add the linker arguments to be forwarded by the wrapper.
  CmdArgs.push_back(Args.MakeArgString(Twine("--linker-path=") +
                                       LinkCommand->getExecutable()));
  CmdArgs.push_back("--");
  for (const char *LinkArg : LinkCommand->getArguments())
    CmdArgs.push_back(LinkArg);

  const char *Exec =
      Args.MakeArgString(getToolChain().GetProgramPath("clang-linker-wrapper"));

  // Replace the executable and arguments of the link job with the
  // wrapper.
  LinkCommand->replaceExecutable(Exec);
  LinkCommand->replaceArguments(CmdArgs);
}<|MERGE_RESOLUTION|>--- conflicted
+++ resolved
@@ -5296,7 +5296,6 @@
                      options::OPT_fno_sycl_allow_func_ptr, false)) {
       CmdArgs.push_back("-fsycl-allow-func-ptr");
     }
-<<<<<<< HEAD
 
     // Forward -fsycl-instrument-device-code option to cc1. This option will
     // only be used for SPIR-V-based targets.
@@ -5334,45 +5333,6 @@
       }
     }
 
-=======
-
-    // Forward -fsycl-instrument-device-code option to cc1. This option will
-    // only be used for SPIR-V-based targets.
-    if (Triple.isSPIR())
-      if (Args.hasFlag(options::OPT_fsycl_instrument_device_code,
-                       options::OPT_fno_sycl_instrument_device_code, true))
-        CmdArgs.push_back("-fsycl-instrument-device-code");
-
-    if (!SYCLStdArg) {
-      // The user had not pass SYCL version, thus we'll employ no-sycl-strict
-      // to allow address-space unqualified pointers in function params/return
-      // along with marking the same function with explicit SYCL_EXTERNAL
-      CmdArgs.push_back("-Wno-sycl-strict");
-    }
-
-    // Set O2 optimization level by default
-    if (!Args.getLastArg(options::OPT_O_Group))
-      CmdArgs.push_back("-O2");
-
-    // Add the integration header option to generate the header.
-    StringRef Header(D.getIntegrationHeader(Input.getBaseInput()));
-    if (!Header.empty()) {
-      SmallString<128> HeaderOpt("-fsycl-int-header=");
-      HeaderOpt.append(Header);
-      CmdArgs.push_back(Args.MakeArgString(HeaderOpt));
-    }
-
-    if (!Args.hasArg(options::OPT_fno_sycl_use_footer)) {
-      // Add the integration footer option to generated the footer.
-      StringRef Footer(D.getIntegrationFooter(Input.getBaseInput()));
-      if (!Footer.empty()) {
-        SmallString<128> FooterOpt("-fsycl-int-footer=");
-        FooterOpt.append(Footer);
-        CmdArgs.push_back(Args.MakeArgString(FooterOpt));
-      }
-    }
-
->>>>>>> 603ca26d
     // Forward -fsycl-default-sub-group-size if in SYCL mode.
     Args.AddLastArg(CmdArgs, options::OPT_fsycl_default_sub_group_size);
 
