//===-- Clang.cpp - Clang+LLVM ToolChain Implementations --------*- C++ -*-===//
//
// Part of the LLVM Project, under the Apache License v2.0 with LLVM Exceptions.
// See https://llvm.org/LICENSE.txt for license information.
// SPDX-License-Identifier: Apache-2.0 WITH LLVM-exception
//
//===----------------------------------------------------------------------===//

#include "Clang.h"
#include "AMDGPU.h"
#include "Arch/AArch64.h"
#include "Arch/ARM.h"
#include "Arch/CSKY.h"
#include "Arch/LoongArch.h"
#include "Arch/M68k.h"
#include "Arch/Mips.h"
#include "Arch/PPC.h"
#include "Arch/RISCV.h"
#include "Arch/Sparc.h"
#include "Arch/SystemZ.h"
#include "Arch/VE.h"
#include "Arch/X86.h"
#include "CommonArgs.h"
#include "Hexagon.h"
#include "MSP430.h"
#include "PS4CPU.h"
#include "SYCL.h"
#include "clang/Basic/CLWarnings.h"
#include "clang/Basic/CharInfo.h"
#include "clang/Basic/CodeGenOptions.h"
#include "clang/Basic/HeaderInclude.h"
#include "clang/Basic/LangOptions.h"
#include "clang/Basic/LangStandard.h"
#include "clang/Basic/MakeSupport.h"
#include "clang/Basic/ObjCRuntime.h"
#include "clang/Basic/Version.h"
#include "clang/Config/config.h"
#include "clang/Driver/Action.h"
#include "clang/Driver/Distro.h"
#include "clang/Driver/DriverDiagnostic.h"
#include "clang/Driver/InputInfo.h"
#include "clang/Driver/Options.h"
#include "clang/Driver/SanitizerArgs.h"
#include "clang/Driver/Types.h"
#include "clang/Driver/XRayArgs.h"
#include "llvm/ADT/ScopeExit.h"
#include "llvm/ADT/SmallSet.h"
#include "llvm/ADT/StringExtras.h"
#include "llvm/BinaryFormat/Magic.h"
#include "llvm/Config/llvm-config.h"
#include "llvm/Frontend/Debug/Options.h"
#include "llvm/Object/ObjectFile.h"
#include "llvm/Option/ArgList.h"
#include "llvm/Support/Casting.h"
#include "llvm/Support/CodeGen.h"
#include "llvm/Support/CommandLine.h"
#include "llvm/Support/Compiler.h"
#include "llvm/Support/Compression.h"
#include "llvm/Support/Error.h"
#include "llvm/Support/FileSystem.h"
#include "llvm/Support/Path.h"
#include "llvm/Support/Process.h"
#include "llvm/Support/YAMLParser.h"
#include "llvm/TargetParser/AArch64TargetParser.h"
#include "llvm/TargetParser/ARMTargetParserCommon.h"
#include "llvm/TargetParser/Host.h"
#include "llvm/TargetParser/LoongArchTargetParser.h"
#include "llvm/TargetParser/PPCTargetParser.h"
#include "llvm/TargetParser/RISCVISAInfo.h"
#include "llvm/TargetParser/RISCVTargetParser.h"
#include <cctype>

using namespace clang::driver;
using namespace clang::driver::tools;
using namespace clang;
using namespace llvm::opt;

static void CheckPreprocessingOptions(const Driver &D, const ArgList &Args) {
  if (Arg *A = Args.getLastArg(clang::driver::options::OPT_C, options::OPT_CC,
                               options::OPT_fminimize_whitespace,
                               options::OPT_fno_minimize_whitespace,
                               options::OPT_fkeep_system_includes,
                               options::OPT_fno_keep_system_includes)) {
    if (!Args.hasArg(options::OPT_E) && !Args.hasArg(options::OPT__SLASH_P) &&
        !Args.hasArg(options::OPT__SLASH_EP) && !D.CCCIsCPP()) {
      D.Diag(clang::diag::err_drv_argument_only_allowed_with)
          << A->getBaseArg().getAsString(Args)
          << (D.IsCLMode() ? "/E, /P or /EP" : "-E");
    }
  }
}

static void CheckCodeGenerationOptions(const Driver &D, const ArgList &Args) {
  // In gcc, only ARM checks this, but it seems reasonable to check universally.
  if (Args.hasArg(options::OPT_static))
    if (const Arg *A =
            Args.getLastArg(options::OPT_dynamic, options::OPT_mdynamic_no_pic))
      D.Diag(diag::err_drv_argument_not_allowed_with) << A->getAsString(Args)
                                                      << "-static";
}

/// Apply \a Work on the current tool chain \a RegularToolChain and any other
/// offloading tool chain that is associated with the current action \a JA.
static void
forAllAssociatedToolChains(Compilation &C, const JobAction &JA,
                           const ToolChain &RegularToolChain,
                           llvm::function_ref<void(const ToolChain &)> Work) {
  // Apply Work on the current/regular tool chain.
  Work(RegularToolChain);

  // Apply Work on all the offloading tool chains associated with the current
  // action.
  if (JA.isHostOffloading(Action::OFK_Cuda))
    Work(*C.getSingleOffloadToolChain<Action::OFK_Cuda>());
  else if (JA.isDeviceOffloading(Action::OFK_Cuda))
    Work(*C.getSingleOffloadToolChain<Action::OFK_Host>());
  else if (JA.isHostOffloading(Action::OFK_HIP))
    Work(*C.getSingleOffloadToolChain<Action::OFK_HIP>());
  else if (JA.isDeviceOffloading(Action::OFK_HIP))
    Work(*C.getSingleOffloadToolChain<Action::OFK_Host>());

  if (JA.isHostOffloading(Action::OFK_OpenMP)) {
    auto TCs = C.getOffloadToolChains<Action::OFK_OpenMP>();
    for (auto II = TCs.first, IE = TCs.second; II != IE; ++II)
      Work(*II->second);
  } else if (JA.isDeviceOffloading(Action::OFK_OpenMP))
    Work(*C.getSingleOffloadToolChain<Action::OFK_Host>());

  if (JA.isHostOffloading(Action::OFK_SYCL)) {
    auto TCs = C.getOffloadToolChains<Action::OFK_SYCL>();
    for (auto II = TCs.first, IE = TCs.second; II != IE; ++II)
      Work(*II->second);
  } else if (JA.isDeviceOffloading(Action::OFK_SYCL))
    Work(*C.getSingleOffloadToolChain<Action::OFK_Host>());

  //
  // TODO: Add support for other offloading programming models here.
  //
}

/// This is a helper function for validating the optional refinement step
/// parameter in reciprocal argument strings. Return false if there is an error
/// parsing the refinement step. Otherwise, return true and set the Position
/// of the refinement step in the input string.
static bool getRefinementStep(StringRef In, const Driver &D,
                              const Arg &A, size_t &Position) {
  const char RefinementStepToken = ':';
  Position = In.find(RefinementStepToken);
  if (Position != StringRef::npos) {
    StringRef Option = A.getOption().getName();
    StringRef RefStep = In.substr(Position + 1);
    // Allow exactly one numeric character for the additional refinement
    // step parameter. This is reasonable for all currently-supported
    // operations and architectures because we would expect that a larger value
    // of refinement steps would cause the estimate "optimization" to
    // under-perform the native operation. Also, if the estimate does not
    // converge quickly, it probably will not ever converge, so further
    // refinement steps will not produce a better answer.
    if (RefStep.size() != 1) {
      D.Diag(diag::err_drv_invalid_value) << Option << RefStep;
      return false;
    }
    char RefStepChar = RefStep[0];
    if (RefStepChar < '0' || RefStepChar > '9') {
      D.Diag(diag::err_drv_invalid_value) << Option << RefStep;
      return false;
    }
  }
  return true;
}

/// The -mrecip flag requires processing of many optional parameters.
static void ParseMRecip(const Driver &D, const ArgList &Args,
                        ArgStringList &OutStrings) {
  StringRef DisabledPrefixIn = "!";
  StringRef DisabledPrefixOut = "!";
  StringRef EnabledPrefixOut = "";
  StringRef Out = "-mrecip=";

  Arg *A = Args.getLastArg(options::OPT_mrecip, options::OPT_mrecip_EQ);
  if (!A)
    return;

  unsigned NumOptions = A->getNumValues();
  if (NumOptions == 0) {
    // No option is the same as "all".
    OutStrings.push_back(Args.MakeArgString(Out + "all"));
    return;
  }

  // Pass through "all", "none", or "default" with an optional refinement step.
  if (NumOptions == 1) {
    StringRef Val = A->getValue(0);
    size_t RefStepLoc;
    if (!getRefinementStep(Val, D, *A, RefStepLoc))
      return;
    StringRef ValBase = Val.slice(0, RefStepLoc);
    if (ValBase == "all" || ValBase == "none" || ValBase == "default") {
      OutStrings.push_back(Args.MakeArgString(Out + Val));
      return;
    }
  }

  // Each reciprocal type may be enabled or disabled individually.
  // Check each input value for validity, concatenate them all back together,
  // and pass through.

  llvm::StringMap<bool> OptionStrings;
  OptionStrings.insert(std::make_pair("divd", false));
  OptionStrings.insert(std::make_pair("divf", false));
  OptionStrings.insert(std::make_pair("divh", false));
  OptionStrings.insert(std::make_pair("vec-divd", false));
  OptionStrings.insert(std::make_pair("vec-divf", false));
  OptionStrings.insert(std::make_pair("vec-divh", false));
  OptionStrings.insert(std::make_pair("sqrtd", false));
  OptionStrings.insert(std::make_pair("sqrtf", false));
  OptionStrings.insert(std::make_pair("sqrth", false));
  OptionStrings.insert(std::make_pair("vec-sqrtd", false));
  OptionStrings.insert(std::make_pair("vec-sqrtf", false));
  OptionStrings.insert(std::make_pair("vec-sqrth", false));

  for (unsigned i = 0; i != NumOptions; ++i) {
    StringRef Val = A->getValue(i);

    bool IsDisabled = Val.starts_with(DisabledPrefixIn);
    // Ignore the disablement token for string matching.
    if (IsDisabled)
      Val = Val.substr(1);

    size_t RefStep;
    if (!getRefinementStep(Val, D, *A, RefStep))
      return;

    StringRef ValBase = Val.slice(0, RefStep);
    llvm::StringMap<bool>::iterator OptionIter = OptionStrings.find(ValBase);
    if (OptionIter == OptionStrings.end()) {
      // Try again specifying float suffix.
      OptionIter = OptionStrings.find(ValBase.str() + 'f');
      if (OptionIter == OptionStrings.end()) {
        // The input name did not match any known option string.
        D.Diag(diag::err_drv_unknown_argument) << Val;
        return;
      }
      // The option was specified without a half or float or double suffix.
      // Make sure that the double or half entry was not already specified.
      // The float entry will be checked below.
      if (OptionStrings[ValBase.str() + 'd'] ||
          OptionStrings[ValBase.str() + 'h']) {
        D.Diag(diag::err_drv_invalid_value) << A->getOption().getName() << Val;
        return;
      }
    }

    if (OptionIter->second == true) {
      // Duplicate option specified.
      D.Diag(diag::err_drv_invalid_value) << A->getOption().getName() << Val;
      return;
    }

    // Mark the matched option as found. Do not allow duplicate specifiers.
    OptionIter->second = true;

    // If the precision was not specified, also mark the double and half entry
    // as found.
    if (ValBase.back() != 'f' && ValBase.back() != 'd' && ValBase.back() != 'h') {
      OptionStrings[ValBase.str() + 'd'] = true;
      OptionStrings[ValBase.str() + 'h'] = true;
    }

    // Build the output string.
    StringRef Prefix = IsDisabled ? DisabledPrefixOut : EnabledPrefixOut;
    Out = Args.MakeArgString(Out + Prefix + Val);
    if (i != NumOptions - 1)
      Out = Args.MakeArgString(Out + ",");
  }

  OutStrings.push_back(Args.MakeArgString(Out));
}

/// The -mprefer-vector-width option accepts either a positive integer
/// or the string "none".
static void ParseMPreferVectorWidth(const Driver &D, const ArgList &Args,
                                    ArgStringList &CmdArgs) {
  Arg *A = Args.getLastArg(options::OPT_mprefer_vector_width_EQ);
  if (!A)
    return;

  StringRef Value = A->getValue();
  if (Value == "none") {
    CmdArgs.push_back("-mprefer-vector-width=none");
  } else {
    unsigned Width;
    if (Value.getAsInteger(10, Width)) {
      D.Diag(diag::err_drv_invalid_value) << A->getOption().getName() << Value;
      return;
    }
    CmdArgs.push_back(Args.MakeArgString("-mprefer-vector-width=" + Value));
  }
}

static bool
shouldUseExceptionTablesForObjCExceptions(const ObjCRuntime &runtime,
                                          const llvm::Triple &Triple) {
  // We use the zero-cost exception tables for Objective-C if the non-fragile
  // ABI is enabled or when compiling for x86_64 and ARM on Snow Leopard and
  // later.
  if (runtime.isNonFragile())
    return true;

  if (!Triple.isMacOSX())
    return false;

  return (!Triple.isMacOSXVersionLT(10, 5) &&
          (Triple.getArch() == llvm::Triple::x86_64 ||
           Triple.getArch() == llvm::Triple::arm));
}

/// Adds exception related arguments to the driver command arguments. There's a
/// main flag, -fexceptions and also language specific flags to enable/disable
/// C++ and Objective-C exceptions. This makes it possible to for example
/// disable C++ exceptions but enable Objective-C exceptions.
static bool addExceptionArgs(const ArgList &Args, types::ID InputType,
                             const ToolChain &TC, bool KernelOrKext,
                             const ObjCRuntime &objcRuntime,
                             ArgStringList &CmdArgs) {
  const llvm::Triple &Triple = TC.getTriple();

  if (KernelOrKext) {
    // -mkernel and -fapple-kext imply no exceptions, so claim exception related
    // arguments now to avoid warnings about unused arguments.
    Args.ClaimAllArgs(options::OPT_fexceptions);
    Args.ClaimAllArgs(options::OPT_fno_exceptions);
    Args.ClaimAllArgs(options::OPT_fobjc_exceptions);
    Args.ClaimAllArgs(options::OPT_fno_objc_exceptions);
    Args.ClaimAllArgs(options::OPT_fcxx_exceptions);
    Args.ClaimAllArgs(options::OPT_fno_cxx_exceptions);
    Args.ClaimAllArgs(options::OPT_fasync_exceptions);
    Args.ClaimAllArgs(options::OPT_fno_async_exceptions);
    return false;
  }

  // See if the user explicitly enabled exceptions.
  bool EH = Args.hasFlag(options::OPT_fexceptions, options::OPT_fno_exceptions,
                         false);

  // Async exceptions are Windows MSVC only.
  if (Triple.isWindowsMSVCEnvironment()) {
    bool EHa = Args.hasFlag(options::OPT_fasync_exceptions,
                            options::OPT_fno_async_exceptions, false);
    if (EHa) {
      CmdArgs.push_back("-fasync-exceptions");
      EH = true;
    }
  }

  // Obj-C exceptions are enabled by default, regardless of -fexceptions. This
  // is not necessarily sensible, but follows GCC.
  if (types::isObjC(InputType) &&
      Args.hasFlag(options::OPT_fobjc_exceptions,
                   options::OPT_fno_objc_exceptions, true)) {
    CmdArgs.push_back("-fobjc-exceptions");

    EH |= shouldUseExceptionTablesForObjCExceptions(objcRuntime, Triple);
  }

  if (types::isCXX(InputType)) {
    // Disable C++ EH by default on XCore and PS4/PS5.
    bool CXXExceptionsEnabled = Triple.getArch() != llvm::Triple::xcore &&
                                !Triple.isPS() && !Triple.isDriverKit();
    Arg *ExceptionArg = Args.getLastArg(
        options::OPT_fcxx_exceptions, options::OPT_fno_cxx_exceptions,
        options::OPT_fexceptions, options::OPT_fno_exceptions);
    if (ExceptionArg)
      CXXExceptionsEnabled =
          ExceptionArg->getOption().matches(options::OPT_fcxx_exceptions) ||
          ExceptionArg->getOption().matches(options::OPT_fexceptions);

    if (CXXExceptionsEnabled) {
      CmdArgs.push_back("-fcxx-exceptions");

      EH = true;
    }
  }

  // OPT_fignore_exceptions means exception could still be thrown,
  // but no clean up or catch would happen in current module.
  // So we do not set EH to false.
  Args.AddLastArg(CmdArgs, options::OPT_fignore_exceptions);

  Args.addOptInFlag(CmdArgs, options::OPT_fassume_nothrow_exception_dtor,
                    options::OPT_fno_assume_nothrow_exception_dtor);

  if (EH)
    CmdArgs.push_back("-fexceptions");
  return EH;
}

static bool ShouldEnableAutolink(const ArgList &Args, const ToolChain &TC,
                                 const JobAction &JA) {
  bool Default = true;
  if (TC.getTriple().isOSDarwin()) {
    // The native darwin assembler doesn't support the linker_option directives,
    // so we disable them if we think the .s file will be passed to it.
    Default = TC.useIntegratedAs();
  }
  // The linker_option directives are intended for host compilation.
  if (JA.isDeviceOffloading(Action::OFK_Cuda) ||
      JA.isDeviceOffloading(Action::OFK_HIP))
    Default = false;
  return Args.hasFlag(options::OPT_fautolink, options::OPT_fno_autolink,
                      Default);
}

/// Add a CC1 option to specify the debug compilation directory.
static const char *addDebugCompDirArg(const ArgList &Args,
                                      ArgStringList &CmdArgs,
                                      const llvm::vfs::FileSystem &VFS) {
  if (Arg *A = Args.getLastArg(options::OPT_ffile_compilation_dir_EQ,
                               options::OPT_fdebug_compilation_dir_EQ)) {
    if (A->getOption().matches(options::OPT_ffile_compilation_dir_EQ))
      CmdArgs.push_back(Args.MakeArgString(Twine("-fdebug-compilation-dir=") +
                                           A->getValue()));
    else
      A->render(Args, CmdArgs);
  } else if (llvm::ErrorOr<std::string> CWD =
                 VFS.getCurrentWorkingDirectory()) {
    CmdArgs.push_back(Args.MakeArgString("-fdebug-compilation-dir=" + *CWD));
  }
  StringRef Path(CmdArgs.back());
  return Path.substr(Path.find('=') + 1).data();
}

static void addDebugObjectName(const ArgList &Args, ArgStringList &CmdArgs,
                               const char *DebugCompilationDir,
                               const char *OutputFileName) {
  // No need to generate a value for -object-file-name if it was provided.
  for (auto *Arg : Args.filtered(options::OPT_Xclang))
    if (StringRef(Arg->getValue()).starts_with("-object-file-name"))
      return;

  if (Args.hasArg(options::OPT_object_file_name_EQ))
    return;

  SmallString<128> ObjFileNameForDebug(OutputFileName);
  if (ObjFileNameForDebug != "-" &&
      !llvm::sys::path::is_absolute(ObjFileNameForDebug) &&
      (!DebugCompilationDir ||
       llvm::sys::path::is_absolute(DebugCompilationDir))) {
    // Make the path absolute in the debug infos like MSVC does.
    llvm::sys::fs::make_absolute(ObjFileNameForDebug);
  }
  // If the object file name is a relative path, then always use Windows
  // backslash style as -object-file-name is used for embedding object file path
  // in codeview and it can only be generated when targeting on Windows.
  // Otherwise, just use native absolute path.
  llvm::sys::path::Style Style =
      llvm::sys::path::is_absolute(ObjFileNameForDebug)
          ? llvm::sys::path::Style::native
          : llvm::sys::path::Style::windows_backslash;
  llvm::sys::path::remove_dots(ObjFileNameForDebug, /*remove_dot_dot=*/true,
                               Style);
  CmdArgs.push_back(
      Args.MakeArgString(Twine("-object-file-name=") + ObjFileNameForDebug));
}

/// Add a CC1 and CC1AS option to specify the debug file path prefix map.
static void addDebugPrefixMapArg(const Driver &D, const ToolChain &TC,
                                 const ArgList &Args, ArgStringList &CmdArgs) {
  auto AddOneArg = [&](StringRef Map, StringRef Name) {
    if (!Map.contains('='))
      D.Diag(diag::err_drv_invalid_argument_to_option) << Map << Name;
    else
      CmdArgs.push_back(Args.MakeArgString("-fdebug-prefix-map=" + Map));
  };

  for (const Arg *A : Args.filtered(options::OPT_ffile_prefix_map_EQ,
                                    options::OPT_fdebug_prefix_map_EQ)) {
    AddOneArg(A->getValue(), A->getOption().getName());
    A->claim();
  }
  std::string GlobalRemapEntry = TC.GetGlobalDebugPathRemapping();
  if (GlobalRemapEntry.empty())
    return;
  AddOneArg(GlobalRemapEntry, "environment");
}

/// Add a CC1 and CC1AS option to specify the macro file path prefix map.
static void addMacroPrefixMapArg(const Driver &D, const ArgList &Args,
                                 ArgStringList &CmdArgs) {
  for (const Arg *A : Args.filtered(options::OPT_ffile_prefix_map_EQ,
                                    options::OPT_fmacro_prefix_map_EQ)) {
    StringRef Map = A->getValue();
    if (!Map.contains('='))
      D.Diag(diag::err_drv_invalid_argument_to_option)
          << Map << A->getOption().getName();
    else
      CmdArgs.push_back(Args.MakeArgString("-fmacro-prefix-map=" + Map));
    A->claim();
  }
}

/// Add a CC1 and CC1AS option to specify the coverage file path prefix map.
static void addCoveragePrefixMapArg(const Driver &D, const ArgList &Args,
                                   ArgStringList &CmdArgs) {
  for (const Arg *A : Args.filtered(options::OPT_ffile_prefix_map_EQ,
                                    options::OPT_fcoverage_prefix_map_EQ)) {
    StringRef Map = A->getValue();
    if (!Map.contains('='))
      D.Diag(diag::err_drv_invalid_argument_to_option)
          << Map << A->getOption().getName();
    else
      CmdArgs.push_back(Args.MakeArgString("-fcoverage-prefix-map=" + Map));
    A->claim();
  }
}

/// Simple check to see if the optimization level is at -O2 or higher.
/// For -fsycl (DPC++) -O2 is the default.
static bool isSYCLOptimizationO2orHigher(const ArgList &Args) {
  if (Arg *A = Args.getLastArg(options::OPT_O_Group)) {
    if (A->getOption().matches(options::OPT_O4) ||
        A->getOption().matches(options::OPT_Ofast))
      return true;

    if (A->getOption().matches(options::OPT_O0))
      return false;

    assert(A->getOption().matches(options::OPT_O) && "Must have a -O flag");

    StringRef S(A->getValue());
    unsigned OptLevel = 0;
    if (S.getAsInteger(10, OptLevel))
      return false;
    return OptLevel > 1;
  }
  // No -O setting seen, default is -O2 for device.
  return true;
}

/// Vectorize at all optimization levels greater than 1 except for -Oz.
/// For -Oz the loop vectorizer is disabled, while the slp vectorizer is
/// enabled.
static bool shouldEnableVectorizerAtOLevel(const ArgList &Args, bool isSlpVec) {
  if (Arg *A = Args.getLastArg(options::OPT_O_Group)) {
    if (A->getOption().matches(options::OPT_O4) ||
        A->getOption().matches(options::OPT_Ofast))
      return true;

    if (A->getOption().matches(options::OPT_O0))
      return false;

    assert(A->getOption().matches(options::OPT_O) && "Must have a -O flag");

    // Vectorize -Os.
    StringRef S(A->getValue());
    if (S == "s")
      return true;

    // Don't vectorize -Oz, unless it's the slp vectorizer.
    if (S == "z")
      return isSlpVec;

    unsigned OptLevel = 0;
    if (S.getAsInteger(10, OptLevel))
      return false;

    return OptLevel > 1;
  }

  return false;
}

/// Add -x lang to \p CmdArgs for \p Input.
static void addDashXForInput(const ArgList &Args, const InputInfo &Input,
                             ArgStringList &CmdArgs) {
  // When using -verify-pch, we don't want to provide the type
  // 'precompiled-header' if it was inferred from the file extension
  if (Args.hasArg(options::OPT_verify_pch) && Input.getType() == types::TY_PCH)
    return;

  // If the input is a Tempfilelist, this call is part for a
  // llvm-foreach call and we should infer the type from the file extension.
  if (Input.getType() == types::TY_Tempfilelist)
    return;

  CmdArgs.push_back("-x");
  if (Args.hasArg(options::OPT_rewrite_objc))
    CmdArgs.push_back(types::getTypeName(types::TY_PP_ObjCXX));
  else {
    // Map the driver type to the frontend type. This is mostly an identity
    // mapping, except that the distinction between module interface units
    // and other source files does not exist at the frontend layer.
    const char *ClangType;
    switch (Input.getType()) {
    case types::TY_CXXModule:
      ClangType = "c++";
      break;
    case types::TY_PP_CXXModule:
      ClangType = "c++-cpp-output";
      break;
    default:
      ClangType = types::getTypeName(Input.getType());
      break;
    }
    CmdArgs.push_back(ClangType);
  }
}

static void addPGOAndCoverageFlags(const ToolChain &TC, Compilation &C,
                                   const JobAction &JA, const InputInfo &Output,
                                   const ArgList &Args, SanitizerArgs &SanArgs,
                                   ArgStringList &CmdArgs) {
  const Driver &D = TC.getDriver();
  auto *PGOGenerateArg = Args.getLastArg(options::OPT_fprofile_generate,
                                         options::OPT_fprofile_generate_EQ,
                                         options::OPT_fno_profile_generate);
  if (PGOGenerateArg &&
      PGOGenerateArg->getOption().matches(options::OPT_fno_profile_generate))
    PGOGenerateArg = nullptr;

  auto *CSPGOGenerateArg = getLastCSProfileGenerateArg(Args);

  auto *ProfileGenerateArg = Args.getLastArg(
      options::OPT_fprofile_instr_generate,
      options::OPT_fprofile_instr_generate_EQ,
      options::OPT_fno_profile_instr_generate);
  if (ProfileGenerateArg &&
      ProfileGenerateArg->getOption().matches(
          options::OPT_fno_profile_instr_generate))
    ProfileGenerateArg = nullptr;

  if (PGOGenerateArg && ProfileGenerateArg)
    D.Diag(diag::err_drv_argument_not_allowed_with)
        << PGOGenerateArg->getSpelling() << ProfileGenerateArg->getSpelling();

  auto *ProfileUseArg = getLastProfileUseArg(Args);

  if (PGOGenerateArg && ProfileUseArg)
    D.Diag(diag::err_drv_argument_not_allowed_with)
        << ProfileUseArg->getSpelling() << PGOGenerateArg->getSpelling();

  if (ProfileGenerateArg && ProfileUseArg)
    D.Diag(diag::err_drv_argument_not_allowed_with)
        << ProfileGenerateArg->getSpelling() << ProfileUseArg->getSpelling();

  if (CSPGOGenerateArg && PGOGenerateArg) {
    D.Diag(diag::err_drv_argument_not_allowed_with)
        << CSPGOGenerateArg->getSpelling() << PGOGenerateArg->getSpelling();
    PGOGenerateArg = nullptr;
  }

  if (TC.getTriple().isOSAIX()) {
    if (Arg *ProfileSampleUseArg = getLastProfileSampleUseArg(Args))
      D.Diag(diag::err_drv_unsupported_opt_for_target)
          << ProfileSampleUseArg->getSpelling() << TC.getTriple().str();
  }

  if (ProfileGenerateArg) {
    if (ProfileGenerateArg->getOption().matches(
            options::OPT_fprofile_instr_generate_EQ))
      CmdArgs.push_back(Args.MakeArgString(Twine("-fprofile-instrument-path=") +
                                           ProfileGenerateArg->getValue()));
    // The default is to use Clang Instrumentation.
    CmdArgs.push_back("-fprofile-instrument=clang");
    if (TC.getTriple().isWindowsMSVCEnvironment() &&
        Args.hasFlag(options::OPT_frtlib_defaultlib,
                     options::OPT_fno_rtlib_defaultlib, true)) {
      // Add dependent lib for clang_rt.profile
      CmdArgs.push_back(Args.MakeArgString(
          "--dependent-lib=" + TC.getCompilerRTBasename(Args, "profile")));
    }
  }

  if (auto *ColdFuncCoverageArg = Args.getLastArg(
          options::OPT_fprofile_generate_cold_function_coverage,
          options::OPT_fprofile_generate_cold_function_coverage_EQ)) {
    SmallString<128> Path(
        ColdFuncCoverageArg->getOption().matches(
            options::OPT_fprofile_generate_cold_function_coverage_EQ)
            ? ColdFuncCoverageArg->getValue()
            : "");
    llvm::sys::path::append(Path, "default_%m.profraw");
    // FIXME: Idealy the file path should be passed through
    // `-fprofile-instrument-path=`(InstrProfileOutput), however, this field is
    // shared with other profile use path(see PGOOptions), we need to refactor
    // PGOOptions to make it work.
    CmdArgs.push_back("-mllvm");
    CmdArgs.push_back(Args.MakeArgString(
        Twine("--instrument-cold-function-only-path=") + Path));
    CmdArgs.push_back("-mllvm");
    CmdArgs.push_back("--pgo-instrument-cold-function-only");
    CmdArgs.push_back("-mllvm");
    CmdArgs.push_back("--pgo-function-entry-coverage");
  }

  Arg *PGOGenArg = nullptr;
  if (PGOGenerateArg) {
    assert(!CSPGOGenerateArg);
    PGOGenArg = PGOGenerateArg;
    CmdArgs.push_back("-fprofile-instrument=llvm");
  }
  if (CSPGOGenerateArg) {
    assert(!PGOGenerateArg);
    PGOGenArg = CSPGOGenerateArg;
    CmdArgs.push_back("-fprofile-instrument=csllvm");
  }
  if (PGOGenArg) {
    if (TC.getTriple().isWindowsMSVCEnvironment() &&
        Args.hasFlag(options::OPT_frtlib_defaultlib,
                     options::OPT_fno_rtlib_defaultlib, true)) {
      // Add dependent lib for clang_rt.profile
      CmdArgs.push_back(Args.MakeArgString(
          "--dependent-lib=" + TC.getCompilerRTBasename(Args, "profile")));
    }
    if (PGOGenArg->getOption().matches(
            PGOGenerateArg ? options::OPT_fprofile_generate_EQ
                           : options::OPT_fcs_profile_generate_EQ)) {
      SmallString<128> Path(PGOGenArg->getValue());
      llvm::sys::path::append(Path, "default_%m.profraw");
      CmdArgs.push_back(
          Args.MakeArgString(Twine("-fprofile-instrument-path=") + Path));
    }
  }

  if (ProfileUseArg) {
    if (ProfileUseArg->getOption().matches(options::OPT_fprofile_instr_use_EQ))
      CmdArgs.push_back(Args.MakeArgString(
          Twine("-fprofile-instrument-use-path=") + ProfileUseArg->getValue()));
    else if ((ProfileUseArg->getOption().matches(
                  options::OPT_fprofile_use_EQ) ||
              ProfileUseArg->getOption().matches(
                  options::OPT_fprofile_instr_use))) {
      SmallString<128> Path(
          ProfileUseArg->getNumValues() == 0 ? "" : ProfileUseArg->getValue());
      if (Path.empty() || llvm::sys::fs::is_directory(Path))
        llvm::sys::path::append(Path, "default.profdata");
      CmdArgs.push_back(
          Args.MakeArgString(Twine("-fprofile-instrument-use-path=") + Path));
    }
  }

  bool EmitCovNotes = Args.hasFlag(options::OPT_ftest_coverage,
                                   options::OPT_fno_test_coverage, false) ||
                      Args.hasArg(options::OPT_coverage);
  bool EmitCovData = TC.needsGCovInstrumentation(Args);

  if (Args.hasFlag(options::OPT_fcoverage_mapping,
                   options::OPT_fno_coverage_mapping, false)) {
    if (!ProfileGenerateArg)
      D.Diag(clang::diag::err_drv_argument_only_allowed_with)
          << "-fcoverage-mapping"
          << "-fprofile-instr-generate";

    CmdArgs.push_back("-fcoverage-mapping");
  }

  if (Args.hasFlag(options::OPT_fmcdc_coverage, options::OPT_fno_mcdc_coverage,
                   false)) {
    if (!Args.hasFlag(options::OPT_fcoverage_mapping,
                      options::OPT_fno_coverage_mapping, false))
      D.Diag(clang::diag::err_drv_argument_only_allowed_with)
          << "-fcoverage-mcdc"
          << "-fcoverage-mapping";

    CmdArgs.push_back("-fcoverage-mcdc");
  }

  if (Arg *A = Args.getLastArg(options::OPT_ffile_compilation_dir_EQ,
                               options::OPT_fcoverage_compilation_dir_EQ)) {
    if (A->getOption().matches(options::OPT_ffile_compilation_dir_EQ))
      CmdArgs.push_back(Args.MakeArgString(
          Twine("-fcoverage-compilation-dir=") + A->getValue()));
    else
      A->render(Args, CmdArgs);
  } else if (llvm::ErrorOr<std::string> CWD =
                 D.getVFS().getCurrentWorkingDirectory()) {
    CmdArgs.push_back(Args.MakeArgString("-fcoverage-compilation-dir=" + *CWD));
  }

  if (Args.hasArg(options::OPT_fprofile_exclude_files_EQ)) {
    auto *Arg = Args.getLastArg(options::OPT_fprofile_exclude_files_EQ);
    if (!Args.hasArg(options::OPT_coverage))
      D.Diag(clang::diag::err_drv_argument_only_allowed_with)
          << "-fprofile-exclude-files="
          << "--coverage";

    StringRef v = Arg->getValue();
    CmdArgs.push_back(
        Args.MakeArgString(Twine("-fprofile-exclude-files=" + v)));
  }

  if (Args.hasArg(options::OPT_fprofile_filter_files_EQ)) {
    auto *Arg = Args.getLastArg(options::OPT_fprofile_filter_files_EQ);
    if (!Args.hasArg(options::OPT_coverage))
      D.Diag(clang::diag::err_drv_argument_only_allowed_with)
          << "-fprofile-filter-files="
          << "--coverage";

    StringRef v = Arg->getValue();
    CmdArgs.push_back(Args.MakeArgString(Twine("-fprofile-filter-files=" + v)));
  }

  if (const auto *A = Args.getLastArg(options::OPT_fprofile_update_EQ)) {
    StringRef Val = A->getValue();
    if (Val == "atomic" || Val == "prefer-atomic")
      CmdArgs.push_back("-fprofile-update=atomic");
    else if (Val != "single")
      D.Diag(diag::err_drv_unsupported_option_argument)
          << A->getSpelling() << Val;
  }

  int FunctionGroups = 1;
  int SelectedFunctionGroup = 0;
  if (const auto *A = Args.getLastArg(options::OPT_fprofile_function_groups)) {
    StringRef Val = A->getValue();
    if (Val.getAsInteger(0, FunctionGroups) || FunctionGroups < 1)
      D.Diag(diag::err_drv_invalid_int_value) << A->getAsString(Args) << Val;
  }
  if (const auto *A =
          Args.getLastArg(options::OPT_fprofile_selected_function_group)) {
    StringRef Val = A->getValue();
    if (Val.getAsInteger(0, SelectedFunctionGroup) ||
        SelectedFunctionGroup < 0 || SelectedFunctionGroup >= FunctionGroups)
      D.Diag(diag::err_drv_invalid_int_value) << A->getAsString(Args) << Val;
  }
  if (FunctionGroups != 1)
    CmdArgs.push_back(Args.MakeArgString("-fprofile-function-groups=" +
                                         Twine(FunctionGroups)));
  if (SelectedFunctionGroup != 0)
    CmdArgs.push_back(Args.MakeArgString("-fprofile-selected-function-group=" +
                                         Twine(SelectedFunctionGroup)));

  // Leave -fprofile-dir= an unused argument unless .gcda emission is
  // enabled. To be polite, with '-fprofile-arcs -fno-profile-arcs' consider
  // the flag used. There is no -fno-profile-dir, so the user has no
  // targeted way to suppress the warning.
  Arg *FProfileDir = nullptr;
  if (Args.hasArg(options::OPT_fprofile_arcs) ||
      Args.hasArg(options::OPT_coverage))
    FProfileDir = Args.getLastArg(options::OPT_fprofile_dir);

  // Put the .gcno and .gcda files (if needed) next to the primary output file,
  // or fall back to a file in the current directory for `clang -c --coverage
  // d/a.c` in the absence of -o.
  if (EmitCovNotes || EmitCovData) {
    SmallString<128> CoverageFilename;
    if (Arg *DumpDir = Args.getLastArgNoClaim(options::OPT_dumpdir)) {
      // Form ${dumpdir}${basename}.gcno. Note that dumpdir may not end with a
      // path separator.
      CoverageFilename = DumpDir->getValue();
      CoverageFilename += llvm::sys::path::filename(Output.getBaseInput());
    } else if (Arg *FinalOutput =
                   C.getArgs().getLastArg(options::OPT__SLASH_Fo)) {
      CoverageFilename = FinalOutput->getValue();
    } else if (Arg *FinalOutput = C.getArgs().getLastArg(options::OPT_o)) {
      CoverageFilename = FinalOutput->getValue();
    } else {
      CoverageFilename = llvm::sys::path::filename(Output.getBaseInput());
    }
    if (llvm::sys::path::is_relative(CoverageFilename))
      (void)D.getVFS().makeAbsolute(CoverageFilename);
    llvm::sys::path::replace_extension(CoverageFilename, "gcno");
    if (EmitCovNotes) {
      CmdArgs.push_back(
          Args.MakeArgString("-coverage-notes-file=" + CoverageFilename));
    }

    if (EmitCovData) {
      if (FProfileDir) {
        SmallString<128> Gcno = std::move(CoverageFilename);
        CoverageFilename = FProfileDir->getValue();
        llvm::sys::path::append(CoverageFilename, Gcno);
      }
      llvm::sys::path::replace_extension(CoverageFilename, "gcda");
      CmdArgs.push_back(
          Args.MakeArgString("-coverage-data-file=" + CoverageFilename));
    }
  }
}

static void
RenderDebugEnablingArgs(const ArgList &Args, ArgStringList &CmdArgs,
                        llvm::codegenoptions::DebugInfoKind DebugInfoKind,
                        unsigned DwarfVersion,
                        llvm::DebuggerKind DebuggerTuning) {
  addDebugInfoKind(CmdArgs, DebugInfoKind);
  if (DwarfVersion > 0)
    CmdArgs.push_back(
        Args.MakeArgString("-dwarf-version=" + Twine(DwarfVersion)));
  switch (DebuggerTuning) {
  case llvm::DebuggerKind::GDB:
    CmdArgs.push_back("-debugger-tuning=gdb");
    break;
  case llvm::DebuggerKind::LLDB:
    CmdArgs.push_back("-debugger-tuning=lldb");
    break;
  case llvm::DebuggerKind::SCE:
    CmdArgs.push_back("-debugger-tuning=sce");
    break;
  case llvm::DebuggerKind::DBX:
    CmdArgs.push_back("-debugger-tuning=dbx");
    break;
  default:
    break;
  }
}

static bool checkDebugInfoOption(const Arg *A, const ArgList &Args,
                                 const Driver &D, const ToolChain &TC) {
  assert(A && "Expected non-nullptr argument.");
  if (TC.supportsDebugInfoOption(A))
    return true;
  D.Diag(diag::warn_drv_unsupported_debug_info_opt_for_target)
      << A->getAsString(Args) << TC.getTripleString();
  return false;
}

static void RenderDebugInfoCompressionArgs(const ArgList &Args,
                                           ArgStringList &CmdArgs,
                                           const Driver &D,
                                           const ToolChain &TC) {
  const Arg *A = Args.getLastArg(options::OPT_gz_EQ);
  if (!A)
    return;
  if (checkDebugInfoOption(A, Args, D, TC)) {
    StringRef Value = A->getValue();
    if (Value == "none") {
      CmdArgs.push_back("--compress-debug-sections=none");
    } else if (Value == "zlib") {
      if (llvm::compression::zlib::isAvailable()) {
        CmdArgs.push_back(
            Args.MakeArgString("--compress-debug-sections=" + Twine(Value)));
      } else {
        D.Diag(diag::warn_debug_compression_unavailable) << "zlib";
      }
    } else if (Value == "zstd") {
      if (llvm::compression::zstd::isAvailable()) {
        CmdArgs.push_back(
            Args.MakeArgString("--compress-debug-sections=" + Twine(Value)));
      } else {
        D.Diag(diag::warn_debug_compression_unavailable) << "zstd";
      }
    } else {
      D.Diag(diag::err_drv_unsupported_option_argument)
          << A->getSpelling() << Value;
    }
  }
}

static void handleAMDGPUCodeObjectVersionOptions(const Driver &D,
                                                 const ArgList &Args,
                                                 ArgStringList &CmdArgs,
                                                 bool IsCC1As = false) {
  // If no version was requested by the user, use the default value from the
  // back end. This is consistent with the value returned from
  // getAMDGPUCodeObjectVersion. This lets clang emit IR for amdgpu without
  // requiring the corresponding llvm to have the AMDGPU target enabled,
  // provided the user (e.g. front end tests) can use the default.
  if (haveAMDGPUCodeObjectVersionArgument(D, Args)) {
    unsigned CodeObjVer = getAMDGPUCodeObjectVersion(D, Args);
    CmdArgs.insert(CmdArgs.begin() + 1,
                   Args.MakeArgString(Twine("--amdhsa-code-object-version=") +
                                      Twine(CodeObjVer)));
    CmdArgs.insert(CmdArgs.begin() + 1, "-mllvm");
    // -cc1as does not accept -mcode-object-version option.
    if (!IsCC1As)
      CmdArgs.insert(CmdArgs.begin() + 1,
                     Args.MakeArgString(Twine("-mcode-object-version=") +
                                        Twine(CodeObjVer)));
  }
}

/// Check whether the given input tree contains any append footer actions
static bool ContainsAppendFooterAction(const Action *A) {
  if (isa<AppendFooterJobAction>(A))
    return true;
  for (const auto &AI : A->inputs())
    if (ContainsAppendFooterAction(AI))
      return true;

  return false;
}

static bool maybeHasClangPchSignature(const Driver &D, StringRef Path) {
  llvm::ErrorOr<std::unique_ptr<llvm::MemoryBuffer>> MemBuf =
      D.getVFS().getBufferForFile(Path);
  if (!MemBuf)
    return false;
  llvm::file_magic Magic = llvm::identify_magic((*MemBuf)->getBuffer());
  if (Magic == llvm::file_magic::unknown)
    return false;
  // Return true for both raw Clang AST files and object files which may
  // contain a __clangast section.
  if (Magic == llvm::file_magic::clang_ast)
    return true;
  Expected<std::unique_ptr<llvm::object::ObjectFile>> Obj =
      llvm::object::ObjectFile::createObjectFile(**MemBuf, Magic);
  return !Obj.takeError();
}

static bool gchProbe(const Driver &D, StringRef Path) {
  llvm::ErrorOr<llvm::vfs::Status> Status = D.getVFS().status(Path);
  if (!Status)
    return false;

  if (Status->isDirectory()) {
    std::error_code EC;
    for (llvm::vfs::directory_iterator DI = D.getVFS().dir_begin(Path, EC), DE;
         !EC && DI != DE; DI = DI.increment(EC)) {
      if (maybeHasClangPchSignature(D, DI->path()))
        return true;
    }
    D.Diag(diag::warn_drv_pch_ignoring_gch_dir) << Path;
    return false;
  }

  if (maybeHasClangPchSignature(D, Path))
    return true;
  D.Diag(diag::warn_drv_pch_ignoring_gch_file) << Path;
  return false;
}

void Clang::AddPreprocessingOptions(Compilation &C, const JobAction &JA,
                                    const Driver &D, const ArgList &Args,
                                    ArgStringList &CmdArgs,
                                    const InputInfo &Output,
                                    const InputInfoList &Inputs) const {
  const bool IsIAMCU = getToolChain().getTriple().isOSIAMCU();
  const bool IsIntelFPGA = Args.hasArg(options::OPT_fintelfpga);
  bool SYCLDeviceCompilation = JA.isOffloading(Action::OFK_SYCL) &&
                               JA.isDeviceOffloading(Action::OFK_SYCL);

  CheckPreprocessingOptions(D, Args);

  Args.AddLastArg(CmdArgs, options::OPT_C);
  Args.AddLastArg(CmdArgs, options::OPT_CC);

  // Handle dependency file generation.
  Arg *ArgM = Args.getLastArg(options::OPT_MM);
  if (!ArgM)
    ArgM = Args.getLastArg(options::OPT_M);
  Arg *ArgMD = Args.getLastArg(options::OPT_MMD);
  if (!ArgMD)
    ArgMD = Args.getLastArg(options::OPT_MD);

  // -M and -MM imply -w.
  if (ArgM)
    CmdArgs.push_back("-w");
  else
    ArgM = ArgMD;

  auto createFPGATempDepFile = [&](const char *&DepFile) {
    // Generate dependency files as temporary. These will be used for the
    // aoc call/bundled during fat object creation
    std::string BaseName(Clang::getBaseInputName(Args, Inputs[0]));
    std::string DepTmpName =
        C.getDriver().GetTemporaryPath(llvm::sys::path::stem(BaseName), "d");
    DepFile = C.addTempFile(C.getArgs().MakeArgString(DepTmpName));
    C.getDriver().addFPGATempDepFile(DepFile, BaseName);
  };

  if (ArgM) {
    // Determine the output location.
    const char *DepFile;
    if (Arg *MF = Args.getLastArg(options::OPT_MF)) {
      DepFile = MF->getValue();
      C.addFailureResultFile(DepFile, &JA);
      // Populate the named dependency file to be used in the bundle
      // or passed to the offline compilation.
      if (IsIntelFPGA && JA.isDeviceOffloading(Action::OFK_SYCL))
        C.getDriver().addFPGATempDepFile(
            DepFile, Clang::getBaseInputName(Args, Inputs[0]));
    } else if (Output.getType() == types::TY_Dependencies) {
      DepFile = Output.getFilename();
    } else if (!ArgMD) {
      DepFile = "-";
    } else if (IsIntelFPGA && JA.isDeviceOffloading(Action::OFK_SYCL)) {
      createFPGATempDepFile(DepFile);
    } else {
      DepFile = getDependencyFileName(Args, Inputs);
      C.addFailureResultFile(DepFile, &JA);
    }
    CmdArgs.push_back("-dependency-file");
    CmdArgs.push_back(DepFile);

    bool HasTarget = false;
    for (const Arg *A : Args.filtered(options::OPT_MT, options::OPT_MQ)) {
      HasTarget = true;
      A->claim();
      if (A->getOption().matches(options::OPT_MT)) {
        A->render(Args, CmdArgs);
      } else {
        CmdArgs.push_back("-MT");
        SmallString<128> Quoted;
        quoteMakeTarget(A->getValue(), Quoted);
        CmdArgs.push_back(Args.MakeArgString(Quoted));
      }
    }

    // Add a default target if one wasn't specified.
    if (!HasTarget) {
      const char *DepTarget;

      // If user provided -o, that is the dependency target, except
      // when we are only generating a dependency file.
      Arg *OutputOpt = Args.getLastArg(options::OPT_o, options::OPT__SLASH_Fo);
      if (OutputOpt && Output.getType() != types::TY_Dependencies) {
        DepTarget = OutputOpt->getValue();
      } else {
        // Otherwise derive from the base input.
        //
        // FIXME: This should use the computed output file location.
        SmallString<128> P(Inputs[0].getBaseInput());
        llvm::sys::path::replace_extension(P, "o");
        DepTarget = Args.MakeArgString(llvm::sys::path::filename(P));
      }

      CmdArgs.push_back("-MT");
      SmallString<128> Quoted;
      quoteMakeTarget(DepTarget, Quoted);
      CmdArgs.push_back(Args.MakeArgString(Quoted));
    }

    if (ArgM->getOption().matches(options::OPT_M) ||
        ArgM->getOption().matches(options::OPT_MD))
      CmdArgs.push_back("-sys-header-deps");
    if ((isa<PrecompileJobAction>(JA) &&
         !Args.hasArg(options::OPT_fno_module_file_deps)) ||
        Args.hasArg(options::OPT_fmodule_file_deps))
      CmdArgs.push_back("-module-file-deps");
  }

  if (!ArgM && IsIntelFPGA && JA.isDeviceOffloading(Action::OFK_SYCL)) {
    // No dep generation option was provided, add all of the needed options
    // to ensure a successful dep generation.
    const char *DepFile;
    createFPGATempDepFile(DepFile);
    CmdArgs.push_back("-dependency-file");
    CmdArgs.push_back(DepFile);
    CmdArgs.push_back("-MT");
    SmallString<128> P(Inputs[0].getBaseInput());
    llvm::sys::path::replace_extension(P, "o");
    SmallString<128> Quoted;
    quoteMakeTarget(llvm::sys::path::filename(P), Quoted);
    CmdArgs.push_back(Args.MakeArgString(Quoted));
  }

  if (Args.hasArg(options::OPT_MG)) {
    if (!ArgM || ArgM->getOption().matches(options::OPT_MD) ||
        ArgM->getOption().matches(options::OPT_MMD))
      D.Diag(diag::err_drv_mg_requires_m_or_mm);
    CmdArgs.push_back("-MG");
  }

  Args.AddLastArg(CmdArgs, options::OPT_MP);
  Args.AddLastArg(CmdArgs, options::OPT_MV);

  // Add offload include arguments specific for CUDA/HIP/SYCL.  This must happen
  // before we -I or -include anything else, because we must pick up the
  // CUDA/HIP/SYCL headers from the particular CUDA/ROCm/SYCL installation,
  // rather than from e.g. /usr/local/include.
  if (JA.isOffloading(Action::OFK_Cuda))
    getToolChain().AddCudaIncludeArgs(Args, CmdArgs);
  if (JA.isOffloading(Action::OFK_HIP))
    getToolChain().AddHIPIncludeArgs(Args, CmdArgs);

  if (JA.isOffloading(Action::OFK_SYCL)) {
<<<<<<< HEAD
    toolchains::SYCLToolChain::AddSYCLIncludeArgs(D, Args, CmdArgs);
    if (Inputs[0].getType() == types::TY_CUDA ||
        Args.hasFlag(options::OPT_fsycl_cuda_compat,
                     options::OPT_fno_sycl_cuda_compat, false)) {
=======
    getToolChain().AddSYCLIncludeArgs(Args, CmdArgs);
    if (Inputs[0].getType() == types::TY_CUDA) {
>>>>>>> 1a7e2f02
      // Include __clang_cuda_runtime_wrapper.h in .cu SYCL compilation.
      getToolChain().AddCudaIncludeArgs(Args, CmdArgs);
    }
  }

  // If we are offloading to a target via OpenMP we need to include the
  // openmp_wrappers folder which contains alternative system headers.
  if (JA.isDeviceOffloading(Action::OFK_OpenMP) &&
      !Args.hasArg(options::OPT_nostdinc) &&
      !Args.hasArg(options::OPT_nogpuinc) &&
      (getToolChain().getTriple().isNVPTX() ||
       getToolChain().getTriple().isAMDGCN())) {
    if (!Args.hasArg(options::OPT_nobuiltininc)) {
      // Add openmp_wrappers/* to our system include path.  This lets us wrap
      // standard library headers.
      SmallString<128> P(D.ResourceDir);
      llvm::sys::path::append(P, "include");
      llvm::sys::path::append(P, "openmp_wrappers");
      CmdArgs.push_back("-internal-isystem");
      CmdArgs.push_back(Args.MakeArgString(P));
    }

    CmdArgs.push_back("-include");
    CmdArgs.push_back("__clang_openmp_device_functions.h");
  }

  if (Args.hasArg(options::OPT_foffload_via_llvm)) {
    // Add llvm_wrappers/* to our system include path.  This lets us wrap
    // standard library headers and other headers.
    SmallString<128> P(D.ResourceDir);
    llvm::sys::path::append(P, "include", "llvm_offload_wrappers");
    CmdArgs.append({"-internal-isystem", Args.MakeArgString(P), "-include"});
    if (JA.isDeviceOffloading(Action::OFK_OpenMP))
      CmdArgs.push_back("__llvm_offload_device.h");
    else
      CmdArgs.push_back("__llvm_offload_host.h");
  }

  // Add -i* options, and automatically translate to
  // -include-pch/-include-pth for transparent PCH support. It's
  // wonky, but we include looking for .gch so we can support seamless
  // replacement into a build system already set up to be generating
  // .gch files.

  if (getToolChain().getDriver().IsCLMode()) {
    const Arg *YcArg = Args.getLastArg(options::OPT__SLASH_Yc);
    const Arg *YuArg = Args.getLastArg(options::OPT__SLASH_Yu);
    if (YcArg && JA.getKind() >= Action::PrecompileJobClass &&
        JA.getKind() <= Action::AssembleJobClass) {
      CmdArgs.push_back(Args.MakeArgString("-building-pch-with-obj"));
      // -fpch-instantiate-templates is the default when creating
      // precomp using /Yc
      if (Args.hasFlag(options::OPT_fpch_instantiate_templates,
                       options::OPT_fno_pch_instantiate_templates, true))
        CmdArgs.push_back(Args.MakeArgString("-fpch-instantiate-templates"));
    }

    if (YcArg || YuArg) {
      StringRef ThroughHeader = YcArg ? YcArg->getValue() : YuArg->getValue();
      // If PCH file is available, include it while performing
      // host compilation (-fsycl-is-host) in SYCL mode (-fsycl).
      // as well as in non-sycl mode.

      if (!isa<PrecompileJobAction>(JA) && !SYCLDeviceCompilation) {
        CmdArgs.push_back("-include-pch");
        CmdArgs.push_back(Args.MakeArgString(D.GetClPchPath(
            C, !ThroughHeader.empty()
                   ? ThroughHeader
                   : llvm::sys::path::filename(Inputs[0].getBaseInput()))));
      }

      if (ThroughHeader.empty()) {
        CmdArgs.push_back(Args.MakeArgString(
            Twine("-pch-through-hdrstop-") + (YcArg ? "create" : "use")));
      } else {
        CmdArgs.push_back(
            Args.MakeArgString(Twine("-pch-through-header=") + ThroughHeader));
      }
    }
  }

  bool RenderedImplicitInclude = false;

  for (const Arg *A : Args.filtered(options::OPT_clang_i_Group)) {
    if ((A->getOption().matches(options::OPT_include) &&
         D.getProbePrecompiled()) ||
        A->getOption().matches(options::OPT_include_pch)) {

      // Handling of gcc-style gch precompiled headers.
      bool IsFirstImplicitInclude = !RenderedImplicitInclude;
      RenderedImplicitInclude = true;

      bool FoundPCH = false;
      SmallString<128> P(A->getValue());
      // We want the files to have a name like foo.h.pch. Add a dummy extension
      // so that replace_extension does the right thing.
      P += ".dummy";
      llvm::sys::path::replace_extension(P, "pch");
      if (D.getVFS().exists(P))
        FoundPCH = true;

      if (!FoundPCH) {
        // For GCC compat, probe for a file or directory ending in .gch instead.
        llvm::sys::path::replace_extension(P, "gch");
        FoundPCH = gchProbe(D, P.str());
      }
      // If PCH file is available, include it while performing
      // host compilation (-fsycl-is-host) in SYCL mode (-fsycl).
      // as well as in non-sycl mode.

      if (FoundPCH && !SYCLDeviceCompilation) {
        if (IsFirstImplicitInclude) {
          A->claim();
          CmdArgs.push_back("-include-pch");
          CmdArgs.push_back(Args.MakeArgString(P));
          continue;
        } else {
          // Ignore the PCH if not first on command line and emit warning.
          D.Diag(diag::warn_drv_pch_not_first_include) << P
                                                       << A->getAsString(Args);
        }
      }
      // No PCH file, but we still want to include the header file
      // (-include dummy.h) in device compilation mode.
      else if (JA.isDeviceOffloading(Action::OFK_SYCL) &&
               A->getOption().matches(options::OPT_include_pch)) {
        continue;
      }

    } else if (A->getOption().matches(options::OPT_isystem_after)) {
      // Handling of paths which must come late.  These entries are handled by
      // the toolchain itself after the resource dir is inserted in the right
      // search order.
      // Do not claim the argument so that the use of the argument does not
      // silently go unnoticed on toolchains which do not honour the option.
      continue;
    } else if (A->getOption().matches(options::OPT_stdlibxx_isystem)) {
      // Translated to -internal-isystem by the driver, no need to pass to cc1.
      continue;
    } else if (A->getOption().matches(options::OPT_ibuiltininc)) {
      // This is used only by the driver. No need to pass to cc1.
      continue;
    }

    // Not translated, render as usual.
    A->claim();
    A->render(Args, CmdArgs);
  }

  Args.addAllArgs(CmdArgs,
                  {options::OPT_D, options::OPT_U, options::OPT_I_Group,
                   options::OPT_F, options::OPT_embed_dir_EQ});

  // Add -Wp, and -Xpreprocessor if using the preprocessor.

  // FIXME: There is a very unfortunate problem here, some troubled
  // souls abuse -Wp, to pass preprocessor options in gcc syntax. To
  // really support that we would have to parse and then translate
  // those options. :(
  Args.AddAllArgValues(CmdArgs, options::OPT_Wp_COMMA,
                       options::OPT_Xpreprocessor);

  // -I- is a deprecated GCC feature, reject it.
  if (Arg *A = Args.getLastArg(options::OPT_I_))
    D.Diag(diag::err_drv_I_dash_not_supported) << A->getAsString(Args);

  // If we have a --sysroot, and don't have an explicit -isysroot flag, add an
  // -isysroot to the CC1 invocation.
  StringRef sysroot = C.getSysRoot();
  if (sysroot != "") {
    if (!Args.hasArg(options::OPT_isysroot)) {
      CmdArgs.push_back("-isysroot");
      CmdArgs.push_back(C.getArgs().MakeArgString(sysroot));
    }
  }

  // Parse additional include paths from environment variables.
  // FIXME: We should probably sink the logic for handling these from the
  // frontend into the driver. It will allow deleting 4 otherwise unused flags.
  // CPATH - included following the user specified includes (but prior to
  // builtin and standard includes).
  addDirectoryList(Args, CmdArgs, "-I", "CPATH");
  // C_INCLUDE_PATH - system includes enabled when compiling C.
  addDirectoryList(Args, CmdArgs, "-c-isystem", "C_INCLUDE_PATH");
  // CPLUS_INCLUDE_PATH - system includes enabled when compiling C++.
  addDirectoryList(Args, CmdArgs, "-cxx-isystem", "CPLUS_INCLUDE_PATH");
  // OBJC_INCLUDE_PATH - system includes enabled when compiling ObjC.
  addDirectoryList(Args, CmdArgs, "-objc-isystem", "OBJC_INCLUDE_PATH");
  // OBJCPLUS_INCLUDE_PATH - system includes enabled when compiling ObjC++.
  addDirectoryList(Args, CmdArgs, "-objcxx-isystem", "OBJCPLUS_INCLUDE_PATH");

  // While adding the include arguments, we also attempt to retrieve the
  // arguments of related offloading toolchains or arguments that are specific
  // of an offloading programming model.

  // Add C++ include arguments, if needed.
  if (types::isCXX(Inputs[0].getType())) {
    bool HasStdlibxxIsystem = Args.hasArg(options::OPT_stdlibxx_isystem);
    forAllAssociatedToolChains(
        C, JA, getToolChain(),
        [&Args, &CmdArgs, HasStdlibxxIsystem](const ToolChain &TC) {
          HasStdlibxxIsystem ? TC.AddClangCXXStdlibIsystemArgs(Args, CmdArgs)
                             : TC.AddClangCXXStdlibIncludeArgs(Args, CmdArgs);
        });
  }

  // If we are compiling for a GPU target we want to override the system headers
  // with ones created by the 'libc' project if present.
  // TODO: This should be moved to `AddClangSystemIncludeArgs` by passing the
  //       OffloadKind as an argument.
  if (!Args.hasArg(options::OPT_nostdinc) &&
      !Args.hasArg(options::OPT_nogpuinc) &&
      !Args.hasArg(options::OPT_nobuiltininc)) {
    // Without an offloading language we will include these headers directly.
    // Offloading languages will instead only use the declarations stored in
    // the resource directory at clang/lib/Headers/llvm_libc_wrappers.
    if ((getToolChain().getTriple().isNVPTX() ||
         getToolChain().getTriple().isAMDGCN()) &&
        C.getActiveOffloadKinds() == Action::OFK_None) {
      SmallString<128> P(llvm::sys::path::parent_path(D.Dir));
      llvm::sys::path::append(P, "include");
      llvm::sys::path::append(P, getToolChain().getTripleString());
      CmdArgs.push_back("-internal-isystem");
      CmdArgs.push_back(Args.MakeArgString(P));
    } else if (C.getActiveOffloadKinds() == Action::OFK_OpenMP) {
      // TODO: CUDA / HIP include their own headers for some common functions
      // implemented here. We'll need to clean those up so they do not conflict.
      SmallString<128> P(D.ResourceDir);
      llvm::sys::path::append(P, "include");
      llvm::sys::path::append(P, "llvm_libc_wrappers");
      CmdArgs.push_back("-internal-isystem");
      CmdArgs.push_back(Args.MakeArgString(P));
    }
  }

  // Add system include arguments for all targets but IAMCU.
  if (!IsIAMCU)
    forAllAssociatedToolChains(C, JA, getToolChain(),
                               [&Args, &CmdArgs](const ToolChain &TC) {
                                 TC.AddClangSystemIncludeArgs(Args, CmdArgs);
                               });
  else {
    // For IAMCU add special include arguments.
    getToolChain().AddIAMCUIncludeArgs(Args, CmdArgs);
  }

  addMacroPrefixMapArg(D, Args, CmdArgs);
  addCoveragePrefixMapArg(D, Args, CmdArgs);

  Args.AddLastArg(CmdArgs, options::OPT_ffile_reproducible,
                  options::OPT_fno_file_reproducible);

  if (const char *Epoch = std::getenv("SOURCE_DATE_EPOCH")) {
    CmdArgs.push_back("-source-date-epoch");
    CmdArgs.push_back(Args.MakeArgString(Epoch));
  }

  Args.addOptInFlag(CmdArgs, options::OPT_fdefine_target_os_macros,
                    options::OPT_fno_define_target_os_macros);
}

// FIXME: Move to target hook.
static bool isSignedCharDefault(const llvm::Triple &Triple) {
  switch (Triple.getArch()) {
  default:
    return true;

  case llvm::Triple::aarch64:
  case llvm::Triple::aarch64_32:
  case llvm::Triple::aarch64_be:
  case llvm::Triple::arm:
  case llvm::Triple::armeb:
  case llvm::Triple::thumb:
  case llvm::Triple::thumbeb:
    if (Triple.isOSDarwin() || Triple.isOSWindows())
      return true;
    return false;

  case llvm::Triple::ppc:
  case llvm::Triple::ppc64:
    if (Triple.isOSDarwin())
      return true;
    return false;

  case llvm::Triple::hexagon:
  case llvm::Triple::msp430:
  case llvm::Triple::ppcle:
  case llvm::Triple::ppc64le:
  case llvm::Triple::riscv32:
  case llvm::Triple::riscv64:
  case llvm::Triple::systemz:
  case llvm::Triple::xcore:
  case llvm::Triple::xtensa:
    return false;
  }
}

static bool hasMultipleInvocations(const llvm::Triple &Triple,
                                   const ArgList &Args) {
  // Supported only on Darwin where we invoke the compiler multiple times
  // followed by an invocation to lipo.
  if (!Triple.isOSDarwin())
    return false;
  // If more than one "-arch <arch>" is specified, we're targeting multiple
  // architectures resulting in a fat binary.
  return Args.getAllArgValues(options::OPT_arch).size() > 1;
}

static bool checkRemarksOptions(const Driver &D, const ArgList &Args,
                                const llvm::Triple &Triple) {
  // When enabling remarks, we need to error if:
  // * The remark file is specified but we're targeting multiple architectures,
  // which means more than one remark file is being generated.
  bool hasMultipleInvocations = ::hasMultipleInvocations(Triple, Args);
  bool hasExplicitOutputFile =
      Args.getLastArg(options::OPT_foptimization_record_file_EQ);
  if (hasMultipleInvocations && hasExplicitOutputFile) {
    D.Diag(diag::err_drv_invalid_output_with_multiple_archs)
        << "-foptimization-record-file";
    return false;
  }
  return true;
}

static void renderRemarksOptions(const ArgList &Args, ArgStringList &CmdArgs,
                                 const llvm::Triple &Triple,
                                 const InputInfo &Input,
                                 const InputInfo &Output, const JobAction &JA) {
  StringRef Format = "yaml";
  if (const Arg *A = Args.getLastArg(options::OPT_fsave_optimization_record_EQ))
    Format = A->getValue();

  CmdArgs.push_back("-opt-record-file");

  const Arg *A = Args.getLastArg(options::OPT_foptimization_record_file_EQ);
  if (A) {
    CmdArgs.push_back(A->getValue());
  } else {
    bool hasMultipleArchs =
        Triple.isOSDarwin() && // Only supported on Darwin platforms.
        Args.getAllArgValues(options::OPT_arch).size() > 1;

    SmallString<128> F;

    if (Args.hasArg(options::OPT_c) || Args.hasArg(options::OPT_S)) {
      if (Arg *FinalOutput = Args.getLastArg(options::OPT_o))
        F = FinalOutput->getValue();
    } else {
      if (Format != "yaml" && // For YAML, keep the original behavior.
          Triple.isOSDarwin() && // Enable this only on darwin, since it's the only platform supporting .dSYM bundles.
          Output.isFilename())
        F = Output.getFilename();
    }

    if (F.empty()) {
      // Use the input filename.
      F = llvm::sys::path::stem(Input.getBaseInput());

      // If we're compiling for an offload architecture (i.e. a CUDA device),
      // we need to make the file name for the device compilation different
      // from the host compilation.
      if (!JA.isDeviceOffloading(Action::OFK_None) &&
          !JA.isDeviceOffloading(Action::OFK_Host)) {
        llvm::sys::path::replace_extension(F, "");
        F += Action::GetOffloadingFileNamePrefix(JA.getOffloadingDeviceKind(),
                                                 Triple.normalize());
        F += "-";
        F += JA.getOffloadingArch();
      }
    }

    // If we're having more than one "-arch", we should name the files
    // differently so that every cc1 invocation writes to a different file.
    // We're doing that by appending "-<arch>" with "<arch>" being the arch
    // name from the triple.
    if (hasMultipleArchs) {
      // First, remember the extension.
      SmallString<64> OldExtension = llvm::sys::path::extension(F);
      // then, remove it.
      llvm::sys::path::replace_extension(F, "");
      // attach -<arch> to it.
      F += "-";
      F += Triple.getArchName();
      // put back the extension.
      llvm::sys::path::replace_extension(F, OldExtension);
    }

    SmallString<32> Extension;
    Extension += "opt.";
    Extension += Format;

    llvm::sys::path::replace_extension(F, Extension);
    CmdArgs.push_back(Args.MakeArgString(F));
  }

  if (const Arg *A =
          Args.getLastArg(options::OPT_foptimization_record_passes_EQ)) {
    CmdArgs.push_back("-opt-record-passes");
    CmdArgs.push_back(A->getValue());
  }

  if (!Format.empty()) {
    CmdArgs.push_back("-opt-record-format");
    CmdArgs.push_back(Format.data());
  }
}

void AddAAPCSVolatileBitfieldArgs(const ArgList &Args, ArgStringList &CmdArgs) {
  if (!Args.hasFlag(options::OPT_faapcs_bitfield_width,
                    options::OPT_fno_aapcs_bitfield_width, true))
    CmdArgs.push_back("-fno-aapcs-bitfield-width");

  if (Args.getLastArg(options::OPT_ForceAAPCSBitfieldLoad))
    CmdArgs.push_back("-faapcs-bitfield-load");
}

namespace {
void RenderARMABI(const Driver &D, const llvm::Triple &Triple,
                  const ArgList &Args, ArgStringList &CmdArgs) {
  // Select the ABI to use.
  // FIXME: Support -meabi.
  // FIXME: Parts of this are duplicated in the backend, unify this somehow.
  const char *ABIName = nullptr;
  if (Arg *A = Args.getLastArg(options::OPT_mabi_EQ)) {
    ABIName = A->getValue();
  } else {
    std::string CPU = getCPUName(D, Args, Triple, /*FromAs*/ false);
    ABIName = llvm::ARM::computeDefaultTargetABI(Triple, CPU).data();
  }

  CmdArgs.push_back("-target-abi");
  CmdArgs.push_back(ABIName);
}

void AddUnalignedAccessWarning(ArgStringList &CmdArgs) {
  auto StrictAlignIter =
      llvm::find_if(llvm::reverse(CmdArgs), [](StringRef Arg) {
        return Arg == "+strict-align" || Arg == "-strict-align";
      });
  if (StrictAlignIter != CmdArgs.rend() &&
      StringRef(*StrictAlignIter) == "+strict-align")
    CmdArgs.push_back("-Wunaligned-access");
}
}

// Each combination of options here forms a signing schema, and in most cases
// each signing schema is its own incompatible ABI. The default values of the
// options represent the default signing schema.
static void handlePAuthABI(const ArgList &DriverArgs, ArgStringList &CC1Args) {
  if (!DriverArgs.hasArg(options::OPT_fptrauth_intrinsics,
                         options::OPT_fno_ptrauth_intrinsics))
    CC1Args.push_back("-fptrauth-intrinsics");

  if (!DriverArgs.hasArg(options::OPT_fptrauth_calls,
                         options::OPT_fno_ptrauth_calls))
    CC1Args.push_back("-fptrauth-calls");

  if (!DriverArgs.hasArg(options::OPT_fptrauth_returns,
                         options::OPT_fno_ptrauth_returns))
    CC1Args.push_back("-fptrauth-returns");

  if (!DriverArgs.hasArg(options::OPT_fptrauth_auth_traps,
                         options::OPT_fno_ptrauth_auth_traps))
    CC1Args.push_back("-fptrauth-auth-traps");

  if (!DriverArgs.hasArg(
          options::OPT_fptrauth_vtable_pointer_address_discrimination,
          options::OPT_fno_ptrauth_vtable_pointer_address_discrimination))
    CC1Args.push_back("-fptrauth-vtable-pointer-address-discrimination");

  if (!DriverArgs.hasArg(
          options::OPT_fptrauth_vtable_pointer_type_discrimination,
          options::OPT_fno_ptrauth_vtable_pointer_type_discrimination))
    CC1Args.push_back("-fptrauth-vtable-pointer-type-discrimination");

  if (!DriverArgs.hasArg(options::OPT_fptrauth_indirect_gotos,
                         options::OPT_fno_ptrauth_indirect_gotos))
    CC1Args.push_back("-fptrauth-indirect-gotos");

  if (!DriverArgs.hasArg(options::OPT_fptrauth_init_fini,
                         options::OPT_fno_ptrauth_init_fini))
    CC1Args.push_back("-fptrauth-init-fini");
}

static void CollectARMPACBTIOptions(const ToolChain &TC, const ArgList &Args,
                                    ArgStringList &CmdArgs, bool isAArch64) {
  const Arg *A = isAArch64
                     ? Args.getLastArg(options::OPT_msign_return_address_EQ,
                                       options::OPT_mbranch_protection_EQ)
                     : Args.getLastArg(options::OPT_mbranch_protection_EQ);
  if (!A)
    return;

  const Driver &D = TC.getDriver();
  const llvm::Triple &Triple = TC.getEffectiveTriple();
  if (!(isAArch64 || (Triple.isArmT32() && Triple.isArmMClass())))
    D.Diag(diag::warn_incompatible_branch_protection_option)
        << Triple.getArchName();

  StringRef Scope, Key;
  bool IndirectBranches, BranchProtectionPAuthLR, GuardedControlStack;

  if (A->getOption().matches(options::OPT_msign_return_address_EQ)) {
    Scope = A->getValue();
    if (Scope != "none" && Scope != "non-leaf" && Scope != "all")
      D.Diag(diag::err_drv_unsupported_option_argument)
          << A->getSpelling() << Scope;
    Key = "a_key";
    IndirectBranches = false;
    BranchProtectionPAuthLR = false;
    GuardedControlStack = false;
  } else {
    StringRef DiagMsg;
    llvm::ARM::ParsedBranchProtection PBP;
    bool EnablePAuthLR = false;

    // To know if we need to enable PAuth-LR As part of the standard branch
    // protection option, it needs to be determined if the feature has been
    // activated in the `march` argument. This information is stored within the
    // CmdArgs variable and can be found using a search.
    if (isAArch64) {
      auto isPAuthLR = [](const char *member) {
        llvm::AArch64::ExtensionInfo pauthlr_extension =
            llvm::AArch64::getExtensionByID(llvm::AArch64::AEK_PAUTHLR);
        return pauthlr_extension.PosTargetFeature == member;
      };

      if (std::any_of(CmdArgs.begin(), CmdArgs.end(), isPAuthLR))
        EnablePAuthLR = true;
    }
    if (!llvm::ARM::parseBranchProtection(A->getValue(), PBP, DiagMsg,
                                          EnablePAuthLR))
      D.Diag(diag::err_drv_unsupported_option_argument)
          << A->getSpelling() << DiagMsg;
    if (!isAArch64 && PBP.Key == "b_key")
      D.Diag(diag::warn_unsupported_branch_protection)
          << "b-key" << A->getAsString(Args);
    Scope = PBP.Scope;
    Key = PBP.Key;
    BranchProtectionPAuthLR = PBP.BranchProtectionPAuthLR;
    IndirectBranches = PBP.BranchTargetEnforcement;
    GuardedControlStack = PBP.GuardedControlStack;
  }

  CmdArgs.push_back(
      Args.MakeArgString(Twine("-msign-return-address=") + Scope));
  if (Scope != "none") {
    if (Triple.getEnvironment() == llvm::Triple::PAuthTest)
      D.Diag(diag::err_drv_unsupported_opt_for_target)
          << A->getAsString(Args) << Triple.getTriple();
    CmdArgs.push_back(
        Args.MakeArgString(Twine("-msign-return-address-key=") + Key));
  }
  if (BranchProtectionPAuthLR) {
    if (Triple.getEnvironment() == llvm::Triple::PAuthTest)
      D.Diag(diag::err_drv_unsupported_opt_for_target)
          << A->getAsString(Args) << Triple.getTriple();
    CmdArgs.push_back(
        Args.MakeArgString(Twine("-mbranch-protection-pauth-lr")));
  }
  if (IndirectBranches)
    CmdArgs.push_back("-mbranch-target-enforce");
  // GCS is currently untested with PAuthABI, but enabling this could be allowed
  // in future after testing with a suitable system.
  if (GuardedControlStack) {
    if (Triple.getEnvironment() == llvm::Triple::PAuthTest)
      D.Diag(diag::err_drv_unsupported_opt_for_target)
          << A->getAsString(Args) << Triple.getTriple();
    CmdArgs.push_back("-mguarded-control-stack");
  }
}

void Clang::AddARMTargetArgs(const llvm::Triple &Triple, const ArgList &Args,
                             ArgStringList &CmdArgs, bool KernelOrKext) const {
  RenderARMABI(getToolChain().getDriver(), Triple, Args, CmdArgs);

  // Determine floating point ABI from the options & target defaults.
  arm::FloatABI ABI = arm::getARMFloatABI(getToolChain(), Args);
  if (ABI == arm::FloatABI::Soft) {
    // Floating point operations and argument passing are soft.
    // FIXME: This changes CPP defines, we need -target-soft-float.
    CmdArgs.push_back("-msoft-float");
    CmdArgs.push_back("-mfloat-abi");
    CmdArgs.push_back("soft");
  } else if (ABI == arm::FloatABI::SoftFP) {
    // Floating point operations are hard, but argument passing is soft.
    CmdArgs.push_back("-mfloat-abi");
    CmdArgs.push_back("soft");
  } else {
    // Floating point operations and argument passing are hard.
    assert(ABI == arm::FloatABI::Hard && "Invalid float abi!");
    CmdArgs.push_back("-mfloat-abi");
    CmdArgs.push_back("hard");
  }

  // Forward the -mglobal-merge option for explicit control over the pass.
  if (Arg *A = Args.getLastArg(options::OPT_mglobal_merge,
                               options::OPT_mno_global_merge)) {
    CmdArgs.push_back("-mllvm");
    if (A->getOption().matches(options::OPT_mno_global_merge))
      CmdArgs.push_back("-arm-global-merge=false");
    else
      CmdArgs.push_back("-arm-global-merge=true");
  }

  if (!Args.hasFlag(options::OPT_mimplicit_float,
                    options::OPT_mno_implicit_float, true))
    CmdArgs.push_back("-no-implicit-float");

  if (Args.getLastArg(options::OPT_mcmse))
    CmdArgs.push_back("-mcmse");

  AddAAPCSVolatileBitfieldArgs(Args, CmdArgs);

  // Enable/disable return address signing and indirect branch targets.
  CollectARMPACBTIOptions(getToolChain(), Args, CmdArgs, false /*isAArch64*/);

  AddUnalignedAccessWarning(CmdArgs);
}

void Clang::RenderTargetOptions(const llvm::Triple &EffectiveTriple,
                                const ArgList &Args, bool KernelOrKext,
                                ArgStringList &CmdArgs) const {
  const ToolChain &TC = getToolChain();

  // Add the target features
  getTargetFeatures(TC.getDriver(), EffectiveTriple, Args, CmdArgs, false);

  // Add target specific flags.
  switch (TC.getArch()) {
  default:
    break;

  case llvm::Triple::arm:
  case llvm::Triple::armeb:
  case llvm::Triple::thumb:
  case llvm::Triple::thumbeb:
    // Use the effective triple, which takes into account the deployment target.
    AddARMTargetArgs(EffectiveTriple, Args, CmdArgs, KernelOrKext);
    break;

  case llvm::Triple::aarch64:
  case llvm::Triple::aarch64_32:
  case llvm::Triple::aarch64_be:
    AddAArch64TargetArgs(Args, CmdArgs);
    break;

  case llvm::Triple::loongarch32:
  case llvm::Triple::loongarch64:
    AddLoongArchTargetArgs(Args, CmdArgs);
    break;

  case llvm::Triple::mips:
  case llvm::Triple::mipsel:
  case llvm::Triple::mips64:
  case llvm::Triple::mips64el:
    AddMIPSTargetArgs(Args, CmdArgs);
    break;

  case llvm::Triple::ppc:
  case llvm::Triple::ppcle:
  case llvm::Triple::ppc64:
  case llvm::Triple::ppc64le:
    AddPPCTargetArgs(Args, CmdArgs);
    break;

  case llvm::Triple::riscv32:
  case llvm::Triple::riscv64:
    AddRISCVTargetArgs(Args, CmdArgs);
    break;

  case llvm::Triple::sparc:
  case llvm::Triple::sparcel:
  case llvm::Triple::sparcv9:
    AddSparcTargetArgs(Args, CmdArgs);
    break;

  case llvm::Triple::systemz:
    AddSystemZTargetArgs(Args, CmdArgs);
    break;

  case llvm::Triple::x86:
  case llvm::Triple::x86_64:
    AddX86TargetArgs(Args, CmdArgs);
    break;

  case llvm::Triple::lanai:
    AddLanaiTargetArgs(Args, CmdArgs);
    break;

  case llvm::Triple::hexagon:
    AddHexagonTargetArgs(Args, CmdArgs);
    break;

  case llvm::Triple::wasm32:
  case llvm::Triple::wasm64:
    AddWebAssemblyTargetArgs(Args, CmdArgs);
    break;

  case llvm::Triple::ve:
    AddVETargetArgs(Args, CmdArgs);
    break;
  }
}

namespace {
void RenderAArch64ABI(const llvm::Triple &Triple, const ArgList &Args,
                      ArgStringList &CmdArgs) {
  const char *ABIName = nullptr;
  if (Arg *A = Args.getLastArg(options::OPT_mabi_EQ))
    ABIName = A->getValue();
  else if (Triple.isOSDarwin())
    ABIName = "darwinpcs";
  else if (Triple.getEnvironment() == llvm::Triple::PAuthTest)
    ABIName = "pauthtest";
  else
    ABIName = "aapcs";

  CmdArgs.push_back("-target-abi");
  CmdArgs.push_back(ABIName);
}
}

void Clang::AddAArch64TargetArgs(const ArgList &Args,
                                 ArgStringList &CmdArgs) const {
  const llvm::Triple &Triple = getToolChain().getEffectiveTriple();

  if (!Args.hasFlag(options::OPT_mred_zone, options::OPT_mno_red_zone, true) ||
      Args.hasArg(options::OPT_mkernel) ||
      Args.hasArg(options::OPT_fapple_kext))
    CmdArgs.push_back("-disable-red-zone");

  if (!Args.hasFlag(options::OPT_mimplicit_float,
                    options::OPT_mno_implicit_float, true))
    CmdArgs.push_back("-no-implicit-float");

  RenderAArch64ABI(Triple, Args, CmdArgs);

  // Forward the -mglobal-merge option for explicit control over the pass.
  if (Arg *A = Args.getLastArg(options::OPT_mglobal_merge,
                               options::OPT_mno_global_merge)) {
    CmdArgs.push_back("-mllvm");
    if (A->getOption().matches(options::OPT_mno_global_merge))
      CmdArgs.push_back("-aarch64-enable-global-merge=false");
    else
      CmdArgs.push_back("-aarch64-enable-global-merge=true");
  }

  // Enable/disable return address signing and indirect branch targets.
  CollectARMPACBTIOptions(getToolChain(), Args, CmdArgs, true /*isAArch64*/);

  if (Triple.getEnvironment() == llvm::Triple::PAuthTest)
    handlePAuthABI(Args, CmdArgs);

  // Handle -msve_vector_bits=<bits>
  if (Arg *A = Args.getLastArg(options::OPT_msve_vector_bits_EQ)) {
    StringRef Val = A->getValue();
    const Driver &D = getToolChain().getDriver();
    if (Val == "128" || Val == "256" || Val == "512" || Val == "1024" ||
        Val == "2048" || Val == "128+" || Val == "256+" || Val == "512+" ||
        Val == "1024+" || Val == "2048+") {
      unsigned Bits = 0;
      if (!Val.consume_back("+")) {
        bool Invalid = Val.getAsInteger(10, Bits); (void)Invalid;
        assert(!Invalid && "Failed to parse value");
        CmdArgs.push_back(
            Args.MakeArgString("-mvscale-max=" + llvm::Twine(Bits / 128)));
      }

      bool Invalid = Val.getAsInteger(10, Bits); (void)Invalid;
      assert(!Invalid && "Failed to parse value");
      CmdArgs.push_back(
          Args.MakeArgString("-mvscale-min=" + llvm::Twine(Bits / 128)));
    // Silently drop requests for vector-length agnostic code as it's implied.
    } else if (Val != "scalable")
      // Handle the unsupported values passed to msve-vector-bits.
      D.Diag(diag::err_drv_unsupported_option_argument)
          << A->getSpelling() << Val;
  }

  AddAAPCSVolatileBitfieldArgs(Args, CmdArgs);

  if (const Arg *A = Args.getLastArg(clang::driver::options::OPT_mtune_EQ)) {
    CmdArgs.push_back("-tune-cpu");
    if (strcmp(A->getValue(), "native") == 0)
      CmdArgs.push_back(Args.MakeArgString(llvm::sys::getHostCPUName()));
    else
      CmdArgs.push_back(A->getValue());
  }

  AddUnalignedAccessWarning(CmdArgs);

  Args.addOptInFlag(CmdArgs, options::OPT_fptrauth_intrinsics,
                    options::OPT_fno_ptrauth_intrinsics);
  Args.addOptInFlag(CmdArgs, options::OPT_fptrauth_calls,
                    options::OPT_fno_ptrauth_calls);
  Args.addOptInFlag(CmdArgs, options::OPT_fptrauth_returns,
                    options::OPT_fno_ptrauth_returns);
  Args.addOptInFlag(CmdArgs, options::OPT_fptrauth_auth_traps,
                    options::OPT_fno_ptrauth_auth_traps);
  Args.addOptInFlag(
      CmdArgs, options::OPT_fptrauth_vtable_pointer_address_discrimination,
      options::OPT_fno_ptrauth_vtable_pointer_address_discrimination);
  Args.addOptInFlag(
      CmdArgs, options::OPT_fptrauth_vtable_pointer_type_discrimination,
      options::OPT_fno_ptrauth_vtable_pointer_type_discrimination);
  Args.addOptInFlag(
      CmdArgs, options::OPT_fptrauth_type_info_vtable_pointer_discrimination,
      options::OPT_fno_ptrauth_type_info_vtable_pointer_discrimination);
  Args.addOptInFlag(
      CmdArgs, options::OPT_fptrauth_function_pointer_type_discrimination,
      options::OPT_fno_ptrauth_function_pointer_type_discrimination);

  Args.addOptInFlag(CmdArgs, options::OPT_fptrauth_indirect_gotos,
                    options::OPT_fno_ptrauth_indirect_gotos);
  Args.addOptInFlag(CmdArgs, options::OPT_fptrauth_init_fini,
                    options::OPT_fno_ptrauth_init_fini);
  Args.addOptInFlag(CmdArgs,
                    options::OPT_fptrauth_init_fini_address_discrimination,
                    options::OPT_fno_ptrauth_init_fini_address_discrimination);
  Args.addOptInFlag(CmdArgs, options::OPT_faarch64_jump_table_hardening,
                    options::OPT_fno_aarch64_jump_table_hardening);
}

void Clang::AddLoongArchTargetArgs(const ArgList &Args,
                                   ArgStringList &CmdArgs) const {
  const llvm::Triple &Triple = getToolChain().getTriple();

  CmdArgs.push_back("-target-abi");
  CmdArgs.push_back(
      loongarch::getLoongArchABI(getToolChain().getDriver(), Args, Triple)
          .data());

  // Handle -mtune.
  if (const Arg *A = Args.getLastArg(options::OPT_mtune_EQ)) {
    std::string TuneCPU = A->getValue();
    TuneCPU = loongarch::postProcessTargetCPUString(TuneCPU, Triple);
    CmdArgs.push_back("-tune-cpu");
    CmdArgs.push_back(Args.MakeArgString(TuneCPU));
  }

  if (Arg *A = Args.getLastArg(options::OPT_mannotate_tablejump,
                               options::OPT_mno_annotate_tablejump)) {
    if (A->getOption().matches(options::OPT_mannotate_tablejump)) {
      CmdArgs.push_back("-mllvm");
      CmdArgs.push_back("-loongarch-annotate-tablejump");
    }
  }
}

void Clang::AddMIPSTargetArgs(const ArgList &Args,
                              ArgStringList &CmdArgs) const {
  const Driver &D = getToolChain().getDriver();
  StringRef CPUName;
  StringRef ABIName;
  const llvm::Triple &Triple = getToolChain().getTriple();
  mips::getMipsCPUAndABI(Args, Triple, CPUName, ABIName);

  CmdArgs.push_back("-target-abi");
  CmdArgs.push_back(ABIName.data());

  mips::FloatABI ABI = mips::getMipsFloatABI(D, Args, Triple);
  if (ABI == mips::FloatABI::Soft) {
    // Floating point operations and argument passing are soft.
    CmdArgs.push_back("-msoft-float");
    CmdArgs.push_back("-mfloat-abi");
    CmdArgs.push_back("soft");
  } else {
    // Floating point operations and argument passing are hard.
    assert(ABI == mips::FloatABI::Hard && "Invalid float abi!");
    CmdArgs.push_back("-mfloat-abi");
    CmdArgs.push_back("hard");
  }

  if (Arg *A = Args.getLastArg(options::OPT_mldc1_sdc1,
                               options::OPT_mno_ldc1_sdc1)) {
    if (A->getOption().matches(options::OPT_mno_ldc1_sdc1)) {
      CmdArgs.push_back("-mllvm");
      CmdArgs.push_back("-mno-ldc1-sdc1");
    }
  }

  if (Arg *A = Args.getLastArg(options::OPT_mcheck_zero_division,
                               options::OPT_mno_check_zero_division)) {
    if (A->getOption().matches(options::OPT_mno_check_zero_division)) {
      CmdArgs.push_back("-mllvm");
      CmdArgs.push_back("-mno-check-zero-division");
    }
  }

  if (Args.getLastArg(options::OPT_mfix4300)) {
    CmdArgs.push_back("-mllvm");
    CmdArgs.push_back("-mfix4300");
  }

  if (Arg *A = Args.getLastArg(options::OPT_G)) {
    StringRef v = A->getValue();
    CmdArgs.push_back("-mllvm");
    CmdArgs.push_back(Args.MakeArgString("-mips-ssection-threshold=" + v));
    A->claim();
  }

  Arg *GPOpt = Args.getLastArg(options::OPT_mgpopt, options::OPT_mno_gpopt);
  Arg *ABICalls =
      Args.getLastArg(options::OPT_mabicalls, options::OPT_mno_abicalls);

  // -mabicalls is the default for many MIPS environments, even with -fno-pic.
  // -mgpopt is the default for static, -fno-pic environments but these two
  // options conflict. We want to be certain that -mno-abicalls -mgpopt is
  // the only case where -mllvm -mgpopt is passed.
  // NOTE: We need a warning here or in the backend to warn when -mgpopt is
  //       passed explicitly when compiling something with -mabicalls
  //       (implictly) in affect. Currently the warning is in the backend.
  //
  // When the ABI in use is  N64, we also need to determine the PIC mode that
  // is in use, as -fno-pic for N64 implies -mno-abicalls.
  bool NoABICalls =
      ABICalls && ABICalls->getOption().matches(options::OPT_mno_abicalls);

  llvm::Reloc::Model RelocationModel;
  unsigned PICLevel;
  bool IsPIE;
  std::tie(RelocationModel, PICLevel, IsPIE) =
      ParsePICArgs(getToolChain(), Args);

  NoABICalls = NoABICalls ||
               (RelocationModel == llvm::Reloc::Static && ABIName == "n64");

  bool WantGPOpt = GPOpt && GPOpt->getOption().matches(options::OPT_mgpopt);
  // We quietly ignore -mno-gpopt as the backend defaults to -mno-gpopt.
  if (NoABICalls && (!GPOpt || WantGPOpt)) {
    CmdArgs.push_back("-mllvm");
    CmdArgs.push_back("-mgpopt");

    Arg *LocalSData = Args.getLastArg(options::OPT_mlocal_sdata,
                                      options::OPT_mno_local_sdata);
    Arg *ExternSData = Args.getLastArg(options::OPT_mextern_sdata,
                                       options::OPT_mno_extern_sdata);
    Arg *EmbeddedData = Args.getLastArg(options::OPT_membedded_data,
                                        options::OPT_mno_embedded_data);
    if (LocalSData) {
      CmdArgs.push_back("-mllvm");
      if (LocalSData->getOption().matches(options::OPT_mlocal_sdata)) {
        CmdArgs.push_back("-mlocal-sdata=1");
      } else {
        CmdArgs.push_back("-mlocal-sdata=0");
      }
      LocalSData->claim();
    }

    if (ExternSData) {
      CmdArgs.push_back("-mllvm");
      if (ExternSData->getOption().matches(options::OPT_mextern_sdata)) {
        CmdArgs.push_back("-mextern-sdata=1");
      } else {
        CmdArgs.push_back("-mextern-sdata=0");
      }
      ExternSData->claim();
    }

    if (EmbeddedData) {
      CmdArgs.push_back("-mllvm");
      if (EmbeddedData->getOption().matches(options::OPT_membedded_data)) {
        CmdArgs.push_back("-membedded-data=1");
      } else {
        CmdArgs.push_back("-membedded-data=0");
      }
      EmbeddedData->claim();
    }

  } else if ((!ABICalls || (!NoABICalls && ABICalls)) && WantGPOpt)
    D.Diag(diag::warn_drv_unsupported_gpopt) << (ABICalls ? 0 : 1);

  if (GPOpt)
    GPOpt->claim();

  if (Arg *A = Args.getLastArg(options::OPT_mcompact_branches_EQ)) {
    StringRef Val = StringRef(A->getValue());
    if (mips::hasCompactBranches(CPUName)) {
      if (Val == "never" || Val == "always" || Val == "optimal") {
        CmdArgs.push_back("-mllvm");
        CmdArgs.push_back(Args.MakeArgString("-mips-compact-branches=" + Val));
      } else
        D.Diag(diag::err_drv_unsupported_option_argument)
            << A->getSpelling() << Val;
    } else
      D.Diag(diag::warn_target_unsupported_compact_branches) << CPUName;
  }

  if (Arg *A = Args.getLastArg(options::OPT_mrelax_pic_calls,
                               options::OPT_mno_relax_pic_calls)) {
    if (A->getOption().matches(options::OPT_mno_relax_pic_calls)) {
      CmdArgs.push_back("-mllvm");
      CmdArgs.push_back("-mips-jalr-reloc=0");
    }
  }
}

void Clang::AddPPCTargetArgs(const ArgList &Args,
                             ArgStringList &CmdArgs) const {
  const Driver &D = getToolChain().getDriver();
  const llvm::Triple &T = getToolChain().getTriple();
  if (Arg *A = Args.getLastArg(options::OPT_mtune_EQ)) {
    CmdArgs.push_back("-tune-cpu");
    StringRef CPU = llvm::PPC::getNormalizedPPCTuneCPU(T, A->getValue());
    CmdArgs.push_back(Args.MakeArgString(CPU.str()));
  }

  // Select the ABI to use.
  const char *ABIName = nullptr;
  if (T.isOSBinFormatELF()) {
    switch (getToolChain().getArch()) {
    case llvm::Triple::ppc64: {
      if (T.isPPC64ELFv2ABI())
        ABIName = "elfv2";
      else
        ABIName = "elfv1";
      break;
    }
    case llvm::Triple::ppc64le:
      ABIName = "elfv2";
      break;
    default:
      break;
    }
  }

  bool IEEELongDouble = getToolChain().defaultToIEEELongDouble();
  bool VecExtabi = false;
  for (const Arg *A : Args.filtered(options::OPT_mabi_EQ)) {
    StringRef V = A->getValue();
    if (V == "ieeelongdouble") {
      IEEELongDouble = true;
      A->claim();
    } else if (V == "ibmlongdouble") {
      IEEELongDouble = false;
      A->claim();
    } else if (V == "vec-default") {
      VecExtabi = false;
      A->claim();
    } else if (V == "vec-extabi") {
      VecExtabi = true;
      A->claim();
    } else if (V == "elfv1") {
      ABIName = "elfv1";
      A->claim();
    } else if (V == "elfv2") {
      ABIName = "elfv2";
      A->claim();
    } else if (V != "altivec")
      // The ppc64 linux abis are all "altivec" abis by default. Accept and ignore
      // the option if given as we don't have backend support for any targets
      // that don't use the altivec abi.
      ABIName = A->getValue();
  }
  if (IEEELongDouble)
    CmdArgs.push_back("-mabi=ieeelongdouble");
  if (VecExtabi) {
    if (!T.isOSAIX())
      D.Diag(diag::err_drv_unsupported_opt_for_target)
          << "-mabi=vec-extabi" << T.str();
    CmdArgs.push_back("-mabi=vec-extabi");
  }

  if (!Args.hasFlag(options::OPT_mred_zone, options::OPT_mno_red_zone, true))
    CmdArgs.push_back("-disable-red-zone");

  ppc::FloatABI FloatABI = ppc::getPPCFloatABI(D, Args);
  if (FloatABI == ppc::FloatABI::Soft) {
    // Floating point operations and argument passing are soft.
    CmdArgs.push_back("-msoft-float");
    CmdArgs.push_back("-mfloat-abi");
    CmdArgs.push_back("soft");
  } else {
    // Floating point operations and argument passing are hard.
    assert(FloatABI == ppc::FloatABI::Hard && "Invalid float abi!");
    CmdArgs.push_back("-mfloat-abi");
    CmdArgs.push_back("hard");
  }

  if (ABIName) {
    CmdArgs.push_back("-target-abi");
    CmdArgs.push_back(ABIName);
  }
}

void Clang::AddRISCVTargetArgs(const ArgList &Args,
                               ArgStringList &CmdArgs) const {
  const llvm::Triple &Triple = getToolChain().getTriple();
  StringRef ABIName = riscv::getRISCVABI(Args, Triple);

  CmdArgs.push_back("-target-abi");
  CmdArgs.push_back(ABIName.data());

  if (Arg *A = Args.getLastArg(options::OPT_G)) {
    CmdArgs.push_back("-msmall-data-limit");
    CmdArgs.push_back(A->getValue());
  }

  if (!Args.hasFlag(options::OPT_mimplicit_float,
                    options::OPT_mno_implicit_float, true))
    CmdArgs.push_back("-no-implicit-float");

  if (const Arg *A = Args.getLastArg(options::OPT_mtune_EQ)) {
    CmdArgs.push_back("-tune-cpu");
    if (strcmp(A->getValue(), "native") == 0)
      CmdArgs.push_back(Args.MakeArgString(llvm::sys::getHostCPUName()));
    else
      CmdArgs.push_back(A->getValue());
  }

  // Handle -mrvv-vector-bits=<bits>
  if (Arg *A = Args.getLastArg(options::OPT_mrvv_vector_bits_EQ)) {
    StringRef Val = A->getValue();
    const Driver &D = getToolChain().getDriver();

    // Get minimum VLen from march.
    unsigned MinVLen = 0;
    std::string Arch = riscv::getRISCVArch(Args, Triple);
    auto ISAInfo = llvm::RISCVISAInfo::parseArchString(
        Arch, /*EnableExperimentalExtensions*/ true);
    // Ignore parsing error.
    if (!errorToBool(ISAInfo.takeError()))
      MinVLen = (*ISAInfo)->getMinVLen();

    // If the value is "zvl", use MinVLen from march. Otherwise, try to parse
    // as integer as long as we have a MinVLen.
    unsigned Bits = 0;
    if (Val == "zvl" && MinVLen >= llvm::RISCV::RVVBitsPerBlock) {
      Bits = MinVLen;
    } else if (!Val.getAsInteger(10, Bits)) {
      // Only accept power of 2 values beteen RVVBitsPerBlock and 65536 that
      // at least MinVLen.
      if (Bits < MinVLen || Bits < llvm::RISCV::RVVBitsPerBlock ||
          Bits > 65536 || !llvm::isPowerOf2_32(Bits))
        Bits = 0;
    }

    // If we got a valid value try to use it.
    if (Bits != 0) {
      unsigned VScaleMin = Bits / llvm::RISCV::RVVBitsPerBlock;
      CmdArgs.push_back(
          Args.MakeArgString("-mvscale-max=" + llvm::Twine(VScaleMin)));
      CmdArgs.push_back(
          Args.MakeArgString("-mvscale-min=" + llvm::Twine(VScaleMin)));
    } else if (Val != "scalable") {
      // Handle the unsupported values passed to mrvv-vector-bits.
      D.Diag(diag::err_drv_unsupported_option_argument)
          << A->getSpelling() << Val;
    }
  }
}

void Clang::AddSparcTargetArgs(const ArgList &Args,
                               ArgStringList &CmdArgs) const {
  sparc::FloatABI FloatABI =
      sparc::getSparcFloatABI(getToolChain().getDriver(), Args);

  if (FloatABI == sparc::FloatABI::Soft) {
    // Floating point operations and argument passing are soft.
    CmdArgs.push_back("-msoft-float");
    CmdArgs.push_back("-mfloat-abi");
    CmdArgs.push_back("soft");
  } else {
    // Floating point operations and argument passing are hard.
    assert(FloatABI == sparc::FloatABI::Hard && "Invalid float abi!");
    CmdArgs.push_back("-mfloat-abi");
    CmdArgs.push_back("hard");
  }

  if (const Arg *A = Args.getLastArg(clang::driver::options::OPT_mtune_EQ)) {
    StringRef Name = A->getValue();
    std::string TuneCPU;
    if (Name == "native")
      TuneCPU = std::string(llvm::sys::getHostCPUName());
    else
      TuneCPU = std::string(Name);

    CmdArgs.push_back("-tune-cpu");
    CmdArgs.push_back(Args.MakeArgString(TuneCPU));
  }
}

void Clang::AddSystemZTargetArgs(const ArgList &Args,
                                 ArgStringList &CmdArgs) const {
  if (const Arg *A = Args.getLastArg(options::OPT_mtune_EQ)) {
    CmdArgs.push_back("-tune-cpu");
    if (strcmp(A->getValue(), "native") == 0)
      CmdArgs.push_back(Args.MakeArgString(llvm::sys::getHostCPUName()));
    else
      CmdArgs.push_back(A->getValue());
  }

  bool HasBackchain =
      Args.hasFlag(options::OPT_mbackchain, options::OPT_mno_backchain, false);
  bool HasPackedStack = Args.hasFlag(options::OPT_mpacked_stack,
                                     options::OPT_mno_packed_stack, false);
  systemz::FloatABI FloatABI =
      systemz::getSystemZFloatABI(getToolChain().getDriver(), Args);
  bool HasSoftFloat = (FloatABI == systemz::FloatABI::Soft);
  if (HasBackchain && HasPackedStack && !HasSoftFloat) {
    const Driver &D = getToolChain().getDriver();
    D.Diag(diag::err_drv_unsupported_opt)
      << "-mpacked-stack -mbackchain -mhard-float";
  }
  if (HasBackchain)
    CmdArgs.push_back("-mbackchain");
  if (HasPackedStack)
    CmdArgs.push_back("-mpacked-stack");
  if (HasSoftFloat) {
    // Floating point operations and argument passing are soft.
    CmdArgs.push_back("-msoft-float");
    CmdArgs.push_back("-mfloat-abi");
    CmdArgs.push_back("soft");
  }
}

void Clang::AddX86TargetArgs(const ArgList &Args,
                             ArgStringList &CmdArgs) const {
  const Driver &D = getToolChain().getDriver();
  addX86AlignBranchArgs(D, Args, CmdArgs, /*IsLTO=*/false);

  if (!Args.hasFlag(options::OPT_mred_zone, options::OPT_mno_red_zone, true) ||
      Args.hasArg(options::OPT_mkernel) ||
      Args.hasArg(options::OPT_fapple_kext))
    CmdArgs.push_back("-disable-red-zone");

  if (!Args.hasFlag(options::OPT_mtls_direct_seg_refs,
                    options::OPT_mno_tls_direct_seg_refs, true))
    CmdArgs.push_back("-mno-tls-direct-seg-refs");

  // Default to avoid implicit floating-point for kernel/kext code, but allow
  // that to be overridden with -mno-soft-float.
  bool NoImplicitFloat = (Args.hasArg(options::OPT_mkernel) ||
                          Args.hasArg(options::OPT_fapple_kext));
  if (Arg *A = Args.getLastArg(
          options::OPT_msoft_float, options::OPT_mno_soft_float,
          options::OPT_mimplicit_float, options::OPT_mno_implicit_float)) {
    const Option &O = A->getOption();
    NoImplicitFloat = (O.matches(options::OPT_mno_implicit_float) ||
                       O.matches(options::OPT_msoft_float));
  }
  if (NoImplicitFloat)
    CmdArgs.push_back("-no-implicit-float");

  if (Arg *A = Args.getLastArg(options::OPT_masm_EQ)) {
    StringRef Value = A->getValue();
    if (Value == "intel" || Value == "att") {
      CmdArgs.push_back("-mllvm");
      CmdArgs.push_back(Args.MakeArgString("-x86-asm-syntax=" + Value));
      CmdArgs.push_back(Args.MakeArgString("-inline-asm=" + Value));
    } else {
      D.Diag(diag::err_drv_unsupported_option_argument)
          << A->getSpelling() << Value;
    }
  } else if (D.IsCLMode()) {
    CmdArgs.push_back("-mllvm");
    CmdArgs.push_back("-x86-asm-syntax=intel");
  }

  if (Arg *A = Args.getLastArg(options::OPT_mskip_rax_setup,
                               options::OPT_mno_skip_rax_setup))
    if (A->getOption().matches(options::OPT_mskip_rax_setup))
      CmdArgs.push_back(Args.MakeArgString("-mskip-rax-setup"));

  // Set flags to support MCU ABI.
  if (Args.hasFlag(options::OPT_miamcu, options::OPT_mno_iamcu, false)) {
    CmdArgs.push_back("-mfloat-abi");
    CmdArgs.push_back("soft");
    CmdArgs.push_back("-mstack-alignment=4");
  }

  // Handle -mtune.

  // Default to "generic" unless -march is present or targetting the PS4/PS5.
  std::string TuneCPU;
  if (!Args.hasArg(clang::driver::options::OPT_march_EQ) &&
      !getToolChain().getTriple().isPS())
    TuneCPU = "generic";

  // Override based on -mtune.
  if (const Arg *A = Args.getLastArg(clang::driver::options::OPT_mtune_EQ)) {
    StringRef Name = A->getValue();

    if (Name == "native") {
      Name = llvm::sys::getHostCPUName();
      if (!Name.empty())
        TuneCPU = std::string(Name);
    } else
      TuneCPU = std::string(Name);
  }

  if (!TuneCPU.empty()) {
    CmdArgs.push_back("-tune-cpu");
    CmdArgs.push_back(Args.MakeArgString(TuneCPU));
  }
}

void Clang::AddHexagonTargetArgs(const ArgList &Args,
                                 ArgStringList &CmdArgs) const {
  CmdArgs.push_back("-mqdsp6-compat");
  CmdArgs.push_back("-Wreturn-type");

  if (auto G = toolchains::HexagonToolChain::getSmallDataThreshold(Args)) {
    CmdArgs.push_back("-mllvm");
    CmdArgs.push_back(
        Args.MakeArgString("-hexagon-small-data-threshold=" + Twine(*G)));
  }

  if (!Args.hasArg(options::OPT_fno_short_enums))
    CmdArgs.push_back("-fshort-enums");
  if (Args.getLastArg(options::OPT_mieee_rnd_near)) {
    CmdArgs.push_back("-mllvm");
    CmdArgs.push_back("-enable-hexagon-ieee-rnd-near");
  }
  CmdArgs.push_back("-mllvm");
  CmdArgs.push_back("-machine-sink-split=0");
}

void Clang::AddLanaiTargetArgs(const ArgList &Args,
                               ArgStringList &CmdArgs) const {
  if (Arg *A = Args.getLastArg(options::OPT_mcpu_EQ)) {
    StringRef CPUName = A->getValue();

    CmdArgs.push_back("-target-cpu");
    CmdArgs.push_back(Args.MakeArgString(CPUName));
  }
  if (Arg *A = Args.getLastArg(options::OPT_mregparm_EQ)) {
    StringRef Value = A->getValue();
    // Only support mregparm=4 to support old usage. Report error for all other
    // cases.
    int Mregparm;
    if (Value.getAsInteger(10, Mregparm)) {
      if (Mregparm != 4) {
        getToolChain().getDriver().Diag(
            diag::err_drv_unsupported_option_argument)
            << A->getSpelling() << Value;
      }
    }
  }
}

void Clang::AddWebAssemblyTargetArgs(const ArgList &Args,
                                     ArgStringList &CmdArgs) const {
  // Default to "hidden" visibility.
  if (!Args.hasArg(options::OPT_fvisibility_EQ,
                   options::OPT_fvisibility_ms_compat))
    CmdArgs.push_back("-fvisibility=hidden");
}

void Clang::AddVETargetArgs(const ArgList &Args, ArgStringList &CmdArgs) const {
  // Floating point operations and argument passing are hard.
  CmdArgs.push_back("-mfloat-abi");
  CmdArgs.push_back("hard");
}

void Clang::DumpCompilationDatabase(Compilation &C, StringRef Filename,
                                    StringRef Target, const InputInfo &Output,
                                    const InputInfo &Input, const ArgList &Args) const {
  // If this is a dry run, do not create the compilation database file.
  if (C.getArgs().hasArg(options::OPT__HASH_HASH_HASH))
    return;

  using llvm::yaml::escape;
  const Driver &D = getToolChain().getDriver();

  if (!CompilationDatabase) {
    std::error_code EC;
    auto File = std::make_unique<llvm::raw_fd_ostream>(
        Filename, EC,
        llvm::sys::fs::OF_TextWithCRLF | llvm::sys::fs::OF_Append);
    if (EC) {
      D.Diag(clang::diag::err_drv_compilationdatabase) << Filename
                                                       << EC.message();
      return;
    }
    CompilationDatabase = std::move(File);
  }
  auto &CDB = *CompilationDatabase;
  auto CWD = D.getVFS().getCurrentWorkingDirectory();
  if (!CWD)
    CWD = ".";
  CDB << "{ \"directory\": \"" << escape(*CWD) << "\"";
  CDB << ", \"file\": \"" << escape(Input.getFilename()) << "\"";
  if (Output.isFilename())
    CDB << ", \"output\": \"" << escape(Output.getFilename()) << "\"";
  CDB << ", \"arguments\": [\"" << escape(D.ClangExecutable) << "\"";
  SmallString<128> Buf;
  Buf = "-x";
  Buf += types::getTypeName(Input.getType());
  CDB << ", \"" << escape(Buf) << "\"";
  if (!D.SysRoot.empty() && !Args.hasArg(options::OPT__sysroot_EQ)) {
    Buf = "--sysroot=";
    Buf += D.SysRoot;
    CDB << ", \"" << escape(Buf) << "\"";
  }
  CDB << ", \"" << escape(Input.getFilename()) << "\"";
  if (Output.isFilename())
    CDB << ", \"-o\", \"" << escape(Output.getFilename()) << "\"";
  for (auto &A: Args) {
    auto &O = A->getOption();
    // Skip language selection, which is positional.
    if (O.getID() == options::OPT_x)
      continue;
    // Skip writing dependency output and the compilation database itself.
    if (O.getGroup().isValid() && O.getGroup().getID() == options::OPT_M_Group)
      continue;
    if (O.getID() == options::OPT_gen_cdb_fragment_path)
      continue;
    // Skip inputs.
    if (O.getKind() == Option::InputClass)
      continue;
    // Skip output.
    if (O.getID() == options::OPT_o)
      continue;
    // All other arguments are quoted and appended.
    ArgStringList ASL;
    A->render(Args, ASL);
    for (auto &it: ASL)
      CDB << ", \"" << escape(it) << "\"";
  }
  Buf = "--target=";
  Buf += Target;
  CDB << ", \"" << escape(Buf) << "\"]},\n";
}

void Clang::DumpCompilationDatabaseFragmentToDir(
    StringRef Dir, Compilation &C, StringRef Target, const InputInfo &Output,
    const InputInfo &Input, const llvm::opt::ArgList &Args) const {
  // If this is a dry run, do not create the compilation database file.
  if (C.getArgs().hasArg(options::OPT__HASH_HASH_HASH))
    return;

  if (CompilationDatabase)
    DumpCompilationDatabase(C, "", Target, Output, Input, Args);

  SmallString<256> Path = Dir;
  const auto &Driver = C.getDriver();
  Driver.getVFS().makeAbsolute(Path);
  auto Err = llvm::sys::fs::create_directory(Path, /*IgnoreExisting=*/true);
  if (Err) {
    Driver.Diag(diag::err_drv_compilationdatabase) << Dir << Err.message();
    return;
  }

  llvm::sys::path::append(
      Path,
      Twine(llvm::sys::path::filename(Input.getFilename())) + ".%%%%.json");
  int FD;
  SmallString<256> TempPath;
  Err = llvm::sys::fs::createUniqueFile(Path, FD, TempPath,
                                        llvm::sys::fs::OF_Text);
  if (Err) {
    Driver.Diag(diag::err_drv_compilationdatabase) << Path << Err.message();
    return;
  }
  CompilationDatabase =
      std::make_unique<llvm::raw_fd_ostream>(FD, /*shouldClose=*/true);
  DumpCompilationDatabase(C, "", Target, Output, Input, Args);
}

static bool CheckARMImplicitITArg(StringRef Value) {
  return Value == "always" || Value == "never" || Value == "arm" ||
         Value == "thumb";
}

static void AddARMImplicitITArgs(const ArgList &Args, ArgStringList &CmdArgs,
                                 StringRef Value) {
  CmdArgs.push_back("-mllvm");
  CmdArgs.push_back(Args.MakeArgString("-arm-implicit-it=" + Value));
}

static void CollectArgsForIntegratedAssembler(Compilation &C,
                                              const ArgList &Args,
                                              ArgStringList &CmdArgs,
                                              const Driver &D) {
  // Default to -mno-relax-all.
  //
  // Note: RISC-V requires an indirect jump for offsets larger than 1MiB. This
  // cannot be done by assembler branch relaxation as it needs a free temporary
  // register. Because of this, branch relaxation is handled by a MachineIR pass
  // before the assembler. Forcing assembler branch relaxation for -O0 makes the
  // MachineIR branch relaxation inaccurate and it will miss cases where an
  // indirect branch is necessary.
  Args.addOptInFlag(CmdArgs, options::OPT_mrelax_all,
                    options::OPT_mno_relax_all);

  // Only default to -mincremental-linker-compatible if we think we are
  // targeting the MSVC linker.
  bool DefaultIncrementalLinkerCompatible =
      C.getDefaultToolChain().getTriple().isWindowsMSVCEnvironment();
  if (Args.hasFlag(options::OPT_mincremental_linker_compatible,
                   options::OPT_mno_incremental_linker_compatible,
                   DefaultIncrementalLinkerCompatible))
    CmdArgs.push_back("-mincremental-linker-compatible");

  Args.AddLastArg(CmdArgs, options::OPT_femit_dwarf_unwind_EQ);

  Args.addOptInFlag(CmdArgs, options::OPT_femit_compact_unwind_non_canonical,
                    options::OPT_fno_emit_compact_unwind_non_canonical);

  // If you add more args here, also add them to the block below that
  // starts with "// If CollectArgsForIntegratedAssembler() isn't called below".

  // When passing -I arguments to the assembler we sometimes need to
  // unconditionally take the next argument.  For example, when parsing
  // '-Wa,-I -Wa,foo' we need to accept the -Wa,foo arg after seeing the
  // -Wa,-I arg and when parsing '-Wa,-I,foo' we need to accept the 'foo'
  // arg after parsing the '-I' arg.
  bool TakeNextArg = false;

  const llvm::Triple &Triple = C.getDefaultToolChain().getTriple();
  bool IsELF = Triple.isOSBinFormatELF();
  bool Crel = false, ExperimentalCrel = false;
  bool ImplicitMapSyms = false;
  bool UseRelaxRelocations = C.getDefaultToolChain().useRelaxRelocations();
  bool UseNoExecStack = false;
  bool Msa = false;
  const char *MipsTargetFeature = nullptr;
  StringRef ImplicitIt;
  for (const Arg *A :
       Args.filtered(options::OPT_Wa_COMMA, options::OPT_Xassembler,
                     options::OPT_mimplicit_it_EQ)) {
    A->claim();

    if (A->getOption().getID() == options::OPT_mimplicit_it_EQ) {
      switch (C.getDefaultToolChain().getArch()) {
      case llvm::Triple::arm:
      case llvm::Triple::armeb:
      case llvm::Triple::thumb:
      case llvm::Triple::thumbeb:
        // Only store the value; the last value set takes effect.
        ImplicitIt = A->getValue();
        if (!CheckARMImplicitITArg(ImplicitIt))
          D.Diag(diag::err_drv_unsupported_option_argument)
              << A->getSpelling() << ImplicitIt;
        continue;
      default:
        break;
      }
    }

    for (StringRef Value : A->getValues()) {
      if (TakeNextArg) {
        CmdArgs.push_back(Value.data());
        TakeNextArg = false;
        continue;
      }

      if (C.getDefaultToolChain().getTriple().isOSBinFormatCOFF() &&
          Value == "-mbig-obj")
        continue; // LLVM handles bigobj automatically

      auto Equal = Value.split('=');
      auto checkArg = [&](bool ValidTarget,
                          std::initializer_list<const char *> Set) {
        if (!ValidTarget) {
          D.Diag(diag::err_drv_unsupported_opt_for_target)
              << (Twine("-Wa,") + Equal.first + "=").str()
              << Triple.getTriple();
        } else if (!llvm::is_contained(Set, Equal.second)) {
          D.Diag(diag::err_drv_unsupported_option_argument)
              << (Twine("-Wa,") + Equal.first + "=").str() << Equal.second;
        }
      };
      switch (C.getDefaultToolChain().getArch()) {
      default:
        break;
      case llvm::Triple::x86:
      case llvm::Triple::x86_64:
        if (Equal.first == "-mrelax-relocations" ||
            Equal.first == "--mrelax-relocations") {
          UseRelaxRelocations = Equal.second == "yes";
          checkArg(IsELF, {"yes", "no"});
          continue;
        }
        if (Value == "-msse2avx") {
          CmdArgs.push_back("-msse2avx");
          continue;
        }
        break;
      case llvm::Triple::wasm32:
      case llvm::Triple::wasm64:
        if (Value == "--no-type-check") {
          CmdArgs.push_back("-mno-type-check");
          continue;
        }
        break;
      case llvm::Triple::thumb:
      case llvm::Triple::thumbeb:
      case llvm::Triple::arm:
      case llvm::Triple::armeb:
        if (Equal.first == "-mimplicit-it") {
          // Only store the value; the last value set takes effect.
          ImplicitIt = Equal.second;
          checkArg(true, {"always", "never", "arm", "thumb"});
          continue;
        }
        if (Value == "-mthumb")
          // -mthumb has already been processed in ComputeLLVMTriple()
          // recognize but skip over here.
          continue;
        break;
      case llvm::Triple::aarch64:
      case llvm::Triple::aarch64_be:
      case llvm::Triple::aarch64_32:
        if (Equal.first == "-mmapsyms") {
          ImplicitMapSyms = Equal.second == "implicit";
          checkArg(IsELF, {"default", "implicit"});
          continue;
        }
        break;
      case llvm::Triple::mips:
      case llvm::Triple::mipsel:
      case llvm::Triple::mips64:
      case llvm::Triple::mips64el:
        if (Value == "--trap") {
          CmdArgs.push_back("-target-feature");
          CmdArgs.push_back("+use-tcc-in-div");
          continue;
        }
        if (Value == "--break") {
          CmdArgs.push_back("-target-feature");
          CmdArgs.push_back("-use-tcc-in-div");
          continue;
        }
        if (Value.starts_with("-msoft-float")) {
          CmdArgs.push_back("-target-feature");
          CmdArgs.push_back("+soft-float");
          continue;
        }
        if (Value.starts_with("-mhard-float")) {
          CmdArgs.push_back("-target-feature");
          CmdArgs.push_back("-soft-float");
          continue;
        }
        if (Value == "-mmsa") {
          Msa = true;
          continue;
        }
        if (Value == "-mno-msa") {
          Msa = false;
          continue;
        }
        MipsTargetFeature = llvm::StringSwitch<const char *>(Value)
                                .Case("-mips1", "+mips1")
                                .Case("-mips2", "+mips2")
                                .Case("-mips3", "+mips3")
                                .Case("-mips4", "+mips4")
                                .Case("-mips5", "+mips5")
                                .Case("-mips32", "+mips32")
                                .Case("-mips32r2", "+mips32r2")
                                .Case("-mips32r3", "+mips32r3")
                                .Case("-mips32r5", "+mips32r5")
                                .Case("-mips32r6", "+mips32r6")
                                .Case("-mips64", "+mips64")
                                .Case("-mips64r2", "+mips64r2")
                                .Case("-mips64r3", "+mips64r3")
                                .Case("-mips64r5", "+mips64r5")
                                .Case("-mips64r6", "+mips64r6")
                                .Default(nullptr);
        if (MipsTargetFeature)
          continue;
        break;
      }

      if (Value == "-force_cpusubtype_ALL") {
        // Do nothing, this is the default and we don't support anything else.
      } else if (Value == "-L") {
        CmdArgs.push_back("-msave-temp-labels");
      } else if (Value == "--fatal-warnings") {
        CmdArgs.push_back("-massembler-fatal-warnings");
      } else if (Value == "--no-warn" || Value == "-W") {
        CmdArgs.push_back("-massembler-no-warn");
      } else if (Value == "--noexecstack") {
        UseNoExecStack = true;
      } else if (Value.starts_with("-compress-debug-sections") ||
                 Value.starts_with("--compress-debug-sections") ||
                 Value == "-nocompress-debug-sections" ||
                 Value == "--nocompress-debug-sections") {
        CmdArgs.push_back(Value.data());
      } else if (Value == "--crel") {
        Crel = true;
      } else if (Value == "--no-crel") {
        Crel = false;
      } else if (Value == "--allow-experimental-crel") {
        ExperimentalCrel = true;
      } else if (Value.starts_with("-I")) {
        CmdArgs.push_back(Value.data());
        // We need to consume the next argument if the current arg is a plain
        // -I. The next arg will be the include directory.
        if (Value == "-I")
          TakeNextArg = true;
      } else if (Value.starts_with("-gdwarf-")) {
        // "-gdwarf-N" options are not cc1as options.
        unsigned DwarfVersion = DwarfVersionNum(Value);
        if (DwarfVersion == 0) { // Send it onward, and let cc1as complain.
          CmdArgs.push_back(Value.data());
        } else {
          RenderDebugEnablingArgs(Args, CmdArgs,
                                  llvm::codegenoptions::DebugInfoConstructor,
                                  DwarfVersion, llvm::DebuggerKind::Default);
        }
      } else if (Value.starts_with("-mcpu") || Value.starts_with("-mfpu") ||
                 Value.starts_with("-mhwdiv") || Value.starts_with("-march")) {
        // Do nothing, we'll validate it later.
      } else if (Value == "-defsym" || Value == "--defsym") {
        if (A->getNumValues() != 2) {
          D.Diag(diag::err_drv_defsym_invalid_format) << Value;
          break;
        }
        const char *S = A->getValue(1);
        auto Pair = StringRef(S).split('=');
        auto Sym = Pair.first;
        auto SVal = Pair.second;

        if (Sym.empty() || SVal.empty()) {
          D.Diag(diag::err_drv_defsym_invalid_format) << S;
          break;
        }
        int64_t IVal;
        if (SVal.getAsInteger(0, IVal)) {
          D.Diag(diag::err_drv_defsym_invalid_symval) << SVal;
          break;
        }
        CmdArgs.push_back("--defsym");
        TakeNextArg = true;
      } else if (Value == "-fdebug-compilation-dir") {
        CmdArgs.push_back("-fdebug-compilation-dir");
        TakeNextArg = true;
      } else if (Value.consume_front("-fdebug-compilation-dir=")) {
        // The flag is a -Wa / -Xassembler argument and Options doesn't
        // parse the argument, so this isn't automatically aliased to
        // -fdebug-compilation-dir (without '=') here.
        CmdArgs.push_back("-fdebug-compilation-dir");
        CmdArgs.push_back(Value.data());
      } else if (Value == "--version") {
        D.PrintVersion(C, llvm::outs());
      } else {
        D.Diag(diag::err_drv_unsupported_option_argument)
            << A->getSpelling() << Value;
      }
    }
  }
  if (ImplicitIt.size())
    AddARMImplicitITArgs(Args, CmdArgs, ImplicitIt);
  if (Crel) {
    if (!ExperimentalCrel)
      D.Diag(diag::err_drv_experimental_crel);
    if (Triple.isOSBinFormatELF() && !Triple.isMIPS()) {
      CmdArgs.push_back("--crel");
    } else {
      D.Diag(diag::err_drv_unsupported_opt_for_target)
          << "-Wa,--crel" << D.getTargetTriple();
    }
  }
  if (ImplicitMapSyms)
    CmdArgs.push_back("-mmapsyms=implicit");
  if (Msa)
    CmdArgs.push_back("-mmsa");
  if (!UseRelaxRelocations)
    CmdArgs.push_back("-mrelax-relocations=no");
  if (UseNoExecStack)
    CmdArgs.push_back("-mnoexecstack");
  if (MipsTargetFeature != nullptr) {
    CmdArgs.push_back("-target-feature");
    CmdArgs.push_back(MipsTargetFeature);
  }

  // forward -fembed-bitcode to assmebler
  if (C.getDriver().embedBitcodeEnabled() ||
      C.getDriver().embedBitcodeMarkerOnly())
    Args.AddLastArg(CmdArgs, options::OPT_fembed_bitcode_EQ);

  if (const char *AsSecureLogFile = getenv("AS_SECURE_LOG_FILE")) {
    CmdArgs.push_back("-as-secure-log-file");
    CmdArgs.push_back(Args.MakeArgString(AsSecureLogFile));
  }
}

static std::string ComplexRangeKindToStr(LangOptions::ComplexRangeKind Range) {
  switch (Range) {
  case LangOptions::ComplexRangeKind::CX_Full:
    return "full";
    break;
  case LangOptions::ComplexRangeKind::CX_Basic:
    return "basic";
    break;
  case LangOptions::ComplexRangeKind::CX_Improved:
    return "improved";
    break;
  case LangOptions::ComplexRangeKind::CX_Promoted:
    return "promoted";
    break;
  default:
    return "";
  }
}

static std::string ComplexArithmeticStr(LangOptions::ComplexRangeKind Range) {
  return (Range == LangOptions::ComplexRangeKind::CX_None)
             ? ""
             : "-fcomplex-arithmetic=" + ComplexRangeKindToStr(Range);
}

static void EmitComplexRangeDiag(const Driver &D, std::string str1,
                                 std::string str2) {
  if (str1 != str2 && !str2.empty() && !str1.empty()) {
    D.Diag(clang::diag::warn_drv_overriding_option) << str1 << str2;
  }
}

static std::string
RenderComplexRangeOption(LangOptions::ComplexRangeKind Range) {
  std::string ComplexRangeStr = ComplexRangeKindToStr(Range);
  if (!ComplexRangeStr.empty())
    return "-complex-range=" + ComplexRangeStr;
  return ComplexRangeStr;
}

static void RenderFloatingPointOptions(const ToolChain &TC, const Driver &D,
                                       bool OFastEnabled, const ArgList &Args,
                                       ArgStringList &CmdArgs,
                                       const JobAction &JA) {
  // List of veclibs which when used with -fveclib imply -fno-math-errno.
  constexpr std::array VecLibImpliesNoMathErrno{llvm::StringLiteral("ArmPL"),
                                                llvm::StringLiteral("SLEEF")};
  bool NoMathErrnoWasImpliedByVecLib = false;
  const Arg *VecLibArg = nullptr;
  // Track the arg (if any) that enabled errno after -fveclib for diagnostics.
  const Arg *ArgThatEnabledMathErrnoAfterVecLib = nullptr;

  // Handle various floating point optimization flags, mapping them to the
  // appropriate LLVM code generation flags. This is complicated by several
  // "umbrella" flags, so we do this by stepping through the flags incrementally
  // adjusting what we think is enabled/disabled, then at the end setting the
  // LLVM flags based on the final state.
  bool HonorINFs = true;
  bool HonorNaNs = true;
  bool ApproxFunc = false;
  // -fmath-errno is the default on some platforms, e.g. BSD-derived OSes.
  bool MathErrno = TC.IsMathErrnoDefault();
  bool AssociativeMath = false;
  bool ReciprocalMath = false;
  bool SignedZeros = true;
  bool TrappingMath = false; // Implemented via -ffp-exception-behavior
  bool TrappingMathPresent = false; // Is trapping-math in args, and not
                                    // overriden by ffp-exception-behavior?
  bool RoundingFPMath = false;
  // -ffp-model values: strict, fast, precise
  StringRef FPModel = "";
  // -ffp-exception-behavior options: strict, maytrap, ignore
  StringRef FPExceptionBehavior = "";
  // -ffp-eval-method options: double, extended, source
  StringRef FPEvalMethod = "";
  llvm::DenormalMode DenormalFPMath =
      TC.getDefaultDenormalModeForType(Args, JA);
  llvm::DenormalMode DenormalFP32Math =
      TC.getDefaultDenormalModeForType(Args, JA, &llvm::APFloat::IEEEsingle());

  // CUDA and HIP don't rely on the frontend to pass an ffp-contract option.
  // If one wasn't given by the user, don't pass it here.
  StringRef FPContract;
  StringRef LastSeenFfpContractOption;
  StringRef LastFpContractOverrideOption;
  bool SeenUnsafeMathModeOption = false;
  if (!JA.isDeviceOffloading(Action::OFK_Cuda) &&
      !JA.isOffloading(Action::OFK_HIP))
    FPContract = "on";
  bool StrictFPModel = false;
  StringRef Float16ExcessPrecision = "";
  StringRef BFloat16ExcessPrecision = "";
  StringRef FPAccuracy = "";
  LangOptions::ComplexRangeKind Range = LangOptions::ComplexRangeKind::CX_None;
  std::string ComplexRangeStr = "";
  std::string GccRangeComplexOption = "";

  auto setComplexRange = [&](LangOptions::ComplexRangeKind NewRange) {
    // Warn if user expects to perform full implementation of complex
    // multiplication or division in the presence of nnan or ninf flags.
    if (Range != NewRange)
      EmitComplexRangeDiag(D,
                           !GccRangeComplexOption.empty()
                               ? GccRangeComplexOption
                               : ComplexArithmeticStr(Range),
                           ComplexArithmeticStr(NewRange));
    Range = NewRange;
  };

  // Lambda to set fast-math options. This is also used by -ffp-model=fast
  auto applyFastMath = [&](bool Aggressive) {
    if (Aggressive) {
      HonorINFs = false;
      HonorNaNs = false;
      setComplexRange(LangOptions::ComplexRangeKind::CX_Basic);
    } else {
      HonorINFs = true;
      HonorNaNs = true;
      setComplexRange(LangOptions::ComplexRangeKind::CX_Promoted);
    }
    MathErrno = false;
    AssociativeMath = true;
    ReciprocalMath = true;
    ApproxFunc = true;
    SignedZeros = false;
    TrappingMath = false;
    RoundingFPMath = false;
    FPExceptionBehavior = "";
    FPContract = "fast";
    SeenUnsafeMathModeOption = true;
  };

  // Lambda to consolidate common handling for fp-contract
  auto restoreFPContractState = [&]() {
    // CUDA and HIP don't rely on the frontend to pass an ffp-contract option.
    // For other targets, if the state has been changed by one of the
    // unsafe-math umbrella options a subsequent -fno-fast-math or
    // -fno-unsafe-math-optimizations option reverts to the last value seen for
    // the -ffp-contract option or "on" if we have not seen the -ffp-contract
    // option. If we have not seen an unsafe-math option or -ffp-contract,
    // we leave the FPContract state unchanged.
    if (!JA.isDeviceOffloading(Action::OFK_Cuda) &&
        !JA.isOffloading(Action::OFK_HIP)) {
      if (LastSeenFfpContractOption != "")
        FPContract = LastSeenFfpContractOption;
      else if (SeenUnsafeMathModeOption)
        FPContract = "on";
    }
    // In this case, we're reverting to the last explicit fp-contract option
    // or the platform default
    LastFpContractOverrideOption = "";
  };

  if (const Arg *A = Args.getLastArg(options::OPT_flimited_precision_EQ)) {
    CmdArgs.push_back("-mlimit-float-precision");
    CmdArgs.push_back(A->getValue());
  }

  for (const Arg *A : Args) {
    auto CheckMathErrnoForVecLib =
        llvm::make_scope_exit([&, MathErrnoBeforeArg = MathErrno] {
          if (NoMathErrnoWasImpliedByVecLib && !MathErrnoBeforeArg && MathErrno)
            ArgThatEnabledMathErrnoAfterVecLib = A;
        });

    switch (A->getOption().getID()) {
    // If this isn't an FP option skip the claim below
    default: continue;

    case options::OPT_fcx_limited_range:
      if (GccRangeComplexOption.empty()) {
        if (Range != LangOptions::ComplexRangeKind::CX_Basic)
          EmitComplexRangeDiag(D, RenderComplexRangeOption(Range),
                               "-fcx-limited-range");
      } else {
        if (GccRangeComplexOption != "-fno-cx-limited-range")
          EmitComplexRangeDiag(D, GccRangeComplexOption, "-fcx-limited-range");
      }
      GccRangeComplexOption = "-fcx-limited-range";
      Range = LangOptions::ComplexRangeKind::CX_Basic;
      break;
    case options::OPT_fno_cx_limited_range:
      if (GccRangeComplexOption.empty()) {
        EmitComplexRangeDiag(D, RenderComplexRangeOption(Range),
                             "-fno-cx-limited-range");
      } else {
        if (GccRangeComplexOption != "-fcx-limited-range" &&
            GccRangeComplexOption != "-fno-cx-fortran-rules")
          EmitComplexRangeDiag(D, GccRangeComplexOption,
                               "-fno-cx-limited-range");
      }
      GccRangeComplexOption = "-fno-cx-limited-range";
      Range = LangOptions::ComplexRangeKind::CX_Full;
      break;
    case options::OPT_fcx_fortran_rules:
      if (GccRangeComplexOption.empty())
        EmitComplexRangeDiag(D, RenderComplexRangeOption(Range),
                             "-fcx-fortran-rules");
      else
        EmitComplexRangeDiag(D, GccRangeComplexOption, "-fcx-fortran-rules");
      GccRangeComplexOption = "-fcx-fortran-rules";
      Range = LangOptions::ComplexRangeKind::CX_Improved;
      break;
    case options::OPT_fno_cx_fortran_rules:
      if (GccRangeComplexOption.empty()) {
        EmitComplexRangeDiag(D, RenderComplexRangeOption(Range),
                             "-fno-cx-fortran-rules");
      } else {
        if (GccRangeComplexOption != "-fno-cx-limited-range")
          EmitComplexRangeDiag(D, GccRangeComplexOption,
                               "-fno-cx-fortran-rules");
      }
      GccRangeComplexOption = "-fno-cx-fortran-rules";
      Range = LangOptions::ComplexRangeKind::CX_Full;
      break;
    case options::OPT_fcomplex_arithmetic_EQ: {
      LangOptions::ComplexRangeKind RangeVal;
      StringRef Val = A->getValue();
      if (Val == "full")
        RangeVal = LangOptions::ComplexRangeKind::CX_Full;
      else if (Val == "improved")
        RangeVal = LangOptions::ComplexRangeKind::CX_Improved;
      else if (Val == "promoted")
        RangeVal = LangOptions::ComplexRangeKind::CX_Promoted;
      else if (Val == "basic")
        RangeVal = LangOptions::ComplexRangeKind::CX_Basic;
      else {
        D.Diag(diag::err_drv_unsupported_option_argument)
            << A->getSpelling() << Val;
        break;
      }
      if (!GccRangeComplexOption.empty()) {
        if (GccRangeComplexOption != "-fcx-limited-range") {
          if (GccRangeComplexOption != "-fcx-fortran-rules") {
            if (RangeVal != LangOptions::ComplexRangeKind::CX_Improved)
              EmitComplexRangeDiag(D, GccRangeComplexOption,
                                   ComplexArithmeticStr(RangeVal));
          } else {
            EmitComplexRangeDiag(D, GccRangeComplexOption,
                                 ComplexArithmeticStr(RangeVal));
          }
        } else {
          if (RangeVal != LangOptions::ComplexRangeKind::CX_Basic)
            EmitComplexRangeDiag(D, GccRangeComplexOption,
                                 ComplexArithmeticStr(RangeVal));
        }
      }
      Range = RangeVal;
      break;
    }
    case options::OPT_ffp_accuracy_EQ: {
      StringRef Val = A->getValue();
      FPAccuracy = Val;
      break;
    }
    case options::OPT_ffp_model_EQ: {
      // If -ffp-model= is seen, reset to fno-fast-math
      HonorINFs = true;
      HonorNaNs = true;
      ApproxFunc = false;
      // Turning *off* -ffast-math restores the toolchain default,
      // unless -fp-accuracy is used.
      if (FPAccuracy.empty())
        MathErrno = TC.IsMathErrnoDefault();
      AssociativeMath = false;
      ReciprocalMath = false;
      SignedZeros = true;

      StringRef Val = A->getValue();
      if (OFastEnabled && Val != "aggressive") {
        // Only -ffp-model=aggressive is compatible with -OFast, ignore.
        D.Diag(clang::diag::warn_drv_overriding_option)
            << Args.MakeArgString("-ffp-model=" + Val) << "-Ofast";
        break;
      }
      StrictFPModel = false;
      if (!FPModel.empty() && FPModel != Val)
        D.Diag(clang::diag::warn_drv_overriding_option)
            << Args.MakeArgString("-ffp-model=" + FPModel)
            << Args.MakeArgString("-ffp-model=" + Val);
      if (Val == "fast") {
        FPModel = Val;
        applyFastMath(false);
        // applyFastMath sets fp-contract="fast"
        LastFpContractOverrideOption = "-ffp-model=fast";
      } else if (Val == "aggressive") {
        FPModel = Val;
        applyFastMath(true);
        // applyFastMath sets fp-contract="fast"
        LastFpContractOverrideOption = "-ffp-model=aggressive";
      } else if (Val == "precise") {
        FPModel = Val;
        FPContract = "on";
        LastFpContractOverrideOption = "-ffp-model=precise";
        setComplexRange(LangOptions::ComplexRangeKind::CX_Full);
      } else if (Val == "strict") {
        StrictFPModel = true;
        FPExceptionBehavior = "strict";
        FPModel = Val;
        FPContract = "off";
        LastFpContractOverrideOption = "-ffp-model=strict";
        TrappingMath = true;
        RoundingFPMath = true;
        setComplexRange(LangOptions::ComplexRangeKind::CX_Full);
      } else
        D.Diag(diag::err_drv_unsupported_option_argument)
            << A->getSpelling() << Val;
      break;
    }

    // Options controlling individual features
    case options::OPT_fhonor_infinities:    HonorINFs = true;         break;
    case options::OPT_fno_honor_infinities: HonorINFs = false;        break;
    case options::OPT_fhonor_nans:          HonorNaNs = true;         break;
    case options::OPT_fno_honor_nans:       HonorNaNs = false;        break;
    case options::OPT_fapprox_func:         ApproxFunc = true;        break;
    case options::OPT_fno_approx_func:      ApproxFunc = false;       break;
    case options::OPT_fmath_errno:          MathErrno = true;         break;
    case options::OPT_fno_math_errno:       MathErrno = false;        break;
    case options::OPT_fassociative_math:    AssociativeMath = true;   break;
    case options::OPT_fno_associative_math: AssociativeMath = false;  break;
    case options::OPT_freciprocal_math:     ReciprocalMath = true;    break;
    case options::OPT_fno_reciprocal_math:  ReciprocalMath = false;   break;
    case options::OPT_fsigned_zeros:        SignedZeros = true;       break;
    case options::OPT_fno_signed_zeros:     SignedZeros = false;      break;
    case options::OPT_ftrapping_math:
      if (!TrappingMathPresent && !FPExceptionBehavior.empty() &&
          FPExceptionBehavior != "strict")
        // Warn that previous value of option is overridden.
        D.Diag(clang::diag::warn_drv_overriding_option)
            << Args.MakeArgString("-ffp-exception-behavior=" +
                                  FPExceptionBehavior)
            << "-ftrapping-math";
      TrappingMath = true;
      TrappingMathPresent = true;
      FPExceptionBehavior = "strict";
      break;
    case options::OPT_fveclib:
      VecLibArg = A;
      NoMathErrnoWasImpliedByVecLib =
          llvm::is_contained(VecLibImpliesNoMathErrno, A->getValue());
      if (NoMathErrnoWasImpliedByVecLib)
        MathErrno = false;
      break;
    case options::OPT_fno_trapping_math:
      if (!TrappingMathPresent && !FPExceptionBehavior.empty() &&
          FPExceptionBehavior != "ignore")
        // Warn that previous value of option is overridden.
        D.Diag(clang::diag::warn_drv_overriding_option)
            << Args.MakeArgString("-ffp-exception-behavior=" +
                                  FPExceptionBehavior)
            << "-fno-trapping-math";
      TrappingMath = false;
      TrappingMathPresent = true;
      FPExceptionBehavior = "ignore";
      break;

    case options::OPT_frounding_math:
      RoundingFPMath = true;
      break;

    case options::OPT_fno_rounding_math:
      RoundingFPMath = false;
      break;

    case options::OPT_fcuda_flush_denormals_to_zero:
    case options::OPT_fgpu_flush_denormals_to_zero:
      DenormalFP32Math = llvm::DenormalMode::getPreserveSign();
      break;

    case options::OPT_fdenormal_fp_math_EQ:
      DenormalFPMath = llvm::parseDenormalFPAttribute(A->getValue());
      DenormalFP32Math = DenormalFPMath;
      if (!DenormalFPMath.isValid()) {
        D.Diag(diag::err_drv_invalid_value)
            << A->getAsString(Args) << A->getValue();
      }
      break;

    case options::OPT_fdenormal_fp_math_f32_EQ:
      DenormalFP32Math = llvm::parseDenormalFPAttribute(A->getValue());
      if (!DenormalFP32Math.isValid()) {
        D.Diag(diag::err_drv_invalid_value)
            << A->getAsString(Args) << A->getValue();
      }
      break;

    // Validate and pass through -ffp-contract option.
    case options::OPT_ffp_contract: {
      StringRef Val = A->getValue();
      if (Val == "fast" || Val == "on" || Val == "off" ||
          Val == "fast-honor-pragmas") {
        if (Val != FPContract && LastFpContractOverrideOption != "") {
          D.Diag(clang::diag::warn_drv_overriding_option)
              << LastFpContractOverrideOption
              << Args.MakeArgString("-ffp-contract=" + Val);
        }

        FPContract = Val;
        LastSeenFfpContractOption = Val;
        LastFpContractOverrideOption = "";
      } else
        D.Diag(diag::err_drv_unsupported_option_argument)
            << A->getSpelling() << Val;
      break;
    }

    // Validate and pass through -ffp-exception-behavior option.
    case options::OPT_ffp_exception_behavior_EQ: {
      StringRef Val = A->getValue();
      if (!TrappingMathPresent && !FPExceptionBehavior.empty() &&
          FPExceptionBehavior != Val)
        // Warn that previous value of option is overridden.
        D.Diag(clang::diag::warn_drv_overriding_option)
            << Args.MakeArgString("-ffp-exception-behavior=" +
                                  FPExceptionBehavior)
            << Args.MakeArgString("-ffp-exception-behavior=" + Val);
      TrappingMath = TrappingMathPresent = false;
      if (Val == "ignore" || Val == "maytrap")
        FPExceptionBehavior = Val;
      else if (Val == "strict") {
        FPExceptionBehavior = Val;
        TrappingMath = TrappingMathPresent = true;
      } else
        D.Diag(diag::err_drv_unsupported_option_argument)
            << A->getSpelling() << Val;
      break;
    }

    // Validate and pass through -ffp-eval-method option.
    case options::OPT_ffp_eval_method_EQ: {
      StringRef Val = A->getValue();
      if (Val == "double" || Val == "extended" || Val == "source")
        FPEvalMethod = Val;
      else
        D.Diag(diag::err_drv_unsupported_option_argument)
            << A->getSpelling() << Val;
      break;
    }

    case options::OPT_fexcess_precision_EQ: {
      StringRef Val = A->getValue();
      const llvm::Triple::ArchType Arch = TC.getArch();
      if (Arch == llvm::Triple::x86 || Arch == llvm::Triple::x86_64) {
        if (Val == "standard" || Val == "fast")
          Float16ExcessPrecision = Val;
        // To make it GCC compatible, allow the value of "16" which
        // means disable excess precision, the same meaning than clang's
        // equivalent value "none".
        else if (Val == "16")
          Float16ExcessPrecision = "none";
        else
          D.Diag(diag::err_drv_unsupported_option_argument)
              << A->getSpelling() << Val;
      } else {
        if (!(Val == "standard" || Val == "fast"))
          D.Diag(diag::err_drv_unsupported_option_argument)
              << A->getSpelling() << Val;
      }
      BFloat16ExcessPrecision = Float16ExcessPrecision;
      break;
    }
    case options::OPT_ffinite_math_only:
      HonorINFs = false;
      HonorNaNs = false;
      break;
    case options::OPT_fno_finite_math_only:
      HonorINFs = true;
      HonorNaNs = true;
      break;

    case options::OPT_funsafe_math_optimizations:
      AssociativeMath = true;
      ReciprocalMath = true;
      SignedZeros = false;
      ApproxFunc = true;
      TrappingMath = false;
      FPExceptionBehavior = "";
      FPContract = "fast";
      LastFpContractOverrideOption = "-funsafe-math-optimizations";
      SeenUnsafeMathModeOption = true;
      break;
    case options::OPT_fno_unsafe_math_optimizations:
      AssociativeMath = false;
      ReciprocalMath = false;
      SignedZeros = true;
      ApproxFunc = false;
      restoreFPContractState();
      break;

    case options::OPT_Ofast:
      // If -Ofast is the optimization level, then -ffast-math should be enabled
      if (!OFastEnabled)
        continue;
      [[fallthrough]];
    case options::OPT_ffast_math:
      applyFastMath(true);
      if (A->getOption().getID() == options::OPT_Ofast)
        LastFpContractOverrideOption = "-Ofast";
      else
        LastFpContractOverrideOption = "-ffast-math";
      break;
    case options::OPT_fno_fast_math:
      HonorINFs = true;
      HonorNaNs = true;
      // Turning on -ffast-math (with either flag) removes the need for
      // MathErrno. However, turning *off* -ffast-math merely restores the
      // toolchain default (which may be false), unless -fp-accuracy is used.
      if (FPAccuracy.empty())
        MathErrno = TC.IsMathErrnoDefault();
      AssociativeMath = false;
      ReciprocalMath = false;
      ApproxFunc = false;
      SignedZeros = true;
      restoreFPContractState();
      LastFpContractOverrideOption = "";
      break;
    } // End switch (A->getOption().getID())

    // The StrictFPModel local variable is needed to report warnings
    // in the way we intend. If -ffp-model=strict has been used, we
    // want to report a warning for the next option encountered that
    // takes us out of the settings described by fp-model=strict, but
    // we don't want to continue issuing warnings for other conflicting
    // options after that.
    if (StrictFPModel) {
      // If -ffp-model=strict has been specified on command line but
      // subsequent options conflict then emit warning diagnostic.
      if (HonorINFs && HonorNaNs && !AssociativeMath && !ReciprocalMath &&
          SignedZeros && TrappingMath && RoundingFPMath && !ApproxFunc &&
          FPContract == "off")
        // OK: Current Arg doesn't conflict with -ffp-model=strict
        ;
      else {
        StrictFPModel = false;
        FPModel = "";
        // The warning for -ffp-contract would have been reported by the
        // OPT_ffp_contract_EQ handler above. A special check here is needed
        // to avoid duplicating the warning.
        auto RHS = (A->getNumValues() == 0)
                       ? A->getSpelling()
                       : Args.MakeArgString(A->getSpelling() + A->getValue());
        if (A->getSpelling() != "-ffp-contract=") {
          if (RHS != "-ffp-model=strict")
            D.Diag(clang::diag::warn_drv_overriding_option)
                << "-ffp-model=strict" << RHS;
        }
      }
    }

    // If we handled this option claim it
    A->claim();
  }

  if (!HonorINFs)
    CmdArgs.push_back("-menable-no-infs");

  if (!HonorNaNs)
    CmdArgs.push_back("-menable-no-nans");

  if (ApproxFunc)
    CmdArgs.push_back("-fapprox-func");

  if (MathErrno) {
    CmdArgs.push_back("-fmath-errno");
    if (NoMathErrnoWasImpliedByVecLib)
      D.Diag(clang::diag::warn_drv_math_errno_enabled_after_veclib)
          << ArgThatEnabledMathErrnoAfterVecLib->getAsString(Args)
          << VecLibArg->getAsString(Args);
  }

 if (AssociativeMath && ReciprocalMath && !SignedZeros && ApproxFunc &&
     !TrappingMath)
    CmdArgs.push_back("-funsafe-math-optimizations");

  if (!SignedZeros)
    CmdArgs.push_back("-fno-signed-zeros");

  if (AssociativeMath && !SignedZeros && !TrappingMath)
    CmdArgs.push_back("-mreassociate");

  if (ReciprocalMath)
    CmdArgs.push_back("-freciprocal-math");

  if (TrappingMath) {
    // FP Exception Behavior is also set to strict
    assert(FPExceptionBehavior == "strict");
  }

  // The default is IEEE.
  if (DenormalFPMath != llvm::DenormalMode::getIEEE()) {
    llvm::SmallString<64> DenormFlag;
    llvm::raw_svector_ostream ArgStr(DenormFlag);
    ArgStr << "-fdenormal-fp-math=" << DenormalFPMath;
    CmdArgs.push_back(Args.MakeArgString(ArgStr.str()));
  }

  // Add f32 specific denormal mode flag if it's different.
  if (DenormalFP32Math != DenormalFPMath) {
    llvm::SmallString<64> DenormFlag;
    llvm::raw_svector_ostream ArgStr(DenormFlag);
    ArgStr << "-fdenormal-fp-math-f32=" << DenormalFP32Math;
    CmdArgs.push_back(Args.MakeArgString(ArgStr.str()));
  }

  if (!FPContract.empty())
    CmdArgs.push_back(Args.MakeArgString("-ffp-contract=" + FPContract));

  if (RoundingFPMath)
    CmdArgs.push_back(Args.MakeArgString("-frounding-math"));
  else
    CmdArgs.push_back(Args.MakeArgString("-fno-rounding-math"));

  if (!FPExceptionBehavior.empty())
    CmdArgs.push_back(Args.MakeArgString("-ffp-exception-behavior=" +
                      FPExceptionBehavior));

  if (!FPEvalMethod.empty())
    CmdArgs.push_back(Args.MakeArgString("-ffp-eval-method=" + FPEvalMethod));

  if (!Float16ExcessPrecision.empty())
    CmdArgs.push_back(Args.MakeArgString("-ffloat16-excess-precision=" +
                                         Float16ExcessPrecision));
  if (!BFloat16ExcessPrecision.empty())
    CmdArgs.push_back(Args.MakeArgString("-fbfloat16-excess-precision=" +
                                         BFloat16ExcessPrecision));

  ParseMRecip(D, Args, CmdArgs);

  // -ffast-math enables the __FAST_MATH__ preprocessor macro, but check for the
  // individual features enabled by -ffast-math instead of the option itself as
  // that's consistent with gcc's behaviour.
  if (!HonorINFs && !HonorNaNs && !MathErrno && AssociativeMath && ApproxFunc &&
      ReciprocalMath && !SignedZeros && !TrappingMath && !RoundingFPMath)
    CmdArgs.push_back("-ffast-math");

  // Handle __FINITE_MATH_ONLY__ similarly.
  // The -ffinite-math-only is added to CmdArgs when !HonorINFs && !HonorNaNs.
  // Otherwise process the Xclang arguments to determine if -menable-no-infs and
  // -menable-no-nans are set by the user.
  bool shouldAddFiniteMathOnly = false;
  if (!HonorINFs && !HonorNaNs) {
    shouldAddFiniteMathOnly = true;
  } else {
    bool InfValues = true;
    bool NanValues = true;
    for (const auto *Arg : Args.filtered(options::OPT_Xclang)) {
      StringRef ArgValue = Arg->getValue();
      if (ArgValue == "-menable-no-nans")
        NanValues = false;
      else if (ArgValue == "-menable-no-infs")
        InfValues = false;
    }
    if (!NanValues && !InfValues)
      shouldAddFiniteMathOnly = true;
  }
  if (shouldAddFiniteMathOnly) {
    CmdArgs.push_back("-ffinite-math-only");
  }
  if (const Arg *A = Args.getLastArg(options::OPT_mfpmath_EQ)) {
    CmdArgs.push_back("-mfpmath");
    CmdArgs.push_back(A->getValue());
  }

  // Disable a codegen optimization for floating-point casts.
  if (Args.hasFlag(options::OPT_fno_strict_float_cast_overflow,
                   options::OPT_fstrict_float_cast_overflow, false))
    CmdArgs.push_back("-fno-strict-float-cast-overflow");

  if (Range != LangOptions::ComplexRangeKind::CX_None)
    ComplexRangeStr = RenderComplexRangeOption(Range);
  if (!ComplexRangeStr.empty()) {
    CmdArgs.push_back(Args.MakeArgString(ComplexRangeStr));
    if (Args.hasArg(options::OPT_fcomplex_arithmetic_EQ))
      CmdArgs.push_back(Args.MakeArgString("-fcomplex-arithmetic=" +
                                           ComplexRangeKindToStr(Range)));
  }
  if (Args.hasArg(options::OPT_fcx_limited_range))
    CmdArgs.push_back("-fcx-limited-range");
  if (Args.hasArg(options::OPT_fcx_fortran_rules))
    CmdArgs.push_back("-fcx-fortran-rules");
  if (Args.hasArg(options::OPT_fno_cx_limited_range))
    CmdArgs.push_back("-fno-cx-limited-range");
  if (Args.hasArg(options::OPT_fno_cx_fortran_rules))
    CmdArgs.push_back("-fno-cx-fortran-rules");
}

static void RenderAnalyzerOptions(const ArgList &Args, ArgStringList &CmdArgs,
                                  const llvm::Triple &Triple,
                                  const InputInfo &Input) {
  // Add default argument set.
  if (!Args.hasArg(options::OPT__analyzer_no_default_checks)) {
    CmdArgs.push_back("-analyzer-checker=core");
    CmdArgs.push_back("-analyzer-checker=apiModeling");

    if (!Triple.isWindowsMSVCEnvironment()) {
      CmdArgs.push_back("-analyzer-checker=unix");
    } else {
      // Enable "unix" checkers that also work on Windows.
      CmdArgs.push_back("-analyzer-checker=unix.API");
      CmdArgs.push_back("-analyzer-checker=unix.Malloc");
      CmdArgs.push_back("-analyzer-checker=unix.MallocSizeof");
      CmdArgs.push_back("-analyzer-checker=unix.MismatchedDeallocator");
      CmdArgs.push_back("-analyzer-checker=unix.cstring.BadSizeArg");
      CmdArgs.push_back("-analyzer-checker=unix.cstring.NullArg");
    }

    // Disable some unix checkers for PS4/PS5.
    if (Triple.isPS()) {
      CmdArgs.push_back("-analyzer-disable-checker=unix.API");
      CmdArgs.push_back("-analyzer-disable-checker=unix.Vfork");
    }

    if (Triple.isOSDarwin()) {
      CmdArgs.push_back("-analyzer-checker=osx");
      CmdArgs.push_back(
          "-analyzer-checker=security.insecureAPI.decodeValueOfObjCType");
    }
    else if (Triple.isOSFuchsia())
      CmdArgs.push_back("-analyzer-checker=fuchsia");

    CmdArgs.push_back("-analyzer-checker=deadcode");

    if (types::isCXX(Input.getType()))
      CmdArgs.push_back("-analyzer-checker=cplusplus");

    if (!Triple.isPS()) {
      CmdArgs.push_back("-analyzer-checker=security.insecureAPI.UncheckedReturn");
      CmdArgs.push_back("-analyzer-checker=security.insecureAPI.getpw");
      CmdArgs.push_back("-analyzer-checker=security.insecureAPI.gets");
      CmdArgs.push_back("-analyzer-checker=security.insecureAPI.mktemp");
      CmdArgs.push_back("-analyzer-checker=security.insecureAPI.mkstemp");
      CmdArgs.push_back("-analyzer-checker=security.insecureAPI.vfork");
    }

    // Default nullability checks.
    CmdArgs.push_back("-analyzer-checker=nullability.NullPassedToNonnull");
    CmdArgs.push_back("-analyzer-checker=nullability.NullReturnedFromNonnull");
  }

  // Set the output format. The default is plist, for (lame) historical reasons.
  CmdArgs.push_back("-analyzer-output");
  if (Arg *A = Args.getLastArg(options::OPT__analyzer_output))
    CmdArgs.push_back(A->getValue());
  else
    CmdArgs.push_back("plist");

  // Disable the presentation of standard compiler warnings when using
  // --analyze.  We only want to show static analyzer diagnostics or frontend
  // errors.
  CmdArgs.push_back("-w");

  // Add -Xanalyzer arguments when running as analyzer.
  Args.AddAllArgValues(CmdArgs, options::OPT_Xanalyzer);
}

static bool isValidSymbolName(StringRef S) {
  if (S.empty())
    return false;

  if (std::isdigit(S[0]))
    return false;

  return llvm::all_of(S, [](char C) { return std::isalnum(C) || C == '_'; });
}

static void RenderSSPOptions(const Driver &D, const ToolChain &TC,
                             const ArgList &Args, ArgStringList &CmdArgs,
                             bool KernelOrKext) {
  const llvm::Triple &EffectiveTriple = TC.getEffectiveTriple();

  // NVPTX doesn't support stack protectors; from the compiler's perspective, it
  // doesn't even have a stack!
  if (EffectiveTriple.isNVPTX())
    return;

  // -stack-protector=0 is default.
  LangOptions::StackProtectorMode StackProtectorLevel = LangOptions::SSPOff;
  LangOptions::StackProtectorMode DefaultStackProtectorLevel =
      TC.GetDefaultStackProtectorLevel(KernelOrKext);

  if (Arg *A = Args.getLastArg(options::OPT_fno_stack_protector,
                               options::OPT_fstack_protector_all,
                               options::OPT_fstack_protector_strong,
                               options::OPT_fstack_protector)) {
    if (A->getOption().matches(options::OPT_fstack_protector))
      StackProtectorLevel =
          std::max<>(LangOptions::SSPOn, DefaultStackProtectorLevel);
    else if (A->getOption().matches(options::OPT_fstack_protector_strong))
      StackProtectorLevel = LangOptions::SSPStrong;
    else if (A->getOption().matches(options::OPT_fstack_protector_all))
      StackProtectorLevel = LangOptions::SSPReq;

    if (EffectiveTriple.isBPF() && StackProtectorLevel != LangOptions::SSPOff) {
      D.Diag(diag::warn_drv_unsupported_option_for_target)
          << A->getSpelling() << EffectiveTriple.getTriple();
      StackProtectorLevel = DefaultStackProtectorLevel;
    }
  } else {
    StackProtectorLevel = DefaultStackProtectorLevel;
  }

  if (StackProtectorLevel) {
    CmdArgs.push_back("-stack-protector");
    CmdArgs.push_back(Args.MakeArgString(Twine(StackProtectorLevel)));
  }

  // --param ssp-buffer-size=
  for (const Arg *A : Args.filtered(options::OPT__param)) {
    StringRef Str(A->getValue());
    if (Str.starts_with("ssp-buffer-size=")) {
      if (StackProtectorLevel) {
        CmdArgs.push_back("-stack-protector-buffer-size");
        // FIXME: Verify the argument is a valid integer.
        CmdArgs.push_back(Args.MakeArgString(Str.drop_front(16)));
      }
      A->claim();
    }
  }

  const std::string &TripleStr = EffectiveTriple.getTriple();
  if (Arg *A = Args.getLastArg(options::OPT_mstack_protector_guard_EQ)) {
    StringRef Value = A->getValue();
    if (!EffectiveTriple.isX86() && !EffectiveTriple.isAArch64() &&
        !EffectiveTriple.isARM() && !EffectiveTriple.isThumb() &&
        !EffectiveTriple.isRISCV() && !EffectiveTriple.isPPC())
      D.Diag(diag::err_drv_unsupported_opt_for_target)
          << A->getAsString(Args) << TripleStr;
    if ((EffectiveTriple.isX86() || EffectiveTriple.isARM() ||
         EffectiveTriple.isThumb()) &&
        Value != "tls" && Value != "global") {
      D.Diag(diag::err_drv_invalid_value_with_suggestion)
          << A->getOption().getName() << Value << "tls global";
      return;
    }
    if ((EffectiveTriple.isARM() || EffectiveTriple.isThumb()) &&
        Value == "tls") {
      if (!Args.hasArg(options::OPT_mstack_protector_guard_offset_EQ)) {
        D.Diag(diag::err_drv_ssp_missing_offset_argument)
            << A->getAsString(Args);
        return;
      }
      // Check whether the target subarch supports the hardware TLS register
      if (!arm::isHardTPSupported(EffectiveTriple)) {
        D.Diag(diag::err_target_unsupported_tp_hard)
            << EffectiveTriple.getArchName();
        return;
      }
      // Check whether the user asked for something other than -mtp=cp15
      if (Arg *A = Args.getLastArg(options::OPT_mtp_mode_EQ)) {
        StringRef Value = A->getValue();
        if (Value != "cp15") {
          D.Diag(diag::err_drv_argument_not_allowed_with)
              << A->getAsString(Args) << "-mstack-protector-guard=tls";
          return;
        }
      }
      CmdArgs.push_back("-target-feature");
      CmdArgs.push_back("+read-tp-tpidruro");
    }
    if (EffectiveTriple.isAArch64() && Value != "sysreg" && Value != "global") {
      D.Diag(diag::err_drv_invalid_value_with_suggestion)
          << A->getOption().getName() << Value << "sysreg global";
      return;
    }
    if (EffectiveTriple.isRISCV() || EffectiveTriple.isPPC()) {
      if (Value != "tls" && Value != "global") {
        D.Diag(diag::err_drv_invalid_value_with_suggestion)
            << A->getOption().getName() << Value << "tls global";
        return;
      }
      if (Value == "tls") {
        if (!Args.hasArg(options::OPT_mstack_protector_guard_offset_EQ)) {
          D.Diag(diag::err_drv_ssp_missing_offset_argument)
              << A->getAsString(Args);
          return;
        }
      }
    }
    A->render(Args, CmdArgs);
  }

  if (Arg *A = Args.getLastArg(options::OPT_mstack_protector_guard_offset_EQ)) {
    StringRef Value = A->getValue();
    if (!EffectiveTriple.isX86() && !EffectiveTriple.isAArch64() &&
        !EffectiveTriple.isARM() && !EffectiveTriple.isThumb() &&
        !EffectiveTriple.isRISCV() && !EffectiveTriple.isPPC())
      D.Diag(diag::err_drv_unsupported_opt_for_target)
          << A->getAsString(Args) << TripleStr;
    int Offset;
    if (Value.getAsInteger(10, Offset)) {
      D.Diag(diag::err_drv_invalid_value) << A->getOption().getName() << Value;
      return;
    }
    if ((EffectiveTriple.isARM() || EffectiveTriple.isThumb()) &&
        (Offset < 0 || Offset > 0xfffff)) {
      D.Diag(diag::err_drv_invalid_int_value)
          << A->getOption().getName() << Value;
      return;
    }
    A->render(Args, CmdArgs);
  }

  if (Arg *A = Args.getLastArg(options::OPT_mstack_protector_guard_reg_EQ)) {
    StringRef Value = A->getValue();
    if (!EffectiveTriple.isX86() && !EffectiveTriple.isAArch64() &&
        !EffectiveTriple.isRISCV() && !EffectiveTriple.isPPC())
      D.Diag(diag::err_drv_unsupported_opt_for_target)
          << A->getAsString(Args) << TripleStr;
    if (EffectiveTriple.isX86() && (Value != "fs" && Value != "gs")) {
      D.Diag(diag::err_drv_invalid_value_with_suggestion)
          << A->getOption().getName() << Value << "fs gs";
      return;
    }
    if (EffectiveTriple.isAArch64() && Value != "sp_el0") {
      D.Diag(diag::err_drv_invalid_value) << A->getOption().getName() << Value;
      return;
    }
    if (EffectiveTriple.isRISCV() && Value != "tp") {
      D.Diag(diag::err_drv_invalid_value_with_suggestion)
          << A->getOption().getName() << Value << "tp";
      return;
    }
    if (EffectiveTriple.isPPC64() && Value != "r13") {
      D.Diag(diag::err_drv_invalid_value_with_suggestion)
          << A->getOption().getName() << Value << "r13";
      return;
    }
    if (EffectiveTriple.isPPC32() && Value != "r2") {
      D.Diag(diag::err_drv_invalid_value_with_suggestion)
          << A->getOption().getName() << Value << "r2";
      return;
    }
    A->render(Args, CmdArgs);
  }

  if (Arg *A = Args.getLastArg(options::OPT_mstack_protector_guard_symbol_EQ)) {
    StringRef Value = A->getValue();
    if (!isValidSymbolName(Value)) {
      D.Diag(diag::err_drv_argument_only_allowed_with)
          << A->getOption().getName() << "legal symbol name";
      return;
    }
    A->render(Args, CmdArgs);
  }
}

static void RenderSCPOptions(const ToolChain &TC, const ArgList &Args,
                             ArgStringList &CmdArgs) {
  const llvm::Triple &EffectiveTriple = TC.getEffectiveTriple();

  if (!EffectiveTriple.isOSFreeBSD() && !EffectiveTriple.isOSLinux() &&
      !EffectiveTriple.isOSFuchsia())
    return;

  if (!EffectiveTriple.isX86() && !EffectiveTriple.isSystemZ() &&
      !EffectiveTriple.isPPC64() && !EffectiveTriple.isAArch64() &&
      !EffectiveTriple.isRISCV())
    return;

  Args.addOptInFlag(CmdArgs, options::OPT_fstack_clash_protection,
                    options::OPT_fno_stack_clash_protection);
}

static void RenderTrivialAutoVarInitOptions(const Driver &D,
                                            const ToolChain &TC,
                                            const ArgList &Args,
                                            ArgStringList &CmdArgs) {
  auto DefaultTrivialAutoVarInit = TC.GetDefaultTrivialAutoVarInit();
  StringRef TrivialAutoVarInit = "";

  for (const Arg *A : Args) {
    switch (A->getOption().getID()) {
    default:
      continue;
    case options::OPT_ftrivial_auto_var_init: {
      A->claim();
      StringRef Val = A->getValue();
      if (Val == "uninitialized" || Val == "zero" || Val == "pattern")
        TrivialAutoVarInit = Val;
      else
        D.Diag(diag::err_drv_unsupported_option_argument)
            << A->getSpelling() << Val;
      break;
    }
    }
  }

  if (TrivialAutoVarInit.empty())
    switch (DefaultTrivialAutoVarInit) {
    case LangOptions::TrivialAutoVarInitKind::Uninitialized:
      break;
    case LangOptions::TrivialAutoVarInitKind::Pattern:
      TrivialAutoVarInit = "pattern";
      break;
    case LangOptions::TrivialAutoVarInitKind::Zero:
      TrivialAutoVarInit = "zero";
      break;
    }

  if (!TrivialAutoVarInit.empty()) {
    CmdArgs.push_back(
        Args.MakeArgString("-ftrivial-auto-var-init=" + TrivialAutoVarInit));
  }

  if (Arg *A =
          Args.getLastArg(options::OPT_ftrivial_auto_var_init_stop_after)) {
    if (!Args.hasArg(options::OPT_ftrivial_auto_var_init) ||
        StringRef(
            Args.getLastArg(options::OPT_ftrivial_auto_var_init)->getValue()) ==
            "uninitialized")
      D.Diag(diag::err_drv_trivial_auto_var_init_stop_after_missing_dependency);
    A->claim();
    StringRef Val = A->getValue();
    if (std::stoi(Val.str()) <= 0)
      D.Diag(diag::err_drv_trivial_auto_var_init_stop_after_invalid_value);
    CmdArgs.push_back(
        Args.MakeArgString("-ftrivial-auto-var-init-stop-after=" + Val));
  }

  if (Arg *A = Args.getLastArg(options::OPT_ftrivial_auto_var_init_max_size)) {
    if (!Args.hasArg(options::OPT_ftrivial_auto_var_init) ||
        StringRef(
            Args.getLastArg(options::OPT_ftrivial_auto_var_init)->getValue()) ==
            "uninitialized")
      D.Diag(diag::err_drv_trivial_auto_var_init_max_size_missing_dependency);
    A->claim();
    StringRef Val = A->getValue();
    if (std::stoi(Val.str()) <= 0)
      D.Diag(diag::err_drv_trivial_auto_var_init_max_size_invalid_value);
    CmdArgs.push_back(
        Args.MakeArgString("-ftrivial-auto-var-init-max-size=" + Val));
  }
}

static void RenderOpenCLOptions(const ArgList &Args, ArgStringList &CmdArgs,
                                types::ID InputType) {
  // cl-denorms-are-zero is not forwarded. It is translated into a generic flag
  // for denormal flushing handling based on the target.
  const unsigned ForwardedArguments[] = {
      options::OPT_cl_opt_disable,
      options::OPT_cl_strict_aliasing,
      options::OPT_cl_single_precision_constant,
      options::OPT_cl_finite_math_only,
      options::OPT_cl_kernel_arg_info,
      options::OPT_cl_unsafe_math_optimizations,
      options::OPT_cl_fast_relaxed_math,
      options::OPT_cl_mad_enable,
      options::OPT_cl_no_signed_zeros,
      options::OPT_cl_fp32_correctly_rounded_divide_sqrt,
      options::OPT_cl_uniform_work_group_size
  };

  if (Arg *A = Args.getLastArg(options::OPT_cl_std_EQ)) {
    std::string CLStdStr = std::string("-cl-std=") + A->getValue();
    CmdArgs.push_back(Args.MakeArgString(CLStdStr));
  } else if (Arg *A = Args.getLastArg(options::OPT_cl_ext_EQ)) {
    std::string CLExtStr = std::string("-cl-ext=") + A->getValue();
    CmdArgs.push_back(Args.MakeArgString(CLExtStr));
  }

  if (Args.hasArg(options::OPT_cl_finite_math_only)) {
    CmdArgs.push_back("-menable-no-infs");
    CmdArgs.push_back("-menable-no-nans");
  }

  for (const auto &Arg : ForwardedArguments)
    if (const auto *A = Args.getLastArg(Arg))
      CmdArgs.push_back(Args.MakeArgString(A->getOption().getPrefixedName()));

  // Only add the default headers if we are compiling OpenCL sources.
  if ((types::isOpenCL(InputType) ||
       (Args.hasArg(options::OPT_cl_std_EQ) && types::isSrcFile(InputType))) &&
      !Args.hasArg(options::OPT_cl_no_stdinc)) {
    CmdArgs.push_back("-finclude-default-header");
    CmdArgs.push_back("-fdeclare-opencl-builtins");
  }
}

static void RenderHLSLOptions(const ArgList &Args, ArgStringList &CmdArgs,
                              types::ID InputType) {
  const unsigned ForwardedArguments[] = {options::OPT_dxil_validator_version,
                                         options::OPT_D,
                                         options::OPT_I,
                                         options::OPT_O,
                                         options::OPT_emit_llvm,
                                         options::OPT_emit_obj,
                                         options::OPT_disable_llvm_passes,
                                         options::OPT_fnative_half_type,
                                         options::OPT_hlsl_entrypoint};
  if (!types::isHLSL(InputType))
    return;
  for (const auto &Arg : ForwardedArguments)
    if (const auto *A = Args.getLastArg(Arg))
      A->renderAsInput(Args, CmdArgs);
  // Add the default headers if dxc_no_stdinc is not set.
  if (!Args.hasArg(options::OPT_dxc_no_stdinc) &&
      !Args.hasArg(options::OPT_nostdinc))
    CmdArgs.push_back("-finclude-default-header");
}

static void RenderOpenACCOptions(const Driver &D, const ArgList &Args,
                                 ArgStringList &CmdArgs, types::ID InputType) {
  if (!Args.hasArg(options::OPT_fopenacc))
    return;

  CmdArgs.push_back("-fopenacc");

  if (Arg *A = Args.getLastArg(options::OPT_openacc_macro_override)) {
    StringRef Value = A->getValue();
    int Version;
    if (!Value.getAsInteger(10, Version))
      A->renderAsInput(Args, CmdArgs);
    else
      D.Diag(diag::err_drv_clang_unsupported) << Value;
  }
}

static void RenderARCMigrateToolOptions(const Driver &D, const ArgList &Args,
                                        ArgStringList &CmdArgs) {
  bool ARCMTEnabled = false;
  if (!Args.hasArg(options::OPT_fno_objc_arc, options::OPT_fobjc_arc)) {
    if (const Arg *A = Args.getLastArg(options::OPT_ccc_arcmt_check,
                                       options::OPT_ccc_arcmt_modify,
                                       options::OPT_ccc_arcmt_migrate)) {
      ARCMTEnabled = true;
      switch (A->getOption().getID()) {
      default: llvm_unreachable("missed a case");
      case options::OPT_ccc_arcmt_check:
        CmdArgs.push_back("-arcmt-action=check");
        break;
      case options::OPT_ccc_arcmt_modify:
        CmdArgs.push_back("-arcmt-action=modify");
        break;
      case options::OPT_ccc_arcmt_migrate:
        CmdArgs.push_back("-arcmt-action=migrate");
        CmdArgs.push_back("-mt-migrate-directory");
        CmdArgs.push_back(A->getValue());

        Args.AddLastArg(CmdArgs, options::OPT_arcmt_migrate_report_output);
        Args.AddLastArg(CmdArgs, options::OPT_arcmt_migrate_emit_arc_errors);
        break;
      }
    }
  } else {
    Args.ClaimAllArgs(options::OPT_ccc_arcmt_check);
    Args.ClaimAllArgs(options::OPT_ccc_arcmt_modify);
    Args.ClaimAllArgs(options::OPT_ccc_arcmt_migrate);
  }

  if (const Arg *A = Args.getLastArg(options::OPT_ccc_objcmt_migrate)) {
    if (ARCMTEnabled)
      D.Diag(diag::err_drv_argument_not_allowed_with)
          << A->getAsString(Args) << "-ccc-arcmt-migrate";

    CmdArgs.push_back("-mt-migrate-directory");
    CmdArgs.push_back(A->getValue());

    if (!Args.hasArg(options::OPT_objcmt_migrate_literals,
                     options::OPT_objcmt_migrate_subscripting,
                     options::OPT_objcmt_migrate_property)) {
      // std::nullopt specified, means enable them all.
      CmdArgs.push_back("-objcmt-migrate-literals");
      CmdArgs.push_back("-objcmt-migrate-subscripting");
      CmdArgs.push_back("-objcmt-migrate-property");
    } else {
      Args.AddLastArg(CmdArgs, options::OPT_objcmt_migrate_literals);
      Args.AddLastArg(CmdArgs, options::OPT_objcmt_migrate_subscripting);
      Args.AddLastArg(CmdArgs, options::OPT_objcmt_migrate_property);
    }
  } else {
    Args.AddLastArg(CmdArgs, options::OPT_objcmt_migrate_literals);
    Args.AddLastArg(CmdArgs, options::OPT_objcmt_migrate_subscripting);
    Args.AddLastArg(CmdArgs, options::OPT_objcmt_migrate_property);
    Args.AddLastArg(CmdArgs, options::OPT_objcmt_migrate_all);
    Args.AddLastArg(CmdArgs, options::OPT_objcmt_migrate_readonly_property);
    Args.AddLastArg(CmdArgs, options::OPT_objcmt_migrate_readwrite_property);
    Args.AddLastArg(CmdArgs, options::OPT_objcmt_migrate_property_dot_syntax);
    Args.AddLastArg(CmdArgs, options::OPT_objcmt_migrate_annotation);
    Args.AddLastArg(CmdArgs, options::OPT_objcmt_migrate_instancetype);
    Args.AddLastArg(CmdArgs, options::OPT_objcmt_migrate_nsmacros);
    Args.AddLastArg(CmdArgs, options::OPT_objcmt_migrate_protocol_conformance);
    Args.AddLastArg(CmdArgs, options::OPT_objcmt_atomic_property);
    Args.AddLastArg(CmdArgs, options::OPT_objcmt_returns_innerpointer_property);
    Args.AddLastArg(CmdArgs, options::OPT_objcmt_ns_nonatomic_iosonly);
    Args.AddLastArg(CmdArgs, options::OPT_objcmt_migrate_designated_init);
    Args.AddLastArg(CmdArgs, options::OPT_objcmt_allowlist_dir_path);
  }
}

static void RenderBuiltinOptions(const ToolChain &TC, const llvm::Triple &T,
                                 const ArgList &Args, ArgStringList &CmdArgs) {
  // -fbuiltin is default unless -mkernel is used.
  bool UseBuiltins =
      Args.hasFlag(options::OPT_fbuiltin, options::OPT_fno_builtin,
                   !Args.hasArg(options::OPT_mkernel));
  if (!UseBuiltins)
    CmdArgs.push_back("-fno-builtin");

  // -ffreestanding implies -fno-builtin.
  if (Args.hasArg(options::OPT_ffreestanding))
    UseBuiltins = false;

  // Process the -fno-builtin-* options.
  for (const Arg *A : Args.filtered(options::OPT_fno_builtin_)) {
    A->claim();

    // If -fno-builtin is specified, then there's no need to pass the option to
    // the frontend.
    if (UseBuiltins)
      A->render(Args, CmdArgs);
  }
}

bool Driver::getDefaultModuleCachePath(SmallVectorImpl<char> &Result) {
  if (const char *Str = std::getenv("CLANG_MODULE_CACHE_PATH")) {
    Twine Path{Str};
    Path.toVector(Result);
    return Path.getSingleStringRef() != "";
  }
  if (llvm::sys::path::cache_directory(Result)) {
    llvm::sys::path::append(Result, "clang");
    llvm::sys::path::append(Result, "ModuleCache");
    return true;
  }
  return false;
}

llvm::SmallString<256>
clang::driver::tools::getCXX20NamedModuleOutputPath(const ArgList &Args,
                                                    const char *BaseInput) {
  if (Arg *ModuleOutputEQ = Args.getLastArg(options::OPT_fmodule_output_EQ))
    return StringRef(ModuleOutputEQ->getValue());

  SmallString<256> OutputPath;
  if (Arg *FinalOutput = Args.getLastArg(options::OPT_o);
      FinalOutput && Args.hasArg(options::OPT_c))
    OutputPath = FinalOutput->getValue();
  else
    OutputPath = BaseInput;

  const char *Extension = types::getTypeTempSuffix(types::TY_ModuleFile);
  llvm::sys::path::replace_extension(OutputPath, Extension);
  return OutputPath;
}

static bool RenderModulesOptions(Compilation &C, const Driver &D,
                                 const ArgList &Args, const InputInfo &Input,
                                 const InputInfo &Output, bool HaveStd20,
                                 ArgStringList &CmdArgs) {
  bool IsCXX = types::isCXX(Input.getType());
  bool HaveStdCXXModules = IsCXX && HaveStd20;
  bool HaveModules = HaveStdCXXModules;

  // -fmodules enables the use of precompiled modules (off by default).
  // Users can pass -fno-cxx-modules to turn off modules support for
  // C++/Objective-C++ programs.
  bool HaveClangModules = false;
  if (Args.hasFlag(options::OPT_fmodules, options::OPT_fno_modules, false)) {
    bool AllowedInCXX = Args.hasFlag(options::OPT_fcxx_modules,
                                     options::OPT_fno_cxx_modules, true);
    if (AllowedInCXX || !IsCXX) {
      CmdArgs.push_back("-fmodules");
      HaveClangModules = true;
    }
  }

  HaveModules |= HaveClangModules;

  // -fmodule-maps enables implicit reading of module map files. By default,
  // this is enabled if we are using Clang's flavor of precompiled modules.
  if (Args.hasFlag(options::OPT_fimplicit_module_maps,
                   options::OPT_fno_implicit_module_maps, HaveClangModules))
    CmdArgs.push_back("-fimplicit-module-maps");

  // -fmodules-decluse checks that modules used are declared so (off by default)
  Args.addOptInFlag(CmdArgs, options::OPT_fmodules_decluse,
                    options::OPT_fno_modules_decluse);

  // -fmodules-strict-decluse is like -fmodule-decluse, but also checks that
  // all #included headers are part of modules.
  if (Args.hasFlag(options::OPT_fmodules_strict_decluse,
                   options::OPT_fno_modules_strict_decluse, false))
    CmdArgs.push_back("-fmodules-strict-decluse");

  Args.addOptOutFlag(CmdArgs, options::OPT_fmodulemap_allow_subdirectory_search,
                     options::OPT_fno_modulemap_allow_subdirectory_search);

  // -fno-implicit-modules turns off implicitly compiling modules on demand.
  bool ImplicitModules = false;
  if (!Args.hasFlag(options::OPT_fimplicit_modules,
                    options::OPT_fno_implicit_modules, HaveClangModules)) {
    if (HaveModules)
      CmdArgs.push_back("-fno-implicit-modules");
  } else if (HaveModules) {
    ImplicitModules = true;
    // -fmodule-cache-path specifies where our implicitly-built module files
    // should be written.
    SmallString<128> Path;
    if (Arg *A = Args.getLastArg(options::OPT_fmodules_cache_path))
      Path = A->getValue();

    bool HasPath = true;
    if (C.isForDiagnostics()) {
      // When generating crash reports, we want to emit the modules along with
      // the reproduction sources, so we ignore any provided module path.
      Path = Output.getFilename();
      llvm::sys::path::replace_extension(Path, ".cache");
      llvm::sys::path::append(Path, "modules");
    } else if (Path.empty()) {
      // No module path was provided: use the default.
      HasPath = Driver::getDefaultModuleCachePath(Path);
    }

    // `HasPath` will only be false if getDefaultModuleCachePath() fails.
    // That being said, that failure is unlikely and not caching is harmless.
    if (HasPath) {
      const char Arg[] = "-fmodules-cache-path=";
      Path.insert(Path.begin(), Arg, Arg + strlen(Arg));
      CmdArgs.push_back(Args.MakeArgString(Path));
    }
  }

  if (HaveModules) {
    if (Args.hasFlag(options::OPT_fprebuilt_implicit_modules,
                     options::OPT_fno_prebuilt_implicit_modules, false))
      CmdArgs.push_back("-fprebuilt-implicit-modules");
    if (Args.hasFlag(options::OPT_fmodules_validate_input_files_content,
                     options::OPT_fno_modules_validate_input_files_content,
                     false))
      CmdArgs.push_back("-fvalidate-ast-input-files-content");
  }

  // -fmodule-name specifies the module that is currently being built (or
  // used for header checking by -fmodule-maps).
  Args.AddLastArg(CmdArgs, options::OPT_fmodule_name_EQ);

  // -fmodule-map-file can be used to specify files containing module
  // definitions.
  Args.AddAllArgs(CmdArgs, options::OPT_fmodule_map_file);

  // -fbuiltin-module-map can be used to load the clang
  // builtin headers modulemap file.
  if (Args.hasArg(options::OPT_fbuiltin_module_map)) {
    SmallString<128> BuiltinModuleMap(D.ResourceDir);
    llvm::sys::path::append(BuiltinModuleMap, "include");
    llvm::sys::path::append(BuiltinModuleMap, "module.modulemap");
    if (llvm::sys::fs::exists(BuiltinModuleMap))
      CmdArgs.push_back(
          Args.MakeArgString("-fmodule-map-file=" + BuiltinModuleMap));
  }

  // The -fmodule-file=<name>=<file> form specifies the mapping of module
  // names to precompiled module files (the module is loaded only if used).
  // The -fmodule-file=<file> form can be used to unconditionally load
  // precompiled module files (whether used or not).
  if (HaveModules || Input.getType() == clang::driver::types::TY_ModuleFile) {
    Args.AddAllArgs(CmdArgs, options::OPT_fmodule_file);

    // -fprebuilt-module-path specifies where to load the prebuilt module files.
    for (const Arg *A : Args.filtered(options::OPT_fprebuilt_module_path)) {
      CmdArgs.push_back(Args.MakeArgString(
          std::string("-fprebuilt-module-path=") + A->getValue()));
      A->claim();
    }
  } else
    Args.ClaimAllArgs(options::OPT_fmodule_file);

  // When building modules and generating crashdumps, we need to dump a module
  // dependency VFS alongside the output.
  if (HaveClangModules && C.isForDiagnostics()) {
    SmallString<128> VFSDir(Output.getFilename());
    llvm::sys::path::replace_extension(VFSDir, ".cache");
    // Add the cache directory as a temp so the crash diagnostics pick it up.
    C.addTempFile(Args.MakeArgString(VFSDir));

    llvm::sys::path::append(VFSDir, "vfs");
    CmdArgs.push_back("-module-dependency-dir");
    CmdArgs.push_back(Args.MakeArgString(VFSDir));
  }

  if (HaveClangModules)
    Args.AddLastArg(CmdArgs, options::OPT_fmodules_user_build_path);

  // Pass through all -fmodules-ignore-macro arguments.
  Args.AddAllArgs(CmdArgs, options::OPT_fmodules_ignore_macro);
  Args.AddLastArg(CmdArgs, options::OPT_fmodules_prune_interval);
  Args.AddLastArg(CmdArgs, options::OPT_fmodules_prune_after);

  if (HaveClangModules) {
    Args.AddLastArg(CmdArgs, options::OPT_fbuild_session_timestamp);

    if (Arg *A = Args.getLastArg(options::OPT_fbuild_session_file)) {
      if (Args.hasArg(options::OPT_fbuild_session_timestamp))
        D.Diag(diag::err_drv_argument_not_allowed_with)
            << A->getAsString(Args) << "-fbuild-session-timestamp";

      llvm::sys::fs::file_status Status;
      if (llvm::sys::fs::status(A->getValue(), Status))
        D.Diag(diag::err_drv_no_such_file) << A->getValue();
      CmdArgs.push_back(Args.MakeArgString(
          "-fbuild-session-timestamp=" +
          Twine((uint64_t)std::chrono::duration_cast<std::chrono::seconds>(
                    Status.getLastModificationTime().time_since_epoch())
                    .count())));
    }

    if (Args.getLastArg(
            options::OPT_fmodules_validate_once_per_build_session)) {
      if (!Args.getLastArg(options::OPT_fbuild_session_timestamp,
                           options::OPT_fbuild_session_file))
        D.Diag(diag::err_drv_modules_validate_once_requires_timestamp);

      Args.AddLastArg(CmdArgs,
                      options::OPT_fmodules_validate_once_per_build_session);
    }

    if (Args.hasFlag(options::OPT_fmodules_validate_system_headers,
                     options::OPT_fno_modules_validate_system_headers,
                     ImplicitModules))
      CmdArgs.push_back("-fmodules-validate-system-headers");

    Args.AddLastArg(CmdArgs,
                    options::OPT_fmodules_disable_diagnostic_validation);
  } else {
    Args.ClaimAllArgs(options::OPT_fbuild_session_timestamp);
    Args.ClaimAllArgs(options::OPT_fbuild_session_file);
    Args.ClaimAllArgs(options::OPT_fmodules_validate_once_per_build_session);
    Args.ClaimAllArgs(options::OPT_fmodules_validate_system_headers);
    Args.ClaimAllArgs(options::OPT_fno_modules_validate_system_headers);
    Args.ClaimAllArgs(options::OPT_fmodules_disable_diagnostic_validation);
  }

  // FIXME: We provisionally don't check ODR violations for decls in the global
  // module fragment.
  CmdArgs.push_back("-fskip-odr-check-in-gmf");

  if (Args.hasArg(options::OPT_modules_reduced_bmi) &&
      (Input.getType() == driver::types::TY_CXXModule ||
       Input.getType() == driver::types::TY_PP_CXXModule)) {
    CmdArgs.push_back("-fmodules-reduced-bmi");

    if (Args.hasArg(options::OPT_fmodule_output_EQ))
      Args.AddLastArg(CmdArgs, options::OPT_fmodule_output_EQ);
    else
      CmdArgs.push_back(Args.MakeArgString(
          "-fmodule-output=" +
          getCXX20NamedModuleOutputPath(Args, Input.getBaseInput())));
  }

  // Noop if we see '-fmodules-reduced-bmi' with other translation
  // units than module units. This is more user friendly to allow end uers to
  // enable this feature without asking for help from build systems.
  Args.ClaimAllArgs(options::OPT_modules_reduced_bmi);

  // We need to include the case the input file is a module file here.
  // Since the default compilation model for C++ module interface unit will
  // create temporary module file and compile the temporary module file
  // to get the object file. Then the `-fmodule-output` flag will be
  // brought to the second compilation process. So we have to claim it for
  // the case too.
  if (Input.getType() == driver::types::TY_CXXModule ||
      Input.getType() == driver::types::TY_PP_CXXModule ||
      Input.getType() == driver::types::TY_ModuleFile) {
    Args.ClaimAllArgs(options::OPT_fmodule_output);
    Args.ClaimAllArgs(options::OPT_fmodule_output_EQ);
  }

  if (Args.hasArg(options::OPT_fmodules_embed_all_files))
    CmdArgs.push_back("-fmodules-embed-all-files");

  return HaveModules;
}

static void RenderCharacterOptions(const ArgList &Args, const llvm::Triple &T,
                                   ArgStringList &CmdArgs) {
  // -fsigned-char is default.
  if (const Arg *A = Args.getLastArg(options::OPT_fsigned_char,
                                     options::OPT_fno_signed_char,
                                     options::OPT_funsigned_char,
                                     options::OPT_fno_unsigned_char)) {
    if (A->getOption().matches(options::OPT_funsigned_char) ||
        A->getOption().matches(options::OPT_fno_signed_char)) {
      CmdArgs.push_back("-fno-signed-char");
    }
  } else if (!isSignedCharDefault(T)) {
    CmdArgs.push_back("-fno-signed-char");
  }

  // The default depends on the language standard.
  Args.AddLastArg(CmdArgs, options::OPT_fchar8__t, options::OPT_fno_char8__t);

  if (const Arg *A = Args.getLastArg(options::OPT_fshort_wchar,
                                     options::OPT_fno_short_wchar)) {
    if (A->getOption().matches(options::OPT_fshort_wchar)) {
      CmdArgs.push_back("-fwchar-type=short");
      CmdArgs.push_back("-fno-signed-wchar");
    } else {
      bool IsARM = T.isARM() || T.isThumb() || T.isAArch64();
      CmdArgs.push_back("-fwchar-type=int");
      if (T.isOSzOS() ||
          (IsARM && !(T.isOSWindows() || T.isOSNetBSD() || T.isOSOpenBSD())))
        CmdArgs.push_back("-fno-signed-wchar");
      else
        CmdArgs.push_back("-fsigned-wchar");
    }
  } else if (T.isOSzOS())
    CmdArgs.push_back("-fno-signed-wchar");
}

static void RenderObjCOptions(const ToolChain &TC, const Driver &D,
                              const llvm::Triple &T, const ArgList &Args,
                              ObjCRuntime &Runtime, bool InferCovariantReturns,
                              const InputInfo &Input, ArgStringList &CmdArgs) {
  const llvm::Triple::ArchType Arch = TC.getArch();

  // -fobjc-dispatch-method is only relevant with the nonfragile-abi, and legacy
  // is the default. Except for deployment target of 10.5, next runtime is
  // always legacy dispatch and -fno-objc-legacy-dispatch gets ignored silently.
  if (Runtime.isNonFragile()) {
    if (!Args.hasFlag(options::OPT_fobjc_legacy_dispatch,
                      options::OPT_fno_objc_legacy_dispatch,
                      Runtime.isLegacyDispatchDefaultForArch(Arch))) {
      if (TC.UseObjCMixedDispatch())
        CmdArgs.push_back("-fobjc-dispatch-method=mixed");
      else
        CmdArgs.push_back("-fobjc-dispatch-method=non-legacy");
    }
  }

  // When ObjectiveC legacy runtime is in effect on MacOSX, turn on the option
  // to do Array/Dictionary subscripting by default.
  if (Arch == llvm::Triple::x86 && T.isMacOSX() &&
      Runtime.getKind() == ObjCRuntime::FragileMacOSX && Runtime.isNeXTFamily())
    CmdArgs.push_back("-fobjc-subscripting-legacy-runtime");

  // Allow -fno-objc-arr to trump -fobjc-arr/-fobjc-arc.
  // NOTE: This logic is duplicated in ToolChains.cpp.
  if (isObjCAutoRefCount(Args)) {
    TC.CheckObjCARC();

    CmdArgs.push_back("-fobjc-arc");

    // FIXME: It seems like this entire block, and several around it should be
    // wrapped in isObjC, but for now we just use it here as this is where it
    // was being used previously.
    if (types::isCXX(Input.getType()) && types::isObjC(Input.getType())) {
      if (TC.GetCXXStdlibType(Args) == ToolChain::CST_Libcxx)
        CmdArgs.push_back("-fobjc-arc-cxxlib=libc++");
      else
        CmdArgs.push_back("-fobjc-arc-cxxlib=libstdc++");
    }

    // Allow the user to enable full exceptions code emission.
    // We default off for Objective-C, on for Objective-C++.
    if (Args.hasFlag(options::OPT_fobjc_arc_exceptions,
                     options::OPT_fno_objc_arc_exceptions,
                     /*Default=*/types::isCXX(Input.getType())))
      CmdArgs.push_back("-fobjc-arc-exceptions");
  }

  // Silence warning for full exception code emission options when explicitly
  // set to use no ARC.
  if (Args.hasArg(options::OPT_fno_objc_arc)) {
    Args.ClaimAllArgs(options::OPT_fobjc_arc_exceptions);
    Args.ClaimAllArgs(options::OPT_fno_objc_arc_exceptions);
  }

  // Allow the user to control whether messages can be converted to runtime
  // functions.
  if (types::isObjC(Input.getType())) {
    auto *Arg = Args.getLastArg(
        options::OPT_fobjc_convert_messages_to_runtime_calls,
        options::OPT_fno_objc_convert_messages_to_runtime_calls);
    if (Arg &&
        Arg->getOption().matches(
            options::OPT_fno_objc_convert_messages_to_runtime_calls))
      CmdArgs.push_back("-fno-objc-convert-messages-to-runtime-calls");
  }

  // -fobjc-infer-related-result-type is the default, except in the Objective-C
  // rewriter.
  if (InferCovariantReturns)
    CmdArgs.push_back("-fno-objc-infer-related-result-type");

  // Pass down -fobjc-weak or -fno-objc-weak if present.
  if (types::isObjC(Input.getType())) {
    auto WeakArg =
        Args.getLastArg(options::OPT_fobjc_weak, options::OPT_fno_objc_weak);
    if (!WeakArg) {
      // nothing to do
    } else if (!Runtime.allowsWeak()) {
      if (WeakArg->getOption().matches(options::OPT_fobjc_weak))
        D.Diag(diag::err_objc_weak_unsupported);
    } else {
      WeakArg->render(Args, CmdArgs);
    }
  }

  if (Args.hasArg(options::OPT_fobjc_disable_direct_methods_for_testing))
    CmdArgs.push_back("-fobjc-disable-direct-methods-for-testing");
}

static void RenderDiagnosticsOptions(const Driver &D, const ArgList &Args,
                                     ArgStringList &CmdArgs) {
  bool CaretDefault = true;
  bool ColumnDefault = true;

  if (const Arg *A = Args.getLastArg(options::OPT__SLASH_diagnostics_classic,
                                     options::OPT__SLASH_diagnostics_column,
                                     options::OPT__SLASH_diagnostics_caret)) {
    switch (A->getOption().getID()) {
    case options::OPT__SLASH_diagnostics_caret:
      CaretDefault = true;
      ColumnDefault = true;
      break;
    case options::OPT__SLASH_diagnostics_column:
      CaretDefault = false;
      ColumnDefault = true;
      break;
    case options::OPT__SLASH_diagnostics_classic:
      CaretDefault = false;
      ColumnDefault = false;
      break;
    }
  }

  // -fcaret-diagnostics is default.
  if (!Args.hasFlag(options::OPT_fcaret_diagnostics,
                    options::OPT_fno_caret_diagnostics, CaretDefault))
    CmdArgs.push_back("-fno-caret-diagnostics");

  Args.addOptOutFlag(CmdArgs, options::OPT_fdiagnostics_fixit_info,
                     options::OPT_fno_diagnostics_fixit_info);
  Args.addOptOutFlag(CmdArgs, options::OPT_fdiagnostics_show_option,
                     options::OPT_fno_diagnostics_show_option);

  if (const Arg *A =
          Args.getLastArg(options::OPT_fdiagnostics_show_category_EQ)) {
    CmdArgs.push_back("-fdiagnostics-show-category");
    CmdArgs.push_back(A->getValue());
  }

  Args.addOptInFlag(CmdArgs, options::OPT_fdiagnostics_show_hotness,
                    options::OPT_fno_diagnostics_show_hotness);

  if (const Arg *A =
          Args.getLastArg(options::OPT_fdiagnostics_hotness_threshold_EQ)) {
    std::string Opt =
        std::string("-fdiagnostics-hotness-threshold=") + A->getValue();
    CmdArgs.push_back(Args.MakeArgString(Opt));
  }

  if (const Arg *A =
          Args.getLastArg(options::OPT_fdiagnostics_misexpect_tolerance_EQ)) {
    std::string Opt =
        std::string("-fdiagnostics-misexpect-tolerance=") + A->getValue();
    CmdArgs.push_back(Args.MakeArgString(Opt));
  }

  if (const Arg *A = Args.getLastArg(options::OPT_fdiagnostics_format_EQ)) {
    CmdArgs.push_back("-fdiagnostics-format");
    CmdArgs.push_back(A->getValue());
    if (StringRef(A->getValue()) == "sarif" ||
        StringRef(A->getValue()) == "SARIF")
      D.Diag(diag::warn_drv_sarif_format_unstable);
  }

  if (const Arg *A = Args.getLastArg(
          options::OPT_fdiagnostics_show_note_include_stack,
          options::OPT_fno_diagnostics_show_note_include_stack)) {
    const Option &O = A->getOption();
    if (O.matches(options::OPT_fdiagnostics_show_note_include_stack))
      CmdArgs.push_back("-fdiagnostics-show-note-include-stack");
    else
      CmdArgs.push_back("-fno-diagnostics-show-note-include-stack");
  }

  handleColorDiagnosticsArgs(D, Args, CmdArgs);

  if (Args.hasArg(options::OPT_fansi_escape_codes))
    CmdArgs.push_back("-fansi-escape-codes");

  Args.addOptOutFlag(CmdArgs, options::OPT_fshow_source_location,
                     options::OPT_fno_show_source_location);

  Args.addOptOutFlag(CmdArgs, options::OPT_fdiagnostics_show_line_numbers,
                     options::OPT_fno_diagnostics_show_line_numbers);

  if (Args.hasArg(options::OPT_fdiagnostics_absolute_paths))
    CmdArgs.push_back("-fdiagnostics-absolute-paths");

  if (!Args.hasFlag(options::OPT_fshow_column, options::OPT_fno_show_column,
                    ColumnDefault))
    CmdArgs.push_back("-fno-show-column");

  Args.addOptOutFlag(CmdArgs, options::OPT_fspell_checking,
                     options::OPT_fno_spell_checking);

  Args.addLastArg(CmdArgs, options::OPT_warning_suppression_mappings_EQ);
}

DwarfFissionKind tools::getDebugFissionKind(const Driver &D,
                                            const ArgList &Args, Arg *&Arg) {
  Arg = Args.getLastArg(options::OPT_gsplit_dwarf, options::OPT_gsplit_dwarf_EQ,
                        options::OPT_gno_split_dwarf);
  if (!Arg || Arg->getOption().matches(options::OPT_gno_split_dwarf))
    return DwarfFissionKind::None;

  if (Arg->getOption().matches(options::OPT_gsplit_dwarf))
    return DwarfFissionKind::Split;

  StringRef Value = Arg->getValue();
  if (Value == "split")
    return DwarfFissionKind::Split;
  if (Value == "single")
    return DwarfFissionKind::Single;

  D.Diag(diag::err_drv_unsupported_option_argument)
      << Arg->getSpelling() << Arg->getValue();
  return DwarfFissionKind::None;
}

static void renderDwarfFormat(const Driver &D, const llvm::Triple &T,
                              const ArgList &Args, ArgStringList &CmdArgs,
                              unsigned DwarfVersion) {
  auto *DwarfFormatArg =
      Args.getLastArg(options::OPT_gdwarf64, options::OPT_gdwarf32);
  if (!DwarfFormatArg)
    return;

  if (DwarfFormatArg->getOption().matches(options::OPT_gdwarf64)) {
    if (DwarfVersion < 3)
      D.Diag(diag::err_drv_argument_only_allowed_with)
          << DwarfFormatArg->getAsString(Args) << "DWARFv3 or greater";
    else if (!T.isArch64Bit())
      D.Diag(diag::err_drv_argument_only_allowed_with)
          << DwarfFormatArg->getAsString(Args) << "64 bit architecture";
    else if (!T.isOSBinFormatELF())
      D.Diag(diag::err_drv_argument_only_allowed_with)
          << DwarfFormatArg->getAsString(Args) << "ELF platforms";
  }

  DwarfFormatArg->render(Args, CmdArgs);
}

static void
renderDebugOptions(const ToolChain &TC, const Driver &D, const llvm::Triple &T,
                   const ArgList &Args, bool IRInput, ArgStringList &CmdArgs,
                   const InputInfo &Output,
                   llvm::codegenoptions::DebugInfoKind &DebugInfoKind,
                   DwarfFissionKind &DwarfFission) {
  if (Args.hasFlag(options::OPT_fdebug_info_for_profiling,
                   options::OPT_fno_debug_info_for_profiling, false) &&
      checkDebugInfoOption(
          Args.getLastArg(options::OPT_fdebug_info_for_profiling), Args, D, TC))
    CmdArgs.push_back("-fdebug-info-for-profiling");

  // The 'g' groups options involve a somewhat intricate sequence of decisions
  // about what to pass from the driver to the frontend, but by the time they
  // reach cc1 they've been factored into three well-defined orthogonal choices:
  //  * what level of debug info to generate
  //  * what dwarf version to write
  //  * what debugger tuning to use
  // This avoids having to monkey around further in cc1 other than to disable
  // codeview if not running in a Windows environment. Perhaps even that
  // decision should be made in the driver as well though.
  llvm::DebuggerKind DebuggerTuning = TC.getDefaultDebuggerTuning();

  bool SplitDWARFInlining =
      Args.hasFlag(options::OPT_fsplit_dwarf_inlining,
                   options::OPT_fno_split_dwarf_inlining, false);

  // Normally -gsplit-dwarf is only useful with -gN. For IR input, Clang does
  // object file generation and no IR generation, -gN should not be needed. So
  // allow -gsplit-dwarf with either -gN or IR input.
  if (IRInput || Args.hasArg(options::OPT_g_Group)) {
    Arg *SplitDWARFArg;
    DwarfFission = getDebugFissionKind(D, Args, SplitDWARFArg);
    if (DwarfFission != DwarfFissionKind::None &&
        !checkDebugInfoOption(SplitDWARFArg, Args, D, TC)) {
      DwarfFission = DwarfFissionKind::None;
      SplitDWARFInlining = false;
    }
  }
  if (const Arg *A = Args.getLastArg(options::OPT_g_Group)) {
    DebugInfoKind = llvm::codegenoptions::DebugInfoConstructor;

    // If the last option explicitly specified a debug-info level, use it.
    if (checkDebugInfoOption(A, Args, D, TC) &&
        A->getOption().matches(options::OPT_gN_Group)) {
      DebugInfoKind = debugLevelToInfoKind(*A);
      // For -g0 or -gline-tables-only, drop -gsplit-dwarf. This gets a bit more
      // complicated if you've disabled inline info in the skeleton CUs
      // (SplitDWARFInlining) - then there's value in composing split-dwarf and
      // line-tables-only, so let those compose naturally in that case.
      if (DebugInfoKind == llvm::codegenoptions::NoDebugInfo ||
          DebugInfoKind == llvm::codegenoptions::DebugDirectivesOnly ||
          (DebugInfoKind == llvm::codegenoptions::DebugLineTablesOnly &&
           SplitDWARFInlining))
        DwarfFission = DwarfFissionKind::None;
    }
  }

  // If a debugger tuning argument appeared, remember it.
  bool HasDebuggerTuning = false;
  if (const Arg *A =
          Args.getLastArg(options::OPT_gTune_Group, options::OPT_ggdbN_Group)) {
    HasDebuggerTuning = true;
    if (checkDebugInfoOption(A, Args, D, TC)) {
      if (A->getOption().matches(options::OPT_glldb))
        DebuggerTuning = llvm::DebuggerKind::LLDB;
      else if (A->getOption().matches(options::OPT_gsce))
        DebuggerTuning = llvm::DebuggerKind::SCE;
      else if (A->getOption().matches(options::OPT_gdbx))
        DebuggerTuning = llvm::DebuggerKind::DBX;
      else
        DebuggerTuning = llvm::DebuggerKind::GDB;
    }
  }

  // If a -gdwarf argument appeared, remember it.
  bool EmitDwarf = false;
  if (const Arg *A = getDwarfNArg(Args))
    EmitDwarf = checkDebugInfoOption(A, Args, D, TC);

  bool EmitCodeView = false;
  if (const Arg *A = Args.getLastArg(options::OPT_gcodeview))
    EmitCodeView = checkDebugInfoOption(A, Args, D, TC);

  // If the user asked for debug info but did not explicitly specify -gcodeview
  // or -gdwarf, ask the toolchain for the default format.
  if (!EmitCodeView && !EmitDwarf &&
      DebugInfoKind != llvm::codegenoptions::NoDebugInfo) {
    switch (TC.getDefaultDebugFormat()) {
    case llvm::codegenoptions::DIF_CodeView:
      EmitCodeView = true;
      break;
    case llvm::codegenoptions::DIF_DWARF:
      EmitDwarf = true;
      break;
    }
  }

  unsigned RequestedDWARFVersion = 0; // DWARF version requested by the user
  unsigned EffectiveDWARFVersion = 0; // DWARF version TC can generate. It may
                                      // be lower than what the user wanted.
  if (EmitDwarf) {
    RequestedDWARFVersion = getDwarfVersion(TC, Args);
    // Clamp effective DWARF version to the max supported by the toolchain.
    EffectiveDWARFVersion =
        std::min(RequestedDWARFVersion, TC.getMaxDwarfVersion());
  } else {
    Args.ClaimAllArgs(options::OPT_fdebug_default_version);
  }

  // -gline-directives-only supported only for the DWARF debug info.
  if (RequestedDWARFVersion == 0 &&
      DebugInfoKind == llvm::codegenoptions::DebugDirectivesOnly)
    DebugInfoKind = llvm::codegenoptions::NoDebugInfo;

  // strict DWARF is set to false by default. But for DBX, we need it to be set
  // as true by default.
  if (const Arg *A = Args.getLastArg(options::OPT_gstrict_dwarf))
    (void)checkDebugInfoOption(A, Args, D, TC);
  if (Args.hasFlag(options::OPT_gstrict_dwarf, options::OPT_gno_strict_dwarf,
                   DebuggerTuning == llvm::DebuggerKind::DBX))
    CmdArgs.push_back("-gstrict-dwarf");

  // And we handle flag -grecord-gcc-switches later with DWARFDebugFlags.
  Args.ClaimAllArgs(options::OPT_g_flags_Group);

  // Column info is included by default for everything except SCE and
  // CodeView if not use sampling PGO. Clang doesn't track end columns, just
  // starting columns, which, in theory, is fine for CodeView (and PDB).  In
  // practice, however, the Microsoft debuggers don't handle missing end columns
  // well, and the AIX debugger DBX also doesn't handle the columns well, so
  // it's better not to include any column info.
  if (const Arg *A = Args.getLastArg(options::OPT_gcolumn_info))
    (void)checkDebugInfoOption(A, Args, D, TC);
  if (!Args.hasFlag(options::OPT_gcolumn_info, options::OPT_gno_column_info,
                    !(EmitCodeView && !getLastProfileSampleUseArg(Args)) &&
                        (DebuggerTuning != llvm::DebuggerKind::SCE &&
                         DebuggerTuning != llvm::DebuggerKind::DBX)))
    CmdArgs.push_back("-gno-column-info");

  // FIXME: Move backend command line options to the module.
  if (Args.hasFlag(options::OPT_gmodules, options::OPT_gno_modules, false)) {
    // If -gline-tables-only or -gline-directives-only is the last option it
    // wins.
    if (checkDebugInfoOption(Args.getLastArg(options::OPT_gmodules), Args, D,
                             TC)) {
      if (DebugInfoKind != llvm::codegenoptions::DebugLineTablesOnly &&
          DebugInfoKind != llvm::codegenoptions::DebugDirectivesOnly) {
        DebugInfoKind = llvm::codegenoptions::DebugInfoConstructor;
        CmdArgs.push_back("-dwarf-ext-refs");
        CmdArgs.push_back("-fmodule-format=obj");
      }
    }
  }

  if (T.isOSBinFormatELF() && SplitDWARFInlining)
    CmdArgs.push_back("-fsplit-dwarf-inlining");

  // After we've dealt with all combinations of things that could
  // make DebugInfoKind be other than std::nullopt or DebugLineTablesOnly,
  // figure out if we need to "upgrade" it to standalone debug info.
  // We parse these two '-f' options whether or not they will be used,
  // to claim them even if you wrote "-fstandalone-debug -gline-tables-only"
  bool NeedFullDebug = Args.hasFlag(
      options::OPT_fstandalone_debug, options::OPT_fno_standalone_debug,
      DebuggerTuning == llvm::DebuggerKind::LLDB ||
          TC.GetDefaultStandaloneDebug());
  if (const Arg *A = Args.getLastArg(options::OPT_fstandalone_debug))
    (void)checkDebugInfoOption(A, Args, D, TC);

  if (DebugInfoKind == llvm::codegenoptions::LimitedDebugInfo ||
      DebugInfoKind == llvm::codegenoptions::DebugInfoConstructor) {
    if (Args.hasFlag(options::OPT_fno_eliminate_unused_debug_types,
                     options::OPT_feliminate_unused_debug_types, false))
      DebugInfoKind = llvm::codegenoptions::UnusedTypeInfo;
    else if (NeedFullDebug)
      DebugInfoKind = llvm::codegenoptions::FullDebugInfo;
  }

  if (Args.hasFlag(options::OPT_gembed_source, options::OPT_gno_embed_source,
                   false)) {
    // Source embedding is a vendor extension to DWARF v5. By now we have
    // checked if a DWARF version was stated explicitly, and have otherwise
    // fallen back to the target default, so if this is still not at least 5
    // we emit an error.
    const Arg *A = Args.getLastArg(options::OPT_gembed_source);
    if (RequestedDWARFVersion < 5)
      D.Diag(diag::err_drv_argument_only_allowed_with)
          << A->getAsString(Args) << "-gdwarf-5";
    else if (EffectiveDWARFVersion < 5)
      // The toolchain has reduced allowed dwarf version, so we can't enable
      // -gembed-source.
      D.Diag(diag::warn_drv_dwarf_version_limited_by_target)
          << A->getAsString(Args) << TC.getTripleString() << 5
          << EffectiveDWARFVersion;
    else if (checkDebugInfoOption(A, Args, D, TC))
      CmdArgs.push_back("-gembed-source");
  }

  if (EmitCodeView) {
    CmdArgs.push_back("-gcodeview");

    Args.addOptInFlag(CmdArgs, options::OPT_gcodeview_ghash,
                      options::OPT_gno_codeview_ghash);

    Args.addOptOutFlag(CmdArgs, options::OPT_gcodeview_command_line,
                       options::OPT_gno_codeview_command_line);
  }

  Args.addOptOutFlag(CmdArgs, options::OPT_ginline_line_tables,
                     options::OPT_gno_inline_line_tables);

  // When emitting remarks, we need at least debug lines in the output.
  if (willEmitRemarks(Args) &&
      DebugInfoKind <= llvm::codegenoptions::DebugDirectivesOnly)
    DebugInfoKind = llvm::codegenoptions::DebugLineTablesOnly;

  // Adjust the debug info kind for the given toolchain.
  TC.adjustDebugInfoKind(DebugInfoKind, Args);

  // On AIX, the debugger tuning option can be omitted if it is not explicitly
  // set.
  RenderDebugEnablingArgs(Args, CmdArgs, DebugInfoKind, EffectiveDWARFVersion,
                          T.isOSAIX() && !HasDebuggerTuning
                              ? llvm::DebuggerKind::Default
                              : DebuggerTuning);

  // -fdebug-macro turns on macro debug info generation.
  if (Args.hasFlag(options::OPT_fdebug_macro, options::OPT_fno_debug_macro,
                   false))
    if (checkDebugInfoOption(Args.getLastArg(options::OPT_fdebug_macro), Args,
                             D, TC))
      CmdArgs.push_back("-debug-info-macro");

  // -fno-system-debug turns off debug info generation for system headers
  if (!Args.hasFlag(options::OPT_fsystem_debug, options::OPT_fno_system_debug,
                    true))
    CmdArgs.push_back("-fno-system-debug");

  // -ggnu-pubnames turns on gnu style pubnames in the backend.
  const auto *PubnamesArg =
      Args.getLastArg(options::OPT_ggnu_pubnames, options::OPT_gno_gnu_pubnames,
                      options::OPT_gpubnames, options::OPT_gno_pubnames);
  if (DwarfFission != DwarfFissionKind::None ||
      (PubnamesArg && checkDebugInfoOption(PubnamesArg, Args, D, TC))) {
    const bool OptionSet =
        (PubnamesArg &&
         (PubnamesArg->getOption().matches(options::OPT_gpubnames) ||
          PubnamesArg->getOption().matches(options::OPT_ggnu_pubnames)));
    if ((DebuggerTuning != llvm::DebuggerKind::LLDB || OptionSet) &&
        (!PubnamesArg ||
         (!PubnamesArg->getOption().matches(options::OPT_gno_gnu_pubnames) &&
          !PubnamesArg->getOption().matches(options::OPT_gno_pubnames))))
      CmdArgs.push_back(PubnamesArg && PubnamesArg->getOption().matches(
                                           options::OPT_gpubnames)
                            ? "-gpubnames"
                            : "-ggnu-pubnames");
  }
  const auto *SimpleTemplateNamesArg =
      Args.getLastArg(options::OPT_gsimple_template_names,
                      options::OPT_gno_simple_template_names);
  bool ForwardTemplateParams = DebuggerTuning == llvm::DebuggerKind::SCE;
  if (SimpleTemplateNamesArg &&
      checkDebugInfoOption(SimpleTemplateNamesArg, Args, D, TC)) {
    const auto &Opt = SimpleTemplateNamesArg->getOption();
    if (Opt.matches(options::OPT_gsimple_template_names)) {
      ForwardTemplateParams = true;
      CmdArgs.push_back("-gsimple-template-names=simple");
    }
  }

  // Emit DW_TAG_template_alias for template aliases? True by default for SCE.
  bool UseDebugTemplateAlias =
      DebuggerTuning == llvm::DebuggerKind::SCE && RequestedDWARFVersion >= 4;
  if (const auto *DebugTemplateAlias = Args.getLastArg(
          options::OPT_gtemplate_alias, options::OPT_gno_template_alias)) {
    // DW_TAG_template_alias is only supported from DWARFv5 but if a user
    // asks for it we should let them have it (if the target supports it).
    if (checkDebugInfoOption(DebugTemplateAlias, Args, D, TC)) {
      const auto &Opt = DebugTemplateAlias->getOption();
      UseDebugTemplateAlias = Opt.matches(options::OPT_gtemplate_alias);
    }
  }
  if (UseDebugTemplateAlias)
    CmdArgs.push_back("-gtemplate-alias");

  if (const Arg *A = Args.getLastArg(options::OPT_gsrc_hash_EQ)) {
    StringRef v = A->getValue();
    CmdArgs.push_back(Args.MakeArgString("-gsrc-hash=" + v));
  }

  Args.addOptInFlag(CmdArgs, options::OPT_fdebug_ranges_base_address,
                    options::OPT_fno_debug_ranges_base_address);

  // -gdwarf-aranges turns on the emission of the aranges section in the
  // backend.
  if (const Arg *A = Args.getLastArg(options::OPT_gdwarf_aranges);
      A && checkDebugInfoOption(A, Args, D, TC)) {
    CmdArgs.push_back("-mllvm");
    CmdArgs.push_back("-generate-arange-section");
  }

  Args.addOptInFlag(CmdArgs, options::OPT_fforce_dwarf_frame,
                    options::OPT_fno_force_dwarf_frame);

  bool EnableTypeUnits = false;
  if (Args.hasFlag(options::OPT_fdebug_types_section,
                   options::OPT_fno_debug_types_section, false)) {
    if (!(T.isOSBinFormatELF() || T.isOSBinFormatWasm())) {
      D.Diag(diag::err_drv_unsupported_opt_for_target)
          << Args.getLastArg(options::OPT_fdebug_types_section)
                 ->getAsString(Args)
          << T.getTriple();
    } else if (checkDebugInfoOption(
                   Args.getLastArg(options::OPT_fdebug_types_section), Args, D,
                   TC)) {
      EnableTypeUnits = true;
      CmdArgs.push_back("-mllvm");
      CmdArgs.push_back("-generate-type-units");
    }
  }

  if (const Arg *A =
          Args.getLastArg(options::OPT_gomit_unreferenced_methods,
                          options::OPT_gno_omit_unreferenced_methods))
    (void)checkDebugInfoOption(A, Args, D, TC);
  if (Args.hasFlag(options::OPT_gomit_unreferenced_methods,
                   options::OPT_gno_omit_unreferenced_methods, false) &&
      (DebugInfoKind == llvm::codegenoptions::DebugInfoConstructor ||
       DebugInfoKind == llvm::codegenoptions::LimitedDebugInfo) &&
      !EnableTypeUnits) {
    CmdArgs.push_back("-gomit-unreferenced-methods");
  }

  // To avoid join/split of directory+filename, the integrated assembler prefers
  // the directory form of .file on all DWARF versions. GNU as doesn't allow the
  // form before DWARF v5.
  if (!Args.hasFlag(options::OPT_fdwarf_directory_asm,
                    options::OPT_fno_dwarf_directory_asm,
                    TC.useIntegratedAs() || EffectiveDWARFVersion >= 5))
    CmdArgs.push_back("-fno-dwarf-directory-asm");

  // Decide how to render forward declarations of template instantiations.
  // SCE wants full descriptions, others just get them in the name.
  if (ForwardTemplateParams)
    CmdArgs.push_back("-debug-forward-template-params");

  // Do we need to explicitly import anonymous namespaces into the parent
  // scope?
  if (DebuggerTuning == llvm::DebuggerKind::SCE)
    CmdArgs.push_back("-dwarf-explicit-import");

  renderDwarfFormat(D, T, Args, CmdArgs, EffectiveDWARFVersion);
  RenderDebugInfoCompressionArgs(Args, CmdArgs, D, TC);

  // This controls whether or not we perform JustMyCode instrumentation.
  if (Args.hasFlag(options::OPT_fjmc, options::OPT_fno_jmc, false)) {
    if (TC.getTriple().isOSBinFormatELF() ||
        TC.getTriple().isWindowsMSVCEnvironment()) {
      if (DebugInfoKind >= llvm::codegenoptions::DebugInfoConstructor)
        CmdArgs.push_back("-fjmc");
      else if (D.IsCLMode())
        D.Diag(clang::diag::warn_drv_jmc_requires_debuginfo) << "/JMC"
                                                             << "'/Zi', '/Z7'";
      else
        D.Diag(clang::diag::warn_drv_jmc_requires_debuginfo) << "-fjmc"
                                                             << "-g";
    } else {
      D.Diag(clang::diag::warn_drv_fjmc_for_elf_only);
    }
  }

  // Add in -fdebug-compilation-dir if necessary.
  const char *DebugCompilationDir =
      addDebugCompDirArg(Args, CmdArgs, D.getVFS());

  addDebugPrefixMapArg(D, TC, Args, CmdArgs);

  // Add the output path to the object file for CodeView debug infos.
  if (EmitCodeView && Output.isFilename())
    addDebugObjectName(Args, CmdArgs, DebugCompilationDir,
                       Output.getFilename());
}

/// Check whether the given input tree contains any wrapper actions
static bool ContainsWrapperAction(const Action *A) {
  if (isa<OffloadWrapperJobAction>(A))
    return true;
  for (const auto &AI : A->inputs())
    if (ContainsWrapperAction(AI))
      return true;

  return false;
}

// Put together an external compiler compilation call which is used instead
// of the clang invocation for the host compile of an offload compilation.
// Enabling command line:  clang++ -fsycl -fsycl-host-compiler=<HostExe>
//                         <ClangOpts> -fsycl-host-compiler-options=<HostOpts>
// Any <ClangOpts> used which are phase limiting (preprocessing, assembly,
// object generation) are specifically handled here by specifying the
// equivalent phase limiting option(s).
// It is expected that any user <HostOpts> options passed will be placed
// after any implied options set here.  This will have overriding behaviors
// for any options which are considered to be evaluated from left to right.
// Specifying any <HostOpts> option which conficts any of the implied options
// will result in undefined behavior.  Potential conflicting options:
//  * Output specification options (-o, -Fo, -Fa, etc)
//  * Phase limiting options (-E, -c, -P, etc)
void Clang::ConstructHostCompilerJob(Compilation &C, const JobAction &JA,
                                     const InputInfo &Output,
                                     const InputInfoList &Inputs,
                                     const llvm::opt::ArgList &TCArgs) const {

  // The Host compilation step that occurs here is constructed based on the
  // input from the user.  This consists of the compiler to call and the
  // options that will be used during the compilation.
  ArgStringList HostCompileArgs;
  const InputInfo &InputFile = Inputs.front();
  const ToolChain &TC = getToolChain();

  // Input file.
  HostCompileArgs.push_back(InputFile.getFilename());

  // When performing the host compilation, we are expecting to only be
  // creating intermediate files, namely preprocessor output, assembly or
  // object files.
  // We are making assumptions in regards to what options are used to
  // generate these intermediate files.
  //                gcc/g++/clang/clang++/default | cl
  //  Object:                   -c                | -c
  //  Preprocessed:             -E                | -P -Fi<file>
  //  Assembly:                 -S                | -c -Fa<file>
  //  Header Input:        -include <file>        | -FI <file>
  //
  // The options used are determined by the compiler name and target triple.
  Arg *HostCompilerDefArg =
      TCArgs.getLastArg(options::OPT_fsycl_host_compiler_EQ);
  assert(HostCompilerDefArg && "Expected host compiler designation.");

  bool OutputAdded = false;
  StringRef CompilerName =
      llvm::sys::path::stem(HostCompilerDefArg->getValue());
  if (CompilerName.empty())
    TC.getDriver().Diag(diag::err_drv_missing_arg_mtp)
        << HostCompilerDefArg->getAsString(TCArgs);
  // FIXME: Consider requiring user input to specify a compatibility class
  // to determine the type of host compiler being used.
  SmallVector<StringRef, 4> MSVCCompilers = {"cl", "clang-cl", "icl"};
  bool IsMSVCHostCompiler =
      std::find(MSVCCompilers.begin(), MSVCCompilers.end(), CompilerName) !=
      MSVCCompilers.end();

  auto addMSVCOutputFile = [&](StringRef Opt) {
    SmallString<128> OutOpt(Opt);
    OutOpt += Output.getFilename();
    HostCompileArgs.push_back(TCArgs.MakeArgString(OutOpt));
    OutputAdded = true;
  };
  // By default: pass /Zc:__cplusplus if we see a MSVC compiler.
  // Users can disable this through
  // -fsycl-host-compiler-options=/Zc:__cplusplus-
  // It overrides the default option.
  if (IsMSVCHostCompiler)
    HostCompileArgs.push_back("/Zc:__cplusplus");

  if (TCArgs.hasArg(options::OPT_fpreview_breaking_changes)) {
    HostCompileArgs.push_back(IsMSVCHostCompiler ? "/D" : "-D");
    HostCompileArgs.push_back("__INTEL_PREVIEW_BREAKING_CHANGES");
  }

  // FIXME: Reuse existing toolchains which are already supported to put
  // together the options.
  // FIXME: For any potential obscure host compilers that do not use the
  // 'standard' set of options, we should provide a user interface that allows
  // users to override the implied options.
  if (isa<PreprocessJobAction>(JA)) {
    if (IsMSVCHostCompiler) {
      // Check the output file, if it is 'stdout' we want to use -E.
      if (StringRef(Output.getFilename()) == "-") {
        HostCompileArgs.push_back("-E");
        OutputAdded = true;
      } else {
        HostCompileArgs.push_back("-P");
        addMSVCOutputFile("-Fi");
      }
    } else
      HostCompileArgs.push_back("-E");
  } else if (isa<AssembleJobAction>(JA)) {
    HostCompileArgs.push_back("-c");
    if (IsMSVCHostCompiler)
      addMSVCOutputFile("-Fo");
  } else {
    assert((isa<CompileJobAction, BackendJobAction>(JA)) &&
           "Invalid action for external host compilation tool.");
    if (JA.getType() == types::TY_PP_Asm) {
      if (IsMSVCHostCompiler) {
        HostCompileArgs.push_back("-c");
        addMSVCOutputFile("-Fa");
        // The MSVC Compiler does not have a way to just create the assembly
        // file so we create the assembly file and object file, and redirect
        // the object file to a temporary.
        std::string ObjTmpName = C.getDriver().GetTemporaryPath("host", "obj");
        StringRef WrapperFileName =
            C.addTempFile(C.getArgs().MakeArgString(ObjTmpName));
        SmallString<128> ObjOutOpt("-Fo");
        ObjOutOpt += WrapperFileName;
        HostCompileArgs.push_back(C.getArgs().MakeArgString(ObjOutOpt));
      } else
        HostCompileArgs.push_back("-S");
    } else {
      TC.getDriver().Diag(diag::err_drv_output_type_with_host_compiler);
    }
  }

  // Add the integration header.
  StringRef Header =
      TC.getDriver().getIntegrationHeader(InputFile.getBaseInput());
  if (types::getPreprocessedType(InputFile.getType()) != types::TY_INVALID &&
      !Header.empty()) {
    HostCompileArgs.push_back(IsMSVCHostCompiler ? "-FI" : "-include");
    HostCompileArgs.push_back(TCArgs.MakeArgString(Header));
  }

  // Add directory in which the original source file resides, as there could
  // be headers that need to be picked up from there.
  SmallString<128> SourcePath(InputFile.getBaseInput());
  llvm::sys::path::remove_filename(SourcePath);
  if (!SourcePath.empty()) {
    HostCompileArgs.push_back(IsMSVCHostCompiler ? "-I" : "-iquote");
    HostCompileArgs.push_back(TCArgs.MakeArgString(SourcePath));
  } else if (llvm::ErrorOr<std::string> CWD =
                 TC.getDriver().getVFS().getCurrentWorkingDirectory()) {
    HostCompileArgs.push_back(IsMSVCHostCompiler ? "-I" : "-iquote");
    HostCompileArgs.push_back(TCArgs.MakeArgString(*CWD));
  }

  // Add default header search directories.
  SmallString<128> BaseDir(C.getDriver().Dir);
  llvm::sys::path::append(BaseDir, "..", "include");
  SmallString<128> SYCLDir(BaseDir);
  llvm::sys::path::append(SYCLDir, "sycl");
  // This is used to provide our wrappers around STL headers that provide
  // additional functions/template specializations when the user includes those
  // STL headers in their programs (e.g., <complex>).
  SmallString<128> STLWrappersDir(SYCLDir);
  llvm::sys::path::append(STLWrappersDir, "stl_wrappers");
  HostCompileArgs.push_back("-I");
  HostCompileArgs.push_back(TCArgs.MakeArgString(SYCLDir));
  HostCompileArgs.push_back("-I");
  HostCompileArgs.push_back(TCArgs.MakeArgString(STLWrappersDir));
  HostCompileArgs.push_back("-I");
  HostCompileArgs.push_back(TCArgs.MakeArgString(BaseDir));

  if (!OutputAdded) {
    // Add output file to the command line.  This is assumed to be prefaced
    // with the '-o' option that is used to designate the output file.
    HostCompileArgs.push_back("-o");
    HostCompileArgs.push_back(Output.getFilename());
  }

  SmallString<128> ExecPath;
  if (HostCompilerDefArg) {
    ExecPath = HostCompilerDefArg->getValue();
    if (!ExecPath.empty() && ExecPath == llvm::sys::path::stem(ExecPath))
      // Use PATH to find executable passed in from -fsycl-host-compiler.
      if (llvm::ErrorOr<std::string> Prog =
              llvm::sys::findProgramByName(ExecPath))
        ExecPath = *Prog;
  }

  // Add any user-specified arguments.
  if (Arg *HostCompilerOptsArg =
          TCArgs.getLastArg(options::OPT_fsycl_host_compiler_options_EQ)) {
    SmallVector<const char *, 8> TargetArgs;
    llvm::BumpPtrAllocator BPA;
    llvm::StringSaver S(BPA);
    // Tokenize the string.
    llvm::cl::TokenizeGNUCommandLine(HostCompilerOptsArg->getValue(), S,
                                     TargetArgs);
    llvm::transform(TargetArgs, std::back_inserter(HostCompileArgs),
                    [&TCArgs](StringRef A) { return TCArgs.MakeArgString(A); });
  }
  const Tool *T = TC.SelectTool(JA);
  auto Cmd = std::make_unique<Command>(JA, *T, ResponseFileSupport::None(),
                                       TCArgs.MakeArgString(ExecPath),
                                       HostCompileArgs, std::nullopt);

  C.addCommand(std::move(Cmd));
}

static void ProcessVSRuntimeLibrary(const ToolChain &TC, const ArgList &Args,
                                    ArgStringList &CmdArgs) {
  unsigned RTOptionID = options::OPT__SLASH_MT;

  bool isSPIROrSPIRV = TC.getTriple().isSPIROrSPIRV();
  bool isSYCL = Args.hasArg(options::OPT_fsycl);
  // For SYCL Windows, /MD is the default.
  if (isSYCL)
    RTOptionID = options::OPT__SLASH_MD;

  if (Args.hasArg(options::OPT__SLASH_LDd))
    // The /LDd option implies /MTd (/MDd for SYCL). The dependent lib part
    // can be overridden, but defining _DEBUG is sticky.
    RTOptionID = isSYCL ? options::OPT__SLASH_MDd : options::OPT__SLASH_MTd;

  Arg *SetArg = nullptr;
  if (Arg *A = Args.getLastArg(options::OPT__SLASH_M_Group)) {
    RTOptionID = A->getOption().getID();
    SetArg = A;
  }

  if (Arg *A = Args.getLastArg(options::OPT_fms_runtime_lib_EQ)) {
    RTOptionID = llvm::StringSwitch<unsigned>(A->getValue())
                     .Case("static", options::OPT__SLASH_MT)
                     .Case("static_dbg", options::OPT__SLASH_MTd)
                     .Case("dll", options::OPT__SLASH_MD)
                     .Case("dll_dbg", options::OPT__SLASH_MDd)
                     .Default(options::OPT__SLASH_MT);
    SetArg = A;
  }
  if (isSYCL && !isSPIROrSPIRV && SetArg &&
      (RTOptionID == options::OPT__SLASH_MT ||
       RTOptionID == options::OPT__SLASH_MTd))
    // Use of /MT or /MTd is not supported for SYCL.
    TC.getDriver().Diag(clang::diag::err_drv_argument_not_allowed_with)
        << SetArg->getOption().getName() << "-fsycl";

  enum { addDEBUG = 0x1, addMT = 0x2, addDLL = 0x4 };
  auto addPreDefines = [&](unsigned Defines) {
    if (Defines & addDEBUG)
      CmdArgs.push_back("-D_DEBUG");
    if (Defines & addMT && !isSPIROrSPIRV)
      CmdArgs.push_back("-D_MT");
    if (Defines & addDLL && !isSPIROrSPIRV)
      CmdArgs.push_back("-D_DLL");
    // for /MDd with spir targets
    if ((Defines & addDLL) && (Defines & addDEBUG) && isSPIROrSPIRV) {
      CmdArgs.push_back("-D_CONTAINER_DEBUG_LEVEL=0");
      CmdArgs.push_back("-D_ITERATOR_DEBUG_LEVEL=0");
    }
  };
  StringRef FlagForCRT;
  switch (RTOptionID) {
  case options::OPT__SLASH_MD:
    addPreDefines((Args.hasArg(options::OPT__SLASH_LDd) ? addDEBUG : 0x0) |
                  addMT | addDLL);
    FlagForCRT = "--dependent-lib=msvcrt";
    break;
  case options::OPT__SLASH_MDd:
    addPreDefines(addDEBUG | addMT | addDLL);
    FlagForCRT = "--dependent-lib=msvcrtd";
    break;
  case options::OPT__SLASH_MT:
    addPreDefines((Args.hasArg(options::OPT__SLASH_LDd) ? addDEBUG : 0x0) |
                  addMT);
    CmdArgs.push_back("-flto-visibility-public-std");
    FlagForCRT = "--dependent-lib=libcmt";
    break;
  case options::OPT__SLASH_MTd:
    addPreDefines(addDEBUG | addMT);
    CmdArgs.push_back("-flto-visibility-public-std");
    FlagForCRT = "--dependent-lib=libcmtd";
    break;
  default:
    llvm_unreachable("Unexpected option ID.");
  }

  if (Args.hasArg(options::OPT_fms_omit_default_lib)) {
    CmdArgs.push_back("-D_VC_NODEFAULTLIB");
  } else {
    CmdArgs.push_back(FlagForCRT.data());

    // This provides POSIX compatibility (maps 'open' to '_open'), which most
    // users want.  The /Za flag to cl.exe turns this off, but it's not
    // implemented in clang.
    CmdArgs.push_back("--dependent-lib=oldnames");
    // Add SYCL dependent library
    if (Args.hasArg(options::OPT_fsycl) &&
        !Args.hasArg(options::OPT_nolibsycl)) {
      if (RTOptionID == options::OPT__SLASH_MDd) {
        if (Args.hasArg(options::OPT_fpreview_breaking_changes))
          CmdArgs.push_back("--dependent-lib=sycl" SYCL_MAJOR_VERSION
                            "-previewd");
        else
          CmdArgs.push_back("--dependent-lib=sycl" SYCL_MAJOR_VERSION "d");
      } else {
        if (Args.hasArg(options::OPT_fpreview_breaking_changes))
          CmdArgs.push_back("--dependent-lib=sycl" SYCL_MAJOR_VERSION
                            "-preview");
        else
          CmdArgs.push_back("--dependent-lib=sycl" SYCL_MAJOR_VERSION);
      }
      CmdArgs.push_back("--dependent-lib=sycl-devicelib-host");
    }
  }

  // All Arm64EC object files implicitly add softintrin.lib. This is necessary
  // even if the file doesn't actually refer to any of the routines because
  // the CRT itself has incomplete dependency markings.
  if (TC.getTriple().isWindowsArm64EC())
    CmdArgs.push_back("--dependent-lib=softintrin");
}

void Clang::ConstructJob(Compilation &C, const JobAction &JA,
                         const InputInfo &Output, const InputInfoList &Inputs,
                         const ArgList &Args, const char *LinkingOutput) const {
  const auto &TC = getToolChain();
  const llvm::Triple &RawTriple = TC.getTriple();
  const llvm::Triple &Triple = TC.getEffectiveTriple();
  const std::string &TripleStr = Triple.getTriple();

  bool KernelOrKext =
      Args.hasArg(options::OPT_mkernel, options::OPT_fapple_kext);
  const Driver &D = TC.getDriver();
  ArgStringList CmdArgs;

  assert(Inputs.size() >= 1 && "Must have at least one input.");
  // CUDA/HIP compilation may have multiple inputs (source file + results of
  // device-side compilations). OpenMP device jobs also take the host IR as a
  // second input. Module precompilation accepts a list of header files to
  // include as part of the module. API extraction accepts a list of header
  // files whose API information is emitted in the output. All other jobs are
  // expected to have exactly one input.
  // SYCL host jobs accept the integration header from the device-side
  // compilation as a second input.
  bool IsCuda = JA.isOffloading(Action::OFK_Cuda);
  bool IsCudaDevice = JA.isDeviceOffloading(Action::OFK_Cuda);
  bool IsHIP = JA.isOffloading(Action::OFK_HIP);
  bool IsHIPDevice = JA.isDeviceOffloading(Action::OFK_HIP);
  bool IsOpenMPDevice = JA.isDeviceOffloading(Action::OFK_OpenMP);
  bool IsSYCLDevice = JA.isDeviceOffloading(Action::OFK_SYCL);
  bool IsSYCL = JA.isOffloading(Action::OFK_SYCL);
  bool IsExtractAPI = isa<ExtractAPIJobAction>(JA);
  bool IsDeviceOffloadAction = !(JA.isDeviceOffloading(Action::OFK_None) ||
                                 JA.isDeviceOffloading(Action::OFK_Host));
  bool IsHostOffloadingAction =
      JA.isHostOffloading(Action::OFK_OpenMP) ||
      (JA.isHostOffloading(C.getActiveOffloadKinds()) &&
       Args.hasFlag(options::OPT_offload_new_driver,
                    options::OPT_no_offload_new_driver, false));

  bool IsRDCMode =
      Args.hasFlag(options::OPT_fgpu_rdc, options::OPT_fno_gpu_rdc, IsSYCL);
  auto LTOMode = IsDeviceOffloadAction ? D.getOffloadLTOMode() : D.getLTOMode();
  bool IsUsingLTO = LTOMode != LTOK_None;
  bool IsFPGASYCLOffloadDevice =
      IsSYCLDevice && Triple.getSubArch() == llvm::Triple::SPIRSubArch_fpga;
  const bool IsSYCLNativeCPU = isSYCLNativeCPU(TC);
  const bool IsSYCLCUDACompat = Args.hasFlag(
      options::OPT_fsycl_cuda_compat, options::OPT_fno_sycl_cuda_compat, false);

  // Perform the SYCL host compilation using an external compiler if the user
  // requested.
  if (Args.hasArg(options::OPT_fsycl_host_compiler_EQ) && IsSYCL &&
      !IsSYCLDevice) {
    ConstructHostCompilerJob(C, JA, Output, Inputs, Args);
    return;
  }

  // Extract API doesn't have a main input file, so invent a fake one as a
  // placeholder.
  InputInfo ExtractAPIPlaceholderInput(Inputs[0].getType(), "extract-api",
                                       "extract-api");

  const InputInfo &Input =
      IsExtractAPI ? ExtractAPIPlaceholderInput : Inputs[0];

  InputInfoList ExtractAPIInputs;
  InputInfoList HostOffloadingInputs;
  const InputInfo *CudaDeviceInput = nullptr;
  const InputInfo *OpenMPDeviceInput = nullptr;
  const InputInfo *SYCLDeviceInput = nullptr;
  for (const InputInfo &I : Inputs) {
    if (&I == &Input || I.getType() == types::TY_Nothing) {
      // This is the primary input or contains nothing.
    } else if (IsExtractAPI) {
      auto ExpectedInputType = ExtractAPIPlaceholderInput.getType();
      if (I.getType() != ExpectedInputType) {
        D.Diag(diag::err_drv_extract_api_wrong_kind)
            << I.getFilename() << types::getTypeName(I.getType())
            << types::getTypeName(ExpectedInputType);
      }
      ExtractAPIInputs.push_back(I);
    } else if (IsHostOffloadingAction) {
      HostOffloadingInputs.push_back(I);
    } else if ((IsCuda || IsHIP) && !CudaDeviceInput) {
      CudaDeviceInput = &I;
    } else if (IsOpenMPDevice && !OpenMPDeviceInput) {
      OpenMPDeviceInput = &I;
    } else if (IsSYCL && !SYCLDeviceInput) {
      SYCLDeviceInput = &I;
    } else {
      llvm_unreachable("unexpectedly given multiple inputs");
    }
  }

  const llvm::Triple *AuxTriple =
      (IsSYCL || IsCuda || IsHIP) ? TC.getAuxTriple() : nullptr;
  bool IsWindowsMSVC = RawTriple.isWindowsMSVCEnvironment();
  bool IsIAMCU = RawTriple.isOSIAMCU();

  // Adjust IsWindowsXYZ for CUDA/HIP/SYCL compilations.  Even when compiling in
  // device mode (i.e., getToolchain().getTriple() is NVPTX/AMDGCN, not
  // Windows), we need to pass Windows-specific flags to cc1.
  if (IsCuda || IsHIP || IsSYCL)
    IsWindowsMSVC |= AuxTriple && AuxTriple->isWindowsMSVCEnvironment();

  // C++ is not supported for IAMCU.
  if (IsIAMCU && types::isCXX(Input.getType()))
    D.Diag(diag::err_drv_clang_unsupported) << "C++ for IAMCU";

  // Invoke ourselves in -cc1 mode.
  //
  // FIXME: Implement custom jobs for internal actions.
  CmdArgs.push_back("-cc1");

  // Add the "effective" target triple.
  CmdArgs.push_back("-triple");
  CmdArgs.push_back(Args.MakeArgString(TripleStr));

  if (const Arg *MJ = Args.getLastArg(options::OPT_MJ)) {
    DumpCompilationDatabase(C, MJ->getValue(), TripleStr, Output, Input, Args);
    Args.ClaimAllArgs(options::OPT_MJ);
  } else if (const Arg *GenCDBFragment =
                 Args.getLastArg(options::OPT_gen_cdb_fragment_path)) {
    DumpCompilationDatabaseFragmentToDir(GenCDBFragment->getValue(), C,
                                         TripleStr, Output, Input, Args);
    Args.ClaimAllArgs(options::OPT_gen_cdb_fragment_path);
  }

  if (IsCuda || IsHIP) {
    // We have to pass the triple of the host if compiling for a CUDA/HIP device
    // and vice-versa.
    std::string NormalizedTriple;
    if (JA.isDeviceOffloading(Action::OFK_Cuda) ||
        JA.isDeviceOffloading(Action::OFK_HIP))
      NormalizedTriple = C.getSingleOffloadToolChain<Action::OFK_Host>()
                             ->getTriple()
                             .normalize();
    else {
      // Host-side compilation.
      NormalizedTriple =
          (IsCuda ? C.getSingleOffloadToolChain<Action::OFK_Cuda>()
                  : C.getSingleOffloadToolChain<Action::OFK_HIP>())
              ->getTriple()
              .normalize();
      if (IsCuda) {
        // We need to figure out which CUDA version we're compiling for, as that
        // determines how we load and launch GPU kernels.
        auto *CTC = static_cast<const toolchains::CudaToolChain *>(
            C.getSingleOffloadToolChain<Action::OFK_Cuda>());
        assert(CTC && "Expected valid CUDA Toolchain.");
        if (CTC && CTC->CudaInstallation.version() != CudaVersion::UNKNOWN)
          CmdArgs.push_back(Args.MakeArgString(
              Twine("-target-sdk-version=") +
              CudaVersionToString(CTC->CudaInstallation.version())));
        // Unsized function arguments used for variadics were introduced in
        // CUDA-9.0. We still do not support generating code that actually uses
        // variadic arguments yet, but we do need to allow parsing them as
        // recent CUDA headers rely on that.
        // https://github.com/llvm/llvm-project/issues/58410
        if (CTC->CudaInstallation.version() >= CudaVersion::CUDA_90)
          CmdArgs.push_back("-fcuda-allow-variadic-functions");
      }
    }
    CmdArgs.push_back("-aux-triple");
    CmdArgs.push_back(Args.MakeArgString(NormalizedTriple));

    if (JA.isDeviceOffloading(Action::OFK_HIP) &&
        (getToolChain().getTriple().isAMDGPU() ||
         (getToolChain().getTriple().isSPIRV() &&
          getToolChain().getTriple().getVendor() == llvm::Triple::AMD))) {
      // Device side compilation printf
      if (Args.getLastArg(options::OPT_mprintf_kind_EQ)) {
        CmdArgs.push_back(Args.MakeArgString(
            "-mprintf-kind=" +
            Args.getLastArgValue(options::OPT_mprintf_kind_EQ)));
        // Force compiler error on invalid conversion specifiers
        CmdArgs.push_back(
            Args.MakeArgString("-Werror=format-invalid-specifier"));
      }
    }
  }

  // Unconditionally claim the printf option now to avoid unused diagnostic.
  if (const Arg *PF = Args.getLastArg(options::OPT_mprintf_kind_EQ))
    PF->claim();

  Arg *SYCLStdArg = Args.getLastArg(options::OPT_sycl_std_EQ);

  if (IsSYCL) {
    if (IsSYCLDevice) {
      if (Triple.isNVPTX()) {
        StringRef GPUArchName = JA.getOffloadingArch();
        // TODO: Once default arch is moved to at least SM_53, empty arch should
        // also result in the flag added.
        if (!GPUArchName.empty() &&
            StringToOffloadArch(GPUArchName) >= OffloadArch::SM_53)
          CmdArgs.push_back("-fnative-half-type");
      }
      // Pass the triple of host when doing SYCL
      llvm::Triple AuxT = C.getDefaultToolChain().getTriple();
      std::string NormalizedTriple = AuxT.normalize();
      CmdArgs.push_back("-aux-triple");
      CmdArgs.push_back(Args.MakeArgString(NormalizedTriple));

      // We want to compile sycl kernels.
      CmdArgs.push_back("-fsycl-is-device");
      CmdArgs.push_back("-fdeclare-spirv-builtins");

      // Default value for FPGA is false, for all other targets is true.
      if (!Args.hasFlag(options::OPT_fsycl_early_optimizations,
                        options::OPT_fno_sycl_early_optimizations,
                        !IsFPGASYCLOffloadDevice))
        CmdArgs.push_back("-fno-sycl-early-optimizations");
      else if (RawTriple.isSPIROrSPIRV()) {
        // Set `sycl-opt` option to configure LLVM passes for SPIR/SPIR-V target
        CmdArgs.push_back("-mllvm");
        CmdArgs.push_back("-sycl-opt");
      }
      if (IsSYCLNativeCPU) {
        CmdArgs.push_back("-fsycl-is-native-cpu");
        CmdArgs.push_back("-D");
        CmdArgs.push_back("__SYCL_NATIVE_CPU__");
        CmdArgs.push_back("-fno-autolink");
      }

      // Turn on Dead Parameter Elimination Optimization with early
      // optimizations
      // TODO: Enable DAE by default without the Optimization level check in the
      // driver.  The enabling can be done in CodeGenOpt, and we can pass an
      // option to explicitly disable/disable here.
      if (!(RawTriple.isAMDGCN()) &&
          Args.hasFlag(options::OPT_fsycl_dead_args_optimization,
                       options::OPT_fno_sycl_dead_args_optimization,
                       isSYCLOptimizationO2orHigher(Args)))
        CmdArgs.push_back("-fenable-sycl-dae");
      if (IsWindowsMSVC) {
        CmdArgs.push_back("-fms-extensions");
        CmdArgs.push_back("-fms-compatibility");
        CmdArgs.push_back("-fdelayed-template-parsing");
        VersionTuple MSVT =
            C.getDefaultToolChain().computeMSVCVersion(&D, Args);
        if (!MSVT.empty())
          CmdArgs.push_back(Args.MakeArgString("-fms-compatibility-version=" +
                                               MSVT.getAsString()));
        else {
          const char *LowestMSVCSupported = "19.16.27023"; // VS2017 v15.9
          CmdArgs.push_back(Args.MakeArgString(
              Twine("-fms-compatibility-version=") + LowestMSVCSupported));
        }
      }

      if (Args.hasFlag(options::OPT_fsycl_allow_func_ptr,
                       options::OPT_fno_sycl_allow_func_ptr, false)) {
        CmdArgs.push_back("-fsycl-allow-func-ptr");
      }

      Args.AddLastArg(CmdArgs, options::OPT_fsycl_decompose_functor,
                      options::OPT_fno_sycl_decompose_functor);

      Args.AddLastArg(CmdArgs, options::OPT_fsycl_rtc_mode,
                      options::OPT_fno_sycl_rtc_mode);

      // Forward -fsycl-instrument-device-code option to cc1. This option will
      // only be used for SPIR/SPIR-V based targets.
      if (Triple.isSPIROrSPIRV())
        if (Args.hasFlag(options::OPT_fsycl_instrument_device_code,
                         options::OPT_fno_sycl_instrument_device_code, false))
          CmdArgs.push_back("-fsycl-instrument-device-code");

      if (!SYCLStdArg) {
        // The user had not pass SYCL version, thus we'll employ no-sycl-strict
        // to allow address-space unqualified pointers in function params/return
        // along with marking the same function with explicit SYCL_EXTERNAL
        CmdArgs.push_back("-Wno-sycl-strict");
      }

      // If no optimization controlling flags (-O) are provided, check if
      // any debug information flags(-g) are passed.
      // "-fintelfpga" implies "-g" and we preserve the default optimization for
      // this flow(-O2).
      // if "-g" is explicitly passed from the command-line, set default
      // optimization to -O0.

      if (!Args.hasArgNoClaim(options::OPT_O_Group, options::OPT__SLASH_O)) {
        StringRef OptLevel = "-O2";
        const Arg *DebugInfoGroup = Args.getLastArg(options::OPT_g_Group);
        // -fintelfpga -g case
        if ((Args.hasArg(options::OPT_fintelfpga) &&
             Args.hasMultipleArgs(options::OPT_g_Group)) ||
            /* -fsycl -g case */ (!Args.hasArg(options::OPT_fintelfpga) &&
                                  DebugInfoGroup)) {
          if (!DebugInfoGroup->getOption().matches(options::OPT_g0)) {
            OptLevel = "-O0";
          }
        }
        CmdArgs.push_back(OptLevel.data());
      }

      // Add the integration header option to generate the header.
      StringRef Header(D.getIntegrationHeader(Input.getBaseInput()));
      if (!Header.empty()) {
        SmallString<128> HeaderOpt("-fsycl-int-header=");
        HeaderOpt.append(Header);
        CmdArgs.push_back(Args.MakeArgString(HeaderOpt));
      }

      if (!Args.hasArg(options::OPT_fno_sycl_use_footer)) {
        // Add the integration footer option to generated the footer.
        StringRef Footer(D.getIntegrationFooter(Input.getBaseInput()));
        if (!Footer.empty()) {
          SmallString<128> FooterOpt("-fsycl-int-footer=");
          FooterOpt.append(Footer);
          CmdArgs.push_back(Args.MakeArgString(FooterOpt));
        }
      }

      // Forward -fsycl-default-sub-group-size if in SYCL mode.
      Args.AddLastArg(CmdArgs, options::OPT_fsycl_default_sub_group_size);

      if (Args.hasArg(options::OPT_fsycl_optimize_non_user_code)) {
        const Arg *OArg = Args.getLastArg(options::OPT_O_Group);
        if (!OArg || !OArg->getOption().matches(options::OPT_O0)) {
          bool isCLMode = C.getDriver().IsCLMode();
          // Linux and Windows have different debug options.
          const StringRef Option = isCLMode ? "-Od" : "-O0";
          D.Diag(diag::err_drv_fsycl_wrong_optimization_options) << Option;
        }

        CmdArgs.push_back("-fsycl-optimize-non-user-code");
      }
      // Add any predefined macros associated with intel_gpu* type targets
      // passed in with -fsycl-targets
      // TODO: Macros are populated during device compilations and saved for
      // addition to the host compilation. There is no dependence connection
      // between device and host where we should be able to use the offloading
      // arch to add the macro to the host compile.
      auto addTargetMacros = [&](const llvm::Triple &Triple) {
        if (!Triple.isSPIR() && !Triple.isNVPTX() && !Triple.isAMDGCN())
          return;
        SmallString<64> Macro;
        if ((Triple.isSPIR() &&
             Triple.getSubArch() == llvm::Triple::SPIRSubArch_gen) ||
            Triple.isNVPTX() || Triple.isAMDGCN()) {
          StringRef Device = JA.getOffloadingArch();
          if (!Device.empty() &&
              !SYCL::gen::getGenDeviceMacro(Device).empty()) {
            Macro = "-D";
            Macro += SYCL::gen::getGenDeviceMacro(Device);
          }
        } else if (Triple.getSubArch() == llvm::Triple::SPIRSubArch_x86_64)
          Macro = "-D__SYCL_TARGET_INTEL_X86_64__";
        if (Macro.size()) {
          CmdArgs.push_back(Args.MakeArgString(Macro));
          D.addSYCLTargetMacroArg(Args, Macro);
        }
      };
      addTargetMacros(RawTriple);
    } else {
      // Add any options that are needed specific to SYCL offload while
      // performing the host side compilation.

      // Let the front-end host compilation flow know about SYCL offload
      // compilation
      CmdArgs.push_back("-fsycl-is-host");

      // Add the -include option to add the integration header
      StringRef Header = D.getIntegrationHeader(Input.getBaseInput());
      // Do not add the integration header if we are compiling after the
      // integration footer has been applied.  Check for the append job
      // action to determine this.
      if (types::getPreprocessedType(Input.getType()) != types::TY_INVALID &&
          !Header.empty()) {
        // Add the -include-internal-header option to add the integration header
        CmdArgs.push_back("-include-internal-header");
        CmdArgs.push_back(Args.MakeArgString(Header));
        // When creating dependency information, filter out the generated
        // header file.
        CmdArgs.push_back("-dependency-filter");
        CmdArgs.push_back(Args.MakeArgString(Header));

        // Since this is a host compilation and the integration header is
        // included, enable the integration header based diagnostics.
        CmdArgs.push_back("-fsycl-enable-int-header-diags");
      }

      StringRef Footer = D.getIntegrationFooter(Input.getBaseInput());
      if (types::getPreprocessedType(Input.getType()) != types::TY_INVALID &&
          !Args.hasArg(options::OPT_fno_sycl_use_footer) && !Footer.empty()) {
        // Add the -include-internal-footer option to add the integration footer
        CmdArgs.push_back("-include-internal-footer");
        CmdArgs.push_back(Args.MakeArgString(Footer));
        // When creating dependency information, filter out the generated
        // integration footer file.
        CmdArgs.push_back("-dependency-filter");
        CmdArgs.push_back(Args.MakeArgString(Footer));
      }

      if (!D.IsCLMode() && IsWindowsMSVC &&
          !Args.hasArg(options::OPT_fms_runtime_lib_EQ)) {
        // SYCL library is guaranteed to work correctly only with dynamic
        // MSVC runtime.
        CmdArgs.push_back("-D_MT");
        CmdArgs.push_back("-D_DLL");
      }
      // Add the SYCL target macro arguments that were generated during the
      // device compilation step.
      for (auto &Macro : D.getSYCLTargetMacroArgs())
        CmdArgs.push_back(Args.MakeArgString(Macro));
      if (Args.hasArg(options::OPT_fno_sycl_esimd_build_host_code))
        CmdArgs.push_back("-fno-sycl-esimd-build-host-code");
    }

<<<<<<< HEAD
    if (IsSYCLCUDACompat) {
      Args.addOptInFlag(CmdArgs, options::OPT_fsycl_cuda_compat,
                        options::OPT_fno_sycl_cuda_compat);
      // clang's CUDA headers require this ...
      CmdArgs.push_back("-fdeclspec");
      // Note: assumes CUDA 9.0 or more (required by SYCL for CUDA)
      CmdArgs.push_back("-fcuda-allow-variadic-functions");
    }

=======
    // Set options for both host and device
>>>>>>> 1a7e2f02
    if (SYCLStdArg) {
      SYCLStdArg->render(Args, CmdArgs);
      CmdArgs.push_back("-fsycl-std-layout-kernel-params");
    } else {
      // Ensure the default version in SYCL mode is 2020.
      CmdArgs.push_back("-sycl-std=2020");
    }

    if (Arg *A = Args.getLastArg(options::OPT_fsycl_id_queries_fit_in_int,
                                 options::OPT_fno_sycl_id_queries_fit_in_int))
      A->render(Args, CmdArgs);

    if (Args.hasArg(options::OPT_fpreview_breaking_changes))
      CmdArgs.push_back("-D__INTEL_PREVIEW_BREAKING_CHANGES");

    bool DisableSYCLForceInlineKernelLambda = false;
    if (Arg *A = Args.getLastArg(options::OPT_O_Group))
      DisableSYCLForceInlineKernelLambda =
          A->getOption().matches(options::OPT_O0);
    // At -O0, disable the inlining for debugging purposes.
    if (!Args.hasFlag(options::OPT_fsycl_force_inline_kernel_lambda,
                      options::OPT_fno_sycl_force_inline_kernel_lambda,
                      !DisableSYCLForceInlineKernelLambda &&
                          !IsFPGASYCLOffloadDevice))
      CmdArgs.push_back("-fno-sycl-force-inline-kernel-lambda");

    // Add -ffine-grained-bitfield-accesses option. This will be added
    // only for SPIR/SPIR-V based targets.
    if (Triple.isSPIROrSPIRV()) {
      // It cannot be enabled together with a sanitizer
      if (!Args.getLastArg(options::OPT_fsanitize_EQ))
        CmdArgs.push_back("-ffine-grained-bitfield-accesses");
    }

    if (!Args.hasFlag(options::OPT_fsycl_unnamed_lambda,
                      options::OPT_fno_sycl_unnamed_lambda, true))
      CmdArgs.push_back("-fno-sycl-unnamed-lambda");

    if (!Args.hasFlag(options::OPT_fsycl_esimd_force_stateless_mem,
                      options::OPT_fno_sycl_esimd_force_stateless_mem, true))
      CmdArgs.push_back("-fno-sycl-esimd-force-stateless-mem");

    if (Arg *A = Args.getLastArg(options::OPT_fsycl_range_rounding_EQ))
      A->render(Args, CmdArgs);

    if (Arg *A = Args.getLastArg(options::OPT_fsycl_exp_range_rounding))
      A->render(Args, CmdArgs);

    if (Arg *A = Args.getLastArg(options::OPT_fsycl_fp64_conv_emu)) {
      if (Triple.isSPIRAOT() &&
          Triple.getSubArch() == llvm::Triple::SPIRSubArch_gen)
        A->render(Args, CmdArgs);
    }

    // Add the Unique ID prefix
    StringRef UniqueID = D.getSYCLUniqueID(Input.getBaseInput());
    if (!UniqueID.empty())
      CmdArgs.push_back(
          Args.MakeArgString(Twine("-fsycl-unique-prefix=") + UniqueID));

    // Disable parallel for range-rounding for anything involving FPGA
    auto SYCLTCRange = C.getOffloadToolChains<Action::OFK_SYCL>();
    bool HasFPGA = false;
    for (auto TI = SYCLTCRange.first, TE = SYCLTCRange.second; TI != TE; ++TI) {
      llvm::Triple SYCLTriple = TI->second->getTriple();
      if (SYCLTriple.isNVPTX() && IsSYCLCUDACompat && !IsSYCLOffloadDevice) {
        CmdArgs.push_back("-aux-triple");
        CmdArgs.push_back(Args.MakeArgString(SYCLTriple.normalize()));
        // We need to figure out which CUDA version we're compiling for, as that
        // determines how we load and launch GPU kernels.
        auto *CTC = static_cast<const toolchains::CudaToolChain *>(TI->second);
        assert(CTC && "Expected valid CUDA Toolchain.");
        if (CTC && CTC->CudaInstallation.version() != CudaVersion::UNKNOWN)
          CmdArgs.push_back(Args.MakeArgString(
              Twine("-target-sdk-version=") +
              CudaVersionToString(CTC->CudaInstallation.version())));
        break;
      }
      if (SYCLTriple.getSubArch() == llvm::Triple::SPIRSubArch_fpga) {
        HasFPGA = true;
        if (!IsSYCLDevice) {
          CmdArgs.push_back("-aux-triple");
          CmdArgs.push_back(Args.MakeArgString(SYCLTriple.getTriple()));
        }
        break;
      }
    }
    // At -O0, imply -fsycl-disable-range-rounding.
    bool DisableRangeRounding = false;
    if (Arg *A = Args.getLastArg(options::OPT_O_Group)) {
      if (A->getOption().matches(options::OPT_O0))
        // If the user has set some range rounding preference then let that
        // override not range rounding at -O0
        if (!Args.getLastArg(options::OPT_fsycl_range_rounding_EQ))
          DisableRangeRounding = true;
    }
    if (DisableRangeRounding || HasFPGA)
      CmdArgs.push_back("-fsycl-range-rounding=disable");

    if (HasFPGA) {
      // Pass -fintelfpga to both the host and device SYCL compilations if set.
      CmdArgs.push_back("-fintelfpga");
    }

    const auto DeviceTraitsMacrosArgs = D.getDeviceTraitsMacrosArgs();
    for (const auto &Arg : DeviceTraitsMacrosArgs) {
      CmdArgs.push_back(Arg);
    }
  }

  if (Args.hasArg(options::OPT_fclangir))
    CmdArgs.push_back("-fclangir");

  if (IsOpenMPDevice) {
    // We have to pass the triple of the host if compiling for an OpenMP device.
    std::string NormalizedTriple =
        C.getSingleOffloadToolChain<Action::OFK_Host>()
            ->getTriple()
            .normalize();
    CmdArgs.push_back("-aux-triple");
    CmdArgs.push_back(Args.MakeArgString(NormalizedTriple));
  }

  if (Triple.isOSWindows() && (Triple.getArch() == llvm::Triple::arm ||
                               Triple.getArch() == llvm::Triple::thumb)) {
    unsigned Offset = Triple.getArch() == llvm::Triple::arm ? 4 : 6;
    unsigned Version = 0;
    bool Failure =
        Triple.getArchName().substr(Offset).consumeInteger(10, Version);
    if (Failure || Version < 7)
      D.Diag(diag::err_target_unsupported_arch) << Triple.getArchName()
                                                << TripleStr;
  }

  // Push all default warning arguments that are specific to
  // the given target.  These come before user provided warning options
  // are provided.
  TC.addClangWarningOptions(CmdArgs);

  // FIXME: Subclass ToolChain for SPIR/SPIR-V and move this to
  // addClangWarningOptions.
  if (Triple.isSPIROrSPIRV())
    CmdArgs.push_back("-Wspir-compat");

  // Select the appropriate action.
  RewriteKind rewriteKind = RK_None;

  bool UnifiedLTO = false;
  if (IsUsingLTO) {
    UnifiedLTO = Args.hasFlag(options::OPT_funified_lto,
                              options::OPT_fno_unified_lto, Triple.isPS());
    if (UnifiedLTO)
      CmdArgs.push_back("-funified-lto");
  }

  // If CollectArgsForIntegratedAssembler() isn't called below, claim the args
  // it claims when not running an assembler. Otherwise, clang would emit
  // "argument unused" warnings for assembler flags when e.g. adding "-E" to
  // flags while debugging something. That'd be somewhat inconvenient, and it's
  // also inconsistent with most other flags -- we don't warn on
  // -ffunction-sections not being used in -E mode either for example, even
  // though it's not really used either.
  if (!isa<AssembleJobAction>(JA)) {
    // The args claimed here should match the args used in
    // CollectArgsForIntegratedAssembler().
    if (TC.useIntegratedAs()) {
      Args.ClaimAllArgs(options::OPT_mrelax_all);
      Args.ClaimAllArgs(options::OPT_mno_relax_all);
      Args.ClaimAllArgs(options::OPT_mincremental_linker_compatible);
      Args.ClaimAllArgs(options::OPT_mno_incremental_linker_compatible);
      switch (C.getDefaultToolChain().getArch()) {
      case llvm::Triple::arm:
      case llvm::Triple::armeb:
      case llvm::Triple::thumb:
      case llvm::Triple::thumbeb:
        Args.ClaimAllArgs(options::OPT_mimplicit_it_EQ);
        break;
      default:
        break;
      }
    }
    Args.ClaimAllArgs(options::OPT_Wa_COMMA);
    Args.ClaimAllArgs(options::OPT_Xassembler);
    Args.ClaimAllArgs(options::OPT_femit_dwarf_unwind_EQ);
  }

  if (isa<AnalyzeJobAction>(JA)) {
    assert(JA.getType() == types::TY_Plist && "Invalid output type.");
    CmdArgs.push_back("-analyze");
  } else if (isa<MigrateJobAction>(JA)) {
    CmdArgs.push_back("-migrate");
  } else if (isa<PreprocessJobAction>(JA)) {
    if (Output.getType() == types::TY_Dependencies)
      CmdArgs.push_back("-Eonly");
    else {
      CmdArgs.push_back("-E");
      if (Args.hasArg(options::OPT_rewrite_objc) &&
          !Args.hasArg(options::OPT_g_Group))
        CmdArgs.push_back("-P");
      else if (JA.getType() == types::TY_PP_CXXHeaderUnit)
        CmdArgs.push_back("-fdirectives-only");
    }
  } else if (isa<AssembleJobAction>(JA)) {
    if (IsSYCLDevice && !IsSYCLNativeCPU) {
      CmdArgs.push_back("-emit-llvm-bc");
    } else {
      CmdArgs.push_back("-emit-obj");
      CollectArgsForIntegratedAssembler(C, Args, CmdArgs, D);
    }
    if (IsSYCLDevice && IsSYCLNativeCPU) {
      CmdArgs.push_back("-mllvm");
      CmdArgs.push_back("-sycl-native-cpu-backend");
    }

    // Also ignore explicit -force_cpusubtype_ALL option.
    (void)Args.hasArg(options::OPT_force__cpusubtype__ALL);
  } else if (isa<PrecompileJobAction>(JA)) {
    if (JA.getType() == types::TY_Nothing)
      CmdArgs.push_back("-fsyntax-only");
    else if (JA.getType() == types::TY_ModuleFile)
      CmdArgs.push_back("-emit-module-interface");
    else if (JA.getType() == types::TY_HeaderUnit)
      CmdArgs.push_back("-emit-header-unit");
    else
      CmdArgs.push_back("-emit-pch");
  } else if (isa<VerifyPCHJobAction>(JA)) {
    CmdArgs.push_back("-verify-pch");
  } else if (isa<ExtractAPIJobAction>(JA)) {
    assert(JA.getType() == types::TY_API_INFO &&
           "Extract API actions must generate a API information.");
    CmdArgs.push_back("-extract-api");

    if (Arg *PrettySGFArg = Args.getLastArg(options::OPT_emit_pretty_sgf))
      PrettySGFArg->render(Args, CmdArgs);

    Arg *SymbolGraphDirArg = Args.getLastArg(options::OPT_symbol_graph_dir_EQ);

    if (Arg *ProductNameArg = Args.getLastArg(options::OPT_product_name_EQ))
      ProductNameArg->render(Args, CmdArgs);
    if (Arg *ExtractAPIIgnoresFileArg =
            Args.getLastArg(options::OPT_extract_api_ignores_EQ))
      ExtractAPIIgnoresFileArg->render(Args, CmdArgs);
    if (Arg *EmitExtensionSymbolGraphs =
            Args.getLastArg(options::OPT_emit_extension_symbol_graphs)) {
      if (!SymbolGraphDirArg)
        D.Diag(diag::err_drv_missing_symbol_graph_dir);

      EmitExtensionSymbolGraphs->render(Args, CmdArgs);
    }
    if (SymbolGraphDirArg)
      SymbolGraphDirArg->render(Args, CmdArgs);
  } else {
    assert((isa<CompileJobAction>(JA) || isa<BackendJobAction>(JA)) &&
           "Invalid action for clang tool.");
    if (JA.getType() == types::TY_Nothing) {
      CmdArgs.push_back("-fsyntax-only");
    } else if (JA.getType() == types::TY_LLVM_IR ||
               JA.getType() == types::TY_LTO_IR) {
      CmdArgs.push_back("-emit-llvm");
    } else if (JA.getType() == types::TY_LLVM_BC ||
               JA.getType() == types::TY_LTO_BC) {
      // Emit textual llvm IR for AMDGPU offloading for -emit-llvm -S
      if (Triple.isAMDGCN() && IsOpenMPDevice && Args.hasArg(options::OPT_S) &&
          Args.hasArg(options::OPT_emit_llvm)) {
        CmdArgs.push_back("-emit-llvm");
      } else {
        CmdArgs.push_back("-emit-llvm-bc");
      }
    } else if (JA.getType() == types::TY_IFS ||
               JA.getType() == types::TY_IFS_CPP) {
      StringRef ArgStr =
          Args.hasArg(options::OPT_interface_stub_version_EQ)
              ? Args.getLastArgValue(options::OPT_interface_stub_version_EQ)
              : "ifs-v1";
      CmdArgs.push_back("-emit-interface-stubs");
      CmdArgs.push_back(
          Args.MakeArgString(Twine("-interface-stub-version=") + ArgStr.str()));
    } else if (JA.getType() == types::TY_PP_Asm) {
      CmdArgs.push_back("-S");
    } else if (JA.getType() == types::TY_AST) {
      CmdArgs.push_back("-emit-pch");
    } else if (JA.getType() == types::TY_ModuleFile) {
      CmdArgs.push_back("-module-file-info");
    } else if (JA.getType() == types::TY_RewrittenObjC) {
      CmdArgs.push_back("-rewrite-objc");
      rewriteKind = RK_NonFragile;
    } else if (JA.getType() == types::TY_RewrittenLegacyObjC) {
      CmdArgs.push_back("-rewrite-objc");
      rewriteKind = RK_Fragile;
    } else if (JA.getType() == types::TY_CIR) {
      CmdArgs.push_back("-emit-cir");
    } else {
      assert(JA.getType() == types::TY_PP_Asm && "Unexpected output type!");
    }

    // Preserve use-list order by default when emitting bitcode, so that
    // loading the bitcode up in 'opt' or 'llc' and running passes gives the
    // same result as running passes here.  For LTO, we don't need to preserve
    // the use-list order, since serialization to bitcode is part of the flow.
    if (JA.getType() == types::TY_LLVM_BC)
      CmdArgs.push_back("-emit-llvm-uselists");

    if (IsUsingLTO) {
      bool IsUsingOffloadNewDriver =
          Args.hasFlag(options::OPT_offload_new_driver,
                       options::OPT_no_offload_new_driver, false);
      Arg *SYCLSplitMode =
          Args.getLastArg(options::OPT_fsycl_device_code_split_EQ);
      bool IsDeviceCodeSplitDisabled =
          SYCLSplitMode && StringRef(SYCLSplitMode->getValue()) == "off";
      bool IsSYCLLTOSupported =
          JA.isDeviceOffloading(Action::OFK_SYCL) && IsUsingOffloadNewDriver;
      if ((IsDeviceOffloadAction &&
           !JA.isDeviceOffloading(Action::OFK_OpenMP) && !Triple.isAMDGPU() &&
           !IsUsingOffloadNewDriver) ||
          (JA.isDeviceOffloading(Action::OFK_SYCL) && !IsSYCLLTOSupported)) {
        D.Diag(diag::err_drv_unsupported_opt_for_target)
            << Args.getLastArg(options::OPT_foffload_lto,
                               options::OPT_foffload_lto_EQ)
                   ->getAsString(Args)
            << Triple.getTriple();
      } else if (Triple.isNVPTX() && !IsRDCMode &&
                 JA.isDeviceOffloading(Action::OFK_Cuda)) {
        D.Diag(diag::err_drv_unsupported_opt_for_language_mode)
            << Args.getLastArg(options::OPT_foffload_lto,
                               options::OPT_foffload_lto_EQ)
                   ->getAsString(Args)
            << "-fno-gpu-rdc";
      } else if (JA.isDeviceOffloading(Action::OFK_SYCL) &&
                 IsDeviceCodeSplitDisabled && LTOMode == LTOK_Thin) {
        D.Diag(diag::err_drv_sycl_thinlto_split_off)
            << SYCLSplitMode->getAsString(Args)
            << Args.getLastArg(options::OPT_foffload_lto,
                               options::OPT_foffload_lto_EQ)
                   ->getAsString(Args);
      } else {
        assert(LTOMode == LTOK_Full || LTOMode == LTOK_Thin);
        CmdArgs.push_back(Args.MakeArgString(
            Twine("-flto=") + (LTOMode == LTOK_Thin ? "thin" : "full")));
        // PS4 uses the legacy LTO API, which does not support some of the
        // features enabled by -flto-unit.
        if (!RawTriple.isPS4() ||
            (D.getLTOMode() == LTOK_Full) || !UnifiedLTO)
          CmdArgs.push_back("-flto-unit");
      }
    }
  }

  Args.AddLastArg(CmdArgs, options::OPT_dumpdir);

  if (const Arg *A = Args.getLastArg(options::OPT_fthinlto_index_EQ)) {
    if (!types::isLLVMIR(Input.getType()))
      D.Diag(diag::err_drv_arg_requires_bitcode_input) << A->getAsString(Args);
    Args.AddLastArg(CmdArgs, options::OPT_fthinlto_index_EQ);
  }

  if (Triple.isPPC())
    Args.addOptInFlag(CmdArgs, options::OPT_mregnames,
                      options::OPT_mno_regnames);

  if (Args.getLastArg(options::OPT_fthin_link_bitcode_EQ))
    Args.AddLastArg(CmdArgs, options::OPT_fthin_link_bitcode_EQ);

  if (Args.getLastArg(options::OPT_save_temps_EQ))
    Args.AddLastArg(CmdArgs, options::OPT_save_temps_EQ);

  auto *MemProfArg = Args.getLastArg(options::OPT_fmemory_profile,
                                     options::OPT_fmemory_profile_EQ,
                                     options::OPT_fno_memory_profile);
  if (MemProfArg &&
      !MemProfArg->getOption().matches(options::OPT_fno_memory_profile))
    MemProfArg->render(Args, CmdArgs);

  if (auto *MemProfUseArg =
          Args.getLastArg(options::OPT_fmemory_profile_use_EQ)) {
    if (MemProfArg)
      D.Diag(diag::err_drv_argument_not_allowed_with)
          << MemProfUseArg->getAsString(Args) << MemProfArg->getAsString(Args);
    if (auto *PGOInstrArg = Args.getLastArg(options::OPT_fprofile_generate,
                                            options::OPT_fprofile_generate_EQ))
      D.Diag(diag::err_drv_argument_not_allowed_with)
          << MemProfUseArg->getAsString(Args) << PGOInstrArg->getAsString(Args);
    MemProfUseArg->render(Args, CmdArgs);
  }

  // Embed-bitcode option.
  // Only white-listed flags below are allowed to be embedded.
  if (C.getDriver().embedBitcodeInObject() && !IsUsingLTO &&
      (isa<BackendJobAction>(JA) || isa<AssembleJobAction>(JA))) {
    // Add flags implied by -fembed-bitcode.
    Args.AddLastArg(CmdArgs, options::OPT_fembed_bitcode_EQ);
    // Disable all llvm IR level optimizations.
    CmdArgs.push_back("-disable-llvm-passes");

    // Render target options.
    TC.addClangTargetOptions(Args, CmdArgs, JA.getOffloadingDeviceKind());

    // reject options that shouldn't be supported in bitcode
    // also reject kernel/kext
    static const constexpr unsigned kBitcodeOptionIgnorelist[] = {
        options::OPT_mkernel,
        options::OPT_fapple_kext,
        options::OPT_ffunction_sections,
        options::OPT_fno_function_sections,
        options::OPT_fdata_sections,
        options::OPT_fno_data_sections,
        options::OPT_fbasic_block_sections_EQ,
        options::OPT_funique_internal_linkage_names,
        options::OPT_fno_unique_internal_linkage_names,
        options::OPT_funique_section_names,
        options::OPT_fno_unique_section_names,
        options::OPT_funique_basic_block_section_names,
        options::OPT_fno_unique_basic_block_section_names,
        options::OPT_mrestrict_it,
        options::OPT_mno_restrict_it,
        options::OPT_mstackrealign,
        options::OPT_mno_stackrealign,
        options::OPT_mstack_alignment,
        options::OPT_mcmodel_EQ,
        options::OPT_mlong_calls,
        options::OPT_mno_long_calls,
        options::OPT_ggnu_pubnames,
        options::OPT_gdwarf_aranges,
        options::OPT_fdebug_types_section,
        options::OPT_fno_debug_types_section,
        options::OPT_fdwarf_directory_asm,
        options::OPT_fno_dwarf_directory_asm,
        options::OPT_mrelax_all,
        options::OPT_mno_relax_all,
        options::OPT_ftrap_function_EQ,
        options::OPT_ffixed_r9,
        options::OPT_mfix_cortex_a53_835769,
        options::OPT_mno_fix_cortex_a53_835769,
        options::OPT_ffixed_x18,
        options::OPT_mglobal_merge,
        options::OPT_mno_global_merge,
        options::OPT_mred_zone,
        options::OPT_mno_red_zone,
        options::OPT_Wa_COMMA,
        options::OPT_Xassembler,
        options::OPT_mllvm,
    };
    for (const auto &A : Args)
      if (llvm::is_contained(kBitcodeOptionIgnorelist, A->getOption().getID()))
        D.Diag(diag::err_drv_unsupported_embed_bitcode) << A->getSpelling();

    // Render the CodeGen options that need to be passed.
    Args.addOptOutFlag(CmdArgs, options::OPT_foptimize_sibling_calls,
                       options::OPT_fno_optimize_sibling_calls);

    RenderFloatingPointOptions(TC, D, isOptimizationLevelFast(Args), Args,
                               CmdArgs, JA);

    // Render ABI arguments
    switch (TC.getArch()) {
    default: break;
    case llvm::Triple::arm:
    case llvm::Triple::armeb:
    case llvm::Triple::thumbeb:
      RenderARMABI(D, Triple, Args, CmdArgs);
      break;
    case llvm::Triple::aarch64:
    case llvm::Triple::aarch64_32:
    case llvm::Triple::aarch64_be:
      RenderAArch64ABI(Triple, Args, CmdArgs);
      break;
    }

    // Optimization level for CodeGen.
    if (const Arg *A = Args.getLastArg(options::OPT_O_Group)) {
      if (A->getOption().matches(options::OPT_O4)) {
        CmdArgs.push_back("-O3");
        D.Diag(diag::warn_O4_is_O3);
      } else {
        A->render(Args, CmdArgs);
      }
    }

    // Input/Output file.
    if (Output.getType() == types::TY_Dependencies) {
      // Handled with other dependency code.
    } else if (Output.isFilename()) {
      CmdArgs.push_back("-o");
      CmdArgs.push_back(Output.getFilename());
    } else {
      assert(Output.isNothing() && "Input output.");
    }

    for (const auto &II : Inputs) {
      addDashXForInput(Args, II, CmdArgs);
      if (II.isFilename())
        CmdArgs.push_back(II.getFilename());
      else
        II.getInputArg().renderAsInput(Args, CmdArgs);
    }

    C.addCommand(std::make_unique<Command>(
        JA, *this, ResponseFileSupport::AtFileUTF8(), D.getClangProgramPath(),
        CmdArgs, Inputs, Output, D.getPrependArg()));
    return;
  }

  if (C.getDriver().embedBitcodeMarkerOnly() && !IsUsingLTO)
    CmdArgs.push_back("-fembed-bitcode=marker");

  // We normally speed up the clang process a bit by skipping destructors at
  // exit, but when we're generating diagnostics we can rely on some of the
  // cleanup.
  if (!C.isForDiagnostics())
    CmdArgs.push_back("-disable-free");
  CmdArgs.push_back("-clear-ast-before-backend");

#ifdef NDEBUG
  const bool IsAssertBuild = false;
#else
  const bool IsAssertBuild = true;
#endif

  // Disable the verification pass in asserts builds unless otherwise specified.
  if (Args.hasFlag(options::OPT_fno_verify_intermediate_code,
                   options::OPT_fverify_intermediate_code, !IsAssertBuild)) {
    CmdArgs.push_back("-disable-llvm-verifier");
  }

  // Discard value names in assert builds unless otherwise specified.
  if (Args.hasFlag(options::OPT_fdiscard_value_names,
                   options::OPT_fno_discard_value_names,
                   !IsAssertBuild && !IsFPGASYCLOffloadDevice)) {
    if (Args.hasArg(options::OPT_fdiscard_value_names) &&
        llvm::any_of(Inputs, [](const clang::driver::InputInfo &II) {
          return types::isLLVMIR(II.getType());
        })) {
      D.Diag(diag::warn_ignoring_fdiscard_for_bitcode);
    }
    CmdArgs.push_back("-discard-value-names");
  }

  // Set the main file name, so that debug info works even with
  // -save-temps.
  CmdArgs.push_back("-main-file-name");
  CmdArgs.push_back(getBaseInputName(Args, Input));

  // Some flags which affect the language (via preprocessor
  // defines).
  if (Args.hasArg(options::OPT_static))
    CmdArgs.push_back("-static-define");

  if (Args.hasArg(options::OPT_municode))
    CmdArgs.push_back("-DUNICODE");

  if (isa<AnalyzeJobAction>(JA))
    RenderAnalyzerOptions(Args, CmdArgs, Triple, Input);

  if (isa<AnalyzeJobAction>(JA) ||
      (isa<PreprocessJobAction>(JA) && Args.hasArg(options::OPT__analyze)))
    CmdArgs.push_back("-setup-static-analyzer");

  // Enable compatilibily mode to avoid analyzer-config related errors.
  // Since we can't access frontend flags through hasArg, let's manually iterate
  // through them.
  bool FoundAnalyzerConfig = false;
  for (auto *Arg : Args.filtered(options::OPT_Xclang))
    if (StringRef(Arg->getValue()) == "-analyzer-config") {
      FoundAnalyzerConfig = true;
      break;
    }
  if (!FoundAnalyzerConfig)
    for (auto *Arg : Args.filtered(options::OPT_Xanalyzer))
      if (StringRef(Arg->getValue()) == "-analyzer-config") {
        FoundAnalyzerConfig = true;
        break;
      }
  if (FoundAnalyzerConfig)
    CmdArgs.push_back("-analyzer-config-compatibility-mode=true");

  CheckCodeGenerationOptions(D, Args);

  unsigned FunctionAlignment = ParseFunctionAlignment(TC, Args);
  assert(FunctionAlignment <= 31 && "function alignment will be truncated!");
  if (FunctionAlignment) {
    CmdArgs.push_back("-function-alignment");
    CmdArgs.push_back(Args.MakeArgString(std::to_string(FunctionAlignment)));
  }

  // We support -falign-loops=N where N is a power of 2. GCC supports more
  // forms.
  if (const Arg *A = Args.getLastArg(options::OPT_falign_loops_EQ)) {
    unsigned Value = 0;
    if (StringRef(A->getValue()).getAsInteger(10, Value) || Value > 65536)
      TC.getDriver().Diag(diag::err_drv_invalid_int_value)
          << A->getAsString(Args) << A->getValue();
    else if (Value & (Value - 1))
      TC.getDriver().Diag(diag::err_drv_alignment_not_power_of_two)
          << A->getAsString(Args) << A->getValue();
    // Treat =0 as unspecified (use the target preference).
    if (Value)
      CmdArgs.push_back(Args.MakeArgString("-falign-loops=" +
                                           Twine(std::min(Value, 65536u))));
  }

  if (Triple.isOSzOS()) {
    // On z/OS some of the system header feature macros need to
    // be defined to enable most cross platform projects to build
    // successfully.  Ths include the libc++ library.  A
    // complicating factor is that users can define these
    // macros to the same or different values.  We need to add
    // the definition for these macros to the compilation command
    // if the user hasn't already defined them.

    auto findMacroDefinition = [&](const std::string &Macro) {
      auto MacroDefs = Args.getAllArgValues(options::OPT_D);
      return llvm::any_of(MacroDefs, [&](const std::string &M) {
        return M == Macro || M.find(Macro + '=') != std::string::npos;
      });
    };

    // _UNIX03_WITHDRAWN is required for libcxx & porting.
    if (!findMacroDefinition("_UNIX03_WITHDRAWN"))
      CmdArgs.push_back("-D_UNIX03_WITHDRAWN");
    // _OPEN_DEFAULT is required for XL compat
    if (!findMacroDefinition("_OPEN_DEFAULT"))
      CmdArgs.push_back("-D_OPEN_DEFAULT");
    if (D.CCCIsCXX() || types::isCXX(Input.getType())) {
      // _XOPEN_SOURCE=600 is required for libcxx.
      if (!findMacroDefinition("_XOPEN_SOURCE"))
        CmdArgs.push_back("-D_XOPEN_SOURCE=600");
    }
  }

  llvm::Reloc::Model RelocationModel;
  unsigned PICLevel;
  bool IsPIE;
  std::tie(RelocationModel, PICLevel, IsPIE) = ParsePICArgs(TC, Args);
  Arg *LastPICDataRelArg =
      Args.getLastArg(options::OPT_mno_pic_data_is_text_relative,
                      options::OPT_mpic_data_is_text_relative);
  bool NoPICDataIsTextRelative = false;
  if (LastPICDataRelArg) {
    if (LastPICDataRelArg->getOption().matches(
            options::OPT_mno_pic_data_is_text_relative)) {
      NoPICDataIsTextRelative = true;
      if (!PICLevel)
        D.Diag(diag::err_drv_argument_only_allowed_with)
            << "-mno-pic-data-is-text-relative"
            << "-fpic/-fpie";
    }
    if (!Triple.isSystemZ())
      D.Diag(diag::err_drv_unsupported_opt_for_target)
          << (NoPICDataIsTextRelative ? "-mno-pic-data-is-text-relative"
                                      : "-mpic-data-is-text-relative")
          << RawTriple.str();
  }

  bool IsROPI = RelocationModel == llvm::Reloc::ROPI ||
                RelocationModel == llvm::Reloc::ROPI_RWPI;
  bool IsRWPI = RelocationModel == llvm::Reloc::RWPI ||
                RelocationModel == llvm::Reloc::ROPI_RWPI;

  if (Args.hasArg(options::OPT_mcmse) &&
      !Args.hasArg(options::OPT_fallow_unsupported)) {
    if (IsROPI)
      D.Diag(diag::err_cmse_pi_are_incompatible) << IsROPI;
    if (IsRWPI)
      D.Diag(diag::err_cmse_pi_are_incompatible) << !IsRWPI;
  }

  if (IsROPI && types::isCXX(Input.getType()) &&
      !Args.hasArg(options::OPT_fallow_unsupported))
    D.Diag(diag::err_drv_ropi_incompatible_with_cxx);

  const char *RMName = RelocationModelName(RelocationModel);
  if (RMName) {
    CmdArgs.push_back("-mrelocation-model");
    CmdArgs.push_back(RMName);
  }
  if (PICLevel > 0) {
    CmdArgs.push_back("-pic-level");
    CmdArgs.push_back(PICLevel == 1 ? "1" : "2");
    if (IsPIE)
      CmdArgs.push_back("-pic-is-pie");
    if (NoPICDataIsTextRelative)
      CmdArgs.push_back("-mcmodel=medium");
  }

  if (RelocationModel == llvm::Reloc::ROPI ||
      RelocationModel == llvm::Reloc::ROPI_RWPI)
    CmdArgs.push_back("-fropi");
  if (RelocationModel == llvm::Reloc::RWPI ||
      RelocationModel == llvm::Reloc::ROPI_RWPI)
    CmdArgs.push_back("-frwpi");

  if (Arg *A = Args.getLastArg(options::OPT_meabi)) {
    CmdArgs.push_back("-meabi");
    CmdArgs.push_back(A->getValue());
  }

  // -fsemantic-interposition is forwarded to CC1: set the
  // "SemanticInterposition" metadata to 1 (make some linkages interposable) and
  // make default visibility external linkage definitions dso_preemptable.
  //
  // -fno-semantic-interposition: if the target supports .Lfoo$local local
  // aliases (make default visibility external linkage definitions dso_local).
  // This is the CC1 default for ELF to match COFF/Mach-O.
  //
  // Otherwise use Clang's traditional behavior: like
  // -fno-semantic-interposition but local aliases are not used. So references
  // can be interposed if not optimized out.
  if (Triple.isOSBinFormatELF()) {
    Arg *A = Args.getLastArg(options::OPT_fsemantic_interposition,
                             options::OPT_fno_semantic_interposition);
    if (RelocationModel != llvm::Reloc::Static && !IsPIE) {
      // The supported targets need to call AsmPrinter::getSymbolPreferLocal.
      bool SupportsLocalAlias =
          Triple.isAArch64() || Triple.isRISCV() || Triple.isX86();
      if (!A)
        CmdArgs.push_back("-fhalf-no-semantic-interposition");
      else if (A->getOption().matches(options::OPT_fsemantic_interposition))
        A->render(Args, CmdArgs);
      else if (!SupportsLocalAlias)
        CmdArgs.push_back("-fhalf-no-semantic-interposition");
    }
  }

  {
    std::string Model;
    if (Arg *A = Args.getLastArg(options::OPT_mthread_model)) {
      if (!TC.isThreadModelSupported(A->getValue()))
        D.Diag(diag::err_drv_invalid_thread_model_for_target)
            << A->getValue() << A->getAsString(Args);
      Model = A->getValue();
    } else
      Model = TC.getThreadModel();
    if (Model != "posix") {
      CmdArgs.push_back("-mthread-model");
      CmdArgs.push_back(Args.MakeArgString(Model));
    }
  }

  if (Arg *A = Args.getLastArg(options::OPT_fveclib)) {
    StringRef Name = A->getValue();
    if (Name == "SVML") {
      if (Triple.getArch() != llvm::Triple::x86 &&
          Triple.getArch() != llvm::Triple::x86_64)
        D.Diag(diag::err_drv_unsupported_opt_for_target)
            << Name << Triple.getArchName();
    } else if (Name == "LIBMVEC-X86") {
      if (Triple.getArch() != llvm::Triple::x86 &&
          Triple.getArch() != llvm::Triple::x86_64)
        D.Diag(diag::err_drv_unsupported_opt_for_target)
            << Name << Triple.getArchName();
    } else if (Name == "SLEEF" || Name == "ArmPL") {
      if (Triple.getArch() != llvm::Triple::aarch64 &&
          Triple.getArch() != llvm::Triple::aarch64_be &&
          Triple.getArch() != llvm::Triple::riscv64)
        D.Diag(diag::err_drv_unsupported_opt_for_target)
            << Name << Triple.getArchName();
    }
    A->render(Args, CmdArgs);
  }

  if (Arg *A = Args.getLastArg(options::OPT_faltmathlib_EQ))
    A->render(Args, CmdArgs);

  if (Args.hasFlag(options::OPT_fmerge_all_constants,
                   options::OPT_fno_merge_all_constants, false))
    CmdArgs.push_back("-fmerge-all-constants");

  Args.addOptOutFlag(CmdArgs, options::OPT_fdelete_null_pointer_checks,
                     options::OPT_fno_delete_null_pointer_checks);

  // LLVM Code Generator Options.

  if (Arg *A = Args.getLastArg(options::OPT_mabi_EQ_quadword_atomics)) {
    if (!Triple.isOSAIX() || Triple.isPPC32())
      D.Diag(diag::err_drv_unsupported_opt_for_target)
        << A->getSpelling() << RawTriple.str();
    CmdArgs.push_back("-mabi=quadword-atomics");
  }

  if (Arg *A = Args.getLastArg(options::OPT_mlong_double_128)) {
    // Emit the unsupported option error until the Clang's library integration
    // support for 128-bit long double is available for AIX.
    if (Triple.isOSAIX())
      D.Diag(diag::err_drv_unsupported_opt_for_target)
          << A->getSpelling() << RawTriple.str();
  }

  if (Arg *A = Args.getLastArg(options::OPT_Wframe_larger_than_EQ)) {
    StringRef V = A->getValue(), V1 = V;
    unsigned Size;
    if (V1.consumeInteger(10, Size) || !V1.empty())
      D.Diag(diag::err_drv_invalid_argument_to_option)
          << V << A->getOption().getName();
    else
      CmdArgs.push_back(Args.MakeArgString("-fwarn-stack-size=" + V));
  }

  Args.addOptOutFlag(CmdArgs, options::OPT_fjump_tables,
                     options::OPT_fno_jump_tables);
  Args.addOptInFlag(CmdArgs, options::OPT_fprofile_sample_accurate,
                    options::OPT_fno_profile_sample_accurate);
  Args.addOptOutFlag(CmdArgs, options::OPT_fpreserve_as_comments,
                     options::OPT_fno_preserve_as_comments);

  if (Arg *A = Args.getLastArg(options::OPT_mregparm_EQ)) {
    CmdArgs.push_back("-mregparm");
    CmdArgs.push_back(A->getValue());
  }

  if (Arg *A = Args.getLastArg(options::OPT_maix_struct_return,
                               options::OPT_msvr4_struct_return)) {
    if (!TC.getTriple().isPPC32()) {
      D.Diag(diag::err_drv_unsupported_opt_for_target)
          << A->getSpelling() << RawTriple.str();
    } else if (A->getOption().matches(options::OPT_maix_struct_return)) {
      CmdArgs.push_back("-maix-struct-return");
    } else {
      assert(A->getOption().matches(options::OPT_msvr4_struct_return));
      CmdArgs.push_back("-msvr4-struct-return");
    }
  }

  if (Arg *A = Args.getLastArg(options::OPT_fpcc_struct_return,
                               options::OPT_freg_struct_return)) {
    if (TC.getArch() != llvm::Triple::x86) {
      D.Diag(diag::err_drv_unsupported_opt_for_target)
          << A->getSpelling() << RawTriple.str();
    } else if (A->getOption().matches(options::OPT_fpcc_struct_return)) {
      CmdArgs.push_back("-fpcc-struct-return");
    } else {
      assert(A->getOption().matches(options::OPT_freg_struct_return));
      CmdArgs.push_back("-freg-struct-return");
    }
  }

  if (Args.hasFlag(options::OPT_mrtd, options::OPT_mno_rtd, false)) {
    if (Triple.getArch() == llvm::Triple::m68k)
      CmdArgs.push_back("-fdefault-calling-conv=rtdcall");
    else
      CmdArgs.push_back("-fdefault-calling-conv=stdcall");
  }

  if (Args.hasArg(options::OPT_fenable_matrix)) {
    // enable-matrix is needed by both the LangOpts and by LLVM.
    CmdArgs.push_back("-fenable-matrix");
    CmdArgs.push_back("-mllvm");
    CmdArgs.push_back("-enable-matrix");
  }

  CodeGenOptions::FramePointerKind FPKeepKind =
                  getFramePointerKind(Args, RawTriple);
  const char *FPKeepKindStr = nullptr;
  switch (FPKeepKind) {
  case CodeGenOptions::FramePointerKind::None:
    FPKeepKindStr = "-mframe-pointer=none";
    break;
  case CodeGenOptions::FramePointerKind::Reserved:
    FPKeepKindStr = "-mframe-pointer=reserved";
    break;
  case CodeGenOptions::FramePointerKind::NonLeaf:
    FPKeepKindStr = "-mframe-pointer=non-leaf";
    break;
  case CodeGenOptions::FramePointerKind::All:
    FPKeepKindStr = "-mframe-pointer=all";
    break;
  }
  assert(FPKeepKindStr && "unknown FramePointerKind");
  CmdArgs.push_back(FPKeepKindStr);

  Args.addOptOutFlag(CmdArgs, options::OPT_fzero_initialized_in_bss,
                     options::OPT_fno_zero_initialized_in_bss);

  bool OFastEnabled = isOptimizationLevelFast(Args);
  if (OFastEnabled)
    D.Diag(diag::warn_drv_deprecated_arg_ofast);
  // If -Ofast is the optimization level, then -fstrict-aliasing should be
  // enabled.  This alias option is being used to simplify the hasFlag logic.
  OptSpecifier StrictAliasingAliasOption =
      OFastEnabled ? options::OPT_Ofast : options::OPT_fstrict_aliasing;
  // We turn strict aliasing off by default if we're Windows MSVC since MSVC
  // doesn't do any TBAA.
  if (!Args.hasFlag(options::OPT_fstrict_aliasing, StrictAliasingAliasOption,
                    options::OPT_fno_strict_aliasing, !IsWindowsMSVC))
    CmdArgs.push_back("-relaxed-aliasing");
  if (Args.hasFlag(options::OPT_fno_pointer_tbaa, options::OPT_fpointer_tbaa,
                   false))
    CmdArgs.push_back("-no-pointer-tbaa");
  if (!Args.hasFlag(options::OPT_fstruct_path_tbaa,
                    options::OPT_fno_struct_path_tbaa, true))
    CmdArgs.push_back("-no-struct-path-tbaa");
  Args.addOptInFlag(CmdArgs, options::OPT_fstrict_enums,
                    options::OPT_fno_strict_enums);
  Args.addOptOutFlag(CmdArgs, options::OPT_fstrict_return,
                     options::OPT_fno_strict_return);
  Args.addOptInFlag(CmdArgs, options::OPT_fallow_editor_placeholders,
                    options::OPT_fno_allow_editor_placeholders);
  Args.addOptInFlag(CmdArgs, options::OPT_fstrict_vtable_pointers,
                    options::OPT_fno_strict_vtable_pointers);
  Args.addOptInFlag(CmdArgs, options::OPT_fforce_emit_vtables,
                    options::OPT_fno_force_emit_vtables);
  Args.addOptOutFlag(CmdArgs, options::OPT_foptimize_sibling_calls,
                     options::OPT_fno_optimize_sibling_calls);
  Args.addOptOutFlag(CmdArgs, options::OPT_fescaping_block_tail_calls,
                     options::OPT_fno_escaping_block_tail_calls);

  Args.AddLastArg(CmdArgs, options::OPT_ffine_grained_bitfield_accesses,
                  options::OPT_fno_fine_grained_bitfield_accesses);

  Args.AddLastArg(CmdArgs, options::OPT_fexperimental_relative_cxx_abi_vtables,
                  options::OPT_fno_experimental_relative_cxx_abi_vtables);

  Args.AddLastArg(CmdArgs, options::OPT_fexperimental_omit_vtable_rtti,
                  options::OPT_fno_experimental_omit_vtable_rtti);

  Args.AddLastArg(CmdArgs, options::OPT_fdisable_block_signature_string,
                  options::OPT_fno_disable_block_signature_string);

  // Handle segmented stacks.
  Args.addOptInFlag(CmdArgs, options::OPT_fsplit_stack,
                    options::OPT_fno_split_stack);

  // -fprotect-parens=0 is default.
  if (Args.hasFlag(options::OPT_fprotect_parens,
                   options::OPT_fno_protect_parens, false))
    CmdArgs.push_back("-fprotect-parens");

  RenderFloatingPointOptions(TC, D, OFastEnabled, Args, CmdArgs, JA);

  if (Arg *A = Args.getLastArg(options::OPT_fextend_args_EQ)) {
    const llvm::Triple::ArchType Arch = TC.getArch();
    if (Arch == llvm::Triple::x86 || Arch == llvm::Triple::x86_64) {
      StringRef V = A->getValue();
      if (V == "64")
        CmdArgs.push_back("-fextend-arguments=64");
      else if (V != "32")
        D.Diag(diag::err_drv_invalid_argument_to_option)
            << A->getValue() << A->getOption().getName();
    } else
      D.Diag(diag::err_drv_unsupported_opt_for_target)
          << A->getOption().getName() << TripleStr;
  }

  if (Arg *A = Args.getLastArg(options::OPT_mdouble_EQ)) {
    if (TC.getArch() == llvm::Triple::avr)
      A->render(Args, CmdArgs);
    else
      D.Diag(diag::err_drv_unsupported_opt_for_target)
          << A->getAsString(Args) << TripleStr;
  }

  if (Arg *A = Args.getLastArg(options::OPT_LongDouble_Group)) {
    if (TC.getTriple().isX86())
      A->render(Args, CmdArgs);
    else if (TC.getTriple().isSPIROrSPIRV() &&
             (A->getOption().getID() == options::OPT_mlong_double_64))
      // Only allow for -mlong-double-64 for SPIR/SPIR-V
      A->render(Args, CmdArgs);
    else if ((IsSYCL &&
              (TC.getTriple().isAMDGCN() || TC.getTriple().isNVPTX())) &&
             (A->getOption().getID() == options::OPT_mlong_double_64))
      // similarly, allow 64bit long double for SYCL GPU targets
      A->render(Args, CmdArgs);
    else if (TC.getTriple().isPPC() &&
             (A->getOption().getID() != options::OPT_mlong_double_80))
      A->render(Args, CmdArgs);
    else
      D.Diag(diag::err_drv_unsupported_opt_for_target)
          << A->getAsString(Args) << TripleStr;
  }

  std::string FpAccuracyAttr;
  auto RenderFPAccuracyOptions = [&FpAccuracyAttr](const Twine &OptStr) {
    // In case the value is 'default' don't add the -ffp-builtin-accuracy
    // attribute.
    if (OptStr.str() != "default") {
      if (FpAccuracyAttr.empty())
        FpAccuracyAttr = "-ffp-builtin-accuracy=";
      else
        FpAccuracyAttr += " ";
      FpAccuracyAttr += OptStr.str();
    }
  };
  for (StringRef A : Args.getAllArgValues(options::OPT_ffp_accuracy_EQ))
    RenderFPAccuracyOptions(A);
  if (!FpAccuracyAttr.empty())
    CmdArgs.push_back(Args.MakeArgString(FpAccuracyAttr));

  // Decide whether to use verbose asm. Verbose assembly is the default on
  // toolchains which have the integrated assembler on by default.
  bool IsIntegratedAssemblerDefault = TC.IsIntegratedAssemblerDefault();
  if (!Args.hasFlag(options::OPT_fverbose_asm, options::OPT_fno_verbose_asm,
                    IsIntegratedAssemblerDefault))
    CmdArgs.push_back("-fno-verbose-asm");

  // Parse 'none' or '$major.$minor'. Disallow -fbinutils-version=0 because we
  // use that to indicate the MC default in the backend.
  if (Arg *A = Args.getLastArg(options::OPT_fbinutils_version_EQ)) {
    StringRef V = A->getValue();
    unsigned Num;
    if (V == "none")
      A->render(Args, CmdArgs);
    else if (!V.consumeInteger(10, Num) && Num > 0 &&
             (V.empty() || (V.consume_front(".") &&
                            !V.consumeInteger(10, Num) && V.empty())))
      A->render(Args, CmdArgs);
    else
      D.Diag(diag::err_drv_invalid_argument_to_option)
          << A->getValue() << A->getOption().getName();
  }

  // If toolchain choose to use MCAsmParser for inline asm don't pass the
  // option to disable integrated-as explicitly.
  if (!TC.useIntegratedAs() && !TC.parseInlineAsmUsingAsmParser())
    CmdArgs.push_back("-no-integrated-as");

  if (Args.hasArg(options::OPT_fdebug_pass_structure)) {
    CmdArgs.push_back("-mdebug-pass");
    CmdArgs.push_back("Structure");
  }
  if (Args.hasArg(options::OPT_fdebug_pass_arguments)) {
    CmdArgs.push_back("-mdebug-pass");
    CmdArgs.push_back("Arguments");
  }

  // Enable -mconstructor-aliases except on darwin, where we have to work around
  // a linker bug (see https://openradar.appspot.com/7198997), and CUDA device
  // code, where aliases aren't supported.
  if (!RawTriple.isOSDarwin() && !RawTriple.isNVPTX())
    CmdArgs.push_back("-mconstructor-aliases");

  // Darwin's kernel doesn't support guard variables; just die if we
  // try to use them.
  if (KernelOrKext && RawTriple.isOSDarwin())
    CmdArgs.push_back("-fforbid-guard-variables");

  if (Args.hasFlag(options::OPT_mms_bitfields, options::OPT_mno_ms_bitfields,
                   Triple.isWindowsGNUEnvironment())) {
    CmdArgs.push_back("-mms-bitfields");
  }

  if (Triple.isWindowsGNUEnvironment()) {
    Args.addOptOutFlag(CmdArgs, options::OPT_fauto_import,
                       options::OPT_fno_auto_import);
  }

  if (Args.hasFlag(options::OPT_fms_volatile, options::OPT_fno_ms_volatile,
                   Triple.isX86() && IsWindowsMSVC))
    CmdArgs.push_back("-fms-volatile");

  // Non-PIC code defaults to -fdirect-access-external-data while PIC code
  // defaults to -fno-direct-access-external-data. Pass the option if different
  // from the default.
  if (Arg *A = Args.getLastArg(options::OPT_fdirect_access_external_data,
                               options::OPT_fno_direct_access_external_data)) {
    if (A->getOption().matches(options::OPT_fdirect_access_external_data) !=
        (PICLevel == 0))
      A->render(Args, CmdArgs);
  } else if (PICLevel == 0 && Triple.isLoongArch()) {
    // Some targets default to -fno-direct-access-external-data even for
    // -fno-pic.
    CmdArgs.push_back("-fno-direct-access-external-data");
  }

  if (Args.hasFlag(options::OPT_fno_plt, options::OPT_fplt, false)) {
    CmdArgs.push_back("-fno-plt");
  }

  // -fhosted is default.
  // TODO: Audit uses of KernelOrKext and see where it'd be more appropriate to
  // use Freestanding.
  bool Freestanding =
      Args.hasFlag(options::OPT_ffreestanding, options::OPT_fhosted, false) ||
      KernelOrKext;
  if (Freestanding)
    CmdArgs.push_back("-ffreestanding");

  Args.AddLastArg(CmdArgs, options::OPT_fno_knr_functions);

  // This is a coarse approximation of what llvm-gcc actually does, both
  // -fasynchronous-unwind-tables and -fnon-call-exceptions interact in more
  // complicated ways.
  auto SanitizeArgs = TC.getSanitizerArgs(Args);

  bool IsAsyncUnwindTablesDefault =
      TC.getDefaultUnwindTableLevel(Args) == ToolChain::UnwindTableLevel::Asynchronous;
  bool IsSyncUnwindTablesDefault =
      TC.getDefaultUnwindTableLevel(Args) == ToolChain::UnwindTableLevel::Synchronous;

  bool AsyncUnwindTables = Args.hasFlag(
      options::OPT_fasynchronous_unwind_tables,
      options::OPT_fno_asynchronous_unwind_tables,
      (IsAsyncUnwindTablesDefault || SanitizeArgs.needsUnwindTables()) &&
          !Freestanding);
  bool UnwindTables =
      Args.hasFlag(options::OPT_funwind_tables, options::OPT_fno_unwind_tables,
                   IsSyncUnwindTablesDefault && !Freestanding);
  if (AsyncUnwindTables)
    CmdArgs.push_back("-funwind-tables=2");
  else if (UnwindTables)
     CmdArgs.push_back("-funwind-tables=1");

  // Prepare `-aux-target-cpu` and `-aux-target-feature` unless
  // `--gpu-use-aux-triple-only` is specified.
  if (!Args.getLastArg(options::OPT_gpu_use_aux_triple_only) &&
      (IsCudaDevice || (IsSYCL && IsSYCLDevice) || IsHIPDevice)) {
    const ArgList &HostArgs =
        C.getArgsForToolChain(nullptr, StringRef(), Action::OFK_None);
    std::string HostCPU =
        getCPUName(D, HostArgs, *TC.getAuxTriple(), /*FromAs*/ false);
    if (!HostCPU.empty()) {
      CmdArgs.push_back("-aux-target-cpu");
      CmdArgs.push_back(Args.MakeArgString(HostCPU));
    }
    getTargetFeatures(D, *TC.getAuxTriple(), HostArgs, CmdArgs,
                      /*ForAS*/ false, /*IsAux*/ true);
  }

  TC.addClangTargetOptions(Args, CmdArgs, JA.getOffloadingDeviceKind());

  addMCModel(D, Args, Triple, RelocationModel, CmdArgs);

  if (Arg *A = Args.getLastArg(options::OPT_mtls_size_EQ)) {
    StringRef Value = A->getValue();
    unsigned TLSSize = 0;
    Value.getAsInteger(10, TLSSize);
    if (!Triple.isAArch64() || !Triple.isOSBinFormatELF())
      D.Diag(diag::err_drv_unsupported_opt_for_target)
          << A->getOption().getName() << TripleStr;
    if (TLSSize != 12 && TLSSize != 24 && TLSSize != 32 && TLSSize != 48)
      D.Diag(diag::err_drv_invalid_int_value)
          << A->getOption().getName() << Value;
    Args.AddLastArg(CmdArgs, options::OPT_mtls_size_EQ);
  }

  if (isTLSDESCEnabled(TC, Args))
    CmdArgs.push_back("-enable-tlsdesc");

  // Add the target cpu
  std::string CPU = getCPUName(D, Args, Triple, /*FromAs*/ false);
  if (!CPU.empty()) {
    CmdArgs.push_back("-target-cpu");
    CmdArgs.push_back(Args.MakeArgString(CPU));
  }

  RenderTargetOptions(Triple, Args, KernelOrKext, CmdArgs);

  // Add clang-cl arguments.
  types::ID InputType = Input.getType();
  if (D.IsCLMode())
    AddClangCLArgs(Args, InputType, CmdArgs);

  // Add the sycld debug library when --dependent-lib=msvcrtd is used from
  // the command line.  This is to allow for CMake based builds using the
  // Linux based driver on Windows to correctly pull in the expected debug
  // library.
  if (Args.hasArg(options::OPT_fsycl) && !Args.hasArg(options::OPT_nolibsycl) &&
      !D.IsCLMode()) {
    if (TC.getTriple().isWindowsMSVCEnvironment()) {
      if (isDependentLibAdded(Args, "msvcrtd")) {
        if (Args.hasArg(options::OPT_fpreview_breaking_changes))
          CmdArgs.push_back("--dependent-lib=sycl" SYCL_MAJOR_VERSION
                            "-previewd");
        else
          CmdArgs.push_back("--dependent-lib=sycl" SYCL_MAJOR_VERSION "d");
      }
    } else if (TC.getTriple().isWindowsGNUEnvironment()) {
      if (Args.hasArg(options::OPT_fpreview_breaking_changes))
        CmdArgs.push_back("--dependent-lib=sycl" SYCL_MAJOR_VERSION
                          "-preview.dll");
      else
        CmdArgs.push_back("--dependent-lib=sycl" SYCL_MAJOR_VERSION ".dll");
    }
    CmdArgs.push_back("--dependent-lib=sycl-devicelib-host");
  }

  llvm::codegenoptions::DebugInfoKind DebugInfoKind =
      llvm::codegenoptions::NoDebugInfo;
  DwarfFissionKind DwarfFission = DwarfFissionKind::None;
  renderDebugOptions(TC, D, RawTriple, Args, types::isLLVMIR(InputType),
                     CmdArgs, Output, DebugInfoKind, DwarfFission);

  // Add the split debug info name to the command lines here so we
  // can propagate it to the backend.
  bool SplitDWARF = (DwarfFission != DwarfFissionKind::None) &&
                    (TC.getTriple().isOSBinFormatELF() ||
                     TC.getTriple().isOSBinFormatWasm() ||
                     TC.getTriple().isOSBinFormatCOFF()) &&
                    (isa<AssembleJobAction>(JA) || isa<CompileJobAction>(JA) ||
                     isa<BackendJobAction>(JA));
  if (SplitDWARF) {
    const char *SplitDWARFOut = SplitDebugName(JA, Args, Input, Output);
    CmdArgs.push_back("-split-dwarf-file");
    CmdArgs.push_back(SplitDWARFOut);
    if (DwarfFission == DwarfFissionKind::Split) {
      CmdArgs.push_back("-split-dwarf-output");
      CmdArgs.push_back(SplitDWARFOut);
    }
  }

  // Pass the linker version in use.
  if (Arg *A = Args.getLastArg(options::OPT_mlinker_version_EQ)) {
    CmdArgs.push_back("-target-linker-version");
    CmdArgs.push_back(A->getValue());
  }

  // Explicitly error on some things we know we don't support and can't just
  // ignore.
  if (!Args.hasArg(options::OPT_fallow_unsupported)) {
    Arg *Unsupported;
    if (types::isCXX(InputType) && RawTriple.isOSDarwin() &&
        TC.getArch() == llvm::Triple::x86) {
      if ((Unsupported = Args.getLastArg(options::OPT_fapple_kext)) ||
          (Unsupported = Args.getLastArg(options::OPT_mkernel)))
        D.Diag(diag::err_drv_clang_unsupported_opt_cxx_darwin_i386)
            << Unsupported->getOption().getName();
    }
    // The faltivec option has been superseded by the maltivec option.
    if ((Unsupported = Args.getLastArg(options::OPT_faltivec)))
      D.Diag(diag::err_drv_clang_unsupported_opt_faltivec)
          << Unsupported->getOption().getName()
          << "please use -maltivec and include altivec.h explicitly";
    if ((Unsupported = Args.getLastArg(options::OPT_fno_altivec)))
      D.Diag(diag::err_drv_clang_unsupported_opt_faltivec)
          << Unsupported->getOption().getName() << "please use -mno-altivec";
  }

  Args.AddAllArgs(CmdArgs, options::OPT_v);

  if (Args.getLastArg(options::OPT_H)) {
    CmdArgs.push_back("-H");
    CmdArgs.push_back("-sys-header-deps");
  }
  Args.AddAllArgs(CmdArgs, options::OPT_fshow_skipped_includes);

  if (D.CCPrintHeadersFormat && !D.CCGenDiagnostics) {
    CmdArgs.push_back("-header-include-file");
    CmdArgs.push_back(!D.CCPrintHeadersFilename.empty()
                          ? D.CCPrintHeadersFilename.c_str()
                          : "-");
    CmdArgs.push_back("-sys-header-deps");
    CmdArgs.push_back(Args.MakeArgString(
        "-header-include-format=" +
        std::string(headerIncludeFormatKindToString(D.CCPrintHeadersFormat))));
    CmdArgs.push_back(
        Args.MakeArgString("-header-include-filtering=" +
                           std::string(headerIncludeFilteringKindToString(
                               D.CCPrintHeadersFiltering))));
  }
  Args.AddLastArg(CmdArgs, options::OPT_P);
  Args.AddLastArg(CmdArgs, options::OPT_print_ivar_layout);

  if (D.CCLogDiagnostics && !D.CCGenDiagnostics) {
    CmdArgs.push_back("-diagnostic-log-file");
    CmdArgs.push_back(!D.CCLogDiagnosticsFilename.empty()
                          ? D.CCLogDiagnosticsFilename.c_str()
                          : "-");
  }

  // Give the gen diagnostics more chances to succeed, by avoiding intentional
  // crashes.
  if (D.CCGenDiagnostics)
    CmdArgs.push_back("-disable-pragma-debug-crash");

  // Allow backend to put its diagnostic files in the same place as frontend
  // crash diagnostics files.
  if (Args.hasArg(options::OPT_fcrash_diagnostics_dir)) {
    StringRef Dir = Args.getLastArgValue(options::OPT_fcrash_diagnostics_dir);
    CmdArgs.push_back("-mllvm");
    CmdArgs.push_back(Args.MakeArgString("-crash-diagnostics-dir=" + Dir));
  }

  bool UseSeparateSections = isUseSeparateSections(Triple);

  if (Args.hasFlag(options::OPT_ffunction_sections,
                   options::OPT_fno_function_sections, UseSeparateSections)) {
    CmdArgs.push_back("-ffunction-sections");
  }

  if (Arg *A = Args.getLastArg(options::OPT_fbasic_block_address_map,
                               options::OPT_fno_basic_block_address_map)) {
    if ((Triple.isX86() || Triple.isAArch64()) && Triple.isOSBinFormatELF()) {
      if (A->getOption().matches(options::OPT_fbasic_block_address_map))
        A->render(Args, CmdArgs);
    } else {
      D.Diag(diag::err_drv_unsupported_opt_for_target)
          << A->getAsString(Args) << TripleStr;
    }
  }

  if (Arg *A = Args.getLastArg(options::OPT_fbasic_block_sections_EQ)) {
    StringRef Val = A->getValue();
    if (Val == "labels") {
      D.Diag(diag::warn_drv_deprecated_arg)
          << A->getAsString(Args) << /*hasReplacement=*/true
          << "-fbasic-block-address-map";
      CmdArgs.push_back("-fbasic-block-address-map");
    } else if (Triple.isX86() && Triple.isOSBinFormatELF()) {
      if (Val != "all" && Val != "none" && !Val.starts_with("list="))
        D.Diag(diag::err_drv_invalid_value)
            << A->getAsString(Args) << A->getValue();
      else
        A->render(Args, CmdArgs);
    } else if (Triple.isAArch64() && Triple.isOSBinFormatELF()) {
      // "all" is not supported on AArch64 since branch relaxation creates new
      // basic blocks for some cross-section branches.
      if (Val != "labels" && Val != "none" && !Val.starts_with("list="))
        D.Diag(diag::err_drv_invalid_value)
            << A->getAsString(Args) << A->getValue();
      else
        A->render(Args, CmdArgs);
    } else if (Triple.isNVPTX()) {
      // Do not pass the option to the GPU compilation. We still want it enabled
      // for the host-side compilation, so seeing it here is not an error.
    } else if (Val != "none") {
      // =none is allowed everywhere. It's useful for overriding the option
      // and is the same as not specifying the option.
      D.Diag(diag::err_drv_unsupported_opt_for_target)
          << A->getAsString(Args) << TripleStr;
    }
  }

  bool HasDefaultDataSections = Triple.isOSBinFormatXCOFF();
  if (Args.hasFlag(options::OPT_fdata_sections, options::OPT_fno_data_sections,
                   UseSeparateSections || HasDefaultDataSections)) {
    CmdArgs.push_back("-fdata-sections");
  }

  Args.addOptOutFlag(CmdArgs, options::OPT_funique_section_names,
                     options::OPT_fno_unique_section_names);
  Args.addOptInFlag(CmdArgs, options::OPT_fseparate_named_sections,
                    options::OPT_fno_separate_named_sections);
  Args.addOptInFlag(CmdArgs, options::OPT_funique_internal_linkage_names,
                    options::OPT_fno_unique_internal_linkage_names);
  Args.addOptInFlag(CmdArgs, options::OPT_funique_basic_block_section_names,
                    options::OPT_fno_unique_basic_block_section_names);

  if (Arg *A = Args.getLastArg(options::OPT_fsplit_machine_functions,
                               options::OPT_fno_split_machine_functions)) {
    if (!A->getOption().matches(options::OPT_fno_split_machine_functions)) {
      // This codegen pass is only available on x86 and AArch64 ELF targets.
      if ((Triple.isX86() || Triple.isAArch64()) && Triple.isOSBinFormatELF())
        A->render(Args, CmdArgs);
      else
        D.Diag(diag::err_drv_unsupported_opt_for_target)
            << A->getAsString(Args) << TripleStr;
    }
  }

  Args.AddLastArg(CmdArgs, options::OPT_finstrument_functions,
                  options::OPT_finstrument_functions_after_inlining,
                  options::OPT_finstrument_function_entry_bare);
  Args.AddLastArg(CmdArgs, options::OPT_fconvergent_functions,
                  options::OPT_fno_convergent_functions);

  // NVPTX/AMDGCN doesn't support PGO or coverage. There's no runtime support
  // for sampling, overhead of call arc collection is way too high and there's
  // no way to collect the output.
  if (!Triple.isNVPTX() && !Triple.isAMDGCN())
    addPGOAndCoverageFlags(TC, C, JA, Output, Args, SanitizeArgs, CmdArgs);

  Args.AddLastArg(CmdArgs, options::OPT_fclang_abi_compat_EQ);

  if (getLastProfileSampleUseArg(Args) &&
      Args.hasArg(options::OPT_fsample_profile_use_profi)) {
    CmdArgs.push_back("-mllvm");
    CmdArgs.push_back("-sample-profile-use-profi");
  }

  // Add runtime flag for PS4/PS5 when PGO, coverage, or sanitizers are enabled.
  if (RawTriple.isPS() &&
      !Args.hasArg(options::OPT_nostdlib, options::OPT_nodefaultlibs)) {
    PScpu::addProfileRTArgs(TC, Args, CmdArgs);
    PScpu::addSanitizerArgs(TC, Args, CmdArgs);
  }

  // Pass options for controlling the default header search paths.
  if (Args.hasArg(options::OPT_nostdinc)) {
    CmdArgs.push_back("-nostdsysteminc");
    CmdArgs.push_back("-nobuiltininc");
  } else {
    if (Args.hasArg(options::OPT_nostdlibinc))
      CmdArgs.push_back("-nostdsysteminc");
    Args.AddLastArg(CmdArgs, options::OPT_nostdincxx);
    Args.AddLastArg(CmdArgs, options::OPT_nobuiltininc);
  }

  // Pass the path to compiler resource files.
  CmdArgs.push_back("-resource-dir");
  CmdArgs.push_back(D.ResourceDir.c_str());

  Args.AddLastArg(CmdArgs, options::OPT_working_directory);

  RenderARCMigrateToolOptions(D, Args, CmdArgs);

  // Add preprocessing options like -I, -D, etc. if we are using the
  // preprocessor.
  //
  // FIXME: Support -fpreprocessed
  if (types::getPreprocessedType(InputType) != types::TY_INVALID)
    AddPreprocessingOptions(C, JA, D, Args, CmdArgs, Output, Inputs);

  // Don't warn about "clang -c -DPIC -fPIC test.i" because libtool.m4 assumes
  // that "The compiler can only warn and ignore the option if not recognized".
  // When building with ccache, it will pass -D options to clang even on
  // preprocessed inputs and configure concludes that -fPIC is not supported.
  Args.ClaimAllArgs(options::OPT_D);

  bool SkipO =
      Args.hasArg(options::OPT_fsycl_link_EQ) && ContainsWrapperAction(&JA);
  const Arg *OArg = Args.getLastArg(options::OPT_O_Group);
  // Manually translate -O4 to -O3; let clang reject others.
  // When compiling a wrapped binary, do not optimize.
  if (!SkipO && OArg) {
    if (OArg->getOption().matches(options::OPT_O4)) {
      CmdArgs.push_back("-O3");
      D.Diag(diag::warn_O4_is_O3);
    } else {
      OArg->render(Args, CmdArgs);
    }
  }

  // Warn about ignored options to clang.
  for (const Arg *A :
       Args.filtered(options::OPT_clang_ignored_gcc_optimization_f_Group)) {
    D.Diag(diag::warn_ignored_gcc_optimization) << A->getAsString(Args);
    A->claim();
  }

  for (const Arg *A :
       Args.filtered(options::OPT_clang_ignored_legacy_options_Group)) {
    D.Diag(diag::warn_ignored_clang_option) << A->getAsString(Args);
    A->claim();
  }

  claimNoWarnArgs(Args);

  Args.AddAllArgs(CmdArgs, options::OPT_R_Group);

  for (const Arg *A :
       Args.filtered(options::OPT_W_Group, options::OPT__SLASH_wd)) {
    A->claim();
    if (A->getOption().getID() == options::OPT__SLASH_wd) {
      unsigned WarningNumber;
      if (StringRef(A->getValue()).getAsInteger(10, WarningNumber)) {
        D.Diag(diag::err_drv_invalid_int_value)
            << A->getAsString(Args) << A->getValue();
        continue;
      }

      if (auto Group = diagGroupFromCLWarningID(WarningNumber)) {
        CmdArgs.push_back(Args.MakeArgString(
            "-Wno-" + DiagnosticIDs::getWarningOptionForGroup(*Group)));
      }
      continue;
    }
    A->render(Args, CmdArgs);
  }

  Args.AddAllArgs(CmdArgs, options::OPT_Wsystem_headers_in_module_EQ);

  if (Args.hasFlag(options::OPT_pedantic, options::OPT_no_pedantic, false))
    CmdArgs.push_back("-pedantic");
  Args.AddLastArg(CmdArgs, options::OPT_pedantic_errors);
  Args.AddLastArg(CmdArgs, options::OPT_w);

  Args.addOptInFlag(CmdArgs, options::OPT_ffixed_point,
                    options::OPT_fno_fixed_point);

  if (Arg *A = Args.getLastArg(options::OPT_fcxx_abi_EQ))
    A->render(Args, CmdArgs);

  Args.AddLastArg(CmdArgs, options::OPT_fexperimental_relative_cxx_abi_vtables,
                  options::OPT_fno_experimental_relative_cxx_abi_vtables);

  Args.AddLastArg(CmdArgs, options::OPT_fexperimental_omit_vtable_rtti,
                  options::OPT_fno_experimental_omit_vtable_rtti);

  if (Arg *A = Args.getLastArg(options::OPT_ffuchsia_api_level_EQ))
    A->render(Args, CmdArgs);

  // Handle -{std, ansi, trigraphs} -- take the last of -{std, ansi}
  // (-ansi is equivalent to -std=c89 or -std=c++98).
  //
  // If a std is supplied, only add -trigraphs if it follows the
  // option.
  bool ImplyVCPPCVer = false;
  bool ImplyVCPPCXXVer = false;
  const Arg *Std = Args.getLastArg(options::OPT_std_EQ, options::OPT_ansi);
  if (Std) {
    if (Std->getOption().matches(options::OPT_ansi))
      if (types::isCXX(InputType))
        CmdArgs.push_back("-std=c++98");
      else
        CmdArgs.push_back("-std=c89");
    else {
      if (Args.hasArg(options::OPT_fsycl)) {
        // Use of -std= with 'C' is not supported for SYCL.
        const LangStandard *LangStd =
            LangStandard::getLangStandardForName(Std->getValue());
        if (LangStd && LangStd->getLanguage() == Language::C)
          D.Diag(diag::err_drv_argument_not_allowed_with)
              << Std->getAsString(Args) << "-fsycl";
      }
      Std->render(Args, CmdArgs);
    }

    // If -f(no-)trigraphs appears after the language standard flag, honor it.
    if (Arg *A = Args.getLastArg(options::OPT_std_EQ, options::OPT_ansi,
                                 options::OPT_ftrigraphs,
                                 options::OPT_fno_trigraphs))
      if (A != Std)
        A->render(Args, CmdArgs);
  } else {
    // Honor -std-default.
    //
    // FIXME: Clang doesn't correctly handle -std= when the input language
    // doesn't match. For the time being just ignore this for C++ inputs;
    // eventually we want to do all the standard defaulting here instead of
    // splitting it between the driver and clang -cc1.
    if (!types::isCXX(InputType)) {
      if (!Args.hasArg(options::OPT__SLASH_std)) {
        Args.AddAllArgsTranslated(CmdArgs, options::OPT_std_default_EQ, "-std=",
                                  /*Joined=*/true);
      } else
        ImplyVCPPCVer = true;
    }
    else if (IsWindowsMSVC)
      ImplyVCPPCXXVer = true;

    if (IsSYCL && types::isCXX(InputType) &&
        !Args.hasArg(options::OPT__SLASH_std))
      // For DPC++, we default to -std=c++17 for all compilations.  Use of -std
      // on the command line will override.
      CmdArgs.push_back("-std=c++17");

    Args.AddLastArg(CmdArgs, options::OPT_ftrigraphs,
                    options::OPT_fno_trigraphs);
  }

  // GCC's behavior for -Wwrite-strings is a bit strange:
  //  * In C, this "warning flag" changes the types of string literals from
  //    'char[N]' to 'const char[N]', and thus triggers an unrelated warning
  //    for the discarded qualifier.
  //  * In C++, this is just a normal warning flag.
  //
  // Implementing this warning correctly in C is hard, so we follow GCC's
  // behavior for now. FIXME: Directly diagnose uses of a string literal as
  // a non-const char* in C, rather than using this crude hack.
  if (!types::isCXX(InputType)) {
    // FIXME: This should behave just like a warning flag, and thus should also
    // respect -Weverything, -Wno-everything, -Werror=write-strings, and so on.
    Arg *WriteStrings =
        Args.getLastArg(options::OPT_Wwrite_strings,
                        options::OPT_Wno_write_strings, options::OPT_w);
    if (WriteStrings &&
        WriteStrings->getOption().matches(options::OPT_Wwrite_strings))
      CmdArgs.push_back("-fconst-strings");
  }

  // GCC provides a macro definition '__DEPRECATED' when -Wdeprecated is active
  // during C++ compilation, which it is by default. GCC keeps this define even
  // in the presence of '-w', match this behavior bug-for-bug.
  if (types::isCXX(InputType) &&
      Args.hasFlag(options::OPT_Wdeprecated, options::OPT_Wno_deprecated,
                   true)) {
    CmdArgs.push_back("-fdeprecated-macro");
  }

  // Translate GCC's misnamer '-fasm' arguments to '-fgnu-keywords'.
  if (Arg *Asm = Args.getLastArg(options::OPT_fasm, options::OPT_fno_asm)) {
    if (Asm->getOption().matches(options::OPT_fasm))
      CmdArgs.push_back("-fgnu-keywords");
    else
      CmdArgs.push_back("-fno-gnu-keywords");
  }

  if (!ShouldEnableAutolink(Args, TC, JA))
    CmdArgs.push_back("-fno-autolink");

  Args.AddLastArg(CmdArgs, options::OPT_ftemplate_depth_EQ);
  Args.AddLastArg(CmdArgs, options::OPT_foperator_arrow_depth_EQ);
  Args.AddLastArg(CmdArgs, options::OPT_fconstexpr_depth_EQ);
  Args.AddLastArg(CmdArgs, options::OPT_fconstexpr_steps_EQ);

  Args.AddLastArg(CmdArgs, options::OPT_fexperimental_library);

  if (Args.hasArg(options::OPT_fexperimental_new_constant_interpreter))
    CmdArgs.push_back("-fexperimental-new-constant-interpreter");

  if (Arg *A = Args.getLastArg(options::OPT_fbracket_depth_EQ)) {
    CmdArgs.push_back("-fbracket-depth");
    CmdArgs.push_back(A->getValue());
  }

  if (Arg *A = Args.getLastArg(options::OPT_Wlarge_by_value_copy_EQ,
                               options::OPT_Wlarge_by_value_copy_def)) {
    if (A->getNumValues()) {
      StringRef bytes = A->getValue();
      CmdArgs.push_back(Args.MakeArgString("-Wlarge-by-value-copy=" + bytes));
    } else
      CmdArgs.push_back("-Wlarge-by-value-copy=64"); // default value
  }

  if (Args.hasArg(options::OPT_relocatable_pch))
    CmdArgs.push_back("-relocatable-pch");

  if (const Arg *A = Args.getLastArg(options::OPT_fcf_runtime_abi_EQ)) {
    static const char *kCFABIs[] = {
      "standalone", "objc", "swift", "swift-5.0", "swift-4.2", "swift-4.1",
    };

    if (!llvm::is_contained(kCFABIs, StringRef(A->getValue())))
      D.Diag(diag::err_drv_invalid_cf_runtime_abi) << A->getValue();
    else
      A->render(Args, CmdArgs);
  }

  if (Arg *A = Args.getLastArg(options::OPT_fconstant_string_class_EQ)) {
    CmdArgs.push_back("-fconstant-string-class");
    CmdArgs.push_back(A->getValue());
  }

  if (Arg *A = Args.getLastArg(options::OPT_ftabstop_EQ)) {
    CmdArgs.push_back("-ftabstop");
    CmdArgs.push_back(A->getValue());
  }

  Args.addOptInFlag(CmdArgs, options::OPT_fstack_size_section,
                    options::OPT_fno_stack_size_section);

  if (Args.hasArg(options::OPT_fstack_usage)) {
    CmdArgs.push_back("-stack-usage-file");

    if (Arg *OutputOpt = Args.getLastArg(options::OPT_o)) {
      SmallString<128> OutputFilename(OutputOpt->getValue());
      llvm::sys::path::replace_extension(OutputFilename, "su");
      CmdArgs.push_back(Args.MakeArgString(OutputFilename));
    } else
      CmdArgs.push_back(
          Args.MakeArgString(Twine(getBaseInputStem(Args, Inputs)) + ".su"));
  }

  CmdArgs.push_back("-ferror-limit");
  if (Arg *A = Args.getLastArg(options::OPT_ferror_limit_EQ))
    CmdArgs.push_back(A->getValue());
  else
    CmdArgs.push_back("19");

  Args.AddLastArg(CmdArgs, options::OPT_fconstexpr_backtrace_limit_EQ);
  Args.AddLastArg(CmdArgs, options::OPT_fmacro_backtrace_limit_EQ);
  Args.AddLastArg(CmdArgs, options::OPT_ftemplate_backtrace_limit_EQ);
  Args.AddLastArg(CmdArgs, options::OPT_fspell_checking_limit_EQ);
  Args.AddLastArg(CmdArgs, options::OPT_fcaret_diagnostics_max_lines_EQ);

  // Pass -fmessage-length=.
  unsigned MessageLength = 0;
  if (Arg *A = Args.getLastArg(options::OPT_fmessage_length_EQ)) {
    StringRef V(A->getValue());
    if (V.getAsInteger(0, MessageLength))
      D.Diag(diag::err_drv_invalid_argument_to_option)
          << V << A->getOption().getName();
  } else {
    // If -fmessage-length=N was not specified, determine whether this is a
    // terminal and, if so, implicitly define -fmessage-length appropriately.
    MessageLength = llvm::sys::Process::StandardErrColumns();
  }
  if (MessageLength != 0)
    CmdArgs.push_back(
        Args.MakeArgString("-fmessage-length=" + Twine(MessageLength)));

  if (Arg *A = Args.getLastArg(options::OPT_frandomize_layout_seed_EQ))
    CmdArgs.push_back(
        Args.MakeArgString("-frandomize-layout-seed=" + Twine(A->getValue(0))));

  if (Arg *A = Args.getLastArg(options::OPT_frandomize_layout_seed_file_EQ))
    CmdArgs.push_back(Args.MakeArgString("-frandomize-layout-seed-file=" +
                                         Twine(A->getValue(0))));

  // -fvisibility= and -fvisibility-ms-compat are of a piece.
  if (const Arg *A = Args.getLastArg(options::OPT_fvisibility_EQ,
                                     options::OPT_fvisibility_ms_compat)) {
    if (A->getOption().matches(options::OPT_fvisibility_EQ)) {
      A->render(Args, CmdArgs);
    } else {
      assert(A->getOption().matches(options::OPT_fvisibility_ms_compat));
      CmdArgs.push_back("-fvisibility=hidden");
      CmdArgs.push_back("-ftype-visibility=default");
    }
  } else if (IsOpenMPDevice) {
    // When compiling for the OpenMP device we want protected visibility by
    // default. This prevents the device from accidentally preempting code on
    // the host, makes the system more robust, and improves performance.
    CmdArgs.push_back("-fvisibility=protected");
  }

  // PS4/PS5 process these options in addClangTargetOptions.
  if (!RawTriple.isPS()) {
    if (const Arg *A =
            Args.getLastArg(options::OPT_fvisibility_from_dllstorageclass,
                            options::OPT_fno_visibility_from_dllstorageclass)) {
      if (A->getOption().matches(
              options::OPT_fvisibility_from_dllstorageclass)) {
        CmdArgs.push_back("-fvisibility-from-dllstorageclass");
        Args.AddLastArg(CmdArgs, options::OPT_fvisibility_dllexport_EQ);
        Args.AddLastArg(CmdArgs, options::OPT_fvisibility_nodllstorageclass_EQ);
        Args.AddLastArg(CmdArgs, options::OPT_fvisibility_externs_dllimport_EQ);
        Args.AddLastArg(CmdArgs,
                        options::OPT_fvisibility_externs_nodllstorageclass_EQ);
      }
    }
  }

  if (Args.hasFlag(options::OPT_fvisibility_inlines_hidden,
                    options::OPT_fno_visibility_inlines_hidden, false))
    CmdArgs.push_back("-fvisibility-inlines-hidden");

  Args.AddLastArg(CmdArgs, options::OPT_fvisibility_inlines_hidden_static_local_var,
                           options::OPT_fno_visibility_inlines_hidden_static_local_var);

  // -fvisibility-global-new-delete-hidden is a deprecated spelling of
  // -fvisibility-global-new-delete=force-hidden.
  if (const Arg *A =
          Args.getLastArg(options::OPT_fvisibility_global_new_delete_hidden)) {
    D.Diag(diag::warn_drv_deprecated_arg)
        << A->getAsString(Args) << /*hasReplacement=*/true
        << "-fvisibility-global-new-delete=force-hidden";
  }

  if (const Arg *A =
          Args.getLastArg(options::OPT_fvisibility_global_new_delete_EQ,
                          options::OPT_fvisibility_global_new_delete_hidden)) {
    if (A->getOption().matches(options::OPT_fvisibility_global_new_delete_EQ)) {
      A->render(Args, CmdArgs);
    } else {
      assert(A->getOption().matches(
          options::OPT_fvisibility_global_new_delete_hidden));
      CmdArgs.push_back("-fvisibility-global-new-delete=force-hidden");
    }
  }

  Args.AddLastArg(CmdArgs, options::OPT_ftlsmodel_EQ);

  if (Args.hasFlag(options::OPT_fnew_infallible,
                   options::OPT_fno_new_infallible, false))
    CmdArgs.push_back("-fnew-infallible");

  if (Args.hasFlag(options::OPT_fno_operator_names,
                   options::OPT_foperator_names, false))
    CmdArgs.push_back("-fno-operator-names");

  // Forward -f (flag) options which we can pass directly.
  Args.AddLastArg(CmdArgs, options::OPT_femit_all_decls);
  Args.AddLastArg(CmdArgs, options::OPT_fheinous_gnu_extensions);
  Args.AddLastArg(CmdArgs, options::OPT_fdigraphs, options::OPT_fno_digraphs);
  Args.AddLastArg(CmdArgs, options::OPT_fzero_call_used_regs_EQ);
  Args.AddLastArg(CmdArgs, options::OPT_fraw_string_literals,
                  options::OPT_fno_raw_string_literals);

  if (Args.hasFlag(options::OPT_femulated_tls, options::OPT_fno_emulated_tls,
                   Triple.hasDefaultEmulatedTLS()))
    CmdArgs.push_back("-femulated-tls");

  Args.addOptInFlag(CmdArgs, options::OPT_fcheck_new,
                    options::OPT_fno_check_new);

  if (Arg *A = Args.getLastArg(options::OPT_fzero_call_used_regs_EQ)) {
    // FIXME: There's no reason for this to be restricted to X86. The backend
    // code needs to be changed to include the appropriate function calls
    // automatically.
    if (!Triple.isX86() && !Triple.isAArch64())
      D.Diag(diag::err_drv_unsupported_opt_for_target)
          << A->getAsString(Args) << TripleStr;
  }

  // AltiVec-like language extensions aren't relevant for assembling.
  if (!isa<PreprocessJobAction>(JA) || Output.getType() != types::TY_PP_Asm)
    Args.AddLastArg(CmdArgs, options::OPT_fzvector);

  Args.AddLastArg(CmdArgs, options::OPT_fdiagnostics_show_template_tree);
  Args.AddLastArg(CmdArgs, options::OPT_fno_elide_type);

  // Forward flags for OpenMP. We don't do this if the current action is an
  // device offloading action other than OpenMP.
  if (Args.hasFlag(options::OPT_fopenmp, options::OPT_fopenmp_EQ,
                   options::OPT_fno_openmp, false) &&
      !Args.hasFlag(options::OPT_foffload_via_llvm,
                    options::OPT_fno_offload_via_llvm, false) &&
      (JA.isDeviceOffloading(Action::OFK_None) ||
       JA.isDeviceOffloading(Action::OFK_OpenMP))) {
    switch (D.getOpenMPRuntime(Args)) {
    case Driver::OMPRT_OMP:
    case Driver::OMPRT_IOMP5:
      // Clang can generate useful OpenMP code for these two runtime libraries.
      CmdArgs.push_back("-fopenmp");

      // If no option regarding the use of TLS in OpenMP codegeneration is
      // given, decide a default based on the target. Otherwise rely on the
      // options and pass the right information to the frontend.
      if (!Args.hasFlag(options::OPT_fopenmp_use_tls,
                        options::OPT_fnoopenmp_use_tls, /*Default=*/true))
        CmdArgs.push_back("-fnoopenmp-use-tls");
      Args.AddLastArg(CmdArgs, options::OPT_fopenmp_simd,
                      options::OPT_fno_openmp_simd);
      Args.AddAllArgs(CmdArgs, options::OPT_fopenmp_enable_irbuilder);
      Args.AddAllArgs(CmdArgs, options::OPT_fopenmp_version_EQ);
      if (!Args.hasFlag(options::OPT_fopenmp_extensions,
                        options::OPT_fno_openmp_extensions, /*Default=*/true))
        CmdArgs.push_back("-fno-openmp-extensions");
      Args.AddAllArgs(CmdArgs, options::OPT_fopenmp_cuda_number_of_sm_EQ);
      Args.AddAllArgs(CmdArgs, options::OPT_fopenmp_cuda_blocks_per_sm_EQ);
      Args.AddAllArgs(CmdArgs,
                      options::OPT_fopenmp_cuda_teams_reduction_recs_num_EQ);
      if (Args.hasFlag(options::OPT_fopenmp_optimistic_collapse,
                       options::OPT_fno_openmp_optimistic_collapse,
                       /*Default=*/false))
        CmdArgs.push_back("-fopenmp-optimistic-collapse");

      // When in OpenMP offloading mode with NVPTX target, forward
      // cuda-mode flag
      if (Args.hasFlag(options::OPT_fopenmp_cuda_mode,
                       options::OPT_fno_openmp_cuda_mode, /*Default=*/false))
        CmdArgs.push_back("-fopenmp-cuda-mode");

      // When in OpenMP offloading mode, enable debugging on the device.
      Args.AddAllArgs(CmdArgs, options::OPT_fopenmp_target_debug_EQ);
      if (Args.hasFlag(options::OPT_fopenmp_target_debug,
                       options::OPT_fno_openmp_target_debug, /*Default=*/false))
        CmdArgs.push_back("-fopenmp-target-debug");

      // When in OpenMP offloading mode, forward assumptions information about
      // thread and team counts in the device.
      if (Args.hasFlag(options::OPT_fopenmp_assume_teams_oversubscription,
                       options::OPT_fno_openmp_assume_teams_oversubscription,
                       /*Default=*/false))
        CmdArgs.push_back("-fopenmp-assume-teams-oversubscription");
      if (Args.hasFlag(options::OPT_fopenmp_assume_threads_oversubscription,
                       options::OPT_fno_openmp_assume_threads_oversubscription,
                       /*Default=*/false))
        CmdArgs.push_back("-fopenmp-assume-threads-oversubscription");
      if (Args.hasArg(options::OPT_fopenmp_assume_no_thread_state))
        CmdArgs.push_back("-fopenmp-assume-no-thread-state");
      if (Args.hasArg(options::OPT_fopenmp_assume_no_nested_parallelism))
        CmdArgs.push_back("-fopenmp-assume-no-nested-parallelism");
      if (Args.hasArg(options::OPT_fopenmp_offload_mandatory))
        CmdArgs.push_back("-fopenmp-offload-mandatory");
      if (Args.hasArg(options::OPT_fopenmp_force_usm))
        CmdArgs.push_back("-fopenmp-force-usm");
      break;
    default:
      // By default, if Clang doesn't know how to generate useful OpenMP code
      // for a specific runtime library, we just don't pass the '-fopenmp' flag
      // down to the actual compilation.
      // FIXME: It would be better to have a mode which *only* omits IR
      // generation based on the OpenMP support so that we get consistent
      // semantic analysis, etc.
      break;
    }
  } else {
    if (!JA.isDeviceOffloading(Action::OFK_SYCL))
      Args.AddLastArg(CmdArgs, options::OPT_fopenmp_simd,
                      options::OPT_fno_openmp_simd);
    Args.AddAllArgs(CmdArgs, options::OPT_fopenmp_version_EQ);
    Args.addOptOutFlag(CmdArgs, options::OPT_fopenmp_extensions,
                       options::OPT_fno_openmp_extensions);
  }
  // Forward the offload runtime change to code generation, liboffload implies
  // new driver. Otherwise, check if we should forward the new driver to change
  // offloading code generation.
  if (Args.hasFlag(options::OPT_foffload_via_llvm,
                   options::OPT_fno_offload_via_llvm, false)) {
    CmdArgs.append({"--offload-new-driver", "-foffload-via-llvm"});
  } else if (Args.hasFlag(options::OPT_offload_new_driver,
                          options::OPT_no_offload_new_driver, false)) {
    CmdArgs.push_back("--offload-new-driver");
  }

  const XRayArgs &XRay = TC.getXRayArgs();
  XRay.addArgs(TC, Args, CmdArgs, InputType);

  for (const auto &Filename :
       Args.getAllArgValues(options::OPT_fprofile_list_EQ)) {
    if (D.getVFS().exists(Filename))
      CmdArgs.push_back(Args.MakeArgString("-fprofile-list=" + Filename));
    else
      D.Diag(clang::diag::err_drv_no_such_file) << Filename;
  }

  if (Arg *A = Args.getLastArg(options::OPT_fpatchable_function_entry_EQ)) {
    StringRef S0 = A->getValue(), S = S0;
    unsigned Size, Offset = 0;
    if (!Triple.isAArch64() && !Triple.isLoongArch() && !Triple.isRISCV() &&
        !Triple.isX86() &&
        !(!Triple.isOSAIX() && (Triple.getArch() == llvm::Triple::ppc ||
                                Triple.getArch() == llvm::Triple::ppc64)))
      D.Diag(diag::err_drv_unsupported_opt_for_target)
          << A->getAsString(Args) << TripleStr;
    else if (S.consumeInteger(10, Size) ||
             (!S.empty() && (!S.consume_front(",") ||
                             S.consumeInteger(10, Offset) || !S.empty())))
      D.Diag(diag::err_drv_invalid_argument_to_option)
          << S0 << A->getOption().getName();
    else if (Size < Offset)
      D.Diag(diag::err_drv_unsupported_fpatchable_function_entry_argument);
    else {
      CmdArgs.push_back(Args.MakeArgString(A->getSpelling() + Twine(Size)));
      CmdArgs.push_back(Args.MakeArgString(
          "-fpatchable-function-entry-offset=" + Twine(Offset)));
    }
  }

  Args.AddLastArg(CmdArgs, options::OPT_fms_hotpatch);

  if (TC.SupportsProfiling()) {
    Args.AddLastArg(CmdArgs, options::OPT_pg);

    llvm::Triple::ArchType Arch = TC.getArch();
    if (Arg *A = Args.getLastArg(options::OPT_mfentry)) {
      if (Arch == llvm::Triple::systemz || TC.getTriple().isX86())
        A->render(Args, CmdArgs);
      else
        D.Diag(diag::err_drv_unsupported_opt_for_target)
            << A->getAsString(Args) << TripleStr;
    }
    if (Arg *A = Args.getLastArg(options::OPT_mnop_mcount)) {
      if (Arch == llvm::Triple::systemz)
        A->render(Args, CmdArgs);
      else
        D.Diag(diag::err_drv_unsupported_opt_for_target)
            << A->getAsString(Args) << TripleStr;
    }
    if (Arg *A = Args.getLastArg(options::OPT_mrecord_mcount)) {
      if (Arch == llvm::Triple::systemz)
        A->render(Args, CmdArgs);
      else
        D.Diag(diag::err_drv_unsupported_opt_for_target)
            << A->getAsString(Args) << TripleStr;
    }
  }

  if (Arg *A = Args.getLastArgNoClaim(options::OPT_pg)) {
    if (TC.getTriple().isOSzOS()) {
      D.Diag(diag::err_drv_unsupported_opt_for_target)
          << A->getAsString(Args) << TripleStr;
    }
  }
  if (Arg *A = Args.getLastArgNoClaim(options::OPT_p)) {
    if (!(TC.getTriple().isOSAIX() || TC.getTriple().isOSOpenBSD())) {
      D.Diag(diag::err_drv_unsupported_opt_for_target)
          << A->getAsString(Args) << TripleStr;
    }
  }
  if (Arg *A = Args.getLastArgNoClaim(options::OPT_p, options::OPT_pg)) {
    if (A->getOption().matches(options::OPT_p)) {
      A->claim();
      if (TC.getTriple().isOSAIX() && !Args.hasArgNoClaim(options::OPT_pg))
        CmdArgs.push_back("-pg");
    }
  }

  // Reject AIX-specific link options on other targets.
  if (!TC.getTriple().isOSAIX()) {
    for (const Arg *A : Args.filtered(options::OPT_b, options::OPT_K,
                                      options::OPT_mxcoff_build_id_EQ)) {
      D.Diag(diag::err_drv_unsupported_opt_for_target)
          << A->getSpelling() << TripleStr;
    }
  }

  if (Args.getLastArg(options::OPT_fapple_kext) ||
      (Args.hasArg(options::OPT_mkernel) && types::isCXX(InputType)))
    CmdArgs.push_back("-fapple-kext");

  Args.AddLastArg(CmdArgs, options::OPT_altivec_src_compat);
  Args.AddLastArg(CmdArgs, options::OPT_flax_vector_conversions_EQ);
  Args.AddLastArg(CmdArgs, options::OPT_fobjc_sender_dependent_dispatch);
  Args.AddLastArg(CmdArgs, options::OPT_fdiagnostics_print_source_range_info);
  Args.AddLastArg(CmdArgs, options::OPT_fdiagnostics_parseable_fixits);
  Args.AddLastArg(CmdArgs, options::OPT_ftime_report);
  Args.AddLastArg(CmdArgs, options::OPT_ftime_report_EQ);
  Args.AddLastArg(CmdArgs, options::OPT_ftrapv);
  Args.AddLastArg(CmdArgs, options::OPT_malign_double);
  Args.AddLastArg(CmdArgs, options::OPT_fno_temp_file);

  if (const char *Name = C.getTimeTraceFile(&JA)) {
    CmdArgs.push_back(Args.MakeArgString("-ftime-trace=" + Twine(Name)));
    Args.AddLastArg(CmdArgs, options::OPT_ftime_trace_granularity_EQ);
    Args.AddLastArg(CmdArgs, options::OPT_ftime_trace_verbose);
  }

  if (Arg *A = Args.getLastArg(options::OPT_ftrapv_handler_EQ)) {
    CmdArgs.push_back("-ftrapv-handler");
    CmdArgs.push_back(A->getValue());
  }

  Args.AddLastArg(CmdArgs, options::OPT_ftrap_function_EQ);

  // Handle -f[no-]wrapv and -f[no-]strict-overflow, which are used by both
  // clang and flang.
  renderCommonIntegerOverflowOptions(Args, CmdArgs);

  Args.AddLastArg(CmdArgs, options::OPT_ffinite_loops,
                  options::OPT_fno_finite_loops);

  Args.AddLastArg(CmdArgs, options::OPT_fwritable_strings);
  Args.AddLastArg(CmdArgs, options::OPT_funroll_loops,
                  options::OPT_fno_unroll_loops);

  Args.AddLastArg(CmdArgs, options::OPT_fstrict_flex_arrays_EQ);

  Args.AddLastArg(CmdArgs, options::OPT_pthread);

  Args.addOptInFlag(CmdArgs, options::OPT_mspeculative_load_hardening,
                    options::OPT_mno_speculative_load_hardening);

  RenderSSPOptions(D, TC, Args, CmdArgs, KernelOrKext);
  RenderSCPOptions(TC, Args, CmdArgs);
  RenderTrivialAutoVarInitOptions(D, TC, Args, CmdArgs);

  Args.AddLastArg(CmdArgs, options::OPT_fswift_async_fp_EQ);

  Args.addOptInFlag(CmdArgs, options::OPT_mstackrealign,
                    options::OPT_mno_stackrealign);

  if (Args.hasArg(options::OPT_mstack_alignment)) {
    StringRef alignment = Args.getLastArgValue(options::OPT_mstack_alignment);
    CmdArgs.push_back(Args.MakeArgString("-mstack-alignment=" + alignment));
  }

  if (Args.hasArg(options::OPT_mstack_probe_size)) {
    StringRef Size = Args.getLastArgValue(options::OPT_mstack_probe_size);

    if (!Size.empty())
      CmdArgs.push_back(Args.MakeArgString("-mstack-probe-size=" + Size));
    else
      CmdArgs.push_back("-mstack-probe-size=0");
  }

  Args.addOptOutFlag(CmdArgs, options::OPT_mstack_arg_probe,
                     options::OPT_mno_stack_arg_probe);

  if (Arg *A = Args.getLastArg(options::OPT_mrestrict_it,
                               options::OPT_mno_restrict_it)) {
    if (A->getOption().matches(options::OPT_mrestrict_it)) {
      CmdArgs.push_back("-mllvm");
      CmdArgs.push_back("-arm-restrict-it");
    } else {
      CmdArgs.push_back("-mllvm");
      CmdArgs.push_back("-arm-default-it");
    }
  }

  // Forward -cl options to -cc1
  RenderOpenCLOptions(Args, CmdArgs, InputType);

  // Forward hlsl options to -cc1
  RenderHLSLOptions(Args, CmdArgs, InputType);

  // Forward OpenACC options to -cc1
  RenderOpenACCOptions(D, Args, CmdArgs, InputType);

  if (IsHIP) {
    if (Args.hasFlag(options::OPT_fhip_new_launch_api,
                     options::OPT_fno_hip_new_launch_api, true))
      CmdArgs.push_back("-fhip-new-launch-api");
    Args.addOptInFlag(CmdArgs, options::OPT_fgpu_allow_device_init,
                      options::OPT_fno_gpu_allow_device_init);
    Args.AddLastArg(CmdArgs, options::OPT_hipstdpar);
    Args.AddLastArg(CmdArgs, options::OPT_hipstdpar_interpose_alloc);
    Args.addOptInFlag(CmdArgs, options::OPT_fhip_kernel_arg_name,
                      options::OPT_fno_hip_kernel_arg_name);
  }

  if (IsCuda || IsHIP || IsSYCL) {
    if (IsRDCMode)
      CmdArgs.push_back("-fgpu-rdc");
    else
      CmdArgs.push_back("-fno-gpu-rdc");
  }
  if (IsCuda || IsHIP) {
    Args.addOptInFlag(CmdArgs, options::OPT_fgpu_defer_diag,
                      options::OPT_fno_gpu_defer_diag);
    if (Args.hasFlag(options::OPT_fgpu_exclude_wrong_side_overloads,
                     options::OPT_fno_gpu_exclude_wrong_side_overloads,
                     false)) {
      CmdArgs.push_back("-fgpu-exclude-wrong-side-overloads");
      CmdArgs.push_back("-fgpu-defer-diag");
    }
  }

  // Forward -nogpulib to -cc1.
  if (Args.hasArg(options::OPT_nogpulib))
    CmdArgs.push_back("-nogpulib");

  if (Arg *A = Args.getLastArg(options::OPT_fcf_protection_EQ)) {
    CmdArgs.push_back(
        Args.MakeArgString(Twine("-fcf-protection=") + A->getValue()));

    if (Arg *SA = Args.getLastArg(options::OPT_mcf_branch_label_scheme_EQ))
      CmdArgs.push_back(Args.MakeArgString(Twine("-mcf-branch-label-scheme=") +
                                           SA->getValue()));
  }

  if (Arg *A = Args.getLastArg(options::OPT_mfunction_return_EQ))
    CmdArgs.push_back(
        Args.MakeArgString(Twine("-mfunction-return=") + A->getValue()));

  Args.AddLastArg(CmdArgs, options::OPT_mindirect_branch_cs_prefix);

  // Forward -f options with positive and negative forms; we translate these by
  // hand.  Do not propagate PGO options to the GPU-side compilations as the
  // profile info is for the host-side compilation only.
  if (!(IsCudaDevice || IsHIPDevice)) {
    if (Arg *A = getLastProfileSampleUseArg(Args)) {
      auto *PGOArg = Args.getLastArg(
          options::OPT_fprofile_generate, options::OPT_fprofile_generate_EQ,
          options::OPT_fcs_profile_generate,
          options::OPT_fcs_profile_generate_EQ, options::OPT_fprofile_use,
          options::OPT_fprofile_use_EQ);
      if (PGOArg)
        D.Diag(diag::err_drv_argument_not_allowed_with)
            << "SampleUse with PGO options";

      StringRef fname = A->getValue();
      if (!llvm::sys::fs::exists(fname))
        D.Diag(diag::err_drv_no_such_file) << fname;
      else
        A->render(Args, CmdArgs);
    }
    Args.AddLastArg(CmdArgs, options::OPT_fprofile_remapping_file_EQ);

    if (Args.hasFlag(options::OPT_fpseudo_probe_for_profiling,
                     options::OPT_fno_pseudo_probe_for_profiling, false)) {
      CmdArgs.push_back("-fpseudo-probe-for-profiling");
      // Enforce -funique-internal-linkage-names if it's not explicitly turned
      // off.
      if (Args.hasFlag(options::OPT_funique_internal_linkage_names,
                       options::OPT_fno_unique_internal_linkage_names, true))
        CmdArgs.push_back("-funique-internal-linkage-names");
    }
  }
  RenderBuiltinOptions(TC, RawTriple, Args, CmdArgs);

  Args.addOptOutFlag(CmdArgs, options::OPT_fassume_sane_operator_new,
                     options::OPT_fno_assume_sane_operator_new);

  if (Args.hasFlag(options::OPT_fapinotes, options::OPT_fno_apinotes, false))
    CmdArgs.push_back("-fapinotes");
  if (Args.hasFlag(options::OPT_fapinotes_modules,
                   options::OPT_fno_apinotes_modules, false))
    CmdArgs.push_back("-fapinotes-modules");
  Args.AddLastArg(CmdArgs, options::OPT_fapinotes_swift_version);

  // -fblocks=0 is default.
  if (Args.hasFlag(options::OPT_fblocks, options::OPT_fno_blocks,
                   TC.IsBlocksDefault()) ||
      (Args.hasArg(options::OPT_fgnu_runtime) &&
       Args.hasArg(options::OPT_fobjc_nonfragile_abi) &&
       !Args.hasArg(options::OPT_fno_blocks))) {
    CmdArgs.push_back("-fblocks");

    if (!Args.hasArg(options::OPT_fgnu_runtime) && !TC.hasBlocksRuntime())
      CmdArgs.push_back("-fblocks-runtime-optional");
  }

  // -fencode-extended-block-signature=1 is default.
  if (TC.IsEncodeExtendedBlockSignatureDefault())
    CmdArgs.push_back("-fencode-extended-block-signature");

  if (Args.hasFlag(options::OPT_fcoro_aligned_allocation,
                   options::OPT_fno_coro_aligned_allocation, false) &&
      types::isCXX(InputType))
    CmdArgs.push_back("-fcoro-aligned-allocation");

  Args.AddLastArg(CmdArgs, options::OPT_fdouble_square_bracket_attributes,
                  options::OPT_fno_double_square_bracket_attributes);

  Args.addOptOutFlag(CmdArgs, options::OPT_faccess_control,
                     options::OPT_fno_access_control);
  Args.addOptOutFlag(CmdArgs, options::OPT_felide_constructors,
                     options::OPT_fno_elide_constructors);

  ToolChain::RTTIMode RTTIMode = TC.getRTTIMode();

  if (KernelOrKext || (types::isCXX(InputType) &&
                       (RTTIMode == ToolChain::RM_Disabled)))
    CmdArgs.push_back("-fno-rtti");

  // -fshort-enums=0 is default for all architectures except Hexagon and z/OS.
  if (Args.hasFlag(options::OPT_fshort_enums, options::OPT_fno_short_enums,
                   TC.getArch() == llvm::Triple::hexagon || Triple.isOSzOS()))
    CmdArgs.push_back("-fshort-enums");

  RenderCharacterOptions(Args, AuxTriple ? *AuxTriple : RawTriple, CmdArgs);

  // -fuse-cxa-atexit is default.
  if (!Args.hasFlag(
          options::OPT_fuse_cxa_atexit, options::OPT_fno_use_cxa_atexit,
          !RawTriple.isOSAIX() && !RawTriple.isOSWindows() &&
              ((RawTriple.getVendor() != llvm::Triple::MipsTechnologies) ||
               RawTriple.hasEnvironment())) ||
      KernelOrKext)
    CmdArgs.push_back("-fno-use-cxa-atexit");

  if (Args.hasFlag(options::OPT_fregister_global_dtors_with_atexit,
                   options::OPT_fno_register_global_dtors_with_atexit,
                   RawTriple.isOSDarwin() && !KernelOrKext))
    CmdArgs.push_back("-fregister-global-dtors-with-atexit");

  Args.addOptInFlag(CmdArgs, options::OPT_fuse_line_directives,
                    options::OPT_fno_use_line_directives);

  // -fno-minimize-whitespace is default.
  if (Args.hasFlag(options::OPT_fminimize_whitespace,
                   options::OPT_fno_minimize_whitespace, false)) {
    types::ID InputType = Inputs[0].getType();
    if (!isDerivedFromC(InputType))
      D.Diag(diag::err_drv_opt_unsupported_input_type)
          << "-fminimize-whitespace" << types::getTypeName(InputType);
    CmdArgs.push_back("-fminimize-whitespace");
  }

  // -fno-keep-system-includes is default.
  if (Args.hasFlag(options::OPT_fkeep_system_includes,
                   options::OPT_fno_keep_system_includes, false)) {
    types::ID InputType = Inputs[0].getType();
    if (!isDerivedFromC(InputType))
      D.Diag(diag::err_drv_opt_unsupported_input_type)
          << "-fkeep-system-includes" << types::getTypeName(InputType);
    CmdArgs.push_back("-fkeep-system-includes");
  }

  // -fms-extensions=0 is default.
  if (Args.hasFlag(options::OPT_fms_extensions, options::OPT_fno_ms_extensions,
                   IsWindowsMSVC))
    CmdArgs.push_back("-fms-extensions");

  // -fms-compatibility=0 is default.
  bool IsMSVCCompat = Args.hasFlag(
      options::OPT_fms_compatibility, options::OPT_fno_ms_compatibility,
      (IsWindowsMSVC && Args.hasFlag(options::OPT_fms_extensions,
                                     options::OPT_fno_ms_extensions, true)));
  if (IsMSVCCompat) {
    CmdArgs.push_back("-fms-compatibility");
    if (!types::isCXX(Input.getType()) &&
        Args.hasArg(options::OPT_fms_define_stdc))
      CmdArgs.push_back("-fms-define-stdc");
  }

  if (Triple.isWindowsMSVCEnvironment() && !D.IsCLMode() &&
      Args.hasArg(options::OPT_fms_runtime_lib_EQ))
    ProcessVSRuntimeLibrary(getToolChain(), Args, CmdArgs);

  // Handle -fgcc-version, if present.
  VersionTuple GNUCVer;
  if (Arg *A = Args.getLastArg(options::OPT_fgnuc_version_EQ)) {
    // Check that the version has 1 to 3 components and the minor and patch
    // versions fit in two decimal digits.
    StringRef Val = A->getValue();
    Val = Val.empty() ? "0" : Val; // Treat "" as 0 or disable.
    bool Invalid = GNUCVer.tryParse(Val);
    unsigned Minor = GNUCVer.getMinor().value_or(0);
    unsigned Patch = GNUCVer.getSubminor().value_or(0);
    if (Invalid || GNUCVer.getBuild() || Minor >= 100 || Patch >= 100) {
      D.Diag(diag::err_drv_invalid_value)
          << A->getAsString(Args) << A->getValue();
    }
  } else if (!IsMSVCCompat) {
    // Imitate GCC 4.2.1 by default if -fms-compatibility is not in effect.
    GNUCVer = VersionTuple(4, 2, 1);
  }
  if (!GNUCVer.empty()) {
    CmdArgs.push_back(
        Args.MakeArgString("-fgnuc-version=" + GNUCVer.getAsString()));
  }

  VersionTuple MSVT = TC.computeMSVCVersion(&D, Args);
  if (!MSVT.empty())
    CmdArgs.push_back(
        Args.MakeArgString("-fms-compatibility-version=" + MSVT.getAsString()));

  bool IsMSVC2015Compatible = MSVT.getMajor() >= 19;
  if (ImplyVCPPCVer) {
    StringRef LanguageStandard;
    if (const Arg *StdArg = Args.getLastArg(options::OPT__SLASH_std)) {
      Std = StdArg;
      LanguageStandard = llvm::StringSwitch<StringRef>(StdArg->getValue())
                             .Case("c11", "-std=c11")
                             .Case("c17", "-std=c17")
                             .Default("");
      if (LanguageStandard.empty())
        D.Diag(clang::diag::warn_drv_unused_argument)
            << StdArg->getAsString(Args);
    }
    CmdArgs.push_back(LanguageStandard.data());
  }
  if (ImplyVCPPCXXVer) {
    StringRef LanguageStandard;
    if (const Arg *StdArg = Args.getLastArg(options::OPT__SLASH_std)) {
      Std = StdArg;
      LanguageStandard = llvm::StringSwitch<StringRef>(StdArg->getValue())
                             .Case("c++14", "-std=c++14")
                             .Case("c++17", "-std=c++17")
                             .Case("c++20", "-std=c++20")
                             // TODO add c++23 and c++26 when MSVC supports it.
                             .Case("c++23preview", "-std=c++23")
                             .Case("c++latest", "-std=c++26")
                             .Default("");
      if (LanguageStandard.empty())
        D.Diag(clang::diag::warn_drv_unused_argument)
            << StdArg->getAsString(Args);
    }

    if (LanguageStandard.empty()) {
      if (IsSYCL)
        // For DPC++, C++17 is the default.
        LanguageStandard = "-std=c++17";
      else if (IsMSVC2015Compatible)
        LanguageStandard = "-std=c++14";
      else
        LanguageStandard = "-std=c++11";
    }

    CmdArgs.push_back(LanguageStandard.data());
  }

  Args.addOptInFlag(CmdArgs, options::OPT_fborland_extensions,
                    options::OPT_fno_borland_extensions);

  // -fno-declspec is default, except for PS4/PS5.
  if (Args.hasFlag(options::OPT_fdeclspec, options::OPT_fno_declspec,
                   RawTriple.isPS()))
    CmdArgs.push_back("-fdeclspec");
  else if (Args.hasArg(options::OPT_fno_declspec))
    CmdArgs.push_back("-fno-declspec"); // Explicitly disabling __declspec.

  // -fthreadsafe-static is default, except for MSVC compatibility versions less
  // than 19.
  if (!Args.hasFlag(options::OPT_fthreadsafe_statics,
                    options::OPT_fno_threadsafe_statics,
                    !types::isOpenCL(InputType) &&
                        (!IsWindowsMSVC || IsMSVC2015Compatible)))
    CmdArgs.push_back("-fno-threadsafe-statics");

  if (!Args.hasFlag(options::OPT_fms_tls_guards, options::OPT_fno_ms_tls_guards,
                    true))
    CmdArgs.push_back("-fno-ms-tls-guards");

  // Add -fno-assumptions, if it was specified.
  if (!Args.hasFlag(options::OPT_fassumptions, options::OPT_fno_assumptions,
                    true))
    CmdArgs.push_back("-fno-assumptions");

  // -fgnu-keywords default varies depending on language; only pass if
  // specified.
  Args.AddLastArg(CmdArgs, options::OPT_fgnu_keywords,
                  options::OPT_fno_gnu_keywords);

  Args.addOptInFlag(CmdArgs, options::OPT_fgnu89_inline,
                    options::OPT_fno_gnu89_inline);

  const Arg *InlineArg = Args.getLastArg(options::OPT_finline_functions,
                                         options::OPT_finline_hint_functions,
                                         options::OPT_fno_inline_functions);
  if (Arg *A = Args.getLastArg(options::OPT_finline, options::OPT_fno_inline)) {
    if (A->getOption().matches(options::OPT_fno_inline))
      A->render(Args, CmdArgs);
  } else if (InlineArg) {
    InlineArg->render(Args, CmdArgs);
  }

  Args.AddLastArg(CmdArgs, options::OPT_finline_max_stacksize_EQ);

  // FIXME: Find a better way to determine whether we are in C++20.
  bool HaveCxx20 =
      Std &&
      (Std->containsValue("c++2a") || Std->containsValue("gnu++2a") ||
       Std->containsValue("c++20") || Std->containsValue("gnu++20") ||
       Std->containsValue("c++2b") || Std->containsValue("gnu++2b") ||
       Std->containsValue("c++23") || Std->containsValue("gnu++23") ||
       Std->containsValue("c++2c") || Std->containsValue("gnu++2c") ||
       Std->containsValue("c++26") || Std->containsValue("gnu++26") ||
       Std->containsValue("c++latest") || Std->containsValue("gnu++latest"));
  bool HaveModules =
      RenderModulesOptions(C, D, Args, Input, Output, HaveCxx20, CmdArgs);

  // -fdelayed-template-parsing is default when targeting MSVC.
  // Many old Windows SDK versions require this to parse.
  //
  // According to
  // https://learn.microsoft.com/en-us/cpp/build/reference/permissive-standards-conformance?view=msvc-170,
  // MSVC actually defaults to -fno-delayed-template-parsing (/Zc:twoPhase-
  // with MSVC CLI) if using C++20. So we match the behavior with MSVC here to
  // not enable -fdelayed-template-parsing by default after C++20.
  //
  // FIXME: Given -fdelayed-template-parsing is a source of bugs, we should be
  // able to disable this by default at some point.
  if (Args.hasFlag(options::OPT_fdelayed_template_parsing,
                   options::OPT_fno_delayed_template_parsing,
                   IsWindowsMSVC && !HaveCxx20)) {
    if (HaveCxx20)
      D.Diag(clang::diag::warn_drv_delayed_template_parsing_after_cxx20);

    CmdArgs.push_back("-fdelayed-template-parsing");
  }

  if (Args.hasFlag(options::OPT_fpch_validate_input_files_content,
                   options::OPT_fno_pch_validate_input_files_content, false))
    CmdArgs.push_back("-fvalidate-ast-input-files-content");
  if (Args.hasFlag(options::OPT_fpch_instantiate_templates,
                   options::OPT_fno_pch_instantiate_templates, false))
    CmdArgs.push_back("-fpch-instantiate-templates");
  if (Args.hasFlag(options::OPT_fpch_codegen, options::OPT_fno_pch_codegen,
                   false))
    CmdArgs.push_back("-fmodules-codegen");
  if (Args.hasFlag(options::OPT_fpch_debuginfo, options::OPT_fno_pch_debuginfo,
                   false))
    CmdArgs.push_back("-fmodules-debuginfo");

  ObjCRuntime Runtime = AddObjCRuntimeArgs(Args, Inputs, CmdArgs, rewriteKind);
  RenderObjCOptions(TC, D, RawTriple, Args, Runtime, rewriteKind != RK_None,
                    Input, CmdArgs);

  if (types::isObjC(Input.getType()) &&
      Args.hasFlag(options::OPT_fobjc_encode_cxx_class_template_spec,
                   options::OPT_fno_objc_encode_cxx_class_template_spec,
                   !Runtime.isNeXTFamily()))
    CmdArgs.push_back("-fobjc-encode-cxx-class-template-spec");

  if (Args.hasFlag(options::OPT_fapplication_extension,
                   options::OPT_fno_application_extension, false))
    CmdArgs.push_back("-fapplication-extension");

  // Handle GCC-style exception args.
  bool EH = false;
  if (!C.getDriver().IsCLMode())
    EH = addExceptionArgs(Args, InputType, TC, KernelOrKext, Runtime, CmdArgs);

  // Handle exception personalities
  Arg *A = Args.getLastArg(
      options::OPT_fsjlj_exceptions, options::OPT_fseh_exceptions,
      options::OPT_fdwarf_exceptions, options::OPT_fwasm_exceptions);
  if (A) {
    const Option &Opt = A->getOption();
    if (Opt.matches(options::OPT_fsjlj_exceptions))
      CmdArgs.push_back("-exception-model=sjlj");
    if (Opt.matches(options::OPT_fseh_exceptions))
      CmdArgs.push_back("-exception-model=seh");
    if (Opt.matches(options::OPT_fdwarf_exceptions))
      CmdArgs.push_back("-exception-model=dwarf");
    if (Opt.matches(options::OPT_fwasm_exceptions))
      CmdArgs.push_back("-exception-model=wasm");
  } else {
    switch (TC.GetExceptionModel(Args)) {
    default:
      break;
    case llvm::ExceptionHandling::DwarfCFI:
      CmdArgs.push_back("-exception-model=dwarf");
      break;
    case llvm::ExceptionHandling::SjLj:
      CmdArgs.push_back("-exception-model=sjlj");
      break;
    case llvm::ExceptionHandling::WinEH:
      CmdArgs.push_back("-exception-model=seh");
      break;
    }
  }

  // C++ "sane" operator new.
  Args.addOptOutFlag(CmdArgs, options::OPT_fassume_sane_operator_new,
                     options::OPT_fno_assume_sane_operator_new);

  // -fassume-unique-vtables is on by default.
  Args.addOptOutFlag(CmdArgs, options::OPT_fassume_unique_vtables,
                     options::OPT_fno_assume_unique_vtables);

  // -frelaxed-template-template-args is deprecated.
  if (Arg *A =
          Args.getLastArg(options::OPT_frelaxed_template_template_args,
                          options::OPT_fno_relaxed_template_template_args)) {
    if (A->getOption().matches(
            options::OPT_fno_relaxed_template_template_args)) {
      D.Diag(diag::warn_drv_deprecated_arg_no_relaxed_template_template_args);
      CmdArgs.push_back("-fno-relaxed-template-template-args");
    } else {
      D.Diag(diag::warn_drv_deprecated_arg)
          << A->getAsString(Args) << /*hasReplacement=*/false;
    }
  }

  // -fsized-deallocation is on by default in C++14 onwards and otherwise off
  // by default.
  Args.addLastArg(CmdArgs, options::OPT_fsized_deallocation,
                  options::OPT_fno_sized_deallocation);

  // -faligned-allocation is on by default in C++17 onwards and otherwise off
  // by default.
  if (Arg *A = Args.getLastArg(options::OPT_faligned_allocation,
                               options::OPT_fno_aligned_allocation,
                               options::OPT_faligned_new_EQ)) {
    if (A->getOption().matches(options::OPT_fno_aligned_allocation))
      CmdArgs.push_back("-fno-aligned-allocation");
    else
      CmdArgs.push_back("-faligned-allocation");
  }

  // The default new alignment can be specified using a dedicated option or via
  // a GCC-compatible option that also turns on aligned allocation.
  if (Arg *A = Args.getLastArg(options::OPT_fnew_alignment_EQ,
                               options::OPT_faligned_new_EQ))
    CmdArgs.push_back(
        Args.MakeArgString(Twine("-fnew-alignment=") + A->getValue()));

  // -fconstant-cfstrings is default, and may be subject to argument translation
  // on Darwin.
  if (!Args.hasFlag(options::OPT_fconstant_cfstrings,
                    options::OPT_fno_constant_cfstrings, true) ||
      !Args.hasFlag(options::OPT_mconstant_cfstrings,
                    options::OPT_mno_constant_cfstrings, true))
    CmdArgs.push_back("-fno-constant-cfstrings");

  Args.addOptInFlag(CmdArgs, options::OPT_fpascal_strings,
                    options::OPT_fno_pascal_strings);

  // Honor -fpack-struct= and -fpack-struct, if given. Note that
  // -fno-pack-struct doesn't apply to -fpack-struct=.
  if (Arg *A = Args.getLastArg(options::OPT_fpack_struct_EQ)) {
    std::string PackStructStr = "-fpack-struct=";
    PackStructStr += A->getValue();
    CmdArgs.push_back(Args.MakeArgString(PackStructStr));
  } else if (Args.hasFlag(options::OPT_fpack_struct,
                          options::OPT_fno_pack_struct, false)) {
    CmdArgs.push_back("-fpack-struct=1");
  }

  // Handle -fmax-type-align=N and -fno-type-align
  bool SkipMaxTypeAlign = Args.hasArg(options::OPT_fno_max_type_align);
  if (Arg *A = Args.getLastArg(options::OPT_fmax_type_align_EQ)) {
    if (!SkipMaxTypeAlign) {
      std::string MaxTypeAlignStr = "-fmax-type-align=";
      MaxTypeAlignStr += A->getValue();
      CmdArgs.push_back(Args.MakeArgString(MaxTypeAlignStr));
    }
  } else if (RawTriple.isOSDarwin()) {
    if (!SkipMaxTypeAlign) {
      std::string MaxTypeAlignStr = "-fmax-type-align=16";
      CmdArgs.push_back(Args.MakeArgString(MaxTypeAlignStr));
    }
  }

  if (!Args.hasFlag(options::OPT_Qy, options::OPT_Qn, true))
    CmdArgs.push_back("-Qn");

  // -fno-common is the default, set -fcommon only when that flag is set.
  Args.addOptInFlag(CmdArgs, options::OPT_fcommon, options::OPT_fno_common);

  // -fsigned-bitfields is default, and clang doesn't yet support
  // -funsigned-bitfields.
  if (!Args.hasFlag(options::OPT_fsigned_bitfields,
                    options::OPT_funsigned_bitfields, true))
    D.Diag(diag::warn_drv_clang_unsupported)
        << Args.getLastArg(options::OPT_funsigned_bitfields)->getAsString(Args);

  // -fsigned-bitfields is default, and clang doesn't support -fno-for-scope.
  if (!Args.hasFlag(options::OPT_ffor_scope, options::OPT_fno_for_scope, true))
    D.Diag(diag::err_drv_clang_unsupported)
        << Args.getLastArg(options::OPT_fno_for_scope)->getAsString(Args);

  // -finput_charset=UTF-8 is default. Reject others
  if (Arg *inputCharset = Args.getLastArg(options::OPT_finput_charset_EQ)) {
    StringRef value = inputCharset->getValue();
    if (!value.equals_insensitive("utf-8"))
      D.Diag(diag::err_drv_invalid_value) << inputCharset->getAsString(Args)
                                          << value;
  }

  // -fexec_charset=UTF-8 is default. Reject others
  if (Arg *execCharset = Args.getLastArg(options::OPT_fexec_charset_EQ)) {
    StringRef value = execCharset->getValue();
    if (!value.equals_insensitive("utf-8"))
      D.Diag(diag::err_drv_invalid_value) << execCharset->getAsString(Args)
                                          << value;
  }

  RenderDiagnosticsOptions(D, Args, CmdArgs);

  Args.addOptInFlag(CmdArgs, options::OPT_fasm_blocks,
                    options::OPT_fno_asm_blocks);

  Args.addOptOutFlag(CmdArgs, options::OPT_fgnu_inline_asm,
                     options::OPT_fno_gnu_inline_asm);

  // Enable vectorization per default according to the optimization level
  // selected. For optimization levels that want vectorization we use the alias
  // option to simplify the hasFlag logic.
  bool EnableVec = shouldEnableVectorizerAtOLevel(Args, false);
  OptSpecifier VectorizeAliasOption =
      EnableVec ? options::OPT_O_Group : options::OPT_fvectorize;
  if (Args.hasFlag(options::OPT_fvectorize, VectorizeAliasOption,
                   options::OPT_fno_vectorize, EnableVec))
    CmdArgs.push_back("-vectorize-loops");

  // -fslp-vectorize is enabled based on the optimization level selected.
  bool EnableSLPVec = shouldEnableVectorizerAtOLevel(Args, true);
  OptSpecifier SLPVectAliasOption =
      EnableSLPVec ? options::OPT_O_Group : options::OPT_fslp_vectorize;
  if (Args.hasFlag(options::OPT_fslp_vectorize, SLPVectAliasOption,
                   options::OPT_fno_slp_vectorize, EnableSLPVec))
    CmdArgs.push_back("-vectorize-slp");

  ParseMPreferVectorWidth(D, Args, CmdArgs);

  Args.AddLastArg(CmdArgs, options::OPT_fshow_overloads_EQ);
  Args.AddLastArg(CmdArgs,
                  options::OPT_fsanitize_undefined_strip_path_components_EQ);

  // -fdollars-in-identifiers default varies depending on platform and
  // language; only pass if specified.
  if (Arg *A = Args.getLastArg(options::OPT_fdollars_in_identifiers,
                               options::OPT_fno_dollars_in_identifiers)) {
    if (A->getOption().matches(options::OPT_fdollars_in_identifiers))
      CmdArgs.push_back("-fdollars-in-identifiers");
    else
      CmdArgs.push_back("-fno-dollars-in-identifiers");
  }

  Args.addOptInFlag(CmdArgs, options::OPT_fapple_pragma_pack,
                    options::OPT_fno_apple_pragma_pack);

  // Remarks can be enabled with any of the `-f.*optimization-record.*` flags.
  if (willEmitRemarks(Args) && checkRemarksOptions(D, Args, Triple))
    renderRemarksOptions(Args, CmdArgs, Triple, Input, Output, JA);

  bool RewriteImports = Args.hasFlag(options::OPT_frewrite_imports,
                                     options::OPT_fno_rewrite_imports, false);
  if (RewriteImports)
    CmdArgs.push_back("-frewrite-imports");

  Args.addOptInFlag(CmdArgs, options::OPT_fdirectives_only,
                    options::OPT_fno_directives_only);

  // Enable rewrite includes if the user's asked for it or if we're generating
  // diagnostics.
  // TODO: Once -module-dependency-dir works with -frewrite-includes it'd be
  // nice to enable this when doing a crashdump for modules as well.
  if (Args.hasFlag(options::OPT_frewrite_includes,
                   options::OPT_fno_rewrite_includes, false) ||
      (C.isForDiagnostics() && !HaveModules))
    CmdArgs.push_back("-frewrite-includes");

  if (Args.hasFlag(options::OPT_fzos_extensions,
                   options::OPT_fno_zos_extensions, false))
    CmdArgs.push_back("-fzos-extensions");
  else if (Args.hasArg(options::OPT_fno_zos_extensions))
    CmdArgs.push_back("-fno-zos-extensions");

  // Only allow -traditional or -traditional-cpp outside in preprocessing modes.
  if (Arg *A = Args.getLastArg(options::OPT_traditional,
                               options::OPT_traditional_cpp)) {
    if (isa<PreprocessJobAction>(JA))
      CmdArgs.push_back("-traditional-cpp");
    else
      D.Diag(diag::err_drv_clang_unsupported) << A->getAsString(Args);
  }

  Args.AddLastArg(CmdArgs, options::OPT_dM);
  Args.AddLastArg(CmdArgs, options::OPT_dD);
  Args.AddLastArg(CmdArgs, options::OPT_dI);

  Args.AddLastArg(CmdArgs, options::OPT_fmax_tokens_EQ);

  // Handle serialized diagnostics.
  if (Arg *A = Args.getLastArg(options::OPT__serialize_diags)) {
    CmdArgs.push_back("-serialize-diagnostic-file");
    CmdArgs.push_back(Args.MakeArgString(A->getValue()));
  }

  if (Args.hasArg(options::OPT_fretain_comments_from_system_headers))
    CmdArgs.push_back("-fretain-comments-from-system-headers");

  // Forward -fcomment-block-commands to -cc1.
  Args.AddAllArgs(CmdArgs, options::OPT_fcomment_block_commands);
  // Forward -fparse-all-comments to -cc1.
  Args.AddAllArgs(CmdArgs, options::OPT_fparse_all_comments);

  // Turn -fplugin=name.so into -load name.so
  for (const Arg *A : Args.filtered(options::OPT_fplugin_EQ)) {
    CmdArgs.push_back("-load");
    CmdArgs.push_back(A->getValue());
    A->claim();
  }

  // Turn -fplugin-arg-pluginname-key=value into
  // -plugin-arg-pluginname key=value
  // GCC has an actual plugin_argument struct with key/value pairs that it
  // passes to its plugins, but we don't, so just pass it on as-is.
  //
  // The syntax for -fplugin-arg- is ambiguous if both plugin name and
  // argument key are allowed to contain dashes. GCC therefore only
  // allows dashes in the key. We do the same.
  for (const Arg *A : Args.filtered(options::OPT_fplugin_arg)) {
    auto ArgValue = StringRef(A->getValue());
    auto FirstDashIndex = ArgValue.find('-');
    StringRef PluginName = ArgValue.substr(0, FirstDashIndex);
    StringRef Arg = ArgValue.substr(FirstDashIndex + 1);

    A->claim();
    if (FirstDashIndex == StringRef::npos || Arg.empty()) {
      if (PluginName.empty()) {
        D.Diag(diag::warn_drv_missing_plugin_name) << A->getAsString(Args);
      } else {
        D.Diag(diag::warn_drv_missing_plugin_arg)
            << PluginName << A->getAsString(Args);
      }
      continue;
    }

    CmdArgs.push_back(Args.MakeArgString(Twine("-plugin-arg-") + PluginName));
    CmdArgs.push_back(Args.MakeArgString(Arg));
  }

  // Forward -fpass-plugin=name.so to -cc1.
  for (const Arg *A : Args.filtered(options::OPT_fpass_plugin_EQ)) {
    CmdArgs.push_back(
        Args.MakeArgString(Twine("-fpass-plugin=") + A->getValue()));
    A->claim();
  }

  // Forward --vfsoverlay to -cc1.
  for (const Arg *A : Args.filtered(options::OPT_vfsoverlay)) {
    CmdArgs.push_back("--vfsoverlay");
    CmdArgs.push_back(A->getValue());
    A->claim();
  }

  Args.addOptInFlag(CmdArgs, options::OPT_fsafe_buffer_usage_suggestions,
                    options::OPT_fno_safe_buffer_usage_suggestions);

  Args.addOptInFlag(CmdArgs, options::OPT_fexperimental_late_parse_attributes,
                    options::OPT_fno_experimental_late_parse_attributes);

  // Setup statistics file output.
  SmallString<128> StatsFile = getStatsFileName(Args, Output, Input, D);
  if (!StatsFile.empty()) {
    CmdArgs.push_back(Args.MakeArgString(Twine("-stats-file=") + StatsFile));
    if (D.CCPrintInternalStats)
      CmdArgs.push_back("-stats-file-append");
  }

  // Forward -Xclang arguments to -cc1, and -mllvm arguments to the LLVM option
  // parser.
  for (auto Arg : Args.filtered(options::OPT_Xclang)) {
    Arg->claim();
    // -finclude-default-header flag is for preprocessor,
    // do not pass it to other cc1 commands when save-temps is enabled
    if (C.getDriver().isSaveTempsEnabled() &&
        !isa<PreprocessJobAction>(JA)) {
      if (StringRef(Arg->getValue()) == "-finclude-default-header")
        continue;
    }
    CmdArgs.push_back(Arg->getValue());
  }
  for (const Arg *A : Args.filtered(options::OPT_mllvm)) {
    A->claim();

    // We translate this by hand to the -cc1 argument, since nightly test uses
    // it and developers have been trained to spell it with -mllvm. Both
    // spellings are now deprecated and should be removed.
    if (StringRef(A->getValue(0)) == "-disable-llvm-optzns") {
      CmdArgs.push_back("-disable-llvm-optzns");
    } else {
      A->render(Args, CmdArgs);
    }
  }

  // This needs to run after -Xclang argument forwarding to pick up the target
  // features enabled through -Xclang -target-feature flags.
  SanitizeArgs.addArgs(TC, Args, CmdArgs, InputType);

  // With -save-temps, we want to save the unoptimized bitcode output from the
  // CompileJobAction, use -disable-llvm-passes to get pristine IR generated
  // by the frontend.
  // When -fembed-bitcode is enabled, optimized bitcode is emitted because it
  // has slightly different breakdown between stages.
  // When generating IR for -fsycl device compilations, optimized bitcode is
  // emitted as we want the -save-temps values to match regular compilation.
  // FIXME: -fembed-bitcode -save-temps will save optimized bitcode instead of
  // pristine IR generated by the frontend. Ideally, a new compile action should
  // be added so both IR can be captured.
  if ((C.getDriver().isSaveTempsEnabled() ||
       JA.isHostOffloading(Action::OFK_OpenMP)) &&
      !(C.getDriver().embedBitcodeInObject() && !IsUsingLTO) && !IsSYCLDevice &&
      isa<CompileJobAction>(JA))
    CmdArgs.push_back("-disable-llvm-passes");

  Args.AddAllArgs(CmdArgs, options::OPT_undef);

  const char *Exec = D.getClangProgramPath();

  // Optionally embed the -cc1 level arguments into the debug info or a
  // section, for build analysis.
  // Also record command line arguments into the debug info if
  // -grecord-gcc-switches options is set on.
  // By default, -gno-record-gcc-switches is set on and no recording.
  auto GRecordSwitches = false;
  auto FRecordSwitches = false;
  if (shouldRecordCommandLine(TC, Args, FRecordSwitches, GRecordSwitches)) {
    auto FlagsArgString = renderEscapedCommandLine(TC, Args);
    if (TC.UseDwarfDebugFlags() || GRecordSwitches) {
      CmdArgs.push_back("-dwarf-debug-flags");
      CmdArgs.push_back(FlagsArgString);
    }
    if (FRecordSwitches) {
      CmdArgs.push_back("-record-command-line");
      CmdArgs.push_back(FlagsArgString);
    }
  }

  // Host-side offloading compilation receives all device-side outputs. Include
  // them in the host compilation depending on the target. If the host inputs
  // are not empty we use the new-driver scheme, otherwise use the old scheme.
  if ((IsCuda || IsHIP) && CudaDeviceInput) {
    CmdArgs.push_back("-fcuda-include-gpubinary");
    CmdArgs.push_back(CudaDeviceInput->getFilename());
  } else if (!HostOffloadingInputs.empty()) {
    if ((IsCuda || IsHIP) && !IsRDCMode) {
      assert(HostOffloadingInputs.size() == 1 && "Only one input expected");
      CmdArgs.push_back("-fcuda-include-gpubinary");
      CmdArgs.push_back(HostOffloadingInputs.front().getFilename());
    } else {
      for (const InputInfo Input : HostOffloadingInputs)
        CmdArgs.push_back(Args.MakeArgString("-fembed-offload-object=" +
                                             TC.getInputFilename(Input)));
    }
  }

  // Propagate -fcuda-short-ptr if compiling CUDA or SYCL for NVPTX
  if (IsCuda || (IsSYCLDevice && Triple.isNVPTX())) {
    if (Args.hasFlag(options::OPT_fcuda_short_ptr,
                     options::OPT_fno_cuda_short_ptr, false))
      CmdArgs.push_back("-fcuda-short-ptr");
  }

  if (IsCuda || IsHIP) {
    // Determine the original source input.
    const Action *SourceAction = &JA;
    while (SourceAction->getKind() != Action::InputClass) {
      assert(!SourceAction->getInputs().empty() && "unexpected root action!");
      SourceAction = SourceAction->getInputs()[0];
    }
    auto CUID = cast<InputAction>(SourceAction)->getId();
    if (!CUID.empty())
      CmdArgs.push_back(Args.MakeArgString(Twine("-cuid=") + Twine(CUID)));

    // -ffast-math turns on -fgpu-approx-transcendentals implicitly, but will
    // be overriden by -fno-gpu-approx-transcendentals.
    bool UseApproxTranscendentals = Args.hasFlag(
        options::OPT_ffast_math, options::OPT_fno_fast_math, false);
    if (Args.hasFlag(options::OPT_fgpu_approx_transcendentals,
                     options::OPT_fno_gpu_approx_transcendentals,
                     UseApproxTranscendentals))
      CmdArgs.push_back("-fgpu-approx-transcendentals");
  } else {
    Args.claimAllArgs(options::OPT_fgpu_approx_transcendentals,
                      options::OPT_fno_gpu_approx_transcendentals);
  }

  if (IsHIP) {
    CmdArgs.push_back("-fcuda-allow-variadic-functions");
    Args.AddLastArg(CmdArgs, options::OPT_fgpu_default_stream_EQ);
  }

  Args.AddAllArgs(CmdArgs,
                  options::OPT_fsanitize_undefined_ignore_overflow_pattern_EQ);

  Args.AddLastArg(CmdArgs, options::OPT_foffload_uniform_block,
                  options::OPT_fno_offload_uniform_block);

  Args.AddLastArg(CmdArgs, options::OPT_foffload_implicit_host_device_templates,
                  options::OPT_fno_offload_implicit_host_device_templates);

  if (IsCudaDevice || IsHIPDevice || IsSYCLDevice) {
    StringRef InlineThresh =
        Args.getLastArgValue(options::OPT_fgpu_inline_threshold_EQ);
    if (!InlineThresh.empty()) {
      std::string ArgStr =
          std::string("-inline-threshold=") + InlineThresh.str();
      CmdArgs.append({"-mllvm", Args.MakeArgStringRef(ArgStr)});
    }
  }

  if (IsHIPDevice)
    Args.addOptOutFlag(CmdArgs,
                       options::OPT_fhip_fp32_correctly_rounded_divide_sqrt,
                       options::OPT_fno_hip_fp32_correctly_rounded_divide_sqrt);

  // OpenMP offloading device jobs take the argument -fopenmp-host-ir-file-path
  // to specify the result of the compile phase on the host, so the meaningful
  // device declarations can be identified. Also, -fopenmp-is-target-device is
  // passed along to tell the frontend that it is generating code for a device,
  // so that only the relevant declarations are emitted.
  if (IsOpenMPDevice) {
    CmdArgs.push_back("-fopenmp-is-target-device");
    // If we are offloading cuda/hip via llvm, it's also "cuda device code".
    if (Args.hasArg(options::OPT_foffload_via_llvm))
      CmdArgs.push_back("-fcuda-is-device");

    if (OpenMPDeviceInput) {
      CmdArgs.push_back("-fopenmp-host-ir-file-path");
      CmdArgs.push_back(Args.MakeArgString(OpenMPDeviceInput->getFilename()));
    }
  }

  if (Triple.isAMDGPU()) {
    handleAMDGPUCodeObjectVersionOptions(D, Args, CmdArgs);

    Args.addOptInFlag(CmdArgs, options::OPT_munsafe_fp_atomics,
                      options::OPT_mno_unsafe_fp_atomics);
    Args.addOptOutFlag(CmdArgs, options::OPT_mamdgpu_ieee,
                       options::OPT_mno_amdgpu_ieee);
  }

  addOpenMPHostOffloadingArgs(C, JA, Args, CmdArgs);

  // For all the host SYCL offloading compile jobs we need to pass the targets
  // information using -fsycl-targets= option.
  if (isa<CompileJobAction>(JA) && JA.isHostOffloading(Action::OFK_SYCL)) {
    SmallString<128> TargetInfo("-fsycl-targets=");

    if (Arg *Tgts = Args.getLastArg(options::OPT_fsycl_targets_EQ)) {
      for (unsigned i = 0; i < Tgts->getNumValues(); ++i) {
        if (i)
          TargetInfo += ',';
        // We need to get the string from the triple because it may be not
        // exactly the same as the one we get directly from the arguments.
        llvm::Triple T(Tgts->getValue(i));
        TargetInfo += T.getTriple();
      }
    } else
      // Use the default.
      TargetInfo += C.getDriver().getSYCLDeviceTriple().normalize();
    CmdArgs.push_back(Args.MakeArgString(TargetInfo.str()));
  }

  bool VirtualFunctionElimination =
      Args.hasFlag(options::OPT_fvirtual_function_elimination,
                   options::OPT_fno_virtual_function_elimination, false);
  if (VirtualFunctionElimination) {
    // VFE requires full LTO (currently, this might be relaxed to allow ThinLTO
    // in the future).
    if (LTOMode != LTOK_Full)
      D.Diag(diag::err_drv_argument_only_allowed_with)
          << "-fvirtual-function-elimination"
          << "-flto=full";

    CmdArgs.push_back("-fvirtual-function-elimination");
  }

  // VFE requires whole-program-vtables, and enables it by default.
  bool WholeProgramVTables = Args.hasFlag(
      options::OPT_fwhole_program_vtables,
      options::OPT_fno_whole_program_vtables, VirtualFunctionElimination);
  if (VirtualFunctionElimination && !WholeProgramVTables) {
    D.Diag(diag::err_drv_argument_not_allowed_with)
        << "-fno-whole-program-vtables"
        << "-fvirtual-function-elimination";
  }

  if (WholeProgramVTables) {
    // PS4 uses the legacy LTO API, which does not support this feature in
    // ThinLTO mode.
    bool IsPS4 = getToolChain().getTriple().isPS4();

    // Check if we passed LTO options but they were suppressed because this is a
    // device offloading action, or we passed device offload LTO options which
    // were suppressed because this is not the device offload action.
    // Check if we are using PS4 in regular LTO mode.
    // Otherwise, issue an error.

    auto OtherLTOMode =
        IsDeviceOffloadAction ? D.getLTOMode() : D.getOffloadLTOMode();
    auto OtherIsUsingLTO = OtherLTOMode != LTOK_None;

    if ((!IsUsingLTO && !OtherIsUsingLTO) ||
        (IsPS4 && !UnifiedLTO && (D.getLTOMode() != LTOK_Full)))
      D.Diag(diag::err_drv_argument_only_allowed_with)
          << "-fwhole-program-vtables"
          << ((IsPS4 && !UnifiedLTO) ? "-flto=full" : "-flto");

    // Propagate -fwhole-program-vtables if this is an LTO compile.
    if (IsUsingLTO)
      CmdArgs.push_back("-fwhole-program-vtables");
  }

  bool DefaultsSplitLTOUnit =
      ((WholeProgramVTables || SanitizeArgs.needsLTO()) &&
          (LTOMode == LTOK_Full || TC.canSplitThinLTOUnit())) ||
      (!Triple.isPS4() && UnifiedLTO);
  bool SplitLTOUnit =
      Args.hasFlag(options::OPT_fsplit_lto_unit,
                   options::OPT_fno_split_lto_unit, DefaultsSplitLTOUnit);
  if (SanitizeArgs.needsLTO() && !SplitLTOUnit)
    D.Diag(diag::err_drv_argument_not_allowed_with) << "-fno-split-lto-unit"
                                                    << "-fsanitize=cfi";
  if (SplitLTOUnit)
    CmdArgs.push_back("-fsplit-lto-unit");

  if (Arg *A = Args.getLastArg(options::OPT_ffat_lto_objects,
                               options::OPT_fno_fat_lto_objects)) {
    if (IsUsingLTO && A->getOption().matches(options::OPT_ffat_lto_objects)) {
      assert(LTOMode == LTOK_Full || LTOMode == LTOK_Thin);
      if (!Triple.isOSBinFormatELF()) {
        D.Diag(diag::err_drv_unsupported_opt_for_target)
            << A->getAsString(Args) << TC.getTripleString();
      }
      CmdArgs.push_back(Args.MakeArgString(
          Twine("-flto=") + (LTOMode == LTOK_Thin ? "thin" : "full")));
      CmdArgs.push_back("-flto-unit");
      CmdArgs.push_back("-ffat-lto-objects");
      A->render(Args, CmdArgs);
    }
  }

  if (Arg *A = Args.getLastArg(options::OPT_fglobal_isel,
                               options::OPT_fno_global_isel)) {
    CmdArgs.push_back("-mllvm");
    if (A->getOption().matches(options::OPT_fglobal_isel)) {
      CmdArgs.push_back("-global-isel=1");

      // GISel is on by default on AArch64 -O0, so don't bother adding
      // the fallback remarks for it. Other combinations will add a warning of
      // some kind.
      bool IsArchSupported = Triple.getArch() == llvm::Triple::aarch64;
      bool IsOptLevelSupported = false;

      Arg *A = Args.getLastArg(options::OPT_O_Group);
      if (Triple.getArch() == llvm::Triple::aarch64) {
        if (!A || A->getOption().matches(options::OPT_O0))
          IsOptLevelSupported = true;
      }
      if (!IsArchSupported || !IsOptLevelSupported) {
        CmdArgs.push_back("-mllvm");
        CmdArgs.push_back("-global-isel-abort=2");

        if (!IsArchSupported)
          D.Diag(diag::warn_drv_global_isel_incomplete) << Triple.getArchName();
        else
          D.Diag(diag::warn_drv_global_isel_incomplete_opt);
      }
    } else {
      CmdArgs.push_back("-global-isel=0");
    }
  }

  if (const Arg *A =
          Args.getLastArg(options::OPT_forder_file_instrumentation)) {
    D.Diag(diag::warn_drv_deprecated_arg)
        << A->getAsString(Args) << /*hasReplacement=*/true
        << "-mllvm -pgo-temporal-instrumentation";
    CmdArgs.push_back("-forder-file-instrumentation");
    // Enable order file instrumentation when ThinLTO is not on. When ThinLTO is
    // on, we need to pass these flags as linker flags and that will be handled
    // outside of the compiler.
    if (!IsUsingLTO) {
      CmdArgs.push_back("-mllvm");
      CmdArgs.push_back("-enable-order-file-instrumentation");
    }
  }

  if (Arg *A = Args.getLastArg(options::OPT_fforce_enable_int128,
                               options::OPT_fno_force_enable_int128)) {
    if (A->getOption().matches(options::OPT_fforce_enable_int128))
      CmdArgs.push_back("-fforce-enable-int128");
  }

  Args.addOptInFlag(CmdArgs, options::OPT_fkeep_static_consts,
                    options::OPT_fno_keep_static_consts);
  Args.addOptInFlag(CmdArgs, options::OPT_fkeep_persistent_storage_variables,
                    options::OPT_fno_keep_persistent_storage_variables);
  Args.addOptInFlag(CmdArgs, options::OPT_fcomplete_member_pointers,
                    options::OPT_fno_complete_member_pointers);
  if (Arg *A = Args.getLastArg(options::OPT_cxx_static_destructors_EQ))
    A->render(Args, CmdArgs);

  addMachineOutlinerArgs(D, Args, CmdArgs, Triple, /*IsLTO=*/false);

  addOutlineAtomicsArgs(D, getToolChain(), Args, CmdArgs, Triple);

  if (Triple.isAArch64() &&
      (Args.hasArg(options::OPT_mno_fmv) ||
       (Triple.isAndroid() && Triple.isAndroidVersionLT(23)) ||
       getToolChain().GetRuntimeLibType(Args) != ToolChain::RLT_CompilerRT)) {
    // Disable Function Multiversioning on AArch64 target.
    CmdArgs.push_back("-target-feature");
    CmdArgs.push_back("-fmv");
  }

  if (Args.hasFlag(options::OPT_faddrsig, options::OPT_fno_addrsig,
                   (TC.getTriple().isOSBinFormatELF() ||
                    TC.getTriple().isOSBinFormatCOFF()) &&
                       !TC.getTriple().isPS4() && !TC.getTriple().isVE() &&
                       !TC.getTriple().isOSNetBSD() &&
                       !Distro(D.getVFS(), TC.getTriple()).IsGentoo() &&
                       !TC.getTriple().isAndroid() && TC.useIntegratedAs()))
    CmdArgs.push_back("-faddrsig");

  if ((Triple.isOSBinFormatELF() || Triple.isOSBinFormatMachO()) &&
      (EH || UnwindTables || AsyncUnwindTables ||
       DebugInfoKind != llvm::codegenoptions::NoDebugInfo))
    CmdArgs.push_back("-D__GCC_HAVE_DWARF2_CFI_ASM=1");

  if (Arg *A = Args.getLastArg(options::OPT_fsymbol_partition_EQ)) {
    std::string Str = A->getAsString(Args);
    if (!TC.getTriple().isOSBinFormatELF())
      D.Diag(diag::err_drv_unsupported_opt_for_target)
          << Str << TC.getTripleString();
    CmdArgs.push_back(Args.MakeArgString(Str));
  }

  // Add the "-o out -x type src.c" flags last. This is done primarily to make
  // the -cc1 command easier to edit when reproducing compiler crashes.
  if (Output.getType() == types::TY_Dependencies) {
    // Handled with other dependency code.
  } else if (Output.isFilename()) {
    if (Output.getType() == clang::driver::types::TY_IFS_CPP ||
        Output.getType() == clang::driver::types::TY_IFS) {
      SmallString<128> OutputFilename(Output.getFilename());
      llvm::sys::path::replace_extension(OutputFilename, "ifs");
      CmdArgs.push_back("-o");
      CmdArgs.push_back(Args.MakeArgString(OutputFilename));
    } else {
      CmdArgs.push_back("-o");
      CmdArgs.push_back(Output.getFilename());
    }
  } else {
    assert(Output.isNothing() && "Invalid output.");
  }

  addDashXForInput(Args, Input, CmdArgs);

  ArrayRef<InputInfo> FrontendInputs = Input;
  if (IsExtractAPI)
    FrontendInputs = ExtractAPIInputs;
  else if (Input.isNothing())
    FrontendInputs = {};

  for (const InputInfo &Input : FrontendInputs) {
    if (Input.isFilename())
      CmdArgs.push_back(Input.getFilename());
    else
      Input.getInputArg().renderAsInput(Args, CmdArgs);
  }

  if (D.CC1Main && !D.CCGenDiagnostics) {
    // Invoke the CC1 directly in this process
    C.addCommand(std::make_unique<CC1Command>(
        JA, *this, ResponseFileSupport::AtFileUTF8(), Exec, CmdArgs, Inputs,
        Output, D.getPrependArg()));
  } else {
    C.addCommand(std::make_unique<Command>(
        JA, *this, ResponseFileSupport::AtFileUTF8(), Exec, CmdArgs, Inputs,
        Output, D.getPrependArg()));
  }

  // Make the compile command echo its inputs for /showFilenames.
  if (Output.getType() == types::TY_Object &&
      Args.hasFlag(options::OPT__SLASH_showFilenames,
                   options::OPT__SLASH_showFilenames_, false)) {
    C.getJobs().getJobs().back()->PrintInputFilenames = true;
  }

  if (Arg *A = Args.getLastArg(options::OPT_pg))
    if (FPKeepKind == CodeGenOptions::FramePointerKind::None &&
        !Args.hasArg(options::OPT_mfentry))
      D.Diag(diag::err_drv_argument_not_allowed_with) << "-fomit-frame-pointer"
                                                      << A->getAsString(Args);

  // Claim some arguments which clang supports automatically.

  // -fpch-preprocess is used with gcc to add a special marker in the output to
  // include the PCH file.
  Args.ClaimAllArgs(options::OPT_fpch_preprocess);

  // Claim some arguments which clang doesn't support, but we don't
  // care to warn the user about.
  Args.ClaimAllArgs(options::OPT_clang_ignored_f_Group);
  Args.ClaimAllArgs(options::OPT_clang_ignored_m_Group);

  // Disable warnings for clang -E -emit-llvm foo.c
  Args.ClaimAllArgs(options::OPT_emit_llvm);
}

Clang::Clang(const ToolChain &TC, bool HasIntegratedBackend)
    // CAUTION! The first constructor argument ("clang") is not arbitrary,
    // as it is for other tools. Some operations on a Tool actually test
    // whether that tool is Clang based on the Tool's Name as a string.
    : Tool("clang", "clang frontend", TC), HasBackend(HasIntegratedBackend) {}

Clang::~Clang() {}

/// Add options related to the Objective-C runtime/ABI.
///
/// Returns true if the runtime is non-fragile.
ObjCRuntime Clang::AddObjCRuntimeArgs(const ArgList &args,
                                      const InputInfoList &inputs,
                                      ArgStringList &cmdArgs,
                                      RewriteKind rewriteKind) const {
  // Look for the controlling runtime option.
  Arg *runtimeArg =
      args.getLastArg(options::OPT_fnext_runtime, options::OPT_fgnu_runtime,
                      options::OPT_fobjc_runtime_EQ);

  // Just forward -fobjc-runtime= to the frontend.  This supercedes
  // options about fragility.
  if (runtimeArg &&
      runtimeArg->getOption().matches(options::OPT_fobjc_runtime_EQ)) {
    ObjCRuntime runtime;
    StringRef value = runtimeArg->getValue();
    if (runtime.tryParse(value)) {
      getToolChain().getDriver().Diag(diag::err_drv_unknown_objc_runtime)
          << value;
    }
    if ((runtime.getKind() == ObjCRuntime::GNUstep) &&
        (runtime.getVersion() >= VersionTuple(2, 0)))
      if (!getToolChain().getTriple().isOSBinFormatELF() &&
          !getToolChain().getTriple().isOSBinFormatCOFF()) {
        getToolChain().getDriver().Diag(
            diag::err_drv_gnustep_objc_runtime_incompatible_binary)
          << runtime.getVersion().getMajor();
      }

    runtimeArg->render(args, cmdArgs);
    return runtime;
  }

  // Otherwise, we'll need the ABI "version".  Version numbers are
  // slightly confusing for historical reasons:
  //   1 - Traditional "fragile" ABI
  //   2 - Non-fragile ABI, version 1
  //   3 - Non-fragile ABI, version 2
  unsigned objcABIVersion = 1;
  // If -fobjc-abi-version= is present, use that to set the version.
  if (Arg *abiArg = args.getLastArg(options::OPT_fobjc_abi_version_EQ)) {
    StringRef value = abiArg->getValue();
    if (value == "1")
      objcABIVersion = 1;
    else if (value == "2")
      objcABIVersion = 2;
    else if (value == "3")
      objcABIVersion = 3;
    else
      getToolChain().getDriver().Diag(diag::err_drv_clang_unsupported) << value;
  } else {
    // Otherwise, determine if we are using the non-fragile ABI.
    bool nonFragileABIIsDefault =
        (rewriteKind == RK_NonFragile ||
         (rewriteKind == RK_None &&
          getToolChain().IsObjCNonFragileABIDefault()));
    if (args.hasFlag(options::OPT_fobjc_nonfragile_abi,
                     options::OPT_fno_objc_nonfragile_abi,
                     nonFragileABIIsDefault)) {
// Determine the non-fragile ABI version to use.
#ifdef DISABLE_DEFAULT_NONFRAGILEABI_TWO
      unsigned nonFragileABIVersion = 1;
#else
      unsigned nonFragileABIVersion = 2;
#endif

      if (Arg *abiArg =
              args.getLastArg(options::OPT_fobjc_nonfragile_abi_version_EQ)) {
        StringRef value = abiArg->getValue();
        if (value == "1")
          nonFragileABIVersion = 1;
        else if (value == "2")
          nonFragileABIVersion = 2;
        else
          getToolChain().getDriver().Diag(diag::err_drv_clang_unsupported)
              << value;
      }

      objcABIVersion = 1 + nonFragileABIVersion;
    } else {
      objcABIVersion = 1;
    }
  }

  // We don't actually care about the ABI version other than whether
  // it's non-fragile.
  bool isNonFragile = objcABIVersion != 1;

  // If we have no runtime argument, ask the toolchain for its default runtime.
  // However, the rewriter only really supports the Mac runtime, so assume that.
  ObjCRuntime runtime;
  if (!runtimeArg) {
    switch (rewriteKind) {
    case RK_None:
      runtime = getToolChain().getDefaultObjCRuntime(isNonFragile);
      break;
    case RK_Fragile:
      runtime = ObjCRuntime(ObjCRuntime::FragileMacOSX, VersionTuple());
      break;
    case RK_NonFragile:
      runtime = ObjCRuntime(ObjCRuntime::MacOSX, VersionTuple());
      break;
    }

    // -fnext-runtime
  } else if (runtimeArg->getOption().matches(options::OPT_fnext_runtime)) {
    // On Darwin, make this use the default behavior for the toolchain.
    if (getToolChain().getTriple().isOSDarwin()) {
      runtime = getToolChain().getDefaultObjCRuntime(isNonFragile);

      // Otherwise, build for a generic macosx port.
    } else {
      runtime = ObjCRuntime(ObjCRuntime::MacOSX, VersionTuple());
    }

    // -fgnu-runtime
  } else {
    assert(runtimeArg->getOption().matches(options::OPT_fgnu_runtime));
    // Legacy behaviour is to target the gnustep runtime if we are in
    // non-fragile mode or the GCC runtime in fragile mode.
    if (isNonFragile)
      runtime = ObjCRuntime(ObjCRuntime::GNUstep, VersionTuple(2, 0));
    else
      runtime = ObjCRuntime(ObjCRuntime::GCC, VersionTuple());
  }

  if (llvm::any_of(inputs, [](const InputInfo &input) {
        return types::isObjC(input.getType());
      }))
    cmdArgs.push_back(
        args.MakeArgString("-fobjc-runtime=" + runtime.getAsString()));
  return runtime;
}

static bool maybeConsumeDash(const std::string &EH, size_t &I) {
  bool HaveDash = (I + 1 < EH.size() && EH[I + 1] == '-');
  I += HaveDash;
  return !HaveDash;
}

namespace {
struct EHFlags {
  bool Synch = false;
  bool Asynch = false;
  bool NoUnwindC = false;
};
} // end anonymous namespace

/// /EH controls whether to run destructor cleanups when exceptions are
/// thrown.  There are three modifiers:
/// - s: Cleanup after "synchronous" exceptions, aka C++ exceptions.
/// - a: Cleanup after "asynchronous" exceptions, aka structured exceptions.
///      The 'a' modifier is unimplemented and fundamentally hard in LLVM IR.
/// - c: Assume that extern "C" functions are implicitly nounwind.
/// The default is /EHs-c-, meaning cleanups are disabled.
static EHFlags parseClangCLEHFlags(const Driver &D, const ArgList &Args,
                                   bool isWindowsMSVC) {
  EHFlags EH;

  std::vector<std::string> EHArgs =
      Args.getAllArgValues(options::OPT__SLASH_EH);
  for (const auto &EHVal : EHArgs) {
    for (size_t I = 0, E = EHVal.size(); I != E; ++I) {
      switch (EHVal[I]) {
      case 'a':
        EH.Asynch = maybeConsumeDash(EHVal, I);
        if (EH.Asynch) {
          // Async exceptions are Windows MSVC only.
          if (!isWindowsMSVC) {
            EH.Asynch = false;
            D.Diag(clang::diag::warn_drv_unused_argument) << "/EHa" << EHVal;
            continue;
          }
          EH.Synch = false;
        }
        continue;
      case 'c':
        EH.NoUnwindC = maybeConsumeDash(EHVal, I);
        continue;
      case 's':
        EH.Synch = maybeConsumeDash(EHVal, I);
        if (EH.Synch)
          EH.Asynch = false;
        continue;
      default:
        break;
      }
      D.Diag(clang::diag::err_drv_invalid_value) << "/EH" << EHVal;
      break;
    }
  }
  // The /GX, /GX- flags are only processed if there are not /EH flags.
  // The default is that /GX is not specified.
  if (EHArgs.empty() &&
      Args.hasFlag(options::OPT__SLASH_GX, options::OPT__SLASH_GX_,
                   /*Default=*/false)) {
    EH.Synch = true;
    EH.NoUnwindC = true;
  }

  if (Args.hasArg(options::OPT__SLASH_kernel)) {
    EH.Synch = false;
    EH.NoUnwindC = false;
    EH.Asynch = false;
  }

  return EH;
}

void Clang::AddClangCLArgs(const ArgList &Args, types::ID InputType,
                           ArgStringList &CmdArgs) const {
  bool isNVPTX = getToolChain().getTriple().isNVPTX();

  ProcessVSRuntimeLibrary(getToolChain(), Args, CmdArgs);

  if (Arg *ShowIncludes =
          Args.getLastArg(options::OPT__SLASH_showIncludes,
                          options::OPT__SLASH_showIncludes_user)) {
    CmdArgs.push_back("--show-includes");
    if (ShowIncludes->getOption().matches(options::OPT__SLASH_showIncludes))
      CmdArgs.push_back("-sys-header-deps");
  }

  // This controls whether or not we emit RTTI data for polymorphic types.
  if (Args.hasFlag(options::OPT__SLASH_GR_, options::OPT__SLASH_GR,
                   /*Default=*/false))
    CmdArgs.push_back("-fno-rtti-data");

  // This controls whether or not we emit stack-protector instrumentation.
  // In MSVC, Buffer Security Check (/GS) is on by default.
  if (!isNVPTX && Args.hasFlag(options::OPT__SLASH_GS, options::OPT__SLASH_GS_,
                               /*Default=*/true)) {
    CmdArgs.push_back("-stack-protector");
    CmdArgs.push_back(Args.MakeArgString(Twine(LangOptions::SSPStrong)));
  }

  const Driver &D = getToolChain().getDriver();

  bool IsWindowsMSVC = getToolChain().getTriple().isWindowsMSVCEnvironment();
  EHFlags EH = parseClangCLEHFlags(D, Args, IsWindowsMSVC);
  if (!isNVPTX && (EH.Synch || EH.Asynch)) {
    if (types::isCXX(InputType))
      CmdArgs.push_back("-fcxx-exceptions");
    CmdArgs.push_back("-fexceptions");
    if (EH.Asynch)
      CmdArgs.push_back("-fasync-exceptions");
  }
  if (types::isCXX(InputType) && EH.Synch && EH.NoUnwindC)
    CmdArgs.push_back("-fexternc-nounwind");

  // /EP should expand to -E -P.
  if (Args.hasArg(options::OPT__SLASH_EP)) {
    CmdArgs.push_back("-E");
    CmdArgs.push_back("-P");
  }

 if (Args.hasFlag(options::OPT__SLASH_Zc_dllexportInlines_,
                  options::OPT__SLASH_Zc_dllexportInlines,
                  false)) {
  CmdArgs.push_back("-fno-dllexport-inlines");
 }

 if (Args.hasFlag(options::OPT__SLASH_Zc_wchar_t_,
                  options::OPT__SLASH_Zc_wchar_t, false)) {
   CmdArgs.push_back("-fno-wchar");
 }

 if (Args.hasArg(options::OPT__SLASH_kernel)) {
   llvm::Triple::ArchType Arch = getToolChain().getArch();
   std::vector<std::string> Values =
       Args.getAllArgValues(options::OPT__SLASH_arch);
   if (!Values.empty()) {
     llvm::SmallSet<std::string, 4> SupportedArches;
     if (Arch == llvm::Triple::x86)
       SupportedArches.insert("IA32");

     for (auto &V : Values)
       if (!SupportedArches.contains(V))
         D.Diag(diag::err_drv_argument_not_allowed_with)
             << std::string("/arch:").append(V) << "/kernel";
   }

   CmdArgs.push_back("-fno-rtti");
   if (Args.hasFlag(options::OPT__SLASH_GR, options::OPT__SLASH_GR_, false))
     D.Diag(diag::err_drv_argument_not_allowed_with) << "/GR"
                                                     << "/kernel";
 }

  Arg *MostGeneralArg = Args.getLastArg(options::OPT__SLASH_vmg);
  Arg *BestCaseArg = Args.getLastArg(options::OPT__SLASH_vmb);
  if (MostGeneralArg && BestCaseArg)
    D.Diag(clang::diag::err_drv_argument_not_allowed_with)
        << MostGeneralArg->getAsString(Args) << BestCaseArg->getAsString(Args);

  if (MostGeneralArg) {
    Arg *SingleArg = Args.getLastArg(options::OPT__SLASH_vms);
    Arg *MultipleArg = Args.getLastArg(options::OPT__SLASH_vmm);
    Arg *VirtualArg = Args.getLastArg(options::OPT__SLASH_vmv);

    Arg *FirstConflict = SingleArg ? SingleArg : MultipleArg;
    Arg *SecondConflict = VirtualArg ? VirtualArg : MultipleArg;
    if (FirstConflict && SecondConflict && FirstConflict != SecondConflict)
      D.Diag(clang::diag::err_drv_argument_not_allowed_with)
          << FirstConflict->getAsString(Args)
          << SecondConflict->getAsString(Args);

    if (SingleArg)
      CmdArgs.push_back("-fms-memptr-rep=single");
    else if (MultipleArg)
      CmdArgs.push_back("-fms-memptr-rep=multiple");
    else
      CmdArgs.push_back("-fms-memptr-rep=virtual");
  }

  if (Args.hasArg(options::OPT_regcall4))
    CmdArgs.push_back("-regcall4");

  // Parse the default calling convention options.
  if (Arg *CCArg =
          Args.getLastArg(options::OPT__SLASH_Gd, options::OPT__SLASH_Gr,
                          options::OPT__SLASH_Gz, options::OPT__SLASH_Gv,
                          options::OPT__SLASH_Gregcall)) {
    unsigned DCCOptId = CCArg->getOption().getID();
    const char *DCCFlag = nullptr;
    bool ArchSupported = !isNVPTX;
    llvm::Triple::ArchType Arch = getToolChain().getArch();
    switch (DCCOptId) {
    case options::OPT__SLASH_Gd:
      DCCFlag = "-fdefault-calling-conv=cdecl";
      break;
    case options::OPT__SLASH_Gr:
      ArchSupported = Arch == llvm::Triple::x86;
      DCCFlag = "-fdefault-calling-conv=fastcall";
      break;
    case options::OPT__SLASH_Gz:
      ArchSupported = Arch == llvm::Triple::x86;
      DCCFlag = "-fdefault-calling-conv=stdcall";
      break;
    case options::OPT__SLASH_Gv:
      ArchSupported = Arch == llvm::Triple::x86 || Arch == llvm::Triple::x86_64;
      DCCFlag = "-fdefault-calling-conv=vectorcall";
      break;
    case options::OPT__SLASH_Gregcall:
      ArchSupported = Arch == llvm::Triple::x86 || Arch == llvm::Triple::x86_64;
      DCCFlag = "-fdefault-calling-conv=regcall";
      break;
    }

    // MSVC doesn't warn if /Gr or /Gz is used on x64, so we don't either.
    if (ArchSupported && DCCFlag)
      CmdArgs.push_back(DCCFlag);
  }

  if (Args.hasArg(options::OPT__SLASH_Gregcall4))
    CmdArgs.push_back("-regcall4");

  Args.AddLastArg(CmdArgs, options::OPT_vtordisp_mode_EQ);

  if (!Args.hasArg(options::OPT_fdiagnostics_format_EQ)) {
    CmdArgs.push_back("-fdiagnostics-format");
    CmdArgs.push_back("msvc");
  }

  if (Args.hasArg(options::OPT__SLASH_kernel))
    CmdArgs.push_back("-fms-kernel");

  for (const Arg *A : Args.filtered(options::OPT__SLASH_guard)) {
    StringRef GuardArgs = A->getValue();
    // The only valid options are "cf", "cf,nochecks", "cf-", "ehcont" and
    // "ehcont-".
    if (GuardArgs.equals_insensitive("cf")) {
      // Emit CFG instrumentation and the table of address-taken functions.
      CmdArgs.push_back("-cfguard");
    } else if (GuardArgs.equals_insensitive("cf,nochecks")) {
      // Emit only the table of address-taken functions.
      CmdArgs.push_back("-cfguard-no-checks");
    } else if (GuardArgs.equals_insensitive("ehcont")) {
      // Emit EH continuation table.
      CmdArgs.push_back("-ehcontguard");
    } else if (GuardArgs.equals_insensitive("cf-") ||
               GuardArgs.equals_insensitive("ehcont-")) {
      // Do nothing, but we might want to emit a security warning in future.
    } else {
      D.Diag(diag::err_drv_invalid_value) << A->getSpelling() << GuardArgs;
    }
    A->claim();
  }
}

const char *Clang::getBaseInputName(const ArgList &Args,
                                    const InputInfo &Input) {
  return Args.MakeArgString(llvm::sys::path::filename(Input.getBaseInput()));
}

const char *Clang::getBaseInputStem(const ArgList &Args,
                                    const InputInfoList &Inputs) {
  const char *Str = getBaseInputName(Args, Inputs[0]);

  if (const char *End = strrchr(Str, '.'))
    return Args.MakeArgString(std::string(Str, End));

  return Str;
}

const char *Clang::getDependencyFileName(const ArgList &Args,
                                         const InputInfoList &Inputs) {
  // FIXME: Think about this more.

  if (Arg *OutputOpt =
          Args.getLastArg(options::OPT_o, options::OPT__SLASH_Fo)) {
    SmallString<128> OutputArgument(OutputOpt->getValue());
    if (llvm::sys::path::is_separator(OutputArgument.back()))
      // If the argument is a directory, output to BaseName in that dir.
      llvm::sys::path::append(OutputArgument, getBaseInputStem(Args, Inputs));
    llvm::sys::path::replace_extension(OutputArgument, llvm::Twine('d'));
    return Args.MakeArgString(OutputArgument);
  }

  return Args.MakeArgString(Twine(getBaseInputStem(Args, Inputs)) + ".d");
}

// Begin ClangAs

void ClangAs::AddMIPSTargetArgs(const ArgList &Args,
                                ArgStringList &CmdArgs) const {
  StringRef CPUName;
  StringRef ABIName;
  const llvm::Triple &Triple = getToolChain().getTriple();
  mips::getMipsCPUAndABI(Args, Triple, CPUName, ABIName);

  CmdArgs.push_back("-target-abi");
  CmdArgs.push_back(ABIName.data());
}

void ClangAs::AddX86TargetArgs(const ArgList &Args,
                               ArgStringList &CmdArgs) const {
  addX86AlignBranchArgs(getToolChain().getDriver(), Args, CmdArgs,
                        /*IsLTO=*/false);

  if (Arg *A = Args.getLastArg(options::OPT_masm_EQ)) {
    StringRef Value = A->getValue();
    if (Value == "intel" || Value == "att") {
      CmdArgs.push_back("-mllvm");
      CmdArgs.push_back(Args.MakeArgString("-x86-asm-syntax=" + Value));
    } else {
      getToolChain().getDriver().Diag(diag::err_drv_unsupported_option_argument)
          << A->getSpelling() << Value;
    }
  }
}

void ClangAs::AddLoongArchTargetArgs(const ArgList &Args,
                                     ArgStringList &CmdArgs) const {
  CmdArgs.push_back("-target-abi");
  CmdArgs.push_back(loongarch::getLoongArchABI(getToolChain().getDriver(), Args,
                                               getToolChain().getTriple())
                        .data());
}

void ClangAs::AddRISCVTargetArgs(const ArgList &Args,
                               ArgStringList &CmdArgs) const {
  const llvm::Triple &Triple = getToolChain().getTriple();
  StringRef ABIName = riscv::getRISCVABI(Args, Triple);

  CmdArgs.push_back("-target-abi");
  CmdArgs.push_back(ABIName.data());

  if (Args.hasFlag(options::OPT_mdefault_build_attributes,
                   options::OPT_mno_default_build_attributes, true)) {
      CmdArgs.push_back("-mllvm");
      CmdArgs.push_back("-riscv-add-build-attributes");
  }
}

void ClangAs::ConstructJob(Compilation &C, const JobAction &JA,
                           const InputInfo &Output, const InputInfoList &Inputs,
                           const ArgList &Args,
                           const char *LinkingOutput) const {
  ArgStringList CmdArgs;

  assert(Inputs.size() == 1 && "Unexpected number of inputs.");
  const InputInfo &Input = Inputs[0];

  const llvm::Triple &Triple = getToolChain().getEffectiveTriple();
  const std::string &TripleStr = Triple.getTriple();
  const auto &D = getToolChain().getDriver();

  // Don't warn about "clang -w -c foo.s"
  Args.ClaimAllArgs(options::OPT_w);
  // and "clang -emit-llvm -c foo.s"
  Args.ClaimAllArgs(options::OPT_emit_llvm);

  claimNoWarnArgs(Args);

  // Invoke ourselves in -cc1as mode.
  //
  // FIXME: Implement custom jobs for internal actions.
  CmdArgs.push_back("-cc1as");

  // Add the "effective" target triple.
  CmdArgs.push_back("-triple");
  CmdArgs.push_back(Args.MakeArgString(TripleStr));

  getToolChain().addClangCC1ASTargetOptions(Args, CmdArgs);

  // Set the output mode, we currently only expect to be used as a real
  // assembler.
  CmdArgs.push_back("-filetype");
  CmdArgs.push_back("obj");

  // Set the main file name, so that debug info works even with
  // -save-temps or preprocessed assembly.
  CmdArgs.push_back("-main-file-name");
  CmdArgs.push_back(Clang::getBaseInputName(Args, Input));

  // Add the target cpu
  std::string CPU = getCPUName(D, Args, Triple, /*FromAs*/ true);
  if (!CPU.empty()) {
    CmdArgs.push_back("-target-cpu");
    CmdArgs.push_back(Args.MakeArgString(CPU));
  }

  // Add the target features
  getTargetFeatures(D, Triple, Args, CmdArgs, true);

  // Ignore explicit -force_cpusubtype_ALL option.
  (void)Args.hasArg(options::OPT_force__cpusubtype__ALL);

  // Pass along any -I options so we get proper .include search paths.
  Args.AddAllArgs(CmdArgs, options::OPT_I_Group);

  // Pass along any --embed-dir or similar options so we get proper embed paths.
  Args.AddAllArgs(CmdArgs, options::OPT_embed_dir_EQ);

  // Determine the original source input.
  auto FindSource = [](const Action *S) -> const Action * {
    while (S->getKind() != Action::InputClass) {
      assert(!S->getInputs().empty() && "unexpected root action!");
      S = S->getInputs()[0];
    }
    return S;
  };
  const Action *SourceAction = FindSource(&JA);

  // Forward -g and handle debug info related flags, assuming we are dealing
  // with an actual assembly file.
  bool WantDebug = false;
  Args.ClaimAllArgs(options::OPT_g_Group);
  if (Arg *A = Args.getLastArg(options::OPT_g_Group))
    WantDebug = !A->getOption().matches(options::OPT_g0) &&
                !A->getOption().matches(options::OPT_ggdb0);

  // If a -gdwarf argument appeared, remember it.
  bool EmitDwarf = false;
  if (const Arg *A = getDwarfNArg(Args))
    EmitDwarf = checkDebugInfoOption(A, Args, D, getToolChain());

  bool EmitCodeView = false;
  if (const Arg *A = Args.getLastArg(options::OPT_gcodeview))
    EmitCodeView = checkDebugInfoOption(A, Args, D, getToolChain());

  // If the user asked for debug info but did not explicitly specify -gcodeview
  // or -gdwarf, ask the toolchain for the default format.
  if (!EmitCodeView && !EmitDwarf && WantDebug) {
    switch (getToolChain().getDefaultDebugFormat()) {
    case llvm::codegenoptions::DIF_CodeView:
      EmitCodeView = true;
      break;
    case llvm::codegenoptions::DIF_DWARF:
      EmitDwarf = true;
      break;
    }
  }

  // If the arguments don't imply DWARF, don't emit any debug info here.
  if (!EmitDwarf)
    WantDebug = false;

  llvm::codegenoptions::DebugInfoKind DebugInfoKind =
      llvm::codegenoptions::NoDebugInfo;

  // Add the -fdebug-compilation-dir flag if needed.
  const char *DebugCompilationDir =
      addDebugCompDirArg(Args, CmdArgs, C.getDriver().getVFS());

  if (SourceAction->getType() == types::TY_Asm ||
      SourceAction->getType() == types::TY_PP_Asm) {
    // You might think that it would be ok to set DebugInfoKind outside of
    // the guard for source type, however there is a test which asserts
    // that some assembler invocation receives no -debug-info-kind,
    // and it's not clear whether that test is just overly restrictive.
    DebugInfoKind = (WantDebug ? llvm::codegenoptions::DebugInfoConstructor
                               : llvm::codegenoptions::NoDebugInfo);

    addDebugPrefixMapArg(getToolChain().getDriver(), getToolChain(), Args,
                         CmdArgs);

    // Set the AT_producer to the clang version when using the integrated
    // assembler on assembly source files.
    CmdArgs.push_back("-dwarf-debug-producer");
    CmdArgs.push_back(Args.MakeArgString(getClangFullVersion()));

    // And pass along -I options
    Args.AddAllArgs(CmdArgs, options::OPT_I);
  }
  const unsigned DwarfVersion = getDwarfVersion(getToolChain(), Args);
  RenderDebugEnablingArgs(Args, CmdArgs, DebugInfoKind, DwarfVersion,
                          llvm::DebuggerKind::Default);
  renderDwarfFormat(D, Triple, Args, CmdArgs, DwarfVersion);
  RenderDebugInfoCompressionArgs(Args, CmdArgs, D, getToolChain());

  // Handle -fPIC et al -- the relocation-model affects the assembler
  // for some targets.
  llvm::Reloc::Model RelocationModel;
  unsigned PICLevel;
  bool IsPIE;
  std::tie(RelocationModel, PICLevel, IsPIE) =
      ParsePICArgs(getToolChain(), Args);

  const char *RMName = RelocationModelName(RelocationModel);
  if (RMName) {
    CmdArgs.push_back("-mrelocation-model");
    CmdArgs.push_back(RMName);
  }

  // Optionally embed the -cc1as level arguments into the debug info, for build
  // analysis.
  if (getToolChain().UseDwarfDebugFlags()) {
    ArgStringList OriginalArgs;
    for (const auto &Arg : Args)
      Arg->render(Args, OriginalArgs);

    SmallString<256> Flags;
    const char *Exec = getToolChain().getDriver().getClangProgramPath();
    escapeSpacesAndBackslashes(Exec, Flags);
    for (const char *OriginalArg : OriginalArgs) {
      SmallString<128> EscapedArg;
      escapeSpacesAndBackslashes(OriginalArg, EscapedArg);
      Flags += " ";
      Flags += EscapedArg;
    }
    CmdArgs.push_back("-dwarf-debug-flags");
    CmdArgs.push_back(Args.MakeArgString(Flags));
  }

  // FIXME: Add -static support, once we have it.

  // Add target specific flags.
  switch (getToolChain().getArch()) {
  default:
    break;

  case llvm::Triple::mips:
  case llvm::Triple::mipsel:
  case llvm::Triple::mips64:
  case llvm::Triple::mips64el:
    AddMIPSTargetArgs(Args, CmdArgs);
    break;

  case llvm::Triple::x86:
  case llvm::Triple::x86_64:
    AddX86TargetArgs(Args, CmdArgs);
    break;

  case llvm::Triple::arm:
  case llvm::Triple::armeb:
  case llvm::Triple::thumb:
  case llvm::Triple::thumbeb:
    // This isn't in AddARMTargetArgs because we want to do this for assembly
    // only, not C/C++.
    if (Args.hasFlag(options::OPT_mdefault_build_attributes,
                     options::OPT_mno_default_build_attributes, true)) {
        CmdArgs.push_back("-mllvm");
        CmdArgs.push_back("-arm-add-build-attributes");
    }
    break;

  case llvm::Triple::aarch64:
  case llvm::Triple::aarch64_32:
  case llvm::Triple::aarch64_be:
    if (Args.hasArg(options::OPT_mmark_bti_property)) {
      CmdArgs.push_back("-mllvm");
      CmdArgs.push_back("-aarch64-mark-bti-property");
    }
    break;

  case llvm::Triple::loongarch32:
  case llvm::Triple::loongarch64:
    AddLoongArchTargetArgs(Args, CmdArgs);
    break;

  case llvm::Triple::riscv32:
  case llvm::Triple::riscv64:
    AddRISCVTargetArgs(Args, CmdArgs);
    break;

  case llvm::Triple::hexagon:
    if (Args.hasFlag(options::OPT_mdefault_build_attributes,
                     options::OPT_mno_default_build_attributes, true)) {
      CmdArgs.push_back("-mllvm");
      CmdArgs.push_back("-hexagon-add-build-attributes");
    }
    break;
  }

  // Consume all the warning flags. Usually this would be handled more
  // gracefully by -cc1 (warning about unknown warning flags, etc) but -cc1as
  // doesn't handle that so rather than warning about unused flags that are
  // actually used, we'll lie by omission instead.
  // FIXME: Stop lying and consume only the appropriate driver flags
  Args.ClaimAllArgs(options::OPT_W_Group);

  CollectArgsForIntegratedAssembler(C, Args, CmdArgs,
                                    getToolChain().getDriver());

  Args.AddAllArgs(CmdArgs, options::OPT_mllvm);

  if (DebugInfoKind > llvm::codegenoptions::NoDebugInfo && Output.isFilename())
    addDebugObjectName(Args, CmdArgs, DebugCompilationDir,
                       Output.getFilename());

  // Fixup any previous commands that use -object-file-name because when we
  // generated them, the final .obj name wasn't yet known.
  for (Command &J : C.getJobs()) {
    if (SourceAction != FindSource(&J.getSource()))
      continue;
    auto &JArgs = J.getArguments();
    for (unsigned I = 0; I < JArgs.size(); ++I) {
      if (StringRef(JArgs[I]).starts_with("-object-file-name=") &&
          Output.isFilename()) {
       ArgStringList NewArgs(JArgs.begin(), JArgs.begin() + I);
       addDebugObjectName(Args, NewArgs, DebugCompilationDir,
                          Output.getFilename());
       NewArgs.append(JArgs.begin() + I + 1, JArgs.end());
       J.replaceArguments(NewArgs);
       break;
      }
    }
  }

  assert(Output.isFilename() && "Unexpected lipo output.");
  CmdArgs.push_back("-o");
  CmdArgs.push_back(Output.getFilename());

  const llvm::Triple &T = getToolChain().getTriple();
  Arg *A;
  if (getDebugFissionKind(D, Args, A) == DwarfFissionKind::Split &&
      T.isOSBinFormatELF()) {
    CmdArgs.push_back("-split-dwarf-output");
    CmdArgs.push_back(SplitDebugName(JA, Args, Input, Output));
  }

  if (Triple.isAMDGPU())
    handleAMDGPUCodeObjectVersionOptions(D, Args, CmdArgs, /*IsCC1As=*/true);

  assert(Input.isFilename() && "Invalid input.");
  CmdArgs.push_back(Input.getFilename());

  const char *Exec = getToolChain().getDriver().getClangProgramPath();
  if (D.CC1Main && !D.CCGenDiagnostics) {
    // Invoke cc1as directly in this process.
    C.addCommand(std::make_unique<CC1Command>(
        JA, *this, ResponseFileSupport::AtFileUTF8(), Exec, CmdArgs, Inputs,
        Output, D.getPrependArg()));
  } else {
    C.addCommand(std::make_unique<Command>(
        JA, *this, ResponseFileSupport::AtFileUTF8(), Exec, CmdArgs, Inputs,
        Output, D.getPrependArg()));
  }
}

// Begin OffloadBundler
void OffloadBundler::ConstructJob(Compilation &C, const JobAction &JA,
                                  const InputInfo &Output,
                                  const InputInfoList &Inputs,
                                  const llvm::opt::ArgList &TCArgs,
                                  const char *LinkingOutput) const {
  // The version with only one output is expected to refer to a bundling job.
  assert(isa<OffloadBundlingJobAction>(JA) && "Expecting bundling job!");

  // The bundling command looks like this:
  // clang-offload-bundler -type=bc
  //   -targets=host-triple,openmp-triple1,openmp-triple2
  //   -output=output_file
  //   -input=unbundle_file_host
  //   -input=unbundle_file_tgt1
  //   -input=unbundle_file_tgt2

  ArgStringList CmdArgs;

  // Get the type.
  CmdArgs.push_back(TCArgs.MakeArgString(
      Twine("-type=") + types::getTypeTempSuffix(Output.getType())));

  assert(JA.getInputs().size() == Inputs.size() &&
         "Not have inputs for all dependence actions??");

  // Get the targets.
  SmallString<128> Triples;
  Triples += "-targets=";
  for (unsigned I = 0; I < Inputs.size(); ++I) {
    if (I)
      Triples += ',';

    // Find ToolChain for this input.
    Action::OffloadKind CurKind = Action::OFK_Host;
    const ToolChain *CurTC = &getToolChain();
    const Action *CurDep = JA.getInputs()[I];

    // Special handling for FPGA AOC[RX] binaries that are bundled prior to
    // being added to the generated archive.
    llvm::Triple Triple = CurTC->getTriple();
    bool IsFPGA = Triple.isSPIR() &&
                  Triple.getSubArch() == llvm::Triple::SPIRSubArch_fpga;
    Arg *A = TCArgs.getLastArg(options::OPT_fsycl_link_EQ);
    if (A && IsFPGA) {
      bool IsFPGAImage = false;
      IsFPGAImage = A->getValue() == StringRef("image");
      if (Inputs.size() == 1) {
        Triples += Action::GetOffloadKindName(CurKind);
        Triples += "-fpga_";
        Triples += IsFPGAImage ? "aocx" : "aocr";
        if (!IsFPGAImage && !C.getDriver().IsFPGAHWMode())
          Triples += "_emu";
        Triples += "-intel-unknown";
        continue;
      }
    }

    if (const auto *OA = dyn_cast<OffloadAction>(CurDep)) {
      CurTC = nullptr;
      OA->doOnEachDependence([&](Action *A, const ToolChain *TC, const char *) {
        assert(CurTC == nullptr && "Expected one dependence!");
        CurKind = A->getOffloadingDeviceKind();
        CurTC = TC;
      });
    }

    bool IsSYCL =
        TCArgs.hasFlag(options::OPT_fsycl, options::OPT_fno_sycl, false);
    Triples += (IsSYCL && (CurKind == Action::OFK_Cuda))
                   ? Action::GetOffloadKindName(Action::OFK_SYCL)
                   : Action::GetOffloadKindName(CurKind);
    Triples += '-';
    // Incoming DeviceArch is set, break down the Current triple and add the
    // device arch value to it.
    // This is done for AOT targets only.
    std::string DeviceArch;
    llvm::Triple TargetTriple(CurTC->getTriple());
    if (CurKind == Action::OFK_SYCL && TargetTriple.isSPIRAOT() &&
        tools::SYCL::shouldDoPerObjectFileLinking(C))
      DeviceArch = std::string("image");
    if (CurKind != Action::OFK_Host && !DeviceArch.empty()) {
      llvm::Triple T(CurTC->getTriple());
      SmallString<128> ArchName(CurTC->getArchName());
      ArchName += "_";
      ArchName += DeviceArch.data();
      T.setArchName(ArchName);
      Triples += T.normalize();
    } else {
      Triples += CurTC->getTriple().normalize();
    }
    if ((CurKind == Action::OFK_HIP || CurKind == Action::OFK_OpenMP ||
         CurKind == Action::OFK_Cuda || CurKind == Action::OFK_SYCL) &&
        !StringRef(CurDep->getOffloadingArch()).empty() &&
        !TCArgs.hasArg(options::OPT_fno_bundle_offload_arch)) {
      Triples += '-';
      Triples += CurDep->getOffloadingArch();
    }

    // TODO: Replace parsing of -march flag. Can be done by storing GPUArch
    //       with each toolchain.
    StringRef GPUArchName;
    if (CurKind == Action::OFK_OpenMP) {
      // Extract GPUArch from -march argument in TC argument list.
      for (unsigned ArgIndex = 0; ArgIndex < TCArgs.size(); ArgIndex++) {
        auto ArchStr = StringRef(TCArgs.getArgString(ArgIndex));
        auto Arch = ArchStr.starts_with_insensitive("-march=");
        if (Arch) {
          GPUArchName = ArchStr.substr(7);
          Triples += "-";
          break;
        }
      }
      Triples += GPUArchName.str();
    }
  }
  // If we see we are bundling for FPGA using -fintelfpga, add the
  // dependency bundle
  bool IsFPGADepBundle = TCArgs.hasArg(options::OPT_fintelfpga) &&
                         Output.getType() == types::TY_Object &&
                         !TCArgs.hasArg(options::OPT_fsycl_link_EQ);

  // For spir64_fpga target, when bundling objects we also want to bundle up the
  // named dependency file.
  // TODO - We are currently using the target triple inputs to slot a location
  // of the dependency information into the bundle.  It would be good to
  // separate this out to an explicit option in the bundler for the dependency
  // file as it does not match the type being bundled.
  if (IsFPGADepBundle) {
    Triples += ',';
    Triples += Action::GetOffloadKindName(Action::OFK_SYCL);
    Triples += '-';
    Triples += types::getTypeName(types::TY_FPGA_Dependencies);
  }
  CmdArgs.push_back(TCArgs.MakeArgString(Triples));

  // Get bundled file command.
  CmdArgs.push_back(
      TCArgs.MakeArgString(Twine("-output=") + Output.getFilename()));

  // Get unbundled files command.
  for (unsigned I = 0; I < Inputs.size(); ++I) {
    SmallString<128> UB;
    UB += "-input=";

    // Find ToolChain for this input.
    const ToolChain *CurTC = &getToolChain();
    if (const auto *OA = dyn_cast<OffloadAction>(JA.getInputs()[I])) {
      CurTC = nullptr;
      OA->doOnEachDependence([&](Action *, const ToolChain *TC, const char *) {
        assert(CurTC == nullptr && "Expected one dependence!");
        CurTC = TC;
      });
      UB += C.addTempFile(
          C.getArgs().MakeArgString(CurTC->getInputFilename(Inputs[I])));
    } else {
      UB += CurTC->getInputFilename(Inputs[I]);
    }
    CmdArgs.push_back(TCArgs.MakeArgString(UB));
  }
  // For -fintelfpga, when bundling objects we also want to bundle up the
  // named dependency file.
  if (IsFPGADepBundle) {
    const char *BaseName = Clang::getBaseInputName(TCArgs, Inputs[0]);
    SmallString<128> DepFile(C.getDriver().getFPGATempDepFile(BaseName));
    if (!DepFile.empty())
      CmdArgs.push_back(TCArgs.MakeArgString("-input=" + DepFile));
  }
  addOffloadCompressArgs(TCArgs, CmdArgs);
  // All the inputs are encoded as commands.
  C.addCommand(std::make_unique<Command>(
      JA, *this, ResponseFileSupport::None(),
      TCArgs.MakeArgString(getToolChain().GetProgramPath(getShortName())),
      CmdArgs, std::nullopt, Output));
}

void OffloadBundler::ConstructJobMultipleOutputs(
    Compilation &C, const JobAction &JA, const InputInfoList &Outputs,
    const InputInfoList &Inputs, const llvm::opt::ArgList &TCArgs,
    const char *LinkingOutput) const {
  // The version with multiple outputs is expected to refer to a unbundling job.
  auto &UA = cast<OffloadUnbundlingJobAction>(JA);

  // The unbundling command looks like this:
  // clang-offload-bundler -type=bc
  //   -targets=host-triple,openmp-triple1,openmp-triple2
  //   -input=input_file
  //   -output=unbundle_file_host
  //   -output=unbundle_file_tgt1
  //   -output=unbundle_file_tgt2
  //   -unbundle

  ArgStringList CmdArgs;
  InputInfo Input = Inputs.front();
  const char *TypeArg = types::getTypeTempSuffix(Input.getType());
  const char *InputFileName = Input.getFilename();
  types::ID InputType(Input.getType());
  bool IsFPGADepUnbundle = JA.getType() == types::TY_FPGA_Dependencies;
  bool IsFPGADepLibUnbundle = JA.getType() == types::TY_FPGA_Dependencies_List;
  InputInfoList ForeachInputs;
  if (InputType == types::TY_Tempfilelist)
    ForeachInputs.push_back(Input);

  if (InputType == types::TY_FPGA_AOCX || InputType == types::TY_FPGA_AOCR ||
      InputType == types::TY_FPGA_AOCR_EMU) {
    // Override type with AOCX/AOCR which will unbundle to a list containing
    // binaries with the appropriate extension (.aocx/.aocr)
    // TODO - representation of the output file from the unbundle for these
    // types (aocx/aocr) are always list files.  We should represent this
    // better in the output extension and type for improved understanding
    // of file contents and debuggability.
    TypeArg = (InputType == types::TY_FPGA_AOCX) ? "aocx" : "aocr";
    // When the output is a Tempfilelist, we know we are unbundling
    // the .bc files from the archive.
    if (!getToolChain().getTriple().isSPIROrSPIRV() ||
        JA.getType() == types::TY_Tempfilelist)
      TypeArg = "aoo";
  }
  if (InputType == types::TY_FPGA_AOCO || IsFPGADepLibUnbundle)
    TypeArg = "aoo";
  if (IsFPGADepUnbundle)
    TypeArg = "o";

  bool HasSPIRTarget = false;
  bool HasFPGATarget = false;
  auto SYCLTCRange = C.getOffloadToolChains<Action::OFK_SYCL>();
  for (auto TI = SYCLTCRange.first, TE = SYCLTCRange.second; TI != TE; ++TI) {
    llvm::Triple TT(TI->second->getTriple());
    if (TT.isSPIROrSPIRV()) {
      HasSPIRTarget = true;
      if (TT.getSubArch() == llvm::Triple::SPIRSubArch_fpga)
        HasFPGATarget = true;
    }
  }
  if (InputType == types::TY_Archive && HasSPIRTarget)
    TypeArg = "aoo";

  // Get the type.
  CmdArgs.push_back(TCArgs.MakeArgString(Twine("-type=") + TypeArg));

  // For FPGA Archives that contain AOCO in them, we only want to unbundle
  // the objects from the archive that do not have AOCO associated in that
  // specific object.  Only do this when in hardware mode.
  if (InputType == types::TY_Archive && HasFPGATarget && !IsFPGADepUnbundle &&
      !IsFPGADepLibUnbundle && C.getDriver().IsFPGAHWMode()) {
    llvm::Triple TT;
    TT.setArchName(types::getTypeName(types::TY_FPGA_AOCO));
    TT.setVendorName("intel");
    TT.setOS(getToolChain().getTriple().getOS());
    SmallString<128> ExcludedTargets("-excluded-targets=");
    ExcludedTargets += "sycl-";
    ExcludedTargets += TT.normalize();
    CmdArgs.push_back(TCArgs.MakeArgString(ExcludedTargets));
  }

  // Get the targets.
  SmallString<128> Triples;
  Triples += "-targets=";
  auto DepInfo = UA.getDependentActionsInfo();
  for (unsigned I = 0, J = 0; I < DepInfo.size(); ++I) {
    auto &Dep = DepInfo[I];
    // FPGA device triples are 'transformed' for the bundler when creating
    // aocx or aocr type bundles.  Also, we only do a specific target
    // unbundling, skipping the host side or device side.
    if (types::isFPGA(InputType) || InputType == types::TY_Tempfilelist) {
      if (getToolChain().getTriple().isSPIROrSPIRV()) {
        if (Dep.DependentToolChain->getTriple().getSubArch() ==
            llvm::Triple::SPIRSubArch_fpga) {
          StringRef TypeName(types::getTypeName(InputType));
          types::ID Type = UA.getDependentType();
          if (InputType == types::TY_Tempfilelist && Type != types::TY_Nothing)
            TypeName = types::getTypeName(Type);
          if (J++)
            Triples += ',';
          llvm::Triple TT;
          TT.setArchName(TypeName);
          TT.setVendorName("intel");
          TT.setOS(getToolChain().getTriple().getOS());
          if ((InputType == types::TY_FPGA_AOCX ||
               InputType == types::TY_FPGA_AOCR ||
               InputType == types::TY_FPGA_AOCR_EMU) &&
              JA.getType() == types::TY_Tempfilelist)
            // AOCX device and AOCR bc info is bundled in the host kind
            Triples += "host-";
          else
            // AOCR device is bundled in the sycl kind
            Triples += "sycl-";
          Triples += TT.normalize();
          continue;
        } else if (Dep.DependentOffloadKind == Action::OFK_Host) {
          // No host unbundle for FPGA binaries.
          continue;
        }
      } else if (Dep.DependentOffloadKind == Action::OFK_SYCL)
        continue;
    } else if (InputType == types::TY_Archive ||
               (getToolChain().getTriple().getSubArch() ==
                    llvm::Triple::SPIRSubArch_fpga &&
                TCArgs.hasArg(options::OPT_fsycl_link_EQ))) {
      // Do not extract host part if we are unbundling archive on Windows
      // because it is not needed. Static offload libraries are added to the
      // host link command just as normal libraries.  Do not extract the host
      // part from FPGA -fsycl-link unbundles either, as the full obj
      // is used in the final link
      if (Dep.DependentOffloadKind == Action::OFK_Host)
        continue;
    }
    if (J++)
      Triples += ',';
    Triples += Action::GetOffloadKindName(Dep.DependentOffloadKind);
    Triples += '-';
    // When -fsycl-force-target is used, this value overrides the expected
    // output type we are unbundling.
    if (Dep.DependentOffloadKind == Action::OFK_SYCL &&
        TCArgs.hasArg(options::OPT_fsycl_force_target_EQ)) {
      StringRef Val(
          TCArgs.getLastArg(options::OPT_fsycl_force_target_EQ)->getValue());
      llvm::Triple TT(C.getDriver().getSYCLDeviceTriple(Val));
      Triples += TT.normalize();
    } else
      Triples += Dep.DependentToolChain->getTriple().normalize();
    if ((Dep.DependentOffloadKind == Action::OFK_HIP ||
         Dep.DependentOffloadKind == Action::OFK_OpenMP ||
         Dep.DependentOffloadKind == Action::OFK_Cuda ||
         Dep.DependentOffloadKind == Action::OFK_SYCL) &&
        !Dep.DependentBoundArch.empty() &&
        !TCArgs.hasArg(options::OPT_fno_bundle_offload_arch)) {
      Triples += '-';
      Triples += Dep.DependentBoundArch;
    }
    // TODO: Replace parsing of -march flag. Can be done by storing GPUArch
    //       with each toolchain.
    StringRef GPUArchName;
    if (Dep.DependentOffloadKind == Action::OFK_OpenMP) {
      // Extract GPUArch from -march argument in TC argument list.
      for (unsigned ArgIndex = 0; ArgIndex < TCArgs.size(); ArgIndex++) {
        StringRef ArchStr = StringRef(TCArgs.getArgString(ArgIndex));
        auto Arch = ArchStr.starts_with_insensitive("-march=");
        if (Arch) {
          GPUArchName = ArchStr.substr(7);
          Triples += "-";
          break;
        }
      }
      Triples += GPUArchName.str();
    }
  }
  if (IsFPGADepUnbundle || IsFPGADepLibUnbundle) {
    // TODO - We are currently using the target triple inputs to slot a location
    // of the dependency information into the bundle.  It would be good to
    // separate this out to an explicit option in the bundler for the dependency
    // file as it does not match the type being bundled.
    Triples += Action::GetOffloadKindName(Action::OFK_SYCL);
    Triples += '-';
    Triples += types::getTypeName(types::TY_FPGA_Dependencies);
  }
  std::string TargetString(UA.getTargetString());
  if (!TargetString.empty()) {
    // The target string was provided, we will override the defaults and use
    // the string provided.
    SmallString<128> TSTriple("-targets=");
    TSTriple += TargetString;
    CmdArgs.push_back(TCArgs.MakeArgString(TSTriple));
  } else {
    CmdArgs.push_back(TCArgs.MakeArgString(Triples));
  }

  // Get bundled file command.
  CmdArgs.push_back(
      TCArgs.MakeArgString(Twine("-input=") + InputFileName));

  // Get unbundled files command.
  // When dealing with -fintelfpga, there is an additional unbundle step
  // that occurs for the dependency file.  In that case, do not use the
  // dependent information, but just the output file.
  if (IsFPGADepUnbundle || IsFPGADepLibUnbundle) {
    SmallString<128> UB;
    UB += "-output=";
    UB += Outputs[0].getFilename();
    CmdArgs.push_back(TCArgs.MakeArgString(UB));
  } else {
    for (unsigned I = 0; I < Outputs.size(); ++I) {
      SmallString<128> UB;
      UB += "-output=";
      UB += DepInfo[I].DependentToolChain->getInputFilename(Outputs[I]);
      CmdArgs.push_back(TCArgs.MakeArgString(UB));
    }
  }
  CmdArgs.push_back("-unbundle");
  CmdArgs.push_back("-allow-missing-bundles");
  if (TCArgs.hasArg(options::OPT_v))
    CmdArgs.push_back("-verbose");

  // Input is a list, we need to work on each individually and create a new
  // list file.
  // All the inputs are encoded as commands.
  auto Cmd = std::make_unique<Command>(
      JA, *this, ResponseFileSupport::None(),
      TCArgs.MakeArgString(getToolChain().GetProgramPath(getShortName())),
      CmdArgs, std::nullopt, Outputs);
  if (!ForeachInputs.empty() && Outputs.size() == 1) {
    StringRef ParallelJobs =
        TCArgs.getLastArgValue(options::OPT_fsycl_max_parallel_jobs_EQ);
    tools::SYCL::constructLLVMForeachCommand(
        C, JA, std::move(Cmd), ForeachInputs, Outputs[0], this, "",
        types::getTypeTempSuffix(types::TY_Tempfilelist), ParallelJobs);
  } else
    C.addCommand(std::move(Cmd));
}

// Begin OffloadWrapper

static void addRunTimeWrapperOpts(Compilation &C,
                                  Action::OffloadKind DeviceOffloadKind,
                                  const llvm::opt::ArgList &TCArgs,
                                  ArgStringList &CmdArgs,
                                  const ToolChain &TC,
                                  const JobAction &JA) {
  // Grab any Target specific options that need to be added to the wrapper
  // information.
  ArgStringList BuildArgs;
  auto createArgString = [&](const char *Opt) {
    if (BuildArgs.empty())
      return;
    SmallString<128> AL;
    for (const char *A : BuildArgs) {
      if (AL.empty()) {
        AL = A;
        continue;
      }
      AL += " ";
      AL += A;
    }
    CmdArgs.push_back(C.getArgs().MakeArgString(Twine(Opt) + AL));
  };
  const toolchains::SYCLToolChain &SYCLTC =
            static_cast<const toolchains::SYCLToolChain &>(TC);
  llvm::Triple TT = SYCLTC.getTriple();
  // TODO: Consider separating the mechanisms for:
  // - passing standard-defined options to AOT/JIT compilation steps;
  // - passing AOT-compiler specific options.
  // This would allow retaining standard language options in the
  // image descriptor, while excluding tool-specific options that
  // have been known to confuse RT implementations.
  if (TT.getSubArch() == llvm::Triple::NoSubArch) {
    // Only store compile/link opts in the image descriptor for the SPIR-V
    // target; AOT compilation has already been performed otherwise.
    const ArgList &Args = C.getArgsForToolChain(nullptr, StringRef(),
                                                DeviceOffloadKind);
    const ToolChain *HostTC = C.getSingleOffloadToolChain<Action::OFK_Host>();
    SYCLTC.AddImpliedTargetArgs(TT, Args, BuildArgs, JA, *HostTC);
    SYCLTC.TranslateBackendTargetArgs(TT, Args, BuildArgs);
    createArgString("-compile-opts=");
    BuildArgs.clear();
    SYCLTC.TranslateLinkerTargetArgs(TT, Args, BuildArgs);
    createArgString("-link-opts=");
  }
}

void OffloadWrapper::ConstructJob(Compilation &C, const JobAction &JA,
                                  const InputInfo &Output,
                                  const InputInfoList &Inputs,
                                  const llvm::opt::ArgList &TCArgs,
                                  const char *LinkingOutput) const {
  // Construct offload-wrapper command.  Also calls llc to generate the
  // object that is fed to the linker from the wrapper generated bc file
  assert(isa<OffloadWrapperJobAction>(JA) && "Expecting wrapping job!");

  Action::OffloadKind OffloadingKind = JA.getOffloadingDeviceKind();
  if (OffloadingKind == Action::OFK_SYCL) {
    // The wrapper command looks like this:
    // clang-offload-wrapper
    //   -o=<outputfile>.bc
    //   -host=x86_64-pc-linux-gnu -kind=sycl
    //   -format=spirv <inputfile1>.spv <manifest1>(optional)
    //   -format=spirv <inputfile2>.spv <manifest2>(optional)
    //  ...
    ArgStringList WrapperArgs;

    const auto &WrapperJob = *llvm::dyn_cast<OffloadWrapperJobAction>(&JA);
    bool WrapperCompileEnabled = WrapperJob.getCompileStep();
    SmallString<128> OutOpt("-o=");
    std::string OutTmpName = C.getDriver().GetTemporaryPath("wrapper", "bc");
    const char *WrapperFileName =
        C.addTempFile(C.getArgs().MakeArgString(OutTmpName));
    OutOpt += WrapperCompileEnabled ? WrapperFileName : Output.getFilename();
    WrapperArgs.push_back(C.getArgs().MakeArgString(OutOpt));

    SmallString<128> HostTripleOpt("-host=");
    const ToolChain *HostTC = C.getSingleOffloadToolChain<Action::OFK_Host>();
    // Use the Effective Triple to match the expected triple when using the
    // clang compiler to compile the wrapped binary.
    std::string HostTripleStr = HostTC->ComputeEffectiveClangTriple(TCArgs);
    HostTripleOpt += HostTripleStr;
    WrapperArgs.push_back(C.getArgs().MakeArgString(HostTripleOpt));

    llvm::Triple TT = getToolChain().getTriple();
    SmallString<128> TargetTripleOpt = TT.getArchName();
    bool WrapFPGADevice = false;
    bool FPGAEarly = false;

    // Validate and propogate CLI options related to device image compression.
    // -offload-compress
    if (C.getInputArgs().getLastArg(options::OPT_offload_compress)) {
      WrapperArgs.push_back(
          C.getArgs().MakeArgString(Twine("-offload-compress")));
      // -offload-compression-level=<>
      if (Arg *A = C.getInputArgs().getLastArg(
              options::OPT_offload_compression_level_EQ))
        WrapperArgs.push_back(C.getArgs().MakeArgString(
            Twine("-offload-compression-level=") + A->getValue()));
    }

    if (Arg *A = C.getInputArgs().getLastArg(options::OPT_fsycl_link_EQ)) {
      WrapFPGADevice = true;
      FPGAEarly = (A->getValue() == StringRef("early"));
      // When wrapping an FPGA aocx binary to archive, do not emit registration
      // functions
      if (A->getValue() == StringRef("image"))
        WrapperArgs.push_back(C.getArgs().MakeArgString("--emit-reg-funcs=0"));
    }
    addRunTimeWrapperOpts(C, OffloadingKind, TCArgs, WrapperArgs,
                          getToolChain(), JA);

    // When wrapping an FPGA device binary, we need to be sure to apply the
    // appropriate triple that corresponds (fpga_aocr-intel-<os>)
    // to the target triple setting.
    if (TT.getSubArch() == llvm::Triple::SPIRSubArch_fpga && WrapFPGADevice) {
      SmallString<16> FPGAArch("fpga_");
      if (FPGAEarly) {
        FPGAArch += "aocr";
        if (C.getDriver().IsFPGAEmulationMode())
          FPGAArch += "_emu";
      } else
        FPGAArch += "aocx";
      TT.setArchName(FPGAArch);
      TT.setVendorName("intel");
      TargetTripleOpt = TT.str();
    }
    const toolchains::SYCLToolChain &TC =
              static_cast<const toolchains::SYCLToolChain &>(getToolChain());
    bool IsEmbeddedIR = cast<OffloadWrapperJobAction>(JA).isEmbeddedIR();
    if (IsEmbeddedIR) {
      // When the offload-wrapper is called to embed LLVM IR, add a prefix to
      // the target triple to distinguish the LLVM IR from the actual device
      // binary for that target.
      TargetTripleOpt = ("llvm_" + TargetTripleOpt).str();
    }

    const bool IsSYCLNativeCPU = isSYCLNativeCPU(TC);
    if (IsSYCLNativeCPU) {
      TargetTripleOpt = "native_cpu";
    }
    WrapperArgs.push_back(
        C.getArgs().MakeArgString(Twine("-target=") + TargetTripleOpt));

    // TODO forcing offload kind is a simplification which assumes wrapper used
    // only with SYCL. Device binary format (-format=xxx) option should also
    // come from the command line and/or the native compiler. Should be fixed
    // together with supporting AOT in the driver. If format is not set, the
    // default is "none" which means runtime must try to determine it
    // automatically.
    StringRef Kind = Action::GetOffloadKindName(OffloadingKind);
    Action::OffloadKind OK = WrapperJob.getOffloadKind();
    if (OK != Action::OFK_None)
      Kind = Action::GetOffloadKindName(OK);
    WrapperArgs.push_back(
        C.getArgs().MakeArgString(Twine("-kind=") + Twine(Kind)));

    // For FPGA toolchains, we can provide previously wrapped bc input files to
    // the wrapper step.  This is done for AOCR based files that will need the
    // Symbols and Properties from a previous compilation step.
    if (TC.getTriple().isSPIR() && Inputs.size() == 2 &&
        TC.getTriple().getSubArch() == llvm::Triple::SPIRSubArch_fpga) {
      // If there is an additional input argument passed in, that is considered
      // the .bc file to include in this wrapping job.
      const InputInfo &I = Inputs[1];
      WrapperArgs.push_back(C.getArgs().MakeArgString(
          Twine("--sym-prop-bc-files=") + I.getFilename()));
    }

    assert((Inputs.size() > 0) && "no inputs for clang-offload-wrapper");
    assert(((Inputs[0].getType() != types::TY_Tempfiletable) ||
            (Inputs.size() == 1)) &&
           "wrong usage of clang-offload-wrapper with SYCL");
    const InputInfo &I = Inputs[0];
    assert(I.isFilename() && "Invalid input.");

    // TODO: The embedded compilation step after the wrapping step restricts
    // the ability to control the 'for each' methodology used when performing
    // device code splitting.  We set the individual wrap behavior when we know
    // the wrapping and compile step should be done individually.  Ideally this
    // would be controlled at the JobAction creation, but we cannot do that
    // until the compilation of the wrap is it's own JobAction.
    bool IndividualWrapCompile = WrapperJob.getWrapIndividualFiles();
    const InputInfo TempOutput(types::TY_LLVM_BC, WrapperFileName,
                               WrapperFileName);
    if (!IndividualWrapCompile &&
        (I.getType() == types::TY_Tempfiletable ||
         I.getType() == types::TY_Tempfilelist || IsEmbeddedIR))
      // Input files are passed via the batch job file table.
      WrapperArgs.push_back(C.getArgs().MakeArgString("-batch"));
    WrapperArgs.push_back(C.getArgs().MakeArgString(I.getFilename()));

    auto Cmd = std::make_unique<Command>(
        JA, *this, ResponseFileSupport::None(),
        TCArgs.MakeArgString(getToolChain().GetProgramPath(getShortName())),
        WrapperArgs, std::nullopt);

    if (IndividualWrapCompile) {
      // When wrapping FPGA device binaries for FPGA archives, create individual
      // wrapped and compiled entries for the archive.
      StringRef ParallelJobs =
          C.getArgs().getLastArgValue(options::OPT_fsycl_max_parallel_jobs_EQ);
      clang::driver::tools::SYCL::constructLLVMForeachCommand(
          C, JA, std::move(Cmd), Inputs, TempOutput, this, "", "bc",
          ParallelJobs);
    } else
      C.addCommand(std::move(Cmd));

    if (WrapperCompileEnabled) {
      // TODO Use TC.SelectTool().
      ArgStringList ClangArgs{TCArgs.MakeArgString("--target=" + HostTripleStr),
                              "-c", "-o", Output.getFilename(),
                              WrapperFileName};
      llvm::Reloc::Model RelocationModel;
      unsigned PICLevel;
      bool IsPIE;
      std::tie(RelocationModel, PICLevel, IsPIE) =
          ParsePICArgs(getToolChain(), TCArgs);
      if (PICLevel > 0 || TCArgs.hasArg(options::OPT_shared)) {
        if (!TC.getAuxTriple()->isOSWindows())
          ClangArgs.push_back("-fPIC");
      }
      if (Arg *A = C.getArgs().getLastArg(options::OPT_mcmodel_EQ))
        ClangArgs.push_back(
            TCArgs.MakeArgString(Twine("-mcmodel=") + A->getValue()));

      SmallString<128> ClangPath(C.getDriver().Dir);
      llvm::sys::path::append(ClangPath, "clang");
      const char *Clang = C.getArgs().MakeArgString(ClangPath);
      auto PostWrapCompileCmd =
          std::make_unique<Command>(JA, *this, ResponseFileSupport::None(),
                                    Clang, ClangArgs, std::nullopt);
      if (IndividualWrapCompile) {
        StringRef ParallelJobs = C.getArgs().getLastArgValue(
            options::OPT_fsycl_max_parallel_jobs_EQ);
        InputInfoList Inputs;
        Inputs.push_back(TempOutput);
        clang::driver::tools::SYCL::constructLLVMForeachCommand(
            C, JA, std::move(PostWrapCompileCmd), Inputs, Output, this, "",
            "bc", ParallelJobs);
      } else
        C.addCommand(std::move(PostWrapCompileCmd));
    }
    return;
  } // end of SYCL flavor of offload wrapper command creation

  ArgStringList CmdArgs;

  const llvm::Triple &Triple = getToolChain().getEffectiveTriple();

  // Add the "effective" target triple.
  CmdArgs.push_back("-host");
  CmdArgs.push_back(TCArgs.MakeArgString(Triple.getTriple()));

  // Add the output file name.
  assert(Output.isFilename() && "Invalid output.");
  CmdArgs.push_back("-o");
  CmdArgs.push_back(TCArgs.MakeArgString(Output.getFilename()));

  assert(JA.getInputs().size() == Inputs.size() &&
         "Not have inputs for all dependence actions??");

  if (OffloadingKind == Action::OFK_None &&
      C.getArgs().hasArg(options::OPT_fsycl_link_EQ)) {

    // For FPGA, we wrap the host objects before archiving them when using
    // -fsycl-link.  This allows for better extraction control from the
    // archive when we need the host objects for subsequent compilations.
    if (C.getArgs().hasArg(options::OPT_fintelfpga)) {

      // Add offload targets and inputs.
      CmdArgs.push_back(C.getArgs().MakeArgString(
          Twine("-kind=") + Action::GetOffloadKindName(OffloadingKind)));
      CmdArgs.push_back(
          TCArgs.MakeArgString(Twine("-target=") + Triple.getTriple()));

      if (Inputs[0].getType() == types::TY_Tempfiletable ||
          Inputs[0].getType() == types::TY_Tempfilelist)
        // Input files are passed via the batch job file table.
        CmdArgs.push_back(C.getArgs().MakeArgString("-batch"));

      // Add input.
      assert(Inputs[0].isFilename() && "Invalid input.");
      CmdArgs.push_back(TCArgs.MakeArgString(Inputs[0].getFilename()));

      C.addCommand(std::make_unique<Command>(
          JA, *this, ResponseFileSupport::None(),
          TCArgs.MakeArgString(getToolChain().GetProgramPath(getShortName())),
          CmdArgs, Inputs));
      return;
    } else {
      // When compiling and linking separately, we need to propagate the
      // compression related CLI options to offload-wrapper. Don't propagate
      // these options when wrapping objects for FPGA.
      if (C.getInputArgs().getLastArg(options::OPT_offload_compress)) {
        CmdArgs.push_back(
            C.getArgs().MakeArgString(Twine("-offload-compress")));
        // -offload-compression-level=<>
        if (Arg *A = C.getInputArgs().getLastArg(
                options::OPT_offload_compression_level_EQ))
          CmdArgs.push_back(C.getArgs().MakeArgString(
              Twine("-offload-compression-level=") + A->getValue()));
      }
    }
  }

  // Add offload targets and inputs.
  for (unsigned I = 0; I < Inputs.size(); ++I) {
    // Get input's Offload Kind and ToolChain.
    const auto *OA = cast<OffloadAction>(JA.getInputs()[I]);
    assert(OA->hasSingleDeviceDependence(/*DoNotConsiderHostActions=*/true) &&
           "Expected one device dependence!");
    Action::OffloadKind DeviceKind = Action::OFK_None;
    const ToolChain *DeviceTC = nullptr;
    OA->doOnEachDependence([&](Action *A, const ToolChain *TC, const char *) {
      DeviceKind = A->getOffloadingDeviceKind();
      DeviceTC = TC;
    });

    // And add it to the offload targets.
    CmdArgs.push_back(C.getArgs().MakeArgString(
        Twine("-kind=") + Action::GetOffloadKindName(DeviceKind)));
    std::string TargetTripleOpt = DeviceTC->getTriple().normalize();
    // SYCL toolchain target only uses the arch name.
    if (DeviceKind == Action::OFK_SYCL)
      TargetTripleOpt = DeviceTC->getTriple().getArchName();
    CmdArgs.push_back(
        TCArgs.MakeArgString(Twine("-target=") + TargetTripleOpt));
    addRunTimeWrapperOpts(C, DeviceKind, TCArgs, CmdArgs, *DeviceTC, JA);

    if (Inputs[I].getType() == types::TY_Tempfiletable ||
        Inputs[I].getType() == types::TY_Tempfilelist)
      // Input files are passed via the batch job file table.
      CmdArgs.push_back(C.getArgs().MakeArgString("-batch"));

    // Add input.
    assert(Inputs[I].isFilename() && "Invalid input.");
    CmdArgs.push_back(TCArgs.MakeArgString(Inputs[I].getFilename()));
  }

  C.addCommand(std::make_unique<Command>(
      JA, *this, ResponseFileSupport::None(),
      TCArgs.MakeArgString(getToolChain().GetProgramPath(getShortName())),
      CmdArgs, Inputs));
}

void OffloadPackager::ConstructJob(Compilation &C, const JobAction &JA,
                                   const InputInfo &Output,
                                   const InputInfoList &Inputs,
                                   const llvm::opt::ArgList &Args,
                                   const char *LinkingOutput) const {
  ArgStringList CmdArgs;

  // Add the output file name.
  assert(Output.isFilename() && "Invalid output.");
  CmdArgs.push_back("-o");
  CmdArgs.push_back(Output.getFilename());

  // Create the inputs to bundle the needed metadata.
  for (const InputInfo &Input : Inputs) {
    const Action *OffloadAction = Input.getAction();
    const ToolChain *TC = OffloadAction->getOffloadingToolChain();
    const ArgList &TCArgs =
        C.getArgsForToolChain(TC, OffloadAction->getOffloadingArch(),
                              OffloadAction->getOffloadingDeviceKind());
    StringRef File = C.getArgs().MakeArgString(TC->getInputFilename(Input));

    // If the input is a Tempfilelist, it is a response file
    // which internally contains a list of files to be processed.
    // Add an '@' so the tool knows to expand the response file.
    if (Input.getType() == types::TY_Tempfilelist)
      File = C.getArgs().MakeArgString("@" + File);

    StringRef Arch = OffloadAction->getOffloadingArch()
                         ? OffloadAction->getOffloadingArch()
                         : TCArgs.getLastArgValue(options::OPT_march_EQ);
    StringRef Kind =
      Action::GetOffloadKindName(OffloadAction->getOffloadingDeviceKind());

    ArgStringList Features;
    SmallVector<StringRef> FeatureArgs;
    getTargetFeatures(TC->getDriver(), TC->getTriple(), TCArgs, Features,
                      false);
    llvm::copy_if(Features, std::back_inserter(FeatureArgs),
                  [](StringRef Arg) { return !Arg.starts_with("-target"); });

    // TODO: We need to pass in the full target-id and handle it properly in the
    // linker wrapper.
    SmallVector<std::string> Parts{
        "file=" + File.str(),
        "triple=" + TC->getTripleString(),
        "arch=" + Arch.str(),
        "kind=" + Kind.str(),
    };

    if (TC->getDriver().isUsingOffloadLTO())
      for (StringRef Feature : FeatureArgs)
        Parts.emplace_back("feature=" + Feature.str());

    // Now that the standard parts are added to the packager string, add any
    // additional supplemental options that cover compile and link opts that
    // are used for SYCL based offloading.
    // Here, we add the compile and link options that are required by backend
    // compilers and the clang-offload-wrapper in the case of SYCL offloading.
    if (OffloadAction->getOffloadingDeviceKind() == Action::OFK_SYCL) {
      ArgStringList BuildArgs;
      auto createArgString = [&](const char *Opt) {
        if (BuildArgs.empty())
          return;
        SmallString<128> AL;
        for (const char *A : BuildArgs) {
          if (AL.empty()) {
            AL = A;
            continue;
          }
          AL += " ";
          AL += A;
        }
        Parts.emplace_back(C.getArgs().MakeArgString(Twine(Opt) + AL));
      };
      const ArgList &Args =
          C.getArgsForToolChain(nullptr, StringRef(), Action::OFK_SYCL);
      const ToolChain *HostTC = C.getSingleOffloadToolChain<Action::OFK_Host>();
      const toolchains::SYCLToolChain &SYCLTC =
          static_cast<const toolchains::SYCLToolChain &>(*TC);
      SYCLTC.AddImpliedTargetArgs(TC->getTriple(), Args, BuildArgs, JA, *HostTC,
                                  Arch);
      SYCLTC.TranslateBackendTargetArgs(TC->getTriple(), Args, BuildArgs, Arch);
      createArgString("compile-opts=");
      BuildArgs.clear();
      SYCLTC.TranslateLinkerTargetArgs(TC->getTriple(), Args, BuildArgs, Arch);
      createArgString("link-opts=");
    }

    CmdArgs.push_back(Args.MakeArgString("--image=" + llvm::join(Parts, ",")));
  }

  C.addCommand(std::make_unique<Command>(
      JA, *this, ResponseFileSupport::None(),
      Args.MakeArgString(getToolChain().GetProgramPath(getShortName())),
      CmdArgs, Inputs, Output));
}

// Begin OffloadDeps

void OffloadDeps::constructJob(Compilation &C, const JobAction &JA,
                               ArrayRef<InputInfo> Outputs,
                               ArrayRef<InputInfo> Inputs,
                               const llvm::opt::ArgList &TCArgs,
                               const char *LinkingOutput) const {
  auto &DA = cast<OffloadDepsJobAction>(JA);

  ArgStringList CmdArgs;

  // Get the targets.
  SmallString<128> Targets{"-targets="};
  auto DepInfo = DA.getDependentActionsInfo();
  for (unsigned I = 0; I < DepInfo.size(); ++I) {
    auto &Dep = DepInfo[I];
    if (I)
      Targets += ',';
    Targets += Action::GetOffloadKindName(Dep.DependentOffloadKind);
    Targets += '-';
    // When -fsycl-force-target is used, this value overrides the expected
    // output type we are creating deps for.
    if (Dep.DependentOffloadKind == Action::OFK_SYCL &&
        TCArgs.hasArg(options::OPT_fsycl_force_target_EQ)) {
      StringRef Val(
          TCArgs.getLastArg(options::OPT_fsycl_force_target_EQ)->getValue());
      llvm::Triple TT(C.getDriver().getSYCLDeviceTriple(Val));
      Targets += TT.normalize();
    } else {
      std::string NormalizedTriple =
          Dep.DependentToolChain->getTriple().normalize();
      Targets += NormalizedTriple;
    }
    if ((Dep.DependentOffloadKind == Action::OFK_HIP ||
         Dep.DependentOffloadKind == Action::OFK_SYCL) &&
        !Dep.DependentBoundArch.empty()) {
      Targets += '-';
      Targets += Dep.DependentBoundArch;
    }
  }
  CmdArgs.push_back(TCArgs.MakeArgString(Targets));

  // Prepare outputs.
  SmallString<128> Outs{"-outputs="};
  for (unsigned I = 0; I < Outputs.size(); ++I) {
    if (I)
      Outs += ',';
    Outs += DepInfo[I].DependentToolChain->getInputFilename(Outputs[I]);
  }
  CmdArgs.push_back(TCArgs.MakeArgString(Outs));

  // Add input file.
  CmdArgs.push_back(Inputs.front().getFilename());

  // All the inputs are encoded as commands.
  C.addCommand(std::make_unique<Command>(
      JA, *this, ResponseFileSupport::None(),
      TCArgs.MakeArgString(getToolChain().GetProgramPath(getShortName())),
      CmdArgs, std::nullopt, Outputs));
}

void OffloadDeps::ConstructJob(Compilation &C, const JobAction &JA,
                               const InputInfo &Output,
                               const InputInfoList &Inputs,
                               const llvm::opt::ArgList &TCArgs,
                               const char *LinkingOutput) const {
  constructJob(C, JA, Output, Inputs, TCArgs, LinkingOutput);
}

void OffloadDeps::ConstructJobMultipleOutputs(Compilation &C,
                                              const JobAction &JA,
                                              const InputInfoList &Outputs,
                                              const InputInfoList &Inputs,
                                              const llvm::opt::ArgList &TCArgs,
                                              const char *LinkingOutput) const {
  constructJob(C, JA, Outputs, Inputs, TCArgs, LinkingOutput);
}

// Utility function to gather all arguments for SPIR-V generation using the
// SPIR-V backend. This set of arguments is expected to get updated as we add
// more features/extensions to the SPIR-V backend.
static void getSPIRVBackendOpts(const llvm::opt::ArgList &TCArgs,
                                ArgStringList &BackendArgs) {
  BackendArgs.push_back(TCArgs.MakeArgString("-filetype=obj"));
  BackendArgs.push_back(
      TCArgs.MakeArgString("-mtriple=spirv64-unknown-unknown"));
  // TODO: Optimization level is currently forced to -O0 due to some testing
  // issues. Update optimization level after testing issues are resolved.
  BackendArgs.push_back(TCArgs.MakeArgString("-O0"));
  BackendArgs.push_back(
      TCArgs.MakeArgString("--avoid-spirv-capabilities=Shader"));
  BackendArgs.push_back(
      TCArgs.MakeArgString("--translator-compatibility-mode"));

  // TODO: There is some overlap between the lists of extensions in SPIR-V
  // backend and SPIR-V Trnaslator). We will try to combine them when SPIR-V
  // backdn is ready.
  std::string ExtArg("--spirv-ext=");
  std::string DefaultExtArg =
      "+SPV_EXT_shader_atomic_float_add,+SPV_EXT_shader_atomic_float_min_max"
      ",+SPV_KHR_no_integer_wrap_decoration,+SPV_KHR_float_controls"
      ",+SPV_KHR_expect_assume,+SPV_KHR_linkonce_odr";
  std::string INTELExtArg = ",+SPV_INTEL_subgroups,+SPV_INTEL_function_pointers"
                            ",+SPV_INTEL_arbitrary_precision_integers"
                            ",+SPV_INTEL_variable_length_array";
  ExtArg = ExtArg + DefaultExtArg + INTELExtArg;

  // Other args
  ExtArg += ",+SPV_INTEL_bfloat16_conversion"
            ",+SPV_KHR_uniform_group_instructions"
            ",+SPV_INTEL_optnone"
            ",+SPV_KHR_subgroup_rotate"
            ",+SPV_INTEL_usm_storage_classes"
            ",+SPV_EXT_shader_atomic_float16_add"
            ",+SPV_KHR_bit_instructions";

  BackendArgs.push_back(TCArgs.MakeArgString(ExtArg));
}

// Utility function to gather all llvm-spirv options.
// Not dependent on target triple.
static void getNonTripleBasedSPIRVTransOpts(Compilation &C,
                                            const llvm::opt::ArgList &TCArgs,
                                            ArgStringList &TranslatorArgs) {
  TranslatorArgs.push_back("-spirv-max-version=1.4");
  bool CreatingSyclSPIRVFatObj =
      C.getDriver().getFinalPhase(C.getArgs()) != phases::Link &&
      TCArgs.getLastArgValue(options::OPT_fsycl_device_obj_EQ)
          .equals_insensitive("spirv") &&
      !C.getDriver().offloadDeviceOnly();
  bool ShouldPreserveMetadataInFinalImage =
      TCArgs.hasArg(options::OPT_fsycl_preserve_device_nonsemantic_metadata);
  bool ShouldPreserveMetadata =
      CreatingSyclSPIRVFatObj || ShouldPreserveMetadataInFinalImage;
  if (ShouldPreserveMetadata)
    TranslatorArgs.push_back("--spirv-preserve-auxdata");
}

// Add any llvm-spirv option that relies on a specific Triple in addition
// to user supplied options.
// NOTE: Any changes made here should be reflected in the similarly named
// function in clang/tools/clang-linker-wrapper/ClangLinkerWrapper.cpp.
static void getTripleBasedSPIRVTransOpts(Compilation &C,
                                         const llvm::opt::ArgList &TCArgs,
                                         llvm::Triple Triple,
                                         ArgStringList &TranslatorArgs) {
  bool IsCPU = Triple.isSPIR() &&
               Triple.getSubArch() == llvm::Triple::SPIRSubArch_x86_64;
  // Enable NonSemanticShaderDebugInfo.200 for non-FPGA targets.
  const bool EnableNonSemanticDebug = !C.getDriver().IsFPGAHWMode();
  if (EnableNonSemanticDebug) {
    TranslatorArgs.push_back(
        "-spirv-debug-info-version=nonsemantic-shader-200");
  } else {
    TranslatorArgs.push_back("-spirv-debug-info-version=ocl-100");
    // Prevent crash in the translator if input IR contains DIExpression
    // operations which don't have mapping to OpenCL.DebugInfo.100 spec.
    TranslatorArgs.push_back("-spirv-allow-extra-diexpressions");
  }
  std::string UnknownIntrinsics("-spirv-allow-unknown-intrinsics=llvm.genx.");
  if (IsCPU)
    UnknownIntrinsics += ",llvm.fpbuiltin";
  TranslatorArgs.push_back(TCArgs.MakeArgString(UnknownIntrinsics));

  // Disable all the extensions by default
  std::string ExtArg("-spirv-ext=-all");
  std::string DefaultExtArg =
      ",+SPV_EXT_shader_atomic_float_add,+SPV_EXT_shader_atomic_float_min_max"
      ",+SPV_KHR_no_integer_wrap_decoration,+SPV_KHR_float_controls"
      ",+SPV_KHR_expect_assume,+SPV_KHR_linkonce_odr";
  std::string INTELExtArg =
      ",+SPV_INTEL_subgroups,+SPV_INTEL_media_block_io"
      ",+SPV_INTEL_device_side_avc_motion_estimation"
      ",+SPV_INTEL_fpga_loop_controls,+SPV_INTEL_unstructured_loop_controls"
      ",+SPV_INTEL_fpga_reg,+SPV_INTEL_blocking_pipes"
      ",+SPV_INTEL_function_pointers,+SPV_INTEL_kernel_attributes"
      ",+SPV_INTEL_io_pipes,+SPV_INTEL_inline_assembly"
      ",+SPV_INTEL_arbitrary_precision_integers"
      ",+SPV_INTEL_float_controls2,+SPV_INTEL_vector_compute"
      ",+SPV_INTEL_fast_composite"
      ",+SPV_INTEL_arbitrary_precision_fixed_point"
      ",+SPV_INTEL_arbitrary_precision_floating_point"
      ",+SPV_INTEL_variable_length_array,+SPV_INTEL_fp_fast_math_mode"
      ",+SPV_INTEL_long_constant_composite"
      ",+SPV_INTEL_arithmetic_fence"
      ",+SPV_INTEL_global_variable_decorations"
      ",+SPV_INTEL_cache_controls"
      ",+SPV_INTEL_fpga_buffer_location"
      ",+SPV_INTEL_fpga_argument_interfaces"
      ",+SPV_INTEL_fpga_invocation_pipelining_attributes"
      ",+SPV_INTEL_fpga_latency_control"
      ",+SPV_KHR_shader_clock"
      ",+SPV_INTEL_bindless_images"
      ",+SPV_INTEL_task_sequence";
  ExtArg = ExtArg + DefaultExtArg + INTELExtArg;
  if (C.getDriver().IsFPGAHWMode())
    // Enable several extensions on FPGA H/W exclusively
    ExtArg += ",+SPV_INTEL_usm_storage_classes,+SPV_INTEL_runtime_aligned"
              ",+SPV_INTEL_fpga_cluster_attributes,+SPV_INTEL_loop_fuse"
              ",+SPV_INTEL_fpga_dsp_control,+SPV_INTEL_fpga_memory_accesses"
              ",+SPV_INTEL_fpga_memory_attributes";
  else
    // Don't enable several freshly added extensions on FPGA H/W
    ExtArg += ",+SPV_INTEL_bfloat16_conversion"
              ",+SPV_INTEL_joint_matrix"
              ",+SPV_INTEL_hw_thread_queries"
              ",+SPV_KHR_uniform_group_instructions"
              ",+SPV_INTEL_masked_gather_scatter"
              ",+SPV_INTEL_tensor_float32_conversion"
              ",+SPV_INTEL_optnone"
              ",+SPV_KHR_non_semantic_info"
              ",+SPV_KHR_cooperative_matrix"
              ",+SPV_EXT_shader_atomic_float16_add";
  if (IsCPU)
    ExtArg += ",+SPV_INTEL_fp_max_error";

  TranslatorArgs.push_back(TCArgs.MakeArgString(ExtArg));
}

// Begin SPIRVTranslator
// TODO: Add a unique 'llc' JobAction for SPIR-V backends.
void SPIRVTranslator::ConstructJob(Compilation &C, const JobAction &JA,
                                  const InputInfo &Output,
                                  const InputInfoList &Inputs,
                                  const llvm::opt::ArgList &TCArgs,
                                  const char *LinkingOutput) const {
  // Construct llvm-spirv command.
  assert(isa<SPIRVTranslatorJobAction>(JA) && "Expecting Translator job!");

  // The translator command looks like this:
  // llvm-spirv -o <file>.spv <file>.bc
  ArgStringList ForeachArgs;
  ArgStringList TranslatorArgs;

  TranslatorArgs.push_back("-o");
  TranslatorArgs.push_back(Output.getFilename());
  bool UseSPIRVBackend =
      TCArgs.hasArg(options::OPT_fsycl_use_spirv_backend_for_spirv_gen);
  if (JA.isDeviceOffloading(Action::OFK_SYCL)) {
    const toolchains::SYCLToolChain &TC =
        static_cast<const toolchains::SYCLToolChain &>(getToolChain());
    if (UseSPIRVBackend) {
      getSPIRVBackendOpts(TCArgs, TranslatorArgs);
    } else {
      getNonTripleBasedSPIRVTransOpts(C, TCArgs, TranslatorArgs);
      llvm::Triple Triple = TC.getTriple();
      getTripleBasedSPIRVTransOpts(C, TCArgs, Triple, TranslatorArgs);
      // Handle -Xspirv-translator
      TC.TranslateTargetOpt(
          Triple, TCArgs, TranslatorArgs, options::OPT_Xspirv_translator,
          options::OPT_Xspirv_translator_EQ, JA.getOffloadingArch());
    }
  }
  for (auto I : Inputs) {
    std::string Filename(I.getFilename());
    if (I.getType() == types::TY_Tempfilelist) {
      ForeachArgs.push_back(
          C.getArgs().MakeArgString("--in-file-list=" + Filename));
      ForeachArgs.push_back(
          C.getArgs().MakeArgString("--in-replace=" + Filename));
      ForeachArgs.push_back(
          C.getArgs().MakeArgString("--out-ext=spv"));
    }
    TranslatorArgs.push_back(C.getArgs().MakeArgString(Filename));
  }

  auto ToolName = UseSPIRVBackend ? "llc" : getShortName();
  auto Cmd = std::make_unique<Command>(
      JA, *this, ResponseFileSupport::None(),
      TCArgs.MakeArgString(getToolChain().GetProgramPath(ToolName)),
      TranslatorArgs, std::nullopt);

  if (!ForeachArgs.empty()) {
    // Construct llvm-foreach command.
    // The llvm-foreach command looks like this:
    // llvm-foreach a.list --out-replace=out "cp {} out"
    // --out-file-list=list
    std::string OutputFileName(Output.getFilename());
    ForeachArgs.push_back(
        TCArgs.MakeArgString("--out-file-list=" + OutputFileName));
    ForeachArgs.push_back(
        TCArgs.MakeArgString("--out-replace=" + OutputFileName));
    // If fsycl-dump-device-code is passed, put the output files from llvm-spirv
    // into the path provided in fsycl-dump-device-code.
    if (C.getDriver().isDumpDeviceCodeEnabled()) {
      SmallString<128> OutputDir;

      Arg *DumpDeviceCodeArg =
          C.getArgs().getLastArg(options::OPT_fsycl_dump_device_code_EQ);

      OutputDir = (DumpDeviceCodeArg ? DumpDeviceCodeArg->getValue() : "");

      // If the output directory path is empty, put the llvm-spirv output in the
      // current directory.
      if (OutputDir.empty())
        llvm::sys::path::native(OutputDir = "./");
      else
        OutputDir.append(llvm::sys::path::get_separator());
      ForeachArgs.push_back(
          C.getArgs().MakeArgString("--out-dir=" + OutputDir));
    }

    StringRef ParallelJobs =
        TCArgs.getLastArgValue(options::OPT_fsycl_max_parallel_jobs_EQ);
    if (!ParallelJobs.empty())
      ForeachArgs.push_back(TCArgs.MakeArgString("--jobs=" + ParallelJobs));

    ForeachArgs.push_back(TCArgs.MakeArgString("--"));
    ForeachArgs.push_back(TCArgs.MakeArgString(Cmd->getExecutable()));

    for (auto &Arg : Cmd->getArguments())
      ForeachArgs.push_back(Arg);

    SmallString<128> ForeachPath(C.getDriver().Dir);
    llvm::sys::path::append(ForeachPath, "llvm-foreach");
    const char *Foreach = C.getArgs().MakeArgString(ForeachPath);
    C.addCommand(std::make_unique<Command>(
        JA, *this, ResponseFileSupport::None(), Foreach, ForeachArgs, std::nullopt));
  } else
    C.addCommand(std::move(Cmd));
}

// Partially copied from clang/lib/Frontend/CompilerInvocation.cpp
static std::string getSYCLPostLinkOptimizationLevel(const ArgList &Args) {
  if (Arg *A = Args.getLastArg(options::OPT_O_Group)) {
    // Pass -O2 when the user passes -O0 due to IGC
    // debugging limitation. Note this only effects
    // ESIMD code.
    if (A->getOption().matches(options::OPT_O0))
      return "-O2";

    if (A->getOption().matches(options::OPT_Ofast))
      return "-O3";

    assert(A->getOption().matches(options::OPT_O));

    StringRef S(A->getValue());
    if (S == "g")
      return "-O1";

    // Options -O[1|2|3|s|z] are passed as they are. '-O0' is handled earlier.
    std::array<char, 5> AcceptedOptions = {'1', '2', '3', 's', 'z'};
    if (std::any_of(AcceptedOptions.begin(), AcceptedOptions.end(),
                    [=](char c) { return c == S[0]; }))
      return std::string("-O") + S[0];
  }
  // If no optimization controlling flags (-O) are provided, check if
  // any debug information flags(-g) are passed.
  // "-fintelfpga" implies "-g" and we preserve the default optimization for
  // this flow(-O2).
  // if "-g" is explicitly passed from the command-line, set default
  // optimization to -O0.

  if (!Args.hasArg(options::OPT_O_Group)) {
    const Arg *DebugInfoGroup = Args.getLastArg(options::OPT_g_Group);
    // -fintelfpga -g case
    if ((Args.hasArg(options::OPT_fintelfpga) &&
         Args.hasMultipleArgs(options::OPT_g_Group)) ||
        /* -fsycl -g case */
        (!Args.hasArg(options::OPT_fintelfpga) && DebugInfoGroup)) {
      if (!DebugInfoGroup->getOption().matches(options::OPT_g0)) {
        return "-O0";
      }
    }
  }
  // The default for SYCL device code optimization
  return "-O2";
}

static void addArgs(ArgStringList &DstArgs, const llvm::opt::ArgList &Alloc,
                    ArrayRef<StringRef> SrcArgs) {
  for (const auto Arg : SrcArgs) {
    DstArgs.push_back(Alloc.MakeArgString(Arg));
  }
}

static bool allowDeviceImageDependencies(const llvm::opt::ArgList &TCArgs) {
  // deprecated
  if (TCArgs.hasFlag(options::OPT_fsycl_allow_device_dependencies,
                     options::OPT_fno_sycl_allow_device_dependencies, false))
    return true;

  // preferred
  if (TCArgs.hasFlag(options::OPT_fsycl_allow_device_image_dependencies,
                     options::OPT_fno_sycl_allow_device_image_dependencies, false))
    return true;

  return false;
}

static void getNonTripleBasedSYCLPostLinkOpts(const ToolChain &TC,
                                              const JobAction &JA,
                                              const llvm::opt::ArgList &TCArgs,
                                              ArgStringList &PostLinkArgs) {
  // See if device code splitting is requested
  if (Arg *A = TCArgs.getLastArg(options::OPT_fsycl_device_code_split_EQ)) {
    auto CodeSplitValue = StringRef(A->getValue());
    if (CodeSplitValue == "per_kernel")
      addArgs(PostLinkArgs, TCArgs, {"-split=kernel"});
    else if (CodeSplitValue == "per_source")
      addArgs(PostLinkArgs, TCArgs, {"-split=source"});
    else if (CodeSplitValue == "auto")
      addArgs(PostLinkArgs, TCArgs, {"-split=auto"});
    else { // Device code split is off
    }
  }
  addArgs(PostLinkArgs, TCArgs,
          {StringRef(getSYCLPostLinkOptimizationLevel(TCArgs))});

  // Process device-globals.
  addArgs(PostLinkArgs, TCArgs, {"-device-globals"});

  // Make ESIMD accessors use stateless memory accesses.
  if (TCArgs.hasFlag(options::OPT_fno_sycl_esimd_force_stateless_mem,
                     options::OPT_fsycl_esimd_force_stateless_mem, false))
    addArgs(PostLinkArgs, TCArgs, {"-lower-esimd-force-stateless-mem=false"});

  if (allowDeviceImageDependencies(TCArgs))
    addArgs(PostLinkArgs, TCArgs, {"-allow-device-image-dependencies"});
}

// On Intel targets we don't need non-kernel functions as entry points,
// because it only increases amount of code for device compiler to handle,
// without any actual benefits.
// TODO: Try to extend this feature for non-Intel GPUs.
static bool shouldEmitOnlyKernelsAsEntryPoints(const ToolChain &TC,
                                               const llvm::opt::ArgList &TCArgs,
                                               llvm::Triple Triple) {
  if (TCArgs.hasFlag(options::OPT_fno_sycl_remove_unused_external_funcs,
                     options::OPT_fsycl_remove_unused_external_funcs, false))
    return false;
  if (isSYCLNativeCPU(TC))
    return true;
  // When supporting dynamic linking, non-kernels in a device image can be
  // called.
  if (allowDeviceImageDependencies(TCArgs))
    return false;
  if (Triple.isNVPTX() || Triple.isAMDGPU())
    return false;
  bool IsUsingLTO = TC.getDriver().isUsingOffloadLTO();
  auto LTOMode = TC.getDriver().getOffloadLTOMode();
  // With thinLTO, final entry point handing is done in clang-linker-wrapper
  if (IsUsingLTO && LTOMode == LTOK_Thin)
    return false;
  return true;
}

// Add any sycl-post-link options that rely on a specific Triple in addition
// to user supplied options. This function is invoked only for the old
// offloading model. For the new offloading model, a slightly modified version
// of this function is called inside clang-linker-wrapper.
// NOTE: Any changes made here should be reflected in the similarly named
// function in clang/tools/clang-linker-wrapper/ClangLinkerWrapper.cpp.
static void getTripleBasedSYCLPostLinkOpts(const ToolChain &TC,
                                           const llvm::opt::ArgList &TCArgs,
                                           ArgStringList &PostLinkArgs,
                                           llvm::Triple Triple,
                                           bool SpecConstsSupported,
                                           types::ID OutputType) {

  bool IsUsingLTO = TC.getDriver().isUsingOffloadLTO();
  auto LTOMode = TC.getDriver().getOffloadLTOMode();
  if (OutputType == types::TY_LLVM_BC) {
    // single file output requested - this means only perform necessary IR
    // transformations (like specialization constant intrinsic lowering) and
    // output LLVMIR
    addArgs(PostLinkArgs, TCArgs, {"-ir-output-only"});
  } else if (!IsUsingLTO || LTOMode != LTOK_Thin) {
    // Only create a properties file if we are not
    // only outputting IR.
    addArgs(PostLinkArgs, TCArgs, {"-properties"});
  }
  if (SpecConstsSupported)
    addArgs(PostLinkArgs, TCArgs, {"-spec-const=native"});
  else
    addArgs(PostLinkArgs, TCArgs, {"-spec-const=emulation"});

  // See if device code splitting is requested.  The logic here works along side
  // the behavior in getNonTripleBasedSYCLPostLinkOpts, where the option is
  // added based on the user setting of -fsycl-device-code-split.
  if (!TCArgs.hasArg(options::OPT_fsycl_device_code_split_EQ) &&
      (Triple.getArchName() != "spir64_fpga"))
    addArgs(PostLinkArgs, TCArgs, {"-split=auto"});

  if (shouldEmitOnlyKernelsAsEntryPoints(TC, TCArgs, Triple))
    addArgs(PostLinkArgs, TCArgs, {"-emit-only-kernels-as-entry-points"});

  if (!Triple.isAMDGCN())
    addArgs(PostLinkArgs, TCArgs, {"-emit-param-info"});
  // Enable program metadata
  if (Triple.isNVPTX() || Triple.isAMDGCN() || isSYCLNativeCPU(TC))
    addArgs(PostLinkArgs, TCArgs, {"-emit-program-metadata"});
  if (OutputType != types::TY_LLVM_BC) {
    assert(OutputType == types::TY_Tempfiletable);
    bool SplitEsimdByDefault = Triple.isSPIROrSPIRV();
    bool SplitEsimd = TCArgs.hasFlag(
        options::OPT_fsycl_device_code_split_esimd,
        options::OPT_fno_sycl_device_code_split_esimd, SplitEsimdByDefault);
    bool IsUsingLTO = TC.getDriver().isUsingOffloadLTO();
    auto LTOMode = TC.getDriver().getOffloadLTOMode();
    if (!IsUsingLTO || LTOMode != LTOK_Thin)
      addArgs(PostLinkArgs, TCArgs, {"-symbols"});
    // Specialization constant info generation is mandatory -
    // add options unconditionally
    addArgs(PostLinkArgs, TCArgs, {"-emit-exported-symbols"});
    addArgs(PostLinkArgs, TCArgs, {"-emit-imported-symbols"});
    if (SplitEsimd)
      addArgs(PostLinkArgs, TCArgs, {"-split-esimd"});
    addArgs(PostLinkArgs, TCArgs, {"-lower-esimd"});
  }
  bool IsAOT = Triple.isNVPTX() || Triple.isAMDGCN() ||
               Triple.getSubArch() == llvm::Triple::SPIRSubArch_fpga ||
               Triple.getSubArch() == llvm::Triple::SPIRSubArch_gen ||
               Triple.getSubArch() == llvm::Triple::SPIRSubArch_x86_64;
  if (TCArgs.hasFlag(options::OPT_fsycl_add_default_spec_consts_image,
                     options::OPT_fno_sycl_add_default_spec_consts_image,
                     false) &&
      IsAOT)
    addArgs(PostLinkArgs, TCArgs,
            {"-generate-device-image-default-spec-consts"});
}

// sycl-post-link tool normally outputs a file table (see the tool sources for
// format description) which lists all the other output files associated with
// the device LLVMIR bitcode. This is basically a triple of bitcode, symbols
// and specialization constant files. Single LLVM IR output can be generated as
// well under an option.
//
void SYCLPostLink::ConstructJob(Compilation &C, const JobAction &JA,
                                const InputInfo &Output,
                                const InputInfoList &Inputs,
                                const llvm::opt::ArgList &TCArgs,
                                const char *LinkingOutput) const {
  const SYCLPostLinkJobAction *SYCLPostLink =
      dyn_cast<SYCLPostLinkJobAction>(&JA);
  // Construct sycl-post-link command.
  assert(SYCLPostLink && "Expecting SYCL post link job!");
  ArgStringList CmdArgs;

  llvm::Triple T = getToolChain().getTriple();
  getNonTripleBasedSYCLPostLinkOpts(getToolChain(), JA, TCArgs, CmdArgs);
  getTripleBasedSYCLPostLinkOpts(getToolChain(), TCArgs, CmdArgs, T,
                                 SYCLPostLink->getRTSetsSpecConstants(),
                                 SYCLPostLink->getTrueType());

  // Add output file table file option
  assert(Output.isFilename() && "output must be a filename");
  StringRef Device = JA.getOffloadingArch();
  std::string OutputArg = Output.getFilename();
  if (T.getSubArch() == llvm::Triple::SPIRSubArch_gen && Device.data())
    OutputArg = ("intel_gpu_" + Device + "," + OutputArg).str();
  else if (T.getSubArch() == llvm::Triple::SPIRSubArch_x86_64)
    OutputArg = "spir64_x86_64," + OutputArg;

  const toolchains::SYCLToolChain &TC =
      static_cast<const toolchains::SYCLToolChain &>(getToolChain());

  // Handle -Xdevice-post-link
  TC.TranslateTargetOpt(T, TCArgs, CmdArgs, options::OPT_Xdevice_post_link,
                        options::OPT_Xdevice_post_link_EQ,
                        JA.getOffloadingArch());

  addArgs(CmdArgs, TCArgs, {"-o", OutputArg});

  // Add input file
  assert(Inputs.size() == 1 && Inputs.front().isFilename() &&
         "single input file expected");
  addArgs(CmdArgs, TCArgs, {Inputs.front().getFilename()});
  std::string OutputFileName(Output.getFilename());

  // All the inputs are encoded as commands.
  C.addCommand(std::make_unique<Command>(
      JA, *this, ResponseFileSupport::None(),
      TCArgs.MakeArgString(getToolChain().GetProgramPath(getShortName())),
      CmdArgs, Inputs, Output));
}

// Transforms the abstract representation (JA + Inputs + Outputs) of a file
// table transformation action to concrete command line (job) with actual
// inputs/outputs/options, and adds it to given compilation object.
void FileTableTform::ConstructJob(Compilation &C, const JobAction &JA,
                                  const InputInfo &Output,
                                  const InputInfoList &Inputs,
                                  const llvm::opt::ArgList &TCArgs,
                                  const char *LinkingOutput) const {

  const auto &TformJob = *llvm::dyn_cast<FileTableTformJobAction>(&JA);
  ArgStringList CmdArgs;

  // don't try to assert here whether the number of inputs is OK, argumnets are
  // OK, etc. - better invoke the tool and see good error diagnostics

  // 1) add transformations
  for (const auto &Tf : TformJob.getTforms()) {
    switch (Tf.TheKind) {
    case FileTableTformJobAction::Tform::EXTRACT:
    case FileTableTformJobAction::Tform::EXTRACT_DROP_TITLE: {
      SmallString<128> Arg("-extract=");
      Arg += Tf.TheArgs[0];

      for (unsigned I = 1; I < Tf.TheArgs.size(); ++I) {
        Arg += ",";
        Arg += Tf.TheArgs[I];
      }
      addArgs(CmdArgs, TCArgs, {Arg});

      if (Tf.TheKind == FileTableTformJobAction::Tform::EXTRACT_DROP_TITLE)
        addArgs(CmdArgs, TCArgs, {"-drop_titles"});
      break;
    }
    case FileTableTformJobAction::Tform::REPLACE: {
      assert(Tf.TheArgs.size() == 2 && "from/to column names expected");
      SmallString<128> Arg("-replace=");
      Arg += Tf.TheArgs[0];
      Arg += ",";
      Arg += Tf.TheArgs[1];
      addArgs(CmdArgs, TCArgs, {Arg});
      break;
    }
    case FileTableTformJobAction::Tform::REPLACE_CELL: {
      assert(Tf.TheArgs.size() == 2 && "column name and row id expected");
      SmallString<128> Arg("-replace_cell=");
      Arg += Tf.TheArgs[0];
      Arg += ",";
      Arg += Tf.TheArgs[1];
      addArgs(CmdArgs, TCArgs, {Arg});
      break;
    }
    case FileTableTformJobAction::Tform::RENAME: {
      assert(Tf.TheArgs.size() == 2 && "from/to names expected");
      SmallString<128> Arg("-rename=");
      Arg += Tf.TheArgs[0];
      Arg += ",";
      Arg += Tf.TheArgs[1];
      addArgs(CmdArgs, TCArgs, {Arg});
      break;
    }
    case FileTableTformJobAction::Tform::COPY_SINGLE_FILE: {
      assert(Tf.TheArgs.size() == 2 && "column name and row id expected");
      SmallString<128> Arg("-copy_single_file=");
      Arg += Tf.TheArgs[0];
      Arg += ",";
      Arg += Tf.TheArgs[1];
      addArgs(CmdArgs, TCArgs, {Arg});
      break;
    }
    case FileTableTformJobAction::Tform::MERGE: {
      assert(Tf.TheArgs.size() == 1 && "column name expected");
      SmallString<128> Arg("-merge=");
      Arg += Tf.TheArgs[0];
      addArgs(CmdArgs, TCArgs, {Arg});
      break;
    }
    }
  }

  // 2) add output option
  assert(Output.isFilename() && "table tform output must be a file");
  addArgs(CmdArgs, TCArgs, {"-o", Output.getFilename()});

  // 3) add inputs
  for (const auto &Input : Inputs) {
    assert(Input.isFilename() && "table tform input must be a file");
    addArgs(CmdArgs, TCArgs, {Input.getFilename()});
  }
  // 4) finally construct and add a command to the compilation
  C.addCommand(std::make_unique<Command>(
      JA, *this, ResponseFileSupport::None(),
      TCArgs.MakeArgString(getToolChain().GetProgramPath(getShortName())),
      CmdArgs, Inputs));
}

void AppendFooter::ConstructJob(Compilation &C, const JobAction &JA,
                                const InputInfo &Output,
                                const InputInfoList &Inputs,
                                const llvm::opt::ArgList &TCArgs,
                                const char *LinkingOutput) const {
  ArgStringList CmdArgs;

  // Input File
  addArgs(CmdArgs, TCArgs, {Inputs[0].getFilename()});

  // Integration Footer
  StringRef Footer(
      C.getDriver().getIntegrationFooter(Inputs[0].getBaseInput()));
  if (!Footer.empty()) {
    SmallString<128> AppendOpt("--append=");
    AppendOpt.append(Footer);
    addArgs(CmdArgs, TCArgs, {AppendOpt});
  }

  // Name of original source file passed in to be prepended to the newly
  // modified file as a #line directive.
  SmallString<128> PrependOpt("--orig-filename=");
  PrependOpt.append(
      llvm::sys::path::convert_to_slash(Inputs[0].getBaseInput()));
  addArgs(CmdArgs, TCArgs, {PrependOpt});

  SmallString<128> OutputOpt("--output=");
  OutputOpt.append(Output.getFilename());
  addArgs(CmdArgs, TCArgs, {OutputOpt});

  // Use #include to pull in footer
  addArgs(CmdArgs, TCArgs, {"--use-include"});

  C.addCommand(std::make_unique<Command>(
      JA, *this, ResponseFileSupport::None(),
      TCArgs.MakeArgString(getToolChain().GetProgramPath(getShortName())),
      CmdArgs, std::nullopt));
}

void SpirvToIrWrapper::ConstructJob(Compilation &C, const JobAction &JA,
                                    const InputInfo &Output,
                                    const InputInfoList &Inputs,
                                    const llvm::opt::ArgList &TCArgs,
                                    const char *LinkingOutput) const {
  InputInfoList ForeachInputs;
  ArgStringList CmdArgs;

  assert(Inputs.size() == 1 &&
         "Only one input expected to spirv-to-ir-wrapper");

  // Input File
  for (const auto &I : Inputs) {
    if (I.getType() == types::TY_Tempfilelist)
      ForeachInputs.push_back(I);
    addArgs(CmdArgs, TCArgs, {I.getFilename()});
  }

  // Output File
  addArgs(CmdArgs, TCArgs, {"-o", Output.getFilename()});

  // Make sure we preserve any auxiliary data which may be present in the
  // SPIR-V object, use SPIR-V style IR as opposed to OpenCL, and represent
  // SPIR-V globals as global variables instead of functions, all of which we
  // need for SPIR-V-based fat objects.
  addArgs(CmdArgs, TCArgs,
          {"-llvm-spirv-opts",
           "--spirv-preserve-auxdata --spirv-target-env=SPV-IR "
           "--spirv-builtin-format=global"});

  const toolchains::SYCLToolChain &TC =
      static_cast<const toolchains::SYCLToolChain &>(getToolChain());

  // Handle -Xspirv-to-ir-wrapper
  TC.TranslateTargetOpt(getToolChain().getTriple(), TCArgs, CmdArgs,
                        options::OPT_Xspirv_to_ir_wrapper,
                        options::OPT_Xspirv_to_ir_wrapper_EQ,
                        JA.getOffloadingArch());

  auto Cmd = std::make_unique<Command>(
      JA, *this, ResponseFileSupport::None(),
      TCArgs.MakeArgString(getToolChain().GetProgramPath(getShortName())),
      CmdArgs, std::nullopt);
  if (!ForeachInputs.empty()) {
    StringRef ParallelJobs =
        TCArgs.getLastArgValue(options::OPT_fsycl_max_parallel_jobs_EQ);
    tools::SYCL::constructLLVMForeachCommand(
        C, JA, std::move(Cmd), ForeachInputs, Output, this, "",
        types::getTypeTempSuffix(types::TY_Tempfilelist), ParallelJobs);
  } else
    C.addCommand(std::move(Cmd));
}

void LinkerWrapper::ConstructJob(Compilation &C, const JobAction &JA,
                                 const InputInfo &Output,
                                 const InputInfoList &Inputs,
                                 const ArgList &Args,
                                 const char *LinkingOutput) const {
  const Driver &D = getToolChain().getDriver();
  const llvm::Triple TheTriple = getToolChain().getTriple();
  ArgStringList CmdArgs;

  // Pass the CUDA path to the linker wrapper tool.
  for (Action::OffloadKind Kind :
       {Action::OFK_Cuda, Action::OFK_OpenMP, Action::OFK_SYCL}) {
    auto TCRange = C.getOffloadToolChains(Kind);
    for (auto &I : llvm::make_range(TCRange)) {
      const ToolChain *TC = I.second;
      if (TC->getTriple().isNVPTX()) {
        CudaInstallationDetector CudaInstallation(D, TheTriple, Args);
        if (CudaInstallation.isValid())
          CmdArgs.push_back(Args.MakeArgString(
              "--cuda-path=" + CudaInstallation.getInstallPath()));
        break;
      }
    }
  }

  // Pass in the optimization level to use for LTO.
  if (const Arg *A = Args.getLastArg(options::OPT_O_Group)) {
    StringRef OOpt;
    if (A->getOption().matches(options::OPT_O4) ||
        A->getOption().matches(options::OPT_Ofast))
      OOpt = "3";
    else if (A->getOption().matches(options::OPT_O)) {
      OOpt = A->getValue();
      if (OOpt == "g")
        OOpt = "1";
      else if (OOpt == "s" || OOpt == "z")
        OOpt = "2";
    } else if (A->getOption().matches(options::OPT_O0))
      OOpt = "0";
    if (!OOpt.empty())
      CmdArgs.push_back(Args.MakeArgString(Twine("--opt-level=O") + OOpt));
  }

  CmdArgs.push_back(
      Args.MakeArgString("--host-triple=" + TheTriple.getTriple()));
  if (Args.hasArg(options::OPT_v))
    CmdArgs.push_back("--wrapper-verbose");

  if (const Arg *A = Args.getLastArg(options::OPT_g_Group)) {
    if (!A->getOption().matches(options::OPT_g0))
      CmdArgs.push_back("--device-debug");
  }

  // code-object-version=X needs to be passed to clang-linker-wrapper to ensure
  // that it is used by lld.
  if (const Arg *A = Args.getLastArg(options::OPT_mcode_object_version_EQ)) {
    CmdArgs.push_back(Args.MakeArgString("-mllvm"));
    CmdArgs.push_back(Args.MakeArgString(
        Twine("--amdhsa-code-object-version=") + A->getValue()));
  }

  for (const auto &A : Args.getAllArgValues(options::OPT_Xcuda_ptxas))
    CmdArgs.push_back(Args.MakeArgString("--ptxas-arg=" + A));

  // Forward remarks passes to the LLVM backend in the wrapper.
  if (const Arg *A = Args.getLastArg(options::OPT_Rpass_EQ))
    CmdArgs.push_back(Args.MakeArgString(Twine("--offload-opt=-pass-remarks=") +
                                         A->getValue()));
  if (const Arg *A = Args.getLastArg(options::OPT_Rpass_missed_EQ))
    CmdArgs.push_back(Args.MakeArgString(
        Twine("--offload-opt=-pass-remarks-missed=") + A->getValue()));
  if (const Arg *A = Args.getLastArg(options::OPT_Rpass_analysis_EQ))
    CmdArgs.push_back(Args.MakeArgString(
        Twine("--offload-opt=-pass-remarks-analysis=") + A->getValue()));
  if (Args.getLastArg(options::OPT_save_temps_EQ))
    CmdArgs.push_back("--save-temps");

  // Add any SYCL offloading specific options to the clang-linker-wrapper
  if (C.hasOffloadToolChain<Action::OFK_SYCL>()) {
    // -sycl-device-libraries=<comma separated list> contains all of the SYCL
    // device specific libraries that are needed. This generic list will be
    // populated with device binaries for all target triples in the current
    // compilation flow.

    // Create a comma separated list to pass along to the linker wrapper.
    SmallString<256> LibList;
    llvm::Triple TargetTriple;
    auto ToolChainRange = C.getOffloadToolChains<Action::OFK_SYCL>();
    for (auto &I :
         llvm::make_range(ToolChainRange.first, ToolChainRange.second)) {
      const ToolChain *TC = I.second;
      // Note: For AMD targets, we do not pass any SYCL device libraries.
      if (TC->getTriple().isSPIROrSPIRV() || TC->getTriple().isNVPTX()) {
        TargetTriple = TC->getTriple();
        SmallVector<std::string, 8> SYCLDeviceLibs;
        bool IsSPIR = TargetTriple.isSPIROrSPIRV();
        bool IsSpirvAOT = TargetTriple.isSPIRAOT();
        bool UseJitLink =
            IsSPIR &&
            Args.hasFlag(options::OPT_fsycl_device_lib_jit_link,
                         options::OPT_fno_sycl_device_lib_jit_link, false);
        bool UseAOTLink = IsSPIR && (IsSpirvAOT || !UseJitLink);
        SYCLDeviceLibs = SYCL::getDeviceLibraries(C, TargetTriple, UseAOTLink);
        for (const auto &AddLib : SYCLDeviceLibs) {
          if (LibList.size() > 0)
            LibList += ",";
          LibList += AddLib;
        }
      }
    }
    // -sycl-device-libraries=<libs> provides a comma separate list of
    // libraries to add to the device linking step.
    if (LibList.size())
      CmdArgs.push_back(
          Args.MakeArgString(Twine("-sycl-device-libraries=") + LibList));

    // -sycl-device-library-location=<dir> provides the location in which the
    // SYCL device libraries can be found.
    SmallString<128> DeviceLibDir(D.Dir);
    llvm::sys::path::append(DeviceLibDir, "..", "lib");
    // Check the library location candidates for the the libsycl-crt library
    // and use that location.  Base the location on relative to driver if this
    // is not resolved.
    SmallVector<SmallString<128>, 4> LibLocCandidates;
    SYCLInstallationDetector SYCLInstallation(D);
    SYCLInstallation.getSYCLDeviceLibPath(LibLocCandidates);
    SmallString<128> LibName("libsycl-crt");
    bool IsNewOffload = D.getUseNewOffloadingDriver();
    StringRef LibSuffix = TheTriple.isWindowsMSVCEnvironment()
                              ? (IsNewOffload ? ".new.obj" : ".obj")
                              : (IsNewOffload ? ".new.o" : ".o");
    llvm::sys::path::replace_extension(LibName, LibSuffix);
    for (const auto &LibLoc : LibLocCandidates) {
      SmallString<128> FullLibName(LibLoc);
      llvm::sys::path::append(FullLibName, LibName);
      if (llvm::sys::fs::exists(FullLibName)) {
        DeviceLibDir = LibLoc;
        break;
      }
    }
    CmdArgs.push_back(Args.MakeArgString(
        Twine("-sycl-device-library-location=") + DeviceLibDir));

    if (C.getDriver().isDumpDeviceCodeEnabled()) {
      SmallString<128> DumpDir;
      Arg *A = C.getArgs().getLastArg(options::OPT_fsycl_dump_device_code_EQ);
      DumpDir = A ? A->getValue() : "";
      CmdArgs.push_back(
          Args.MakeArgString(Twine("-sycl-dump-device-code=") + DumpDir));
    }

    auto appendOption = [](SmallString<128> &OptString, StringRef AddOpt) {
      if (!OptString.empty())
        OptString += " ";
      OptString += AddOpt.str();
    };
    // --sycl-post-link-options="options" provides a string of options to be
    // passed along to the sycl-post-link tool during device link.
    SmallString<128> PostLinkOptString;
    ArgStringList PostLinkArgs;
    getNonTripleBasedSYCLPostLinkOpts(getToolChain(), JA, Args, PostLinkArgs);
    for (const auto &A : PostLinkArgs)
      appendOption(PostLinkOptString, A);
    if (Args.hasArg(options::OPT_Xdevice_post_link)) {
      for (const auto &A : Args.getAllArgValues(options::OPT_Xdevice_post_link))
        appendOption(PostLinkOptString, A);
    }
    if (!PostLinkOptString.empty())
      CmdArgs.push_back(
          Args.MakeArgString("--sycl-post-link-options=" + PostLinkOptString));

    // --llvm-spirv-options="options" provides a string of options to be passed
    // along to the llvm-spirv (translation) step during device link.
    SmallString<128> OptString;
    if (Args.hasArg(options::OPT_Xspirv_translator)) {
      for (const auto &A : Args.getAllArgValues(options::OPT_Xspirv_translator))
        appendOption(OptString, A);
    }
    ArgStringList TranslatorArgs;
    getNonTripleBasedSPIRVTransOpts(C, Args, TranslatorArgs);
    for (const auto &A : TranslatorArgs)
      appendOption(OptString, A);
    CmdArgs.push_back(Args.MakeArgString("--llvm-spirv-options=" + OptString));

    if (C.getDefaultToolChain().getTriple().isWindowsMSVCEnvironment())
      CmdArgs.push_back("-sycl-is-windows-msvc-env");

    bool IsUsingLTO = D.isUsingOffloadLTO();
    auto LTOMode = D.getOffloadLTOMode();
    if (IsUsingLTO && LTOMode == LTOK_Thin)
      CmdArgs.push_back(Args.MakeArgString("-sycl-thin-lto"));

    if (Args.hasArg(options::OPT_fsycl_embed_ir))
      CmdArgs.push_back(Args.MakeArgString("-sycl-embed-ir"));

    if (Args.hasFlag(options::OPT_fsycl_allow_device_image_dependencies,
                     options::OPT_fno_sycl_allow_device_image_dependencies,
                     false))
      CmdArgs.push_back(
          Args.MakeArgString("-sycl-allow-device-image-dependencies"));

    // Formulate and add any offload-wrapper and AOT specific options. These
    // are additional options passed in via -Xsycl-target-linker and
    // -Xsycl-target-backend.
    const toolchains::SYCLToolChain &SYCLTC =
        static_cast<const toolchains::SYCLToolChain &>(getToolChain());
    // Only store compile/link opts in the image descriptor for the SPIR-V
    // target.  For AOT, pass along the addition options via GPU or CPU
    // specific clang-linker-wrapper options.
    const ArgList &Args =
        C.getArgsForToolChain(nullptr, StringRef(), Action::OFK_SYCL);
    for (auto &ToolChainMember :
         llvm::make_range(ToolChainRange.first, ToolChainRange.second)) {
      const ToolChain *TC = ToolChainMember.second;
      bool IsJIT = false;
      StringRef WrapperOption;
      StringRef WrapperLinkOption;
      if (TC->getTriple().isSPIROrSPIRV()) {
        if (TC->getTriple().getSubArch() == llvm::Triple::NoSubArch) {
          IsJIT = true;
          WrapperOption = "--sycl-backend-compile-options=";
        }
        if (TC->getTriple().getSubArch() == llvm::Triple::SPIRSubArch_gen)
          WrapperOption = "--gpu-tool-arg=";
        if (TC->getTriple().getSubArch() == llvm::Triple::SPIRSubArch_x86_64)
          WrapperOption = "--cpu-tool-arg=";
      } else
        continue;
      ArgStringList BuildArgs;
      SmallString<128> BackendOptString;
      SmallString<128> LinkOptString;
      SYCLTC.TranslateBackendTargetArgs(TC->getTriple(), Args, BuildArgs);
      for (const auto &A : BuildArgs)
        appendOption(BackendOptString, A);

      BuildArgs.clear();
      SYCLTC.TranslateLinkerTargetArgs(TC->getTriple(), Args, BuildArgs);
      for (const auto &A : BuildArgs) {
        if (IsJIT)
          appendOption(LinkOptString, A);
        else
          // For AOT, combine the Backend and Linker strings into one.
          appendOption(BackendOptString, A);
      }
      if (!BackendOptString.empty())
        CmdArgs.push_back(
            Args.MakeArgString(Twine(WrapperOption) + BackendOptString));
      if (!LinkOptString.empty())
        CmdArgs.push_back(
            Args.MakeArgString("--sycl-target-link-options=" + LinkOptString));
    }
  }

  // Construct the link job so we can wrap around it.
  Linker->ConstructJob(C, JA, Output, Inputs, Args, LinkingOutput);
  const auto &LinkCommand = C.getJobs().getJobs().back();

  // Forward -Xoffload-linker<-triple> arguments to the device link job.
  for (Arg *A : Args.filtered(options::OPT_Xoffload_linker)) {
    StringRef Val = A->getValue(0);
    if (Val.empty())
      CmdArgs.push_back(
          Args.MakeArgString(Twine("--device-linker=") + A->getValue(1)));
    else
      CmdArgs.push_back(Args.MakeArgString(
          "--device-linker=" +
          ToolChain::getOpenMPTriple(Val.drop_front()).getTriple() + "=" +
          A->getValue(1)));
  }
  Args.ClaimAllArgs(options::OPT_Xoffload_linker);

  // Embed bitcode instead of an object in JIT mode.
  if (Args.hasFlag(options::OPT_fopenmp_target_jit,
                   options::OPT_fno_openmp_target_jit, false))
    CmdArgs.push_back("--embed-bitcode");

  // Forward `-mllvm` arguments to the LLVM invocations if present.
  for (Arg *A : Args.filtered(options::OPT_mllvm)) {
    CmdArgs.push_back("-mllvm");
    CmdArgs.push_back(A->getValue());
    A->claim();
  }

  // Pass in the C library for GPUs if present and not disabled.
  if (!Args.hasArg(options::OPT_nostdlib, options::OPT_r, options::OPT_nogpulib,
                   options::OPT_nodefaultlibs, options::OPT_nolibc,
                   options::OPT_nogpulibc)) {
    forAllAssociatedToolChains(C, JA, getToolChain(), [&](const ToolChain &TC) {
      // The device C library is only available for NVPTX and AMDGPU targets
      // currently.
      if (!TC.getTriple().isNVPTX() && !TC.getTriple().isAMDGPU())
        return;
      bool HasLibC = TC.getStdlibIncludePath().has_value();
      if (HasLibC) {
        CmdArgs.push_back(Args.MakeArgString(
            "--device-linker=" + TC.getTripleString() + "=" + "-lc"));
        CmdArgs.push_back(Args.MakeArgString(
            "--device-linker=" + TC.getTripleString() + "=" + "-lm"));
      }
      auto HasCompilerRT = getToolChain().getVFS().exists(
          TC.getCompilerRT(Args, "builtins", ToolChain::FT_Static));
      if (HasCompilerRT)
        CmdArgs.push_back(
            Args.MakeArgString("--device-linker=" + TC.getTripleString() + "=" +
                               "-lclang_rt.builtins"));
    });
  }

  // If we disable the GPU C library support it needs to be forwarded to the
  // link job.
  if (!Args.hasFlag(options::OPT_gpulibc, options::OPT_nogpulibc, true))
    CmdArgs.push_back("--device-compiler=-nolibc");

  // Add the linker arguments to be forwarded by the wrapper.
  CmdArgs.push_back(Args.MakeArgString(Twine("--linker-path=") +
                                       LinkCommand->getExecutable()));
  for (const char *LinkArg : LinkCommand->getArguments())
    CmdArgs.push_back(LinkArg);

  addOffloadCompressArgs(Args, CmdArgs);

  const char *Exec =
      Args.MakeArgString(getToolChain().GetProgramPath("clang-linker-wrapper"));

  // Replace the executable and arguments of the link job with the
  // wrapper.
  LinkCommand->replaceExecutable(Exec);
  LinkCommand->replaceArguments(CmdArgs);
}<|MERGE_RESOLUTION|>--- conflicted
+++ resolved
@@ -1165,15 +1165,10 @@
     getToolChain().AddHIPIncludeArgs(Args, CmdArgs);
 
   if (JA.isOffloading(Action::OFK_SYCL)) {
-<<<<<<< HEAD
-    toolchains::SYCLToolChain::AddSYCLIncludeArgs(D, Args, CmdArgs);
+    getToolChain().AddSYCLIncludeArgs(Args, CmdArgs);
     if (Inputs[0].getType() == types::TY_CUDA ||
         Args.hasFlag(options::OPT_fsycl_cuda_compat,
                      options::OPT_fno_sycl_cuda_compat, false)) {
-=======
-    getToolChain().AddSYCLIncludeArgs(Args, CmdArgs);
-    if (Inputs[0].getType() == types::TY_CUDA) {
->>>>>>> 1a7e2f02
       // Include __clang_cuda_runtime_wrapper.h in .cu SYCL compilation.
       getToolChain().AddCudaIncludeArgs(Args, CmdArgs);
     }
@@ -5815,7 +5810,6 @@
         CmdArgs.push_back("-fno-sycl-esimd-build-host-code");
     }
 
-<<<<<<< HEAD
     if (IsSYCLCUDACompat) {
       Args.addOptInFlag(CmdArgs, options::OPT_fsycl_cuda_compat,
                         options::OPT_fno_sycl_cuda_compat);
@@ -5825,9 +5819,7 @@
       CmdArgs.push_back("-fcuda-allow-variadic-functions");
     }
 
-=======
     // Set options for both host and device
->>>>>>> 1a7e2f02
     if (SYCLStdArg) {
       SYCLStdArg->render(Args, CmdArgs);
       CmdArgs.push_back("-fsycl-std-layout-kernel-params");
