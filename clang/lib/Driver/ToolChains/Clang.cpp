//===-- Clang.cpp - Clang+LLVM ToolChain Implementations --------*- C++ -*-===//
//
// Part of the LLVM Project, under the Apache License v2.0 with LLVM Exceptions.
// See https://llvm.org/LICENSE.txt for license information.
// SPDX-License-Identifier: Apache-2.0 WITH LLVM-exception
//
//===----------------------------------------------------------------------===//

#include "Clang.h"
#include "AMDGPU.h"
#include "Arch/AArch64.h"
#include "Arch/ARM.h"
#include "Arch/CSKY.h"
#include "Arch/LoongArch.h"
#include "Arch/M68k.h"
#include "Arch/Mips.h"
#include "Arch/PPC.h"
#include "Arch/RISCV.h"
#include "Arch/Sparc.h"
#include "Arch/SystemZ.h"
#include "Arch/VE.h"
#include "Arch/X86.h"
#include "CommonArgs.h"
#include "Hexagon.h"
#include "MSP430.h"
#include "PS4CPU.h"
#include "clang/Basic/CLWarnings.h"
#include "clang/Basic/CharInfo.h"
#include "clang/Basic/CodeGenOptions.h"
#include "clang/Basic/HeaderInclude.h"
#include "clang/Basic/LangOptions.h"
#include "clang/Basic/LangStandard.h"
#include "clang/Basic/MakeSupport.h"
#include "clang/Basic/ObjCRuntime.h"
#include "clang/Basic/Version.h"
#include "clang/Config/config.h"
#include "clang/Driver/Action.h"
#include "clang/Driver/Distro.h"
#include "clang/Driver/DriverDiagnostic.h"
#include "clang/Driver/InputInfo.h"
#include "clang/Driver/Options.h"
#include "clang/Driver/SanitizerArgs.h"
#include "clang/Driver/Types.h"
#include "clang/Driver/XRayArgs.h"
#include "llvm/ADT/ScopeExit.h"
#include "llvm/ADT/SmallSet.h"
#include "llvm/ADT/StringExtras.h"
#include "llvm/BinaryFormat/Magic.h"
#include "llvm/Config/llvm-config.h"
#include "llvm/Frontend/Debug/Options.h"
#include "llvm/Object/ObjectFile.h"
#include "llvm/Option/ArgList.h"
#include "llvm/Support/Casting.h"
#include "llvm/Support/CodeGen.h"
#include "llvm/Support/CommandLine.h"
#include "llvm/Support/Compiler.h"
#include "llvm/Support/Compression.h"
#include "llvm/Support/Error.h"
#include "llvm/Support/FileSystem.h"
#include "llvm/Support/Path.h"
#include "llvm/Support/Process.h"
#include "llvm/Support/YAMLParser.h"
#include "llvm/TargetParser/AArch64TargetParser.h"
#include "llvm/TargetParser/ARMTargetParserCommon.h"
#include "llvm/TargetParser/Host.h"
#include "llvm/TargetParser/LoongArchTargetParser.h"
#include "llvm/TargetParser/PPCTargetParser.h"
#include "llvm/TargetParser/RISCVISAInfo.h"
#include "llvm/TargetParser/RISCVTargetParser.h"
#include <cctype>

using namespace clang::driver;
using namespace clang::driver::tools;
using namespace clang;
using namespace llvm::opt;

static void CheckPreprocessingOptions(const Driver &D, const ArgList &Args) {
  if (Arg *A = Args.getLastArg(clang::driver::options::OPT_C, options::OPT_CC,
                               options::OPT_fminimize_whitespace,
                               options::OPT_fno_minimize_whitespace,
                               options::OPT_fkeep_system_includes,
                               options::OPT_fno_keep_system_includes)) {
    if (!Args.hasArg(options::OPT_E) && !Args.hasArg(options::OPT__SLASH_P) &&
        !Args.hasArg(options::OPT__SLASH_EP) && !D.CCCIsCPP()) {
      D.Diag(clang::diag::err_drv_argument_only_allowed_with)
          << A->getBaseArg().getAsString(Args)
          << (D.IsCLMode() ? "/E, /P or /EP" : "-E");
    }
  }
}

static void CheckCodeGenerationOptions(const Driver &D, const ArgList &Args) {
  // In gcc, only ARM checks this, but it seems reasonable to check universally.
  if (Args.hasArg(options::OPT_static))
    if (const Arg *A =
            Args.getLastArg(options::OPT_dynamic, options::OPT_mdynamic_no_pic))
      D.Diag(diag::err_drv_argument_not_allowed_with) << A->getAsString(Args)
                                                      << "-static";
}

/// Apply \a Work on the current tool chain \a RegularToolChain and any other
/// offloading tool chain that is associated with the current action \a JA.
static void
forAllAssociatedToolChains(Compilation &C, const JobAction &JA,
                           const ToolChain &RegularToolChain,
                           llvm::function_ref<void(const ToolChain &)> Work) {
  // Apply Work on the current/regular tool chain.
  Work(RegularToolChain);

  // Apply Work on all the offloading tool chains associated with the current
  // action.
  if (JA.isHostOffloading(Action::OFK_Cuda))
    Work(*C.getSingleOffloadToolChain<Action::OFK_Cuda>());
  else if (JA.isDeviceOffloading(Action::OFK_Cuda))
    Work(*C.getSingleOffloadToolChain<Action::OFK_Host>());
  else if (JA.isHostOffloading(Action::OFK_HIP))
    Work(*C.getSingleOffloadToolChain<Action::OFK_HIP>());
  else if (JA.isDeviceOffloading(Action::OFK_HIP))
    Work(*C.getSingleOffloadToolChain<Action::OFK_Host>());

  if (JA.isHostOffloading(Action::OFK_OpenMP)) {
    auto TCs = C.getOffloadToolChains<Action::OFK_OpenMP>();
    for (auto II = TCs.first, IE = TCs.second; II != IE; ++II)
      Work(*II->second);
  } else if (JA.isDeviceOffloading(Action::OFK_OpenMP))
    Work(*C.getSingleOffloadToolChain<Action::OFK_Host>());

  if (JA.isHostOffloading(Action::OFK_SYCL)) {
    auto TCs = C.getOffloadToolChains<Action::OFK_SYCL>();
    for (auto II = TCs.first, IE = TCs.second; II != IE; ++II)
      Work(*II->second);
  } else if (JA.isDeviceOffloading(Action::OFK_SYCL))
    Work(*C.getSingleOffloadToolChain<Action::OFK_Host>());

  //
  // TODO: Add support for other offloading programming models here.
  //
}

/// This is a helper function for validating the optional refinement step
/// parameter in reciprocal argument strings. Return false if there is an error
/// parsing the refinement step. Otherwise, return true and set the Position
/// of the refinement step in the input string.
static bool getRefinementStep(StringRef In, const Driver &D,
                              const Arg &A, size_t &Position) {
  const char RefinementStepToken = ':';
  Position = In.find(RefinementStepToken);
  if (Position != StringRef::npos) {
    StringRef Option = A.getOption().getName();
    StringRef RefStep = In.substr(Position + 1);
    // Allow exactly one numeric character for the additional refinement
    // step parameter. This is reasonable for all currently-supported
    // operations and architectures because we would expect that a larger value
    // of refinement steps would cause the estimate "optimization" to
    // under-perform the native operation. Also, if the estimate does not
    // converge quickly, it probably will not ever converge, so further
    // refinement steps will not produce a better answer.
    if (RefStep.size() != 1) {
      D.Diag(diag::err_drv_invalid_value) << Option << RefStep;
      return false;
    }
    char RefStepChar = RefStep[0];
    if (RefStepChar < '0' || RefStepChar > '9') {
      D.Diag(diag::err_drv_invalid_value) << Option << RefStep;
      return false;
    }
  }
  return true;
}

/// The -mrecip flag requires processing of many optional parameters.
static void ParseMRecip(const Driver &D, const ArgList &Args,
                        ArgStringList &OutStrings) {
  StringRef DisabledPrefixIn = "!";
  StringRef DisabledPrefixOut = "!";
  StringRef EnabledPrefixOut = "";
  StringRef Out = "-mrecip=";

  Arg *A = Args.getLastArg(options::OPT_mrecip, options::OPT_mrecip_EQ);
  if (!A)
    return;

  unsigned NumOptions = A->getNumValues();
  if (NumOptions == 0) {
    // No option is the same as "all".
    OutStrings.push_back(Args.MakeArgString(Out + "all"));
    return;
  }

  // Pass through "all", "none", or "default" with an optional refinement step.
  if (NumOptions == 1) {
    StringRef Val = A->getValue(0);
    size_t RefStepLoc;
    if (!getRefinementStep(Val, D, *A, RefStepLoc))
      return;
    StringRef ValBase = Val.slice(0, RefStepLoc);
    if (ValBase == "all" || ValBase == "none" || ValBase == "default") {
      OutStrings.push_back(Args.MakeArgString(Out + Val));
      return;
    }
  }

  // Each reciprocal type may be enabled or disabled individually.
  // Check each input value for validity, concatenate them all back together,
  // and pass through.

  llvm::StringMap<bool> OptionStrings;
  OptionStrings.insert(std::make_pair("divd", false));
  OptionStrings.insert(std::make_pair("divf", false));
  OptionStrings.insert(std::make_pair("divh", false));
  OptionStrings.insert(std::make_pair("vec-divd", false));
  OptionStrings.insert(std::make_pair("vec-divf", false));
  OptionStrings.insert(std::make_pair("vec-divh", false));
  OptionStrings.insert(std::make_pair("sqrtd", false));
  OptionStrings.insert(std::make_pair("sqrtf", false));
  OptionStrings.insert(std::make_pair("sqrth", false));
  OptionStrings.insert(std::make_pair("vec-sqrtd", false));
  OptionStrings.insert(std::make_pair("vec-sqrtf", false));
  OptionStrings.insert(std::make_pair("vec-sqrth", false));

  for (unsigned i = 0; i != NumOptions; ++i) {
    StringRef Val = A->getValue(i);

    bool IsDisabled = Val.starts_with(DisabledPrefixIn);
    // Ignore the disablement token for string matching.
    if (IsDisabled)
      Val = Val.substr(1);

    size_t RefStep;
    if (!getRefinementStep(Val, D, *A, RefStep))
      return;

    StringRef ValBase = Val.slice(0, RefStep);
    llvm::StringMap<bool>::iterator OptionIter = OptionStrings.find(ValBase);
    if (OptionIter == OptionStrings.end()) {
      // Try again specifying float suffix.
      OptionIter = OptionStrings.find(ValBase.str() + 'f');
      if (OptionIter == OptionStrings.end()) {
        // The input name did not match any known option string.
        D.Diag(diag::err_drv_unknown_argument) << Val;
        return;
      }
      // The option was specified without a half or float or double suffix.
      // Make sure that the double or half entry was not already specified.
      // The float entry will be checked below.
      if (OptionStrings[ValBase.str() + 'd'] ||
          OptionStrings[ValBase.str() + 'h']) {
        D.Diag(diag::err_drv_invalid_value) << A->getOption().getName() << Val;
        return;
      }
    }

    if (OptionIter->second == true) {
      // Duplicate option specified.
      D.Diag(diag::err_drv_invalid_value) << A->getOption().getName() << Val;
      return;
    }

    // Mark the matched option as found. Do not allow duplicate specifiers.
    OptionIter->second = true;

    // If the precision was not specified, also mark the double and half entry
    // as found.
    if (ValBase.back() != 'f' && ValBase.back() != 'd' && ValBase.back() != 'h') {
      OptionStrings[ValBase.str() + 'd'] = true;
      OptionStrings[ValBase.str() + 'h'] = true;
    }

    // Build the output string.
    StringRef Prefix = IsDisabled ? DisabledPrefixOut : EnabledPrefixOut;
    Out = Args.MakeArgString(Out + Prefix + Val);
    if (i != NumOptions - 1)
      Out = Args.MakeArgString(Out + ",");
  }

  OutStrings.push_back(Args.MakeArgString(Out));
}

/// The -mprefer-vector-width option accepts either a positive integer
/// or the string "none".
static void ParseMPreferVectorWidth(const Driver &D, const ArgList &Args,
                                    ArgStringList &CmdArgs) {
  Arg *A = Args.getLastArg(options::OPT_mprefer_vector_width_EQ);
  if (!A)
    return;

  StringRef Value = A->getValue();
  if (Value == "none") {
    CmdArgs.push_back("-mprefer-vector-width=none");
  } else {
    unsigned Width;
    if (Value.getAsInteger(10, Width)) {
      D.Diag(diag::err_drv_invalid_value) << A->getOption().getName() << Value;
      return;
    }
    CmdArgs.push_back(Args.MakeArgString("-mprefer-vector-width=" + Value));
  }
}

static bool
shouldUseExceptionTablesForObjCExceptions(const ObjCRuntime &runtime,
                                          const llvm::Triple &Triple) {
  // We use the zero-cost exception tables for Objective-C if the non-fragile
  // ABI is enabled or when compiling for x86_64 and ARM on Snow Leopard and
  // later.
  if (runtime.isNonFragile())
    return true;

  if (!Triple.isMacOSX())
    return false;

  return (!Triple.isMacOSXVersionLT(10, 5) &&
          (Triple.getArch() == llvm::Triple::x86_64 ||
           Triple.getArch() == llvm::Triple::arm));
}

/// Adds exception related arguments to the driver command arguments. There's a
/// main flag, -fexceptions and also language specific flags to enable/disable
/// C++ and Objective-C exceptions. This makes it possible to for example
/// disable C++ exceptions but enable Objective-C exceptions.
static bool addExceptionArgs(const ArgList &Args, types::ID InputType,
                             const ToolChain &TC, bool KernelOrKext,
                             const ObjCRuntime &objcRuntime,
                             ArgStringList &CmdArgs) {
  const llvm::Triple &Triple = TC.getTriple();

  if (KernelOrKext) {
    // -mkernel and -fapple-kext imply no exceptions, so claim exception related
    // arguments now to avoid warnings about unused arguments.
    Args.ClaimAllArgs(options::OPT_fexceptions);
    Args.ClaimAllArgs(options::OPT_fno_exceptions);
    Args.ClaimAllArgs(options::OPT_fobjc_exceptions);
    Args.ClaimAllArgs(options::OPT_fno_objc_exceptions);
    Args.ClaimAllArgs(options::OPT_fcxx_exceptions);
    Args.ClaimAllArgs(options::OPT_fno_cxx_exceptions);
    Args.ClaimAllArgs(options::OPT_fasync_exceptions);
    Args.ClaimAllArgs(options::OPT_fno_async_exceptions);
    return false;
  }

  // See if the user explicitly enabled exceptions.
  bool EH = Args.hasFlag(options::OPT_fexceptions, options::OPT_fno_exceptions,
                         false);

  // Async exceptions are Windows MSVC only.
  if (Triple.isWindowsMSVCEnvironment()) {
    bool EHa = Args.hasFlag(options::OPT_fasync_exceptions,
                            options::OPT_fno_async_exceptions, false);
    if (EHa) {
      CmdArgs.push_back("-fasync-exceptions");
      EH = true;
    }
  }

  // Obj-C exceptions are enabled by default, regardless of -fexceptions. This
  // is not necessarily sensible, but follows GCC.
  if (types::isObjC(InputType) &&
      Args.hasFlag(options::OPT_fobjc_exceptions,
                   options::OPT_fno_objc_exceptions, true)) {
    CmdArgs.push_back("-fobjc-exceptions");

    EH |= shouldUseExceptionTablesForObjCExceptions(objcRuntime, Triple);
  }

  if (types::isCXX(InputType)) {
    // Disable C++ EH by default on XCore and PS4/PS5.
    bool CXXExceptionsEnabled = Triple.getArch() != llvm::Triple::xcore &&
                                !Triple.isPS() && !Triple.isDriverKit();
    Arg *ExceptionArg = Args.getLastArg(
        options::OPT_fcxx_exceptions, options::OPT_fno_cxx_exceptions,
        options::OPT_fexceptions, options::OPT_fno_exceptions);
    if (ExceptionArg)
      CXXExceptionsEnabled =
          ExceptionArg->getOption().matches(options::OPT_fcxx_exceptions) ||
          ExceptionArg->getOption().matches(options::OPT_fexceptions);

    if (CXXExceptionsEnabled) {
      CmdArgs.push_back("-fcxx-exceptions");

      EH = true;
    }
  }

  // OPT_fignore_exceptions means exception could still be thrown,
  // but no clean up or catch would happen in current module.
  // So we do not set EH to false.
  Args.AddLastArg(CmdArgs, options::OPT_fignore_exceptions);

  Args.addOptInFlag(CmdArgs, options::OPT_fassume_nothrow_exception_dtor,
                    options::OPT_fno_assume_nothrow_exception_dtor);

  if (EH)
    CmdArgs.push_back("-fexceptions");
  return EH;
}

static bool ShouldEnableAutolink(const ArgList &Args, const ToolChain &TC,
                                 const JobAction &JA) {
  bool Default = true;
  if (TC.getTriple().isOSDarwin()) {
    // The native darwin assembler doesn't support the linker_option directives,
    // so we disable them if we think the .s file will be passed to it.
    Default = TC.useIntegratedAs();
  }
  // The linker_option directives are intended for host compilation.
  if (JA.isDeviceOffloading(Action::OFK_Cuda) ||
      JA.isDeviceOffloading(Action::OFK_HIP))
    Default = false;
  return Args.hasFlag(options::OPT_fautolink, options::OPT_fno_autolink,
                      Default);
}

/// Add a CC1 option to specify the debug compilation directory.
static const char *addDebugCompDirArg(const ArgList &Args,
                                      ArgStringList &CmdArgs,
                                      const llvm::vfs::FileSystem &VFS) {
  if (Arg *A = Args.getLastArg(options::OPT_ffile_compilation_dir_EQ,
                               options::OPT_fdebug_compilation_dir_EQ)) {
    if (A->getOption().matches(options::OPT_ffile_compilation_dir_EQ))
      CmdArgs.push_back(Args.MakeArgString(Twine("-fdebug-compilation-dir=") +
                                           A->getValue()));
    else
      A->render(Args, CmdArgs);
  } else if (llvm::ErrorOr<std::string> CWD =
                 VFS.getCurrentWorkingDirectory()) {
    CmdArgs.push_back(Args.MakeArgString("-fdebug-compilation-dir=" + *CWD));
  }
  StringRef Path(CmdArgs.back());
  return Path.substr(Path.find('=') + 1).data();
}

static void addDebugObjectName(const ArgList &Args, ArgStringList &CmdArgs,
                               const char *DebugCompilationDir,
                               const char *OutputFileName) {
  // No need to generate a value for -object-file-name if it was provided.
  for (auto *Arg : Args.filtered(options::OPT_Xclang))
    if (StringRef(Arg->getValue()).starts_with("-object-file-name"))
      return;

  if (Args.hasArg(options::OPT_object_file_name_EQ))
    return;

  SmallString<128> ObjFileNameForDebug(OutputFileName);
  if (ObjFileNameForDebug != "-" &&
      !llvm::sys::path::is_absolute(ObjFileNameForDebug) &&
      (!DebugCompilationDir ||
       llvm::sys::path::is_absolute(DebugCompilationDir))) {
    // Make the path absolute in the debug infos like MSVC does.
    llvm::sys::fs::make_absolute(ObjFileNameForDebug);
  }
  // If the object file name is a relative path, then always use Windows
  // backslash style as -object-file-name is used for embedding object file path
  // in codeview and it can only be generated when targeting on Windows.
  // Otherwise, just use native absolute path.
  llvm::sys::path::Style Style =
      llvm::sys::path::is_absolute(ObjFileNameForDebug)
          ? llvm::sys::path::Style::native
          : llvm::sys::path::Style::windows_backslash;
  llvm::sys::path::remove_dots(ObjFileNameForDebug, /*remove_dot_dot=*/true,
                               Style);
  CmdArgs.push_back(
      Args.MakeArgString(Twine("-object-file-name=") + ObjFileNameForDebug));
}

/// Add a CC1 and CC1AS option to specify the debug file path prefix map.
static void addDebugPrefixMapArg(const Driver &D, const ToolChain &TC,
                                 const ArgList &Args, ArgStringList &CmdArgs) {
  auto AddOneArg = [&](StringRef Map, StringRef Name) {
    if (!Map.contains('='))
      D.Diag(diag::err_drv_invalid_argument_to_option) << Map << Name;
    else
      CmdArgs.push_back(Args.MakeArgString("-fdebug-prefix-map=" + Map));
  };

  for (const Arg *A : Args.filtered(options::OPT_ffile_prefix_map_EQ,
                                    options::OPT_fdebug_prefix_map_EQ)) {
    AddOneArg(A->getValue(), A->getOption().getName());
    A->claim();
  }
  std::string GlobalRemapEntry = TC.GetGlobalDebugPathRemapping();
  if (GlobalRemapEntry.empty())
    return;
  AddOneArg(GlobalRemapEntry, "environment");
}

/// Add a CC1 and CC1AS option to specify the macro file path prefix map.
static void addMacroPrefixMapArg(const Driver &D, const ArgList &Args,
                                 ArgStringList &CmdArgs) {
  for (const Arg *A : Args.filtered(options::OPT_ffile_prefix_map_EQ,
                                    options::OPT_fmacro_prefix_map_EQ)) {
    StringRef Map = A->getValue();
    if (!Map.contains('='))
      D.Diag(diag::err_drv_invalid_argument_to_option)
          << Map << A->getOption().getName();
    else
      CmdArgs.push_back(Args.MakeArgString("-fmacro-prefix-map=" + Map));
    A->claim();
  }
}

/// Add a CC1 and CC1AS option to specify the coverage file path prefix map.
static void addCoveragePrefixMapArg(const Driver &D, const ArgList &Args,
                                   ArgStringList &CmdArgs) {
  for (const Arg *A : Args.filtered(options::OPT_ffile_prefix_map_EQ,
                                    options::OPT_fcoverage_prefix_map_EQ)) {
    StringRef Map = A->getValue();
    if (!Map.contains('='))
      D.Diag(diag::err_drv_invalid_argument_to_option)
          << Map << A->getOption().getName();
    else
      CmdArgs.push_back(Args.MakeArgString("-fcoverage-prefix-map=" + Map));
    A->claim();
  }
}

/// Simple check to see if the optimization level is at -O2 or higher.
/// For -fsycl (DPC++) -O2 is the default.
static bool isSYCLOptimizationO2orHigher(const ArgList &Args) {
  if (Arg *A = Args.getLastArg(options::OPT_O_Group)) {
    if (A->getOption().matches(options::OPT_O4) ||
        A->getOption().matches(options::OPT_Ofast))
      return true;

    if (A->getOption().matches(options::OPT_O0))
      return false;

    assert(A->getOption().matches(options::OPT_O) && "Must have a -O flag");

    StringRef S(A->getValue());
    unsigned OptLevel = 0;
    if (S.getAsInteger(10, OptLevel))
      return false;
    return OptLevel > 1;
  }
  // No -O setting seen, default is -O2 for device.
  return true;
}

/// Vectorize at all optimization levels greater than 1 except for -Oz.
/// For -Oz the loop vectorizer is disabled, while the slp vectorizer is
/// enabled.
static bool shouldEnableVectorizerAtOLevel(const ArgList &Args, bool isSlpVec) {
  if (Arg *A = Args.getLastArg(options::OPT_O_Group)) {
    if (A->getOption().matches(options::OPT_O4) ||
        A->getOption().matches(options::OPT_Ofast))
      return true;

    if (A->getOption().matches(options::OPT_O0))
      return false;

    assert(A->getOption().matches(options::OPT_O) && "Must have a -O flag");

    // Vectorize -Os.
    StringRef S(A->getValue());
    if (S == "s")
      return true;

    // Don't vectorize -Oz, unless it's the slp vectorizer.
    if (S == "z")
      return isSlpVec;

    unsigned OptLevel = 0;
    if (S.getAsInteger(10, OptLevel))
      return false;

    return OptLevel > 1;
  }

  return false;
}

/// Add -x lang to \p CmdArgs for \p Input.
static void addDashXForInput(const ArgList &Args, const InputInfo &Input,
                             ArgStringList &CmdArgs) {
  // When using -verify-pch, we don't want to provide the type
  // 'precompiled-header' if it was inferred from the file extension
  if (Args.hasArg(options::OPT_verify_pch) && Input.getType() == types::TY_PCH)
    return;

  // If the input is a Tempfilelist, this call is part for a
  // llvm-foreach call and we should infer the type from the file extension.
  if (Input.getType() == types::TY_Tempfilelist)
    return;

  CmdArgs.push_back("-x");
  if (Args.hasArg(options::OPT_rewrite_objc))
    CmdArgs.push_back(types::getTypeName(types::TY_PP_ObjCXX));
  else {
    // Map the driver type to the frontend type. This is mostly an identity
    // mapping, except that the distinction between module interface units
    // and other source files does not exist at the frontend layer.
    const char *ClangType;
    switch (Input.getType()) {
    case types::TY_CXXModule:
      ClangType = "c++";
      break;
    case types::TY_PP_CXXModule:
      ClangType = "c++-cpp-output";
      break;
    default:
      ClangType = types::getTypeName(Input.getType());
      break;
    }
    CmdArgs.push_back(ClangType);
  }
}

static void addPGOAndCoverageFlags(const ToolChain &TC, Compilation &C,
                                   const JobAction &JA, const InputInfo &Output,
                                   const ArgList &Args, SanitizerArgs &SanArgs,
                                   ArgStringList &CmdArgs) {
  const Driver &D = TC.getDriver();
  auto *PGOGenerateArg = Args.getLastArg(options::OPT_fprofile_generate,
                                         options::OPT_fprofile_generate_EQ,
                                         options::OPT_fno_profile_generate);
  if (PGOGenerateArg &&
      PGOGenerateArg->getOption().matches(options::OPT_fno_profile_generate))
    PGOGenerateArg = nullptr;

  auto *CSPGOGenerateArg = getLastCSProfileGenerateArg(Args);

  auto *ProfileGenerateArg = Args.getLastArg(
      options::OPT_fprofile_instr_generate,
      options::OPT_fprofile_instr_generate_EQ,
      options::OPT_fno_profile_instr_generate);
  if (ProfileGenerateArg &&
      ProfileGenerateArg->getOption().matches(
          options::OPT_fno_profile_instr_generate))
    ProfileGenerateArg = nullptr;

  if (PGOGenerateArg && ProfileGenerateArg)
    D.Diag(diag::err_drv_argument_not_allowed_with)
        << PGOGenerateArg->getSpelling() << ProfileGenerateArg->getSpelling();

  auto *ProfileUseArg = getLastProfileUseArg(Args);

  if (PGOGenerateArg && ProfileUseArg)
    D.Diag(diag::err_drv_argument_not_allowed_with)
        << ProfileUseArg->getSpelling() << PGOGenerateArg->getSpelling();

  if (ProfileGenerateArg && ProfileUseArg)
    D.Diag(diag::err_drv_argument_not_allowed_with)
        << ProfileGenerateArg->getSpelling() << ProfileUseArg->getSpelling();

  if (CSPGOGenerateArg && PGOGenerateArg) {
    D.Diag(diag::err_drv_argument_not_allowed_with)
        << CSPGOGenerateArg->getSpelling() << PGOGenerateArg->getSpelling();
    PGOGenerateArg = nullptr;
  }

  if (TC.getTriple().isOSAIX()) {
    if (Arg *ProfileSampleUseArg = getLastProfileSampleUseArg(Args))
      D.Diag(diag::err_drv_unsupported_opt_for_target)
          << ProfileSampleUseArg->getSpelling() << TC.getTriple().str();
  }

  if (ProfileGenerateArg) {
    if (ProfileGenerateArg->getOption().matches(
            options::OPT_fprofile_instr_generate_EQ))
      CmdArgs.push_back(Args.MakeArgString(Twine("-fprofile-instrument-path=") +
                                           ProfileGenerateArg->getValue()));
    // The default is to use Clang Instrumentation.
    CmdArgs.push_back("-fprofile-instrument=clang");
    if (TC.getTriple().isWindowsMSVCEnvironment() &&
        Args.hasFlag(options::OPT_frtlib_defaultlib,
                     options::OPT_fno_rtlib_defaultlib, true)) {
      // Add dependent lib for clang_rt.profile
      CmdArgs.push_back(Args.MakeArgString(
          "--dependent-lib=" + TC.getCompilerRTBasename(Args, "profile")));
    }
  }

  if (auto *ColdFuncCoverageArg = Args.getLastArg(
          options::OPT_fprofile_generate_cold_function_coverage,
          options::OPT_fprofile_generate_cold_function_coverage_EQ)) {
    SmallString<128> Path(
        ColdFuncCoverageArg->getOption().matches(
            options::OPT_fprofile_generate_cold_function_coverage_EQ)
            ? ColdFuncCoverageArg->getValue()
            : "");
    llvm::sys::path::append(Path, "default_%m.profraw");
    // FIXME: Idealy the file path should be passed through
    // `-fprofile-instrument-path=`(InstrProfileOutput), however, this field is
    // shared with other profile use path(see PGOOptions), we need to refactor
    // PGOOptions to make it work.
    CmdArgs.push_back("-mllvm");
    CmdArgs.push_back(Args.MakeArgString(
        Twine("--instrument-cold-function-only-path=") + Path));
    CmdArgs.push_back("-mllvm");
    CmdArgs.push_back("--pgo-instrument-cold-function-only");
    CmdArgs.push_back("-mllvm");
    CmdArgs.push_back("--pgo-function-entry-coverage");
  }

  Arg *PGOGenArg = nullptr;
  if (PGOGenerateArg) {
    assert(!CSPGOGenerateArg);
    PGOGenArg = PGOGenerateArg;
    CmdArgs.push_back("-fprofile-instrument=llvm");
  }
  if (CSPGOGenerateArg) {
    assert(!PGOGenerateArg);
    PGOGenArg = CSPGOGenerateArg;
    CmdArgs.push_back("-fprofile-instrument=csllvm");
  }
  if (PGOGenArg) {
    if (TC.getTriple().isWindowsMSVCEnvironment() &&
        Args.hasFlag(options::OPT_frtlib_defaultlib,
                     options::OPT_fno_rtlib_defaultlib, true)) {
      // Add dependent lib for clang_rt.profile
      CmdArgs.push_back(Args.MakeArgString(
          "--dependent-lib=" + TC.getCompilerRTBasename(Args, "profile")));
    }
    if (PGOGenArg->getOption().matches(
            PGOGenerateArg ? options::OPT_fprofile_generate_EQ
                           : options::OPT_fcs_profile_generate_EQ)) {
      SmallString<128> Path(PGOGenArg->getValue());
      llvm::sys::path::append(Path, "default_%m.profraw");
      CmdArgs.push_back(
          Args.MakeArgString(Twine("-fprofile-instrument-path=") + Path));
    }
  }

  if (ProfileUseArg) {
    if (ProfileUseArg->getOption().matches(options::OPT_fprofile_instr_use_EQ))
      CmdArgs.push_back(Args.MakeArgString(
          Twine("-fprofile-instrument-use-path=") + ProfileUseArg->getValue()));
    else if ((ProfileUseArg->getOption().matches(
                  options::OPT_fprofile_use_EQ) ||
              ProfileUseArg->getOption().matches(
                  options::OPT_fprofile_instr_use))) {
      SmallString<128> Path(
          ProfileUseArg->getNumValues() == 0 ? "" : ProfileUseArg->getValue());
      if (Path.empty() || llvm::sys::fs::is_directory(Path))
        llvm::sys::path::append(Path, "default.profdata");
      CmdArgs.push_back(
          Args.MakeArgString(Twine("-fprofile-instrument-use-path=") + Path));
    }
  }

  bool EmitCovNotes = Args.hasFlag(options::OPT_ftest_coverage,
                                   options::OPT_fno_test_coverage, false) ||
                      Args.hasArg(options::OPT_coverage);
  bool EmitCovData = TC.needsGCovInstrumentation(Args);

  if (Args.hasFlag(options::OPT_fcoverage_mapping,
                   options::OPT_fno_coverage_mapping, false)) {
    if (!ProfileGenerateArg)
      D.Diag(clang::diag::err_drv_argument_only_allowed_with)
          << "-fcoverage-mapping"
          << "-fprofile-instr-generate";

    CmdArgs.push_back("-fcoverage-mapping");
  }

  if (Args.hasFlag(options::OPT_fmcdc_coverage, options::OPT_fno_mcdc_coverage,
                   false)) {
    if (!Args.hasFlag(options::OPT_fcoverage_mapping,
                      options::OPT_fno_coverage_mapping, false))
      D.Diag(clang::diag::err_drv_argument_only_allowed_with)
          << "-fcoverage-mcdc"
          << "-fcoverage-mapping";

    CmdArgs.push_back("-fcoverage-mcdc");
  }

  if (Arg *A = Args.getLastArg(options::OPT_ffile_compilation_dir_EQ,
                               options::OPT_fcoverage_compilation_dir_EQ)) {
    if (A->getOption().matches(options::OPT_ffile_compilation_dir_EQ))
      CmdArgs.push_back(Args.MakeArgString(
          Twine("-fcoverage-compilation-dir=") + A->getValue()));
    else
      A->render(Args, CmdArgs);
  } else if (llvm::ErrorOr<std::string> CWD =
                 D.getVFS().getCurrentWorkingDirectory()) {
    CmdArgs.push_back(Args.MakeArgString("-fcoverage-compilation-dir=" + *CWD));
  }

  if (Args.hasArg(options::OPT_fprofile_exclude_files_EQ)) {
    auto *Arg = Args.getLastArg(options::OPT_fprofile_exclude_files_EQ);
    if (!Args.hasArg(options::OPT_coverage))
      D.Diag(clang::diag::err_drv_argument_only_allowed_with)
          << "-fprofile-exclude-files="
          << "--coverage";

    StringRef v = Arg->getValue();
    CmdArgs.push_back(
        Args.MakeArgString(Twine("-fprofile-exclude-files=" + v)));
  }

  if (Args.hasArg(options::OPT_fprofile_filter_files_EQ)) {
    auto *Arg = Args.getLastArg(options::OPT_fprofile_filter_files_EQ);
    if (!Args.hasArg(options::OPT_coverage))
      D.Diag(clang::diag::err_drv_argument_only_allowed_with)
          << "-fprofile-filter-files="
          << "--coverage";

    StringRef v = Arg->getValue();
    CmdArgs.push_back(Args.MakeArgString(Twine("-fprofile-filter-files=" + v)));
  }

  if (const auto *A = Args.getLastArg(options::OPT_fprofile_update_EQ)) {
    StringRef Val = A->getValue();
    if (Val == "atomic" || Val == "prefer-atomic")
      CmdArgs.push_back("-fprofile-update=atomic");
    else if (Val != "single")
      D.Diag(diag::err_drv_unsupported_option_argument)
          << A->getSpelling() << Val;
  }

  int FunctionGroups = 1;
  int SelectedFunctionGroup = 0;
  if (const auto *A = Args.getLastArg(options::OPT_fprofile_function_groups)) {
    StringRef Val = A->getValue();
    if (Val.getAsInteger(0, FunctionGroups) || FunctionGroups < 1)
      D.Diag(diag::err_drv_invalid_int_value) << A->getAsString(Args) << Val;
  }
  if (const auto *A =
          Args.getLastArg(options::OPT_fprofile_selected_function_group)) {
    StringRef Val = A->getValue();
    if (Val.getAsInteger(0, SelectedFunctionGroup) ||
        SelectedFunctionGroup < 0 || SelectedFunctionGroup >= FunctionGroups)
      D.Diag(diag::err_drv_invalid_int_value) << A->getAsString(Args) << Val;
  }
  if (FunctionGroups != 1)
    CmdArgs.push_back(Args.MakeArgString("-fprofile-function-groups=" +
                                         Twine(FunctionGroups)));
  if (SelectedFunctionGroup != 0)
    CmdArgs.push_back(Args.MakeArgString("-fprofile-selected-function-group=" +
                                         Twine(SelectedFunctionGroup)));

  // Leave -fprofile-dir= an unused argument unless .gcda emission is
  // enabled. To be polite, with '-fprofile-arcs -fno-profile-arcs' consider
  // the flag used. There is no -fno-profile-dir, so the user has no
  // targeted way to suppress the warning.
  Arg *FProfileDir = nullptr;
  if (Args.hasArg(options::OPT_fprofile_arcs) ||
      Args.hasArg(options::OPT_coverage))
    FProfileDir = Args.getLastArg(options::OPT_fprofile_dir);

  // Put the .gcno and .gcda files (if needed) next to the primary output file,
  // or fall back to a file in the current directory for `clang -c --coverage
  // d/a.c` in the absence of -o.
  if (EmitCovNotes || EmitCovData) {
    SmallString<128> CoverageFilename;
    if (Arg *DumpDir = Args.getLastArgNoClaim(options::OPT_dumpdir)) {
      // Form ${dumpdir}${basename}.gcno. Note that dumpdir may not end with a
      // path separator.
      CoverageFilename = DumpDir->getValue();
      CoverageFilename += llvm::sys::path::filename(Output.getBaseInput());
    } else if (Arg *FinalOutput =
                   C.getArgs().getLastArg(options::OPT__SLASH_Fo)) {
      CoverageFilename = FinalOutput->getValue();
    } else if (Arg *FinalOutput = C.getArgs().getLastArg(options::OPT_o)) {
      CoverageFilename = FinalOutput->getValue();
    } else {
      CoverageFilename = llvm::sys::path::filename(Output.getBaseInput());
    }
    if (llvm::sys::path::is_relative(CoverageFilename))
      (void)D.getVFS().makeAbsolute(CoverageFilename);
    llvm::sys::path::replace_extension(CoverageFilename, "gcno");
    if (EmitCovNotes) {
      CmdArgs.push_back(
          Args.MakeArgString("-coverage-notes-file=" + CoverageFilename));
    }

    if (EmitCovData) {
      if (FProfileDir) {
        SmallString<128> Gcno = std::move(CoverageFilename);
        CoverageFilename = FProfileDir->getValue();
        llvm::sys::path::append(CoverageFilename, Gcno);
      }
      llvm::sys::path::replace_extension(CoverageFilename, "gcda");
      CmdArgs.push_back(
          Args.MakeArgString("-coverage-data-file=" + CoverageFilename));
    }
  }
}

static void
RenderDebugEnablingArgs(const ArgList &Args, ArgStringList &CmdArgs,
                        llvm::codegenoptions::DebugInfoKind DebugInfoKind,
                        unsigned DwarfVersion,
                        llvm::DebuggerKind DebuggerTuning) {
  addDebugInfoKind(CmdArgs, DebugInfoKind);
  if (DwarfVersion > 0)
    CmdArgs.push_back(
        Args.MakeArgString("-dwarf-version=" + Twine(DwarfVersion)));
  switch (DebuggerTuning) {
  case llvm::DebuggerKind::GDB:
    CmdArgs.push_back("-debugger-tuning=gdb");
    break;
  case llvm::DebuggerKind::LLDB:
    CmdArgs.push_back("-debugger-tuning=lldb");
    break;
  case llvm::DebuggerKind::SCE:
    CmdArgs.push_back("-debugger-tuning=sce");
    break;
  case llvm::DebuggerKind::DBX:
    CmdArgs.push_back("-debugger-tuning=dbx");
    break;
  default:
    break;
  }
}

static bool checkDebugInfoOption(const Arg *A, const ArgList &Args,
                                 const Driver &D, const ToolChain &TC) {
  assert(A && "Expected non-nullptr argument.");
  if (TC.supportsDebugInfoOption(A))
    return true;
  D.Diag(diag::warn_drv_unsupported_debug_info_opt_for_target)
      << A->getAsString(Args) << TC.getTripleString();
  return false;
}

static void RenderDebugInfoCompressionArgs(const ArgList &Args,
                                           ArgStringList &CmdArgs,
                                           const Driver &D,
                                           const ToolChain &TC) {
  const Arg *A = Args.getLastArg(options::OPT_gz_EQ);
  if (!A)
    return;
  if (checkDebugInfoOption(A, Args, D, TC)) {
    StringRef Value = A->getValue();
    if (Value == "none") {
      CmdArgs.push_back("--compress-debug-sections=none");
    } else if (Value == "zlib") {
      if (llvm::compression::zlib::isAvailable()) {
        CmdArgs.push_back(
            Args.MakeArgString("--compress-debug-sections=" + Twine(Value)));
      } else {
        D.Diag(diag::warn_debug_compression_unavailable) << "zlib";
      }
    } else if (Value == "zstd") {
      if (llvm::compression::zstd::isAvailable()) {
        CmdArgs.push_back(
            Args.MakeArgString("--compress-debug-sections=" + Twine(Value)));
      } else {
        D.Diag(diag::warn_debug_compression_unavailable) << "zstd";
      }
    } else {
      D.Diag(diag::err_drv_unsupported_option_argument)
          << A->getSpelling() << Value;
    }
  }
}

static void handleAMDGPUCodeObjectVersionOptions(const Driver &D,
                                                 const ArgList &Args,
                                                 ArgStringList &CmdArgs,
                                                 bool IsCC1As = false) {
  // If no version was requested by the user, use the default value from the
  // back end. This is consistent with the value returned from
  // getAMDGPUCodeObjectVersion. This lets clang emit IR for amdgpu without
  // requiring the corresponding llvm to have the AMDGPU target enabled,
  // provided the user (e.g. front end tests) can use the default.
  if (haveAMDGPUCodeObjectVersionArgument(D, Args)) {
    unsigned CodeObjVer = getAMDGPUCodeObjectVersion(D, Args);
    CmdArgs.insert(CmdArgs.begin() + 1,
                   Args.MakeArgString(Twine("--amdhsa-code-object-version=") +
                                      Twine(CodeObjVer)));
    CmdArgs.insert(CmdArgs.begin() + 1, "-mllvm");
    // -cc1as does not accept -mcode-object-version option.
    if (!IsCC1As)
      CmdArgs.insert(CmdArgs.begin() + 1,
                     Args.MakeArgString(Twine("-mcode-object-version=") +
                                        Twine(CodeObjVer)));
  }
}

/// Check whether the given input tree contains any append footer actions
static bool ContainsAppendFooterAction(const Action *A) {
  if (isa<AppendFooterJobAction>(A))
    return true;
  for (const auto &AI : A->inputs())
    if (ContainsAppendFooterAction(AI))
      return true;

  return false;
}

static bool maybeHasClangPchSignature(const Driver &D, StringRef Path) {
  llvm::ErrorOr<std::unique_ptr<llvm::MemoryBuffer>> MemBuf =
      D.getVFS().getBufferForFile(Path);
  if (!MemBuf)
    return false;
  llvm::file_magic Magic = llvm::identify_magic((*MemBuf)->getBuffer());
  if (Magic == llvm::file_magic::unknown)
    return false;
  // Return true for both raw Clang AST files and object files which may
  // contain a __clangast section.
  if (Magic == llvm::file_magic::clang_ast)
    return true;
  Expected<std::unique_ptr<llvm::object::ObjectFile>> Obj =
      llvm::object::ObjectFile::createObjectFile(**MemBuf, Magic);
  return !Obj.takeError();
}

static bool gchProbe(const Driver &D, StringRef Path) {
  llvm::ErrorOr<llvm::vfs::Status> Status = D.getVFS().status(Path);
  if (!Status)
    return false;

  if (Status->isDirectory()) {
    std::error_code EC;
    for (llvm::vfs::directory_iterator DI = D.getVFS().dir_begin(Path, EC), DE;
         !EC && DI != DE; DI = DI.increment(EC)) {
      if (maybeHasClangPchSignature(D, DI->path()))
        return true;
    }
    D.Diag(diag::warn_drv_pch_ignoring_gch_dir) << Path;
    return false;
  }

  if (maybeHasClangPchSignature(D, Path))
    return true;
  D.Diag(diag::warn_drv_pch_ignoring_gch_file) << Path;
  return false;
}

void Clang::AddPreprocessingOptions(Compilation &C, const JobAction &JA,
                                    const Driver &D, const ArgList &Args,
                                    ArgStringList &CmdArgs,
                                    const InputInfo &Output,
                                    const InputInfoList &Inputs) const {
  const bool IsIAMCU = getToolChain().getTriple().isOSIAMCU();
  const bool IsIntelFPGA = Args.hasArg(options::OPT_fintelfpga);
  bool SYCLDeviceCompilation = JA.isOffloading(Action::OFK_SYCL) &&
                               JA.isDeviceOffloading(Action::OFK_SYCL);

  CheckPreprocessingOptions(D, Args);

  Args.AddLastArg(CmdArgs, options::OPT_C);
  Args.AddLastArg(CmdArgs, options::OPT_CC);

  // Handle dependency file generation.
  Arg *ArgM = Args.getLastArg(options::OPT_MM);
  if (!ArgM)
    ArgM = Args.getLastArg(options::OPT_M);
  Arg *ArgMD = Args.getLastArg(options::OPT_MMD);
  if (!ArgMD)
    ArgMD = Args.getLastArg(options::OPT_MD);

  // -M and -MM imply -w.
  if (ArgM)
    CmdArgs.push_back("-w");
  else
    ArgM = ArgMD;

  auto createFPGATempDepFile = [&](const char *&DepFile) {
    // Generate dependency files as temporary. These will be used for the
    // aoc call/bundled during fat object creation
    std::string BaseName(Clang::getBaseInputName(Args, Inputs[0]));
    std::string DepTmpName =
        C.getDriver().GetTemporaryPath(llvm::sys::path::stem(BaseName), "d");
    DepFile = C.addTempFile(C.getArgs().MakeArgString(DepTmpName));
    C.getDriver().addFPGATempDepFile(DepFile, BaseName);
  };

  if (ArgM) {
    // Determine the output location.
    const char *DepFile;
    if (Arg *MF = Args.getLastArg(options::OPT_MF)) {
      DepFile = MF->getValue();
      C.addFailureResultFile(DepFile, &JA);
      // Populate the named dependency file to be used in the bundle
      // or passed to the offline compilation.
      if (IsIntelFPGA && JA.isDeviceOffloading(Action::OFK_SYCL))
        C.getDriver().addFPGATempDepFile(
            DepFile, Clang::getBaseInputName(Args, Inputs[0]));
    } else if (Output.getType() == types::TY_Dependencies) {
      DepFile = Output.getFilename();
    } else if (!ArgMD) {
      DepFile = "-";
    } else if (IsIntelFPGA && JA.isDeviceOffloading(Action::OFK_SYCL)) {
      createFPGATempDepFile(DepFile);
    } else {
      DepFile = getDependencyFileName(Args, Inputs);
      C.addFailureResultFile(DepFile, &JA);
    }
    CmdArgs.push_back("-dependency-file");
    CmdArgs.push_back(DepFile);

    bool HasTarget = false;
    for (const Arg *A : Args.filtered(options::OPT_MT, options::OPT_MQ)) {
      HasTarget = true;
      A->claim();
      if (A->getOption().matches(options::OPT_MT)) {
        A->render(Args, CmdArgs);
      } else {
        CmdArgs.push_back("-MT");
        SmallString<128> Quoted;
        quoteMakeTarget(A->getValue(), Quoted);
        CmdArgs.push_back(Args.MakeArgString(Quoted));
      }
    }

    // Add a default target if one wasn't specified.
    if (!HasTarget) {
      const char *DepTarget;

      // If user provided -o, that is the dependency target, except
      // when we are only generating a dependency file.
      Arg *OutputOpt = Args.getLastArg(options::OPT_o, options::OPT__SLASH_Fo);
      if (OutputOpt && Output.getType() != types::TY_Dependencies) {
        DepTarget = OutputOpt->getValue();
      } else {
        // Otherwise derive from the base input.
        //
        // FIXME: This should use the computed output file location.
        SmallString<128> P(Inputs[0].getBaseInput());
        llvm::sys::path::replace_extension(P, "o");
        DepTarget = Args.MakeArgString(llvm::sys::path::filename(P));
      }

      CmdArgs.push_back("-MT");
      SmallString<128> Quoted;
      quoteMakeTarget(DepTarget, Quoted);
      CmdArgs.push_back(Args.MakeArgString(Quoted));
    }

    if (ArgM->getOption().matches(options::OPT_M) ||
        ArgM->getOption().matches(options::OPT_MD))
      CmdArgs.push_back("-sys-header-deps");
    if ((isa<PrecompileJobAction>(JA) &&
         !Args.hasArg(options::OPT_fno_module_file_deps)) ||
        Args.hasArg(options::OPT_fmodule_file_deps))
      CmdArgs.push_back("-module-file-deps");
  }

  if (!ArgM && IsIntelFPGA && JA.isDeviceOffloading(Action::OFK_SYCL)) {
    // No dep generation option was provided, add all of the needed options
    // to ensure a successful dep generation.
    const char *DepFile;
    createFPGATempDepFile(DepFile);
    CmdArgs.push_back("-dependency-file");
    CmdArgs.push_back(DepFile);
    CmdArgs.push_back("-MT");
    SmallString<128> P(Inputs[0].getBaseInput());
    llvm::sys::path::replace_extension(P, "o");
    SmallString<128> Quoted;
    quoteMakeTarget(llvm::sys::path::filename(P), Quoted);
    CmdArgs.push_back(Args.MakeArgString(Quoted));
  }

  if (Args.hasArg(options::OPT_MG)) {
    if (!ArgM || ArgM->getOption().matches(options::OPT_MD) ||
        ArgM->getOption().matches(options::OPT_MMD))
      D.Diag(diag::err_drv_mg_requires_m_or_mm);
    CmdArgs.push_back("-MG");
  }

  Args.AddLastArg(CmdArgs, options::OPT_MP);
  Args.AddLastArg(CmdArgs, options::OPT_MV);

  // Add offload include arguments specific for CUDA/HIP.  This must happen
  // before we -I or -include anything else, because we must pick up the
  // CUDA/HIP headers from the particular CUDA/ROCm installation, rather than
  // from e.g. /usr/local/include.
  if (JA.isOffloading(Action::OFK_Cuda))
    getToolChain().AddCudaIncludeArgs(Args, CmdArgs);
  if (JA.isOffloading(Action::OFK_HIP))
    getToolChain().AddHIPIncludeArgs(Args, CmdArgs);

  if (JA.isOffloading(Action::OFK_SYCL)) {
    getToolChain().AddSYCLIncludeArgs(Args, CmdArgs);
    if (Inputs[0].getType() == types::TY_CUDA) {
      // Include __clang_cuda_runtime_wrapper.h in .cu SYCL compilation.
      getToolChain().AddCudaIncludeArgs(Args, CmdArgs);
    }
  }

  // If we are offloading to a target via OpenMP we need to include the
  // openmp_wrappers folder which contains alternative system headers.
  if (JA.isDeviceOffloading(Action::OFK_OpenMP) &&
      !Args.hasArg(options::OPT_nostdinc) &&
      !Args.hasArg(options::OPT_nogpuinc) &&
      (getToolChain().getTriple().isNVPTX() ||
       getToolChain().getTriple().isAMDGCN())) {
    if (!Args.hasArg(options::OPT_nobuiltininc)) {
      // Add openmp_wrappers/* to our system include path.  This lets us wrap
      // standard library headers.
      SmallString<128> P(D.ResourceDir);
      llvm::sys::path::append(P, "include");
      llvm::sys::path::append(P, "openmp_wrappers");
      CmdArgs.push_back("-internal-isystem");
      CmdArgs.push_back(Args.MakeArgString(P));
    }

    CmdArgs.push_back("-include");
    CmdArgs.push_back("__clang_openmp_device_functions.h");
  }

  if (Args.hasArg(options::OPT_foffload_via_llvm)) {
    // Add llvm_wrappers/* to our system include path.  This lets us wrap
    // standard library headers and other headers.
    SmallString<128> P(D.ResourceDir);
    llvm::sys::path::append(P, "include", "llvm_offload_wrappers");
    CmdArgs.append({"-internal-isystem", Args.MakeArgString(P), "-include"});
    if (JA.isDeviceOffloading(Action::OFK_OpenMP))
      CmdArgs.push_back("__llvm_offload_device.h");
    else
      CmdArgs.push_back("__llvm_offload_host.h");
  }

  // Add -i* options, and automatically translate to
  // -include-pch/-include-pth for transparent PCH support. It's
  // wonky, but we include looking for .gch so we can support seamless
  // replacement into a build system already set up to be generating
  // .gch files.

  if (getToolChain().getDriver().IsCLMode()) {
    const Arg *YcArg = Args.getLastArg(options::OPT__SLASH_Yc);
    const Arg *YuArg = Args.getLastArg(options::OPT__SLASH_Yu);
    if (YcArg && JA.getKind() >= Action::PrecompileJobClass &&
        JA.getKind() <= Action::AssembleJobClass) {
      CmdArgs.push_back(Args.MakeArgString("-building-pch-with-obj"));
      // -fpch-instantiate-templates is the default when creating
      // precomp using /Yc
      if (Args.hasFlag(options::OPT_fpch_instantiate_templates,
                       options::OPT_fno_pch_instantiate_templates, true))
        CmdArgs.push_back(Args.MakeArgString("-fpch-instantiate-templates"));
    }

    if (YcArg || YuArg) {
      StringRef ThroughHeader = YcArg ? YcArg->getValue() : YuArg->getValue();
      // If PCH file is available, include it while performing
      // host compilation (-fsycl-is-host) in SYCL mode (-fsycl).
      // as well as in non-sycl mode.

      if (!isa<PrecompileJobAction>(JA) && !SYCLDeviceCompilation) {
        CmdArgs.push_back("-include-pch");
        CmdArgs.push_back(Args.MakeArgString(D.GetClPchPath(
            C, !ThroughHeader.empty()
                   ? ThroughHeader
                   : llvm::sys::path::filename(Inputs[0].getBaseInput()))));
      }

      if (ThroughHeader.empty()) {
        CmdArgs.push_back(Args.MakeArgString(
            Twine("-pch-through-hdrstop-") + (YcArg ? "create" : "use")));
      } else {
        CmdArgs.push_back(
            Args.MakeArgString(Twine("-pch-through-header=") + ThroughHeader));
      }
    }
  }

  bool RenderedImplicitInclude = false;

  for (const Arg *A : Args.filtered(options::OPT_clang_i_Group)) {
    if ((A->getOption().matches(options::OPT_include) &&
         D.getProbePrecompiled()) ||
        A->getOption().matches(options::OPT_include_pch)) {

      // Handling of gcc-style gch precompiled headers.
      bool IsFirstImplicitInclude = !RenderedImplicitInclude;
      RenderedImplicitInclude = true;

      bool FoundPCH = false;
      SmallString<128> P(A->getValue());
      // We want the files to have a name like foo.h.pch. Add a dummy extension
      // so that replace_extension does the right thing.
      P += ".dummy";
      llvm::sys::path::replace_extension(P, "pch");
      if (D.getVFS().exists(P))
        FoundPCH = true;

      if (!FoundPCH) {
        // For GCC compat, probe for a file or directory ending in .gch instead.
        llvm::sys::path::replace_extension(P, "gch");
        FoundPCH = gchProbe(D, P.str());
      }
      // If PCH file is available, include it while performing
      // host compilation (-fsycl-is-host) in SYCL mode (-fsycl).
      // as well as in non-sycl mode.

      if (FoundPCH && !SYCLDeviceCompilation) {
        if (IsFirstImplicitInclude) {
          A->claim();
          CmdArgs.push_back("-include-pch");
          CmdArgs.push_back(Args.MakeArgString(P));
          continue;
        } else {
          // Ignore the PCH if not first on command line and emit warning.
          D.Diag(diag::warn_drv_pch_not_first_include) << P
                                                       << A->getAsString(Args);
        }
      }
      // No PCH file, but we still want to include the header file
      // (-include dummy.h) in device compilation mode.
      else if (JA.isDeviceOffloading(Action::OFK_SYCL) &&
               A->getOption().matches(options::OPT_include_pch)) {
        continue;
      }

    } else if (A->getOption().matches(options::OPT_isystem_after)) {
      // Handling of paths which must come late.  These entries are handled by
      // the toolchain itself after the resource dir is inserted in the right
      // search order.
      // Do not claim the argument so that the use of the argument does not
      // silently go unnoticed on toolchains which do not honour the option.
      continue;
    } else if (A->getOption().matches(options::OPT_stdlibxx_isystem)) {
      // Translated to -internal-isystem by the driver, no need to pass to cc1.
      continue;
    } else if (A->getOption().matches(options::OPT_ibuiltininc)) {
      // This is used only by the driver. No need to pass to cc1.
      continue;
    }

    // Not translated, render as usual.
    A->claim();
    A->render(Args, CmdArgs);
  }

  Args.addAllArgs(CmdArgs,
                  {options::OPT_D, options::OPT_U, options::OPT_I_Group,
                   options::OPT_F, options::OPT_embed_dir_EQ});

  // Add -Wp, and -Xpreprocessor if using the preprocessor.

  // FIXME: There is a very unfortunate problem here, some troubled
  // souls abuse -Wp, to pass preprocessor options in gcc syntax. To
  // really support that we would have to parse and then translate
  // those options. :(
  Args.AddAllArgValues(CmdArgs, options::OPT_Wp_COMMA,
                       options::OPT_Xpreprocessor);

  // -I- is a deprecated GCC feature, reject it.
  if (Arg *A = Args.getLastArg(options::OPT_I_))
    D.Diag(diag::err_drv_I_dash_not_supported) << A->getAsString(Args);

  // If we have a --sysroot, and don't have an explicit -isysroot flag, add an
  // -isysroot to the CC1 invocation.
  StringRef sysroot = C.getSysRoot();
  if (sysroot != "") {
    if (!Args.hasArg(options::OPT_isysroot)) {
      CmdArgs.push_back("-isysroot");
      CmdArgs.push_back(C.getArgs().MakeArgString(sysroot));
    }
  }

  // Parse additional include paths from environment variables.
  // FIXME: We should probably sink the logic for handling these from the
  // frontend into the driver. It will allow deleting 4 otherwise unused flags.
  // CPATH - included following the user specified includes (but prior to
  // builtin and standard includes).
  addDirectoryList(Args, CmdArgs, "-I", "CPATH");
  // C_INCLUDE_PATH - system includes enabled when compiling C.
  addDirectoryList(Args, CmdArgs, "-c-isystem", "C_INCLUDE_PATH");
  // CPLUS_INCLUDE_PATH - system includes enabled when compiling C++.
  addDirectoryList(Args, CmdArgs, "-cxx-isystem", "CPLUS_INCLUDE_PATH");
  // OBJC_INCLUDE_PATH - system includes enabled when compiling ObjC.
  addDirectoryList(Args, CmdArgs, "-objc-isystem", "OBJC_INCLUDE_PATH");
  // OBJCPLUS_INCLUDE_PATH - system includes enabled when compiling ObjC++.
  addDirectoryList(Args, CmdArgs, "-objcxx-isystem", "OBJCPLUS_INCLUDE_PATH");

  // While adding the include arguments, we also attempt to retrieve the
  // arguments of related offloading toolchains or arguments that are specific
  // of an offloading programming model.

  // Add C++ include arguments, if needed.
  if (types::isCXX(Inputs[0].getType())) {
    bool HasStdlibxxIsystem = Args.hasArg(options::OPT_stdlibxx_isystem);
    forAllAssociatedToolChains(
        C, JA, getToolChain(),
        [&Args, &CmdArgs, HasStdlibxxIsystem](const ToolChain &TC) {
          HasStdlibxxIsystem ? TC.AddClangCXXStdlibIsystemArgs(Args, CmdArgs)
                             : TC.AddClangCXXStdlibIncludeArgs(Args, CmdArgs);
        });
  }

  // If we are compiling for a GPU target we want to override the system headers
  // with ones created by the 'libc' project if present.
  // TODO: This should be moved to `AddClangSystemIncludeArgs` by passing the
  //       OffloadKind as an argument.
  if (!Args.hasArg(options::OPT_nostdinc) &&
      !Args.hasArg(options::OPT_nogpuinc) &&
      !Args.hasArg(options::OPT_nobuiltininc)) {
    // Without an offloading language we will include these headers directly.
    // Offloading languages will instead only use the declarations stored in
    // the resource directory at clang/lib/Headers/llvm_libc_wrappers.
    if ((getToolChain().getTriple().isNVPTX() ||
         getToolChain().getTriple().isAMDGCN()) &&
        C.getActiveOffloadKinds() == Action::OFK_None) {
      SmallString<128> P(llvm::sys::path::parent_path(D.Dir));
      llvm::sys::path::append(P, "include");
      llvm::sys::path::append(P, getToolChain().getTripleString());
      CmdArgs.push_back("-internal-isystem");
      CmdArgs.push_back(Args.MakeArgString(P));
    } else if (C.getActiveOffloadKinds() == Action::OFK_OpenMP) {
      // TODO: CUDA / HIP include their own headers for some common functions
      // implemented here. We'll need to clean those up so they do not conflict.
      SmallString<128> P(D.ResourceDir);
      llvm::sys::path::append(P, "include");
      llvm::sys::path::append(P, "llvm_libc_wrappers");
      CmdArgs.push_back("-internal-isystem");
      CmdArgs.push_back(Args.MakeArgString(P));
    }
  }

  // Add system include arguments for all targets but IAMCU.
  if (!IsIAMCU)
    forAllAssociatedToolChains(C, JA, getToolChain(),
                               [&Args, &CmdArgs](const ToolChain &TC) {
                                 TC.AddClangSystemIncludeArgs(Args, CmdArgs);
                               });
  else {
    // For IAMCU add special include arguments.
    getToolChain().AddIAMCUIncludeArgs(Args, CmdArgs);
  }

  addMacroPrefixMapArg(D, Args, CmdArgs);
  addCoveragePrefixMapArg(D, Args, CmdArgs);

  Args.AddLastArg(CmdArgs, options::OPT_ffile_reproducible,
                  options::OPT_fno_file_reproducible);

  if (const char *Epoch = std::getenv("SOURCE_DATE_EPOCH")) {
    CmdArgs.push_back("-source-date-epoch");
    CmdArgs.push_back(Args.MakeArgString(Epoch));
  }

  Args.addOptInFlag(CmdArgs, options::OPT_fdefine_target_os_macros,
                    options::OPT_fno_define_target_os_macros);
}

// FIXME: Move to target hook.
static bool isSignedCharDefault(const llvm::Triple &Triple) {
  switch (Triple.getArch()) {
  default:
    return true;

  case llvm::Triple::aarch64:
  case llvm::Triple::aarch64_32:
  case llvm::Triple::aarch64_be:
  case llvm::Triple::arm:
  case llvm::Triple::armeb:
  case llvm::Triple::thumb:
  case llvm::Triple::thumbeb:
    if (Triple.isOSDarwin() || Triple.isOSWindows())
      return true;
    return false;

  case llvm::Triple::ppc:
  case llvm::Triple::ppc64:
    if (Triple.isOSDarwin())
      return true;
    return false;

  case llvm::Triple::hexagon:
  case llvm::Triple::msp430:
  case llvm::Triple::ppcle:
  case llvm::Triple::ppc64le:
  case llvm::Triple::riscv32:
  case llvm::Triple::riscv64:
  case llvm::Triple::systemz:
  case llvm::Triple::xcore:
    return false;
  }
}

static bool hasMultipleInvocations(const llvm::Triple &Triple,
                                   const ArgList &Args) {
  // Supported only on Darwin where we invoke the compiler multiple times
  // followed by an invocation to lipo.
  if (!Triple.isOSDarwin())
    return false;
  // If more than one "-arch <arch>" is specified, we're targeting multiple
  // architectures resulting in a fat binary.
  return Args.getAllArgValues(options::OPT_arch).size() > 1;
}

static bool checkRemarksOptions(const Driver &D, const ArgList &Args,
                                const llvm::Triple &Triple) {
  // When enabling remarks, we need to error if:
  // * The remark file is specified but we're targeting multiple architectures,
  // which means more than one remark file is being generated.
  bool hasMultipleInvocations = ::hasMultipleInvocations(Triple, Args);
  bool hasExplicitOutputFile =
      Args.getLastArg(options::OPT_foptimization_record_file_EQ);
  if (hasMultipleInvocations && hasExplicitOutputFile) {
    D.Diag(diag::err_drv_invalid_output_with_multiple_archs)
        << "-foptimization-record-file";
    return false;
  }
  return true;
}

static void renderRemarksOptions(const ArgList &Args, ArgStringList &CmdArgs,
                                 const llvm::Triple &Triple,
                                 const InputInfo &Input,
                                 const InputInfo &Output, const JobAction &JA) {
  StringRef Format = "yaml";
  if (const Arg *A = Args.getLastArg(options::OPT_fsave_optimization_record_EQ))
    Format = A->getValue();

  CmdArgs.push_back("-opt-record-file");

  const Arg *A = Args.getLastArg(options::OPT_foptimization_record_file_EQ);
  if (A) {
    CmdArgs.push_back(A->getValue());
  } else {
    bool hasMultipleArchs =
        Triple.isOSDarwin() && // Only supported on Darwin platforms.
        Args.getAllArgValues(options::OPT_arch).size() > 1;

    SmallString<128> F;

    if (Args.hasArg(options::OPT_c) || Args.hasArg(options::OPT_S)) {
      if (Arg *FinalOutput = Args.getLastArg(options::OPT_o))
        F = FinalOutput->getValue();
    } else {
      if (Format != "yaml" && // For YAML, keep the original behavior.
          Triple.isOSDarwin() && // Enable this only on darwin, since it's the only platform supporting .dSYM bundles.
          Output.isFilename())
        F = Output.getFilename();
    }

    if (F.empty()) {
      // Use the input filename.
      F = llvm::sys::path::stem(Input.getBaseInput());

      // If we're compiling for an offload architecture (i.e. a CUDA device),
      // we need to make the file name for the device compilation different
      // from the host compilation.
      if (!JA.isDeviceOffloading(Action::OFK_None) &&
          !JA.isDeviceOffloading(Action::OFK_Host)) {
        llvm::sys::path::replace_extension(F, "");
        F += Action::GetOffloadingFileNamePrefix(JA.getOffloadingDeviceKind(),
                                                 Triple.normalize());
        F += "-";
        F += JA.getOffloadingArch();
      }
    }

    // If we're having more than one "-arch", we should name the files
    // differently so that every cc1 invocation writes to a different file.
    // We're doing that by appending "-<arch>" with "<arch>" being the arch
    // name from the triple.
    if (hasMultipleArchs) {
      // First, remember the extension.
      SmallString<64> OldExtension = llvm::sys::path::extension(F);
      // then, remove it.
      llvm::sys::path::replace_extension(F, "");
      // attach -<arch> to it.
      F += "-";
      F += Triple.getArchName();
      // put back the extension.
      llvm::sys::path::replace_extension(F, OldExtension);
    }

    SmallString<32> Extension;
    Extension += "opt.";
    Extension += Format;

    llvm::sys::path::replace_extension(F, Extension);
    CmdArgs.push_back(Args.MakeArgString(F));
  }

  if (const Arg *A =
          Args.getLastArg(options::OPT_foptimization_record_passes_EQ)) {
    CmdArgs.push_back("-opt-record-passes");
    CmdArgs.push_back(A->getValue());
  }

  if (!Format.empty()) {
    CmdArgs.push_back("-opt-record-format");
    CmdArgs.push_back(Format.data());
  }
}

void AddAAPCSVolatileBitfieldArgs(const ArgList &Args, ArgStringList &CmdArgs) {
  if (!Args.hasFlag(options::OPT_faapcs_bitfield_width,
                    options::OPT_fno_aapcs_bitfield_width, true))
    CmdArgs.push_back("-fno-aapcs-bitfield-width");

  if (Args.getLastArg(options::OPT_ForceAAPCSBitfieldLoad))
    CmdArgs.push_back("-faapcs-bitfield-load");
}

namespace {
void RenderARMABI(const Driver &D, const llvm::Triple &Triple,
                  const ArgList &Args, ArgStringList &CmdArgs) {
  // Select the ABI to use.
  // FIXME: Support -meabi.
  // FIXME: Parts of this are duplicated in the backend, unify this somehow.
  const char *ABIName = nullptr;
  if (Arg *A = Args.getLastArg(options::OPT_mabi_EQ)) {
    ABIName = A->getValue();
  } else {
    std::string CPU = getCPUName(D, Args, Triple, /*FromAs*/ false);
    ABIName = llvm::ARM::computeDefaultTargetABI(Triple, CPU).data();
  }

  CmdArgs.push_back("-target-abi");
  CmdArgs.push_back(ABIName);
}

void AddUnalignedAccessWarning(ArgStringList &CmdArgs) {
  auto StrictAlignIter =
      llvm::find_if(llvm::reverse(CmdArgs), [](StringRef Arg) {
        return Arg == "+strict-align" || Arg == "-strict-align";
      });
  if (StrictAlignIter != CmdArgs.rend() &&
      StringRef(*StrictAlignIter) == "+strict-align")
    CmdArgs.push_back("-Wunaligned-access");
}
}

// Each combination of options here forms a signing schema, and in most cases
// each signing schema is its own incompatible ABI. The default values of the
// options represent the default signing schema.
static void handlePAuthABI(const ArgList &DriverArgs, ArgStringList &CC1Args) {
  if (!DriverArgs.hasArg(options::OPT_fptrauth_intrinsics,
                         options::OPT_fno_ptrauth_intrinsics))
    CC1Args.push_back("-fptrauth-intrinsics");

  if (!DriverArgs.hasArg(options::OPT_fptrauth_calls,
                         options::OPT_fno_ptrauth_calls))
    CC1Args.push_back("-fptrauth-calls");

  if (!DriverArgs.hasArg(options::OPT_fptrauth_returns,
                         options::OPT_fno_ptrauth_returns))
    CC1Args.push_back("-fptrauth-returns");

  if (!DriverArgs.hasArg(options::OPT_fptrauth_auth_traps,
                         options::OPT_fno_ptrauth_auth_traps))
    CC1Args.push_back("-fptrauth-auth-traps");

  if (!DriverArgs.hasArg(
          options::OPT_fptrauth_vtable_pointer_address_discrimination,
          options::OPT_fno_ptrauth_vtable_pointer_address_discrimination))
    CC1Args.push_back("-fptrauth-vtable-pointer-address-discrimination");

  if (!DriverArgs.hasArg(
          options::OPT_fptrauth_vtable_pointer_type_discrimination,
          options::OPT_fno_ptrauth_vtable_pointer_type_discrimination))
    CC1Args.push_back("-fptrauth-vtable-pointer-type-discrimination");

  if (!DriverArgs.hasArg(options::OPT_fptrauth_indirect_gotos,
                         options::OPT_fno_ptrauth_indirect_gotos))
    CC1Args.push_back("-fptrauth-indirect-gotos");

  if (!DriverArgs.hasArg(options::OPT_fptrauth_init_fini,
                         options::OPT_fno_ptrauth_init_fini))
    CC1Args.push_back("-fptrauth-init-fini");
}

static void CollectARMPACBTIOptions(const ToolChain &TC, const ArgList &Args,
                                    ArgStringList &CmdArgs, bool isAArch64) {
  const Arg *A = isAArch64
                     ? Args.getLastArg(options::OPT_msign_return_address_EQ,
                                       options::OPT_mbranch_protection_EQ)
                     : Args.getLastArg(options::OPT_mbranch_protection_EQ);
  if (!A)
    return;

  const Driver &D = TC.getDriver();
  const llvm::Triple &Triple = TC.getEffectiveTriple();
  if (!(isAArch64 || (Triple.isArmT32() && Triple.isArmMClass())))
    D.Diag(diag::warn_incompatible_branch_protection_option)
        << Triple.getArchName();

  StringRef Scope, Key;
  bool IndirectBranches, BranchProtectionPAuthLR, GuardedControlStack;

  if (A->getOption().matches(options::OPT_msign_return_address_EQ)) {
    Scope = A->getValue();
    if (Scope != "none" && Scope != "non-leaf" && Scope != "all")
      D.Diag(diag::err_drv_unsupported_option_argument)
          << A->getSpelling() << Scope;
    Key = "a_key";
    IndirectBranches = false;
    BranchProtectionPAuthLR = false;
    GuardedControlStack = false;
  } else {
    StringRef DiagMsg;
    llvm::ARM::ParsedBranchProtection PBP;
    bool EnablePAuthLR = false;

    // To know if we need to enable PAuth-LR As part of the standard branch
    // protection option, it needs to be determined if the feature has been
    // activated in the `march` argument. This information is stored within the
    // CmdArgs variable and can be found using a search.
    if (isAArch64) {
      auto isPAuthLR = [](const char *member) {
        llvm::AArch64::ExtensionInfo pauthlr_extension =
            llvm::AArch64::getExtensionByID(llvm::AArch64::AEK_PAUTHLR);
        return pauthlr_extension.PosTargetFeature == member;
      };

      if (std::any_of(CmdArgs.begin(), CmdArgs.end(), isPAuthLR))
        EnablePAuthLR = true;
    }
    if (!llvm::ARM::parseBranchProtection(A->getValue(), PBP, DiagMsg,
                                          EnablePAuthLR))
      D.Diag(diag::err_drv_unsupported_option_argument)
          << A->getSpelling() << DiagMsg;
    if (!isAArch64 && PBP.Key == "b_key")
      D.Diag(diag::warn_unsupported_branch_protection)
          << "b-key" << A->getAsString(Args);
    Scope = PBP.Scope;
    Key = PBP.Key;
    BranchProtectionPAuthLR = PBP.BranchProtectionPAuthLR;
    IndirectBranches = PBP.BranchTargetEnforcement;
    GuardedControlStack = PBP.GuardedControlStack;
  }

  CmdArgs.push_back(
      Args.MakeArgString(Twine("-msign-return-address=") + Scope));
  if (Scope != "none") {
    if (Triple.getEnvironment() == llvm::Triple::PAuthTest)
      D.Diag(diag::err_drv_unsupported_opt_for_target)
          << A->getAsString(Args) << Triple.getTriple();
    CmdArgs.push_back(
        Args.MakeArgString(Twine("-msign-return-address-key=") + Key));
  }
  if (BranchProtectionPAuthLR) {
    if (Triple.getEnvironment() == llvm::Triple::PAuthTest)
      D.Diag(diag::err_drv_unsupported_opt_for_target)
          << A->getAsString(Args) << Triple.getTriple();
    CmdArgs.push_back(
        Args.MakeArgString(Twine("-mbranch-protection-pauth-lr")));
  }
  if (IndirectBranches)
    CmdArgs.push_back("-mbranch-target-enforce");
  // GCS is currently untested with PAuthABI, but enabling this could be allowed
  // in future after testing with a suitable system.
  if (GuardedControlStack) {
    if (Triple.getEnvironment() == llvm::Triple::PAuthTest)
      D.Diag(diag::err_drv_unsupported_opt_for_target)
          << A->getAsString(Args) << Triple.getTriple();
    CmdArgs.push_back("-mguarded-control-stack");
  }
}

void Clang::AddARMTargetArgs(const llvm::Triple &Triple, const ArgList &Args,
                             ArgStringList &CmdArgs, bool KernelOrKext) const {
  RenderARMABI(getToolChain().getDriver(), Triple, Args, CmdArgs);

  // Determine floating point ABI from the options & target defaults.
  arm::FloatABI ABI = arm::getARMFloatABI(getToolChain(), Args);
  if (ABI == arm::FloatABI::Soft) {
    // Floating point operations and argument passing are soft.
    // FIXME: This changes CPP defines, we need -target-soft-float.
    CmdArgs.push_back("-msoft-float");
    CmdArgs.push_back("-mfloat-abi");
    CmdArgs.push_back("soft");
  } else if (ABI == arm::FloatABI::SoftFP) {
    // Floating point operations are hard, but argument passing is soft.
    CmdArgs.push_back("-mfloat-abi");
    CmdArgs.push_back("soft");
  } else {
    // Floating point operations and argument passing are hard.
    assert(ABI == arm::FloatABI::Hard && "Invalid float abi!");
    CmdArgs.push_back("-mfloat-abi");
    CmdArgs.push_back("hard");
  }

  // Forward the -mglobal-merge option for explicit control over the pass.
  if (Arg *A = Args.getLastArg(options::OPT_mglobal_merge,
                               options::OPT_mno_global_merge)) {
    CmdArgs.push_back("-mllvm");
    if (A->getOption().matches(options::OPT_mno_global_merge))
      CmdArgs.push_back("-arm-global-merge=false");
    else
      CmdArgs.push_back("-arm-global-merge=true");
  }

  if (!Args.hasFlag(options::OPT_mimplicit_float,
                    options::OPT_mno_implicit_float, true))
    CmdArgs.push_back("-no-implicit-float");

  if (Args.getLastArg(options::OPT_mcmse))
    CmdArgs.push_back("-mcmse");

  AddAAPCSVolatileBitfieldArgs(Args, CmdArgs);

  // Enable/disable return address signing and indirect branch targets.
  CollectARMPACBTIOptions(getToolChain(), Args, CmdArgs, false /*isAArch64*/);

  AddUnalignedAccessWarning(CmdArgs);
}

void Clang::RenderTargetOptions(const llvm::Triple &EffectiveTriple,
                                const ArgList &Args, bool KernelOrKext,
                                ArgStringList &CmdArgs) const {
  const ToolChain &TC = getToolChain();

  // Add the target features
  getTargetFeatures(TC.getDriver(), EffectiveTriple, Args, CmdArgs, false);

  // Add target specific flags.
  switch (TC.getArch()) {
  default:
    break;

  case llvm::Triple::arm:
  case llvm::Triple::armeb:
  case llvm::Triple::thumb:
  case llvm::Triple::thumbeb:
    // Use the effective triple, which takes into account the deployment target.
    AddARMTargetArgs(EffectiveTriple, Args, CmdArgs, KernelOrKext);
    break;

  case llvm::Triple::aarch64:
  case llvm::Triple::aarch64_32:
  case llvm::Triple::aarch64_be:
    AddAArch64TargetArgs(Args, CmdArgs);
    break;

  case llvm::Triple::loongarch32:
  case llvm::Triple::loongarch64:
    AddLoongArchTargetArgs(Args, CmdArgs);
    break;

  case llvm::Triple::mips:
  case llvm::Triple::mipsel:
  case llvm::Triple::mips64:
  case llvm::Triple::mips64el:
    AddMIPSTargetArgs(Args, CmdArgs);
    break;

  case llvm::Triple::ppc:
  case llvm::Triple::ppcle:
  case llvm::Triple::ppc64:
  case llvm::Triple::ppc64le:
    AddPPCTargetArgs(Args, CmdArgs);
    break;

  case llvm::Triple::riscv32:
  case llvm::Triple::riscv64:
    AddRISCVTargetArgs(Args, CmdArgs);
    break;

  case llvm::Triple::sparc:
  case llvm::Triple::sparcel:
  case llvm::Triple::sparcv9:
    AddSparcTargetArgs(Args, CmdArgs);
    break;

  case llvm::Triple::systemz:
    AddSystemZTargetArgs(Args, CmdArgs);
    break;

  case llvm::Triple::x86:
  case llvm::Triple::x86_64:
    AddX86TargetArgs(Args, CmdArgs);
    break;

  case llvm::Triple::lanai:
    AddLanaiTargetArgs(Args, CmdArgs);
    break;

  case llvm::Triple::hexagon:
    AddHexagonTargetArgs(Args, CmdArgs);
    break;

  case llvm::Triple::wasm32:
  case llvm::Triple::wasm64:
    AddWebAssemblyTargetArgs(Args, CmdArgs);
    break;

  case llvm::Triple::ve:
    AddVETargetArgs(Args, CmdArgs);
    break;
  }
}

namespace {
void RenderAArch64ABI(const llvm::Triple &Triple, const ArgList &Args,
                      ArgStringList &CmdArgs) {
  const char *ABIName = nullptr;
  if (Arg *A = Args.getLastArg(options::OPT_mabi_EQ))
    ABIName = A->getValue();
  else if (Triple.isOSDarwin())
    ABIName = "darwinpcs";
  else if (Triple.getEnvironment() == llvm::Triple::PAuthTest)
    ABIName = "pauthtest";
  else
    ABIName = "aapcs";

  CmdArgs.push_back("-target-abi");
  CmdArgs.push_back(ABIName);
}
}

void Clang::AddAArch64TargetArgs(const ArgList &Args,
                                 ArgStringList &CmdArgs) const {
  const llvm::Triple &Triple = getToolChain().getEffectiveTriple();

  if (!Args.hasFlag(options::OPT_mred_zone, options::OPT_mno_red_zone, true) ||
      Args.hasArg(options::OPT_mkernel) ||
      Args.hasArg(options::OPT_fapple_kext))
    CmdArgs.push_back("-disable-red-zone");

  if (!Args.hasFlag(options::OPT_mimplicit_float,
                    options::OPT_mno_implicit_float, true))
    CmdArgs.push_back("-no-implicit-float");

  RenderAArch64ABI(Triple, Args, CmdArgs);

  // Forward the -mglobal-merge option for explicit control over the pass.
  if (Arg *A = Args.getLastArg(options::OPT_mglobal_merge,
                               options::OPT_mno_global_merge)) {
    CmdArgs.push_back("-mllvm");
    if (A->getOption().matches(options::OPT_mno_global_merge))
      CmdArgs.push_back("-aarch64-enable-global-merge=false");
    else
      CmdArgs.push_back("-aarch64-enable-global-merge=true");
  }

  // Enable/disable return address signing and indirect branch targets.
  CollectARMPACBTIOptions(getToolChain(), Args, CmdArgs, true /*isAArch64*/);

  if (Triple.getEnvironment() == llvm::Triple::PAuthTest)
    handlePAuthABI(Args, CmdArgs);

  // Handle -msve_vector_bits=<bits>
  if (Arg *A = Args.getLastArg(options::OPT_msve_vector_bits_EQ)) {
    StringRef Val = A->getValue();
    const Driver &D = getToolChain().getDriver();
    if (Val == "128" || Val == "256" || Val == "512" || Val == "1024" ||
        Val == "2048" || Val == "128+" || Val == "256+" || Val == "512+" ||
        Val == "1024+" || Val == "2048+") {
      unsigned Bits = 0;
      if (!Val.consume_back("+")) {
        bool Invalid = Val.getAsInteger(10, Bits); (void)Invalid;
        assert(!Invalid && "Failed to parse value");
        CmdArgs.push_back(
            Args.MakeArgString("-mvscale-max=" + llvm::Twine(Bits / 128)));
      }

      bool Invalid = Val.getAsInteger(10, Bits); (void)Invalid;
      assert(!Invalid && "Failed to parse value");
      CmdArgs.push_back(
          Args.MakeArgString("-mvscale-min=" + llvm::Twine(Bits / 128)));
    // Silently drop requests for vector-length agnostic code as it's implied.
    } else if (Val != "scalable")
      // Handle the unsupported values passed to msve-vector-bits.
      D.Diag(diag::err_drv_unsupported_option_argument)
          << A->getSpelling() << Val;
  }

  AddAAPCSVolatileBitfieldArgs(Args, CmdArgs);

  if (const Arg *A = Args.getLastArg(clang::driver::options::OPT_mtune_EQ)) {
    CmdArgs.push_back("-tune-cpu");
    if (strcmp(A->getValue(), "native") == 0)
      CmdArgs.push_back(Args.MakeArgString(llvm::sys::getHostCPUName()));
    else
      CmdArgs.push_back(A->getValue());
  }

  AddUnalignedAccessWarning(CmdArgs);

  Args.addOptInFlag(CmdArgs, options::OPT_fptrauth_intrinsics,
                    options::OPT_fno_ptrauth_intrinsics);
  Args.addOptInFlag(CmdArgs, options::OPT_fptrauth_calls,
                    options::OPT_fno_ptrauth_calls);
  Args.addOptInFlag(CmdArgs, options::OPT_fptrauth_returns,
                    options::OPT_fno_ptrauth_returns);
  Args.addOptInFlag(CmdArgs, options::OPT_fptrauth_auth_traps,
                    options::OPT_fno_ptrauth_auth_traps);
  Args.addOptInFlag(
      CmdArgs, options::OPT_fptrauth_vtable_pointer_address_discrimination,
      options::OPT_fno_ptrauth_vtable_pointer_address_discrimination);
  Args.addOptInFlag(
      CmdArgs, options::OPT_fptrauth_vtable_pointer_type_discrimination,
      options::OPT_fno_ptrauth_vtable_pointer_type_discrimination);
  Args.addOptInFlag(
      CmdArgs, options::OPT_fptrauth_type_info_vtable_pointer_discrimination,
      options::OPT_fno_ptrauth_type_info_vtable_pointer_discrimination);
  Args.addOptInFlag(
      CmdArgs, options::OPT_fptrauth_function_pointer_type_discrimination,
      options::OPT_fno_ptrauth_function_pointer_type_discrimination);

  Args.addOptInFlag(CmdArgs, options::OPT_fptrauth_indirect_gotos,
                    options::OPT_fno_ptrauth_indirect_gotos);
  Args.addOptInFlag(CmdArgs, options::OPT_fptrauth_init_fini,
                    options::OPT_fno_ptrauth_init_fini);
  Args.addOptInFlag(CmdArgs,
                    options::OPT_fptrauth_init_fini_address_discrimination,
                    options::OPT_fno_ptrauth_init_fini_address_discrimination);
}

void Clang::AddLoongArchTargetArgs(const ArgList &Args,
                                   ArgStringList &CmdArgs) const {
  const llvm::Triple &Triple = getToolChain().getTriple();

  CmdArgs.push_back("-target-abi");
  CmdArgs.push_back(
      loongarch::getLoongArchABI(getToolChain().getDriver(), Args, Triple)
          .data());

  // Handle -mtune.
  if (const Arg *A = Args.getLastArg(options::OPT_mtune_EQ)) {
    std::string TuneCPU = A->getValue();
    TuneCPU = loongarch::postProcessTargetCPUString(TuneCPU, Triple);
    CmdArgs.push_back("-tune-cpu");
    CmdArgs.push_back(Args.MakeArgString(TuneCPU));
  }

  if (Arg *A = Args.getLastArg(options::OPT_mannotate_tablejump,
                               options::OPT_mno_annotate_tablejump)) {
    if (A->getOption().matches(options::OPT_mannotate_tablejump)) {
      CmdArgs.push_back("-mllvm");
      CmdArgs.push_back("-loongarch-annotate-tablejump");
    }
  }
}

void Clang::AddMIPSTargetArgs(const ArgList &Args,
                              ArgStringList &CmdArgs) const {
  const Driver &D = getToolChain().getDriver();
  StringRef CPUName;
  StringRef ABIName;
  const llvm::Triple &Triple = getToolChain().getTriple();
  mips::getMipsCPUAndABI(Args, Triple, CPUName, ABIName);

  CmdArgs.push_back("-target-abi");
  CmdArgs.push_back(ABIName.data());

  mips::FloatABI ABI = mips::getMipsFloatABI(D, Args, Triple);
  if (ABI == mips::FloatABI::Soft) {
    // Floating point operations and argument passing are soft.
    CmdArgs.push_back("-msoft-float");
    CmdArgs.push_back("-mfloat-abi");
    CmdArgs.push_back("soft");
  } else {
    // Floating point operations and argument passing are hard.
    assert(ABI == mips::FloatABI::Hard && "Invalid float abi!");
    CmdArgs.push_back("-mfloat-abi");
    CmdArgs.push_back("hard");
  }

  if (Arg *A = Args.getLastArg(options::OPT_mldc1_sdc1,
                               options::OPT_mno_ldc1_sdc1)) {
    if (A->getOption().matches(options::OPT_mno_ldc1_sdc1)) {
      CmdArgs.push_back("-mllvm");
      CmdArgs.push_back("-mno-ldc1-sdc1");
    }
  }

  if (Arg *A = Args.getLastArg(options::OPT_mcheck_zero_division,
                               options::OPT_mno_check_zero_division)) {
    if (A->getOption().matches(options::OPT_mno_check_zero_division)) {
      CmdArgs.push_back("-mllvm");
      CmdArgs.push_back("-mno-check-zero-division");
    }
  }

  if (Args.getLastArg(options::OPT_mfix4300)) {
    CmdArgs.push_back("-mllvm");
    CmdArgs.push_back("-mfix4300");
  }

  if (Arg *A = Args.getLastArg(options::OPT_G)) {
    StringRef v = A->getValue();
    CmdArgs.push_back("-mllvm");
    CmdArgs.push_back(Args.MakeArgString("-mips-ssection-threshold=" + v));
    A->claim();
  }

  Arg *GPOpt = Args.getLastArg(options::OPT_mgpopt, options::OPT_mno_gpopt);
  Arg *ABICalls =
      Args.getLastArg(options::OPT_mabicalls, options::OPT_mno_abicalls);

  // -mabicalls is the default for many MIPS environments, even with -fno-pic.
  // -mgpopt is the default for static, -fno-pic environments but these two
  // options conflict. We want to be certain that -mno-abicalls -mgpopt is
  // the only case where -mllvm -mgpopt is passed.
  // NOTE: We need a warning here or in the backend to warn when -mgpopt is
  //       passed explicitly when compiling something with -mabicalls
  //       (implictly) in affect. Currently the warning is in the backend.
  //
  // When the ABI in use is  N64, we also need to determine the PIC mode that
  // is in use, as -fno-pic for N64 implies -mno-abicalls.
  bool NoABICalls =
      ABICalls && ABICalls->getOption().matches(options::OPT_mno_abicalls);

  llvm::Reloc::Model RelocationModel;
  unsigned PICLevel;
  bool IsPIE;
  std::tie(RelocationModel, PICLevel, IsPIE) =
      ParsePICArgs(getToolChain(), Args);

  NoABICalls = NoABICalls ||
               (RelocationModel == llvm::Reloc::Static && ABIName == "n64");

  bool WantGPOpt = GPOpt && GPOpt->getOption().matches(options::OPT_mgpopt);
  // We quietly ignore -mno-gpopt as the backend defaults to -mno-gpopt.
  if (NoABICalls && (!GPOpt || WantGPOpt)) {
    CmdArgs.push_back("-mllvm");
    CmdArgs.push_back("-mgpopt");

    Arg *LocalSData = Args.getLastArg(options::OPT_mlocal_sdata,
                                      options::OPT_mno_local_sdata);
    Arg *ExternSData = Args.getLastArg(options::OPT_mextern_sdata,
                                       options::OPT_mno_extern_sdata);
    Arg *EmbeddedData = Args.getLastArg(options::OPT_membedded_data,
                                        options::OPT_mno_embedded_data);
    if (LocalSData) {
      CmdArgs.push_back("-mllvm");
      if (LocalSData->getOption().matches(options::OPT_mlocal_sdata)) {
        CmdArgs.push_back("-mlocal-sdata=1");
      } else {
        CmdArgs.push_back("-mlocal-sdata=0");
      }
      LocalSData->claim();
    }

    if (ExternSData) {
      CmdArgs.push_back("-mllvm");
      if (ExternSData->getOption().matches(options::OPT_mextern_sdata)) {
        CmdArgs.push_back("-mextern-sdata=1");
      } else {
        CmdArgs.push_back("-mextern-sdata=0");
      }
      ExternSData->claim();
    }

    if (EmbeddedData) {
      CmdArgs.push_back("-mllvm");
      if (EmbeddedData->getOption().matches(options::OPT_membedded_data)) {
        CmdArgs.push_back("-membedded-data=1");
      } else {
        CmdArgs.push_back("-membedded-data=0");
      }
      EmbeddedData->claim();
    }

  } else if ((!ABICalls || (!NoABICalls && ABICalls)) && WantGPOpt)
    D.Diag(diag::warn_drv_unsupported_gpopt) << (ABICalls ? 0 : 1);

  if (GPOpt)
    GPOpt->claim();

  if (Arg *A = Args.getLastArg(options::OPT_mcompact_branches_EQ)) {
    StringRef Val = StringRef(A->getValue());
    if (mips::hasCompactBranches(CPUName)) {
      if (Val == "never" || Val == "always" || Val == "optimal") {
        CmdArgs.push_back("-mllvm");
        CmdArgs.push_back(Args.MakeArgString("-mips-compact-branches=" + Val));
      } else
        D.Diag(diag::err_drv_unsupported_option_argument)
            << A->getSpelling() << Val;
    } else
      D.Diag(diag::warn_target_unsupported_compact_branches) << CPUName;
  }

  if (Arg *A = Args.getLastArg(options::OPT_mrelax_pic_calls,
                               options::OPT_mno_relax_pic_calls)) {
    if (A->getOption().matches(options::OPT_mno_relax_pic_calls)) {
      CmdArgs.push_back("-mllvm");
      CmdArgs.push_back("-mips-jalr-reloc=0");
    }
  }
}

void Clang::AddPPCTargetArgs(const ArgList &Args,
                             ArgStringList &CmdArgs) const {
  const Driver &D = getToolChain().getDriver();
  const llvm::Triple &T = getToolChain().getTriple();
  if (Arg *A = Args.getLastArg(options::OPT_mtune_EQ)) {
    CmdArgs.push_back("-tune-cpu");
    StringRef CPU = llvm::PPC::getNormalizedPPCTuneCPU(T, A->getValue());
    CmdArgs.push_back(Args.MakeArgString(CPU.str()));
  }

  // Select the ABI to use.
  const char *ABIName = nullptr;
  if (T.isOSBinFormatELF()) {
    switch (getToolChain().getArch()) {
    case llvm::Triple::ppc64: {
      if (T.isPPC64ELFv2ABI())
        ABIName = "elfv2";
      else
        ABIName = "elfv1";
      break;
    }
    case llvm::Triple::ppc64le:
      ABIName = "elfv2";
      break;
    default:
      break;
    }
  }

  bool IEEELongDouble = getToolChain().defaultToIEEELongDouble();
  bool VecExtabi = false;
  for (const Arg *A : Args.filtered(options::OPT_mabi_EQ)) {
    StringRef V = A->getValue();
    if (V == "ieeelongdouble") {
      IEEELongDouble = true;
      A->claim();
    } else if (V == "ibmlongdouble") {
      IEEELongDouble = false;
      A->claim();
    } else if (V == "vec-default") {
      VecExtabi = false;
      A->claim();
    } else if (V == "vec-extabi") {
      VecExtabi = true;
      A->claim();
    } else if (V == "elfv1") {
      ABIName = "elfv1";
      A->claim();
    } else if (V == "elfv2") {
      ABIName = "elfv2";
      A->claim();
    } else if (V != "altivec")
      // The ppc64 linux abis are all "altivec" abis by default. Accept and ignore
      // the option if given as we don't have backend support for any targets
      // that don't use the altivec abi.
      ABIName = A->getValue();
  }
  if (IEEELongDouble)
    CmdArgs.push_back("-mabi=ieeelongdouble");
  if (VecExtabi) {
    if (!T.isOSAIX())
      D.Diag(diag::err_drv_unsupported_opt_for_target)
          << "-mabi=vec-extabi" << T.str();
    CmdArgs.push_back("-mabi=vec-extabi");
  }

  if (!Args.hasFlag(options::OPT_mred_zone, options::OPT_mno_red_zone, true))
    CmdArgs.push_back("-disable-red-zone");

  ppc::FloatABI FloatABI = ppc::getPPCFloatABI(D, Args);
  if (FloatABI == ppc::FloatABI::Soft) {
    // Floating point operations and argument passing are soft.
    CmdArgs.push_back("-msoft-float");
    CmdArgs.push_back("-mfloat-abi");
    CmdArgs.push_back("soft");
  } else {
    // Floating point operations and argument passing are hard.
    assert(FloatABI == ppc::FloatABI::Hard && "Invalid float abi!");
    CmdArgs.push_back("-mfloat-abi");
    CmdArgs.push_back("hard");
  }

  if (ABIName) {
    CmdArgs.push_back("-target-abi");
    CmdArgs.push_back(ABIName);
  }
}

void Clang::AddRISCVTargetArgs(const ArgList &Args,
                               ArgStringList &CmdArgs) const {
  const llvm::Triple &Triple = getToolChain().getTriple();
  StringRef ABIName = riscv::getRISCVABI(Args, Triple);

  CmdArgs.push_back("-target-abi");
  CmdArgs.push_back(ABIName.data());

  if (Arg *A = Args.getLastArg(options::OPT_G)) {
    CmdArgs.push_back("-msmall-data-limit");
    CmdArgs.push_back(A->getValue());
  }

  if (!Args.hasFlag(options::OPT_mimplicit_float,
                    options::OPT_mno_implicit_float, true))
    CmdArgs.push_back("-no-implicit-float");

  if (const Arg *A = Args.getLastArg(options::OPT_mtune_EQ)) {
    CmdArgs.push_back("-tune-cpu");
    if (strcmp(A->getValue(), "native") == 0)
      CmdArgs.push_back(Args.MakeArgString(llvm::sys::getHostCPUName()));
    else
      CmdArgs.push_back(A->getValue());
  }

  // Handle -mrvv-vector-bits=<bits>
  if (Arg *A = Args.getLastArg(options::OPT_mrvv_vector_bits_EQ)) {
    StringRef Val = A->getValue();
    const Driver &D = getToolChain().getDriver();

    // Get minimum VLen from march.
    unsigned MinVLen = 0;
    std::string Arch = riscv::getRISCVArch(Args, Triple);
    auto ISAInfo = llvm::RISCVISAInfo::parseArchString(
        Arch, /*EnableExperimentalExtensions*/ true);
    // Ignore parsing error.
    if (!errorToBool(ISAInfo.takeError()))
      MinVLen = (*ISAInfo)->getMinVLen();

    // If the value is "zvl", use MinVLen from march. Otherwise, try to parse
    // as integer as long as we have a MinVLen.
    unsigned Bits = 0;
    if (Val == "zvl" && MinVLen >= llvm::RISCV::RVVBitsPerBlock) {
      Bits = MinVLen;
    } else if (!Val.getAsInteger(10, Bits)) {
      // Only accept power of 2 values beteen RVVBitsPerBlock and 65536 that
      // at least MinVLen.
      if (Bits < MinVLen || Bits < llvm::RISCV::RVVBitsPerBlock ||
          Bits > 65536 || !llvm::isPowerOf2_32(Bits))
        Bits = 0;
    }

    // If we got a valid value try to use it.
    if (Bits != 0) {
      unsigned VScaleMin = Bits / llvm::RISCV::RVVBitsPerBlock;
      CmdArgs.push_back(
          Args.MakeArgString("-mvscale-max=" + llvm::Twine(VScaleMin)));
      CmdArgs.push_back(
          Args.MakeArgString("-mvscale-min=" + llvm::Twine(VScaleMin)));
    } else if (Val != "scalable") {
      // Handle the unsupported values passed to mrvv-vector-bits.
      D.Diag(diag::err_drv_unsupported_option_argument)
          << A->getSpelling() << Val;
    }
  }
}

void Clang::AddSparcTargetArgs(const ArgList &Args,
                               ArgStringList &CmdArgs) const {
  sparc::FloatABI FloatABI =
      sparc::getSparcFloatABI(getToolChain().getDriver(), Args);

  if (FloatABI == sparc::FloatABI::Soft) {
    // Floating point operations and argument passing are soft.
    CmdArgs.push_back("-msoft-float");
    CmdArgs.push_back("-mfloat-abi");
    CmdArgs.push_back("soft");
  } else {
    // Floating point operations and argument passing are hard.
    assert(FloatABI == sparc::FloatABI::Hard && "Invalid float abi!");
    CmdArgs.push_back("-mfloat-abi");
    CmdArgs.push_back("hard");
  }

  if (const Arg *A = Args.getLastArg(clang::driver::options::OPT_mtune_EQ)) {
    StringRef Name = A->getValue();
    std::string TuneCPU;
    if (Name == "native")
      TuneCPU = std::string(llvm::sys::getHostCPUName());
    else
      TuneCPU = std::string(Name);

    CmdArgs.push_back("-tune-cpu");
    CmdArgs.push_back(Args.MakeArgString(TuneCPU));
  }
}

void Clang::AddSystemZTargetArgs(const ArgList &Args,
                                 ArgStringList &CmdArgs) const {
  if (const Arg *A = Args.getLastArg(options::OPT_mtune_EQ)) {
    CmdArgs.push_back("-tune-cpu");
    if (strcmp(A->getValue(), "native") == 0)
      CmdArgs.push_back(Args.MakeArgString(llvm::sys::getHostCPUName()));
    else
      CmdArgs.push_back(A->getValue());
  }

  bool HasBackchain =
      Args.hasFlag(options::OPT_mbackchain, options::OPT_mno_backchain, false);
  bool HasPackedStack = Args.hasFlag(options::OPT_mpacked_stack,
                                     options::OPT_mno_packed_stack, false);
  systemz::FloatABI FloatABI =
      systemz::getSystemZFloatABI(getToolChain().getDriver(), Args);
  bool HasSoftFloat = (FloatABI == systemz::FloatABI::Soft);
  if (HasBackchain && HasPackedStack && !HasSoftFloat) {
    const Driver &D = getToolChain().getDriver();
    D.Diag(diag::err_drv_unsupported_opt)
      << "-mpacked-stack -mbackchain -mhard-float";
  }
  if (HasBackchain)
    CmdArgs.push_back("-mbackchain");
  if (HasPackedStack)
    CmdArgs.push_back("-mpacked-stack");
  if (HasSoftFloat) {
    // Floating point operations and argument passing are soft.
    CmdArgs.push_back("-msoft-float");
    CmdArgs.push_back("-mfloat-abi");
    CmdArgs.push_back("soft");
  }
}

void Clang::AddX86TargetArgs(const ArgList &Args,
                             ArgStringList &CmdArgs) const {
  const Driver &D = getToolChain().getDriver();
  addX86AlignBranchArgs(D, Args, CmdArgs, /*IsLTO=*/false);

  if (!Args.hasFlag(options::OPT_mred_zone, options::OPT_mno_red_zone, true) ||
      Args.hasArg(options::OPT_mkernel) ||
      Args.hasArg(options::OPT_fapple_kext))
    CmdArgs.push_back("-disable-red-zone");

  if (!Args.hasFlag(options::OPT_mtls_direct_seg_refs,
                    options::OPT_mno_tls_direct_seg_refs, true))
    CmdArgs.push_back("-mno-tls-direct-seg-refs");

  // Default to avoid implicit floating-point for kernel/kext code, but allow
  // that to be overridden with -mno-soft-float.
  bool NoImplicitFloat = (Args.hasArg(options::OPT_mkernel) ||
                          Args.hasArg(options::OPT_fapple_kext));
  if (Arg *A = Args.getLastArg(
          options::OPT_msoft_float, options::OPT_mno_soft_float,
          options::OPT_mimplicit_float, options::OPT_mno_implicit_float)) {
    const Option &O = A->getOption();
    NoImplicitFloat = (O.matches(options::OPT_mno_implicit_float) ||
                       O.matches(options::OPT_msoft_float));
  }
  if (NoImplicitFloat)
    CmdArgs.push_back("-no-implicit-float");

  if (Arg *A = Args.getLastArg(options::OPT_masm_EQ)) {
    StringRef Value = A->getValue();
    if (Value == "intel" || Value == "att") {
      CmdArgs.push_back("-mllvm");
      CmdArgs.push_back(Args.MakeArgString("-x86-asm-syntax=" + Value));
      CmdArgs.push_back(Args.MakeArgString("-inline-asm=" + Value));
    } else {
      D.Diag(diag::err_drv_unsupported_option_argument)
          << A->getSpelling() << Value;
    }
  } else if (D.IsCLMode()) {
    CmdArgs.push_back("-mllvm");
    CmdArgs.push_back("-x86-asm-syntax=intel");
  }

  if (Arg *A = Args.getLastArg(options::OPT_mskip_rax_setup,
                               options::OPT_mno_skip_rax_setup))
    if (A->getOption().matches(options::OPT_mskip_rax_setup))
      CmdArgs.push_back(Args.MakeArgString("-mskip-rax-setup"));

  // Set flags to support MCU ABI.
  if (Args.hasFlag(options::OPT_miamcu, options::OPT_mno_iamcu, false)) {
    CmdArgs.push_back("-mfloat-abi");
    CmdArgs.push_back("soft");
    CmdArgs.push_back("-mstack-alignment=4");
  }

  // Handle -mtune.

  // Default to "generic" unless -march is present or targetting the PS4/PS5.
  std::string TuneCPU;
  if (!Args.hasArg(clang::driver::options::OPT_march_EQ) &&
      !getToolChain().getTriple().isPS())
    TuneCPU = "generic";

  // Override based on -mtune.
  if (const Arg *A = Args.getLastArg(clang::driver::options::OPT_mtune_EQ)) {
    StringRef Name = A->getValue();

    if (Name == "native") {
      Name = llvm::sys::getHostCPUName();
      if (!Name.empty())
        TuneCPU = std::string(Name);
    } else
      TuneCPU = std::string(Name);
  }

  if (!TuneCPU.empty()) {
    CmdArgs.push_back("-tune-cpu");
    CmdArgs.push_back(Args.MakeArgString(TuneCPU));
  }
}

void Clang::AddHexagonTargetArgs(const ArgList &Args,
                                 ArgStringList &CmdArgs) const {
  CmdArgs.push_back("-mqdsp6-compat");
  CmdArgs.push_back("-Wreturn-type");

  if (auto G = toolchains::HexagonToolChain::getSmallDataThreshold(Args)) {
    CmdArgs.push_back("-mllvm");
    CmdArgs.push_back(
        Args.MakeArgString("-hexagon-small-data-threshold=" + Twine(*G)));
  }

  if (!Args.hasArg(options::OPT_fno_short_enums))
    CmdArgs.push_back("-fshort-enums");
  if (Args.getLastArg(options::OPT_mieee_rnd_near)) {
    CmdArgs.push_back("-mllvm");
    CmdArgs.push_back("-enable-hexagon-ieee-rnd-near");
  }
  CmdArgs.push_back("-mllvm");
  CmdArgs.push_back("-machine-sink-split=0");
}

void Clang::AddLanaiTargetArgs(const ArgList &Args,
                               ArgStringList &CmdArgs) const {
  if (Arg *A = Args.getLastArg(options::OPT_mcpu_EQ)) {
    StringRef CPUName = A->getValue();

    CmdArgs.push_back("-target-cpu");
    CmdArgs.push_back(Args.MakeArgString(CPUName));
  }
  if (Arg *A = Args.getLastArg(options::OPT_mregparm_EQ)) {
    StringRef Value = A->getValue();
    // Only support mregparm=4 to support old usage. Report error for all other
    // cases.
    int Mregparm;
    if (Value.getAsInteger(10, Mregparm)) {
      if (Mregparm != 4) {
        getToolChain().getDriver().Diag(
            diag::err_drv_unsupported_option_argument)
            << A->getSpelling() << Value;
      }
    }
  }
}

void Clang::AddWebAssemblyTargetArgs(const ArgList &Args,
                                     ArgStringList &CmdArgs) const {
  // Default to "hidden" visibility.
  if (!Args.hasArg(options::OPT_fvisibility_EQ,
                   options::OPT_fvisibility_ms_compat))
    CmdArgs.push_back("-fvisibility=hidden");
}

void Clang::AddVETargetArgs(const ArgList &Args, ArgStringList &CmdArgs) const {
  // Floating point operations and argument passing are hard.
  CmdArgs.push_back("-mfloat-abi");
  CmdArgs.push_back("hard");
}

void Clang::DumpCompilationDatabase(Compilation &C, StringRef Filename,
                                    StringRef Target, const InputInfo &Output,
                                    const InputInfo &Input, const ArgList &Args) const {
  // If this is a dry run, do not create the compilation database file.
  if (C.getArgs().hasArg(options::OPT__HASH_HASH_HASH))
    return;

  using llvm::yaml::escape;
  const Driver &D = getToolChain().getDriver();

  if (!CompilationDatabase) {
    std::error_code EC;
    auto File = std::make_unique<llvm::raw_fd_ostream>(
        Filename, EC,
        llvm::sys::fs::OF_TextWithCRLF | llvm::sys::fs::OF_Append);
    if (EC) {
      D.Diag(clang::diag::err_drv_compilationdatabase) << Filename
                                                       << EC.message();
      return;
    }
    CompilationDatabase = std::move(File);
  }
  auto &CDB = *CompilationDatabase;
  auto CWD = D.getVFS().getCurrentWorkingDirectory();
  if (!CWD)
    CWD = ".";
  CDB << "{ \"directory\": \"" << escape(*CWD) << "\"";
  CDB << ", \"file\": \"" << escape(Input.getFilename()) << "\"";
  if (Output.isFilename())
    CDB << ", \"output\": \"" << escape(Output.getFilename()) << "\"";
  CDB << ", \"arguments\": [\"" << escape(D.ClangExecutable) << "\"";
  SmallString<128> Buf;
  Buf = "-x";
  Buf += types::getTypeName(Input.getType());
  CDB << ", \"" << escape(Buf) << "\"";
  if (!D.SysRoot.empty() && !Args.hasArg(options::OPT__sysroot_EQ)) {
    Buf = "--sysroot=";
    Buf += D.SysRoot;
    CDB << ", \"" << escape(Buf) << "\"";
  }
  CDB << ", \"" << escape(Input.getFilename()) << "\"";
  if (Output.isFilename())
    CDB << ", \"-o\", \"" << escape(Output.getFilename()) << "\"";
  for (auto &A: Args) {
    auto &O = A->getOption();
    // Skip language selection, which is positional.
    if (O.getID() == options::OPT_x)
      continue;
    // Skip writing dependency output and the compilation database itself.
    if (O.getGroup().isValid() && O.getGroup().getID() == options::OPT_M_Group)
      continue;
    if (O.getID() == options::OPT_gen_cdb_fragment_path)
      continue;
    // Skip inputs.
    if (O.getKind() == Option::InputClass)
      continue;
    // Skip output.
    if (O.getID() == options::OPT_o)
      continue;
    // All other arguments are quoted and appended.
    ArgStringList ASL;
    A->render(Args, ASL);
    for (auto &it: ASL)
      CDB << ", \"" << escape(it) << "\"";
  }
  Buf = "--target=";
  Buf += Target;
  CDB << ", \"" << escape(Buf) << "\"]},\n";
}

void Clang::DumpCompilationDatabaseFragmentToDir(
    StringRef Dir, Compilation &C, StringRef Target, const InputInfo &Output,
    const InputInfo &Input, const llvm::opt::ArgList &Args) const {
  // If this is a dry run, do not create the compilation database file.
  if (C.getArgs().hasArg(options::OPT__HASH_HASH_HASH))
    return;

  if (CompilationDatabase)
    DumpCompilationDatabase(C, "", Target, Output, Input, Args);

  SmallString<256> Path = Dir;
  const auto &Driver = C.getDriver();
  Driver.getVFS().makeAbsolute(Path);
  auto Err = llvm::sys::fs::create_directory(Path, /*IgnoreExisting=*/true);
  if (Err) {
    Driver.Diag(diag::err_drv_compilationdatabase) << Dir << Err.message();
    return;
  }

  llvm::sys::path::append(
      Path,
      Twine(llvm::sys::path::filename(Input.getFilename())) + ".%%%%.json");
  int FD;
  SmallString<256> TempPath;
  Err = llvm::sys::fs::createUniqueFile(Path, FD, TempPath,
                                        llvm::sys::fs::OF_Text);
  if (Err) {
    Driver.Diag(diag::err_drv_compilationdatabase) << Path << Err.message();
    return;
  }
  CompilationDatabase =
      std::make_unique<llvm::raw_fd_ostream>(FD, /*shouldClose=*/true);
  DumpCompilationDatabase(C, "", Target, Output, Input, Args);
}

static bool CheckARMImplicitITArg(StringRef Value) {
  return Value == "always" || Value == "never" || Value == "arm" ||
         Value == "thumb";
}

static void AddARMImplicitITArgs(const ArgList &Args, ArgStringList &CmdArgs,
                                 StringRef Value) {
  CmdArgs.push_back("-mllvm");
  CmdArgs.push_back(Args.MakeArgString("-arm-implicit-it=" + Value));
}

static void CollectArgsForIntegratedAssembler(Compilation &C,
                                              const ArgList &Args,
                                              ArgStringList &CmdArgs,
                                              const Driver &D) {
  // Default to -mno-relax-all.
  //
  // Note: RISC-V requires an indirect jump for offsets larger than 1MiB. This
  // cannot be done by assembler branch relaxation as it needs a free temporary
  // register. Because of this, branch relaxation is handled by a MachineIR pass
  // before the assembler. Forcing assembler branch relaxation for -O0 makes the
  // MachineIR branch relaxation inaccurate and it will miss cases where an
  // indirect branch is necessary.
  Args.addOptInFlag(CmdArgs, options::OPT_mrelax_all,
                    options::OPT_mno_relax_all);

  // Only default to -mincremental-linker-compatible if we think we are
  // targeting the MSVC linker.
  bool DefaultIncrementalLinkerCompatible =
      C.getDefaultToolChain().getTriple().isWindowsMSVCEnvironment();
  if (Args.hasFlag(options::OPT_mincremental_linker_compatible,
                   options::OPT_mno_incremental_linker_compatible,
                   DefaultIncrementalLinkerCompatible))
    CmdArgs.push_back("-mincremental-linker-compatible");

  Args.AddLastArg(CmdArgs, options::OPT_femit_dwarf_unwind_EQ);

  Args.addOptInFlag(CmdArgs, options::OPT_femit_compact_unwind_non_canonical,
                    options::OPT_fno_emit_compact_unwind_non_canonical);

  // If you add more args here, also add them to the block below that
  // starts with "// If CollectArgsForIntegratedAssembler() isn't called below".

  // When passing -I arguments to the assembler we sometimes need to
  // unconditionally take the next argument.  For example, when parsing
  // '-Wa,-I -Wa,foo' we need to accept the -Wa,foo arg after seeing the
  // -Wa,-I arg and when parsing '-Wa,-I,foo' we need to accept the 'foo'
  // arg after parsing the '-I' arg.
  bool TakeNextArg = false;

  const llvm::Triple &Triple = C.getDefaultToolChain().getTriple();
  bool IsELF = Triple.isOSBinFormatELF();
  bool Crel = false, ExperimentalCrel = false;
  bool ImplicitMapSyms = false;
  bool UseRelaxRelocations = C.getDefaultToolChain().useRelaxRelocations();
  bool UseNoExecStack = false;
  bool Msa = false;
  const char *MipsTargetFeature = nullptr;
  StringRef ImplicitIt;
  for (const Arg *A :
       Args.filtered(options::OPT_Wa_COMMA, options::OPT_Xassembler,
                     options::OPT_mimplicit_it_EQ)) {
    A->claim();

    if (A->getOption().getID() == options::OPT_mimplicit_it_EQ) {
      switch (C.getDefaultToolChain().getArch()) {
      case llvm::Triple::arm:
      case llvm::Triple::armeb:
      case llvm::Triple::thumb:
      case llvm::Triple::thumbeb:
        // Only store the value; the last value set takes effect.
        ImplicitIt = A->getValue();
        if (!CheckARMImplicitITArg(ImplicitIt))
          D.Diag(diag::err_drv_unsupported_option_argument)
              << A->getSpelling() << ImplicitIt;
        continue;
      default:
        break;
      }
    }

    for (StringRef Value : A->getValues()) {
      if (TakeNextArg) {
        CmdArgs.push_back(Value.data());
        TakeNextArg = false;
        continue;
      }

      if (C.getDefaultToolChain().getTriple().isOSBinFormatCOFF() &&
          Value == "-mbig-obj")
        continue; // LLVM handles bigobj automatically

      auto Equal = Value.split('=');
      auto checkArg = [&](bool ValidTarget,
                          std::initializer_list<const char *> Set) {
        if (!ValidTarget) {
          D.Diag(diag::err_drv_unsupported_opt_for_target)
              << (Twine("-Wa,") + Equal.first + "=").str()
              << Triple.getTriple();
        } else if (!llvm::is_contained(Set, Equal.second)) {
          D.Diag(diag::err_drv_unsupported_option_argument)
              << (Twine("-Wa,") + Equal.first + "=").str() << Equal.second;
        }
      };
      switch (C.getDefaultToolChain().getArch()) {
      default:
        break;
      case llvm::Triple::x86:
      case llvm::Triple::x86_64:
        if (Equal.first == "-mrelax-relocations" ||
            Equal.first == "--mrelax-relocations") {
          UseRelaxRelocations = Equal.second == "yes";
          checkArg(IsELF, {"yes", "no"});
          continue;
        }
        if (Value == "-msse2avx") {
          CmdArgs.push_back("-msse2avx");
          continue;
        }
        break;
      case llvm::Triple::wasm32:
      case llvm::Triple::wasm64:
        if (Value == "--no-type-check") {
          CmdArgs.push_back("-mno-type-check");
          continue;
        }
        break;
      case llvm::Triple::thumb:
      case llvm::Triple::thumbeb:
      case llvm::Triple::arm:
      case llvm::Triple::armeb:
        if (Equal.first == "-mimplicit-it") {
          // Only store the value; the last value set takes effect.
          ImplicitIt = Equal.second;
          checkArg(true, {"always", "never", "arm", "thumb"});
          continue;
        }
        if (Value == "-mthumb")
          // -mthumb has already been processed in ComputeLLVMTriple()
          // recognize but skip over here.
          continue;
        break;
      case llvm::Triple::aarch64:
      case llvm::Triple::aarch64_be:
      case llvm::Triple::aarch64_32:
        if (Equal.first == "-mmapsyms") {
          ImplicitMapSyms = Equal.second == "implicit";
          checkArg(IsELF, {"default", "implicit"});
          continue;
        }
        break;
      case llvm::Triple::mips:
      case llvm::Triple::mipsel:
      case llvm::Triple::mips64:
      case llvm::Triple::mips64el:
        if (Value == "--trap") {
          CmdArgs.push_back("-target-feature");
          CmdArgs.push_back("+use-tcc-in-div");
          continue;
        }
        if (Value == "--break") {
          CmdArgs.push_back("-target-feature");
          CmdArgs.push_back("-use-tcc-in-div");
          continue;
        }
        if (Value.starts_with("-msoft-float")) {
          CmdArgs.push_back("-target-feature");
          CmdArgs.push_back("+soft-float");
          continue;
        }
        if (Value.starts_with("-mhard-float")) {
          CmdArgs.push_back("-target-feature");
          CmdArgs.push_back("-soft-float");
          continue;
        }
        if (Value == "-mmsa") {
          Msa = true;
          continue;
        }
        if (Value == "-mno-msa") {
          Msa = false;
          continue;
        }
        MipsTargetFeature = llvm::StringSwitch<const char *>(Value)
                                .Case("-mips1", "+mips1")
                                .Case("-mips2", "+mips2")
                                .Case("-mips3", "+mips3")
                                .Case("-mips4", "+mips4")
                                .Case("-mips5", "+mips5")
                                .Case("-mips32", "+mips32")
                                .Case("-mips32r2", "+mips32r2")
                                .Case("-mips32r3", "+mips32r3")
                                .Case("-mips32r5", "+mips32r5")
                                .Case("-mips32r6", "+mips32r6")
                                .Case("-mips64", "+mips64")
                                .Case("-mips64r2", "+mips64r2")
                                .Case("-mips64r3", "+mips64r3")
                                .Case("-mips64r5", "+mips64r5")
                                .Case("-mips64r6", "+mips64r6")
                                .Default(nullptr);
        if (MipsTargetFeature)
          continue;
        break;
      }

      if (Value == "-force_cpusubtype_ALL") {
        // Do nothing, this is the default and we don't support anything else.
      } else if (Value == "-L") {
        CmdArgs.push_back("-msave-temp-labels");
      } else if (Value == "--fatal-warnings") {
        CmdArgs.push_back("-massembler-fatal-warnings");
      } else if (Value == "--no-warn" || Value == "-W") {
        CmdArgs.push_back("-massembler-no-warn");
      } else if (Value == "--noexecstack") {
        UseNoExecStack = true;
      } else if (Value.starts_with("-compress-debug-sections") ||
                 Value.starts_with("--compress-debug-sections") ||
                 Value == "-nocompress-debug-sections" ||
                 Value == "--nocompress-debug-sections") {
        CmdArgs.push_back(Value.data());
      } else if (Value == "--crel") {
        Crel = true;
      } else if (Value == "--no-crel") {
        Crel = false;
      } else if (Value == "--allow-experimental-crel") {
        ExperimentalCrel = true;
      } else if (Value.starts_with("-I")) {
        CmdArgs.push_back(Value.data());
        // We need to consume the next argument if the current arg is a plain
        // -I. The next arg will be the include directory.
        if (Value == "-I")
          TakeNextArg = true;
      } else if (Value.starts_with("-gdwarf-")) {
        // "-gdwarf-N" options are not cc1as options.
        unsigned DwarfVersion = DwarfVersionNum(Value);
        if (DwarfVersion == 0) { // Send it onward, and let cc1as complain.
          CmdArgs.push_back(Value.data());
        } else {
          RenderDebugEnablingArgs(Args, CmdArgs,
                                  llvm::codegenoptions::DebugInfoConstructor,
                                  DwarfVersion, llvm::DebuggerKind::Default);
        }
      } else if (Value.starts_with("-mcpu") || Value.starts_with("-mfpu") ||
                 Value.starts_with("-mhwdiv") || Value.starts_with("-march")) {
        // Do nothing, we'll validate it later.
      } else if (Value == "-defsym" || Value == "--defsym") {
        if (A->getNumValues() != 2) {
          D.Diag(diag::err_drv_defsym_invalid_format) << Value;
          break;
        }
        const char *S = A->getValue(1);
        auto Pair = StringRef(S).split('=');
        auto Sym = Pair.first;
        auto SVal = Pair.second;

        if (Sym.empty() || SVal.empty()) {
          D.Diag(diag::err_drv_defsym_invalid_format) << S;
          break;
        }
        int64_t IVal;
        if (SVal.getAsInteger(0, IVal)) {
          D.Diag(diag::err_drv_defsym_invalid_symval) << SVal;
          break;
        }
        CmdArgs.push_back("--defsym");
        TakeNextArg = true;
      } else if (Value == "-fdebug-compilation-dir") {
        CmdArgs.push_back("-fdebug-compilation-dir");
        TakeNextArg = true;
      } else if (Value.consume_front("-fdebug-compilation-dir=")) {
        // The flag is a -Wa / -Xassembler argument and Options doesn't
        // parse the argument, so this isn't automatically aliased to
        // -fdebug-compilation-dir (without '=') here.
        CmdArgs.push_back("-fdebug-compilation-dir");
        CmdArgs.push_back(Value.data());
      } else if (Value == "--version") {
        D.PrintVersion(C, llvm::outs());
      } else {
        D.Diag(diag::err_drv_unsupported_option_argument)
            << A->getSpelling() << Value;
      }
    }
  }
  if (ImplicitIt.size())
    AddARMImplicitITArgs(Args, CmdArgs, ImplicitIt);
  if (Crel) {
    if (!ExperimentalCrel)
      D.Diag(diag::err_drv_experimental_crel);
    if (Triple.isOSBinFormatELF() && !Triple.isMIPS()) {
      CmdArgs.push_back("--crel");
    } else {
      D.Diag(diag::err_drv_unsupported_opt_for_target)
          << "-Wa,--crel" << D.getTargetTriple();
    }
  }
  if (ImplicitMapSyms)
    CmdArgs.push_back("-mmapsyms=implicit");
  if (Msa)
    CmdArgs.push_back("-mmsa");
  if (!UseRelaxRelocations)
    CmdArgs.push_back("-mrelax-relocations=no");
  if (UseNoExecStack)
    CmdArgs.push_back("-mnoexecstack");
  if (MipsTargetFeature != nullptr) {
    CmdArgs.push_back("-target-feature");
    CmdArgs.push_back(MipsTargetFeature);
  }

  // forward -fembed-bitcode to assmebler
  if (C.getDriver().embedBitcodeEnabled() ||
      C.getDriver().embedBitcodeMarkerOnly())
    Args.AddLastArg(CmdArgs, options::OPT_fembed_bitcode_EQ);

  if (const char *AsSecureLogFile = getenv("AS_SECURE_LOG_FILE")) {
    CmdArgs.push_back("-as-secure-log-file");
    CmdArgs.push_back(Args.MakeArgString(AsSecureLogFile));
  }
}

static std::string ComplexRangeKindToStr(LangOptions::ComplexRangeKind Range) {
  switch (Range) {
  case LangOptions::ComplexRangeKind::CX_Full:
    return "full";
    break;
  case LangOptions::ComplexRangeKind::CX_Basic:
    return "basic";
    break;
  case LangOptions::ComplexRangeKind::CX_Improved:
    return "improved";
    break;
  case LangOptions::ComplexRangeKind::CX_Promoted:
    return "promoted";
    break;
  default:
    return "";
  }
}

static std::string ComplexArithmeticStr(LangOptions::ComplexRangeKind Range) {
  return (Range == LangOptions::ComplexRangeKind::CX_None)
             ? ""
             : "-fcomplex-arithmetic=" + ComplexRangeKindToStr(Range);
}

static void EmitComplexRangeDiag(const Driver &D, std::string str1,
                                 std::string str2) {
  if (str1 != str2 && !str2.empty() && !str1.empty()) {
    D.Diag(clang::diag::warn_drv_overriding_option) << str1 << str2;
  }
}

static std::string
RenderComplexRangeOption(LangOptions::ComplexRangeKind Range) {
  std::string ComplexRangeStr = ComplexRangeKindToStr(Range);
  if (!ComplexRangeStr.empty())
    return "-complex-range=" + ComplexRangeStr;
  return ComplexRangeStr;
}

static void RenderFloatingPointOptions(const ToolChain &TC, const Driver &D,
                                       bool OFastEnabled, const ArgList &Args,
                                       ArgStringList &CmdArgs,
                                       const JobAction &JA) {
  // List of veclibs which when used with -fveclib imply -fno-math-errno.
  constexpr std::array VecLibImpliesNoMathErrno{llvm::StringLiteral("ArmPL"),
                                                llvm::StringLiteral("SLEEF")};
  bool NoMathErrnoWasImpliedByVecLib = false;
  const Arg *VecLibArg = nullptr;
  // Track the arg (if any) that enabled errno after -fveclib for diagnostics.
  const Arg *ArgThatEnabledMathErrnoAfterVecLib = nullptr;

  // Handle various floating point optimization flags, mapping them to the
  // appropriate LLVM code generation flags. This is complicated by several
  // "umbrella" flags, so we do this by stepping through the flags incrementally
  // adjusting what we think is enabled/disabled, then at the end setting the
  // LLVM flags based on the final state.
  bool HonorINFs = true;
  bool HonorNaNs = true;
  bool ApproxFunc = false;
  // -fmath-errno is the default on some platforms, e.g. BSD-derived OSes.
  bool MathErrno = TC.IsMathErrnoDefault();
  bool AssociativeMath = false;
  bool ReciprocalMath = false;
  bool SignedZeros = true;
  bool TrappingMath = false; // Implemented via -ffp-exception-behavior
  bool TrappingMathPresent = false; // Is trapping-math in args, and not
                                    // overriden by ffp-exception-behavior?
  bool RoundingFPMath = false;
  // -ffp-model values: strict, fast, precise
  StringRef FPModel = "";
  // -ffp-exception-behavior options: strict, maytrap, ignore
  StringRef FPExceptionBehavior = "";
  // -ffp-eval-method options: double, extended, source
  StringRef FPEvalMethod = "";
  llvm::DenormalMode DenormalFPMath =
      TC.getDefaultDenormalModeForType(Args, JA);
  llvm::DenormalMode DenormalFP32Math =
      TC.getDefaultDenormalModeForType(Args, JA, &llvm::APFloat::IEEEsingle());

  // CUDA and HIP don't rely on the frontend to pass an ffp-contract option.
  // If one wasn't given by the user, don't pass it here.
  StringRef FPContract;
  StringRef LastSeenFfpContractOption;
  StringRef LastFpContractOverrideOption;
  bool SeenUnsafeMathModeOption = false;
  if (!JA.isDeviceOffloading(Action::OFK_Cuda) &&
      !JA.isOffloading(Action::OFK_HIP))
    FPContract = "on";
  bool StrictFPModel = false;
  StringRef Float16ExcessPrecision = "";
  StringRef BFloat16ExcessPrecision = "";
  StringRef FPAccuracy = "";
  LangOptions::ComplexRangeKind Range = LangOptions::ComplexRangeKind::CX_None;
  std::string ComplexRangeStr = "";
  std::string GccRangeComplexOption = "";

  auto setComplexRange = [&](LangOptions::ComplexRangeKind NewRange) {
    // Warn if user expects to perform full implementation of complex
    // multiplication or division in the presence of nnan or ninf flags.
    if (Range != NewRange)
      EmitComplexRangeDiag(D,
                           !GccRangeComplexOption.empty()
                               ? GccRangeComplexOption
                               : ComplexArithmeticStr(Range),
                           ComplexArithmeticStr(NewRange));
    Range = NewRange;
  };

  // Lambda to set fast-math options. This is also used by -ffp-model=fast
  auto applyFastMath = [&](bool Aggressive) {
    if (Aggressive) {
      HonorINFs = false;
      HonorNaNs = false;
      setComplexRange(LangOptions::ComplexRangeKind::CX_Basic);
    } else {
      HonorINFs = true;
      HonorNaNs = true;
      setComplexRange(LangOptions::ComplexRangeKind::CX_Promoted);
    }
    MathErrno = false;
    AssociativeMath = true;
    ReciprocalMath = true;
    ApproxFunc = true;
    SignedZeros = false;
    TrappingMath = false;
    RoundingFPMath = false;
    FPExceptionBehavior = "";
    FPContract = "fast";
    SeenUnsafeMathModeOption = true;
  };

  // Lambda to consolidate common handling for fp-contract
  auto restoreFPContractState = [&]() {
    // CUDA and HIP don't rely on the frontend to pass an ffp-contract option.
    // For other targets, if the state has been changed by one of the
    // unsafe-math umbrella options a subsequent -fno-fast-math or
    // -fno-unsafe-math-optimizations option reverts to the last value seen for
    // the -ffp-contract option or "on" if we have not seen the -ffp-contract
    // option. If we have not seen an unsafe-math option or -ffp-contract,
    // we leave the FPContract state unchanged.
    if (!JA.isDeviceOffloading(Action::OFK_Cuda) &&
        !JA.isOffloading(Action::OFK_HIP)) {
      if (LastSeenFfpContractOption != "")
        FPContract = LastSeenFfpContractOption;
      else if (SeenUnsafeMathModeOption)
        FPContract = "on";
    }
    // In this case, we're reverting to the last explicit fp-contract option
    // or the platform default
    LastFpContractOverrideOption = "";
  };

  if (const Arg *A = Args.getLastArg(options::OPT_flimited_precision_EQ)) {
    CmdArgs.push_back("-mlimit-float-precision");
    CmdArgs.push_back(A->getValue());
  }

  for (const Arg *A : Args) {
    auto CheckMathErrnoForVecLib =
        llvm::make_scope_exit([&, MathErrnoBeforeArg = MathErrno] {
          if (NoMathErrnoWasImpliedByVecLib && !MathErrnoBeforeArg && MathErrno)
            ArgThatEnabledMathErrnoAfterVecLib = A;
        });

    switch (A->getOption().getID()) {
    // If this isn't an FP option skip the claim below
    default: continue;

    case options::OPT_fcx_limited_range:
      if (GccRangeComplexOption.empty()) {
        if (Range != LangOptions::ComplexRangeKind::CX_Basic)
          EmitComplexRangeDiag(D, RenderComplexRangeOption(Range),
                               "-fcx-limited-range");
      } else {
        if (GccRangeComplexOption != "-fno-cx-limited-range")
          EmitComplexRangeDiag(D, GccRangeComplexOption, "-fcx-limited-range");
      }
      GccRangeComplexOption = "-fcx-limited-range";
      Range = LangOptions::ComplexRangeKind::CX_Basic;
      break;
    case options::OPT_fno_cx_limited_range:
      if (GccRangeComplexOption.empty()) {
        EmitComplexRangeDiag(D, RenderComplexRangeOption(Range),
                             "-fno-cx-limited-range");
      } else {
        if (GccRangeComplexOption != "-fcx-limited-range" &&
            GccRangeComplexOption != "-fno-cx-fortran-rules")
          EmitComplexRangeDiag(D, GccRangeComplexOption,
                               "-fno-cx-limited-range");
      }
      GccRangeComplexOption = "-fno-cx-limited-range";
      Range = LangOptions::ComplexRangeKind::CX_Full;
      break;
    case options::OPT_fcx_fortran_rules:
      if (GccRangeComplexOption.empty())
        EmitComplexRangeDiag(D, RenderComplexRangeOption(Range),
                             "-fcx-fortran-rules");
      else
        EmitComplexRangeDiag(D, GccRangeComplexOption, "-fcx-fortran-rules");
      GccRangeComplexOption = "-fcx-fortran-rules";
      Range = LangOptions::ComplexRangeKind::CX_Improved;
      break;
    case options::OPT_fno_cx_fortran_rules:
      if (GccRangeComplexOption.empty()) {
        EmitComplexRangeDiag(D, RenderComplexRangeOption(Range),
                             "-fno-cx-fortran-rules");
      } else {
        if (GccRangeComplexOption != "-fno-cx-limited-range")
          EmitComplexRangeDiag(D, GccRangeComplexOption,
                               "-fno-cx-fortran-rules");
      }
      GccRangeComplexOption = "-fno-cx-fortran-rules";
      Range = LangOptions::ComplexRangeKind::CX_Full;
      break;
    case options::OPT_fcomplex_arithmetic_EQ: {
      LangOptions::ComplexRangeKind RangeVal;
      StringRef Val = A->getValue();
      if (Val == "full")
        RangeVal = LangOptions::ComplexRangeKind::CX_Full;
      else if (Val == "improved")
        RangeVal = LangOptions::ComplexRangeKind::CX_Improved;
      else if (Val == "promoted")
        RangeVal = LangOptions::ComplexRangeKind::CX_Promoted;
      else if (Val == "basic")
        RangeVal = LangOptions::ComplexRangeKind::CX_Basic;
      else {
        D.Diag(diag::err_drv_unsupported_option_argument)
            << A->getSpelling() << Val;
        break;
      }
      if (!GccRangeComplexOption.empty()) {
        if (GccRangeComplexOption != "-fcx-limited-range") {
          if (GccRangeComplexOption != "-fcx-fortran-rules") {
            if (RangeVal != LangOptions::ComplexRangeKind::CX_Improved)
              EmitComplexRangeDiag(D, GccRangeComplexOption,
                                   ComplexArithmeticStr(RangeVal));
          } else {
            EmitComplexRangeDiag(D, GccRangeComplexOption,
                                 ComplexArithmeticStr(RangeVal));
          }
        } else {
          if (RangeVal != LangOptions::ComplexRangeKind::CX_Basic)
            EmitComplexRangeDiag(D, GccRangeComplexOption,
                                 ComplexArithmeticStr(RangeVal));
        }
      }
      Range = RangeVal;
      break;
    }
    case options::OPT_ffp_accuracy_EQ: {
      StringRef Val = A->getValue();
      FPAccuracy = Val;
      break;
    }
    case options::OPT_ffp_model_EQ: {
      // If -ffp-model= is seen, reset to fno-fast-math
      HonorINFs = true;
      HonorNaNs = true;
      ApproxFunc = false;
      // Turning *off* -ffast-math restores the toolchain default,
      // unless -fp-accuracy is used.
      if (FPAccuracy.empty())
        MathErrno = TC.IsMathErrnoDefault();
      AssociativeMath = false;
      ReciprocalMath = false;
      SignedZeros = true;

      StringRef Val = A->getValue();
      if (OFastEnabled && Val != "aggressive") {
        // Only -ffp-model=aggressive is compatible with -OFast, ignore.
        D.Diag(clang::diag::warn_drv_overriding_option)
            << Args.MakeArgString("-ffp-model=" + Val) << "-Ofast";
        break;
      }
      StrictFPModel = false;
      if (!FPModel.empty() && FPModel != Val)
        D.Diag(clang::diag::warn_drv_overriding_option)
            << Args.MakeArgString("-ffp-model=" + FPModel)
            << Args.MakeArgString("-ffp-model=" + Val);
      if (Val == "fast") {
        FPModel = Val;
        applyFastMath(false);
        // applyFastMath sets fp-contract="fast"
        LastFpContractOverrideOption = "-ffp-model=fast";
      } else if (Val == "aggressive") {
        FPModel = Val;
        applyFastMath(true);
        // applyFastMath sets fp-contract="fast"
        LastFpContractOverrideOption = "-ffp-model=aggressive";
      } else if (Val == "precise") {
        FPModel = Val;
        FPContract = "on";
        LastFpContractOverrideOption = "-ffp-model=precise";
        setComplexRange(LangOptions::ComplexRangeKind::CX_Full);
      } else if (Val == "strict") {
        StrictFPModel = true;
        FPExceptionBehavior = "strict";
        FPModel = Val;
        FPContract = "off";
        LastFpContractOverrideOption = "-ffp-model=strict";
        TrappingMath = true;
        RoundingFPMath = true;
        setComplexRange(LangOptions::ComplexRangeKind::CX_Full);
      } else
        D.Diag(diag::err_drv_unsupported_option_argument)
            << A->getSpelling() << Val;
      break;
    }

    // Options controlling individual features
    case options::OPT_fhonor_infinities:    HonorINFs = true;         break;
    case options::OPT_fno_honor_infinities: HonorINFs = false;        break;
    case options::OPT_fhonor_nans:          HonorNaNs = true;         break;
    case options::OPT_fno_honor_nans:       HonorNaNs = false;        break;
    case options::OPT_fapprox_func:         ApproxFunc = true;        break;
    case options::OPT_fno_approx_func:      ApproxFunc = false;       break;
    case options::OPT_fmath_errno:          MathErrno = true;         break;
    case options::OPT_fno_math_errno:       MathErrno = false;        break;
    case options::OPT_fassociative_math:    AssociativeMath = true;   break;
    case options::OPT_fno_associative_math: AssociativeMath = false;  break;
    case options::OPT_freciprocal_math:     ReciprocalMath = true;    break;
    case options::OPT_fno_reciprocal_math:  ReciprocalMath = false;   break;
    case options::OPT_fsigned_zeros:        SignedZeros = true;       break;
    case options::OPT_fno_signed_zeros:     SignedZeros = false;      break;
    case options::OPT_ftrapping_math:
      if (!TrappingMathPresent && !FPExceptionBehavior.empty() &&
          FPExceptionBehavior != "strict")
        // Warn that previous value of option is overridden.
        D.Diag(clang::diag::warn_drv_overriding_option)
            << Args.MakeArgString("-ffp-exception-behavior=" +
                                  FPExceptionBehavior)
            << "-ftrapping-math";
      TrappingMath = true;
      TrappingMathPresent = true;
      FPExceptionBehavior = "strict";
      break;
    case options::OPT_fveclib:
      VecLibArg = A;
      NoMathErrnoWasImpliedByVecLib =
          llvm::is_contained(VecLibImpliesNoMathErrno, A->getValue());
      if (NoMathErrnoWasImpliedByVecLib)
        MathErrno = false;
      break;
    case options::OPT_fno_trapping_math:
      if (!TrappingMathPresent && !FPExceptionBehavior.empty() &&
          FPExceptionBehavior != "ignore")
        // Warn that previous value of option is overridden.
        D.Diag(clang::diag::warn_drv_overriding_option)
            << Args.MakeArgString("-ffp-exception-behavior=" +
                                  FPExceptionBehavior)
            << "-fno-trapping-math";
      TrappingMath = false;
      TrappingMathPresent = true;
      FPExceptionBehavior = "ignore";
      break;

    case options::OPT_frounding_math:
      RoundingFPMath = true;
      break;

    case options::OPT_fno_rounding_math:
      RoundingFPMath = false;
      break;

    case options::OPT_fcuda_flush_denormals_to_zero:
    case options::OPT_fgpu_flush_denormals_to_zero:
      DenormalFP32Math = llvm::DenormalMode::getPreserveSign();
      break;

    case options::OPT_fdenormal_fp_math_EQ:
      DenormalFPMath = llvm::parseDenormalFPAttribute(A->getValue());
      DenormalFP32Math = DenormalFPMath;
      if (!DenormalFPMath.isValid()) {
        D.Diag(diag::err_drv_invalid_value)
            << A->getAsString(Args) << A->getValue();
      }
      break;

    case options::OPT_fdenormal_fp_math_f32_EQ:
      DenormalFP32Math = llvm::parseDenormalFPAttribute(A->getValue());
      if (!DenormalFP32Math.isValid()) {
        D.Diag(diag::err_drv_invalid_value)
            << A->getAsString(Args) << A->getValue();
      }
      break;

    // Validate and pass through -ffp-contract option.
    case options::OPT_ffp_contract: {
      StringRef Val = A->getValue();
      if (Val == "fast" || Val == "on" || Val == "off" ||
          Val == "fast-honor-pragmas") {
        if (Val != FPContract && LastFpContractOverrideOption != "") {
          D.Diag(clang::diag::warn_drv_overriding_option)
              << LastFpContractOverrideOption
              << Args.MakeArgString("-ffp-contract=" + Val);
        }

        FPContract = Val;
        LastSeenFfpContractOption = Val;
        LastFpContractOverrideOption = "";
      } else
        D.Diag(diag::err_drv_unsupported_option_argument)
            << A->getSpelling() << Val;
      break;
    }

    // Validate and pass through -ffp-exception-behavior option.
    case options::OPT_ffp_exception_behavior_EQ: {
      StringRef Val = A->getValue();
      if (!TrappingMathPresent && !FPExceptionBehavior.empty() &&
          FPExceptionBehavior != Val)
        // Warn that previous value of option is overridden.
        D.Diag(clang::diag::warn_drv_overriding_option)
            << Args.MakeArgString("-ffp-exception-behavior=" +
                                  FPExceptionBehavior)
            << Args.MakeArgString("-ffp-exception-behavior=" + Val);
      TrappingMath = TrappingMathPresent = false;
      if (Val == "ignore" || Val == "maytrap")
        FPExceptionBehavior = Val;
      else if (Val == "strict") {
        FPExceptionBehavior = Val;
        TrappingMath = TrappingMathPresent = true;
      } else
        D.Diag(diag::err_drv_unsupported_option_argument)
            << A->getSpelling() << Val;
      break;
    }

    // Validate and pass through -ffp-eval-method option.
    case options::OPT_ffp_eval_method_EQ: {
      StringRef Val = A->getValue();
      if (Val == "double" || Val == "extended" || Val == "source")
        FPEvalMethod = Val;
      else
        D.Diag(diag::err_drv_unsupported_option_argument)
            << A->getSpelling() << Val;
      break;
    }

    case options::OPT_fexcess_precision_EQ: {
      StringRef Val = A->getValue();
      const llvm::Triple::ArchType Arch = TC.getArch();
      if (Arch == llvm::Triple::x86 || Arch == llvm::Triple::x86_64) {
        if (Val == "standard" || Val == "fast")
          Float16ExcessPrecision = Val;
        // To make it GCC compatible, allow the value of "16" which
        // means disable excess precision, the same meaning than clang's
        // equivalent value "none".
        else if (Val == "16")
          Float16ExcessPrecision = "none";
        else
          D.Diag(diag::err_drv_unsupported_option_argument)
              << A->getSpelling() << Val;
      } else {
        if (!(Val == "standard" || Val == "fast"))
          D.Diag(diag::err_drv_unsupported_option_argument)
              << A->getSpelling() << Val;
      }
      BFloat16ExcessPrecision = Float16ExcessPrecision;
      break;
    }
    case options::OPT_ffinite_math_only:
      HonorINFs = false;
      HonorNaNs = false;
      break;
    case options::OPT_fno_finite_math_only:
      HonorINFs = true;
      HonorNaNs = true;
      break;

    case options::OPT_funsafe_math_optimizations:
      AssociativeMath = true;
      ReciprocalMath = true;
      SignedZeros = false;
      ApproxFunc = true;
      TrappingMath = false;
      FPExceptionBehavior = "";
      FPContract = "fast";
      LastFpContractOverrideOption = "-funsafe-math-optimizations";
      SeenUnsafeMathModeOption = true;
      break;
    case options::OPT_fno_unsafe_math_optimizations:
      AssociativeMath = false;
      ReciprocalMath = false;
      SignedZeros = true;
      ApproxFunc = false;
      restoreFPContractState();
      break;

    case options::OPT_Ofast:
      // If -Ofast is the optimization level, then -ffast-math should be enabled
      if (!OFastEnabled)
        continue;
      [[fallthrough]];
    case options::OPT_ffast_math:
      applyFastMath(true);
      if (A->getOption().getID() == options::OPT_Ofast)
        LastFpContractOverrideOption = "-Ofast";
      else
        LastFpContractOverrideOption = "-ffast-math";
      break;
    case options::OPT_fno_fast_math:
      HonorINFs = true;
      HonorNaNs = true;
      // Turning on -ffast-math (with either flag) removes the need for
      // MathErrno. However, turning *off* -ffast-math merely restores the
      // toolchain default (which may be false), unless -fp-accuracy is used.
      if (FPAccuracy.empty())
        MathErrno = TC.IsMathErrnoDefault();
      AssociativeMath = false;
      ReciprocalMath = false;
      ApproxFunc = false;
      SignedZeros = true;
      restoreFPContractState();
      LastFpContractOverrideOption = "";
      break;
    } // End switch (A->getOption().getID())

    // The StrictFPModel local variable is needed to report warnings
    // in the way we intend. If -ffp-model=strict has been used, we
    // want to report a warning for the next option encountered that
    // takes us out of the settings described by fp-model=strict, but
    // we don't want to continue issuing warnings for other conflicting
    // options after that.
    if (StrictFPModel) {
      // If -ffp-model=strict has been specified on command line but
      // subsequent options conflict then emit warning diagnostic.
      if (HonorINFs && HonorNaNs && !AssociativeMath && !ReciprocalMath &&
          SignedZeros && TrappingMath && RoundingFPMath && !ApproxFunc &&
          FPContract == "off")
        // OK: Current Arg doesn't conflict with -ffp-model=strict
        ;
      else {
        StrictFPModel = false;
        FPModel = "";
        // The warning for -ffp-contract would have been reported by the
        // OPT_ffp_contract_EQ handler above. A special check here is needed
        // to avoid duplicating the warning.
        auto RHS = (A->getNumValues() == 0)
                       ? A->getSpelling()
                       : Args.MakeArgString(A->getSpelling() + A->getValue());
        if (A->getSpelling() != "-ffp-contract=") {
          if (RHS != "-ffp-model=strict")
            D.Diag(clang::diag::warn_drv_overriding_option)
                << "-ffp-model=strict" << RHS;
        }
      }
    }

    // If we handled this option claim it
    A->claim();
  }

  if (!HonorINFs)
    CmdArgs.push_back("-menable-no-infs");

  if (!HonorNaNs)
    CmdArgs.push_back("-menable-no-nans");

  if (ApproxFunc)
    CmdArgs.push_back("-fapprox-func");

  if (MathErrno) {
    CmdArgs.push_back("-fmath-errno");
    if (NoMathErrnoWasImpliedByVecLib)
      D.Diag(clang::diag::warn_drv_math_errno_enabled_after_veclib)
          << ArgThatEnabledMathErrnoAfterVecLib->getAsString(Args)
          << VecLibArg->getAsString(Args);
  }

 if (AssociativeMath && ReciprocalMath && !SignedZeros && ApproxFunc &&
     !TrappingMath)
    CmdArgs.push_back("-funsafe-math-optimizations");

  if (!SignedZeros)
    CmdArgs.push_back("-fno-signed-zeros");

  if (AssociativeMath && !SignedZeros && !TrappingMath)
    CmdArgs.push_back("-mreassociate");

  if (ReciprocalMath)
    CmdArgs.push_back("-freciprocal-math");

  if (TrappingMath) {
    // FP Exception Behavior is also set to strict
    assert(FPExceptionBehavior == "strict");
  }

  // The default is IEEE.
  if (DenormalFPMath != llvm::DenormalMode::getIEEE()) {
    llvm::SmallString<64> DenormFlag;
    llvm::raw_svector_ostream ArgStr(DenormFlag);
    ArgStr << "-fdenormal-fp-math=" << DenormalFPMath;
    CmdArgs.push_back(Args.MakeArgString(ArgStr.str()));
  }

  // Add f32 specific denormal mode flag if it's different.
  if (DenormalFP32Math != DenormalFPMath) {
    llvm::SmallString<64> DenormFlag;
    llvm::raw_svector_ostream ArgStr(DenormFlag);
    ArgStr << "-fdenormal-fp-math-f32=" << DenormalFP32Math;
    CmdArgs.push_back(Args.MakeArgString(ArgStr.str()));
  }

  if (!FPContract.empty())
    CmdArgs.push_back(Args.MakeArgString("-ffp-contract=" + FPContract));

  if (RoundingFPMath)
    CmdArgs.push_back(Args.MakeArgString("-frounding-math"));
  else
    CmdArgs.push_back(Args.MakeArgString("-fno-rounding-math"));

  if (!FPExceptionBehavior.empty())
    CmdArgs.push_back(Args.MakeArgString("-ffp-exception-behavior=" +
                      FPExceptionBehavior));

  if (!FPEvalMethod.empty())
    CmdArgs.push_back(Args.MakeArgString("-ffp-eval-method=" + FPEvalMethod));

  if (!Float16ExcessPrecision.empty())
    CmdArgs.push_back(Args.MakeArgString("-ffloat16-excess-precision=" +
                                         Float16ExcessPrecision));
  if (!BFloat16ExcessPrecision.empty())
    CmdArgs.push_back(Args.MakeArgString("-fbfloat16-excess-precision=" +
                                         BFloat16ExcessPrecision));

  ParseMRecip(D, Args, CmdArgs);

  // -ffast-math enables the __FAST_MATH__ preprocessor macro, but check for the
  // individual features enabled by -ffast-math instead of the option itself as
  // that's consistent with gcc's behaviour.
  if (!HonorINFs && !HonorNaNs && !MathErrno && AssociativeMath && ApproxFunc &&
      ReciprocalMath && !SignedZeros && !TrappingMath && !RoundingFPMath)
    CmdArgs.push_back("-ffast-math");

  // Handle __FINITE_MATH_ONLY__ similarly.
  // The -ffinite-math-only is added to CmdArgs when !HonorINFs && !HonorNaNs.
  // Otherwise process the Xclang arguments to determine if -menable-no-infs and
  // -menable-no-nans are set by the user.
  bool shouldAddFiniteMathOnly = false;
  if (!HonorINFs && !HonorNaNs) {
    shouldAddFiniteMathOnly = true;
  } else {
    bool InfValues = true;
    bool NanValues = true;
    for (const auto *Arg : Args.filtered(options::OPT_Xclang)) {
      StringRef ArgValue = Arg->getValue();
      if (ArgValue == "-menable-no-nans")
        NanValues = false;
      else if (ArgValue == "-menable-no-infs")
        InfValues = false;
    }
    if (!NanValues && !InfValues)
      shouldAddFiniteMathOnly = true;
  }
  if (shouldAddFiniteMathOnly) {
    CmdArgs.push_back("-ffinite-math-only");
  }
  if (const Arg *A = Args.getLastArg(options::OPT_mfpmath_EQ)) {
    CmdArgs.push_back("-mfpmath");
    CmdArgs.push_back(A->getValue());
  }

  // Disable a codegen optimization for floating-point casts.
  if (Args.hasFlag(options::OPT_fno_strict_float_cast_overflow,
                   options::OPT_fstrict_float_cast_overflow, false))
    CmdArgs.push_back("-fno-strict-float-cast-overflow");

  if (Range != LangOptions::ComplexRangeKind::CX_None)
    ComplexRangeStr = RenderComplexRangeOption(Range);
  if (!ComplexRangeStr.empty()) {
    CmdArgs.push_back(Args.MakeArgString(ComplexRangeStr));
    if (Args.hasArg(options::OPT_fcomplex_arithmetic_EQ))
      CmdArgs.push_back(Args.MakeArgString("-fcomplex-arithmetic=" +
                                           ComplexRangeKindToStr(Range)));
  }
  if (Args.hasArg(options::OPT_fcx_limited_range))
    CmdArgs.push_back("-fcx-limited-range");
  if (Args.hasArg(options::OPT_fcx_fortran_rules))
    CmdArgs.push_back("-fcx-fortran-rules");
  if (Args.hasArg(options::OPT_fno_cx_limited_range))
    CmdArgs.push_back("-fno-cx-limited-range");
  if (Args.hasArg(options::OPT_fno_cx_fortran_rules))
    CmdArgs.push_back("-fno-cx-fortran-rules");
}

static void RenderAnalyzerOptions(const ArgList &Args, ArgStringList &CmdArgs,
                                  const llvm::Triple &Triple,
                                  const InputInfo &Input) {
  // Add default argument set.
  if (!Args.hasArg(options::OPT__analyzer_no_default_checks)) {
    CmdArgs.push_back("-analyzer-checker=core");
    CmdArgs.push_back("-analyzer-checker=apiModeling");

    if (!Triple.isWindowsMSVCEnvironment()) {
      CmdArgs.push_back("-analyzer-checker=unix");
    } else {
      // Enable "unix" checkers that also work on Windows.
      CmdArgs.push_back("-analyzer-checker=unix.API");
      CmdArgs.push_back("-analyzer-checker=unix.Malloc");
      CmdArgs.push_back("-analyzer-checker=unix.MallocSizeof");
      CmdArgs.push_back("-analyzer-checker=unix.MismatchedDeallocator");
      CmdArgs.push_back("-analyzer-checker=unix.cstring.BadSizeArg");
      CmdArgs.push_back("-analyzer-checker=unix.cstring.NullArg");
    }

    // Disable some unix checkers for PS4/PS5.
    if (Triple.isPS()) {
      CmdArgs.push_back("-analyzer-disable-checker=unix.API");
      CmdArgs.push_back("-analyzer-disable-checker=unix.Vfork");
    }

    if (Triple.isOSDarwin()) {
      CmdArgs.push_back("-analyzer-checker=osx");
      CmdArgs.push_back(
          "-analyzer-checker=security.insecureAPI.decodeValueOfObjCType");
    }
    else if (Triple.isOSFuchsia())
      CmdArgs.push_back("-analyzer-checker=fuchsia");

    CmdArgs.push_back("-analyzer-checker=deadcode");

    if (types::isCXX(Input.getType()))
      CmdArgs.push_back("-analyzer-checker=cplusplus");

    if (!Triple.isPS()) {
      CmdArgs.push_back("-analyzer-checker=security.insecureAPI.UncheckedReturn");
      CmdArgs.push_back("-analyzer-checker=security.insecureAPI.getpw");
      CmdArgs.push_back("-analyzer-checker=security.insecureAPI.gets");
      CmdArgs.push_back("-analyzer-checker=security.insecureAPI.mktemp");
      CmdArgs.push_back("-analyzer-checker=security.insecureAPI.mkstemp");
      CmdArgs.push_back("-analyzer-checker=security.insecureAPI.vfork");
    }

    // Default nullability checks.
    CmdArgs.push_back("-analyzer-checker=nullability.NullPassedToNonnull");
    CmdArgs.push_back("-analyzer-checker=nullability.NullReturnedFromNonnull");
  }

  // Set the output format. The default is plist, for (lame) historical reasons.
  CmdArgs.push_back("-analyzer-output");
  if (Arg *A = Args.getLastArg(options::OPT__analyzer_output))
    CmdArgs.push_back(A->getValue());
  else
    CmdArgs.push_back("plist");

  // Disable the presentation of standard compiler warnings when using
  // --analyze.  We only want to show static analyzer diagnostics or frontend
  // errors.
  CmdArgs.push_back("-w");

  // Add -Xanalyzer arguments when running as analyzer.
  Args.AddAllArgValues(CmdArgs, options::OPT_Xanalyzer);
}

static bool isValidSymbolName(StringRef S) {
  if (S.empty())
    return false;

  if (std::isdigit(S[0]))
    return false;

  return llvm::all_of(S, [](char C) { return std::isalnum(C) || C == '_'; });
}

static void RenderSSPOptions(const Driver &D, const ToolChain &TC,
                             const ArgList &Args, ArgStringList &CmdArgs,
                             bool KernelOrKext) {
  const llvm::Triple &EffectiveTriple = TC.getEffectiveTriple();

  // NVPTX doesn't support stack protectors; from the compiler's perspective, it
  // doesn't even have a stack!
  if (EffectiveTriple.isNVPTX())
    return;

  // -stack-protector=0 is default.
  LangOptions::StackProtectorMode StackProtectorLevel = LangOptions::SSPOff;
  LangOptions::StackProtectorMode DefaultStackProtectorLevel =
      TC.GetDefaultStackProtectorLevel(KernelOrKext);

  if (Arg *A = Args.getLastArg(options::OPT_fno_stack_protector,
                               options::OPT_fstack_protector_all,
                               options::OPT_fstack_protector_strong,
                               options::OPT_fstack_protector)) {
    if (A->getOption().matches(options::OPT_fstack_protector))
      StackProtectorLevel =
          std::max<>(LangOptions::SSPOn, DefaultStackProtectorLevel);
    else if (A->getOption().matches(options::OPT_fstack_protector_strong))
      StackProtectorLevel = LangOptions::SSPStrong;
    else if (A->getOption().matches(options::OPT_fstack_protector_all))
      StackProtectorLevel = LangOptions::SSPReq;

    if (EffectiveTriple.isBPF() && StackProtectorLevel != LangOptions::SSPOff) {
      D.Diag(diag::warn_drv_unsupported_option_for_target)
          << A->getSpelling() << EffectiveTriple.getTriple();
      StackProtectorLevel = DefaultStackProtectorLevel;
    }
  } else {
    StackProtectorLevel = DefaultStackProtectorLevel;
  }

  if (StackProtectorLevel) {
    CmdArgs.push_back("-stack-protector");
    CmdArgs.push_back(Args.MakeArgString(Twine(StackProtectorLevel)));
  }

  // --param ssp-buffer-size=
  for (const Arg *A : Args.filtered(options::OPT__param)) {
    StringRef Str(A->getValue());
    if (Str.starts_with("ssp-buffer-size=")) {
      if (StackProtectorLevel) {
        CmdArgs.push_back("-stack-protector-buffer-size");
        // FIXME: Verify the argument is a valid integer.
        CmdArgs.push_back(Args.MakeArgString(Str.drop_front(16)));
      }
      A->claim();
    }
  }

  const std::string &TripleStr = EffectiveTriple.getTriple();
  if (Arg *A = Args.getLastArg(options::OPT_mstack_protector_guard_EQ)) {
    StringRef Value = A->getValue();
    if (!EffectiveTriple.isX86() && !EffectiveTriple.isAArch64() &&
        !EffectiveTriple.isARM() && !EffectiveTriple.isThumb() &&
        !EffectiveTriple.isRISCV() && !EffectiveTriple.isPPC())
      D.Diag(diag::err_drv_unsupported_opt_for_target)
          << A->getAsString(Args) << TripleStr;
    if ((EffectiveTriple.isX86() || EffectiveTriple.isARM() ||
         EffectiveTriple.isThumb()) &&
        Value != "tls" && Value != "global") {
      D.Diag(diag::err_drv_invalid_value_with_suggestion)
          << A->getOption().getName() << Value << "tls global";
      return;
    }
    if ((EffectiveTriple.isARM() || EffectiveTriple.isThumb()) &&
        Value == "tls") {
      if (!Args.hasArg(options::OPT_mstack_protector_guard_offset_EQ)) {
        D.Diag(diag::err_drv_ssp_missing_offset_argument)
            << A->getAsString(Args);
        return;
      }
      // Check whether the target subarch supports the hardware TLS register
      if (!arm::isHardTPSupported(EffectiveTriple)) {
        D.Diag(diag::err_target_unsupported_tp_hard)
            << EffectiveTriple.getArchName();
        return;
      }
      // Check whether the user asked for something other than -mtp=cp15
      if (Arg *A = Args.getLastArg(options::OPT_mtp_mode_EQ)) {
        StringRef Value = A->getValue();
        if (Value != "cp15") {
          D.Diag(diag::err_drv_argument_not_allowed_with)
              << A->getAsString(Args) << "-mstack-protector-guard=tls";
          return;
        }
      }
      CmdArgs.push_back("-target-feature");
      CmdArgs.push_back("+read-tp-tpidruro");
    }
    if (EffectiveTriple.isAArch64() && Value != "sysreg" && Value != "global") {
      D.Diag(diag::err_drv_invalid_value_with_suggestion)
          << A->getOption().getName() << Value << "sysreg global";
      return;
    }
    if (EffectiveTriple.isRISCV() || EffectiveTriple.isPPC()) {
      if (Value != "tls" && Value != "global") {
        D.Diag(diag::err_drv_invalid_value_with_suggestion)
            << A->getOption().getName() << Value << "tls global";
        return;
      }
      if (Value == "tls") {
        if (!Args.hasArg(options::OPT_mstack_protector_guard_offset_EQ)) {
          D.Diag(diag::err_drv_ssp_missing_offset_argument)
              << A->getAsString(Args);
          return;
        }
      }
    }
    A->render(Args, CmdArgs);
  }

  if (Arg *A = Args.getLastArg(options::OPT_mstack_protector_guard_offset_EQ)) {
    StringRef Value = A->getValue();
    if (!EffectiveTriple.isX86() && !EffectiveTriple.isAArch64() &&
        !EffectiveTriple.isARM() && !EffectiveTriple.isThumb() &&
        !EffectiveTriple.isRISCV() && !EffectiveTriple.isPPC())
      D.Diag(diag::err_drv_unsupported_opt_for_target)
          << A->getAsString(Args) << TripleStr;
    int Offset;
    if (Value.getAsInteger(10, Offset)) {
      D.Diag(diag::err_drv_invalid_value) << A->getOption().getName() << Value;
      return;
    }
    if ((EffectiveTriple.isARM() || EffectiveTriple.isThumb()) &&
        (Offset < 0 || Offset > 0xfffff)) {
      D.Diag(diag::err_drv_invalid_int_value)
          << A->getOption().getName() << Value;
      return;
    }
    A->render(Args, CmdArgs);
  }

  if (Arg *A = Args.getLastArg(options::OPT_mstack_protector_guard_reg_EQ)) {
    StringRef Value = A->getValue();
    if (!EffectiveTriple.isX86() && !EffectiveTriple.isAArch64() &&
        !EffectiveTriple.isRISCV() && !EffectiveTriple.isPPC())
      D.Diag(diag::err_drv_unsupported_opt_for_target)
          << A->getAsString(Args) << TripleStr;
    if (EffectiveTriple.isX86() && (Value != "fs" && Value != "gs")) {
      D.Diag(diag::err_drv_invalid_value_with_suggestion)
          << A->getOption().getName() << Value << "fs gs";
      return;
    }
    if (EffectiveTriple.isAArch64() && Value != "sp_el0") {
      D.Diag(diag::err_drv_invalid_value) << A->getOption().getName() << Value;
      return;
    }
    if (EffectiveTriple.isRISCV() && Value != "tp") {
      D.Diag(diag::err_drv_invalid_value_with_suggestion)
          << A->getOption().getName() << Value << "tp";
      return;
    }
    if (EffectiveTriple.isPPC64() && Value != "r13") {
      D.Diag(diag::err_drv_invalid_value_with_suggestion)
          << A->getOption().getName() << Value << "r13";
      return;
    }
    if (EffectiveTriple.isPPC32() && Value != "r2") {
      D.Diag(diag::err_drv_invalid_value_with_suggestion)
          << A->getOption().getName() << Value << "r2";
      return;
    }
    A->render(Args, CmdArgs);
  }

  if (Arg *A = Args.getLastArg(options::OPT_mstack_protector_guard_symbol_EQ)) {
    StringRef Value = A->getValue();
    if (!isValidSymbolName(Value)) {
      D.Diag(diag::err_drv_argument_only_allowed_with)
          << A->getOption().getName() << "legal symbol name";
      return;
    }
    A->render(Args, CmdArgs);
  }
}

static void RenderSCPOptions(const ToolChain &TC, const ArgList &Args,
                             ArgStringList &CmdArgs) {
  const llvm::Triple &EffectiveTriple = TC.getEffectiveTriple();

  if (!EffectiveTriple.isOSFreeBSD() && !EffectiveTriple.isOSLinux())
    return;

  if (!EffectiveTriple.isX86() && !EffectiveTriple.isSystemZ() &&
      !EffectiveTriple.isPPC64() && !EffectiveTriple.isAArch64())
    return;

  Args.addOptInFlag(CmdArgs, options::OPT_fstack_clash_protection,
                    options::OPT_fno_stack_clash_protection);
}

static void RenderTrivialAutoVarInitOptions(const Driver &D,
                                            const ToolChain &TC,
                                            const ArgList &Args,
                                            ArgStringList &CmdArgs) {
  auto DefaultTrivialAutoVarInit = TC.GetDefaultTrivialAutoVarInit();
  StringRef TrivialAutoVarInit = "";

  for (const Arg *A : Args) {
    switch (A->getOption().getID()) {
    default:
      continue;
    case options::OPT_ftrivial_auto_var_init: {
      A->claim();
      StringRef Val = A->getValue();
      if (Val == "uninitialized" || Val == "zero" || Val == "pattern")
        TrivialAutoVarInit = Val;
      else
        D.Diag(diag::err_drv_unsupported_option_argument)
            << A->getSpelling() << Val;
      break;
    }
    }
  }

  if (TrivialAutoVarInit.empty())
    switch (DefaultTrivialAutoVarInit) {
    case LangOptions::TrivialAutoVarInitKind::Uninitialized:
      break;
    case LangOptions::TrivialAutoVarInitKind::Pattern:
      TrivialAutoVarInit = "pattern";
      break;
    case LangOptions::TrivialAutoVarInitKind::Zero:
      TrivialAutoVarInit = "zero";
      break;
    }

  if (!TrivialAutoVarInit.empty()) {
    CmdArgs.push_back(
        Args.MakeArgString("-ftrivial-auto-var-init=" + TrivialAutoVarInit));
  }

  if (Arg *A =
          Args.getLastArg(options::OPT_ftrivial_auto_var_init_stop_after)) {
    if (!Args.hasArg(options::OPT_ftrivial_auto_var_init) ||
        StringRef(
            Args.getLastArg(options::OPT_ftrivial_auto_var_init)->getValue()) ==
            "uninitialized")
      D.Diag(diag::err_drv_trivial_auto_var_init_stop_after_missing_dependency);
    A->claim();
    StringRef Val = A->getValue();
    if (std::stoi(Val.str()) <= 0)
      D.Diag(diag::err_drv_trivial_auto_var_init_stop_after_invalid_value);
    CmdArgs.push_back(
        Args.MakeArgString("-ftrivial-auto-var-init-stop-after=" + Val));
  }

  if (Arg *A = Args.getLastArg(options::OPT_ftrivial_auto_var_init_max_size)) {
    if (!Args.hasArg(options::OPT_ftrivial_auto_var_init) ||
        StringRef(
            Args.getLastArg(options::OPT_ftrivial_auto_var_init)->getValue()) ==
            "uninitialized")
      D.Diag(diag::err_drv_trivial_auto_var_init_max_size_missing_dependency);
    A->claim();
    StringRef Val = A->getValue();
    if (std::stoi(Val.str()) <= 0)
      D.Diag(diag::err_drv_trivial_auto_var_init_max_size_invalid_value);
    CmdArgs.push_back(
        Args.MakeArgString("-ftrivial-auto-var-init-max-size=" + Val));
  }
}

static void RenderOpenCLOptions(const ArgList &Args, ArgStringList &CmdArgs,
                                types::ID InputType) {
  // cl-denorms-are-zero is not forwarded. It is translated into a generic flag
  // for denormal flushing handling based on the target.
  const unsigned ForwardedArguments[] = {
      options::OPT_cl_opt_disable,
      options::OPT_cl_strict_aliasing,
      options::OPT_cl_single_precision_constant,
      options::OPT_cl_finite_math_only,
      options::OPT_cl_kernel_arg_info,
      options::OPT_cl_unsafe_math_optimizations,
      options::OPT_cl_fast_relaxed_math,
      options::OPT_cl_mad_enable,
      options::OPT_cl_no_signed_zeros,
      options::OPT_cl_fp32_correctly_rounded_divide_sqrt,
      options::OPT_cl_uniform_work_group_size
  };

  if (Arg *A = Args.getLastArg(options::OPT_cl_std_EQ)) {
    std::string CLStdStr = std::string("-cl-std=") + A->getValue();
    CmdArgs.push_back(Args.MakeArgString(CLStdStr));
  } else if (Arg *A = Args.getLastArg(options::OPT_cl_ext_EQ)) {
    std::string CLExtStr = std::string("-cl-ext=") + A->getValue();
    CmdArgs.push_back(Args.MakeArgString(CLExtStr));
  }

  if (Args.hasArg(options::OPT_cl_finite_math_only)) {
    CmdArgs.push_back("-menable-no-infs");
    CmdArgs.push_back("-menable-no-nans");
  }

  for (const auto &Arg : ForwardedArguments)
    if (const auto *A = Args.getLastArg(Arg))
      CmdArgs.push_back(Args.MakeArgString(A->getOption().getPrefixedName()));

  // Only add the default headers if we are compiling OpenCL sources.
  if ((types::isOpenCL(InputType) ||
       (Args.hasArg(options::OPT_cl_std_EQ) && types::isSrcFile(InputType))) &&
      !Args.hasArg(options::OPT_cl_no_stdinc)) {
    CmdArgs.push_back("-finclude-default-header");
    CmdArgs.push_back("-fdeclare-opencl-builtins");
  }
}

static void RenderHLSLOptions(const ArgList &Args, ArgStringList &CmdArgs,
                              types::ID InputType) {
  const unsigned ForwardedArguments[] = {options::OPT_dxil_validator_version,
                                         options::OPT_D,
                                         options::OPT_I,
                                         options::OPT_O,
                                         options::OPT_emit_llvm,
                                         options::OPT_emit_obj,
                                         options::OPT_disable_llvm_passes,
                                         options::OPT_fnative_half_type,
                                         options::OPT_hlsl_entrypoint};
  if (!types::isHLSL(InputType))
    return;
  for (const auto &Arg : ForwardedArguments)
    if (const auto *A = Args.getLastArg(Arg))
      A->renderAsInput(Args, CmdArgs);
  // Add the default headers if dxc_no_stdinc is not set.
  if (!Args.hasArg(options::OPT_dxc_no_stdinc) &&
      !Args.hasArg(options::OPT_nostdinc))
    CmdArgs.push_back("-finclude-default-header");
}

static void RenderOpenACCOptions(const Driver &D, const ArgList &Args,
                                 ArgStringList &CmdArgs, types::ID InputType) {
  if (!Args.hasArg(options::OPT_fopenacc))
    return;

  CmdArgs.push_back("-fopenacc");

  if (Arg *A = Args.getLastArg(options::OPT_openacc_macro_override)) {
    StringRef Value = A->getValue();
    int Version;
    if (!Value.getAsInteger(10, Version))
      A->renderAsInput(Args, CmdArgs);
    else
      D.Diag(diag::err_drv_clang_unsupported) << Value;
  }
}

static void RenderARCMigrateToolOptions(const Driver &D, const ArgList &Args,
                                        ArgStringList &CmdArgs) {
  bool ARCMTEnabled = false;
  if (!Args.hasArg(options::OPT_fno_objc_arc, options::OPT_fobjc_arc)) {
    if (const Arg *A = Args.getLastArg(options::OPT_ccc_arcmt_check,
                                       options::OPT_ccc_arcmt_modify,
                                       options::OPT_ccc_arcmt_migrate)) {
      ARCMTEnabled = true;
      switch (A->getOption().getID()) {
      default: llvm_unreachable("missed a case");
      case options::OPT_ccc_arcmt_check:
        CmdArgs.push_back("-arcmt-action=check");
        break;
      case options::OPT_ccc_arcmt_modify:
        CmdArgs.push_back("-arcmt-action=modify");
        break;
      case options::OPT_ccc_arcmt_migrate:
        CmdArgs.push_back("-arcmt-action=migrate");
        CmdArgs.push_back("-mt-migrate-directory");
        CmdArgs.push_back(A->getValue());

        Args.AddLastArg(CmdArgs, options::OPT_arcmt_migrate_report_output);
        Args.AddLastArg(CmdArgs, options::OPT_arcmt_migrate_emit_arc_errors);
        break;
      }
    }
  } else {
    Args.ClaimAllArgs(options::OPT_ccc_arcmt_check);
    Args.ClaimAllArgs(options::OPT_ccc_arcmt_modify);
    Args.ClaimAllArgs(options::OPT_ccc_arcmt_migrate);
  }

  if (const Arg *A = Args.getLastArg(options::OPT_ccc_objcmt_migrate)) {
    if (ARCMTEnabled)
      D.Diag(diag::err_drv_argument_not_allowed_with)
          << A->getAsString(Args) << "-ccc-arcmt-migrate";

    CmdArgs.push_back("-mt-migrate-directory");
    CmdArgs.push_back(A->getValue());

    if (!Args.hasArg(options::OPT_objcmt_migrate_literals,
                     options::OPT_objcmt_migrate_subscripting,
                     options::OPT_objcmt_migrate_property)) {
      // std::nullopt specified, means enable them all.
      CmdArgs.push_back("-objcmt-migrate-literals");
      CmdArgs.push_back("-objcmt-migrate-subscripting");
      CmdArgs.push_back("-objcmt-migrate-property");
    } else {
      Args.AddLastArg(CmdArgs, options::OPT_objcmt_migrate_literals);
      Args.AddLastArg(CmdArgs, options::OPT_objcmt_migrate_subscripting);
      Args.AddLastArg(CmdArgs, options::OPT_objcmt_migrate_property);
    }
  } else {
    Args.AddLastArg(CmdArgs, options::OPT_objcmt_migrate_literals);
    Args.AddLastArg(CmdArgs, options::OPT_objcmt_migrate_subscripting);
    Args.AddLastArg(CmdArgs, options::OPT_objcmt_migrate_property);
    Args.AddLastArg(CmdArgs, options::OPT_objcmt_migrate_all);
    Args.AddLastArg(CmdArgs, options::OPT_objcmt_migrate_readonly_property);
    Args.AddLastArg(CmdArgs, options::OPT_objcmt_migrate_readwrite_property);
    Args.AddLastArg(CmdArgs, options::OPT_objcmt_migrate_property_dot_syntax);
    Args.AddLastArg(CmdArgs, options::OPT_objcmt_migrate_annotation);
    Args.AddLastArg(CmdArgs, options::OPT_objcmt_migrate_instancetype);
    Args.AddLastArg(CmdArgs, options::OPT_objcmt_migrate_nsmacros);
    Args.AddLastArg(CmdArgs, options::OPT_objcmt_migrate_protocol_conformance);
    Args.AddLastArg(CmdArgs, options::OPT_objcmt_atomic_property);
    Args.AddLastArg(CmdArgs, options::OPT_objcmt_returns_innerpointer_property);
    Args.AddLastArg(CmdArgs, options::OPT_objcmt_ns_nonatomic_iosonly);
    Args.AddLastArg(CmdArgs, options::OPT_objcmt_migrate_designated_init);
    Args.AddLastArg(CmdArgs, options::OPT_objcmt_allowlist_dir_path);
  }
}

static void RenderBuiltinOptions(const ToolChain &TC, const llvm::Triple &T,
                                 const ArgList &Args, ArgStringList &CmdArgs) {
  // -fbuiltin is default unless -mkernel is used.
  bool UseBuiltins =
      Args.hasFlag(options::OPT_fbuiltin, options::OPT_fno_builtin,
                   !Args.hasArg(options::OPT_mkernel));
  if (!UseBuiltins)
    CmdArgs.push_back("-fno-builtin");

  // -ffreestanding implies -fno-builtin.
  if (Args.hasArg(options::OPT_ffreestanding))
    UseBuiltins = false;

  // Process the -fno-builtin-* options.
  for (const Arg *A : Args.filtered(options::OPT_fno_builtin_)) {
    A->claim();

    // If -fno-builtin is specified, then there's no need to pass the option to
    // the frontend.
    if (UseBuiltins)
      A->render(Args, CmdArgs);
  }
}

bool Driver::getDefaultModuleCachePath(SmallVectorImpl<char> &Result) {
  if (const char *Str = std::getenv("CLANG_MODULE_CACHE_PATH")) {
    Twine Path{Str};
    Path.toVector(Result);
    return Path.getSingleStringRef() != "";
  }
  if (llvm::sys::path::cache_directory(Result)) {
    llvm::sys::path::append(Result, "clang");
    llvm::sys::path::append(Result, "ModuleCache");
    return true;
  }
  return false;
}

llvm::SmallString<256>
clang::driver::tools::getCXX20NamedModuleOutputPath(const ArgList &Args,
                                                    const char *BaseInput) {
  if (Arg *ModuleOutputEQ = Args.getLastArg(options::OPT_fmodule_output_EQ))
    return StringRef(ModuleOutputEQ->getValue());

  SmallString<256> OutputPath;
  if (Arg *FinalOutput = Args.getLastArg(options::OPT_o);
      FinalOutput && Args.hasArg(options::OPT_c))
    OutputPath = FinalOutput->getValue();
  else
    OutputPath = BaseInput;

  const char *Extension = types::getTypeTempSuffix(types::TY_ModuleFile);
  llvm::sys::path::replace_extension(OutputPath, Extension);
  return OutputPath;
}

static bool RenderModulesOptions(Compilation &C, const Driver &D,
                                 const ArgList &Args, const InputInfo &Input,
                                 const InputInfo &Output, bool HaveStd20,
                                 ArgStringList &CmdArgs) {
  bool IsCXX = types::isCXX(Input.getType());
  bool HaveStdCXXModules = IsCXX && HaveStd20;
  bool HaveModules = HaveStdCXXModules;

  // -fmodules enables the use of precompiled modules (off by default).
  // Users can pass -fno-cxx-modules to turn off modules support for
  // C++/Objective-C++ programs.
  bool HaveClangModules = false;
  if (Args.hasFlag(options::OPT_fmodules, options::OPT_fno_modules, false)) {
    bool AllowedInCXX = Args.hasFlag(options::OPT_fcxx_modules,
                                     options::OPT_fno_cxx_modules, true);
    if (AllowedInCXX || !IsCXX) {
      CmdArgs.push_back("-fmodules");
      HaveClangModules = true;
    }
  }

  HaveModules |= HaveClangModules;

  // -fmodule-maps enables implicit reading of module map files. By default,
  // this is enabled if we are using Clang's flavor of precompiled modules.
  if (Args.hasFlag(options::OPT_fimplicit_module_maps,
                   options::OPT_fno_implicit_module_maps, HaveClangModules))
    CmdArgs.push_back("-fimplicit-module-maps");

  // -fmodules-decluse checks that modules used are declared so (off by default)
  Args.addOptInFlag(CmdArgs, options::OPT_fmodules_decluse,
                    options::OPT_fno_modules_decluse);

  // -fmodules-strict-decluse is like -fmodule-decluse, but also checks that
  // all #included headers are part of modules.
  if (Args.hasFlag(options::OPT_fmodules_strict_decluse,
                   options::OPT_fno_modules_strict_decluse, false))
    CmdArgs.push_back("-fmodules-strict-decluse");

  Args.addOptOutFlag(CmdArgs, options::OPT_fmodulemap_allow_subdirectory_search,
                     options::OPT_fno_modulemap_allow_subdirectory_search);

  // -fno-implicit-modules turns off implicitly compiling modules on demand.
  bool ImplicitModules = false;
  if (!Args.hasFlag(options::OPT_fimplicit_modules,
                    options::OPT_fno_implicit_modules, HaveClangModules)) {
    if (HaveModules)
      CmdArgs.push_back("-fno-implicit-modules");
  } else if (HaveModules) {
    ImplicitModules = true;
    // -fmodule-cache-path specifies where our implicitly-built module files
    // should be written.
    SmallString<128> Path;
    if (Arg *A = Args.getLastArg(options::OPT_fmodules_cache_path))
      Path = A->getValue();

    bool HasPath = true;
    if (C.isForDiagnostics()) {
      // When generating crash reports, we want to emit the modules along with
      // the reproduction sources, so we ignore any provided module path.
      Path = Output.getFilename();
      llvm::sys::path::replace_extension(Path, ".cache");
      llvm::sys::path::append(Path, "modules");
    } else if (Path.empty()) {
      // No module path was provided: use the default.
      HasPath = Driver::getDefaultModuleCachePath(Path);
    }

    // `HasPath` will only be false if getDefaultModuleCachePath() fails.
    // That being said, that failure is unlikely and not caching is harmless.
    if (HasPath) {
      const char Arg[] = "-fmodules-cache-path=";
      Path.insert(Path.begin(), Arg, Arg + strlen(Arg));
      CmdArgs.push_back(Args.MakeArgString(Path));
    }
  }

  if (HaveModules) {
    if (Args.hasFlag(options::OPT_fprebuilt_implicit_modules,
                     options::OPT_fno_prebuilt_implicit_modules, false))
      CmdArgs.push_back("-fprebuilt-implicit-modules");
    if (Args.hasFlag(options::OPT_fmodules_validate_input_files_content,
                     options::OPT_fno_modules_validate_input_files_content,
                     false))
      CmdArgs.push_back("-fvalidate-ast-input-files-content");
  }

  // -fmodule-name specifies the module that is currently being built (or
  // used for header checking by -fmodule-maps).
  Args.AddLastArg(CmdArgs, options::OPT_fmodule_name_EQ);

  // -fmodule-map-file can be used to specify files containing module
  // definitions.
  Args.AddAllArgs(CmdArgs, options::OPT_fmodule_map_file);

  // -fbuiltin-module-map can be used to load the clang
  // builtin headers modulemap file.
  if (Args.hasArg(options::OPT_fbuiltin_module_map)) {
    SmallString<128> BuiltinModuleMap(D.ResourceDir);
    llvm::sys::path::append(BuiltinModuleMap, "include");
    llvm::sys::path::append(BuiltinModuleMap, "module.modulemap");
    if (llvm::sys::fs::exists(BuiltinModuleMap))
      CmdArgs.push_back(
          Args.MakeArgString("-fmodule-map-file=" + BuiltinModuleMap));
  }

  // The -fmodule-file=<name>=<file> form specifies the mapping of module
  // names to precompiled module files (the module is loaded only if used).
  // The -fmodule-file=<file> form can be used to unconditionally load
  // precompiled module files (whether used or not).
  if (HaveModules || Input.getType() == clang::driver::types::TY_ModuleFile) {
    Args.AddAllArgs(CmdArgs, options::OPT_fmodule_file);

    // -fprebuilt-module-path specifies where to load the prebuilt module files.
    for (const Arg *A : Args.filtered(options::OPT_fprebuilt_module_path)) {
      CmdArgs.push_back(Args.MakeArgString(
          std::string("-fprebuilt-module-path=") + A->getValue()));
      A->claim();
    }
  } else
    Args.ClaimAllArgs(options::OPT_fmodule_file);

  // When building modules and generating crashdumps, we need to dump a module
  // dependency VFS alongside the output.
  if (HaveClangModules && C.isForDiagnostics()) {
    SmallString<128> VFSDir(Output.getFilename());
    llvm::sys::path::replace_extension(VFSDir, ".cache");
    // Add the cache directory as a temp so the crash diagnostics pick it up.
    C.addTempFile(Args.MakeArgString(VFSDir));

    llvm::sys::path::append(VFSDir, "vfs");
    CmdArgs.push_back("-module-dependency-dir");
    CmdArgs.push_back(Args.MakeArgString(VFSDir));
  }

  if (HaveClangModules)
    Args.AddLastArg(CmdArgs, options::OPT_fmodules_user_build_path);

  // Pass through all -fmodules-ignore-macro arguments.
  Args.AddAllArgs(CmdArgs, options::OPT_fmodules_ignore_macro);
  Args.AddLastArg(CmdArgs, options::OPT_fmodules_prune_interval);
  Args.AddLastArg(CmdArgs, options::OPT_fmodules_prune_after);

  if (HaveClangModules) {
    Args.AddLastArg(CmdArgs, options::OPT_fbuild_session_timestamp);

    if (Arg *A = Args.getLastArg(options::OPT_fbuild_session_file)) {
      if (Args.hasArg(options::OPT_fbuild_session_timestamp))
        D.Diag(diag::err_drv_argument_not_allowed_with)
            << A->getAsString(Args) << "-fbuild-session-timestamp";

      llvm::sys::fs::file_status Status;
      if (llvm::sys::fs::status(A->getValue(), Status))
        D.Diag(diag::err_drv_no_such_file) << A->getValue();
      CmdArgs.push_back(Args.MakeArgString(
          "-fbuild-session-timestamp=" +
          Twine((uint64_t)std::chrono::duration_cast<std::chrono::seconds>(
                    Status.getLastModificationTime().time_since_epoch())
                    .count())));
    }

    if (Args.getLastArg(
            options::OPT_fmodules_validate_once_per_build_session)) {
      if (!Args.getLastArg(options::OPT_fbuild_session_timestamp,
                           options::OPT_fbuild_session_file))
        D.Diag(diag::err_drv_modules_validate_once_requires_timestamp);

      Args.AddLastArg(CmdArgs,
                      options::OPT_fmodules_validate_once_per_build_session);
    }

    if (Args.hasFlag(options::OPT_fmodules_validate_system_headers,
                     options::OPT_fno_modules_validate_system_headers,
                     ImplicitModules))
      CmdArgs.push_back("-fmodules-validate-system-headers");

    Args.AddLastArg(CmdArgs,
                    options::OPT_fmodules_disable_diagnostic_validation);
  } else {
    Args.ClaimAllArgs(options::OPT_fbuild_session_timestamp);
    Args.ClaimAllArgs(options::OPT_fbuild_session_file);
    Args.ClaimAllArgs(options::OPT_fmodules_validate_once_per_build_session);
    Args.ClaimAllArgs(options::OPT_fmodules_validate_system_headers);
    Args.ClaimAllArgs(options::OPT_fno_modules_validate_system_headers);
    Args.ClaimAllArgs(options::OPT_fmodules_disable_diagnostic_validation);
  }

  // FIXME: We provisionally don't check ODR violations for decls in the global
  // module fragment.
  CmdArgs.push_back("-fskip-odr-check-in-gmf");

  if (Args.hasArg(options::OPT_modules_reduced_bmi) &&
      (Input.getType() == driver::types::TY_CXXModule ||
       Input.getType() == driver::types::TY_PP_CXXModule)) {
    CmdArgs.push_back("-fexperimental-modules-reduced-bmi");

    if (Args.hasArg(options::OPT_fmodule_output_EQ))
      Args.AddLastArg(CmdArgs, options::OPT_fmodule_output_EQ);
    else
      CmdArgs.push_back(Args.MakeArgString(
          "-fmodule-output=" +
          getCXX20NamedModuleOutputPath(Args, Input.getBaseInput())));
  }

  // Noop if we see '-fexperimental-modules-reduced-bmi' with other translation
  // units than module units. This is more user friendly to allow end uers to
  // enable this feature without asking for help from build systems.
  Args.ClaimAllArgs(options::OPT_modules_reduced_bmi);

  // We need to include the case the input file is a module file here.
  // Since the default compilation model for C++ module interface unit will
  // create temporary module file and compile the temporary module file
  // to get the object file. Then the `-fmodule-output` flag will be
  // brought to the second compilation process. So we have to claim it for
  // the case too.
  if (Input.getType() == driver::types::TY_CXXModule ||
      Input.getType() == driver::types::TY_PP_CXXModule ||
      Input.getType() == driver::types::TY_ModuleFile) {
    Args.ClaimAllArgs(options::OPT_fmodule_output);
    Args.ClaimAllArgs(options::OPT_fmodule_output_EQ);
  }

  if (Args.hasArg(options::OPT_fmodules_embed_all_files))
    CmdArgs.push_back("-fmodules-embed-all-files");

  return HaveModules;
}

static void RenderCharacterOptions(const ArgList &Args, const llvm::Triple &T,
                                   ArgStringList &CmdArgs) {
  // -fsigned-char is default.
  if (const Arg *A = Args.getLastArg(options::OPT_fsigned_char,
                                     options::OPT_fno_signed_char,
                                     options::OPT_funsigned_char,
                                     options::OPT_fno_unsigned_char)) {
    if (A->getOption().matches(options::OPT_funsigned_char) ||
        A->getOption().matches(options::OPT_fno_signed_char)) {
      CmdArgs.push_back("-fno-signed-char");
    }
  } else if (!isSignedCharDefault(T)) {
    CmdArgs.push_back("-fno-signed-char");
  }

  // The default depends on the language standard.
  Args.AddLastArg(CmdArgs, options::OPT_fchar8__t, options::OPT_fno_char8__t);

  if (const Arg *A = Args.getLastArg(options::OPT_fshort_wchar,
                                     options::OPT_fno_short_wchar)) {
    if (A->getOption().matches(options::OPT_fshort_wchar)) {
      CmdArgs.push_back("-fwchar-type=short");
      CmdArgs.push_back("-fno-signed-wchar");
    } else {
      bool IsARM = T.isARM() || T.isThumb() || T.isAArch64();
      CmdArgs.push_back("-fwchar-type=int");
      if (T.isOSzOS() ||
          (IsARM && !(T.isOSWindows() || T.isOSNetBSD() || T.isOSOpenBSD())))
        CmdArgs.push_back("-fno-signed-wchar");
      else
        CmdArgs.push_back("-fsigned-wchar");
    }
  } else if (T.isOSzOS())
    CmdArgs.push_back("-fno-signed-wchar");
}

static void RenderObjCOptions(const ToolChain &TC, const Driver &D,
                              const llvm::Triple &T, const ArgList &Args,
                              ObjCRuntime &Runtime, bool InferCovariantReturns,
                              const InputInfo &Input, ArgStringList &CmdArgs) {
  const llvm::Triple::ArchType Arch = TC.getArch();

  // -fobjc-dispatch-method is only relevant with the nonfragile-abi, and legacy
  // is the default. Except for deployment target of 10.5, next runtime is
  // always legacy dispatch and -fno-objc-legacy-dispatch gets ignored silently.
  if (Runtime.isNonFragile()) {
    if (!Args.hasFlag(options::OPT_fobjc_legacy_dispatch,
                      options::OPT_fno_objc_legacy_dispatch,
                      Runtime.isLegacyDispatchDefaultForArch(Arch))) {
      if (TC.UseObjCMixedDispatch())
        CmdArgs.push_back("-fobjc-dispatch-method=mixed");
      else
        CmdArgs.push_back("-fobjc-dispatch-method=non-legacy");
    }
  }

  // When ObjectiveC legacy runtime is in effect on MacOSX, turn on the option
  // to do Array/Dictionary subscripting by default.
  if (Arch == llvm::Triple::x86 && T.isMacOSX() &&
      Runtime.getKind() == ObjCRuntime::FragileMacOSX && Runtime.isNeXTFamily())
    CmdArgs.push_back("-fobjc-subscripting-legacy-runtime");

  // Allow -fno-objc-arr to trump -fobjc-arr/-fobjc-arc.
  // NOTE: This logic is duplicated in ToolChains.cpp.
  if (isObjCAutoRefCount(Args)) {
    TC.CheckObjCARC();

    CmdArgs.push_back("-fobjc-arc");

    // FIXME: It seems like this entire block, and several around it should be
    // wrapped in isObjC, but for now we just use it here as this is where it
    // was being used previously.
    if (types::isCXX(Input.getType()) && types::isObjC(Input.getType())) {
      if (TC.GetCXXStdlibType(Args) == ToolChain::CST_Libcxx)
        CmdArgs.push_back("-fobjc-arc-cxxlib=libc++");
      else
        CmdArgs.push_back("-fobjc-arc-cxxlib=libstdc++");
    }

    // Allow the user to enable full exceptions code emission.
    // We default off for Objective-C, on for Objective-C++.
    if (Args.hasFlag(options::OPT_fobjc_arc_exceptions,
                     options::OPT_fno_objc_arc_exceptions,
                     /*Default=*/types::isCXX(Input.getType())))
      CmdArgs.push_back("-fobjc-arc-exceptions");
  }

  // Silence warning for full exception code emission options when explicitly
  // set to use no ARC.
  if (Args.hasArg(options::OPT_fno_objc_arc)) {
    Args.ClaimAllArgs(options::OPT_fobjc_arc_exceptions);
    Args.ClaimAllArgs(options::OPT_fno_objc_arc_exceptions);
  }

  // Allow the user to control whether messages can be converted to runtime
  // functions.
  if (types::isObjC(Input.getType())) {
    auto *Arg = Args.getLastArg(
        options::OPT_fobjc_convert_messages_to_runtime_calls,
        options::OPT_fno_objc_convert_messages_to_runtime_calls);
    if (Arg &&
        Arg->getOption().matches(
            options::OPT_fno_objc_convert_messages_to_runtime_calls))
      CmdArgs.push_back("-fno-objc-convert-messages-to-runtime-calls");
  }

  // -fobjc-infer-related-result-type is the default, except in the Objective-C
  // rewriter.
  if (InferCovariantReturns)
    CmdArgs.push_back("-fno-objc-infer-related-result-type");

  // Pass down -fobjc-weak or -fno-objc-weak if present.
  if (types::isObjC(Input.getType())) {
    auto WeakArg =
        Args.getLastArg(options::OPT_fobjc_weak, options::OPT_fno_objc_weak);
    if (!WeakArg) {
      // nothing to do
    } else if (!Runtime.allowsWeak()) {
      if (WeakArg->getOption().matches(options::OPT_fobjc_weak))
        D.Diag(diag::err_objc_weak_unsupported);
    } else {
      WeakArg->render(Args, CmdArgs);
    }
  }

  if (Args.hasArg(options::OPT_fobjc_disable_direct_methods_for_testing))
    CmdArgs.push_back("-fobjc-disable-direct-methods-for-testing");
}

static void RenderDiagnosticsOptions(const Driver &D, const ArgList &Args,
                                     ArgStringList &CmdArgs) {
  bool CaretDefault = true;
  bool ColumnDefault = true;

  if (const Arg *A = Args.getLastArg(options::OPT__SLASH_diagnostics_classic,
                                     options::OPT__SLASH_diagnostics_column,
                                     options::OPT__SLASH_diagnostics_caret)) {
    switch (A->getOption().getID()) {
    case options::OPT__SLASH_diagnostics_caret:
      CaretDefault = true;
      ColumnDefault = true;
      break;
    case options::OPT__SLASH_diagnostics_column:
      CaretDefault = false;
      ColumnDefault = true;
      break;
    case options::OPT__SLASH_diagnostics_classic:
      CaretDefault = false;
      ColumnDefault = false;
      break;
    }
  }

  // -fcaret-diagnostics is default.
  if (!Args.hasFlag(options::OPT_fcaret_diagnostics,
                    options::OPT_fno_caret_diagnostics, CaretDefault))
    CmdArgs.push_back("-fno-caret-diagnostics");

  Args.addOptOutFlag(CmdArgs, options::OPT_fdiagnostics_fixit_info,
                     options::OPT_fno_diagnostics_fixit_info);
  Args.addOptOutFlag(CmdArgs, options::OPT_fdiagnostics_show_option,
                     options::OPT_fno_diagnostics_show_option);

  if (const Arg *A =
          Args.getLastArg(options::OPT_fdiagnostics_show_category_EQ)) {
    CmdArgs.push_back("-fdiagnostics-show-category");
    CmdArgs.push_back(A->getValue());
  }

  Args.addOptInFlag(CmdArgs, options::OPT_fdiagnostics_show_hotness,
                    options::OPT_fno_diagnostics_show_hotness);

  if (const Arg *A =
          Args.getLastArg(options::OPT_fdiagnostics_hotness_threshold_EQ)) {
    std::string Opt =
        std::string("-fdiagnostics-hotness-threshold=") + A->getValue();
    CmdArgs.push_back(Args.MakeArgString(Opt));
  }

  if (const Arg *A =
          Args.getLastArg(options::OPT_fdiagnostics_misexpect_tolerance_EQ)) {
    std::string Opt =
        std::string("-fdiagnostics-misexpect-tolerance=") + A->getValue();
    CmdArgs.push_back(Args.MakeArgString(Opt));
  }

  if (const Arg *A = Args.getLastArg(options::OPT_fdiagnostics_format_EQ)) {
    CmdArgs.push_back("-fdiagnostics-format");
    CmdArgs.push_back(A->getValue());
    if (StringRef(A->getValue()) == "sarif" ||
        StringRef(A->getValue()) == "SARIF")
      D.Diag(diag::warn_drv_sarif_format_unstable);
  }

  if (const Arg *A = Args.getLastArg(
          options::OPT_fdiagnostics_show_note_include_stack,
          options::OPT_fno_diagnostics_show_note_include_stack)) {
    const Option &O = A->getOption();
    if (O.matches(options::OPT_fdiagnostics_show_note_include_stack))
      CmdArgs.push_back("-fdiagnostics-show-note-include-stack");
    else
      CmdArgs.push_back("-fno-diagnostics-show-note-include-stack");
  }

  handleColorDiagnosticsArgs(D, Args, CmdArgs);

  if (Args.hasArg(options::OPT_fansi_escape_codes))
    CmdArgs.push_back("-fansi-escape-codes");

  Args.addOptOutFlag(CmdArgs, options::OPT_fshow_source_location,
                     options::OPT_fno_show_source_location);

  Args.addOptOutFlag(CmdArgs, options::OPT_fdiagnostics_show_line_numbers,
                     options::OPT_fno_diagnostics_show_line_numbers);

  if (Args.hasArg(options::OPT_fdiagnostics_absolute_paths))
    CmdArgs.push_back("-fdiagnostics-absolute-paths");

  if (!Args.hasFlag(options::OPT_fshow_column, options::OPT_fno_show_column,
                    ColumnDefault))
    CmdArgs.push_back("-fno-show-column");

  Args.addOptOutFlag(CmdArgs, options::OPT_fspell_checking,
                     options::OPT_fno_spell_checking);

  Args.addLastArg(CmdArgs, options::OPT_warning_suppression_mappings_EQ);
}

DwarfFissionKind tools::getDebugFissionKind(const Driver &D,
                                            const ArgList &Args, Arg *&Arg) {
  Arg = Args.getLastArg(options::OPT_gsplit_dwarf, options::OPT_gsplit_dwarf_EQ,
                        options::OPT_gno_split_dwarf);
  if (!Arg || Arg->getOption().matches(options::OPT_gno_split_dwarf))
    return DwarfFissionKind::None;

  if (Arg->getOption().matches(options::OPT_gsplit_dwarf))
    return DwarfFissionKind::Split;

  StringRef Value = Arg->getValue();
  if (Value == "split")
    return DwarfFissionKind::Split;
  if (Value == "single")
    return DwarfFissionKind::Single;

  D.Diag(diag::err_drv_unsupported_option_argument)
      << Arg->getSpelling() << Arg->getValue();
  return DwarfFissionKind::None;
}

static void renderDwarfFormat(const Driver &D, const llvm::Triple &T,
                              const ArgList &Args, ArgStringList &CmdArgs,
                              unsigned DwarfVersion) {
  auto *DwarfFormatArg =
      Args.getLastArg(options::OPT_gdwarf64, options::OPT_gdwarf32);
  if (!DwarfFormatArg)
    return;

  if (DwarfFormatArg->getOption().matches(options::OPT_gdwarf64)) {
    if (DwarfVersion < 3)
      D.Diag(diag::err_drv_argument_only_allowed_with)
          << DwarfFormatArg->getAsString(Args) << "DWARFv3 or greater";
    else if (!T.isArch64Bit())
      D.Diag(diag::err_drv_argument_only_allowed_with)
          << DwarfFormatArg->getAsString(Args) << "64 bit architecture";
    else if (!T.isOSBinFormatELF())
      D.Diag(diag::err_drv_argument_only_allowed_with)
          << DwarfFormatArg->getAsString(Args) << "ELF platforms";
  }

  DwarfFormatArg->render(Args, CmdArgs);
}

static void
renderDebugOptions(const ToolChain &TC, const Driver &D, const llvm::Triple &T,
                   const ArgList &Args, bool IRInput, ArgStringList &CmdArgs,
                   const InputInfo &Output,
                   llvm::codegenoptions::DebugInfoKind &DebugInfoKind,
                   DwarfFissionKind &DwarfFission) {
  if (Args.hasFlag(options::OPT_fdebug_info_for_profiling,
                   options::OPT_fno_debug_info_for_profiling, false) &&
      checkDebugInfoOption(
          Args.getLastArg(options::OPT_fdebug_info_for_profiling), Args, D, TC))
    CmdArgs.push_back("-fdebug-info-for-profiling");

  // The 'g' groups options involve a somewhat intricate sequence of decisions
  // about what to pass from the driver to the frontend, but by the time they
  // reach cc1 they've been factored into three well-defined orthogonal choices:
  //  * what level of debug info to generate
  //  * what dwarf version to write
  //  * what debugger tuning to use
  // This avoids having to monkey around further in cc1 other than to disable
  // codeview if not running in a Windows environment. Perhaps even that
  // decision should be made in the driver as well though.
  llvm::DebuggerKind DebuggerTuning = TC.getDefaultDebuggerTuning();

  bool SplitDWARFInlining =
      Args.hasFlag(options::OPT_fsplit_dwarf_inlining,
                   options::OPT_fno_split_dwarf_inlining, false);

  // Normally -gsplit-dwarf is only useful with -gN. For IR input, Clang does
  // object file generation and no IR generation, -gN should not be needed. So
  // allow -gsplit-dwarf with either -gN or IR input.
  if (IRInput || Args.hasArg(options::OPT_g_Group)) {
    Arg *SplitDWARFArg;
    DwarfFission = getDebugFissionKind(D, Args, SplitDWARFArg);
    if (DwarfFission != DwarfFissionKind::None &&
        !checkDebugInfoOption(SplitDWARFArg, Args, D, TC)) {
      DwarfFission = DwarfFissionKind::None;
      SplitDWARFInlining = false;
    }
  }
  if (const Arg *A = Args.getLastArg(options::OPT_g_Group)) {
    DebugInfoKind = llvm::codegenoptions::DebugInfoConstructor;

    // If the last option explicitly specified a debug-info level, use it.
    if (checkDebugInfoOption(A, Args, D, TC) &&
        A->getOption().matches(options::OPT_gN_Group)) {
      DebugInfoKind = debugLevelToInfoKind(*A);
      // For -g0 or -gline-tables-only, drop -gsplit-dwarf. This gets a bit more
      // complicated if you've disabled inline info in the skeleton CUs
      // (SplitDWARFInlining) - then there's value in composing split-dwarf and
      // line-tables-only, so let those compose naturally in that case.
      if (DebugInfoKind == llvm::codegenoptions::NoDebugInfo ||
          DebugInfoKind == llvm::codegenoptions::DebugDirectivesOnly ||
          (DebugInfoKind == llvm::codegenoptions::DebugLineTablesOnly &&
           SplitDWARFInlining))
        DwarfFission = DwarfFissionKind::None;
    }
  }

  // If a debugger tuning argument appeared, remember it.
  bool HasDebuggerTuning = false;
  if (const Arg *A =
          Args.getLastArg(options::OPT_gTune_Group, options::OPT_ggdbN_Group)) {
    HasDebuggerTuning = true;
    if (checkDebugInfoOption(A, Args, D, TC)) {
      if (A->getOption().matches(options::OPT_glldb))
        DebuggerTuning = llvm::DebuggerKind::LLDB;
      else if (A->getOption().matches(options::OPT_gsce))
        DebuggerTuning = llvm::DebuggerKind::SCE;
      else if (A->getOption().matches(options::OPT_gdbx))
        DebuggerTuning = llvm::DebuggerKind::DBX;
      else
        DebuggerTuning = llvm::DebuggerKind::GDB;
    }
  }

  // If a -gdwarf argument appeared, remember it.
  bool EmitDwarf = false;
  if (const Arg *A = getDwarfNArg(Args))
    EmitDwarf = checkDebugInfoOption(A, Args, D, TC);

  bool EmitCodeView = false;
  if (const Arg *A = Args.getLastArg(options::OPT_gcodeview))
    EmitCodeView = checkDebugInfoOption(A, Args, D, TC);

  // If the user asked for debug info but did not explicitly specify -gcodeview
  // or -gdwarf, ask the toolchain for the default format.
  if (!EmitCodeView && !EmitDwarf &&
      DebugInfoKind != llvm::codegenoptions::NoDebugInfo) {
    switch (TC.getDefaultDebugFormat()) {
    case llvm::codegenoptions::DIF_CodeView:
      EmitCodeView = true;
      break;
    case llvm::codegenoptions::DIF_DWARF:
      EmitDwarf = true;
      break;
    }
  }

  unsigned RequestedDWARFVersion = 0; // DWARF version requested by the user
  unsigned EffectiveDWARFVersion = 0; // DWARF version TC can generate. It may
                                      // be lower than what the user wanted.
  if (EmitDwarf) {
    RequestedDWARFVersion = getDwarfVersion(TC, Args);
    // Clamp effective DWARF version to the max supported by the toolchain.
    EffectiveDWARFVersion =
        std::min(RequestedDWARFVersion, TC.getMaxDwarfVersion());
  } else {
    Args.ClaimAllArgs(options::OPT_fdebug_default_version);
  }

  // -gline-directives-only supported only for the DWARF debug info.
  if (RequestedDWARFVersion == 0 &&
      DebugInfoKind == llvm::codegenoptions::DebugDirectivesOnly)
    DebugInfoKind = llvm::codegenoptions::NoDebugInfo;

  // strict DWARF is set to false by default. But for DBX, we need it to be set
  // as true by default.
  if (const Arg *A = Args.getLastArg(options::OPT_gstrict_dwarf))
    (void)checkDebugInfoOption(A, Args, D, TC);
  if (Args.hasFlag(options::OPT_gstrict_dwarf, options::OPT_gno_strict_dwarf,
                   DebuggerTuning == llvm::DebuggerKind::DBX))
    CmdArgs.push_back("-gstrict-dwarf");

  // And we handle flag -grecord-gcc-switches later with DWARFDebugFlags.
  Args.ClaimAllArgs(options::OPT_g_flags_Group);

  // Column info is included by default for everything except SCE and
  // CodeView. Clang doesn't track end columns, just starting columns, which,
  // in theory, is fine for CodeView (and PDB).  In practice, however, the
  // Microsoft debuggers don't handle missing end columns well, and the AIX
  // debugger DBX also doesn't handle the columns well, so it's better not to
  // include any column info.
  if (const Arg *A = Args.getLastArg(options::OPT_gcolumn_info))
    (void)checkDebugInfoOption(A, Args, D, TC);
  if (!Args.hasFlag(options::OPT_gcolumn_info, options::OPT_gno_column_info,
                    !EmitCodeView &&
                        (DebuggerTuning != llvm::DebuggerKind::SCE &&
                         DebuggerTuning != llvm::DebuggerKind::DBX)))
    CmdArgs.push_back("-gno-column-info");

  // FIXME: Move backend command line options to the module.
  if (Args.hasFlag(options::OPT_gmodules, options::OPT_gno_modules, false)) {
    // If -gline-tables-only or -gline-directives-only is the last option it
    // wins.
    if (checkDebugInfoOption(Args.getLastArg(options::OPT_gmodules), Args, D,
                             TC)) {
      if (DebugInfoKind != llvm::codegenoptions::DebugLineTablesOnly &&
          DebugInfoKind != llvm::codegenoptions::DebugDirectivesOnly) {
        DebugInfoKind = llvm::codegenoptions::DebugInfoConstructor;
        CmdArgs.push_back("-dwarf-ext-refs");
        CmdArgs.push_back("-fmodule-format=obj");
      }
    }
  }

  if (T.isOSBinFormatELF() && SplitDWARFInlining)
    CmdArgs.push_back("-fsplit-dwarf-inlining");

  // After we've dealt with all combinations of things that could
  // make DebugInfoKind be other than std::nullopt or DebugLineTablesOnly,
  // figure out if we need to "upgrade" it to standalone debug info.
  // We parse these two '-f' options whether or not they will be used,
  // to claim them even if you wrote "-fstandalone-debug -gline-tables-only"
  bool NeedFullDebug = Args.hasFlag(
      options::OPT_fstandalone_debug, options::OPT_fno_standalone_debug,
      DebuggerTuning == llvm::DebuggerKind::LLDB ||
          TC.GetDefaultStandaloneDebug());
  if (const Arg *A = Args.getLastArg(options::OPT_fstandalone_debug))
    (void)checkDebugInfoOption(A, Args, D, TC);

  if (DebugInfoKind == llvm::codegenoptions::LimitedDebugInfo ||
      DebugInfoKind == llvm::codegenoptions::DebugInfoConstructor) {
    if (Args.hasFlag(options::OPT_fno_eliminate_unused_debug_types,
                     options::OPT_feliminate_unused_debug_types, false))
      DebugInfoKind = llvm::codegenoptions::UnusedTypeInfo;
    else if (NeedFullDebug)
      DebugInfoKind = llvm::codegenoptions::FullDebugInfo;
  }

  if (Args.hasFlag(options::OPT_gembed_source, options::OPT_gno_embed_source,
                   false)) {
    // Source embedding is a vendor extension to DWARF v5. By now we have
    // checked if a DWARF version was stated explicitly, and have otherwise
    // fallen back to the target default, so if this is still not at least 5
    // we emit an error.
    const Arg *A = Args.getLastArg(options::OPT_gembed_source);
    if (RequestedDWARFVersion < 5)
      D.Diag(diag::err_drv_argument_only_allowed_with)
          << A->getAsString(Args) << "-gdwarf-5";
    else if (EffectiveDWARFVersion < 5)
      // The toolchain has reduced allowed dwarf version, so we can't enable
      // -gembed-source.
      D.Diag(diag::warn_drv_dwarf_version_limited_by_target)
          << A->getAsString(Args) << TC.getTripleString() << 5
          << EffectiveDWARFVersion;
    else if (checkDebugInfoOption(A, Args, D, TC))
      CmdArgs.push_back("-gembed-source");
  }

  if (EmitCodeView) {
    CmdArgs.push_back("-gcodeview");

    Args.addOptInFlag(CmdArgs, options::OPT_gcodeview_ghash,
                      options::OPT_gno_codeview_ghash);

    Args.addOptOutFlag(CmdArgs, options::OPT_gcodeview_command_line,
                       options::OPT_gno_codeview_command_line);
  }

  Args.addOptOutFlag(CmdArgs, options::OPT_ginline_line_tables,
                     options::OPT_gno_inline_line_tables);

  // When emitting remarks, we need at least debug lines in the output.
  if (willEmitRemarks(Args) &&
      DebugInfoKind <= llvm::codegenoptions::DebugDirectivesOnly)
    DebugInfoKind = llvm::codegenoptions::DebugLineTablesOnly;

  // Adjust the debug info kind for the given toolchain.
  TC.adjustDebugInfoKind(DebugInfoKind, Args);

  // On AIX, the debugger tuning option can be omitted if it is not explicitly
  // set.
  RenderDebugEnablingArgs(Args, CmdArgs, DebugInfoKind, EffectiveDWARFVersion,
                          T.isOSAIX() && !HasDebuggerTuning
                              ? llvm::DebuggerKind::Default
                              : DebuggerTuning);

  // -fdebug-macro turns on macro debug info generation.
  if (Args.hasFlag(options::OPT_fdebug_macro, options::OPT_fno_debug_macro,
                   false))
    if (checkDebugInfoOption(Args.getLastArg(options::OPT_fdebug_macro), Args,
                             D, TC))
      CmdArgs.push_back("-debug-info-macro");

  // -fno-system-debug turns off debug info generation for system headers
  if (!Args.hasFlag(options::OPT_fsystem_debug, options::OPT_fno_system_debug,
                    true))
    CmdArgs.push_back("-fno-system-debug");

  // -ggnu-pubnames turns on gnu style pubnames in the backend.
  const auto *PubnamesArg =
      Args.getLastArg(options::OPT_ggnu_pubnames, options::OPT_gno_gnu_pubnames,
                      options::OPT_gpubnames, options::OPT_gno_pubnames);
  if (DwarfFission != DwarfFissionKind::None ||
      (PubnamesArg && checkDebugInfoOption(PubnamesArg, Args, D, TC))) {
    const bool OptionSet =
        (PubnamesArg &&
         (PubnamesArg->getOption().matches(options::OPT_gpubnames) ||
          PubnamesArg->getOption().matches(options::OPT_ggnu_pubnames)));
    if ((DebuggerTuning != llvm::DebuggerKind::LLDB || OptionSet) &&
        (!PubnamesArg ||
         (!PubnamesArg->getOption().matches(options::OPT_gno_gnu_pubnames) &&
          !PubnamesArg->getOption().matches(options::OPT_gno_pubnames))))
      CmdArgs.push_back(PubnamesArg && PubnamesArg->getOption().matches(
                                           options::OPT_gpubnames)
                            ? "-gpubnames"
                            : "-ggnu-pubnames");
  }
  const auto *SimpleTemplateNamesArg =
      Args.getLastArg(options::OPT_gsimple_template_names,
                      options::OPT_gno_simple_template_names);
  bool ForwardTemplateParams = DebuggerTuning == llvm::DebuggerKind::SCE;
  if (SimpleTemplateNamesArg &&
      checkDebugInfoOption(SimpleTemplateNamesArg, Args, D, TC)) {
    const auto &Opt = SimpleTemplateNamesArg->getOption();
    if (Opt.matches(options::OPT_gsimple_template_names)) {
      ForwardTemplateParams = true;
      CmdArgs.push_back("-gsimple-template-names=simple");
    }
  }

  // Emit DW_TAG_template_alias for template aliases? True by default for SCE.
  bool UseDebugTemplateAlias =
      DebuggerTuning == llvm::DebuggerKind::SCE && RequestedDWARFVersion >= 4;
  if (const auto *DebugTemplateAlias = Args.getLastArg(
          options::OPT_gtemplate_alias, options::OPT_gno_template_alias)) {
    // DW_TAG_template_alias is only supported from DWARFv5 but if a user
    // asks for it we should let them have it (if the target supports it).
    if (checkDebugInfoOption(DebugTemplateAlias, Args, D, TC)) {
      const auto &Opt = DebugTemplateAlias->getOption();
      UseDebugTemplateAlias = Opt.matches(options::OPT_gtemplate_alias);
    }
  }
  if (UseDebugTemplateAlias)
    CmdArgs.push_back("-gtemplate-alias");

  if (const Arg *A = Args.getLastArg(options::OPT_gsrc_hash_EQ)) {
    StringRef v = A->getValue();
    CmdArgs.push_back(Args.MakeArgString("-gsrc-hash=" + v));
  }

  Args.addOptInFlag(CmdArgs, options::OPT_fdebug_ranges_base_address,
                    options::OPT_fno_debug_ranges_base_address);

  // -gdwarf-aranges turns on the emission of the aranges section in the
  // backend.
  if (const Arg *A = Args.getLastArg(options::OPT_gdwarf_aranges);
      A && checkDebugInfoOption(A, Args, D, TC)) {
    CmdArgs.push_back("-mllvm");
    CmdArgs.push_back("-generate-arange-section");
  }

  Args.addOptInFlag(CmdArgs, options::OPT_fforce_dwarf_frame,
                    options::OPT_fno_force_dwarf_frame);

  bool EnableTypeUnits = false;
  if (Args.hasFlag(options::OPT_fdebug_types_section,
                   options::OPT_fno_debug_types_section, false)) {
    if (!(T.isOSBinFormatELF() || T.isOSBinFormatWasm())) {
      D.Diag(diag::err_drv_unsupported_opt_for_target)
          << Args.getLastArg(options::OPT_fdebug_types_section)
                 ->getAsString(Args)
          << T.getTriple();
    } else if (checkDebugInfoOption(
                   Args.getLastArg(options::OPT_fdebug_types_section), Args, D,
                   TC)) {
      EnableTypeUnits = true;
      CmdArgs.push_back("-mllvm");
      CmdArgs.push_back("-generate-type-units");
    }
  }

  if (const Arg *A =
          Args.getLastArg(options::OPT_gomit_unreferenced_methods,
                          options::OPT_gno_omit_unreferenced_methods))
    (void)checkDebugInfoOption(A, Args, D, TC);
  if (Args.hasFlag(options::OPT_gomit_unreferenced_methods,
                   options::OPT_gno_omit_unreferenced_methods, false) &&
      (DebugInfoKind == llvm::codegenoptions::DebugInfoConstructor ||
       DebugInfoKind == llvm::codegenoptions::LimitedDebugInfo) &&
      !EnableTypeUnits) {
    CmdArgs.push_back("-gomit-unreferenced-methods");
  }

  // To avoid join/split of directory+filename, the integrated assembler prefers
  // the directory form of .file on all DWARF versions. GNU as doesn't allow the
  // form before DWARF v5.
  if (!Args.hasFlag(options::OPT_fdwarf_directory_asm,
                    options::OPT_fno_dwarf_directory_asm,
                    TC.useIntegratedAs() || EffectiveDWARFVersion >= 5))
    CmdArgs.push_back("-fno-dwarf-directory-asm");

  // Decide how to render forward declarations of template instantiations.
  // SCE wants full descriptions, others just get them in the name.
  if (ForwardTemplateParams)
    CmdArgs.push_back("-debug-forward-template-params");

  // Do we need to explicitly import anonymous namespaces into the parent
  // scope?
  if (DebuggerTuning == llvm::DebuggerKind::SCE)
    CmdArgs.push_back("-dwarf-explicit-import");

  renderDwarfFormat(D, T, Args, CmdArgs, EffectiveDWARFVersion);
  RenderDebugInfoCompressionArgs(Args, CmdArgs, D, TC);

  // This controls whether or not we perform JustMyCode instrumentation.
  if (Args.hasFlag(options::OPT_fjmc, options::OPT_fno_jmc, false)) {
    if (TC.getTriple().isOSBinFormatELF() ||
        TC.getTriple().isWindowsMSVCEnvironment()) {
      if (DebugInfoKind >= llvm::codegenoptions::DebugInfoConstructor)
        CmdArgs.push_back("-fjmc");
      else if (D.IsCLMode())
        D.Diag(clang::diag::warn_drv_jmc_requires_debuginfo) << "/JMC"
                                                             << "'/Zi', '/Z7'";
      else
        D.Diag(clang::diag::warn_drv_jmc_requires_debuginfo) << "-fjmc"
                                                             << "-g";
    } else {
      D.Diag(clang::diag::warn_drv_fjmc_for_elf_only);
    }
  }

  // Add in -fdebug-compilation-dir if necessary.
  const char *DebugCompilationDir =
      addDebugCompDirArg(Args, CmdArgs, D.getVFS());

  addDebugPrefixMapArg(D, TC, Args, CmdArgs);

  // Add the output path to the object file for CodeView debug infos.
  if (EmitCodeView && Output.isFilename())
    addDebugObjectName(Args, CmdArgs, DebugCompilationDir,
                       Output.getFilename());
}

/// Check whether the given input tree contains any wrapper actions
static bool ContainsWrapperAction(const Action *A) {
  if (isa<OffloadWrapperJobAction>(A))
    return true;
  for (const auto &AI : A->inputs())
    if (ContainsWrapperAction(AI))
      return true;

  return false;
}

// Put together an external compiler compilation call which is used instead
// of the clang invocation for the host compile of an offload compilation.
// Enabling command line:  clang++ -fsycl -fsycl-host-compiler=<HostExe>
//                         <ClangOpts> -fsycl-host-compiler-options=<HostOpts>
// Any <ClangOpts> used which are phase limiting (preprocessing, assembly,
// object generation) are specifically handled here by specifying the
// equivalent phase limiting option(s).
// It is expected that any user <HostOpts> options passed will be placed
// after any implied options set here.  This will have overriding behaviors
// for any options which are considered to be evaluated from left to right.
// Specifying any <HostOpts> option which conficts any of the implied options
// will result in undefined behavior.  Potential conflicting options:
//  * Output specification options (-o, -Fo, -Fa, etc)
//  * Phase limiting options (-E, -c, -P, etc)
void Clang::ConstructHostCompilerJob(Compilation &C, const JobAction &JA,
                                     const InputInfo &Output,
                                     const InputInfoList &Inputs,
                                     const llvm::opt::ArgList &TCArgs) const {

  // The Host compilation step that occurs here is constructed based on the
  // input from the user.  This consists of the compiler to call and the
  // options that will be used during the compilation.
  ArgStringList HostCompileArgs;
  const InputInfo &InputFile = Inputs.front();
  const ToolChain &TC = getToolChain();

  // Input file.
  HostCompileArgs.push_back(InputFile.getFilename());

  // When performing the host compilation, we are expecting to only be
  // creating intermediate files, namely preprocessor output, assembly or
  // object files.
  // We are making assumptions in regards to what options are used to
  // generate these intermediate files.
  //                gcc/g++/clang/clang++/default | cl
  //  Object:                   -c                | -c
  //  Preprocessed:             -E                | -P -Fi<file>
  //  Assembly:                 -S                | -c -Fa<file>
  //  Header Input:        -include <file>        | -FI <file>
  //
  // The options used are determined by the compiler name and target triple.
  Arg *HostCompilerDefArg =
      TCArgs.getLastArg(options::OPT_fsycl_host_compiler_EQ);
  assert(HostCompilerDefArg && "Expected host compiler designation.");

  bool OutputAdded = false;
  StringRef CompilerName =
      llvm::sys::path::stem(HostCompilerDefArg->getValue());
  if (CompilerName.empty())
    TC.getDriver().Diag(diag::err_drv_missing_arg_mtp)
        << HostCompilerDefArg->getAsString(TCArgs);
  // FIXME: Consider requiring user input to specify a compatibility class
  // to determine the type of host compiler being used.
  SmallVector<StringRef, 4> MSVCCompilers = {"cl", "clang-cl", "icl"};
  bool IsMSVCHostCompiler =
      std::find(MSVCCompilers.begin(), MSVCCompilers.end(), CompilerName) !=
      MSVCCompilers.end();

  auto addMSVCOutputFile = [&](StringRef Opt) {
    SmallString<128> OutOpt(Opt);
    OutOpt += Output.getFilename();
    HostCompileArgs.push_back(TCArgs.MakeArgString(OutOpt));
    OutputAdded = true;
  };
  // By default: pass /Zc:__cplusplus if we see a MSVC compiler.
  // Users can disable this through
  // -fsycl-host-compiler-options=/Zc:__cplusplus-
  // It overrides the default option.
  if (IsMSVCHostCompiler)
    HostCompileArgs.push_back("/Zc:__cplusplus");

  if (TCArgs.hasArg(options::OPT_fpreview_breaking_changes)) {
    HostCompileArgs.push_back(IsMSVCHostCompiler ? "/D" : "-D");
    HostCompileArgs.push_back("__INTEL_PREVIEW_BREAKING_CHANGES");
  }

  // FIXME: Reuse existing toolchains which are already supported to put
  // together the options.
  // FIXME: For any potential obscure host compilers that do not use the
  // 'standard' set of options, we should provide a user interface that allows
  // users to override the implied options.
  if (isa<PreprocessJobAction>(JA)) {
    if (IsMSVCHostCompiler) {
      // Check the output file, if it is 'stdout' we want to use -E.
      if (StringRef(Output.getFilename()) == "-") {
        HostCompileArgs.push_back("-E");
        OutputAdded = true;
      } else {
        HostCompileArgs.push_back("-P");
        addMSVCOutputFile("-Fi");
      }
    } else
      HostCompileArgs.push_back("-E");
  } else if (isa<AssembleJobAction>(JA)) {
    HostCompileArgs.push_back("-c");
    if (IsMSVCHostCompiler)
      addMSVCOutputFile("-Fo");
  } else {
    assert((isa<CompileJobAction, BackendJobAction>(JA)) &&
           "Invalid action for external host compilation tool.");
    if (JA.getType() == types::TY_PP_Asm) {
      if (IsMSVCHostCompiler) {
        HostCompileArgs.push_back("-c");
        addMSVCOutputFile("-Fa");
        // The MSVC Compiler does not have a way to just create the assembly
        // file so we create the assembly file and object file, and redirect
        // the object file to a temporary.
        std::string ObjTmpName = C.getDriver().GetTemporaryPath("host", "obj");
        StringRef WrapperFileName =
            C.addTempFile(C.getArgs().MakeArgString(ObjTmpName));
        SmallString<128> ObjOutOpt("-Fo");
        ObjOutOpt += WrapperFileName;
        HostCompileArgs.push_back(C.getArgs().MakeArgString(ObjOutOpt));
      } else
        HostCompileArgs.push_back("-S");
    } else {
      TC.getDriver().Diag(diag::err_drv_output_type_with_host_compiler);
    }
  }

  // Add the integration header.
  StringRef Header =
      TC.getDriver().getIntegrationHeader(InputFile.getBaseInput());
  if (types::getPreprocessedType(InputFile.getType()) != types::TY_INVALID &&
      !Header.empty()) {
    HostCompileArgs.push_back(IsMSVCHostCompiler ? "-FI" : "-include");
    HostCompileArgs.push_back(TCArgs.MakeArgString(Header));
  }

  // Add directory in which the original source file resides, as there could
  // be headers that need to be picked up from there.
  SmallString<128> SourcePath(InputFile.getBaseInput());
  llvm::sys::path::remove_filename(SourcePath);
  if (!SourcePath.empty()) {
    HostCompileArgs.push_back(IsMSVCHostCompiler ? "-I" : "-iquote");
    HostCompileArgs.push_back(TCArgs.MakeArgString(SourcePath));
  } else if (llvm::ErrorOr<std::string> CWD =
                 TC.getDriver().getVFS().getCurrentWorkingDirectory()) {
    HostCompileArgs.push_back(IsMSVCHostCompiler ? "-I" : "-iquote");
    HostCompileArgs.push_back(TCArgs.MakeArgString(*CWD));
  }

  // Add default header search directories.
  SmallString<128> BaseDir(C.getDriver().Dir);
  llvm::sys::path::append(BaseDir, "..", "include");
  SmallString<128> SYCLDir(BaseDir);
  llvm::sys::path::append(SYCLDir, "sycl");
  // This is used to provide our wrappers around STL headers that provide
  // additional functions/template specializations when the user includes those
  // STL headers in their programs (e.g., <complex>).
  SmallString<128> STLWrappersDir(SYCLDir);
  llvm::sys::path::append(STLWrappersDir, "stl_wrappers");
  HostCompileArgs.push_back("-I");
  HostCompileArgs.push_back(TCArgs.MakeArgString(SYCLDir));
  HostCompileArgs.push_back("-I");
  HostCompileArgs.push_back(TCArgs.MakeArgString(STLWrappersDir));
  HostCompileArgs.push_back("-I");
  HostCompileArgs.push_back(TCArgs.MakeArgString(BaseDir));

  if (!OutputAdded) {
    // Add output file to the command line.  This is assumed to be prefaced
    // with the '-o' option that is used to designate the output file.
    HostCompileArgs.push_back("-o");
    HostCompileArgs.push_back(Output.getFilename());
  }

  SmallString<128> ExecPath;
  if (HostCompilerDefArg) {
    ExecPath = HostCompilerDefArg->getValue();
    if (!ExecPath.empty() && ExecPath == llvm::sys::path::stem(ExecPath))
      // Use PATH to find executable passed in from -fsycl-host-compiler.
      if (llvm::ErrorOr<std::string> Prog =
              llvm::sys::findProgramByName(ExecPath))
        ExecPath = *Prog;
  }

  // Add any user-specified arguments.
  if (Arg *HostCompilerOptsArg =
          TCArgs.getLastArg(options::OPT_fsycl_host_compiler_options_EQ)) {
    SmallVector<const char *, 8> TargetArgs;
    llvm::BumpPtrAllocator BPA;
    llvm::StringSaver S(BPA);
    // Tokenize the string.
    llvm::cl::TokenizeGNUCommandLine(HostCompilerOptsArg->getValue(), S,
                                     TargetArgs);
    llvm::transform(TargetArgs, std::back_inserter(HostCompileArgs),
                    [&TCArgs](StringRef A) { return TCArgs.MakeArgString(A); });
  }
  const Tool *T = TC.SelectTool(JA);
  auto Cmd = std::make_unique<Command>(JA, *T, ResponseFileSupport::None(),
                                       TCArgs.MakeArgString(ExecPath),
                                       HostCompileArgs, std::nullopt);

  C.addCommand(std::move(Cmd));
}

static void ProcessVSRuntimeLibrary(const ToolChain &TC, const ArgList &Args,
                                    ArgStringList &CmdArgs) {
  unsigned RTOptionID = options::OPT__SLASH_MT;

  bool isSPIROrSPIRV = TC.getTriple().isSPIROrSPIRV();
  bool isSYCL = Args.hasArg(options::OPT_fsycl);
  // For SYCL Windows, /MD is the default.
  if (isSYCL)
    RTOptionID = options::OPT__SLASH_MD;

  if (Args.hasArg(options::OPT__SLASH_LDd))
    // The /LDd option implies /MTd (/MDd for SYCL). The dependent lib part
    // can be overridden, but defining _DEBUG is sticky.
    RTOptionID = isSYCL ? options::OPT__SLASH_MDd : options::OPT__SLASH_MTd;

  Arg *SetArg = nullptr;
  if (Arg *A = Args.getLastArg(options::OPT__SLASH_M_Group)) {
    RTOptionID = A->getOption().getID();
    SetArg = A;
  }

  if (Arg *A = Args.getLastArg(options::OPT_fms_runtime_lib_EQ)) {
    RTOptionID = llvm::StringSwitch<unsigned>(A->getValue())
                     .Case("static", options::OPT__SLASH_MT)
                     .Case("static_dbg", options::OPT__SLASH_MTd)
                     .Case("dll", options::OPT__SLASH_MD)
                     .Case("dll_dbg", options::OPT__SLASH_MDd)
                     .Default(options::OPT__SLASH_MT);
    SetArg = A;
  }
  if (isSYCL && !isSPIROrSPIRV && SetArg &&
      (RTOptionID == options::OPT__SLASH_MT ||
       RTOptionID == options::OPT__SLASH_MTd))
    // Use of /MT or /MTd is not supported for SYCL.
    TC.getDriver().Diag(clang::diag::err_drv_argument_not_allowed_with)
        << SetArg->getOption().getName() << "-fsycl";

  enum { addDEBUG = 0x1, addMT = 0x2, addDLL = 0x4 };
  auto addPreDefines = [&](unsigned Defines) {
    if (Defines & addDEBUG)
      CmdArgs.push_back("-D_DEBUG");
    if (Defines & addMT && !isSPIROrSPIRV)
      CmdArgs.push_back("-D_MT");
    if (Defines & addDLL && !isSPIROrSPIRV)
      CmdArgs.push_back("-D_DLL");
    // for /MDd with spir targets
    if ((Defines & addDLL) && (Defines & addDEBUG) && isSPIROrSPIRV) {
      CmdArgs.push_back("-D_CONTAINER_DEBUG_LEVEL=0");
      CmdArgs.push_back("-D_ITERATOR_DEBUG_LEVEL=0");
    }
  };
  StringRef FlagForCRT;
  switch (RTOptionID) {
  case options::OPT__SLASH_MD:
    addPreDefines((Args.hasArg(options::OPT__SLASH_LDd) ? addDEBUG : 0x0) |
                  addMT | addDLL);
    FlagForCRT = "--dependent-lib=msvcrt";
    break;
  case options::OPT__SLASH_MDd:
    addPreDefines(addDEBUG | addMT | addDLL);
    FlagForCRT = "--dependent-lib=msvcrtd";
    break;
  case options::OPT__SLASH_MT:
    addPreDefines((Args.hasArg(options::OPT__SLASH_LDd) ? addDEBUG : 0x0) |
                  addMT);
    CmdArgs.push_back("-flto-visibility-public-std");
    FlagForCRT = "--dependent-lib=libcmt";
    break;
  case options::OPT__SLASH_MTd:
    addPreDefines(addDEBUG | addMT);
    CmdArgs.push_back("-flto-visibility-public-std");
    FlagForCRT = "--dependent-lib=libcmtd";
    break;
  default:
    llvm_unreachable("Unexpected option ID.");
  }

  if (Args.hasArg(options::OPT_fms_omit_default_lib)) {
    CmdArgs.push_back("-D_VC_NODEFAULTLIB");
  } else {
    CmdArgs.push_back(FlagForCRT.data());

    // This provides POSIX compatibility (maps 'open' to '_open'), which most
    // users want.  The /Za flag to cl.exe turns this off, but it's not
    // implemented in clang.
    CmdArgs.push_back("--dependent-lib=oldnames");
    // Add SYCL dependent library
    if (Args.hasArg(options::OPT_fsycl) &&
        !Args.hasArg(options::OPT_nolibsycl)) {
      if (RTOptionID == options::OPT__SLASH_MDd) {
        if (Args.hasArg(options::OPT_fpreview_breaking_changes))
          CmdArgs.push_back("--dependent-lib=sycl" SYCL_MAJOR_VERSION
                            "-previewd");
        else
          CmdArgs.push_back("--dependent-lib=sycl" SYCL_MAJOR_VERSION "d");
      } else {
        if (Args.hasArg(options::OPT_fpreview_breaking_changes))
          CmdArgs.push_back("--dependent-lib=sycl" SYCL_MAJOR_VERSION
                            "-preview");
        else
          CmdArgs.push_back("--dependent-lib=sycl" SYCL_MAJOR_VERSION);
      }
      CmdArgs.push_back("--dependent-lib=sycl-devicelib-host");
    }
  }

  // All Arm64EC object files implicitly add softintrin.lib. This is necessary
  // even if the file doesn't actually refer to any of the routines because
  // the CRT itself has incomplete dependency markings.
  if (TC.getTriple().isWindowsArm64EC())
    CmdArgs.push_back("--dependent-lib=softintrin");
}

void Clang::ConstructJob(Compilation &C, const JobAction &JA,
                         const InputInfo &Output, const InputInfoList &Inputs,
                         const ArgList &Args, const char *LinkingOutput) const {
  const auto &TC = getToolChain();
  const llvm::Triple &RawTriple = TC.getTriple();
  const llvm::Triple &Triple = TC.getEffectiveTriple();
  const std::string &TripleStr = Triple.getTriple();

  bool KernelOrKext =
      Args.hasArg(options::OPT_mkernel, options::OPT_fapple_kext);
  const Driver &D = TC.getDriver();
  ArgStringList CmdArgs;

  assert(Inputs.size() >= 1 && "Must have at least one input.");
  // CUDA/HIP compilation may have multiple inputs (source file + results of
  // device-side compilations). OpenMP device jobs also take the host IR as a
  // second input. Module precompilation accepts a list of header files to
  // include as part of the module. API extraction accepts a list of header
  // files whose API information is emitted in the output. All other jobs are
  // expected to have exactly one input.
  bool IsCuda = JA.isOffloading(Action::OFK_Cuda);
  bool IsCudaDevice = JA.isDeviceOffloading(Action::OFK_Cuda);
  bool IsHIP = JA.isOffloading(Action::OFK_HIP);
  bool IsHIPDevice = JA.isDeviceOffloading(Action::OFK_HIP);
  bool IsOpenMPDevice = JA.isDeviceOffloading(Action::OFK_OpenMP);
  bool IsExtractAPI = isa<ExtractAPIJobAction>(JA);
  bool IsDeviceOffloadAction = !(JA.isDeviceOffloading(Action::OFK_None) ||
                                 JA.isDeviceOffloading(Action::OFK_Host));
  bool IsHostOffloadingAction =
      JA.isHostOffloading(Action::OFK_OpenMP) ||
      (JA.isHostOffloading(C.getActiveOffloadKinds()) &&
       Args.hasFlag(options::OPT_offload_new_driver,
                    options::OPT_no_offload_new_driver, false));

  bool IsRDCMode =
      Args.hasFlag(options::OPT_fgpu_rdc, options::OPT_fno_gpu_rdc, IsSYCL);
  auto LTOMode = IsDeviceOffloadAction ? D.getOffloadLTOMode() : D.getLTOMode();
  bool IsUsingLTO = LTOMode != LTOK_None;
  bool IsFPGASYCLOffloadDevice =
      IsSYCLDevice && Triple.getSubArch() == llvm::Triple::SPIRSubArch_fpga;
  const bool IsSYCLNativeCPU = isSYCLNativeCPU(TC);

  // Perform the SYCL host compilation using an external compiler if the user
  // requested.
  if (Args.hasArg(options::OPT_fsycl_host_compiler_EQ) && IsSYCL &&
      !IsSYCLDevice) {
    ConstructHostCompilerJob(C, JA, Output, Inputs, Args);
    return;
  }

  // Extract API doesn't have a main input file, so invent a fake one as a
  // placeholder.
  InputInfo ExtractAPIPlaceholderInput(Inputs[0].getType(), "extract-api",
                                       "extract-api");

  const InputInfo &Input =
      IsExtractAPI ? ExtractAPIPlaceholderInput : Inputs[0];

  InputInfoList ExtractAPIInputs;
  InputInfoList HostOffloadingInputs;
  const InputInfo *CudaDeviceInput = nullptr;
  const InputInfo *OpenMPDeviceInput = nullptr;
  const InputInfo *SYCLDeviceInput = nullptr;
  for (const InputInfo &I : Inputs) {
    if (&I == &Input || I.getType() == types::TY_Nothing) {
      // This is the primary input or contains nothing.
    } else if (IsExtractAPI) {
      auto ExpectedInputType = ExtractAPIPlaceholderInput.getType();
      if (I.getType() != ExpectedInputType) {
        D.Diag(diag::err_drv_extract_api_wrong_kind)
            << I.getFilename() << types::getTypeName(I.getType())
            << types::getTypeName(ExpectedInputType);
      }
      ExtractAPIInputs.push_back(I);
    } else if (IsHostOffloadingAction) {
      HostOffloadingInputs.push_back(I);
    } else if ((IsCuda || IsHIP) && !CudaDeviceInput) {
      CudaDeviceInput = &I;
    } else if (IsOpenMPDevice && !OpenMPDeviceInput) {
      OpenMPDeviceInput = &I;
    } else if (IsSYCL && !SYCLDeviceInput) {
      SYCLDeviceInput = &I;
    } else {
      llvm_unreachable("unexpectedly given multiple inputs");
    }
  }

  const llvm::Triple *AuxTriple =
      (IsSYCL || IsCuda || IsHIP) ? TC.getAuxTriple() : nullptr;
  bool IsWindowsMSVC = RawTriple.isWindowsMSVCEnvironment();
  bool IsIAMCU = RawTriple.isOSIAMCU();

  // Adjust IsWindowsXYZ for CUDA/HIP compilations.  Even when compiling in
  // device mode (i.e., getToolchain().getTriple() is NVPTX/AMDGCN, not
  // Windows), we need to pass Windows-specific flags to cc1.
  if (IsCuda || IsHIP)
    IsWindowsMSVC |= AuxTriple && AuxTriple->isWindowsMSVCEnvironment();

  // C++ is not supported for IAMCU.
  if (IsIAMCU && types::isCXX(Input.getType()))
    D.Diag(diag::err_drv_clang_unsupported) << "C++ for IAMCU";

  // Invoke ourselves in -cc1 mode.
  //
  // FIXME: Implement custom jobs for internal actions.
  CmdArgs.push_back("-cc1");

  // Add the "effective" target triple.
  CmdArgs.push_back("-triple");
  CmdArgs.push_back(Args.MakeArgString(TripleStr));

  if (const Arg *MJ = Args.getLastArg(options::OPT_MJ)) {
    DumpCompilationDatabase(C, MJ->getValue(), TripleStr, Output, Input, Args);
    Args.ClaimAllArgs(options::OPT_MJ);
  } else if (const Arg *GenCDBFragment =
                 Args.getLastArg(options::OPT_gen_cdb_fragment_path)) {
    DumpCompilationDatabaseFragmentToDir(GenCDBFragment->getValue(), C,
                                         TripleStr, Output, Input, Args);
    Args.ClaimAllArgs(options::OPT_gen_cdb_fragment_path);
  }

  if (IsCuda || IsHIP) {
    // We have to pass the triple of the host if compiling for a CUDA/HIP device
    // and vice-versa.
    std::string NormalizedTriple;
    if (JA.isDeviceOffloading(Action::OFK_Cuda) ||
        JA.isDeviceOffloading(Action::OFK_HIP))
      NormalizedTriple = C.getSingleOffloadToolChain<Action::OFK_Host>()
                             ->getTriple()
                             .normalize();
    else {
      // Host-side compilation.
      NormalizedTriple =
          (IsCuda ? C.getSingleOffloadToolChain<Action::OFK_Cuda>()
                  : C.getSingleOffloadToolChain<Action::OFK_HIP>())
              ->getTriple()
              .normalize();
      if (IsCuda) {
        // We need to figure out which CUDA version we're compiling for, as that
        // determines how we load and launch GPU kernels.
        auto *CTC = static_cast<const toolchains::CudaToolChain *>(
            C.getSingleOffloadToolChain<Action::OFK_Cuda>());
        assert(CTC && "Expected valid CUDA Toolchain.");
        if (CTC && CTC->CudaInstallation.version() != CudaVersion::UNKNOWN)
          CmdArgs.push_back(Args.MakeArgString(
              Twine("-target-sdk-version=") +
              CudaVersionToString(CTC->CudaInstallation.version())));
        // Unsized function arguments used for variadics were introduced in
        // CUDA-9.0. We still do not support generating code that actually uses
        // variadic arguments yet, but we do need to allow parsing them as
        // recent CUDA headers rely on that.
        // https://github.com/llvm/llvm-project/issues/58410
        if (CTC->CudaInstallation.version() >= CudaVersion::CUDA_90)
          CmdArgs.push_back("-fcuda-allow-variadic-functions");
      }
    }
    CmdArgs.push_back("-aux-triple");
    CmdArgs.push_back(Args.MakeArgString(NormalizedTriple));

    if (JA.isDeviceOffloading(Action::OFK_HIP) &&
        (getToolChain().getTriple().isAMDGPU() ||
         (getToolChain().getTriple().isSPIRV() &&
          getToolChain().getTriple().getVendor() == llvm::Triple::AMD))) {
      // Device side compilation printf
      if (Args.getLastArg(options::OPT_mprintf_kind_EQ)) {
        CmdArgs.push_back(Args.MakeArgString(
            "-mprintf-kind=" +
            Args.getLastArgValue(options::OPT_mprintf_kind_EQ)));
        // Force compiler error on invalid conversion specifiers
        CmdArgs.push_back(
            Args.MakeArgString("-Werror=format-invalid-specifier"));
      }
    }
  }

  // Unconditionally claim the printf option now to avoid unused diagnostic.
  if (const Arg *PF = Args.getLastArg(options::OPT_mprintf_kind_EQ))
    PF->claim();

  if (Args.hasFlag(options::OPT_fsycl, options::OPT_fno_sycl, false)) {
    CmdArgs.push_back("-fsycl-is-device");

<<<<<<< HEAD
  if (IsSYCL) {
    if (IsSYCLDevice) {
      if (Triple.isNVPTX()) {
        StringRef GPUArchName = JA.getOffloadingArch();
        // TODO: Once default arch is moved to at least SM_53, empty arch should
        // also result in the flag added.
        if (!GPUArchName.empty() &&
            StringToOffloadArch(GPUArchName) >= OffloadArch::SM_53)
          CmdArgs.push_back("-fnative-half-type");
      }
      // Host triple is needed when doing SYCL device compilations.
      llvm::Triple AuxT = C.getDefaultToolChain().getTriple();
      std::string NormalizedTriple = AuxT.normalize();
      CmdArgs.push_back("-aux-triple");
      CmdArgs.push_back(Args.MakeArgString(NormalizedTriple));

      // We want to compile sycl kernels.
      CmdArgs.push_back("-fsycl-is-device");
      CmdArgs.push_back("-fdeclare-spirv-builtins");

      // Default value for FPGA is false, for all other targets is true.
      if (!Args.hasFlag(options::OPT_fsycl_early_optimizations,
                        options::OPT_fno_sycl_early_optimizations,
                        !IsFPGASYCLOffloadDevice))
        CmdArgs.push_back("-fno-sycl-early-optimizations");
      else if (RawTriple.isSPIROrSPIRV()) {
        // Set `sycl-opt` option to configure LLVM passes for SPIR/SPIR-V target
        CmdArgs.push_back("-mllvm");
        CmdArgs.push_back("-sycl-opt");
      }
      if (IsSYCLNativeCPU) {
        CmdArgs.push_back("-fsycl-is-native-cpu");
        CmdArgs.push_back("-D");
        CmdArgs.push_back("__SYCL_NATIVE_CPU__");
        CmdArgs.push_back("-fno-autolink");
      }

      // Turn on Dead Parameter Elimination Optimization with early
      // optimizations
      // TODO: Enable DAE by default without the Optimization level check in the
      // driver.  The enabling can be done in CodeGenOpt, and we can pass an
      // option to explicitly disable/disable here.
      if (!(RawTriple.isAMDGCN()) &&
          Args.hasFlag(options::OPT_fsycl_dead_args_optimization,
                       options::OPT_fno_sycl_dead_args_optimization,
                       isSYCLOptimizationO2orHigher(Args)))
        CmdArgs.push_back("-fenable-sycl-dae");
      if (IsWindowsMSVC) {
        CmdArgs.push_back("-fms-extensions");
        CmdArgs.push_back("-fms-compatibility");
        CmdArgs.push_back("-fdelayed-template-parsing");
        VersionTuple MSVT =
            C.getDefaultToolChain().computeMSVCVersion(&D, Args);
        if (!MSVT.empty())
          CmdArgs.push_back(Args.MakeArgString("-fms-compatibility-version=" +
                                               MSVT.getAsString()));
        else {
          const char *LowestMSVCSupported = "19.16.27023"; // VS2017 v15.9
          CmdArgs.push_back(Args.MakeArgString(
              Twine("-fms-compatibility-version=") + LowestMSVCSupported));
        }
      }

      if (Args.hasFlag(options::OPT_fsycl_allow_func_ptr,
                       options::OPT_fno_sycl_allow_func_ptr, false)) {
        CmdArgs.push_back("-fsycl-allow-func-ptr");
      }

      Args.AddLastArg(CmdArgs, options::OPT_fsycl_decompose_functor,
                      options::OPT_fno_sycl_decompose_functor);

      Args.AddLastArg(CmdArgs, options::OPT_fsycl_rtc_mode,
                      options::OPT_fno_sycl_rtc_mode);

      // Forward -fsycl-instrument-device-code option to cc1. This option will
      // only be used for SPIR/SPIR-V based targets.
      if (Triple.isSPIROrSPIRV())
        if (Args.hasFlag(options::OPT_fsycl_instrument_device_code,
                         options::OPT_fno_sycl_instrument_device_code, false))
          CmdArgs.push_back("-fsycl-instrument-device-code");

      if (!SYCLStdArg) {
        // The user had not pass SYCL version, thus we'll employ no-sycl-strict
        // to allow address-space unqualified pointers in function params/return
        // along with marking the same function with explicit SYCL_EXTERNAL
        CmdArgs.push_back("-Wno-sycl-strict");
      }

      // Set O2 optimization level by default
      if (!Args.getLastArg(options::OPT_O_Group))
        CmdArgs.push_back("-O2");

      // Add the integration header option to generate the header.
      StringRef Header(D.getIntegrationHeader(Input.getBaseInput()));
      if (!Header.empty()) {
        SmallString<128> HeaderOpt("-fsycl-int-header=");
        HeaderOpt.append(Header);
        CmdArgs.push_back(Args.MakeArgString(HeaderOpt));
      }

      if (!Args.hasArg(options::OPT_fno_sycl_use_footer)) {
        // Add the integration footer option to generated the footer.
        StringRef Footer(D.getIntegrationFooter(Input.getBaseInput()));
        if (!Footer.empty()) {
          SmallString<128> FooterOpt("-fsycl-int-footer=");
          FooterOpt.append(Footer);
          CmdArgs.push_back(Args.MakeArgString(FooterOpt));
        }
      }

      // Forward -fsycl-default-sub-group-size if in SYCL mode.
      Args.AddLastArg(CmdArgs, options::OPT_fsycl_default_sub_group_size);

      if (Args.hasArg(options::OPT_fsycl_optimize_non_user_code)) {
        const Arg *OArg = Args.getLastArg(options::OPT_O_Group);
        if (!OArg || !OArg->getOption().matches(options::OPT_O0)) {
          bool isCLMode = C.getDriver().IsCLMode();
          // Linux and Windows have different debug options.
          const StringRef Option = isCLMode ? "-Od" : "-O0";
          D.Diag(diag::err_drv_fsycl_wrong_optimization_options) << Option;
        }

        CmdArgs.push_back("-fsycl-optimize-non-user-code");
      }
      // Add any predefined macros associated with intel_gpu* type targets
      // passed in with -fsycl-targets
      // TODO: Macros are populated during device compilations and saved for
      // addition to the host compilation. There is no dependence connection
      // between device and host where we should be able to use the offloading
      // arch to add the macro to the host compile.
      auto addTargetMacros = [&](const llvm::Triple &Triple) {
        if (!Triple.isSPIR() && !Triple.isNVPTX() && !Triple.isAMDGCN())
          return;
        SmallString<64> Macro;
        if ((Triple.isSPIR() &&
             Triple.getSubArch() == llvm::Triple::SPIRSubArch_gen) ||
            Triple.isNVPTX() || Triple.isAMDGCN()) {
          StringRef Device = JA.getOffloadingArch();
          if (!Device.empty() &&
              !SYCL::gen::getGenDeviceMacro(Device).empty()) {
            Macro = "-D";
            Macro += SYCL::gen::getGenDeviceMacro(Device);
          }
        } else if (Triple.getSubArch() == llvm::Triple::SPIRSubArch_x86_64)
          Macro = "-D__SYCL_TARGET_INTEL_X86_64__";
        if (Macro.size()) {
          CmdArgs.push_back(Args.MakeArgString(Macro));
          D.addSYCLTargetMacroArg(Args, Macro);
        }
      };
      addTargetMacros(RawTriple);
    } else {
      // Add any options that are needed specific to SYCL offload while
      // performing the host side compilation.

      // Let the front-end host compilation flow know about SYCL offload
      // compilation.
      CmdArgs.push_back("-fsycl-is-host");

      // Add the -include option to add the integration header
      StringRef Header = D.getIntegrationHeader(Input.getBaseInput());
      // Do not add the integration header if we are compiling after the
      // integration footer has been applied.  Check for the append job
      // action to determine this.
      if (types::getPreprocessedType(Input.getType()) != types::TY_INVALID &&
          !Header.empty()) {
        // Add the -include-internal-header option to add the integration header
        CmdArgs.push_back("-include-internal-header");
        CmdArgs.push_back(Args.MakeArgString(Header));
        // When creating dependency information, filter out the generated
        // header file.
        CmdArgs.push_back("-dependency-filter");
        CmdArgs.push_back(Args.MakeArgString(Header));

        // Since this is a host compilation and the integration header is
        // included, enable the integration header based diagnostics.
        CmdArgs.push_back("-fsycl-enable-int-header-diags");
      }

      StringRef Footer = D.getIntegrationFooter(Input.getBaseInput());
      if (types::getPreprocessedType(Input.getType()) != types::TY_INVALID &&
          !Args.hasArg(options::OPT_fno_sycl_use_footer) && !Footer.empty()) {
        // Add the -include-internal-footer option to add the integration footer
        CmdArgs.push_back("-include-internal-footer");
        CmdArgs.push_back(Args.MakeArgString(Footer));
        // When creating dependency information, filter out the generated
        // integration footer file.
        CmdArgs.push_back("-dependency-filter");
        CmdArgs.push_back(Args.MakeArgString(Footer));
      }

      if (!D.IsCLMode() && IsWindowsMSVC &&
          !Args.hasArg(options::OPT_fms_runtime_lib_EQ)) {
        // SYCL library is guaranteed to work correctly only with dynamic
        // MSVC runtime.
        CmdArgs.push_back("-D_MT");
        CmdArgs.push_back("-D_DLL");
      }
      // Add the SYCL target macro arguments that were generated during the
      // device compilation step.
      for (auto &Macro : D.getSYCLTargetMacroArgs())
        CmdArgs.push_back(Args.MakeArgString(Macro));
      if (Args.hasArg(options::OPT_fno_sycl_esimd_build_host_code))
        CmdArgs.push_back("-fno-sycl-esimd-build-host-code");
    }

    // Set options for both host and device
    if (SYCLStdArg) {
      SYCLStdArg->render(Args, CmdArgs);
      CmdArgs.push_back("-fsycl-std-layout-kernel-params");
=======
    if (Arg *A = Args.getLastArg(options::OPT_sycl_std_EQ)) {
      A->render(Args, CmdArgs);
>>>>>>> 62c3c1ca
    } else {
      // Ensure the default version in SYCL mode is 2020.
      CmdArgs.push_back("-sycl-std=2020");
    }

    if (Arg *A = Args.getLastArg(options::OPT_fsycl_id_queries_fit_in_int,
                                 options::OPT_fno_sycl_id_queries_fit_in_int))
      A->render(Args, CmdArgs);

    if (Args.hasArg(options::OPT_fpreview_breaking_changes))
      CmdArgs.push_back("-D__INTEL_PREVIEW_BREAKING_CHANGES");

    bool DisableSYCLForceInlineKernelLambda = false;
    if (Arg *A = Args.getLastArg(options::OPT_O_Group))
      DisableSYCLForceInlineKernelLambda =
          A->getOption().matches(options::OPT_O0);
    // At -O0, disable the inlining for debugging purposes.
    if (!Args.hasFlag(options::OPT_fsycl_force_inline_kernel_lambda,
                      options::OPT_fno_sycl_force_inline_kernel_lambda,
                      !DisableSYCLForceInlineKernelLambda &&
                          !IsFPGASYCLOffloadDevice))
      CmdArgs.push_back("-fno-sycl-force-inline-kernel-lambda");

    // Add -ffine-grained-bitfield-accesses option. This will be added
    // only for SPIR/SPIR-V based targets.
    if (Triple.isSPIROrSPIRV()) {
      // It cannot be enabled together with a sanitizer
      if (!Args.getLastArg(options::OPT_fsanitize_EQ))
        CmdArgs.push_back("-ffine-grained-bitfield-accesses");
    }

    if (!Args.hasFlag(options::OPT_fsycl_unnamed_lambda,
                      options::OPT_fno_sycl_unnamed_lambda, true))
      CmdArgs.push_back("-fno-sycl-unnamed-lambda");

    if (!Args.hasFlag(options::OPT_fsycl_esimd_force_stateless_mem,
                      options::OPT_fno_sycl_esimd_force_stateless_mem, true))
      CmdArgs.push_back("-fno-sycl-esimd-force-stateless-mem");

    if (Arg *A = Args.getLastArg(options::OPT_fsycl_range_rounding_EQ))
      A->render(Args, CmdArgs);

    if (Arg *A = Args.getLastArg(options::OPT_fsycl_exp_range_rounding))
      A->render(Args, CmdArgs);

    if (Arg *A = Args.getLastArg(options::OPT_fsycl_fp64_conv_emu)) {
      if (Triple.isSPIRAOT() &&
          Triple.getSubArch() == llvm::Triple::SPIRSubArch_gen)
        A->render(Args, CmdArgs);
    }

    // Add the Unique ID prefix
    StringRef UniqueID = D.getSYCLUniqueID(Input.getBaseInput());
    if (!UniqueID.empty())
      CmdArgs.push_back(
          Args.MakeArgString(Twine("-fsycl-unique-prefix=") + UniqueID));

    // Disable parallel for range-rounding for anything involving FPGA
    auto SYCLTCRange = C.getOffloadToolChains<Action::OFK_SYCL>();
    bool HasFPGA = false;
    for (auto TI = SYCLTCRange.first, TE = SYCLTCRange.second; TI != TE; ++TI) {
      llvm::Triple SYCLTriple = TI->second->getTriple();
      if (SYCLTriple.getSubArch() == llvm::Triple::SPIRSubArch_fpga) {
        HasFPGA = true;
        if (!IsSYCLDevice) {
          CmdArgs.push_back("-aux-triple");
          CmdArgs.push_back(Args.MakeArgString(SYCLTriple.getTriple()));
        }
        break;
      }
    }
    // At -O0, imply -fsycl-disable-range-rounding.
    bool DisableRangeRounding = false;
    if (Arg *A = Args.getLastArg(options::OPT_O_Group)) {
      if (A->getOption().matches(options::OPT_O0))
        // If the user has set some range rounding preference then let that
        // override not range rounding at -O0
        if (!Args.getLastArg(options::OPT_fsycl_range_rounding_EQ))
          DisableRangeRounding = true;
    }
    if (DisableRangeRounding || HasFPGA)
      CmdArgs.push_back("-fsycl-range-rounding=disable");

    if (HasFPGA) {
      // Pass -fintelfpga to both the host and device SYCL compilations if set.
      CmdArgs.push_back("-fintelfpga");
    }

    const auto DeviceTraitsMacrosArgs = D.getDeviceTraitsMacrosArgs();
    for (const auto &Arg : DeviceTraitsMacrosArgs) {
      CmdArgs.push_back(Arg);
    }
  }

  if (Args.hasArg(options::OPT_fclangir))
    CmdArgs.push_back("-fclangir");

  if (IsOpenMPDevice) {
    // We have to pass the triple of the host if compiling for an OpenMP device.
    std::string NormalizedTriple =
        C.getSingleOffloadToolChain<Action::OFK_Host>()
            ->getTriple()
            .normalize();
    CmdArgs.push_back("-aux-triple");
    CmdArgs.push_back(Args.MakeArgString(NormalizedTriple));
  }

  if (Triple.isOSWindows() && (Triple.getArch() == llvm::Triple::arm ||
                               Triple.getArch() == llvm::Triple::thumb)) {
    unsigned Offset = Triple.getArch() == llvm::Triple::arm ? 4 : 6;
    unsigned Version = 0;
    bool Failure =
        Triple.getArchName().substr(Offset).consumeInteger(10, Version);
    if (Failure || Version < 7)
      D.Diag(diag::err_target_unsupported_arch) << Triple.getArchName()
                                                << TripleStr;
  }

  // Push all default warning arguments that are specific to
  // the given target.  These come before user provided warning options
  // are provided.
  TC.addClangWarningOptions(CmdArgs);

  // FIXME: Subclass ToolChain for SPIR/SPIR-V and move this to
  // addClangWarningOptions.
  if (Triple.isSPIROrSPIRV())
    CmdArgs.push_back("-Wspir-compat");

  // Select the appropriate action.
  RewriteKind rewriteKind = RK_None;

  bool UnifiedLTO = false;
  if (IsUsingLTO) {
    UnifiedLTO = Args.hasFlag(options::OPT_funified_lto,
                              options::OPT_fno_unified_lto, Triple.isPS());
    if (UnifiedLTO)
      CmdArgs.push_back("-funified-lto");
  }

  // If CollectArgsForIntegratedAssembler() isn't called below, claim the args
  // it claims when not running an assembler. Otherwise, clang would emit
  // "argument unused" warnings for assembler flags when e.g. adding "-E" to
  // flags while debugging something. That'd be somewhat inconvenient, and it's
  // also inconsistent with most other flags -- we don't warn on
  // -ffunction-sections not being used in -E mode either for example, even
  // though it's not really used either.
  if (!isa<AssembleJobAction>(JA)) {
    // The args claimed here should match the args used in
    // CollectArgsForIntegratedAssembler().
    if (TC.useIntegratedAs()) {
      Args.ClaimAllArgs(options::OPT_mrelax_all);
      Args.ClaimAllArgs(options::OPT_mno_relax_all);
      Args.ClaimAllArgs(options::OPT_mincremental_linker_compatible);
      Args.ClaimAllArgs(options::OPT_mno_incremental_linker_compatible);
      switch (C.getDefaultToolChain().getArch()) {
      case llvm::Triple::arm:
      case llvm::Triple::armeb:
      case llvm::Triple::thumb:
      case llvm::Triple::thumbeb:
        Args.ClaimAllArgs(options::OPT_mimplicit_it_EQ);
        break;
      default:
        break;
      }
    }
    Args.ClaimAllArgs(options::OPT_Wa_COMMA);
    Args.ClaimAllArgs(options::OPT_Xassembler);
    Args.ClaimAllArgs(options::OPT_femit_dwarf_unwind_EQ);
  }

  if (isa<AnalyzeJobAction>(JA)) {
    assert(JA.getType() == types::TY_Plist && "Invalid output type.");
    CmdArgs.push_back("-analyze");
  } else if (isa<MigrateJobAction>(JA)) {
    CmdArgs.push_back("-migrate");
  } else if (isa<PreprocessJobAction>(JA)) {
    if (Output.getType() == types::TY_Dependencies)
      CmdArgs.push_back("-Eonly");
    else {
      CmdArgs.push_back("-E");
      if (Args.hasArg(options::OPT_rewrite_objc) &&
          !Args.hasArg(options::OPT_g_Group))
        CmdArgs.push_back("-P");
      else if (JA.getType() == types::TY_PP_CXXHeaderUnit)
        CmdArgs.push_back("-fdirectives-only");
    }
  } else if (isa<AssembleJobAction>(JA)) {
    if (IsSYCLDevice && !IsSYCLNativeCPU) {
      CmdArgs.push_back("-emit-llvm-bc");
    } else {
      CmdArgs.push_back("-emit-obj");
      CollectArgsForIntegratedAssembler(C, Args, CmdArgs, D);
    }
    if (IsSYCLDevice && IsSYCLNativeCPU) {
      CmdArgs.push_back("-mllvm");
      CmdArgs.push_back("-sycl-native-cpu-backend");
    }

    // Also ignore explicit -force_cpusubtype_ALL option.
    (void)Args.hasArg(options::OPT_force__cpusubtype__ALL);
  } else if (isa<PrecompileJobAction>(JA)) {
    if (JA.getType() == types::TY_Nothing)
      CmdArgs.push_back("-fsyntax-only");
    else if (JA.getType() == types::TY_ModuleFile)
      CmdArgs.push_back("-emit-module-interface");
    else if (JA.getType() == types::TY_HeaderUnit)
      CmdArgs.push_back("-emit-header-unit");
    else
      CmdArgs.push_back("-emit-pch");
  } else if (isa<VerifyPCHJobAction>(JA)) {
    CmdArgs.push_back("-verify-pch");
  } else if (isa<ExtractAPIJobAction>(JA)) {
    assert(JA.getType() == types::TY_API_INFO &&
           "Extract API actions must generate a API information.");
    CmdArgs.push_back("-extract-api");

    if (Arg *PrettySGFArg = Args.getLastArg(options::OPT_emit_pretty_sgf))
      PrettySGFArg->render(Args, CmdArgs);

    Arg *SymbolGraphDirArg = Args.getLastArg(options::OPT_symbol_graph_dir_EQ);

    if (Arg *ProductNameArg = Args.getLastArg(options::OPT_product_name_EQ))
      ProductNameArg->render(Args, CmdArgs);
    if (Arg *ExtractAPIIgnoresFileArg =
            Args.getLastArg(options::OPT_extract_api_ignores_EQ))
      ExtractAPIIgnoresFileArg->render(Args, CmdArgs);
    if (Arg *EmitExtensionSymbolGraphs =
            Args.getLastArg(options::OPT_emit_extension_symbol_graphs)) {
      if (!SymbolGraphDirArg)
        D.Diag(diag::err_drv_missing_symbol_graph_dir);

      EmitExtensionSymbolGraphs->render(Args, CmdArgs);
    }
    if (SymbolGraphDirArg)
      SymbolGraphDirArg->render(Args, CmdArgs);
  } else {
    assert((isa<CompileJobAction>(JA) || isa<BackendJobAction>(JA)) &&
           "Invalid action for clang tool.");
    if (JA.getType() == types::TY_Nothing) {
      CmdArgs.push_back("-fsyntax-only");
    } else if (JA.getType() == types::TY_LLVM_IR ||
               JA.getType() == types::TY_LTO_IR) {
      CmdArgs.push_back("-emit-llvm");
    } else if (JA.getType() == types::TY_LLVM_BC ||
               JA.getType() == types::TY_LTO_BC) {
      // Emit textual llvm IR for AMDGPU offloading for -emit-llvm -S
      if (Triple.isAMDGCN() && IsOpenMPDevice && Args.hasArg(options::OPT_S) &&
          Args.hasArg(options::OPT_emit_llvm)) {
        CmdArgs.push_back("-emit-llvm");
      } else {
        CmdArgs.push_back("-emit-llvm-bc");
      }
    } else if (JA.getType() == types::TY_IFS ||
               JA.getType() == types::TY_IFS_CPP) {
      StringRef ArgStr =
          Args.hasArg(options::OPT_interface_stub_version_EQ)
              ? Args.getLastArgValue(options::OPT_interface_stub_version_EQ)
              : "ifs-v1";
      CmdArgs.push_back("-emit-interface-stubs");
      CmdArgs.push_back(
          Args.MakeArgString(Twine("-interface-stub-version=") + ArgStr.str()));
    } else if (JA.getType() == types::TY_PP_Asm) {
      CmdArgs.push_back("-S");
    } else if (JA.getType() == types::TY_AST) {
      CmdArgs.push_back("-emit-pch");
    } else if (JA.getType() == types::TY_ModuleFile) {
      CmdArgs.push_back("-module-file-info");
    } else if (JA.getType() == types::TY_RewrittenObjC) {
      CmdArgs.push_back("-rewrite-objc");
      rewriteKind = RK_NonFragile;
    } else if (JA.getType() == types::TY_RewrittenLegacyObjC) {
      CmdArgs.push_back("-rewrite-objc");
      rewriteKind = RK_Fragile;
    } else if (JA.getType() == types::TY_CIR) {
      CmdArgs.push_back("-emit-cir");
    } else {
      assert(JA.getType() == types::TY_PP_Asm && "Unexpected output type!");
    }

    // Preserve use-list order by default when emitting bitcode, so that
    // loading the bitcode up in 'opt' or 'llc' and running passes gives the
    // same result as running passes here.  For LTO, we don't need to preserve
    // the use-list order, since serialization to bitcode is part of the flow.
    if (JA.getType() == types::TY_LLVM_BC)
      CmdArgs.push_back("-emit-llvm-uselists");

    if (IsUsingLTO) {
      bool IsUsingOffloadNewDriver =
          Args.hasFlag(options::OPT_offload_new_driver,
                       options::OPT_no_offload_new_driver, false);
      Arg *SYCLSplitMode =
          Args.getLastArg(options::OPT_fsycl_device_code_split_EQ);
      bool IsDeviceCodeSplitDisabled =
          SYCLSplitMode && StringRef(SYCLSplitMode->getValue()) == "off";
      bool IsSYCLLTOSupported =
          JA.isDeviceOffloading(Action::OFK_SYCL) && IsUsingOffloadNewDriver;
      if ((IsDeviceOffloadAction &&
           !JA.isDeviceOffloading(Action::OFK_OpenMP) && !Triple.isAMDGPU() &&
           !IsUsingOffloadNewDriver) ||
          (JA.isDeviceOffloading(Action::OFK_SYCL) && !IsSYCLLTOSupported)) {
        D.Diag(diag::err_drv_unsupported_opt_for_target)
            << Args.getLastArg(options::OPT_foffload_lto,
                               options::OPT_foffload_lto_EQ)
                   ->getAsString(Args)
            << Triple.getTriple();
      } else if (Triple.isNVPTX() && !IsRDCMode &&
                 JA.isDeviceOffloading(Action::OFK_Cuda)) {
        D.Diag(diag::err_drv_unsupported_opt_for_language_mode)
            << Args.getLastArg(options::OPT_foffload_lto,
                               options::OPT_foffload_lto_EQ)
                   ->getAsString(Args)
            << "-fno-gpu-rdc";
      } else if (JA.isDeviceOffloading(Action::OFK_SYCL) &&
                 IsDeviceCodeSplitDisabled && LTOMode == LTOK_Thin) {
        D.Diag(diag::err_drv_sycl_thinlto_split_off)
            << SYCLSplitMode->getAsString(Args)
            << Args.getLastArg(options::OPT_foffload_lto,
                               options::OPT_foffload_lto_EQ)
                   ->getAsString(Args);
      } else {
        assert(LTOMode == LTOK_Full || LTOMode == LTOK_Thin);
        CmdArgs.push_back(Args.MakeArgString(
            Twine("-flto=") + (LTOMode == LTOK_Thin ? "thin" : "full")));
        // PS4 uses the legacy LTO API, which does not support some of the
        // features enabled by -flto-unit.
        if (!RawTriple.isPS4() ||
            (D.getLTOMode() == LTOK_Full) || !UnifiedLTO)
          CmdArgs.push_back("-flto-unit");
      }
    }
  }

  Args.AddLastArg(CmdArgs, options::OPT_dumpdir);

  if (const Arg *A = Args.getLastArg(options::OPT_fthinlto_index_EQ)) {
    if (!types::isLLVMIR(Input.getType()))
      D.Diag(diag::err_drv_arg_requires_bitcode_input) << A->getAsString(Args);
    Args.AddLastArg(CmdArgs, options::OPT_fthinlto_index_EQ);
  }

  if (Triple.isPPC())
    Args.addOptInFlag(CmdArgs, options::OPT_mregnames,
                      options::OPT_mno_regnames);

  if (Args.getLastArg(options::OPT_fthin_link_bitcode_EQ))
    Args.AddLastArg(CmdArgs, options::OPT_fthin_link_bitcode_EQ);

  if (Args.getLastArg(options::OPT_save_temps_EQ))
    Args.AddLastArg(CmdArgs, options::OPT_save_temps_EQ);

  auto *MemProfArg = Args.getLastArg(options::OPT_fmemory_profile,
                                     options::OPT_fmemory_profile_EQ,
                                     options::OPT_fno_memory_profile);
  if (MemProfArg &&
      !MemProfArg->getOption().matches(options::OPT_fno_memory_profile))
    MemProfArg->render(Args, CmdArgs);

  if (auto *MemProfUseArg =
          Args.getLastArg(options::OPT_fmemory_profile_use_EQ)) {
    if (MemProfArg)
      D.Diag(diag::err_drv_argument_not_allowed_with)
          << MemProfUseArg->getAsString(Args) << MemProfArg->getAsString(Args);
    if (auto *PGOInstrArg = Args.getLastArg(options::OPT_fprofile_generate,
                                            options::OPT_fprofile_generate_EQ))
      D.Diag(diag::err_drv_argument_not_allowed_with)
          << MemProfUseArg->getAsString(Args) << PGOInstrArg->getAsString(Args);
    MemProfUseArg->render(Args, CmdArgs);
  }

  // Embed-bitcode option.
  // Only white-listed flags below are allowed to be embedded.
  if (C.getDriver().embedBitcodeInObject() && !IsUsingLTO &&
      (isa<BackendJobAction>(JA) || isa<AssembleJobAction>(JA))) {
    // Add flags implied by -fembed-bitcode.
    Args.AddLastArg(CmdArgs, options::OPT_fembed_bitcode_EQ);
    // Disable all llvm IR level optimizations.
    CmdArgs.push_back("-disable-llvm-passes");

    // Render target options.
    TC.addClangTargetOptions(Args, CmdArgs, JA.getOffloadingDeviceKind());

    // reject options that shouldn't be supported in bitcode
    // also reject kernel/kext
    static const constexpr unsigned kBitcodeOptionIgnorelist[] = {
        options::OPT_mkernel,
        options::OPT_fapple_kext,
        options::OPT_ffunction_sections,
        options::OPT_fno_function_sections,
        options::OPT_fdata_sections,
        options::OPT_fno_data_sections,
        options::OPT_fbasic_block_sections_EQ,
        options::OPT_funique_internal_linkage_names,
        options::OPT_fno_unique_internal_linkage_names,
        options::OPT_funique_section_names,
        options::OPT_fno_unique_section_names,
        options::OPT_funique_basic_block_section_names,
        options::OPT_fno_unique_basic_block_section_names,
        options::OPT_mrestrict_it,
        options::OPT_mno_restrict_it,
        options::OPT_mstackrealign,
        options::OPT_mno_stackrealign,
        options::OPT_mstack_alignment,
        options::OPT_mcmodel_EQ,
        options::OPT_mlong_calls,
        options::OPT_mno_long_calls,
        options::OPT_ggnu_pubnames,
        options::OPT_gdwarf_aranges,
        options::OPT_fdebug_types_section,
        options::OPT_fno_debug_types_section,
        options::OPT_fdwarf_directory_asm,
        options::OPT_fno_dwarf_directory_asm,
        options::OPT_mrelax_all,
        options::OPT_mno_relax_all,
        options::OPT_ftrap_function_EQ,
        options::OPT_ffixed_r9,
        options::OPT_mfix_cortex_a53_835769,
        options::OPT_mno_fix_cortex_a53_835769,
        options::OPT_ffixed_x18,
        options::OPT_mglobal_merge,
        options::OPT_mno_global_merge,
        options::OPT_mred_zone,
        options::OPT_mno_red_zone,
        options::OPT_Wa_COMMA,
        options::OPT_Xassembler,
        options::OPT_mllvm,
    };
    for (const auto &A : Args)
      if (llvm::is_contained(kBitcodeOptionIgnorelist, A->getOption().getID()))
        D.Diag(diag::err_drv_unsupported_embed_bitcode) << A->getSpelling();

    // Render the CodeGen options that need to be passed.
    Args.addOptOutFlag(CmdArgs, options::OPT_foptimize_sibling_calls,
                       options::OPT_fno_optimize_sibling_calls);

    RenderFloatingPointOptions(TC, D, isOptimizationLevelFast(Args), Args,
                               CmdArgs, JA);

    // Render ABI arguments
    switch (TC.getArch()) {
    default: break;
    case llvm::Triple::arm:
    case llvm::Triple::armeb:
    case llvm::Triple::thumbeb:
      RenderARMABI(D, Triple, Args, CmdArgs);
      break;
    case llvm::Triple::aarch64:
    case llvm::Triple::aarch64_32:
    case llvm::Triple::aarch64_be:
      RenderAArch64ABI(Triple, Args, CmdArgs);
      break;
    }

    // Optimization level for CodeGen.
    if (const Arg *A = Args.getLastArg(options::OPT_O_Group)) {
      if (A->getOption().matches(options::OPT_O4)) {
        CmdArgs.push_back("-O3");
        D.Diag(diag::warn_O4_is_O3);
      } else {
        A->render(Args, CmdArgs);
      }
    }

    // Input/Output file.
    if (Output.getType() == types::TY_Dependencies) {
      // Handled with other dependency code.
    } else if (Output.isFilename()) {
      CmdArgs.push_back("-o");
      CmdArgs.push_back(Output.getFilename());
    } else {
      assert(Output.isNothing() && "Input output.");
    }

    for (const auto &II : Inputs) {
      addDashXForInput(Args, II, CmdArgs);
      if (II.isFilename())
        CmdArgs.push_back(II.getFilename());
      else
        II.getInputArg().renderAsInput(Args, CmdArgs);
    }

    C.addCommand(std::make_unique<Command>(
        JA, *this, ResponseFileSupport::AtFileUTF8(), D.getClangProgramPath(),
        CmdArgs, Inputs, Output, D.getPrependArg()));
    return;
  }

  if (C.getDriver().embedBitcodeMarkerOnly() && !IsUsingLTO)
    CmdArgs.push_back("-fembed-bitcode=marker");

  // We normally speed up the clang process a bit by skipping destructors at
  // exit, but when we're generating diagnostics we can rely on some of the
  // cleanup.
  if (!C.isForDiagnostics())
    CmdArgs.push_back("-disable-free");
  CmdArgs.push_back("-clear-ast-before-backend");

#ifdef NDEBUG
  const bool IsAssertBuild = false;
#else
  const bool IsAssertBuild = true;
#endif

  // Disable the verification pass in asserts builds unless otherwise specified.
  if (Args.hasFlag(options::OPT_fno_verify_intermediate_code,
                   options::OPT_fverify_intermediate_code, !IsAssertBuild)) {
    CmdArgs.push_back("-disable-llvm-verifier");
  }

  // Discard value names in assert builds unless otherwise specified.
  if (Args.hasFlag(options::OPT_fdiscard_value_names,
                   options::OPT_fno_discard_value_names,
                   !IsAssertBuild && !IsFPGASYCLOffloadDevice)) {
    if (Args.hasArg(options::OPT_fdiscard_value_names) &&
        llvm::any_of(Inputs, [](const clang::driver::InputInfo &II) {
          return types::isLLVMIR(II.getType());
        })) {
      D.Diag(diag::warn_ignoring_fdiscard_for_bitcode);
    }
    CmdArgs.push_back("-discard-value-names");
  }

  // Set the main file name, so that debug info works even with
  // -save-temps.
  CmdArgs.push_back("-main-file-name");
  CmdArgs.push_back(getBaseInputName(Args, Input));

  // Some flags which affect the language (via preprocessor
  // defines).
  if (Args.hasArg(options::OPT_static))
    CmdArgs.push_back("-static-define");

  if (Args.hasArg(options::OPT_municode))
    CmdArgs.push_back("-DUNICODE");

  if (isa<AnalyzeJobAction>(JA))
    RenderAnalyzerOptions(Args, CmdArgs, Triple, Input);

  if (isa<AnalyzeJobAction>(JA) ||
      (isa<PreprocessJobAction>(JA) && Args.hasArg(options::OPT__analyze)))
    CmdArgs.push_back("-setup-static-analyzer");

  // Enable compatilibily mode to avoid analyzer-config related errors.
  // Since we can't access frontend flags through hasArg, let's manually iterate
  // through them.
  bool FoundAnalyzerConfig = false;
  for (auto *Arg : Args.filtered(options::OPT_Xclang))
    if (StringRef(Arg->getValue()) == "-analyzer-config") {
      FoundAnalyzerConfig = true;
      break;
    }
  if (!FoundAnalyzerConfig)
    for (auto *Arg : Args.filtered(options::OPT_Xanalyzer))
      if (StringRef(Arg->getValue()) == "-analyzer-config") {
        FoundAnalyzerConfig = true;
        break;
      }
  if (FoundAnalyzerConfig)
    CmdArgs.push_back("-analyzer-config-compatibility-mode=true");

  CheckCodeGenerationOptions(D, Args);

  unsigned FunctionAlignment = ParseFunctionAlignment(TC, Args);
  assert(FunctionAlignment <= 31 && "function alignment will be truncated!");
  if (FunctionAlignment) {
    CmdArgs.push_back("-function-alignment");
    CmdArgs.push_back(Args.MakeArgString(std::to_string(FunctionAlignment)));
  }

  // We support -falign-loops=N where N is a power of 2. GCC supports more
  // forms.
  if (const Arg *A = Args.getLastArg(options::OPT_falign_loops_EQ)) {
    unsigned Value = 0;
    if (StringRef(A->getValue()).getAsInteger(10, Value) || Value > 65536)
      TC.getDriver().Diag(diag::err_drv_invalid_int_value)
          << A->getAsString(Args) << A->getValue();
    else if (Value & (Value - 1))
      TC.getDriver().Diag(diag::err_drv_alignment_not_power_of_two)
          << A->getAsString(Args) << A->getValue();
    // Treat =0 as unspecified (use the target preference).
    if (Value)
      CmdArgs.push_back(Args.MakeArgString("-falign-loops=" +
                                           Twine(std::min(Value, 65536u))));
  }

  if (Triple.isOSzOS()) {
    // On z/OS some of the system header feature macros need to
    // be defined to enable most cross platform projects to build
    // successfully.  Ths include the libc++ library.  A
    // complicating factor is that users can define these
    // macros to the same or different values.  We need to add
    // the definition for these macros to the compilation command
    // if the user hasn't already defined them.

    auto findMacroDefinition = [&](const std::string &Macro) {
      auto MacroDefs = Args.getAllArgValues(options::OPT_D);
      return llvm::any_of(MacroDefs, [&](const std::string &M) {
        return M == Macro || M.find(Macro + '=') != std::string::npos;
      });
    };

    // _UNIX03_WITHDRAWN is required for libcxx & porting.
    if (!findMacroDefinition("_UNIX03_WITHDRAWN"))
      CmdArgs.push_back("-D_UNIX03_WITHDRAWN");
    // _OPEN_DEFAULT is required for XL compat
    if (!findMacroDefinition("_OPEN_DEFAULT"))
      CmdArgs.push_back("-D_OPEN_DEFAULT");
    if (D.CCCIsCXX() || types::isCXX(Input.getType())) {
      // _XOPEN_SOURCE=600 is required for libcxx.
      if (!findMacroDefinition("_XOPEN_SOURCE"))
        CmdArgs.push_back("-D_XOPEN_SOURCE=600");
    }
  }

  llvm::Reloc::Model RelocationModel;
  unsigned PICLevel;
  bool IsPIE;
  std::tie(RelocationModel, PICLevel, IsPIE) = ParsePICArgs(TC, Args);
  Arg *LastPICDataRelArg =
      Args.getLastArg(options::OPT_mno_pic_data_is_text_relative,
                      options::OPT_mpic_data_is_text_relative);
  bool NoPICDataIsTextRelative = false;
  if (LastPICDataRelArg) {
    if (LastPICDataRelArg->getOption().matches(
            options::OPT_mno_pic_data_is_text_relative)) {
      NoPICDataIsTextRelative = true;
      if (!PICLevel)
        D.Diag(diag::err_drv_argument_only_allowed_with)
            << "-mno-pic-data-is-text-relative"
            << "-fpic/-fpie";
    }
    if (!Triple.isSystemZ())
      D.Diag(diag::err_drv_unsupported_opt_for_target)
          << (NoPICDataIsTextRelative ? "-mno-pic-data-is-text-relative"
                                      : "-mpic-data-is-text-relative")
          << RawTriple.str();
  }

  bool IsROPI = RelocationModel == llvm::Reloc::ROPI ||
                RelocationModel == llvm::Reloc::ROPI_RWPI;
  bool IsRWPI = RelocationModel == llvm::Reloc::RWPI ||
                RelocationModel == llvm::Reloc::ROPI_RWPI;

  if (Args.hasArg(options::OPT_mcmse) &&
      !Args.hasArg(options::OPT_fallow_unsupported)) {
    if (IsROPI)
      D.Diag(diag::err_cmse_pi_are_incompatible) << IsROPI;
    if (IsRWPI)
      D.Diag(diag::err_cmse_pi_are_incompatible) << !IsRWPI;
  }

  if (IsROPI && types::isCXX(Input.getType()) &&
      !Args.hasArg(options::OPT_fallow_unsupported))
    D.Diag(diag::err_drv_ropi_incompatible_with_cxx);

  const char *RMName = RelocationModelName(RelocationModel);
  if (RMName) {
    CmdArgs.push_back("-mrelocation-model");
    CmdArgs.push_back(RMName);
  }
  if (PICLevel > 0) {
    CmdArgs.push_back("-pic-level");
    CmdArgs.push_back(PICLevel == 1 ? "1" : "2");
    if (IsPIE)
      CmdArgs.push_back("-pic-is-pie");
    if (NoPICDataIsTextRelative)
      CmdArgs.push_back("-mcmodel=medium");
  }

  if (RelocationModel == llvm::Reloc::ROPI ||
      RelocationModel == llvm::Reloc::ROPI_RWPI)
    CmdArgs.push_back("-fropi");
  if (RelocationModel == llvm::Reloc::RWPI ||
      RelocationModel == llvm::Reloc::ROPI_RWPI)
    CmdArgs.push_back("-frwpi");

  if (Arg *A = Args.getLastArg(options::OPT_meabi)) {
    CmdArgs.push_back("-meabi");
    CmdArgs.push_back(A->getValue());
  }

  // -fsemantic-interposition is forwarded to CC1: set the
  // "SemanticInterposition" metadata to 1 (make some linkages interposable) and
  // make default visibility external linkage definitions dso_preemptable.
  //
  // -fno-semantic-interposition: if the target supports .Lfoo$local local
  // aliases (make default visibility external linkage definitions dso_local).
  // This is the CC1 default for ELF to match COFF/Mach-O.
  //
  // Otherwise use Clang's traditional behavior: like
  // -fno-semantic-interposition but local aliases are not used. So references
  // can be interposed if not optimized out.
  if (Triple.isOSBinFormatELF()) {
    Arg *A = Args.getLastArg(options::OPT_fsemantic_interposition,
                             options::OPT_fno_semantic_interposition);
    if (RelocationModel != llvm::Reloc::Static && !IsPIE) {
      // The supported targets need to call AsmPrinter::getSymbolPreferLocal.
      bool SupportsLocalAlias =
          Triple.isAArch64() || Triple.isRISCV() || Triple.isX86();
      if (!A)
        CmdArgs.push_back("-fhalf-no-semantic-interposition");
      else if (A->getOption().matches(options::OPT_fsemantic_interposition))
        A->render(Args, CmdArgs);
      else if (!SupportsLocalAlias)
        CmdArgs.push_back("-fhalf-no-semantic-interposition");
    }
  }

  {
    std::string Model;
    if (Arg *A = Args.getLastArg(options::OPT_mthread_model)) {
      if (!TC.isThreadModelSupported(A->getValue()))
        D.Diag(diag::err_drv_invalid_thread_model_for_target)
            << A->getValue() << A->getAsString(Args);
      Model = A->getValue();
    } else
      Model = TC.getThreadModel();
    if (Model != "posix") {
      CmdArgs.push_back("-mthread-model");
      CmdArgs.push_back(Args.MakeArgString(Model));
    }
  }

  if (Arg *A = Args.getLastArg(options::OPT_fveclib)) {
    StringRef Name = A->getValue();
    if (Name == "SVML") {
      if (Triple.getArch() != llvm::Triple::x86 &&
          Triple.getArch() != llvm::Triple::x86_64)
        D.Diag(diag::err_drv_unsupported_opt_for_target)
            << Name << Triple.getArchName();
    } else if (Name == "LIBMVEC-X86") {
      if (Triple.getArch() != llvm::Triple::x86 &&
          Triple.getArch() != llvm::Triple::x86_64)
        D.Diag(diag::err_drv_unsupported_opt_for_target)
            << Name << Triple.getArchName();
    } else if (Name == "SLEEF" || Name == "ArmPL") {
      if (Triple.getArch() != llvm::Triple::aarch64 &&
          Triple.getArch() != llvm::Triple::aarch64_be)
        D.Diag(diag::err_drv_unsupported_opt_for_target)
            << Name << Triple.getArchName();
    }
    A->render(Args, CmdArgs);
  }

  if (Arg *A = Args.getLastArg(options::OPT_faltmathlib_EQ))
    A->render(Args, CmdArgs);

  if (Args.hasFlag(options::OPT_fmerge_all_constants,
                   options::OPT_fno_merge_all_constants, false))
    CmdArgs.push_back("-fmerge-all-constants");

  Args.addOptOutFlag(CmdArgs, options::OPT_fdelete_null_pointer_checks,
                     options::OPT_fno_delete_null_pointer_checks);

  // LLVM Code Generator Options.

  if (Arg *A = Args.getLastArg(options::OPT_mabi_EQ_quadword_atomics)) {
    if (!Triple.isOSAIX() || Triple.isPPC32())
      D.Diag(diag::err_drv_unsupported_opt_for_target)
        << A->getSpelling() << RawTriple.str();
    CmdArgs.push_back("-mabi=quadword-atomics");
  }

  if (Arg *A = Args.getLastArg(options::OPT_mlong_double_128)) {
    // Emit the unsupported option error until the Clang's library integration
    // support for 128-bit long double is available for AIX.
    if (Triple.isOSAIX())
      D.Diag(diag::err_drv_unsupported_opt_for_target)
          << A->getSpelling() << RawTriple.str();
  }

  if (Arg *A = Args.getLastArg(options::OPT_Wframe_larger_than_EQ)) {
    StringRef V = A->getValue(), V1 = V;
    unsigned Size;
    if (V1.consumeInteger(10, Size) || !V1.empty())
      D.Diag(diag::err_drv_invalid_argument_to_option)
          << V << A->getOption().getName();
    else
      CmdArgs.push_back(Args.MakeArgString("-fwarn-stack-size=" + V));
  }

  Args.addOptOutFlag(CmdArgs, options::OPT_fjump_tables,
                     options::OPT_fno_jump_tables);
  Args.addOptInFlag(CmdArgs, options::OPT_fprofile_sample_accurate,
                    options::OPT_fno_profile_sample_accurate);
  Args.addOptOutFlag(CmdArgs, options::OPT_fpreserve_as_comments,
                     options::OPT_fno_preserve_as_comments);

  if (Arg *A = Args.getLastArg(options::OPT_mregparm_EQ)) {
    CmdArgs.push_back("-mregparm");
    CmdArgs.push_back(A->getValue());
  }

  if (Arg *A = Args.getLastArg(options::OPT_maix_struct_return,
                               options::OPT_msvr4_struct_return)) {
    if (!TC.getTriple().isPPC32()) {
      D.Diag(diag::err_drv_unsupported_opt_for_target)
          << A->getSpelling() << RawTriple.str();
    } else if (A->getOption().matches(options::OPT_maix_struct_return)) {
      CmdArgs.push_back("-maix-struct-return");
    } else {
      assert(A->getOption().matches(options::OPT_msvr4_struct_return));
      CmdArgs.push_back("-msvr4-struct-return");
    }
  }

  if (Arg *A = Args.getLastArg(options::OPT_fpcc_struct_return,
                               options::OPT_freg_struct_return)) {
    if (TC.getArch() != llvm::Triple::x86) {
      D.Diag(diag::err_drv_unsupported_opt_for_target)
          << A->getSpelling() << RawTriple.str();
    } else if (A->getOption().matches(options::OPT_fpcc_struct_return)) {
      CmdArgs.push_back("-fpcc-struct-return");
    } else {
      assert(A->getOption().matches(options::OPT_freg_struct_return));
      CmdArgs.push_back("-freg-struct-return");
    }
  }

  if (Args.hasFlag(options::OPT_mrtd, options::OPT_mno_rtd, false)) {
    if (Triple.getArch() == llvm::Triple::m68k)
      CmdArgs.push_back("-fdefault-calling-conv=rtdcall");
    else
      CmdArgs.push_back("-fdefault-calling-conv=stdcall");
  }

  if (Args.hasArg(options::OPT_fenable_matrix)) {
    // enable-matrix is needed by both the LangOpts and by LLVM.
    CmdArgs.push_back("-fenable-matrix");
    CmdArgs.push_back("-mllvm");
    CmdArgs.push_back("-enable-matrix");
  }

  CodeGenOptions::FramePointerKind FPKeepKind =
                  getFramePointerKind(Args, RawTriple);
  const char *FPKeepKindStr = nullptr;
  switch (FPKeepKind) {
  case CodeGenOptions::FramePointerKind::None:
    FPKeepKindStr = "-mframe-pointer=none";
    break;
  case CodeGenOptions::FramePointerKind::Reserved:
    FPKeepKindStr = "-mframe-pointer=reserved";
    break;
  case CodeGenOptions::FramePointerKind::NonLeaf:
    FPKeepKindStr = "-mframe-pointer=non-leaf";
    break;
  case CodeGenOptions::FramePointerKind::All:
    FPKeepKindStr = "-mframe-pointer=all";
    break;
  }
  assert(FPKeepKindStr && "unknown FramePointerKind");
  CmdArgs.push_back(FPKeepKindStr);

  Args.addOptOutFlag(CmdArgs, options::OPT_fzero_initialized_in_bss,
                     options::OPT_fno_zero_initialized_in_bss);

  bool OFastEnabled = isOptimizationLevelFast(Args);
  if (OFastEnabled)
    D.Diag(diag::warn_drv_deprecated_arg_ofast);
  // If -Ofast is the optimization level, then -fstrict-aliasing should be
  // enabled.  This alias option is being used to simplify the hasFlag logic.
  OptSpecifier StrictAliasingAliasOption =
      OFastEnabled ? options::OPT_Ofast : options::OPT_fstrict_aliasing;
  // We turn strict aliasing off by default if we're Windows MSVC since MSVC
  // doesn't do any TBAA.
  if (!Args.hasFlag(options::OPT_fstrict_aliasing, StrictAliasingAliasOption,
                    options::OPT_fno_strict_aliasing, !IsWindowsMSVC))
    CmdArgs.push_back("-relaxed-aliasing");
  if (Args.hasFlag(options::OPT_fpointer_tbaa, options::OPT_fno_pointer_tbaa,
                   false))
    CmdArgs.push_back("-pointer-tbaa");
  if (!Args.hasFlag(options::OPT_fstruct_path_tbaa,
                    options::OPT_fno_struct_path_tbaa, true))
    CmdArgs.push_back("-no-struct-path-tbaa");
  Args.addOptInFlag(CmdArgs, options::OPT_fstrict_enums,
                    options::OPT_fno_strict_enums);
  Args.addOptOutFlag(CmdArgs, options::OPT_fstrict_return,
                     options::OPT_fno_strict_return);
  Args.addOptInFlag(CmdArgs, options::OPT_fallow_editor_placeholders,
                    options::OPT_fno_allow_editor_placeholders);
  Args.addOptInFlag(CmdArgs, options::OPT_fstrict_vtable_pointers,
                    options::OPT_fno_strict_vtable_pointers);
  Args.addOptInFlag(CmdArgs, options::OPT_fforce_emit_vtables,
                    options::OPT_fno_force_emit_vtables);
  Args.addOptOutFlag(CmdArgs, options::OPT_foptimize_sibling_calls,
                     options::OPT_fno_optimize_sibling_calls);
  Args.addOptOutFlag(CmdArgs, options::OPT_fescaping_block_tail_calls,
                     options::OPT_fno_escaping_block_tail_calls);

  Args.AddLastArg(CmdArgs, options::OPT_ffine_grained_bitfield_accesses,
                  options::OPT_fno_fine_grained_bitfield_accesses);

  Args.AddLastArg(CmdArgs, options::OPT_fexperimental_relative_cxx_abi_vtables,
                  options::OPT_fno_experimental_relative_cxx_abi_vtables);

  Args.AddLastArg(CmdArgs, options::OPT_fexperimental_omit_vtable_rtti,
                  options::OPT_fno_experimental_omit_vtable_rtti);

  Args.AddLastArg(CmdArgs, options::OPT_fdisable_block_signature_string,
                  options::OPT_fno_disable_block_signature_string);

  // Handle segmented stacks.
  Args.addOptInFlag(CmdArgs, options::OPT_fsplit_stack,
                    options::OPT_fno_split_stack);

  // -fprotect-parens=0 is default.
  if (Args.hasFlag(options::OPT_fprotect_parens,
                   options::OPT_fno_protect_parens, false))
    CmdArgs.push_back("-fprotect-parens");

  RenderFloatingPointOptions(TC, D, OFastEnabled, Args, CmdArgs, JA);

  if (Arg *A = Args.getLastArg(options::OPT_fextend_args_EQ)) {
    const llvm::Triple::ArchType Arch = TC.getArch();
    if (Arch == llvm::Triple::x86 || Arch == llvm::Triple::x86_64) {
      StringRef V = A->getValue();
      if (V == "64")
        CmdArgs.push_back("-fextend-arguments=64");
      else if (V != "32")
        D.Diag(diag::err_drv_invalid_argument_to_option)
            << A->getValue() << A->getOption().getName();
    } else
      D.Diag(diag::err_drv_unsupported_opt_for_target)
          << A->getOption().getName() << TripleStr;
  }

  if (Arg *A = Args.getLastArg(options::OPT_mdouble_EQ)) {
    if (TC.getArch() == llvm::Triple::avr)
      A->render(Args, CmdArgs);
    else
      D.Diag(diag::err_drv_unsupported_opt_for_target)
          << A->getAsString(Args) << TripleStr;
  }

  if (Arg *A = Args.getLastArg(options::OPT_LongDouble_Group)) {
    if (TC.getTriple().isX86())
      A->render(Args, CmdArgs);
    else if (TC.getTriple().isSPIROrSPIRV() &&
             (A->getOption().getID() == options::OPT_mlong_double_64))
      // Only allow for -mlong-double-64 for SPIR/SPIR-V
      A->render(Args, CmdArgs);
    else if (TC.getTriple().isPPC() &&
             (A->getOption().getID() != options::OPT_mlong_double_80))
      A->render(Args, CmdArgs);
    else
      D.Diag(diag::err_drv_unsupported_opt_for_target)
          << A->getAsString(Args) << TripleStr;
  }

  std::string FpAccuracyAttr;
  auto RenderFPAccuracyOptions = [&FpAccuracyAttr](const Twine &OptStr) {
    // In case the value is 'default' don't add the -ffp-builtin-accuracy
    // attribute.
    if (OptStr.str() != "default") {
      if (FpAccuracyAttr.empty())
        FpAccuracyAttr = "-ffp-builtin-accuracy=";
      else
        FpAccuracyAttr += " ";
      FpAccuracyAttr += OptStr.str();
    }
  };
  for (StringRef A : Args.getAllArgValues(options::OPT_ffp_accuracy_EQ))
    RenderFPAccuracyOptions(A);
  if (!FpAccuracyAttr.empty())
    CmdArgs.push_back(Args.MakeArgString(FpAccuracyAttr));

  // Decide whether to use verbose asm. Verbose assembly is the default on
  // toolchains which have the integrated assembler on by default.
  bool IsIntegratedAssemblerDefault = TC.IsIntegratedAssemblerDefault();
  if (!Args.hasFlag(options::OPT_fverbose_asm, options::OPT_fno_verbose_asm,
                    IsIntegratedAssemblerDefault))
    CmdArgs.push_back("-fno-verbose-asm");

  // Parse 'none' or '$major.$minor'. Disallow -fbinutils-version=0 because we
  // use that to indicate the MC default in the backend.
  if (Arg *A = Args.getLastArg(options::OPT_fbinutils_version_EQ)) {
    StringRef V = A->getValue();
    unsigned Num;
    if (V == "none")
      A->render(Args, CmdArgs);
    else if (!V.consumeInteger(10, Num) && Num > 0 &&
             (V.empty() || (V.consume_front(".") &&
                            !V.consumeInteger(10, Num) && V.empty())))
      A->render(Args, CmdArgs);
    else
      D.Diag(diag::err_drv_invalid_argument_to_option)
          << A->getValue() << A->getOption().getName();
  }

  // If toolchain choose to use MCAsmParser for inline asm don't pass the
  // option to disable integrated-as explicitly.
  if (!TC.useIntegratedAs() && !TC.parseInlineAsmUsingAsmParser())
    CmdArgs.push_back("-no-integrated-as");

  if (Args.hasArg(options::OPT_fdebug_pass_structure)) {
    CmdArgs.push_back("-mdebug-pass");
    CmdArgs.push_back("Structure");
  }
  if (Args.hasArg(options::OPT_fdebug_pass_arguments)) {
    CmdArgs.push_back("-mdebug-pass");
    CmdArgs.push_back("Arguments");
  }

  // Enable -mconstructor-aliases except on darwin, where we have to work around
  // a linker bug (see https://openradar.appspot.com/7198997), and CUDA device
  // code, where aliases aren't supported.
  if (!RawTriple.isOSDarwin() && !RawTriple.isNVPTX())
    CmdArgs.push_back("-mconstructor-aliases");

  // Darwin's kernel doesn't support guard variables; just die if we
  // try to use them.
  if (KernelOrKext && RawTriple.isOSDarwin())
    CmdArgs.push_back("-fforbid-guard-variables");

  if (Args.hasFlag(options::OPT_mms_bitfields, options::OPT_mno_ms_bitfields,
                   Triple.isWindowsGNUEnvironment())) {
    CmdArgs.push_back("-mms-bitfields");
  }

  if (Triple.isWindowsGNUEnvironment()) {
    Args.addOptOutFlag(CmdArgs, options::OPT_fauto_import,
                       options::OPT_fno_auto_import);
  }

  if (Args.hasFlag(options::OPT_fms_volatile, options::OPT_fno_ms_volatile,
                   Triple.isX86() && IsWindowsMSVC))
    CmdArgs.push_back("-fms-volatile");

  // Non-PIC code defaults to -fdirect-access-external-data while PIC code
  // defaults to -fno-direct-access-external-data. Pass the option if different
  // from the default.
  if (Arg *A = Args.getLastArg(options::OPT_fdirect_access_external_data,
                               options::OPT_fno_direct_access_external_data)) {
    if (A->getOption().matches(options::OPT_fdirect_access_external_data) !=
        (PICLevel == 0))
      A->render(Args, CmdArgs);
  } else if (PICLevel == 0 && Triple.isLoongArch()) {
    // Some targets default to -fno-direct-access-external-data even for
    // -fno-pic.
    CmdArgs.push_back("-fno-direct-access-external-data");
  }

  if (Args.hasFlag(options::OPT_fno_plt, options::OPT_fplt, false)) {
    CmdArgs.push_back("-fno-plt");
  }

  // -fhosted is default.
  // TODO: Audit uses of KernelOrKext and see where it'd be more appropriate to
  // use Freestanding.
  bool Freestanding =
      Args.hasFlag(options::OPT_ffreestanding, options::OPT_fhosted, false) ||
      KernelOrKext;
  if (Freestanding)
    CmdArgs.push_back("-ffreestanding");

  Args.AddLastArg(CmdArgs, options::OPT_fno_knr_functions);

  // This is a coarse approximation of what llvm-gcc actually does, both
  // -fasynchronous-unwind-tables and -fnon-call-exceptions interact in more
  // complicated ways.
  auto SanitizeArgs = TC.getSanitizerArgs(Args);

  bool IsAsyncUnwindTablesDefault =
      TC.getDefaultUnwindTableLevel(Args) == ToolChain::UnwindTableLevel::Asynchronous;
  bool IsSyncUnwindTablesDefault =
      TC.getDefaultUnwindTableLevel(Args) == ToolChain::UnwindTableLevel::Synchronous;

  bool AsyncUnwindTables = Args.hasFlag(
      options::OPT_fasynchronous_unwind_tables,
      options::OPT_fno_asynchronous_unwind_tables,
      (IsAsyncUnwindTablesDefault || SanitizeArgs.needsUnwindTables()) &&
          !Freestanding);
  bool UnwindTables =
      Args.hasFlag(options::OPT_funwind_tables, options::OPT_fno_unwind_tables,
                   IsSyncUnwindTablesDefault && !Freestanding);
  if (AsyncUnwindTables)
    CmdArgs.push_back("-funwind-tables=2");
  else if (UnwindTables)
     CmdArgs.push_back("-funwind-tables=1");

  // Prepare `-aux-target-cpu` and `-aux-target-feature` unless
  // `--gpu-use-aux-triple-only` is specified.
  if (!Args.getLastArg(options::OPT_gpu_use_aux_triple_only) &&
<<<<<<< HEAD
      (IsCudaDevice || (IsSYCL && IsSYCLDevice) || IsHIPDevice)) {
=======
      (IsCudaDevice || IsHIPDevice)) {
>>>>>>> 62c3c1ca
    const ArgList &HostArgs =
        C.getArgsForToolChain(nullptr, StringRef(), Action::OFK_None);
    std::string HostCPU =
        getCPUName(D, HostArgs, *TC.getAuxTriple(), /*FromAs*/ false);
    if (!HostCPU.empty()) {
      CmdArgs.push_back("-aux-target-cpu");
      CmdArgs.push_back(Args.MakeArgString(HostCPU));
    }
    getTargetFeatures(D, *TC.getAuxTriple(), HostArgs, CmdArgs,
                      /*ForAS*/ false, /*IsAux*/ true);
  }

  TC.addClangTargetOptions(Args, CmdArgs, JA.getOffloadingDeviceKind());

  addMCModel(D, Args, Triple, RelocationModel, CmdArgs);

  if (Arg *A = Args.getLastArg(options::OPT_mtls_size_EQ)) {
    StringRef Value = A->getValue();
    unsigned TLSSize = 0;
    Value.getAsInteger(10, TLSSize);
    if (!Triple.isAArch64() || !Triple.isOSBinFormatELF())
      D.Diag(diag::err_drv_unsupported_opt_for_target)
          << A->getOption().getName() << TripleStr;
    if (TLSSize != 12 && TLSSize != 24 && TLSSize != 32 && TLSSize != 48)
      D.Diag(diag::err_drv_invalid_int_value)
          << A->getOption().getName() << Value;
    Args.AddLastArg(CmdArgs, options::OPT_mtls_size_EQ);
  }

  if (isTLSDESCEnabled(TC, Args))
    CmdArgs.push_back("-enable-tlsdesc");

  // Add the target cpu
  std::string CPU = getCPUName(D, Args, Triple, /*FromAs*/ false);
  if (!CPU.empty()) {
    CmdArgs.push_back("-target-cpu");
    CmdArgs.push_back(Args.MakeArgString(CPU));
  }

  RenderTargetOptions(Triple, Args, KernelOrKext, CmdArgs);

  // Add clang-cl arguments.
  types::ID InputType = Input.getType();
  if (D.IsCLMode())
    AddClangCLArgs(Args, InputType, CmdArgs);

  // Add the sycld debug library when --dependent-lib=msvcrtd is used from
  // the command line.  This is to allow for CMake based builds using the
  // Linux based driver on Windows to correctly pull in the expected debug
  // library.
  if (Args.hasArg(options::OPT_fsycl) && !Args.hasArg(options::OPT_nolibsycl) &&
      !D.IsCLMode()) {
    if (TC.getTriple().isWindowsMSVCEnvironment()) {
      if (isDependentLibAdded(Args, "msvcrtd")) {
        if (Args.hasArg(options::OPT_fpreview_breaking_changes))
          CmdArgs.push_back("--dependent-lib=sycl" SYCL_MAJOR_VERSION
                            "-previewd");
        else
          CmdArgs.push_back("--dependent-lib=sycl" SYCL_MAJOR_VERSION "d");
      }
    } else if (TC.getTriple().isWindowsGNUEnvironment()) {
      if (Args.hasArg(options::OPT_fpreview_breaking_changes))
        CmdArgs.push_back("--dependent-lib=sycl" SYCL_MAJOR_VERSION
                          "-preview.dll");
      else
        CmdArgs.push_back("--dependent-lib=sycl" SYCL_MAJOR_VERSION ".dll");
    }
    CmdArgs.push_back("--dependent-lib=sycl-devicelib-host");
  }

  llvm::codegenoptions::DebugInfoKind DebugInfoKind =
      llvm::codegenoptions::NoDebugInfo;
  DwarfFissionKind DwarfFission = DwarfFissionKind::None;
  renderDebugOptions(TC, D, RawTriple, Args, types::isLLVMIR(InputType),
                     CmdArgs, Output, DebugInfoKind, DwarfFission);

  // Add the split debug info name to the command lines here so we
  // can propagate it to the backend.
  bool SplitDWARF = (DwarfFission != DwarfFissionKind::None) &&
                    (TC.getTriple().isOSBinFormatELF() ||
                     TC.getTriple().isOSBinFormatWasm() ||
                     TC.getTriple().isOSBinFormatCOFF()) &&
                    (isa<AssembleJobAction>(JA) || isa<CompileJobAction>(JA) ||
                     isa<BackendJobAction>(JA));
  if (SplitDWARF) {
    const char *SplitDWARFOut = SplitDebugName(JA, Args, Input, Output);
    CmdArgs.push_back("-split-dwarf-file");
    CmdArgs.push_back(SplitDWARFOut);
    if (DwarfFission == DwarfFissionKind::Split) {
      CmdArgs.push_back("-split-dwarf-output");
      CmdArgs.push_back(SplitDWARFOut);
    }
  }

  // Pass the linker version in use.
  if (Arg *A = Args.getLastArg(options::OPT_mlinker_version_EQ)) {
    CmdArgs.push_back("-target-linker-version");
    CmdArgs.push_back(A->getValue());
  }

  // Explicitly error on some things we know we don't support and can't just
  // ignore.
  if (!Args.hasArg(options::OPT_fallow_unsupported)) {
    Arg *Unsupported;
    if (types::isCXX(InputType) && RawTriple.isOSDarwin() &&
        TC.getArch() == llvm::Triple::x86) {
      if ((Unsupported = Args.getLastArg(options::OPT_fapple_kext)) ||
          (Unsupported = Args.getLastArg(options::OPT_mkernel)))
        D.Diag(diag::err_drv_clang_unsupported_opt_cxx_darwin_i386)
            << Unsupported->getOption().getName();
    }
    // The faltivec option has been superseded by the maltivec option.
    if ((Unsupported = Args.getLastArg(options::OPT_faltivec)))
      D.Diag(diag::err_drv_clang_unsupported_opt_faltivec)
          << Unsupported->getOption().getName()
          << "please use -maltivec and include altivec.h explicitly";
    if ((Unsupported = Args.getLastArg(options::OPT_fno_altivec)))
      D.Diag(diag::err_drv_clang_unsupported_opt_faltivec)
          << Unsupported->getOption().getName() << "please use -mno-altivec";
  }

  Args.AddAllArgs(CmdArgs, options::OPT_v);

  if (Args.getLastArg(options::OPT_H)) {
    CmdArgs.push_back("-H");
    CmdArgs.push_back("-sys-header-deps");
  }
  Args.AddAllArgs(CmdArgs, options::OPT_fshow_skipped_includes);

  if (D.CCPrintHeadersFormat && !D.CCGenDiagnostics) {
    CmdArgs.push_back("-header-include-file");
    CmdArgs.push_back(!D.CCPrintHeadersFilename.empty()
                          ? D.CCPrintHeadersFilename.c_str()
                          : "-");
    CmdArgs.push_back("-sys-header-deps");
    CmdArgs.push_back(Args.MakeArgString(
        "-header-include-format=" +
        std::string(headerIncludeFormatKindToString(D.CCPrintHeadersFormat))));
    CmdArgs.push_back(
        Args.MakeArgString("-header-include-filtering=" +
                           std::string(headerIncludeFilteringKindToString(
                               D.CCPrintHeadersFiltering))));
  }
  Args.AddLastArg(CmdArgs, options::OPT_P);
  Args.AddLastArg(CmdArgs, options::OPT_print_ivar_layout);

  if (D.CCLogDiagnostics && !D.CCGenDiagnostics) {
    CmdArgs.push_back("-diagnostic-log-file");
    CmdArgs.push_back(!D.CCLogDiagnosticsFilename.empty()
                          ? D.CCLogDiagnosticsFilename.c_str()
                          : "-");
  }

  // Give the gen diagnostics more chances to succeed, by avoiding intentional
  // crashes.
  if (D.CCGenDiagnostics)
    CmdArgs.push_back("-disable-pragma-debug-crash");

  // Allow backend to put its diagnostic files in the same place as frontend
  // crash diagnostics files.
  if (Args.hasArg(options::OPT_fcrash_diagnostics_dir)) {
    StringRef Dir = Args.getLastArgValue(options::OPT_fcrash_diagnostics_dir);
    CmdArgs.push_back("-mllvm");
    CmdArgs.push_back(Args.MakeArgString("-crash-diagnostics-dir=" + Dir));
  }

  bool UseSeparateSections = isUseSeparateSections(Triple);

  if (Args.hasFlag(options::OPT_ffunction_sections,
                   options::OPT_fno_function_sections, UseSeparateSections)) {
    CmdArgs.push_back("-ffunction-sections");
  }

  if (Arg *A = Args.getLastArg(options::OPT_fbasic_block_address_map,
                               options::OPT_fno_basic_block_address_map)) {
    if ((Triple.isX86() || Triple.isAArch64()) && Triple.isOSBinFormatELF()) {
      if (A->getOption().matches(options::OPT_fbasic_block_address_map))
        A->render(Args, CmdArgs);
    } else {
      D.Diag(diag::err_drv_unsupported_opt_for_target)
          << A->getAsString(Args) << TripleStr;
    }
  }

  if (Arg *A = Args.getLastArg(options::OPT_fbasic_block_sections_EQ)) {
    StringRef Val = A->getValue();
    if (Val == "labels") {
      D.Diag(diag::warn_drv_deprecated_arg)
          << A->getAsString(Args) << /*hasReplacement=*/true
          << "-fbasic-block-address-map";
      CmdArgs.push_back("-fbasic-block-address-map");
    } else if (Triple.isX86() && Triple.isOSBinFormatELF()) {
      if (Val != "all" && Val != "none" && !Val.starts_with("list="))
        D.Diag(diag::err_drv_invalid_value)
            << A->getAsString(Args) << A->getValue();
      else
        A->render(Args, CmdArgs);
    } else if (Triple.isAArch64() && Triple.isOSBinFormatELF()) {
      // "all" is not supported on AArch64 since branch relaxation creates new
      // basic blocks for some cross-section branches.
      if (Val != "labels" && Val != "none" && !Val.starts_with("list="))
        D.Diag(diag::err_drv_invalid_value)
            << A->getAsString(Args) << A->getValue();
      else
        A->render(Args, CmdArgs);
    } else if (Triple.isNVPTX()) {
      // Do not pass the option to the GPU compilation. We still want it enabled
      // for the host-side compilation, so seeing it here is not an error.
    } else if (Val != "none") {
      // =none is allowed everywhere. It's useful for overriding the option
      // and is the same as not specifying the option.
      D.Diag(diag::err_drv_unsupported_opt_for_target)
          << A->getAsString(Args) << TripleStr;
    }
  }

  bool HasDefaultDataSections = Triple.isOSBinFormatXCOFF();
  if (Args.hasFlag(options::OPT_fdata_sections, options::OPT_fno_data_sections,
                   UseSeparateSections || HasDefaultDataSections)) {
    CmdArgs.push_back("-fdata-sections");
  }

  Args.addOptOutFlag(CmdArgs, options::OPT_funique_section_names,
                     options::OPT_fno_unique_section_names);
  Args.addOptInFlag(CmdArgs, options::OPT_fseparate_named_sections,
                    options::OPT_fno_separate_named_sections);
  Args.addOptInFlag(CmdArgs, options::OPT_funique_internal_linkage_names,
                    options::OPT_fno_unique_internal_linkage_names);
  Args.addOptInFlag(CmdArgs, options::OPT_funique_basic_block_section_names,
                    options::OPT_fno_unique_basic_block_section_names);

  if (Arg *A = Args.getLastArg(options::OPT_fsplit_machine_functions,
                               options::OPT_fno_split_machine_functions)) {
    if (!A->getOption().matches(options::OPT_fno_split_machine_functions)) {
      // This codegen pass is only available on x86 and AArch64 ELF targets.
      if ((Triple.isX86() || Triple.isAArch64()) && Triple.isOSBinFormatELF())
        A->render(Args, CmdArgs);
      else
        D.Diag(diag::err_drv_unsupported_opt_for_target)
            << A->getAsString(Args) << TripleStr;
    }
  }

  Args.AddLastArg(CmdArgs, options::OPT_finstrument_functions,
                  options::OPT_finstrument_functions_after_inlining,
                  options::OPT_finstrument_function_entry_bare);
  Args.AddLastArg(CmdArgs, options::OPT_fconvergent_functions,
                  options::OPT_fno_convergent_functions);

  // NVPTX/AMDGCN doesn't support PGO or coverage. There's no runtime support
  // for sampling, overhead of call arc collection is way too high and there's
  // no way to collect the output.
  if (!Triple.isNVPTX() && !Triple.isAMDGCN())
    addPGOAndCoverageFlags(TC, C, JA, Output, Args, SanitizeArgs, CmdArgs);

  Args.AddLastArg(CmdArgs, options::OPT_fclang_abi_compat_EQ);

  if (getLastProfileSampleUseArg(Args) &&
      Args.hasArg(options::OPT_fsample_profile_use_profi)) {
    CmdArgs.push_back("-mllvm");
    CmdArgs.push_back("-sample-profile-use-profi");
  }

  // Add runtime flag for PS4/PS5 when PGO, coverage, or sanitizers are enabled.
  if (RawTriple.isPS() &&
      !Args.hasArg(options::OPT_nostdlib, options::OPT_nodefaultlibs)) {
    PScpu::addProfileRTArgs(TC, Args, CmdArgs);
    PScpu::addSanitizerArgs(TC, Args, CmdArgs);
  }

  // Pass options for controlling the default header search paths.
  if (Args.hasArg(options::OPT_nostdinc)) {
    CmdArgs.push_back("-nostdsysteminc");
    CmdArgs.push_back("-nobuiltininc");
  } else {
    if (Args.hasArg(options::OPT_nostdlibinc))
      CmdArgs.push_back("-nostdsysteminc");
    Args.AddLastArg(CmdArgs, options::OPT_nostdincxx);
    Args.AddLastArg(CmdArgs, options::OPT_nobuiltininc);
  }

  // Pass the path to compiler resource files.
  CmdArgs.push_back("-resource-dir");
  CmdArgs.push_back(D.ResourceDir.c_str());

  Args.AddLastArg(CmdArgs, options::OPT_working_directory);

  RenderARCMigrateToolOptions(D, Args, CmdArgs);

  // Add preprocessing options like -I, -D, etc. if we are using the
  // preprocessor.
  //
  // FIXME: Support -fpreprocessed
  if (types::getPreprocessedType(InputType) != types::TY_INVALID)
    AddPreprocessingOptions(C, JA, D, Args, CmdArgs, Output, Inputs);

  // Don't warn about "clang -c -DPIC -fPIC test.i" because libtool.m4 assumes
  // that "The compiler can only warn and ignore the option if not recognized".
  // When building with ccache, it will pass -D options to clang even on
  // preprocessed inputs and configure concludes that -fPIC is not supported.
  Args.ClaimAllArgs(options::OPT_D);

  bool SkipO =
      Args.hasArg(options::OPT_fsycl_link_EQ) && ContainsWrapperAction(&JA);
  const Arg *OArg = Args.getLastArg(options::OPT_O_Group);
  // Manually translate -O4 to -O3; let clang reject others.
  // When compiling a wrapped binary, do not optimize.
  if (!SkipO && OArg) {
    if (OArg->getOption().matches(options::OPT_O4)) {
      CmdArgs.push_back("-O3");
      D.Diag(diag::warn_O4_is_O3);
    } else {
      OArg->render(Args, CmdArgs);
    }
  }

  // Warn about ignored options to clang.
  for (const Arg *A :
       Args.filtered(options::OPT_clang_ignored_gcc_optimization_f_Group)) {
    D.Diag(diag::warn_ignored_gcc_optimization) << A->getAsString(Args);
    A->claim();
  }

  for (const Arg *A :
       Args.filtered(options::OPT_clang_ignored_legacy_options_Group)) {
    D.Diag(diag::warn_ignored_clang_option) << A->getAsString(Args);
    A->claim();
  }

  claimNoWarnArgs(Args);

  Args.AddAllArgs(CmdArgs, options::OPT_R_Group);

  for (const Arg *A :
       Args.filtered(options::OPT_W_Group, options::OPT__SLASH_wd)) {
    A->claim();
    if (A->getOption().getID() == options::OPT__SLASH_wd) {
      unsigned WarningNumber;
      if (StringRef(A->getValue()).getAsInteger(10, WarningNumber)) {
        D.Diag(diag::err_drv_invalid_int_value)
            << A->getAsString(Args) << A->getValue();
        continue;
      }

      if (auto Group = diagGroupFromCLWarningID(WarningNumber)) {
        CmdArgs.push_back(Args.MakeArgString(
            "-Wno-" + DiagnosticIDs::getWarningOptionForGroup(*Group)));
      }
      continue;
    }
    A->render(Args, CmdArgs);
  }

  Args.AddAllArgs(CmdArgs, options::OPT_Wsystem_headers_in_module_EQ);

  if (Args.hasFlag(options::OPT_pedantic, options::OPT_no_pedantic, false))
    CmdArgs.push_back("-pedantic");
  Args.AddLastArg(CmdArgs, options::OPT_pedantic_errors);
  Args.AddLastArg(CmdArgs, options::OPT_w);

  Args.addOptInFlag(CmdArgs, options::OPT_ffixed_point,
                    options::OPT_fno_fixed_point);

  if (Arg *A = Args.getLastArg(options::OPT_fcxx_abi_EQ))
    A->render(Args, CmdArgs);

  Args.AddLastArg(CmdArgs, options::OPT_fexperimental_relative_cxx_abi_vtables,
                  options::OPT_fno_experimental_relative_cxx_abi_vtables);

  Args.AddLastArg(CmdArgs, options::OPT_fexperimental_omit_vtable_rtti,
                  options::OPT_fno_experimental_omit_vtable_rtti);

  if (Arg *A = Args.getLastArg(options::OPT_ffuchsia_api_level_EQ))
    A->render(Args, CmdArgs);

  // Handle -{std, ansi, trigraphs} -- take the last of -{std, ansi}
  // (-ansi is equivalent to -std=c89 or -std=c++98).
  //
  // If a std is supplied, only add -trigraphs if it follows the
  // option.
  bool ImplyVCPPCVer = false;
  bool ImplyVCPPCXXVer = false;
  const Arg *Std = Args.getLastArg(options::OPT_std_EQ, options::OPT_ansi);
  if (Std) {
    if (Std->getOption().matches(options::OPT_ansi))
      if (types::isCXX(InputType))
        CmdArgs.push_back("-std=c++98");
      else
        CmdArgs.push_back("-std=c89");
    else {
      if (Args.hasArg(options::OPT_fsycl)) {
        // Use of -std= with 'C' is not supported for SYCL.
        const LangStandard *LangStd =
            LangStandard::getLangStandardForName(Std->getValue());
        if (LangStd && LangStd->getLanguage() == Language::C)
          D.Diag(diag::err_drv_argument_not_allowed_with)
              << Std->getAsString(Args) << "-fsycl";
      }
      Std->render(Args, CmdArgs);
    }

    // If -f(no-)trigraphs appears after the language standard flag, honor it.
    if (Arg *A = Args.getLastArg(options::OPT_std_EQ, options::OPT_ansi,
                                 options::OPT_ftrigraphs,
                                 options::OPT_fno_trigraphs))
      if (A != Std)
        A->render(Args, CmdArgs);
  } else {
    // Honor -std-default.
    //
    // FIXME: Clang doesn't correctly handle -std= when the input language
    // doesn't match. For the time being just ignore this for C++ inputs;
    // eventually we want to do all the standard defaulting here instead of
    // splitting it between the driver and clang -cc1.
    if (!types::isCXX(InputType)) {
      if (!Args.hasArg(options::OPT__SLASH_std)) {
        Args.AddAllArgsTranslated(CmdArgs, options::OPT_std_default_EQ, "-std=",
                                  /*Joined=*/true);
      } else
        ImplyVCPPCVer = true;
    }
    else if (IsWindowsMSVC)
      ImplyVCPPCXXVer = true;

    if (IsSYCL && types::isCXX(InputType) &&
        !Args.hasArg(options::OPT__SLASH_std))
      // For DPC++, we default to -std=c++17 for all compilations.  Use of -std
      // on the command line will override.
      CmdArgs.push_back("-std=c++17");

    Args.AddLastArg(CmdArgs, options::OPT_ftrigraphs,
                    options::OPT_fno_trigraphs);
  }

  // GCC's behavior for -Wwrite-strings is a bit strange:
  //  * In C, this "warning flag" changes the types of string literals from
  //    'char[N]' to 'const char[N]', and thus triggers an unrelated warning
  //    for the discarded qualifier.
  //  * In C++, this is just a normal warning flag.
  //
  // Implementing this warning correctly in C is hard, so we follow GCC's
  // behavior for now. FIXME: Directly diagnose uses of a string literal as
  // a non-const char* in C, rather than using this crude hack.
  if (!types::isCXX(InputType)) {
    // FIXME: This should behave just like a warning flag, and thus should also
    // respect -Weverything, -Wno-everything, -Werror=write-strings, and so on.
    Arg *WriteStrings =
        Args.getLastArg(options::OPT_Wwrite_strings,
                        options::OPT_Wno_write_strings, options::OPT_w);
    if (WriteStrings &&
        WriteStrings->getOption().matches(options::OPT_Wwrite_strings))
      CmdArgs.push_back("-fconst-strings");
  }

  // GCC provides a macro definition '__DEPRECATED' when -Wdeprecated is active
  // during C++ compilation, which it is by default. GCC keeps this define even
  // in the presence of '-w', match this behavior bug-for-bug.
  if (types::isCXX(InputType) &&
      Args.hasFlag(options::OPT_Wdeprecated, options::OPT_Wno_deprecated,
                   true)) {
    CmdArgs.push_back("-fdeprecated-macro");
  }

  // Translate GCC's misnamer '-fasm' arguments to '-fgnu-keywords'.
  if (Arg *Asm = Args.getLastArg(options::OPT_fasm, options::OPT_fno_asm)) {
    if (Asm->getOption().matches(options::OPT_fasm))
      CmdArgs.push_back("-fgnu-keywords");
    else
      CmdArgs.push_back("-fno-gnu-keywords");
  }

  if (!ShouldEnableAutolink(Args, TC, JA))
    CmdArgs.push_back("-fno-autolink");

  Args.AddLastArg(CmdArgs, options::OPT_ftemplate_depth_EQ);
  Args.AddLastArg(CmdArgs, options::OPT_foperator_arrow_depth_EQ);
  Args.AddLastArg(CmdArgs, options::OPT_fconstexpr_depth_EQ);
  Args.AddLastArg(CmdArgs, options::OPT_fconstexpr_steps_EQ);

  Args.AddLastArg(CmdArgs, options::OPT_fexperimental_library);

  if (Args.hasArg(options::OPT_fexperimental_new_constant_interpreter))
    CmdArgs.push_back("-fexperimental-new-constant-interpreter");

  if (Arg *A = Args.getLastArg(options::OPT_fbracket_depth_EQ)) {
    CmdArgs.push_back("-fbracket-depth");
    CmdArgs.push_back(A->getValue());
  }

  if (Arg *A = Args.getLastArg(options::OPT_Wlarge_by_value_copy_EQ,
                               options::OPT_Wlarge_by_value_copy_def)) {
    if (A->getNumValues()) {
      StringRef bytes = A->getValue();
      CmdArgs.push_back(Args.MakeArgString("-Wlarge-by-value-copy=" + bytes));
    } else
      CmdArgs.push_back("-Wlarge-by-value-copy=64"); // default value
  }

  if (Args.hasArg(options::OPT_relocatable_pch))
    CmdArgs.push_back("-relocatable-pch");

  if (const Arg *A = Args.getLastArg(options::OPT_fcf_runtime_abi_EQ)) {
    static const char *kCFABIs[] = {
      "standalone", "objc", "swift", "swift-5.0", "swift-4.2", "swift-4.1",
    };

    if (!llvm::is_contained(kCFABIs, StringRef(A->getValue())))
      D.Diag(diag::err_drv_invalid_cf_runtime_abi) << A->getValue();
    else
      A->render(Args, CmdArgs);
  }

  if (Arg *A = Args.getLastArg(options::OPT_fconstant_string_class_EQ)) {
    CmdArgs.push_back("-fconstant-string-class");
    CmdArgs.push_back(A->getValue());
  }

  if (Arg *A = Args.getLastArg(options::OPT_ftabstop_EQ)) {
    CmdArgs.push_back("-ftabstop");
    CmdArgs.push_back(A->getValue());
  }

  Args.addOptInFlag(CmdArgs, options::OPT_fstack_size_section,
                    options::OPT_fno_stack_size_section);

  if (Args.hasArg(options::OPT_fstack_usage)) {
    CmdArgs.push_back("-stack-usage-file");

    if (Arg *OutputOpt = Args.getLastArg(options::OPT_o)) {
      SmallString<128> OutputFilename(OutputOpt->getValue());
      llvm::sys::path::replace_extension(OutputFilename, "su");
      CmdArgs.push_back(Args.MakeArgString(OutputFilename));
    } else
      CmdArgs.push_back(
          Args.MakeArgString(Twine(getBaseInputStem(Args, Inputs)) + ".su"));
  }

  CmdArgs.push_back("-ferror-limit");
  if (Arg *A = Args.getLastArg(options::OPT_ferror_limit_EQ))
    CmdArgs.push_back(A->getValue());
  else
    CmdArgs.push_back("19");

  Args.AddLastArg(CmdArgs, options::OPT_fconstexpr_backtrace_limit_EQ);
  Args.AddLastArg(CmdArgs, options::OPT_fmacro_backtrace_limit_EQ);
  Args.AddLastArg(CmdArgs, options::OPT_ftemplate_backtrace_limit_EQ);
  Args.AddLastArg(CmdArgs, options::OPT_fspell_checking_limit_EQ);
  Args.AddLastArg(CmdArgs, options::OPT_fcaret_diagnostics_max_lines_EQ);

  // Pass -fmessage-length=.
  unsigned MessageLength = 0;
  if (Arg *A = Args.getLastArg(options::OPT_fmessage_length_EQ)) {
    StringRef V(A->getValue());
    if (V.getAsInteger(0, MessageLength))
      D.Diag(diag::err_drv_invalid_argument_to_option)
          << V << A->getOption().getName();
  } else {
    // If -fmessage-length=N was not specified, determine whether this is a
    // terminal and, if so, implicitly define -fmessage-length appropriately.
    MessageLength = llvm::sys::Process::StandardErrColumns();
  }
  if (MessageLength != 0)
    CmdArgs.push_back(
        Args.MakeArgString("-fmessage-length=" + Twine(MessageLength)));

  if (Arg *A = Args.getLastArg(options::OPT_frandomize_layout_seed_EQ))
    CmdArgs.push_back(
        Args.MakeArgString("-frandomize-layout-seed=" + Twine(A->getValue(0))));

  if (Arg *A = Args.getLastArg(options::OPT_frandomize_layout_seed_file_EQ))
    CmdArgs.push_back(Args.MakeArgString("-frandomize-layout-seed-file=" +
                                         Twine(A->getValue(0))));

  // -fvisibility= and -fvisibility-ms-compat are of a piece.
  if (const Arg *A = Args.getLastArg(options::OPT_fvisibility_EQ,
                                     options::OPT_fvisibility_ms_compat)) {
    if (A->getOption().matches(options::OPT_fvisibility_EQ)) {
      A->render(Args, CmdArgs);
    } else {
      assert(A->getOption().matches(options::OPT_fvisibility_ms_compat));
      CmdArgs.push_back("-fvisibility=hidden");
      CmdArgs.push_back("-ftype-visibility=default");
    }
  } else if (IsOpenMPDevice) {
    // When compiling for the OpenMP device we want protected visibility by
    // default. This prevents the device from accidentally preempting code on
    // the host, makes the system more robust, and improves performance.
    CmdArgs.push_back("-fvisibility=protected");
  }

  // PS4/PS5 process these options in addClangTargetOptions.
  if (!RawTriple.isPS()) {
    if (const Arg *A =
            Args.getLastArg(options::OPT_fvisibility_from_dllstorageclass,
                            options::OPT_fno_visibility_from_dllstorageclass)) {
      if (A->getOption().matches(
              options::OPT_fvisibility_from_dllstorageclass)) {
        CmdArgs.push_back("-fvisibility-from-dllstorageclass");
        Args.AddLastArg(CmdArgs, options::OPT_fvisibility_dllexport_EQ);
        Args.AddLastArg(CmdArgs, options::OPT_fvisibility_nodllstorageclass_EQ);
        Args.AddLastArg(CmdArgs, options::OPT_fvisibility_externs_dllimport_EQ);
        Args.AddLastArg(CmdArgs,
                        options::OPT_fvisibility_externs_nodllstorageclass_EQ);
      }
    }
  }

  if (Args.hasFlag(options::OPT_fvisibility_inlines_hidden,
                    options::OPT_fno_visibility_inlines_hidden, false))
    CmdArgs.push_back("-fvisibility-inlines-hidden");

  Args.AddLastArg(CmdArgs, options::OPT_fvisibility_inlines_hidden_static_local_var,
                           options::OPT_fno_visibility_inlines_hidden_static_local_var);

  // -fvisibility-global-new-delete-hidden is a deprecated spelling of
  // -fvisibility-global-new-delete=force-hidden.
  if (const Arg *A =
          Args.getLastArg(options::OPT_fvisibility_global_new_delete_hidden)) {
    D.Diag(diag::warn_drv_deprecated_arg)
        << A->getAsString(Args) << /*hasReplacement=*/true
        << "-fvisibility-global-new-delete=force-hidden";
  }

  if (const Arg *A =
          Args.getLastArg(options::OPT_fvisibility_global_new_delete_EQ,
                          options::OPT_fvisibility_global_new_delete_hidden)) {
    if (A->getOption().matches(options::OPT_fvisibility_global_new_delete_EQ)) {
      A->render(Args, CmdArgs);
    } else {
      assert(A->getOption().matches(
          options::OPT_fvisibility_global_new_delete_hidden));
      CmdArgs.push_back("-fvisibility-global-new-delete=force-hidden");
    }
  }

  Args.AddLastArg(CmdArgs, options::OPT_ftlsmodel_EQ);

  if (Args.hasFlag(options::OPT_fnew_infallible,
                   options::OPT_fno_new_infallible, false))
    CmdArgs.push_back("-fnew-infallible");

  if (Args.hasFlag(options::OPT_fno_operator_names,
                   options::OPT_foperator_names, false))
    CmdArgs.push_back("-fno-operator-names");

  // Forward -f (flag) options which we can pass directly.
  Args.AddLastArg(CmdArgs, options::OPT_femit_all_decls);
  Args.AddLastArg(CmdArgs, options::OPT_fheinous_gnu_extensions);
  Args.AddLastArg(CmdArgs, options::OPT_fdigraphs, options::OPT_fno_digraphs);
  Args.AddLastArg(CmdArgs, options::OPT_fzero_call_used_regs_EQ);
  Args.AddLastArg(CmdArgs, options::OPT_fraw_string_literals,
                  options::OPT_fno_raw_string_literals);

  if (Args.hasFlag(options::OPT_femulated_tls, options::OPT_fno_emulated_tls,
                   Triple.hasDefaultEmulatedTLS()))
    CmdArgs.push_back("-femulated-tls");

  Args.addOptInFlag(CmdArgs, options::OPT_fcheck_new,
                    options::OPT_fno_check_new);

  if (Arg *A = Args.getLastArg(options::OPT_fzero_call_used_regs_EQ)) {
    // FIXME: There's no reason for this to be restricted to X86. The backend
    // code needs to be changed to include the appropriate function calls
    // automatically.
    if (!Triple.isX86() && !Triple.isAArch64())
      D.Diag(diag::err_drv_unsupported_opt_for_target)
          << A->getAsString(Args) << TripleStr;
  }

  // AltiVec-like language extensions aren't relevant for assembling.
  if (!isa<PreprocessJobAction>(JA) || Output.getType() != types::TY_PP_Asm)
    Args.AddLastArg(CmdArgs, options::OPT_fzvector);

  Args.AddLastArg(CmdArgs, options::OPT_fdiagnostics_show_template_tree);
  Args.AddLastArg(CmdArgs, options::OPT_fno_elide_type);

  // Forward flags for OpenMP. We don't do this if the current action is an
  // device offloading action other than OpenMP.
  if (Args.hasFlag(options::OPT_fopenmp, options::OPT_fopenmp_EQ,
                   options::OPT_fno_openmp, false) &&
      !Args.hasFlag(options::OPT_foffload_via_llvm,
                    options::OPT_fno_offload_via_llvm, false) &&
      (JA.isDeviceOffloading(Action::OFK_None) ||
       JA.isDeviceOffloading(Action::OFK_OpenMP))) {
    switch (D.getOpenMPRuntime(Args)) {
    case Driver::OMPRT_OMP:
    case Driver::OMPRT_IOMP5:
      // Clang can generate useful OpenMP code for these two runtime libraries.
      CmdArgs.push_back("-fopenmp");

      // If no option regarding the use of TLS in OpenMP codegeneration is
      // given, decide a default based on the target. Otherwise rely on the
      // options and pass the right information to the frontend.
      if (!Args.hasFlag(options::OPT_fopenmp_use_tls,
                        options::OPT_fnoopenmp_use_tls, /*Default=*/true))
        CmdArgs.push_back("-fnoopenmp-use-tls");
      Args.AddLastArg(CmdArgs, options::OPT_fopenmp_simd,
                      options::OPT_fno_openmp_simd);
      Args.AddAllArgs(CmdArgs, options::OPT_fopenmp_enable_irbuilder);
      Args.AddAllArgs(CmdArgs, options::OPT_fopenmp_version_EQ);
      if (!Args.hasFlag(options::OPT_fopenmp_extensions,
                        options::OPT_fno_openmp_extensions, /*Default=*/true))
        CmdArgs.push_back("-fno-openmp-extensions");
      Args.AddAllArgs(CmdArgs, options::OPT_fopenmp_cuda_number_of_sm_EQ);
      Args.AddAllArgs(CmdArgs, options::OPT_fopenmp_cuda_blocks_per_sm_EQ);
      Args.AddAllArgs(CmdArgs,
                      options::OPT_fopenmp_cuda_teams_reduction_recs_num_EQ);
      if (Args.hasFlag(options::OPT_fopenmp_optimistic_collapse,
                       options::OPT_fno_openmp_optimistic_collapse,
                       /*Default=*/false))
        CmdArgs.push_back("-fopenmp-optimistic-collapse");

      // When in OpenMP offloading mode with NVPTX target, forward
      // cuda-mode flag
      if (Args.hasFlag(options::OPT_fopenmp_cuda_mode,
                       options::OPT_fno_openmp_cuda_mode, /*Default=*/false))
        CmdArgs.push_back("-fopenmp-cuda-mode");

      // When in OpenMP offloading mode, enable debugging on the device.
      Args.AddAllArgs(CmdArgs, options::OPT_fopenmp_target_debug_EQ);
      if (Args.hasFlag(options::OPT_fopenmp_target_debug,
                       options::OPT_fno_openmp_target_debug, /*Default=*/false))
        CmdArgs.push_back("-fopenmp-target-debug");

      // When in OpenMP offloading mode, forward assumptions information about
      // thread and team counts in the device.
      if (Args.hasFlag(options::OPT_fopenmp_assume_teams_oversubscription,
                       options::OPT_fno_openmp_assume_teams_oversubscription,
                       /*Default=*/false))
        CmdArgs.push_back("-fopenmp-assume-teams-oversubscription");
      if (Args.hasFlag(options::OPT_fopenmp_assume_threads_oversubscription,
                       options::OPT_fno_openmp_assume_threads_oversubscription,
                       /*Default=*/false))
        CmdArgs.push_back("-fopenmp-assume-threads-oversubscription");
      if (Args.hasArg(options::OPT_fopenmp_assume_no_thread_state))
        CmdArgs.push_back("-fopenmp-assume-no-thread-state");
      if (Args.hasArg(options::OPT_fopenmp_assume_no_nested_parallelism))
        CmdArgs.push_back("-fopenmp-assume-no-nested-parallelism");
      if (Args.hasArg(options::OPT_fopenmp_offload_mandatory))
        CmdArgs.push_back("-fopenmp-offload-mandatory");
      if (Args.hasArg(options::OPT_fopenmp_force_usm))
        CmdArgs.push_back("-fopenmp-force-usm");
      break;
    default:
      // By default, if Clang doesn't know how to generate useful OpenMP code
      // for a specific runtime library, we just don't pass the '-fopenmp' flag
      // down to the actual compilation.
      // FIXME: It would be better to have a mode which *only* omits IR
      // generation based on the OpenMP support so that we get consistent
      // semantic analysis, etc.
      break;
    }
  } else {
    if (!JA.isDeviceOffloading(Action::OFK_SYCL))
      Args.AddLastArg(CmdArgs, options::OPT_fopenmp_simd,
                      options::OPT_fno_openmp_simd);
    Args.AddAllArgs(CmdArgs, options::OPT_fopenmp_version_EQ);
    Args.addOptOutFlag(CmdArgs, options::OPT_fopenmp_extensions,
                       options::OPT_fno_openmp_extensions);
  }
  // Forward the offload runtime change to code generation, liboffload implies
  // new driver. Otherwise, check if we should forward the new driver to change
  // offloading code generation.
  if (Args.hasFlag(options::OPT_foffload_via_llvm,
                   options::OPT_fno_offload_via_llvm, false)) {
    CmdArgs.append({"--offload-new-driver", "-foffload-via-llvm"});
  } else if (Args.hasFlag(options::OPT_offload_new_driver,
                          options::OPT_no_offload_new_driver, false)) {
    CmdArgs.push_back("--offload-new-driver");
  }

  const XRayArgs &XRay = TC.getXRayArgs();
  XRay.addArgs(TC, Args, CmdArgs, InputType);

  for (const auto &Filename :
       Args.getAllArgValues(options::OPT_fprofile_list_EQ)) {
    if (D.getVFS().exists(Filename))
      CmdArgs.push_back(Args.MakeArgString("-fprofile-list=" + Filename));
    else
      D.Diag(clang::diag::err_drv_no_such_file) << Filename;
  }

  if (Arg *A = Args.getLastArg(options::OPT_fpatchable_function_entry_EQ)) {
    StringRef S0 = A->getValue(), S = S0;
    unsigned Size, Offset = 0;
    if (!Triple.isAArch64() && !Triple.isLoongArch() && !Triple.isRISCV() &&
        !Triple.isX86() &&
        !(!Triple.isOSAIX() && (Triple.getArch() == llvm::Triple::ppc ||
                                Triple.getArch() == llvm::Triple::ppc64)))
      D.Diag(diag::err_drv_unsupported_opt_for_target)
          << A->getAsString(Args) << TripleStr;
    else if (S.consumeInteger(10, Size) ||
             (!S.empty() && (!S.consume_front(",") ||
                             S.consumeInteger(10, Offset) || !S.empty())))
      D.Diag(diag::err_drv_invalid_argument_to_option)
          << S0 << A->getOption().getName();
    else if (Size < Offset)
      D.Diag(diag::err_drv_unsupported_fpatchable_function_entry_argument);
    else {
      CmdArgs.push_back(Args.MakeArgString(A->getSpelling() + Twine(Size)));
      CmdArgs.push_back(Args.MakeArgString(
          "-fpatchable-function-entry-offset=" + Twine(Offset)));
    }
  }

  Args.AddLastArg(CmdArgs, options::OPT_fms_hotpatch);

  if (TC.SupportsProfiling()) {
    Args.AddLastArg(CmdArgs, options::OPT_pg);

    llvm::Triple::ArchType Arch = TC.getArch();
    if (Arg *A = Args.getLastArg(options::OPT_mfentry)) {
      if (Arch == llvm::Triple::systemz || TC.getTriple().isX86())
        A->render(Args, CmdArgs);
      else
        D.Diag(diag::err_drv_unsupported_opt_for_target)
            << A->getAsString(Args) << TripleStr;
    }
    if (Arg *A = Args.getLastArg(options::OPT_mnop_mcount)) {
      if (Arch == llvm::Triple::systemz)
        A->render(Args, CmdArgs);
      else
        D.Diag(diag::err_drv_unsupported_opt_for_target)
            << A->getAsString(Args) << TripleStr;
    }
    if (Arg *A = Args.getLastArg(options::OPT_mrecord_mcount)) {
      if (Arch == llvm::Triple::systemz)
        A->render(Args, CmdArgs);
      else
        D.Diag(diag::err_drv_unsupported_opt_for_target)
            << A->getAsString(Args) << TripleStr;
    }
  }

  if (Arg *A = Args.getLastArgNoClaim(options::OPT_pg)) {
    if (TC.getTriple().isOSzOS()) {
      D.Diag(diag::err_drv_unsupported_opt_for_target)
          << A->getAsString(Args) << TripleStr;
    }
  }
  if (Arg *A = Args.getLastArgNoClaim(options::OPT_p)) {
    if (!(TC.getTriple().isOSAIX() || TC.getTriple().isOSOpenBSD())) {
      D.Diag(diag::err_drv_unsupported_opt_for_target)
          << A->getAsString(Args) << TripleStr;
    }
  }
  if (Arg *A = Args.getLastArgNoClaim(options::OPT_p, options::OPT_pg)) {
    if (A->getOption().matches(options::OPT_p)) {
      A->claim();
      if (TC.getTriple().isOSAIX() && !Args.hasArgNoClaim(options::OPT_pg))
        CmdArgs.push_back("-pg");
    }
  }

  // Reject AIX-specific link options on other targets.
  if (!TC.getTriple().isOSAIX()) {
    for (const Arg *A : Args.filtered(options::OPT_b, options::OPT_K,
                                      options::OPT_mxcoff_build_id_EQ)) {
      D.Diag(diag::err_drv_unsupported_opt_for_target)
          << A->getSpelling() << TripleStr;
    }
  }

  if (Args.getLastArg(options::OPT_fapple_kext) ||
      (Args.hasArg(options::OPT_mkernel) && types::isCXX(InputType)))
    CmdArgs.push_back("-fapple-kext");

  Args.AddLastArg(CmdArgs, options::OPT_altivec_src_compat);
  Args.AddLastArg(CmdArgs, options::OPT_flax_vector_conversions_EQ);
  Args.AddLastArg(CmdArgs, options::OPT_fobjc_sender_dependent_dispatch);
  Args.AddLastArg(CmdArgs, options::OPT_fdiagnostics_print_source_range_info);
  Args.AddLastArg(CmdArgs, options::OPT_fdiagnostics_parseable_fixits);
  Args.AddLastArg(CmdArgs, options::OPT_ftime_report);
  Args.AddLastArg(CmdArgs, options::OPT_ftime_report_EQ);
  Args.AddLastArg(CmdArgs, options::OPT_ftrapv);
  Args.AddLastArg(CmdArgs, options::OPT_malign_double);
  Args.AddLastArg(CmdArgs, options::OPT_fno_temp_file);

  if (const char *Name = C.getTimeTraceFile(&JA)) {
    CmdArgs.push_back(Args.MakeArgString("-ftime-trace=" + Twine(Name)));
    Args.AddLastArg(CmdArgs, options::OPT_ftime_trace_granularity_EQ);
    Args.AddLastArg(CmdArgs, options::OPT_ftime_trace_verbose);
  }

  if (Arg *A = Args.getLastArg(options::OPT_ftrapv_handler_EQ)) {
    CmdArgs.push_back("-ftrapv-handler");
    CmdArgs.push_back(A->getValue());
  }

  Args.AddLastArg(CmdArgs, options::OPT_ftrap_function_EQ);

  // Handle -f[no-]wrapv and -f[no-]strict-overflow, which are used by both
  // clang and flang.
  renderCommonIntegerOverflowOptions(Args, CmdArgs);

  Args.AddLastArg(CmdArgs, options::OPT_ffinite_loops,
                  options::OPT_fno_finite_loops);

  Args.AddLastArg(CmdArgs, options::OPT_fwritable_strings);
  Args.AddLastArg(CmdArgs, options::OPT_funroll_loops,
                  options::OPT_fno_unroll_loops);

  Args.AddLastArg(CmdArgs, options::OPT_fstrict_flex_arrays_EQ);

  Args.AddLastArg(CmdArgs, options::OPT_pthread);

  Args.addOptInFlag(CmdArgs, options::OPT_mspeculative_load_hardening,
                    options::OPT_mno_speculative_load_hardening);

  RenderSSPOptions(D, TC, Args, CmdArgs, KernelOrKext);
  RenderSCPOptions(TC, Args, CmdArgs);
  RenderTrivialAutoVarInitOptions(D, TC, Args, CmdArgs);

  Args.AddLastArg(CmdArgs, options::OPT_fswift_async_fp_EQ);

  Args.addOptInFlag(CmdArgs, options::OPT_mstackrealign,
                    options::OPT_mno_stackrealign);

  if (Args.hasArg(options::OPT_mstack_alignment)) {
    StringRef alignment = Args.getLastArgValue(options::OPT_mstack_alignment);
    CmdArgs.push_back(Args.MakeArgString("-mstack-alignment=" + alignment));
  }

  if (Args.hasArg(options::OPT_mstack_probe_size)) {
    StringRef Size = Args.getLastArgValue(options::OPT_mstack_probe_size);

    if (!Size.empty())
      CmdArgs.push_back(Args.MakeArgString("-mstack-probe-size=" + Size));
    else
      CmdArgs.push_back("-mstack-probe-size=0");
  }

  Args.addOptOutFlag(CmdArgs, options::OPT_mstack_arg_probe,
                     options::OPT_mno_stack_arg_probe);

  if (Arg *A = Args.getLastArg(options::OPT_mrestrict_it,
                               options::OPT_mno_restrict_it)) {
    if (A->getOption().matches(options::OPT_mrestrict_it)) {
      CmdArgs.push_back("-mllvm");
      CmdArgs.push_back("-arm-restrict-it");
    } else {
      CmdArgs.push_back("-mllvm");
      CmdArgs.push_back("-arm-default-it");
    }
  }

  // Forward -cl options to -cc1
  RenderOpenCLOptions(Args, CmdArgs, InputType);

  // Forward hlsl options to -cc1
  RenderHLSLOptions(Args, CmdArgs, InputType);

  // Forward OpenACC options to -cc1
  RenderOpenACCOptions(D, Args, CmdArgs, InputType);

  if (IsHIP) {
    if (Args.hasFlag(options::OPT_fhip_new_launch_api,
                     options::OPT_fno_hip_new_launch_api, true))
      CmdArgs.push_back("-fhip-new-launch-api");
    Args.addOptInFlag(CmdArgs, options::OPT_fgpu_allow_device_init,
                      options::OPT_fno_gpu_allow_device_init);
    Args.AddLastArg(CmdArgs, options::OPT_hipstdpar);
    Args.AddLastArg(CmdArgs, options::OPT_hipstdpar_interpose_alloc);
    Args.addOptInFlag(CmdArgs, options::OPT_fhip_kernel_arg_name,
                      options::OPT_fno_hip_kernel_arg_name);
  }

  if (IsCuda || IsHIP || IsSYCL) {
    if (IsRDCMode)
      CmdArgs.push_back("-fgpu-rdc");
    else
      CmdArgs.push_back("-fno-gpu-rdc");
  }
  if (IsCuda || IsHIP) {
    Args.addOptInFlag(CmdArgs, options::OPT_fgpu_defer_diag,
                      options::OPT_fno_gpu_defer_diag);
    if (Args.hasFlag(options::OPT_fgpu_exclude_wrong_side_overloads,
                     options::OPT_fno_gpu_exclude_wrong_side_overloads,
                     false)) {
      CmdArgs.push_back("-fgpu-exclude-wrong-side-overloads");
      CmdArgs.push_back("-fgpu-defer-diag");
    }
  }

  // Forward -nogpulib to -cc1.
  if (Args.hasArg(options::OPT_nogpulib))
    CmdArgs.push_back("-nogpulib");

  if (Arg *A = Args.getLastArg(options::OPT_fcf_protection_EQ)) {
    CmdArgs.push_back(
        Args.MakeArgString(Twine("-fcf-protection=") + A->getValue()));

    if (Arg *SA = Args.getLastArg(options::OPT_mcf_branch_label_scheme_EQ))
      CmdArgs.push_back(Args.MakeArgString(Twine("-mcf-branch-label-scheme=") +
                                           SA->getValue()));
  }

  if (Arg *A = Args.getLastArg(options::OPT_mfunction_return_EQ))
    CmdArgs.push_back(
        Args.MakeArgString(Twine("-mfunction-return=") + A->getValue()));

  Args.AddLastArg(CmdArgs, options::OPT_mindirect_branch_cs_prefix);

  // Forward -f options with positive and negative forms; we translate these by
  // hand.  Do not propagate PGO options to the GPU-side compilations as the
  // profile info is for the host-side compilation only.
  if (!(IsCudaDevice || IsHIPDevice)) {
    if (Arg *A = getLastProfileSampleUseArg(Args)) {
      auto *PGOArg = Args.getLastArg(
          options::OPT_fprofile_generate, options::OPT_fprofile_generate_EQ,
          options::OPT_fcs_profile_generate,
          options::OPT_fcs_profile_generate_EQ, options::OPT_fprofile_use,
          options::OPT_fprofile_use_EQ);
      if (PGOArg)
        D.Diag(diag::err_drv_argument_not_allowed_with)
            << "SampleUse with PGO options";

      StringRef fname = A->getValue();
      if (!llvm::sys::fs::exists(fname))
        D.Diag(diag::err_drv_no_such_file) << fname;
      else
        A->render(Args, CmdArgs);
    }
    Args.AddLastArg(CmdArgs, options::OPT_fprofile_remapping_file_EQ);

    if (Args.hasFlag(options::OPT_fpseudo_probe_for_profiling,
                     options::OPT_fno_pseudo_probe_for_profiling, false)) {
      CmdArgs.push_back("-fpseudo-probe-for-profiling");
      // Enforce -funique-internal-linkage-names if it's not explicitly turned
      // off.
      if (Args.hasFlag(options::OPT_funique_internal_linkage_names,
                       options::OPT_fno_unique_internal_linkage_names, true))
        CmdArgs.push_back("-funique-internal-linkage-names");
    }
  }
  RenderBuiltinOptions(TC, RawTriple, Args, CmdArgs);

  Args.addOptOutFlag(CmdArgs, options::OPT_fassume_sane_operator_new,
                     options::OPT_fno_assume_sane_operator_new);

  if (Args.hasFlag(options::OPT_fapinotes, options::OPT_fno_apinotes, false))
    CmdArgs.push_back("-fapinotes");
  if (Args.hasFlag(options::OPT_fapinotes_modules,
                   options::OPT_fno_apinotes_modules, false))
    CmdArgs.push_back("-fapinotes-modules");
  Args.AddLastArg(CmdArgs, options::OPT_fapinotes_swift_version);

  // -fblocks=0 is default.
  if (Args.hasFlag(options::OPT_fblocks, options::OPT_fno_blocks,
                   TC.IsBlocksDefault()) ||
      (Args.hasArg(options::OPT_fgnu_runtime) &&
       Args.hasArg(options::OPT_fobjc_nonfragile_abi) &&
       !Args.hasArg(options::OPT_fno_blocks))) {
    CmdArgs.push_back("-fblocks");

    if (!Args.hasArg(options::OPT_fgnu_runtime) && !TC.hasBlocksRuntime())
      CmdArgs.push_back("-fblocks-runtime-optional");
  }

  // -fencode-extended-block-signature=1 is default.
  if (TC.IsEncodeExtendedBlockSignatureDefault())
    CmdArgs.push_back("-fencode-extended-block-signature");

  if (Args.hasFlag(options::OPT_fcoro_aligned_allocation,
                   options::OPT_fno_coro_aligned_allocation, false) &&
      types::isCXX(InputType))
    CmdArgs.push_back("-fcoro-aligned-allocation");

  Args.AddLastArg(CmdArgs, options::OPT_fdouble_square_bracket_attributes,
                  options::OPT_fno_double_square_bracket_attributes);

  Args.addOptOutFlag(CmdArgs, options::OPT_faccess_control,
                     options::OPT_fno_access_control);
  Args.addOptOutFlag(CmdArgs, options::OPT_felide_constructors,
                     options::OPT_fno_elide_constructors);

  ToolChain::RTTIMode RTTIMode = TC.getRTTIMode();

  if (KernelOrKext || (types::isCXX(InputType) &&
                       (RTTIMode == ToolChain::RM_Disabled)))
    CmdArgs.push_back("-fno-rtti");

  // -fshort-enums=0 is default for all architectures except Hexagon and z/OS.
  if (Args.hasFlag(options::OPT_fshort_enums, options::OPT_fno_short_enums,
                   TC.getArch() == llvm::Triple::hexagon || Triple.isOSzOS()))
    CmdArgs.push_back("-fshort-enums");

  RenderCharacterOptions(Args, AuxTriple ? *AuxTriple : RawTriple, CmdArgs);

  // -fuse-cxa-atexit is default.
  if (!Args.hasFlag(
          options::OPT_fuse_cxa_atexit, options::OPT_fno_use_cxa_atexit,
          !RawTriple.isOSAIX() && !RawTriple.isOSWindows() &&
              ((RawTriple.getVendor() != llvm::Triple::MipsTechnologies) ||
               RawTriple.hasEnvironment())) ||
      KernelOrKext)
    CmdArgs.push_back("-fno-use-cxa-atexit");

  if (Args.hasFlag(options::OPT_fregister_global_dtors_with_atexit,
                   options::OPT_fno_register_global_dtors_with_atexit,
                   RawTriple.isOSDarwin() && !KernelOrKext))
    CmdArgs.push_back("-fregister-global-dtors-with-atexit");

  Args.addOptInFlag(CmdArgs, options::OPT_fuse_line_directives,
                    options::OPT_fno_use_line_directives);

  // -fno-minimize-whitespace is default.
  if (Args.hasFlag(options::OPT_fminimize_whitespace,
                   options::OPT_fno_minimize_whitespace, false)) {
    types::ID InputType = Inputs[0].getType();
    if (!isDerivedFromC(InputType))
      D.Diag(diag::err_drv_opt_unsupported_input_type)
          << "-fminimize-whitespace" << types::getTypeName(InputType);
    CmdArgs.push_back("-fminimize-whitespace");
  }

  // -fno-keep-system-includes is default.
  if (Args.hasFlag(options::OPT_fkeep_system_includes,
                   options::OPT_fno_keep_system_includes, false)) {
    types::ID InputType = Inputs[0].getType();
    if (!isDerivedFromC(InputType))
      D.Diag(diag::err_drv_opt_unsupported_input_type)
          << "-fkeep-system-includes" << types::getTypeName(InputType);
    CmdArgs.push_back("-fkeep-system-includes");
  }

  // -fms-extensions=0 is default.
  if (Args.hasFlag(options::OPT_fms_extensions, options::OPT_fno_ms_extensions,
                   IsWindowsMSVC))
    CmdArgs.push_back("-fms-extensions");

  // -fms-compatibility=0 is default.
  bool IsMSVCCompat = Args.hasFlag(
      options::OPT_fms_compatibility, options::OPT_fno_ms_compatibility,
      (IsWindowsMSVC && Args.hasFlag(options::OPT_fms_extensions,
                                     options::OPT_fno_ms_extensions, true)));
  if (IsMSVCCompat) {
    CmdArgs.push_back("-fms-compatibility");
    if (!types::isCXX(Input.getType()) &&
        Args.hasArg(options::OPT_fms_define_stdc))
      CmdArgs.push_back("-fms-define-stdc");
  }

  if (Triple.isWindowsMSVCEnvironment() && !D.IsCLMode() &&
      Args.hasArg(options::OPT_fms_runtime_lib_EQ))
    ProcessVSRuntimeLibrary(getToolChain(), Args, CmdArgs);

  // Handle -fgcc-version, if present.
  VersionTuple GNUCVer;
  if (Arg *A = Args.getLastArg(options::OPT_fgnuc_version_EQ)) {
    // Check that the version has 1 to 3 components and the minor and patch
    // versions fit in two decimal digits.
    StringRef Val = A->getValue();
    Val = Val.empty() ? "0" : Val; // Treat "" as 0 or disable.
    bool Invalid = GNUCVer.tryParse(Val);
    unsigned Minor = GNUCVer.getMinor().value_or(0);
    unsigned Patch = GNUCVer.getSubminor().value_or(0);
    if (Invalid || GNUCVer.getBuild() || Minor >= 100 || Patch >= 100) {
      D.Diag(diag::err_drv_invalid_value)
          << A->getAsString(Args) << A->getValue();
    }
  } else if (!IsMSVCCompat) {
    // Imitate GCC 4.2.1 by default if -fms-compatibility is not in effect.
    GNUCVer = VersionTuple(4, 2, 1);
  }
  if (!GNUCVer.empty()) {
    CmdArgs.push_back(
        Args.MakeArgString("-fgnuc-version=" + GNUCVer.getAsString()));
  }

  VersionTuple MSVT = TC.computeMSVCVersion(&D, Args);
  if (!MSVT.empty())
    CmdArgs.push_back(
        Args.MakeArgString("-fms-compatibility-version=" + MSVT.getAsString()));

  bool IsMSVC2015Compatible = MSVT.getMajor() >= 19;
  if (ImplyVCPPCVer) {
    StringRef LanguageStandard;
    if (const Arg *StdArg = Args.getLastArg(options::OPT__SLASH_std)) {
      Std = StdArg;
      LanguageStandard = llvm::StringSwitch<StringRef>(StdArg->getValue())
                             .Case("c11", "-std=c11")
                             .Case("c17", "-std=c17")
                             .Default("");
      if (LanguageStandard.empty())
        D.Diag(clang::diag::warn_drv_unused_argument)
            << StdArg->getAsString(Args);
    }
    CmdArgs.push_back(LanguageStandard.data());
  }
  if (ImplyVCPPCXXVer) {
    StringRef LanguageStandard;
    if (const Arg *StdArg = Args.getLastArg(options::OPT__SLASH_std)) {
      Std = StdArg;
      LanguageStandard = llvm::StringSwitch<StringRef>(StdArg->getValue())
                             .Case("c++14", "-std=c++14")
                             .Case("c++17", "-std=c++17")
                             .Case("c++20", "-std=c++20")
                             // TODO add c++23 and c++26 when MSVC supports it.
                             .Case("c++23preview", "-std=c++23")
                             .Case("c++latest", "-std=c++26")
                             .Default("");
      if (LanguageStandard.empty())
        D.Diag(clang::diag::warn_drv_unused_argument)
            << StdArg->getAsString(Args);
    }

    if (LanguageStandard.empty()) {
      if (IsSYCL)
        // For DPC++, C++17 is the default.
        LanguageStandard = "-std=c++17";
      else if (IsMSVC2015Compatible)
        LanguageStandard = "-std=c++14";
      else
        LanguageStandard = "-std=c++11";
    }

    CmdArgs.push_back(LanguageStandard.data());
  }

  Args.addOptInFlag(CmdArgs, options::OPT_fborland_extensions,
                    options::OPT_fno_borland_extensions);

  // -fno-declspec is default, except for PS4/PS5.
  if (Args.hasFlag(options::OPT_fdeclspec, options::OPT_fno_declspec,
                   RawTriple.isPS()))
    CmdArgs.push_back("-fdeclspec");
  else if (Args.hasArg(options::OPT_fno_declspec))
    CmdArgs.push_back("-fno-declspec"); // Explicitly disabling __declspec.

  // -fthreadsafe-static is default, except for MSVC compatibility versions less
  // than 19.
  if (!Args.hasFlag(options::OPT_fthreadsafe_statics,
                    options::OPT_fno_threadsafe_statics,
                    !types::isOpenCL(InputType) &&
                        (!IsWindowsMSVC || IsMSVC2015Compatible)))
    CmdArgs.push_back("-fno-threadsafe-statics");

  // Add -fno-assumptions, if it was specified.
  if (!Args.hasFlag(options::OPT_fassumptions, options::OPT_fno_assumptions,
                    true))
    CmdArgs.push_back("-fno-assumptions");

  // -fgnu-keywords default varies depending on language; only pass if
  // specified.
  Args.AddLastArg(CmdArgs, options::OPT_fgnu_keywords,
                  options::OPT_fno_gnu_keywords);

  Args.addOptInFlag(CmdArgs, options::OPT_fgnu89_inline,
                    options::OPT_fno_gnu89_inline);

  const Arg *InlineArg = Args.getLastArg(options::OPT_finline_functions,
                                         options::OPT_finline_hint_functions,
                                         options::OPT_fno_inline_functions);
  if (Arg *A = Args.getLastArg(options::OPT_finline, options::OPT_fno_inline)) {
    if (A->getOption().matches(options::OPT_fno_inline))
      A->render(Args, CmdArgs);
  } else if (InlineArg) {
    InlineArg->render(Args, CmdArgs);
  }

  Args.AddLastArg(CmdArgs, options::OPT_finline_max_stacksize_EQ);

  // FIXME: Find a better way to determine whether we are in C++20.
  bool HaveCxx20 =
      Std &&
      (Std->containsValue("c++2a") || Std->containsValue("gnu++2a") ||
       Std->containsValue("c++20") || Std->containsValue("gnu++20") ||
       Std->containsValue("c++2b") || Std->containsValue("gnu++2b") ||
       Std->containsValue("c++23") || Std->containsValue("gnu++23") ||
       Std->containsValue("c++2c") || Std->containsValue("gnu++2c") ||
       Std->containsValue("c++26") || Std->containsValue("gnu++26") ||
       Std->containsValue("c++latest") || Std->containsValue("gnu++latest"));
  bool HaveModules =
      RenderModulesOptions(C, D, Args, Input, Output, HaveCxx20, CmdArgs);

  // -fdelayed-template-parsing is default when targeting MSVC.
  // Many old Windows SDK versions require this to parse.
  //
  // According to
  // https://learn.microsoft.com/en-us/cpp/build/reference/permissive-standards-conformance?view=msvc-170,
  // MSVC actually defaults to -fno-delayed-template-parsing (/Zc:twoPhase-
  // with MSVC CLI) if using C++20. So we match the behavior with MSVC here to
  // not enable -fdelayed-template-parsing by default after C++20.
  //
  // FIXME: Given -fdelayed-template-parsing is a source of bugs, we should be
  // able to disable this by default at some point.
  if (Args.hasFlag(options::OPT_fdelayed_template_parsing,
                   options::OPT_fno_delayed_template_parsing,
                   IsWindowsMSVC && !HaveCxx20)) {
    if (HaveCxx20)
      D.Diag(clang::diag::warn_drv_delayed_template_parsing_after_cxx20);

    CmdArgs.push_back("-fdelayed-template-parsing");
  }

  if (Args.hasFlag(options::OPT_fpch_validate_input_files_content,
                   options::OPT_fno_pch_validate_input_files_content, false))
    CmdArgs.push_back("-fvalidate-ast-input-files-content");
  if (Args.hasFlag(options::OPT_fpch_instantiate_templates,
                   options::OPT_fno_pch_instantiate_templates, false))
    CmdArgs.push_back("-fpch-instantiate-templates");
  if (Args.hasFlag(options::OPT_fpch_codegen, options::OPT_fno_pch_codegen,
                   false))
    CmdArgs.push_back("-fmodules-codegen");
  if (Args.hasFlag(options::OPT_fpch_debuginfo, options::OPT_fno_pch_debuginfo,
                   false))
    CmdArgs.push_back("-fmodules-debuginfo");

  ObjCRuntime Runtime = AddObjCRuntimeArgs(Args, Inputs, CmdArgs, rewriteKind);
  RenderObjCOptions(TC, D, RawTriple, Args, Runtime, rewriteKind != RK_None,
                    Input, CmdArgs);

  if (types::isObjC(Input.getType()) &&
      Args.hasFlag(options::OPT_fobjc_encode_cxx_class_template_spec,
                   options::OPT_fno_objc_encode_cxx_class_template_spec,
                   !Runtime.isNeXTFamily()))
    CmdArgs.push_back("-fobjc-encode-cxx-class-template-spec");

  if (Args.hasFlag(options::OPT_fapplication_extension,
                   options::OPT_fno_application_extension, false))
    CmdArgs.push_back("-fapplication-extension");

  // Handle GCC-style exception args.
  bool EH = false;
  if (!C.getDriver().IsCLMode())
    EH = addExceptionArgs(Args, InputType, TC, KernelOrKext, Runtime, CmdArgs);

  // Handle exception personalities
  Arg *A = Args.getLastArg(
      options::OPT_fsjlj_exceptions, options::OPT_fseh_exceptions,
      options::OPT_fdwarf_exceptions, options::OPT_fwasm_exceptions);
  if (A) {
    const Option &Opt = A->getOption();
    if (Opt.matches(options::OPT_fsjlj_exceptions))
      CmdArgs.push_back("-exception-model=sjlj");
    if (Opt.matches(options::OPT_fseh_exceptions))
      CmdArgs.push_back("-exception-model=seh");
    if (Opt.matches(options::OPT_fdwarf_exceptions))
      CmdArgs.push_back("-exception-model=dwarf");
    if (Opt.matches(options::OPT_fwasm_exceptions))
      CmdArgs.push_back("-exception-model=wasm");
  } else {
    switch (TC.GetExceptionModel(Args)) {
    default:
      break;
    case llvm::ExceptionHandling::DwarfCFI:
      CmdArgs.push_back("-exception-model=dwarf");
      break;
    case llvm::ExceptionHandling::SjLj:
      CmdArgs.push_back("-exception-model=sjlj");
      break;
    case llvm::ExceptionHandling::WinEH:
      CmdArgs.push_back("-exception-model=seh");
      break;
    }
  }

  // C++ "sane" operator new.
  Args.addOptOutFlag(CmdArgs, options::OPT_fassume_sane_operator_new,
                     options::OPT_fno_assume_sane_operator_new);

  // -fassume-unique-vtables is on by default.
  Args.addOptOutFlag(CmdArgs, options::OPT_fassume_unique_vtables,
                     options::OPT_fno_assume_unique_vtables);

  // -frelaxed-template-template-args is deprecated.
  if (Arg *A =
          Args.getLastArg(options::OPT_frelaxed_template_template_args,
                          options::OPT_fno_relaxed_template_template_args)) {
    if (A->getOption().matches(
            options::OPT_fno_relaxed_template_template_args)) {
      D.Diag(diag::warn_drv_deprecated_arg_no_relaxed_template_template_args);
      CmdArgs.push_back("-fno-relaxed-template-template-args");
    } else {
      D.Diag(diag::warn_drv_deprecated_arg)
          << A->getAsString(Args) << /*hasReplacement=*/false;
    }
  }

  // -fsized-deallocation is on by default in C++14 onwards and otherwise off
  // by default.
  Args.addLastArg(CmdArgs, options::OPT_fsized_deallocation,
                  options::OPT_fno_sized_deallocation);

  // -faligned-allocation is on by default in C++17 onwards and otherwise off
  // by default.
  if (Arg *A = Args.getLastArg(options::OPT_faligned_allocation,
                               options::OPT_fno_aligned_allocation,
                               options::OPT_faligned_new_EQ)) {
    if (A->getOption().matches(options::OPT_fno_aligned_allocation))
      CmdArgs.push_back("-fno-aligned-allocation");
    else
      CmdArgs.push_back("-faligned-allocation");
  }

  // The default new alignment can be specified using a dedicated option or via
  // a GCC-compatible option that also turns on aligned allocation.
  if (Arg *A = Args.getLastArg(options::OPT_fnew_alignment_EQ,
                               options::OPT_faligned_new_EQ))
    CmdArgs.push_back(
        Args.MakeArgString(Twine("-fnew-alignment=") + A->getValue()));

  // -fconstant-cfstrings is default, and may be subject to argument translation
  // on Darwin.
  if (!Args.hasFlag(options::OPT_fconstant_cfstrings,
                    options::OPT_fno_constant_cfstrings, true) ||
      !Args.hasFlag(options::OPT_mconstant_cfstrings,
                    options::OPT_mno_constant_cfstrings, true))
    CmdArgs.push_back("-fno-constant-cfstrings");

  Args.addOptInFlag(CmdArgs, options::OPT_fpascal_strings,
                    options::OPT_fno_pascal_strings);

  // Honor -fpack-struct= and -fpack-struct, if given. Note that
  // -fno-pack-struct doesn't apply to -fpack-struct=.
  if (Arg *A = Args.getLastArg(options::OPT_fpack_struct_EQ)) {
    std::string PackStructStr = "-fpack-struct=";
    PackStructStr += A->getValue();
    CmdArgs.push_back(Args.MakeArgString(PackStructStr));
  } else if (Args.hasFlag(options::OPT_fpack_struct,
                          options::OPT_fno_pack_struct, false)) {
    CmdArgs.push_back("-fpack-struct=1");
  }

  // Handle -fmax-type-align=N and -fno-type-align
  bool SkipMaxTypeAlign = Args.hasArg(options::OPT_fno_max_type_align);
  if (Arg *A = Args.getLastArg(options::OPT_fmax_type_align_EQ)) {
    if (!SkipMaxTypeAlign) {
      std::string MaxTypeAlignStr = "-fmax-type-align=";
      MaxTypeAlignStr += A->getValue();
      CmdArgs.push_back(Args.MakeArgString(MaxTypeAlignStr));
    }
  } else if (RawTriple.isOSDarwin()) {
    if (!SkipMaxTypeAlign) {
      std::string MaxTypeAlignStr = "-fmax-type-align=16";
      CmdArgs.push_back(Args.MakeArgString(MaxTypeAlignStr));
    }
  }

  if (!Args.hasFlag(options::OPT_Qy, options::OPT_Qn, true))
    CmdArgs.push_back("-Qn");

  // -fno-common is the default, set -fcommon only when that flag is set.
  Args.addOptInFlag(CmdArgs, options::OPT_fcommon, options::OPT_fno_common);

  // -fsigned-bitfields is default, and clang doesn't yet support
  // -funsigned-bitfields.
  if (!Args.hasFlag(options::OPT_fsigned_bitfields,
                    options::OPT_funsigned_bitfields, true))
    D.Diag(diag::warn_drv_clang_unsupported)
        << Args.getLastArg(options::OPT_funsigned_bitfields)->getAsString(Args);

  // -fsigned-bitfields is default, and clang doesn't support -fno-for-scope.
  if (!Args.hasFlag(options::OPT_ffor_scope, options::OPT_fno_for_scope, true))
    D.Diag(diag::err_drv_clang_unsupported)
        << Args.getLastArg(options::OPT_fno_for_scope)->getAsString(Args);

  // -finput_charset=UTF-8 is default. Reject others
  if (Arg *inputCharset = Args.getLastArg(options::OPT_finput_charset_EQ)) {
    StringRef value = inputCharset->getValue();
    if (!value.equals_insensitive("utf-8"))
      D.Diag(diag::err_drv_invalid_value) << inputCharset->getAsString(Args)
                                          << value;
  }

  // -fexec_charset=UTF-8 is default. Reject others
  if (Arg *execCharset = Args.getLastArg(options::OPT_fexec_charset_EQ)) {
    StringRef value = execCharset->getValue();
    if (!value.equals_insensitive("utf-8"))
      D.Diag(diag::err_drv_invalid_value) << execCharset->getAsString(Args)
                                          << value;
  }

  RenderDiagnosticsOptions(D, Args, CmdArgs);

  Args.addOptInFlag(CmdArgs, options::OPT_fasm_blocks,
                    options::OPT_fno_asm_blocks);

  Args.addOptOutFlag(CmdArgs, options::OPT_fgnu_inline_asm,
                     options::OPT_fno_gnu_inline_asm);

  // Enable vectorization per default according to the optimization level
  // selected. For optimization levels that want vectorization we use the alias
  // option to simplify the hasFlag logic.
  bool EnableVec = shouldEnableVectorizerAtOLevel(Args, false);
  OptSpecifier VectorizeAliasOption =
      EnableVec ? options::OPT_O_Group : options::OPT_fvectorize;
  if (Args.hasFlag(options::OPT_fvectorize, VectorizeAliasOption,
                   options::OPT_fno_vectorize, EnableVec))
    CmdArgs.push_back("-vectorize-loops");

  // -fslp-vectorize is enabled based on the optimization level selected.
  bool EnableSLPVec = shouldEnableVectorizerAtOLevel(Args, true);
  OptSpecifier SLPVectAliasOption =
      EnableSLPVec ? options::OPT_O_Group : options::OPT_fslp_vectorize;
  if (Args.hasFlag(options::OPT_fslp_vectorize, SLPVectAliasOption,
                   options::OPT_fno_slp_vectorize, EnableSLPVec))
    CmdArgs.push_back("-vectorize-slp");

  ParseMPreferVectorWidth(D, Args, CmdArgs);

  Args.AddLastArg(CmdArgs, options::OPT_fshow_overloads_EQ);
  Args.AddLastArg(CmdArgs,
                  options::OPT_fsanitize_undefined_strip_path_components_EQ);

  // -fdollars-in-identifiers default varies depending on platform and
  // language; only pass if specified.
  if (Arg *A = Args.getLastArg(options::OPT_fdollars_in_identifiers,
                               options::OPT_fno_dollars_in_identifiers)) {
    if (A->getOption().matches(options::OPT_fdollars_in_identifiers))
      CmdArgs.push_back("-fdollars-in-identifiers");
    else
      CmdArgs.push_back("-fno-dollars-in-identifiers");
  }

  Args.addOptInFlag(CmdArgs, options::OPT_fapple_pragma_pack,
                    options::OPT_fno_apple_pragma_pack);

  // Remarks can be enabled with any of the `-f.*optimization-record.*` flags.
  if (willEmitRemarks(Args) && checkRemarksOptions(D, Args, Triple))
    renderRemarksOptions(Args, CmdArgs, Triple, Input, Output, JA);

  bool RewriteImports = Args.hasFlag(options::OPT_frewrite_imports,
                                     options::OPT_fno_rewrite_imports, false);
  if (RewriteImports)
    CmdArgs.push_back("-frewrite-imports");

  Args.addOptInFlag(CmdArgs, options::OPT_fdirectives_only,
                    options::OPT_fno_directives_only);

  // Enable rewrite includes if the user's asked for it or if we're generating
  // diagnostics.
  // TODO: Once -module-dependency-dir works with -frewrite-includes it'd be
  // nice to enable this when doing a crashdump for modules as well.
  if (Args.hasFlag(options::OPT_frewrite_includes,
                   options::OPT_fno_rewrite_includes, false) ||
      (C.isForDiagnostics() && !HaveModules))
    CmdArgs.push_back("-frewrite-includes");

  if (Args.hasFlag(options::OPT_fzos_extensions,
                   options::OPT_fno_zos_extensions, false))
    CmdArgs.push_back("-fzos-extensions");
  else if (Args.hasArg(options::OPT_fno_zos_extensions))
    CmdArgs.push_back("-fno-zos-extensions");

  // Only allow -traditional or -traditional-cpp outside in preprocessing modes.
  if (Arg *A = Args.getLastArg(options::OPT_traditional,
                               options::OPT_traditional_cpp)) {
    if (isa<PreprocessJobAction>(JA))
      CmdArgs.push_back("-traditional-cpp");
    else
      D.Diag(diag::err_drv_clang_unsupported) << A->getAsString(Args);
  }

  Args.AddLastArg(CmdArgs, options::OPT_dM);
  Args.AddLastArg(CmdArgs, options::OPT_dD);
  Args.AddLastArg(CmdArgs, options::OPT_dI);

  Args.AddLastArg(CmdArgs, options::OPT_fmax_tokens_EQ);

  // Handle serialized diagnostics.
  if (Arg *A = Args.getLastArg(options::OPT__serialize_diags)) {
    CmdArgs.push_back("-serialize-diagnostic-file");
    CmdArgs.push_back(Args.MakeArgString(A->getValue()));
  }

  if (Args.hasArg(options::OPT_fretain_comments_from_system_headers))
    CmdArgs.push_back("-fretain-comments-from-system-headers");

  // Forward -fcomment-block-commands to -cc1.
  Args.AddAllArgs(CmdArgs, options::OPT_fcomment_block_commands);
  // Forward -fparse-all-comments to -cc1.
  Args.AddAllArgs(CmdArgs, options::OPT_fparse_all_comments);

  // Turn -fplugin=name.so into -load name.so
  for (const Arg *A : Args.filtered(options::OPT_fplugin_EQ)) {
    CmdArgs.push_back("-load");
    CmdArgs.push_back(A->getValue());
    A->claim();
  }

  // Turn -fplugin-arg-pluginname-key=value into
  // -plugin-arg-pluginname key=value
  // GCC has an actual plugin_argument struct with key/value pairs that it
  // passes to its plugins, but we don't, so just pass it on as-is.
  //
  // The syntax for -fplugin-arg- is ambiguous if both plugin name and
  // argument key are allowed to contain dashes. GCC therefore only
  // allows dashes in the key. We do the same.
  for (const Arg *A : Args.filtered(options::OPT_fplugin_arg)) {
    auto ArgValue = StringRef(A->getValue());
    auto FirstDashIndex = ArgValue.find('-');
    StringRef PluginName = ArgValue.substr(0, FirstDashIndex);
    StringRef Arg = ArgValue.substr(FirstDashIndex + 1);

    A->claim();
    if (FirstDashIndex == StringRef::npos || Arg.empty()) {
      if (PluginName.empty()) {
        D.Diag(diag::warn_drv_missing_plugin_name) << A->getAsString(Args);
      } else {
        D.Diag(diag::warn_drv_missing_plugin_arg)
            << PluginName << A->getAsString(Args);
      }
      continue;
    }

    CmdArgs.push_back(Args.MakeArgString(Twine("-plugin-arg-") + PluginName));
    CmdArgs.push_back(Args.MakeArgString(Arg));
  }

  // Forward -fpass-plugin=name.so to -cc1.
  for (const Arg *A : Args.filtered(options::OPT_fpass_plugin_EQ)) {
    CmdArgs.push_back(
        Args.MakeArgString(Twine("-fpass-plugin=") + A->getValue()));
    A->claim();
  }

  // Forward --vfsoverlay to -cc1.
  for (const Arg *A : Args.filtered(options::OPT_vfsoverlay)) {
    CmdArgs.push_back("--vfsoverlay");
    CmdArgs.push_back(A->getValue());
    A->claim();
  }

  Args.addOptInFlag(CmdArgs, options::OPT_fsafe_buffer_usage_suggestions,
                    options::OPT_fno_safe_buffer_usage_suggestions);

  Args.addOptInFlag(CmdArgs, options::OPT_fexperimental_late_parse_attributes,
                    options::OPT_fno_experimental_late_parse_attributes);

  // Setup statistics file output.
  SmallString<128> StatsFile = getStatsFileName(Args, Output, Input, D);
  if (!StatsFile.empty()) {
    CmdArgs.push_back(Args.MakeArgString(Twine("-stats-file=") + StatsFile));
    if (D.CCPrintInternalStats)
      CmdArgs.push_back("-stats-file-append");
  }

  // Forward -Xclang arguments to -cc1, and -mllvm arguments to the LLVM option
  // parser.
  for (auto Arg : Args.filtered(options::OPT_Xclang)) {
    Arg->claim();
    // -finclude-default-header flag is for preprocessor,
    // do not pass it to other cc1 commands when save-temps is enabled
    if (C.getDriver().isSaveTempsEnabled() &&
        !isa<PreprocessJobAction>(JA)) {
      if (StringRef(Arg->getValue()) == "-finclude-default-header")
        continue;
    }
    CmdArgs.push_back(Arg->getValue());
  }
  for (const Arg *A : Args.filtered(options::OPT_mllvm)) {
    A->claim();

    // We translate this by hand to the -cc1 argument, since nightly test uses
    // it and developers have been trained to spell it with -mllvm. Both
    // spellings are now deprecated and should be removed.
    if (StringRef(A->getValue(0)) == "-disable-llvm-optzns") {
      CmdArgs.push_back("-disable-llvm-optzns");
    } else {
      A->render(Args, CmdArgs);
    }
  }

  // This needs to run after -Xclang argument forwarding to pick up the target
  // features enabled through -Xclang -target-feature flags.
  SanitizeArgs.addArgs(TC, Args, CmdArgs, InputType);

  // With -save-temps, we want to save the unoptimized bitcode output from the
  // CompileJobAction, use -disable-llvm-passes to get pristine IR generated
  // by the frontend.
  // When -fembed-bitcode is enabled, optimized bitcode is emitted because it
  // has slightly different breakdown between stages.
  // When generating IR for -fsycl device compilations, optimized bitcode is
  // emitted as we want the -save-temps values to match regular compilation.
  // FIXME: -fembed-bitcode -save-temps will save optimized bitcode instead of
  // pristine IR generated by the frontend. Ideally, a new compile action should
  // be added so both IR can be captured.
  if ((C.getDriver().isSaveTempsEnabled() ||
       JA.isHostOffloading(Action::OFK_OpenMP)) &&
      !(C.getDriver().embedBitcodeInObject() && !IsUsingLTO) && !IsSYCLDevice &&
      isa<CompileJobAction>(JA))
    CmdArgs.push_back("-disable-llvm-passes");

  Args.AddAllArgs(CmdArgs, options::OPT_undef);

  const char *Exec = D.getClangProgramPath();

  // Optionally embed the -cc1 level arguments into the debug info or a
  // section, for build analysis.
  // Also record command line arguments into the debug info if
  // -grecord-gcc-switches options is set on.
  // By default, -gno-record-gcc-switches is set on and no recording.
  auto GRecordSwitches = false;
  auto FRecordSwitches = false;
  if (shouldRecordCommandLine(TC, Args, FRecordSwitches, GRecordSwitches)) {
    auto FlagsArgString = renderEscapedCommandLine(TC, Args);
    if (TC.UseDwarfDebugFlags() || GRecordSwitches) {
      CmdArgs.push_back("-dwarf-debug-flags");
      CmdArgs.push_back(FlagsArgString);
    }
    if (FRecordSwitches) {
      CmdArgs.push_back("-record-command-line");
      CmdArgs.push_back(FlagsArgString);
    }
  }

  // Host-side offloading compilation receives all device-side outputs. Include
  // them in the host compilation depending on the target. If the host inputs
  // are not empty we use the new-driver scheme, otherwise use the old scheme.
  if ((IsCuda || IsHIP) && CudaDeviceInput) {
    CmdArgs.push_back("-fcuda-include-gpubinary");
    CmdArgs.push_back(CudaDeviceInput->getFilename());
  } else if (!HostOffloadingInputs.empty()) {
    if ((IsCuda || IsHIP) && !IsRDCMode) {
      assert(HostOffloadingInputs.size() == 1 && "Only one input expected");
      CmdArgs.push_back("-fcuda-include-gpubinary");
      CmdArgs.push_back(HostOffloadingInputs.front().getFilename());
    } else {
      for (const InputInfo Input : HostOffloadingInputs)
        CmdArgs.push_back(Args.MakeArgString("-fembed-offload-object=" +
                                             TC.getInputFilename(Input)));
    }
  }

  if (IsCuda) {
    if (Args.hasFlag(options::OPT_fcuda_short_ptr,
                     options::OPT_fno_cuda_short_ptr, false))
      CmdArgs.push_back("-fcuda-short-ptr");
  }

  if (IsCuda || IsHIP) {
    // Determine the original source input.
    const Action *SourceAction = &JA;
    while (SourceAction->getKind() != Action::InputClass) {
      assert(!SourceAction->getInputs().empty() && "unexpected root action!");
      SourceAction = SourceAction->getInputs()[0];
    }
    auto CUID = cast<InputAction>(SourceAction)->getId();
    if (!CUID.empty())
      CmdArgs.push_back(Args.MakeArgString(Twine("-cuid=") + Twine(CUID)));

    // -ffast-math turns on -fgpu-approx-transcendentals implicitly, but will
    // be overriden by -fno-gpu-approx-transcendentals.
    bool UseApproxTranscendentals = Args.hasFlag(
        options::OPT_ffast_math, options::OPT_fno_fast_math, false);
    if (Args.hasFlag(options::OPT_fgpu_approx_transcendentals,
                     options::OPT_fno_gpu_approx_transcendentals,
                     UseApproxTranscendentals))
      CmdArgs.push_back("-fgpu-approx-transcendentals");
  } else {
    Args.claimAllArgs(options::OPT_fgpu_approx_transcendentals,
                      options::OPT_fno_gpu_approx_transcendentals);
  }

  if (IsHIP) {
    CmdArgs.push_back("-fcuda-allow-variadic-functions");
    Args.AddLastArg(CmdArgs, options::OPT_fgpu_default_stream_EQ);
  }

  Args.AddAllArgs(CmdArgs,
                  options::OPT_fsanitize_undefined_ignore_overflow_pattern_EQ);

  Args.AddLastArg(CmdArgs, options::OPT_foffload_uniform_block,
                  options::OPT_fno_offload_uniform_block);

  Args.AddLastArg(CmdArgs, options::OPT_foffload_implicit_host_device_templates,
                  options::OPT_fno_offload_implicit_host_device_templates);

  if (IsCudaDevice || IsHIPDevice || IsSYCLDevice) {
    StringRef InlineThresh =
        Args.getLastArgValue(options::OPT_fgpu_inline_threshold_EQ);
    if (!InlineThresh.empty()) {
      std::string ArgStr =
          std::string("-inline-threshold=") + InlineThresh.str();
      CmdArgs.append({"-mllvm", Args.MakeArgStringRef(ArgStr)});
    }
  }

  if (IsHIPDevice)
    Args.addOptOutFlag(CmdArgs,
                       options::OPT_fhip_fp32_correctly_rounded_divide_sqrt,
                       options::OPT_fno_hip_fp32_correctly_rounded_divide_sqrt);

  // OpenMP offloading device jobs take the argument -fopenmp-host-ir-file-path
  // to specify the result of the compile phase on the host, so the meaningful
  // device declarations can be identified. Also, -fopenmp-is-target-device is
  // passed along to tell the frontend that it is generating code for a device,
  // so that only the relevant declarations are emitted.
  if (IsOpenMPDevice) {
    CmdArgs.push_back("-fopenmp-is-target-device");
    // If we are offloading cuda/hip via llvm, it's also "cuda device code".
    if (Args.hasArg(options::OPT_foffload_via_llvm))
      CmdArgs.push_back("-fcuda-is-device");

    if (OpenMPDeviceInput) {
      CmdArgs.push_back("-fopenmp-host-ir-file-path");
      CmdArgs.push_back(Args.MakeArgString(OpenMPDeviceInput->getFilename()));
    }
  }

  if (Triple.isAMDGPU()) {
    handleAMDGPUCodeObjectVersionOptions(D, Args, CmdArgs);

    Args.addOptInFlag(CmdArgs, options::OPT_munsafe_fp_atomics,
                      options::OPT_mno_unsafe_fp_atomics);
    Args.addOptOutFlag(CmdArgs, options::OPT_mamdgpu_ieee,
                       options::OPT_mno_amdgpu_ieee);
  }

  addOpenMPHostOffloadingArgs(C, JA, Args, CmdArgs);

  // For all the host SYCL offloading compile jobs we need to pass the targets
  // information using -fsycl-targets= option.
  if (isa<CompileJobAction>(JA) && JA.isHostOffloading(Action::OFK_SYCL)) {
    SmallString<128> TargetInfo("-fsycl-targets=");

    if (Arg *Tgts = Args.getLastArg(options::OPT_fsycl_targets_EQ)) {
      for (unsigned i = 0; i < Tgts->getNumValues(); ++i) {
        if (i)
          TargetInfo += ',';
        // We need to get the string from the triple because it may be not
        // exactly the same as the one we get directly from the arguments.
        llvm::Triple T(Tgts->getValue(i));
        TargetInfo += T.getTriple();
      }
    } else
      // Use the default.
      TargetInfo += C.getDriver().getSYCLDeviceTriple().normalize();
    CmdArgs.push_back(Args.MakeArgString(TargetInfo.str()));
  }

  bool VirtualFunctionElimination =
      Args.hasFlag(options::OPT_fvirtual_function_elimination,
                   options::OPT_fno_virtual_function_elimination, false);
  if (VirtualFunctionElimination) {
    // VFE requires full LTO (currently, this might be relaxed to allow ThinLTO
    // in the future).
    if (LTOMode != LTOK_Full)
      D.Diag(diag::err_drv_argument_only_allowed_with)
          << "-fvirtual-function-elimination"
          << "-flto=full";

    CmdArgs.push_back("-fvirtual-function-elimination");
  }

  // VFE requires whole-program-vtables, and enables it by default.
  bool WholeProgramVTables = Args.hasFlag(
      options::OPT_fwhole_program_vtables,
      options::OPT_fno_whole_program_vtables, VirtualFunctionElimination);
  if (VirtualFunctionElimination && !WholeProgramVTables) {
    D.Diag(diag::err_drv_argument_not_allowed_with)
        << "-fno-whole-program-vtables"
        << "-fvirtual-function-elimination";
  }

  if (WholeProgramVTables) {
    // PS4 uses the legacy LTO API, which does not support this feature in
    // ThinLTO mode.
    bool IsPS4 = getToolChain().getTriple().isPS4();

    // Check if we passed LTO options but they were suppressed because this is a
    // device offloading action, or we passed device offload LTO options which
    // were suppressed because this is not the device offload action.
    // Check if we are using PS4 in regular LTO mode.
    // Otherwise, issue an error.

    auto OtherLTOMode =
        IsDeviceOffloadAction ? D.getLTOMode() : D.getOffloadLTOMode();
    auto OtherIsUsingLTO = OtherLTOMode != LTOK_None;

    if ((!IsUsingLTO && !OtherIsUsingLTO) ||
        (IsPS4 && !UnifiedLTO && (D.getLTOMode() != LTOK_Full)))
      D.Diag(diag::err_drv_argument_only_allowed_with)
          << "-fwhole-program-vtables"
          << ((IsPS4 && !UnifiedLTO) ? "-flto=full" : "-flto");

    // Propagate -fwhole-program-vtables if this is an LTO compile.
    if (IsUsingLTO)
      CmdArgs.push_back("-fwhole-program-vtables");
  }

  bool DefaultsSplitLTOUnit =
      ((WholeProgramVTables || SanitizeArgs.needsLTO()) &&
          (LTOMode == LTOK_Full || TC.canSplitThinLTOUnit())) ||
      (!Triple.isPS4() && UnifiedLTO);
  bool SplitLTOUnit =
      Args.hasFlag(options::OPT_fsplit_lto_unit,
                   options::OPT_fno_split_lto_unit, DefaultsSplitLTOUnit);
  if (SanitizeArgs.needsLTO() && !SplitLTOUnit)
    D.Diag(diag::err_drv_argument_not_allowed_with) << "-fno-split-lto-unit"
                                                    << "-fsanitize=cfi";
  if (SplitLTOUnit)
    CmdArgs.push_back("-fsplit-lto-unit");

  if (Arg *A = Args.getLastArg(options::OPT_ffat_lto_objects,
                               options::OPT_fno_fat_lto_objects)) {
    if (IsUsingLTO && A->getOption().matches(options::OPT_ffat_lto_objects)) {
      assert(LTOMode == LTOK_Full || LTOMode == LTOK_Thin);
      if (!Triple.isOSBinFormatELF()) {
        D.Diag(diag::err_drv_unsupported_opt_for_target)
            << A->getAsString(Args) << TC.getTripleString();
      }
      CmdArgs.push_back(Args.MakeArgString(
          Twine("-flto=") + (LTOMode == LTOK_Thin ? "thin" : "full")));
      CmdArgs.push_back("-flto-unit");
      CmdArgs.push_back("-ffat-lto-objects");
      A->render(Args, CmdArgs);
    }
  }

  if (Arg *A = Args.getLastArg(options::OPT_fglobal_isel,
                               options::OPT_fno_global_isel)) {
    CmdArgs.push_back("-mllvm");
    if (A->getOption().matches(options::OPT_fglobal_isel)) {
      CmdArgs.push_back("-global-isel=1");

      // GISel is on by default on AArch64 -O0, so don't bother adding
      // the fallback remarks for it. Other combinations will add a warning of
      // some kind.
      bool IsArchSupported = Triple.getArch() == llvm::Triple::aarch64;
      bool IsOptLevelSupported = false;

      Arg *A = Args.getLastArg(options::OPT_O_Group);
      if (Triple.getArch() == llvm::Triple::aarch64) {
        if (!A || A->getOption().matches(options::OPT_O0))
          IsOptLevelSupported = true;
      }
      if (!IsArchSupported || !IsOptLevelSupported) {
        CmdArgs.push_back("-mllvm");
        CmdArgs.push_back("-global-isel-abort=2");

        if (!IsArchSupported)
          D.Diag(diag::warn_drv_global_isel_incomplete) << Triple.getArchName();
        else
          D.Diag(diag::warn_drv_global_isel_incomplete_opt);
      }
    } else {
      CmdArgs.push_back("-global-isel=0");
    }
  }

  if (Args.hasArg(options::OPT_forder_file_instrumentation)) {
     CmdArgs.push_back("-forder-file-instrumentation");
     // Enable order file instrumentation when ThinLTO is not on. When ThinLTO is
     // on, we need to pass these flags as linker flags and that will be handled
     // outside of the compiler.
     if (!IsUsingLTO) {
       CmdArgs.push_back("-mllvm");
       CmdArgs.push_back("-enable-order-file-instrumentation");
     }
  }

  if (Arg *A = Args.getLastArg(options::OPT_fforce_enable_int128,
                               options::OPT_fno_force_enable_int128)) {
    if (A->getOption().matches(options::OPT_fforce_enable_int128))
      CmdArgs.push_back("-fforce-enable-int128");
  }

  Args.addOptInFlag(CmdArgs, options::OPT_fkeep_static_consts,
                    options::OPT_fno_keep_static_consts);
  Args.addOptInFlag(CmdArgs, options::OPT_fkeep_persistent_storage_variables,
                    options::OPT_fno_keep_persistent_storage_variables);
  Args.addOptInFlag(CmdArgs, options::OPT_fcomplete_member_pointers,
                    options::OPT_fno_complete_member_pointers);
  if (Arg *A = Args.getLastArg(options::OPT_cxx_static_destructors_EQ))
    A->render(Args, CmdArgs);

  addMachineOutlinerArgs(D, Args, CmdArgs, Triple, /*IsLTO=*/false);

  addOutlineAtomicsArgs(D, getToolChain(), Args, CmdArgs, Triple);

  if (Triple.isAArch64() &&
      (Args.hasArg(options::OPT_mno_fmv) ||
       (Triple.isAndroid() && Triple.isAndroidVersionLT(23)) ||
       getToolChain().GetRuntimeLibType(Args) != ToolChain::RLT_CompilerRT)) {
    // Disable Function Multiversioning on AArch64 target.
    CmdArgs.push_back("-target-feature");
    CmdArgs.push_back("-fmv");
  }

  if (Args.hasFlag(options::OPT_faddrsig, options::OPT_fno_addrsig,
                   (TC.getTriple().isOSBinFormatELF() ||
                    TC.getTriple().isOSBinFormatCOFF()) &&
                       !TC.getTriple().isPS4() && !TC.getTriple().isVE() &&
                       !TC.getTriple().isOSNetBSD() &&
                       !Distro(D.getVFS(), TC.getTriple()).IsGentoo() &&
                       !TC.getTriple().isAndroid() && TC.useIntegratedAs()))
    CmdArgs.push_back("-faddrsig");

  if ((Triple.isOSBinFormatELF() || Triple.isOSBinFormatMachO()) &&
      (EH || UnwindTables || AsyncUnwindTables ||
       DebugInfoKind != llvm::codegenoptions::NoDebugInfo))
    CmdArgs.push_back("-D__GCC_HAVE_DWARF2_CFI_ASM=1");

  if (Arg *A = Args.getLastArg(options::OPT_fsymbol_partition_EQ)) {
    std::string Str = A->getAsString(Args);
    if (!TC.getTriple().isOSBinFormatELF())
      D.Diag(diag::err_drv_unsupported_opt_for_target)
          << Str << TC.getTripleString();
    CmdArgs.push_back(Args.MakeArgString(Str));
  }

  // Add the "-o out -x type src.c" flags last. This is done primarily to make
  // the -cc1 command easier to edit when reproducing compiler crashes.
  if (Output.getType() == types::TY_Dependencies) {
    // Handled with other dependency code.
  } else if (Output.isFilename()) {
    if (Output.getType() == clang::driver::types::TY_IFS_CPP ||
        Output.getType() == clang::driver::types::TY_IFS) {
      SmallString<128> OutputFilename(Output.getFilename());
      llvm::sys::path::replace_extension(OutputFilename, "ifs");
      CmdArgs.push_back("-o");
      CmdArgs.push_back(Args.MakeArgString(OutputFilename));
    } else {
      CmdArgs.push_back("-o");
      CmdArgs.push_back(Output.getFilename());
    }
  } else {
    assert(Output.isNothing() && "Invalid output.");
  }

  addDashXForInput(Args, Input, CmdArgs);

  ArrayRef<InputInfo> FrontendInputs = Input;
  if (IsExtractAPI)
    FrontendInputs = ExtractAPIInputs;
  else if (Input.isNothing())
    FrontendInputs = {};

  for (const InputInfo &Input : FrontendInputs) {
    if (Input.isFilename())
      CmdArgs.push_back(Input.getFilename());
    else
      Input.getInputArg().renderAsInput(Args, CmdArgs);
  }

  if (D.CC1Main && !D.CCGenDiagnostics) {
    // Invoke the CC1 directly in this process
    C.addCommand(std::make_unique<CC1Command>(
        JA, *this, ResponseFileSupport::AtFileUTF8(), Exec, CmdArgs, Inputs,
        Output, D.getPrependArg()));
  } else {
    C.addCommand(std::make_unique<Command>(
        JA, *this, ResponseFileSupport::AtFileUTF8(), Exec, CmdArgs, Inputs,
        Output, D.getPrependArg()));
  }

  // Make the compile command echo its inputs for /showFilenames.
  if (Output.getType() == types::TY_Object &&
      Args.hasFlag(options::OPT__SLASH_showFilenames,
                   options::OPT__SLASH_showFilenames_, false)) {
    C.getJobs().getJobs().back()->PrintInputFilenames = true;
  }

  if (Arg *A = Args.getLastArg(options::OPT_pg))
    if (FPKeepKind == CodeGenOptions::FramePointerKind::None &&
        !Args.hasArg(options::OPT_mfentry))
      D.Diag(diag::err_drv_argument_not_allowed_with) << "-fomit-frame-pointer"
                                                      << A->getAsString(Args);

  // Claim some arguments which clang supports automatically.

  // -fpch-preprocess is used with gcc to add a special marker in the output to
  // include the PCH file.
  Args.ClaimAllArgs(options::OPT_fpch_preprocess);

  // Claim some arguments which clang doesn't support, but we don't
  // care to warn the user about.
  Args.ClaimAllArgs(options::OPT_clang_ignored_f_Group);
  Args.ClaimAllArgs(options::OPT_clang_ignored_m_Group);

  // Disable warnings for clang -E -emit-llvm foo.c
  Args.ClaimAllArgs(options::OPT_emit_llvm);
}

Clang::Clang(const ToolChain &TC, bool HasIntegratedBackend)
    // CAUTION! The first constructor argument ("clang") is not arbitrary,
    // as it is for other tools. Some operations on a Tool actually test
    // whether that tool is Clang based on the Tool's Name as a string.
    : Tool("clang", "clang frontend", TC), HasBackend(HasIntegratedBackend) {}

Clang::~Clang() {}

/// Add options related to the Objective-C runtime/ABI.
///
/// Returns true if the runtime is non-fragile.
ObjCRuntime Clang::AddObjCRuntimeArgs(const ArgList &args,
                                      const InputInfoList &inputs,
                                      ArgStringList &cmdArgs,
                                      RewriteKind rewriteKind) const {
  // Look for the controlling runtime option.
  Arg *runtimeArg =
      args.getLastArg(options::OPT_fnext_runtime, options::OPT_fgnu_runtime,
                      options::OPT_fobjc_runtime_EQ);

  // Just forward -fobjc-runtime= to the frontend.  This supercedes
  // options about fragility.
  if (runtimeArg &&
      runtimeArg->getOption().matches(options::OPT_fobjc_runtime_EQ)) {
    ObjCRuntime runtime;
    StringRef value = runtimeArg->getValue();
    if (runtime.tryParse(value)) {
      getToolChain().getDriver().Diag(diag::err_drv_unknown_objc_runtime)
          << value;
    }
    if ((runtime.getKind() == ObjCRuntime::GNUstep) &&
        (runtime.getVersion() >= VersionTuple(2, 0)))
      if (!getToolChain().getTriple().isOSBinFormatELF() &&
          !getToolChain().getTriple().isOSBinFormatCOFF()) {
        getToolChain().getDriver().Diag(
            diag::err_drv_gnustep_objc_runtime_incompatible_binary)
          << runtime.getVersion().getMajor();
      }

    runtimeArg->render(args, cmdArgs);
    return runtime;
  }

  // Otherwise, we'll need the ABI "version".  Version numbers are
  // slightly confusing for historical reasons:
  //   1 - Traditional "fragile" ABI
  //   2 - Non-fragile ABI, version 1
  //   3 - Non-fragile ABI, version 2
  unsigned objcABIVersion = 1;
  // If -fobjc-abi-version= is present, use that to set the version.
  if (Arg *abiArg = args.getLastArg(options::OPT_fobjc_abi_version_EQ)) {
    StringRef value = abiArg->getValue();
    if (value == "1")
      objcABIVersion = 1;
    else if (value == "2")
      objcABIVersion = 2;
    else if (value == "3")
      objcABIVersion = 3;
    else
      getToolChain().getDriver().Diag(diag::err_drv_clang_unsupported) << value;
  } else {
    // Otherwise, determine if we are using the non-fragile ABI.
    bool nonFragileABIIsDefault =
        (rewriteKind == RK_NonFragile ||
         (rewriteKind == RK_None &&
          getToolChain().IsObjCNonFragileABIDefault()));
    if (args.hasFlag(options::OPT_fobjc_nonfragile_abi,
                     options::OPT_fno_objc_nonfragile_abi,
                     nonFragileABIIsDefault)) {
// Determine the non-fragile ABI version to use.
#ifdef DISABLE_DEFAULT_NONFRAGILEABI_TWO
      unsigned nonFragileABIVersion = 1;
#else
      unsigned nonFragileABIVersion = 2;
#endif

      if (Arg *abiArg =
              args.getLastArg(options::OPT_fobjc_nonfragile_abi_version_EQ)) {
        StringRef value = abiArg->getValue();
        if (value == "1")
          nonFragileABIVersion = 1;
        else if (value == "2")
          nonFragileABIVersion = 2;
        else
          getToolChain().getDriver().Diag(diag::err_drv_clang_unsupported)
              << value;
      }

      objcABIVersion = 1 + nonFragileABIVersion;
    } else {
      objcABIVersion = 1;
    }
  }

  // We don't actually care about the ABI version other than whether
  // it's non-fragile.
  bool isNonFragile = objcABIVersion != 1;

  // If we have no runtime argument, ask the toolchain for its default runtime.
  // However, the rewriter only really supports the Mac runtime, so assume that.
  ObjCRuntime runtime;
  if (!runtimeArg) {
    switch (rewriteKind) {
    case RK_None:
      runtime = getToolChain().getDefaultObjCRuntime(isNonFragile);
      break;
    case RK_Fragile:
      runtime = ObjCRuntime(ObjCRuntime::FragileMacOSX, VersionTuple());
      break;
    case RK_NonFragile:
      runtime = ObjCRuntime(ObjCRuntime::MacOSX, VersionTuple());
      break;
    }

    // -fnext-runtime
  } else if (runtimeArg->getOption().matches(options::OPT_fnext_runtime)) {
    // On Darwin, make this use the default behavior for the toolchain.
    if (getToolChain().getTriple().isOSDarwin()) {
      runtime = getToolChain().getDefaultObjCRuntime(isNonFragile);

      // Otherwise, build for a generic macosx port.
    } else {
      runtime = ObjCRuntime(ObjCRuntime::MacOSX, VersionTuple());
    }

    // -fgnu-runtime
  } else {
    assert(runtimeArg->getOption().matches(options::OPT_fgnu_runtime));
    // Legacy behaviour is to target the gnustep runtime if we are in
    // non-fragile mode or the GCC runtime in fragile mode.
    if (isNonFragile)
      runtime = ObjCRuntime(ObjCRuntime::GNUstep, VersionTuple(2, 0));
    else
      runtime = ObjCRuntime(ObjCRuntime::GCC, VersionTuple());
  }

  if (llvm::any_of(inputs, [](const InputInfo &input) {
        return types::isObjC(input.getType());
      }))
    cmdArgs.push_back(
        args.MakeArgString("-fobjc-runtime=" + runtime.getAsString()));
  return runtime;
}

static bool maybeConsumeDash(const std::string &EH, size_t &I) {
  bool HaveDash = (I + 1 < EH.size() && EH[I + 1] == '-');
  I += HaveDash;
  return !HaveDash;
}

namespace {
struct EHFlags {
  bool Synch = false;
  bool Asynch = false;
  bool NoUnwindC = false;
};
} // end anonymous namespace

/// /EH controls whether to run destructor cleanups when exceptions are
/// thrown.  There are three modifiers:
/// - s: Cleanup after "synchronous" exceptions, aka C++ exceptions.
/// - a: Cleanup after "asynchronous" exceptions, aka structured exceptions.
///      The 'a' modifier is unimplemented and fundamentally hard in LLVM IR.
/// - c: Assume that extern "C" functions are implicitly nounwind.
/// The default is /EHs-c-, meaning cleanups are disabled.
static EHFlags parseClangCLEHFlags(const Driver &D, const ArgList &Args,
                                   bool isWindowsMSVC) {
  EHFlags EH;

  std::vector<std::string> EHArgs =
      Args.getAllArgValues(options::OPT__SLASH_EH);
  for (const auto &EHVal : EHArgs) {
    for (size_t I = 0, E = EHVal.size(); I != E; ++I) {
      switch (EHVal[I]) {
      case 'a':
        EH.Asynch = maybeConsumeDash(EHVal, I);
        if (EH.Asynch) {
          // Async exceptions are Windows MSVC only.
          if (!isWindowsMSVC) {
            EH.Asynch = false;
            D.Diag(clang::diag::warn_drv_unused_argument) << "/EHa" << EHVal;
            continue;
          }
          EH.Synch = false;
        }
        continue;
      case 'c':
        EH.NoUnwindC = maybeConsumeDash(EHVal, I);
        continue;
      case 's':
        EH.Synch = maybeConsumeDash(EHVal, I);
        if (EH.Synch)
          EH.Asynch = false;
        continue;
      default:
        break;
      }
      D.Diag(clang::diag::err_drv_invalid_value) << "/EH" << EHVal;
      break;
    }
  }
  // The /GX, /GX- flags are only processed if there are not /EH flags.
  // The default is that /GX is not specified.
  if (EHArgs.empty() &&
      Args.hasFlag(options::OPT__SLASH_GX, options::OPT__SLASH_GX_,
                   /*Default=*/false)) {
    EH.Synch = true;
    EH.NoUnwindC = true;
  }

  if (Args.hasArg(options::OPT__SLASH_kernel)) {
    EH.Synch = false;
    EH.NoUnwindC = false;
    EH.Asynch = false;
  }

  return EH;
}

void Clang::AddClangCLArgs(const ArgList &Args, types::ID InputType,
                           ArgStringList &CmdArgs) const {
  bool isNVPTX = getToolChain().getTriple().isNVPTX();

  ProcessVSRuntimeLibrary(getToolChain(), Args, CmdArgs);

  if (Arg *ShowIncludes =
          Args.getLastArg(options::OPT__SLASH_showIncludes,
                          options::OPT__SLASH_showIncludes_user)) {
    CmdArgs.push_back("--show-includes");
    if (ShowIncludes->getOption().matches(options::OPT__SLASH_showIncludes))
      CmdArgs.push_back("-sys-header-deps");
  }

  // This controls whether or not we emit RTTI data for polymorphic types.
  if (Args.hasFlag(options::OPT__SLASH_GR_, options::OPT__SLASH_GR,
                   /*Default=*/false))
    CmdArgs.push_back("-fno-rtti-data");

  // This controls whether or not we emit stack-protector instrumentation.
  // In MSVC, Buffer Security Check (/GS) is on by default.
  if (!isNVPTX && Args.hasFlag(options::OPT__SLASH_GS, options::OPT__SLASH_GS_,
                               /*Default=*/true)) {
    CmdArgs.push_back("-stack-protector");
    CmdArgs.push_back(Args.MakeArgString(Twine(LangOptions::SSPStrong)));
  }

  const Driver &D = getToolChain().getDriver();

  bool IsWindowsMSVC = getToolChain().getTriple().isWindowsMSVCEnvironment();
  EHFlags EH = parseClangCLEHFlags(D, Args, IsWindowsMSVC);
  if (!isNVPTX && (EH.Synch || EH.Asynch)) {
    if (types::isCXX(InputType))
      CmdArgs.push_back("-fcxx-exceptions");
    CmdArgs.push_back("-fexceptions");
    if (EH.Asynch)
      CmdArgs.push_back("-fasync-exceptions");
  }
  if (types::isCXX(InputType) && EH.Synch && EH.NoUnwindC)
    CmdArgs.push_back("-fexternc-nounwind");

  // /EP should expand to -E -P.
  if (Args.hasArg(options::OPT__SLASH_EP)) {
    CmdArgs.push_back("-E");
    CmdArgs.push_back("-P");
  }

 if (Args.hasFlag(options::OPT__SLASH_Zc_dllexportInlines_,
                  options::OPT__SLASH_Zc_dllexportInlines,
                  false)) {
  CmdArgs.push_back("-fno-dllexport-inlines");
 }

 if (Args.hasFlag(options::OPT__SLASH_Zc_wchar_t_,
                  options::OPT__SLASH_Zc_wchar_t, false)) {
   CmdArgs.push_back("-fno-wchar");
 }

 if (Args.hasArg(options::OPT__SLASH_kernel)) {
   llvm::Triple::ArchType Arch = getToolChain().getArch();
   std::vector<std::string> Values =
       Args.getAllArgValues(options::OPT__SLASH_arch);
   if (!Values.empty()) {
     llvm::SmallSet<std::string, 4> SupportedArches;
     if (Arch == llvm::Triple::x86)
       SupportedArches.insert("IA32");

     for (auto &V : Values)
       if (!SupportedArches.contains(V))
         D.Diag(diag::err_drv_argument_not_allowed_with)
             << std::string("/arch:").append(V) << "/kernel";
   }

   CmdArgs.push_back("-fno-rtti");
   if (Args.hasFlag(options::OPT__SLASH_GR, options::OPT__SLASH_GR_, false))
     D.Diag(diag::err_drv_argument_not_allowed_with) << "/GR"
                                                     << "/kernel";
 }

  Arg *MostGeneralArg = Args.getLastArg(options::OPT__SLASH_vmg);
  Arg *BestCaseArg = Args.getLastArg(options::OPT__SLASH_vmb);
  if (MostGeneralArg && BestCaseArg)
    D.Diag(clang::diag::err_drv_argument_not_allowed_with)
        << MostGeneralArg->getAsString(Args) << BestCaseArg->getAsString(Args);

  if (MostGeneralArg) {
    Arg *SingleArg = Args.getLastArg(options::OPT__SLASH_vms);
    Arg *MultipleArg = Args.getLastArg(options::OPT__SLASH_vmm);
    Arg *VirtualArg = Args.getLastArg(options::OPT__SLASH_vmv);

    Arg *FirstConflict = SingleArg ? SingleArg : MultipleArg;
    Arg *SecondConflict = VirtualArg ? VirtualArg : MultipleArg;
    if (FirstConflict && SecondConflict && FirstConflict != SecondConflict)
      D.Diag(clang::diag::err_drv_argument_not_allowed_with)
          << FirstConflict->getAsString(Args)
          << SecondConflict->getAsString(Args);

    if (SingleArg)
      CmdArgs.push_back("-fms-memptr-rep=single");
    else if (MultipleArg)
      CmdArgs.push_back("-fms-memptr-rep=multiple");
    else
      CmdArgs.push_back("-fms-memptr-rep=virtual");
  }

  if (Args.hasArg(options::OPT_regcall4))
    CmdArgs.push_back("-regcall4");

  // Parse the default calling convention options.
  if (Arg *CCArg =
          Args.getLastArg(options::OPT__SLASH_Gd, options::OPT__SLASH_Gr,
                          options::OPT__SLASH_Gz, options::OPT__SLASH_Gv,
                          options::OPT__SLASH_Gregcall)) {
    unsigned DCCOptId = CCArg->getOption().getID();
    const char *DCCFlag = nullptr;
    bool ArchSupported = !isNVPTX;
    llvm::Triple::ArchType Arch = getToolChain().getArch();
    switch (DCCOptId) {
    case options::OPT__SLASH_Gd:
      DCCFlag = "-fdefault-calling-conv=cdecl";
      break;
    case options::OPT__SLASH_Gr:
      ArchSupported = Arch == llvm::Triple::x86;
      DCCFlag = "-fdefault-calling-conv=fastcall";
      break;
    case options::OPT__SLASH_Gz:
      ArchSupported = Arch == llvm::Triple::x86;
      DCCFlag = "-fdefault-calling-conv=stdcall";
      break;
    case options::OPT__SLASH_Gv:
      ArchSupported = Arch == llvm::Triple::x86 || Arch == llvm::Triple::x86_64;
      DCCFlag = "-fdefault-calling-conv=vectorcall";
      break;
    case options::OPT__SLASH_Gregcall:
      ArchSupported = Arch == llvm::Triple::x86 || Arch == llvm::Triple::x86_64;
      DCCFlag = "-fdefault-calling-conv=regcall";
      break;
    }

    // MSVC doesn't warn if /Gr or /Gz is used on x64, so we don't either.
    if (ArchSupported && DCCFlag)
      CmdArgs.push_back(DCCFlag);
  }

  if (Args.hasArg(options::OPT__SLASH_Gregcall4))
    CmdArgs.push_back("-regcall4");

  Args.AddLastArg(CmdArgs, options::OPT_vtordisp_mode_EQ);

  if (!Args.hasArg(options::OPT_fdiagnostics_format_EQ)) {
    CmdArgs.push_back("-fdiagnostics-format");
    CmdArgs.push_back("msvc");
  }

  if (Args.hasArg(options::OPT__SLASH_kernel))
    CmdArgs.push_back("-fms-kernel");

  for (const Arg *A : Args.filtered(options::OPT__SLASH_guard)) {
    StringRef GuardArgs = A->getValue();
    // The only valid options are "cf", "cf,nochecks", "cf-", "ehcont" and
    // "ehcont-".
    if (GuardArgs.equals_insensitive("cf")) {
      // Emit CFG instrumentation and the table of address-taken functions.
      CmdArgs.push_back("-cfguard");
    } else if (GuardArgs.equals_insensitive("cf,nochecks")) {
      // Emit only the table of address-taken functions.
      CmdArgs.push_back("-cfguard-no-checks");
    } else if (GuardArgs.equals_insensitive("ehcont")) {
      // Emit EH continuation table.
      CmdArgs.push_back("-ehcontguard");
    } else if (GuardArgs.equals_insensitive("cf-") ||
               GuardArgs.equals_insensitive("ehcont-")) {
      // Do nothing, but we might want to emit a security warning in future.
    } else {
      D.Diag(diag::err_drv_invalid_value) << A->getSpelling() << GuardArgs;
    }
    A->claim();
  }
}

const char *Clang::getBaseInputName(const ArgList &Args,
                                    const InputInfo &Input) {
  return Args.MakeArgString(llvm::sys::path::filename(Input.getBaseInput()));
}

const char *Clang::getBaseInputStem(const ArgList &Args,
                                    const InputInfoList &Inputs) {
  const char *Str = getBaseInputName(Args, Inputs[0]);

  if (const char *End = strrchr(Str, '.'))
    return Args.MakeArgString(std::string(Str, End));

  return Str;
}

const char *Clang::getDependencyFileName(const ArgList &Args,
                                         const InputInfoList &Inputs) {
  // FIXME: Think about this more.

  if (Arg *OutputOpt =
          Args.getLastArg(options::OPT_o, options::OPT__SLASH_Fo)) {
    SmallString<128> OutputArgument(OutputOpt->getValue());
    if (llvm::sys::path::is_separator(OutputArgument.back()))
      // If the argument is a directory, output to BaseName in that dir.
      llvm::sys::path::append(OutputArgument, getBaseInputStem(Args, Inputs));
    llvm::sys::path::replace_extension(OutputArgument, llvm::Twine('d'));
    return Args.MakeArgString(OutputArgument);
  }

  return Args.MakeArgString(Twine(getBaseInputStem(Args, Inputs)) + ".d");
}

// Begin ClangAs

void ClangAs::AddMIPSTargetArgs(const ArgList &Args,
                                ArgStringList &CmdArgs) const {
  StringRef CPUName;
  StringRef ABIName;
  const llvm::Triple &Triple = getToolChain().getTriple();
  mips::getMipsCPUAndABI(Args, Triple, CPUName, ABIName);

  CmdArgs.push_back("-target-abi");
  CmdArgs.push_back(ABIName.data());
}

void ClangAs::AddX86TargetArgs(const ArgList &Args,
                               ArgStringList &CmdArgs) const {
  addX86AlignBranchArgs(getToolChain().getDriver(), Args, CmdArgs,
                        /*IsLTO=*/false);

  if (Arg *A = Args.getLastArg(options::OPT_masm_EQ)) {
    StringRef Value = A->getValue();
    if (Value == "intel" || Value == "att") {
      CmdArgs.push_back("-mllvm");
      CmdArgs.push_back(Args.MakeArgString("-x86-asm-syntax=" + Value));
    } else {
      getToolChain().getDriver().Diag(diag::err_drv_unsupported_option_argument)
          << A->getSpelling() << Value;
    }
  }
}

void ClangAs::AddLoongArchTargetArgs(const ArgList &Args,
                                     ArgStringList &CmdArgs) const {
  CmdArgs.push_back("-target-abi");
  CmdArgs.push_back(loongarch::getLoongArchABI(getToolChain().getDriver(), Args,
                                               getToolChain().getTriple())
                        .data());
}

void ClangAs::AddRISCVTargetArgs(const ArgList &Args,
                               ArgStringList &CmdArgs) const {
  const llvm::Triple &Triple = getToolChain().getTriple();
  StringRef ABIName = riscv::getRISCVABI(Args, Triple);

  CmdArgs.push_back("-target-abi");
  CmdArgs.push_back(ABIName.data());

  if (Args.hasFlag(options::OPT_mdefault_build_attributes,
                   options::OPT_mno_default_build_attributes, true)) {
      CmdArgs.push_back("-mllvm");
      CmdArgs.push_back("-riscv-add-build-attributes");
  }
}

void ClangAs::ConstructJob(Compilation &C, const JobAction &JA,
                           const InputInfo &Output, const InputInfoList &Inputs,
                           const ArgList &Args,
                           const char *LinkingOutput) const {
  ArgStringList CmdArgs;

  assert(Inputs.size() == 1 && "Unexpected number of inputs.");
  const InputInfo &Input = Inputs[0];

  const llvm::Triple &Triple = getToolChain().getEffectiveTriple();
  const std::string &TripleStr = Triple.getTriple();
  const auto &D = getToolChain().getDriver();

  // Don't warn about "clang -w -c foo.s"
  Args.ClaimAllArgs(options::OPT_w);
  // and "clang -emit-llvm -c foo.s"
  Args.ClaimAllArgs(options::OPT_emit_llvm);

  claimNoWarnArgs(Args);

  // Invoke ourselves in -cc1as mode.
  //
  // FIXME: Implement custom jobs for internal actions.
  CmdArgs.push_back("-cc1as");

  // Add the "effective" target triple.
  CmdArgs.push_back("-triple");
  CmdArgs.push_back(Args.MakeArgString(TripleStr));

  getToolChain().addClangCC1ASTargetOptions(Args, CmdArgs);

  // Set the output mode, we currently only expect to be used as a real
  // assembler.
  CmdArgs.push_back("-filetype");
  CmdArgs.push_back("obj");

  // Set the main file name, so that debug info works even with
  // -save-temps or preprocessed assembly.
  CmdArgs.push_back("-main-file-name");
  CmdArgs.push_back(Clang::getBaseInputName(Args, Input));

  // Add the target cpu
  std::string CPU = getCPUName(D, Args, Triple, /*FromAs*/ true);
  if (!CPU.empty()) {
    CmdArgs.push_back("-target-cpu");
    CmdArgs.push_back(Args.MakeArgString(CPU));
  }

  // Add the target features
  getTargetFeatures(D, Triple, Args, CmdArgs, true);

  // Ignore explicit -force_cpusubtype_ALL option.
  (void)Args.hasArg(options::OPT_force__cpusubtype__ALL);

  // Pass along any -I options so we get proper .include search paths.
  Args.AddAllArgs(CmdArgs, options::OPT_I_Group);

  // Pass along any --embed-dir or similar options so we get proper embed paths.
  Args.AddAllArgs(CmdArgs, options::OPT_embed_dir_EQ);

  // Determine the original source input.
  auto FindSource = [](const Action *S) -> const Action * {
    while (S->getKind() != Action::InputClass) {
      assert(!S->getInputs().empty() && "unexpected root action!");
      S = S->getInputs()[0];
    }
    return S;
  };
  const Action *SourceAction = FindSource(&JA);

  // Forward -g and handle debug info related flags, assuming we are dealing
  // with an actual assembly file.
  bool WantDebug = false;
  Args.ClaimAllArgs(options::OPT_g_Group);
  if (Arg *A = Args.getLastArg(options::OPT_g_Group))
    WantDebug = !A->getOption().matches(options::OPT_g0) &&
                !A->getOption().matches(options::OPT_ggdb0);

  // If a -gdwarf argument appeared, remember it.
  bool EmitDwarf = false;
  if (const Arg *A = getDwarfNArg(Args))
    EmitDwarf = checkDebugInfoOption(A, Args, D, getToolChain());

  bool EmitCodeView = false;
  if (const Arg *A = Args.getLastArg(options::OPT_gcodeview))
    EmitCodeView = checkDebugInfoOption(A, Args, D, getToolChain());

  // If the user asked for debug info but did not explicitly specify -gcodeview
  // or -gdwarf, ask the toolchain for the default format.
  if (!EmitCodeView && !EmitDwarf && WantDebug) {
    switch (getToolChain().getDefaultDebugFormat()) {
    case llvm::codegenoptions::DIF_CodeView:
      EmitCodeView = true;
      break;
    case llvm::codegenoptions::DIF_DWARF:
      EmitDwarf = true;
      break;
    }
  }

  // If the arguments don't imply DWARF, don't emit any debug info here.
  if (!EmitDwarf)
    WantDebug = false;

  llvm::codegenoptions::DebugInfoKind DebugInfoKind =
      llvm::codegenoptions::NoDebugInfo;

  // Add the -fdebug-compilation-dir flag if needed.
  const char *DebugCompilationDir =
      addDebugCompDirArg(Args, CmdArgs, C.getDriver().getVFS());

  if (SourceAction->getType() == types::TY_Asm ||
      SourceAction->getType() == types::TY_PP_Asm) {
    // You might think that it would be ok to set DebugInfoKind outside of
    // the guard for source type, however there is a test which asserts
    // that some assembler invocation receives no -debug-info-kind,
    // and it's not clear whether that test is just overly restrictive.
    DebugInfoKind = (WantDebug ? llvm::codegenoptions::DebugInfoConstructor
                               : llvm::codegenoptions::NoDebugInfo);

    addDebugPrefixMapArg(getToolChain().getDriver(), getToolChain(), Args,
                         CmdArgs);

    // Set the AT_producer to the clang version when using the integrated
    // assembler on assembly source files.
    CmdArgs.push_back("-dwarf-debug-producer");
    CmdArgs.push_back(Args.MakeArgString(getClangFullVersion()));

    // And pass along -I options
    Args.AddAllArgs(CmdArgs, options::OPT_I);
  }
  const unsigned DwarfVersion = getDwarfVersion(getToolChain(), Args);
  RenderDebugEnablingArgs(Args, CmdArgs, DebugInfoKind, DwarfVersion,
                          llvm::DebuggerKind::Default);
  renderDwarfFormat(D, Triple, Args, CmdArgs, DwarfVersion);
  RenderDebugInfoCompressionArgs(Args, CmdArgs, D, getToolChain());

  // Handle -fPIC et al -- the relocation-model affects the assembler
  // for some targets.
  llvm::Reloc::Model RelocationModel;
  unsigned PICLevel;
  bool IsPIE;
  std::tie(RelocationModel, PICLevel, IsPIE) =
      ParsePICArgs(getToolChain(), Args);

  const char *RMName = RelocationModelName(RelocationModel);
  if (RMName) {
    CmdArgs.push_back("-mrelocation-model");
    CmdArgs.push_back(RMName);
  }

  // Optionally embed the -cc1as level arguments into the debug info, for build
  // analysis.
  if (getToolChain().UseDwarfDebugFlags()) {
    ArgStringList OriginalArgs;
    for (const auto &Arg : Args)
      Arg->render(Args, OriginalArgs);

    SmallString<256> Flags;
    const char *Exec = getToolChain().getDriver().getClangProgramPath();
    escapeSpacesAndBackslashes(Exec, Flags);
    for (const char *OriginalArg : OriginalArgs) {
      SmallString<128> EscapedArg;
      escapeSpacesAndBackslashes(OriginalArg, EscapedArg);
      Flags += " ";
      Flags += EscapedArg;
    }
    CmdArgs.push_back("-dwarf-debug-flags");
    CmdArgs.push_back(Args.MakeArgString(Flags));
  }

  // FIXME: Add -static support, once we have it.

  // Add target specific flags.
  switch (getToolChain().getArch()) {
  default:
    break;

  case llvm::Triple::mips:
  case llvm::Triple::mipsel:
  case llvm::Triple::mips64:
  case llvm::Triple::mips64el:
    AddMIPSTargetArgs(Args, CmdArgs);
    break;

  case llvm::Triple::x86:
  case llvm::Triple::x86_64:
    AddX86TargetArgs(Args, CmdArgs);
    break;

  case llvm::Triple::arm:
  case llvm::Triple::armeb:
  case llvm::Triple::thumb:
  case llvm::Triple::thumbeb:
    // This isn't in AddARMTargetArgs because we want to do this for assembly
    // only, not C/C++.
    if (Args.hasFlag(options::OPT_mdefault_build_attributes,
                     options::OPT_mno_default_build_attributes, true)) {
        CmdArgs.push_back("-mllvm");
        CmdArgs.push_back("-arm-add-build-attributes");
    }
    break;

  case llvm::Triple::aarch64:
  case llvm::Triple::aarch64_32:
  case llvm::Triple::aarch64_be:
    if (Args.hasArg(options::OPT_mmark_bti_property)) {
      CmdArgs.push_back("-mllvm");
      CmdArgs.push_back("-aarch64-mark-bti-property");
    }
    break;

  case llvm::Triple::loongarch32:
  case llvm::Triple::loongarch64:
    AddLoongArchTargetArgs(Args, CmdArgs);
    break;

  case llvm::Triple::riscv32:
  case llvm::Triple::riscv64:
    AddRISCVTargetArgs(Args, CmdArgs);
    break;

  case llvm::Triple::hexagon:
    if (Args.hasFlag(options::OPT_mdefault_build_attributes,
                     options::OPT_mno_default_build_attributes, true)) {
      CmdArgs.push_back("-mllvm");
      CmdArgs.push_back("-hexagon-add-build-attributes");
    }
    break;
  }

  // Consume all the warning flags. Usually this would be handled more
  // gracefully by -cc1 (warning about unknown warning flags, etc) but -cc1as
  // doesn't handle that so rather than warning about unused flags that are
  // actually used, we'll lie by omission instead.
  // FIXME: Stop lying and consume only the appropriate driver flags
  Args.ClaimAllArgs(options::OPT_W_Group);

  CollectArgsForIntegratedAssembler(C, Args, CmdArgs,
                                    getToolChain().getDriver());

  Args.AddAllArgs(CmdArgs, options::OPT_mllvm);

  if (DebugInfoKind > llvm::codegenoptions::NoDebugInfo && Output.isFilename())
    addDebugObjectName(Args, CmdArgs, DebugCompilationDir,
                       Output.getFilename());

  // Fixup any previous commands that use -object-file-name because when we
  // generated them, the final .obj name wasn't yet known.
  for (Command &J : C.getJobs()) {
    if (SourceAction != FindSource(&J.getSource()))
      continue;
    auto &JArgs = J.getArguments();
    for (unsigned I = 0; I < JArgs.size(); ++I) {
      if (StringRef(JArgs[I]).starts_with("-object-file-name=") &&
          Output.isFilename()) {
       ArgStringList NewArgs(JArgs.begin(), JArgs.begin() + I);
       addDebugObjectName(Args, NewArgs, DebugCompilationDir,
                          Output.getFilename());
       NewArgs.append(JArgs.begin() + I + 1, JArgs.end());
       J.replaceArguments(NewArgs);
       break;
      }
    }
  }

  assert(Output.isFilename() && "Unexpected lipo output.");
  CmdArgs.push_back("-o");
  CmdArgs.push_back(Output.getFilename());

  const llvm::Triple &T = getToolChain().getTriple();
  Arg *A;
  if (getDebugFissionKind(D, Args, A) == DwarfFissionKind::Split &&
      T.isOSBinFormatELF()) {
    CmdArgs.push_back("-split-dwarf-output");
    CmdArgs.push_back(SplitDebugName(JA, Args, Input, Output));
  }

  if (Triple.isAMDGPU())
    handleAMDGPUCodeObjectVersionOptions(D, Args, CmdArgs, /*IsCC1As=*/true);

  assert(Input.isFilename() && "Invalid input.");
  CmdArgs.push_back(Input.getFilename());

  const char *Exec = getToolChain().getDriver().getClangProgramPath();
  if (D.CC1Main && !D.CCGenDiagnostics) {
    // Invoke cc1as directly in this process.
    C.addCommand(std::make_unique<CC1Command>(
        JA, *this, ResponseFileSupport::AtFileUTF8(), Exec, CmdArgs, Inputs,
        Output, D.getPrependArg()));
  } else {
    C.addCommand(std::make_unique<Command>(
        JA, *this, ResponseFileSupport::AtFileUTF8(), Exec, CmdArgs, Inputs,
        Output, D.getPrependArg()));
  }
}

// Begin OffloadBundler
void OffloadBundler::ConstructJob(Compilation &C, const JobAction &JA,
                                  const InputInfo &Output,
                                  const InputInfoList &Inputs,
                                  const llvm::opt::ArgList &TCArgs,
                                  const char *LinkingOutput) const {
  // The version with only one output is expected to refer to a bundling job.
  assert(isa<OffloadBundlingJobAction>(JA) && "Expecting bundling job!");

  // The bundling command looks like this:
  // clang-offload-bundler -type=bc
  //   -targets=host-triple,openmp-triple1,openmp-triple2
  //   -output=output_file
  //   -input=unbundle_file_host
  //   -input=unbundle_file_tgt1
  //   -input=unbundle_file_tgt2

  ArgStringList CmdArgs;

  // Get the type.
  CmdArgs.push_back(TCArgs.MakeArgString(
      Twine("-type=") + types::getTypeTempSuffix(Output.getType())));

  assert(JA.getInputs().size() == Inputs.size() &&
         "Not have inputs for all dependence actions??");

  // Get the targets.
  SmallString<128> Triples;
  Triples += "-targets=";
  for (unsigned I = 0; I < Inputs.size(); ++I) {
    if (I)
      Triples += ',';

    // Find ToolChain for this input.
    Action::OffloadKind CurKind = Action::OFK_Host;
    const ToolChain *CurTC = &getToolChain();
    const Action *CurDep = JA.getInputs()[I];

    // Special handling for FPGA AOC[RX] binaries that are bundled prior to
    // being added to the generated archive.
    llvm::Triple Triple = CurTC->getTriple();
    bool IsFPGA = Triple.isSPIR() &&
                  Triple.getSubArch() == llvm::Triple::SPIRSubArch_fpga;
    Arg *A = TCArgs.getLastArg(options::OPT_fsycl_link_EQ);
    if (A && IsFPGA) {
      bool IsFPGAImage = false;
      IsFPGAImage = A->getValue() == StringRef("image");
      if (Inputs.size() == 1) {
        Triples += Action::GetOffloadKindName(CurKind);
        Triples += "-fpga_";
        Triples += IsFPGAImage ? "aocx" : "aocr";
        if (!IsFPGAImage && !C.getDriver().IsFPGAHWMode())
          Triples += "_emu";
        Triples += "-intel-unknown";
        continue;
      }
    }

    if (const auto *OA = dyn_cast<OffloadAction>(CurDep)) {
      CurTC = nullptr;
      OA->doOnEachDependence([&](Action *A, const ToolChain *TC, const char *) {
        assert(CurTC == nullptr && "Expected one dependence!");
        CurKind = A->getOffloadingDeviceKind();
        CurTC = TC;
      });
    }

    bool IsSYCL =
        TCArgs.hasFlag(options::OPT_fsycl, options::OPT_fno_sycl, false);
    Triples += (IsSYCL && (CurKind == Action::OFK_Cuda))
                   ? Action::GetOffloadKindName(Action::OFK_SYCL)
                   : Action::GetOffloadKindName(CurKind);
    Triples += '-';
    // Incoming DeviceArch is set, break down the Current triple and add the
    // device arch value to it.
    // This is done for AOT targets only.
    std::string DeviceArch;
    llvm::Triple TargetTriple(CurTC->getTriple());
    if (CurKind == Action::OFK_SYCL && TargetTriple.isSPIRAOT() &&
        tools::SYCL::shouldDoPerObjectFileLinking(C))
      DeviceArch = std::string("image");
    if (CurKind != Action::OFK_Host && !DeviceArch.empty()) {
      llvm::Triple T(CurTC->getTriple());
      SmallString<128> ArchName(CurTC->getArchName());
      ArchName += "_";
      ArchName += DeviceArch.data();
      T.setArchName(ArchName);
      Triples += T.normalize();
    } else {
      Triples += CurTC->getTriple().normalize();
    }
    if ((CurKind == Action::OFK_HIP || CurKind == Action::OFK_OpenMP ||
         CurKind == Action::OFK_Cuda || CurKind == Action::OFK_SYCL) &&
        !StringRef(CurDep->getOffloadingArch()).empty() &&
        !TCArgs.hasArg(options::OPT_fno_bundle_offload_arch)) {
      Triples += '-';
      Triples += CurDep->getOffloadingArch();
    }

    // TODO: Replace parsing of -march flag. Can be done by storing GPUArch
    //       with each toolchain.
    StringRef GPUArchName;
    if (CurKind == Action::OFK_OpenMP) {
      // Extract GPUArch from -march argument in TC argument list.
      for (unsigned ArgIndex = 0; ArgIndex < TCArgs.size(); ArgIndex++) {
        auto ArchStr = StringRef(TCArgs.getArgString(ArgIndex));
        auto Arch = ArchStr.starts_with_insensitive("-march=");
        if (Arch) {
          GPUArchName = ArchStr.substr(7);
          Triples += "-";
          break;
        }
      }
      Triples += GPUArchName.str();
    }
  }
  // If we see we are bundling for FPGA using -fintelfpga, add the
  // dependency bundle
  bool IsFPGADepBundle = TCArgs.hasArg(options::OPT_fintelfpga) &&
                         Output.getType() == types::TY_Object &&
                         !TCArgs.hasArg(options::OPT_fsycl_link_EQ);

  // For spir64_fpga target, when bundling objects we also want to bundle up the
  // named dependency file.
  // TODO - We are currently using the target triple inputs to slot a location
  // of the dependency information into the bundle.  It would be good to
  // separate this out to an explicit option in the bundler for the dependency
  // file as it does not match the type being bundled.
  if (IsFPGADepBundle) {
    Triples += ',';
    Triples += Action::GetOffloadKindName(Action::OFK_SYCL);
    Triples += '-';
    Triples += types::getTypeName(types::TY_FPGA_Dependencies);
  }
  CmdArgs.push_back(TCArgs.MakeArgString(Triples));

  // Get bundled file command.
  CmdArgs.push_back(
      TCArgs.MakeArgString(Twine("-output=") + Output.getFilename()));

  // Get unbundled files command.
  for (unsigned I = 0; I < Inputs.size(); ++I) {
    SmallString<128> UB;
    UB += "-input=";

    // Find ToolChain for this input.
    const ToolChain *CurTC = &getToolChain();
    if (const auto *OA = dyn_cast<OffloadAction>(JA.getInputs()[I])) {
      CurTC = nullptr;
      OA->doOnEachDependence([&](Action *, const ToolChain *TC, const char *) {
        assert(CurTC == nullptr && "Expected one dependence!");
        CurTC = TC;
      });
      UB += C.addTempFile(
          C.getArgs().MakeArgString(CurTC->getInputFilename(Inputs[I])));
    } else {
      UB += CurTC->getInputFilename(Inputs[I]);
    }
    CmdArgs.push_back(TCArgs.MakeArgString(UB));
  }
  // For -fintelfpga, when bundling objects we also want to bundle up the
  // named dependency file.
  if (IsFPGADepBundle) {
    const char *BaseName = Clang::getBaseInputName(TCArgs, Inputs[0]);
    SmallString<128> DepFile(C.getDriver().getFPGATempDepFile(BaseName));
    if (!DepFile.empty())
      CmdArgs.push_back(TCArgs.MakeArgString("-input=" + DepFile));
  }
  addOffloadCompressArgs(TCArgs, CmdArgs);
  // All the inputs are encoded as commands.
  C.addCommand(std::make_unique<Command>(
      JA, *this, ResponseFileSupport::None(),
      TCArgs.MakeArgString(getToolChain().GetProgramPath(getShortName())),
      CmdArgs, std::nullopt, Output));
}

void OffloadBundler::ConstructJobMultipleOutputs(
    Compilation &C, const JobAction &JA, const InputInfoList &Outputs,
    const InputInfoList &Inputs, const llvm::opt::ArgList &TCArgs,
    const char *LinkingOutput) const {
  // The version with multiple outputs is expected to refer to a unbundling job.
  auto &UA = cast<OffloadUnbundlingJobAction>(JA);

  // The unbundling command looks like this:
  // clang-offload-bundler -type=bc
  //   -targets=host-triple,openmp-triple1,openmp-triple2
  //   -input=input_file
  //   -output=unbundle_file_host
  //   -output=unbundle_file_tgt1
  //   -output=unbundle_file_tgt2
  //   -unbundle

  ArgStringList CmdArgs;
  InputInfo Input = Inputs.front();
  const char *TypeArg = types::getTypeTempSuffix(Input.getType());
  const char *InputFileName = Input.getFilename();
  types::ID InputType(Input.getType());
  bool IsFPGADepUnbundle = JA.getType() == types::TY_FPGA_Dependencies;
  bool IsFPGADepLibUnbundle = JA.getType() == types::TY_FPGA_Dependencies_List;
  InputInfoList ForeachInputs;
  if (InputType == types::TY_Tempfilelist)
    ForeachInputs.push_back(Input);

  if (InputType == types::TY_FPGA_AOCX || InputType == types::TY_FPGA_AOCR ||
      InputType == types::TY_FPGA_AOCR_EMU) {
    // Override type with AOCX/AOCR which will unbundle to a list containing
    // binaries with the appropriate extension (.aocx/.aocr)
    // TODO - representation of the output file from the unbundle for these
    // types (aocx/aocr) are always list files.  We should represent this
    // better in the output extension and type for improved understanding
    // of file contents and debuggability.
    TypeArg = (InputType == types::TY_FPGA_AOCX) ? "aocx" : "aocr";
    // When the output is a Tempfilelist, we know we are unbundling
    // the .bc files from the archive.
    if (!getToolChain().getTriple().isSPIROrSPIRV() ||
        JA.getType() == types::TY_Tempfilelist)
      TypeArg = "aoo";
  }
  if (InputType == types::TY_FPGA_AOCO || IsFPGADepLibUnbundle)
    TypeArg = "aoo";
  if (IsFPGADepUnbundle)
    TypeArg = "o";

  bool HasSPIRTarget = false;
  bool HasFPGATarget = false;
  auto SYCLTCRange = C.getOffloadToolChains<Action::OFK_SYCL>();
  for (auto TI = SYCLTCRange.first, TE = SYCLTCRange.second; TI != TE; ++TI) {
    llvm::Triple TT(TI->second->getTriple());
    if (TT.isSPIROrSPIRV()) {
      HasSPIRTarget = true;
      if (TT.getSubArch() == llvm::Triple::SPIRSubArch_fpga)
        HasFPGATarget = true;
    }
  }
  if (InputType == types::TY_Archive && HasSPIRTarget)
    TypeArg = "aoo";

  // Get the type.
  CmdArgs.push_back(TCArgs.MakeArgString(Twine("-type=") + TypeArg));

  // For FPGA Archives that contain AOCO in them, we only want to unbundle
  // the objects from the archive that do not have AOCO associated in that
  // specific object.  Only do this when in hardware mode.
  if (InputType == types::TY_Archive && HasFPGATarget && !IsFPGADepUnbundle &&
      !IsFPGADepLibUnbundle && C.getDriver().IsFPGAHWMode()) {
    llvm::Triple TT;
    TT.setArchName(types::getTypeName(types::TY_FPGA_AOCO));
    TT.setVendorName("intel");
    TT.setOS(getToolChain().getTriple().getOS());
    SmallString<128> ExcludedTargets("-excluded-targets=");
    ExcludedTargets += "sycl-";
    ExcludedTargets += TT.normalize();
    CmdArgs.push_back(TCArgs.MakeArgString(ExcludedTargets));
  }

  // Get the targets.
  SmallString<128> Triples;
  Triples += "-targets=";
  auto DepInfo = UA.getDependentActionsInfo();
  for (unsigned I = 0, J = 0; I < DepInfo.size(); ++I) {
    auto &Dep = DepInfo[I];
    // FPGA device triples are 'transformed' for the bundler when creating
    // aocx or aocr type bundles.  Also, we only do a specific target
    // unbundling, skipping the host side or device side.
    if (types::isFPGA(InputType) || InputType == types::TY_Tempfilelist) {
      if (getToolChain().getTriple().isSPIROrSPIRV()) {
        if (Dep.DependentToolChain->getTriple().getSubArch() ==
            llvm::Triple::SPIRSubArch_fpga) {
          StringRef TypeName(types::getTypeName(InputType));
          types::ID Type = UA.getDependentType();
          if (InputType == types::TY_Tempfilelist && Type != types::TY_Nothing)
            TypeName = types::getTypeName(Type);
          if (J++)
            Triples += ',';
          llvm::Triple TT;
          TT.setArchName(TypeName);
          TT.setVendorName("intel");
          TT.setOS(getToolChain().getTriple().getOS());
          if ((InputType == types::TY_FPGA_AOCX ||
               InputType == types::TY_FPGA_AOCR ||
               InputType == types::TY_FPGA_AOCR_EMU) &&
              JA.getType() == types::TY_Tempfilelist)
            // AOCX device and AOCR bc info is bundled in the host kind
            Triples += "host-";
          else
            // AOCR device is bundled in the sycl kind
            Triples += "sycl-";
          Triples += TT.normalize();
          continue;
        } else if (Dep.DependentOffloadKind == Action::OFK_Host) {
          // No host unbundle for FPGA binaries.
          continue;
        }
      } else if (Dep.DependentOffloadKind == Action::OFK_SYCL)
        continue;
    } else if (InputType == types::TY_Archive ||
               (getToolChain().getTriple().getSubArch() ==
                    llvm::Triple::SPIRSubArch_fpga &&
                TCArgs.hasArg(options::OPT_fsycl_link_EQ))) {
      // Do not extract host part if we are unbundling archive on Windows
      // because it is not needed. Static offload libraries are added to the
      // host link command just as normal libraries.  Do not extract the host
      // part from FPGA -fsycl-link unbundles either, as the full obj
      // is used in the final link
      if (Dep.DependentOffloadKind == Action::OFK_Host)
        continue;
    }
    if (J++)
      Triples += ',';
    Triples += Action::GetOffloadKindName(Dep.DependentOffloadKind);
    Triples += '-';
    // When -fsycl-force-target is used, this value overrides the expected
    // output type we are unbundling.
    if (Dep.DependentOffloadKind == Action::OFK_SYCL &&
        TCArgs.hasArg(options::OPT_fsycl_force_target_EQ)) {
      StringRef Val(
          TCArgs.getLastArg(options::OPT_fsycl_force_target_EQ)->getValue());
      llvm::Triple TT(C.getDriver().getSYCLDeviceTriple(Val));
      Triples += TT.normalize();
    } else
      Triples += Dep.DependentToolChain->getTriple().normalize();
    if ((Dep.DependentOffloadKind == Action::OFK_HIP ||
         Dep.DependentOffloadKind == Action::OFK_OpenMP ||
         Dep.DependentOffloadKind == Action::OFK_Cuda ||
         Dep.DependentOffloadKind == Action::OFK_SYCL) &&
        !Dep.DependentBoundArch.empty() &&
        !TCArgs.hasArg(options::OPT_fno_bundle_offload_arch)) {
      Triples += '-';
      Triples += Dep.DependentBoundArch;
    }
    // TODO: Replace parsing of -march flag. Can be done by storing GPUArch
    //       with each toolchain.
    StringRef GPUArchName;
    if (Dep.DependentOffloadKind == Action::OFK_OpenMP) {
      // Extract GPUArch from -march argument in TC argument list.
      for (unsigned ArgIndex = 0; ArgIndex < TCArgs.size(); ArgIndex++) {
        StringRef ArchStr = StringRef(TCArgs.getArgString(ArgIndex));
        auto Arch = ArchStr.starts_with_insensitive("-march=");
        if (Arch) {
          GPUArchName = ArchStr.substr(7);
          Triples += "-";
          break;
        }
      }
      Triples += GPUArchName.str();
    }
  }
  if (IsFPGADepUnbundle || IsFPGADepLibUnbundle) {
    // TODO - We are currently using the target triple inputs to slot a location
    // of the dependency information into the bundle.  It would be good to
    // separate this out to an explicit option in the bundler for the dependency
    // file as it does not match the type being bundled.
    Triples += Action::GetOffloadKindName(Action::OFK_SYCL);
    Triples += '-';
    Triples += types::getTypeName(types::TY_FPGA_Dependencies);
  }
  std::string TargetString(UA.getTargetString());
  if (!TargetString.empty()) {
    // The target string was provided, we will override the defaults and use
    // the string provided.
    SmallString<128> TSTriple("-targets=");
    TSTriple += TargetString;
    CmdArgs.push_back(TCArgs.MakeArgString(TSTriple));
  } else {
    CmdArgs.push_back(TCArgs.MakeArgString(Triples));
  }

  // Get bundled file command.
  CmdArgs.push_back(
      TCArgs.MakeArgString(Twine("-input=") + InputFileName));

  // Get unbundled files command.
  // When dealing with -fintelfpga, there is an additional unbundle step
  // that occurs for the dependency file.  In that case, do not use the
  // dependent information, but just the output file.
  if (IsFPGADepUnbundle || IsFPGADepLibUnbundle) {
    SmallString<128> UB;
    UB += "-output=";
    UB += Outputs[0].getFilename();
    CmdArgs.push_back(TCArgs.MakeArgString(UB));
  } else {
    for (unsigned I = 0; I < Outputs.size(); ++I) {
      SmallString<128> UB;
      UB += "-output=";
      UB += DepInfo[I].DependentToolChain->getInputFilename(Outputs[I]);
      CmdArgs.push_back(TCArgs.MakeArgString(UB));
    }
  }
  CmdArgs.push_back("-unbundle");
  CmdArgs.push_back("-allow-missing-bundles");
  if (TCArgs.hasArg(options::OPT_v))
    CmdArgs.push_back("-verbose");

  // Input is a list, we need to work on each individually and create a new
  // list file.
  // All the inputs are encoded as commands.
  auto Cmd = std::make_unique<Command>(
      JA, *this, ResponseFileSupport::None(),
      TCArgs.MakeArgString(getToolChain().GetProgramPath(getShortName())),
      CmdArgs, std::nullopt, Outputs);
  if (!ForeachInputs.empty() && Outputs.size() == 1) {
    StringRef ParallelJobs =
        TCArgs.getLastArgValue(options::OPT_fsycl_max_parallel_jobs_EQ);
    tools::SYCL::constructLLVMForeachCommand(
        C, JA, std::move(Cmd), ForeachInputs, Outputs[0], this, "",
        types::getTypeTempSuffix(types::TY_Tempfilelist), ParallelJobs);
  } else
    C.addCommand(std::move(Cmd));
}

// Begin OffloadWrapper

static void addRunTimeWrapperOpts(Compilation &C,
                                  Action::OffloadKind DeviceOffloadKind,
                                  const llvm::opt::ArgList &TCArgs,
                                  ArgStringList &CmdArgs,
                                  const ToolChain &TC,
                                  const JobAction &JA) {
  // Grab any Target specific options that need to be added to the wrapper
  // information.
  ArgStringList BuildArgs;
  auto createArgString = [&](const char *Opt) {
    if (BuildArgs.empty())
      return;
    SmallString<128> AL;
    for (const char *A : BuildArgs) {
      if (AL.empty()) {
        AL = A;
        continue;
      }
      AL += " ";
      AL += A;
    }
    CmdArgs.push_back(C.getArgs().MakeArgString(Twine(Opt) + AL));
  };
  const toolchains::SYCLToolChain &SYCLTC =
            static_cast<const toolchains::SYCLToolChain &>(TC);
  llvm::Triple TT = SYCLTC.getTriple();
  // TODO: Consider separating the mechanisms for:
  // - passing standard-defined options to AOT/JIT compilation steps;
  // - passing AOT-compiler specific options.
  // This would allow retaining standard language options in the
  // image descriptor, while excluding tool-specific options that
  // have been known to confuse RT implementations.
  if (TT.getSubArch() == llvm::Triple::NoSubArch) {
    // Only store compile/link opts in the image descriptor for the SPIR-V
    // target; AOT compilation has already been performed otherwise.
    const ArgList &Args = C.getArgsForToolChain(nullptr, StringRef(),
                                                DeviceOffloadKind);
    const ToolChain *HostTC = C.getSingleOffloadToolChain<Action::OFK_Host>();
    SYCLTC.AddImpliedTargetArgs(TT, Args, BuildArgs, JA, *HostTC);
    SYCLTC.TranslateBackendTargetArgs(TT, Args, BuildArgs);
    createArgString("-compile-opts=");
    BuildArgs.clear();
    SYCLTC.TranslateLinkerTargetArgs(TT, Args, BuildArgs);
    createArgString("-link-opts=");
  }
}

void OffloadWrapper::ConstructJob(Compilation &C, const JobAction &JA,
                                  const InputInfo &Output,
                                  const InputInfoList &Inputs,
                                  const llvm::opt::ArgList &TCArgs,
                                  const char *LinkingOutput) const {
  // Construct offload-wrapper command.  Also calls llc to generate the
  // object that is fed to the linker from the wrapper generated bc file
  assert(isa<OffloadWrapperJobAction>(JA) && "Expecting wrapping job!");

  Action::OffloadKind OffloadingKind = JA.getOffloadingDeviceKind();
  if (OffloadingKind == Action::OFK_SYCL) {
    // The wrapper command looks like this:
    // clang-offload-wrapper
    //   -o=<outputfile>.bc
    //   -host=x86_64-pc-linux-gnu -kind=sycl
    //   -format=spirv <inputfile1>.spv <manifest1>(optional)
    //   -format=spirv <inputfile2>.spv <manifest2>(optional)
    //  ...
    ArgStringList WrapperArgs;

    const auto &WrapperJob = *llvm::dyn_cast<OffloadWrapperJobAction>(&JA);
    bool WrapperCompileEnabled = WrapperJob.getCompileStep();
    SmallString<128> OutOpt("-o=");
    std::string OutTmpName = C.getDriver().GetTemporaryPath("wrapper", "bc");
    const char *WrapperFileName =
        C.addTempFile(C.getArgs().MakeArgString(OutTmpName));
    OutOpt += WrapperCompileEnabled ? WrapperFileName : Output.getFilename();
    WrapperArgs.push_back(C.getArgs().MakeArgString(OutOpt));

    SmallString<128> HostTripleOpt("-host=");
    HostTripleOpt += getToolChain().getAuxTriple()->str();
    WrapperArgs.push_back(C.getArgs().MakeArgString(HostTripleOpt));

    llvm::Triple TT = getToolChain().getTriple();
    SmallString<128> TargetTripleOpt = TT.getArchName();
    bool WrapFPGADevice = false;
    bool FPGAEarly = false;

    // Validate and propogate CLI options related to device image compression.
    // -offload-compress
    if (C.getInputArgs().getLastArg(options::OPT_offload_compress)) {
      WrapperArgs.push_back(
          C.getArgs().MakeArgString(Twine("-offload-compress")));
      // -offload-compression-level=<>
      if (Arg *A = C.getInputArgs().getLastArg(
              options::OPT_offload_compression_level_EQ))
        WrapperArgs.push_back(C.getArgs().MakeArgString(
            Twine("-offload-compression-level=") + A->getValue()));
    }

    if (Arg *A = C.getInputArgs().getLastArg(options::OPT_fsycl_link_EQ)) {
      WrapFPGADevice = true;
      FPGAEarly = (A->getValue() == StringRef("early"));
      // When wrapping an FPGA aocx binary to archive, do not emit registration
      // functions
      if (A->getValue() == StringRef("image"))
        WrapperArgs.push_back(C.getArgs().MakeArgString("--emit-reg-funcs=0"));
    }
    addRunTimeWrapperOpts(C, OffloadingKind, TCArgs, WrapperArgs,
                          getToolChain(), JA);

    // When wrapping an FPGA device binary, we need to be sure to apply the
    // appropriate triple that corresponds (fpga_aocr-intel-<os>)
    // to the target triple setting.
    if (TT.getSubArch() == llvm::Triple::SPIRSubArch_fpga && WrapFPGADevice) {
      SmallString<16> FPGAArch("fpga_");
      if (FPGAEarly) {
        FPGAArch += "aocr";
        if (C.getDriver().IsFPGAEmulationMode())
          FPGAArch += "_emu";
      } else
        FPGAArch += "aocx";
      TT.setArchName(FPGAArch);
      TT.setVendorName("intel");
      TargetTripleOpt = TT.str();
    }
    const toolchains::SYCLToolChain &TC =
              static_cast<const toolchains::SYCLToolChain &>(getToolChain());
    bool IsEmbeddedIR = cast<OffloadWrapperJobAction>(JA).isEmbeddedIR();
    if (IsEmbeddedIR) {
      // When the offload-wrapper is called to embed LLVM IR, add a prefix to
      // the target triple to distinguish the LLVM IR from the actual device
      // binary for that target.
      TargetTripleOpt = ("llvm_" + TargetTripleOpt).str();
    }

    const bool IsSYCLNativeCPU = isSYCLNativeCPU(TC);
    if (IsSYCLNativeCPU) {
      TargetTripleOpt = "native_cpu";
    }
    WrapperArgs.push_back(
        C.getArgs().MakeArgString(Twine("-target=") + TargetTripleOpt));

    // TODO forcing offload kind is a simplification which assumes wrapper used
    // only with SYCL. Device binary format (-format=xxx) option should also
    // come from the command line and/or the native compiler. Should be fixed
    // together with supporting AOT in the driver. If format is not set, the
    // default is "none" which means runtime must try to determine it
    // automatically.
    StringRef Kind = Action::GetOffloadKindName(OffloadingKind);
    Action::OffloadKind OK = WrapperJob.getOffloadKind();
    if (OK != Action::OFK_None)
      Kind = Action::GetOffloadKindName(OK);
    WrapperArgs.push_back(
        C.getArgs().MakeArgString(Twine("-kind=") + Twine(Kind)));

    // For FPGA toolchains, we can provide previously wrapped bc input files to
    // the wrapper step.  This is done for AOCR based files that will need the
    // Symbols and Properties from a previous compilation step.
    if (TC.getTriple().isSPIR() && Inputs.size() == 2 &&
        TC.getTriple().getSubArch() == llvm::Triple::SPIRSubArch_fpga) {
      // If there is an additional input argument passed in, that is considered
      // the .bc file to include in this wrapping job.
      const InputInfo &I = Inputs[1];
      WrapperArgs.push_back(C.getArgs().MakeArgString(
          Twine("--sym-prop-bc-files=") + I.getFilename()));
    }

    assert((Inputs.size() > 0) && "no inputs for clang-offload-wrapper");
    assert(((Inputs[0].getType() != types::TY_Tempfiletable) ||
            (Inputs.size() == 1)) &&
           "wrong usage of clang-offload-wrapper with SYCL");
    const InputInfo &I = Inputs[0];
    assert(I.isFilename() && "Invalid input.");

    // TODO: The embedded compilation step after the wrapping step restricts
    // the ability to control the 'for each' methodology used when performing
    // device code splitting.  We set the individual wrap behavior when we know
    // the wrapping and compile step should be done individually.  Ideally this
    // would be controlled at the JobAction creation, but we cannot do that
    // until the compilation of the wrap is it's own JobAction.
    bool IndividualWrapCompile = WrapperJob.getWrapIndividualFiles();
    const InputInfo TempOutput(types::TY_LLVM_BC, WrapperFileName,
                               WrapperFileName);
    if (!IndividualWrapCompile &&
        (I.getType() == types::TY_Tempfiletable ||
         I.getType() == types::TY_Tempfilelist || IsEmbeddedIR))
      // Input files are passed via the batch job file table.
      WrapperArgs.push_back(C.getArgs().MakeArgString("-batch"));
    WrapperArgs.push_back(C.getArgs().MakeArgString(I.getFilename()));

    auto Cmd = std::make_unique<Command>(
        JA, *this, ResponseFileSupport::None(),
        TCArgs.MakeArgString(getToolChain().GetProgramPath(getShortName())),
        WrapperArgs, std::nullopt);

    if (IndividualWrapCompile) {
      // When wrapping FPGA device binaries for FPGA archives, create individual
      // wrapped and compiled entries for the archive.
      StringRef ParallelJobs =
          C.getArgs().getLastArgValue(options::OPT_fsycl_max_parallel_jobs_EQ);
      clang::driver::tools::SYCL::constructLLVMForeachCommand(
          C, JA, std::move(Cmd), Inputs, TempOutput, this, "", "bc",
          ParallelJobs);
    } else
      C.addCommand(std::move(Cmd));

    if (WrapperCompileEnabled) {
      // TODO Use TC.SelectTool().
      ArgStringList ClangArgs{
          TCArgs.MakeArgString("--target=" + TC.getAuxTriple()->str()), "-c",
          "-o", Output.getFilename(), WrapperFileName};
      llvm::Reloc::Model RelocationModel;
      unsigned PICLevel;
      bool IsPIE;
      std::tie(RelocationModel, PICLevel, IsPIE) =
          ParsePICArgs(getToolChain(), TCArgs);
      if (PICLevel > 0 || TCArgs.hasArg(options::OPT_shared)) {
        if (!TC.getAuxTriple()->isOSWindows())
          ClangArgs.push_back("-fPIC");
      }
      if (Arg *A = C.getArgs().getLastArg(options::OPT_mcmodel_EQ))
        ClangArgs.push_back(
            TCArgs.MakeArgString(Twine("-mcmodel=") + A->getValue()));

      SmallString<128> ClangPath(C.getDriver().Dir);
      llvm::sys::path::append(ClangPath, "clang");
      const char *Clang = C.getArgs().MakeArgString(ClangPath);
      auto PostWrapCompileCmd =
          std::make_unique<Command>(JA, *this, ResponseFileSupport::None(),
                                    Clang, ClangArgs, std::nullopt);
      if (IndividualWrapCompile) {
        StringRef ParallelJobs = C.getArgs().getLastArgValue(
            options::OPT_fsycl_max_parallel_jobs_EQ);
        InputInfoList Inputs;
        Inputs.push_back(TempOutput);
        clang::driver::tools::SYCL::constructLLVMForeachCommand(
            C, JA, std::move(PostWrapCompileCmd), Inputs, Output, this, "",
            "bc", ParallelJobs);
      } else
        C.addCommand(std::move(PostWrapCompileCmd));
    }
    return;
  } // end of SYCL flavor of offload wrapper command creation

  ArgStringList CmdArgs;

  const llvm::Triple &Triple = getToolChain().getEffectiveTriple();

  // Add the "effective" target triple.
  CmdArgs.push_back("-host");
  CmdArgs.push_back(TCArgs.MakeArgString(Triple.getTriple()));

  // Add the output file name.
  assert(Output.isFilename() && "Invalid output.");
  CmdArgs.push_back("-o");
  CmdArgs.push_back(TCArgs.MakeArgString(Output.getFilename()));

  assert(JA.getInputs().size() == Inputs.size() &&
         "Not have inputs for all dependence actions??");

  if (OffloadingKind == Action::OFK_None &&
      C.getArgs().hasArg(options::OPT_fsycl_link_EQ)) {

    // For FPGA, we wrap the host objects before archiving them when using
    // -fsycl-link.  This allows for better extraction control from the
    // archive when we need the host objects for subsequent compilations.
    if (C.getArgs().hasArg(options::OPT_fintelfpga)) {

      // Add offload targets and inputs.
      CmdArgs.push_back(C.getArgs().MakeArgString(
          Twine("-kind=") + Action::GetOffloadKindName(OffloadingKind)));
      CmdArgs.push_back(
          TCArgs.MakeArgString(Twine("-target=") + Triple.getTriple()));

      if (Inputs[0].getType() == types::TY_Tempfiletable ||
          Inputs[0].getType() == types::TY_Tempfilelist)
        // Input files are passed via the batch job file table.
        CmdArgs.push_back(C.getArgs().MakeArgString("-batch"));

      // Add input.
      assert(Inputs[0].isFilename() && "Invalid input.");
      CmdArgs.push_back(TCArgs.MakeArgString(Inputs[0].getFilename()));

      C.addCommand(std::make_unique<Command>(
          JA, *this, ResponseFileSupport::None(),
          TCArgs.MakeArgString(getToolChain().GetProgramPath(getShortName())),
          CmdArgs, Inputs));
      return;
    } else {
      // When compiling and linking separately, we need to propagate the
      // compression related CLI options to offload-wrapper. Don't propagate
      // these options when wrapping objects for FPGA.
      if (C.getInputArgs().getLastArg(options::OPT_offload_compress)) {
        CmdArgs.push_back(
            C.getArgs().MakeArgString(Twine("-offload-compress")));
        // -offload-compression-level=<>
        if (Arg *A = C.getInputArgs().getLastArg(
                options::OPT_offload_compression_level_EQ))
          CmdArgs.push_back(C.getArgs().MakeArgString(
              Twine("-offload-compression-level=") + A->getValue()));
      }
    }
  }

  // Add offload targets and inputs.
  for (unsigned I = 0; I < Inputs.size(); ++I) {
    // Get input's Offload Kind and ToolChain.
    const auto *OA = cast<OffloadAction>(JA.getInputs()[I]);
    assert(OA->hasSingleDeviceDependence(/*DoNotConsiderHostActions=*/true) &&
           "Expected one device dependence!");
    Action::OffloadKind DeviceKind = Action::OFK_None;
    const ToolChain *DeviceTC = nullptr;
    OA->doOnEachDependence([&](Action *A, const ToolChain *TC, const char *) {
      DeviceKind = A->getOffloadingDeviceKind();
      DeviceTC = TC;
    });

    // And add it to the offload targets.
    CmdArgs.push_back(C.getArgs().MakeArgString(
        Twine("-kind=") + Action::GetOffloadKindName(DeviceKind)));
    std::string TargetTripleOpt = DeviceTC->getTriple().normalize();
    // SYCL toolchain target only uses the arch name.
    if (DeviceKind == Action::OFK_SYCL)
      TargetTripleOpt = DeviceTC->getTriple().getArchName();
    CmdArgs.push_back(
        TCArgs.MakeArgString(Twine("-target=") + TargetTripleOpt));
    addRunTimeWrapperOpts(C, DeviceKind, TCArgs, CmdArgs, *DeviceTC, JA);

    if (Inputs[I].getType() == types::TY_Tempfiletable ||
        Inputs[I].getType() == types::TY_Tempfilelist)
      // Input files are passed via the batch job file table.
      CmdArgs.push_back(C.getArgs().MakeArgString("-batch"));

    // Add input.
    assert(Inputs[I].isFilename() && "Invalid input.");
    CmdArgs.push_back(TCArgs.MakeArgString(Inputs[I].getFilename()));
  }

  C.addCommand(std::make_unique<Command>(
      JA, *this, ResponseFileSupport::None(),
      TCArgs.MakeArgString(getToolChain().GetProgramPath(getShortName())),
      CmdArgs, Inputs));
}

void OffloadPackager::ConstructJob(Compilation &C, const JobAction &JA,
                                   const InputInfo &Output,
                                   const InputInfoList &Inputs,
                                   const llvm::opt::ArgList &Args,
                                   const char *LinkingOutput) const {
  ArgStringList CmdArgs;

  // Add the output file name.
  assert(Output.isFilename() && "Invalid output.");
  CmdArgs.push_back("-o");
  CmdArgs.push_back(Output.getFilename());

  // Create the inputs to bundle the needed metadata.
  for (const InputInfo &Input : Inputs) {
    const Action *OffloadAction = Input.getAction();
    const ToolChain *TC = OffloadAction->getOffloadingToolChain();
    const ArgList &TCArgs =
        C.getArgsForToolChain(TC, OffloadAction->getOffloadingArch(),
                              OffloadAction->getOffloadingDeviceKind());
    StringRef File = C.getArgs().MakeArgString(TC->getInputFilename(Input));

    // If the input is a Tempfilelist, it is a response file
    // which internally contains a list of files to be processed.
    // Add an '@' so the tool knows to expand the response file.
    if (Input.getType() == types::TY_Tempfilelist)
      File = C.getArgs().MakeArgString("@" + File);

    StringRef Arch = OffloadAction->getOffloadingArch()
                         ? OffloadAction->getOffloadingArch()
                         : TCArgs.getLastArgValue(options::OPT_march_EQ);
    StringRef Kind =
      Action::GetOffloadKindName(OffloadAction->getOffloadingDeviceKind());

    ArgStringList Features;
    SmallVector<StringRef> FeatureArgs;
    getTargetFeatures(TC->getDriver(), TC->getTriple(), TCArgs, Features,
                      false);
    llvm::copy_if(Features, std::back_inserter(FeatureArgs),
                  [](StringRef Arg) { return !Arg.starts_with("-target"); });

    // TODO: We need to pass in the full target-id and handle it properly in the
    // linker wrapper.
    SmallVector<std::string> Parts{
        "file=" + File.str(),
        "triple=" + TC->getTripleString(),
        "arch=" + Arch.str(),
        "kind=" + Kind.str(),
    };

    if (TC->getDriver().isUsingOffloadLTO())
      for (StringRef Feature : FeatureArgs)
        Parts.emplace_back("feature=" + Feature.str());

    // Now that the standard parts are added to the packager string, add any
    // additional supplemental options that cover compile and link opts that
    // are used for SYCL based offloading.
    // Here, we add the compile and link options that are required by backend
    // compilers and the clang-offload-wrapper in the case of SYCL offloading.
    if (OffloadAction->getOffloadingDeviceKind() == Action::OFK_SYCL) {
      ArgStringList BuildArgs;
      auto createArgString = [&](const char *Opt) {
        if (BuildArgs.empty())
          return;
        SmallString<128> AL;
        for (const char *A : BuildArgs) {
          if (AL.empty()) {
            AL = A;
            continue;
          }
          AL += " ";
          AL += A;
        }
        Parts.emplace_back(C.getArgs().MakeArgString(Twine(Opt) + AL));
      };
      const ArgList &Args =
          C.getArgsForToolChain(nullptr, StringRef(), Action::OFK_SYCL);
      const ToolChain *HostTC = C.getSingleOffloadToolChain<Action::OFK_Host>();
      const toolchains::SYCLToolChain &SYCLTC =
          static_cast<const toolchains::SYCLToolChain &>(*TC);
      SYCLTC.AddImpliedTargetArgs(TC->getTriple(), Args, BuildArgs, JA, *HostTC,
                                  Arch);
      SYCLTC.TranslateBackendTargetArgs(TC->getTriple(), Args, BuildArgs, Arch);
      createArgString("compile-opts=");
      BuildArgs.clear();
      SYCLTC.TranslateLinkerTargetArgs(TC->getTriple(), Args, BuildArgs, Arch);
      createArgString("link-opts=");
    }

    CmdArgs.push_back(Args.MakeArgString("--image=" + llvm::join(Parts, ",")));
  }

  C.addCommand(std::make_unique<Command>(
      JA, *this, ResponseFileSupport::None(),
      Args.MakeArgString(getToolChain().GetProgramPath(getShortName())),
      CmdArgs, Inputs, Output));
}

// Begin OffloadDeps

void OffloadDeps::constructJob(Compilation &C, const JobAction &JA,
                               ArrayRef<InputInfo> Outputs,
                               ArrayRef<InputInfo> Inputs,
                               const llvm::opt::ArgList &TCArgs,
                               const char *LinkingOutput) const {
  auto &DA = cast<OffloadDepsJobAction>(JA);

  ArgStringList CmdArgs;

  // Get the targets.
  SmallString<128> Targets{"-targets="};
  auto DepInfo = DA.getDependentActionsInfo();
  for (unsigned I = 0; I < DepInfo.size(); ++I) {
    auto &Dep = DepInfo[I];
    if (I)
      Targets += ',';
    Targets += Action::GetOffloadKindName(Dep.DependentOffloadKind);
    Targets += '-';
    // When -fsycl-force-target is used, this value overrides the expected
    // output type we are creating deps for.
    if (Dep.DependentOffloadKind == Action::OFK_SYCL &&
        TCArgs.hasArg(options::OPT_fsycl_force_target_EQ)) {
      StringRef Val(
          TCArgs.getLastArg(options::OPT_fsycl_force_target_EQ)->getValue());
      llvm::Triple TT(C.getDriver().getSYCLDeviceTriple(Val));
      Targets += TT.normalize();
    } else {
      std::string NormalizedTriple =
          Dep.DependentToolChain->getTriple().normalize();
      Targets += NormalizedTriple;
    }
    if ((Dep.DependentOffloadKind == Action::OFK_HIP ||
         Dep.DependentOffloadKind == Action::OFK_SYCL) &&
        !Dep.DependentBoundArch.empty()) {
      Targets += '-';
      Targets += Dep.DependentBoundArch;
    }
  }
  CmdArgs.push_back(TCArgs.MakeArgString(Targets));

  // Prepare outputs.
  SmallString<128> Outs{"-outputs="};
  for (unsigned I = 0; I < Outputs.size(); ++I) {
    if (I)
      Outs += ',';
    Outs += DepInfo[I].DependentToolChain->getInputFilename(Outputs[I]);
  }
  CmdArgs.push_back(TCArgs.MakeArgString(Outs));

  // Add input file.
  CmdArgs.push_back(Inputs.front().getFilename());

  // All the inputs are encoded as commands.
  C.addCommand(std::make_unique<Command>(
      JA, *this, ResponseFileSupport::None(),
      TCArgs.MakeArgString(getToolChain().GetProgramPath(getShortName())),
      CmdArgs, std::nullopt, Outputs));
}

void OffloadDeps::ConstructJob(Compilation &C, const JobAction &JA,
                               const InputInfo &Output,
                               const InputInfoList &Inputs,
                               const llvm::opt::ArgList &TCArgs,
                               const char *LinkingOutput) const {
  constructJob(C, JA, Output, Inputs, TCArgs, LinkingOutput);
}

void OffloadDeps::ConstructJobMultipleOutputs(Compilation &C,
                                              const JobAction &JA,
                                              const InputInfoList &Outputs,
                                              const InputInfoList &Inputs,
                                              const llvm::opt::ArgList &TCArgs,
                                              const char *LinkingOutput) const {
  constructJob(C, JA, Outputs, Inputs, TCArgs, LinkingOutput);
}

// Utility function to gather all arguments for SPIR-V generation using the
// SPIR-V backend. This set of arguments is expected to get updated as we add
// more features/extensions to the SPIR-V backend.
static void getSPIRVBackendOpts(const llvm::opt::ArgList &TCArgs,
                                ArgStringList &BackendArgs) {
  BackendArgs.push_back(TCArgs.MakeArgString("-filetype=obj"));
  BackendArgs.push_back(
      TCArgs.MakeArgString("-mtriple=spirv64-unknown-unknown"));
  // TODO: Optimization level is currently forced to -O0 due to some testing
  // issues. Update optimization level after testing issues are resolved.
  BackendArgs.push_back(TCArgs.MakeArgString("-O0"));
  BackendArgs.push_back(
      TCArgs.MakeArgString("--avoid-spirv-capabilities=Shader"));
  BackendArgs.push_back(
      TCArgs.MakeArgString("--translator-compatibility-mode"));

  // TODO: There is some overlap between the lists of extensions in SPIR-V
  // backend and SPIR-V Trnaslator). We will try to combine them when SPIR-V
  // backdn is ready.
  std::string ExtArg("--spirv-ext=");
  std::string DefaultExtArg =
      "+SPV_EXT_shader_atomic_float_add,+SPV_EXT_shader_atomic_float_min_max"
      ",+SPV_KHR_no_integer_wrap_decoration,+SPV_KHR_float_controls"
      ",+SPV_KHR_expect_assume,+SPV_KHR_linkonce_odr";
  std::string INTELExtArg = ",+SPV_INTEL_subgroups,+SPV_INTEL_function_pointers"
                            ",+SPV_INTEL_arbitrary_precision_integers"
                            ",+SPV_INTEL_variable_length_array";
  ExtArg = ExtArg + DefaultExtArg + INTELExtArg;

  // Other args
  ExtArg += ",+SPV_INTEL_bfloat16_conversion"
            ",+SPV_KHR_uniform_group_instructions"
            ",+SPV_INTEL_optnone"
            ",+SPV_KHR_subgroup_rotate"
            ",+SPV_INTEL_usm_storage_classes"
            ",+SPV_EXT_shader_atomic_float16_add"
            ",+SPV_KHR_bit_instructions";

  BackendArgs.push_back(TCArgs.MakeArgString(ExtArg));
}

// Utility function to gather all llvm-spirv options.
// Not dependent on target triple.
static void getNonTripleBasedSPIRVTransOpts(Compilation &C,
                                            const llvm::opt::ArgList &TCArgs,
                                            ArgStringList &TranslatorArgs) {
  TranslatorArgs.push_back("-spirv-max-version=1.4");
  bool CreatingSyclSPIRVFatObj =
      C.getDriver().getFinalPhase(C.getArgs()) != phases::Link &&
      TCArgs.getLastArgValue(options::OPT_fsycl_device_obj_EQ)
          .equals_insensitive("spirv") &&
      !C.getDriver().offloadDeviceOnly();
  bool ShouldPreserveMetadataInFinalImage =
      TCArgs.hasArg(options::OPT_fsycl_preserve_device_nonsemantic_metadata);
  bool ShouldPreserveMetadata =
      CreatingSyclSPIRVFatObj || ShouldPreserveMetadataInFinalImage;
  if (ShouldPreserveMetadata)
    TranslatorArgs.push_back("--spirv-preserve-auxdata");
}

// Add any llvm-spirv option that relies on a specific Triple in addition
// to user supplied options.
// NOTE: Any changes made here should be reflected in the similarly named
// function in clang/tools/clang-linker-wrapper/ClangLinkerWrapper.cpp.
static void getTripleBasedSPIRVTransOpts(Compilation &C,
                                         const llvm::opt::ArgList &TCArgs,
                                         llvm::Triple Triple,
                                         ArgStringList &TranslatorArgs) {
  bool IsCPU = Triple.isSPIR() &&
               Triple.getSubArch() == llvm::Triple::SPIRSubArch_x86_64;
  // Enable NonSemanticShaderDebugInfo.200 for CPU AOT and for non-Windows
  const bool IsWindowsMSVC =
      Triple.isWindowsMSVCEnvironment() ||
      C.getDefaultToolChain().getTriple().isWindowsMSVCEnvironment();
  const bool EnableNonSemanticDebug =
      IsCPU || (!IsWindowsMSVC && !C.getDriver().IsFPGAHWMode());
  if (EnableNonSemanticDebug) {
    TranslatorArgs.push_back(
        "-spirv-debug-info-version=nonsemantic-shader-200");
  } else {
    TranslatorArgs.push_back("-spirv-debug-info-version=ocl-100");
    // Prevent crash in the translator if input IR contains DIExpression
    // operations which don't have mapping to OpenCL.DebugInfo.100 spec.
    TranslatorArgs.push_back("-spirv-allow-extra-diexpressions");
  }
  std::string UnknownIntrinsics("-spirv-allow-unknown-intrinsics=llvm.genx.");
  if (IsCPU)
    UnknownIntrinsics += ",llvm.fpbuiltin";
  TranslatorArgs.push_back(TCArgs.MakeArgString(UnknownIntrinsics));

  // Disable all the extensions by default
  std::string ExtArg("-spirv-ext=-all");
  std::string DefaultExtArg =
      ",+SPV_EXT_shader_atomic_float_add,+SPV_EXT_shader_atomic_float_min_max"
      ",+SPV_KHR_no_integer_wrap_decoration,+SPV_KHR_float_controls"
      ",+SPV_KHR_expect_assume,+SPV_KHR_linkonce_odr";
  std::string INTELExtArg =
      ",+SPV_INTEL_subgroups,+SPV_INTEL_media_block_io"
      ",+SPV_INTEL_device_side_avc_motion_estimation"
      ",+SPV_INTEL_fpga_loop_controls,+SPV_INTEL_unstructured_loop_controls"
      ",+SPV_INTEL_fpga_reg,+SPV_INTEL_blocking_pipes"
      ",+SPV_INTEL_function_pointers,+SPV_INTEL_kernel_attributes"
      ",+SPV_INTEL_io_pipes,+SPV_INTEL_inline_assembly"
      ",+SPV_INTEL_arbitrary_precision_integers"
      ",+SPV_INTEL_float_controls2,+SPV_INTEL_vector_compute"
      ",+SPV_INTEL_fast_composite"
      ",+SPV_INTEL_arbitrary_precision_fixed_point"
      ",+SPV_INTEL_arbitrary_precision_floating_point"
      ",+SPV_INTEL_variable_length_array,+SPV_INTEL_fp_fast_math_mode"
      ",+SPV_INTEL_long_constant_composite"
      ",+SPV_INTEL_arithmetic_fence"
      ",+SPV_INTEL_global_variable_decorations"
      ",+SPV_INTEL_cache_controls"
      ",+SPV_INTEL_fpga_buffer_location"
      ",+SPV_INTEL_fpga_argument_interfaces"
      ",+SPV_INTEL_fpga_invocation_pipelining_attributes"
      ",+SPV_INTEL_fpga_latency_control"
      ",+SPV_KHR_shader_clock"
      ",+SPV_INTEL_bindless_images"
      ",+SPV_INTEL_task_sequence";
  ExtArg = ExtArg + DefaultExtArg + INTELExtArg;
  if (C.getDriver().IsFPGAHWMode())
    // Enable several extensions on FPGA H/W exclusively
    ExtArg += ",+SPV_INTEL_usm_storage_classes,+SPV_INTEL_runtime_aligned"
              ",+SPV_INTEL_fpga_cluster_attributes,+SPV_INTEL_loop_fuse"
              ",+SPV_INTEL_fpga_dsp_control,+SPV_INTEL_fpga_memory_accesses"
              ",+SPV_INTEL_fpga_memory_attributes";
  else
    // Don't enable several freshly added extensions on FPGA H/W
    ExtArg += ",+SPV_INTEL_bfloat16_conversion"
              ",+SPV_INTEL_joint_matrix"
              ",+SPV_INTEL_hw_thread_queries"
              ",+SPV_KHR_uniform_group_instructions"
              ",+SPV_INTEL_masked_gather_scatter"
              ",+SPV_INTEL_tensor_float32_conversion"
              ",+SPV_INTEL_optnone"
              ",+SPV_KHR_non_semantic_info"
              ",+SPV_KHR_cooperative_matrix"
              ",+SPV_EXT_shader_atomic_float16_add";
  if (IsCPU)
    ExtArg += ",+SPV_INTEL_fp_max_error";

  TranslatorArgs.push_back(TCArgs.MakeArgString(ExtArg));
}

// Begin SPIRVTranslator
// TODO: Add a unique 'llc' JobAction for SPIR-V backends.
void SPIRVTranslator::ConstructJob(Compilation &C, const JobAction &JA,
                                  const InputInfo &Output,
                                  const InputInfoList &Inputs,
                                  const llvm::opt::ArgList &TCArgs,
                                  const char *LinkingOutput) const {
  // Construct llvm-spirv command.
  assert(isa<SPIRVTranslatorJobAction>(JA) && "Expecting Translator job!");

  // The translator command looks like this:
  // llvm-spirv -o <file>.spv <file>.bc
  ArgStringList ForeachArgs;
  ArgStringList TranslatorArgs;

  TranslatorArgs.push_back("-o");
  TranslatorArgs.push_back(Output.getFilename());
  bool UseSPIRVBackend =
      TCArgs.hasArg(options::OPT_fsycl_use_spirv_backend_for_spirv_gen);
  if (JA.isDeviceOffloading(Action::OFK_SYCL)) {
    const toolchains::SYCLToolChain &TC =
        static_cast<const toolchains::SYCLToolChain &>(getToolChain());
    if (UseSPIRVBackend) {
      getSPIRVBackendOpts(TCArgs, TranslatorArgs);
    } else {
      getNonTripleBasedSPIRVTransOpts(C, TCArgs, TranslatorArgs);
      llvm::Triple Triple = TC.getTriple();
      getTripleBasedSPIRVTransOpts(C, TCArgs, Triple, TranslatorArgs);
      // Handle -Xspirv-translator
      TC.TranslateTargetOpt(
          Triple, TCArgs, TranslatorArgs, options::OPT_Xspirv_translator,
          options::OPT_Xspirv_translator_EQ, JA.getOffloadingArch());
    }
  }
  for (auto I : Inputs) {
    std::string Filename(I.getFilename());
    if (I.getType() == types::TY_Tempfilelist) {
      ForeachArgs.push_back(
          C.getArgs().MakeArgString("--in-file-list=" + Filename));
      ForeachArgs.push_back(
          C.getArgs().MakeArgString("--in-replace=" + Filename));
      ForeachArgs.push_back(
          C.getArgs().MakeArgString("--out-ext=spv"));
    }
    TranslatorArgs.push_back(C.getArgs().MakeArgString(Filename));
  }

  auto ToolName = UseSPIRVBackend ? "llc" : getShortName();
  auto Cmd = std::make_unique<Command>(
      JA, *this, ResponseFileSupport::None(),
      TCArgs.MakeArgString(getToolChain().GetProgramPath(ToolName)),
      TranslatorArgs, std::nullopt);

  if (!ForeachArgs.empty()) {
    // Construct llvm-foreach command.
    // The llvm-foreach command looks like this:
    // llvm-foreach a.list --out-replace=out "cp {} out"
    // --out-file-list=list
    std::string OutputFileName(Output.getFilename());
    ForeachArgs.push_back(
        TCArgs.MakeArgString("--out-file-list=" + OutputFileName));
    ForeachArgs.push_back(
        TCArgs.MakeArgString("--out-replace=" + OutputFileName));
    // If fsycl-dump-device-code is passed, put the output files from llvm-spirv
    // into the path provided in fsycl-dump-device-code.
    if (C.getDriver().isDumpDeviceCodeEnabled()) {
      SmallString<128> OutputDir;

      Arg *DumpDeviceCodeArg =
          C.getArgs().getLastArg(options::OPT_fsycl_dump_device_code_EQ);

      OutputDir = (DumpDeviceCodeArg ? DumpDeviceCodeArg->getValue() : "");

      // If the output directory path is empty, put the llvm-spirv output in the
      // current directory.
      if (OutputDir.empty())
        llvm::sys::path::native(OutputDir = "./");
      else
        OutputDir.append(llvm::sys::path::get_separator());
      ForeachArgs.push_back(
          C.getArgs().MakeArgString("--out-dir=" + OutputDir));
    }

    StringRef ParallelJobs =
        TCArgs.getLastArgValue(options::OPT_fsycl_max_parallel_jobs_EQ);
    if (!ParallelJobs.empty())
      ForeachArgs.push_back(TCArgs.MakeArgString("--jobs=" + ParallelJobs));

    ForeachArgs.push_back(TCArgs.MakeArgString("--"));
    ForeachArgs.push_back(TCArgs.MakeArgString(Cmd->getExecutable()));

    for (auto &Arg : Cmd->getArguments())
      ForeachArgs.push_back(Arg);

    SmallString<128> ForeachPath(C.getDriver().Dir);
    llvm::sys::path::append(ForeachPath, "llvm-foreach");
    const char *Foreach = C.getArgs().MakeArgString(ForeachPath);
    C.addCommand(std::make_unique<Command>(
        JA, *this, ResponseFileSupport::None(), Foreach, ForeachArgs, std::nullopt));
  } else
    C.addCommand(std::move(Cmd));
}

// Partially copied from clang/lib/Frontend/CompilerInvocation.cpp
static std::string getSYCLPostLinkOptimizationLevel(const ArgList &Args) {
  if (Arg *A = Args.getLastArg(options::OPT_O_Group)) {
    // Pass -O2 when the user passes -O0 due to IGC
    // debugging limitation. Note this only effects
    // ESIMD code.
    if (A->getOption().matches(options::OPT_O0))
      return "-O2";

    if (A->getOption().matches(options::OPT_Ofast))
      return "-O3";

    assert(A->getOption().matches(options::OPT_O));

    StringRef S(A->getValue());
    if (S == "g")
      return "-O1";

    // Options -O[1|2|3|s|z] are passed as they are. '-O0' is handled earlier.
    std::array<char, 5> AcceptedOptions = {'1', '2', '3', 's', 'z'};
    if (std::any_of(AcceptedOptions.begin(), AcceptedOptions.end(),
                    [=](char c) { return c == S[0]; }))
      return std::string("-O") + S[0];
  }

  // The default for SYCL device code optimization
  return "-O2";
}

static void addArgs(ArgStringList &DstArgs, const llvm::opt::ArgList &Alloc,
                    ArrayRef<StringRef> SrcArgs) {
  for (const auto Arg : SrcArgs) {
    DstArgs.push_back(Alloc.MakeArgString(Arg));
  }
}

static bool allowDeviceImageDependencies(const llvm::opt::ArgList &TCArgs) {
  // deprecated
  if (TCArgs.hasFlag(options::OPT_fsycl_allow_device_dependencies,
                     options::OPT_fno_sycl_allow_device_dependencies, false))
    return true;

  // preferred
  if (TCArgs.hasFlag(options::OPT_fsycl_allow_device_image_dependencies,
                     options::OPT_fno_sycl_allow_device_image_dependencies, false))
    return true;

  return false;
}

static void getNonTripleBasedSYCLPostLinkOpts(const ToolChain &TC,
                                              const JobAction &JA,
                                              const llvm::opt::ArgList &TCArgs,
                                              ArgStringList &PostLinkArgs) {
  // See if device code splitting is requested
  if (Arg *A = TCArgs.getLastArg(options::OPT_fsycl_device_code_split_EQ)) {
    auto CodeSplitValue = StringRef(A->getValue());
    if (CodeSplitValue == "per_kernel")
      addArgs(PostLinkArgs, TCArgs, {"-split=kernel"});
    else if (CodeSplitValue == "per_source")
      addArgs(PostLinkArgs, TCArgs, {"-split=source"});
    else if (CodeSplitValue == "auto")
      addArgs(PostLinkArgs, TCArgs, {"-split=auto"});
    else { // Device code split is off
    }
  }
  addArgs(PostLinkArgs, TCArgs,
          {StringRef(getSYCLPostLinkOptimizationLevel(TCArgs))});

  // Process device-globals.
  addArgs(PostLinkArgs, TCArgs, {"-device-globals"});

  // Make ESIMD accessors use stateless memory accesses.
  if (TCArgs.hasFlag(options::OPT_fno_sycl_esimd_force_stateless_mem,
                     options::OPT_fsycl_esimd_force_stateless_mem, false))
    addArgs(PostLinkArgs, TCArgs, {"-lower-esimd-force-stateless-mem=false"});

  if (allowDeviceImageDependencies(TCArgs))
    addArgs(PostLinkArgs, TCArgs, {"-allow-device-image-dependencies"});
}

// On Intel targets we don't need non-kernel functions as entry points,
// because it only increases amount of code for device compiler to handle,
// without any actual benefits.
// TODO: Try to extend this feature for non-Intel GPUs.
static bool shouldEmitOnlyKernelsAsEntryPoints(const ToolChain &TC,
                                               const llvm::opt::ArgList &TCArgs,
                                               llvm::Triple Triple) {
  if (TCArgs.hasFlag(options::OPT_fno_sycl_remove_unused_external_funcs,
                     options::OPT_fsycl_remove_unused_external_funcs, false))
    return false;
  if (isSYCLNativeCPU(TC))
    return true;
  // When supporting dynamic linking, non-kernels in a device image can be
  // called.
  if (allowDeviceImageDependencies(TCArgs))
    return false;
  if (Triple.isNVPTX() || Triple.isAMDGPU())
    return false;
  bool IsUsingLTO = TC.getDriver().isUsingOffloadLTO();
  auto LTOMode = TC.getDriver().getOffloadLTOMode();
  // With thinLTO, final entry point handing is done in clang-linker-wrapper
  if (IsUsingLTO && LTOMode == LTOK_Thin)
    return false;
  return true;
}

// Add any sycl-post-link options that rely on a specific Triple in addition
// to user supplied options. This function is invoked only for the old
// offloading model. For the new offloading model, a slightly modified version
// of this function is called inside clang-linker-wrapper.
// NOTE: Any changes made here should be reflected in the similarly named
// function in clang/tools/clang-linker-wrapper/ClangLinkerWrapper.cpp.
static void getTripleBasedSYCLPostLinkOpts(const ToolChain &TC,
                                           const llvm::opt::ArgList &TCArgs,
                                           ArgStringList &PostLinkArgs,
                                           llvm::Triple Triple,
                                           bool SpecConstsSupported,
                                           types::ID OutputType) {

  bool IsUsingLTO = TC.getDriver().isUsingOffloadLTO();
  auto LTOMode = TC.getDriver().getOffloadLTOMode();
  if (OutputType == types::TY_LLVM_BC) {
    // single file output requested - this means only perform necessary IR
    // transformations (like specialization constant intrinsic lowering) and
    // output LLVMIR
    addArgs(PostLinkArgs, TCArgs, {"-ir-output-only"});
  } else if (!IsUsingLTO || LTOMode != LTOK_Thin) {
    // Only create a properties file if we are not
    // only outputting IR.
    addArgs(PostLinkArgs, TCArgs, {"-properties"});
  }
  if (SpecConstsSupported)
    addArgs(PostLinkArgs, TCArgs, {"-spec-const=native"});
  else
    addArgs(PostLinkArgs, TCArgs, {"-spec-const=emulation"});

  // See if device code splitting is requested.  The logic here works along side
  // the behavior in getNonTripleBasedSYCLPostLinkOpts, where the option is
  // added based on the user setting of -fsycl-device-code-split.
  if (!TCArgs.hasArg(options::OPT_fsycl_device_code_split_EQ) &&
      (Triple.getArchName() != "spir64_fpga"))
    addArgs(PostLinkArgs, TCArgs, {"-split=auto"});

  if (shouldEmitOnlyKernelsAsEntryPoints(TC, TCArgs, Triple))
    addArgs(PostLinkArgs, TCArgs, {"-emit-only-kernels-as-entry-points"});

  if (!Triple.isAMDGCN())
    addArgs(PostLinkArgs, TCArgs, {"-emit-param-info"});
  // Enable program metadata
  if (Triple.isNVPTX() || Triple.isAMDGCN() || isSYCLNativeCPU(TC))
    addArgs(PostLinkArgs, TCArgs, {"-emit-program-metadata"});
  if (OutputType != types::TY_LLVM_BC) {
    assert(OutputType == types::TY_Tempfiletable);
    bool SplitEsimdByDefault = Triple.isSPIROrSPIRV();
    bool SplitEsimd = TCArgs.hasFlag(
        options::OPT_fsycl_device_code_split_esimd,
        options::OPT_fno_sycl_device_code_split_esimd, SplitEsimdByDefault);
    bool IsUsingLTO = TC.getDriver().isUsingOffloadLTO();
    auto LTOMode = TC.getDriver().getOffloadLTOMode();
    if (!IsUsingLTO || LTOMode != LTOK_Thin)
      addArgs(PostLinkArgs, TCArgs, {"-symbols"});
    // Specialization constant info generation is mandatory -
    // add options unconditionally
    addArgs(PostLinkArgs, TCArgs, {"-emit-exported-symbols"});
    addArgs(PostLinkArgs, TCArgs, {"-emit-imported-symbols"});
    if (SplitEsimd)
      addArgs(PostLinkArgs, TCArgs, {"-split-esimd"});
    addArgs(PostLinkArgs, TCArgs, {"-lower-esimd"});
  }
  bool IsAOT = Triple.isNVPTX() || Triple.isAMDGCN() ||
               Triple.getSubArch() == llvm::Triple::SPIRSubArch_fpga ||
               Triple.getSubArch() == llvm::Triple::SPIRSubArch_gen ||
               Triple.getSubArch() == llvm::Triple::SPIRSubArch_x86_64;
  if (TCArgs.hasFlag(options::OPT_fsycl_add_default_spec_consts_image,
                     options::OPT_fno_sycl_add_default_spec_consts_image,
                     false) &&
      IsAOT)
    addArgs(PostLinkArgs, TCArgs,
            {"-generate-device-image-default-spec-consts"});
}

// sycl-post-link tool normally outputs a file table (see the tool sources for
// format description) which lists all the other output files associated with
// the device LLVMIR bitcode. This is basically a triple of bitcode, symbols
// and specialization constant files. Single LLVM IR output can be generated as
// well under an option.
//
void SYCLPostLink::ConstructJob(Compilation &C, const JobAction &JA,
                                const InputInfo &Output,
                                const InputInfoList &Inputs,
                                const llvm::opt::ArgList &TCArgs,
                                const char *LinkingOutput) const {
  const SYCLPostLinkJobAction *SYCLPostLink =
      dyn_cast<SYCLPostLinkJobAction>(&JA);
  // Construct sycl-post-link command.
  assert(SYCLPostLink && "Expecting SYCL post link job!");
  ArgStringList CmdArgs;

  llvm::Triple T = getToolChain().getTriple();
  getNonTripleBasedSYCLPostLinkOpts(getToolChain(), JA, TCArgs, CmdArgs);
  getTripleBasedSYCLPostLinkOpts(getToolChain(), TCArgs, CmdArgs, T,
                                 SYCLPostLink->getRTSetsSpecConstants(),
                                 SYCLPostLink->getTrueType());

  // Add output file table file option
  assert(Output.isFilename() && "output must be a filename");
  StringRef Device = JA.getOffloadingArch();
  std::string OutputArg = Output.getFilename();
  if (T.getSubArch() == llvm::Triple::SPIRSubArch_gen && Device.data())
    OutputArg = ("intel_gpu_" + Device + "," + OutputArg).str();
  else if (T.getSubArch() == llvm::Triple::SPIRSubArch_x86_64)
    OutputArg = "spir64_x86_64," + OutputArg;

  const toolchains::SYCLToolChain &TC =
      static_cast<const toolchains::SYCLToolChain &>(getToolChain());

  // Handle -Xdevice-post-link
  TC.TranslateTargetOpt(T, TCArgs, CmdArgs, options::OPT_Xdevice_post_link,
                        options::OPT_Xdevice_post_link_EQ,
                        JA.getOffloadingArch());

  addArgs(CmdArgs, TCArgs, {"-o", OutputArg});

  // Add input file
  assert(Inputs.size() == 1 && Inputs.front().isFilename() &&
         "single input file expected");
  addArgs(CmdArgs, TCArgs, {Inputs.front().getFilename()});
  std::string OutputFileName(Output.getFilename());

  // All the inputs are encoded as commands.
  C.addCommand(std::make_unique<Command>(
      JA, *this, ResponseFileSupport::None(),
      TCArgs.MakeArgString(getToolChain().GetProgramPath(getShortName())),
      CmdArgs, Inputs, Output));
}

// Transforms the abstract representation (JA + Inputs + Outputs) of a file
// table transformation action to concrete command line (job) with actual
// inputs/outputs/options, and adds it to given compilation object.
void FileTableTform::ConstructJob(Compilation &C, const JobAction &JA,
                                  const InputInfo &Output,
                                  const InputInfoList &Inputs,
                                  const llvm::opt::ArgList &TCArgs,
                                  const char *LinkingOutput) const {

  const auto &TformJob = *llvm::dyn_cast<FileTableTformJobAction>(&JA);
  ArgStringList CmdArgs;

  // don't try to assert here whether the number of inputs is OK, argumnets are
  // OK, etc. - better invoke the tool and see good error diagnostics

  // 1) add transformations
  for (const auto &Tf : TformJob.getTforms()) {
    switch (Tf.TheKind) {
    case FileTableTformJobAction::Tform::EXTRACT:
    case FileTableTformJobAction::Tform::EXTRACT_DROP_TITLE: {
      SmallString<128> Arg("-extract=");
      Arg += Tf.TheArgs[0];

      for (unsigned I = 1; I < Tf.TheArgs.size(); ++I) {
        Arg += ",";
        Arg += Tf.TheArgs[I];
      }
      addArgs(CmdArgs, TCArgs, {Arg});

      if (Tf.TheKind == FileTableTformJobAction::Tform::EXTRACT_DROP_TITLE)
        addArgs(CmdArgs, TCArgs, {"-drop_titles"});
      break;
    }
    case FileTableTformJobAction::Tform::REPLACE: {
      assert(Tf.TheArgs.size() == 2 && "from/to column names expected");
      SmallString<128> Arg("-replace=");
      Arg += Tf.TheArgs[0];
      Arg += ",";
      Arg += Tf.TheArgs[1];
      addArgs(CmdArgs, TCArgs, {Arg});
      break;
    }
    case FileTableTformJobAction::Tform::REPLACE_CELL: {
      assert(Tf.TheArgs.size() == 2 && "column name and row id expected");
      SmallString<128> Arg("-replace_cell=");
      Arg += Tf.TheArgs[0];
      Arg += ",";
      Arg += Tf.TheArgs[1];
      addArgs(CmdArgs, TCArgs, {Arg});
      break;
    }
    case FileTableTformJobAction::Tform::RENAME: {
      assert(Tf.TheArgs.size() == 2 && "from/to names expected");
      SmallString<128> Arg("-rename=");
      Arg += Tf.TheArgs[0];
      Arg += ",";
      Arg += Tf.TheArgs[1];
      addArgs(CmdArgs, TCArgs, {Arg});
      break;
    }
    case FileTableTformJobAction::Tform::COPY_SINGLE_FILE: {
      assert(Tf.TheArgs.size() == 2 && "column name and row id expected");
      SmallString<128> Arg("-copy_single_file=");
      Arg += Tf.TheArgs[0];
      Arg += ",";
      Arg += Tf.TheArgs[1];
      addArgs(CmdArgs, TCArgs, {Arg});
      break;
    }
    case FileTableTformJobAction::Tform::MERGE: {
      assert(Tf.TheArgs.size() == 1 && "column name expected");
      SmallString<128> Arg("-merge=");
      Arg += Tf.TheArgs[0];
      addArgs(CmdArgs, TCArgs, {Arg});
      break;
    }
    }
  }

  // 2) add output option
  assert(Output.isFilename() && "table tform output must be a file");
  addArgs(CmdArgs, TCArgs, {"-o", Output.getFilename()});

  // 3) add inputs
  for (const auto &Input : Inputs) {
    assert(Input.isFilename() && "table tform input must be a file");
    addArgs(CmdArgs, TCArgs, {Input.getFilename()});
  }
  // 4) finally construct and add a command to the compilation
  C.addCommand(std::make_unique<Command>(
      JA, *this, ResponseFileSupport::None(),
      TCArgs.MakeArgString(getToolChain().GetProgramPath(getShortName())),
      CmdArgs, Inputs));
}

void AppendFooter::ConstructJob(Compilation &C, const JobAction &JA,
                                const InputInfo &Output,
                                const InputInfoList &Inputs,
                                const llvm::opt::ArgList &TCArgs,
                                const char *LinkingOutput) const {
  ArgStringList CmdArgs;

  // Input File
  addArgs(CmdArgs, TCArgs, {Inputs[0].getFilename()});

  // Integration Footer
  StringRef Footer(
      C.getDriver().getIntegrationFooter(Inputs[0].getBaseInput()));
  if (!Footer.empty()) {
    SmallString<128> AppendOpt("--append=");
    AppendOpt.append(Footer);
    addArgs(CmdArgs, TCArgs, {AppendOpt});
  }

  // Name of original source file passed in to be prepended to the newly
  // modified file as a #line directive.
  SmallString<128> PrependOpt("--orig-filename=");
  PrependOpt.append(
      llvm::sys::path::convert_to_slash(Inputs[0].getBaseInput()));
  addArgs(CmdArgs, TCArgs, {PrependOpt});

  SmallString<128> OutputOpt("--output=");
  OutputOpt.append(Output.getFilename());
  addArgs(CmdArgs, TCArgs, {OutputOpt});

  // Use #include to pull in footer
  addArgs(CmdArgs, TCArgs, {"--use-include"});

  C.addCommand(std::make_unique<Command>(
      JA, *this, ResponseFileSupport::None(),
      TCArgs.MakeArgString(getToolChain().GetProgramPath(getShortName())),
      CmdArgs, std::nullopt));
}

void SpirvToIrWrapper::ConstructJob(Compilation &C, const JobAction &JA,
                                    const InputInfo &Output,
                                    const InputInfoList &Inputs,
                                    const llvm::opt::ArgList &TCArgs,
                                    const char *LinkingOutput) const {
  InputInfoList ForeachInputs;
  ArgStringList CmdArgs;

  assert(Inputs.size() == 1 &&
         "Only one input expected to spirv-to-ir-wrapper");

  // Input File
  for (const auto &I : Inputs) {
    if (I.getType() == types::TY_Tempfilelist)
      ForeachInputs.push_back(I);
    addArgs(CmdArgs, TCArgs, {I.getFilename()});
  }

  // Output File
  addArgs(CmdArgs, TCArgs, {"-o", Output.getFilename()});

  // Make sure we preserve any auxiliary data which may be present in the
  // SPIR-V object, use SPIR-V style IR as opposed to OpenCL, and represent
  // SPIR-V globals as global variables instead of functions, all of which we
  // need for SPIR-V-based fat objects.
  addArgs(CmdArgs, TCArgs,
          {"-llvm-spirv-opts",
           "--spirv-preserve-auxdata --spirv-target-env=SPV-IR "
           "--spirv-builtin-format=global"});

  const toolchains::SYCLToolChain &TC =
      static_cast<const toolchains::SYCLToolChain &>(getToolChain());

  // Handle -Xspirv-to-ir-wrapper
  TC.TranslateTargetOpt(getToolChain().getTriple(), TCArgs, CmdArgs,
                        options::OPT_Xspirv_to_ir_wrapper,
                        options::OPT_Xspirv_to_ir_wrapper_EQ,
                        JA.getOffloadingArch());

  auto Cmd = std::make_unique<Command>(
      JA, *this, ResponseFileSupport::None(),
      TCArgs.MakeArgString(getToolChain().GetProgramPath(getShortName())),
      CmdArgs, std::nullopt);
  if (!ForeachInputs.empty()) {
    StringRef ParallelJobs =
        TCArgs.getLastArgValue(options::OPT_fsycl_max_parallel_jobs_EQ);
    tools::SYCL::constructLLVMForeachCommand(
        C, JA, std::move(Cmd), ForeachInputs, Output, this, "",
        types::getTypeTempSuffix(types::TY_Tempfilelist), ParallelJobs);
  } else
    C.addCommand(std::move(Cmd));
}

void LinkerWrapper::ConstructJob(Compilation &C, const JobAction &JA,
                                 const InputInfo &Output,
                                 const InputInfoList &Inputs,
                                 const ArgList &Args,
                                 const char *LinkingOutput) const {
  const Driver &D = getToolChain().getDriver();
  const llvm::Triple TheTriple = getToolChain().getTriple();
  ArgStringList CmdArgs;

  // Pass the CUDA path to the linker wrapper tool.
  for (Action::OffloadKind Kind :
       {Action::OFK_Cuda, Action::OFK_OpenMP, Action::OFK_SYCL}) {
    auto TCRange = C.getOffloadToolChains(Kind);
    for (auto &I : llvm::make_range(TCRange)) {
      const ToolChain *TC = I.second;
      if (TC->getTriple().isNVPTX()) {
        CudaInstallationDetector CudaInstallation(D, TheTriple, Args);
        if (CudaInstallation.isValid())
          CmdArgs.push_back(Args.MakeArgString(
              "--cuda-path=" + CudaInstallation.getInstallPath()));
        break;
      }
    }
  }

  // Pass in the optimization level to use for LTO.
  if (const Arg *A = Args.getLastArg(options::OPT_O_Group)) {
    StringRef OOpt;
    if (A->getOption().matches(options::OPT_O4) ||
        A->getOption().matches(options::OPT_Ofast))
      OOpt = "3";
    else if (A->getOption().matches(options::OPT_O)) {
      OOpt = A->getValue();
      if (OOpt == "g")
        OOpt = "1";
      else if (OOpt == "s" || OOpt == "z")
        OOpt = "2";
    } else if (A->getOption().matches(options::OPT_O0))
      OOpt = "0";
    if (!OOpt.empty())
      CmdArgs.push_back(Args.MakeArgString(Twine("--opt-level=O") + OOpt));
  }

  CmdArgs.push_back(
      Args.MakeArgString("--host-triple=" + TheTriple.getTriple()));
  if (Args.hasArg(options::OPT_v))
    CmdArgs.push_back("--wrapper-verbose");

  if (const Arg *A = Args.getLastArg(options::OPT_g_Group)) {
    if (!A->getOption().matches(options::OPT_g0))
      CmdArgs.push_back("--device-debug");
  }

  // code-object-version=X needs to be passed to clang-linker-wrapper to ensure
  // that it is used by lld.
  if (const Arg *A = Args.getLastArg(options::OPT_mcode_object_version_EQ)) {
    CmdArgs.push_back(Args.MakeArgString("-mllvm"));
    CmdArgs.push_back(Args.MakeArgString(
        Twine("--amdhsa-code-object-version=") + A->getValue()));
  }

  for (const auto &A : Args.getAllArgValues(options::OPT_Xcuda_ptxas))
    CmdArgs.push_back(Args.MakeArgString("--ptxas-arg=" + A));

  // Forward remarks passes to the LLVM backend in the wrapper.
  if (const Arg *A = Args.getLastArg(options::OPT_Rpass_EQ))
    CmdArgs.push_back(Args.MakeArgString(Twine("--offload-opt=-pass-remarks=") +
                                         A->getValue()));
  if (const Arg *A = Args.getLastArg(options::OPT_Rpass_missed_EQ))
    CmdArgs.push_back(Args.MakeArgString(
        Twine("--offload-opt=-pass-remarks-missed=") + A->getValue()));
  if (const Arg *A = Args.getLastArg(options::OPT_Rpass_analysis_EQ))
    CmdArgs.push_back(Args.MakeArgString(
        Twine("--offload-opt=-pass-remarks-analysis=") + A->getValue()));
  if (Args.getLastArg(options::OPT_save_temps_EQ))
    CmdArgs.push_back("--save-temps");

  // Add any SYCL offloading specific options to the clang-linker-wrapper
  if (C.hasOffloadToolChain<Action::OFK_SYCL>()) {
    // -sycl-device-libraries=<comma separated list> contains all of the SYCL
    // device specific libraries that are needed. This generic list will be
    // populated with device binaries for all target triples in the current
    // compilation flow.

    // Create a comma separated list to pass along to the linker wrapper.
    SmallString<256> LibList;
    llvm::Triple TargetTriple;
    auto ToolChainRange = C.getOffloadToolChains<Action::OFK_SYCL>();
    for (auto &I :
         llvm::make_range(ToolChainRange.first, ToolChainRange.second)) {
      const ToolChain *TC = I.second;
      // Note: For AMD targets, we do not pass any SYCL device libraries.
      if (TC->getTriple().isSPIROrSPIRV() || TC->getTriple().isNVPTX()) {
        TargetTriple = TC->getTriple();
        SmallVector<std::string, 8> SYCLDeviceLibs;
        bool IsSPIR = TargetTriple.isSPIROrSPIRV();
        bool IsSpirvAOT = TargetTriple.isSPIRAOT();
        bool UseJitLink =
            IsSPIR &&
            Args.hasFlag(options::OPT_fsycl_device_lib_jit_link,
                         options::OPT_fno_sycl_device_lib_jit_link, false);
        bool UseAOTLink = IsSPIR && (IsSpirvAOT || !UseJitLink);
        SYCLDeviceLibs = SYCL::getDeviceLibraries(C, TargetTriple, UseAOTLink);
        for (const auto &AddLib : SYCLDeviceLibs) {
          if (LibList.size() > 0)
            LibList += ",";
          LibList += AddLib;
        }
      }
    }
    // -sycl-device-libraries=<libs> provides a comma separate list of
    // libraries to add to the device linking step.
    if (LibList.size())
      CmdArgs.push_back(
          Args.MakeArgString(Twine("-sycl-device-libraries=") + LibList));

    // -sycl-device-library-location=<dir> provides the location in which the
    // SYCL device libraries can be found.
    SmallString<128> DeviceLibDir(D.Dir);
    llvm::sys::path::append(DeviceLibDir, "..", "lib");
    // Check the library location candidates for the the libsycl-crt library
    // and use that location.  Base the location on relative to driver if this
    // is not resolved.
    SmallVector<SmallString<128>, 4> LibLocCandidates;
    SYCLInstallationDetector SYCLInstallation(D);
    SYCLInstallation.getSYCLDeviceLibPath(LibLocCandidates);
    SmallString<128> LibName("libsycl-crt");
    bool IsNewOffload = D.getUseNewOffloadingDriver();
    StringRef LibSuffix = TheTriple.isWindowsMSVCEnvironment()
                              ? (IsNewOffload ? ".new.obj" : ".obj")
                              : (IsNewOffload ? ".new.o" : ".o");
    llvm::sys::path::replace_extension(LibName, LibSuffix);
    for (const auto &LibLoc : LibLocCandidates) {
      SmallString<128> FullLibName(LibLoc);
      llvm::sys::path::append(FullLibName, LibName);
      if (llvm::sys::fs::exists(FullLibName)) {
        DeviceLibDir = LibLoc;
        break;
      }
    }
    CmdArgs.push_back(Args.MakeArgString(
        Twine("-sycl-device-library-location=") + DeviceLibDir));

    if (C.getDriver().isDumpDeviceCodeEnabled()) {
      SmallString<128> DumpDir;
      Arg *A = C.getArgs().getLastArg(options::OPT_fsycl_dump_device_code_EQ);
      DumpDir = A ? A->getValue() : "";
      CmdArgs.push_back(
          Args.MakeArgString(Twine("-sycl-dump-device-code=") + DumpDir));
    }

    auto appendOption = [](SmallString<128> &OptString, StringRef AddOpt) {
      if (!OptString.empty())
        OptString += " ";
      OptString += AddOpt.str();
    };
    // --sycl-post-link-options="options" provides a string of options to be
    // passed along to the sycl-post-link tool during device link.
    SmallString<128> PostLinkOptString;
    ArgStringList PostLinkArgs;
    getNonTripleBasedSYCLPostLinkOpts(getToolChain(), JA, Args, PostLinkArgs);
    for (const auto &A : PostLinkArgs)
      appendOption(PostLinkOptString, A);
    if (Args.hasArg(options::OPT_Xdevice_post_link)) {
      for (const auto &A : Args.getAllArgValues(options::OPT_Xdevice_post_link))
        appendOption(PostLinkOptString, A);
    }
    if (!PostLinkOptString.empty())
      CmdArgs.push_back(
          Args.MakeArgString("--sycl-post-link-options=" + PostLinkOptString));

    // --llvm-spirv-options="options" provides a string of options to be passed
    // along to the llvm-spirv (translation) step during device link.
    SmallString<128> OptString;
    if (Args.hasArg(options::OPT_Xspirv_translator)) {
      for (const auto &A : Args.getAllArgValues(options::OPT_Xspirv_translator))
        appendOption(OptString, A);
    }
    ArgStringList TranslatorArgs;
    getNonTripleBasedSPIRVTransOpts(C, Args, TranslatorArgs);
    for (const auto &A : TranslatorArgs)
      appendOption(OptString, A);
    CmdArgs.push_back(Args.MakeArgString("--llvm-spirv-options=" + OptString));

    if (C.getDefaultToolChain().getTriple().isWindowsMSVCEnvironment())
      CmdArgs.push_back("-sycl-is-windows-msvc-env");

    bool IsUsingLTO = D.isUsingOffloadLTO();
    auto LTOMode = D.getOffloadLTOMode();
    if (IsUsingLTO && LTOMode == LTOK_Thin)
      CmdArgs.push_back(Args.MakeArgString("-sycl-thin-lto"));

    if (Args.hasArg(options::OPT_fsycl_embed_ir))
      CmdArgs.push_back(Args.MakeArgString("-sycl-embed-ir"));

    if (Args.hasFlag(options::OPT_fsycl_allow_device_image_dependencies,
                     options::OPT_fno_sycl_allow_device_image_dependencies,
                     false))
      CmdArgs.push_back(
          Args.MakeArgString("-sycl-allow-device-image-dependencies"));

    // Formulate and add any offload-wrapper and AOT specific options. These
    // are additional options passed in via -Xsycl-target-linker and
    // -Xsycl-target-backend.
    const toolchains::SYCLToolChain &SYCLTC =
        static_cast<const toolchains::SYCLToolChain &>(getToolChain());
    // Only store compile/link opts in the image descriptor for the SPIR-V
    // target.  For AOT, pass along the addition options via GPU or CPU
    // specific clang-linker-wrapper options.
    const ArgList &Args =
        C.getArgsForToolChain(nullptr, StringRef(), Action::OFK_SYCL);
    for (auto &ToolChainMember :
         llvm::make_range(ToolChainRange.first, ToolChainRange.second)) {
      const ToolChain *TC = ToolChainMember.second;
      bool IsJIT = false;
      StringRef WrapperOption;
      StringRef WrapperLinkOption;
      if (TC->getTriple().isSPIROrSPIRV()) {
        if (TC->getTriple().getSubArch() == llvm::Triple::NoSubArch) {
          IsJIT = true;
          WrapperOption = "--sycl-backend-compile-options=";
        }
        if (TC->getTriple().getSubArch() == llvm::Triple::SPIRSubArch_gen)
          WrapperOption = "--gpu-tool-arg=";
        if (TC->getTriple().getSubArch() == llvm::Triple::SPIRSubArch_x86_64)
          WrapperOption = "--cpu-tool-arg=";
      } else
        continue;
      ArgStringList BuildArgs;
      SmallString<128> BackendOptString;
      SmallString<128> LinkOptString;
      SYCLTC.TranslateBackendTargetArgs(TC->getTriple(), Args, BuildArgs);
      for (const auto &A : BuildArgs)
        appendOption(BackendOptString, A);

      BuildArgs.clear();
      SYCLTC.TranslateLinkerTargetArgs(TC->getTriple(), Args, BuildArgs);
      for (const auto &A : BuildArgs) {
        if (IsJIT)
          appendOption(LinkOptString, A);
        else
          // For AOT, combine the Backend and Linker strings into one.
          appendOption(BackendOptString, A);
      }
      if (!BackendOptString.empty())
        CmdArgs.push_back(
            Args.MakeArgString(Twine(WrapperOption) + BackendOptString));
      if (!LinkOptString.empty())
        CmdArgs.push_back(
            Args.MakeArgString("--sycl-target-link-options=" + LinkOptString));
    }
  }

  // Construct the link job so we can wrap around it.
  Linker->ConstructJob(C, JA, Output, Inputs, Args, LinkingOutput);
  const auto &LinkCommand = C.getJobs().getJobs().back();

  // Forward -Xoffload-linker<-triple> arguments to the device link job.
  for (Arg *A : Args.filtered(options::OPT_Xoffload_linker)) {
    StringRef Val = A->getValue(0);
    if (Val.empty())
      CmdArgs.push_back(
          Args.MakeArgString(Twine("--device-linker=") + A->getValue(1)));
    else
      CmdArgs.push_back(Args.MakeArgString(
          "--device-linker=" +
          ToolChain::getOpenMPTriple(Val.drop_front()).getTriple() + "=" +
          A->getValue(1)));
  }
  Args.ClaimAllArgs(options::OPT_Xoffload_linker);

  // Embed bitcode instead of an object in JIT mode.
  if (Args.hasFlag(options::OPT_fopenmp_target_jit,
                   options::OPT_fno_openmp_target_jit, false))
    CmdArgs.push_back("--embed-bitcode");

  // Forward `-mllvm` arguments to the LLVM invocations if present.
  for (Arg *A : Args.filtered(options::OPT_mllvm)) {
    CmdArgs.push_back("-mllvm");
    CmdArgs.push_back(A->getValue());
    A->claim();
  }

  // Pass in the C library for GPUs if present and not disabled.
  if (!Args.hasArg(options::OPT_nostdlib, options::OPT_r, options::OPT_nogpulib,
                   options::OPT_nodefaultlibs, options::OPT_nolibc,
                   options::OPT_nogpulibc)) {
    forAllAssociatedToolChains(C, JA, getToolChain(), [&](const ToolChain &TC) {
      // The device C library is only available for NVPTX and AMDGPU targets
      // currently.
      if (!TC.getTriple().isNVPTX() && !TC.getTriple().isAMDGPU())
        return;
      bool HasLibC = TC.getStdlibIncludePath().has_value();
      if (HasLibC) {
        CmdArgs.push_back(Args.MakeArgString(
            "--device-linker=" + TC.getTripleString() + "=" + "-lc"));
        CmdArgs.push_back(Args.MakeArgString(
            "--device-linker=" + TC.getTripleString() + "=" + "-lm"));
      }
      auto HasCompilerRT = getToolChain().getVFS().exists(
          TC.getCompilerRT(Args, "builtins", ToolChain::FT_Static));
      if (HasCompilerRT)
        CmdArgs.push_back(
            Args.MakeArgString("--device-linker=" + TC.getTripleString() + "=" +
                               "-lclang_rt.builtins"));
    });
  }

  // If we disable the GPU C library support it needs to be forwarded to the
  // link job.
  if (!Args.hasFlag(options::OPT_gpulibc, options::OPT_nogpulibc, true))
    CmdArgs.push_back("--device-compiler=-nolibc");

  // Add the linker arguments to be forwarded by the wrapper.
  CmdArgs.push_back(Args.MakeArgString(Twine("--linker-path=") +
                                       LinkCommand->getExecutable()));
  for (const char *LinkArg : LinkCommand->getArguments())
    CmdArgs.push_back(LinkArg);

  addOffloadCompressArgs(Args, CmdArgs);

  const char *Exec =
      Args.MakeArgString(getToolChain().GetProgramPath("clang-linker-wrapper"));

  // Replace the executable and arguments of the link job with the
  // wrapper.
  LinkCommand->replaceExecutable(Exec);
  LinkCommand->replaceArguments(CmdArgs);
}<|MERGE_RESOLUTION|>--- conflicted
+++ resolved
@@ -24,6 +24,7 @@
 #include "Hexagon.h"
 #include "MSP430.h"
 #include "PS4CPU.h"
+#include "SYCL.h"
 #include "clang/Basic/CLWarnings.h"
 #include "clang/Basic/CharInfo.h"
 #include "clang/Basic/CodeGenOptions.h"
@@ -1154,10 +1155,10 @@
   Args.AddLastArg(CmdArgs, options::OPT_MP);
   Args.AddLastArg(CmdArgs, options::OPT_MV);
 
-  // Add offload include arguments specific for CUDA/HIP.  This must happen
+  // Add offload include arguments specific for CUDA/HIP/SYCL.  This must happen
   // before we -I or -include anything else, because we must pick up the
-  // CUDA/HIP headers from the particular CUDA/ROCm installation, rather than
-  // from e.g. /usr/local/include.
+  // CUDA/HIP/SYCL headers from the particular CUDA/ROCm/SYCL installation,
+  // rather than from e.g. /usr/local/include.
   if (JA.isOffloading(Action::OFK_Cuda))
     getToolChain().AddCudaIncludeArgs(Args, CmdArgs);
   if (JA.isOffloading(Action::OFK_HIP))
@@ -5411,11 +5412,15 @@
   // include as part of the module. API extraction accepts a list of header
   // files whose API information is emitted in the output. All other jobs are
   // expected to have exactly one input.
+  // SYCL host jobs accept the integration header from the device-side
+  // compilation as a second input.
   bool IsCuda = JA.isOffloading(Action::OFK_Cuda);
   bool IsCudaDevice = JA.isDeviceOffloading(Action::OFK_Cuda);
   bool IsHIP = JA.isOffloading(Action::OFK_HIP);
   bool IsHIPDevice = JA.isDeviceOffloading(Action::OFK_HIP);
   bool IsOpenMPDevice = JA.isDeviceOffloading(Action::OFK_OpenMP);
+  bool IsSYCLDevice = JA.isDeviceOffloading(Action::OFK_SYCL);
+  bool IsSYCL = JA.isOffloading(Action::OFK_SYCL);
   bool IsExtractAPI = isa<ExtractAPIJobAction>(JA);
   bool IsDeviceOffloadAction = !(JA.isDeviceOffloading(Action::OFK_None) ||
                                  JA.isDeviceOffloading(Action::OFK_Host));
@@ -5483,10 +5488,10 @@
   bool IsWindowsMSVC = RawTriple.isWindowsMSVCEnvironment();
   bool IsIAMCU = RawTriple.isOSIAMCU();
 
-  // Adjust IsWindowsXYZ for CUDA/HIP compilations.  Even when compiling in
+  // Adjust IsWindowsXYZ for CUDA/HIP/SYCL compilations.  Even when compiling in
   // device mode (i.e., getToolchain().getTriple() is NVPTX/AMDGCN, not
   // Windows), we need to pass Windows-specific flags to cc1.
-  if (IsCuda || IsHIP)
+  if (IsCuda || IsHIP || IsSYCL)
     IsWindowsMSVC |= AuxTriple && AuxTriple->isWindowsMSVCEnvironment();
 
   // C++ is not supported for IAMCU.
@@ -5570,10 +5575,8 @@
   if (const Arg *PF = Args.getLastArg(options::OPT_mprintf_kind_EQ))
     PF->claim();
 
-  if (Args.hasFlag(options::OPT_fsycl, options::OPT_fno_sycl, false)) {
-    CmdArgs.push_back("-fsycl-is-device");
-
-<<<<<<< HEAD
+  Arg *SYCLStdArg = Args.getLastArg(options::OPT_sycl_std_EQ);
+
   if (IsSYCL) {
     if (IsSYCLDevice) {
       if (Triple.isNVPTX()) {
@@ -5584,7 +5587,7 @@
             StringToOffloadArch(GPUArchName) >= OffloadArch::SM_53)
           CmdArgs.push_back("-fnative-half-type");
       }
-      // Host triple is needed when doing SYCL device compilations.
+      // Pass the triple of host when doing SYCL
       llvm::Triple AuxT = C.getDefaultToolChain().getTriple();
       std::string NormalizedTriple = AuxT.normalize();
       CmdArgs.push_back("-aux-triple");
@@ -5730,7 +5733,7 @@
       // performing the host side compilation.
 
       // Let the front-end host compilation flow know about SYCL offload
-      // compilation.
+      // compilation
       CmdArgs.push_back("-fsycl-is-host");
 
       // Add the -include option to add the integration header
@@ -5784,10 +5787,6 @@
     if (SYCLStdArg) {
       SYCLStdArg->render(Args, CmdArgs);
       CmdArgs.push_back("-fsycl-std-layout-kernel-params");
-=======
-    if (Arg *A = Args.getLastArg(options::OPT_sycl_std_EQ)) {
-      A->render(Args, CmdArgs);
->>>>>>> 62c3c1ca
     } else {
       // Ensure the default version in SYCL mode is 2020.
       CmdArgs.push_back("-sycl-std=2020");
@@ -6870,11 +6869,7 @@
   // Prepare `-aux-target-cpu` and `-aux-target-feature` unless
   // `--gpu-use-aux-triple-only` is specified.
   if (!Args.getLastArg(options::OPT_gpu_use_aux_triple_only) &&
-<<<<<<< HEAD
       (IsCudaDevice || (IsSYCL && IsSYCLDevice) || IsHIPDevice)) {
-=======
-      (IsCudaDevice || IsHIPDevice)) {
->>>>>>> 62c3c1ca
     const ArgList &HostArgs =
         C.getArgsForToolChain(nullptr, StringRef(), Action::OFK_None);
     std::string HostCPU =
