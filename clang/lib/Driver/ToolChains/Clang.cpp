--- conflicted
+++ resolved
@@ -6107,7 +6107,6 @@
       CmdArgs.push_back("-emit-llvm-uselists");
 
     if (IsUsingLTO) {
-<<<<<<< HEAD
       bool IsUsingOffloadNewDriver =
           Args.hasFlag(options::OPT_offload_new_driver,
                        options::OPT_no_offload_new_driver, false);
@@ -6121,13 +6120,6 @@
            !JA.isDeviceOffloading(Action::OFK_OpenMP) && !Triple.isAMDGPU() &&
            !IsUsingOffloadNewDriver) ||
           (JA.isDeviceOffloading(Action::OFK_SYCL) && !IsSYCLLTOSupported)) {
-=======
-      if (IsDeviceOffloadAction && !JA.isDeviceOffloading(Action::OFK_OpenMP) &&
-          !Args.hasFlag(options::OPT_offload_new_driver,
-                        options::OPT_no_offload_new_driver,
-                        C.isOffloadingHostKind(Action::OFK_Cuda)) &&
-          !Triple.isAMDGPU()) {
->>>>>>> 953beb9f
         D.Diag(diag::err_drv_unsupported_opt_for_target)
             << Args.getLastArg(options::OPT_foffload_lto,
                                options::OPT_foffload_lto_EQ)
