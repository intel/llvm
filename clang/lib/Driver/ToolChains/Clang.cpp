--- conflicted
+++ resolved
@@ -10785,14 +10785,10 @@
   // TODO: Try to extend this feature for non-Intel GPUs.
   if ((!TCArgs.hasFlag(options::OPT_fno_sycl_remove_unused_external_funcs,
                        options::OPT_fsycl_remove_unused_external_funcs,
-<<<<<<< HEAD
-                       false)) &&
-=======
                        false) &&
        !isSYCLNativeCPU(TC)) &&
       // When supporting dynamic linking, non-kernels in a device image can be called
       !supportDynamicLinking(TCArgs) &&
->>>>>>> 433b70cb
       !Triple.isNVPTX() && !Triple.isAMDGPU())
     addArgs(PostLinkArgs, TCArgs, {"-emit-only-kernels-as-entry-points"});
 
