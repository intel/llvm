//===-- Clang.cpp - Clang+LLVM ToolChain Implementations --------*- C++ -*-===//
//
// Part of the LLVM Project, under the Apache License v2.0 with LLVM Exceptions.
// See https://llvm.org/LICENSE.txt for license information.
// SPDX-License-Identifier: Apache-2.0 WITH LLVM-exception
//
//===----------------------------------------------------------------------===//

#include "Clang.h"
#include "AMDGPU.h"
#include "Arch/AArch64.h"
#include "Arch/ARM.h"
#include "Arch/CSKY.h"
#include "Arch/LoongArch.h"
#include "Arch/M68k.h"
#include "Arch/Mips.h"
#include "Arch/PPC.h"
#include "Arch/RISCV.h"
#include "Arch/Sparc.h"
#include "Arch/SystemZ.h"
#include "Arch/VE.h"
#include "Arch/X86.h"
#include "CommonArgs.h"
#include "Hexagon.h"
#include "MSP430.h"
#include "PS4CPU.h"
#include "SYCL.h"
#include "clang/Basic/CLWarnings.h"
#include "clang/Basic/CharInfo.h"
#include "clang/Basic/CodeGenOptions.h"
#include "clang/Basic/HeaderInclude.h"
#include "clang/Basic/LangOptions.h"
#include "clang/Basic/LangStandard.h"
#include "clang/Basic/MakeSupport.h"
#include "clang/Basic/ObjCRuntime.h"
#include "clang/Basic/Version.h"
#include "clang/Config/config.h"
#include "clang/Driver/Action.h"
#include "clang/Driver/Distro.h"
#include "clang/Driver/DriverDiagnostic.h"
#include "clang/Driver/InputInfo.h"
#include "clang/Driver/Options.h"
#include "clang/Driver/SanitizerArgs.h"
#include "clang/Driver/Types.h"
#include "clang/Driver/XRayArgs.h"
#include "llvm/ADT/SmallSet.h"
#include "llvm/ADT/StringExtras.h"
#include "llvm/BinaryFormat/Magic.h"
#include "llvm/Config/llvm-config.h"
#include "llvm/Object/ObjectFile.h"
#include "llvm/Option/ArgList.h"
#include "llvm/Support/Casting.h"
#include "llvm/Support/CodeGen.h"
#include "llvm/Support/CommandLine.h"
#include "llvm/Support/Compiler.h"
#include "llvm/Support/Compression.h"
#include "llvm/Support/Error.h"
#include "llvm/Support/FileSystem.h"
#include "llvm/Support/Path.h"
#include "llvm/Support/Process.h"
#include "llvm/Support/RISCVISAInfo.h"
#include "llvm/Support/YAMLParser.h"
#include "llvm/TargetParser/ARMTargetParserCommon.h"
#include "llvm/TargetParser/Host.h"
#include "llvm/TargetParser/LoongArchTargetParser.h"
#include "llvm/TargetParser/RISCVTargetParser.h"
#include <cctype>

using namespace clang::driver;
using namespace clang::driver::tools;
using namespace clang;
using namespace llvm::opt;

static void CheckPreprocessingOptions(const Driver &D, const ArgList &Args) {
  if (Arg *A = Args.getLastArg(clang::driver::options::OPT_C, options::OPT_CC,
                               options::OPT_fminimize_whitespace,
                               options::OPT_fno_minimize_whitespace,
                               options::OPT_fkeep_system_includes,
                               options::OPT_fno_keep_system_includes)) {
    if (!Args.hasArg(options::OPT_E) && !Args.hasArg(options::OPT__SLASH_P) &&
        !Args.hasArg(options::OPT__SLASH_EP) && !D.CCCIsCPP()) {
      D.Diag(clang::diag::err_drv_argument_only_allowed_with)
          << A->getBaseArg().getAsString(Args)
          << (D.IsCLMode() ? "/E, /P or /EP" : "-E");
    }
  }
}

static void CheckCodeGenerationOptions(const Driver &D, const ArgList &Args) {
  // In gcc, only ARM checks this, but it seems reasonable to check universally.
  if (Args.hasArg(options::OPT_static))
    if (const Arg *A =
            Args.getLastArg(options::OPT_dynamic, options::OPT_mdynamic_no_pic))
      D.Diag(diag::err_drv_argument_not_allowed_with) << A->getAsString(Args)
                                                      << "-static";
}

// Add backslashes to escape spaces and other backslashes.
// This is used for the space-separated argument list specified with
// the -dwarf-debug-flags option.
static void EscapeSpacesAndBackslashes(const char *Arg,
                                       SmallVectorImpl<char> &Res) {
  for (; *Arg; ++Arg) {
    switch (*Arg) {
    default:
      break;
    case ' ':
    case '\\':
      Res.push_back('\\');
      break;
    }
    Res.push_back(*Arg);
  }
}

/// Apply \a Work on the current tool chain \a RegularToolChain and any other
/// offloading tool chain that is associated with the current action \a JA.
static void
forAllAssociatedToolChains(Compilation &C, const JobAction &JA,
                           const ToolChain &RegularToolChain,
                           llvm::function_ref<void(const ToolChain &)> Work) {
  // Apply Work on the current/regular tool chain.
  Work(RegularToolChain);

  // Apply Work on all the offloading tool chains associated with the current
  // action.
  if (JA.isHostOffloading(Action::OFK_Cuda))
    Work(*C.getSingleOffloadToolChain<Action::OFK_Cuda>());
  else if (JA.isDeviceOffloading(Action::OFK_Cuda))
    Work(*C.getSingleOffloadToolChain<Action::OFK_Host>());
  else if (JA.isHostOffloading(Action::OFK_HIP))
    Work(*C.getSingleOffloadToolChain<Action::OFK_HIP>());
  else if (JA.isDeviceOffloading(Action::OFK_HIP))
    Work(*C.getSingleOffloadToolChain<Action::OFK_Host>());

  if (JA.isHostOffloading(Action::OFK_OpenMP)) {
    auto TCs = C.getOffloadToolChains<Action::OFK_OpenMP>();
    for (auto II = TCs.first, IE = TCs.second; II != IE; ++II)
      Work(*II->second);
  } else if (JA.isDeviceOffloading(Action::OFK_OpenMP))
    Work(*C.getSingleOffloadToolChain<Action::OFK_Host>());

  if (JA.isHostOffloading(Action::OFK_SYCL)) {
    auto TCs = C.getOffloadToolChains<Action::OFK_SYCL>();
    for (auto II = TCs.first, IE = TCs.second; II != IE; ++II)
      Work(*II->second);
  } else if (JA.isDeviceOffloading(Action::OFK_SYCL))
    Work(*C.getSingleOffloadToolChain<Action::OFK_Host>());

  //
  // TODO: Add support for other offloading programming models here.
  //
}

/// This is a helper function for validating the optional refinement step
/// parameter in reciprocal argument strings. Return false if there is an error
/// parsing the refinement step. Otherwise, return true and set the Position
/// of the refinement step in the input string.
static bool getRefinementStep(StringRef In, const Driver &D,
                              const Arg &A, size_t &Position) {
  const char RefinementStepToken = ':';
  Position = In.find(RefinementStepToken);
  if (Position != StringRef::npos) {
    StringRef Option = A.getOption().getName();
    StringRef RefStep = In.substr(Position + 1);
    // Allow exactly one numeric character for the additional refinement
    // step parameter. This is reasonable for all currently-supported
    // operations and architectures because we would expect that a larger value
    // of refinement steps would cause the estimate "optimization" to
    // under-perform the native operation. Also, if the estimate does not
    // converge quickly, it probably will not ever converge, so further
    // refinement steps will not produce a better answer.
    if (RefStep.size() != 1) {
      D.Diag(diag::err_drv_invalid_value) << Option << RefStep;
      return false;
    }
    char RefStepChar = RefStep[0];
    if (RefStepChar < '0' || RefStepChar > '9') {
      D.Diag(diag::err_drv_invalid_value) << Option << RefStep;
      return false;
    }
  }
  return true;
}

/// The -mrecip flag requires processing of many optional parameters.
static void ParseMRecip(const Driver &D, const ArgList &Args,
                        ArgStringList &OutStrings) {
  StringRef DisabledPrefixIn = "!";
  StringRef DisabledPrefixOut = "!";
  StringRef EnabledPrefixOut = "";
  StringRef Out = "-mrecip=";

  Arg *A = Args.getLastArg(options::OPT_mrecip, options::OPT_mrecip_EQ);
  if (!A)
    return;

  unsigned NumOptions = A->getNumValues();
  if (NumOptions == 0) {
    // No option is the same as "all".
    OutStrings.push_back(Args.MakeArgString(Out + "all"));
    return;
  }

  // Pass through "all", "none", or "default" with an optional refinement step.
  if (NumOptions == 1) {
    StringRef Val = A->getValue(0);
    size_t RefStepLoc;
    if (!getRefinementStep(Val, D, *A, RefStepLoc))
      return;
    StringRef ValBase = Val.slice(0, RefStepLoc);
    if (ValBase == "all" || ValBase == "none" || ValBase == "default") {
      OutStrings.push_back(Args.MakeArgString(Out + Val));
      return;
    }
  }

  // Each reciprocal type may be enabled or disabled individually.
  // Check each input value for validity, concatenate them all back together,
  // and pass through.

  llvm::StringMap<bool> OptionStrings;
  OptionStrings.insert(std::make_pair("divd", false));
  OptionStrings.insert(std::make_pair("divf", false));
  OptionStrings.insert(std::make_pair("divh", false));
  OptionStrings.insert(std::make_pair("vec-divd", false));
  OptionStrings.insert(std::make_pair("vec-divf", false));
  OptionStrings.insert(std::make_pair("vec-divh", false));
  OptionStrings.insert(std::make_pair("sqrtd", false));
  OptionStrings.insert(std::make_pair("sqrtf", false));
  OptionStrings.insert(std::make_pair("sqrth", false));
  OptionStrings.insert(std::make_pair("vec-sqrtd", false));
  OptionStrings.insert(std::make_pair("vec-sqrtf", false));
  OptionStrings.insert(std::make_pair("vec-sqrth", false));

  for (unsigned i = 0; i != NumOptions; ++i) {
    StringRef Val = A->getValue(i);

    bool IsDisabled = Val.starts_with(DisabledPrefixIn);
    // Ignore the disablement token for string matching.
    if (IsDisabled)
      Val = Val.substr(1);

    size_t RefStep;
    if (!getRefinementStep(Val, D, *A, RefStep))
      return;

    StringRef ValBase = Val.slice(0, RefStep);
    llvm::StringMap<bool>::iterator OptionIter = OptionStrings.find(ValBase);
    if (OptionIter == OptionStrings.end()) {
      // Try again specifying float suffix.
      OptionIter = OptionStrings.find(ValBase.str() + 'f');
      if (OptionIter == OptionStrings.end()) {
        // The input name did not match any known option string.
        D.Diag(diag::err_drv_unknown_argument) << Val;
        return;
      }
      // The option was specified without a half or float or double suffix.
      // Make sure that the double or half entry was not already specified.
      // The float entry will be checked below.
      if (OptionStrings[ValBase.str() + 'd'] ||
          OptionStrings[ValBase.str() + 'h']) {
        D.Diag(diag::err_drv_invalid_value) << A->getOption().getName() << Val;
        return;
      }
    }

    if (OptionIter->second == true) {
      // Duplicate option specified.
      D.Diag(diag::err_drv_invalid_value) << A->getOption().getName() << Val;
      return;
    }

    // Mark the matched option as found. Do not allow duplicate specifiers.
    OptionIter->second = true;

    // If the precision was not specified, also mark the double and half entry
    // as found.
    if (ValBase.back() != 'f' && ValBase.back() != 'd' && ValBase.back() != 'h') {
      OptionStrings[ValBase.str() + 'd'] = true;
      OptionStrings[ValBase.str() + 'h'] = true;
    }

    // Build the output string.
    StringRef Prefix = IsDisabled ? DisabledPrefixOut : EnabledPrefixOut;
    Out = Args.MakeArgString(Out + Prefix + Val);
    if (i != NumOptions - 1)
      Out = Args.MakeArgString(Out + ",");
  }

  OutStrings.push_back(Args.MakeArgString(Out));
}

/// The -mprefer-vector-width option accepts either a positive integer
/// or the string "none".
static void ParseMPreferVectorWidth(const Driver &D, const ArgList &Args,
                                    ArgStringList &CmdArgs) {
  Arg *A = Args.getLastArg(options::OPT_mprefer_vector_width_EQ);
  if (!A)
    return;

  StringRef Value = A->getValue();
  if (Value == "none") {
    CmdArgs.push_back("-mprefer-vector-width=none");
  } else {
    unsigned Width;
    if (Value.getAsInteger(10, Width)) {
      D.Diag(diag::err_drv_invalid_value) << A->getOption().getName() << Value;
      return;
    }
    CmdArgs.push_back(Args.MakeArgString("-mprefer-vector-width=" + Value));
  }
}

static bool
shouldUseExceptionTablesForObjCExceptions(const ObjCRuntime &runtime,
                                          const llvm::Triple &Triple) {
  // We use the zero-cost exception tables for Objective-C if the non-fragile
  // ABI is enabled or when compiling for x86_64 and ARM on Snow Leopard and
  // later.
  if (runtime.isNonFragile())
    return true;

  if (!Triple.isMacOSX())
    return false;

  return (!Triple.isMacOSXVersionLT(10, 5) &&
          (Triple.getArch() == llvm::Triple::x86_64 ||
           Triple.getArch() == llvm::Triple::arm));
}

/// Adds exception related arguments to the driver command arguments. There's a
/// main flag, -fexceptions and also language specific flags to enable/disable
/// C++ and Objective-C exceptions. This makes it possible to for example
/// disable C++ exceptions but enable Objective-C exceptions.
static bool addExceptionArgs(const ArgList &Args, types::ID InputType,
                             const ToolChain &TC, bool KernelOrKext,
                             const ObjCRuntime &objcRuntime,
                             ArgStringList &CmdArgs) {
  const llvm::Triple &Triple = TC.getTriple();

  if (KernelOrKext) {
    // -mkernel and -fapple-kext imply no exceptions, so claim exception related
    // arguments now to avoid warnings about unused arguments.
    Args.ClaimAllArgs(options::OPT_fexceptions);
    Args.ClaimAllArgs(options::OPT_fno_exceptions);
    Args.ClaimAllArgs(options::OPT_fobjc_exceptions);
    Args.ClaimAllArgs(options::OPT_fno_objc_exceptions);
    Args.ClaimAllArgs(options::OPT_fcxx_exceptions);
    Args.ClaimAllArgs(options::OPT_fno_cxx_exceptions);
    Args.ClaimAllArgs(options::OPT_fasync_exceptions);
    Args.ClaimAllArgs(options::OPT_fno_async_exceptions);
    return false;
  }

  // See if the user explicitly enabled exceptions.
  bool EH = Args.hasFlag(options::OPT_fexceptions, options::OPT_fno_exceptions,
                         false);

  bool EHa = Args.hasFlag(options::OPT_fasync_exceptions,
                          options::OPT_fno_async_exceptions, false);
  if (EHa) {
    CmdArgs.push_back("-fasync-exceptions");
    EH = true;
  }

  // Obj-C exceptions are enabled by default, regardless of -fexceptions. This
  // is not necessarily sensible, but follows GCC.
  if (types::isObjC(InputType) &&
      Args.hasFlag(options::OPT_fobjc_exceptions,
                   options::OPT_fno_objc_exceptions, true)) {
    CmdArgs.push_back("-fobjc-exceptions");

    EH |= shouldUseExceptionTablesForObjCExceptions(objcRuntime, Triple);
  }

  if (types::isCXX(InputType)) {
    // Disable C++ EH by default on XCore and PS4/PS5.
    bool CXXExceptionsEnabled = Triple.getArch() != llvm::Triple::xcore &&
                                !Triple.isPS() && !Triple.isDriverKit();
    Arg *ExceptionArg = Args.getLastArg(
        options::OPT_fcxx_exceptions, options::OPT_fno_cxx_exceptions,
        options::OPT_fexceptions, options::OPT_fno_exceptions);
    if (ExceptionArg)
      CXXExceptionsEnabled =
          ExceptionArg->getOption().matches(options::OPT_fcxx_exceptions) ||
          ExceptionArg->getOption().matches(options::OPT_fexceptions);

    if (CXXExceptionsEnabled) {
      CmdArgs.push_back("-fcxx-exceptions");

      EH = true;
    }
  }

  // OPT_fignore_exceptions means exception could still be thrown,
  // but no clean up or catch would happen in current module.
  // So we do not set EH to false.
  Args.AddLastArg(CmdArgs, options::OPT_fignore_exceptions);

  Args.addOptInFlag(CmdArgs, options::OPT_fassume_nothrow_exception_dtor,
                    options::OPT_fno_assume_nothrow_exception_dtor);

  if (EH)
    CmdArgs.push_back("-fexceptions");
  return EH;
}

static bool ShouldEnableAutolink(const ArgList &Args, const ToolChain &TC,
                                 const JobAction &JA) {
  bool Default = true;
  if (TC.getTriple().isOSDarwin()) {
    // The native darwin assembler doesn't support the linker_option directives,
    // so we disable them if we think the .s file will be passed to it.
    Default = TC.useIntegratedAs();
  }
  // The linker_option directives are intended for host compilation.
  if (JA.isDeviceOffloading(Action::OFK_Cuda) ||
      JA.isDeviceOffloading(Action::OFK_HIP))
    Default = false;
  return Args.hasFlag(options::OPT_fautolink, options::OPT_fno_autolink,
                      Default);
}

/// Add a CC1 option to specify the debug compilation directory.
static const char *addDebugCompDirArg(const ArgList &Args,
                                      ArgStringList &CmdArgs,
                                      const llvm::vfs::FileSystem &VFS) {
  if (Arg *A = Args.getLastArg(options::OPT_ffile_compilation_dir_EQ,
                               options::OPT_fdebug_compilation_dir_EQ)) {
    if (A->getOption().matches(options::OPT_ffile_compilation_dir_EQ))
      CmdArgs.push_back(Args.MakeArgString(Twine("-fdebug-compilation-dir=") +
                                           A->getValue()));
    else
      A->render(Args, CmdArgs);
  } else if (llvm::ErrorOr<std::string> CWD =
                 VFS.getCurrentWorkingDirectory()) {
    CmdArgs.push_back(Args.MakeArgString("-fdebug-compilation-dir=" + *CWD));
  }
  StringRef Path(CmdArgs.back());
  return Path.substr(Path.find('=') + 1).data();
}

static void addDebugObjectName(const ArgList &Args, ArgStringList &CmdArgs,
                               const char *DebugCompilationDir,
                               const char *OutputFileName) {
  // No need to generate a value for -object-file-name if it was provided.
  for (auto *Arg : Args.filtered(options::OPT_Xclang))
    if (StringRef(Arg->getValue()).starts_with("-object-file-name"))
      return;

  if (Args.hasArg(options::OPT_object_file_name_EQ))
    return;

  SmallString<128> ObjFileNameForDebug(OutputFileName);
  if (ObjFileNameForDebug != "-" &&
      !llvm::sys::path::is_absolute(ObjFileNameForDebug) &&
      (!DebugCompilationDir ||
       llvm::sys::path::is_absolute(DebugCompilationDir))) {
    // Make the path absolute in the debug infos like MSVC does.
    llvm::sys::fs::make_absolute(ObjFileNameForDebug);
  }
  // If the object file name is a relative path, then always use Windows
  // backslash style as -object-file-name is used for embedding object file path
  // in codeview and it can only be generated when targeting on Windows.
  // Otherwise, just use native absolute path.
  llvm::sys::path::Style Style =
      llvm::sys::path::is_absolute(ObjFileNameForDebug)
          ? llvm::sys::path::Style::native
          : llvm::sys::path::Style::windows_backslash;
  llvm::sys::path::remove_dots(ObjFileNameForDebug, /*remove_dot_dot=*/true,
                               Style);
  CmdArgs.push_back(
      Args.MakeArgString(Twine("-object-file-name=") + ObjFileNameForDebug));
}

/// Add a CC1 and CC1AS option to specify the debug file path prefix map.
static void addDebugPrefixMapArg(const Driver &D, const ToolChain &TC,
                                 const ArgList &Args, ArgStringList &CmdArgs) {
  auto AddOneArg = [&](StringRef Map, StringRef Name) {
    if (!Map.contains('='))
      D.Diag(diag::err_drv_invalid_argument_to_option) << Map << Name;
    else
      CmdArgs.push_back(Args.MakeArgString("-fdebug-prefix-map=" + Map));
  };

  for (const Arg *A : Args.filtered(options::OPT_ffile_prefix_map_EQ,
                                    options::OPT_fdebug_prefix_map_EQ)) {
    AddOneArg(A->getValue(), A->getOption().getName());
    A->claim();
  }
  std::string GlobalRemapEntry = TC.GetGlobalDebugPathRemapping();
  if (GlobalRemapEntry.empty())
    return;
  AddOneArg(GlobalRemapEntry, "environment");
}

/// Add a CC1 and CC1AS option to specify the macro file path prefix map.
static void addMacroPrefixMapArg(const Driver &D, const ArgList &Args,
                                 ArgStringList &CmdArgs) {
  for (const Arg *A : Args.filtered(options::OPT_ffile_prefix_map_EQ,
                                    options::OPT_fmacro_prefix_map_EQ)) {
    StringRef Map = A->getValue();
    if (!Map.contains('='))
      D.Diag(diag::err_drv_invalid_argument_to_option)
          << Map << A->getOption().getName();
    else
      CmdArgs.push_back(Args.MakeArgString("-fmacro-prefix-map=" + Map));
    A->claim();
  }
}

/// Add a CC1 and CC1AS option to specify the coverage file path prefix map.
static void addCoveragePrefixMapArg(const Driver &D, const ArgList &Args,
                                   ArgStringList &CmdArgs) {
  for (const Arg *A : Args.filtered(options::OPT_ffile_prefix_map_EQ,
                                    options::OPT_fcoverage_prefix_map_EQ)) {
    StringRef Map = A->getValue();
    if (!Map.contains('='))
      D.Diag(diag::err_drv_invalid_argument_to_option)
          << Map << A->getOption().getName();
    else
      CmdArgs.push_back(Args.MakeArgString("-fcoverage-prefix-map=" + Map));
    A->claim();
  }
}

/// Simple check to see if the optimization level is at -O2 or higher.
/// For -fsycl (DPC++) -O2 is the default.
static bool isSYCLOptimizationO2orHigher(const ArgList &Args) {
  if (Arg *A = Args.getLastArg(options::OPT_O_Group)) {
    if (A->getOption().matches(options::OPT_O4) ||
        A->getOption().matches(options::OPT_Ofast))
      return true;

    if (A->getOption().matches(options::OPT_O0))
      return false;

    assert(A->getOption().matches(options::OPT_O) && "Must have a -O flag");

    StringRef S(A->getValue());
    unsigned OptLevel = 0;
    if (S.getAsInteger(10, OptLevel))
      return false;
    return OptLevel > 1;
  }
  // No -O setting seen, default is -O2 for device.
  return true;
}

/// Vectorize at all optimization levels greater than 1 except for -Oz.
/// For -Oz the loop vectorizer is disabled, while the slp vectorizer is
/// enabled.
static bool shouldEnableVectorizerAtOLevel(const ArgList &Args, bool isSlpVec) {
  if (Arg *A = Args.getLastArg(options::OPT_O_Group)) {
    if (A->getOption().matches(options::OPT_O4) ||
        A->getOption().matches(options::OPT_Ofast))
      return true;

    if (A->getOption().matches(options::OPT_O0))
      return false;

    assert(A->getOption().matches(options::OPT_O) && "Must have a -O flag");

    // Vectorize -Os.
    StringRef S(A->getValue());
    if (S == "s")
      return true;

    // Don't vectorize -Oz, unless it's the slp vectorizer.
    if (S == "z")
      return isSlpVec;

    unsigned OptLevel = 0;
    if (S.getAsInteger(10, OptLevel))
      return false;

    return OptLevel > 1;
  }

  return false;
}

/// Add -x lang to \p CmdArgs for \p Input.
static void addDashXForInput(const ArgList &Args, const InputInfo &Input,
                             ArgStringList &CmdArgs) {
  // When using -verify-pch, we don't want to provide the type
  // 'precompiled-header' if it was inferred from the file extension
  if (Args.hasArg(options::OPT_verify_pch) && Input.getType() == types::TY_PCH)
    return;

  CmdArgs.push_back("-x");
  if (Args.hasArg(options::OPT_rewrite_objc))
    CmdArgs.push_back(types::getTypeName(types::TY_PP_ObjCXX));
  else {
    // Map the driver type to the frontend type. This is mostly an identity
    // mapping, except that the distinction between module interface units
    // and other source files does not exist at the frontend layer.
    const char *ClangType;
    switch (Input.getType()) {
    case types::TY_CXXModule:
      ClangType = "c++";
      break;
    case types::TY_PP_CXXModule:
      ClangType = "c++-cpp-output";
      break;
    default:
      ClangType = types::getTypeName(Input.getType());
      break;
    }
    CmdArgs.push_back(ClangType);
  }
}

static void addPGOAndCoverageFlags(const ToolChain &TC, Compilation &C,
                                   const JobAction &JA, const InputInfo &Output,
                                   const ArgList &Args, SanitizerArgs &SanArgs,
                                   ArgStringList &CmdArgs) {
  const Driver &D = TC.getDriver();
  auto *PGOGenerateArg = Args.getLastArg(options::OPT_fprofile_generate,
                                         options::OPT_fprofile_generate_EQ,
                                         options::OPT_fno_profile_generate);
  if (PGOGenerateArg &&
      PGOGenerateArg->getOption().matches(options::OPT_fno_profile_generate))
    PGOGenerateArg = nullptr;

  auto *CSPGOGenerateArg = getLastCSProfileGenerateArg(Args);

  auto *ProfileGenerateArg = Args.getLastArg(
      options::OPT_fprofile_instr_generate,
      options::OPT_fprofile_instr_generate_EQ,
      options::OPT_fno_profile_instr_generate);
  if (ProfileGenerateArg &&
      ProfileGenerateArg->getOption().matches(
          options::OPT_fno_profile_instr_generate))
    ProfileGenerateArg = nullptr;

  if (PGOGenerateArg && ProfileGenerateArg)
    D.Diag(diag::err_drv_argument_not_allowed_with)
        << PGOGenerateArg->getSpelling() << ProfileGenerateArg->getSpelling();

  auto *ProfileUseArg = getLastProfileUseArg(Args);

  if (PGOGenerateArg && ProfileUseArg)
    D.Diag(diag::err_drv_argument_not_allowed_with)
        << ProfileUseArg->getSpelling() << PGOGenerateArg->getSpelling();

  if (ProfileGenerateArg && ProfileUseArg)
    D.Diag(diag::err_drv_argument_not_allowed_with)
        << ProfileGenerateArg->getSpelling() << ProfileUseArg->getSpelling();

  if (CSPGOGenerateArg && PGOGenerateArg) {
    D.Diag(diag::err_drv_argument_not_allowed_with)
        << CSPGOGenerateArg->getSpelling() << PGOGenerateArg->getSpelling();
    PGOGenerateArg = nullptr;
  }

  if (TC.getTriple().isOSAIX()) {
    if (Arg *ProfileSampleUseArg = getLastProfileSampleUseArg(Args))
      D.Diag(diag::err_drv_unsupported_opt_for_target)
          << ProfileSampleUseArg->getSpelling() << TC.getTriple().str();
  }

  if (ProfileGenerateArg) {
    if (ProfileGenerateArg->getOption().matches(
            options::OPT_fprofile_instr_generate_EQ))
      CmdArgs.push_back(Args.MakeArgString(Twine("-fprofile-instrument-path=") +
                                           ProfileGenerateArg->getValue()));
    // The default is to use Clang Instrumentation.
    CmdArgs.push_back("-fprofile-instrument=clang");
    if (TC.getTriple().isWindowsMSVCEnvironment()) {
      // Add dependent lib for clang_rt.profile
      CmdArgs.push_back(Args.MakeArgString(
          "--dependent-lib=" + TC.getCompilerRTBasename(Args, "profile")));
    }
  }

  Arg *PGOGenArg = nullptr;
  if (PGOGenerateArg) {
    assert(!CSPGOGenerateArg);
    PGOGenArg = PGOGenerateArg;
    CmdArgs.push_back("-fprofile-instrument=llvm");
  }
  if (CSPGOGenerateArg) {
    assert(!PGOGenerateArg);
    PGOGenArg = CSPGOGenerateArg;
    CmdArgs.push_back("-fprofile-instrument=csllvm");
  }
  if (PGOGenArg) {
    if (TC.getTriple().isWindowsMSVCEnvironment()) {
      // Add dependent lib for clang_rt.profile
      CmdArgs.push_back(Args.MakeArgString(
          "--dependent-lib=" + TC.getCompilerRTBasename(Args, "profile")));
    }
    if (PGOGenArg->getOption().matches(
            PGOGenerateArg ? options::OPT_fprofile_generate_EQ
                           : options::OPT_fcs_profile_generate_EQ)) {
      SmallString<128> Path(PGOGenArg->getValue());
      llvm::sys::path::append(Path, "default_%m.profraw");
      CmdArgs.push_back(
          Args.MakeArgString(Twine("-fprofile-instrument-path=") + Path));
    }
  }

  if (ProfileUseArg) {
    if (ProfileUseArg->getOption().matches(options::OPT_fprofile_instr_use_EQ))
      CmdArgs.push_back(Args.MakeArgString(
          Twine("-fprofile-instrument-use-path=") + ProfileUseArg->getValue()));
    else if ((ProfileUseArg->getOption().matches(
                  options::OPT_fprofile_use_EQ) ||
              ProfileUseArg->getOption().matches(
                  options::OPT_fprofile_instr_use))) {
      SmallString<128> Path(
          ProfileUseArg->getNumValues() == 0 ? "" : ProfileUseArg->getValue());
      if (Path.empty() || llvm::sys::fs::is_directory(Path))
        llvm::sys::path::append(Path, "default.profdata");
      CmdArgs.push_back(
          Args.MakeArgString(Twine("-fprofile-instrument-use-path=") + Path));
    }
  }

  bool EmitCovNotes = Args.hasFlag(options::OPT_ftest_coverage,
                                   options::OPT_fno_test_coverage, false) ||
                      Args.hasArg(options::OPT_coverage);
  bool EmitCovData = TC.needsGCovInstrumentation(Args);

  if (Args.hasFlag(options::OPT_fcoverage_mapping,
                   options::OPT_fno_coverage_mapping, false)) {
    if (!ProfileGenerateArg)
      D.Diag(clang::diag::err_drv_argument_only_allowed_with)
          << "-fcoverage-mapping"
          << "-fprofile-instr-generate";

    CmdArgs.push_back("-fcoverage-mapping");
  }

  if (Args.hasFlag(options::OPT_fmcdc_coverage, options::OPT_fno_mcdc_coverage,
                   false)) {
    if (!Args.hasFlag(options::OPT_fcoverage_mapping,
                      options::OPT_fno_coverage_mapping, false))
      D.Diag(clang::diag::err_drv_argument_only_allowed_with)
          << "-fcoverage-mcdc"
          << "-fcoverage-mapping";

    CmdArgs.push_back("-fcoverage-mcdc");
  }

  if (Arg *A = Args.getLastArg(options::OPT_ffile_compilation_dir_EQ,
                               options::OPT_fcoverage_compilation_dir_EQ)) {
    if (A->getOption().matches(options::OPT_ffile_compilation_dir_EQ))
      CmdArgs.push_back(Args.MakeArgString(
          Twine("-fcoverage-compilation-dir=") + A->getValue()));
    else
      A->render(Args, CmdArgs);
  } else if (llvm::ErrorOr<std::string> CWD =
                 D.getVFS().getCurrentWorkingDirectory()) {
    CmdArgs.push_back(Args.MakeArgString("-fcoverage-compilation-dir=" + *CWD));
  }

  if (Args.hasArg(options::OPT_fprofile_exclude_files_EQ)) {
    auto *Arg = Args.getLastArg(options::OPT_fprofile_exclude_files_EQ);
    if (!Args.hasArg(options::OPT_coverage))
      D.Diag(clang::diag::err_drv_argument_only_allowed_with)
          << "-fprofile-exclude-files="
          << "--coverage";

    StringRef v = Arg->getValue();
    CmdArgs.push_back(
        Args.MakeArgString(Twine("-fprofile-exclude-files=" + v)));
  }

  if (Args.hasArg(options::OPT_fprofile_filter_files_EQ)) {
    auto *Arg = Args.getLastArg(options::OPT_fprofile_filter_files_EQ);
    if (!Args.hasArg(options::OPT_coverage))
      D.Diag(clang::diag::err_drv_argument_only_allowed_with)
          << "-fprofile-filter-files="
          << "--coverage";

    StringRef v = Arg->getValue();
    CmdArgs.push_back(Args.MakeArgString(Twine("-fprofile-filter-files=" + v)));
  }

  if (const auto *A = Args.getLastArg(options::OPT_fprofile_update_EQ)) {
    StringRef Val = A->getValue();
    if (Val == "atomic" || Val == "prefer-atomic")
      CmdArgs.push_back("-fprofile-update=atomic");
    else if (Val != "single")
      D.Diag(diag::err_drv_unsupported_option_argument)
          << A->getSpelling() << Val;
  }

  int FunctionGroups = 1;
  int SelectedFunctionGroup = 0;
  if (const auto *A = Args.getLastArg(options::OPT_fprofile_function_groups)) {
    StringRef Val = A->getValue();
    if (Val.getAsInteger(0, FunctionGroups) || FunctionGroups < 1)
      D.Diag(diag::err_drv_invalid_int_value) << A->getAsString(Args) << Val;
  }
  if (const auto *A =
          Args.getLastArg(options::OPT_fprofile_selected_function_group)) {
    StringRef Val = A->getValue();
    if (Val.getAsInteger(0, SelectedFunctionGroup) ||
        SelectedFunctionGroup < 0 || SelectedFunctionGroup >= FunctionGroups)
      D.Diag(diag::err_drv_invalid_int_value) << A->getAsString(Args) << Val;
  }
  if (FunctionGroups != 1)
    CmdArgs.push_back(Args.MakeArgString("-fprofile-function-groups=" +
                                         Twine(FunctionGroups)));
  if (SelectedFunctionGroup != 0)
    CmdArgs.push_back(Args.MakeArgString("-fprofile-selected-function-group=" +
                                         Twine(SelectedFunctionGroup)));

  // Leave -fprofile-dir= an unused argument unless .gcda emission is
  // enabled. To be polite, with '-fprofile-arcs -fno-profile-arcs' consider
  // the flag used. There is no -fno-profile-dir, so the user has no
  // targeted way to suppress the warning.
  Arg *FProfileDir = nullptr;
  if (Args.hasArg(options::OPT_fprofile_arcs) ||
      Args.hasArg(options::OPT_coverage))
    FProfileDir = Args.getLastArg(options::OPT_fprofile_dir);

  // TODO: Don't claim -c/-S to warn about -fsyntax-only -c/-S, -E -c/-S,
  // like we warn about -fsyntax-only -E.
  (void)(Args.hasArg(options::OPT_c) || Args.hasArg(options::OPT_S));

  // Put the .gcno and .gcda files (if needed) next to the primary output file,
  // or fall back to a file in the current directory for `clang -c --coverage
  // d/a.c` in the absence of -o.
  if (EmitCovNotes || EmitCovData) {
    SmallString<128> CoverageFilename;
    if (Arg *DumpDir = Args.getLastArgNoClaim(options::OPT_dumpdir)) {
      // Form ${dumpdir}${basename}.gcno. Note that dumpdir may not end with a
      // path separator.
      CoverageFilename = DumpDir->getValue();
      CoverageFilename += llvm::sys::path::filename(Output.getBaseInput());
    } else if (Arg *FinalOutput =
                   C.getArgs().getLastArg(options::OPT__SLASH_Fo)) {
      CoverageFilename = FinalOutput->getValue();
    } else if (Arg *FinalOutput = C.getArgs().getLastArg(options::OPT_o)) {
      CoverageFilename = FinalOutput->getValue();
    } else {
      CoverageFilename = llvm::sys::path::filename(Output.getBaseInput());
    }
    if (llvm::sys::path::is_relative(CoverageFilename))
      (void)D.getVFS().makeAbsolute(CoverageFilename);
    llvm::sys::path::replace_extension(CoverageFilename, "gcno");
    if (EmitCovNotes) {
      CmdArgs.push_back(
          Args.MakeArgString("-coverage-notes-file=" + CoverageFilename));
    }

    if (EmitCovData) {
      if (FProfileDir) {
        SmallString<128> Gcno = std::move(CoverageFilename);
        CoverageFilename = FProfileDir->getValue();
        llvm::sys::path::append(CoverageFilename, Gcno);
      }
      llvm::sys::path::replace_extension(CoverageFilename, "gcda");
      CmdArgs.push_back(
          Args.MakeArgString("-coverage-data-file=" + CoverageFilename));
    }
  }
}

/// Check whether the given input tree contains any compilation actions.
static bool ContainsCompileAction(const Action *A) {
  if (isa<CompileJobAction>(A) || isa<BackendJobAction>(A))
    return true;

  return llvm::any_of(A->inputs(), ContainsCompileAction);
}

/// Check if -relax-all should be passed to the internal assembler.
/// This is done by default when compiling non-assembler source with -O0.
static bool UseRelaxAll(Compilation &C, const ArgList &Args) {
  bool RelaxDefault = true;

  if (Arg *A = Args.getLastArg(options::OPT_O_Group))
    RelaxDefault = A->getOption().matches(options::OPT_O0);

  if (RelaxDefault) {
    RelaxDefault = false;
    for (const auto &Act : C.getActions()) {
      if (ContainsCompileAction(Act)) {
        RelaxDefault = true;
        break;
      }
    }
  }

  return Args.hasFlag(options::OPT_mrelax_all, options::OPT_mno_relax_all,
                      RelaxDefault);
}

static void
RenderDebugEnablingArgs(const ArgList &Args, ArgStringList &CmdArgs,
                        llvm::codegenoptions::DebugInfoKind DebugInfoKind,
                        unsigned DwarfVersion,
                        llvm::DebuggerKind DebuggerTuning) {
  addDebugInfoKind(CmdArgs, DebugInfoKind);
  if (DwarfVersion > 0)
    CmdArgs.push_back(
        Args.MakeArgString("-dwarf-version=" + Twine(DwarfVersion)));
  switch (DebuggerTuning) {
  case llvm::DebuggerKind::GDB:
    CmdArgs.push_back("-debugger-tuning=gdb");
    break;
  case llvm::DebuggerKind::LLDB:
    CmdArgs.push_back("-debugger-tuning=lldb");
    break;
  case llvm::DebuggerKind::SCE:
    CmdArgs.push_back("-debugger-tuning=sce");
    break;
  case llvm::DebuggerKind::DBX:
    CmdArgs.push_back("-debugger-tuning=dbx");
    break;
  default:
    break;
  }
}

static bool checkDebugInfoOption(const Arg *A, const ArgList &Args,
                                 const Driver &D, const ToolChain &TC) {
  assert(A && "Expected non-nullptr argument.");
  if (TC.supportsDebugInfoOption(A))
    return true;
  D.Diag(diag::warn_drv_unsupported_debug_info_opt_for_target)
      << A->getAsString(Args) << TC.getTripleString();
  return false;
}

static void RenderDebugInfoCompressionArgs(const ArgList &Args,
                                           ArgStringList &CmdArgs,
                                           const Driver &D,
                                           const ToolChain &TC) {
  const Arg *A = Args.getLastArg(options::OPT_gz_EQ);
  if (!A)
    return;
  if (checkDebugInfoOption(A, Args, D, TC)) {
    StringRef Value = A->getValue();
    if (Value == "none") {
      CmdArgs.push_back("--compress-debug-sections=none");
    } else if (Value == "zlib") {
      if (llvm::compression::zlib::isAvailable()) {
        CmdArgs.push_back(
            Args.MakeArgString("--compress-debug-sections=" + Twine(Value)));
      } else {
        D.Diag(diag::warn_debug_compression_unavailable) << "zlib";
      }
    } else if (Value == "zstd") {
      if (llvm::compression::zstd::isAvailable()) {
        CmdArgs.push_back(
            Args.MakeArgString("--compress-debug-sections=" + Twine(Value)));
      } else {
        D.Diag(diag::warn_debug_compression_unavailable) << "zstd";
      }
    } else {
      D.Diag(diag::err_drv_unsupported_option_argument)
          << A->getSpelling() << Value;
    }
  }
}

static void handleAMDGPUCodeObjectVersionOptions(const Driver &D,
                                                 const ArgList &Args,
                                                 ArgStringList &CmdArgs,
                                                 bool IsCC1As = false) {
  // If no version was requested by the user, use the default value from the
  // back end. This is consistent with the value returned from
  // getAMDGPUCodeObjectVersion. This lets clang emit IR for amdgpu without
  // requiring the corresponding llvm to have the AMDGPU target enabled,
  // provided the user (e.g. front end tests) can use the default.
  if (haveAMDGPUCodeObjectVersionArgument(D, Args)) {
    unsigned CodeObjVer = getAMDGPUCodeObjectVersion(D, Args);
    CmdArgs.insert(CmdArgs.begin() + 1,
                   Args.MakeArgString(Twine("--amdhsa-code-object-version=") +
                                      Twine(CodeObjVer)));
    CmdArgs.insert(CmdArgs.begin() + 1, "-mllvm");
    // -cc1as does not accept -mcode-object-version option.
    if (!IsCC1As)
      CmdArgs.insert(CmdArgs.begin() + 1,
                     Args.MakeArgString(Twine("-mcode-object-version=") +
                                        Twine(CodeObjVer)));
  }
}

/// Check whether the given input tree contains any append footer actions
static bool ContainsAppendFooterAction(const Action *A) {
  if (isa<AppendFooterJobAction>(A))
    return true;
  for (const auto &AI : A->inputs())
    if (ContainsAppendFooterAction(AI))
      return true;

  return false;
}

static bool maybeHasClangPchSignature(const Driver &D, StringRef Path) {
  llvm::ErrorOr<std::unique_ptr<llvm::MemoryBuffer>> MemBuf =
      D.getVFS().getBufferForFile(Path);
  if (!MemBuf)
    return false;
  llvm::file_magic Magic = llvm::identify_magic((*MemBuf)->getBuffer());
  if (Magic == llvm::file_magic::unknown)
    return false;
  // Return true for both raw Clang AST files and object files which may
  // contain a __clangast section.
  if (Magic == llvm::file_magic::clang_ast)
    return true;
  Expected<std::unique_ptr<llvm::object::ObjectFile>> Obj =
      llvm::object::ObjectFile::createObjectFile(**MemBuf, Magic);
  return !Obj.takeError();
}

static bool gchProbe(const Driver &D, StringRef Path) {
  llvm::ErrorOr<llvm::vfs::Status> Status = D.getVFS().status(Path);
  if (!Status)
    return false;

  if (Status->isDirectory()) {
    std::error_code EC;
    for (llvm::vfs::directory_iterator DI = D.getVFS().dir_begin(Path, EC), DE;
         !EC && DI != DE; DI = DI.increment(EC)) {
      if (maybeHasClangPchSignature(D, DI->path()))
        return true;
    }
    D.Diag(diag::warn_drv_pch_ignoring_gch_dir) << Path;
    return false;
  }

  if (maybeHasClangPchSignature(D, Path))
    return true;
  D.Diag(diag::warn_drv_pch_ignoring_gch_file) << Path;
  return false;
}

void Clang::AddPreprocessingOptions(Compilation &C, const JobAction &JA,
                                    const Driver &D, const ArgList &Args,
                                    ArgStringList &CmdArgs,
                                    const InputInfo &Output,
                                    const InputInfoList &Inputs) const {
  const bool IsIAMCU = getToolChain().getTriple().isOSIAMCU();
  const bool IsIntelFPGA = Args.hasArg(options::OPT_fintelfpga);
  bool SYCLDeviceCompilation = JA.isOffloading(Action::OFK_SYCL) &&
                               JA.isDeviceOffloading(Action::OFK_SYCL);

  CheckPreprocessingOptions(D, Args);

  Args.AddLastArg(CmdArgs, options::OPT_C);
  Args.AddLastArg(CmdArgs, options::OPT_CC);

  // Handle dependency file generation.
  Arg *ArgM = Args.getLastArg(options::OPT_MM);
  if (!ArgM)
    ArgM = Args.getLastArg(options::OPT_M);
  Arg *ArgMD = Args.getLastArg(options::OPT_MMD);
  if (!ArgMD)
    ArgMD = Args.getLastArg(options::OPT_MD);

  // -M and -MM imply -w.
  if (ArgM)
    CmdArgs.push_back("-w");
  else
    ArgM = ArgMD;

  auto createFPGATempDepFile = [&](const char *&DepFile) {
    // Generate dependency files as temporary. These will be used for the
    // aoc call/bundled during fat object creation
    std::string BaseName(Clang::getBaseInputName(Args, Inputs[0]));
    std::string DepTmpName =
        C.getDriver().GetTemporaryPath(llvm::sys::path::stem(BaseName), "d");
    DepFile = C.addTempFile(C.getArgs().MakeArgString(DepTmpName));
    C.getDriver().addFPGATempDepFile(DepFile, BaseName);
  };

  // Do not add dependency generation information when compiling the source +
  // footer combination.  The dependency generation is done in a separate
  // compile step so we can retain original source information.
  // TODO: remove this when/if we can improve the host compilation situation
  // when dealing with the temporary file generated for the footer.
  if (ContainsAppendFooterAction(&JA))
    ArgM = nullptr;

  if (ArgM) {
    // Determine the output location.
    const char *DepFile;
    if (Arg *MF = Args.getLastArg(options::OPT_MF)) {
      DepFile = MF->getValue();
      C.addFailureResultFile(DepFile, &JA);
      // Populate the named dependency file to be used in the bundle
      // or passed to the offline compilation.
      if (IsIntelFPGA && JA.isDeviceOffloading(Action::OFK_SYCL))
        C.getDriver().addFPGATempDepFile(
            DepFile, Clang::getBaseInputName(Args, Inputs[0]));
    } else if (Output.getType() == types::TY_Dependencies) {
      DepFile = Output.getFilename();
    } else if (!ArgMD) {
      DepFile = "-";
    } else if (IsIntelFPGA && JA.isDeviceOffloading(Action::OFK_SYCL)) {
      createFPGATempDepFile(DepFile);
    } else {
      DepFile = getDependencyFileName(Args, Inputs);
      C.addFailureResultFile(DepFile, &JA);
    }
    CmdArgs.push_back("-dependency-file");
    CmdArgs.push_back(DepFile);

    bool HasTarget = false;
    for (const Arg *A : Args.filtered(options::OPT_MT, options::OPT_MQ)) {
      HasTarget = true;
      A->claim();
      if (A->getOption().matches(options::OPT_MT)) {
        A->render(Args, CmdArgs);
      } else {
        CmdArgs.push_back("-MT");
        SmallString<128> Quoted;
        quoteMakeTarget(A->getValue(), Quoted);
        CmdArgs.push_back(Args.MakeArgString(Quoted));
      }
    }

    // Add a default target if one wasn't specified.
    if (!HasTarget) {
      const char *DepTarget;

      // If user provided -o, that is the dependency target, except
      // when we are only generating a dependency file.
      Arg *OutputOpt = Args.getLastArg(options::OPT_o);
      if (OutputOpt && Output.getType() != types::TY_Dependencies) {
        DepTarget = OutputOpt->getValue();
      } else {
        // Otherwise derive from the base input.
        //
        // FIXME: This should use the computed output file location.
        SmallString<128> P(Inputs[0].getBaseInput());
        llvm::sys::path::replace_extension(P, "o");
        DepTarget = Args.MakeArgString(llvm::sys::path::filename(P));
      }

      CmdArgs.push_back("-MT");
      SmallString<128> Quoted;
      quoteMakeTarget(DepTarget, Quoted);
      CmdArgs.push_back(Args.MakeArgString(Quoted));
    }

    if (ArgM->getOption().matches(options::OPT_M) ||
        ArgM->getOption().matches(options::OPT_MD))
      CmdArgs.push_back("-sys-header-deps");
    if ((isa<PrecompileJobAction>(JA) &&
         !Args.hasArg(options::OPT_fno_module_file_deps)) ||
        Args.hasArg(options::OPT_fmodule_file_deps))
      CmdArgs.push_back("-module-file-deps");
  }

  if (!ArgM && IsIntelFPGA && JA.isDeviceOffloading(Action::OFK_SYCL)) {
    // No dep generation option was provided, add all of the needed options
    // to ensure a successful dep generation.
    const char *DepFile;
    createFPGATempDepFile(DepFile);
    CmdArgs.push_back("-dependency-file");
    CmdArgs.push_back(DepFile);
    CmdArgs.push_back("-MT");
    SmallString<128> P(Inputs[0].getBaseInput());
    llvm::sys::path::replace_extension(P, "o");
    SmallString<128> Quoted;
    quoteMakeTarget(llvm::sys::path::filename(P), Quoted);
    CmdArgs.push_back(Args.MakeArgString(Quoted));
  }

  if (Args.hasArg(options::OPT_MG)) {
    if (!ArgM || ArgM->getOption().matches(options::OPT_MD) ||
        ArgM->getOption().matches(options::OPT_MMD))
      D.Diag(diag::err_drv_mg_requires_m_or_mm);
    CmdArgs.push_back("-MG");
  }

  Args.AddLastArg(CmdArgs, options::OPT_MP);
  Args.AddLastArg(CmdArgs, options::OPT_MV);

  // Add offload include arguments specific for CUDA/HIP.  This must happen
  // before we -I or -include anything else, because we must pick up the
  // CUDA/HIP headers from the particular CUDA/ROCm installation, rather than
  // from e.g. /usr/local/include.
  if (JA.isOffloading(Action::OFK_Cuda))
    getToolChain().AddCudaIncludeArgs(Args, CmdArgs);
  if (JA.isOffloading(Action::OFK_HIP))
    getToolChain().AddHIPIncludeArgs(Args, CmdArgs);

  if (JA.isOffloading(Action::OFK_SYCL)) {
    toolchains::SYCLToolChain::AddSYCLIncludeArgs(D, Args, CmdArgs);
    if (Inputs[0].getType() == types::TY_CUDA) {
      // Include __clang_cuda_runtime_wrapper.h in .cu SYCL compilation.
      getToolChain().AddCudaIncludeArgs(Args, CmdArgs);
    }
  }

  // If we are compiling for a GPU target we want to override the system headers
  // with ones created by the 'libc' project if present.
  if (!Args.hasArg(options::OPT_nostdinc) &&
      !Args.hasArg(options::OPT_nogpuinc) &&
      !Args.hasArg(options::OPT_nobuiltininc)) {
    // Without an offloading language we will include these headers directly.
    // Offloading languages will instead only use the declarations stored in
    // the resource directory at clang/lib/Headers/llvm_libc_wrappers.
    if ((getToolChain().getTriple().isNVPTX() ||
         getToolChain().getTriple().isAMDGCN()) &&
        C.getActiveOffloadKinds() == Action::OFK_None) {
      SmallString<128> P(llvm::sys::path::parent_path(D.Dir));
      llvm::sys::path::append(P, "include");
      llvm::sys::path::append(P, getToolChain().getTripleString());
      CmdArgs.push_back("-internal-isystem");
      CmdArgs.push_back(Args.MakeArgString(P));
    } else if (C.getActiveOffloadKinds() == Action::OFK_OpenMP) {
      // TODO: CUDA / HIP include their own headers for some common functions
      // implemented here. We'll need to clean those up so they do not conflict.
      SmallString<128> P(D.ResourceDir);
      llvm::sys::path::append(P, "include");
      llvm::sys::path::append(P, "llvm_libc_wrappers");
      CmdArgs.push_back("-internal-isystem");
      CmdArgs.push_back(Args.MakeArgString(P));
    }
  }

  // If we are offloading to a target via OpenMP we need to include the
  // openmp_wrappers folder which contains alternative system headers.
  if (JA.isDeviceOffloading(Action::OFK_OpenMP) &&
      !Args.hasArg(options::OPT_nostdinc) &&
      !Args.hasArg(options::OPT_nogpuinc) &&
      (getToolChain().getTriple().isNVPTX() ||
       getToolChain().getTriple().isAMDGCN())) {
    if (!Args.hasArg(options::OPT_nobuiltininc)) {
      // Add openmp_wrappers/* to our system include path.  This lets us wrap
      // standard library headers.
      SmallString<128> P(D.ResourceDir);
      llvm::sys::path::append(P, "include");
      llvm::sys::path::append(P, "openmp_wrappers");
      CmdArgs.push_back("-internal-isystem");
      CmdArgs.push_back(Args.MakeArgString(P));
    }

    CmdArgs.push_back("-include");
    CmdArgs.push_back("__clang_openmp_device_functions.h");
  }

  // Add -i* options, and automatically translate to
  // -include-pch/-include-pth for transparent PCH support. It's
  // wonky, but we include looking for .gch so we can support seamless
  // replacement into a build system already set up to be generating
  // .gch files.

  if (getToolChain().getDriver().IsCLMode()) {
    const Arg *YcArg = Args.getLastArg(options::OPT__SLASH_Yc);
    const Arg *YuArg = Args.getLastArg(options::OPT__SLASH_Yu);
    if (YcArg && JA.getKind() >= Action::PrecompileJobClass &&
        JA.getKind() <= Action::AssembleJobClass) {
      CmdArgs.push_back(Args.MakeArgString("-building-pch-with-obj"));
      // -fpch-instantiate-templates is the default when creating
      // precomp using /Yc
      if (Args.hasFlag(options::OPT_fpch_instantiate_templates,
                       options::OPT_fno_pch_instantiate_templates, true))
        CmdArgs.push_back(Args.MakeArgString("-fpch-instantiate-templates"));
    }

    if (YcArg || YuArg) {
      StringRef ThroughHeader = YcArg ? YcArg->getValue() : YuArg->getValue();
      // If PCH file is available, include it while performing
      // host compilation (-fsycl-is-host) in SYCL mode (-fsycl).
      // as well as in non-sycl mode.

      if (!isa<PrecompileJobAction>(JA) && !SYCLDeviceCompilation) {
        CmdArgs.push_back("-include-pch");
        CmdArgs.push_back(Args.MakeArgString(D.GetClPchPath(
            C, !ThroughHeader.empty()
                   ? ThroughHeader
                   : llvm::sys::path::filename(Inputs[0].getBaseInput()))));
      }

      if (ThroughHeader.empty()) {
        CmdArgs.push_back(Args.MakeArgString(
            Twine("-pch-through-hdrstop-") + (YcArg ? "create" : "use")));
      } else {
        CmdArgs.push_back(
            Args.MakeArgString(Twine("-pch-through-header=") + ThroughHeader));
      }
    }
  }

  bool RenderedImplicitInclude = false;

  for (const Arg *A : Args.filtered(options::OPT_clang_i_Group)) {
    if ((A->getOption().matches(options::OPT_include) &&
         D.getProbePrecompiled()) ||
        A->getOption().matches(options::OPT_include_pch)) {

      // Handling of gcc-style gch precompiled headers.
      bool IsFirstImplicitInclude = !RenderedImplicitInclude;
      RenderedImplicitInclude = true;

      bool FoundPCH = false;
      SmallString<128> P(A->getValue());
      // We want the files to have a name like foo.h.pch. Add a dummy extension
      // so that replace_extension does the right thing.
      P += ".dummy";
      llvm::sys::path::replace_extension(P, "pch");
      if (D.getVFS().exists(P))
        FoundPCH = true;

      if (!FoundPCH) {
        // For GCC compat, probe for a file or directory ending in .gch instead.
        llvm::sys::path::replace_extension(P, "gch");
        FoundPCH = gchProbe(D, P.str());
      }
      // If PCH file is available, include it while performing
      // host compilation (-fsycl-is-host) in SYCL mode (-fsycl).
      // as well as in non-sycl mode.

      if (FoundPCH && !SYCLDeviceCompilation) {
        if (IsFirstImplicitInclude) {
          A->claim();
          CmdArgs.push_back("-include-pch");
          CmdArgs.push_back(Args.MakeArgString(P));
          continue;
        } else {
          // Ignore the PCH if not first on command line and emit warning.
          D.Diag(diag::warn_drv_pch_not_first_include) << P
                                                       << A->getAsString(Args);
        }
      }
      // No PCH file, but we still want to include the header file
      // (-include dummy.h) in device compilation mode.
      else if (JA.isDeviceOffloading(Action::OFK_SYCL) &&
               A->getOption().matches(options::OPT_include_pch)) {
        continue;
      }

    } else if (A->getOption().matches(options::OPT_isystem_after)) {
      // Handling of paths which must come late.  These entries are handled by
      // the toolchain itself after the resource dir is inserted in the right
      // search order.
      // Do not claim the argument so that the use of the argument does not
      // silently go unnoticed on toolchains which do not honour the option.
      continue;
    } else if (A->getOption().matches(options::OPT_stdlibxx_isystem)) {
      // Translated to -internal-isystem by the driver, no need to pass to cc1.
      continue;
    } else if (A->getOption().matches(options::OPT_ibuiltininc)) {
      // This is used only by the driver. No need to pass to cc1.
      continue;
    }

    // Not translated, render as usual.
    A->claim();
    A->render(Args, CmdArgs);
  }

  // The file being compiled that contains the integration footer is not being
  // compiled in the directory of the original source.  Add that directory
  // as an -iquote option so we can properly find potential user headers there.
  // The original source search directory should also be placed before any user
  // search directories.
  if (ContainsAppendFooterAction(&JA)) {
    SmallString<128> SourcePath(Inputs[0].getBaseInput());
    llvm::sys::path::remove_filename(SourcePath);
    if (!SourcePath.empty()) {
      CmdArgs.push_back("-iquote");
      CmdArgs.push_back(Args.MakeArgString(SourcePath));
    } else if (llvm::ErrorOr<std::string> CWD =
                   D.getVFS().getCurrentWorkingDirectory()) {
      CmdArgs.push_back("-iquote");
      CmdArgs.push_back(Args.MakeArgString(*CWD));
    }
  }

  Args.addAllArgs(CmdArgs,
                  {options::OPT_D, options::OPT_U, options::OPT_I_Group,
                   options::OPT_F, options::OPT_index_header_map});

  // Add -Wp, and -Xpreprocessor if using the preprocessor.

  // FIXME: There is a very unfortunate problem here, some troubled
  // souls abuse -Wp, to pass preprocessor options in gcc syntax. To
  // really support that we would have to parse and then translate
  // those options. :(
  Args.AddAllArgValues(CmdArgs, options::OPT_Wp_COMMA,
                       options::OPT_Xpreprocessor);

  // -I- is a deprecated GCC feature, reject it.
  if (Arg *A = Args.getLastArg(options::OPT_I_))
    D.Diag(diag::err_drv_I_dash_not_supported) << A->getAsString(Args);

  // If we have a --sysroot, and don't have an explicit -isysroot flag, add an
  // -isysroot to the CC1 invocation.
  StringRef sysroot = C.getSysRoot();
  if (sysroot != "") {
    if (!Args.hasArg(options::OPT_isysroot)) {
      CmdArgs.push_back("-isysroot");
      CmdArgs.push_back(C.getArgs().MakeArgString(sysroot));
    }
  }

  // Parse additional include paths from environment variables.
  // FIXME: We should probably sink the logic for handling these from the
  // frontend into the driver. It will allow deleting 4 otherwise unused flags.
  // CPATH - included following the user specified includes (but prior to
  // builtin and standard includes).
  addDirectoryList(Args, CmdArgs, "-I", "CPATH");
  // C_INCLUDE_PATH - system includes enabled when compiling C.
  addDirectoryList(Args, CmdArgs, "-c-isystem", "C_INCLUDE_PATH");
  // CPLUS_INCLUDE_PATH - system includes enabled when compiling C++.
  addDirectoryList(Args, CmdArgs, "-cxx-isystem", "CPLUS_INCLUDE_PATH");
  // OBJC_INCLUDE_PATH - system includes enabled when compiling ObjC.
  addDirectoryList(Args, CmdArgs, "-objc-isystem", "OBJC_INCLUDE_PATH");
  // OBJCPLUS_INCLUDE_PATH - system includes enabled when compiling ObjC++.
  addDirectoryList(Args, CmdArgs, "-objcxx-isystem", "OBJCPLUS_INCLUDE_PATH");

  // While adding the include arguments, we also attempt to retrieve the
  // arguments of related offloading toolchains or arguments that are specific
  // of an offloading programming model.

  // Add C++ include arguments, if needed.
  if (types::isCXX(Inputs[0].getType())) {
    bool HasStdlibxxIsystem = Args.hasArg(options::OPT_stdlibxx_isystem);
    forAllAssociatedToolChains(
        C, JA, getToolChain(),
        [&Args, &CmdArgs, HasStdlibxxIsystem](const ToolChain &TC) {
          HasStdlibxxIsystem ? TC.AddClangCXXStdlibIsystemArgs(Args, CmdArgs)
                             : TC.AddClangCXXStdlibIncludeArgs(Args, CmdArgs);
        });
  }

  // Add system include arguments for all targets but IAMCU.
  if (!IsIAMCU)
    forAllAssociatedToolChains(C, JA, getToolChain(),
                               [&Args, &CmdArgs](const ToolChain &TC) {
                                 TC.AddClangSystemIncludeArgs(Args, CmdArgs);
                               });
  else {
    // For IAMCU add special include arguments.
    getToolChain().AddIAMCUIncludeArgs(Args, CmdArgs);
  }

  addMacroPrefixMapArg(D, Args, CmdArgs);
  addCoveragePrefixMapArg(D, Args, CmdArgs);

  Args.AddLastArg(CmdArgs, options::OPT_ffile_reproducible,
                  options::OPT_fno_file_reproducible);

  if (const char *Epoch = std::getenv("SOURCE_DATE_EPOCH")) {
    CmdArgs.push_back("-source-date-epoch");
    CmdArgs.push_back(Args.MakeArgString(Epoch));
  }

  Args.addOptInFlag(CmdArgs, options::OPT_fdefine_target_os_macros,
                    options::OPT_fno_define_target_os_macros);
}

// FIXME: Move to target hook.
static bool isSignedCharDefault(const llvm::Triple &Triple) {
  switch (Triple.getArch()) {
  default:
    return true;

  case llvm::Triple::aarch64:
  case llvm::Triple::aarch64_32:
  case llvm::Triple::aarch64_be:
  case llvm::Triple::arm:
  case llvm::Triple::armeb:
  case llvm::Triple::thumb:
  case llvm::Triple::thumbeb:
    if (Triple.isOSDarwin() || Triple.isOSWindows())
      return true;
    return false;

  case llvm::Triple::ppc:
  case llvm::Triple::ppc64:
    if (Triple.isOSDarwin())
      return true;
    return false;

  case llvm::Triple::hexagon:
  case llvm::Triple::ppcle:
  case llvm::Triple::ppc64le:
  case llvm::Triple::riscv32:
  case llvm::Triple::riscv64:
  case llvm::Triple::systemz:
  case llvm::Triple::xcore:
    return false;
  }
}

static bool hasMultipleInvocations(const llvm::Triple &Triple,
                                   const ArgList &Args) {
  // Supported only on Darwin where we invoke the compiler multiple times
  // followed by an invocation to lipo.
  if (!Triple.isOSDarwin())
    return false;
  // If more than one "-arch <arch>" is specified, we're targeting multiple
  // architectures resulting in a fat binary.
  return Args.getAllArgValues(options::OPT_arch).size() > 1;
}

static bool checkRemarksOptions(const Driver &D, const ArgList &Args,
                                const llvm::Triple &Triple) {
  // When enabling remarks, we need to error if:
  // * The remark file is specified but we're targeting multiple architectures,
  // which means more than one remark file is being generated.
  bool hasMultipleInvocations = ::hasMultipleInvocations(Triple, Args);
  bool hasExplicitOutputFile =
      Args.getLastArg(options::OPT_foptimization_record_file_EQ);
  if (hasMultipleInvocations && hasExplicitOutputFile) {
    D.Diag(diag::err_drv_invalid_output_with_multiple_archs)
        << "-foptimization-record-file";
    return false;
  }
  return true;
}

static void renderRemarksOptions(const ArgList &Args, ArgStringList &CmdArgs,
                                 const llvm::Triple &Triple,
                                 const InputInfo &Input,
                                 const InputInfo &Output, const JobAction &JA) {
  StringRef Format = "yaml";
  if (const Arg *A = Args.getLastArg(options::OPT_fsave_optimization_record_EQ))
    Format = A->getValue();

  CmdArgs.push_back("-opt-record-file");

  const Arg *A = Args.getLastArg(options::OPT_foptimization_record_file_EQ);
  if (A) {
    CmdArgs.push_back(A->getValue());
  } else {
    bool hasMultipleArchs =
        Triple.isOSDarwin() && // Only supported on Darwin platforms.
        Args.getAllArgValues(options::OPT_arch).size() > 1;

    SmallString<128> F;

    if (Args.hasArg(options::OPT_c) || Args.hasArg(options::OPT_S)) {
      if (Arg *FinalOutput = Args.getLastArg(options::OPT_o))
        F = FinalOutput->getValue();
    } else {
      if (Format != "yaml" && // For YAML, keep the original behavior.
          Triple.isOSDarwin() && // Enable this only on darwin, since it's the only platform supporting .dSYM bundles.
          Output.isFilename())
        F = Output.getFilename();
    }

    if (F.empty()) {
      // Use the input filename.
      F = llvm::sys::path::stem(Input.getBaseInput());

      // If we're compiling for an offload architecture (i.e. a CUDA device),
      // we need to make the file name for the device compilation different
      // from the host compilation.
      if (!JA.isDeviceOffloading(Action::OFK_None) &&
          !JA.isDeviceOffloading(Action::OFK_Host)) {
        llvm::sys::path::replace_extension(F, "");
        F += Action::GetOffloadingFileNamePrefix(JA.getOffloadingDeviceKind(),
                                                 Triple.normalize());
        F += "-";
        F += JA.getOffloadingArch();
      }
    }

    // If we're having more than one "-arch", we should name the files
    // differently so that every cc1 invocation writes to a different file.
    // We're doing that by appending "-<arch>" with "<arch>" being the arch
    // name from the triple.
    if (hasMultipleArchs) {
      // First, remember the extension.
      SmallString<64> OldExtension = llvm::sys::path::extension(F);
      // then, remove it.
      llvm::sys::path::replace_extension(F, "");
      // attach -<arch> to it.
      F += "-";
      F += Triple.getArchName();
      // put back the extension.
      llvm::sys::path::replace_extension(F, OldExtension);
    }

    SmallString<32> Extension;
    Extension += "opt.";
    Extension += Format;

    llvm::sys::path::replace_extension(F, Extension);
    CmdArgs.push_back(Args.MakeArgString(F));
  }

  if (const Arg *A =
          Args.getLastArg(options::OPT_foptimization_record_passes_EQ)) {
    CmdArgs.push_back("-opt-record-passes");
    CmdArgs.push_back(A->getValue());
  }

  if (!Format.empty()) {
    CmdArgs.push_back("-opt-record-format");
    CmdArgs.push_back(Format.data());
  }
}

void AddAAPCSVolatileBitfieldArgs(const ArgList &Args, ArgStringList &CmdArgs) {
  if (!Args.hasFlag(options::OPT_faapcs_bitfield_width,
                    options::OPT_fno_aapcs_bitfield_width, true))
    CmdArgs.push_back("-fno-aapcs-bitfield-width");

  if (Args.getLastArg(options::OPT_ForceAAPCSBitfieldLoad))
    CmdArgs.push_back("-faapcs-bitfield-load");
}

namespace {
void RenderARMABI(const Driver &D, const llvm::Triple &Triple,
                  const ArgList &Args, ArgStringList &CmdArgs) {
  // Select the ABI to use.
  // FIXME: Support -meabi.
  // FIXME: Parts of this are duplicated in the backend, unify this somehow.
  const char *ABIName = nullptr;
  if (Arg *A = Args.getLastArg(options::OPT_mabi_EQ)) {
    ABIName = A->getValue();
  } else {
    std::string CPU = getCPUName(D, Args, Triple, /*FromAs*/ false);
    ABIName = llvm::ARM::computeDefaultTargetABI(Triple, CPU).data();
  }

  CmdArgs.push_back("-target-abi");
  CmdArgs.push_back(ABIName);
}

void AddUnalignedAccessWarning(ArgStringList &CmdArgs) {
  auto StrictAlignIter =
      llvm::find_if(llvm::reverse(CmdArgs), [](StringRef Arg) {
        return Arg == "+strict-align" || Arg == "-strict-align";
      });
  if (StrictAlignIter != CmdArgs.rend() &&
      StringRef(*StrictAlignIter) == "+strict-align")
    CmdArgs.push_back("-Wunaligned-access");
}
}

static void CollectARMPACBTIOptions(const ToolChain &TC, const ArgList &Args,
                                    ArgStringList &CmdArgs, bool isAArch64) {
  const Arg *A = isAArch64
                     ? Args.getLastArg(options::OPT_msign_return_address_EQ,
                                       options::OPT_mbranch_protection_EQ)
                     : Args.getLastArg(options::OPT_mbranch_protection_EQ);
  if (!A)
    return;

  const Driver &D = TC.getDriver();
  const llvm::Triple &Triple = TC.getEffectiveTriple();
  if (!(isAArch64 || (Triple.isArmT32() && Triple.isArmMClass())))
    D.Diag(diag::warn_incompatible_branch_protection_option)
        << Triple.getArchName();

  StringRef Scope, Key;
  bool IndirectBranches, BranchProtectionPAuthLR, GuardedControlStack;

  if (A->getOption().matches(options::OPT_msign_return_address_EQ)) {
    Scope = A->getValue();
    if (Scope != "none" && Scope != "non-leaf" && Scope != "all")
      D.Diag(diag::err_drv_unsupported_option_argument)
          << A->getSpelling() << Scope;
    Key = "a_key";
    IndirectBranches = false;
    BranchProtectionPAuthLR = false;
    GuardedControlStack = false;
  } else {
    StringRef DiagMsg;
    llvm::ARM::ParsedBranchProtection PBP;
    if (!llvm::ARM::parseBranchProtection(A->getValue(), PBP, DiagMsg))
      D.Diag(diag::err_drv_unsupported_option_argument)
          << A->getSpelling() << DiagMsg;
    if (!isAArch64 && PBP.Key == "b_key")
      D.Diag(diag::warn_unsupported_branch_protection)
          << "b-key" << A->getAsString(Args);
    Scope = PBP.Scope;
    Key = PBP.Key;
    BranchProtectionPAuthLR = PBP.BranchProtectionPAuthLR;
    IndirectBranches = PBP.BranchTargetEnforcement;
    GuardedControlStack = PBP.GuardedControlStack;
  }

  CmdArgs.push_back(
      Args.MakeArgString(Twine("-msign-return-address=") + Scope));
  if (!Scope.equals("none"))
    CmdArgs.push_back(
        Args.MakeArgString(Twine("-msign-return-address-key=") + Key));
  if (BranchProtectionPAuthLR)
    CmdArgs.push_back(
        Args.MakeArgString(Twine("-mbranch-protection-pauth-lr")));
  if (IndirectBranches)
    CmdArgs.push_back("-mbranch-target-enforce");
  if (GuardedControlStack)
    CmdArgs.push_back("-mguarded-control-stack");
}

void Clang::AddARMTargetArgs(const llvm::Triple &Triple, const ArgList &Args,
                             ArgStringList &CmdArgs, bool KernelOrKext) const {
  RenderARMABI(getToolChain().getDriver(), Triple, Args, CmdArgs);

  // Determine floating point ABI from the options & target defaults.
  arm::FloatABI ABI = arm::getARMFloatABI(getToolChain(), Args);
  if (ABI == arm::FloatABI::Soft) {
    // Floating point operations and argument passing are soft.
    // FIXME: This changes CPP defines, we need -target-soft-float.
    CmdArgs.push_back("-msoft-float");
    CmdArgs.push_back("-mfloat-abi");
    CmdArgs.push_back("soft");
  } else if (ABI == arm::FloatABI::SoftFP) {
    // Floating point operations are hard, but argument passing is soft.
    CmdArgs.push_back("-mfloat-abi");
    CmdArgs.push_back("soft");
  } else {
    // Floating point operations and argument passing are hard.
    assert(ABI == arm::FloatABI::Hard && "Invalid float abi!");
    CmdArgs.push_back("-mfloat-abi");
    CmdArgs.push_back("hard");
  }

  // Forward the -mglobal-merge option for explicit control over the pass.
  if (Arg *A = Args.getLastArg(options::OPT_mglobal_merge,
                               options::OPT_mno_global_merge)) {
    CmdArgs.push_back("-mllvm");
    if (A->getOption().matches(options::OPT_mno_global_merge))
      CmdArgs.push_back("-arm-global-merge=false");
    else
      CmdArgs.push_back("-arm-global-merge=true");
  }

  if (!Args.hasFlag(options::OPT_mimplicit_float,
                    options::OPT_mno_implicit_float, true))
    CmdArgs.push_back("-no-implicit-float");

  if (Args.getLastArg(options::OPT_mcmse))
    CmdArgs.push_back("-mcmse");

  AddAAPCSVolatileBitfieldArgs(Args, CmdArgs);

  // Enable/disable return address signing and indirect branch targets.
  CollectARMPACBTIOptions(getToolChain(), Args, CmdArgs, false /*isAArch64*/);

  AddUnalignedAccessWarning(CmdArgs);
}

void Clang::RenderTargetOptions(const llvm::Triple &EffectiveTriple,
                                const ArgList &Args, bool KernelOrKext,
                                ArgStringList &CmdArgs) const {
  const ToolChain &TC = getToolChain();

  // Add the target features
  getTargetFeatures(TC.getDriver(), EffectiveTriple, Args, CmdArgs, false);

  // Add target specific flags.
  switch (TC.getArch()) {
  default:
    break;

  case llvm::Triple::arm:
  case llvm::Triple::armeb:
  case llvm::Triple::thumb:
  case llvm::Triple::thumbeb:
    // Use the effective triple, which takes into account the deployment target.
    AddARMTargetArgs(EffectiveTriple, Args, CmdArgs, KernelOrKext);
    break;

  case llvm::Triple::aarch64:
  case llvm::Triple::aarch64_32:
  case llvm::Triple::aarch64_be:
    AddAArch64TargetArgs(Args, CmdArgs);
    break;

  case llvm::Triple::loongarch32:
  case llvm::Triple::loongarch64:
    AddLoongArchTargetArgs(Args, CmdArgs);
    break;

  case llvm::Triple::mips:
  case llvm::Triple::mipsel:
  case llvm::Triple::mips64:
  case llvm::Triple::mips64el:
    AddMIPSTargetArgs(Args, CmdArgs);
    break;

  case llvm::Triple::ppc:
  case llvm::Triple::ppcle:
  case llvm::Triple::ppc64:
  case llvm::Triple::ppc64le:
    AddPPCTargetArgs(Args, CmdArgs);
    break;

  case llvm::Triple::riscv32:
  case llvm::Triple::riscv64:
    AddRISCVTargetArgs(Args, CmdArgs);
    break;

  case llvm::Triple::sparc:
  case llvm::Triple::sparcel:
  case llvm::Triple::sparcv9:
    AddSparcTargetArgs(Args, CmdArgs);
    break;

  case llvm::Triple::systemz:
    AddSystemZTargetArgs(Args, CmdArgs);
    break;

  case llvm::Triple::x86:
  case llvm::Triple::x86_64:
    AddX86TargetArgs(Args, CmdArgs);
    break;

  case llvm::Triple::lanai:
    AddLanaiTargetArgs(Args, CmdArgs);
    break;

  case llvm::Triple::hexagon:
    AddHexagonTargetArgs(Args, CmdArgs);
    break;

  case llvm::Triple::wasm32:
  case llvm::Triple::wasm64:
    AddWebAssemblyTargetArgs(Args, CmdArgs);
    break;

  case llvm::Triple::ve:
    AddVETargetArgs(Args, CmdArgs);
    break;
  }
}

namespace {
void RenderAArch64ABI(const llvm::Triple &Triple, const ArgList &Args,
                      ArgStringList &CmdArgs) {
  const char *ABIName = nullptr;
  if (Arg *A = Args.getLastArg(options::OPT_mabi_EQ))
    ABIName = A->getValue();
  else if (Triple.isOSDarwin())
    ABIName = "darwinpcs";
  else
    ABIName = "aapcs";

  CmdArgs.push_back("-target-abi");
  CmdArgs.push_back(ABIName);
}
}

void Clang::AddAArch64TargetArgs(const ArgList &Args,
                                 ArgStringList &CmdArgs) const {
  const llvm::Triple &Triple = getToolChain().getEffectiveTriple();

  if (!Args.hasFlag(options::OPT_mred_zone, options::OPT_mno_red_zone, true) ||
      Args.hasArg(options::OPT_mkernel) ||
      Args.hasArg(options::OPT_fapple_kext))
    CmdArgs.push_back("-disable-red-zone");

  if (!Args.hasFlag(options::OPT_mimplicit_float,
                    options::OPT_mno_implicit_float, true))
    CmdArgs.push_back("-no-implicit-float");

  RenderAArch64ABI(Triple, Args, CmdArgs);

  // Forward the -mglobal-merge option for explicit control over the pass.
  if (Arg *A = Args.getLastArg(options::OPT_mglobal_merge,
                               options::OPT_mno_global_merge)) {
    CmdArgs.push_back("-mllvm");
    if (A->getOption().matches(options::OPT_mno_global_merge))
      CmdArgs.push_back("-aarch64-enable-global-merge=false");
    else
      CmdArgs.push_back("-aarch64-enable-global-merge=true");
  }

  // Enable/disable return address signing and indirect branch targets.
  CollectARMPACBTIOptions(getToolChain(), Args, CmdArgs, true /*isAArch64*/);

  // Handle -msve_vector_bits=<bits>
  if (Arg *A = Args.getLastArg(options::OPT_msve_vector_bits_EQ)) {
    StringRef Val = A->getValue();
    const Driver &D = getToolChain().getDriver();
    if (Val.equals("128") || Val.equals("256") || Val.equals("512") ||
        Val.equals("1024") || Val.equals("2048") || Val.equals("128+") ||
        Val.equals("256+") || Val.equals("512+") || Val.equals("1024+") ||
        Val.equals("2048+")) {
      unsigned Bits = 0;
      if (!Val.consume_back("+")) {
        bool Invalid = Val.getAsInteger(10, Bits); (void)Invalid;
        assert(!Invalid && "Failed to parse value");
        CmdArgs.push_back(
            Args.MakeArgString("-mvscale-max=" + llvm::Twine(Bits / 128)));
      }

      bool Invalid = Val.getAsInteger(10, Bits); (void)Invalid;
      assert(!Invalid && "Failed to parse value");
      CmdArgs.push_back(
          Args.MakeArgString("-mvscale-min=" + llvm::Twine(Bits / 128)));
    // Silently drop requests for vector-length agnostic code as it's implied.
    } else if (!Val.equals("scalable"))
      // Handle the unsupported values passed to msve-vector-bits.
      D.Diag(diag::err_drv_unsupported_option_argument)
          << A->getSpelling() << Val;
  }

  AddAAPCSVolatileBitfieldArgs(Args, CmdArgs);

  if (const Arg *A = Args.getLastArg(clang::driver::options::OPT_mtune_EQ)) {
    CmdArgs.push_back("-tune-cpu");
    if (strcmp(A->getValue(), "native") == 0)
      CmdArgs.push_back(Args.MakeArgString(llvm::sys::getHostCPUName()));
    else
      CmdArgs.push_back(A->getValue());
  }

  AddUnalignedAccessWarning(CmdArgs);

  Args.addOptInFlag(CmdArgs, options::OPT_fptrauth_intrinsics,
                    options::OPT_fno_ptrauth_intrinsics);
}

void Clang::AddLoongArchTargetArgs(const ArgList &Args,
                                   ArgStringList &CmdArgs) const {
  const llvm::Triple &Triple = getToolChain().getTriple();

  CmdArgs.push_back("-target-abi");
  CmdArgs.push_back(
      loongarch::getLoongArchABI(getToolChain().getDriver(), Args, Triple)
          .data());

  // Handle -mtune.
  if (const Arg *A = Args.getLastArg(options::OPT_mtune_EQ)) {
    std::string TuneCPU = A->getValue();
    TuneCPU = loongarch::postProcessTargetCPUString(TuneCPU, Triple);
    CmdArgs.push_back("-tune-cpu");
    CmdArgs.push_back(Args.MakeArgString(TuneCPU));
  }
}

void Clang::AddMIPSTargetArgs(const ArgList &Args,
                              ArgStringList &CmdArgs) const {
  const Driver &D = getToolChain().getDriver();
  StringRef CPUName;
  StringRef ABIName;
  const llvm::Triple &Triple = getToolChain().getTriple();
  mips::getMipsCPUAndABI(Args, Triple, CPUName, ABIName);

  CmdArgs.push_back("-target-abi");
  CmdArgs.push_back(ABIName.data());

  mips::FloatABI ABI = mips::getMipsFloatABI(D, Args, Triple);
  if (ABI == mips::FloatABI::Soft) {
    // Floating point operations and argument passing are soft.
    CmdArgs.push_back("-msoft-float");
    CmdArgs.push_back("-mfloat-abi");
    CmdArgs.push_back("soft");
  } else {
    // Floating point operations and argument passing are hard.
    assert(ABI == mips::FloatABI::Hard && "Invalid float abi!");
    CmdArgs.push_back("-mfloat-abi");
    CmdArgs.push_back("hard");
  }

  if (Arg *A = Args.getLastArg(options::OPT_mldc1_sdc1,
                               options::OPT_mno_ldc1_sdc1)) {
    if (A->getOption().matches(options::OPT_mno_ldc1_sdc1)) {
      CmdArgs.push_back("-mllvm");
      CmdArgs.push_back("-mno-ldc1-sdc1");
    }
  }

  if (Arg *A = Args.getLastArg(options::OPT_mcheck_zero_division,
                               options::OPT_mno_check_zero_division)) {
    if (A->getOption().matches(options::OPT_mno_check_zero_division)) {
      CmdArgs.push_back("-mllvm");
      CmdArgs.push_back("-mno-check-zero-division");
    }
  }

  if (Args.getLastArg(options::OPT_mfix4300)) {
    CmdArgs.push_back("-mllvm");
    CmdArgs.push_back("-mfix4300");
  }

  if (Arg *A = Args.getLastArg(options::OPT_G)) {
    StringRef v = A->getValue();
    CmdArgs.push_back("-mllvm");
    CmdArgs.push_back(Args.MakeArgString("-mips-ssection-threshold=" + v));
    A->claim();
  }

  Arg *GPOpt = Args.getLastArg(options::OPT_mgpopt, options::OPT_mno_gpopt);
  Arg *ABICalls =
      Args.getLastArg(options::OPT_mabicalls, options::OPT_mno_abicalls);

  // -mabicalls is the default for many MIPS environments, even with -fno-pic.
  // -mgpopt is the default for static, -fno-pic environments but these two
  // options conflict. We want to be certain that -mno-abicalls -mgpopt is
  // the only case where -mllvm -mgpopt is passed.
  // NOTE: We need a warning here or in the backend to warn when -mgpopt is
  //       passed explicitly when compiling something with -mabicalls
  //       (implictly) in affect. Currently the warning is in the backend.
  //
  // When the ABI in use is  N64, we also need to determine the PIC mode that
  // is in use, as -fno-pic for N64 implies -mno-abicalls.
  bool NoABICalls =
      ABICalls && ABICalls->getOption().matches(options::OPT_mno_abicalls);

  llvm::Reloc::Model RelocationModel;
  unsigned PICLevel;
  bool IsPIE;
  std::tie(RelocationModel, PICLevel, IsPIE) =
      ParsePICArgs(getToolChain(), Args);

  NoABICalls = NoABICalls ||
               (RelocationModel == llvm::Reloc::Static && ABIName == "n64");

  bool WantGPOpt = GPOpt && GPOpt->getOption().matches(options::OPT_mgpopt);
  // We quietly ignore -mno-gpopt as the backend defaults to -mno-gpopt.
  if (NoABICalls && (!GPOpt || WantGPOpt)) {
    CmdArgs.push_back("-mllvm");
    CmdArgs.push_back("-mgpopt");

    Arg *LocalSData = Args.getLastArg(options::OPT_mlocal_sdata,
                                      options::OPT_mno_local_sdata);
    Arg *ExternSData = Args.getLastArg(options::OPT_mextern_sdata,
                                       options::OPT_mno_extern_sdata);
    Arg *EmbeddedData = Args.getLastArg(options::OPT_membedded_data,
                                        options::OPT_mno_embedded_data);
    if (LocalSData) {
      CmdArgs.push_back("-mllvm");
      if (LocalSData->getOption().matches(options::OPT_mlocal_sdata)) {
        CmdArgs.push_back("-mlocal-sdata=1");
      } else {
        CmdArgs.push_back("-mlocal-sdata=0");
      }
      LocalSData->claim();
    }

    if (ExternSData) {
      CmdArgs.push_back("-mllvm");
      if (ExternSData->getOption().matches(options::OPT_mextern_sdata)) {
        CmdArgs.push_back("-mextern-sdata=1");
      } else {
        CmdArgs.push_back("-mextern-sdata=0");
      }
      ExternSData->claim();
    }

    if (EmbeddedData) {
      CmdArgs.push_back("-mllvm");
      if (EmbeddedData->getOption().matches(options::OPT_membedded_data)) {
        CmdArgs.push_back("-membedded-data=1");
      } else {
        CmdArgs.push_back("-membedded-data=0");
      }
      EmbeddedData->claim();
    }

  } else if ((!ABICalls || (!NoABICalls && ABICalls)) && WantGPOpt)
    D.Diag(diag::warn_drv_unsupported_gpopt) << (ABICalls ? 0 : 1);

  if (GPOpt)
    GPOpt->claim();

  if (Arg *A = Args.getLastArg(options::OPT_mcompact_branches_EQ)) {
    StringRef Val = StringRef(A->getValue());
    if (mips::hasCompactBranches(CPUName)) {
      if (Val == "never" || Val == "always" || Val == "optimal") {
        CmdArgs.push_back("-mllvm");
        CmdArgs.push_back(Args.MakeArgString("-mips-compact-branches=" + Val));
      } else
        D.Diag(diag::err_drv_unsupported_option_argument)
            << A->getSpelling() << Val;
    } else
      D.Diag(diag::warn_target_unsupported_compact_branches) << CPUName;
  }

  if (Arg *A = Args.getLastArg(options::OPT_mrelax_pic_calls,
                               options::OPT_mno_relax_pic_calls)) {
    if (A->getOption().matches(options::OPT_mno_relax_pic_calls)) {
      CmdArgs.push_back("-mllvm");
      CmdArgs.push_back("-mips-jalr-reloc=0");
    }
  }
}

void Clang::AddPPCTargetArgs(const ArgList &Args,
                             ArgStringList &CmdArgs) const {
  const Driver &D = getToolChain().getDriver();
  const llvm::Triple &T = getToolChain().getTriple();
  if (Args.getLastArg(options::OPT_mtune_EQ)) {
    CmdArgs.push_back("-tune-cpu");
    std::string CPU = ppc::getPPCTuneCPU(Args, T);
    CmdArgs.push_back(Args.MakeArgString(CPU));
  }

  // Select the ABI to use.
  const char *ABIName = nullptr;
  if (T.isOSBinFormatELF()) {
    switch (getToolChain().getArch()) {
    case llvm::Triple::ppc64: {
      if (T.isPPC64ELFv2ABI())
        ABIName = "elfv2";
      else
        ABIName = "elfv1";
      break;
    }
    case llvm::Triple::ppc64le:
      ABIName = "elfv2";
      break;
    default:
      break;
    }
  }

  bool IEEELongDouble = getToolChain().defaultToIEEELongDouble();
  bool VecExtabi = false;
  for (const Arg *A : Args.filtered(options::OPT_mabi_EQ)) {
    StringRef V = A->getValue();
    if (V == "ieeelongdouble") {
      IEEELongDouble = true;
      A->claim();
    } else if (V == "ibmlongdouble") {
      IEEELongDouble = false;
      A->claim();
    } else if (V == "vec-default") {
      VecExtabi = false;
      A->claim();
    } else if (V == "vec-extabi") {
      VecExtabi = true;
      A->claim();
    } else if (V == "elfv1") {
      ABIName = "elfv1";
      A->claim();
    } else if (V == "elfv2") {
      ABIName = "elfv2";
      A->claim();
    } else if (V != "altivec")
      // The ppc64 linux abis are all "altivec" abis by default. Accept and ignore
      // the option if given as we don't have backend support for any targets
      // that don't use the altivec abi.
      ABIName = A->getValue();
  }
  if (IEEELongDouble)
    CmdArgs.push_back("-mabi=ieeelongdouble");
  if (VecExtabi) {
    if (!T.isOSAIX())
      D.Diag(diag::err_drv_unsupported_opt_for_target)
          << "-mabi=vec-extabi" << T.str();
    CmdArgs.push_back("-mabi=vec-extabi");
  }

  ppc::FloatABI FloatABI = ppc::getPPCFloatABI(D, Args);
  if (FloatABI == ppc::FloatABI::Soft) {
    // Floating point operations and argument passing are soft.
    CmdArgs.push_back("-msoft-float");
    CmdArgs.push_back("-mfloat-abi");
    CmdArgs.push_back("soft");
  } else {
    // Floating point operations and argument passing are hard.
    assert(FloatABI == ppc::FloatABI::Hard && "Invalid float abi!");
    CmdArgs.push_back("-mfloat-abi");
    CmdArgs.push_back("hard");
  }

  if (ABIName) {
    CmdArgs.push_back("-target-abi");
    CmdArgs.push_back(ABIName);
  }
}

static void SetRISCVSmallDataLimit(const ToolChain &TC, const ArgList &Args,
                                   ArgStringList &CmdArgs) {
  const Driver &D = TC.getDriver();
  const llvm::Triple &Triple = TC.getTriple();
  // Default small data limitation is eight.
  const char *SmallDataLimit = "8";
  // Get small data limitation.
  if (Args.getLastArg(options::OPT_shared, options::OPT_fpic,
                      options::OPT_fPIC)) {
    // Not support linker relaxation for PIC.
    SmallDataLimit = "0";
    if (Args.hasArg(options::OPT_G)) {
      D.Diag(diag::warn_drv_unsupported_sdata);
    }
  } else if (Args.getLastArgValue(options::OPT_mcmodel_EQ)
                 .equals_insensitive("large") &&
             (Triple.getArch() == llvm::Triple::riscv64)) {
    // Not support linker relaxation for RV64 with large code model.
    SmallDataLimit = "0";
    if (Args.hasArg(options::OPT_G)) {
      D.Diag(diag::warn_drv_unsupported_sdata);
    }
  } else if (Triple.isAndroid()) {
    // GP relaxation is not supported on Android.
    SmallDataLimit = "0";
    if (Args.hasArg(options::OPT_G)) {
      D.Diag(diag::warn_drv_unsupported_sdata);
    }
  } else if (Arg *A = Args.getLastArg(options::OPT_G)) {
    SmallDataLimit = A->getValue();
  }
  // Forward the -msmall-data-limit= option.
  CmdArgs.push_back("-msmall-data-limit");
  CmdArgs.push_back(SmallDataLimit);
}

void Clang::AddRISCVTargetArgs(const ArgList &Args,
                               ArgStringList &CmdArgs) const {
  const llvm::Triple &Triple = getToolChain().getTriple();
  StringRef ABIName = riscv::getRISCVABI(Args, Triple);

  CmdArgs.push_back("-target-abi");
  CmdArgs.push_back(ABIName.data());

  SetRISCVSmallDataLimit(getToolChain(), Args, CmdArgs);

  if (!Args.hasFlag(options::OPT_mimplicit_float,
                    options::OPT_mno_implicit_float, true))
    CmdArgs.push_back("-no-implicit-float");

  if (const Arg *A = Args.getLastArg(options::OPT_mtune_EQ)) {
    CmdArgs.push_back("-tune-cpu");
    if (strcmp(A->getValue(), "native") == 0)
      CmdArgs.push_back(Args.MakeArgString(llvm::sys::getHostCPUName()));
    else
      CmdArgs.push_back(A->getValue());
  }

  // Handle -mrvv-vector-bits=<bits>
  if (Arg *A = Args.getLastArg(options::OPT_mrvv_vector_bits_EQ)) {
    StringRef Val = A->getValue();
    const Driver &D = getToolChain().getDriver();

    // Get minimum VLen from march.
    unsigned MinVLen = 0;
    StringRef Arch = riscv::getRISCVArch(Args, Triple);
    auto ISAInfo = llvm::RISCVISAInfo::parseArchString(
        Arch, /*EnableExperimentalExtensions*/ true);
    // Ignore parsing error.
    if (!errorToBool(ISAInfo.takeError()))
      MinVLen = (*ISAInfo)->getMinVLen();

    // If the value is "zvl", use MinVLen from march. Otherwise, try to parse
    // as integer as long as we have a MinVLen.
    unsigned Bits = 0;
    if (Val.equals("zvl") && MinVLen >= llvm::RISCV::RVVBitsPerBlock) {
      Bits = MinVLen;
    } else if (!Val.getAsInteger(10, Bits)) {
      // Only accept power of 2 values beteen RVVBitsPerBlock and 65536 that
      // at least MinVLen.
      if (Bits < MinVLen || Bits < llvm::RISCV::RVVBitsPerBlock ||
          Bits > 65536 || !llvm::isPowerOf2_32(Bits))
        Bits = 0;
    }

    // If we got a valid value try to use it.
    if (Bits != 0) {
      unsigned VScaleMin = Bits / llvm::RISCV::RVVBitsPerBlock;
      CmdArgs.push_back(
          Args.MakeArgString("-mvscale-max=" + llvm::Twine(VScaleMin)));
      CmdArgs.push_back(
          Args.MakeArgString("-mvscale-min=" + llvm::Twine(VScaleMin)));
    } else if (!Val.equals("scalable")) {
      // Handle the unsupported values passed to mrvv-vector-bits.
      D.Diag(diag::err_drv_unsupported_option_argument)
          << A->getSpelling() << Val;
    }
  }
}

void Clang::AddSparcTargetArgs(const ArgList &Args,
                               ArgStringList &CmdArgs) const {
  sparc::FloatABI FloatABI =
      sparc::getSparcFloatABI(getToolChain().getDriver(), Args);

  if (FloatABI == sparc::FloatABI::Soft) {
    // Floating point operations and argument passing are soft.
    CmdArgs.push_back("-msoft-float");
    CmdArgs.push_back("-mfloat-abi");
    CmdArgs.push_back("soft");
  } else {
    // Floating point operations and argument passing are hard.
    assert(FloatABI == sparc::FloatABI::Hard && "Invalid float abi!");
    CmdArgs.push_back("-mfloat-abi");
    CmdArgs.push_back("hard");
  }

  if (const Arg *A = Args.getLastArg(clang::driver::options::OPT_mtune_EQ)) {
    StringRef Name = A->getValue();
    std::string TuneCPU;
    if (Name == "native")
      TuneCPU = std::string(llvm::sys::getHostCPUName());
    else
      TuneCPU = std::string(Name);

    CmdArgs.push_back("-tune-cpu");
    CmdArgs.push_back(Args.MakeArgString(TuneCPU));
  }
}

void Clang::AddSystemZTargetArgs(const ArgList &Args,
                                 ArgStringList &CmdArgs) const {
  if (const Arg *A = Args.getLastArg(options::OPT_mtune_EQ)) {
    CmdArgs.push_back("-tune-cpu");
    if (strcmp(A->getValue(), "native") == 0)
      CmdArgs.push_back(Args.MakeArgString(llvm::sys::getHostCPUName()));
    else
      CmdArgs.push_back(A->getValue());
  }

  bool HasBackchain =
      Args.hasFlag(options::OPT_mbackchain, options::OPT_mno_backchain, false);
  bool HasPackedStack = Args.hasFlag(options::OPT_mpacked_stack,
                                     options::OPT_mno_packed_stack, false);
  systemz::FloatABI FloatABI =
      systemz::getSystemZFloatABI(getToolChain().getDriver(), Args);
  bool HasSoftFloat = (FloatABI == systemz::FloatABI::Soft);
  if (HasBackchain && HasPackedStack && !HasSoftFloat) {
    const Driver &D = getToolChain().getDriver();
    D.Diag(diag::err_drv_unsupported_opt)
      << "-mpacked-stack -mbackchain -mhard-float";
  }
  if (HasBackchain)
    CmdArgs.push_back("-mbackchain");
  if (HasPackedStack)
    CmdArgs.push_back("-mpacked-stack");
  if (HasSoftFloat) {
    // Floating point operations and argument passing are soft.
    CmdArgs.push_back("-msoft-float");
    CmdArgs.push_back("-mfloat-abi");
    CmdArgs.push_back("soft");
  }
}

void Clang::AddX86TargetArgs(const ArgList &Args,
                             ArgStringList &CmdArgs) const {
  const Driver &D = getToolChain().getDriver();
  addX86AlignBranchArgs(D, Args, CmdArgs, /*IsLTO=*/false);

  if (!Args.hasFlag(options::OPT_mred_zone, options::OPT_mno_red_zone, true) ||
      Args.hasArg(options::OPT_mkernel) ||
      Args.hasArg(options::OPT_fapple_kext))
    CmdArgs.push_back("-disable-red-zone");

  if (!Args.hasFlag(options::OPT_mtls_direct_seg_refs,
                    options::OPT_mno_tls_direct_seg_refs, true))
    CmdArgs.push_back("-mno-tls-direct-seg-refs");

  // Default to avoid implicit floating-point for kernel/kext code, but allow
  // that to be overridden with -mno-soft-float.
  bool NoImplicitFloat = (Args.hasArg(options::OPT_mkernel) ||
                          Args.hasArg(options::OPT_fapple_kext));
  if (Arg *A = Args.getLastArg(
          options::OPT_msoft_float, options::OPT_mno_soft_float,
          options::OPT_mimplicit_float, options::OPT_mno_implicit_float)) {
    const Option &O = A->getOption();
    NoImplicitFloat = (O.matches(options::OPT_mno_implicit_float) ||
                       O.matches(options::OPT_msoft_float));
  }
  if (NoImplicitFloat)
    CmdArgs.push_back("-no-implicit-float");

  if (Arg *A = Args.getLastArg(options::OPT_masm_EQ)) {
    StringRef Value = A->getValue();
    if (Value == "intel" || Value == "att") {
      CmdArgs.push_back("-mllvm");
      CmdArgs.push_back(Args.MakeArgString("-x86-asm-syntax=" + Value));
      CmdArgs.push_back(Args.MakeArgString("-inline-asm=" + Value));
    } else {
      D.Diag(diag::err_drv_unsupported_option_argument)
          << A->getSpelling() << Value;
    }
  } else if (D.IsCLMode()) {
    CmdArgs.push_back("-mllvm");
    CmdArgs.push_back("-x86-asm-syntax=intel");
  }

  if (Arg *A = Args.getLastArg(options::OPT_mskip_rax_setup,
                               options::OPT_mno_skip_rax_setup))
    if (A->getOption().matches(options::OPT_mskip_rax_setup))
      CmdArgs.push_back(Args.MakeArgString("-mskip-rax-setup"));

  // Set flags to support MCU ABI.
  if (Args.hasFlag(options::OPT_miamcu, options::OPT_mno_iamcu, false)) {
    CmdArgs.push_back("-mfloat-abi");
    CmdArgs.push_back("soft");
    CmdArgs.push_back("-mstack-alignment=4");
  }

  // Handle -mtune.

  // Default to "generic" unless -march is present or targetting the PS4/PS5.
  std::string TuneCPU;
  if (!Args.hasArg(clang::driver::options::OPT_march_EQ) &&
      !getToolChain().getTriple().isPS())
    TuneCPU = "generic";

  // Override based on -mtune.
  if (const Arg *A = Args.getLastArg(clang::driver::options::OPT_mtune_EQ)) {
    StringRef Name = A->getValue();

    if (Name == "native") {
      Name = llvm::sys::getHostCPUName();
      if (!Name.empty())
        TuneCPU = std::string(Name);
    } else
      TuneCPU = std::string(Name);
  }

  if (!TuneCPU.empty()) {
    CmdArgs.push_back("-tune-cpu");
    CmdArgs.push_back(Args.MakeArgString(TuneCPU));
  }
}

void Clang::AddHexagonTargetArgs(const ArgList &Args,
                                 ArgStringList &CmdArgs) const {
  CmdArgs.push_back("-mqdsp6-compat");
  CmdArgs.push_back("-Wreturn-type");

  if (auto G = toolchains::HexagonToolChain::getSmallDataThreshold(Args)) {
    CmdArgs.push_back("-mllvm");
    CmdArgs.push_back(
        Args.MakeArgString("-hexagon-small-data-threshold=" + Twine(*G)));
  }

  if (!Args.hasArg(options::OPT_fno_short_enums))
    CmdArgs.push_back("-fshort-enums");
  if (Args.getLastArg(options::OPT_mieee_rnd_near)) {
    CmdArgs.push_back("-mllvm");
    CmdArgs.push_back("-enable-hexagon-ieee-rnd-near");
  }
  CmdArgs.push_back("-mllvm");
  CmdArgs.push_back("-machine-sink-split=0");
}

void Clang::AddLanaiTargetArgs(const ArgList &Args,
                               ArgStringList &CmdArgs) const {
  if (Arg *A = Args.getLastArg(options::OPT_mcpu_EQ)) {
    StringRef CPUName = A->getValue();

    CmdArgs.push_back("-target-cpu");
    CmdArgs.push_back(Args.MakeArgString(CPUName));
  }
  if (Arg *A = Args.getLastArg(options::OPT_mregparm_EQ)) {
    StringRef Value = A->getValue();
    // Only support mregparm=4 to support old usage. Report error for all other
    // cases.
    int Mregparm;
    if (Value.getAsInteger(10, Mregparm)) {
      if (Mregparm != 4) {
        getToolChain().getDriver().Diag(
            diag::err_drv_unsupported_option_argument)
            << A->getSpelling() << Value;
      }
    }
  }
}

void Clang::AddWebAssemblyTargetArgs(const ArgList &Args,
                                     ArgStringList &CmdArgs) const {
  // Default to "hidden" visibility.
  if (!Args.hasArg(options::OPT_fvisibility_EQ,
                   options::OPT_fvisibility_ms_compat))
    CmdArgs.push_back("-fvisibility=hidden");
}

void Clang::AddVETargetArgs(const ArgList &Args, ArgStringList &CmdArgs) const {
  // Floating point operations and argument passing are hard.
  CmdArgs.push_back("-mfloat-abi");
  CmdArgs.push_back("hard");
}

void Clang::DumpCompilationDatabase(Compilation &C, StringRef Filename,
                                    StringRef Target, const InputInfo &Output,
                                    const InputInfo &Input, const ArgList &Args) const {
  // If this is a dry run, do not create the compilation database file.
  if (C.getArgs().hasArg(options::OPT__HASH_HASH_HASH))
    return;

  using llvm::yaml::escape;
  const Driver &D = getToolChain().getDriver();

  if (!CompilationDatabase) {
    std::error_code EC;
    auto File = std::make_unique<llvm::raw_fd_ostream>(
        Filename, EC,
        llvm::sys::fs::OF_TextWithCRLF | llvm::sys::fs::OF_Append);
    if (EC) {
      D.Diag(clang::diag::err_drv_compilationdatabase) << Filename
                                                       << EC.message();
      return;
    }
    CompilationDatabase = std::move(File);
  }
  auto &CDB = *CompilationDatabase;
  auto CWD = D.getVFS().getCurrentWorkingDirectory();
  if (!CWD)
    CWD = ".";
  CDB << "{ \"directory\": \"" << escape(*CWD) << "\"";
  CDB << ", \"file\": \"" << escape(Input.getFilename()) << "\"";
  if (Output.isFilename())
    CDB << ", \"output\": \"" << escape(Output.getFilename()) << "\"";
  CDB << ", \"arguments\": [\"" << escape(D.ClangExecutable) << "\"";
  SmallString<128> Buf;
  Buf = "-x";
  Buf += types::getTypeName(Input.getType());
  CDB << ", \"" << escape(Buf) << "\"";
  if (!D.SysRoot.empty() && !Args.hasArg(options::OPT__sysroot_EQ)) {
    Buf = "--sysroot=";
    Buf += D.SysRoot;
    CDB << ", \"" << escape(Buf) << "\"";
  }
  CDB << ", \"" << escape(Input.getFilename()) << "\"";
  if (Output.isFilename())
    CDB << ", \"-o\", \"" << escape(Output.getFilename()) << "\"";
  for (auto &A: Args) {
    auto &O = A->getOption();
    // Skip language selection, which is positional.
    if (O.getID() == options::OPT_x)
      continue;
    // Skip writing dependency output and the compilation database itself.
    if (O.getGroup().isValid() && O.getGroup().getID() == options::OPT_M_Group)
      continue;
    if (O.getID() == options::OPT_gen_cdb_fragment_path)
      continue;
    // Skip inputs.
    if (O.getKind() == Option::InputClass)
      continue;
    // Skip output.
    if (O.getID() == options::OPT_o)
      continue;
    // All other arguments are quoted and appended.
    ArgStringList ASL;
    A->render(Args, ASL);
    for (auto &it: ASL)
      CDB << ", \"" << escape(it) << "\"";
  }
  Buf = "--target=";
  Buf += Target;
  CDB << ", \"" << escape(Buf) << "\"]},\n";
}

void Clang::DumpCompilationDatabaseFragmentToDir(
    StringRef Dir, Compilation &C, StringRef Target, const InputInfo &Output,
    const InputInfo &Input, const llvm::opt::ArgList &Args) const {
  // If this is a dry run, do not create the compilation database file.
  if (C.getArgs().hasArg(options::OPT__HASH_HASH_HASH))
    return;

  if (CompilationDatabase)
    DumpCompilationDatabase(C, "", Target, Output, Input, Args);

  SmallString<256> Path = Dir;
  const auto &Driver = C.getDriver();
  Driver.getVFS().makeAbsolute(Path);
  auto Err = llvm::sys::fs::create_directory(Path, /*IgnoreExisting=*/true);
  if (Err) {
    Driver.Diag(diag::err_drv_compilationdatabase) << Dir << Err.message();
    return;
  }

  llvm::sys::path::append(
      Path,
      Twine(llvm::sys::path::filename(Input.getFilename())) + ".%%%%.json");
  int FD;
  SmallString<256> TempPath;
  Err = llvm::sys::fs::createUniqueFile(Path, FD, TempPath,
                                        llvm::sys::fs::OF_Text);
  if (Err) {
    Driver.Diag(diag::err_drv_compilationdatabase) << Path << Err.message();
    return;
  }
  CompilationDatabase =
      std::make_unique<llvm::raw_fd_ostream>(FD, /*shouldClose=*/true);
  DumpCompilationDatabase(C, "", Target, Output, Input, Args);
}

static bool CheckARMImplicitITArg(StringRef Value) {
  return Value == "always" || Value == "never" || Value == "arm" ||
         Value == "thumb";
}

static void AddARMImplicitITArgs(const ArgList &Args, ArgStringList &CmdArgs,
                                 StringRef Value) {
  CmdArgs.push_back("-mllvm");
  CmdArgs.push_back(Args.MakeArgString("-arm-implicit-it=" + Value));
}

static void CollectArgsForIntegratedAssembler(Compilation &C,
                                              const ArgList &Args,
                                              ArgStringList &CmdArgs,
                                              const Driver &D) {
  if (UseRelaxAll(C, Args))
    CmdArgs.push_back("-mrelax-all");

  // Only default to -mincremental-linker-compatible if we think we are
  // targeting the MSVC linker.
  bool DefaultIncrementalLinkerCompatible =
      C.getDefaultToolChain().getTriple().isWindowsMSVCEnvironment();
  if (Args.hasFlag(options::OPT_mincremental_linker_compatible,
                   options::OPT_mno_incremental_linker_compatible,
                   DefaultIncrementalLinkerCompatible))
    CmdArgs.push_back("-mincremental-linker-compatible");

  Args.AddLastArg(CmdArgs, options::OPT_femit_dwarf_unwind_EQ);

  Args.addOptInFlag(CmdArgs, options::OPT_femit_compact_unwind_non_canonical,
                    options::OPT_fno_emit_compact_unwind_non_canonical);

  // If you add more args here, also add them to the block below that
  // starts with "// If CollectArgsForIntegratedAssembler() isn't called below".

  // When passing -I arguments to the assembler we sometimes need to
  // unconditionally take the next argument.  For example, when parsing
  // '-Wa,-I -Wa,foo' we need to accept the -Wa,foo arg after seeing the
  // -Wa,-I arg and when parsing '-Wa,-I,foo' we need to accept the 'foo'
  // arg after parsing the '-I' arg.
  bool TakeNextArg = false;

  bool UseRelaxRelocations = C.getDefaultToolChain().useRelaxRelocations();
  bool UseNoExecStack = false;
  const char *MipsTargetFeature = nullptr;
  StringRef ImplicitIt;
  for (const Arg *A :
       Args.filtered(options::OPT_Wa_COMMA, options::OPT_Xassembler,
                     options::OPT_mimplicit_it_EQ)) {
    A->claim();

    if (A->getOption().getID() == options::OPT_mimplicit_it_EQ) {
      switch (C.getDefaultToolChain().getArch()) {
      case llvm::Triple::arm:
      case llvm::Triple::armeb:
      case llvm::Triple::thumb:
      case llvm::Triple::thumbeb:
        // Only store the value; the last value set takes effect.
        ImplicitIt = A->getValue();
        if (!CheckARMImplicitITArg(ImplicitIt))
          D.Diag(diag::err_drv_unsupported_option_argument)
              << A->getSpelling() << ImplicitIt;
        continue;
      default:
        break;
      }
    }

    for (StringRef Value : A->getValues()) {
      if (TakeNextArg) {
        CmdArgs.push_back(Value.data());
        TakeNextArg = false;
        continue;
      }

      if (C.getDefaultToolChain().getTriple().isOSBinFormatCOFF() &&
          Value == "-mbig-obj")
        continue; // LLVM handles bigobj automatically

      switch (C.getDefaultToolChain().getArch()) {
      default:
        break;
      case llvm::Triple::wasm32:
      case llvm::Triple::wasm64:
        if (Value == "--no-type-check") {
          CmdArgs.push_back("-mno-type-check");
          continue;
        }
        break;
      case llvm::Triple::thumb:
      case llvm::Triple::thumbeb:
      case llvm::Triple::arm:
      case llvm::Triple::armeb:
        if (Value.starts_with("-mimplicit-it=")) {
          // Only store the value; the last value set takes effect.
          ImplicitIt = Value.split("=").second;
          if (CheckARMImplicitITArg(ImplicitIt))
            continue;
        }
        if (Value == "-mthumb")
          // -mthumb has already been processed in ComputeLLVMTriple()
          // recognize but skip over here.
          continue;
        break;
      case llvm::Triple::mips:
      case llvm::Triple::mipsel:
      case llvm::Triple::mips64:
      case llvm::Triple::mips64el:
        if (Value == "--trap") {
          CmdArgs.push_back("-target-feature");
          CmdArgs.push_back("+use-tcc-in-div");
          continue;
        }
        if (Value == "--break") {
          CmdArgs.push_back("-target-feature");
          CmdArgs.push_back("-use-tcc-in-div");
          continue;
        }
        if (Value.starts_with("-msoft-float")) {
          CmdArgs.push_back("-target-feature");
          CmdArgs.push_back("+soft-float");
          continue;
        }
        if (Value.starts_with("-mhard-float")) {
          CmdArgs.push_back("-target-feature");
          CmdArgs.push_back("-soft-float");
          continue;
        }

        MipsTargetFeature = llvm::StringSwitch<const char *>(Value)
                                .Case("-mips1", "+mips1")
                                .Case("-mips2", "+mips2")
                                .Case("-mips3", "+mips3")
                                .Case("-mips4", "+mips4")
                                .Case("-mips5", "+mips5")
                                .Case("-mips32", "+mips32")
                                .Case("-mips32r2", "+mips32r2")
                                .Case("-mips32r3", "+mips32r3")
                                .Case("-mips32r5", "+mips32r5")
                                .Case("-mips32r6", "+mips32r6")
                                .Case("-mips64", "+mips64")
                                .Case("-mips64r2", "+mips64r2")
                                .Case("-mips64r3", "+mips64r3")
                                .Case("-mips64r5", "+mips64r5")
                                .Case("-mips64r6", "+mips64r6")
                                .Default(nullptr);
        if (MipsTargetFeature)
          continue;
      }

      if (Value == "-force_cpusubtype_ALL") {
        // Do nothing, this is the default and we don't support anything else.
      } else if (Value == "-L") {
        CmdArgs.push_back("-msave-temp-labels");
      } else if (Value == "--fatal-warnings") {
        CmdArgs.push_back("-massembler-fatal-warnings");
      } else if (Value == "--no-warn" || Value == "-W") {
        CmdArgs.push_back("-massembler-no-warn");
      } else if (Value == "--noexecstack") {
        UseNoExecStack = true;
      } else if (Value.starts_with("-compress-debug-sections") ||
                 Value.starts_with("--compress-debug-sections") ||
                 Value == "-nocompress-debug-sections" ||
                 Value == "--nocompress-debug-sections") {
        CmdArgs.push_back(Value.data());
      } else if (Value == "-mrelax-relocations=yes" ||
                 Value == "--mrelax-relocations=yes") {
        UseRelaxRelocations = true;
      } else if (Value == "-mrelax-relocations=no" ||
                 Value == "--mrelax-relocations=no") {
        UseRelaxRelocations = false;
      } else if (Value.starts_with("-I")) {
        CmdArgs.push_back(Value.data());
        // We need to consume the next argument if the current arg is a plain
        // -I. The next arg will be the include directory.
        if (Value == "-I")
          TakeNextArg = true;
      } else if (Value.starts_with("-gdwarf-")) {
        // "-gdwarf-N" options are not cc1as options.
        unsigned DwarfVersion = DwarfVersionNum(Value);
        if (DwarfVersion == 0) { // Send it onward, and let cc1as complain.
          CmdArgs.push_back(Value.data());
        } else {
          RenderDebugEnablingArgs(Args, CmdArgs,
                                  llvm::codegenoptions::DebugInfoConstructor,
                                  DwarfVersion, llvm::DebuggerKind::Default);
        }
      } else if (Value.starts_with("-mcpu") || Value.starts_with("-mfpu") ||
                 Value.starts_with("-mhwdiv") || Value.starts_with("-march")) {
        // Do nothing, we'll validate it later.
      } else if (Value == "-defsym") {
        if (A->getNumValues() != 2) {
          D.Diag(diag::err_drv_defsym_invalid_format) << Value;
          break;
        }
        const char *S = A->getValue(1);
        auto Pair = StringRef(S).split('=');
        auto Sym = Pair.first;
        auto SVal = Pair.second;

        if (Sym.empty() || SVal.empty()) {
          D.Diag(diag::err_drv_defsym_invalid_format) << S;
          break;
        }
        int64_t IVal;
        if (SVal.getAsInteger(0, IVal)) {
          D.Diag(diag::err_drv_defsym_invalid_symval) << SVal;
          break;
        }
        CmdArgs.push_back(Value.data());
        TakeNextArg = true;
      } else if (Value == "-fdebug-compilation-dir") {
        CmdArgs.push_back("-fdebug-compilation-dir");
        TakeNextArg = true;
      } else if (Value.consume_front("-fdebug-compilation-dir=")) {
        // The flag is a -Wa / -Xassembler argument and Options doesn't
        // parse the argument, so this isn't automatically aliased to
        // -fdebug-compilation-dir (without '=') here.
        CmdArgs.push_back("-fdebug-compilation-dir");
        CmdArgs.push_back(Value.data());
      } else if (Value == "--version") {
        D.PrintVersion(C, llvm::outs());
      } else {
        D.Diag(diag::err_drv_unsupported_option_argument)
            << A->getSpelling() << Value;
      }
    }
  }
  if (ImplicitIt.size())
    AddARMImplicitITArgs(Args, CmdArgs, ImplicitIt);
  if (!UseRelaxRelocations)
    CmdArgs.push_back("-mrelax-relocations=no");
  if (UseNoExecStack)
    CmdArgs.push_back("-mnoexecstack");
  if (MipsTargetFeature != nullptr) {
    CmdArgs.push_back("-target-feature");
    CmdArgs.push_back(MipsTargetFeature);
  }

  // forward -fembed-bitcode to assmebler
  if (C.getDriver().embedBitcodeEnabled() ||
      C.getDriver().embedBitcodeMarkerOnly())
    Args.AddLastArg(CmdArgs, options::OPT_fembed_bitcode_EQ);

  if (const char *AsSecureLogFile = getenv("AS_SECURE_LOG_FILE")) {
    CmdArgs.push_back("-as-secure-log-file");
    CmdArgs.push_back(Args.MakeArgString(AsSecureLogFile));
  }
}

static std::string ComplexRangeKindToStr(LangOptions::ComplexRangeKind Range) {
  switch (Range) {
  case LangOptions::ComplexRangeKind::CX_Full:
    return "full";
    break;
  case LangOptions::ComplexRangeKind::CX_Basic:
    return "basic";
    break;
  case LangOptions::ComplexRangeKind::CX_Improved:
    return "improved";
    break;
  case LangOptions::ComplexRangeKind::CX_Promoted:
    return "promoted";
    break;
  default:
    return "";
  }
}

static std::string ComplexArithmeticStr(LangOptions::ComplexRangeKind Range) {
  return (Range == LangOptions::ComplexRangeKind::CX_None)
             ? ""
             : "-fcomplex-arithmetic=" + ComplexRangeKindToStr(Range);
}

static void EmitComplexRangeDiag(const Driver &D, std::string str1,
                                 std::string str2) {
  if ((str1.compare(str2) != 0) && !str2.empty() && !str1.empty()) {
    D.Diag(clang::diag::warn_drv_overriding_option) << str1 << str2;
  }
}

static std::string
RenderComplexRangeOption(LangOptions::ComplexRangeKind Range) {
  std::string ComplexRangeStr = ComplexRangeKindToStr(Range);
  if (!ComplexRangeStr.empty())
    return "-complex-range=" + ComplexRangeStr;
  return ComplexRangeStr;
}

static void RenderFloatingPointOptions(const ToolChain &TC, const Driver &D,
                                       bool OFastEnabled, const ArgList &Args,
                                       ArgStringList &CmdArgs,
                                       const JobAction &JA) {
  // Handle various floating point optimization flags, mapping them to the
  // appropriate LLVM code generation flags. This is complicated by several
  // "umbrella" flags, so we do this by stepping through the flags incrementally
  // adjusting what we think is enabled/disabled, then at the end setting the
  // LLVM flags based on the final state.
  bool HonorINFs = true;
  bool HonorNaNs = true;
  bool ApproxFunc = false;
  // -fmath-errno is the default on some platforms, e.g. BSD-derived OSes.
  bool MathErrno = TC.IsMathErrnoDefault();
  bool AssociativeMath = false;
  bool ReciprocalMath = false;
  bool SignedZeros = true;
  bool TrappingMath = false; // Implemented via -ffp-exception-behavior
  bool TrappingMathPresent = false; // Is trapping-math in args, and not
                                    // overriden by ffp-exception-behavior?
  bool RoundingFPMath = false;
  bool RoundingMathPresent = false; // Is rounding-math in args?
  // -ffp-model values: strict, fast, precise
  StringRef FPModel = "";
  // -ffp-exception-behavior options: strict, maytrap, ignore
  StringRef FPExceptionBehavior = "";
  // -ffp-eval-method options: double, extended, source
  StringRef FPEvalMethod = "";
  const llvm::DenormalMode DefaultDenormalFPMath =
      TC.getDefaultDenormalModeForType(Args, JA);
  const llvm::DenormalMode DefaultDenormalFP32Math =
      TC.getDefaultDenormalModeForType(Args, JA, &llvm::APFloat::IEEEsingle());

  llvm::DenormalMode DenormalFPMath = DefaultDenormalFPMath;
  llvm::DenormalMode DenormalFP32Math = DefaultDenormalFP32Math;
  // CUDA and HIP don't rely on the frontend to pass an ffp-contract option.
  // If one wasn't given by the user, don't pass it here.
  StringRef FPContract;
  StringRef LastSeenFfpContractOption;
  bool SeenUnsafeMathModeOption = false;
  if (!JA.isDeviceOffloading(Action::OFK_Cuda) &&
      !JA.isOffloading(Action::OFK_HIP))
    FPContract = "on";
  bool StrictFPModel = false;
  StringRef Float16ExcessPrecision = "";
  StringRef BFloat16ExcessPrecision = "";
  StringRef FPAccuracy = "";
  LangOptions::ComplexRangeKind Range = LangOptions::ComplexRangeKind::CX_None;
  std::string ComplexRangeStr = "";
  std::string GccRangeComplexOption = "";

  // Lambda to set fast-math options. This is also used by -ffp-model=fast
  auto applyFastMath = [&]() {
    HonorINFs = false;
    HonorNaNs = false;
    MathErrno = false;
    AssociativeMath = true;
    ReciprocalMath = true;
    ApproxFunc = true;
    SignedZeros = false;
    TrappingMath = false;
    RoundingFPMath = false;
    FPExceptionBehavior = "";
    // If fast-math is set then set the fp-contract mode to fast.
    FPContract = "fast";
    // ffast-math enables basic range rules for complex multiplication and
    // division.
    // Warn if user expects to perform full implementation of complex
    // multiplication or division in the presence of nan or ninf flags.
    if (Range == LangOptions::ComplexRangeKind::CX_Full ||
        Range == LangOptions::ComplexRangeKind::CX_Improved ||
        Range == LangOptions::ComplexRangeKind::CX_Promoted)
      EmitComplexRangeDiag(
          D, ComplexArithmeticStr(Range),
          !GccRangeComplexOption.empty()
              ? GccRangeComplexOption
              : ComplexArithmeticStr(LangOptions::ComplexRangeKind::CX_Basic));
    Range = LangOptions::ComplexRangeKind::CX_Basic;
    SeenUnsafeMathModeOption = true;
  };

  if (const Arg *A = Args.getLastArg(options::OPT_flimited_precision_EQ)) {
    CmdArgs.push_back("-mlimit-float-precision");
    CmdArgs.push_back(A->getValue());
  }

  for (const Arg *A : Args) {
    auto optID = A->getOption().getID();
    bool PreciseFPModel = false;
    switch (optID) {
    default:
      break;
    case options::OPT_ffp_accuracy_EQ: {
      StringRef Val = A->getValue();
      FPAccuracy = Val;
      break;
    }
    case options::OPT_fcx_limited_range:
      if (GccRangeComplexOption.empty()) {
        if (Range != LangOptions::ComplexRangeKind::CX_Basic)
          EmitComplexRangeDiag(D, RenderComplexRangeOption(Range),
                               "-fcx-limited-range");
      } else {
        if (GccRangeComplexOption != "-fno-cx-limited-range")
          EmitComplexRangeDiag(D, GccRangeComplexOption, "-fcx-limited-range");
      }
      GccRangeComplexOption = "-fcx-limited-range";
      Range = LangOptions::ComplexRangeKind::CX_Basic;
      break;
    case options::OPT_fno_cx_limited_range:
      if (GccRangeComplexOption.empty()) {
        EmitComplexRangeDiag(D, RenderComplexRangeOption(Range),
                             "-fno-cx-limited-range");
      } else {
        if (GccRangeComplexOption.compare("-fcx-limited-range") != 0 &&
            GccRangeComplexOption.compare("-fno-cx-fortran-rules") != 0)
          EmitComplexRangeDiag(D, GccRangeComplexOption,
                               "-fno-cx-limited-range");
      }
      GccRangeComplexOption = "-fno-cx-limited-range";
      Range = LangOptions::ComplexRangeKind::CX_Full;
      break;
    case options::OPT_fcx_fortran_rules:
      if (GccRangeComplexOption.empty())
        EmitComplexRangeDiag(D, RenderComplexRangeOption(Range),
                             "-fcx-fortran-rules");
      else
        EmitComplexRangeDiag(D, GccRangeComplexOption, "-fcx-fortran-rules");
      GccRangeComplexOption = "-fcx-fortran-rules";
      Range = LangOptions::ComplexRangeKind::CX_Improved;
      break;
    case options::OPT_fno_cx_fortran_rules:
      if (GccRangeComplexOption.empty()) {
        EmitComplexRangeDiag(D, RenderComplexRangeOption(Range),
                             "-fno-cx-fortran-rules");
      } else {
        if (GccRangeComplexOption != "-fno-cx-limited-range")
          EmitComplexRangeDiag(D, GccRangeComplexOption,
                               "-fno-cx-fortran-rules");
      }
      GccRangeComplexOption = "-fno-cx-fortran-rules";
      Range = LangOptions::ComplexRangeKind::CX_Full;
      break;
    case options::OPT_fcomplex_arithmetic_EQ: {
      LangOptions::ComplexRangeKind RangeVal;
      StringRef Val = A->getValue();
      if (Val.equals("full"))
        RangeVal = LangOptions::ComplexRangeKind::CX_Full;
      else if (Val.equals("improved"))
        RangeVal = LangOptions::ComplexRangeKind::CX_Improved;
      else if (Val.equals("promoted"))
        RangeVal = LangOptions::ComplexRangeKind::CX_Promoted;
      else if (Val.equals("basic"))
        RangeVal = LangOptions::ComplexRangeKind::CX_Basic;
      else {
        D.Diag(diag::err_drv_unsupported_option_argument)
            << A->getSpelling() << Val;
        break;
      }
      if (!GccRangeComplexOption.empty()) {
        if (GccRangeComplexOption.compare("-fcx-limited-range") != 0) {
          if (GccRangeComplexOption.compare("-fcx-fortran-rules") != 0) {
            if (RangeVal != LangOptions::ComplexRangeKind::CX_Improved)
              EmitComplexRangeDiag(D, GccRangeComplexOption,
                                   ComplexArithmeticStr(RangeVal));
          } else {
            EmitComplexRangeDiag(D, GccRangeComplexOption,
                                 ComplexArithmeticStr(RangeVal));
          }
        } else {
          if (RangeVal != LangOptions::ComplexRangeKind::CX_Basic)
            EmitComplexRangeDiag(D, GccRangeComplexOption,
                                 ComplexArithmeticStr(RangeVal));
        }
      }
      Range = RangeVal;
      break;
    }
    case options::OPT_ffp_model_EQ: {
      // If -ffp-model= is seen, reset to fno-fast-math
      HonorINFs = true;
      HonorNaNs = true;
      ApproxFunc = false;
      // Turning *off* -ffast-math restores the toolchain default,
      // unless -fp-accuracy is used.
      if (FPAccuracy.empty())
        MathErrno = TC.IsMathErrnoDefault();
      AssociativeMath = false;
      ReciprocalMath = false;
      SignedZeros = true;
      // -fno_fast_math restores default denormal and fpcontract handling
      FPContract = "on";
      DenormalFPMath = llvm::DenormalMode::getIEEE();

      // FIXME: The target may have picked a non-IEEE default mode here based on
      // -cl-denorms-are-zero. Should the target consider -fp-model interaction?
      DenormalFP32Math = llvm::DenormalMode::getIEEE();

      StringRef Val = A->getValue();
      if (OFastEnabled && !Val.equals("fast")) {
          // Only -ffp-model=fast is compatible with OFast, ignore.
        D.Diag(clang::diag::warn_drv_overriding_option)
            << Args.MakeArgString("-ffp-model=" + Val) << "-Ofast";
        break;
      }
      StrictFPModel = false;
      PreciseFPModel = true;
      // ffp-model= is a Driver option, it is entirely rewritten into more
      // granular options before being passed into cc1.
      // Use the gcc option in the switch below.
      if (!FPModel.empty() && !FPModel.equals(Val))
        D.Diag(clang::diag::warn_drv_overriding_option)
            << Args.MakeArgString("-ffp-model=" + FPModel)
            << Args.MakeArgString("-ffp-model=" + Val);
      if (Val.equals("fast")) {
        FPModel = Val;
        applyFastMath();
      } else if (Val.equals("precise")) {
        optID = options::OPT_ffp_contract;
        FPModel = Val;
        FPContract = "on";
        PreciseFPModel = true;
      } else if (Val.equals("strict")) {
        StrictFPModel = true;
        optID = options::OPT_frounding_math;
        FPExceptionBehavior = "strict";
        FPModel = Val;
        FPContract = "off";
        TrappingMath = true;
      } else
        D.Diag(diag::err_drv_unsupported_option_argument)
            << A->getSpelling() << Val;
      break;
    }
    }

    switch (optID) {
    // If this isn't an FP option skip the claim below
    default: continue;

    // Options controlling individual features
    case options::OPT_fhonor_infinities:    HonorINFs = true;         break;
    case options::OPT_fno_honor_infinities: HonorINFs = false;        break;
    case options::OPT_fhonor_nans:          HonorNaNs = true;         break;
    case options::OPT_fno_honor_nans:       HonorNaNs = false;        break;
    case options::OPT_fapprox_func:         ApproxFunc = true;        break;
    case options::OPT_fno_approx_func:      ApproxFunc = false;       break;
    case options::OPT_fmath_errno:          MathErrno = true;         break;
    case options::OPT_fno_math_errno:       MathErrno = false;        break;
    case options::OPT_fassociative_math:    AssociativeMath = true;   break;
    case options::OPT_fno_associative_math: AssociativeMath = false;  break;
    case options::OPT_freciprocal_math:     ReciprocalMath = true;    break;
    case options::OPT_fno_reciprocal_math:  ReciprocalMath = false;   break;
    case options::OPT_fsigned_zeros:        SignedZeros = true;       break;
    case options::OPT_fno_signed_zeros:     SignedZeros = false;      break;
    case options::OPT_ftrapping_math:
      if (!TrappingMathPresent && !FPExceptionBehavior.empty() &&
          !FPExceptionBehavior.equals("strict"))
        // Warn that previous value of option is overridden.
        D.Diag(clang::diag::warn_drv_overriding_option)
            << Args.MakeArgString("-ffp-exception-behavior=" +
                                  FPExceptionBehavior)
            << "-ftrapping-math";
      TrappingMath = true;
      TrappingMathPresent = true;
      FPExceptionBehavior = "strict";
      break;
    case options::OPT_fno_trapping_math:
      if (!TrappingMathPresent && !FPExceptionBehavior.empty() &&
          !FPExceptionBehavior.equals("ignore"))
        // Warn that previous value of option is overridden.
        D.Diag(clang::diag::warn_drv_overriding_option)
            << Args.MakeArgString("-ffp-exception-behavior=" +
                                  FPExceptionBehavior)
            << "-fno-trapping-math";
      TrappingMath = false;
      TrappingMathPresent = true;
      FPExceptionBehavior = "ignore";
      break;

    case options::OPT_frounding_math:
      RoundingFPMath = true;
      RoundingMathPresent = true;
      break;

    case options::OPT_fno_rounding_math:
      RoundingFPMath = false;
      RoundingMathPresent = false;
      break;

    case options::OPT_fcuda_flush_denormals_to_zero:
    case options::OPT_fgpu_flush_denormals_to_zero:
      DenormalFP32Math = llvm::DenormalMode::getPreserveSign();
      break;

    case options::OPT_fdenormal_fp_math_EQ:
      DenormalFPMath = llvm::parseDenormalFPAttribute(A->getValue());
      DenormalFP32Math = DenormalFPMath;
      if (!DenormalFPMath.isValid()) {
        D.Diag(diag::err_drv_invalid_value)
            << A->getAsString(Args) << A->getValue();
      }
      break;

    case options::OPT_fdenormal_fp_math_f32_EQ:
      DenormalFP32Math = llvm::parseDenormalFPAttribute(A->getValue());
      if (!DenormalFP32Math.isValid()) {
        D.Diag(diag::err_drv_invalid_value)
            << A->getAsString(Args) << A->getValue();
      }
      break;

    // Validate and pass through -ffp-contract option.
    case options::OPT_ffp_contract: {
      StringRef Val = A->getValue();
      if (PreciseFPModel) {
        // -ffp-model=precise enables ffp-contract=on.
        // -ffp-model=precise sets PreciseFPModel to on and Val to
        // "precise". FPContract is set.
        ;
      } else if (Val.equals("fast") || Val.equals("on") || Val.equals("off") ||
                 Val.equals("fast-honor-pragmas")) {
        FPContract = Val;
        LastSeenFfpContractOption = Val;
      } else
        D.Diag(diag::err_drv_unsupported_option_argument)
            << A->getSpelling() << Val;
      break;
    }

    // Validate and pass through -ffp-model option.
    case options::OPT_ffp_model_EQ:
      // This should only occur in the error case
      // since the optID has been replaced by a more granular
      // floating point option.
      break;

    // Validate and pass through -ffp-exception-behavior option.
    case options::OPT_ffp_exception_behavior_EQ: {
      StringRef Val = A->getValue();
      if (!TrappingMathPresent && !FPExceptionBehavior.empty() &&
          !FPExceptionBehavior.equals(Val))
        // Warn that previous value of option is overridden.
        D.Diag(clang::diag::warn_drv_overriding_option)
            << Args.MakeArgString("-ffp-exception-behavior=" +
                                  FPExceptionBehavior)
            << Args.MakeArgString("-ffp-exception-behavior=" + Val);
      TrappingMath = TrappingMathPresent = false;
      if (Val.equals("ignore") || Val.equals("maytrap"))
        FPExceptionBehavior = Val;
      else if (Val.equals("strict")) {
        FPExceptionBehavior = Val;
        TrappingMath = TrappingMathPresent = true;
      } else
        D.Diag(diag::err_drv_unsupported_option_argument)
            << A->getSpelling() << Val;
      break;
    }

    // Validate and pass through -ffp-eval-method option.
    case options::OPT_ffp_eval_method_EQ: {
      StringRef Val = A->getValue();
      if (Val.equals("double") || Val.equals("extended") ||
          Val.equals("source"))
        FPEvalMethod = Val;
      else
        D.Diag(diag::err_drv_unsupported_option_argument)
            << A->getSpelling() << Val;
      break;
    }

    case options::OPT_fexcess_precision_EQ: {
      StringRef Val = A->getValue();
      const llvm::Triple::ArchType Arch = TC.getArch();
      if (Arch == llvm::Triple::x86 || Arch == llvm::Triple::x86_64) {
        if (Val.equals("standard") || Val.equals("fast"))
          Float16ExcessPrecision = Val;
        // To make it GCC compatible, allow the value of "16" which
        // means disable excess precision, the same meaning than clang's
        // equivalent value "none".
        else if (Val.equals("16"))
          Float16ExcessPrecision = "none";
        else
          D.Diag(diag::err_drv_unsupported_option_argument)
              << A->getSpelling() << Val;
      } else {
        if (!(Val.equals("standard") || Val.equals("fast")))
          D.Diag(diag::err_drv_unsupported_option_argument)
              << A->getSpelling() << Val;
      }
      BFloat16ExcessPrecision = Float16ExcessPrecision;
      break;
    }
    case options::OPT_ffinite_math_only:
      HonorINFs = false;
      HonorNaNs = false;
      break;
    case options::OPT_fno_finite_math_only:
      HonorINFs = true;
      HonorNaNs = true;
      break;

    case options::OPT_funsafe_math_optimizations:
      AssociativeMath = true;
      ReciprocalMath = true;
      SignedZeros = false;
      ApproxFunc = true;
      TrappingMath = false;
      FPExceptionBehavior = "";
      FPContract = "fast";
      SeenUnsafeMathModeOption = true;
      break;
    case options::OPT_fno_unsafe_math_optimizations:
      AssociativeMath = false;
      ReciprocalMath = false;
      SignedZeros = true;
      ApproxFunc = false;
      TrappingMath = true;
      FPExceptionBehavior = "strict";

      // The target may have opted to flush by default, so force IEEE.
      DenormalFPMath = llvm::DenormalMode::getIEEE();
      DenormalFP32Math = llvm::DenormalMode::getIEEE();
      if (!JA.isDeviceOffloading(Action::OFK_Cuda) &&
          !JA.isOffloading(Action::OFK_HIP)) {
        if (LastSeenFfpContractOption != "") {
          FPContract = LastSeenFfpContractOption;
        } else if (SeenUnsafeMathModeOption)
          FPContract = "on";
      }
      break;

    case options::OPT_Ofast:
      // If -Ofast is the optimization level, then -ffast-math should be enabled
      if (!OFastEnabled)
        continue;
      [[fallthrough]];
    case options::OPT_ffast_math: {
      applyFastMath();
      break;
    }
    case options::OPT_fno_fast_math:
      HonorINFs = true;
      HonorNaNs = true;
      // Turning on -ffast-math (with either flag) removes the need for
      // MathErrno. However, turning *off* -ffast-math merely restores the
      // toolchain default (which may be false), unless -fp-accuracy is used.
      if (FPAccuracy.empty())
        MathErrno = TC.IsMathErrnoDefault();
      AssociativeMath = false;
      ReciprocalMath = false;
      ApproxFunc = false;
      SignedZeros = true;
      // -fno_fast_math restores default denormal and fpcontract handling
      DenormalFPMath = DefaultDenormalFPMath;
      DenormalFP32Math = llvm::DenormalMode::getIEEE();
      if (!JA.isDeviceOffloading(Action::OFK_Cuda) &&
          !JA.isOffloading(Action::OFK_HIP)) {
        if (LastSeenFfpContractOption != "") {
          FPContract = LastSeenFfpContractOption;
        } else if (SeenUnsafeMathModeOption)
          FPContract = "on";
      }
      break;
    }
    if (StrictFPModel) {
      // If -ffp-model=strict has been specified on command line but
      // subsequent options conflict then emit warning diagnostic.
      if (HonorINFs && HonorNaNs && !AssociativeMath && !ReciprocalMath &&
          SignedZeros && TrappingMath && RoundingFPMath && !ApproxFunc &&
          DenormalFPMath == llvm::DenormalMode::getIEEE() &&
          DenormalFP32Math == llvm::DenormalMode::getIEEE() &&
          FPContract.equals("off"))
        // OK: Current Arg doesn't conflict with -ffp-model=strict
        ;
      else {
        StrictFPModel = false;
        FPModel = "";
        auto RHS = (A->getNumValues() == 0)
                       ? A->getSpelling()
                       : Args.MakeArgString(A->getSpelling() + A->getValue());
        if (RHS != "-ffp-model=strict")
          D.Diag(clang::diag::warn_drv_overriding_option)
              << "-ffp-model=strict" << RHS;
      }
    }

    // If we handled this option claim it
    A->claim();
  }

  if (!HonorINFs)
    CmdArgs.push_back("-menable-no-infs");

  if (!HonorNaNs)
    CmdArgs.push_back("-menable-no-nans");

  if (ApproxFunc)
    CmdArgs.push_back("-fapprox-func");

  if (MathErrno)
    CmdArgs.push_back("-fmath-errno");

 if (AssociativeMath && ReciprocalMath && !SignedZeros && ApproxFunc &&
     !TrappingMath)
    CmdArgs.push_back("-funsafe-math-optimizations");

  if (!SignedZeros)
    CmdArgs.push_back("-fno-signed-zeros");

  if (AssociativeMath && !SignedZeros && !TrappingMath)
    CmdArgs.push_back("-mreassociate");

  if (ReciprocalMath)
    CmdArgs.push_back("-freciprocal-math");

  if (TrappingMath) {
    // FP Exception Behavior is also set to strict
    assert(FPExceptionBehavior.equals("strict"));
  }

  // The default is IEEE.
  if (DenormalFPMath != llvm::DenormalMode::getIEEE()) {
    llvm::SmallString<64> DenormFlag;
    llvm::raw_svector_ostream ArgStr(DenormFlag);
    ArgStr << "-fdenormal-fp-math=" << DenormalFPMath;
    CmdArgs.push_back(Args.MakeArgString(ArgStr.str()));
  }

  // Add f32 specific denormal mode flag if it's different.
  if (DenormalFP32Math != DenormalFPMath) {
    llvm::SmallString<64> DenormFlag;
    llvm::raw_svector_ostream ArgStr(DenormFlag);
    ArgStr << "-fdenormal-fp-math-f32=" << DenormalFP32Math;
    CmdArgs.push_back(Args.MakeArgString(ArgStr.str()));
  }

  if (!FPContract.empty())
    CmdArgs.push_back(Args.MakeArgString("-ffp-contract=" + FPContract));

  if (!RoundingFPMath)
    CmdArgs.push_back(Args.MakeArgString("-fno-rounding-math"));

  if (RoundingFPMath && RoundingMathPresent)
    CmdArgs.push_back(Args.MakeArgString("-frounding-math"));

  if (!FPExceptionBehavior.empty())
    CmdArgs.push_back(Args.MakeArgString("-ffp-exception-behavior=" +
                      FPExceptionBehavior));

  if (!FPEvalMethod.empty())
    CmdArgs.push_back(Args.MakeArgString("-ffp-eval-method=" + FPEvalMethod));

  if (!Float16ExcessPrecision.empty())
    CmdArgs.push_back(Args.MakeArgString("-ffloat16-excess-precision=" +
                                         Float16ExcessPrecision));
  if (!BFloat16ExcessPrecision.empty())
    CmdArgs.push_back(Args.MakeArgString("-fbfloat16-excess-precision=" +
                                         BFloat16ExcessPrecision));

  ParseMRecip(D, Args, CmdArgs);

  // -ffast-math enables the __FAST_MATH__ preprocessor macro, but check for the
  // individual features enabled by -ffast-math instead of the option itself as
  // that's consistent with gcc's behaviour.
  if (!HonorINFs && !HonorNaNs && !MathErrno && AssociativeMath && ApproxFunc &&
      ReciprocalMath && !SignedZeros && !TrappingMath && !RoundingFPMath) {
    CmdArgs.push_back("-ffast-math");
    if (FPModel.equals("fast")) {
      if (FPContract.equals("fast"))
        // All set, do nothing.
        ;
      else if (FPContract.empty())
        // Enable -ffp-contract=fast
        CmdArgs.push_back(Args.MakeArgString("-ffp-contract=fast"));
      else
        D.Diag(clang::diag::warn_drv_overriding_option)
            << "-ffp-model=fast"
            << Args.MakeArgString("-ffp-contract=" + FPContract);
    }
  }

  // Handle __FINITE_MATH_ONLY__ similarly.
  if (!HonorINFs && !HonorNaNs)
    CmdArgs.push_back("-ffinite-math-only");

  if (const Arg *A = Args.getLastArg(options::OPT_mfpmath_EQ)) {
    CmdArgs.push_back("-mfpmath");
    CmdArgs.push_back(A->getValue());
  }

  // Disable a codegen optimization for floating-point casts.
  if (Args.hasFlag(options::OPT_fno_strict_float_cast_overflow,
                   options::OPT_fstrict_float_cast_overflow, false))
    CmdArgs.push_back("-fno-strict-float-cast-overflow");

  if (Range != LangOptions::ComplexRangeKind::CX_None)
    ComplexRangeStr = RenderComplexRangeOption(Range);
  if (!ComplexRangeStr.empty()) {
    CmdArgs.push_back(Args.MakeArgString(ComplexRangeStr));
    if (Args.hasArg(options::OPT_fcomplex_arithmetic_EQ))
      CmdArgs.push_back(Args.MakeArgString("-fcomplex-arithmetic=" +
                                           ComplexRangeKindToStr(Range)));
  }
  if (Args.hasArg(options::OPT_fcx_limited_range))
    CmdArgs.push_back("-fcx-limited-range");
  if (Args.hasArg(options::OPT_fcx_fortran_rules))
    CmdArgs.push_back("-fcx-fortran-rules");
  if (Args.hasArg(options::OPT_fno_cx_limited_range))
    CmdArgs.push_back("-fno-cx-limited-range");
  if (Args.hasArg(options::OPT_fno_cx_fortran_rules))
    CmdArgs.push_back("-fno-cx-fortran-rules");
}

static void RenderAnalyzerOptions(const ArgList &Args, ArgStringList &CmdArgs,
                                  const llvm::Triple &Triple,
                                  const InputInfo &Input) {
  // Add default argument set.
  if (!Args.hasArg(options::OPT__analyzer_no_default_checks)) {
    CmdArgs.push_back("-analyzer-checker=core");
    CmdArgs.push_back("-analyzer-checker=apiModeling");

    if (!Triple.isWindowsMSVCEnvironment()) {
      CmdArgs.push_back("-analyzer-checker=unix");
    } else {
      // Enable "unix" checkers that also work on Windows.
      CmdArgs.push_back("-analyzer-checker=unix.API");
      CmdArgs.push_back("-analyzer-checker=unix.Malloc");
      CmdArgs.push_back("-analyzer-checker=unix.MallocSizeof");
      CmdArgs.push_back("-analyzer-checker=unix.MismatchedDeallocator");
      CmdArgs.push_back("-analyzer-checker=unix.cstring.BadSizeArg");
      CmdArgs.push_back("-analyzer-checker=unix.cstring.NullArg");
    }

    // Disable some unix checkers for PS4/PS5.
    if (Triple.isPS()) {
      CmdArgs.push_back("-analyzer-disable-checker=unix.API");
      CmdArgs.push_back("-analyzer-disable-checker=unix.Vfork");
    }

    if (Triple.isOSDarwin()) {
      CmdArgs.push_back("-analyzer-checker=osx");
      CmdArgs.push_back(
          "-analyzer-checker=security.insecureAPI.decodeValueOfObjCType");
    }
    else if (Triple.isOSFuchsia())
      CmdArgs.push_back("-analyzer-checker=fuchsia");

    CmdArgs.push_back("-analyzer-checker=deadcode");

    if (types::isCXX(Input.getType()))
      CmdArgs.push_back("-analyzer-checker=cplusplus");

    if (!Triple.isPS()) {
      CmdArgs.push_back("-analyzer-checker=security.insecureAPI.UncheckedReturn");
      CmdArgs.push_back("-analyzer-checker=security.insecureAPI.getpw");
      CmdArgs.push_back("-analyzer-checker=security.insecureAPI.gets");
      CmdArgs.push_back("-analyzer-checker=security.insecureAPI.mktemp");
      CmdArgs.push_back("-analyzer-checker=security.insecureAPI.mkstemp");
      CmdArgs.push_back("-analyzer-checker=security.insecureAPI.vfork");
    }

    // Default nullability checks.
    CmdArgs.push_back("-analyzer-checker=nullability.NullPassedToNonnull");
    CmdArgs.push_back("-analyzer-checker=nullability.NullReturnedFromNonnull");
  }

  // Set the output format. The default is plist, for (lame) historical reasons.
  CmdArgs.push_back("-analyzer-output");
  if (Arg *A = Args.getLastArg(options::OPT__analyzer_output))
    CmdArgs.push_back(A->getValue());
  else
    CmdArgs.push_back("plist");

  // Disable the presentation of standard compiler warnings when using
  // --analyze.  We only want to show static analyzer diagnostics or frontend
  // errors.
  CmdArgs.push_back("-w");

  // Add -Xanalyzer arguments when running as analyzer.
  Args.AddAllArgValues(CmdArgs, options::OPT_Xanalyzer);
}

static bool isValidSymbolName(StringRef S) {
  if (S.empty())
    return false;

  if (std::isdigit(S[0]))
    return false;

  return llvm::all_of(S, [](char C) { return std::isalnum(C) || C == '_'; });
}

static void RenderSSPOptions(const Driver &D, const ToolChain &TC,
                             const ArgList &Args, ArgStringList &CmdArgs,
                             bool KernelOrKext) {
  const llvm::Triple &EffectiveTriple = TC.getEffectiveTriple();

  // NVPTX doesn't support stack protectors; from the compiler's perspective, it
  // doesn't even have a stack!
  if (EffectiveTriple.isNVPTX())
    return;

  // -stack-protector=0 is default.
  LangOptions::StackProtectorMode StackProtectorLevel = LangOptions::SSPOff;
  LangOptions::StackProtectorMode DefaultStackProtectorLevel =
      TC.GetDefaultStackProtectorLevel(KernelOrKext);

  if (Arg *A = Args.getLastArg(options::OPT_fno_stack_protector,
                               options::OPT_fstack_protector_all,
                               options::OPT_fstack_protector_strong,
                               options::OPT_fstack_protector)) {
    if (A->getOption().matches(options::OPT_fstack_protector))
      StackProtectorLevel =
          std::max<>(LangOptions::SSPOn, DefaultStackProtectorLevel);
    else if (A->getOption().matches(options::OPT_fstack_protector_strong))
      StackProtectorLevel = LangOptions::SSPStrong;
    else if (A->getOption().matches(options::OPT_fstack_protector_all))
      StackProtectorLevel = LangOptions::SSPReq;

    if (EffectiveTriple.isBPF() && StackProtectorLevel != LangOptions::SSPOff) {
      D.Diag(diag::warn_drv_unsupported_option_for_target)
          << A->getSpelling() << EffectiveTriple.getTriple();
      StackProtectorLevel = DefaultStackProtectorLevel;
    }
  } else {
    StackProtectorLevel = DefaultStackProtectorLevel;
  }

  if (StackProtectorLevel) {
    CmdArgs.push_back("-stack-protector");
    CmdArgs.push_back(Args.MakeArgString(Twine(StackProtectorLevel)));
  }

  // --param ssp-buffer-size=
  for (const Arg *A : Args.filtered(options::OPT__param)) {
    StringRef Str(A->getValue());
    if (Str.starts_with("ssp-buffer-size=")) {
      if (StackProtectorLevel) {
        CmdArgs.push_back("-stack-protector-buffer-size");
        // FIXME: Verify the argument is a valid integer.
        CmdArgs.push_back(Args.MakeArgString(Str.drop_front(16)));
      }
      A->claim();
    }
  }

  const std::string &TripleStr = EffectiveTriple.getTriple();
  if (Arg *A = Args.getLastArg(options::OPT_mstack_protector_guard_EQ)) {
    StringRef Value = A->getValue();
    if (!EffectiveTriple.isX86() && !EffectiveTriple.isAArch64() &&
        !EffectiveTriple.isARM() && !EffectiveTriple.isThumb())
      D.Diag(diag::err_drv_unsupported_opt_for_target)
          << A->getAsString(Args) << TripleStr;
    if ((EffectiveTriple.isX86() || EffectiveTriple.isARM() ||
         EffectiveTriple.isThumb()) &&
        Value != "tls" && Value != "global") {
      D.Diag(diag::err_drv_invalid_value_with_suggestion)
          << A->getOption().getName() << Value << "tls global";
      return;
    }
    if ((EffectiveTriple.isARM() || EffectiveTriple.isThumb()) &&
        Value == "tls") {
      if (!Args.hasArg(options::OPT_mstack_protector_guard_offset_EQ)) {
        D.Diag(diag::err_drv_ssp_missing_offset_argument)
            << A->getAsString(Args);
        return;
      }
      // Check whether the target subarch supports the hardware TLS register
      if (!arm::isHardTPSupported(EffectiveTriple)) {
        D.Diag(diag::err_target_unsupported_tp_hard)
            << EffectiveTriple.getArchName();
        return;
      }
      // Check whether the user asked for something other than -mtp=cp15
      if (Arg *A = Args.getLastArg(options::OPT_mtp_mode_EQ)) {
        StringRef Value = A->getValue();
        if (Value != "cp15") {
          D.Diag(diag::err_drv_argument_not_allowed_with)
              << A->getAsString(Args) << "-mstack-protector-guard=tls";
          return;
        }
      }
      CmdArgs.push_back("-target-feature");
      CmdArgs.push_back("+read-tp-tpidruro");
    }
    if (EffectiveTriple.isAArch64() && Value != "sysreg" && Value != "global") {
      D.Diag(diag::err_drv_invalid_value_with_suggestion)
          << A->getOption().getName() << Value << "sysreg global";
      return;
    }
    A->render(Args, CmdArgs);
  }

  if (Arg *A = Args.getLastArg(options::OPT_mstack_protector_guard_offset_EQ)) {
    StringRef Value = A->getValue();
    if (!EffectiveTriple.isX86() && !EffectiveTriple.isAArch64() &&
        !EffectiveTriple.isARM() && !EffectiveTriple.isThumb())
      D.Diag(diag::err_drv_unsupported_opt_for_target)
          << A->getAsString(Args) << TripleStr;
    int Offset;
    if (Value.getAsInteger(10, Offset)) {
      D.Diag(diag::err_drv_invalid_value) << A->getOption().getName() << Value;
      return;
    }
    if ((EffectiveTriple.isARM() || EffectiveTriple.isThumb()) &&
        (Offset < 0 || Offset > 0xfffff)) {
      D.Diag(diag::err_drv_invalid_int_value)
          << A->getOption().getName() << Value;
      return;
    }
    A->render(Args, CmdArgs);
  }

  if (Arg *A = Args.getLastArg(options::OPT_mstack_protector_guard_reg_EQ)) {
    StringRef Value = A->getValue();
    if (!EffectiveTriple.isX86() && !EffectiveTriple.isAArch64())
      D.Diag(diag::err_drv_unsupported_opt_for_target)
          << A->getAsString(Args) << TripleStr;
    if (EffectiveTriple.isX86() && (Value != "fs" && Value != "gs")) {
      D.Diag(diag::err_drv_invalid_value_with_suggestion)
          << A->getOption().getName() << Value << "fs gs";
      return;
    }
    if (EffectiveTriple.isAArch64() && Value != "sp_el0") {
      D.Diag(diag::err_drv_invalid_value) << A->getOption().getName() << Value;
      return;
    }
    A->render(Args, CmdArgs);
  }

  if (Arg *A = Args.getLastArg(options::OPT_mstack_protector_guard_symbol_EQ)) {
    StringRef Value = A->getValue();
    if (!isValidSymbolName(Value)) {
      D.Diag(diag::err_drv_argument_only_allowed_with)
          << A->getOption().getName() << "legal symbol name";
      return;
    }
    A->render(Args, CmdArgs);
  }
}

static void RenderSCPOptions(const ToolChain &TC, const ArgList &Args,
                             ArgStringList &CmdArgs) {
  const llvm::Triple &EffectiveTriple = TC.getEffectiveTriple();

  if (!EffectiveTriple.isOSFreeBSD() && !EffectiveTriple.isOSLinux())
    return;

  if (!EffectiveTriple.isX86() && !EffectiveTriple.isSystemZ() &&
      !EffectiveTriple.isPPC64() && !EffectiveTriple.isAArch64())
    return;

  Args.addOptInFlag(CmdArgs, options::OPT_fstack_clash_protection,
                    options::OPT_fno_stack_clash_protection);
}

static void RenderTrivialAutoVarInitOptions(const Driver &D,
                                            const ToolChain &TC,
                                            const ArgList &Args,
                                            ArgStringList &CmdArgs) {
  auto DefaultTrivialAutoVarInit = TC.GetDefaultTrivialAutoVarInit();
  StringRef TrivialAutoVarInit = "";

  for (const Arg *A : Args) {
    switch (A->getOption().getID()) {
    default:
      continue;
    case options::OPT_ftrivial_auto_var_init: {
      A->claim();
      StringRef Val = A->getValue();
      if (Val == "uninitialized" || Val == "zero" || Val == "pattern")
        TrivialAutoVarInit = Val;
      else
        D.Diag(diag::err_drv_unsupported_option_argument)
            << A->getSpelling() << Val;
      break;
    }
    }
  }

  if (TrivialAutoVarInit.empty())
    switch (DefaultTrivialAutoVarInit) {
    case LangOptions::TrivialAutoVarInitKind::Uninitialized:
      break;
    case LangOptions::TrivialAutoVarInitKind::Pattern:
      TrivialAutoVarInit = "pattern";
      break;
    case LangOptions::TrivialAutoVarInitKind::Zero:
      TrivialAutoVarInit = "zero";
      break;
    }

  if (!TrivialAutoVarInit.empty()) {
    CmdArgs.push_back(
        Args.MakeArgString("-ftrivial-auto-var-init=" + TrivialAutoVarInit));
  }

  if (Arg *A =
          Args.getLastArg(options::OPT_ftrivial_auto_var_init_stop_after)) {
    if (!Args.hasArg(options::OPT_ftrivial_auto_var_init) ||
        StringRef(
            Args.getLastArg(options::OPT_ftrivial_auto_var_init)->getValue()) ==
            "uninitialized")
      D.Diag(diag::err_drv_trivial_auto_var_init_stop_after_missing_dependency);
    A->claim();
    StringRef Val = A->getValue();
    if (std::stoi(Val.str()) <= 0)
      D.Diag(diag::err_drv_trivial_auto_var_init_stop_after_invalid_value);
    CmdArgs.push_back(
        Args.MakeArgString("-ftrivial-auto-var-init-stop-after=" + Val));
  }

  if (Arg *A = Args.getLastArg(options::OPT_ftrivial_auto_var_init_max_size)) {
    if (!Args.hasArg(options::OPT_ftrivial_auto_var_init) ||
        StringRef(
            Args.getLastArg(options::OPT_ftrivial_auto_var_init)->getValue()) ==
            "uninitialized")
      D.Diag(diag::err_drv_trivial_auto_var_init_max_size_missing_dependency);
    A->claim();
    StringRef Val = A->getValue();
    if (std::stoi(Val.str()) <= 0)
      D.Diag(diag::err_drv_trivial_auto_var_init_max_size_invalid_value);
    CmdArgs.push_back(
        Args.MakeArgString("-ftrivial-auto-var-init-max-size=" + Val));
  }
}

static void RenderOpenCLOptions(const ArgList &Args, ArgStringList &CmdArgs,
                                types::ID InputType) {
  // cl-denorms-are-zero is not forwarded. It is translated into a generic flag
  // for denormal flushing handling based on the target.
  const unsigned ForwardedArguments[] = {
      options::OPT_cl_opt_disable,
      options::OPT_cl_strict_aliasing,
      options::OPT_cl_single_precision_constant,
      options::OPT_cl_finite_math_only,
      options::OPT_cl_kernel_arg_info,
      options::OPT_cl_unsafe_math_optimizations,
      options::OPT_cl_fast_relaxed_math,
      options::OPT_cl_mad_enable,
      options::OPT_cl_no_signed_zeros,
      options::OPT_cl_fp32_correctly_rounded_divide_sqrt,
      options::OPT_cl_uniform_work_group_size
  };

  if (Arg *A = Args.getLastArg(options::OPT_cl_std_EQ)) {
    std::string CLStdStr = std::string("-cl-std=") + A->getValue();
    CmdArgs.push_back(Args.MakeArgString(CLStdStr));
  } else if (Arg *A = Args.getLastArg(options::OPT_cl_ext_EQ)) {
    std::string CLExtStr = std::string("-cl-ext=") + A->getValue();
    CmdArgs.push_back(Args.MakeArgString(CLExtStr));
  }

  for (const auto &Arg : ForwardedArguments)
    if (const auto *A = Args.getLastArg(Arg))
      CmdArgs.push_back(Args.MakeArgString(A->getOption().getPrefixedName()));

  // Only add the default headers if we are compiling OpenCL sources.
  if ((types::isOpenCL(InputType) ||
       (Args.hasArg(options::OPT_cl_std_EQ) && types::isSrcFile(InputType))) &&
      !Args.hasArg(options::OPT_cl_no_stdinc)) {
    CmdArgs.push_back("-finclude-default-header");
    CmdArgs.push_back("-fdeclare-opencl-builtins");
  }
}

static void RenderHLSLOptions(const ArgList &Args, ArgStringList &CmdArgs,
                              types::ID InputType) {
  const unsigned ForwardedArguments[] = {options::OPT_dxil_validator_version,
                                         options::OPT_D,
                                         options::OPT_I,
                                         options::OPT_S,
                                         options::OPT_O,
                                         options::OPT_emit_llvm,
                                         options::OPT_emit_obj,
                                         options::OPT_disable_llvm_passes,
                                         options::OPT_fnative_half_type,
                                         options::OPT_hlsl_entrypoint};
  if (!types::isHLSL(InputType))
    return;
  for (const auto &Arg : ForwardedArguments)
    if (const auto *A = Args.getLastArg(Arg))
      A->renderAsInput(Args, CmdArgs);
  // Add the default headers if dxc_no_stdinc is not set.
  if (!Args.hasArg(options::OPT_dxc_no_stdinc) &&
      !Args.hasArg(options::OPT_nostdinc))
    CmdArgs.push_back("-finclude-default-header");
}

static void RenderOpenACCOptions(const Driver &D, const ArgList &Args,
                                 ArgStringList &CmdArgs, types::ID InputType) {
  if (!Args.hasArg(options::OPT_fopenacc))
    return;

  CmdArgs.push_back("-fopenacc");

  if (Arg *A = Args.getLastArg(options::OPT_openacc_macro_override)) {
    StringRef Value = A->getValue();
    int Version;
    if (!Value.getAsInteger(10, Version))
      A->renderAsInput(Args, CmdArgs);
    else
      D.Diag(diag::err_drv_clang_unsupported) << Value;
  }
}

static void RenderARCMigrateToolOptions(const Driver &D, const ArgList &Args,
                                        ArgStringList &CmdArgs) {
  bool ARCMTEnabled = false;
  if (!Args.hasArg(options::OPT_fno_objc_arc, options::OPT_fobjc_arc)) {
    if (const Arg *A = Args.getLastArg(options::OPT_ccc_arcmt_check,
                                       options::OPT_ccc_arcmt_modify,
                                       options::OPT_ccc_arcmt_migrate)) {
      ARCMTEnabled = true;
      switch (A->getOption().getID()) {
      default: llvm_unreachable("missed a case");
      case options::OPT_ccc_arcmt_check:
        CmdArgs.push_back("-arcmt-action=check");
        break;
      case options::OPT_ccc_arcmt_modify:
        CmdArgs.push_back("-arcmt-action=modify");
        break;
      case options::OPT_ccc_arcmt_migrate:
        CmdArgs.push_back("-arcmt-action=migrate");
        CmdArgs.push_back("-mt-migrate-directory");
        CmdArgs.push_back(A->getValue());

        Args.AddLastArg(CmdArgs, options::OPT_arcmt_migrate_report_output);
        Args.AddLastArg(CmdArgs, options::OPT_arcmt_migrate_emit_arc_errors);
        break;
      }
    }
  } else {
    Args.ClaimAllArgs(options::OPT_ccc_arcmt_check);
    Args.ClaimAllArgs(options::OPT_ccc_arcmt_modify);
    Args.ClaimAllArgs(options::OPT_ccc_arcmt_migrate);
  }

  if (const Arg *A = Args.getLastArg(options::OPT_ccc_objcmt_migrate)) {
    if (ARCMTEnabled)
      D.Diag(diag::err_drv_argument_not_allowed_with)
          << A->getAsString(Args) << "-ccc-arcmt-migrate";

    CmdArgs.push_back("-mt-migrate-directory");
    CmdArgs.push_back(A->getValue());

    if (!Args.hasArg(options::OPT_objcmt_migrate_literals,
                     options::OPT_objcmt_migrate_subscripting,
                     options::OPT_objcmt_migrate_property)) {
      // std::nullopt specified, means enable them all.
      CmdArgs.push_back("-objcmt-migrate-literals");
      CmdArgs.push_back("-objcmt-migrate-subscripting");
      CmdArgs.push_back("-objcmt-migrate-property");
    } else {
      Args.AddLastArg(CmdArgs, options::OPT_objcmt_migrate_literals);
      Args.AddLastArg(CmdArgs, options::OPT_objcmt_migrate_subscripting);
      Args.AddLastArg(CmdArgs, options::OPT_objcmt_migrate_property);
    }
  } else {
    Args.AddLastArg(CmdArgs, options::OPT_objcmt_migrate_literals);
    Args.AddLastArg(CmdArgs, options::OPT_objcmt_migrate_subscripting);
    Args.AddLastArg(CmdArgs, options::OPT_objcmt_migrate_property);
    Args.AddLastArg(CmdArgs, options::OPT_objcmt_migrate_all);
    Args.AddLastArg(CmdArgs, options::OPT_objcmt_migrate_readonly_property);
    Args.AddLastArg(CmdArgs, options::OPT_objcmt_migrate_readwrite_property);
    Args.AddLastArg(CmdArgs, options::OPT_objcmt_migrate_property_dot_syntax);
    Args.AddLastArg(CmdArgs, options::OPT_objcmt_migrate_annotation);
    Args.AddLastArg(CmdArgs, options::OPT_objcmt_migrate_instancetype);
    Args.AddLastArg(CmdArgs, options::OPT_objcmt_migrate_nsmacros);
    Args.AddLastArg(CmdArgs, options::OPT_objcmt_migrate_protocol_conformance);
    Args.AddLastArg(CmdArgs, options::OPT_objcmt_atomic_property);
    Args.AddLastArg(CmdArgs, options::OPT_objcmt_returns_innerpointer_property);
    Args.AddLastArg(CmdArgs, options::OPT_objcmt_ns_nonatomic_iosonly);
    Args.AddLastArg(CmdArgs, options::OPT_objcmt_migrate_designated_init);
    Args.AddLastArg(CmdArgs, options::OPT_objcmt_allowlist_dir_path);
  }
}

static void RenderBuiltinOptions(const ToolChain &TC, const llvm::Triple &T,
                                 const ArgList &Args, ArgStringList &CmdArgs) {
  // -fbuiltin is default unless -mkernel is used.
  bool UseBuiltins =
      Args.hasFlag(options::OPT_fbuiltin, options::OPT_fno_builtin,
                   !Args.hasArg(options::OPT_mkernel));
  if (!UseBuiltins)
    CmdArgs.push_back("-fno-builtin");

  // -ffreestanding implies -fno-builtin.
  if (Args.hasArg(options::OPT_ffreestanding))
    UseBuiltins = false;

  // Process the -fno-builtin-* options.
  for (const Arg *A : Args.filtered(options::OPT_fno_builtin_)) {
    A->claim();

    // If -fno-builtin is specified, then there's no need to pass the option to
    // the frontend.
    if (UseBuiltins)
      A->render(Args, CmdArgs);
  }

  // le32-specific flags:
  //  -fno-math-builtin: clang should not convert math builtins to intrinsics
  //                     by default.
  if (TC.getArch() == llvm::Triple::le32)
    CmdArgs.push_back("-fno-math-builtin");
}

bool Driver::getDefaultModuleCachePath(SmallVectorImpl<char> &Result) {
  if (const char *Str = std::getenv("CLANG_MODULE_CACHE_PATH")) {
    Twine Path{Str};
    Path.toVector(Result);
    return Path.getSingleStringRef() != "";
  }
  if (llvm::sys::path::cache_directory(Result)) {
    llvm::sys::path::append(Result, "clang");
    llvm::sys::path::append(Result, "ModuleCache");
    return true;
  }
  return false;
}

llvm::SmallString<256>
clang::driver::tools::getCXX20NamedModuleOutputPath(const ArgList &Args,
                                                    const char *BaseInput) {
  if (Arg *ModuleOutputEQ = Args.getLastArg(options::OPT_fmodule_output_EQ))
    return StringRef(ModuleOutputEQ->getValue());

  SmallString<256> OutputPath;
  if (Arg *FinalOutput = Args.getLastArg(options::OPT_o);
      FinalOutput && Args.hasArg(options::OPT_c))
    OutputPath = FinalOutput->getValue();
  else
    OutputPath = BaseInput;

  const char *Extension = types::getTypeTempSuffix(types::TY_ModuleFile);
  llvm::sys::path::replace_extension(OutputPath, Extension);
  return OutputPath;
}

static bool RenderModulesOptions(Compilation &C, const Driver &D,
                                 const ArgList &Args, const InputInfo &Input,
                                 const InputInfo &Output, bool HaveStd20,
                                 ArgStringList &CmdArgs) {
  bool IsCXX = types::isCXX(Input.getType());
  bool HaveStdCXXModules = IsCXX && HaveStd20;
  bool HaveModules = HaveStdCXXModules;

  // -fmodules enables the use of precompiled modules (off by default).
  // Users can pass -fno-cxx-modules to turn off modules support for
  // C++/Objective-C++ programs.
  bool HaveClangModules = false;
  if (Args.hasFlag(options::OPT_fmodules, options::OPT_fno_modules, false)) {
    bool AllowedInCXX = Args.hasFlag(options::OPT_fcxx_modules,
                                     options::OPT_fno_cxx_modules, true);
    if (AllowedInCXX || !IsCXX) {
      CmdArgs.push_back("-fmodules");
      HaveClangModules = true;
    }
  }

  HaveModules |= HaveClangModules;

  // -fmodule-maps enables implicit reading of module map files. By default,
  // this is enabled if we are using Clang's flavor of precompiled modules.
  if (Args.hasFlag(options::OPT_fimplicit_module_maps,
                   options::OPT_fno_implicit_module_maps, HaveClangModules))
    CmdArgs.push_back("-fimplicit-module-maps");

  // -fmodules-decluse checks that modules used are declared so (off by default)
  Args.addOptInFlag(CmdArgs, options::OPT_fmodules_decluse,
                    options::OPT_fno_modules_decluse);

  // -fmodules-strict-decluse is like -fmodule-decluse, but also checks that
  // all #included headers are part of modules.
  if (Args.hasFlag(options::OPT_fmodules_strict_decluse,
                   options::OPT_fno_modules_strict_decluse, false))
    CmdArgs.push_back("-fmodules-strict-decluse");

  // -fno-implicit-modules turns off implicitly compiling modules on demand.
  bool ImplicitModules = false;
  if (!Args.hasFlag(options::OPT_fimplicit_modules,
                    options::OPT_fno_implicit_modules, HaveClangModules)) {
    if (HaveModules)
      CmdArgs.push_back("-fno-implicit-modules");
  } else if (HaveModules) {
    ImplicitModules = true;
    // -fmodule-cache-path specifies where our implicitly-built module files
    // should be written.
    SmallString<128> Path;
    if (Arg *A = Args.getLastArg(options::OPT_fmodules_cache_path))
      Path = A->getValue();

    bool HasPath = true;
    if (C.isForDiagnostics()) {
      // When generating crash reports, we want to emit the modules along with
      // the reproduction sources, so we ignore any provided module path.
      Path = Output.getFilename();
      llvm::sys::path::replace_extension(Path, ".cache");
      llvm::sys::path::append(Path, "modules");
    } else if (Path.empty()) {
      // No module path was provided: use the default.
      HasPath = Driver::getDefaultModuleCachePath(Path);
    }

    // `HasPath` will only be false if getDefaultModuleCachePath() fails.
    // That being said, that failure is unlikely and not caching is harmless.
    if (HasPath) {
      const char Arg[] = "-fmodules-cache-path=";
      Path.insert(Path.begin(), Arg, Arg + strlen(Arg));
      CmdArgs.push_back(Args.MakeArgString(Path));
    }
  }

  if (HaveModules) {
    if (Args.hasFlag(options::OPT_fprebuilt_implicit_modules,
                     options::OPT_fno_prebuilt_implicit_modules, false))
      CmdArgs.push_back("-fprebuilt-implicit-modules");
    if (Args.hasFlag(options::OPT_fmodules_validate_input_files_content,
                     options::OPT_fno_modules_validate_input_files_content,
                     false))
      CmdArgs.push_back("-fvalidate-ast-input-files-content");
  }

  // -fmodule-name specifies the module that is currently being built (or
  // used for header checking by -fmodule-maps).
  Args.AddLastArg(CmdArgs, options::OPT_fmodule_name_EQ);

  // -fmodule-map-file can be used to specify files containing module
  // definitions.
  Args.AddAllArgs(CmdArgs, options::OPT_fmodule_map_file);

  // -fbuiltin-module-map can be used to load the clang
  // builtin headers modulemap file.
  if (Args.hasArg(options::OPT_fbuiltin_module_map)) {
    SmallString<128> BuiltinModuleMap(D.ResourceDir);
    llvm::sys::path::append(BuiltinModuleMap, "include");
    llvm::sys::path::append(BuiltinModuleMap, "module.modulemap");
    if (llvm::sys::fs::exists(BuiltinModuleMap))
      CmdArgs.push_back(
          Args.MakeArgString("-fmodule-map-file=" + BuiltinModuleMap));
  }

  // The -fmodule-file=<name>=<file> form specifies the mapping of module
  // names to precompiled module files (the module is loaded only if used).
  // The -fmodule-file=<file> form can be used to unconditionally load
  // precompiled module files (whether used or not).
  if (HaveModules || Input.getType() == clang::driver::types::TY_ModuleFile) {
    Args.AddAllArgs(CmdArgs, options::OPT_fmodule_file);

    // -fprebuilt-module-path specifies where to load the prebuilt module files.
    for (const Arg *A : Args.filtered(options::OPT_fprebuilt_module_path)) {
      CmdArgs.push_back(Args.MakeArgString(
          std::string("-fprebuilt-module-path=") + A->getValue()));
      A->claim();
    }
  } else
    Args.ClaimAllArgs(options::OPT_fmodule_file);

  // When building modules and generating crashdumps, we need to dump a module
  // dependency VFS alongside the output.
  if (HaveClangModules && C.isForDiagnostics()) {
    SmallString<128> VFSDir(Output.getFilename());
    llvm::sys::path::replace_extension(VFSDir, ".cache");
    // Add the cache directory as a temp so the crash diagnostics pick it up.
    C.addTempFile(Args.MakeArgString(VFSDir));

    llvm::sys::path::append(VFSDir, "vfs");
    CmdArgs.push_back("-module-dependency-dir");
    CmdArgs.push_back(Args.MakeArgString(VFSDir));
  }

  if (HaveClangModules)
    Args.AddLastArg(CmdArgs, options::OPT_fmodules_user_build_path);

  // Pass through all -fmodules-ignore-macro arguments.
  Args.AddAllArgs(CmdArgs, options::OPT_fmodules_ignore_macro);
  Args.AddLastArg(CmdArgs, options::OPT_fmodules_prune_interval);
  Args.AddLastArg(CmdArgs, options::OPT_fmodules_prune_after);

  if (HaveClangModules) {
    Args.AddLastArg(CmdArgs, options::OPT_fbuild_session_timestamp);

    if (Arg *A = Args.getLastArg(options::OPT_fbuild_session_file)) {
      if (Args.hasArg(options::OPT_fbuild_session_timestamp))
        D.Diag(diag::err_drv_argument_not_allowed_with)
            << A->getAsString(Args) << "-fbuild-session-timestamp";

      llvm::sys::fs::file_status Status;
      if (llvm::sys::fs::status(A->getValue(), Status))
        D.Diag(diag::err_drv_no_such_file) << A->getValue();
      CmdArgs.push_back(Args.MakeArgString(
          "-fbuild-session-timestamp=" +
          Twine((uint64_t)std::chrono::duration_cast<std::chrono::seconds>(
                    Status.getLastModificationTime().time_since_epoch())
                    .count())));
    }

    if (Args.getLastArg(
            options::OPT_fmodules_validate_once_per_build_session)) {
      if (!Args.getLastArg(options::OPT_fbuild_session_timestamp,
                           options::OPT_fbuild_session_file))
        D.Diag(diag::err_drv_modules_validate_once_requires_timestamp);

      Args.AddLastArg(CmdArgs,
                      options::OPT_fmodules_validate_once_per_build_session);
    }

    if (Args.hasFlag(options::OPT_fmodules_validate_system_headers,
                     options::OPT_fno_modules_validate_system_headers,
                     ImplicitModules))
      CmdArgs.push_back("-fmodules-validate-system-headers");

    Args.AddLastArg(CmdArgs,
                    options::OPT_fmodules_disable_diagnostic_validation);
  } else {
    Args.ClaimAllArgs(options::OPT_fbuild_session_timestamp);
    Args.ClaimAllArgs(options::OPT_fbuild_session_file);
    Args.ClaimAllArgs(options::OPT_fmodules_validate_once_per_build_session);
    Args.ClaimAllArgs(options::OPT_fmodules_validate_system_headers);
    Args.ClaimAllArgs(options::OPT_fno_modules_validate_system_headers);
    Args.ClaimAllArgs(options::OPT_fmodules_disable_diagnostic_validation);
  }

  // FIXME: We provisionally don't check ODR violations for decls in the global
  // module fragment.
  CmdArgs.push_back("-fskip-odr-check-in-gmf");

  // We need to include the case the input file is a module file here.
  // Since the default compilation model for C++ module interface unit will
  // create temporary module file and compile the temporary module file
  // to get the object file. Then the `-fmodule-output` flag will be
  // brought to the second compilation process. So we have to claim it for
  // the case too.
  if (Input.getType() == driver::types::TY_CXXModule ||
      Input.getType() == driver::types::TY_PP_CXXModule ||
      Input.getType() == driver::types::TY_ModuleFile) {
    Args.ClaimAllArgs(options::OPT_fmodule_output);
    Args.ClaimAllArgs(options::OPT_fmodule_output_EQ);
  }

  return HaveModules;
}

static void RenderCharacterOptions(const ArgList &Args, const llvm::Triple &T,
                                   ArgStringList &CmdArgs) {
  // -fsigned-char is default.
  if (const Arg *A = Args.getLastArg(options::OPT_fsigned_char,
                                     options::OPT_fno_signed_char,
                                     options::OPT_funsigned_char,
                                     options::OPT_fno_unsigned_char)) {
    if (A->getOption().matches(options::OPT_funsigned_char) ||
        A->getOption().matches(options::OPT_fno_signed_char)) {
      CmdArgs.push_back("-fno-signed-char");
    }
  } else if (!isSignedCharDefault(T)) {
    CmdArgs.push_back("-fno-signed-char");
  }

  // The default depends on the language standard.
  Args.AddLastArg(CmdArgs, options::OPT_fchar8__t, options::OPT_fno_char8__t);

  if (const Arg *A = Args.getLastArg(options::OPT_fshort_wchar,
                                     options::OPT_fno_short_wchar)) {
    if (A->getOption().matches(options::OPT_fshort_wchar)) {
      CmdArgs.push_back("-fwchar-type=short");
      CmdArgs.push_back("-fno-signed-wchar");
    } else {
      bool IsARM = T.isARM() || T.isThumb() || T.isAArch64();
      CmdArgs.push_back("-fwchar-type=int");
      if (T.isOSzOS() ||
          (IsARM && !(T.isOSWindows() || T.isOSNetBSD() || T.isOSOpenBSD())))
        CmdArgs.push_back("-fno-signed-wchar");
      else
        CmdArgs.push_back("-fsigned-wchar");
    }
  } else if (T.isOSzOS())
    CmdArgs.push_back("-fno-signed-wchar");
}

static void RenderObjCOptions(const ToolChain &TC, const Driver &D,
                              const llvm::Triple &T, const ArgList &Args,
                              ObjCRuntime &Runtime, bool InferCovariantReturns,
                              const InputInfo &Input, ArgStringList &CmdArgs) {
  const llvm::Triple::ArchType Arch = TC.getArch();

  // -fobjc-dispatch-method is only relevant with the nonfragile-abi, and legacy
  // is the default. Except for deployment target of 10.5, next runtime is
  // always legacy dispatch and -fno-objc-legacy-dispatch gets ignored silently.
  if (Runtime.isNonFragile()) {
    if (!Args.hasFlag(options::OPT_fobjc_legacy_dispatch,
                      options::OPT_fno_objc_legacy_dispatch,
                      Runtime.isLegacyDispatchDefaultForArch(Arch))) {
      if (TC.UseObjCMixedDispatch())
        CmdArgs.push_back("-fobjc-dispatch-method=mixed");
      else
        CmdArgs.push_back("-fobjc-dispatch-method=non-legacy");
    }
  }

  // When ObjectiveC legacy runtime is in effect on MacOSX, turn on the option
  // to do Array/Dictionary subscripting by default.
  if (Arch == llvm::Triple::x86 && T.isMacOSX() &&
      Runtime.getKind() == ObjCRuntime::FragileMacOSX && Runtime.isNeXTFamily())
    CmdArgs.push_back("-fobjc-subscripting-legacy-runtime");

  // Allow -fno-objc-arr to trump -fobjc-arr/-fobjc-arc.
  // NOTE: This logic is duplicated in ToolChains.cpp.
  if (isObjCAutoRefCount(Args)) {
    TC.CheckObjCARC();

    CmdArgs.push_back("-fobjc-arc");

    // FIXME: It seems like this entire block, and several around it should be
    // wrapped in isObjC, but for now we just use it here as this is where it
    // was being used previously.
    if (types::isCXX(Input.getType()) && types::isObjC(Input.getType())) {
      if (TC.GetCXXStdlibType(Args) == ToolChain::CST_Libcxx)
        CmdArgs.push_back("-fobjc-arc-cxxlib=libc++");
      else
        CmdArgs.push_back("-fobjc-arc-cxxlib=libstdc++");
    }

    // Allow the user to enable full exceptions code emission.
    // We default off for Objective-C, on for Objective-C++.
    if (Args.hasFlag(options::OPT_fobjc_arc_exceptions,
                     options::OPT_fno_objc_arc_exceptions,
                     /*Default=*/types::isCXX(Input.getType())))
      CmdArgs.push_back("-fobjc-arc-exceptions");
  }

  // Silence warning for full exception code emission options when explicitly
  // set to use no ARC.
  if (Args.hasArg(options::OPT_fno_objc_arc)) {
    Args.ClaimAllArgs(options::OPT_fobjc_arc_exceptions);
    Args.ClaimAllArgs(options::OPT_fno_objc_arc_exceptions);
  }

  // Allow the user to control whether messages can be converted to runtime
  // functions.
  if (types::isObjC(Input.getType())) {
    auto *Arg = Args.getLastArg(
        options::OPT_fobjc_convert_messages_to_runtime_calls,
        options::OPT_fno_objc_convert_messages_to_runtime_calls);
    if (Arg &&
        Arg->getOption().matches(
            options::OPT_fno_objc_convert_messages_to_runtime_calls))
      CmdArgs.push_back("-fno-objc-convert-messages-to-runtime-calls");
  }

  // -fobjc-infer-related-result-type is the default, except in the Objective-C
  // rewriter.
  if (InferCovariantReturns)
    CmdArgs.push_back("-fno-objc-infer-related-result-type");

  // Pass down -fobjc-weak or -fno-objc-weak if present.
  if (types::isObjC(Input.getType())) {
    auto WeakArg =
        Args.getLastArg(options::OPT_fobjc_weak, options::OPT_fno_objc_weak);
    if (!WeakArg) {
      // nothing to do
    } else if (!Runtime.allowsWeak()) {
      if (WeakArg->getOption().matches(options::OPT_fobjc_weak))
        D.Diag(diag::err_objc_weak_unsupported);
    } else {
      WeakArg->render(Args, CmdArgs);
    }
  }

  if (Args.hasArg(options::OPT_fobjc_disable_direct_methods_for_testing))
    CmdArgs.push_back("-fobjc-disable-direct-methods-for-testing");
}

static void RenderDiagnosticsOptions(const Driver &D, const ArgList &Args,
                                     ArgStringList &CmdArgs) {
  bool CaretDefault = true;
  bool ColumnDefault = true;

  if (const Arg *A = Args.getLastArg(options::OPT__SLASH_diagnostics_classic,
                                     options::OPT__SLASH_diagnostics_column,
                                     options::OPT__SLASH_diagnostics_caret)) {
    switch (A->getOption().getID()) {
    case options::OPT__SLASH_diagnostics_caret:
      CaretDefault = true;
      ColumnDefault = true;
      break;
    case options::OPT__SLASH_diagnostics_column:
      CaretDefault = false;
      ColumnDefault = true;
      break;
    case options::OPT__SLASH_diagnostics_classic:
      CaretDefault = false;
      ColumnDefault = false;
      break;
    }
  }

  // -fcaret-diagnostics is default.
  if (!Args.hasFlag(options::OPT_fcaret_diagnostics,
                    options::OPT_fno_caret_diagnostics, CaretDefault))
    CmdArgs.push_back("-fno-caret-diagnostics");

  Args.addOptOutFlag(CmdArgs, options::OPT_fdiagnostics_fixit_info,
                     options::OPT_fno_diagnostics_fixit_info);
  Args.addOptOutFlag(CmdArgs, options::OPT_fdiagnostics_show_option,
                     options::OPT_fno_diagnostics_show_option);

  if (const Arg *A =
          Args.getLastArg(options::OPT_fdiagnostics_show_category_EQ)) {
    CmdArgs.push_back("-fdiagnostics-show-category");
    CmdArgs.push_back(A->getValue());
  }

  Args.addOptInFlag(CmdArgs, options::OPT_fdiagnostics_show_hotness,
                    options::OPT_fno_diagnostics_show_hotness);

  if (const Arg *A =
          Args.getLastArg(options::OPT_fdiagnostics_hotness_threshold_EQ)) {
    std::string Opt =
        std::string("-fdiagnostics-hotness-threshold=") + A->getValue();
    CmdArgs.push_back(Args.MakeArgString(Opt));
  }

  if (const Arg *A =
          Args.getLastArg(options::OPT_fdiagnostics_misexpect_tolerance_EQ)) {
    std::string Opt =
        std::string("-fdiagnostics-misexpect-tolerance=") + A->getValue();
    CmdArgs.push_back(Args.MakeArgString(Opt));
  }

  if (const Arg *A = Args.getLastArg(options::OPT_fdiagnostics_format_EQ)) {
    CmdArgs.push_back("-fdiagnostics-format");
    CmdArgs.push_back(A->getValue());
    if (StringRef(A->getValue()) == "sarif" ||
        StringRef(A->getValue()) == "SARIF")
      D.Diag(diag::warn_drv_sarif_format_unstable);
  }

  if (const Arg *A = Args.getLastArg(
          options::OPT_fdiagnostics_show_note_include_stack,
          options::OPT_fno_diagnostics_show_note_include_stack)) {
    const Option &O = A->getOption();
    if (O.matches(options::OPT_fdiagnostics_show_note_include_stack))
      CmdArgs.push_back("-fdiagnostics-show-note-include-stack");
    else
      CmdArgs.push_back("-fno-diagnostics-show-note-include-stack");
  }

  // Color diagnostics are parsed by the driver directly from argv and later
  // re-parsed to construct this job; claim any possible color diagnostic here
  // to avoid warn_drv_unused_argument and diagnose bad
  // OPT_fdiagnostics_color_EQ values.
  Args.getLastArg(options::OPT_fcolor_diagnostics,
                  options::OPT_fno_color_diagnostics);
  if (const Arg *A = Args.getLastArg(options::OPT_fdiagnostics_color_EQ)) {
    StringRef Value(A->getValue());
    if (Value != "always" && Value != "never" && Value != "auto")
      D.Diag(diag::err_drv_invalid_argument_to_option)
          << Value << A->getOption().getName();
  }

  if (D.getDiags().getDiagnosticOptions().ShowColors)
    CmdArgs.push_back("-fcolor-diagnostics");

  if (Args.hasArg(options::OPT_fansi_escape_codes))
    CmdArgs.push_back("-fansi-escape-codes");

  Args.addOptOutFlag(CmdArgs, options::OPT_fshow_source_location,
                     options::OPT_fno_show_source_location);

  Args.addOptOutFlag(CmdArgs, options::OPT_fdiagnostics_show_line_numbers,
                     options::OPT_fno_diagnostics_show_line_numbers);

  if (Args.hasArg(options::OPT_fdiagnostics_absolute_paths))
    CmdArgs.push_back("-fdiagnostics-absolute-paths");

  if (!Args.hasFlag(options::OPT_fshow_column, options::OPT_fno_show_column,
                    ColumnDefault))
    CmdArgs.push_back("-fno-show-column");

  Args.addOptOutFlag(CmdArgs, options::OPT_fspell_checking,
                     options::OPT_fno_spell_checking);
}

DwarfFissionKind tools::getDebugFissionKind(const Driver &D,
                                            const ArgList &Args, Arg *&Arg) {
  Arg = Args.getLastArg(options::OPT_gsplit_dwarf, options::OPT_gsplit_dwarf_EQ,
                        options::OPT_gno_split_dwarf);
  if (!Arg || Arg->getOption().matches(options::OPT_gno_split_dwarf))
    return DwarfFissionKind::None;

  if (Arg->getOption().matches(options::OPT_gsplit_dwarf))
    return DwarfFissionKind::Split;

  StringRef Value = Arg->getValue();
  if (Value == "split")
    return DwarfFissionKind::Split;
  if (Value == "single")
    return DwarfFissionKind::Single;

  D.Diag(diag::err_drv_unsupported_option_argument)
      << Arg->getSpelling() << Arg->getValue();
  return DwarfFissionKind::None;
}

static void renderDwarfFormat(const Driver &D, const llvm::Triple &T,
                              const ArgList &Args, ArgStringList &CmdArgs,
                              unsigned DwarfVersion) {
  auto *DwarfFormatArg =
      Args.getLastArg(options::OPT_gdwarf64, options::OPT_gdwarf32);
  if (!DwarfFormatArg)
    return;

  if (DwarfFormatArg->getOption().matches(options::OPT_gdwarf64)) {
    if (DwarfVersion < 3)
      D.Diag(diag::err_drv_argument_only_allowed_with)
          << DwarfFormatArg->getAsString(Args) << "DWARFv3 or greater";
    else if (!T.isArch64Bit())
      D.Diag(diag::err_drv_argument_only_allowed_with)
          << DwarfFormatArg->getAsString(Args) << "64 bit architecture";
    else if (!T.isOSBinFormatELF())
      D.Diag(diag::err_drv_argument_only_allowed_with)
          << DwarfFormatArg->getAsString(Args) << "ELF platforms";
  }

  DwarfFormatArg->render(Args, CmdArgs);
}

static void
renderDebugOptions(const ToolChain &TC, const Driver &D, const llvm::Triple &T,
                   const ArgList &Args, bool IRInput, ArgStringList &CmdArgs,
                   const InputInfo &Output,
                   llvm::codegenoptions::DebugInfoKind &DebugInfoKind,
                   DwarfFissionKind &DwarfFission) {
  if (Args.hasFlag(options::OPT_fdebug_info_for_profiling,
                   options::OPT_fno_debug_info_for_profiling, false) &&
      checkDebugInfoOption(
          Args.getLastArg(options::OPT_fdebug_info_for_profiling), Args, D, TC))
    CmdArgs.push_back("-fdebug-info-for-profiling");

  // The 'g' groups options involve a somewhat intricate sequence of decisions
  // about what to pass from the driver to the frontend, but by the time they
  // reach cc1 they've been factored into three well-defined orthogonal choices:
  //  * what level of debug info to generate
  //  * what dwarf version to write
  //  * what debugger tuning to use
  // This avoids having to monkey around further in cc1 other than to disable
  // codeview if not running in a Windows environment. Perhaps even that
  // decision should be made in the driver as well though.
  llvm::DebuggerKind DebuggerTuning = TC.getDefaultDebuggerTuning();

  bool SplitDWARFInlining =
      Args.hasFlag(options::OPT_fsplit_dwarf_inlining,
                   options::OPT_fno_split_dwarf_inlining, false);

  // Normally -gsplit-dwarf is only useful with -gN. For IR input, Clang does
  // object file generation and no IR generation, -gN should not be needed. So
  // allow -gsplit-dwarf with either -gN or IR input.
  if (IRInput || Args.hasArg(options::OPT_g_Group)) {
    Arg *SplitDWARFArg;
    DwarfFission = getDebugFissionKind(D, Args, SplitDWARFArg);
    if (DwarfFission != DwarfFissionKind::None &&
        !checkDebugInfoOption(SplitDWARFArg, Args, D, TC)) {
      DwarfFission = DwarfFissionKind::None;
      SplitDWARFInlining = false;
    }
  }
  if (const Arg *A = Args.getLastArg(options::OPT_g_Group)) {
    DebugInfoKind = llvm::codegenoptions::DebugInfoConstructor;

    // If the last option explicitly specified a debug-info level, use it.
    if (checkDebugInfoOption(A, Args, D, TC) &&
        A->getOption().matches(options::OPT_gN_Group)) {
      DebugInfoKind = debugLevelToInfoKind(*A);
      // For -g0 or -gline-tables-only, drop -gsplit-dwarf. This gets a bit more
      // complicated if you've disabled inline info in the skeleton CUs
      // (SplitDWARFInlining) - then there's value in composing split-dwarf and
      // line-tables-only, so let those compose naturally in that case.
      if (DebugInfoKind == llvm::codegenoptions::NoDebugInfo ||
          DebugInfoKind == llvm::codegenoptions::DebugDirectivesOnly ||
          (DebugInfoKind == llvm::codegenoptions::DebugLineTablesOnly &&
           SplitDWARFInlining))
        DwarfFission = DwarfFissionKind::None;
    }
  }

  // If a debugger tuning argument appeared, remember it.
  bool HasDebuggerTuning = false;
  if (const Arg *A =
          Args.getLastArg(options::OPT_gTune_Group, options::OPT_ggdbN_Group)) {
    HasDebuggerTuning = true;
    if (checkDebugInfoOption(A, Args, D, TC)) {
      if (A->getOption().matches(options::OPT_glldb))
        DebuggerTuning = llvm::DebuggerKind::LLDB;
      else if (A->getOption().matches(options::OPT_gsce))
        DebuggerTuning = llvm::DebuggerKind::SCE;
      else if (A->getOption().matches(options::OPT_gdbx))
        DebuggerTuning = llvm::DebuggerKind::DBX;
      else
        DebuggerTuning = llvm::DebuggerKind::GDB;
    }
  }

  // If a -gdwarf argument appeared, remember it.
  bool EmitDwarf = false;
  if (const Arg *A = getDwarfNArg(Args))
    EmitDwarf = checkDebugInfoOption(A, Args, D, TC);

  bool EmitCodeView = false;
  if (const Arg *A = Args.getLastArg(options::OPT_gcodeview))
    EmitCodeView = checkDebugInfoOption(A, Args, D, TC);

  // If the user asked for debug info but did not explicitly specify -gcodeview
  // or -gdwarf, ask the toolchain for the default format.
  if (!EmitCodeView && !EmitDwarf &&
      DebugInfoKind != llvm::codegenoptions::NoDebugInfo) {
    switch (TC.getDefaultDebugFormat()) {
    case llvm::codegenoptions::DIF_CodeView:
      EmitCodeView = true;
      break;
    case llvm::codegenoptions::DIF_DWARF:
      EmitDwarf = true;
      break;
    }
  }

  unsigned RequestedDWARFVersion = 0; // DWARF version requested by the user
  unsigned EffectiveDWARFVersion = 0; // DWARF version TC can generate. It may
                                      // be lower than what the user wanted.
  if (EmitDwarf) {
    RequestedDWARFVersion = getDwarfVersion(TC, Args);
    // Clamp effective DWARF version to the max supported by the toolchain.
    EffectiveDWARFVersion =
        std::min(RequestedDWARFVersion, TC.getMaxDwarfVersion());
  } else {
    Args.ClaimAllArgs(options::OPT_fdebug_default_version);
  }

  // -gline-directives-only supported only for the DWARF debug info.
  if (RequestedDWARFVersion == 0 &&
      DebugInfoKind == llvm::codegenoptions::DebugDirectivesOnly)
    DebugInfoKind = llvm::codegenoptions::NoDebugInfo;

  // strict DWARF is set to false by default. But for DBX, we need it to be set
  // as true by default.
  if (const Arg *A = Args.getLastArg(options::OPT_gstrict_dwarf))
    (void)checkDebugInfoOption(A, Args, D, TC);
  if (Args.hasFlag(options::OPT_gstrict_dwarf, options::OPT_gno_strict_dwarf,
                   DebuggerTuning == llvm::DebuggerKind::DBX))
    CmdArgs.push_back("-gstrict-dwarf");

  // And we handle flag -grecord-gcc-switches later with DWARFDebugFlags.
  Args.ClaimAllArgs(options::OPT_g_flags_Group);

  // Column info is included by default for everything except SCE and
  // CodeView. Clang doesn't track end columns, just starting columns, which,
  // in theory, is fine for CodeView (and PDB).  In practice, however, the
  // Microsoft debuggers don't handle missing end columns well, and the AIX
  // debugger DBX also doesn't handle the columns well, so it's better not to
  // include any column info.
  if (const Arg *A = Args.getLastArg(options::OPT_gcolumn_info))
    (void)checkDebugInfoOption(A, Args, D, TC);
  if (!Args.hasFlag(options::OPT_gcolumn_info, options::OPT_gno_column_info,
                    !EmitCodeView &&
                        (DebuggerTuning != llvm::DebuggerKind::SCE &&
                         DebuggerTuning != llvm::DebuggerKind::DBX)))
    CmdArgs.push_back("-gno-column-info");

  // FIXME: Move backend command line options to the module.
  if (Args.hasFlag(options::OPT_gmodules, options::OPT_gno_modules, false)) {
    // If -gline-tables-only or -gline-directives-only is the last option it
    // wins.
    if (checkDebugInfoOption(Args.getLastArg(options::OPT_gmodules), Args, D,
                             TC)) {
      if (DebugInfoKind != llvm::codegenoptions::DebugLineTablesOnly &&
          DebugInfoKind != llvm::codegenoptions::DebugDirectivesOnly) {
        DebugInfoKind = llvm::codegenoptions::DebugInfoConstructor;
        CmdArgs.push_back("-dwarf-ext-refs");
        CmdArgs.push_back("-fmodule-format=obj");
      }
    }
  }

  if (T.isOSBinFormatELF() && SplitDWARFInlining)
    CmdArgs.push_back("-fsplit-dwarf-inlining");

  // After we've dealt with all combinations of things that could
  // make DebugInfoKind be other than std::nullopt or DebugLineTablesOnly,
  // figure out if we need to "upgrade" it to standalone debug info.
  // We parse these two '-f' options whether or not they will be used,
  // to claim them even if you wrote "-fstandalone-debug -gline-tables-only"
  bool NeedFullDebug = Args.hasFlag(
      options::OPT_fstandalone_debug, options::OPT_fno_standalone_debug,
      DebuggerTuning == llvm::DebuggerKind::LLDB ||
          TC.GetDefaultStandaloneDebug());
  if (const Arg *A = Args.getLastArg(options::OPT_fstandalone_debug))
    (void)checkDebugInfoOption(A, Args, D, TC);

  if (DebugInfoKind == llvm::codegenoptions::LimitedDebugInfo ||
      DebugInfoKind == llvm::codegenoptions::DebugInfoConstructor) {
    if (Args.hasFlag(options::OPT_fno_eliminate_unused_debug_types,
                     options::OPT_feliminate_unused_debug_types, false))
      DebugInfoKind = llvm::codegenoptions::UnusedTypeInfo;
    else if (NeedFullDebug)
      DebugInfoKind = llvm::codegenoptions::FullDebugInfo;
  }

  if (Args.hasFlag(options::OPT_gembed_source, options::OPT_gno_embed_source,
                   false)) {
    // Source embedding is a vendor extension to DWARF v5. By now we have
    // checked if a DWARF version was stated explicitly, and have otherwise
    // fallen back to the target default, so if this is still not at least 5
    // we emit an error.
    const Arg *A = Args.getLastArg(options::OPT_gembed_source);
    if (RequestedDWARFVersion < 5)
      D.Diag(diag::err_drv_argument_only_allowed_with)
          << A->getAsString(Args) << "-gdwarf-5";
    else if (EffectiveDWARFVersion < 5)
      // The toolchain has reduced allowed dwarf version, so we can't enable
      // -gembed-source.
      D.Diag(diag::warn_drv_dwarf_version_limited_by_target)
          << A->getAsString(Args) << TC.getTripleString() << 5
          << EffectiveDWARFVersion;
    else if (checkDebugInfoOption(A, Args, D, TC))
      CmdArgs.push_back("-gembed-source");
  }

  if (EmitCodeView) {
    CmdArgs.push_back("-gcodeview");

    Args.addOptInFlag(CmdArgs, options::OPT_gcodeview_ghash,
                      options::OPT_gno_codeview_ghash);

    Args.addOptOutFlag(CmdArgs, options::OPT_gcodeview_command_line,
                       options::OPT_gno_codeview_command_line);
  }

  Args.addOptOutFlag(CmdArgs, options::OPT_ginline_line_tables,
                     options::OPT_gno_inline_line_tables);

  // When emitting remarks, we need at least debug lines in the output.
  if (willEmitRemarks(Args) &&
      DebugInfoKind <= llvm::codegenoptions::DebugDirectivesOnly)
    DebugInfoKind = llvm::codegenoptions::DebugLineTablesOnly;

  // Adjust the debug info kind for the given toolchain.
  TC.adjustDebugInfoKind(DebugInfoKind, Args);

  // On AIX, the debugger tuning option can be omitted if it is not explicitly
  // set.
  RenderDebugEnablingArgs(Args, CmdArgs, DebugInfoKind, EffectiveDWARFVersion,
                          T.isOSAIX() && !HasDebuggerTuning
                              ? llvm::DebuggerKind::Default
                              : DebuggerTuning);

  // -fdebug-macro turns on macro debug info generation.
  if (Args.hasFlag(options::OPT_fdebug_macro, options::OPT_fno_debug_macro,
                   false))
    if (checkDebugInfoOption(Args.getLastArg(options::OPT_fdebug_macro), Args,
                             D, TC))
      CmdArgs.push_back("-debug-info-macro");

  // -fno-system-debug turns off debug info generation for system headers
  if (!Args.hasFlag(options::OPT_fsystem_debug, options::OPT_fno_system_debug,
                    true))
    CmdArgs.push_back("-fno-system-debug");

  // -ggnu-pubnames turns on gnu style pubnames in the backend.
  const auto *PubnamesArg =
      Args.getLastArg(options::OPT_ggnu_pubnames, options::OPT_gno_gnu_pubnames,
                      options::OPT_gpubnames, options::OPT_gno_pubnames);
  if (DwarfFission != DwarfFissionKind::None ||
      (PubnamesArg && checkDebugInfoOption(PubnamesArg, Args, D, TC))) {
    const bool OptionSet =
        (PubnamesArg &&
         (PubnamesArg->getOption().matches(options::OPT_gpubnames) ||
          PubnamesArg->getOption().matches(options::OPT_ggnu_pubnames)));
    if ((DebuggerTuning != llvm::DebuggerKind::LLDB || OptionSet) &&
        (!PubnamesArg ||
         (!PubnamesArg->getOption().matches(options::OPT_gno_gnu_pubnames) &&
          !PubnamesArg->getOption().matches(options::OPT_gno_pubnames))))
      CmdArgs.push_back(PubnamesArg && PubnamesArg->getOption().matches(
                                           options::OPT_gpubnames)
                            ? "-gpubnames"
                            : "-ggnu-pubnames");
  }
  const auto *SimpleTemplateNamesArg =
      Args.getLastArg(options::OPT_gsimple_template_names,
                      options::OPT_gno_simple_template_names);
  bool ForwardTemplateParams = DebuggerTuning == llvm::DebuggerKind::SCE;
  if (SimpleTemplateNamesArg &&
      checkDebugInfoOption(SimpleTemplateNamesArg, Args, D, TC)) {
    const auto &Opt = SimpleTemplateNamesArg->getOption();
    if (Opt.matches(options::OPT_gsimple_template_names)) {
      ForwardTemplateParams = true;
      CmdArgs.push_back("-gsimple-template-names=simple");
    }
  }

  if (const Arg *A = Args.getLastArg(options::OPT_gsrc_hash_EQ)) {
    StringRef v = A->getValue();
    CmdArgs.push_back(Args.MakeArgString("-gsrc-hash=" + v));
  }

  Args.addOptInFlag(CmdArgs, options::OPT_fdebug_ranges_base_address,
                    options::OPT_fno_debug_ranges_base_address);

  // -gdwarf-aranges turns on the emission of the aranges section in the
  // backend.
  // Always enabled for SCE tuning.
  bool NeedAranges = DebuggerTuning == llvm::DebuggerKind::SCE;
  if (const Arg *A = Args.getLastArg(options::OPT_gdwarf_aranges))
    NeedAranges = checkDebugInfoOption(A, Args, D, TC) || NeedAranges;
  if (NeedAranges) {
    CmdArgs.push_back("-mllvm");
    CmdArgs.push_back("-generate-arange-section");
  }

  Args.addOptInFlag(CmdArgs, options::OPT_fforce_dwarf_frame,
                    options::OPT_fno_force_dwarf_frame);

  if (Args.hasFlag(options::OPT_fdebug_types_section,
                   options::OPT_fno_debug_types_section, false)) {
    if (!(T.isOSBinFormatELF() || T.isOSBinFormatWasm())) {
      D.Diag(diag::err_drv_unsupported_opt_for_target)
          << Args.getLastArg(options::OPT_fdebug_types_section)
                 ->getAsString(Args)
          << T.getTriple();
    } else if (checkDebugInfoOption(
                   Args.getLastArg(options::OPT_fdebug_types_section), Args, D,
                   TC)) {
      CmdArgs.push_back("-mllvm");
      CmdArgs.push_back("-generate-type-units");
    }
  }

  // To avoid join/split of directory+filename, the integrated assembler prefers
  // the directory form of .file on all DWARF versions. GNU as doesn't allow the
  // form before DWARF v5.
  if (!Args.hasFlag(options::OPT_fdwarf_directory_asm,
                    options::OPT_fno_dwarf_directory_asm,
                    TC.useIntegratedAs() || EffectiveDWARFVersion >= 5))
    CmdArgs.push_back("-fno-dwarf-directory-asm");

  // Decide how to render forward declarations of template instantiations.
  // SCE wants full descriptions, others just get them in the name.
  if (ForwardTemplateParams)
    CmdArgs.push_back("-debug-forward-template-params");

  // Do we need to explicitly import anonymous namespaces into the parent
  // scope?
  if (DebuggerTuning == llvm::DebuggerKind::SCE)
    CmdArgs.push_back("-dwarf-explicit-import");

  renderDwarfFormat(D, T, Args, CmdArgs, EffectiveDWARFVersion);
  RenderDebugInfoCompressionArgs(Args, CmdArgs, D, TC);

  // This controls whether or not we perform JustMyCode instrumentation.
  if (Args.hasFlag(options::OPT_fjmc, options::OPT_fno_jmc, false)) {
    if (TC.getTriple().isOSBinFormatELF() || D.IsCLMode()) {
      if (DebugInfoKind >= llvm::codegenoptions::DebugInfoConstructor)
        CmdArgs.push_back("-fjmc");
      else if (D.IsCLMode())
        D.Diag(clang::diag::warn_drv_jmc_requires_debuginfo) << "/JMC"
                                                             << "'/Zi', '/Z7'";
      else
        D.Diag(clang::diag::warn_drv_jmc_requires_debuginfo) << "-fjmc"
                                                             << "-g";
    } else {
      D.Diag(clang::diag::warn_drv_fjmc_for_elf_only);
    }
  }

  // Add in -fdebug-compilation-dir if necessary.
  const char *DebugCompilationDir =
      addDebugCompDirArg(Args, CmdArgs, D.getVFS());

  addDebugPrefixMapArg(D, TC, Args, CmdArgs);

  // Add the output path to the object file for CodeView debug infos.
  if (EmitCodeView && Output.isFilename())
    addDebugObjectName(Args, CmdArgs, DebugCompilationDir,
                       Output.getFilename());
}

/// Check whether the given input tree contains any wrapper actions
static bool ContainsWrapperAction(const Action *A) {
  if (isa<OffloadWrapperJobAction>(A))
    return true;
  for (const auto &AI : A->inputs())
    if (ContainsWrapperAction(AI))
      return true;

  return false;
}

// Put together an external compiler compilation call which is used instead
// of the clang invocation for the host compile of an offload compilation.
// Enabling command line:  clang++ -fsycl -fsycl-host-compiler=<HostExe>
//                         <ClangOpts> -fsycl-host-compiler-options=<HostOpts>
// Any <ClangOpts> used which are phase limiting (preprocessing, assembly,
// object generation) are specifically handled here by specifying the
// equivalent phase limiting option(s).
// It is expected that any user <HostOpts> options passed will be placed
// after any implied options set here.  This will have overriding behaviors
// for any options which are considered to be evaluated from left to right.
// Specifying any <HostOpts> option which conficts any of the implied options
// will result in undefined behavior.  Potential conflicting options:
//  * Output specification options (-o, -Fo, -Fa, etc)
//  * Phase limiting options (-E, -c, -P, etc)
void Clang::ConstructHostCompilerJob(Compilation &C, const JobAction &JA,
                                     const InputInfo &Output,
                                     const InputInfoList &Inputs,
                                     const llvm::opt::ArgList &TCArgs) const {

  // The Host compilation step that occurs here is constructed based on the
  // input from the user.  This consists of the compiler to call and the
  // options that will be used during the compilation.
  ArgStringList HostCompileArgs;
  const InputInfo &InputFile = Inputs.front();
  const ToolChain &TC = getToolChain();

  // Input file.
  HostCompileArgs.push_back(InputFile.getFilename());

  // When performing the host compilation, we are expecting to only be
  // creating intermediate files, namely preprocessor output, assembly or
  // object files.
  // We are making assumptions in regards to what options are used to
  // generate these intermediate files.
  //                gcc/g++/clang/clang++/default | cl
  //  Object:                   -c                | -c
  //  Preprocessed:             -E                | -P -Fi<file>
  //  Assembly:                 -S                | -c -Fa<file>
  //  Header Input:        -include <file>        | -FI <file>
  //
  // The options used are determined by the compiler name and target triple.
  Arg *HostCompilerDefArg =
      TCArgs.getLastArg(options::OPT_fsycl_host_compiler_EQ);
  assert(HostCompilerDefArg && "Expected host compiler designation.");

  bool OutputAdded = false;
  StringRef CompilerName =
      llvm::sys::path::stem(HostCompilerDefArg->getValue());
  if (CompilerName.empty())
    TC.getDriver().Diag(diag::err_drv_missing_arg_mtp)
        << HostCompilerDefArg->getAsString(TCArgs);
  // FIXME: Consider requiring user input to specify a compatibility class
  // to determine the type of host compiler being used.
  SmallVector<StringRef, 4> MSVCCompilers = {"cl", "clang-cl", "icl"};
  bool IsMSVCHostCompiler =
      std::find(MSVCCompilers.begin(), MSVCCompilers.end(), CompilerName) !=
      MSVCCompilers.end();

  auto addMSVCOutputFile = [&](StringRef Opt) {
    SmallString<128> OutOpt(Opt);
    OutOpt += Output.getFilename();
    HostCompileArgs.push_back(TCArgs.MakeArgString(OutOpt));
    OutputAdded = true;
  };
  // By default: pass /Zc:__cplusplus if we see a MSVC compiler.
  // Users can disable this through
  // -fsycl-host-compiler-options=/Zc:__cplusplus-
  // It overrides the default option.
  if (IsMSVCHostCompiler)
    HostCompileArgs.push_back("/Zc:__cplusplus");

  if (TCArgs.hasArg(options::OPT_fpreview_breaking_changes)) {
    HostCompileArgs.push_back(IsMSVCHostCompiler ? "/D" : "-D");
    HostCompileArgs.push_back("__INTEL_PREVIEW_BREAKING_CHANGES");
  }

  // FIXME: Reuse existing toolchains which are already supported to put
  // together the options.
  // FIXME: For any potential obscure host compilers that do not use the
  // 'standard' set of options, we should provide a user interface that allows
  // users to override the implied options.
  if (isa<PreprocessJobAction>(JA)) {
    if (IsMSVCHostCompiler) {
      // Check the output file, if it is 'stdout' we want to use -E.
      if (StringRef(Output.getFilename()).equals("-")) {
        HostCompileArgs.push_back("-E");
        OutputAdded = true;
      } else {
        HostCompileArgs.push_back("-P");
        addMSVCOutputFile("-Fi");
      }
    } else
      HostCompileArgs.push_back("-E");
  } else if (isa<AssembleJobAction>(JA)) {
    HostCompileArgs.push_back("-c");
    if (IsMSVCHostCompiler)
      addMSVCOutputFile("-Fo");
  } else {
    assert((isa<CompileJobAction, BackendJobAction>(JA)) &&
           "Invalid action for external host compilation tool.");
    if (JA.getType() == types::TY_PP_Asm) {
      if (IsMSVCHostCompiler) {
        HostCompileArgs.push_back("-c");
        addMSVCOutputFile("-Fa");
        // The MSVC Compiler does not have a way to just create the assembly
        // file so we create the assembly file and object file, and redirect
        // the object file to a temporary.
        std::string ObjTmpName = C.getDriver().GetTemporaryPath("host", "obj");
        StringRef WrapperFileName =
            C.addTempFile(C.getArgs().MakeArgString(ObjTmpName));
        SmallString<128> ObjOutOpt("-Fo");
        ObjOutOpt += WrapperFileName;
        HostCompileArgs.push_back(C.getArgs().MakeArgString(ObjOutOpt));
      } else
        HostCompileArgs.push_back("-S");
    } else {
      TC.getDriver().Diag(diag::err_drv_output_type_with_host_compiler);
    }
  }

  // Add the integration header.
  StringRef Header =
      TC.getDriver().getIntegrationHeader(InputFile.getBaseInput());
  if (types::getPreprocessedType(InputFile.getType()) != types::TY_INVALID &&
      !Header.empty()) {
    HostCompileArgs.push_back(IsMSVCHostCompiler ? "-FI" : "-include");
    HostCompileArgs.push_back(TCArgs.MakeArgString(Header));
  }

  // Add directory in which the original source file resides, as there could
  // be headers that need to be picked up from there.
  SmallString<128> SourcePath(InputFile.getBaseInput());
  llvm::sys::path::remove_filename(SourcePath);
  if (!SourcePath.empty()) {
    HostCompileArgs.push_back(IsMSVCHostCompiler ? "-I" : "-iquote");
    HostCompileArgs.push_back(TCArgs.MakeArgString(SourcePath));
  } else if (llvm::ErrorOr<std::string> CWD =
                 TC.getDriver().getVFS().getCurrentWorkingDirectory()) {
    HostCompileArgs.push_back(IsMSVCHostCompiler ? "-I" : "-iquote");
    HostCompileArgs.push_back(TCArgs.MakeArgString(*CWD));
  }

  // Add default header search directories.
  SmallString<128> BaseDir(C.getDriver().Dir);
  llvm::sys::path::append(BaseDir, "..", "include");
  SmallString<128> SYCLDir(BaseDir);
  llvm::sys::path::append(SYCLDir, "sycl");
  // This is used to provide our wrappers around STL headers that provide
  // additional functions/template specializations when the user includes those
  // STL headers in their programs (e.g., <complex>).
  SmallString<128> STLWrappersDir(SYCLDir);
  llvm::sys::path::append(STLWrappersDir, "stl_wrappers");
  HostCompileArgs.push_back("-I");
  HostCompileArgs.push_back(TCArgs.MakeArgString(SYCLDir));
  HostCompileArgs.push_back("-I");
  HostCompileArgs.push_back(TCArgs.MakeArgString(STLWrappersDir));
  HostCompileArgs.push_back("-I");
  HostCompileArgs.push_back(TCArgs.MakeArgString(BaseDir));

  if (!OutputAdded) {
    // Add output file to the command line.  This is assumed to be prefaced
    // with the '-o' option that is used to designate the output file.
    HostCompileArgs.push_back("-o");
    HostCompileArgs.push_back(Output.getFilename());
  }

  SmallString<128> ExecPath;
  if (HostCompilerDefArg) {
    ExecPath = HostCompilerDefArg->getValue();
    if (!ExecPath.empty() && ExecPath == llvm::sys::path::stem(ExecPath))
      ExecPath = TC.GetProgramPath(ExecPath.c_str());
  }

  // Add any user-specified arguments.
  if (Arg *HostCompilerOptsArg =
          TCArgs.getLastArg(options::OPT_fsycl_host_compiler_options_EQ)) {
    SmallVector<const char *, 8> TargetArgs;
    llvm::BumpPtrAllocator BPA;
    llvm::StringSaver S(BPA);
    // Tokenize the string.
    llvm::cl::TokenizeGNUCommandLine(HostCompilerOptsArg->getValue(), S,
                                     TargetArgs);
    llvm::transform(TargetArgs, std::back_inserter(HostCompileArgs),
                    [&TCArgs](StringRef A) { return TCArgs.MakeArgString(A); });
  }
  const Tool *T = TC.SelectTool(JA);
  auto Cmd = std::make_unique<Command>(JA, *T, ResponseFileSupport::None(),
                                       TCArgs.MakeArgString(ExecPath),
                                       HostCompileArgs, std::nullopt);

  C.addCommand(std::move(Cmd));
}

static void ProcessVSRuntimeLibrary(const ArgList &Args,
                                    ArgStringList &CmdArgs,
                                    const ToolChain &TC) {
  unsigned RTOptionID = options::OPT__SLASH_MT;

  bool isSPIROrSPIRV = TC.getTriple().isSPIROrSPIRV();
  bool isSYCL = Args.hasArg(options::OPT_fsycl);
  // For SYCL Windows, /MD is the default.
  if (isSYCL)
    RTOptionID = options::OPT__SLASH_MD;

  if (Args.hasArg(options::OPT__SLASH_LDd))
    // The /LDd option implies /MTd (/MDd for SYCL). The dependent lib part
    // can be overridden, but defining _DEBUG is sticky.
    RTOptionID = isSYCL ? options::OPT__SLASH_MDd : options::OPT__SLASH_MTd;

  Arg *SetArg = nullptr;
  if (Arg *A = Args.getLastArg(options::OPT__SLASH_M_Group)) {
    RTOptionID = A->getOption().getID();
    SetArg = A;
  }

  if (Arg *A = Args.getLastArg(options::OPT_fms_runtime_lib_EQ)) {
    RTOptionID = llvm::StringSwitch<unsigned>(A->getValue())
                     .Case("static", options::OPT__SLASH_MT)
                     .Case("static_dbg", options::OPT__SLASH_MTd)
                     .Case("dll", options::OPT__SLASH_MD)
                     .Case("dll_dbg", options::OPT__SLASH_MDd)
                     .Default(options::OPT__SLASH_MT);
    SetArg = A;
  }
  if (isSYCL && !isSPIROrSPIRV && SetArg &&
      (RTOptionID == options::OPT__SLASH_MT ||
       RTOptionID == options::OPT__SLASH_MTd))
    // Use of /MT or /MTd is not supported for SYCL.
    TC.getDriver().Diag(diag::err_drv_unsupported_opt_dpcpp)
        << SetArg->getOption().getName();

  enum { addDEBUG = 0x1, addMT = 0x2, addDLL = 0x4 };
  auto addPreDefines = [&](unsigned Defines) {
    if (Defines & addDEBUG)
      CmdArgs.push_back("-D_DEBUG");
    if (Defines & addMT && !isSPIROrSPIRV)
      CmdArgs.push_back("-D_MT");
    if (Defines & addDLL && !isSPIROrSPIRV)
      CmdArgs.push_back("-D_DLL");
    // for /MDd with spir targets
    if ((Defines & addDLL) && (Defines & addDEBUG) && isSPIROrSPIRV) {
      CmdArgs.push_back("-D_CONTAINER_DEBUG_LEVEL=0");
      CmdArgs.push_back("-D_ITERATOR_DEBUG_LEVEL=0");
    }
  };
  StringRef FlagForCRT;
  switch (RTOptionID) {
  case options::OPT__SLASH_MD:
    addPreDefines((Args.hasArg(options::OPT__SLASH_LDd) ? addDEBUG : 0x0) |
                  addMT | addDLL);
    FlagForCRT = "--dependent-lib=msvcrt";
    break;
  case options::OPT__SLASH_MDd:
    addPreDefines(addDEBUG | addMT | addDLL);
    FlagForCRT = "--dependent-lib=msvcrtd";
    break;
  case options::OPT__SLASH_MT:
    addPreDefines((Args.hasArg(options::OPT__SLASH_LDd) ? addDEBUG : 0x0) |
                  addMT);
    CmdArgs.push_back("-flto-visibility-public-std");
    FlagForCRT = "--dependent-lib=libcmt";
    break;
  case options::OPT__SLASH_MTd:
    addPreDefines(addDEBUG | addMT);
    CmdArgs.push_back("-flto-visibility-public-std");
    FlagForCRT = "--dependent-lib=libcmtd";
    break;
  default:
    llvm_unreachable("Unexpected option ID.");
  }

  if (Args.hasArg(options::OPT_fms_omit_default_lib)) {
    CmdArgs.push_back("-D_VC_NODEFAULTLIB");
  } else {
    CmdArgs.push_back(FlagForCRT.data());

    // This provides POSIX compatibility (maps 'open' to '_open'), which most
    // users want.  The /Za flag to cl.exe turns this off, but it's not
    // implemented in clang.
    CmdArgs.push_back("--dependent-lib=oldnames");
    // Add SYCL dependent library
    if (Args.hasArg(options::OPT_fsycl) &&
        !Args.hasArg(options::OPT_nolibsycl)) {
      if (RTOptionID == options::OPT__SLASH_MDd) {
        if (Args.hasArg(options::OPT_fpreview_breaking_changes))
          CmdArgs.push_back("--dependent-lib=sycl" SYCL_MAJOR_VERSION
                            "-previewd");
        else
          CmdArgs.push_back("--dependent-lib=sycl" SYCL_MAJOR_VERSION "d");
      } else {
        if (Args.hasArg(options::OPT_fpreview_breaking_changes))
          CmdArgs.push_back("--dependent-lib=sycl" SYCL_MAJOR_VERSION
                            "-preview");
        else
          CmdArgs.push_back("--dependent-lib=sycl" SYCL_MAJOR_VERSION);
      }
      CmdArgs.push_back("--dependent-lib=sycl-devicelib-host");
    }
  }
}

void Clang::ConstructJob(Compilation &C, const JobAction &JA,
                         const InputInfo &Output, const InputInfoList &Inputs,
                         const ArgList &Args, const char *LinkingOutput) const {
  const auto &TC = getToolChain();
  const llvm::Triple &RawTriple = TC.getTriple();
  const llvm::Triple &Triple = TC.getEffectiveTriple();
  const std::string &TripleStr = Triple.getTriple();

  bool KernelOrKext =
      Args.hasArg(options::OPT_mkernel, options::OPT_fapple_kext);
  const Driver &D = TC.getDriver();
  ArgStringList CmdArgs;

  assert(Inputs.size() >= 1 && "Must have at least one input.");
  // CUDA/HIP compilation may have multiple inputs (source file + results of
  // device-side compilations). OpenMP device jobs also take the host IR as a
  // second input. Module precompilation accepts a list of header files to
  // include as part of the module. API extraction accepts a list of header
  // files whose API information is emitted in the output. All other jobs are
  // expected to have exactly one input.
  // SYCL host jobs accept the integration header from the device-side
  // compilation as a second input.
  bool IsCuda = JA.isOffloading(Action::OFK_Cuda);
  bool IsCudaDevice = JA.isDeviceOffloading(Action::OFK_Cuda);
  bool IsHIP = JA.isOffloading(Action::OFK_HIP);
  bool IsHIPDevice = JA.isDeviceOffloading(Action::OFK_HIP);
  bool IsOpenMPDevice = JA.isDeviceOffloading(Action::OFK_OpenMP);
  bool IsSYCLOffloadDevice = JA.isDeviceOffloading(Action::OFK_SYCL);
  bool IsSYCL = JA.isOffloading(Action::OFK_SYCL);
  bool IsExtractAPI = isa<ExtractAPIJobAction>(JA);
  bool IsDeviceOffloadAction = !(JA.isDeviceOffloading(Action::OFK_None) ||
                                 JA.isDeviceOffloading(Action::OFK_Host));
  bool IsHostOffloadingAction =
      JA.isHostOffloading(Action::OFK_OpenMP) ||
      (JA.isHostOffloading(C.getActiveOffloadKinds()) &&
       Args.hasFlag(options::OPT_offload_new_driver,
                    options::OPT_no_offload_new_driver, false));

  bool IsRDCMode =
      Args.hasFlag(options::OPT_fgpu_rdc, options::OPT_fno_gpu_rdc, IsSYCL);
  bool IsUsingLTO = D.isUsingLTO(IsDeviceOffloadAction);
  auto LTOMode = D.getLTOMode(IsDeviceOffloadAction);
  bool IsFPGASYCLOffloadDevice =
      IsSYCLOffloadDevice &&
      Triple.getSubArch() == llvm::Triple::SPIRSubArch_fpga;
  const bool IsSYCLNativeCPU = isSYCLNativeCPU(TC);

  // Perform the SYCL host compilation using an external compiler if the user
  // requested.
  if (Args.hasArg(options::OPT_fsycl_host_compiler_EQ) && IsSYCL &&
      !IsSYCLOffloadDevice) {
    ConstructHostCompilerJob(C, JA, Output, Inputs, Args);
    return;
  }

  // Extract API doesn't have a main input file, so invent a fake one as a
  // placeholder.
  InputInfo ExtractAPIPlaceholderInput(Inputs[0].getType(), "extract-api",
                                       "extract-api");

  const InputInfo &Input =
      IsExtractAPI ? ExtractAPIPlaceholderInput : Inputs[0];

  InputInfoList ExtractAPIInputs;
  InputInfoList HostOffloadingInputs;
  const InputInfo *CudaDeviceInput = nullptr;
  const InputInfo *OpenMPDeviceInput = nullptr;
  const InputInfo *SYCLDeviceInput = nullptr;
  for (const InputInfo &I : Inputs) {
    if (&I == &Input || I.getType() == types::TY_Nothing) {
      // This is the primary input or contains nothing.
    } else if (IsExtractAPI) {
      auto ExpectedInputType = ExtractAPIPlaceholderInput.getType();
      if (I.getType() != ExpectedInputType) {
        D.Diag(diag::err_drv_extract_api_wrong_kind)
            << I.getFilename() << types::getTypeName(I.getType())
            << types::getTypeName(ExpectedInputType);
      }
      ExtractAPIInputs.push_back(I);
    } else if (IsHostOffloadingAction) {
      HostOffloadingInputs.push_back(I);
    } else if ((IsCuda || IsHIP) && !CudaDeviceInput) {
      CudaDeviceInput = &I;
    } else if (IsOpenMPDevice && !OpenMPDeviceInput) {
      OpenMPDeviceInput = &I;
    } else if (IsSYCL && !SYCLDeviceInput) {
      SYCLDeviceInput = &I;
    } else {
      llvm_unreachable("unexpectedly given multiple inputs");
    }
  }

  const llvm::Triple *AuxTriple =
      (IsSYCL || IsCuda || IsHIP) ? TC.getAuxTriple() : nullptr;
  bool IsWindowsMSVC = RawTriple.isWindowsMSVCEnvironment();
  bool IsIAMCU = RawTriple.isOSIAMCU();

  // Adjust IsWindowsXYZ for CUDA/HIP/SYCL compilations.  Even when compiling in
  // device mode (i.e., getToolchain().getTriple() is NVPTX/AMDGCN, not
  // Windows), we need to pass Windows-specific flags to cc1.
  if (IsCuda || IsHIP || IsSYCL)
    IsWindowsMSVC |= AuxTriple && AuxTriple->isWindowsMSVCEnvironment();

  // C++ is not supported for IAMCU.
  if (IsIAMCU && types::isCXX(Input.getType()))
    D.Diag(diag::err_drv_clang_unsupported) << "C++ for IAMCU";

  // Invoke ourselves in -cc1 mode.
  //
  // FIXME: Implement custom jobs for internal actions.
  CmdArgs.push_back("-cc1");

  // Add the "effective" target triple.
  CmdArgs.push_back("-triple");
  CmdArgs.push_back(Args.MakeArgString(TripleStr));

  if (const Arg *MJ = Args.getLastArg(options::OPT_MJ)) {
    DumpCompilationDatabase(C, MJ->getValue(), TripleStr, Output, Input, Args);
    Args.ClaimAllArgs(options::OPT_MJ);
  } else if (const Arg *GenCDBFragment =
                 Args.getLastArg(options::OPT_gen_cdb_fragment_path)) {
    DumpCompilationDatabaseFragmentToDir(GenCDBFragment->getValue(), C,
                                         TripleStr, Output, Input, Args);
    Args.ClaimAllArgs(options::OPT_gen_cdb_fragment_path);
  }

  if (IsCuda || IsHIP) {
    // We have to pass the triple of the host if compiling for a CUDA/HIP device
    // and vice-versa.
    std::string NormalizedTriple;
    if (JA.isDeviceOffloading(Action::OFK_Cuda) ||
        JA.isDeviceOffloading(Action::OFK_HIP))
      NormalizedTriple = C.getSingleOffloadToolChain<Action::OFK_Host>()
                             ->getTriple()
                             .normalize();
    else {
      // Host-side compilation.
      NormalizedTriple =
          (IsCuda ? C.getSingleOffloadToolChain<Action::OFK_Cuda>()
                  : C.getSingleOffloadToolChain<Action::OFK_HIP>())
              ->getTriple()
              .normalize();
      if (IsCuda) {
        // We need to figure out which CUDA version we're compiling for, as that
        // determines how we load and launch GPU kernels.
        auto *CTC = static_cast<const toolchains::CudaToolChain *>(
            C.getSingleOffloadToolChain<Action::OFK_Cuda>());
        assert(CTC && "Expected valid CUDA Toolchain.");
        if (CTC && CTC->CudaInstallation.version() != CudaVersion::UNKNOWN)
          CmdArgs.push_back(Args.MakeArgString(
              Twine("-target-sdk-version=") +
              CudaVersionToString(CTC->CudaInstallation.version())));
        // Unsized function arguments used for variadics were introduced in
        // CUDA-9.0. We still do not support generating code that actually uses
        // variadic arguments yet, but we do need to allow parsing them as
        // recent CUDA headers rely on that.
        // https://github.com/llvm/llvm-project/issues/58410
        if (CTC->CudaInstallation.version() >= CudaVersion::CUDA_90)
          CmdArgs.push_back("-fcuda-allow-variadic-functions");
      }
    }
    CmdArgs.push_back("-aux-triple");
    CmdArgs.push_back(Args.MakeArgString(NormalizedTriple));

    if (JA.isDeviceOffloading(Action::OFK_HIP) &&
        getToolChain().getTriple().isAMDGPU()) {
      // Device side compilation printf
      if (Args.getLastArg(options::OPT_mprintf_kind_EQ)) {
        CmdArgs.push_back(Args.MakeArgString(
            "-mprintf-kind=" +
            Args.getLastArgValue(options::OPT_mprintf_kind_EQ)));
        // Force compiler error on invalid conversion specifiers
        CmdArgs.push_back(
            Args.MakeArgString("-Werror=format-invalid-specifier"));
      }
    }
  }

  // Unconditionally claim the printf option now to avoid unused diagnostic.
  if (const Arg *PF = Args.getLastArg(options::OPT_mprintf_kind_EQ))
    PF->claim();

  Arg *SYCLStdArg = Args.getLastArg(options::OPT_sycl_std_EQ);

  if (IsSYCLOffloadDevice) {
    if (Triple.isNVPTX()) {
      StringRef GPUArchName = JA.getOffloadingArch();
      // TODO: Once default arch is moved to at least SM_53, empty arch should
      // also result in the flag added.
      if (!GPUArchName.empty() &&
          StringToCudaArch(GPUArchName) >= CudaArch::SM_53)
        CmdArgs.push_back("-fnative-half-type");
    }
    // Pass the triple of host when doing SYCL
    llvm::Triple AuxT = C.getDefaultToolChain().getTriple();
    std::string NormalizedTriple = AuxT.normalize();
    CmdArgs.push_back("-aux-triple");
    CmdArgs.push_back(Args.MakeArgString(NormalizedTriple));

    // We want to compile sycl kernels.
    CmdArgs.push_back("-fsycl-is-device");
    CmdArgs.push_back("-fdeclare-spirv-builtins");

    // Default value for FPGA is false, for all other targets is true.
    if (!Args.hasFlag(options::OPT_fsycl_early_optimizations,
                      options::OPT_fno_sycl_early_optimizations,
                      !IsFPGASYCLOffloadDevice))
      CmdArgs.push_back("-fno-sycl-early-optimizations");
    else if (RawTriple.isSPIROrSPIRV()) {
      // Set `sycl-opt` option to configure LLVM passes for SPIR/SPIR-V target
      CmdArgs.push_back("-mllvm");
      CmdArgs.push_back("-sycl-opt");
    }
    if (IsSYCLNativeCPU) {
      CmdArgs.push_back("-fsycl-is-native-cpu");
      CmdArgs.push_back("-D");
      CmdArgs.push_back("__SYCL_NATIVE_CPU__");
      CmdArgs.push_back("-fno-autolink");
    }

    // Turn on Dead Parameter Elimination Optimization with early optimizations
    // TODO: Enable DAE by default without the Optimization level check in the
    // driver.  The enabling can be done in CodeGenOpt, and we can pass an
    // option to explicitly disable/disable here.
    if (!(RawTriple.isAMDGCN()) &&
        Args.hasFlag(options::OPT_fsycl_dead_args_optimization,
                     options::OPT_fno_sycl_dead_args_optimization,
                     isSYCLOptimizationO2orHigher(Args)))
      CmdArgs.push_back("-fenable-sycl-dae");
    bool IsMSVC = AuxT.isWindowsMSVCEnvironment();
    if (IsMSVC) {
      CmdArgs.push_back("-fms-extensions");
      CmdArgs.push_back("-fms-compatibility");
      CmdArgs.push_back("-fdelayed-template-parsing");
      VersionTuple MSVT = C.getDefaultToolChain().computeMSVCVersion(&D, Args);
      if (!MSVT.empty())
        CmdArgs.push_back(Args.MakeArgString("-fms-compatibility-version=" +
                                             MSVT.getAsString()));
      else {
        const char *LowestMSVCSupported = "19.16.27023"; // VS2017 v15.9
        CmdArgs.push_back(Args.MakeArgString(
            Twine("-fms-compatibility-version=") + LowestMSVCSupported));
      }
    }

    if (Args.hasFlag(options::OPT_fsycl_allow_func_ptr,
                     options::OPT_fno_sycl_allow_func_ptr, false)) {
      CmdArgs.push_back("-fsycl-allow-func-ptr");
    }

    // Forward -fsycl-instrument-device-code option to cc1. This option will
    // only be used for SPIR/SPIR-V based targets.
    if (Triple.isSPIROrSPIRV())
      if (Args.hasFlag(options::OPT_fsycl_instrument_device_code,
                       options::OPT_fno_sycl_instrument_device_code, true))
        CmdArgs.push_back("-fsycl-instrument-device-code");

    if (!SYCLStdArg) {
      // The user had not pass SYCL version, thus we'll employ no-sycl-strict
      // to allow address-space unqualified pointers in function params/return
      // along with marking the same function with explicit SYCL_EXTERNAL
      CmdArgs.push_back("-Wno-sycl-strict");
    }

    // Set O2 optimization level by default
    if (!Args.getLastArg(options::OPT_O_Group))
      CmdArgs.push_back("-O2");

    // Add the integration header option to generate the header.
    StringRef Header(D.getIntegrationHeader(Input.getBaseInput()));
    if (!Header.empty()) {
      SmallString<128> HeaderOpt("-fsycl-int-header=");
      HeaderOpt.append(Header);
      CmdArgs.push_back(Args.MakeArgString(HeaderOpt));
    }

    if (!Args.hasArg(options::OPT_fno_sycl_use_footer)) {
      // Add the integration footer option to generated the footer.
      StringRef Footer(D.getIntegrationFooter(Input.getBaseInput()));
      if (!Footer.empty()) {
        SmallString<128> FooterOpt("-fsycl-int-footer=");
        FooterOpt.append(Footer);
        CmdArgs.push_back(Args.MakeArgString(FooterOpt));
      }
    }

    // Forward -fsycl-default-sub-group-size if in SYCL mode.
    Args.AddLastArg(CmdArgs, options::OPT_fsycl_default_sub_group_size);

    if (Args.hasArg(options::OPT_fsycl_optimize_non_user_code)) {
      const Arg *OArg = Args.getLastArg(options::OPT_O_Group);
      if (!OArg || !OArg->getOption().matches(options::OPT_O0)) {
        bool isCLMode = C.getDriver().IsCLMode();
        // Linux and Windows have different debug options.
        const StringRef Option = isCLMode ? "-Od" : "-O0";
        D.Diag(diag::err_drv_fsycl_wrong_optimization_options) << Option;
      }

      CmdArgs.push_back("-fsycl-optimize-non-user-code");
    }
  }

  if (IsSYCL) {
    // Set options for both host and device
    if (Arg *A = Args.getLastArg(options::OPT_fsycl_id_queries_fit_in_int,
                                 options::OPT_fno_sycl_id_queries_fit_in_int))
      A->render(Args, CmdArgs);

    if (Args.hasArg(options::OPT_fpreview_breaking_changes))
      CmdArgs.push_back("-D__INTEL_PREVIEW_BREAKING_CHANGES");

    if (SYCLStdArg) {
      // Use of -sycl-std=1.2.1 is deprecated. Emit a diagnostic stating so.
      // TODO: remove support at next approprate major release.
      StringRef StdValue(SYCLStdArg->getValue());
      if (StdValue == "1.2.1" || StdValue == "121" ||
          StdValue == "sycl-1.2.1" || StdValue == "2017")
        D.Diag(diag::warn_drv_deprecated_argument_option_release)
            << StdValue << SYCLStdArg->getSpelling();
      SYCLStdArg->render(Args, CmdArgs);
      CmdArgs.push_back("-fsycl-std-layout-kernel-params");
    } else {
      // Ensure the default version in SYCL mode is 2020.
      CmdArgs.push_back("-sycl-std=2020");
    }

    bool DisableSYCLForceInlineKernelLambda = false;
    if (Arg *A = Args.getLastArg(options::OPT_O_Group))
      DisableSYCLForceInlineKernelLambda =
          A->getOption().matches(options::OPT_O0);
    // At -O0, disable the inlining for debugging purposes.
    if (!Args.hasFlag(options::OPT_fsycl_force_inline_kernel_lambda,
                      options::OPT_fno_sycl_force_inline_kernel_lambda,
                      !DisableSYCLForceInlineKernelLambda &&
                          !IsFPGASYCLOffloadDevice))
      CmdArgs.push_back("-fno-sycl-force-inline-kernel-lambda");

    // Add -ffine-grained-bitfield-accesses option. This will be added
    // only for SPIR/SPIR-V based targets.
    if (Triple.isSPIROrSPIRV()) {
      // It cannot be enabled together with a sanitizer
      if (!Args.getLastArg(options::OPT_fsanitize_EQ))
        CmdArgs.push_back("-ffine-grained-bitfield-accesses");
    }

    if (!Args.hasFlag(options::OPT_fsycl_unnamed_lambda,
                      options::OPT_fno_sycl_unnamed_lambda, true))
      CmdArgs.push_back("-fno-sycl-unnamed-lambda");

    if (!Args.hasFlag(options::OPT_fsycl_esimd_force_stateless_mem,
                      options::OPT_fno_sycl_esimd_force_stateless_mem, true))
      CmdArgs.push_back("-fno-sycl-esimd-force-stateless-mem");

    if (Arg *A = Args.getLastArg(options::OPT_fsycl_range_rounding_EQ))
      A->render(Args, CmdArgs);

    if (Arg *A = Args.getLastArg(options::OPT_fsycl_exp_range_rounding))
      A->render(Args, CmdArgs);

    // Add the Unique ID prefix
    StringRef UniqueID = D.getSYCLUniqueID(Input.getBaseInput());
    if (!UniqueID.empty())
      CmdArgs.push_back(
          Args.MakeArgString(Twine("-fsycl-unique-prefix=") + UniqueID));

    // Disable parallel for range-rounding for anything involving FPGA
    auto SYCLTCRange = C.getOffloadToolChains<Action::OFK_SYCL>();
    bool HasFPGA = false;
    for (auto TI = SYCLTCRange.first, TE = SYCLTCRange.second; TI != TE; ++TI) {
      llvm::Triple SYCLTriple = TI->second->getTriple();
      if (SYCLTriple.getSubArch() == llvm::Triple::SPIRSubArch_fpga) {
        HasFPGA = true;
        if (!IsSYCLOffloadDevice) {
          CmdArgs.push_back("-aux-triple");
          CmdArgs.push_back(Args.MakeArgString(SYCLTriple.getTriple()));
        }
        break;
      }
    }
    // At -O0, imply -fsycl-disable-range-rounding.
    bool DisableRangeRounding = false;
    if (Arg *A = Args.getLastArg(options::OPT_O_Group)) {
      if (A->getOption().matches(options::OPT_O0))
        // If the user has set some range rounding preference then let that
        // override not range rounding at -O0
        if (!Args.getLastArg(options::OPT_fsycl_range_rounding_EQ))
          DisableRangeRounding = true;
    }
    if (DisableRangeRounding || HasFPGA)
      CmdArgs.push_back("-fsycl-range-rounding=disable");

    if (HasFPGA) {
      // Pass -fintelfpga to both the host and device SYCL compilations if set.
      CmdArgs.push_back("-fintelfpga");
    }

    // Add any options that are needed specific to SYCL offload while
    // performing the host side compilation.
    if (!IsSYCLOffloadDevice) {
      // Add the -include option to add the integration header
      StringRef Header = D.getIntegrationHeader(Input.getBaseInput());
      // Do not add the integration header if we are compiling after the
      // integration footer has been applied.  Check for the append job
      // action to determine this.
      if (types::getPreprocessedType(Input.getType()) != types::TY_INVALID &&
          !Header.empty()) {
        CmdArgs.push_back("-include");
        CmdArgs.push_back(Args.MakeArgString(Header));
        // When creating dependency information, filter out the generated
        // header file.
        CmdArgs.push_back("-dependency-filter");
        CmdArgs.push_back(Args.MakeArgString(Header));

        // Since this is a host compilation and the integration header is
        // included, enable the integration header based diagnostics.
        CmdArgs.push_back("-fsycl-enable-int-header-diags");
      }
      // Let the FE know we are doing a SYCL offload compilation, but we are
      // doing the host pass.
      CmdArgs.push_back("-fsycl-is-host");
      if (IsSYCLNativeCPU) {
        CmdArgs.push_back("-D");
        CmdArgs.push_back("__SYCL_NATIVE_CPU__");
      }

      if (!D.IsCLMode()) {
        // SYCL library is guaranteed to work correctly only with dynamic
        // MSVC runtime.
        llvm::Triple AuxT = C.getDefaultToolChain().getTriple();
        if (AuxT.isWindowsMSVCEnvironment()) {
          CmdArgs.push_back("-D_MT");
          CmdArgs.push_back("-D_DLL");
        }
      }
    }
    // Add any predefined macros associated with intel_gpu* type targets
    // passed in with -fsycl-targets
    // TODO: Macros are populated during device compilations and saved for
    // addition to the host compilation. There is no dependence connection
    // between device and host where we should be able to use the offloading
    // arch to add the macro to the host compile.
    auto addTargetMacros = [&](const llvm::Triple &Triple) {
      if (!Triple.isSPIR() && !Triple.isNVPTX() && !Triple.isAMDGCN())
        return;
      SmallString<64> Macro;
      if ((Triple.isSPIR() &&
           Triple.getSubArch() == llvm::Triple::SPIRSubArch_gen) ||
          Triple.isNVPTX() || Triple.isAMDGCN()) {
        StringRef Device = JA.getOffloadingArch();
        if (!Device.empty() && !SYCL::gen::getGenDeviceMacro(Device).empty()) {
          Macro = "-D";
          Macro += SYCL::gen::getGenDeviceMacro(Device);
        }
      } else if (Triple.getSubArch() == llvm::Triple::SPIRSubArch_x86_64)
        Macro = "-D__SYCL_TARGET_INTEL_X86_64__";
      if (Macro.size()) {
        CmdArgs.push_back(Args.MakeArgString(Macro));
        D.addSYCLTargetMacroArg(Args, Macro);
      }
    };
    if (IsSYCLOffloadDevice)
      addTargetMacros(RawTriple);
    else {
      for (auto &Macro : D.getSYCLTargetMacroArgs())
        CmdArgs.push_back(Args.MakeArgString(Macro));
      if (Args.hasArg(options::OPT_fno_sycl_esimd_build_host_code))
        CmdArgs.push_back("-fno-sycl-esimd-build-host-code");
    }

    const auto DeviceTraitsMacrosArgs = D.getDeviceTraitsMacrosArgs();
    for (const auto &Arg : DeviceTraitsMacrosArgs) {
      CmdArgs.push_back(Arg);
    }
  }

  if (IsOpenMPDevice) {
    // We have to pass the triple of the host if compiling for an OpenMP device.
    std::string NormalizedTriple =
        C.getSingleOffloadToolChain<Action::OFK_Host>()
            ->getTriple()
            .normalize();
    CmdArgs.push_back("-aux-triple");
    CmdArgs.push_back(Args.MakeArgString(NormalizedTriple));
  }

  if (Triple.isOSWindows() && (Triple.getArch() == llvm::Triple::arm ||
                               Triple.getArch() == llvm::Triple::thumb)) {
    unsigned Offset = Triple.getArch() == llvm::Triple::arm ? 4 : 6;
    unsigned Version = 0;
    bool Failure =
        Triple.getArchName().substr(Offset).consumeInteger(10, Version);
    if (Failure || Version < 7)
      D.Diag(diag::err_target_unsupported_arch) << Triple.getArchName()
                                                << TripleStr;
  }

  // Push all default warning arguments that are specific to
  // the given target.  These come before user provided warning options
  // are provided.
  TC.addClangWarningOptions(CmdArgs);

  // FIXME: Subclass ToolChain for SPIR/SPIR-V and move this to
  // addClangWarningOptions.
  if (Triple.isSPIROrSPIRV())
    CmdArgs.push_back("-Wspir-compat");

  // Select the appropriate action.
  RewriteKind rewriteKind = RK_None;

  bool UnifiedLTO = false;
  if (IsUsingLTO) {
    UnifiedLTO = Args.hasFlag(options::OPT_funified_lto,
                              options::OPT_fno_unified_lto, Triple.isPS());
    if (UnifiedLTO)
      CmdArgs.push_back("-funified-lto");
  }

  // If CollectArgsForIntegratedAssembler() isn't called below, claim the args
  // it claims when not running an assembler. Otherwise, clang would emit
  // "argument unused" warnings for assembler flags when e.g. adding "-E" to
  // flags while debugging something. That'd be somewhat inconvenient, and it's
  // also inconsistent with most other flags -- we don't warn on
  // -ffunction-sections not being used in -E mode either for example, even
  // though it's not really used either.
  if (!isa<AssembleJobAction>(JA)) {
    // The args claimed here should match the args used in
    // CollectArgsForIntegratedAssembler().
    if (TC.useIntegratedAs()) {
      Args.ClaimAllArgs(options::OPT_mrelax_all);
      Args.ClaimAllArgs(options::OPT_mno_relax_all);
      Args.ClaimAllArgs(options::OPT_mincremental_linker_compatible);
      Args.ClaimAllArgs(options::OPT_mno_incremental_linker_compatible);
      switch (C.getDefaultToolChain().getArch()) {
      case llvm::Triple::arm:
      case llvm::Triple::armeb:
      case llvm::Triple::thumb:
      case llvm::Triple::thumbeb:
        Args.ClaimAllArgs(options::OPT_mimplicit_it_EQ);
        break;
      default:
        break;
      }
    }
    Args.ClaimAllArgs(options::OPT_Wa_COMMA);
    Args.ClaimAllArgs(options::OPT_Xassembler);
    Args.ClaimAllArgs(options::OPT_femit_dwarf_unwind_EQ);
  }

  if (isa<AnalyzeJobAction>(JA)) {
    assert(JA.getType() == types::TY_Plist && "Invalid output type.");
    CmdArgs.push_back("-analyze");
  } else if (isa<MigrateJobAction>(JA)) {
    CmdArgs.push_back("-migrate");
  } else if (isa<PreprocessJobAction>(JA)) {
    if (Output.getType() == types::TY_Dependencies)
      CmdArgs.push_back("-Eonly");
    else {
      CmdArgs.push_back("-E");
      if (Args.hasArg(options::OPT_rewrite_objc) &&
          !Args.hasArg(options::OPT_g_Group))
        CmdArgs.push_back("-P");
      else if (JA.getType() == types::TY_PP_CXXHeaderUnit)
        CmdArgs.push_back("-fdirectives-only");
    }
  } else if (isa<AssembleJobAction>(JA)) {
    if (IsSYCLOffloadDevice && !IsSYCLNativeCPU) {
      CmdArgs.push_back("-emit-llvm-bc");
    } else {
      CmdArgs.push_back("-emit-obj");
      CollectArgsForIntegratedAssembler(C, Args, CmdArgs, D);
    }
    if (IsSYCLOffloadDevice && IsSYCLNativeCPU) {
      CmdArgs.push_back("-mllvm");
      CmdArgs.push_back("-sycl-native-cpu-backend");
    }

    // Also ignore explicit -force_cpusubtype_ALL option.
    (void)Args.hasArg(options::OPT_force__cpusubtype__ALL);
  } else if (isa<PrecompileJobAction>(JA)) {
    if (JA.getType() == types::TY_Nothing)
      CmdArgs.push_back("-fsyntax-only");
    else if (JA.getType() == types::TY_ModuleFile)
      CmdArgs.push_back("-emit-module-interface");
    else if (JA.getType() == types::TY_HeaderUnit)
      CmdArgs.push_back("-emit-header-unit");
    else
      CmdArgs.push_back("-emit-pch");
  } else if (isa<VerifyPCHJobAction>(JA)) {
    CmdArgs.push_back("-verify-pch");
  } else if (isa<ExtractAPIJobAction>(JA)) {
    assert(JA.getType() == types::TY_API_INFO &&
           "Extract API actions must generate a API information.");
    CmdArgs.push_back("-extract-api");

    if (Arg *PrettySGFArg = Args.getLastArg(options::OPT_emit_pretty_sgf))
      PrettySGFArg->render(Args, CmdArgs);

    Arg *SymbolGraphDirArg = Args.getLastArg(options::OPT_symbol_graph_dir_EQ);

    if (Arg *ProductNameArg = Args.getLastArg(options::OPT_product_name_EQ))
      ProductNameArg->render(Args, CmdArgs);
    if (Arg *ExtractAPIIgnoresFileArg =
            Args.getLastArg(options::OPT_extract_api_ignores_EQ))
      ExtractAPIIgnoresFileArg->render(Args, CmdArgs);
    if (Arg *EmitExtensionSymbolGraphs =
            Args.getLastArg(options::OPT_emit_extension_symbol_graphs)) {
      if (!SymbolGraphDirArg)
        D.Diag(diag::err_drv_missing_symbol_graph_dir);

      EmitExtensionSymbolGraphs->render(Args, CmdArgs);
    }
    if (SymbolGraphDirArg)
      SymbolGraphDirArg->render(Args, CmdArgs);
  } else {
    assert((isa<CompileJobAction>(JA) || isa<BackendJobAction>(JA)) &&
           "Invalid action for clang tool.");
    if (JA.getType() == types::TY_Nothing) {
      CmdArgs.push_back("-fsyntax-only");
    } else if (JA.getType() == types::TY_LLVM_IR ||
               JA.getType() == types::TY_LTO_IR) {
      CmdArgs.push_back("-emit-llvm");
    } else if (JA.getType() == types::TY_LLVM_BC ||
               JA.getType() == types::TY_LTO_BC) {
      // Emit textual llvm IR for AMDGPU offloading for -emit-llvm -S
      if (Triple.isAMDGCN() && IsOpenMPDevice && Args.hasArg(options::OPT_S) &&
          Args.hasArg(options::OPT_emit_llvm)) {
        CmdArgs.push_back("-emit-llvm");
      } else {
        CmdArgs.push_back("-emit-llvm-bc");
      }
    } else if (JA.getType() == types::TY_IFS ||
               JA.getType() == types::TY_IFS_CPP) {
      StringRef ArgStr =
          Args.hasArg(options::OPT_interface_stub_version_EQ)
              ? Args.getLastArgValue(options::OPT_interface_stub_version_EQ)
              : "ifs-v1";
      CmdArgs.push_back("-emit-interface-stubs");
      CmdArgs.push_back(
          Args.MakeArgString(Twine("-interface-stub-version=") + ArgStr.str()));
    } else if (JA.getType() == types::TY_PP_Asm) {
      CmdArgs.push_back("-S");
    } else if (JA.getType() == types::TY_AST) {
      CmdArgs.push_back("-emit-pch");
    } else if (JA.getType() == types::TY_ModuleFile) {
      CmdArgs.push_back("-module-file-info");
    } else if (JA.getType() == types::TY_RewrittenObjC) {
      CmdArgs.push_back("-rewrite-objc");
      rewriteKind = RK_NonFragile;
    } else if (JA.getType() == types::TY_RewrittenLegacyObjC) {
      CmdArgs.push_back("-rewrite-objc");
      rewriteKind = RK_Fragile;
    } else {
      assert(JA.getType() == types::TY_PP_Asm && "Unexpected output type!");
    }

    // Preserve use-list order by default when emitting bitcode, so that
    // loading the bitcode up in 'opt' or 'llc' and running passes gives the
    // same result as running passes here.  For LTO, we don't need to preserve
    // the use-list order, since serialization to bitcode is part of the flow.
    if (JA.getType() == types::TY_LLVM_BC)
      CmdArgs.push_back("-emit-llvm-uselists");

    if (IsUsingLTO) {
      if (IsDeviceOffloadAction && !JA.isDeviceOffloading(Action::OFK_OpenMP) &&
          !Args.hasFlag(options::OPT_offload_new_driver,
                        options::OPT_no_offload_new_driver, false) &&
          !Triple.isAMDGPU()) {
        D.Diag(diag::err_drv_unsupported_opt_for_target)
            << Args.getLastArg(options::OPT_foffload_lto,
                               options::OPT_foffload_lto_EQ)
                   ->getAsString(Args)
            << Triple.getTriple();
      } else if (Triple.isNVPTX() && !IsRDCMode &&
                 JA.isDeviceOffloading(Action::OFK_Cuda)) {
        D.Diag(diag::err_drv_unsupported_opt_for_language_mode)
            << Args.getLastArg(options::OPT_foffload_lto,
                               options::OPT_foffload_lto_EQ)
                   ->getAsString(Args)
            << "-fno-gpu-rdc";
      } else {
        assert(LTOMode == LTOK_Full || LTOMode == LTOK_Thin);
        CmdArgs.push_back(Args.MakeArgString(
            Twine("-flto=") + (LTOMode == LTOK_Thin ? "thin" : "full")));
        // PS4 uses the legacy LTO API, which does not support some of the
        // features enabled by -flto-unit.
        if (!RawTriple.isPS4() ||
            (D.getLTOMode() == LTOK_Full) || !UnifiedLTO)
          CmdArgs.push_back("-flto-unit");
      }
    }
  }

  Args.AddLastArg(CmdArgs, options::OPT_dumpdir);

  if (const Arg *A = Args.getLastArg(options::OPT_fthinlto_index_EQ)) {
    if (!types::isLLVMIR(Input.getType()))
      D.Diag(diag::err_drv_arg_requires_bitcode_input) << A->getAsString(Args);
    Args.AddLastArg(CmdArgs, options::OPT_fthinlto_index_EQ);
  }

  if (Triple.isPPC())
    Args.addOptInFlag(CmdArgs, options::OPT_mregnames,
                      options::OPT_mno_regnames);

  if (Args.getLastArg(options::OPT_fthin_link_bitcode_EQ))
    Args.AddLastArg(CmdArgs, options::OPT_fthin_link_bitcode_EQ);

  if (Args.getLastArg(options::OPT_save_temps_EQ))
    Args.AddLastArg(CmdArgs, options::OPT_save_temps_EQ);

  auto *MemProfArg = Args.getLastArg(options::OPT_fmemory_profile,
                                     options::OPT_fmemory_profile_EQ,
                                     options::OPT_fno_memory_profile);
  if (MemProfArg &&
      !MemProfArg->getOption().matches(options::OPT_fno_memory_profile))
    MemProfArg->render(Args, CmdArgs);

  if (auto *MemProfUseArg =
          Args.getLastArg(options::OPT_fmemory_profile_use_EQ)) {
    if (MemProfArg)
      D.Diag(diag::err_drv_argument_not_allowed_with)
          << MemProfUseArg->getAsString(Args) << MemProfArg->getAsString(Args);
    if (auto *PGOInstrArg = Args.getLastArg(options::OPT_fprofile_generate,
                                            options::OPT_fprofile_generate_EQ))
      D.Diag(diag::err_drv_argument_not_allowed_with)
          << MemProfUseArg->getAsString(Args) << PGOInstrArg->getAsString(Args);
    MemProfUseArg->render(Args, CmdArgs);
  }

  // Embed-bitcode option.
  // Only white-listed flags below are allowed to be embedded.
  if (C.getDriver().embedBitcodeInObject() && !IsUsingLTO &&
      (isa<BackendJobAction>(JA) || isa<AssembleJobAction>(JA))) {
    // Add flags implied by -fembed-bitcode.
    Args.AddLastArg(CmdArgs, options::OPT_fembed_bitcode_EQ);
    // Disable all llvm IR level optimizations.
    CmdArgs.push_back("-disable-llvm-passes");

    // Render target options.
    TC.addClangTargetOptions(Args, CmdArgs, JA.getOffloadingDeviceKind());

    // reject options that shouldn't be supported in bitcode
    // also reject kernel/kext
    static const constexpr unsigned kBitcodeOptionIgnorelist[] = {
        options::OPT_mkernel,
        options::OPT_fapple_kext,
        options::OPT_ffunction_sections,
        options::OPT_fno_function_sections,
        options::OPT_fdata_sections,
        options::OPT_fno_data_sections,
        options::OPT_fbasic_block_sections_EQ,
        options::OPT_funique_internal_linkage_names,
        options::OPT_fno_unique_internal_linkage_names,
        options::OPT_funique_section_names,
        options::OPT_fno_unique_section_names,
        options::OPT_funique_basic_block_section_names,
        options::OPT_fno_unique_basic_block_section_names,
        options::OPT_mrestrict_it,
        options::OPT_mno_restrict_it,
        options::OPT_mstackrealign,
        options::OPT_mno_stackrealign,
        options::OPT_mstack_alignment,
        options::OPT_mcmodel_EQ,
        options::OPT_mlong_calls,
        options::OPT_mno_long_calls,
        options::OPT_ggnu_pubnames,
        options::OPT_gdwarf_aranges,
        options::OPT_fdebug_types_section,
        options::OPT_fno_debug_types_section,
        options::OPT_fdwarf_directory_asm,
        options::OPT_fno_dwarf_directory_asm,
        options::OPT_mrelax_all,
        options::OPT_mno_relax_all,
        options::OPT_ftrap_function_EQ,
        options::OPT_ffixed_r9,
        options::OPT_mfix_cortex_a53_835769,
        options::OPT_mno_fix_cortex_a53_835769,
        options::OPT_ffixed_x18,
        options::OPT_mglobal_merge,
        options::OPT_mno_global_merge,
        options::OPT_mred_zone,
        options::OPT_mno_red_zone,
        options::OPT_Wa_COMMA,
        options::OPT_Xassembler,
        options::OPT_mllvm,
    };
    for (const auto &A : Args)
      if (llvm::is_contained(kBitcodeOptionIgnorelist, A->getOption().getID()))
        D.Diag(diag::err_drv_unsupported_embed_bitcode) << A->getSpelling();

    // Render the CodeGen options that need to be passed.
    Args.addOptOutFlag(CmdArgs, options::OPT_foptimize_sibling_calls,
                       options::OPT_fno_optimize_sibling_calls);

    RenderFloatingPointOptions(TC, D, isOptimizationLevelFast(Args), Args,
                               CmdArgs, JA);

    // Render ABI arguments
    switch (TC.getArch()) {
    default: break;
    case llvm::Triple::arm:
    case llvm::Triple::armeb:
    case llvm::Triple::thumbeb:
      RenderARMABI(D, Triple, Args, CmdArgs);
      break;
    case llvm::Triple::aarch64:
    case llvm::Triple::aarch64_32:
    case llvm::Triple::aarch64_be:
      RenderAArch64ABI(Triple, Args, CmdArgs);
      break;
    }

    // Optimization level for CodeGen.
    if (const Arg *A = Args.getLastArg(options::OPT_O_Group)) {
      if (A->getOption().matches(options::OPT_O4)) {
        CmdArgs.push_back("-O3");
        D.Diag(diag::warn_O4_is_O3);
      } else {
        A->render(Args, CmdArgs);
      }
    }

    // Input/Output file.
    if (Output.getType() == types::TY_Dependencies) {
      // Handled with other dependency code.
    } else if (Output.isFilename()) {
      CmdArgs.push_back("-o");
      CmdArgs.push_back(Output.getFilename());
    } else {
      assert(Output.isNothing() && "Input output.");
    }

    for (const auto &II : Inputs) {
      addDashXForInput(Args, II, CmdArgs);
      if (II.isFilename())
        CmdArgs.push_back(II.getFilename());
      else
        II.getInputArg().renderAsInput(Args, CmdArgs);
    }

    C.addCommand(std::make_unique<Command>(
        JA, *this, ResponseFileSupport::AtFileUTF8(), D.getClangProgramPath(),
        CmdArgs, Inputs, Output, D.getPrependArg()));
    return;
  }

  if (C.getDriver().embedBitcodeMarkerOnly() && !IsUsingLTO)
    CmdArgs.push_back("-fembed-bitcode=marker");

  // We normally speed up the clang process a bit by skipping destructors at
  // exit, but when we're generating diagnostics we can rely on some of the
  // cleanup.
  if (!C.isForDiagnostics())
    CmdArgs.push_back("-disable-free");
  CmdArgs.push_back("-clear-ast-before-backend");

#ifdef NDEBUG
  const bool IsAssertBuild = false;
#else
  const bool IsAssertBuild = true;
#endif

  // Disable the verification pass in asserts builds unless otherwise specified.
  if (Args.hasFlag(options::OPT_fno_verify_intermediate_code,
                   options::OPT_fverify_intermediate_code, !IsAssertBuild)) {
    CmdArgs.push_back("-disable-llvm-verifier");
  }

  // Discard value names in assert builds unless otherwise specified.
  if (Args.hasFlag(options::OPT_fdiscard_value_names,
                   options::OPT_fno_discard_value_names,
                   !IsAssertBuild && !IsFPGASYCLOffloadDevice)) {
    if (Args.hasArg(options::OPT_fdiscard_value_names) &&
        llvm::any_of(Inputs, [](const clang::driver::InputInfo &II) {
          return types::isLLVMIR(II.getType());
        })) {
      D.Diag(diag::warn_ignoring_fdiscard_for_bitcode);
    }
    CmdArgs.push_back("-discard-value-names");
  }

  // Set the main file name, so that debug info works even with
  // -save-temps.
  CmdArgs.push_back("-main-file-name");
  if (!IsSYCL || Args.hasArg(options::OPT_fno_sycl_use_footer)) {
    CmdArgs.push_back(getBaseInputName(Args, Input));
  } else {
    SmallString<256> AbsPath = llvm::StringRef(Input.getBaseInput());
    D.getVFS().makeAbsolute(AbsPath);
    CmdArgs.push_back(
        Args.MakeArgString(llvm::sys::path::filename(Input.getBaseInput())));
    CmdArgs.push_back("-fsycl-use-main-file-name");
  }

  if (IsSYCL || Args.hasArg(options::OPT_fsycl_footer_path_EQ)) {
    CmdArgs.push_back("-full-main-file-name");
    CmdArgs.push_back(Input.getBaseInput());
  }
  // Some flags which affect the language (via preprocessor
  // defines).
  if (Args.hasArg(options::OPT_static))
    CmdArgs.push_back("-static-define");

  if (Args.hasArg(options::OPT_municode))
    CmdArgs.push_back("-DUNICODE");

  if (isa<AnalyzeJobAction>(JA))
    RenderAnalyzerOptions(Args, CmdArgs, Triple, Input);

  if (isa<AnalyzeJobAction>(JA) ||
      (isa<PreprocessJobAction>(JA) && Args.hasArg(options::OPT__analyze)))
    CmdArgs.push_back("-setup-static-analyzer");

  // Enable compatilibily mode to avoid analyzer-config related errors.
  // Since we can't access frontend flags through hasArg, let's manually iterate
  // through them.
  bool FoundAnalyzerConfig = false;
  for (auto *Arg : Args.filtered(options::OPT_Xclang))
    if (StringRef(Arg->getValue()) == "-analyzer-config") {
      FoundAnalyzerConfig = true;
      break;
    }
  if (!FoundAnalyzerConfig)
    for (auto *Arg : Args.filtered(options::OPT_Xanalyzer))
      if (StringRef(Arg->getValue()) == "-analyzer-config") {
        FoundAnalyzerConfig = true;
        break;
      }
  if (FoundAnalyzerConfig)
    CmdArgs.push_back("-analyzer-config-compatibility-mode=true");

  CheckCodeGenerationOptions(D, Args);

  unsigned FunctionAlignment = ParseFunctionAlignment(TC, Args);
  assert(FunctionAlignment <= 31 && "function alignment will be truncated!");
  if (FunctionAlignment) {
    CmdArgs.push_back("-function-alignment");
    CmdArgs.push_back(Args.MakeArgString(std::to_string(FunctionAlignment)));
  }

  // We support -falign-loops=N where N is a power of 2. GCC supports more
  // forms.
  if (const Arg *A = Args.getLastArg(options::OPT_falign_loops_EQ)) {
    unsigned Value = 0;
    if (StringRef(A->getValue()).getAsInteger(10, Value) || Value > 65536)
      TC.getDriver().Diag(diag::err_drv_invalid_int_value)
          << A->getAsString(Args) << A->getValue();
    else if (Value & (Value - 1))
      TC.getDriver().Diag(diag::err_drv_alignment_not_power_of_two)
          << A->getAsString(Args) << A->getValue();
    // Treat =0 as unspecified (use the target preference).
    if (Value)
      CmdArgs.push_back(Args.MakeArgString("-falign-loops=" +
                                           Twine(std::min(Value, 65536u))));
  }

  if (Triple.isOSzOS()) {
    // On z/OS some of the system header feature macros need to
    // be defined to enable most cross platform projects to build
    // successfully.  Ths include the libc++ library.  A
    // complicating factor is that users can define these
    // macros to the same or different values.  We need to add
    // the definition for these macros to the compilation command
    // if the user hasn't already defined them.

    auto findMacroDefinition = [&](const std::string &Macro) {
      auto MacroDefs = Args.getAllArgValues(options::OPT_D);
      return llvm::any_of(MacroDefs, [&](const std::string &M) {
        return M == Macro || M.find(Macro + '=') != std::string::npos;
      });
    };

    // _UNIX03_WITHDRAWN is required for libcxx & porting.
    if (!findMacroDefinition("_UNIX03_WITHDRAWN"))
      CmdArgs.push_back("-D_UNIX03_WITHDRAWN");
    // _OPEN_DEFAULT is required for XL compat
    if (!findMacroDefinition("_OPEN_DEFAULT"))
      CmdArgs.push_back("-D_OPEN_DEFAULT");
    if (D.CCCIsCXX() || types::isCXX(Input.getType())) {
      // _XOPEN_SOURCE=600 is required for libcxx.
      if (!findMacroDefinition("_XOPEN_SOURCE"))
        CmdArgs.push_back("-D_XOPEN_SOURCE=600");
    }
  }

  llvm::Reloc::Model RelocationModel;
  unsigned PICLevel;
  bool IsPIE;
  std::tie(RelocationModel, PICLevel, IsPIE) = ParsePICArgs(TC, Args);
  Arg *LastPICDataRelArg =
      Args.getLastArg(options::OPT_mno_pic_data_is_text_relative,
                      options::OPT_mpic_data_is_text_relative);
  bool NoPICDataIsTextRelative = false;
  if (LastPICDataRelArg) {
    if (LastPICDataRelArg->getOption().matches(
            options::OPT_mno_pic_data_is_text_relative)) {
      NoPICDataIsTextRelative = true;
      if (!PICLevel)
        D.Diag(diag::err_drv_argument_only_allowed_with)
            << "-mno-pic-data-is-text-relative"
            << "-fpic/-fpie";
    }
    if (!Triple.isSystemZ())
      D.Diag(diag::err_drv_unsupported_opt_for_target)
          << (NoPICDataIsTextRelative ? "-mno-pic-data-is-text-relative"
                                      : "-mpic-data-is-text-relative")
          << RawTriple.str();
  }

  bool IsROPI = RelocationModel == llvm::Reloc::ROPI ||
                RelocationModel == llvm::Reloc::ROPI_RWPI;
  bool IsRWPI = RelocationModel == llvm::Reloc::RWPI ||
                RelocationModel == llvm::Reloc::ROPI_RWPI;

  if (Args.hasArg(options::OPT_mcmse) &&
      !Args.hasArg(options::OPT_fallow_unsupported)) {
    if (IsROPI)
      D.Diag(diag::err_cmse_pi_are_incompatible) << IsROPI;
    if (IsRWPI)
      D.Diag(diag::err_cmse_pi_are_incompatible) << !IsRWPI;
  }

  if (IsROPI && types::isCXX(Input.getType()) &&
      !Args.hasArg(options::OPT_fallow_unsupported))
    D.Diag(diag::err_drv_ropi_incompatible_with_cxx);

  const char *RMName = RelocationModelName(RelocationModel);
  if (RMName) {
    CmdArgs.push_back("-mrelocation-model");
    CmdArgs.push_back(RMName);
  }
  if (PICLevel > 0) {
    CmdArgs.push_back("-pic-level");
    CmdArgs.push_back(PICLevel == 1 ? "1" : "2");
    if (IsPIE)
      CmdArgs.push_back("-pic-is-pie");
    if (NoPICDataIsTextRelative)
      CmdArgs.push_back("-mcmodel=medium");
  }

  if (RelocationModel == llvm::Reloc::ROPI ||
      RelocationModel == llvm::Reloc::ROPI_RWPI)
    CmdArgs.push_back("-fropi");
  if (RelocationModel == llvm::Reloc::RWPI ||
      RelocationModel == llvm::Reloc::ROPI_RWPI)
    CmdArgs.push_back("-frwpi");

  if (Arg *A = Args.getLastArg(options::OPT_meabi)) {
    CmdArgs.push_back("-meabi");
    CmdArgs.push_back(A->getValue());
  }

  // -fsemantic-interposition is forwarded to CC1: set the
  // "SemanticInterposition" metadata to 1 (make some linkages interposable) and
  // make default visibility external linkage definitions dso_preemptable.
  //
  // -fno-semantic-interposition: if the target supports .Lfoo$local local
  // aliases (make default visibility external linkage definitions dso_local).
  // This is the CC1 default for ELF to match COFF/Mach-O.
  //
  // Otherwise use Clang's traditional behavior: like
  // -fno-semantic-interposition but local aliases are not used. So references
  // can be interposed if not optimized out.
  if (Triple.isOSBinFormatELF()) {
    Arg *A = Args.getLastArg(options::OPT_fsemantic_interposition,
                             options::OPT_fno_semantic_interposition);
    if (RelocationModel != llvm::Reloc::Static && !IsPIE) {
      // The supported targets need to call AsmPrinter::getSymbolPreferLocal.
      bool SupportsLocalAlias =
          Triple.isAArch64() || Triple.isRISCV() || Triple.isX86();
      if (!A)
        CmdArgs.push_back("-fhalf-no-semantic-interposition");
      else if (A->getOption().matches(options::OPT_fsemantic_interposition))
        A->render(Args, CmdArgs);
      else if (!SupportsLocalAlias)
        CmdArgs.push_back("-fhalf-no-semantic-interposition");
    }
  }

  {
    std::string Model;
    if (Arg *A = Args.getLastArg(options::OPT_mthread_model)) {
      if (!TC.isThreadModelSupported(A->getValue()))
        D.Diag(diag::err_drv_invalid_thread_model_for_target)
            << A->getValue() << A->getAsString(Args);
      Model = A->getValue();
    } else
      Model = TC.getThreadModel();
    if (Model != "posix") {
      CmdArgs.push_back("-mthread-model");
      CmdArgs.push_back(Args.MakeArgString(Model));
    }
  }

  if (Arg *A = Args.getLastArg(options::OPT_fveclib)) {
    StringRef Name = A->getValue();
    if (Name == "SVML") {
      if (Triple.getArch() != llvm::Triple::x86 &&
          Triple.getArch() != llvm::Triple::x86_64)
        D.Diag(diag::err_drv_unsupported_opt_for_target)
            << Name << Triple.getArchName();
    } else if (Name == "LIBMVEC-X86") {
      if (Triple.getArch() != llvm::Triple::x86 &&
          Triple.getArch() != llvm::Triple::x86_64)
        D.Diag(diag::err_drv_unsupported_opt_for_target)
            << Name << Triple.getArchName();
    } else if (Name == "SLEEF" || Name == "ArmPL") {
      if (Triple.getArch() != llvm::Triple::aarch64 &&
          Triple.getArch() != llvm::Triple::aarch64_be)
        D.Diag(diag::err_drv_unsupported_opt_for_target)
            << Name << Triple.getArchName();
    }
    A->render(Args, CmdArgs);
  }

  if (Arg *A = Args.getLastArg(options::OPT_faltmathlib_EQ))
    A->render(Args, CmdArgs);

  if (Args.hasFlag(options::OPT_fmerge_all_constants,
                   options::OPT_fno_merge_all_constants, false))
    CmdArgs.push_back("-fmerge-all-constants");

  Args.addOptOutFlag(CmdArgs, options::OPT_fdelete_null_pointer_checks,
                     options::OPT_fno_delete_null_pointer_checks);

  // LLVM Code Generator Options.

  if (Arg *A = Args.getLastArg(options::OPT_mabi_EQ_quadword_atomics)) {
    if (!Triple.isOSAIX() || Triple.isPPC32())
      D.Diag(diag::err_drv_unsupported_opt_for_target)
        << A->getSpelling() << RawTriple.str();
    CmdArgs.push_back("-mabi=quadword-atomics");
  }

  if (Arg *A = Args.getLastArg(options::OPT_mlong_double_128)) {
    // Emit the unsupported option error until the Clang's library integration
    // support for 128-bit long double is available for AIX.
    if (Triple.isOSAIX())
      D.Diag(diag::err_drv_unsupported_opt_for_target)
          << A->getSpelling() << RawTriple.str();
  }

  if (Arg *A = Args.getLastArg(options::OPT_Wframe_larger_than_EQ)) {
    StringRef V = A->getValue(), V1 = V;
    unsigned Size;
    if (V1.consumeInteger(10, Size) || !V1.empty())
      D.Diag(diag::err_drv_invalid_argument_to_option)
          << V << A->getOption().getName();
    else
      CmdArgs.push_back(Args.MakeArgString("-fwarn-stack-size=" + V));
  }

  Args.addOptOutFlag(CmdArgs, options::OPT_fjump_tables,
                     options::OPT_fno_jump_tables);
  Args.addOptInFlag(CmdArgs, options::OPT_fprofile_sample_accurate,
                    options::OPT_fno_profile_sample_accurate);
  Args.addOptOutFlag(CmdArgs, options::OPT_fpreserve_as_comments,
                     options::OPT_fno_preserve_as_comments);

  if (Arg *A = Args.getLastArg(options::OPT_mregparm_EQ)) {
    CmdArgs.push_back("-mregparm");
    CmdArgs.push_back(A->getValue());
  }

  if (Arg *A = Args.getLastArg(options::OPT_maix_struct_return,
                               options::OPT_msvr4_struct_return)) {
    if (!TC.getTriple().isPPC32()) {
      D.Diag(diag::err_drv_unsupported_opt_for_target)
          << A->getSpelling() << RawTriple.str();
    } else if (A->getOption().matches(options::OPT_maix_struct_return)) {
      CmdArgs.push_back("-maix-struct-return");
    } else {
      assert(A->getOption().matches(options::OPT_msvr4_struct_return));
      CmdArgs.push_back("-msvr4-struct-return");
    }
  }

  if (Arg *A = Args.getLastArg(options::OPT_fpcc_struct_return,
                               options::OPT_freg_struct_return)) {
    if (TC.getArch() != llvm::Triple::x86) {
      D.Diag(diag::err_drv_unsupported_opt_for_target)
          << A->getSpelling() << RawTriple.str();
    } else if (A->getOption().matches(options::OPT_fpcc_struct_return)) {
      CmdArgs.push_back("-fpcc-struct-return");
    } else {
      assert(A->getOption().matches(options::OPT_freg_struct_return));
      CmdArgs.push_back("-freg-struct-return");
    }
  }

  if (Args.hasFlag(options::OPT_mrtd, options::OPT_mno_rtd, false)) {
    if (Triple.getArch() == llvm::Triple::m68k)
      CmdArgs.push_back("-fdefault-calling-conv=rtdcall");
    else
      CmdArgs.push_back("-fdefault-calling-conv=stdcall");
  }

  if (Args.hasArg(options::OPT_fenable_matrix)) {
    // enable-matrix is needed by both the LangOpts and by LLVM.
    CmdArgs.push_back("-fenable-matrix");
    CmdArgs.push_back("-mllvm");
    CmdArgs.push_back("-enable-matrix");
  }

  CodeGenOptions::FramePointerKind FPKeepKind =
                  getFramePointerKind(Args, RawTriple);
  const char *FPKeepKindStr = nullptr;
  switch (FPKeepKind) {
  case CodeGenOptions::FramePointerKind::None:
    FPKeepKindStr = "-mframe-pointer=none";
    break;
  case CodeGenOptions::FramePointerKind::NonLeaf:
    FPKeepKindStr = "-mframe-pointer=non-leaf";
    break;
  case CodeGenOptions::FramePointerKind::All:
    FPKeepKindStr = "-mframe-pointer=all";
    break;
  }
  assert(FPKeepKindStr && "unknown FramePointerKind");
  CmdArgs.push_back(FPKeepKindStr);

  Args.addOptOutFlag(CmdArgs, options::OPT_fzero_initialized_in_bss,
                     options::OPT_fno_zero_initialized_in_bss);

  bool OFastEnabled = isOptimizationLevelFast(Args);
  // If -Ofast is the optimization level, then -fstrict-aliasing should be
  // enabled.  This alias option is being used to simplify the hasFlag logic.
  OptSpecifier StrictAliasingAliasOption =
      OFastEnabled ? options::OPT_Ofast : options::OPT_fstrict_aliasing;
  // We turn strict aliasing off by default if we're in CL mode, since MSVC
  // doesn't do any TBAA.
  bool TBAAOnByDefault = !D.IsCLMode();
  if (!Args.hasFlag(options::OPT_fstrict_aliasing, StrictAliasingAliasOption,
                    options::OPT_fno_strict_aliasing, TBAAOnByDefault))
    CmdArgs.push_back("-relaxed-aliasing");
  if (!Args.hasFlag(options::OPT_fstruct_path_tbaa,
                    options::OPT_fno_struct_path_tbaa, true))
    CmdArgs.push_back("-no-struct-path-tbaa");
  Args.addOptInFlag(CmdArgs, options::OPT_fstrict_enums,
                    options::OPT_fno_strict_enums);
  Args.addOptOutFlag(CmdArgs, options::OPT_fstrict_return,
                     options::OPT_fno_strict_return);
  Args.addOptInFlag(CmdArgs, options::OPT_fallow_editor_placeholders,
                    options::OPT_fno_allow_editor_placeholders);
  Args.addOptInFlag(CmdArgs, options::OPT_fstrict_vtable_pointers,
                    options::OPT_fno_strict_vtable_pointers);
  Args.addOptInFlag(CmdArgs, options::OPT_fforce_emit_vtables,
                    options::OPT_fno_force_emit_vtables);
  Args.addOptOutFlag(CmdArgs, options::OPT_foptimize_sibling_calls,
                     options::OPT_fno_optimize_sibling_calls);
  Args.addOptOutFlag(CmdArgs, options::OPT_fescaping_block_tail_calls,
                     options::OPT_fno_escaping_block_tail_calls);

  Args.AddLastArg(CmdArgs, options::OPT_ffine_grained_bitfield_accesses,
                  options::OPT_fno_fine_grained_bitfield_accesses);

  Args.AddLastArg(CmdArgs, options::OPT_fexperimental_relative_cxx_abi_vtables,
                  options::OPT_fno_experimental_relative_cxx_abi_vtables);

  Args.AddLastArg(CmdArgs, options::OPT_fexperimental_omit_vtable_rtti,
                  options::OPT_fno_experimental_omit_vtable_rtti);

  // Handle segmented stacks.
  Args.addOptInFlag(CmdArgs, options::OPT_fsplit_stack,
                    options::OPT_fno_split_stack);

  // -fprotect-parens=0 is default.
  if (Args.hasFlag(options::OPT_fprotect_parens,
                   options::OPT_fno_protect_parens, false))
    CmdArgs.push_back("-fprotect-parens");

  RenderFloatingPointOptions(TC, D, OFastEnabled, Args, CmdArgs, JA);

  if (Arg *A = Args.getLastArg(options::OPT_fextend_args_EQ)) {
    const llvm::Triple::ArchType Arch = TC.getArch();
    if (Arch == llvm::Triple::x86 || Arch == llvm::Triple::x86_64) {
      StringRef V = A->getValue();
      if (V == "64")
        CmdArgs.push_back("-fextend-arguments=64");
      else if (V != "32")
        D.Diag(diag::err_drv_invalid_argument_to_option)
            << A->getValue() << A->getOption().getName();
    } else
      D.Diag(diag::err_drv_unsupported_opt_for_target)
          << A->getOption().getName() << TripleStr;
  }

  if (Arg *A = Args.getLastArg(options::OPT_mdouble_EQ)) {
    if (TC.getArch() == llvm::Triple::avr)
      A->render(Args, CmdArgs);
    else
      D.Diag(diag::err_drv_unsupported_opt_for_target)
          << A->getAsString(Args) << TripleStr;
  }

  if (Arg *A = Args.getLastArg(options::OPT_LongDouble_Group)) {
    if (TC.getTriple().isX86())
      A->render(Args, CmdArgs);
    else if (TC.getTriple().isSPIROrSPIRV() &&
             (A->getOption().getID() == options::OPT_mlong_double_64))
      // Only allow for -mlong-double-64 for SPIR/SPIR-V
      A->render(Args, CmdArgs);
    else if (TC.getTriple().isPPC() &&
             (A->getOption().getID() != options::OPT_mlong_double_80))
      A->render(Args, CmdArgs);
    else
      D.Diag(diag::err_drv_unsupported_opt_for_target)
          << A->getAsString(Args) << TripleStr;
  }

  std::string FpAccuracyAttr;
  auto RenderFPAccuracyOptions = [&FpAccuracyAttr](const Twine &OptStr) {
    // In case the value is 'default' don't add the -ffp-builtin-accuracy
    // attribute.
    if (OptStr.str() != "default") {
      if (FpAccuracyAttr.empty())
        FpAccuracyAttr = "-ffp-builtin-accuracy=";
      else
        FpAccuracyAttr += " ";
      FpAccuracyAttr += OptStr.str();
    }
  };
  for (StringRef A : Args.getAllArgValues(options::OPT_ffp_accuracy_EQ))
    RenderFPAccuracyOptions(A);
  if (!FpAccuracyAttr.empty())
    CmdArgs.push_back(Args.MakeArgString(FpAccuracyAttr));

  // Decide whether to use verbose asm. Verbose assembly is the default on
  // toolchains which have the integrated assembler on by default.
  bool IsIntegratedAssemblerDefault = TC.IsIntegratedAssemblerDefault();
  if (!Args.hasFlag(options::OPT_fverbose_asm, options::OPT_fno_verbose_asm,
                    IsIntegratedAssemblerDefault))
    CmdArgs.push_back("-fno-verbose-asm");

  // Parse 'none' or '$major.$minor'. Disallow -fbinutils-version=0 because we
  // use that to indicate the MC default in the backend.
  if (Arg *A = Args.getLastArg(options::OPT_fbinutils_version_EQ)) {
    StringRef V = A->getValue();
    unsigned Num;
    if (V == "none")
      A->render(Args, CmdArgs);
    else if (!V.consumeInteger(10, Num) && Num > 0 &&
             (V.empty() || (V.consume_front(".") &&
                            !V.consumeInteger(10, Num) && V.empty())))
      A->render(Args, CmdArgs);
    else
      D.Diag(diag::err_drv_invalid_argument_to_option)
          << A->getValue() << A->getOption().getName();
  }

  // If toolchain choose to use MCAsmParser for inline asm don't pass the
  // option to disable integrated-as explictly.
  if (!TC.useIntegratedAs() && !TC.parseInlineAsmUsingAsmParser())
    CmdArgs.push_back("-no-integrated-as");

  if (Args.hasArg(options::OPT_fdebug_pass_structure)) {
    CmdArgs.push_back("-mdebug-pass");
    CmdArgs.push_back("Structure");
  }
  if (Args.hasArg(options::OPT_fdebug_pass_arguments)) {
    CmdArgs.push_back("-mdebug-pass");
    CmdArgs.push_back("Arguments");
  }

  // Enable -mconstructor-aliases except on darwin, where we have to work around
  // a linker bug (see https://openradar.appspot.com/7198997), and CUDA device
  // code, where aliases aren't supported.
  if (!RawTriple.isOSDarwin() && !RawTriple.isNVPTX())
    CmdArgs.push_back("-mconstructor-aliases");

  // Darwin's kernel doesn't support guard variables; just die if we
  // try to use them.
  if (KernelOrKext && RawTriple.isOSDarwin())
    CmdArgs.push_back("-fforbid-guard-variables");

  if (Args.hasFlag(options::OPT_mms_bitfields, options::OPT_mno_ms_bitfields,
                   Triple.isWindowsGNUEnvironment())) {
    CmdArgs.push_back("-mms-bitfields");
  }

  if (Triple.isWindowsGNUEnvironment()) {
    Args.addOptOutFlag(CmdArgs, options::OPT_fauto_import,
                       options::OPT_fno_auto_import);
  }

  if (Args.hasFlag(options::OPT_fms_volatile, options::OPT_fno_ms_volatile,
                   Triple.isX86() && D.IsCLMode()))
    CmdArgs.push_back("-fms-volatile");

  // Non-PIC code defaults to -fdirect-access-external-data while PIC code
  // defaults to -fno-direct-access-external-data. Pass the option if different
  // from the default.
  if (Arg *A = Args.getLastArg(options::OPT_fdirect_access_external_data,
                               options::OPT_fno_direct_access_external_data)) {
    if (A->getOption().matches(options::OPT_fdirect_access_external_data) !=
        (PICLevel == 0))
      A->render(Args, CmdArgs);
  } else if (PICLevel == 0 && Triple.isLoongArch()) {
    // Some targets default to -fno-direct-access-external-data even for
    // -fno-pic.
    CmdArgs.push_back("-fno-direct-access-external-data");
  }

  if (Args.hasFlag(options::OPT_fno_plt, options::OPT_fplt, false)) {
    CmdArgs.push_back("-fno-plt");
  }

  // -fhosted is default.
  // TODO: Audit uses of KernelOrKext and see where it'd be more appropriate to
  // use Freestanding.
  bool Freestanding =
      Args.hasFlag(options::OPT_ffreestanding, options::OPT_fhosted, false) ||
      KernelOrKext;
  if (Freestanding)
    CmdArgs.push_back("-ffreestanding");

  Args.AddLastArg(CmdArgs, options::OPT_fno_knr_functions);

  // This is a coarse approximation of what llvm-gcc actually does, both
  // -fasynchronous-unwind-tables and -fnon-call-exceptions interact in more
  // complicated ways.
  auto SanitizeArgs = TC.getSanitizerArgs(Args);

  bool IsAsyncUnwindTablesDefault =
      TC.getDefaultUnwindTableLevel(Args) == ToolChain::UnwindTableLevel::Asynchronous;
  bool IsSyncUnwindTablesDefault =
      TC.getDefaultUnwindTableLevel(Args) == ToolChain::UnwindTableLevel::Synchronous;

  bool AsyncUnwindTables = Args.hasFlag(
      options::OPT_fasynchronous_unwind_tables,
      options::OPT_fno_asynchronous_unwind_tables,
      (IsAsyncUnwindTablesDefault || SanitizeArgs.needsUnwindTables()) &&
          !Freestanding);
  bool UnwindTables =
      Args.hasFlag(options::OPT_funwind_tables, options::OPT_fno_unwind_tables,
                   IsSyncUnwindTablesDefault && !Freestanding);
  if (AsyncUnwindTables)
    CmdArgs.push_back("-funwind-tables=2");
  else if (UnwindTables)
     CmdArgs.push_back("-funwind-tables=1");

  // Prepare `-aux-target-cpu` and `-aux-target-feature` unless
  // `--gpu-use-aux-triple-only` is specified.
  if (!Args.getLastArg(options::OPT_gpu_use_aux_triple_only) &&
      (IsCudaDevice || (IsSYCL && IsSYCLOffloadDevice) || IsHIPDevice)) {
    const ArgList &HostArgs =
        C.getArgsForToolChain(nullptr, StringRef(), Action::OFK_None);
    std::string HostCPU =
        getCPUName(D, HostArgs, *TC.getAuxTriple(), /*FromAs*/ false);
    if (!HostCPU.empty()) {
      CmdArgs.push_back("-aux-target-cpu");
      CmdArgs.push_back(Args.MakeArgString(HostCPU));
    }
    getTargetFeatures(D, *TC.getAuxTriple(), HostArgs, CmdArgs,
                      /*ForAS*/ false, /*IsAux*/ true);
  }

  TC.addClangTargetOptions(Args, CmdArgs, JA.getOffloadingDeviceKind());

  if (Arg *A = Args.getLastArg(options::OPT_mcmodel_EQ)) {
    StringRef CM = A->getValue();
    bool Ok = false;
    if (Triple.isOSAIX() && CM == "medium")
      CM = "large";
    if (Triple.isAArch64(64)) {
      Ok = CM == "tiny" || CM == "small" || CM == "large";
      if (CM == "large" && !Triple.isOSBinFormatMachO() &&
          RelocationModel != llvm::Reloc::Static)
        D.Diag(diag::err_drv_argument_only_allowed_with)
            << A->getAsString(Args) << "-fno-pic";
    } else if (Triple.isLoongArch()) {
      if (CM == "extreme" &&
          Args.hasFlagNoClaim(options::OPT_fplt, options::OPT_fno_plt, false))
        D.Diag(diag::err_drv_argument_not_allowed_with)
            << A->getAsString(Args) << "-fplt";
      Ok = CM == "normal" || CM == "medium" || CM == "extreme";
      // Convert to LLVM recognizable names.
      if (Ok)
        CM = llvm::StringSwitch<StringRef>(CM)
                 .Case("normal", "small")
                 .Case("extreme", "large")
                 .Default(CM);
    } else if (Triple.isPPC64() || Triple.isOSAIX()) {
      Ok = CM == "small" || CM == "medium" || CM == "large";
    } else if (Triple.isRISCV()) {
      if (CM == "medlow")
        CM = "small";
      else if (CM == "medany")
        CM = "medium";
      Ok = CM == "small" || CM == "medium";
    } else if (Triple.getArch() == llvm::Triple::x86_64) {
      Ok = llvm::is_contained({"small", "kernel", "medium", "large", "tiny"},
                              CM);
    } else if (Triple.isNVPTX() || Triple.isAMDGPU() || Triple.isSPIRV()) {
      // NVPTX/AMDGPU/SPIRV does not care about the code model and will accept
      // whatever works for the host.
      Ok = true;
    } else if (Triple.isSPARC64()) {
      if (CM == "medlow")
        CM = "small";
      else if (CM == "medmid")
        CM = "medium";
      else if (CM == "medany")
        CM = "large";
      Ok = CM == "small" || CM == "medium" || CM == "large";
    }
    if (Ok) {
      CmdArgs.push_back(Args.MakeArgString("-mcmodel=" + CM));
    } else {
      D.Diag(diag::err_drv_unsupported_option_argument_for_target)
          << A->getSpelling() << CM << TripleStr;
    }
  }

  if (Triple.getArch() == llvm::Triple::x86_64) {
    bool IsMediumCM = false;
    bool IsLargeCM = false;
    if (Arg *A = Args.getLastArg(options::OPT_mcmodel_EQ)) {
      IsMediumCM = StringRef(A->getValue()) == "medium";
      IsLargeCM = StringRef(A->getValue()) == "large";
    }
    if (Arg *A = Args.getLastArg(options::OPT_mlarge_data_threshold_EQ)) {
      if (!IsMediumCM && !IsLargeCM) {
        D.Diag(diag::warn_drv_large_data_threshold_invalid_code_model)
            << A->getOption().getRenderName();
      } else {
        A->render(Args, CmdArgs);
      }
    } else if (IsMediumCM) {
      CmdArgs.push_back("-mlarge-data-threshold=65536");
    } else if (IsLargeCM) {
      CmdArgs.push_back("-mlarge-data-threshold=0");
    }
  }

  if (Arg *A = Args.getLastArg(options::OPT_mtls_size_EQ)) {
    StringRef Value = A->getValue();
    unsigned TLSSize = 0;
    Value.getAsInteger(10, TLSSize);
    if (!Triple.isAArch64() || !Triple.isOSBinFormatELF())
      D.Diag(diag::err_drv_unsupported_opt_for_target)
          << A->getOption().getName() << TripleStr;
    if (TLSSize != 12 && TLSSize != 24 && TLSSize != 32 && TLSSize != 48)
      D.Diag(diag::err_drv_invalid_int_value)
          << A->getOption().getName() << Value;
    Args.AddLastArg(CmdArgs, options::OPT_mtls_size_EQ);
  }

  if (isTLSDESCEnabled(TC, Args))
    CmdArgs.push_back("-enable-tlsdesc");

  // Add the target cpu
  std::string CPU = getCPUName(D, Args, Triple, /*FromAs*/ false);
  if (!CPU.empty()) {
    CmdArgs.push_back("-target-cpu");
    CmdArgs.push_back(Args.MakeArgString(CPU));
  }

  RenderTargetOptions(Triple, Args, KernelOrKext, CmdArgs);

  // Add clang-cl arguments.
  types::ID InputType = Input.getType();
  if (D.IsCLMode())
    AddClangCLArgs(Args, InputType, CmdArgs);

  // Add the sycld debug library when --dependent-lib=msvcrtd is used from
  // the command line.  This is to allow for CMake based builds using the
  // Linux based driver on Windows to correctly pull in the expected debug
  // library.
  if (Args.hasArg(options::OPT_fsycl) && !Args.hasArg(options::OPT_nolibsycl)) {
    if (!D.IsCLMode() && TC.getTriple().isWindowsMSVCEnvironment()) {
      if (isDependentLibAdded(Args, "msvcrtd")) {
        if (Args.hasArg(options::OPT_fpreview_breaking_changes))
          CmdArgs.push_back("--dependent-lib=sycl" SYCL_MAJOR_VERSION
                            "-previewd");
        else
          CmdArgs.push_back("--dependent-lib=sycl" SYCL_MAJOR_VERSION "d");
      }
    } else if (!D.IsCLMode() && TC.getTriple().isWindowsGNUEnvironment()) {
      if (Args.hasArg(options::OPT_fpreview_breaking_changes))
        CmdArgs.push_back("--dependent-lib=sycl" SYCL_MAJOR_VERSION
                          "-preview.dll");
      else
        CmdArgs.push_back("--dependent-lib=sycl" SYCL_MAJOR_VERSION ".dll");
    }
    CmdArgs.push_back("--dependent-lib=sycl-devicelib-host");
  }

  llvm::codegenoptions::DebugInfoKind DebugInfoKind =
      llvm::codegenoptions::NoDebugInfo;
  DwarfFissionKind DwarfFission = DwarfFissionKind::None;
  renderDebugOptions(TC, D, RawTriple, Args, types::isLLVMIR(InputType),
                     CmdArgs, Output, DebugInfoKind, DwarfFission);

  // Add the split debug info name to the command lines here so we
  // can propagate it to the backend.
  bool SplitDWARF = (DwarfFission != DwarfFissionKind::None) &&
                    (TC.getTriple().isOSBinFormatELF() ||
                     TC.getTriple().isOSBinFormatWasm() ||
                     TC.getTriple().isOSBinFormatCOFF()) &&
                    (isa<AssembleJobAction>(JA) || isa<CompileJobAction>(JA) ||
                     isa<BackendJobAction>(JA));
  if (SplitDWARF) {
    const char *SplitDWARFOut = SplitDebugName(JA, Args, Input, Output);
    CmdArgs.push_back("-split-dwarf-file");
    CmdArgs.push_back(SplitDWARFOut);
    if (DwarfFission == DwarfFissionKind::Split) {
      CmdArgs.push_back("-split-dwarf-output");
      CmdArgs.push_back(SplitDWARFOut);
    }
  }

  // Pass the linker version in use.
  if (Arg *A = Args.getLastArg(options::OPT_mlinker_version_EQ)) {
    CmdArgs.push_back("-target-linker-version");
    CmdArgs.push_back(A->getValue());
  }

  // Explicitly error on some things we know we don't support and can't just
  // ignore.
  if (!Args.hasArg(options::OPT_fallow_unsupported)) {
    Arg *Unsupported;
    if (types::isCXX(InputType) && RawTriple.isOSDarwin() &&
        TC.getArch() == llvm::Triple::x86) {
      if ((Unsupported = Args.getLastArg(options::OPT_fapple_kext)) ||
          (Unsupported = Args.getLastArg(options::OPT_mkernel)))
        D.Diag(diag::err_drv_clang_unsupported_opt_cxx_darwin_i386)
            << Unsupported->getOption().getName();
    }
    // The faltivec option has been superseded by the maltivec option.
    if ((Unsupported = Args.getLastArg(options::OPT_faltivec)))
      D.Diag(diag::err_drv_clang_unsupported_opt_faltivec)
          << Unsupported->getOption().getName()
          << "please use -maltivec and include altivec.h explicitly";
    if ((Unsupported = Args.getLastArg(options::OPT_fno_altivec)))
      D.Diag(diag::err_drv_clang_unsupported_opt_faltivec)
          << Unsupported->getOption().getName() << "please use -mno-altivec";
  }

  Args.AddAllArgs(CmdArgs, options::OPT_v);

  if (Args.getLastArg(options::OPT_H)) {
    CmdArgs.push_back("-H");
    CmdArgs.push_back("-sys-header-deps");
  }
  Args.AddAllArgs(CmdArgs, options::OPT_fshow_skipped_includes);

  if (D.CCPrintHeadersFormat && !D.CCGenDiagnostics) {
    CmdArgs.push_back("-header-include-file");
    CmdArgs.push_back(!D.CCPrintHeadersFilename.empty()
                          ? D.CCPrintHeadersFilename.c_str()
                          : "-");
    CmdArgs.push_back("-sys-header-deps");
    CmdArgs.push_back(Args.MakeArgString(
        "-header-include-format=" +
        std::string(headerIncludeFormatKindToString(D.CCPrintHeadersFormat))));
    CmdArgs.push_back(
        Args.MakeArgString("-header-include-filtering=" +
                           std::string(headerIncludeFilteringKindToString(
                               D.CCPrintHeadersFiltering))));
  }
  Args.AddLastArg(CmdArgs, options::OPT_P);
  Args.AddLastArg(CmdArgs, options::OPT_print_ivar_layout);

  if (D.CCLogDiagnostics && !D.CCGenDiagnostics) {
    CmdArgs.push_back("-diagnostic-log-file");
    CmdArgs.push_back(!D.CCLogDiagnosticsFilename.empty()
                          ? D.CCLogDiagnosticsFilename.c_str()
                          : "-");
  }

  // Give the gen diagnostics more chances to succeed, by avoiding intentional
  // crashes.
  if (D.CCGenDiagnostics)
    CmdArgs.push_back("-disable-pragma-debug-crash");

  // Allow backend to put its diagnostic files in the same place as frontend
  // crash diagnostics files.
  if (Args.hasArg(options::OPT_fcrash_diagnostics_dir)) {
    StringRef Dir = Args.getLastArgValue(options::OPT_fcrash_diagnostics_dir);
    CmdArgs.push_back("-mllvm");
    CmdArgs.push_back(Args.MakeArgString("-crash-diagnostics-dir=" + Dir));
  }

  bool UseSeparateSections = isUseSeparateSections(Triple);

  if (Args.hasFlag(options::OPT_ffunction_sections,
                   options::OPT_fno_function_sections, UseSeparateSections)) {
    CmdArgs.push_back("-ffunction-sections");
  }

  if (Arg *A = Args.getLastArg(options::OPT_fbasic_block_address_map,
                               options::OPT_fno_basic_block_address_map)) {
    if ((Triple.isX86() || Triple.isAArch64()) && Triple.isOSBinFormatELF()) {
      if (A->getOption().matches(options::OPT_fbasic_block_address_map))
        A->render(Args, CmdArgs);
    } else {
      D.Diag(diag::err_drv_unsupported_opt_for_target)
          << A->getAsString(Args) << TripleStr;
    }
  }

  if (Arg *A = Args.getLastArg(options::OPT_fbasic_block_sections_EQ)) {
    StringRef Val = A->getValue();
    if (Triple.isX86() && Triple.isOSBinFormatELF()) {
      if (Val != "all" && Val != "labels" && Val != "none" &&
          !Val.starts_with("list="))
        D.Diag(diag::err_drv_invalid_value)
            << A->getAsString(Args) << A->getValue();
      else
        A->render(Args, CmdArgs);
    } else if (Triple.isAArch64() && Triple.isOSBinFormatELF()) {
      // "all" is not supported on AArch64 since branch relaxation creates new
      // basic blocks for some cross-section branches.
      if (Val != "labels" && Val != "none" && !Val.starts_with("list="))
        D.Diag(diag::err_drv_invalid_value)
            << A->getAsString(Args) << A->getValue();
      else
        A->render(Args, CmdArgs);
    } else if (Triple.isNVPTX()) {
      // Do not pass the option to the GPU compilation. We still want it enabled
      // for the host-side compilation, so seeing it here is not an error.
    } else if (Val != "none") {
      // =none is allowed everywhere. It's useful for overriding the option
      // and is the same as not specifying the option.
      D.Diag(diag::err_drv_unsupported_opt_for_target)
          << A->getAsString(Args) << TripleStr;
    }
  }

  bool HasDefaultDataSections = Triple.isOSBinFormatXCOFF();
  if (Args.hasFlag(options::OPT_fdata_sections, options::OPT_fno_data_sections,
                   UseSeparateSections || HasDefaultDataSections)) {
    CmdArgs.push_back("-fdata-sections");
  }

  Args.addOptOutFlag(CmdArgs, options::OPT_funique_section_names,
                     options::OPT_fno_unique_section_names);
  Args.addOptInFlag(CmdArgs, options::OPT_funique_internal_linkage_names,
                    options::OPT_fno_unique_internal_linkage_names);
  Args.addOptInFlag(CmdArgs, options::OPT_funique_basic_block_section_names,
                    options::OPT_fno_unique_basic_block_section_names);
  Args.addOptInFlag(CmdArgs, options::OPT_fconvergent_functions,
                    options::OPT_fno_convergent_functions);

  if (Arg *A = Args.getLastArg(options::OPT_fsplit_machine_functions,
                               options::OPT_fno_split_machine_functions)) {
    if (!A->getOption().matches(options::OPT_fno_split_machine_functions)) {
      // This codegen pass is only available on x86 and AArch64 ELF targets.
      if ((Triple.isX86() || Triple.isAArch64()) && Triple.isOSBinFormatELF())
        A->render(Args, CmdArgs);
      else
        D.Diag(diag::err_drv_unsupported_opt_for_target)
            << A->getAsString(Args) << TripleStr;
    }
  }

  Args.AddLastArg(CmdArgs, options::OPT_finstrument_functions,
                  options::OPT_finstrument_functions_after_inlining,
                  options::OPT_finstrument_function_entry_bare);

  // NVPTX/AMDGCN doesn't support PGO or coverage. There's no runtime support
  // for sampling, overhead of call arc collection is way too high and there's
  // no way to collect the output.
  if (!Triple.isNVPTX() && !Triple.isAMDGCN())
    addPGOAndCoverageFlags(TC, C, JA, Output, Args, SanitizeArgs, CmdArgs);

  Args.AddLastArg(CmdArgs, options::OPT_fclang_abi_compat_EQ);

  if (getLastProfileSampleUseArg(Args) &&
      Args.hasArg(options::OPT_fsample_profile_use_profi)) {
    CmdArgs.push_back("-mllvm");
    CmdArgs.push_back("-sample-profile-use-profi");
  }

  // Add runtime flag for PS4/PS5 when PGO, coverage, or sanitizers are enabled.
  if (RawTriple.isPS() &&
      !Args.hasArg(options::OPT_nostdlib, options::OPT_nodefaultlibs)) {
    PScpu::addProfileRTArgs(TC, Args, CmdArgs);
    PScpu::addSanitizerArgs(TC, Args, CmdArgs);
  }

  // Pass options for controlling the default header search paths.
  if (Args.hasArg(options::OPT_nostdinc)) {
    CmdArgs.push_back("-nostdsysteminc");
    CmdArgs.push_back("-nobuiltininc");
  } else {
    if (Args.hasArg(options::OPT_nostdlibinc))
      CmdArgs.push_back("-nostdsysteminc");
    Args.AddLastArg(CmdArgs, options::OPT_nostdincxx);
    Args.AddLastArg(CmdArgs, options::OPT_nobuiltininc);
  }

  // Pass the path to compiler resource files.
  CmdArgs.push_back("-resource-dir");
  CmdArgs.push_back(D.ResourceDir.c_str());

  Args.AddLastArg(CmdArgs, options::OPT_working_directory);

  RenderARCMigrateToolOptions(D, Args, CmdArgs);

  // Add preprocessing options like -I, -D, etc. if we are using the
  // preprocessor.
  //
  // FIXME: Support -fpreprocessed
  if (types::getPreprocessedType(InputType) != types::TY_INVALID)
    AddPreprocessingOptions(C, JA, D, Args, CmdArgs, Output, Inputs);

  // Don't warn about "clang -c -DPIC -fPIC test.i" because libtool.m4 assumes
  // that "The compiler can only warn and ignore the option if not recognized".
  // When building with ccache, it will pass -D options to clang even on
  // preprocessed inputs and configure concludes that -fPIC is not supported.
  Args.ClaimAllArgs(options::OPT_D);

  bool SkipO =
      Args.hasArg(options::OPT_fsycl_link_EQ) && ContainsWrapperAction(&JA);
  const Arg *OArg = Args.getLastArg(options::OPT_O_Group);
  // Manually translate -O4 to -O3; let clang reject others.
  // When compiling a wrapped binary, do not optimize.
  if (!SkipO && OArg) {
    if (OArg->getOption().matches(options::OPT_O4)) {
      CmdArgs.push_back("-O3");
      D.Diag(diag::warn_O4_is_O3);
    } else {
      OArg->render(Args, CmdArgs);
    }
  }

  // Warn about ignored options to clang.
  for (const Arg *A :
       Args.filtered(options::OPT_clang_ignored_gcc_optimization_f_Group)) {
    D.Diag(diag::warn_ignored_gcc_optimization) << A->getAsString(Args);
    A->claim();
  }

  for (const Arg *A :
       Args.filtered(options::OPT_clang_ignored_legacy_options_Group)) {
    D.Diag(diag::warn_ignored_clang_option) << A->getAsString(Args);
    A->claim();
  }

  claimNoWarnArgs(Args);

  Args.AddAllArgs(CmdArgs, options::OPT_R_Group);

  for (const Arg *A :
       Args.filtered(options::OPT_W_Group, options::OPT__SLASH_wd)) {
    A->claim();
    if (A->getOption().getID() == options::OPT__SLASH_wd) {
      unsigned WarningNumber;
      if (StringRef(A->getValue()).getAsInteger(10, WarningNumber)) {
        D.Diag(diag::err_drv_invalid_int_value)
            << A->getAsString(Args) << A->getValue();
        continue;
      }

      if (auto Group = diagGroupFromCLWarningID(WarningNumber)) {
        CmdArgs.push_back(Args.MakeArgString(
            "-Wno-" + DiagnosticIDs::getWarningOptionForGroup(*Group)));
      }
      continue;
    }
    A->render(Args, CmdArgs);
  }

  Args.AddAllArgs(CmdArgs, options::OPT_Wsystem_headers_in_module_EQ);

  if (Args.hasFlag(options::OPT_pedantic, options::OPT_no_pedantic, false))
    CmdArgs.push_back("-pedantic");
  Args.AddLastArg(CmdArgs, options::OPT_pedantic_errors);
  Args.AddLastArg(CmdArgs, options::OPT_w);

  Args.addOptInFlag(CmdArgs, options::OPT_ffixed_point,
                    options::OPT_fno_fixed_point);

  if (Arg *A = Args.getLastArg(options::OPT_fcxx_abi_EQ))
    A->render(Args, CmdArgs);

  Args.AddLastArg(CmdArgs, options::OPT_fexperimental_relative_cxx_abi_vtables,
                  options::OPT_fno_experimental_relative_cxx_abi_vtables);

  Args.AddLastArg(CmdArgs, options::OPT_fexperimental_omit_vtable_rtti,
                  options::OPT_fno_experimental_omit_vtable_rtti);

  if (Arg *A = Args.getLastArg(options::OPT_ffuchsia_api_level_EQ))
    A->render(Args, CmdArgs);

  // Handle -{std, ansi, trigraphs} -- take the last of -{std, ansi}
  // (-ansi is equivalent to -std=c89 or -std=c++98).
  //
  // If a std is supplied, only add -trigraphs if it follows the
  // option.
  bool ImplyVCPPCVer = false;
  bool ImplyVCPPCXXVer = false;
  const Arg *Std = Args.getLastArg(options::OPT_std_EQ, options::OPT_ansi);
  if (Std) {
    if (Std->getOption().matches(options::OPT_ansi))
      if (types::isCXX(InputType))
        CmdArgs.push_back("-std=c++98");
      else
        CmdArgs.push_back("-std=c89");
    else {
      if (Args.hasArg(options::OPT_fsycl)) {
        // Use of -std= with 'C' is not supported for SYCL.
        const LangStandard *LangStd =
            LangStandard::getLangStandardForName(Std->getValue());
        if (LangStd && LangStd->getLanguage() == Language::C)
          D.Diag(diag::err_drv_argument_not_allowed_with)
              << Std->getAsString(Args) << "-fsycl";
      }
      Std->render(Args, CmdArgs);
    }

    // If -f(no-)trigraphs appears after the language standard flag, honor it.
    if (Arg *A = Args.getLastArg(options::OPT_std_EQ, options::OPT_ansi,
                                 options::OPT_ftrigraphs,
                                 options::OPT_fno_trigraphs))
      if (A != Std)
        A->render(Args, CmdArgs);
  } else {
    // Honor -std-default.
    //
    // FIXME: Clang doesn't correctly handle -std= when the input language
    // doesn't match. For the time being just ignore this for C++ inputs;
    // eventually we want to do all the standard defaulting here instead of
    // splitting it between the driver and clang -cc1.
    if (!types::isCXX(InputType)) {
      if (!Args.hasArg(options::OPT__SLASH_std)) {
        Args.AddAllArgsTranslated(CmdArgs, options::OPT_std_default_EQ, "-std=",
                                  /*Joined=*/true);
      } else
        ImplyVCPPCVer = true;
    }
    else if (IsWindowsMSVC)
      ImplyVCPPCXXVer = true;

    if (IsSYCL && types::isCXX(InputType) &&
        !Args.hasArg(options::OPT__SLASH_std))
      // For DPC++, we default to -std=c++17 for all compilations.  Use of -std
      // on the command line will override.
      CmdArgs.push_back("-std=c++17");

    Args.AddLastArg(CmdArgs, options::OPT_ftrigraphs,
                    options::OPT_fno_trigraphs);
  }

  // GCC's behavior for -Wwrite-strings is a bit strange:
  //  * In C, this "warning flag" changes the types of string literals from
  //    'char[N]' to 'const char[N]', and thus triggers an unrelated warning
  //    for the discarded qualifier.
  //  * In C++, this is just a normal warning flag.
  //
  // Implementing this warning correctly in C is hard, so we follow GCC's
  // behavior for now. FIXME: Directly diagnose uses of a string literal as
  // a non-const char* in C, rather than using this crude hack.
  if (!types::isCXX(InputType)) {
    // FIXME: This should behave just like a warning flag, and thus should also
    // respect -Weverything, -Wno-everything, -Werror=write-strings, and so on.
    Arg *WriteStrings =
        Args.getLastArg(options::OPT_Wwrite_strings,
                        options::OPT_Wno_write_strings, options::OPT_w);
    if (WriteStrings &&
        WriteStrings->getOption().matches(options::OPT_Wwrite_strings))
      CmdArgs.push_back("-fconst-strings");
  }

  // GCC provides a macro definition '__DEPRECATED' when -Wdeprecated is active
  // during C++ compilation, which it is by default. GCC keeps this define even
  // in the presence of '-w', match this behavior bug-for-bug.
  if (types::isCXX(InputType) &&
      Args.hasFlag(options::OPT_Wdeprecated, options::OPT_Wno_deprecated,
                   true)) {
    CmdArgs.push_back("-fdeprecated-macro");
  }

  // Translate GCC's misnamer '-fasm' arguments to '-fgnu-keywords'.
  if (Arg *Asm = Args.getLastArg(options::OPT_fasm, options::OPT_fno_asm)) {
    if (Asm->getOption().matches(options::OPT_fasm))
      CmdArgs.push_back("-fgnu-keywords");
    else
      CmdArgs.push_back("-fno-gnu-keywords");
  }

  if (!ShouldEnableAutolink(Args, TC, JA))
    CmdArgs.push_back("-fno-autolink");

  Args.AddLastArg(CmdArgs, options::OPT_ftemplate_depth_EQ);
  Args.AddLastArg(CmdArgs, options::OPT_foperator_arrow_depth_EQ);
  Args.AddLastArg(CmdArgs, options::OPT_fconstexpr_depth_EQ);
  Args.AddLastArg(CmdArgs, options::OPT_fconstexpr_steps_EQ);

  Args.AddLastArg(CmdArgs, options::OPT_fexperimental_library);

  if (Args.hasArg(options::OPT_fexperimental_new_constant_interpreter))
    CmdArgs.push_back("-fexperimental-new-constant-interpreter");

  if (Arg *A = Args.getLastArg(options::OPT_fbracket_depth_EQ)) {
    CmdArgs.push_back("-fbracket-depth");
    CmdArgs.push_back(A->getValue());
  }

  if (Arg *A = Args.getLastArg(options::OPT_Wlarge_by_value_copy_EQ,
                               options::OPT_Wlarge_by_value_copy_def)) {
    if (A->getNumValues()) {
      StringRef bytes = A->getValue();
      CmdArgs.push_back(Args.MakeArgString("-Wlarge-by-value-copy=" + bytes));
    } else
      CmdArgs.push_back("-Wlarge-by-value-copy=64"); // default value
  }

  if (Args.hasArg(options::OPT_relocatable_pch))
    CmdArgs.push_back("-relocatable-pch");

  if (const Arg *A = Args.getLastArg(options::OPT_fcf_runtime_abi_EQ)) {
    static const char *kCFABIs[] = {
      "standalone", "objc", "swift", "swift-5.0", "swift-4.2", "swift-4.1",
    };

    if (!llvm::is_contained(kCFABIs, StringRef(A->getValue())))
      D.Diag(diag::err_drv_invalid_cf_runtime_abi) << A->getValue();
    else
      A->render(Args, CmdArgs);
  }

  if (Arg *A = Args.getLastArg(options::OPT_fconstant_string_class_EQ)) {
    CmdArgs.push_back("-fconstant-string-class");
    CmdArgs.push_back(A->getValue());
  }

  if (Arg *A = Args.getLastArg(options::OPT_ftabstop_EQ)) {
    CmdArgs.push_back("-ftabstop");
    CmdArgs.push_back(A->getValue());
  }

  Args.addOptInFlag(CmdArgs, options::OPT_fstack_size_section,
                    options::OPT_fno_stack_size_section);

  if (Args.hasArg(options::OPT_fstack_usage)) {
    CmdArgs.push_back("-stack-usage-file");

    if (Arg *OutputOpt = Args.getLastArg(options::OPT_o)) {
      SmallString<128> OutputFilename(OutputOpt->getValue());
      llvm::sys::path::replace_extension(OutputFilename, "su");
      CmdArgs.push_back(Args.MakeArgString(OutputFilename));
    } else
      CmdArgs.push_back(
          Args.MakeArgString(Twine(getBaseInputStem(Args, Inputs)) + ".su"));
  }

  CmdArgs.push_back("-ferror-limit");
  if (Arg *A = Args.getLastArg(options::OPT_ferror_limit_EQ))
    CmdArgs.push_back(A->getValue());
  else
    CmdArgs.push_back("19");

  Args.AddLastArg(CmdArgs, options::OPT_fconstexpr_backtrace_limit_EQ);
  Args.AddLastArg(CmdArgs, options::OPT_fmacro_backtrace_limit_EQ);
  Args.AddLastArg(CmdArgs, options::OPT_ftemplate_backtrace_limit_EQ);
  Args.AddLastArg(CmdArgs, options::OPT_fspell_checking_limit_EQ);
  Args.AddLastArg(CmdArgs, options::OPT_fcaret_diagnostics_max_lines_EQ);

  // Pass -fmessage-length=.
  unsigned MessageLength = 0;
  if (Arg *A = Args.getLastArg(options::OPT_fmessage_length_EQ)) {
    StringRef V(A->getValue());
    if (V.getAsInteger(0, MessageLength))
      D.Diag(diag::err_drv_invalid_argument_to_option)
          << V << A->getOption().getName();
  } else {
    // If -fmessage-length=N was not specified, determine whether this is a
    // terminal and, if so, implicitly define -fmessage-length appropriately.
    MessageLength = llvm::sys::Process::StandardErrColumns();
  }
  if (MessageLength != 0)
    CmdArgs.push_back(
        Args.MakeArgString("-fmessage-length=" + Twine(MessageLength)));

  if (Arg *A = Args.getLastArg(options::OPT_frandomize_layout_seed_EQ))
    CmdArgs.push_back(
        Args.MakeArgString("-frandomize-layout-seed=" + Twine(A->getValue(0))));

  if (Arg *A = Args.getLastArg(options::OPT_frandomize_layout_seed_file_EQ))
    CmdArgs.push_back(Args.MakeArgString("-frandomize-layout-seed-file=" +
                                         Twine(A->getValue(0))));

  // -fvisibility= and -fvisibility-ms-compat are of a piece.
  if (const Arg *A = Args.getLastArg(options::OPT_fvisibility_EQ,
                                     options::OPT_fvisibility_ms_compat)) {
    if (A->getOption().matches(options::OPT_fvisibility_EQ)) {
      A->render(Args, CmdArgs);
    } else {
      assert(A->getOption().matches(options::OPT_fvisibility_ms_compat));
      CmdArgs.push_back("-fvisibility=hidden");
      CmdArgs.push_back("-ftype-visibility=default");
    }
  } else if (IsOpenMPDevice) {
    // When compiling for the OpenMP device we want protected visibility by
    // default. This prevents the device from accidentally preempting code on
    // the host, makes the system more robust, and improves performance.
    CmdArgs.push_back("-fvisibility=protected");
  }

  // PS4/PS5 process these options in addClangTargetOptions.
  if (!RawTriple.isPS()) {
    if (const Arg *A =
            Args.getLastArg(options::OPT_fvisibility_from_dllstorageclass,
                            options::OPT_fno_visibility_from_dllstorageclass)) {
      if (A->getOption().matches(
              options::OPT_fvisibility_from_dllstorageclass)) {
        CmdArgs.push_back("-fvisibility-from-dllstorageclass");
        Args.AddLastArg(CmdArgs, options::OPT_fvisibility_dllexport_EQ);
        Args.AddLastArg(CmdArgs, options::OPT_fvisibility_nodllstorageclass_EQ);
        Args.AddLastArg(CmdArgs, options::OPT_fvisibility_externs_dllimport_EQ);
        Args.AddLastArg(CmdArgs,
                        options::OPT_fvisibility_externs_nodllstorageclass_EQ);
      }
    }
  }

  if (Args.hasFlag(options::OPT_fvisibility_inlines_hidden,
                    options::OPT_fno_visibility_inlines_hidden, false))
    CmdArgs.push_back("-fvisibility-inlines-hidden");

  Args.AddLastArg(CmdArgs, options::OPT_fvisibility_inlines_hidden_static_local_var,
                           options::OPT_fno_visibility_inlines_hidden_static_local_var);

  // -fvisibility-global-new-delete-hidden is a deprecated spelling of
  // -fvisibility-global-new-delete=force-hidden.
  if (const Arg *A =
          Args.getLastArg(options::OPT_fvisibility_global_new_delete_hidden)) {
    D.Diag(diag::warn_drv_deprecated_arg)
        << A->getAsString(Args)
        << "-fvisibility-global-new-delete=force-hidden";
  }

  if (const Arg *A =
          Args.getLastArg(options::OPT_fvisibility_global_new_delete_EQ,
                          options::OPT_fvisibility_global_new_delete_hidden)) {
    if (A->getOption().matches(options::OPT_fvisibility_global_new_delete_EQ)) {
      A->render(Args, CmdArgs);
    } else {
      assert(A->getOption().matches(
          options::OPT_fvisibility_global_new_delete_hidden));
      CmdArgs.push_back("-fvisibility-global-new-delete=force-hidden");
    }
  }

  Args.AddLastArg(CmdArgs, options::OPT_ftlsmodel_EQ);

  if (Args.hasFlag(options::OPT_fnew_infallible,
                   options::OPT_fno_new_infallible, false))
    CmdArgs.push_back("-fnew-infallible");

  if (Args.hasFlag(options::OPT_fno_operator_names,
                   options::OPT_foperator_names, false))
    CmdArgs.push_back("-fno-operator-names");

  // Forward -f (flag) options which we can pass directly.
  Args.AddLastArg(CmdArgs, options::OPT_femit_all_decls);
  Args.AddLastArg(CmdArgs, options::OPT_fheinous_gnu_extensions);
  Args.AddLastArg(CmdArgs, options::OPT_fdigraphs, options::OPT_fno_digraphs);
  Args.AddLastArg(CmdArgs, options::OPT_fzero_call_used_regs_EQ);

  if (Args.hasFlag(options::OPT_femulated_tls, options::OPT_fno_emulated_tls,
                   Triple.hasDefaultEmulatedTLS()))
    CmdArgs.push_back("-femulated-tls");

  Args.addOptInFlag(CmdArgs, options::OPT_fcheck_new,
                    options::OPT_fno_check_new);

  if (Arg *A = Args.getLastArg(options::OPT_fzero_call_used_regs_EQ)) {
    // FIXME: There's no reason for this to be restricted to X86. The backend
    // code needs to be changed to include the appropriate function calls
    // automatically.
    if (!Triple.isX86() && !Triple.isAArch64())
      D.Diag(diag::err_drv_unsupported_opt_for_target)
          << A->getAsString(Args) << TripleStr;
  }

  // AltiVec-like language extensions aren't relevant for assembling.
  if (!isa<PreprocessJobAction>(JA) || Output.getType() != types::TY_PP_Asm)
    Args.AddLastArg(CmdArgs, options::OPT_fzvector);

  Args.AddLastArg(CmdArgs, options::OPT_fdiagnostics_show_template_tree);
  Args.AddLastArg(CmdArgs, options::OPT_fno_elide_type);

  // Forward flags for OpenMP. We don't do this if the current action is an
  // device offloading action other than OpenMP.
  if (Args.hasFlag(options::OPT_fopenmp, options::OPT_fopenmp_EQ,
                   options::OPT_fno_openmp, false) &&
      (JA.isDeviceOffloading(Action::OFK_None) ||
       JA.isDeviceOffloading(Action::OFK_OpenMP))) {
    switch (D.getOpenMPRuntime(Args)) {
    case Driver::OMPRT_OMP:
    case Driver::OMPRT_IOMP5:
      // Clang can generate useful OpenMP code for these two runtime libraries.
      CmdArgs.push_back("-fopenmp");

      // If no option regarding the use of TLS in OpenMP codegeneration is
      // given, decide a default based on the target. Otherwise rely on the
      // options and pass the right information to the frontend.
      if (!Args.hasFlag(options::OPT_fopenmp_use_tls,
                        options::OPT_fnoopenmp_use_tls, /*Default=*/true))
        CmdArgs.push_back("-fnoopenmp-use-tls");
      Args.AddLastArg(CmdArgs, options::OPT_fopenmp_simd,
                      options::OPT_fno_openmp_simd);
      Args.AddAllArgs(CmdArgs, options::OPT_fopenmp_enable_irbuilder);
      Args.AddAllArgs(CmdArgs, options::OPT_fopenmp_version_EQ);
      if (!Args.hasFlag(options::OPT_fopenmp_extensions,
                        options::OPT_fno_openmp_extensions, /*Default=*/true))
        CmdArgs.push_back("-fno-openmp-extensions");
      Args.AddAllArgs(CmdArgs, options::OPT_fopenmp_cuda_number_of_sm_EQ);
      Args.AddAllArgs(CmdArgs, options::OPT_fopenmp_cuda_blocks_per_sm_EQ);
      Args.AddAllArgs(CmdArgs,
                      options::OPT_fopenmp_cuda_teams_reduction_recs_num_EQ);
      if (Args.hasFlag(options::OPT_fopenmp_optimistic_collapse,
                       options::OPT_fno_openmp_optimistic_collapse,
                       /*Default=*/false))
        CmdArgs.push_back("-fopenmp-optimistic-collapse");

      // When in OpenMP offloading mode with NVPTX target, forward
      // cuda-mode flag
      if (Args.hasFlag(options::OPT_fopenmp_cuda_mode,
                       options::OPT_fno_openmp_cuda_mode, /*Default=*/false))
        CmdArgs.push_back("-fopenmp-cuda-mode");

      // When in OpenMP offloading mode, enable debugging on the device.
      Args.AddAllArgs(CmdArgs, options::OPT_fopenmp_target_debug_EQ);
      if (Args.hasFlag(options::OPT_fopenmp_target_debug,
                       options::OPT_fno_openmp_target_debug, /*Default=*/false))
        CmdArgs.push_back("-fopenmp-target-debug");

      // When in OpenMP offloading mode, forward assumptions information about
      // thread and team counts in the device.
      if (Args.hasFlag(options::OPT_fopenmp_assume_teams_oversubscription,
                       options::OPT_fno_openmp_assume_teams_oversubscription,
                       /*Default=*/false))
        CmdArgs.push_back("-fopenmp-assume-teams-oversubscription");
      if (Args.hasFlag(options::OPT_fopenmp_assume_threads_oversubscription,
                       options::OPT_fno_openmp_assume_threads_oversubscription,
                       /*Default=*/false))
        CmdArgs.push_back("-fopenmp-assume-threads-oversubscription");
      if (Args.hasArg(options::OPT_fopenmp_assume_no_thread_state))
        CmdArgs.push_back("-fopenmp-assume-no-thread-state");
      if (Args.hasArg(options::OPT_fopenmp_assume_no_nested_parallelism))
        CmdArgs.push_back("-fopenmp-assume-no-nested-parallelism");
      if (Args.hasArg(options::OPT_fopenmp_offload_mandatory))
        CmdArgs.push_back("-fopenmp-offload-mandatory");
      if (Args.hasArg(options::OPT_fopenmp_force_usm))
        CmdArgs.push_back("-fopenmp-force-usm");
      break;
    default:
      // By default, if Clang doesn't know how to generate useful OpenMP code
      // for a specific runtime library, we just don't pass the '-fopenmp' flag
      // down to the actual compilation.
      // FIXME: It would be better to have a mode which *only* omits IR
      // generation based on the OpenMP support so that we get consistent
      // semantic analysis, etc.
      break;
    }
  } else {
    if (!JA.isDeviceOffloading(Action::OFK_SYCL))
      Args.AddLastArg(CmdArgs, options::OPT_fopenmp_simd,
                      options::OPT_fno_openmp_simd);
    Args.AddAllArgs(CmdArgs, options::OPT_fopenmp_version_EQ);
    Args.addOptOutFlag(CmdArgs, options::OPT_fopenmp_extensions,
                       options::OPT_fno_openmp_extensions);
  }

  // Forward the new driver to change offloading code generation.
  if (Args.hasFlag(options::OPT_offload_new_driver,
                   options::OPT_no_offload_new_driver, false))
    CmdArgs.push_back("--offload-new-driver");

  SanitizeArgs.addArgs(TC, Args, CmdArgs, InputType);

  const XRayArgs &XRay = TC.getXRayArgs();
  XRay.addArgs(TC, Args, CmdArgs, InputType);

  for (const auto &Filename :
       Args.getAllArgValues(options::OPT_fprofile_list_EQ)) {
    if (D.getVFS().exists(Filename))
      CmdArgs.push_back(Args.MakeArgString("-fprofile-list=" + Filename));
    else
      D.Diag(clang::diag::err_drv_no_such_file) << Filename;
  }

  if (Arg *A = Args.getLastArg(options::OPT_fpatchable_function_entry_EQ)) {
    StringRef S0 = A->getValue(), S = S0;
    unsigned Size, Offset = 0;
    if (!Triple.isAArch64() && !Triple.isLoongArch() && !Triple.isRISCV() &&
        !Triple.isX86())
      D.Diag(diag::err_drv_unsupported_opt_for_target)
          << A->getAsString(Args) << TripleStr;
    else if (S.consumeInteger(10, Size) ||
             (!S.empty() && (!S.consume_front(",") ||
                             S.consumeInteger(10, Offset) || !S.empty())))
      D.Diag(diag::err_drv_invalid_argument_to_option)
          << S0 << A->getOption().getName();
    else if (Size < Offset)
      D.Diag(diag::err_drv_unsupported_fpatchable_function_entry_argument);
    else {
      CmdArgs.push_back(Args.MakeArgString(A->getSpelling() + Twine(Size)));
      CmdArgs.push_back(Args.MakeArgString(
          "-fpatchable-function-entry-offset=" + Twine(Offset)));
    }
  }

  Args.AddLastArg(CmdArgs, options::OPT_fms_hotpatch);

  if (TC.SupportsProfiling()) {
    Args.AddLastArg(CmdArgs, options::OPT_pg);

    llvm::Triple::ArchType Arch = TC.getArch();
    if (Arg *A = Args.getLastArg(options::OPT_mfentry)) {
      if (Arch == llvm::Triple::systemz || TC.getTriple().isX86())
        A->render(Args, CmdArgs);
      else
        D.Diag(diag::err_drv_unsupported_opt_for_target)
            << A->getAsString(Args) << TripleStr;
    }
    if (Arg *A = Args.getLastArg(options::OPT_mnop_mcount)) {
      if (Arch == llvm::Triple::systemz)
        A->render(Args, CmdArgs);
      else
        D.Diag(diag::err_drv_unsupported_opt_for_target)
            << A->getAsString(Args) << TripleStr;
    }
    if (Arg *A = Args.getLastArg(options::OPT_mrecord_mcount)) {
      if (Arch == llvm::Triple::systemz)
        A->render(Args, CmdArgs);
      else
        D.Diag(diag::err_drv_unsupported_opt_for_target)
            << A->getAsString(Args) << TripleStr;
    }
  }

  if (Arg *A = Args.getLastArgNoClaim(options::OPT_pg)) {
    if (TC.getTriple().isOSzOS()) {
      D.Diag(diag::err_drv_unsupported_opt_for_target)
          << A->getAsString(Args) << TripleStr;
    }
  }
  if (Arg *A = Args.getLastArgNoClaim(options::OPT_p)) {
    if (!(TC.getTriple().isOSAIX() || TC.getTriple().isOSOpenBSD())) {
      D.Diag(diag::err_drv_unsupported_opt_for_target)
          << A->getAsString(Args) << TripleStr;
    }
  }
  if (Arg *A = Args.getLastArgNoClaim(options::OPT_p, options::OPT_pg)) {
    if (A->getOption().matches(options::OPT_p)) {
      A->claim();
      if (TC.getTriple().isOSAIX() && !Args.hasArgNoClaim(options::OPT_pg))
        CmdArgs.push_back("-pg");
    }
  }

  // Reject AIX-specific link options on other targets.
  if (!TC.getTriple().isOSAIX()) {
    for (const Arg *A : Args.filtered(options::OPT_b, options::OPT_K,
                                      options::OPT_mxcoff_build_id_EQ)) {
      D.Diag(diag::err_drv_unsupported_opt_for_target)
          << A->getSpelling() << TripleStr;
    }
  }

  if (Args.getLastArg(options::OPT_fapple_kext) ||
      (Args.hasArg(options::OPT_mkernel) && types::isCXX(InputType)))
    CmdArgs.push_back("-fapple-kext");

  Args.AddLastArg(CmdArgs, options::OPT_altivec_src_compat);
  Args.AddLastArg(CmdArgs, options::OPT_flax_vector_conversions_EQ);
  Args.AddLastArg(CmdArgs, options::OPT_fobjc_sender_dependent_dispatch);
  Args.AddLastArg(CmdArgs, options::OPT_fdiagnostics_print_source_range_info);
  Args.AddLastArg(CmdArgs, options::OPT_fdiagnostics_parseable_fixits);
  Args.AddLastArg(CmdArgs, options::OPT_ftime_report);
  Args.AddLastArg(CmdArgs, options::OPT_ftime_report_EQ);
  Args.AddLastArg(CmdArgs, options::OPT_ftrapv);
  Args.AddLastArg(CmdArgs, options::OPT_malign_double);
  Args.AddLastArg(CmdArgs, options::OPT_fno_temp_file);

  if (const char *Name = C.getTimeTraceFile(&JA)) {
    CmdArgs.push_back(Args.MakeArgString("-ftime-trace=" + Twine(Name)));
    Args.AddLastArg(CmdArgs, options::OPT_ftime_trace_granularity_EQ);
  }

  if (Arg *A = Args.getLastArg(options::OPT_ftrapv_handler_EQ)) {
    CmdArgs.push_back("-ftrapv-handler");
    CmdArgs.push_back(A->getValue());
  }

  Args.AddLastArg(CmdArgs, options::OPT_ftrap_function_EQ);

  // -fno-strict-overflow implies -fwrapv if it isn't disabled, but
  // -fstrict-overflow won't turn off an explicitly enabled -fwrapv.
  if (Arg *A = Args.getLastArg(options::OPT_fwrapv, options::OPT_fno_wrapv)) {
    if (A->getOption().matches(options::OPT_fwrapv))
      CmdArgs.push_back("-fwrapv");
  } else if (Arg *A = Args.getLastArg(options::OPT_fstrict_overflow,
                                      options::OPT_fno_strict_overflow)) {
    if (A->getOption().matches(options::OPT_fno_strict_overflow))
      CmdArgs.push_back("-fwrapv");
  }

  Args.AddLastArg(CmdArgs, options::OPT_ffinite_loops,
                  options::OPT_fno_finite_loops);

  Args.AddLastArg(CmdArgs, options::OPT_fwritable_strings);
  Args.AddLastArg(CmdArgs, options::OPT_funroll_loops,
                  options::OPT_fno_unroll_loops);

  Args.AddLastArg(CmdArgs, options::OPT_fstrict_flex_arrays_EQ);

  Args.AddLastArg(CmdArgs, options::OPT_pthread);

  Args.addOptInFlag(CmdArgs, options::OPT_mspeculative_load_hardening,
                    options::OPT_mno_speculative_load_hardening);

  RenderSSPOptions(D, TC, Args, CmdArgs, KernelOrKext);
  RenderSCPOptions(TC, Args, CmdArgs);
  RenderTrivialAutoVarInitOptions(D, TC, Args, CmdArgs);

  Args.AddLastArg(CmdArgs, options::OPT_fswift_async_fp_EQ);

  Args.addOptInFlag(CmdArgs, options::OPT_mstackrealign,
                    options::OPT_mno_stackrealign);

  if (Args.hasArg(options::OPT_mstack_alignment)) {
    StringRef alignment = Args.getLastArgValue(options::OPT_mstack_alignment);
    CmdArgs.push_back(Args.MakeArgString("-mstack-alignment=" + alignment));
  }

  if (Args.hasArg(options::OPT_mstack_probe_size)) {
    StringRef Size = Args.getLastArgValue(options::OPT_mstack_probe_size);

    if (!Size.empty())
      CmdArgs.push_back(Args.MakeArgString("-mstack-probe-size=" + Size));
    else
      CmdArgs.push_back("-mstack-probe-size=0");
  }

  Args.addOptOutFlag(CmdArgs, options::OPT_mstack_arg_probe,
                     options::OPT_mno_stack_arg_probe);

  if (Arg *A = Args.getLastArg(options::OPT_mrestrict_it,
                               options::OPT_mno_restrict_it)) {
    if (A->getOption().matches(options::OPT_mrestrict_it)) {
      CmdArgs.push_back("-mllvm");
      CmdArgs.push_back("-arm-restrict-it");
    } else {
      CmdArgs.push_back("-mllvm");
      CmdArgs.push_back("-arm-default-it");
    }
  }

  // Forward -cl options to -cc1
  RenderOpenCLOptions(Args, CmdArgs, InputType);

  // Forward hlsl options to -cc1
  RenderHLSLOptions(Args, CmdArgs, InputType);

  // Forward OpenACC options to -cc1
  RenderOpenACCOptions(D, Args, CmdArgs, InputType);

  if (IsHIP) {
    if (Args.hasFlag(options::OPT_fhip_new_launch_api,
                     options::OPT_fno_hip_new_launch_api, true))
      CmdArgs.push_back("-fhip-new-launch-api");
    Args.addOptInFlag(CmdArgs, options::OPT_fgpu_allow_device_init,
                      options::OPT_fno_gpu_allow_device_init);
    Args.AddLastArg(CmdArgs, options::OPT_hipstdpar);
    Args.AddLastArg(CmdArgs, options::OPT_hipstdpar_interpose_alloc);
    Args.addOptInFlag(CmdArgs, options::OPT_fhip_kernel_arg_name,
                      options::OPT_fno_hip_kernel_arg_name);
  }

  if (IsCuda || IsHIP || IsSYCL) {
    if (IsRDCMode)
      CmdArgs.push_back("-fgpu-rdc");
    else
      CmdArgs.push_back("-fno-gpu-rdc");
  }
  if (IsCuda || IsHIP) {
    Args.addOptInFlag(CmdArgs, options::OPT_fgpu_defer_diag,
                      options::OPT_fno_gpu_defer_diag);
    if (Args.hasFlag(options::OPT_fgpu_exclude_wrong_side_overloads,
                     options::OPT_fno_gpu_exclude_wrong_side_overloads,
                     false)) {
      CmdArgs.push_back("-fgpu-exclude-wrong-side-overloads");
      CmdArgs.push_back("-fgpu-defer-diag");
    }
  }

  // Forward -nogpulib to -cc1.
  if (Args.hasArg(options::OPT_nogpulib))
    CmdArgs.push_back("-nogpulib");

  if (Arg *A = Args.getLastArg(options::OPT_fcf_protection_EQ)) {
    CmdArgs.push_back(
        Args.MakeArgString(Twine("-fcf-protection=") + A->getValue()));
  }

  if (Arg *A = Args.getLastArg(options::OPT_mfunction_return_EQ))
    CmdArgs.push_back(
        Args.MakeArgString(Twine("-mfunction-return=") + A->getValue()));

  Args.AddLastArg(CmdArgs, options::OPT_mindirect_branch_cs_prefix);

  // Forward -f options with positive and negative forms; we translate these by
  // hand.  Do not propagate PGO options to the GPU-side compilations as the
  // profile info is for the host-side compilation only.
  if (!(IsCudaDevice || IsHIPDevice)) {
    if (Arg *A = getLastProfileSampleUseArg(Args)) {
      auto *PGOArg = Args.getLastArg(
          options::OPT_fprofile_generate, options::OPT_fprofile_generate_EQ,
          options::OPT_fcs_profile_generate,
          options::OPT_fcs_profile_generate_EQ, options::OPT_fprofile_use,
          options::OPT_fprofile_use_EQ);
      if (PGOArg)
        D.Diag(diag::err_drv_argument_not_allowed_with)
            << "SampleUse with PGO options";

      StringRef fname = A->getValue();
      if (!llvm::sys::fs::exists(fname))
        D.Diag(diag::err_drv_no_such_file) << fname;
      else
        A->render(Args, CmdArgs);
    }
    Args.AddLastArg(CmdArgs, options::OPT_fprofile_remapping_file_EQ);

    if (Args.hasFlag(options::OPT_fpseudo_probe_for_profiling,
                     options::OPT_fno_pseudo_probe_for_profiling, false)) {
      CmdArgs.push_back("-fpseudo-probe-for-profiling");
      // Enforce -funique-internal-linkage-names if it's not explicitly turned
      // off.
      if (Args.hasFlag(options::OPT_funique_internal_linkage_names,
                       options::OPT_fno_unique_internal_linkage_names, true))
        CmdArgs.push_back("-funique-internal-linkage-names");
    }
  }
  RenderBuiltinOptions(TC, RawTriple, Args, CmdArgs);

  Args.addOptOutFlag(CmdArgs, options::OPT_fassume_sane_operator_new,
                     options::OPT_fno_assume_sane_operator_new);

  if (Args.hasFlag(options::OPT_fapinotes, options::OPT_fno_apinotes, false))
    CmdArgs.push_back("-fapinotes");
  if (Args.hasFlag(options::OPT_fapinotes_modules,
                   options::OPT_fno_apinotes_modules, false))
    CmdArgs.push_back("-fapinotes-modules");
  Args.AddLastArg(CmdArgs, options::OPT_fapinotes_swift_version);

  // -fblocks=0 is default.
  if (Args.hasFlag(options::OPT_fblocks, options::OPT_fno_blocks,
                   TC.IsBlocksDefault()) ||
      (Args.hasArg(options::OPT_fgnu_runtime) &&
       Args.hasArg(options::OPT_fobjc_nonfragile_abi) &&
       !Args.hasArg(options::OPT_fno_blocks))) {
    CmdArgs.push_back("-fblocks");

    if (!Args.hasArg(options::OPT_fgnu_runtime) && !TC.hasBlocksRuntime())
      CmdArgs.push_back("-fblocks-runtime-optional");
  }

  // -fencode-extended-block-signature=1 is default.
  if (TC.IsEncodeExtendedBlockSignatureDefault())
    CmdArgs.push_back("-fencode-extended-block-signature");

  if (Args.hasFlag(options::OPT_fcoro_aligned_allocation,
                   options::OPT_fno_coro_aligned_allocation, false) &&
      types::isCXX(InputType))
    CmdArgs.push_back("-fcoro-aligned-allocation");

  Args.AddLastArg(CmdArgs, options::OPT_fdouble_square_bracket_attributes,
                  options::OPT_fno_double_square_bracket_attributes);

  Args.addOptOutFlag(CmdArgs, options::OPT_faccess_control,
                     options::OPT_fno_access_control);
  Args.addOptOutFlag(CmdArgs, options::OPT_felide_constructors,
                     options::OPT_fno_elide_constructors);

  ToolChain::RTTIMode RTTIMode = TC.getRTTIMode();

  if (KernelOrKext || (types::isCXX(InputType) &&
                       (RTTIMode == ToolChain::RM_Disabled)))
    CmdArgs.push_back("-fno-rtti");

  // -fshort-enums=0 is default for all architectures except Hexagon and z/OS.
  if (Args.hasFlag(options::OPT_fshort_enums, options::OPT_fno_short_enums,
                   TC.getArch() == llvm::Triple::hexagon || Triple.isOSzOS()))
    CmdArgs.push_back("-fshort-enums");

  RenderCharacterOptions(Args, AuxTriple ? *AuxTriple : RawTriple, CmdArgs);

  // -fuse-cxa-atexit is default.
  if (!Args.hasFlag(
          options::OPT_fuse_cxa_atexit, options::OPT_fno_use_cxa_atexit,
          !RawTriple.isOSAIX() && !RawTriple.isOSWindows() &&
              ((RawTriple.getVendor() != llvm::Triple::MipsTechnologies) ||
               RawTriple.hasEnvironment())) ||
      KernelOrKext)
    CmdArgs.push_back("-fno-use-cxa-atexit");

  if (Args.hasFlag(options::OPT_fregister_global_dtors_with_atexit,
                   options::OPT_fno_register_global_dtors_with_atexit,
                   RawTriple.isOSDarwin() && !KernelOrKext))
    CmdArgs.push_back("-fregister-global-dtors-with-atexit");

  Args.addOptInFlag(CmdArgs, options::OPT_fuse_line_directives,
                    options::OPT_fno_use_line_directives);

  // -fno-minimize-whitespace is default.
  if (Args.hasFlag(options::OPT_fminimize_whitespace,
                   options::OPT_fno_minimize_whitespace, false)) {
    types::ID InputType = Inputs[0].getType();
    if (!isDerivedFromC(InputType))
      D.Diag(diag::err_drv_opt_unsupported_input_type)
          << "-fminimize-whitespace" << types::getTypeName(InputType);
    CmdArgs.push_back("-fminimize-whitespace");
  }

  // -fno-keep-system-includes is default.
  if (Args.hasFlag(options::OPT_fkeep_system_includes,
                   options::OPT_fno_keep_system_includes, false)) {
    types::ID InputType = Inputs[0].getType();
    if (!isDerivedFromC(InputType))
      D.Diag(diag::err_drv_opt_unsupported_input_type)
          << "-fkeep-system-includes" << types::getTypeName(InputType);
    CmdArgs.push_back("-fkeep-system-includes");
  }

  // -fms-extensions=0 is default.
  if (Args.hasFlag(options::OPT_fms_extensions, options::OPT_fno_ms_extensions,
                   IsWindowsMSVC))
    CmdArgs.push_back("-fms-extensions");

  // -fms-compatibility=0 is default.
  bool IsMSVCCompat = Args.hasFlag(
      options::OPT_fms_compatibility, options::OPT_fno_ms_compatibility,
      (IsWindowsMSVC && Args.hasFlag(options::OPT_fms_extensions,
                                     options::OPT_fno_ms_extensions, true)));
  if (IsMSVCCompat)
    CmdArgs.push_back("-fms-compatibility");

  if (Triple.isWindowsMSVCEnvironment() && !D.IsCLMode() &&
      Args.hasArg(options::OPT_fms_runtime_lib_EQ))
    ProcessVSRuntimeLibrary(Args, CmdArgs, TC);

  // Handle -fgcc-version, if present.
  VersionTuple GNUCVer;
  if (Arg *A = Args.getLastArg(options::OPT_fgnuc_version_EQ)) {
    // Check that the version has 1 to 3 components and the minor and patch
    // versions fit in two decimal digits.
    StringRef Val = A->getValue();
    Val = Val.empty() ? "0" : Val; // Treat "" as 0 or disable.
    bool Invalid = GNUCVer.tryParse(Val);
    unsigned Minor = GNUCVer.getMinor().value_or(0);
    unsigned Patch = GNUCVer.getSubminor().value_or(0);
    if (Invalid || GNUCVer.getBuild() || Minor >= 100 || Patch >= 100) {
      D.Diag(diag::err_drv_invalid_value)
          << A->getAsString(Args) << A->getValue();
    }
  } else if (!IsMSVCCompat) {
    // Imitate GCC 4.2.1 by default if -fms-compatibility is not in effect.
    GNUCVer = VersionTuple(4, 2, 1);
  }
  if (!GNUCVer.empty()) {
    CmdArgs.push_back(
        Args.MakeArgString("-fgnuc-version=" + GNUCVer.getAsString()));
  }

  VersionTuple MSVT = TC.computeMSVCVersion(&D, Args);
  if (!MSVT.empty())
    CmdArgs.push_back(
        Args.MakeArgString("-fms-compatibility-version=" + MSVT.getAsString()));

  bool IsMSVC2015Compatible = MSVT.getMajor() >= 19;
  if (ImplyVCPPCVer) {
    StringRef LanguageStandard;
    if (const Arg *StdArg = Args.getLastArg(options::OPT__SLASH_std)) {
      Std = StdArg;
      LanguageStandard = llvm::StringSwitch<StringRef>(StdArg->getValue())
                             .Case("c11", "-std=c11")
                             .Case("c17", "-std=c17")
                             .Default("");
      if (LanguageStandard.empty())
        D.Diag(clang::diag::warn_drv_unused_argument)
            << StdArg->getAsString(Args);
    }
    CmdArgs.push_back(LanguageStandard.data());
  }
  if (ImplyVCPPCXXVer) {
    StringRef LanguageStandard;
    if (const Arg *StdArg = Args.getLastArg(options::OPT__SLASH_std)) {
      Std = StdArg;
      LanguageStandard = llvm::StringSwitch<StringRef>(StdArg->getValue())
                             .Case("c++14", "-std=c++14")
                             .Case("c++17", "-std=c++17")
                             .Case("c++20", "-std=c++20")
                             // TODO add c++23 and c++26 when MSVC supports it.
                             .Case("c++latest", "-std=c++26")
                             .Default("");
      if (LanguageStandard.empty())
        D.Diag(clang::diag::warn_drv_unused_argument)
            << StdArg->getAsString(Args);
    }

    if (LanguageStandard.empty()) {
      if (IsSYCL)
        // For DPC++, C++17 is the default.
        LanguageStandard = "-std=c++17";
      else if (IsMSVC2015Compatible)
        LanguageStandard = "-std=c++14";
      else
        LanguageStandard = "-std=c++11";
    }

    CmdArgs.push_back(LanguageStandard.data());
  }

  Args.addOptInFlag(CmdArgs, options::OPT_fborland_extensions,
                    options::OPT_fno_borland_extensions);

  // -fno-declspec is default, except for PS4/PS5.
  if (Args.hasFlag(options::OPT_fdeclspec, options::OPT_fno_declspec,
                   RawTriple.isPS()))
    CmdArgs.push_back("-fdeclspec");
  else if (Args.hasArg(options::OPT_fno_declspec))
    CmdArgs.push_back("-fno-declspec"); // Explicitly disabling __declspec.

  // -fthreadsafe-static is default, except for MSVC compatibility versions less
  // than 19.
  if (!Args.hasFlag(options::OPT_fthreadsafe_statics,
                    options::OPT_fno_threadsafe_statics,
                    !types::isOpenCL(InputType) &&
                        (!IsWindowsMSVC || IsMSVC2015Compatible)))
    CmdArgs.push_back("-fno-threadsafe-statics");

  // Add -fno-assumptions, if it was specified.
  if (!Args.hasFlag(options::OPT_fassumptions, options::OPT_fno_assumptions,
                    true))
    CmdArgs.push_back("-fno-assumptions");

  // -fgnu-keywords default varies depending on language; only pass if
  // specified.
  Args.AddLastArg(CmdArgs, options::OPT_fgnu_keywords,
                  options::OPT_fno_gnu_keywords);

  Args.addOptInFlag(CmdArgs, options::OPT_fgnu89_inline,
                    options::OPT_fno_gnu89_inline);

  const Arg *InlineArg = Args.getLastArg(options::OPT_finline_functions,
                                         options::OPT_finline_hint_functions,
                                         options::OPT_fno_inline_functions);
  if (Arg *A = Args.getLastArg(options::OPT_finline, options::OPT_fno_inline)) {
    if (A->getOption().matches(options::OPT_fno_inline))
      A->render(Args, CmdArgs);
  } else if (InlineArg) {
    InlineArg->render(Args, CmdArgs);
  }

  Args.AddLastArg(CmdArgs, options::OPT_finline_max_stacksize_EQ);

  // FIXME: Find a better way to determine whether we are in C++20.
  bool HaveCxx20 =
      Std &&
      (Std->containsValue("c++2a") || Std->containsValue("gnu++2a") ||
       Std->containsValue("c++20") || Std->containsValue("gnu++20") ||
       Std->containsValue("c++2b") || Std->containsValue("gnu++2b") ||
       Std->containsValue("c++23") || Std->containsValue("gnu++23") ||
       Std->containsValue("c++2c") || Std->containsValue("gnu++2c") ||
       Std->containsValue("c++26") || Std->containsValue("gnu++26") ||
       Std->containsValue("c++latest") || Std->containsValue("gnu++latest"));
  bool HaveModules =
      RenderModulesOptions(C, D, Args, Input, Output, HaveCxx20, CmdArgs);

  // -fdelayed-template-parsing is default when targeting MSVC.
  // Many old Windows SDK versions require this to parse.
  //
  // According to
  // https://learn.microsoft.com/en-us/cpp/build/reference/permissive-standards-conformance?view=msvc-170,
  // MSVC actually defaults to -fno-delayed-template-parsing (/Zc:twoPhase-
  // with MSVC CLI) if using C++20. So we match the behavior with MSVC here to
  // not enable -fdelayed-template-parsing by default after C++20.
  //
  // FIXME: Given -fdelayed-template-parsing is a source of bugs, we should be
  // able to disable this by default at some point.
  if (Args.hasFlag(options::OPT_fdelayed_template_parsing,
                   options::OPT_fno_delayed_template_parsing,
                   IsWindowsMSVC && !HaveCxx20)) {
    if (HaveCxx20)
      D.Diag(clang::diag::warn_drv_delayed_template_parsing_after_cxx20);

    CmdArgs.push_back("-fdelayed-template-parsing");
  }

  if (Args.hasFlag(options::OPT_fpch_validate_input_files_content,
                   options::OPT_fno_pch_validate_input_files_content, false))
    CmdArgs.push_back("-fvalidate-ast-input-files-content");
  if (Args.hasFlag(options::OPT_fpch_instantiate_templates,
                   options::OPT_fno_pch_instantiate_templates, false))
    CmdArgs.push_back("-fpch-instantiate-templates");
  if (Args.hasFlag(options::OPT_fpch_codegen, options::OPT_fno_pch_codegen,
                   false))
    CmdArgs.push_back("-fmodules-codegen");
  if (Args.hasFlag(options::OPT_fpch_debuginfo, options::OPT_fno_pch_debuginfo,
                   false))
    CmdArgs.push_back("-fmodules-debuginfo");

  ObjCRuntime Runtime = AddObjCRuntimeArgs(Args, Inputs, CmdArgs, rewriteKind);
  RenderObjCOptions(TC, D, RawTriple, Args, Runtime, rewriteKind != RK_None,
                    Input, CmdArgs);

  if (types::isObjC(Input.getType()) &&
      Args.hasFlag(options::OPT_fobjc_encode_cxx_class_template_spec,
                   options::OPT_fno_objc_encode_cxx_class_template_spec,
                   !Runtime.isNeXTFamily()))
    CmdArgs.push_back("-fobjc-encode-cxx-class-template-spec");

  if (Args.hasFlag(options::OPT_fapplication_extension,
                   options::OPT_fno_application_extension, false))
    CmdArgs.push_back("-fapplication-extension");

  // Handle GCC-style exception args.
  bool EH = false;
  if (!C.getDriver().IsCLMode())
    EH = addExceptionArgs(Args, InputType, TC, KernelOrKext, Runtime, CmdArgs);

  // Handle exception personalities
  Arg *A = Args.getLastArg(
      options::OPT_fsjlj_exceptions, options::OPT_fseh_exceptions,
      options::OPT_fdwarf_exceptions, options::OPT_fwasm_exceptions);
  if (A) {
    const Option &Opt = A->getOption();
    if (Opt.matches(options::OPT_fsjlj_exceptions))
      CmdArgs.push_back("-exception-model=sjlj");
    if (Opt.matches(options::OPT_fseh_exceptions))
      CmdArgs.push_back("-exception-model=seh");
    if (Opt.matches(options::OPT_fdwarf_exceptions))
      CmdArgs.push_back("-exception-model=dwarf");
    if (Opt.matches(options::OPT_fwasm_exceptions))
      CmdArgs.push_back("-exception-model=wasm");
  } else {
    switch (TC.GetExceptionModel(Args)) {
    default:
      break;
    case llvm::ExceptionHandling::DwarfCFI:
      CmdArgs.push_back("-exception-model=dwarf");
      break;
    case llvm::ExceptionHandling::SjLj:
      CmdArgs.push_back("-exception-model=sjlj");
      break;
    case llvm::ExceptionHandling::WinEH:
      CmdArgs.push_back("-exception-model=seh");
      break;
    }
  }

  // C++ "sane" operator new.
  Args.addOptOutFlag(CmdArgs, options::OPT_fassume_sane_operator_new,
                     options::OPT_fno_assume_sane_operator_new);

  // -fassume-unique-vtables is on by default.
  Args.addOptOutFlag(CmdArgs, options::OPT_fassume_unique_vtables,
                     options::OPT_fno_assume_unique_vtables);

  // -frelaxed-template-template-args is off by default, as it is a severe
  // breaking change until a corresponding change to template partial ordering
  // is provided.
  Args.addOptInFlag(CmdArgs, options::OPT_frelaxed_template_template_args,
                    options::OPT_fno_relaxed_template_template_args);

  // -fsized-deallocation is off by default, as it is an ABI-breaking change for
  // most platforms.
  Args.addOptInFlag(CmdArgs, options::OPT_fsized_deallocation,
                    options::OPT_fno_sized_deallocation);

  // -faligned-allocation is on by default in C++17 onwards and otherwise off
  // by default.
  if (Arg *A = Args.getLastArg(options::OPT_faligned_allocation,
                               options::OPT_fno_aligned_allocation,
                               options::OPT_faligned_new_EQ)) {
    if (A->getOption().matches(options::OPT_fno_aligned_allocation))
      CmdArgs.push_back("-fno-aligned-allocation");
    else
      CmdArgs.push_back("-faligned-allocation");
  }

  // The default new alignment can be specified using a dedicated option or via
  // a GCC-compatible option that also turns on aligned allocation.
  if (Arg *A = Args.getLastArg(options::OPT_fnew_alignment_EQ,
                               options::OPT_faligned_new_EQ))
    CmdArgs.push_back(
        Args.MakeArgString(Twine("-fnew-alignment=") + A->getValue()));

  // -fconstant-cfstrings is default, and may be subject to argument translation
  // on Darwin.
  if (!Args.hasFlag(options::OPT_fconstant_cfstrings,
                    options::OPT_fno_constant_cfstrings, true) ||
      !Args.hasFlag(options::OPT_mconstant_cfstrings,
                    options::OPT_mno_constant_cfstrings, true))
    CmdArgs.push_back("-fno-constant-cfstrings");

  Args.addOptInFlag(CmdArgs, options::OPT_fpascal_strings,
                    options::OPT_fno_pascal_strings);

  // Honor -fpack-struct= and -fpack-struct, if given. Note that
  // -fno-pack-struct doesn't apply to -fpack-struct=.
  if (Arg *A = Args.getLastArg(options::OPT_fpack_struct_EQ)) {
    std::string PackStructStr = "-fpack-struct=";
    PackStructStr += A->getValue();
    CmdArgs.push_back(Args.MakeArgString(PackStructStr));
  } else if (Args.hasFlag(options::OPT_fpack_struct,
                          options::OPT_fno_pack_struct, false)) {
    CmdArgs.push_back("-fpack-struct=1");
  }

  // Handle -fmax-type-align=N and -fno-type-align
  bool SkipMaxTypeAlign = Args.hasArg(options::OPT_fno_max_type_align);
  if (Arg *A = Args.getLastArg(options::OPT_fmax_type_align_EQ)) {
    if (!SkipMaxTypeAlign) {
      std::string MaxTypeAlignStr = "-fmax-type-align=";
      MaxTypeAlignStr += A->getValue();
      CmdArgs.push_back(Args.MakeArgString(MaxTypeAlignStr));
    }
  } else if (RawTriple.isOSDarwin()) {
    if (!SkipMaxTypeAlign) {
      std::string MaxTypeAlignStr = "-fmax-type-align=16";
      CmdArgs.push_back(Args.MakeArgString(MaxTypeAlignStr));
    }
  }

  if (!Args.hasFlag(options::OPT_Qy, options::OPT_Qn, true))
    CmdArgs.push_back("-Qn");

  // -fno-common is the default, set -fcommon only when that flag is set.
  Args.addOptInFlag(CmdArgs, options::OPT_fcommon, options::OPT_fno_common);

  // -fsigned-bitfields is default, and clang doesn't yet support
  // -funsigned-bitfields.
  if (!Args.hasFlag(options::OPT_fsigned_bitfields,
                    options::OPT_funsigned_bitfields, true))
    D.Diag(diag::warn_drv_clang_unsupported)
        << Args.getLastArg(options::OPT_funsigned_bitfields)->getAsString(Args);

  // -fsigned-bitfields is default, and clang doesn't support -fno-for-scope.
  if (!Args.hasFlag(options::OPT_ffor_scope, options::OPT_fno_for_scope, true))
    D.Diag(diag::err_drv_clang_unsupported)
        << Args.getLastArg(options::OPT_fno_for_scope)->getAsString(Args);

  // -finput_charset=UTF-8 is default. Reject others
  if (Arg *inputCharset = Args.getLastArg(options::OPT_finput_charset_EQ)) {
    StringRef value = inputCharset->getValue();
    if (!value.equals_insensitive("utf-8"))
      D.Diag(diag::err_drv_invalid_value) << inputCharset->getAsString(Args)
                                          << value;
  }

  // -fexec_charset=UTF-8 is default. Reject others
  if (Arg *execCharset = Args.getLastArg(options::OPT_fexec_charset_EQ)) {
    StringRef value = execCharset->getValue();
    if (!value.equals_insensitive("utf-8"))
      D.Diag(diag::err_drv_invalid_value) << execCharset->getAsString(Args)
                                          << value;
  }

  RenderDiagnosticsOptions(D, Args, CmdArgs);

  Args.addOptInFlag(CmdArgs, options::OPT_fasm_blocks,
                    options::OPT_fno_asm_blocks);

  Args.addOptOutFlag(CmdArgs, options::OPT_fgnu_inline_asm,
                     options::OPT_fno_gnu_inline_asm);

  // Enable vectorization per default according to the optimization level
  // selected. For optimization levels that want vectorization we use the alias
  // option to simplify the hasFlag logic.
  bool EnableVec = shouldEnableVectorizerAtOLevel(Args, false);
  OptSpecifier VectorizeAliasOption =
      EnableVec ? options::OPT_O_Group : options::OPT_fvectorize;
  if (Args.hasFlag(options::OPT_fvectorize, VectorizeAliasOption,
                   options::OPT_fno_vectorize, EnableVec))
    CmdArgs.push_back("-vectorize-loops");

  // -fslp-vectorize is enabled based on the optimization level selected.
  bool EnableSLPVec = shouldEnableVectorizerAtOLevel(Args, true);
  OptSpecifier SLPVectAliasOption =
      EnableSLPVec ? options::OPT_O_Group : options::OPT_fslp_vectorize;
  if (Args.hasFlag(options::OPT_fslp_vectorize, SLPVectAliasOption,
                   options::OPT_fno_slp_vectorize, EnableSLPVec))
    CmdArgs.push_back("-vectorize-slp");

  ParseMPreferVectorWidth(D, Args, CmdArgs);

  Args.AddLastArg(CmdArgs, options::OPT_fshow_overloads_EQ);
  Args.AddLastArg(CmdArgs,
                  options::OPT_fsanitize_undefined_strip_path_components_EQ);

  // -fdollars-in-identifiers default varies depending on platform and
  // language; only pass if specified.
  if (Arg *A = Args.getLastArg(options::OPT_fdollars_in_identifiers,
                               options::OPT_fno_dollars_in_identifiers)) {
    if (A->getOption().matches(options::OPT_fdollars_in_identifiers))
      CmdArgs.push_back("-fdollars-in-identifiers");
    else
      CmdArgs.push_back("-fno-dollars-in-identifiers");
  }

  Args.addOptInFlag(CmdArgs, options::OPT_fapple_pragma_pack,
                    options::OPT_fno_apple_pragma_pack);

  // Remarks can be enabled with any of the `-f.*optimization-record.*` flags.
  if (willEmitRemarks(Args) && checkRemarksOptions(D, Args, Triple))
    renderRemarksOptions(Args, CmdArgs, Triple, Input, Output, JA);

  bool RewriteImports = Args.hasFlag(options::OPT_frewrite_imports,
                                     options::OPT_fno_rewrite_imports, false);
  if (RewriteImports)
    CmdArgs.push_back("-frewrite-imports");

  Args.addOptInFlag(CmdArgs, options::OPT_fdirectives_only,
                    options::OPT_fno_directives_only);

  // Enable rewrite includes if the user's asked for it or if we're generating
  // diagnostics.
  // TODO: Once -module-dependency-dir works with -frewrite-includes it'd be
  // nice to enable this when doing a crashdump for modules as well.
  if (Args.hasFlag(options::OPT_frewrite_includes,
                   options::OPT_fno_rewrite_includes, false) ||
      (C.isForDiagnostics() && !HaveModules))
    CmdArgs.push_back("-frewrite-includes");

  // Only allow -traditional or -traditional-cpp outside in preprocessing modes.
  if (Arg *A = Args.getLastArg(options::OPT_traditional,
                               options::OPT_traditional_cpp)) {
    if (isa<PreprocessJobAction>(JA))
      CmdArgs.push_back("-traditional-cpp");
    else
      D.Diag(diag::err_drv_clang_unsupported) << A->getAsString(Args);
  }

  Args.AddLastArg(CmdArgs, options::OPT_dM);
  Args.AddLastArg(CmdArgs, options::OPT_dD);
  Args.AddLastArg(CmdArgs, options::OPT_dI);

  Args.AddLastArg(CmdArgs, options::OPT_fmax_tokens_EQ);

  // Handle serialized diagnostics.
  if (Arg *A = Args.getLastArg(options::OPT__serialize_diags)) {
    CmdArgs.push_back("-serialize-diagnostic-file");
    CmdArgs.push_back(Args.MakeArgString(A->getValue()));
  }

  if (Args.hasArg(options::OPT_fretain_comments_from_system_headers))
    CmdArgs.push_back("-fretain-comments-from-system-headers");

  // Forward -fcomment-block-commands to -cc1.
  Args.AddAllArgs(CmdArgs, options::OPT_fcomment_block_commands);
  // Forward -fparse-all-comments to -cc1.
  Args.AddAllArgs(CmdArgs, options::OPT_fparse_all_comments);

  // Turn -fplugin=name.so into -load name.so
  for (const Arg *A : Args.filtered(options::OPT_fplugin_EQ)) {
    CmdArgs.push_back("-load");
    CmdArgs.push_back(A->getValue());
    A->claim();
  }

  // Turn -fplugin-arg-pluginname-key=value into
  // -plugin-arg-pluginname key=value
  // GCC has an actual plugin_argument struct with key/value pairs that it
  // passes to its plugins, but we don't, so just pass it on as-is.
  //
  // The syntax for -fplugin-arg- is ambiguous if both plugin name and
  // argument key are allowed to contain dashes. GCC therefore only
  // allows dashes in the key. We do the same.
  for (const Arg *A : Args.filtered(options::OPT_fplugin_arg)) {
    auto ArgValue = StringRef(A->getValue());
    auto FirstDashIndex = ArgValue.find('-');
    StringRef PluginName = ArgValue.substr(0, FirstDashIndex);
    StringRef Arg = ArgValue.substr(FirstDashIndex + 1);

    A->claim();
    if (FirstDashIndex == StringRef::npos || Arg.empty()) {
      if (PluginName.empty()) {
        D.Diag(diag::warn_drv_missing_plugin_name) << A->getAsString(Args);
      } else {
        D.Diag(diag::warn_drv_missing_plugin_arg)
            << PluginName << A->getAsString(Args);
      }
      continue;
    }

    CmdArgs.push_back(Args.MakeArgString(Twine("-plugin-arg-") + PluginName));
    CmdArgs.push_back(Args.MakeArgString(Arg));
  }

  // Forward -fpass-plugin=name.so to -cc1.
  for (const Arg *A : Args.filtered(options::OPT_fpass_plugin_EQ)) {
    CmdArgs.push_back(
        Args.MakeArgString(Twine("-fpass-plugin=") + A->getValue()));
    A->claim();
  }

  // Forward --vfsoverlay to -cc1.
  for (const Arg *A : Args.filtered(options::OPT_vfsoverlay)) {
    CmdArgs.push_back("--vfsoverlay");
    CmdArgs.push_back(A->getValue());
    A->claim();
  }

  Args.addOptInFlag(CmdArgs, options::OPT_fsafe_buffer_usage_suggestions,
                    options::OPT_fno_safe_buffer_usage_suggestions);

  // Setup statistics file output.
  SmallString<128> StatsFile = getStatsFileName(Args, Output, Input, D);
  if (!StatsFile.empty()) {
    CmdArgs.push_back(Args.MakeArgString(Twine("-stats-file=") + StatsFile));
    if (D.CCPrintInternalStats)
      CmdArgs.push_back("-stats-file-append");
  }

  // Forward -Xclang arguments to -cc1, and -mllvm arguments to the LLVM option
  // parser.
  for (auto Arg : Args.filtered(options::OPT_Xclang)) {
    Arg->claim();
    // -finclude-default-header flag is for preprocessor,
    // do not pass it to other cc1 commands when save-temps is enabled
    if (C.getDriver().isSaveTempsEnabled() &&
        !isa<PreprocessJobAction>(JA)) {
      if (StringRef(Arg->getValue()) == "-finclude-default-header")
        continue;
    }
    CmdArgs.push_back(Arg->getValue());
  }
  for (const Arg *A : Args.filtered(options::OPT_mllvm)) {
    A->claim();

    // We translate this by hand to the -cc1 argument, since nightly test uses
    // it and developers have been trained to spell it with -mllvm. Both
    // spellings are now deprecated and should be removed.
    if (StringRef(A->getValue(0)) == "-disable-llvm-optzns") {
      CmdArgs.push_back("-disable-llvm-optzns");
    } else {
      A->render(Args, CmdArgs);
    }
  }

  // With -save-temps, we want to save the unoptimized bitcode output from the
  // CompileJobAction, use -disable-llvm-passes to get pristine IR generated
  // by the frontend.
  // When -fembed-bitcode is enabled, optimized bitcode is emitted because it
  // has slightly different breakdown between stages.
  // When generating IR for -fsycl device compilations, optimized bitcode is
  // emitted as we want the -save-temps values to match regular compilation.
  // FIXME: -fembed-bitcode -save-temps will save optimized bitcode instead of
  // pristine IR generated by the frontend. Ideally, a new compile action should
  // be added so both IR can be captured.
  if ((C.getDriver().isSaveTempsEnabled() ||
       JA.isHostOffloading(Action::OFK_OpenMP)) &&
      !(C.getDriver().embedBitcodeInObject() && !IsUsingLTO) &&
      !IsSYCLOffloadDevice && isa<CompileJobAction>(JA))
    CmdArgs.push_back("-disable-llvm-passes");

  Args.AddAllArgs(CmdArgs, options::OPT_undef);

  const char *Exec = D.getClangProgramPath();

  // Optionally embed the -cc1 level arguments into the debug info or a
  // section, for build analysis.
  // Also record command line arguments into the debug info if
  // -grecord-gcc-switches options is set on.
  // By default, -gno-record-gcc-switches is set on and no recording.
  auto GRecordSwitches =
      Args.hasFlag(options::OPT_grecord_command_line,
                   options::OPT_gno_record_command_line, false);
  auto FRecordSwitches =
      Args.hasFlag(options::OPT_frecord_command_line,
                   options::OPT_fno_record_command_line, false);
  if (FRecordSwitches && !Triple.isOSBinFormatELF() &&
      !Triple.isOSBinFormatXCOFF() && !Triple.isOSBinFormatMachO())
    D.Diag(diag::err_drv_unsupported_opt_for_target)
        << Args.getLastArg(options::OPT_frecord_command_line)->getAsString(Args)
        << TripleStr;
  if (TC.UseDwarfDebugFlags() || GRecordSwitches || FRecordSwitches) {
    ArgStringList OriginalArgs;
    for (const auto &Arg : Args)
      Arg->render(Args, OriginalArgs);

    SmallString<256> Flags;
    EscapeSpacesAndBackslashes(Exec, Flags);
    for (const char *OriginalArg : OriginalArgs) {
      SmallString<128> EscapedArg;
      EscapeSpacesAndBackslashes(OriginalArg, EscapedArg);
      Flags += " ";
      Flags += EscapedArg;
    }
    auto FlagsArgString = Args.MakeArgString(Flags);
    if (TC.UseDwarfDebugFlags() || GRecordSwitches) {
      CmdArgs.push_back("-dwarf-debug-flags");
      CmdArgs.push_back(FlagsArgString);
    }
    if (FRecordSwitches) {
      CmdArgs.push_back("-record-command-line");
      CmdArgs.push_back(FlagsArgString);
    }
  }

  // Host-side offloading compilation receives all device-side outputs. Include
  // them in the host compilation depending on the target. If the host inputs
  // are not empty we use the new-driver scheme, otherwise use the old scheme.
  if ((IsCuda || IsHIP) && CudaDeviceInput) {
    CmdArgs.push_back("-fcuda-include-gpubinary");
    CmdArgs.push_back(CudaDeviceInput->getFilename());
  } else if (!HostOffloadingInputs.empty()) {
    if ((IsCuda || IsHIP) && !IsRDCMode) {
      assert(HostOffloadingInputs.size() == 1 && "Only one input expected");
      CmdArgs.push_back("-fcuda-include-gpubinary");
      CmdArgs.push_back(HostOffloadingInputs.front().getFilename());
    } else {
      for (const InputInfo Input : HostOffloadingInputs)
        CmdArgs.push_back(Args.MakeArgString("-fembed-offload-object=" +
                                             TC.getInputFilename(Input)));
    }
  }

  if (IsCuda) {
    if (Args.hasFlag(options::OPT_fcuda_short_ptr,
                     options::OPT_fno_cuda_short_ptr, false))
      CmdArgs.push_back("-fcuda-short-ptr");
  }

  if (IsCuda || IsHIP) {
    // Determine the original source input.
    const Action *SourceAction = &JA;
    while (SourceAction->getKind() != Action::InputClass) {
      assert(!SourceAction->getInputs().empty() && "unexpected root action!");
      SourceAction = SourceAction->getInputs()[0];
    }
    auto CUID = cast<InputAction>(SourceAction)->getId();
    if (!CUID.empty())
      CmdArgs.push_back(Args.MakeArgString(Twine("-cuid=") + Twine(CUID)));

    // -ffast-math turns on -fgpu-approx-transcendentals implicitly, but will
    // be overriden by -fno-gpu-approx-transcendentals.
    bool UseApproxTranscendentals = Args.hasFlag(
        options::OPT_ffast_math, options::OPT_fno_fast_math, false);
    if (Args.hasFlag(options::OPT_fgpu_approx_transcendentals,
                     options::OPT_fno_gpu_approx_transcendentals,
                     UseApproxTranscendentals))
      CmdArgs.push_back("-fgpu-approx-transcendentals");
  } else {
    Args.claimAllArgs(options::OPT_fgpu_approx_transcendentals,
                      options::OPT_fno_gpu_approx_transcendentals);
  }

  if (IsHIP) {
    CmdArgs.push_back("-fcuda-allow-variadic-functions");
    Args.AddLastArg(CmdArgs, options::OPT_fgpu_default_stream_EQ);
  }

  Args.AddLastArg(CmdArgs, options::OPT_foffload_uniform_block,
                  options::OPT_fno_offload_uniform_block);

  Args.AddLastArg(CmdArgs, options::OPT_foffload_implicit_host_device_templates,
                  options::OPT_fno_offload_implicit_host_device_templates);

  if (IsCudaDevice || IsHIPDevice || IsSYCLOffloadDevice) {
    StringRef InlineThresh =
        Args.getLastArgValue(options::OPT_fgpu_inline_threshold_EQ);
    if (!InlineThresh.empty()) {
      std::string ArgStr =
          std::string("-inline-threshold=") + InlineThresh.str();
      CmdArgs.append({"-mllvm", Args.MakeArgStringRef(ArgStr)});
    }
  }

  if (IsHIPDevice)
    Args.addOptOutFlag(CmdArgs,
                       options::OPT_fhip_fp32_correctly_rounded_divide_sqrt,
                       options::OPT_fno_hip_fp32_correctly_rounded_divide_sqrt);

  // OpenMP offloading device jobs take the argument -fopenmp-host-ir-file-path
  // to specify the result of the compile phase on the host, so the meaningful
  // device declarations can be identified. Also, -fopenmp-is-target-device is
  // passed along to tell the frontend that it is generating code for a device,
  // so that only the relevant declarations are emitted.
  if (IsOpenMPDevice) {
    CmdArgs.push_back("-fopenmp-is-target-device");
    if (OpenMPDeviceInput) {
      CmdArgs.push_back("-fopenmp-host-ir-file-path");
      CmdArgs.push_back(Args.MakeArgString(OpenMPDeviceInput->getFilename()));
    }
  }

  if (Triple.isAMDGPU()) {
    handleAMDGPUCodeObjectVersionOptions(D, Args, CmdArgs);

    Args.addOptInFlag(CmdArgs, options::OPT_munsafe_fp_atomics,
                      options::OPT_mno_unsafe_fp_atomics);
    Args.addOptOutFlag(CmdArgs, options::OPT_mamdgpu_ieee,
                       options::OPT_mno_amdgpu_ieee);
  }

  // For all the host OpenMP offloading compile jobs we need to pass the targets
  // information using -fopenmp-targets= option.
  if (JA.isHostOffloading(Action::OFK_OpenMP)) {
    SmallString<128> Targets("-fopenmp-targets=");

    SmallVector<std::string, 4> Triples;
    auto TCRange = C.getOffloadToolChains<Action::OFK_OpenMP>();
    std::transform(TCRange.first, TCRange.second, std::back_inserter(Triples),
                   [](auto TC) { return TC.second->getTripleString(); });
    CmdArgs.push_back(Args.MakeArgString(Targets + llvm::join(Triples, ",")));
  }

  // For all the host SYCL offloading compile jobs we need to pass the targets
  // information using -fsycl-targets= option.
  if (isa<CompileJobAction>(JA) && JA.isHostOffloading(Action::OFK_SYCL)) {
    SmallString<128> TargetInfo("-fsycl-targets=");

    if (Arg *Tgts = Args.getLastArg(options::OPT_fsycl_targets_EQ)) {
      for (unsigned i = 0; i < Tgts->getNumValues(); ++i) {
        if (i)
          TargetInfo += ',';
        // We need to get the string from the triple because it may be not
        // exactly the same as the one we get directly from the arguments.
        llvm::Triple T(Tgts->getValue(i));
        TargetInfo += T.getTriple();
      }
    } else
      // Use the default.
      TargetInfo += C.getDriver().MakeSYCLDeviceTriple().normalize();
    CmdArgs.push_back(Args.MakeArgString(TargetInfo.str()));
  }

  bool VirtualFunctionElimination =
      Args.hasFlag(options::OPT_fvirtual_function_elimination,
                   options::OPT_fno_virtual_function_elimination, false);
  if (VirtualFunctionElimination) {
    // VFE requires full LTO (currently, this might be relaxed to allow ThinLTO
    // in the future).
    if (LTOMode != LTOK_Full)
      D.Diag(diag::err_drv_argument_only_allowed_with)
          << "-fvirtual-function-elimination"
          << "-flto=full";

    CmdArgs.push_back("-fvirtual-function-elimination");
  }

  // VFE requires whole-program-vtables, and enables it by default.
  bool WholeProgramVTables = Args.hasFlag(
      options::OPT_fwhole_program_vtables,
      options::OPT_fno_whole_program_vtables, VirtualFunctionElimination);
  if (VirtualFunctionElimination && !WholeProgramVTables) {
    D.Diag(diag::err_drv_argument_not_allowed_with)
        << "-fno-whole-program-vtables"
        << "-fvirtual-function-elimination";
  }

  if (WholeProgramVTables) {
    // PS4 uses the legacy LTO API, which does not support this feature in
    // ThinLTO mode.
    bool IsPS4 = getToolChain().getTriple().isPS4();

    // Check if we passed LTO options but they were suppressed because this is a
    // device offloading action, or we passed device offload LTO options which
    // were suppressed because this is not the device offload action.
    // Check if we are using PS4 in regular LTO mode.
    // Otherwise, issue an error.
    if ((!IsUsingLTO && !D.isUsingLTO(!IsDeviceOffloadAction)) ||
        (IsPS4 && !UnifiedLTO && (D.getLTOMode() != LTOK_Full)))
      D.Diag(diag::err_drv_argument_only_allowed_with)
          << "-fwhole-program-vtables"
          << ((IsPS4 && !UnifiedLTO) ? "-flto=full" : "-flto");

    // Propagate -fwhole-program-vtables if this is an LTO compile.
    if (IsUsingLTO)
      CmdArgs.push_back("-fwhole-program-vtables");
  }

  bool DefaultsSplitLTOUnit =
      ((WholeProgramVTables || SanitizeArgs.needsLTO()) &&
          (LTOMode == LTOK_Full || TC.canSplitThinLTOUnit())) ||
      (!Triple.isPS4() && UnifiedLTO);
  bool SplitLTOUnit =
      Args.hasFlag(options::OPT_fsplit_lto_unit,
                   options::OPT_fno_split_lto_unit, DefaultsSplitLTOUnit);
  if (SanitizeArgs.needsLTO() && !SplitLTOUnit)
    D.Diag(diag::err_drv_argument_not_allowed_with) << "-fno-split-lto-unit"
                                                    << "-fsanitize=cfi";
  if (SplitLTOUnit)
    CmdArgs.push_back("-fsplit-lto-unit");

  if (Arg *A = Args.getLastArg(options::OPT_ffat_lto_objects,
                               options::OPT_fno_fat_lto_objects)) {
    if (IsUsingLTO && A->getOption().matches(options::OPT_ffat_lto_objects)) {
      assert(LTOMode == LTOK_Full || LTOMode == LTOK_Thin);
      if (!Triple.isOSBinFormatELF()) {
        D.Diag(diag::err_drv_unsupported_opt_for_target)
            << A->getAsString(Args) << TC.getTripleString();
      }
      CmdArgs.push_back(Args.MakeArgString(
          Twine("-flto=") + (LTOMode == LTOK_Thin ? "thin" : "full")));
      CmdArgs.push_back("-flto-unit");
      CmdArgs.push_back("-ffat-lto-objects");
      A->render(Args, CmdArgs);
    }
  }

  if (Arg *A = Args.getLastArg(options::OPT_fglobal_isel,
                               options::OPT_fno_global_isel)) {
    CmdArgs.push_back("-mllvm");
    if (A->getOption().matches(options::OPT_fglobal_isel)) {
      CmdArgs.push_back("-global-isel=1");

      // GISel is on by default on AArch64 -O0, so don't bother adding
      // the fallback remarks for it. Other combinations will add a warning of
      // some kind.
      bool IsArchSupported = Triple.getArch() == llvm::Triple::aarch64;
      bool IsOptLevelSupported = false;

      Arg *A = Args.getLastArg(options::OPT_O_Group);
      if (Triple.getArch() == llvm::Triple::aarch64) {
        if (!A || A->getOption().matches(options::OPT_O0))
          IsOptLevelSupported = true;
      }
      if (!IsArchSupported || !IsOptLevelSupported) {
        CmdArgs.push_back("-mllvm");
        CmdArgs.push_back("-global-isel-abort=2");

        if (!IsArchSupported)
          D.Diag(diag::warn_drv_global_isel_incomplete) << Triple.getArchName();
        else
          D.Diag(diag::warn_drv_global_isel_incomplete_opt);
      }
    } else {
      CmdArgs.push_back("-global-isel=0");
    }
  }

  if (Args.hasArg(options::OPT_forder_file_instrumentation)) {
     CmdArgs.push_back("-forder-file-instrumentation");
     // Enable order file instrumentation when ThinLTO is not on. When ThinLTO is
     // on, we need to pass these flags as linker flags and that will be handled
     // outside of the compiler.
     if (!IsUsingLTO) {
       CmdArgs.push_back("-mllvm");
       CmdArgs.push_back("-enable-order-file-instrumentation");
     }
  }

  if (Arg *A = Args.getLastArg(options::OPT_fforce_enable_int128,
                               options::OPT_fno_force_enable_int128)) {
    if (A->getOption().matches(options::OPT_fforce_enable_int128))
      CmdArgs.push_back("-fforce-enable-int128");
  }

  Args.addOptInFlag(CmdArgs, options::OPT_fkeep_static_consts,
                    options::OPT_fno_keep_static_consts);
  Args.addOptInFlag(CmdArgs, options::OPT_fkeep_persistent_storage_variables,
                    options::OPT_fno_keep_persistent_storage_variables);
  Args.addOptInFlag(CmdArgs, options::OPT_fcomplete_member_pointers,
                    options::OPT_fno_complete_member_pointers);
  Args.addOptOutFlag(CmdArgs, options::OPT_fcxx_static_destructors,
                     options::OPT_fno_cxx_static_destructors);

  addMachineOutlinerArgs(D, Args, CmdArgs, Triple, /*IsLTO=*/false);

  addOutlineAtomicsArgs(D, getToolChain(), Args, CmdArgs, Triple);

  if (Triple.isAArch64() &&
      (Args.hasArg(options::OPT_mno_fmv) ||
       (Triple.isAndroid() && Triple.isAndroidVersionLT(23)) ||
       getToolChain().GetRuntimeLibType(Args) != ToolChain::RLT_CompilerRT)) {
    // Disable Function Multiversioning on AArch64 target.
    CmdArgs.push_back("-target-feature");
    CmdArgs.push_back("-fmv");
  }

  if (Args.hasFlag(options::OPT_faddrsig, options::OPT_fno_addrsig,
                   (TC.getTriple().isOSBinFormatELF() ||
                    TC.getTriple().isOSBinFormatCOFF()) &&
                       !TC.getTriple().isPS4() && !TC.getTriple().isVE() &&
                       !TC.getTriple().isOSNetBSD() &&
                       !Distro(D.getVFS(), TC.getTriple()).IsGentoo() &&
                       !TC.getTriple().isAndroid() && TC.useIntegratedAs()))
    CmdArgs.push_back("-faddrsig");

  if ((Triple.isOSBinFormatELF() || Triple.isOSBinFormatMachO()) &&
      (EH || UnwindTables || AsyncUnwindTables ||
       DebugInfoKind != llvm::codegenoptions::NoDebugInfo))
    CmdArgs.push_back("-D__GCC_HAVE_DWARF2_CFI_ASM=1");

  if (Arg *A = Args.getLastArg(options::OPT_fsymbol_partition_EQ)) {
    std::string Str = A->getAsString(Args);
    if (!TC.getTriple().isOSBinFormatELF())
      D.Diag(diag::err_drv_unsupported_opt_for_target)
          << Str << TC.getTripleString();
    CmdArgs.push_back(Args.MakeArgString(Str));
  }

  // Add the "-o out -x type src.c" flags last. This is done primarily to make
  // the -cc1 command easier to edit when reproducing compiler crashes.
  if (Output.getType() == types::TY_Dependencies) {
    // Handled with other dependency code.
  } else if (Output.isFilename()) {
    if (Output.getType() == clang::driver::types::TY_IFS_CPP ||
        Output.getType() == clang::driver::types::TY_IFS) {
      SmallString<128> OutputFilename(Output.getFilename());
      llvm::sys::path::replace_extension(OutputFilename, "ifs");
      CmdArgs.push_back("-o");
      CmdArgs.push_back(Args.MakeArgString(OutputFilename));
    } else {
      CmdArgs.push_back("-o");
      CmdArgs.push_back(Output.getFilename());
    }
  } else {
    assert(Output.isNothing() && "Invalid output.");
  }

  addDashXForInput(Args, Input, CmdArgs);

  ArrayRef<InputInfo> FrontendInputs = Input;
  if (IsExtractAPI)
    FrontendInputs = ExtractAPIInputs;
  else if (Input.isNothing())
    FrontendInputs = {};

  for (const InputInfo &Input : FrontendInputs) {
    if (Input.isFilename())
      CmdArgs.push_back(Input.getFilename());
    else
      Input.getInputArg().renderAsInput(Args, CmdArgs);
  }

  if (D.CC1Main && !D.CCGenDiagnostics) {
    // Invoke the CC1 directly in this process
    C.addCommand(std::make_unique<CC1Command>(
        JA, *this, ResponseFileSupport::AtFileUTF8(), Exec, CmdArgs, Inputs,
        Output, D.getPrependArg()));
  } else {
    C.addCommand(std::make_unique<Command>(
        JA, *this, ResponseFileSupport::AtFileUTF8(), Exec, CmdArgs, Inputs,
        Output, D.getPrependArg()));
  }

  // Make the compile command echo its inputs for /showFilenames.
  if (Output.getType() == types::TY_Object &&
      Args.hasFlag(options::OPT__SLASH_showFilenames,
                   options::OPT__SLASH_showFilenames_, false)) {
    C.getJobs().getJobs().back()->PrintInputFilenames = true;
  }

  if (Arg *A = Args.getLastArg(options::OPT_pg))
    if (FPKeepKind == CodeGenOptions::FramePointerKind::None &&
        !Args.hasArg(options::OPT_mfentry))
      D.Diag(diag::err_drv_argument_not_allowed_with) << "-fomit-frame-pointer"
                                                      << A->getAsString(Args);

  // Claim some arguments which clang supports automatically.

  // -fpch-preprocess is used with gcc to add a special marker in the output to
  // include the PCH file.
  Args.ClaimAllArgs(options::OPT_fpch_preprocess);

  // Claim some arguments which clang doesn't support, but we don't
  // care to warn the user about.
  Args.ClaimAllArgs(options::OPT_clang_ignored_f_Group);
  Args.ClaimAllArgs(options::OPT_clang_ignored_m_Group);

  // Disable warnings for clang -E -emit-llvm foo.c
  Args.ClaimAllArgs(options::OPT_emit_llvm);
}

Clang::Clang(const ToolChain &TC, bool HasIntegratedBackend)
    // CAUTION! The first constructor argument ("clang") is not arbitrary,
    // as it is for other tools. Some operations on a Tool actually test
    // whether that tool is Clang based on the Tool's Name as a string.
    : Tool("clang", "clang frontend", TC), HasBackend(HasIntegratedBackend) {}

Clang::~Clang() {}

/// Add options related to the Objective-C runtime/ABI.
///
/// Returns true if the runtime is non-fragile.
ObjCRuntime Clang::AddObjCRuntimeArgs(const ArgList &args,
                                      const InputInfoList &inputs,
                                      ArgStringList &cmdArgs,
                                      RewriteKind rewriteKind) const {
  // Look for the controlling runtime option.
  Arg *runtimeArg =
      args.getLastArg(options::OPT_fnext_runtime, options::OPT_fgnu_runtime,
                      options::OPT_fobjc_runtime_EQ);

  // Just forward -fobjc-runtime= to the frontend.  This supercedes
  // options about fragility.
  if (runtimeArg &&
      runtimeArg->getOption().matches(options::OPT_fobjc_runtime_EQ)) {
    ObjCRuntime runtime;
    StringRef value = runtimeArg->getValue();
    if (runtime.tryParse(value)) {
      getToolChain().getDriver().Diag(diag::err_drv_unknown_objc_runtime)
          << value;
    }
    if ((runtime.getKind() == ObjCRuntime::GNUstep) &&
        (runtime.getVersion() >= VersionTuple(2, 0)))
      if (!getToolChain().getTriple().isOSBinFormatELF() &&
          !getToolChain().getTriple().isOSBinFormatCOFF()) {
        getToolChain().getDriver().Diag(
            diag::err_drv_gnustep_objc_runtime_incompatible_binary)
          << runtime.getVersion().getMajor();
      }

    runtimeArg->render(args, cmdArgs);
    return runtime;
  }

  // Otherwise, we'll need the ABI "version".  Version numbers are
  // slightly confusing for historical reasons:
  //   1 - Traditional "fragile" ABI
  //   2 - Non-fragile ABI, version 1
  //   3 - Non-fragile ABI, version 2
  unsigned objcABIVersion = 1;
  // If -fobjc-abi-version= is present, use that to set the version.
  if (Arg *abiArg = args.getLastArg(options::OPT_fobjc_abi_version_EQ)) {
    StringRef value = abiArg->getValue();
    if (value == "1")
      objcABIVersion = 1;
    else if (value == "2")
      objcABIVersion = 2;
    else if (value == "3")
      objcABIVersion = 3;
    else
      getToolChain().getDriver().Diag(diag::err_drv_clang_unsupported) << value;
  } else {
    // Otherwise, determine if we are using the non-fragile ABI.
    bool nonFragileABIIsDefault =
        (rewriteKind == RK_NonFragile ||
         (rewriteKind == RK_None &&
          getToolChain().IsObjCNonFragileABIDefault()));
    if (args.hasFlag(options::OPT_fobjc_nonfragile_abi,
                     options::OPT_fno_objc_nonfragile_abi,
                     nonFragileABIIsDefault)) {
// Determine the non-fragile ABI version to use.
#ifdef DISABLE_DEFAULT_NONFRAGILEABI_TWO
      unsigned nonFragileABIVersion = 1;
#else
      unsigned nonFragileABIVersion = 2;
#endif

      if (Arg *abiArg =
              args.getLastArg(options::OPT_fobjc_nonfragile_abi_version_EQ)) {
        StringRef value = abiArg->getValue();
        if (value == "1")
          nonFragileABIVersion = 1;
        else if (value == "2")
          nonFragileABIVersion = 2;
        else
          getToolChain().getDriver().Diag(diag::err_drv_clang_unsupported)
              << value;
      }

      objcABIVersion = 1 + nonFragileABIVersion;
    } else {
      objcABIVersion = 1;
    }
  }

  // We don't actually care about the ABI version other than whether
  // it's non-fragile.
  bool isNonFragile = objcABIVersion != 1;

  // If we have no runtime argument, ask the toolchain for its default runtime.
  // However, the rewriter only really supports the Mac runtime, so assume that.
  ObjCRuntime runtime;
  if (!runtimeArg) {
    switch (rewriteKind) {
    case RK_None:
      runtime = getToolChain().getDefaultObjCRuntime(isNonFragile);
      break;
    case RK_Fragile:
      runtime = ObjCRuntime(ObjCRuntime::FragileMacOSX, VersionTuple());
      break;
    case RK_NonFragile:
      runtime = ObjCRuntime(ObjCRuntime::MacOSX, VersionTuple());
      break;
    }

    // -fnext-runtime
  } else if (runtimeArg->getOption().matches(options::OPT_fnext_runtime)) {
    // On Darwin, make this use the default behavior for the toolchain.
    if (getToolChain().getTriple().isOSDarwin()) {
      runtime = getToolChain().getDefaultObjCRuntime(isNonFragile);

      // Otherwise, build for a generic macosx port.
    } else {
      runtime = ObjCRuntime(ObjCRuntime::MacOSX, VersionTuple());
    }

    // -fgnu-runtime
  } else {
    assert(runtimeArg->getOption().matches(options::OPT_fgnu_runtime));
    // Legacy behaviour is to target the gnustep runtime if we are in
    // non-fragile mode or the GCC runtime in fragile mode.
    if (isNonFragile)
      runtime = ObjCRuntime(ObjCRuntime::GNUstep, VersionTuple(2, 0));
    else
      runtime = ObjCRuntime(ObjCRuntime::GCC, VersionTuple());
  }

  if (llvm::any_of(inputs, [](const InputInfo &input) {
        return types::isObjC(input.getType());
      }))
    cmdArgs.push_back(
        args.MakeArgString("-fobjc-runtime=" + runtime.getAsString()));
  return runtime;
}

static bool maybeConsumeDash(const std::string &EH, size_t &I) {
  bool HaveDash = (I + 1 < EH.size() && EH[I + 1] == '-');
  I += HaveDash;
  return !HaveDash;
}

namespace {
struct EHFlags {
  bool Synch = false;
  bool Asynch = false;
  bool NoUnwindC = false;
};
} // end anonymous namespace

/// /EH controls whether to run destructor cleanups when exceptions are
/// thrown.  There are three modifiers:
/// - s: Cleanup after "synchronous" exceptions, aka C++ exceptions.
/// - a: Cleanup after "asynchronous" exceptions, aka structured exceptions.
///      The 'a' modifier is unimplemented and fundamentally hard in LLVM IR.
/// - c: Assume that extern "C" functions are implicitly nounwind.
/// The default is /EHs-c-, meaning cleanups are disabled.
static EHFlags parseClangCLEHFlags(const Driver &D, const ArgList &Args) {
  EHFlags EH;

  std::vector<std::string> EHArgs =
      Args.getAllArgValues(options::OPT__SLASH_EH);
  for (auto EHVal : EHArgs) {
    for (size_t I = 0, E = EHVal.size(); I != E; ++I) {
      switch (EHVal[I]) {
      case 'a':
        EH.Asynch = maybeConsumeDash(EHVal, I);
        if (EH.Asynch)
          EH.Synch = false;
        continue;
      case 'c':
        EH.NoUnwindC = maybeConsumeDash(EHVal, I);
        continue;
      case 's':
        EH.Synch = maybeConsumeDash(EHVal, I);
        if (EH.Synch)
          EH.Asynch = false;
        continue;
      default:
        break;
      }
      D.Diag(clang::diag::err_drv_invalid_value) << "/EH" << EHVal;
      break;
    }
  }
  // The /GX, /GX- flags are only processed if there are not /EH flags.
  // The default is that /GX is not specified.
  if (EHArgs.empty() &&
      Args.hasFlag(options::OPT__SLASH_GX, options::OPT__SLASH_GX_,
                   /*Default=*/false)) {
    EH.Synch = true;
    EH.NoUnwindC = true;
  }

  if (Args.hasArg(options::OPT__SLASH_kernel)) {
    EH.Synch = false;
    EH.NoUnwindC = false;
    EH.Asynch = false;
  }

  return EH;
}

void Clang::AddClangCLArgs(const ArgList &Args, types::ID InputType,
                           ArgStringList &CmdArgs) const {
  bool isNVPTX = getToolChain().getTriple().isNVPTX();

  ProcessVSRuntimeLibrary(Args, CmdArgs, getToolChain());

  if (Arg *ShowIncludes =
          Args.getLastArg(options::OPT__SLASH_showIncludes,
                          options::OPT__SLASH_showIncludes_user)) {
    CmdArgs.push_back("--show-includes");
    if (ShowIncludes->getOption().matches(options::OPT__SLASH_showIncludes))
      CmdArgs.push_back("-sys-header-deps");
  }

  // This controls whether or not we emit RTTI data for polymorphic types.
  if (Args.hasFlag(options::OPT__SLASH_GR_, options::OPT__SLASH_GR,
                   /*Default=*/false))
    CmdArgs.push_back("-fno-rtti-data");

  // This controls whether or not we emit stack-protector instrumentation.
  // In MSVC, Buffer Security Check (/GS) is on by default.
  if (!isNVPTX && Args.hasFlag(options::OPT__SLASH_GS, options::OPT__SLASH_GS_,
                               /*Default=*/true)) {
    CmdArgs.push_back("-stack-protector");
    CmdArgs.push_back(Args.MakeArgString(Twine(LangOptions::SSPStrong)));
  }

  const Driver &D = getToolChain().getDriver();

  EHFlags EH = parseClangCLEHFlags(D, Args);
  if (!isNVPTX && (EH.Synch || EH.Asynch)) {
    if (types::isCXX(InputType))
      CmdArgs.push_back("-fcxx-exceptions");
    CmdArgs.push_back("-fexceptions");
    if (EH.Asynch)
      CmdArgs.push_back("-fasync-exceptions");
  }
  if (types::isCXX(InputType) && EH.Synch && EH.NoUnwindC)
    CmdArgs.push_back("-fexternc-nounwind");

  // /EP should expand to -E -P.
  if (Args.hasArg(options::OPT__SLASH_EP)) {
    CmdArgs.push_back("-E");
    CmdArgs.push_back("-P");
  }

 if (Args.hasFlag(options::OPT__SLASH_Zc_dllexportInlines_,
                  options::OPT__SLASH_Zc_dllexportInlines,
                  false)) {
  CmdArgs.push_back("-fno-dllexport-inlines");
 }

 if (Args.hasFlag(options::OPT__SLASH_Zc_wchar_t_,
                  options::OPT__SLASH_Zc_wchar_t, false)) {
   CmdArgs.push_back("-fno-wchar");
 }

 if (Args.hasArg(options::OPT__SLASH_kernel)) {
   llvm::Triple::ArchType Arch = getToolChain().getArch();
   std::vector<std::string> Values =
       Args.getAllArgValues(options::OPT__SLASH_arch);
   if (!Values.empty()) {
     llvm::SmallSet<std::string, 4> SupportedArches;
     if (Arch == llvm::Triple::x86)
       SupportedArches.insert("IA32");

     for (auto &V : Values)
       if (!SupportedArches.contains(V))
         D.Diag(diag::err_drv_argument_not_allowed_with)
             << std::string("/arch:").append(V) << "/kernel";
   }

   CmdArgs.push_back("-fno-rtti");
   if (Args.hasFlag(options::OPT__SLASH_GR, options::OPT__SLASH_GR_, false))
     D.Diag(diag::err_drv_argument_not_allowed_with) << "/GR"
                                                     << "/kernel";
 }

  Arg *MostGeneralArg = Args.getLastArg(options::OPT__SLASH_vmg);
  Arg *BestCaseArg = Args.getLastArg(options::OPT__SLASH_vmb);
  if (MostGeneralArg && BestCaseArg)
    D.Diag(clang::diag::err_drv_argument_not_allowed_with)
        << MostGeneralArg->getAsString(Args) << BestCaseArg->getAsString(Args);

  if (MostGeneralArg) {
    Arg *SingleArg = Args.getLastArg(options::OPT__SLASH_vms);
    Arg *MultipleArg = Args.getLastArg(options::OPT__SLASH_vmm);
    Arg *VirtualArg = Args.getLastArg(options::OPT__SLASH_vmv);

    Arg *FirstConflict = SingleArg ? SingleArg : MultipleArg;
    Arg *SecondConflict = VirtualArg ? VirtualArg : MultipleArg;
    if (FirstConflict && SecondConflict && FirstConflict != SecondConflict)
      D.Diag(clang::diag::err_drv_argument_not_allowed_with)
          << FirstConflict->getAsString(Args)
          << SecondConflict->getAsString(Args);

    if (SingleArg)
      CmdArgs.push_back("-fms-memptr-rep=single");
    else if (MultipleArg)
      CmdArgs.push_back("-fms-memptr-rep=multiple");
    else
      CmdArgs.push_back("-fms-memptr-rep=virtual");
  }

  if (Args.hasArg(options::OPT_regcall4))
    CmdArgs.push_back("-regcall4");

  // Parse the default calling convention options.
  if (Arg *CCArg =
          Args.getLastArg(options::OPT__SLASH_Gd, options::OPT__SLASH_Gr,
                          options::OPT__SLASH_Gz, options::OPT__SLASH_Gv,
                          options::OPT__SLASH_Gregcall)) {
    unsigned DCCOptId = CCArg->getOption().getID();
    const char *DCCFlag = nullptr;
    bool ArchSupported = !isNVPTX;
    llvm::Triple::ArchType Arch = getToolChain().getArch();
    switch (DCCOptId) {
    case options::OPT__SLASH_Gd:
      DCCFlag = "-fdefault-calling-conv=cdecl";
      break;
    case options::OPT__SLASH_Gr:
      ArchSupported = Arch == llvm::Triple::x86;
      DCCFlag = "-fdefault-calling-conv=fastcall";
      break;
    case options::OPT__SLASH_Gz:
      ArchSupported = Arch == llvm::Triple::x86;
      DCCFlag = "-fdefault-calling-conv=stdcall";
      break;
    case options::OPT__SLASH_Gv:
      ArchSupported = Arch == llvm::Triple::x86 || Arch == llvm::Triple::x86_64;
      DCCFlag = "-fdefault-calling-conv=vectorcall";
      break;
    case options::OPT__SLASH_Gregcall:
      ArchSupported = Arch == llvm::Triple::x86 || Arch == llvm::Triple::x86_64;
      DCCFlag = "-fdefault-calling-conv=regcall";
      break;
    }

    // MSVC doesn't warn if /Gr or /Gz is used on x64, so we don't either.
    if (ArchSupported && DCCFlag)
      CmdArgs.push_back(DCCFlag);
  }

  if (Args.hasArg(options::OPT__SLASH_Gregcall4))
    CmdArgs.push_back("-regcall4");

  Args.AddLastArg(CmdArgs, options::OPT_vtordisp_mode_EQ);

  if (!Args.hasArg(options::OPT_fdiagnostics_format_EQ)) {
    CmdArgs.push_back("-fdiagnostics-format");
    CmdArgs.push_back("msvc");
  }

  if (Args.hasArg(options::OPT__SLASH_kernel))
    CmdArgs.push_back("-fms-kernel");

  for (const Arg *A : Args.filtered(options::OPT__SLASH_guard)) {
    StringRef GuardArgs = A->getValue();
    // The only valid options are "cf", "cf,nochecks", "cf-", "ehcont" and
    // "ehcont-".
    if (GuardArgs.equals_insensitive("cf")) {
      // Emit CFG instrumentation and the table of address-taken functions.
      CmdArgs.push_back("-cfguard");
    } else if (GuardArgs.equals_insensitive("cf,nochecks")) {
      // Emit only the table of address-taken functions.
      CmdArgs.push_back("-cfguard-no-checks");
    } else if (GuardArgs.equals_insensitive("ehcont")) {
      // Emit EH continuation table.
      CmdArgs.push_back("-ehcontguard");
    } else if (GuardArgs.equals_insensitive("cf-") ||
               GuardArgs.equals_insensitive("ehcont-")) {
      // Do nothing, but we might want to emit a security warning in future.
    } else {
      D.Diag(diag::err_drv_invalid_value) << A->getSpelling() << GuardArgs;
    }
    A->claim();
  }
}

const char *Clang::getBaseInputName(const ArgList &Args,
                                    const InputInfo &Input) {
  return Args.MakeArgString(llvm::sys::path::filename(Input.getBaseInput()));
}

const char *Clang::getBaseInputStem(const ArgList &Args,
                                    const InputInfoList &Inputs) {
  const char *Str = getBaseInputName(Args, Inputs[0]);

  if (const char *End = strrchr(Str, '.'))
    return Args.MakeArgString(std::string(Str, End));

  return Str;
}

const char *Clang::getDependencyFileName(const ArgList &Args,
                                         const InputInfoList &Inputs) {
  // FIXME: Think about this more.

  if (Arg *OutputOpt =
          Args.getLastArg(options::OPT_o, options::OPT__SLASH_Fo)) {
    SmallString<128> OutputArgument(OutputOpt->getValue());
    if (llvm::sys::path::is_separator(OutputArgument.back()))
      // If the argument is a directory, output to BaseName in that dir.
      llvm::sys::path::append(OutputArgument, getBaseInputStem(Args, Inputs));
    llvm::sys::path::replace_extension(OutputArgument, llvm::Twine('d'));
    return Args.MakeArgString(OutputArgument);
  }

  return Args.MakeArgString(Twine(getBaseInputStem(Args, Inputs)) + ".d");
}

// Begin ClangAs

void ClangAs::AddMIPSTargetArgs(const ArgList &Args,
                                ArgStringList &CmdArgs) const {
  StringRef CPUName;
  StringRef ABIName;
  const llvm::Triple &Triple = getToolChain().getTriple();
  mips::getMipsCPUAndABI(Args, Triple, CPUName, ABIName);

  CmdArgs.push_back("-target-abi");
  CmdArgs.push_back(ABIName.data());
}

void ClangAs::AddX86TargetArgs(const ArgList &Args,
                               ArgStringList &CmdArgs) const {
  addX86AlignBranchArgs(getToolChain().getDriver(), Args, CmdArgs,
                        /*IsLTO=*/false);

  if (Arg *A = Args.getLastArg(options::OPT_masm_EQ)) {
    StringRef Value = A->getValue();
    if (Value == "intel" || Value == "att") {
      CmdArgs.push_back("-mllvm");
      CmdArgs.push_back(Args.MakeArgString("-x86-asm-syntax=" + Value));
    } else {
      getToolChain().getDriver().Diag(diag::err_drv_unsupported_option_argument)
          << A->getSpelling() << Value;
    }
  }
}

void ClangAs::AddLoongArchTargetArgs(const ArgList &Args,
                                     ArgStringList &CmdArgs) const {
  CmdArgs.push_back("-target-abi");
  CmdArgs.push_back(loongarch::getLoongArchABI(getToolChain().getDriver(), Args,
                                               getToolChain().getTriple())
                        .data());
}

void ClangAs::AddRISCVTargetArgs(const ArgList &Args,
                               ArgStringList &CmdArgs) const {
  const llvm::Triple &Triple = getToolChain().getTriple();
  StringRef ABIName = riscv::getRISCVABI(Args, Triple);

  CmdArgs.push_back("-target-abi");
  CmdArgs.push_back(ABIName.data());

  if (Args.hasFlag(options::OPT_mdefault_build_attributes,
                   options::OPT_mno_default_build_attributes, true)) {
      CmdArgs.push_back("-mllvm");
      CmdArgs.push_back("-riscv-add-build-attributes");
  }
}

void ClangAs::ConstructJob(Compilation &C, const JobAction &JA,
                           const InputInfo &Output, const InputInfoList &Inputs,
                           const ArgList &Args,
                           const char *LinkingOutput) const {
  ArgStringList CmdArgs;

  assert(Inputs.size() == 1 && "Unexpected number of inputs.");
  const InputInfo &Input = Inputs[0];

  const llvm::Triple &Triple = getToolChain().getEffectiveTriple();
  const std::string &TripleStr = Triple.getTriple();
  const auto &D = getToolChain().getDriver();

  // Don't warn about "clang -w -c foo.s"
  Args.ClaimAllArgs(options::OPT_w);
  // and "clang -emit-llvm -c foo.s"
  Args.ClaimAllArgs(options::OPT_emit_llvm);

  claimNoWarnArgs(Args);

  // Invoke ourselves in -cc1as mode.
  //
  // FIXME: Implement custom jobs for internal actions.
  CmdArgs.push_back("-cc1as");

  // Add the "effective" target triple.
  CmdArgs.push_back("-triple");
  CmdArgs.push_back(Args.MakeArgString(TripleStr));

  getToolChain().addClangCC1ASTargetOptions(Args, CmdArgs);

  // Set the output mode, we currently only expect to be used as a real
  // assembler.
  CmdArgs.push_back("-filetype");
  CmdArgs.push_back("obj");

  // Set the main file name, so that debug info works even with
  // -save-temps or preprocessed assembly.
  CmdArgs.push_back("-main-file-name");
  CmdArgs.push_back(Clang::getBaseInputName(Args, Input));

  // Add the target cpu
  std::string CPU = getCPUName(D, Args, Triple, /*FromAs*/ true);
  if (!CPU.empty()) {
    CmdArgs.push_back("-target-cpu");
    CmdArgs.push_back(Args.MakeArgString(CPU));
  }

  // Add the target features
  getTargetFeatures(D, Triple, Args, CmdArgs, true);

  // Ignore explicit -force_cpusubtype_ALL option.
  (void)Args.hasArg(options::OPT_force__cpusubtype__ALL);

  // Pass along any -I options so we get proper .include search paths.
  Args.AddAllArgs(CmdArgs, options::OPT_I_Group);

  // Determine the original source input.
  auto FindSource = [](const Action *S) -> const Action * {
    while (S->getKind() != Action::InputClass) {
      assert(!S->getInputs().empty() && "unexpected root action!");
      S = S->getInputs()[0];
    }
    return S;
  };
  const Action *SourceAction = FindSource(&JA);

  // Forward -g and handle debug info related flags, assuming we are dealing
  // with an actual assembly file.
  bool WantDebug = false;
  Args.ClaimAllArgs(options::OPT_g_Group);
  if (Arg *A = Args.getLastArg(options::OPT_g_Group))
    WantDebug = !A->getOption().matches(options::OPT_g0) &&
                !A->getOption().matches(options::OPT_ggdb0);

  llvm::codegenoptions::DebugInfoKind DebugInfoKind =
      llvm::codegenoptions::NoDebugInfo;

  // Add the -fdebug-compilation-dir flag if needed.
  const char *DebugCompilationDir =
      addDebugCompDirArg(Args, CmdArgs, C.getDriver().getVFS());

  if (SourceAction->getType() == types::TY_Asm ||
      SourceAction->getType() == types::TY_PP_Asm) {
    // You might think that it would be ok to set DebugInfoKind outside of
    // the guard for source type, however there is a test which asserts
    // that some assembler invocation receives no -debug-info-kind,
    // and it's not clear whether that test is just overly restrictive.
    DebugInfoKind = (WantDebug ? llvm::codegenoptions::DebugInfoConstructor
                               : llvm::codegenoptions::NoDebugInfo);

    addDebugPrefixMapArg(getToolChain().getDriver(), getToolChain(), Args,
                         CmdArgs);

    // Set the AT_producer to the clang version when using the integrated
    // assembler on assembly source files.
    CmdArgs.push_back("-dwarf-debug-producer");
    CmdArgs.push_back(Args.MakeArgString(getClangFullVersion()));

    // And pass along -I options
    Args.AddAllArgs(CmdArgs, options::OPT_I);
  }
  const unsigned DwarfVersion = getDwarfVersion(getToolChain(), Args);
  RenderDebugEnablingArgs(Args, CmdArgs, DebugInfoKind, DwarfVersion,
                          llvm::DebuggerKind::Default);
  renderDwarfFormat(D, Triple, Args, CmdArgs, DwarfVersion);
  RenderDebugInfoCompressionArgs(Args, CmdArgs, D, getToolChain());

  // Handle -fPIC et al -- the relocation-model affects the assembler
  // for some targets.
  llvm::Reloc::Model RelocationModel;
  unsigned PICLevel;
  bool IsPIE;
  std::tie(RelocationModel, PICLevel, IsPIE) =
      ParsePICArgs(getToolChain(), Args);

  const char *RMName = RelocationModelName(RelocationModel);
  if (RMName) {
    CmdArgs.push_back("-mrelocation-model");
    CmdArgs.push_back(RMName);
  }

  // Optionally embed the -cc1as level arguments into the debug info, for build
  // analysis.
  if (getToolChain().UseDwarfDebugFlags()) {
    ArgStringList OriginalArgs;
    for (const auto &Arg : Args)
      Arg->render(Args, OriginalArgs);

    SmallString<256> Flags;
    const char *Exec = getToolChain().getDriver().getClangProgramPath();
    EscapeSpacesAndBackslashes(Exec, Flags);
    for (const char *OriginalArg : OriginalArgs) {
      SmallString<128> EscapedArg;
      EscapeSpacesAndBackslashes(OriginalArg, EscapedArg);
      Flags += " ";
      Flags += EscapedArg;
    }
    CmdArgs.push_back("-dwarf-debug-flags");
    CmdArgs.push_back(Args.MakeArgString(Flags));
  }

  // FIXME: Add -static support, once we have it.

  // Add target specific flags.
  switch (getToolChain().getArch()) {
  default:
    break;

  case llvm::Triple::mips:
  case llvm::Triple::mipsel:
  case llvm::Triple::mips64:
  case llvm::Triple::mips64el:
    AddMIPSTargetArgs(Args, CmdArgs);
    break;

  case llvm::Triple::x86:
  case llvm::Triple::x86_64:
    AddX86TargetArgs(Args, CmdArgs);
    break;

  case llvm::Triple::arm:
  case llvm::Triple::armeb:
  case llvm::Triple::thumb:
  case llvm::Triple::thumbeb:
    // This isn't in AddARMTargetArgs because we want to do this for assembly
    // only, not C/C++.
    if (Args.hasFlag(options::OPT_mdefault_build_attributes,
                     options::OPT_mno_default_build_attributes, true)) {
        CmdArgs.push_back("-mllvm");
        CmdArgs.push_back("-arm-add-build-attributes");
    }
    break;

  case llvm::Triple::aarch64:
  case llvm::Triple::aarch64_32:
  case llvm::Triple::aarch64_be:
    if (Args.hasArg(options::OPT_mmark_bti_property)) {
      CmdArgs.push_back("-mllvm");
      CmdArgs.push_back("-aarch64-mark-bti-property");
    }
    break;

  case llvm::Triple::loongarch32:
  case llvm::Triple::loongarch64:
    AddLoongArchTargetArgs(Args, CmdArgs);
    break;

  case llvm::Triple::riscv32:
  case llvm::Triple::riscv64:
    AddRISCVTargetArgs(Args, CmdArgs);
    break;

  case llvm::Triple::hexagon:
    if (Args.hasFlag(options::OPT_mdefault_build_attributes,
                     options::OPT_mno_default_build_attributes, true)) {
      CmdArgs.push_back("-mllvm");
      CmdArgs.push_back("-hexagon-add-build-attributes");
    }
    break;
  }

  // Consume all the warning flags. Usually this would be handled more
  // gracefully by -cc1 (warning about unknown warning flags, etc) but -cc1as
  // doesn't handle that so rather than warning about unused flags that are
  // actually used, we'll lie by omission instead.
  // FIXME: Stop lying and consume only the appropriate driver flags
  Args.ClaimAllArgs(options::OPT_W_Group);

  CollectArgsForIntegratedAssembler(C, Args, CmdArgs,
                                    getToolChain().getDriver());

  Args.AddAllArgs(CmdArgs, options::OPT_mllvm);

  if (DebugInfoKind > llvm::codegenoptions::NoDebugInfo && Output.isFilename())
    addDebugObjectName(Args, CmdArgs, DebugCompilationDir,
                       Output.getFilename());

  // Fixup any previous commands that use -object-file-name because when we
  // generated them, the final .obj name wasn't yet known.
  for (Command &J : C.getJobs()) {
    if (SourceAction != FindSource(&J.getSource()))
      continue;
    auto &JArgs = J.getArguments();
    for (unsigned I = 0; I < JArgs.size(); ++I) {
      if (StringRef(JArgs[I]).starts_with("-object-file-name=") &&
          Output.isFilename()) {
       ArgStringList NewArgs(JArgs.begin(), JArgs.begin() + I);
       addDebugObjectName(Args, NewArgs, DebugCompilationDir,
                          Output.getFilename());
       NewArgs.append(JArgs.begin() + I + 1, JArgs.end());
       J.replaceArguments(NewArgs);
       break;
      }
    }
  }

  assert(Output.isFilename() && "Unexpected lipo output.");
  CmdArgs.push_back("-o");
  CmdArgs.push_back(Output.getFilename());

  const llvm::Triple &T = getToolChain().getTriple();
  Arg *A;
  if (getDebugFissionKind(D, Args, A) == DwarfFissionKind::Split &&
      T.isOSBinFormatELF()) {
    CmdArgs.push_back("-split-dwarf-output");
    CmdArgs.push_back(SplitDebugName(JA, Args, Input, Output));
  }

  if (Triple.isAMDGPU())
    handleAMDGPUCodeObjectVersionOptions(D, Args, CmdArgs, /*IsCC1As=*/true);

  assert(Input.isFilename() && "Invalid input.");
  CmdArgs.push_back(Input.getFilename());

  const char *Exec = getToolChain().getDriver().getClangProgramPath();
  if (D.CC1Main && !D.CCGenDiagnostics) {
    // Invoke cc1as directly in this process.
    C.addCommand(std::make_unique<CC1Command>(
        JA, *this, ResponseFileSupport::AtFileUTF8(), Exec, CmdArgs, Inputs,
        Output, D.getPrependArg()));
  } else {
    C.addCommand(std::make_unique<Command>(
        JA, *this, ResponseFileSupport::AtFileUTF8(), Exec, CmdArgs, Inputs,
        Output, D.getPrependArg()));
  }
}

// Begin OffloadBundler
void OffloadBundler::ConstructJob(Compilation &C, const JobAction &JA,
                                  const InputInfo &Output,
                                  const InputInfoList &Inputs,
                                  const llvm::opt::ArgList &TCArgs,
                                  const char *LinkingOutput) const {
  // The version with only one output is expected to refer to a bundling job.
  assert(isa<OffloadBundlingJobAction>(JA) && "Expecting bundling job!");

  // The bundling command looks like this:
  // clang-offload-bundler -type=bc
  //   -targets=host-triple,openmp-triple1,openmp-triple2
  //   -output=output_file
  //   -input=unbundle_file_host
  //   -input=unbundle_file_tgt1
  //   -input=unbundle_file_tgt2

  ArgStringList CmdArgs;

  // Get the type.
  CmdArgs.push_back(TCArgs.MakeArgString(
      Twine("-type=") + types::getTypeTempSuffix(Output.getType())));

  assert(JA.getInputs().size() == Inputs.size() &&
         "Not have inputs for all dependence actions??");

  // Get the targets.
  SmallString<128> Triples;
  Triples += "-targets=";
  for (unsigned I = 0; I < Inputs.size(); ++I) {
    if (I)
      Triples += ',';

    // Find ToolChain for this input.
    Action::OffloadKind CurKind = Action::OFK_Host;
    const ToolChain *CurTC = &getToolChain();
    const Action *CurDep = JA.getInputs()[I];

    // Special handling for FPGA AOC[RX] binaries that are bundled prior to
    // being added to the generated archive.
    llvm::Triple Triple = CurTC->getTriple();
    bool IsFPGA = Triple.isSPIR() &&
                  Triple.getSubArch() == llvm::Triple::SPIRSubArch_fpga;
    Arg *A = TCArgs.getLastArg(options::OPT_fsycl_link_EQ);
    if (A && IsFPGA) {
      bool IsFPGAImage = false;
      IsFPGAImage = A->getValue() == StringRef("image");
      if (Inputs.size() == 1) {
        Triples += Action::GetOffloadKindName(CurKind);
        Triples += "-fpga_";
        Triples += IsFPGAImage ? "aocx" : "aocr";
        if (!IsFPGAImage && !C.getDriver().IsFPGAHWMode())
          Triples += "_emu";
        Triples += "-intel-unknown";
        continue;
      }
    }

    if (const auto *OA = dyn_cast<OffloadAction>(CurDep)) {
      CurTC = nullptr;
      OA->doOnEachDependence([&](Action *A, const ToolChain *TC, const char *) {
        assert(CurTC == nullptr && "Expected one dependence!");
        CurKind = A->getOffloadingDeviceKind();
        CurTC = TC;
      });
    }

    bool IsSYCL =
        TCArgs.hasFlag(options::OPT_fsycl, options::OPT_fno_sycl, false);
    Triples += (IsSYCL && (CurKind == Action::OFK_Cuda))
                   ? Action::GetOffloadKindName(Action::OFK_SYCL)
                   : Action::GetOffloadKindName(CurKind);
    Triples += '-';
    // Incoming DeviceArch is set, break down the Current triple and add the
    // device arch value to it.
    // This is done for AOT targets only.
    std::string DeviceArch;
    llvm::Triple TargetTriple(CurTC->getTriple());
    if (CurKind == Action::OFK_SYCL && TargetTriple.isSPIRAOT() &&
        tools::SYCL::shouldDoPerObjectFileLinking(C))
      DeviceArch = std::string("image");
    if (CurKind != Action::OFK_Host && !DeviceArch.empty()) {
      llvm::Triple T(CurTC->getTriple());
      SmallString<128> ArchName(CurTC->getArchName());
      ArchName += "_";
      ArchName += DeviceArch.data();
      T.setArchName(ArchName);
      Triples += T.normalize();
    } else {
      Triples += CurTC->getTriple().normalize();
    }
    if ((CurKind == Action::OFK_HIP || CurKind == Action::OFK_OpenMP ||
         CurKind == Action::OFK_Cuda || CurKind == Action::OFK_SYCL) &&
        !StringRef(CurDep->getOffloadingArch()).empty() &&
        !TCArgs.hasArg(options::OPT_fno_bundle_offload_arch)) {
      Triples += '-';
      Triples += CurDep->getOffloadingArch();
    }

    // TODO: Replace parsing of -march flag. Can be done by storing GPUArch
    //       with each toolchain.
    StringRef GPUArchName;
    if (CurKind == Action::OFK_OpenMP) {
      // Extract GPUArch from -march argument in TC argument list.
      for (unsigned ArgIndex = 0; ArgIndex < TCArgs.size(); ArgIndex++) {
        auto ArchStr = StringRef(TCArgs.getArgString(ArgIndex));
        auto Arch = ArchStr.starts_with_insensitive("-march=");
        if (Arch) {
          GPUArchName = ArchStr.substr(7);
          Triples += "-";
          break;
        }
      }
      Triples += GPUArchName.str();
    }
  }
  // If we see we are bundling for FPGA using -fintelfpga, add the
  // dependency bundle
  bool IsFPGADepBundle = TCArgs.hasArg(options::OPT_fintelfpga) &&
                         Output.getType() == types::TY_Object &&
                         !TCArgs.hasArg(options::OPT_fsycl_link_EQ);

  // For spir64_fpga target, when bundling objects we also want to bundle up the
  // named dependency file.
  // TODO - We are currently using the target triple inputs to slot a location
  // of the dependency information into the bundle.  It would be good to
  // separate this out to an explicit option in the bundler for the dependency
  // file as it does not match the type being bundled.
  if (IsFPGADepBundle) {
    Triples += ',';
    Triples += Action::GetOffloadKindName(Action::OFK_SYCL);
    Triples += '-';
    Triples += types::getTypeName(types::TY_FPGA_Dependencies);
  }
  CmdArgs.push_back(TCArgs.MakeArgString(Triples));

  // Get bundled file command.
  CmdArgs.push_back(
      TCArgs.MakeArgString(Twine("-output=") + Output.getFilename()));

  // Get unbundled files command.
  for (unsigned I = 0; I < Inputs.size(); ++I) {
    SmallString<128> UB;
    UB += "-input=";

    // Find ToolChain for this input.
    const ToolChain *CurTC = &getToolChain();
    if (const auto *OA = dyn_cast<OffloadAction>(JA.getInputs()[I])) {
      CurTC = nullptr;
      OA->doOnEachDependence([&](Action *, const ToolChain *TC, const char *) {
        assert(CurTC == nullptr && "Expected one dependence!");
        CurTC = TC;
      });
      UB += C.addTempFile(
          C.getArgs().MakeArgString(CurTC->getInputFilename(Inputs[I])));
    } else {
      UB += CurTC->getInputFilename(Inputs[I]);
    }
    CmdArgs.push_back(TCArgs.MakeArgString(UB));
  }
  // For -fintelfpga, when bundling objects we also want to bundle up the
  // named dependency file.
  if (IsFPGADepBundle) {
    const char *BaseName = Clang::getBaseInputName(TCArgs, Inputs[0]);
    SmallString<128> DepFile(C.getDriver().getFPGATempDepFile(BaseName));
    if (!DepFile.empty())
      CmdArgs.push_back(TCArgs.MakeArgString("-input=" + DepFile));
  }
  addOffloadCompressArgs(TCArgs, CmdArgs);
  // All the inputs are encoded as commands.
  C.addCommand(std::make_unique<Command>(
      JA, *this, ResponseFileSupport::None(),
      TCArgs.MakeArgString(getToolChain().GetProgramPath(getShortName())),
      CmdArgs, std::nullopt, Output));
}

void OffloadBundler::ConstructJobMultipleOutputs(
    Compilation &C, const JobAction &JA, const InputInfoList &Outputs,
    const InputInfoList &Inputs, const llvm::opt::ArgList &TCArgs,
    const char *LinkingOutput) const {
  // The version with multiple outputs is expected to refer to a unbundling job.
  auto &UA = cast<OffloadUnbundlingJobAction>(JA);

  // The unbundling command looks like this:
  // clang-offload-bundler -type=bc
  //   -targets=host-triple,openmp-triple1,openmp-triple2
  //   -input=input_file
  //   -output=unbundle_file_host
  //   -output=unbundle_file_tgt1
  //   -output=unbundle_file_tgt2
  //   -unbundle

  ArgStringList CmdArgs;
  InputInfo Input = Inputs.front();
  const char *TypeArg = types::getTypeTempSuffix(Input.getType());
  const char *InputFileName = Input.getFilename();
  types::ID InputType(Input.getType());
  bool IsFPGADepUnbundle = JA.getType() == types::TY_FPGA_Dependencies;
  bool IsFPGADepLibUnbundle = JA.getType() == types::TY_FPGA_Dependencies_List;
  InputInfoList ForeachInputs;
  if (InputType == types::TY_Tempfilelist)
    ForeachInputs.push_back(Input);

  if (InputType == types::TY_FPGA_AOCX || InputType == types::TY_FPGA_AOCR ||
      InputType == types::TY_FPGA_AOCR_EMU) {
    // Override type with AOCX/AOCR which will unbundle to a list containing
    // binaries with the appropriate extension (.aocx/.aocr)
    // TODO - representation of the output file from the unbundle for these
    // types (aocx/aocr) are always list files.  We should represent this
    // better in the output extension and type for improved understanding
    // of file contents and debuggability.
    TypeArg = (InputType == types::TY_FPGA_AOCX) ? "aocx" : "aocr";
    // When the output is a Tempfilelist, we know we are unbundling
    // the .bc files from the archive.
    if (!getToolChain().getTriple().isSPIROrSPIRV() ||
        JA.getType() == types::TY_Tempfilelist)
      TypeArg = "aoo";
  }
  if (InputType == types::TY_FPGA_AOCO || IsFPGADepLibUnbundle)
    TypeArg = "aoo";
  if (IsFPGADepUnbundle)
    TypeArg = "o";

  bool HasSPIRTarget = false;
  bool HasFPGATarget = false;
  auto SYCLTCRange = C.getOffloadToolChains<Action::OFK_SYCL>();
  for (auto TI = SYCLTCRange.first, TE = SYCLTCRange.second; TI != TE; ++TI) {
    llvm::Triple TT(TI->second->getTriple());
    if (TT.isSPIROrSPIRV()) {
      HasSPIRTarget = true;
      if (TT.getSubArch() == llvm::Triple::SPIRSubArch_fpga)
        HasFPGATarget = true;
    }
  }
  if (InputType == types::TY_Archive && HasSPIRTarget)
    TypeArg = "aoo";

  // Get the type.
  CmdArgs.push_back(TCArgs.MakeArgString(Twine("-type=") + TypeArg));

  // For FPGA Archives that contain AOCO in them, we only want to unbundle
  // the objects from the archive that do not have AOCO associated in that
  // specific object.  Only do this when in hardware mode.
  if (InputType == types::TY_Archive && HasFPGATarget && !IsFPGADepUnbundle &&
      !IsFPGADepLibUnbundle && C.getDriver().IsFPGAHWMode()) {
    llvm::Triple TT;
    TT.setArchName(types::getTypeName(types::TY_FPGA_AOCO));
    TT.setVendorName("intel");
    TT.setOS(getToolChain().getTriple().getOS());
    SmallString<128> ExcludedTargets("-excluded-targets=");
    ExcludedTargets += "sycl-";
    ExcludedTargets += TT.normalize();
    CmdArgs.push_back(TCArgs.MakeArgString(ExcludedTargets));
  }

  // Get the targets.
  SmallString<128> Triples;
  Triples += "-targets=";
  auto DepInfo = UA.getDependentActionsInfo();
  for (unsigned I = 0, J = 0; I < DepInfo.size(); ++I) {
    auto &Dep = DepInfo[I];
    // FPGA device triples are 'transformed' for the bundler when creating
    // aocx or aocr type bundles.  Also, we only do a specific target
    // unbundling, skipping the host side or device side.
    if (types::isFPGA(InputType) || InputType == types::TY_Tempfilelist) {
      if (getToolChain().getTriple().isSPIROrSPIRV()) {
        if (Dep.DependentToolChain->getTriple().getSubArch() ==
            llvm::Triple::SPIRSubArch_fpga) {
          StringRef TypeName(types::getTypeName(InputType));
          types::ID Type = UA.getDependentType();
          if (InputType == types::TY_Tempfilelist && Type != types::TY_Nothing)
            TypeName = types::getTypeName(Type);
          if (J++)
            Triples += ',';
          llvm::Triple TT;
          TT.setArchName(TypeName);
          TT.setVendorName("intel");
          TT.setOS(getToolChain().getTriple().getOS());
          if ((InputType == types::TY_FPGA_AOCX ||
               InputType == types::TY_FPGA_AOCR ||
               InputType == types::TY_FPGA_AOCR_EMU) &&
              JA.getType() == types::TY_Tempfilelist)
            // AOCX device and AOCR bc info is bundled in the host kind
            Triples += "host-";
          else
            // AOCR device is bundled in the sycl kind
            Triples += "sycl-";
          Triples += TT.normalize();
          continue;
        } else if (Dep.DependentOffloadKind == Action::OFK_Host) {
          // No host unbundle for FPGA binaries.
          continue;
        }
      } else if (Dep.DependentOffloadKind == Action::OFK_SYCL)
        continue;
    } else if (InputType == types::TY_Archive ||
               (getToolChain().getTriple().getSubArch() ==
                    llvm::Triple::SPIRSubArch_fpga &&
                TCArgs.hasArg(options::OPT_fsycl_link_EQ))) {
      // Do not extract host part if we are unbundling archive on Windows
      // because it is not needed. Static offload libraries are added to the
      // host link command just as normal libraries.  Do not extract the host
      // part from FPGA -fsycl-link unbundles either, as the full obj
      // is used in the final link
      if (Dep.DependentOffloadKind == Action::OFK_Host)
        continue;
    }
    if (J++)
      Triples += ',';
    Triples += Action::GetOffloadKindName(Dep.DependentOffloadKind);
    Triples += '-';
    // When -fsycl-force-target is used, this value overrides the expected
    // output type we are unbundling.
    if (Dep.DependentOffloadKind == Action::OFK_SYCL &&
        TCArgs.hasArg(options::OPT_fsycl_force_target_EQ)) {
      StringRef Val(
          TCArgs.getLastArg(options::OPT_fsycl_force_target_EQ)->getValue());
      llvm::Triple TT(C.getDriver().MakeSYCLDeviceTriple(Val));
      Triples += TT.normalize();
    } else
      Triples += Dep.DependentToolChain->getTriple().normalize();
    if ((Dep.DependentOffloadKind == Action::OFK_HIP ||
         Dep.DependentOffloadKind == Action::OFK_OpenMP ||
         Dep.DependentOffloadKind == Action::OFK_Cuda ||
         Dep.DependentOffloadKind == Action::OFK_SYCL) &&
        !Dep.DependentBoundArch.empty() &&
        !TCArgs.hasArg(options::OPT_fno_bundle_offload_arch)) {
      Triples += '-';
      Triples += Dep.DependentBoundArch;
    }
    // TODO: Replace parsing of -march flag. Can be done by storing GPUArch
    //       with each toolchain.
    StringRef GPUArchName;
    if (Dep.DependentOffloadKind == Action::OFK_OpenMP) {
      // Extract GPUArch from -march argument in TC argument list.
      for (unsigned ArgIndex = 0; ArgIndex < TCArgs.size(); ArgIndex++) {
        StringRef ArchStr = StringRef(TCArgs.getArgString(ArgIndex));
        auto Arch = ArchStr.starts_with_insensitive("-march=");
        if (Arch) {
          GPUArchName = ArchStr.substr(7);
          Triples += "-";
          break;
        }
      }
      Triples += GPUArchName.str();
    }
  }
  if (IsFPGADepUnbundle || IsFPGADepLibUnbundle) {
    // TODO - We are currently using the target triple inputs to slot a location
    // of the dependency information into the bundle.  It would be good to
    // separate this out to an explicit option in the bundler for the dependency
    // file as it does not match the type being bundled.
    Triples += Action::GetOffloadKindName(Action::OFK_SYCL);
    Triples += '-';
    Triples += types::getTypeName(types::TY_FPGA_Dependencies);
  }
  std::string TargetString(UA.getTargetString());
  if (!TargetString.empty()) {
    // The target string was provided, we will override the defaults and use
    // the string provided.
    SmallString<128> TSTriple("-targets=");
    TSTriple += TargetString;
    CmdArgs.push_back(TCArgs.MakeArgString(TSTriple));
  } else {
    CmdArgs.push_back(TCArgs.MakeArgString(Triples));
  }

  // Get bundled file command.
  CmdArgs.push_back(
      TCArgs.MakeArgString(Twine("-input=") + InputFileName));

  // Get unbundled files command.
  // When dealing with -fintelfpga, there is an additional unbundle step
  // that occurs for the dependency file.  In that case, do not use the
  // dependent information, but just the output file.
  if (IsFPGADepUnbundle || IsFPGADepLibUnbundle) {
    SmallString<128> UB;
    UB += "-output=";
    UB += Outputs[0].getFilename();
    CmdArgs.push_back(TCArgs.MakeArgString(UB));
  } else {
    for (unsigned I = 0; I < Outputs.size(); ++I) {
      SmallString<128> UB;
      UB += "-output=";
      UB += DepInfo[I].DependentToolChain->getInputFilename(Outputs[I]);
      CmdArgs.push_back(TCArgs.MakeArgString(UB));
    }
  }
  CmdArgs.push_back("-unbundle");
  CmdArgs.push_back("-allow-missing-bundles");
  if (TCArgs.hasArg(options::OPT_v))
    CmdArgs.push_back("-verbose");

  // Input is a list, we need to work on each individually and create a new
  // list file.
  // All the inputs are encoded as commands.
  auto Cmd = std::make_unique<Command>(
      JA, *this, ResponseFileSupport::None(),
      TCArgs.MakeArgString(getToolChain().GetProgramPath(getShortName())),
      CmdArgs, std::nullopt, Outputs);
  if (!ForeachInputs.empty() && Outputs.size() == 1) {
    StringRef ParallelJobs =
        TCArgs.getLastArgValue(options::OPT_fsycl_max_parallel_jobs_EQ);
    tools::SYCL::constructLLVMForeachCommand(
        C, JA, std::move(Cmd), ForeachInputs, Outputs[0], this, "",
        types::getTypeTempSuffix(types::TY_Tempfilelist), ParallelJobs);
  } else
    C.addCommand(std::move(Cmd));
}

// Begin OffloadWrapper

static void addRunTimeWrapperOpts(Compilation &C,
                                  Action::OffloadKind DeviceOffloadKind,
                                  const llvm::opt::ArgList &TCArgs,
                                  ArgStringList &CmdArgs,
                                  const ToolChain &TC,
                                  const JobAction &JA) {
  // Grab any Target specific options that need to be added to the wrapper
  // information.
  ArgStringList BuildArgs;
  auto createArgString = [&](const char *Opt) {
    if (BuildArgs.empty())
      return;
    SmallString<128> AL;
    for (const char *A : BuildArgs) {
      if (AL.empty()) {
        AL = A;
        continue;
      }
      AL += " ";
      AL += A;
    }
    CmdArgs.push_back(C.getArgs().MakeArgString(Twine(Opt) + AL));
  };
  const toolchains::SYCLToolChain &SYCLTC =
            static_cast<const toolchains::SYCLToolChain &>(TC);
  llvm::Triple TT = SYCLTC.getTriple();
  // TODO: Consider separating the mechanisms for:
  // - passing standard-defined options to AOT/JIT compilation steps;
  // - passing AOT-compiler specific options.
  // This would allow retaining standard language options in the
  // image descriptor, while excluding tool-specific options that
  // have been known to confuse RT implementations.
  if (TT.getSubArch() == llvm::Triple::NoSubArch) {
    // Only store compile/link opts in the image descriptor for the SPIR-V
    // target; AOT compilation has already been performed otherwise.
    const ArgList &Args = C.getArgsForToolChain(nullptr, StringRef(),
                                                DeviceOffloadKind);
    const ToolChain *HostTC = C.getSingleOffloadToolChain<Action::OFK_Host>();
    SYCLTC.AddImpliedTargetArgs(TT, Args, BuildArgs, JA, *HostTC);
    SYCLTC.TranslateBackendTargetArgs(TT, Args, BuildArgs);
    createArgString("-compile-opts=");
    BuildArgs.clear();
    SYCLTC.TranslateLinkerTargetArgs(TT, Args, BuildArgs);
    createArgString("-link-opts=");
  }
}

void OffloadWrapper::ConstructJob(Compilation &C, const JobAction &JA,
                                  const InputInfo &Output,
                                  const InputInfoList &Inputs,
                                  const llvm::opt::ArgList &TCArgs,
                                  const char *LinkingOutput) const {
  // Construct offload-wrapper command.  Also calls llc to generate the
  // object that is fed to the linker from the wrapper generated bc file
  assert(isa<OffloadWrapperJobAction>(JA) && "Expecting wrapping job!");

  Action::OffloadKind OffloadingKind = JA.getOffloadingDeviceKind();
  if (OffloadingKind == Action::OFK_SYCL) {
    // The wrapper command looks like this:
    // clang-offload-wrapper
    //   -o=<outputfile>.bc
    //   -host=x86_64-pc-linux-gnu -kind=sycl
    //   -format=spirv <inputfile1>.spv <manifest1>(optional)
    //   -format=spirv <inputfile2>.spv <manifest2>(optional)
    //  ...
    ArgStringList WrapperArgs;

    const auto &WrapperJob = *llvm::dyn_cast<OffloadWrapperJobAction>(&JA);
    bool LlcCompileEnabled = WrapperJob.getCompileStep();
    SmallString<128> OutOpt("-o=");
    std::string OutTmpName = C.getDriver().GetTemporaryPath("wrapper", "bc");
    const char *WrapperFileName =
        C.addTempFile(C.getArgs().MakeArgString(OutTmpName));
    OutOpt += LlcCompileEnabled ? WrapperFileName : Output.getFilename();
    WrapperArgs.push_back(C.getArgs().MakeArgString(OutOpt));

    SmallString<128> HostTripleOpt("-host=");
    HostTripleOpt += getToolChain().getAuxTriple()->str();
    WrapperArgs.push_back(C.getArgs().MakeArgString(HostTripleOpt));

    llvm::Triple TT = getToolChain().getTriple();
    SmallString<128> TargetTripleOpt = TT.getArchName();
    bool WrapFPGADevice = false;
    bool FPGAEarly = false;
    if (Arg *A = C.getInputArgs().getLastArg(options::OPT_fsycl_link_EQ)) {
      WrapFPGADevice = true;
      FPGAEarly = (A->getValue() == StringRef("early"));
      // When wrapping an FPGA aocx binary to archive, do not emit registration
      // functions
      if (A->getValue() == StringRef("image"))
        WrapperArgs.push_back(C.getArgs().MakeArgString("--emit-reg-funcs=0"));
    }
    addRunTimeWrapperOpts(C, OffloadingKind, TCArgs, WrapperArgs,
                          getToolChain(), JA);

    // When wrapping an FPGA device binary, we need to be sure to apply the
    // appropriate triple that corresponds (fpga_aocr-intel-<os>)
    // to the target triple setting.
    if (TT.getSubArch() == llvm::Triple::SPIRSubArch_fpga && WrapFPGADevice) {
      SmallString<16> FPGAArch("fpga_");
      if (FPGAEarly) {
        FPGAArch += "aocr";
        if (C.getDriver().IsFPGAEmulationMode())
          FPGAArch += "_emu";
      } else
        FPGAArch += "aocx";
      TT.setArchName(FPGAArch);
      TT.setVendorName("intel");
      TargetTripleOpt = TT.str();
    }
    const toolchains::SYCLToolChain &TC =
              static_cast<const toolchains::SYCLToolChain &>(getToolChain());
    bool IsEmbeddedIR = cast<OffloadWrapperJobAction>(JA).isEmbeddedIR();
    if (IsEmbeddedIR) {
      // When the offload-wrapper is called to embed LLVM IR, add a prefix to
      // the target triple to distinguish the LLVM IR from the actual device
      // binary for that target.
      TargetTripleOpt = ("llvm_" + TargetTripleOpt).str();
    }

    const bool IsSYCLNativeCPU = isSYCLNativeCPU(TC);
    if (IsSYCLNativeCPU) {
      TargetTripleOpt = "native_cpu";
    }
    WrapperArgs.push_back(
        C.getArgs().MakeArgString(Twine("-target=") + TargetTripleOpt));

    // TODO forcing offload kind is a simplification which assumes wrapper used
    // only with SYCL. Device binary format (-format=xxx) option should also
    // come from the command line and/or the native compiler. Should be fixed
    // together with supporting AOT in the driver. If format is not set, the
    // default is "none" which means runtime must try to determine it
    // automatically.
    StringRef Kind = Action::GetOffloadKindName(OffloadingKind);
    Action::OffloadKind OK = WrapperJob.getOffloadKind();
    if (OK != Action::OFK_None)
      Kind = Action::GetOffloadKindName(OK);
    WrapperArgs.push_back(
        C.getArgs().MakeArgString(Twine("-kind=") + Twine(Kind)));

    // For FPGA toolchains, we can provide previously wrapped bc input files to
    // the wrapper step.  This is done for AOCR based files that will need the
    // Symbols and Properties from a previous compilation step.
    if (TC.getTriple().isSPIR() && Inputs.size() == 2 &&
        TC.getTriple().getSubArch() == llvm::Triple::SPIRSubArch_fpga) {
      // If there is an additional input argument passed in, that is considered
      // the .bc file to include in this wrapping job.
      const InputInfo &I = Inputs[1];
      WrapperArgs.push_back(C.getArgs().MakeArgString(
          Twine("--sym-prop-bc-files=") + I.getFilename()));
    }

    assert((Inputs.size() > 0) && "no inputs for clang-offload-wrapper");
    assert(((Inputs[0].getType() != types::TY_Tempfiletable) ||
            (Inputs.size() == 1)) &&
           "wrong usage of clang-offload-wrapper with SYCL");
    const InputInfo &I = Inputs[0];
    assert(I.isFilename() && "Invalid input.");

    if (I.getType() == types::TY_Tempfiletable ||
        I.getType() == types::TY_Tempfilelist || IsEmbeddedIR)
      // wrapper actual input files are passed via the batch job file table:
      WrapperArgs.push_back(C.getArgs().MakeArgString("-batch"));
    WrapperArgs.push_back(C.getArgs().MakeArgString(I.getFilename()));

    auto Cmd = std::make_unique<Command>(
        JA, *this, ResponseFileSupport::None(),
        TCArgs.MakeArgString(getToolChain().GetProgramPath(getShortName())),
        WrapperArgs, std::nullopt);
    C.addCommand(std::move(Cmd));

    if (LlcCompileEnabled) {
      // Construct llc command.
      // The output is an object file
      ArgStringList LlcArgs{"-filetype=obj", "-o", Output.getFilename(),
                            WrapperFileName};
      llvm::Reloc::Model RelocationModel;
      unsigned PICLevel;
      bool IsPIE;
      std::tie(RelocationModel, PICLevel, IsPIE) =
          ParsePICArgs(getToolChain(), TCArgs);
      if (PICLevel > 0 || TCArgs.hasArg(options::OPT_shared)) {
        LlcArgs.push_back("-relocation-model=pic");
      }
      if (Arg *A = C.getArgs().getLastArg(options::OPT_mcmodel_EQ))
        LlcArgs.push_back(
            TCArgs.MakeArgString(Twine("--code-model=") + A->getValue()));

      SmallString<128> LlcPath(C.getDriver().Dir);
      llvm::sys::path::append(LlcPath, "llc");
      const char *Llc = C.getArgs().MakeArgString(LlcPath);
      C.addCommand(std::make_unique<Command>(
          JA, *this, ResponseFileSupport::None(), Llc, LlcArgs, std::nullopt));
    }
    return;
  } // end of SYCL flavor of offload wrapper command creation

  ArgStringList CmdArgs;

  const llvm::Triple &Triple = getToolChain().getEffectiveTriple();

  // Add the "effective" target triple.
  CmdArgs.push_back("-host");
  CmdArgs.push_back(TCArgs.MakeArgString(Triple.getTriple()));

  // Add the output file name.
  assert(Output.isFilename() && "Invalid output.");
  CmdArgs.push_back("-o");
  CmdArgs.push_back(TCArgs.MakeArgString(Output.getFilename()));

  assert(JA.getInputs().size() == Inputs.size() &&
         "Not have inputs for all dependence actions??");

  // For FPGA, we wrap the host objects before archiving them when using
  // -fsycl-link.  This allows for better extraction control from the
  // archive when we need the host objects for subsequent compilations.
  if (OffloadingKind == Action::OFK_None &&
      C.getArgs().hasArg(options::OPT_fintelfpga) &&
      C.getArgs().hasArg(options::OPT_fsycl_link_EQ)) {

    // Add offload targets and inputs.
    CmdArgs.push_back(C.getArgs().MakeArgString(
        Twine("-kind=") + Action::GetOffloadKindName(OffloadingKind)));
    CmdArgs.push_back(
        TCArgs.MakeArgString(Twine("-target=") + Triple.getTriple()));

    // Add input.
    assert(Inputs[0].isFilename() && "Invalid input.");
    CmdArgs.push_back(TCArgs.MakeArgString(Inputs[0].getFilename()));

    C.addCommand(std::make_unique<Command>(
        JA, *this, ResponseFileSupport::None(),
        TCArgs.MakeArgString(getToolChain().GetProgramPath(getShortName())),
        CmdArgs, Inputs));
    return;
  }

  // Add offload targets and inputs.
  for (unsigned I = 0; I < Inputs.size(); ++I) {
    // Get input's Offload Kind and ToolChain.
    const auto *OA = cast<OffloadAction>(JA.getInputs()[I]);
    assert(OA->hasSingleDeviceDependence(/*DoNotConsiderHostActions=*/true) &&
           "Expected one device dependence!");
    Action::OffloadKind DeviceKind = Action::OFK_None;
    const ToolChain *DeviceTC = nullptr;
    OA->doOnEachDependence([&](Action *A, const ToolChain *TC, const char *) {
      DeviceKind = A->getOffloadingDeviceKind();
      DeviceTC = TC;
    });

    // And add it to the offload targets.
    CmdArgs.push_back(C.getArgs().MakeArgString(
        Twine("-kind=") + Action::GetOffloadKindName(DeviceKind)));
    std::string TargetTripleOpt = DeviceTC->getTriple().normalize();
    // SYCL toolchain target only uses the arch name.
    if (DeviceKind == Action::OFK_SYCL)
      TargetTripleOpt = DeviceTC->getTriple().getArchName();
    CmdArgs.push_back(
        TCArgs.MakeArgString(Twine("-target=") + TargetTripleOpt));
    addRunTimeWrapperOpts(C, DeviceKind, TCArgs, CmdArgs, *DeviceTC, JA);

    if (Inputs[I].getType() == types::TY_Tempfiletable ||
        Inputs[I].getType() == types::TY_Tempfilelist)
      // wrapper actual input files are passed via the batch job file table:
      CmdArgs.push_back(C.getArgs().MakeArgString("-batch"));

    // Add input.
    assert(Inputs[I].isFilename() && "Invalid input.");
    CmdArgs.push_back(TCArgs.MakeArgString(Inputs[I].getFilename()));
  }

  C.addCommand(std::make_unique<Command>(
      JA, *this, ResponseFileSupport::None(),
      TCArgs.MakeArgString(getToolChain().GetProgramPath(getShortName())),
      CmdArgs, Inputs));
}

void OffloadPackager::ConstructJob(Compilation &C, const JobAction &JA,
                                   const InputInfo &Output,
                                   const InputInfoList &Inputs,
                                   const llvm::opt::ArgList &Args,
                                   const char *LinkingOutput) const {
  ArgStringList CmdArgs;

  // Add the output file name.
  assert(Output.isFilename() && "Invalid output.");
  CmdArgs.push_back("-o");
  CmdArgs.push_back(Output.getFilename());

  // Create the inputs to bundle the needed metadata.
  for (const InputInfo &Input : Inputs) {
    const Action *OffloadAction = Input.getAction();
    const ToolChain *TC = OffloadAction->getOffloadingToolChain();
    const ArgList &TCArgs =
        C.getArgsForToolChain(TC, OffloadAction->getOffloadingArch(),
                              OffloadAction->getOffloadingDeviceKind());
    StringRef File = C.getArgs().MakeArgString(TC->getInputFilename(Input));
    StringRef Arch = OffloadAction->getOffloadingArch()
                         ? OffloadAction->getOffloadingArch()
                         : TCArgs.getLastArgValue(options::OPT_march_EQ);
    StringRef Kind =
      Action::GetOffloadKindName(OffloadAction->getOffloadingDeviceKind());

    ArgStringList Features;
    SmallVector<StringRef> FeatureArgs;
    getTargetFeatures(TC->getDriver(), TC->getTriple(), TCArgs, Features,
                      false);
    llvm::copy_if(Features, std::back_inserter(FeatureArgs),
                  [](StringRef Arg) { return !Arg.starts_with("-target"); });

    if (TC->getTriple().isAMDGPU()) {
      for (StringRef Feature : llvm::split(Arch.split(':').second, ':')) {
        FeatureArgs.emplace_back(
            Args.MakeArgString(Feature.take_back() + Feature.drop_back()));
      }
    }

    // TODO: We need to pass in the full target-id and handle it properly in the
    // linker wrapper.
    SmallVector<std::string> Parts{
        "file=" + File.str(),
        "triple=" + TC->getTripleString(),
        "arch=" + Arch.str(),
        "kind=" + Kind.str(),
    };

    if (TC->getDriver().isUsingLTO(/* IsOffload */ true) ||
        TC->getTriple().isAMDGPU())
      for (StringRef Feature : FeatureArgs)
        Parts.emplace_back("feature=" + Feature.str());

    CmdArgs.push_back(Args.MakeArgString("--image=" + llvm::join(Parts, ",")));
  }

  C.addCommand(std::make_unique<Command>(
      JA, *this, ResponseFileSupport::None(),
      Args.MakeArgString(getToolChain().GetProgramPath(getShortName())),
      CmdArgs, Inputs, Output));
}

// Begin OffloadDeps

void OffloadDeps::constructJob(Compilation &C, const JobAction &JA,
                               ArrayRef<InputInfo> Outputs,
                               ArrayRef<InputInfo> Inputs,
                               const llvm::opt::ArgList &TCArgs,
                               const char *LinkingOutput) const {
  auto &DA = cast<OffloadDepsJobAction>(JA);

  ArgStringList CmdArgs;

  // Get the targets.
  SmallString<128> Targets{"-targets="};
  auto DepInfo = DA.getDependentActionsInfo();
  for (unsigned I = 0; I < DepInfo.size(); ++I) {
    auto &Dep = DepInfo[I];
    if (I)
      Targets += ',';
    Targets += Action::GetOffloadKindName(Dep.DependentOffloadKind);
    Targets += '-';
    // When -fsycl-force-target is used, this value overrides the expected
    // output type we are creating deps for.
    if (Dep.DependentOffloadKind == Action::OFK_SYCL &&
        TCArgs.hasArg(options::OPT_fsycl_force_target_EQ)) {
      StringRef Val(
          TCArgs.getLastArg(options::OPT_fsycl_force_target_EQ)->getValue());
      llvm::Triple TT(C.getDriver().MakeSYCLDeviceTriple(Val));
      Targets += TT.normalize();
    } else {
      std::string NormalizedTriple =
          Dep.DependentToolChain->getTriple().normalize();
      Targets += NormalizedTriple;
    }
    if ((Dep.DependentOffloadKind == Action::OFK_HIP ||
         Dep.DependentOffloadKind == Action::OFK_SYCL) &&
        !Dep.DependentBoundArch.empty()) {
      Targets += '-';
      Targets += Dep.DependentBoundArch;
    }
  }
  CmdArgs.push_back(TCArgs.MakeArgString(Targets));

  // Prepare outputs.
  SmallString<128> Outs{"-outputs="};
  for (unsigned I = 0; I < Outputs.size(); ++I) {
    if (I)
      Outs += ',';
    Outs += DepInfo[I].DependentToolChain->getInputFilename(Outputs[I]);
  }
  CmdArgs.push_back(TCArgs.MakeArgString(Outs));

  // Add input file.
  CmdArgs.push_back(Inputs.front().getFilename());

  // All the inputs are encoded as commands.
  C.addCommand(std::make_unique<Command>(
      JA, *this, ResponseFileSupport::None(),
      TCArgs.MakeArgString(getToolChain().GetProgramPath(getShortName())),
      CmdArgs, std::nullopt, Outputs));
}

void OffloadDeps::ConstructJob(Compilation &C, const JobAction &JA,
                               const InputInfo &Output,
                               const InputInfoList &Inputs,
                               const llvm::opt::ArgList &TCArgs,
                               const char *LinkingOutput) const {
  constructJob(C, JA, Output, Inputs, TCArgs, LinkingOutput);
}

void OffloadDeps::ConstructJobMultipleOutputs(Compilation &C,
                                              const JobAction &JA,
                                              const InputInfoList &Outputs,
                                              const InputInfoList &Inputs,
                                              const llvm::opt::ArgList &TCArgs,
                                              const char *LinkingOutput) const {
  constructJob(C, JA, Outputs, Inputs, TCArgs, LinkingOutput);
}

// Utility function to gather all llvm-spirv options.
static void getOtherSPIRVTransOpts(Compilation &C,
                                   const llvm::opt::ArgList &TCArgs,
                                   llvm::Triple Triple,
                                   ArgStringList &TranslatorArgs) {
  bool IsCPU = Triple.isSPIR() &&
               Triple.getSubArch() == llvm::Triple::SPIRSubArch_x86_64;
  TranslatorArgs.push_back("-spirv-max-version=1.4");
  // Enable NonSemanticShaderDebugInfo.200 for CPU AOT and for non-Windows
  // Enable NonSemanticShaderDebugInfo.200 for CPU AOT and for non-Windows
  const bool IsWindowsMSVC =
      Triple.isWindowsMSVCEnvironment() ||
      C.getDefaultToolChain().getTriple().isWindowsMSVCEnvironment();
  const bool EnableNonSemanticDebug =
      IsCPU || (!IsWindowsMSVC && !C.getDriver().IsFPGAHWMode());
  if (EnableNonSemanticDebug) {
    TranslatorArgs.push_back(
        "-spirv-debug-info-version=nonsemantic-shader-200");
  } else {
    TranslatorArgs.push_back("-spirv-debug-info-version=ocl-100");
    // Prevent crash in the translator if input IR contains DIExpression
    // operations which don't have mapping to OpenCL.DebugInfo.100 spec.
    TranslatorArgs.push_back("-spirv-allow-extra-diexpressions");
  }
  std::string UnknownIntrinsics("-spirv-allow-unknown-intrinsics=llvm.genx.");
  if (IsCPU)
    UnknownIntrinsics += ",llvm.fpbuiltin";
  TranslatorArgs.push_back(TCArgs.MakeArgString(UnknownIntrinsics));
  bool CreatingSyclSPIRVFatObj =
      C.getDriver().getFinalPhase(C.getArgs()) != phases::Link &&
      TCArgs.getLastArgValue(options::OPT_fsycl_device_obj_EQ)
          .equals_insensitive("spirv") &&
      !TCArgs.hasArg(options::OPT_fsycl_device_only);
  bool ShouldPreserveMetadataInFinalImage =
      TCArgs.hasArg(options::OPT_fsycl_preserve_device_nonsemantic_metadata);
  bool ShouldPreserveMetadata =
      CreatingSyclSPIRVFatObj || ShouldPreserveMetadataInFinalImage;
  if (ShouldPreserveMetadata)
    TranslatorArgs.push_back("--spirv-preserve-auxdata");

  // Disable all the extensions by default
  std::string ExtArg("-spirv-ext=-all");
  std::string DefaultExtArg =
      ",+SPV_EXT_shader_atomic_float_add,+SPV_EXT_shader_atomic_float_min_max"
      ",+SPV_KHR_no_integer_wrap_decoration,+SPV_KHR_float_controls"
      ",+SPV_KHR_expect_assume,+SPV_KHR_linkonce_odr";
  std::string INTELExtArg =
      ",+SPV_INTEL_subgroups,+SPV_INTEL_media_block_io"
      ",+SPV_INTEL_device_side_avc_motion_estimation"
      ",+SPV_INTEL_fpga_loop_controls,+SPV_INTEL_unstructured_loop_controls"
      ",+SPV_INTEL_fpga_reg,+SPV_INTEL_blocking_pipes"
      ",+SPV_INTEL_function_pointers,+SPV_INTEL_kernel_attributes"
      ",+SPV_INTEL_io_pipes,+SPV_INTEL_inline_assembly"
      ",+SPV_INTEL_arbitrary_precision_integers"
      ",+SPV_INTEL_float_controls2,+SPV_INTEL_vector_compute"
      ",+SPV_INTEL_fast_composite"
      ",+SPV_INTEL_arbitrary_precision_fixed_point"
      ",+SPV_INTEL_arbitrary_precision_floating_point"
      ",+SPV_INTEL_variable_length_array,+SPV_INTEL_fp_fast_math_mode"
      ",+SPV_INTEL_long_constant_composite"
      ",+SPV_INTEL_arithmetic_fence"
      ",+SPV_INTEL_global_variable_decorations"
      ",+SPV_INTEL_cache_controls"
      ",+SPV_INTEL_fpga_buffer_location"
      ",+SPV_INTEL_fpga_argument_interfaces"
      ",+SPV_INTEL_fpga_invocation_pipelining_attributes"
      ",+SPV_INTEL_fpga_latency_control"
      ",+SPV_INTEL_task_sequence";
  ExtArg = ExtArg + DefaultExtArg + INTELExtArg;
  if (C.getDriver().IsFPGAHWMode())
    // Enable several extensions on FPGA H/W exclusively
    ExtArg += ",+SPV_INTEL_usm_storage_classes,+SPV_INTEL_runtime_aligned"
              ",+SPV_INTEL_fpga_cluster_attributes,+SPV_INTEL_loop_fuse"
              ",+SPV_INTEL_fpga_dsp_control,+SPV_INTEL_fpga_memory_accesses"
              ",+SPV_INTEL_fpga_memory_attributes";
  else
    // Don't enable several freshly added extensions on FPGA H/W
    ExtArg += ",+SPV_INTEL_token_type"
              ",+SPV_INTEL_bfloat16_conversion"
              ",+SPV_INTEL_joint_matrix"
              ",+SPV_INTEL_hw_thread_queries"
              ",+SPV_KHR_uniform_group_instructions"
              ",+SPV_INTEL_masked_gather_scatter"
              ",+SPV_INTEL_tensor_float32_conversion"
              ",+SPV_INTEL_optnone"
              ",+SPV_KHR_non_semantic_info";
  if (IsCPU)
    ExtArg += ",+SPV_INTEL_fp_max_error";

  TranslatorArgs.push_back(TCArgs.MakeArgString(ExtArg));
}

// Begin SPIRVTranslator
void SPIRVTranslator::ConstructJob(Compilation &C, const JobAction &JA,
                                  const InputInfo &Output,
                                  const InputInfoList &Inputs,
                                  const llvm::opt::ArgList &TCArgs,
                                  const char *LinkingOutput) const {
  // Construct llvm-spirv command.
  assert(isa<SPIRVTranslatorJobAction>(JA) && "Expecting Translator job!");

  // The translator command looks like this:
  // llvm-spirv -o <file>.spv <file>.bc
  ArgStringList ForeachArgs;
  ArgStringList TranslatorArgs;

  TranslatorArgs.push_back("-o");
  TranslatorArgs.push_back(Output.getFilename());
  if (JA.isDeviceOffloading(Action::OFK_SYCL)) {
    const toolchains::SYCLToolChain &TC =
        static_cast<const toolchains::SYCLToolChain &>(getToolChain());
    llvm::Triple Triple = TC.getTriple();
    getOtherSPIRVTransOpts(C, TCArgs, Triple, TranslatorArgs);

    // Handle -Xspirv-translator
    TC.TranslateTargetOpt(
        TCArgs, TranslatorArgs, options::OPT_Xspirv_translator,
        options::OPT_Xspirv_translator_EQ, JA.getOffloadingArch());
  }
  for (auto I : Inputs) {
    std::string Filename(I.getFilename());
    if (I.getType() == types::TY_Tempfilelist) {
      ForeachArgs.push_back(
          C.getArgs().MakeArgString("--in-file-list=" + Filename));
      ForeachArgs.push_back(
          C.getArgs().MakeArgString("--in-replace=" + Filename));
      ForeachArgs.push_back(
          C.getArgs().MakeArgString("--out-ext=spv"));
    }
    TranslatorArgs.push_back(C.getArgs().MakeArgString(Filename));
  }

  auto Cmd = std::make_unique<Command>(JA, *this, ResponseFileSupport::None(),
      TCArgs.MakeArgString(getToolChain().GetProgramPath(getShortName())),
      TranslatorArgs, std::nullopt);

  if (!ForeachArgs.empty()) {
    // Construct llvm-foreach command.
    // The llvm-foreach command looks like this:
    // llvm-foreach a.list --out-replace=out "cp {} out"
    // --out-file-list=list
    std::string OutputFileName(Output.getFilename());
    ForeachArgs.push_back(
        TCArgs.MakeArgString("--out-file-list=" + OutputFileName));
    ForeachArgs.push_back(
        TCArgs.MakeArgString("--out-replace=" + OutputFileName));
    // If fsycl-dump-device-code is passed, put the output files from llvm-spirv
    // into the path provided in fsycl-dump-device-code.
    if (C.getDriver().isDumpDeviceCodeEnabled()) {
      SmallString<128> OutputDir;

      Arg *DumpDeviceCodeArg =
          C.getArgs().getLastArg(options::OPT_fsycl_dump_device_code_EQ);

      OutputDir = (DumpDeviceCodeArg ? DumpDeviceCodeArg->getValue() : "");

      // If the output directory path is empty, put the llvm-spirv output in the
      // current directory.
      if (OutputDir.empty())
        llvm::sys::path::native(OutputDir = "./");
      else
        OutputDir.append(llvm::sys::path::get_separator());
      ForeachArgs.push_back(
          C.getArgs().MakeArgString("--out-dir=" + OutputDir));
    }

    StringRef ParallelJobs =
        TCArgs.getLastArgValue(options::OPT_fsycl_max_parallel_jobs_EQ);
    if (!ParallelJobs.empty())
      ForeachArgs.push_back(TCArgs.MakeArgString("--jobs=" + ParallelJobs));

    ForeachArgs.push_back(TCArgs.MakeArgString("--"));
    ForeachArgs.push_back(TCArgs.MakeArgString(Cmd->getExecutable()));

    for (auto &Arg : Cmd->getArguments())
      ForeachArgs.push_back(Arg);

    SmallString<128> ForeachPath(C.getDriver().Dir);
    llvm::sys::path::append(ForeachPath, "llvm-foreach");
    const char *Foreach = C.getArgs().MakeArgString(ForeachPath);
    C.addCommand(std::make_unique<Command>(
        JA, *this, ResponseFileSupport::None(), Foreach, ForeachArgs, std::nullopt));
  } else
    C.addCommand(std::move(Cmd));
}

static void addArgs(ArgStringList &DstArgs, const llvm::opt::ArgList &Alloc,
                    ArrayRef<StringRef> SrcArgs) {
  for (const auto Arg : SrcArgs) {
    DstArgs.push_back(Alloc.MakeArgString(Arg));
  }
}

// Partially copied from clang/lib/Frontend/CompilerInvocation.cpp
static std::string getSYCLPostLinkOptimizationLevel(const ArgList &Args) {
  if (Arg *A = Args.getLastArg(options::OPT_O_Group)) {
    // Pass -O2 when the user passes -O0 due to IGC
    // debugging limitation. Note this only effects
    // ESIMD code.
    if (A->getOption().matches(options::OPT_O0))
      return "-O2";

    if (A->getOption().matches(options::OPT_Ofast))
      return "-O3";

    assert(A->getOption().matches(options::OPT_O));

    StringRef S(A->getValue());
    if (S == "g")
      return "-O1";

    // Options -O[1|2|3|s|z] are passed as they are. '-O0' is handled earlier.
    std::array<char, 5> AcceptedOptions = {'1', '2', '3', 's', 'z'};
    if (std::any_of(AcceptedOptions.begin(), AcceptedOptions.end(),
                    [=](char c) { return c == S[0]; }))
      return std::string("-O") + S[0];
  }

  // The default for SYCL device code optimization
  return "-O2";
}

// sycl-post-link tool normally outputs a file table (see the tool sources for
// format description) which lists all the other output files associated with
// the device LLVMIR bitcode. This is basically a triple of bitcode, symbols
// and specialization constant files. Single LLVM IR output can be generated as
// well under an option.
//
void SYCLPostLink::ConstructJob(Compilation &C, const JobAction &JA,
                             const InputInfo &Output,
                             const InputInfoList &Inputs,
                             const llvm::opt::ArgList &TCArgs,
                             const char *LinkingOutput) const {
  const SYCLPostLinkJobAction *SYCLPostLink =
      dyn_cast<SYCLPostLinkJobAction>(&JA);
  // Construct sycl-post-link command.
  assert(SYCLPostLink && "Expecting SYCL post link job!");
  ArgStringList CmdArgs;

  llvm::Triple T = getToolChain().getTriple();
  // See if device code splitting is requested
  if (Arg *A = TCArgs.getLastArg(options::OPT_fsycl_device_code_split_EQ)) {
    auto CodeSplitValue = StringRef(A->getValue());
    if (CodeSplitValue == "per_kernel")
      addArgs(CmdArgs, TCArgs, {"-split=kernel"});
    else if (CodeSplitValue == "per_source")
      addArgs(CmdArgs, TCArgs, {"-split=source"});
    else if (CodeSplitValue == "auto")
      addArgs(CmdArgs, TCArgs, {"-split=auto"});
    else { // Device code split is off
    }
  } else if (T.getArchName() != "spir64_fpga") {
    // for FPGA targets, off is the default split mode,
    // otherwise auto is the default split mode
    addArgs(CmdArgs, TCArgs, {"-split=auto"});
  }

  // On Intel targets we don't need non-kernel functions as entry points,
  // because it only increases amount of code for device compiler to handle,
  // without any actual benefits.
  // TODO: Try to extend this feature for non-Intel GPUs.
  if (!TCArgs.hasFlag(options::OPT_fno_sycl_remove_unused_external_funcs,
                      options::OPT_fsycl_remove_unused_external_funcs, false) &&
      !T.isNVPTX() && !T.isAMDGPU() &&
      !isSYCLNativeCPU(getToolChain()))
    addArgs(CmdArgs, TCArgs, {"-emit-only-kernels-as-entry-points"});

  // OPT_fsycl_device_code_split is not checked as it is an alias to
  // -fsycl-device-code-split=auto

  if (!(T.isAMDGCN()))
    addArgs(CmdArgs, TCArgs, {"-emit-param-info"});
  // Enable PI program metadata
  if (T.isNVPTX() || T.isAMDGCN())
    addArgs(CmdArgs, TCArgs, {"-emit-program-metadata"});
  if (SYCLPostLink->getTrueType() == types::TY_LLVM_BC) {
    // single file output requested - this means only perform necessary IR
    // transformations (like specialization constant intrinsic lowering) and
    // output LLVMIR
    addArgs(CmdArgs, TCArgs, {"-ir-output-only"});
  } else {
    assert(SYCLPostLink->getTrueType() == types::TY_Tempfiletable);
    bool SplitEsimdByDefault = T.isSPIROrSPIRV();
    bool SplitEsimd = TCArgs.hasFlag(
        options::OPT_fsycl_device_code_split_esimd,
        options::OPT_fno_sycl_device_code_split_esimd, SplitEsimdByDefault);
    // Symbol file and specialization constant info generation is mandatory -
    // add options unconditionally
    addArgs(CmdArgs, TCArgs, {"-symbols"});
    addArgs(CmdArgs, TCArgs, {"-emit-exported-symbols"});
    if (SplitEsimd)
      addArgs(CmdArgs, TCArgs, {"-split-esimd"});
    addArgs(CmdArgs, TCArgs, {"-lower-esimd"});
  }
  addArgs(CmdArgs, TCArgs,
          {StringRef(getSYCLPostLinkOptimizationLevel(TCArgs))});
  // specialization constants processing is mandatory
  if (SYCLPostLink->getRTSetsSpecConstants())
    addArgs(CmdArgs, TCArgs, {"-spec-const=native"});
  else
    addArgs(CmdArgs, TCArgs, {"-spec-const=emulation"});

  bool isAOT = T.isNVPTX() || T.isAMDGCN() ||
               T.getSubArch() == llvm::Triple::SPIRSubArch_fpga ||
               T.getSubArch() == llvm::Triple::SPIRSubArch_gen ||
               T.getSubArch() == llvm::Triple::SPIRSubArch_x86_64;
  if (TCArgs.hasFlag(options::OPT_fsycl_add_default_spec_consts_image,
                     options::OPT_fno_sycl_add_default_spec_consts_image,
                     false) &&
      isAOT)
    addArgs(CmdArgs, TCArgs, {"-generate-device-image-default-spec-consts"});

  // Process device-globals.
  addArgs(CmdArgs, TCArgs, {"-device-globals"});

  // Make ESIMD accessors use stateless memory accesses.
  if (TCArgs.hasFlag(options::OPT_fno_sycl_esimd_force_stateless_mem,
                     options::OPT_fsycl_esimd_force_stateless_mem, false))
    addArgs(CmdArgs, TCArgs, {"-lower-esimd-force-stateless-mem=false"});

  // Add output file table file option
  assert(Output.isFilename() && "output must be a filename");
  StringRef Device = JA.getOffloadingArch();
  std::string OutputArg = Output.getFilename();
  if (T.getSubArch() == llvm::Triple::SPIRSubArch_gen && Device.data())
    OutputArg = ("intel_gpu_" + Device + "," + OutputArg).str();
<<<<<<< HEAD
  else if (T.getSubArch() == llvm::Triple::SPIRSubArch_x86_64) 
    OutputArg = "spir64_x86_64," + OutputArg;
=======
>>>>>>> 71e425fb

  addArgs(CmdArgs, TCArgs, {"-o", OutputArg});

  const toolchains::SYCLToolChain &TC =
      static_cast<const toolchains::SYCLToolChain &>(getToolChain());

  // Handle -Xdevice-post-link
  TC.TranslateTargetOpt(TCArgs, CmdArgs, options::OPT_Xdevice_post_link,
                        options::OPT_Xdevice_post_link_EQ,
                        JA.getOffloadingArch());

  // Add input file
  assert(Inputs.size() == 1 && Inputs.front().isFilename() &&
         "single input file expected");
  addArgs(CmdArgs, TCArgs, {Inputs.front().getFilename()});
  std::string OutputFileName(Output.getFilename());

  // All the inputs are encoded as commands.
  C.addCommand(std::make_unique<Command>(
      JA, *this, ResponseFileSupport::None(),
      TCArgs.MakeArgString(getToolChain().GetProgramPath(getShortName())),
      CmdArgs, Inputs, Output));
}

// Transforms the abstract representation (JA + Inputs + Outputs) of a file
// table transformation action to concrete command line (job) with actual
// inputs/outputs/options, and adds it to given compilation object.
void FileTableTform::ConstructJob(Compilation &C, const JobAction &JA,
                                  const InputInfo &Output,
                                  const InputInfoList &Inputs,
                                  const llvm::opt::ArgList &TCArgs,
                                  const char *LinkingOutput) const {

  const auto &TformJob = *llvm::dyn_cast<FileTableTformJobAction>(&JA);
  ArgStringList CmdArgs;

  // don't try to assert here whether the number of inputs is OK, argumnets are
  // OK, etc. - better invoke the tool and see good error diagnostics

  // 1) add transformations
  for (const auto &Tf : TformJob.getTforms()) {
    switch (Tf.TheKind) {
    case FileTableTformJobAction::Tform::EXTRACT:
    case FileTableTformJobAction::Tform::EXTRACT_DROP_TITLE: {
      SmallString<128> Arg("-extract=");
      Arg += Tf.TheArgs[0];

      for (unsigned I = 1; I < Tf.TheArgs.size(); ++I) {
        Arg += ",";
        Arg += Tf.TheArgs[I];
      }
      addArgs(CmdArgs, TCArgs, {Arg});

      if (Tf.TheKind == FileTableTformJobAction::Tform::EXTRACT_DROP_TITLE)
        addArgs(CmdArgs, TCArgs, {"-drop_titles"});
      break;
    }
    case FileTableTformJobAction::Tform::REPLACE: {
      assert(Tf.TheArgs.size() == 2 && "from/to column names expected");
      SmallString<128> Arg("-replace=");
      Arg += Tf.TheArgs[0];
      Arg += ",";
      Arg += Tf.TheArgs[1];
      addArgs(CmdArgs, TCArgs, {Arg});
      break;
    }
    case FileTableTformJobAction::Tform::REPLACE_CELL: {
      assert(Tf.TheArgs.size() == 2 && "column name and row id expected");
      SmallString<128> Arg("-replace_cell=");
      Arg += Tf.TheArgs[0];
      Arg += ",";
      Arg += Tf.TheArgs[1];
      addArgs(CmdArgs, TCArgs, {Arg});
      break;
    }
    case FileTableTformJobAction::Tform::RENAME: {
      assert(Tf.TheArgs.size() == 2 && "from/to names expected");
      SmallString<128> Arg("-rename=");
      Arg += Tf.TheArgs[0];
      Arg += ",";
      Arg += Tf.TheArgs[1];
      addArgs(CmdArgs, TCArgs, {Arg});
      break;
    }
    case FileTableTformJobAction::Tform::COPY_SINGLE_FILE: {
      assert(Tf.TheArgs.size() == 2 && "column name and row id expected");
      SmallString<128> Arg("-copy_single_file=");
      Arg += Tf.TheArgs[0];
      Arg += ",";
      Arg += Tf.TheArgs[1];
      addArgs(CmdArgs, TCArgs, {Arg});
      break;
    }
    case FileTableTformJobAction::Tform::MERGE: {
      assert(Tf.TheArgs.size() == 1 && "column name expected");
      SmallString<128> Arg("-merge=");
      Arg += Tf.TheArgs[0];
      addArgs(CmdArgs, TCArgs, {Arg});
      break;
    }
    }
  }

  // 2) add output option
  assert(Output.isFilename() && "table tform output must be a file");
  addArgs(CmdArgs, TCArgs, {"-o", Output.getFilename()});

  // 3) add inputs
  for (const auto &Input : Inputs) {
    assert(Input.isFilename() && "table tform input must be a file");
    addArgs(CmdArgs, TCArgs, {Input.getFilename()});
  }
  // 4) finally construct and add a command to the compilation
  C.addCommand(std::make_unique<Command>(
      JA, *this, ResponseFileSupport::None(),
      TCArgs.MakeArgString(getToolChain().GetProgramPath(getShortName())),
      CmdArgs, Inputs));
}

void AppendFooter::ConstructJob(Compilation &C, const JobAction &JA,
                                const InputInfo &Output,
                                const InputInfoList &Inputs,
                                const llvm::opt::ArgList &TCArgs,
                                const char *LinkingOutput) const {
  ArgStringList CmdArgs;

  // Input File
  addArgs(CmdArgs, TCArgs, {Inputs[0].getFilename()});

  // Integration Footer
  StringRef Footer(
      C.getDriver().getIntegrationFooter(Inputs[0].getBaseInput()));
  if (!Footer.empty()) {
    SmallString<128> AppendOpt("--append=");
    AppendOpt.append(Footer);
    addArgs(CmdArgs, TCArgs, {AppendOpt});
  }

  // Name of original source file passed in to be prepended to the newly
  // modified file as a #line directive.
  SmallString<128> PrependOpt("--orig-filename=");
  PrependOpt.append(
      llvm::sys::path::convert_to_slash(Inputs[0].getBaseInput()));
  addArgs(CmdArgs, TCArgs, {PrependOpt});

  SmallString<128> OutputOpt("--output=");
  OutputOpt.append(Output.getFilename());
  addArgs(CmdArgs, TCArgs, {OutputOpt});

  // Use #include to pull in footer
  addArgs(CmdArgs, TCArgs, {"--use-include"});

  C.addCommand(std::make_unique<Command>(
      JA, *this, ResponseFileSupport::None(),
      TCArgs.MakeArgString(getToolChain().GetProgramPath(getShortName())),
      CmdArgs, std::nullopt));
}

void SpirvToIrWrapper::ConstructJob(Compilation &C, const JobAction &JA,
                                    const InputInfo &Output,
                                    const InputInfoList &Inputs,
                                    const llvm::opt::ArgList &TCArgs,
                                    const char *LinkingOutput) const {
  InputInfoList ForeachInputs;
  ArgStringList CmdArgs;

  assert(Inputs.size() == 1 &&
         "Only one input expected to spirv-to-ir-wrapper");

  // Input File
  for (const auto &I : Inputs) {
    if (I.getType() == types::TY_Tempfilelist)
      ForeachInputs.push_back(I);
    addArgs(CmdArgs, TCArgs, {I.getFilename()});
  }

  // Output File
  addArgs(CmdArgs, TCArgs, {"-o", Output.getFilename()});

  // Make sure we preserve any auxiliary data which may be present in the
  // SPIR-V object, use SPIR-V style IR as opposed to OpenCL, and represent
  // SPIR-V globals as global variables instead of functions, all of which we
  // need for SPIR-V-based fat objects.
  addArgs(CmdArgs, TCArgs,
          {"-llvm-spirv-opts",
           "--spirv-preserve-auxdata --spirv-target-env=SPV-IR "
           "--spirv-builtin-format=global"});

  const toolchains::SYCLToolChain &TC =
      static_cast<const toolchains::SYCLToolChain &>(getToolChain());

  // Handle -Xspirv-to-ir-wrapper
  TC.TranslateTargetOpt(TCArgs, CmdArgs, options::OPT_Xspirv_to_ir_wrapper,
                        options::OPT_Xspirv_to_ir_wrapper_EQ,
                        JA.getOffloadingArch());

  auto Cmd = std::make_unique<Command>(
      JA, *this, ResponseFileSupport::None(),
      TCArgs.MakeArgString(getToolChain().GetProgramPath(getShortName())),
      CmdArgs, std::nullopt);
  if (!ForeachInputs.empty()) {
    StringRef ParallelJobs =
        TCArgs.getLastArgValue(options::OPT_fsycl_max_parallel_jobs_EQ);
    tools::SYCL::constructLLVMForeachCommand(
        C, JA, std::move(Cmd), ForeachInputs, Output, this, "",
        types::getTypeTempSuffix(types::TY_Tempfilelist), ParallelJobs);
  } else
    C.addCommand(std::move(Cmd));
}

void LinkerWrapper::ConstructJob(Compilation &C, const JobAction &JA,
                                 const InputInfo &Output,
                                 const InputInfoList &Inputs,
                                 const ArgList &Args,
                                 const char *LinkingOutput) const {
  const Driver &D = getToolChain().getDriver();
  const llvm::Triple TheTriple = getToolChain().getTriple();
  ArgStringList CmdArgs;

  // Pass the CUDA path to the linker wrapper tool.
  for (Action::OffloadKind Kind : {Action::OFK_Cuda, Action::OFK_OpenMP}) {
    auto TCRange = C.getOffloadToolChains(Kind);
    for (auto &I : llvm::make_range(TCRange.first, TCRange.second)) {
      const ToolChain *TC = I.second;
      if (TC->getTriple().isNVPTX()) {
        CudaInstallationDetector CudaInstallation(D, TheTriple, Args);
        if (CudaInstallation.isValid())
          CmdArgs.push_back(Args.MakeArgString(
              "--cuda-path=" + CudaInstallation.getInstallPath()));
        break;
      }
    }
  }

  // Pass in the optimization level to use for LTO.
  if (const Arg *A = Args.getLastArg(options::OPT_O_Group)) {
    StringRef OOpt;
    if (A->getOption().matches(options::OPT_O4) ||
        A->getOption().matches(options::OPT_Ofast))
      OOpt = "3";
    else if (A->getOption().matches(options::OPT_O)) {
      OOpt = A->getValue();
      if (OOpt == "g")
        OOpt = "1";
      else if (OOpt == "s" || OOpt == "z")
        OOpt = "2";
    } else if (A->getOption().matches(options::OPT_O0))
      OOpt = "0";
    if (!OOpt.empty())
      CmdArgs.push_back(Args.MakeArgString(Twine("--opt-level=O") + OOpt));
  }

  CmdArgs.push_back(
      Args.MakeArgString("--host-triple=" + TheTriple.getTriple()));
  if (Args.hasArg(options::OPT_v))
    CmdArgs.push_back("--wrapper-verbose");

  // TODO(NOM2): Pass following options to clang-linker-wrapper.
  // Please refer to sycl/doc/design/OffloadDesign.md for details.
  // sycl-device-libraries
  // sycl-device-library-location
  // sycl-post-link-options
  // llvm-spirv-options

  if (const Arg *A = Args.getLastArg(options::OPT_g_Group)) {
    if (!A->getOption().matches(options::OPT_g0))
      CmdArgs.push_back("--device-debug");
  }

  // code-object-version=X needs to be passed to clang-linker-wrapper to ensure
  // that it is used by lld.
  if (const Arg *A = Args.getLastArg(options::OPT_mcode_object_version_EQ)) {
    CmdArgs.push_back(Args.MakeArgString("-mllvm"));
    CmdArgs.push_back(Args.MakeArgString(
        Twine("--amdhsa-code-object-version=") + A->getValue()));
  }

  for (const auto &A : Args.getAllArgValues(options::OPT_Xcuda_ptxas))
    CmdArgs.push_back(Args.MakeArgString("--ptxas-arg=" + A));

  // Forward remarks passes to the LLVM backend in the wrapper.
  if (const Arg *A = Args.getLastArg(options::OPT_Rpass_EQ))
    CmdArgs.push_back(Args.MakeArgString(Twine("--offload-opt=-pass-remarks=") +
                                         A->getValue()));
  if (const Arg *A = Args.getLastArg(options::OPT_Rpass_missed_EQ))
    CmdArgs.push_back(Args.MakeArgString(
        Twine("--offload-opt=-pass-remarks-missed=") + A->getValue()));
  if (const Arg *A = Args.getLastArg(options::OPT_Rpass_analysis_EQ))
    CmdArgs.push_back(Args.MakeArgString(
        Twine("--offload-opt=-pass-remarks-analysis=") + A->getValue()));
  if (Args.getLastArg(options::OPT_save_temps_EQ))
    CmdArgs.push_back("--save-temps");

  // Add any SYCL offloading specific options to the clang-linker-wrapper
  if (C.hasOffloadToolChain<Action::OFK_SYCL>()) {
    // -sycl-device-libraries=<comma separated list> contains all of the SYCL
    // device specific libraries that are needed.  This provides the list of
    // files file only.
    // TODO: This generic list will be populated with only device binaries
    // for spir/spirv. Other targets (AOT and others) can represent a different
    // set of device libraries.  We will cross that bridge when we begin to
    // enable the other possible targets.
    llvm::Triple TargetTriple;
    auto ToolChainRange = C.getOffloadToolChains<Action::OFK_SYCL>();
    for (auto &I :
         llvm::make_range(ToolChainRange.first, ToolChainRange.second)) {
      const ToolChain *TC = I.second;
      if (TC->getTriple().isSPIROrSPIRV() &&
          TC->getTriple().getSubArch() == llvm::Triple::NoSubArch) {
        TargetTriple = TC->getTriple();
        break;
      }
    }
    // Pass the device triple to the linker wrapper tool for SYCL offload.
    // Only spir64 or spirv64 is currently passed.
    // TODO(NOM1): Support target triples in a more generic way.
    // TODO(NOM3): Investigate why passing spirv64-unknown-unknown does not
    // work.
    if (TargetTriple.isSPIR())
      CmdArgs.push_back("--triple=spir64");
    else if (TargetTriple.isSPIRV())
      CmdArgs.push_back("--triple=spirv64");

    SmallVector<std::string, 8> SYCLDeviceLibs;
    SYCLDeviceLibs = SYCL::getDeviceLibraries(C, TargetTriple,
                                              /*IsSpirvAOT=*/false);
    // Create a comma separated list to pass along to the linker wrapper.
    SmallString<256> LibList;
    for (const auto &AddLib : SYCLDeviceLibs) {
      if (LibList.size() > 0)
        LibList += ",";
      LibList += AddLib;
    }
    // -sycl-device-libraries=<libs> provides a comma separate list of
    // libraries to add to the device linking step.
    // SYCL device libraries can be found.
    if (LibList.size())
      CmdArgs.push_back(
          Args.MakeArgString(Twine("-sycl-device-libraries=") + LibList));

    // -sycl-device-library-location=<dir> provides the location in which the
    // SYCL device libraries can be found.
    SmallString<128> DeviceLibDir(D.Dir);
    llvm::sys::path::append(DeviceLibDir, "..", "lib");
    // Check the library location candidates for the the libsycl-crt library
    // and use that location.  Base the location on relative to driver if this
    // is not resolved.
    SmallVector<SmallString<128>, 4> LibLocCandidates;
    SYCLInstallationDetector SYCLInstallation(D);
    SYCLInstallation.getSYCLDeviceLibPath(LibLocCandidates);
    SmallString<128> LibName("libsycl-crt");
    StringRef LibSuffix = TheTriple.isWindowsMSVCEnvironment() ? ".obj" : ".o";
    llvm::sys::path::replace_extension(LibName, LibSuffix);
    for (const auto &LibLoc : LibLocCandidates) {
      SmallString<128> FullLibName(LibLoc);
      llvm::sys::path::append(FullLibName, LibName);
      if (llvm::sys::fs::exists(FullLibName)) {
        DeviceLibDir = LibLoc;
        break;
      }
    }
    CmdArgs.push_back(Args.MakeArgString(
        Twine("-sycl-device-library-location=") + DeviceLibDir));

    auto appendOption = [](SmallString<128> &OptString, StringRef AddOpt) {
      if (!OptString.empty())
        OptString += " ";
      OptString += AddOpt.str();
    };
    // --sycl-post-link-options="options" provides a string of options to be
    // passed along to the sycl-post-link tool during device link.
    if (Args.hasArg(options::OPT_Xdevice_post_link)) {
      SmallString<128> OptString;
      for (const auto &A : Args.getAllArgValues(options::OPT_Xdevice_post_link))
        appendOption(OptString, A);
      CmdArgs.push_back(
          Args.MakeArgString("--sycl-post-link-options=" + OptString));
    }

    // --llvm-spirv-options="options" provides a string of options to be passed
    // along to the llvm-spirv (translation) step during device link.
    SmallString<128> OptString;
    if (Args.hasArg(options::OPT_Xspirv_translator)) {
      for (const auto &A : Args.getAllArgValues(options::OPT_Xspirv_translator))
        appendOption(OptString, A);
    }
    ArgStringList TranslatorArgs;
    getOtherSPIRVTransOpts(C, Args, TargetTriple, TranslatorArgs);
    for (const auto &A : TranslatorArgs)
      appendOption(OptString, A);
    CmdArgs.push_back(Args.MakeArgString("--llvm-spirv-options=" + OptString));
  }

  // Construct the link job so we can wrap around it.
  Linker->ConstructJob(C, JA, Output, Inputs, Args, LinkingOutput);
  const auto &LinkCommand = C.getJobs().getJobs().back();

  // Forward -Xoffload-linker<-triple> arguments to the device link job.
  for (Arg *A : Args.filtered(options::OPT_Xoffload_linker)) {
    StringRef Val = A->getValue(0);
    if (Val.empty())
      CmdArgs.push_back(
          Args.MakeArgString(Twine("--device-linker=") + A->getValue(1)));
    else
      CmdArgs.push_back(Args.MakeArgString(
          "--device-linker=" +
          ToolChain::getOpenMPTriple(Val.drop_front()).getTriple() + "=" +
          A->getValue(1)));
  }
  Args.ClaimAllArgs(options::OPT_Xoffload_linker);

  // Embed bitcode instead of an object in JIT mode.
  if (Args.hasFlag(options::OPT_fopenmp_target_jit,
                   options::OPT_fno_openmp_target_jit, false))
    CmdArgs.push_back("--embed-bitcode");

  // Forward `-mllvm` arguments to the LLVM invocations if present.
  for (Arg *A : Args.filtered(options::OPT_mllvm)) {
    CmdArgs.push_back("-mllvm");
    CmdArgs.push_back(A->getValue());
    A->claim();
  }

  // Add the linker arguments to be forwarded by the wrapper.
  CmdArgs.push_back(Args.MakeArgString(Twine("--linker-path=") +
                                       LinkCommand->getExecutable()));
  for (const char *LinkArg : LinkCommand->getArguments())
    CmdArgs.push_back(LinkArg);

  addOffloadCompressArgs(Args, CmdArgs);

  const char *Exec =
      Args.MakeArgString(getToolChain().GetProgramPath("clang-linker-wrapper"));

  // Replace the executable and arguments of the link job with the
  // wrapper.
  LinkCommand->replaceExecutable(Exec);
  LinkCommand->replaceArguments(CmdArgs);
}<|MERGE_RESOLUTION|>--- conflicted
+++ resolved
@@ -10634,11 +10634,8 @@
   std::string OutputArg = Output.getFilename();
   if (T.getSubArch() == llvm::Triple::SPIRSubArch_gen && Device.data())
     OutputArg = ("intel_gpu_" + Device + "," + OutputArg).str();
-<<<<<<< HEAD
   else if (T.getSubArch() == llvm::Triple::SPIRSubArch_x86_64) 
     OutputArg = "spir64_x86_64," + OutputArg;
-=======
->>>>>>> 71e425fb
 
   addArgs(CmdArgs, TCArgs, {"-o", OutputArg});
 
