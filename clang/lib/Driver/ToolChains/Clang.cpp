//===-- Clang.cpp - Clang+LLVM ToolChain Implementations --------*- C++ -*-===//
//
// Part of the LLVM Project, under the Apache License v2.0 with LLVM Exceptions.
// See https://llvm.org/LICENSE.txt for license information.
// SPDX-License-Identifier: Apache-2.0 WITH LLVM-exception
//
//===----------------------------------------------------------------------===//

#include "Clang.h"
#include "AMDGPU.h"
#include "Arch/AArch64.h"
#include "Arch/ARM.h"
#include "Arch/CSKY.h"
#include "Arch/LoongArch.h"
#include "Arch/M68k.h"
#include "Arch/Mips.h"
#include "Arch/PPC.h"
#include "Arch/RISCV.h"
#include "Arch/Sparc.h"
#include "Arch/SystemZ.h"
#include "Arch/VE.h"
#include "Arch/X86.h"
#include "CommonArgs.h"
#include "Hexagon.h"
#include "MSP430.h"
#include "PS4CPU.h"
#include "SYCL.h"
#include "clang/Basic/CLWarnings.h"
#include "clang/Basic/CharInfo.h"
#include "clang/Basic/CodeGenOptions.h"
#include "clang/Basic/HeaderInclude.h"
#include "clang/Basic/LangOptions.h"
#include "clang/Basic/LangStandard.h"
#include "clang/Basic/MakeSupport.h"
#include "clang/Basic/ObjCRuntime.h"
#include "clang/Basic/Version.h"
#include "clang/Config/config.h"
#include "clang/Driver/Action.h"
#include "clang/Driver/Distro.h"
#include "clang/Driver/DriverDiagnostic.h"
#include "clang/Driver/InputInfo.h"
#include "clang/Driver/Options.h"
#include "clang/Driver/SanitizerArgs.h"
#include "clang/Driver/Types.h"
#include "clang/Driver/XRayArgs.h"
#include "llvm/ADT/ScopeExit.h"
#include "llvm/ADT/SmallSet.h"
#include "llvm/ADT/StringExtras.h"
#include "llvm/BinaryFormat/Magic.h"
#include "llvm/Config/llvm-config.h"
#include "llvm/Frontend/Debug/Options.h"
#include "llvm/Object/ObjectFile.h"
#include "llvm/Option/ArgList.h"
#include "llvm/Support/Casting.h"
#include "llvm/Support/CodeGen.h"
#include "llvm/Support/CommandLine.h"
#include "llvm/Support/Compiler.h"
#include "llvm/Support/Compression.h"
#include "llvm/Support/Error.h"
#include "llvm/Support/FileSystem.h"
#include "llvm/Support/Path.h"
#include "llvm/Support/Process.h"
#include "llvm/Support/YAMLParser.h"
#include "llvm/TargetParser/AArch64TargetParser.h"
#include "llvm/TargetParser/ARMTargetParserCommon.h"
#include "llvm/TargetParser/Host.h"
#include "llvm/TargetParser/LoongArchTargetParser.h"
#include "llvm/TargetParser/PPCTargetParser.h"
#include "llvm/TargetParser/RISCVISAInfo.h"
#include "llvm/TargetParser/RISCVTargetParser.h"
#include <cctype>

using namespace clang::driver;
using namespace clang::driver::tools;
using namespace clang;
using namespace llvm::opt;

static void CheckPreprocessingOptions(const Driver &D, const ArgList &Args) {
  if (Arg *A = Args.getLastArg(clang::driver::options::OPT_C, options::OPT_CC,
                               options::OPT_fminimize_whitespace,
                               options::OPT_fno_minimize_whitespace,
                               options::OPT_fkeep_system_includes,
                               options::OPT_fno_keep_system_includes)) {
    if (!Args.hasArg(options::OPT_E) && !Args.hasArg(options::OPT__SLASH_P) &&
        !Args.hasArg(options::OPT__SLASH_EP) && !D.CCCIsCPP()) {
      D.Diag(clang::diag::err_drv_argument_only_allowed_with)
          << A->getBaseArg().getAsString(Args)
          << (D.IsCLMode() ? "/E, /P or /EP" : "-E");
    }
  }
}

static void CheckCodeGenerationOptions(const Driver &D, const ArgList &Args) {
  // In gcc, only ARM checks this, but it seems reasonable to check universally.
  if (Args.hasArg(options::OPT_static))
    if (const Arg *A =
            Args.getLastArg(options::OPT_dynamic, options::OPT_mdynamic_no_pic))
      D.Diag(diag::err_drv_argument_not_allowed_with) << A->getAsString(Args)
                                                      << "-static";
}

/// Apply \a Work on the current tool chain \a RegularToolChain and any other
/// offloading tool chain that is associated with the current action \a JA.
static void
forAllAssociatedToolChains(Compilation &C, const JobAction &JA,
                           const ToolChain &RegularToolChain,
                           llvm::function_ref<void(const ToolChain &)> Work) {
  // Apply Work on the current/regular tool chain.
  Work(RegularToolChain);

  // Apply Work on all the offloading tool chains associated with the current
  // action.
  if (JA.isHostOffloading(Action::OFK_Cuda))
    Work(*C.getSingleOffloadToolChain<Action::OFK_Cuda>());
  else if (JA.isDeviceOffloading(Action::OFK_Cuda))
    Work(*C.getSingleOffloadToolChain<Action::OFK_Host>());
  else if (JA.isHostOffloading(Action::OFK_HIP))
    Work(*C.getSingleOffloadToolChain<Action::OFK_HIP>());
  else if (JA.isDeviceOffloading(Action::OFK_HIP))
    Work(*C.getSingleOffloadToolChain<Action::OFK_Host>());

  if (JA.isHostOffloading(Action::OFK_OpenMP)) {
    auto TCs = C.getOffloadToolChains<Action::OFK_OpenMP>();
    for (auto II = TCs.first, IE = TCs.second; II != IE; ++II)
      Work(*II->second);
  } else if (JA.isDeviceOffloading(Action::OFK_OpenMP))
    Work(*C.getSingleOffloadToolChain<Action::OFK_Host>());

  if (JA.isHostOffloading(Action::OFK_SYCL)) {
    auto TCs = C.getOffloadToolChains<Action::OFK_SYCL>();
    for (auto II = TCs.first, IE = TCs.second; II != IE; ++II)
      Work(*II->second);
  } else if (JA.isDeviceOffloading(Action::OFK_SYCL))
    Work(*C.getSingleOffloadToolChain<Action::OFK_Host>());

  //
  // TODO: Add support for other offloading programming models here.
  //
}

/// This is a helper function for validating the optional refinement step
/// parameter in reciprocal argument strings. Return false if there is an error
/// parsing the refinement step. Otherwise, return true and set the Position
/// of the refinement step in the input string.
static bool getRefinementStep(StringRef In, const Driver &D,
                              const Arg &A, size_t &Position) {
  const char RefinementStepToken = ':';
  Position = In.find(RefinementStepToken);
  if (Position != StringRef::npos) {
    StringRef Option = A.getOption().getName();
    StringRef RefStep = In.substr(Position + 1);
    // Allow exactly one numeric character for the additional refinement
    // step parameter. This is reasonable for all currently-supported
    // operations and architectures because we would expect that a larger value
    // of refinement steps would cause the estimate "optimization" to
    // under-perform the native operation. Also, if the estimate does not
    // converge quickly, it probably will not ever converge, so further
    // refinement steps will not produce a better answer.
    if (RefStep.size() != 1) {
      D.Diag(diag::err_drv_invalid_value) << Option << RefStep;
      return false;
    }
    char RefStepChar = RefStep[0];
    if (RefStepChar < '0' || RefStepChar > '9') {
      D.Diag(diag::err_drv_invalid_value) << Option << RefStep;
      return false;
    }
  }
  return true;
}

/// The -mrecip flag requires processing of many optional parameters.
static void ParseMRecip(const Driver &D, const ArgList &Args,
                        ArgStringList &OutStrings) {
  StringRef DisabledPrefixIn = "!";
  StringRef DisabledPrefixOut = "!";
  StringRef EnabledPrefixOut = "";
  StringRef Out = "-mrecip=";

  Arg *A = Args.getLastArg(options::OPT_mrecip, options::OPT_mrecip_EQ);
  if (!A)
    return;

  unsigned NumOptions = A->getNumValues();
  if (NumOptions == 0) {
    // No option is the same as "all".
    OutStrings.push_back(Args.MakeArgString(Out + "all"));
    return;
  }

  // Pass through "all", "none", or "default" with an optional refinement step.
  if (NumOptions == 1) {
    StringRef Val = A->getValue(0);
    size_t RefStepLoc;
    if (!getRefinementStep(Val, D, *A, RefStepLoc))
      return;
    StringRef ValBase = Val.slice(0, RefStepLoc);
    if (ValBase == "all" || ValBase == "none" || ValBase == "default") {
      OutStrings.push_back(Args.MakeArgString(Out + Val));
      return;
    }
  }

  // Each reciprocal type may be enabled or disabled individually.
  // Check each input value for validity, concatenate them all back together,
  // and pass through.

  llvm::StringMap<bool> OptionStrings;
  OptionStrings.insert(std::make_pair("divd", false));
  OptionStrings.insert(std::make_pair("divf", false));
  OptionStrings.insert(std::make_pair("divh", false));
  OptionStrings.insert(std::make_pair("vec-divd", false));
  OptionStrings.insert(std::make_pair("vec-divf", false));
  OptionStrings.insert(std::make_pair("vec-divh", false));
  OptionStrings.insert(std::make_pair("sqrtd", false));
  OptionStrings.insert(std::make_pair("sqrtf", false));
  OptionStrings.insert(std::make_pair("sqrth", false));
  OptionStrings.insert(std::make_pair("vec-sqrtd", false));
  OptionStrings.insert(std::make_pair("vec-sqrtf", false));
  OptionStrings.insert(std::make_pair("vec-sqrth", false));

  for (unsigned i = 0; i != NumOptions; ++i) {
    StringRef Val = A->getValue(i);

    bool IsDisabled = Val.starts_with(DisabledPrefixIn);
    // Ignore the disablement token for string matching.
    if (IsDisabled)
      Val = Val.substr(1);

    size_t RefStep;
    if (!getRefinementStep(Val, D, *A, RefStep))
      return;

    StringRef ValBase = Val.slice(0, RefStep);
    llvm::StringMap<bool>::iterator OptionIter = OptionStrings.find(ValBase);
    if (OptionIter == OptionStrings.end()) {
      // Try again specifying float suffix.
      OptionIter = OptionStrings.find(ValBase.str() + 'f');
      if (OptionIter == OptionStrings.end()) {
        // The input name did not match any known option string.
        D.Diag(diag::err_drv_unknown_argument) << Val;
        return;
      }
      // The option was specified without a half or float or double suffix.
      // Make sure that the double or half entry was not already specified.
      // The float entry will be checked below.
      if (OptionStrings[ValBase.str() + 'd'] ||
          OptionStrings[ValBase.str() + 'h']) {
        D.Diag(diag::err_drv_invalid_value) << A->getOption().getName() << Val;
        return;
      }
    }

    if (OptionIter->second == true) {
      // Duplicate option specified.
      D.Diag(diag::err_drv_invalid_value) << A->getOption().getName() << Val;
      return;
    }

    // Mark the matched option as found. Do not allow duplicate specifiers.
    OptionIter->second = true;

    // If the precision was not specified, also mark the double and half entry
    // as found.
    if (ValBase.back() != 'f' && ValBase.back() != 'd' && ValBase.back() != 'h') {
      OptionStrings[ValBase.str() + 'd'] = true;
      OptionStrings[ValBase.str() + 'h'] = true;
    }

    // Build the output string.
    StringRef Prefix = IsDisabled ? DisabledPrefixOut : EnabledPrefixOut;
    Out = Args.MakeArgString(Out + Prefix + Val);
    if (i != NumOptions - 1)
      Out = Args.MakeArgString(Out + ",");
  }

  OutStrings.push_back(Args.MakeArgString(Out));
}

/// The -mprefer-vector-width option accepts either a positive integer
/// or the string "none".
static void ParseMPreferVectorWidth(const Driver &D, const ArgList &Args,
                                    ArgStringList &CmdArgs) {
  Arg *A = Args.getLastArg(options::OPT_mprefer_vector_width_EQ);
  if (!A)
    return;

  StringRef Value = A->getValue();
  if (Value == "none") {
    CmdArgs.push_back("-mprefer-vector-width=none");
  } else {
    unsigned Width;
    if (Value.getAsInteger(10, Width)) {
      D.Diag(diag::err_drv_invalid_value) << A->getOption().getName() << Value;
      return;
    }
    CmdArgs.push_back(Args.MakeArgString("-mprefer-vector-width=" + Value));
  }
}

static bool
shouldUseExceptionTablesForObjCExceptions(const ObjCRuntime &runtime,
                                          const llvm::Triple &Triple) {
  // We use the zero-cost exception tables for Objective-C if the non-fragile
  // ABI is enabled or when compiling for x86_64 and ARM on Snow Leopard and
  // later.
  if (runtime.isNonFragile())
    return true;

  if (!Triple.isMacOSX())
    return false;

  return (!Triple.isMacOSXVersionLT(10, 5) &&
          (Triple.getArch() == llvm::Triple::x86_64 ||
           Triple.getArch() == llvm::Triple::arm));
}

/// Adds exception related arguments to the driver command arguments. There's a
/// main flag, -fexceptions and also language specific flags to enable/disable
/// C++ and Objective-C exceptions. This makes it possible to for example
/// disable C++ exceptions but enable Objective-C exceptions.
static bool addExceptionArgs(const ArgList &Args, types::ID InputType,
                             const ToolChain &TC, bool KernelOrKext,
                             const ObjCRuntime &objcRuntime,
                             ArgStringList &CmdArgs) {
  const llvm::Triple &Triple = TC.getTriple();

  if (KernelOrKext) {
    // -mkernel and -fapple-kext imply no exceptions, so claim exception related
    // arguments now to avoid warnings about unused arguments.
    Args.ClaimAllArgs(options::OPT_fexceptions);
    Args.ClaimAllArgs(options::OPT_fno_exceptions);
    Args.ClaimAllArgs(options::OPT_fobjc_exceptions);
    Args.ClaimAllArgs(options::OPT_fno_objc_exceptions);
    Args.ClaimAllArgs(options::OPT_fcxx_exceptions);
    Args.ClaimAllArgs(options::OPT_fno_cxx_exceptions);
    Args.ClaimAllArgs(options::OPT_fasync_exceptions);
    Args.ClaimAllArgs(options::OPT_fno_async_exceptions);
    return false;
  }

  // See if the user explicitly enabled exceptions.
  bool EH = Args.hasFlag(options::OPT_fexceptions, options::OPT_fno_exceptions,
                         false);

  // Async exceptions are Windows MSVC only.
  if (Triple.isWindowsMSVCEnvironment()) {
    bool EHa = Args.hasFlag(options::OPT_fasync_exceptions,
                            options::OPT_fno_async_exceptions, false);
    if (EHa) {
      CmdArgs.push_back("-fasync-exceptions");
      EH = true;
    }
  }

  // Obj-C exceptions are enabled by default, regardless of -fexceptions. This
  // is not necessarily sensible, but follows GCC.
  if (types::isObjC(InputType) &&
      Args.hasFlag(options::OPT_fobjc_exceptions,
                   options::OPT_fno_objc_exceptions, true)) {
    CmdArgs.push_back("-fobjc-exceptions");

    EH |= shouldUseExceptionTablesForObjCExceptions(objcRuntime, Triple);
  }

  if (types::isCXX(InputType)) {
    // Disable C++ EH by default on XCore and PS4/PS5.
    bool CXXExceptionsEnabled = Triple.getArch() != llvm::Triple::xcore &&
                                !Triple.isPS() && !Triple.isDriverKit();
    Arg *ExceptionArg = Args.getLastArg(
        options::OPT_fcxx_exceptions, options::OPT_fno_cxx_exceptions,
        options::OPT_fexceptions, options::OPT_fno_exceptions);
    if (ExceptionArg)
      CXXExceptionsEnabled =
          ExceptionArg->getOption().matches(options::OPT_fcxx_exceptions) ||
          ExceptionArg->getOption().matches(options::OPT_fexceptions);

    if (CXXExceptionsEnabled) {
      CmdArgs.push_back("-fcxx-exceptions");

      EH = true;
    }
  }

  // OPT_fignore_exceptions means exception could still be thrown,
  // but no clean up or catch would happen in current module.
  // So we do not set EH to false.
  Args.AddLastArg(CmdArgs, options::OPT_fignore_exceptions);

  Args.addOptInFlag(CmdArgs, options::OPT_fassume_nothrow_exception_dtor,
                    options::OPT_fno_assume_nothrow_exception_dtor);

  if (EH)
    CmdArgs.push_back("-fexceptions");
  return EH;
}

static bool ShouldEnableAutolink(const ArgList &Args, const ToolChain &TC,
                                 const JobAction &JA) {
  bool Default = true;
  if (TC.getTriple().isOSDarwin()) {
    // The native darwin assembler doesn't support the linker_option directives,
    // so we disable them if we think the .s file will be passed to it.
    Default = TC.useIntegratedAs();
  }
  // The linker_option directives are intended for host compilation.
  if (JA.isDeviceOffloading(Action::OFK_Cuda) ||
      JA.isDeviceOffloading(Action::OFK_HIP))
    Default = false;
  return Args.hasFlag(options::OPT_fautolink, options::OPT_fno_autolink,
                      Default);
}

/// Add a CC1 option to specify the debug compilation directory.
static const char *addDebugCompDirArg(const ArgList &Args,
                                      ArgStringList &CmdArgs,
                                      const llvm::vfs::FileSystem &VFS) {
  if (Arg *A = Args.getLastArg(options::OPT_ffile_compilation_dir_EQ,
                               options::OPT_fdebug_compilation_dir_EQ)) {
    if (A->getOption().matches(options::OPT_ffile_compilation_dir_EQ))
      CmdArgs.push_back(Args.MakeArgString(Twine("-fdebug-compilation-dir=") +
                                           A->getValue()));
    else
      A->render(Args, CmdArgs);
  } else if (llvm::ErrorOr<std::string> CWD =
                 VFS.getCurrentWorkingDirectory()) {
    CmdArgs.push_back(Args.MakeArgString("-fdebug-compilation-dir=" + *CWD));
  }
  StringRef Path(CmdArgs.back());
  return Path.substr(Path.find('=') + 1).data();
}

static void addDebugObjectName(const ArgList &Args, ArgStringList &CmdArgs,
                               const char *DebugCompilationDir,
                               const char *OutputFileName) {
  // No need to generate a value for -object-file-name if it was provided.
  for (auto *Arg : Args.filtered(options::OPT_Xclang))
    if (StringRef(Arg->getValue()).starts_with("-object-file-name"))
      return;

  if (Args.hasArg(options::OPT_object_file_name_EQ))
    return;

  SmallString<128> ObjFileNameForDebug(OutputFileName);
  if (ObjFileNameForDebug != "-" &&
      !llvm::sys::path::is_absolute(ObjFileNameForDebug) &&
      (!DebugCompilationDir ||
       llvm::sys::path::is_absolute(DebugCompilationDir))) {
    // Make the path absolute in the debug infos like MSVC does.
    llvm::sys::fs::make_absolute(ObjFileNameForDebug);
  }
  // If the object file name is a relative path, then always use Windows
  // backslash style as -object-file-name is used for embedding object file path
  // in codeview and it can only be generated when targeting on Windows.
  // Otherwise, just use native absolute path.
  llvm::sys::path::Style Style =
      llvm::sys::path::is_absolute(ObjFileNameForDebug)
          ? llvm::sys::path::Style::native
          : llvm::sys::path::Style::windows_backslash;
  llvm::sys::path::remove_dots(ObjFileNameForDebug, /*remove_dot_dot=*/true,
                               Style);
  CmdArgs.push_back(
      Args.MakeArgString(Twine("-object-file-name=") + ObjFileNameForDebug));
}

/// Add a CC1 and CC1AS option to specify the debug file path prefix map.
static void addDebugPrefixMapArg(const Driver &D, const ToolChain &TC,
                                 const ArgList &Args, ArgStringList &CmdArgs) {
  auto AddOneArg = [&](StringRef Map, StringRef Name) {
    if (!Map.contains('='))
      D.Diag(diag::err_drv_invalid_argument_to_option) << Map << Name;
    else
      CmdArgs.push_back(Args.MakeArgString("-fdebug-prefix-map=" + Map));
  };

  for (const Arg *A : Args.filtered(options::OPT_ffile_prefix_map_EQ,
                                    options::OPT_fdebug_prefix_map_EQ)) {
    AddOneArg(A->getValue(), A->getOption().getName());
    A->claim();
  }
  std::string GlobalRemapEntry = TC.GetGlobalDebugPathRemapping();
  if (GlobalRemapEntry.empty())
    return;
  AddOneArg(GlobalRemapEntry, "environment");
}

/// Add a CC1 and CC1AS option to specify the macro file path prefix map.
static void addMacroPrefixMapArg(const Driver &D, const ArgList &Args,
                                 ArgStringList &CmdArgs) {
  for (const Arg *A : Args.filtered(options::OPT_ffile_prefix_map_EQ,
                                    options::OPT_fmacro_prefix_map_EQ)) {
    StringRef Map = A->getValue();
    if (!Map.contains('='))
      D.Diag(diag::err_drv_invalid_argument_to_option)
          << Map << A->getOption().getName();
    else
      CmdArgs.push_back(Args.MakeArgString("-fmacro-prefix-map=" + Map));
    A->claim();
  }
}

/// Add a CC1 and CC1AS option to specify the coverage file path prefix map.
static void addCoveragePrefixMapArg(const Driver &D, const ArgList &Args,
                                   ArgStringList &CmdArgs) {
  for (const Arg *A : Args.filtered(options::OPT_ffile_prefix_map_EQ,
                                    options::OPT_fcoverage_prefix_map_EQ)) {
    StringRef Map = A->getValue();
    if (!Map.contains('='))
      D.Diag(diag::err_drv_invalid_argument_to_option)
          << Map << A->getOption().getName();
    else
      CmdArgs.push_back(Args.MakeArgString("-fcoverage-prefix-map=" + Map));
    A->claim();
  }
}

/// Simple check to see if the optimization level is at -O2 or higher.
/// For -fsycl (DPC++) -O2 is the default.
static bool isSYCLOptimizationO2orHigher(const ArgList &Args) {
  if (Arg *A = Args.getLastArg(options::OPT_O_Group)) {
    if (A->getOption().matches(options::OPT_O4) ||
        A->getOption().matches(options::OPT_Ofast))
      return true;

    if (A->getOption().matches(options::OPT_O0))
      return false;

    assert(A->getOption().matches(options::OPT_O) && "Must have a -O flag");

    StringRef S(A->getValue());
    unsigned OptLevel = 0;
    if (S.getAsInteger(10, OptLevel))
      return false;
    return OptLevel > 1;
  }
  // No -O setting seen, default is -O2 for device.
  return true;
}

/// Vectorize at all optimization levels greater than 1 except for -Oz.
/// For -Oz the loop vectorizer is disabled, while the slp vectorizer is
/// enabled.
static bool shouldEnableVectorizerAtOLevel(const ArgList &Args, bool isSlpVec) {
  if (Arg *A = Args.getLastArg(options::OPT_O_Group)) {
    if (A->getOption().matches(options::OPT_O4) ||
        A->getOption().matches(options::OPT_Ofast))
      return true;

    if (A->getOption().matches(options::OPT_O0))
      return false;

    assert(A->getOption().matches(options::OPT_O) && "Must have a -O flag");

    // Vectorize -Os.
    StringRef S(A->getValue());
    if (S == "s")
      return true;

    // Don't vectorize -Oz, unless it's the slp vectorizer.
    if (S == "z")
      return isSlpVec;

    unsigned OptLevel = 0;
    if (S.getAsInteger(10, OptLevel))
      return false;

    return OptLevel > 1;
  }

  return false;
}

/// Add -x lang to \p CmdArgs for \p Input.
static void addDashXForInput(const ArgList &Args, const InputInfo &Input,
                             ArgStringList &CmdArgs) {
  // When using -verify-pch, we don't want to provide the type
  // 'precompiled-header' if it was inferred from the file extension
  if (Args.hasArg(options::OPT_verify_pch) && Input.getType() == types::TY_PCH)
    return;

  // If the input is a Tempfilelist, this call is part for a
  // llvm-foreach call and we should infer the type from the file extension.
  if (Input.getType() == types::TY_Tempfilelist)
    return;

  CmdArgs.push_back("-x");
  if (Args.hasArg(options::OPT_rewrite_objc))
    CmdArgs.push_back(types::getTypeName(types::TY_PP_ObjCXX));
  else {
    // Map the driver type to the frontend type. This is mostly an identity
    // mapping, except that the distinction between module interface units
    // and other source files does not exist at the frontend layer.
    const char *ClangType;
    switch (Input.getType()) {
    case types::TY_CXXModule:
      ClangType = "c++";
      break;
    case types::TY_PP_CXXModule:
      ClangType = "c++-cpp-output";
      break;
    default:
      ClangType = types::getTypeName(Input.getType());
      break;
    }
    CmdArgs.push_back(ClangType);
  }
}

static void addPGOAndCoverageFlags(const ToolChain &TC, Compilation &C,
                                   const JobAction &JA, const InputInfo &Output,
                                   const ArgList &Args, SanitizerArgs &SanArgs,
                                   ArgStringList &CmdArgs) {
  const Driver &D = TC.getDriver();
  auto *PGOGenerateArg = Args.getLastArg(options::OPT_fprofile_generate,
                                         options::OPT_fprofile_generate_EQ,
                                         options::OPT_fno_profile_generate);
  if (PGOGenerateArg &&
      PGOGenerateArg->getOption().matches(options::OPT_fno_profile_generate))
    PGOGenerateArg = nullptr;

  auto *CSPGOGenerateArg = getLastCSProfileGenerateArg(Args);

  auto *ProfileGenerateArg = Args.getLastArg(
      options::OPT_fprofile_instr_generate,
      options::OPT_fprofile_instr_generate_EQ,
      options::OPT_fno_profile_instr_generate);
  if (ProfileGenerateArg &&
      ProfileGenerateArg->getOption().matches(
          options::OPT_fno_profile_instr_generate))
    ProfileGenerateArg = nullptr;

  if (PGOGenerateArg && ProfileGenerateArg)
    D.Diag(diag::err_drv_argument_not_allowed_with)
        << PGOGenerateArg->getSpelling() << ProfileGenerateArg->getSpelling();

  auto *ProfileUseArg = getLastProfileUseArg(Args);

  if (PGOGenerateArg && ProfileUseArg)
    D.Diag(diag::err_drv_argument_not_allowed_with)
        << ProfileUseArg->getSpelling() << PGOGenerateArg->getSpelling();

  if (ProfileGenerateArg && ProfileUseArg)
    D.Diag(diag::err_drv_argument_not_allowed_with)
        << ProfileGenerateArg->getSpelling() << ProfileUseArg->getSpelling();

  if (CSPGOGenerateArg && PGOGenerateArg) {
    D.Diag(diag::err_drv_argument_not_allowed_with)
        << CSPGOGenerateArg->getSpelling() << PGOGenerateArg->getSpelling();
    PGOGenerateArg = nullptr;
  }

  if (TC.getTriple().isOSAIX()) {
    if (Arg *ProfileSampleUseArg = getLastProfileSampleUseArg(Args))
      D.Diag(diag::err_drv_unsupported_opt_for_target)
          << ProfileSampleUseArg->getSpelling() << TC.getTriple().str();
  }

  if (ProfileGenerateArg) {
    if (ProfileGenerateArg->getOption().matches(
            options::OPT_fprofile_instr_generate_EQ))
      CmdArgs.push_back(Args.MakeArgString(Twine("-fprofile-instrument-path=") +
                                           ProfileGenerateArg->getValue()));
    // The default is to use Clang Instrumentation.
    CmdArgs.push_back("-fprofile-instrument=clang");
    if (TC.getTriple().isWindowsMSVCEnvironment() &&
        Args.hasFlag(options::OPT_frtlib_defaultlib,
                     options::OPT_fno_rtlib_defaultlib, true)) {
      // Add dependent lib for clang_rt.profile
      CmdArgs.push_back(Args.MakeArgString(
          "--dependent-lib=" + TC.getCompilerRTBasename(Args, "profile")));
    }
  }

  if (auto *ColdFuncCoverageArg = Args.getLastArg(
          options::OPT_fprofile_generate_cold_function_coverage,
          options::OPT_fprofile_generate_cold_function_coverage_EQ)) {
    SmallString<128> Path(
        ColdFuncCoverageArg->getOption().matches(
            options::OPT_fprofile_generate_cold_function_coverage_EQ)
            ? ColdFuncCoverageArg->getValue()
            : "");
    llvm::sys::path::append(Path, "default_%m.profraw");
    // FIXME: Idealy the file path should be passed through
    // `-fprofile-instrument-path=`(InstrProfileOutput), however, this field is
    // shared with other profile use path(see PGOOptions), we need to refactor
    // PGOOptions to make it work.
    CmdArgs.push_back("-mllvm");
    CmdArgs.push_back(Args.MakeArgString(
        Twine("--instrument-cold-function-only-path=") + Path));
    CmdArgs.push_back("-mllvm");
    CmdArgs.push_back("--pgo-instrument-cold-function-only");
    CmdArgs.push_back("-mllvm");
    CmdArgs.push_back("--pgo-function-entry-coverage");
  }

  Arg *PGOGenArg = nullptr;
  if (PGOGenerateArg) {
    assert(!CSPGOGenerateArg);
    PGOGenArg = PGOGenerateArg;
    CmdArgs.push_back("-fprofile-instrument=llvm");
  }
  if (CSPGOGenerateArg) {
    assert(!PGOGenerateArg);
    PGOGenArg = CSPGOGenerateArg;
    CmdArgs.push_back("-fprofile-instrument=csllvm");
  }
  if (PGOGenArg) {
    if (TC.getTriple().isWindowsMSVCEnvironment() &&
        Args.hasFlag(options::OPT_frtlib_defaultlib,
                     options::OPT_fno_rtlib_defaultlib, true)) {
      // Add dependent lib for clang_rt.profile
      CmdArgs.push_back(Args.MakeArgString(
          "--dependent-lib=" + TC.getCompilerRTBasename(Args, "profile")));
    }
    if (PGOGenArg->getOption().matches(
            PGOGenerateArg ? options::OPT_fprofile_generate_EQ
                           : options::OPT_fcs_profile_generate_EQ)) {
      SmallString<128> Path(PGOGenArg->getValue());
      llvm::sys::path::append(Path, "default_%m.profraw");
      CmdArgs.push_back(
          Args.MakeArgString(Twine("-fprofile-instrument-path=") + Path));
    }
  }

  if (ProfileUseArg) {
    if (ProfileUseArg->getOption().matches(options::OPT_fprofile_instr_use_EQ))
      CmdArgs.push_back(Args.MakeArgString(
          Twine("-fprofile-instrument-use-path=") + ProfileUseArg->getValue()));
    else if ((ProfileUseArg->getOption().matches(
                  options::OPT_fprofile_use_EQ) ||
              ProfileUseArg->getOption().matches(
                  options::OPT_fprofile_instr_use))) {
      SmallString<128> Path(
          ProfileUseArg->getNumValues() == 0 ? "" : ProfileUseArg->getValue());
      if (Path.empty() || llvm::sys::fs::is_directory(Path))
        llvm::sys::path::append(Path, "default.profdata");
      CmdArgs.push_back(
          Args.MakeArgString(Twine("-fprofile-instrument-use-path=") + Path));
    }
  }

  bool EmitCovNotes = Args.hasFlag(options::OPT_ftest_coverage,
                                   options::OPT_fno_test_coverage, false) ||
                      Args.hasArg(options::OPT_coverage);
  bool EmitCovData = TC.needsGCovInstrumentation(Args);

  if (Args.hasFlag(options::OPT_fcoverage_mapping,
                   options::OPT_fno_coverage_mapping, false)) {
    if (!ProfileGenerateArg)
      D.Diag(clang::diag::err_drv_argument_only_allowed_with)
          << "-fcoverage-mapping"
          << "-fprofile-instr-generate";

    CmdArgs.push_back("-fcoverage-mapping");
  }

  if (Args.hasFlag(options::OPT_fmcdc_coverage, options::OPT_fno_mcdc_coverage,
                   false)) {
    if (!Args.hasFlag(options::OPT_fcoverage_mapping,
                      options::OPT_fno_coverage_mapping, false))
      D.Diag(clang::diag::err_drv_argument_only_allowed_with)
          << "-fcoverage-mcdc"
          << "-fcoverage-mapping";

    CmdArgs.push_back("-fcoverage-mcdc");
  }

  if (Arg *A = Args.getLastArg(options::OPT_ffile_compilation_dir_EQ,
                               options::OPT_fcoverage_compilation_dir_EQ)) {
    if (A->getOption().matches(options::OPT_ffile_compilation_dir_EQ))
      CmdArgs.push_back(Args.MakeArgString(
          Twine("-fcoverage-compilation-dir=") + A->getValue()));
    else
      A->render(Args, CmdArgs);
  } else if (llvm::ErrorOr<std::string> CWD =
                 D.getVFS().getCurrentWorkingDirectory()) {
    CmdArgs.push_back(Args.MakeArgString("-fcoverage-compilation-dir=" + *CWD));
  }

  if (Args.hasArg(options::OPT_fprofile_exclude_files_EQ)) {
    auto *Arg = Args.getLastArg(options::OPT_fprofile_exclude_files_EQ);
    if (!Args.hasArg(options::OPT_coverage))
      D.Diag(clang::diag::err_drv_argument_only_allowed_with)
          << "-fprofile-exclude-files="
          << "--coverage";

    StringRef v = Arg->getValue();
    CmdArgs.push_back(
        Args.MakeArgString(Twine("-fprofile-exclude-files=" + v)));
  }

  if (Args.hasArg(options::OPT_fprofile_filter_files_EQ)) {
    auto *Arg = Args.getLastArg(options::OPT_fprofile_filter_files_EQ);
    if (!Args.hasArg(options::OPT_coverage))
      D.Diag(clang::diag::err_drv_argument_only_allowed_with)
          << "-fprofile-filter-files="
          << "--coverage";

    StringRef v = Arg->getValue();
    CmdArgs.push_back(Args.MakeArgString(Twine("-fprofile-filter-files=" + v)));
  }

  if (const auto *A = Args.getLastArg(options::OPT_fprofile_update_EQ)) {
    StringRef Val = A->getValue();
    if (Val == "atomic" || Val == "prefer-atomic")
      CmdArgs.push_back("-fprofile-update=atomic");
    else if (Val != "single")
      D.Diag(diag::err_drv_unsupported_option_argument)
          << A->getSpelling() << Val;
  }

  int FunctionGroups = 1;
  int SelectedFunctionGroup = 0;
  if (const auto *A = Args.getLastArg(options::OPT_fprofile_function_groups)) {
    StringRef Val = A->getValue();
    if (Val.getAsInteger(0, FunctionGroups) || FunctionGroups < 1)
      D.Diag(diag::err_drv_invalid_int_value) << A->getAsString(Args) << Val;
  }
  if (const auto *A =
          Args.getLastArg(options::OPT_fprofile_selected_function_group)) {
    StringRef Val = A->getValue();
    if (Val.getAsInteger(0, SelectedFunctionGroup) ||
        SelectedFunctionGroup < 0 || SelectedFunctionGroup >= FunctionGroups)
      D.Diag(diag::err_drv_invalid_int_value) << A->getAsString(Args) << Val;
  }
  if (FunctionGroups != 1)
    CmdArgs.push_back(Args.MakeArgString("-fprofile-function-groups=" +
                                         Twine(FunctionGroups)));
  if (SelectedFunctionGroup != 0)
    CmdArgs.push_back(Args.MakeArgString("-fprofile-selected-function-group=" +
                                         Twine(SelectedFunctionGroup)));

  // Leave -fprofile-dir= an unused argument unless .gcda emission is
  // enabled. To be polite, with '-fprofile-arcs -fno-profile-arcs' consider
  // the flag used. There is no -fno-profile-dir, so the user has no
  // targeted way to suppress the warning.
  Arg *FProfileDir = nullptr;
  if (Args.hasArg(options::OPT_fprofile_arcs) ||
      Args.hasArg(options::OPT_coverage))
    FProfileDir = Args.getLastArg(options::OPT_fprofile_dir);

  // Put the .gcno and .gcda files (if needed) next to the primary output file,
  // or fall back to a file in the current directory for `clang -c --coverage
  // d/a.c` in the absence of -o.
  if (EmitCovNotes || EmitCovData) {
    SmallString<128> CoverageFilename;
    if (Arg *DumpDir = Args.getLastArgNoClaim(options::OPT_dumpdir)) {
      // Form ${dumpdir}${basename}.gcno. Note that dumpdir may not end with a
      // path separator.
      CoverageFilename = DumpDir->getValue();
      CoverageFilename += llvm::sys::path::filename(Output.getBaseInput());
    } else if (Arg *FinalOutput =
                   C.getArgs().getLastArg(options::OPT__SLASH_Fo)) {
      CoverageFilename = FinalOutput->getValue();
    } else if (Arg *FinalOutput = C.getArgs().getLastArg(options::OPT_o)) {
      CoverageFilename = FinalOutput->getValue();
    } else {
      CoverageFilename = llvm::sys::path::filename(Output.getBaseInput());
    }
    if (llvm::sys::path::is_relative(CoverageFilename))
      (void)D.getVFS().makeAbsolute(CoverageFilename);
    llvm::sys::path::replace_extension(CoverageFilename, "gcno");
    if (EmitCovNotes) {
      CmdArgs.push_back(
          Args.MakeArgString("-coverage-notes-file=" + CoverageFilename));
    }

    if (EmitCovData) {
      if (FProfileDir) {
        SmallString<128> Gcno = std::move(CoverageFilename);
        CoverageFilename = FProfileDir->getValue();
        llvm::sys::path::append(CoverageFilename, Gcno);
      }
      llvm::sys::path::replace_extension(CoverageFilename, "gcda");
      CmdArgs.push_back(
          Args.MakeArgString("-coverage-data-file=" + CoverageFilename));
    }
  }
}

static void
RenderDebugEnablingArgs(const ArgList &Args, ArgStringList &CmdArgs,
                        llvm::codegenoptions::DebugInfoKind DebugInfoKind,
                        unsigned DwarfVersion,
                        llvm::DebuggerKind DebuggerTuning) {
  addDebugInfoKind(CmdArgs, DebugInfoKind);
  if (DwarfVersion > 0)
    CmdArgs.push_back(
        Args.MakeArgString("-dwarf-version=" + Twine(DwarfVersion)));
  switch (DebuggerTuning) {
  case llvm::DebuggerKind::GDB:
    CmdArgs.push_back("-debugger-tuning=gdb");
    break;
  case llvm::DebuggerKind::LLDB:
    CmdArgs.push_back("-debugger-tuning=lldb");
    break;
  case llvm::DebuggerKind::SCE:
    CmdArgs.push_back("-debugger-tuning=sce");
    break;
  case llvm::DebuggerKind::DBX:
    CmdArgs.push_back("-debugger-tuning=dbx");
    break;
  default:
    break;
  }
}

static bool checkDebugInfoOption(const Arg *A, const ArgList &Args,
                                 const Driver &D, const ToolChain &TC) {
  assert(A && "Expected non-nullptr argument.");
  if (TC.supportsDebugInfoOption(A))
    return true;
  D.Diag(diag::warn_drv_unsupported_debug_info_opt_for_target)
      << A->getAsString(Args) << TC.getTripleString();
  return false;
}

static void RenderDebugInfoCompressionArgs(const ArgList &Args,
                                           ArgStringList &CmdArgs,
                                           const Driver &D,
                                           const ToolChain &TC) {
  const Arg *A = Args.getLastArg(options::OPT_gz_EQ);
  if (!A)
    return;
  if (checkDebugInfoOption(A, Args, D, TC)) {
    StringRef Value = A->getValue();
    if (Value == "none") {
      CmdArgs.push_back("--compress-debug-sections=none");
    } else if (Value == "zlib") {
      if (llvm::compression::zlib::isAvailable()) {
        CmdArgs.push_back(
            Args.MakeArgString("--compress-debug-sections=" + Twine(Value)));
      } else {
        D.Diag(diag::warn_debug_compression_unavailable) << "zlib";
      }
    } else if (Value == "zstd") {
      if (llvm::compression::zstd::isAvailable()) {
        CmdArgs.push_back(
            Args.MakeArgString("--compress-debug-sections=" + Twine(Value)));
      } else {
        D.Diag(diag::warn_debug_compression_unavailable) << "zstd";
      }
    } else {
      D.Diag(diag::err_drv_unsupported_option_argument)
          << A->getSpelling() << Value;
    }
  }
}

static void handleAMDGPUCodeObjectVersionOptions(const Driver &D,
                                                 const ArgList &Args,
                                                 ArgStringList &CmdArgs,
                                                 bool IsCC1As = false) {
  // If no version was requested by the user, use the default value from the
  // back end. This is consistent with the value returned from
  // getAMDGPUCodeObjectVersion. This lets clang emit IR for amdgpu without
  // requiring the corresponding llvm to have the AMDGPU target enabled,
  // provided the user (e.g. front end tests) can use the default.
  if (haveAMDGPUCodeObjectVersionArgument(D, Args)) {
    unsigned CodeObjVer = getAMDGPUCodeObjectVersion(D, Args);
    CmdArgs.insert(CmdArgs.begin() + 1,
                   Args.MakeArgString(Twine("--amdhsa-code-object-version=") +
                                      Twine(CodeObjVer)));
    CmdArgs.insert(CmdArgs.begin() + 1, "-mllvm");
    // -cc1as does not accept -mcode-object-version option.
    if (!IsCC1As)
      CmdArgs.insert(CmdArgs.begin() + 1,
                     Args.MakeArgString(Twine("-mcode-object-version=") +
                                        Twine(CodeObjVer)));
  }
}

/// Check whether the given input tree contains any append footer actions
static bool ContainsAppendFooterAction(const Action *A) {
  if (isa<AppendFooterJobAction>(A))
    return true;
  for (const auto &AI : A->inputs())
    if (ContainsAppendFooterAction(AI))
      return true;

  return false;
}

static bool maybeHasClangPchSignature(const Driver &D, StringRef Path) {
  llvm::ErrorOr<std::unique_ptr<llvm::MemoryBuffer>> MemBuf =
      D.getVFS().getBufferForFile(Path);
  if (!MemBuf)
    return false;
  llvm::file_magic Magic = llvm::identify_magic((*MemBuf)->getBuffer());
  if (Magic == llvm::file_magic::unknown)
    return false;
  // Return true for both raw Clang AST files and object files which may
  // contain a __clangast section.
  if (Magic == llvm::file_magic::clang_ast)
    return true;
  Expected<std::unique_ptr<llvm::object::ObjectFile>> Obj =
      llvm::object::ObjectFile::createObjectFile(**MemBuf, Magic);
  return !Obj.takeError();
}

static bool gchProbe(const Driver &D, StringRef Path) {
  llvm::ErrorOr<llvm::vfs::Status> Status = D.getVFS().status(Path);
  if (!Status)
    return false;

  if (Status->isDirectory()) {
    std::error_code EC;
    for (llvm::vfs::directory_iterator DI = D.getVFS().dir_begin(Path, EC), DE;
         !EC && DI != DE; DI = DI.increment(EC)) {
      if (maybeHasClangPchSignature(D, DI->path()))
        return true;
    }
    D.Diag(diag::warn_drv_pch_ignoring_gch_dir) << Path;
    return false;
  }

  if (maybeHasClangPchSignature(D, Path))
    return true;
  D.Diag(diag::warn_drv_pch_ignoring_gch_file) << Path;
  return false;
}

void Clang::AddPreprocessingOptions(Compilation &C, const JobAction &JA,
                                    const Driver &D, const ArgList &Args,
                                    ArgStringList &CmdArgs,
                                    const InputInfo &Output,
                                    const InputInfoList &Inputs) const {
  const bool IsIAMCU = getToolChain().getTriple().isOSIAMCU();
  const bool IsIntelFPGA = Args.hasArg(options::OPT_fintelfpga);
  bool SYCLDeviceCompilation = JA.isOffloading(Action::OFK_SYCL) &&
                               JA.isDeviceOffloading(Action::OFK_SYCL);

  CheckPreprocessingOptions(D, Args);

  Args.AddLastArg(CmdArgs, options::OPT_C);
  Args.AddLastArg(CmdArgs, options::OPT_CC);

  // Handle dependency file generation.
  Arg *ArgM = Args.getLastArg(options::OPT_MM);
  if (!ArgM)
    ArgM = Args.getLastArg(options::OPT_M);
  Arg *ArgMD = Args.getLastArg(options::OPT_MMD);
  if (!ArgMD)
    ArgMD = Args.getLastArg(options::OPT_MD);

  // -M and -MM imply -w.
  if (ArgM)
    CmdArgs.push_back("-w");
  else
    ArgM = ArgMD;

  auto createFPGATempDepFile = [&](const char *&DepFile) {
    // Generate dependency files as temporary. These will be used for the
    // aoc call/bundled during fat object creation
    std::string BaseName(Clang::getBaseInputName(Args, Inputs[0]));
    std::string DepTmpName =
        C.getDriver().GetTemporaryPath(llvm::sys::path::stem(BaseName), "d");
    DepFile = C.addTempFile(C.getArgs().MakeArgString(DepTmpName));
    C.getDriver().addFPGATempDepFile(DepFile, BaseName);
  };

  if (ArgM) {
    // Determine the output location.
    const char *DepFile;
    if (Arg *MF = Args.getLastArg(options::OPT_MF)) {
      DepFile = MF->getValue();
      C.addFailureResultFile(DepFile, &JA);
      // Populate the named dependency file to be used in the bundle
      // or passed to the offline compilation.
      if (IsIntelFPGA && JA.isDeviceOffloading(Action::OFK_SYCL))
        C.getDriver().addFPGATempDepFile(
            DepFile, Clang::getBaseInputName(Args, Inputs[0]));
    } else if (Output.getType() == types::TY_Dependencies) {
      DepFile = Output.getFilename();
    } else if (!ArgMD) {
      DepFile = "-";
    } else if (IsIntelFPGA && JA.isDeviceOffloading(Action::OFK_SYCL)) {
      createFPGATempDepFile(DepFile);
    } else {
      DepFile = getDependencyFileName(Args, Inputs);
      C.addFailureResultFile(DepFile, &JA);
    }
    CmdArgs.push_back("-dependency-file");
    CmdArgs.push_back(DepFile);

    bool HasTarget = false;
    for (const Arg *A : Args.filtered(options::OPT_MT, options::OPT_MQ)) {
      HasTarget = true;
      A->claim();
      if (A->getOption().matches(options::OPT_MT)) {
        A->render(Args, CmdArgs);
      } else {
        CmdArgs.push_back("-MT");
        SmallString<128> Quoted;
        quoteMakeTarget(A->getValue(), Quoted);
        CmdArgs.push_back(Args.MakeArgString(Quoted));
      }
    }

    // Add a default target if one wasn't specified.
    if (!HasTarget) {
      const char *DepTarget;

      // If user provided -o, that is the dependency target, except
      // when we are only generating a dependency file.
      Arg *OutputOpt = Args.getLastArg(options::OPT_o, options::OPT__SLASH_Fo);
      if (OutputOpt && Output.getType() != types::TY_Dependencies) {
        DepTarget = OutputOpt->getValue();
      } else {
        // Otherwise derive from the base input.
        //
        // FIXME: This should use the computed output file location.
        SmallString<128> P(Inputs[0].getBaseInput());
        llvm::sys::path::replace_extension(P, "o");
        DepTarget = Args.MakeArgString(llvm::sys::path::filename(P));
      }

      CmdArgs.push_back("-MT");
      SmallString<128> Quoted;
      quoteMakeTarget(DepTarget, Quoted);
      CmdArgs.push_back(Args.MakeArgString(Quoted));
    }

    if (ArgM->getOption().matches(options::OPT_M) ||
        ArgM->getOption().matches(options::OPT_MD))
      CmdArgs.push_back("-sys-header-deps");
    if ((isa<PrecompileJobAction>(JA) &&
         !Args.hasArg(options::OPT_fno_module_file_deps)) ||
        Args.hasArg(options::OPT_fmodule_file_deps))
      CmdArgs.push_back("-module-file-deps");
  }

  if (!ArgM && IsIntelFPGA && JA.isDeviceOffloading(Action::OFK_SYCL)) {
    // No dep generation option was provided, add all of the needed options
    // to ensure a successful dep generation.
    const char *DepFile;
    createFPGATempDepFile(DepFile);
    CmdArgs.push_back("-dependency-file");
    CmdArgs.push_back(DepFile);
    CmdArgs.push_back("-MT");
    SmallString<128> P(Inputs[0].getBaseInput());
    llvm::sys::path::replace_extension(P, "o");
    SmallString<128> Quoted;
    quoteMakeTarget(llvm::sys::path::filename(P), Quoted);
    CmdArgs.push_back(Args.MakeArgString(Quoted));
  }

  if (Args.hasArg(options::OPT_MG)) {
    if (!ArgM || ArgM->getOption().matches(options::OPT_MD) ||
        ArgM->getOption().matches(options::OPT_MMD))
      D.Diag(diag::err_drv_mg_requires_m_or_mm);
    CmdArgs.push_back("-MG");
  }

  Args.AddLastArg(CmdArgs, options::OPT_MP);
  Args.AddLastArg(CmdArgs, options::OPT_MV);

  // Add offload include arguments specific for CUDA/HIP/SYCL.  This must happen
  // before we -I or -include anything else, because we must pick up the
  // CUDA/HIP/SYCL headers from the particular CUDA/ROCm/SYCL installation,
  // rather than from e.g. /usr/local/include.
  if (JA.isOffloading(Action::OFK_Cuda))
    getToolChain().AddCudaIncludeArgs(Args, CmdArgs);
  if (JA.isOffloading(Action::OFK_HIP))
    getToolChain().AddHIPIncludeArgs(Args, CmdArgs);

  if (JA.isOffloading(Action::OFK_SYCL)) {
    getToolChain().AddSYCLIncludeArgs(Args, CmdArgs);
    if (Inputs[0].getType() == types::TY_CUDA) {
      // Include __clang_cuda_runtime_wrapper.h in .cu SYCL compilation.
      getToolChain().AddCudaIncludeArgs(Args, CmdArgs);
    }
  }

  // If we are offloading to a target via OpenMP we need to include the
  // openmp_wrappers folder which contains alternative system headers.
  if (JA.isDeviceOffloading(Action::OFK_OpenMP) &&
      !Args.hasArg(options::OPT_nostdinc) &&
      !Args.hasArg(options::OPT_nogpuinc) &&
      (getToolChain().getTriple().isNVPTX() ||
       getToolChain().getTriple().isAMDGCN())) {
    if (!Args.hasArg(options::OPT_nobuiltininc)) {
      // Add openmp_wrappers/* to our system include path.  This lets us wrap
      // standard library headers.
      SmallString<128> P(D.ResourceDir);
      llvm::sys::path::append(P, "include");
      llvm::sys::path::append(P, "openmp_wrappers");
      CmdArgs.push_back("-internal-isystem");
      CmdArgs.push_back(Args.MakeArgString(P));
    }

    CmdArgs.push_back("-include");
    CmdArgs.push_back("__clang_openmp_device_functions.h");
  }

  if (Args.hasArg(options::OPT_foffload_via_llvm)) {
    // Add llvm_wrappers/* to our system include path.  This lets us wrap
    // standard library headers and other headers.
    SmallString<128> P(D.ResourceDir);
    llvm::sys::path::append(P, "include", "llvm_offload_wrappers");
    CmdArgs.append({"-internal-isystem", Args.MakeArgString(P), "-include"});
    if (JA.isDeviceOffloading(Action::OFK_OpenMP))
      CmdArgs.push_back("__llvm_offload_device.h");
    else
      CmdArgs.push_back("__llvm_offload_host.h");
  }

  // Add -i* options, and automatically translate to
  // -include-pch/-include-pth for transparent PCH support. It's
  // wonky, but we include looking for .gch so we can support seamless
  // replacement into a build system already set up to be generating
  // .gch files.

  if (getToolChain().getDriver().IsCLMode()) {
    const Arg *YcArg = Args.getLastArg(options::OPT__SLASH_Yc);
    const Arg *YuArg = Args.getLastArg(options::OPT__SLASH_Yu);
    if (YcArg && JA.getKind() >= Action::PrecompileJobClass &&
        JA.getKind() <= Action::AssembleJobClass) {
      CmdArgs.push_back(Args.MakeArgString("-building-pch-with-obj"));
      // -fpch-instantiate-templates is the default when creating
      // precomp using /Yc
      if (Args.hasFlag(options::OPT_fpch_instantiate_templates,
                       options::OPT_fno_pch_instantiate_templates, true))
        CmdArgs.push_back(Args.MakeArgString("-fpch-instantiate-templates"));
    }

    if (YcArg || YuArg) {
      StringRef ThroughHeader = YcArg ? YcArg->getValue() : YuArg->getValue();
      // If PCH file is available, include it while performing
      // host compilation (-fsycl-is-host) in SYCL mode (-fsycl).
      // as well as in non-sycl mode.

      if (!isa<PrecompileJobAction>(JA) && !SYCLDeviceCompilation) {
        CmdArgs.push_back("-include-pch");
        CmdArgs.push_back(Args.MakeArgString(D.GetClPchPath(
            C, !ThroughHeader.empty()
                   ? ThroughHeader
                   : llvm::sys::path::filename(Inputs[0].getBaseInput()))));
      }

      if (ThroughHeader.empty()) {
        CmdArgs.push_back(Args.MakeArgString(
            Twine("-pch-through-hdrstop-") + (YcArg ? "create" : "use")));
      } else {
        CmdArgs.push_back(
            Args.MakeArgString(Twine("-pch-through-header=") + ThroughHeader));
      }
    }
  }

  bool RenderedImplicitInclude = false;

  for (const Arg *A : Args.filtered(options::OPT_clang_i_Group)) {
    if ((A->getOption().matches(options::OPT_include) &&
         D.getProbePrecompiled()) ||
        A->getOption().matches(options::OPT_include_pch)) {

      // Handling of gcc-style gch precompiled headers.
      bool IsFirstImplicitInclude = !RenderedImplicitInclude;
      RenderedImplicitInclude = true;

      bool FoundPCH = false;
      SmallString<128> P(A->getValue());
      // We want the files to have a name like foo.h.pch. Add a dummy extension
      // so that replace_extension does the right thing.
      P += ".dummy";
      llvm::sys::path::replace_extension(P, "pch");
      if (D.getVFS().exists(P))
        FoundPCH = true;

      if (!FoundPCH) {
        // For GCC compat, probe for a file or directory ending in .gch instead.
        llvm::sys::path::replace_extension(P, "gch");
        FoundPCH = gchProbe(D, P.str());
      }
      // If PCH file is available, include it while performing
      // host compilation (-fsycl-is-host) in SYCL mode (-fsycl).
      // as well as in non-sycl mode.

      if (FoundPCH && !SYCLDeviceCompilation) {
        if (IsFirstImplicitInclude) {
          A->claim();
          CmdArgs.push_back("-include-pch");
          CmdArgs.push_back(Args.MakeArgString(P));
          continue;
        } else {
          // Ignore the PCH if not first on command line and emit warning.
          D.Diag(diag::warn_drv_pch_not_first_include) << P
                                                       << A->getAsString(Args);
        }
      }
      // No PCH file, but we still want to include the header file
      // (-include dummy.h) in device compilation mode.
      else if (JA.isDeviceOffloading(Action::OFK_SYCL) &&
               A->getOption().matches(options::OPT_include_pch)) {
        continue;
      }

    } else if (A->getOption().matches(options::OPT_isystem_after)) {
      // Handling of paths which must come late.  These entries are handled by
      // the toolchain itself after the resource dir is inserted in the right
      // search order.
      // Do not claim the argument so that the use of the argument does not
      // silently go unnoticed on toolchains which do not honour the option.
      continue;
    } else if (A->getOption().matches(options::OPT_stdlibxx_isystem)) {
      // Translated to -internal-isystem by the driver, no need to pass to cc1.
      continue;
    } else if (A->getOption().matches(options::OPT_ibuiltininc)) {
      // This is used only by the driver. No need to pass to cc1.
      continue;
    }

    // Not translated, render as usual.
    A->claim();
    A->render(Args, CmdArgs);
  }

  Args.addAllArgs(CmdArgs,
                  {options::OPT_D, options::OPT_U, options::OPT_I_Group,
                   options::OPT_F, options::OPT_embed_dir_EQ});

  // Add -Wp, and -Xpreprocessor if using the preprocessor.

  // FIXME: There is a very unfortunate problem here, some troubled
  // souls abuse -Wp, to pass preprocessor options in gcc syntax. To
  // really support that we would have to parse and then translate
  // those options. :(
  Args.AddAllArgValues(CmdArgs, options::OPT_Wp_COMMA,
                       options::OPT_Xpreprocessor);

  // -I- is a deprecated GCC feature, reject it.
  if (Arg *A = Args.getLastArg(options::OPT_I_))
    D.Diag(diag::err_drv_I_dash_not_supported) << A->getAsString(Args);

  // If we have a --sysroot, and don't have an explicit -isysroot flag, add an
  // -isysroot to the CC1 invocation.
  StringRef sysroot = C.getSysRoot();
  if (sysroot != "") {
    if (!Args.hasArg(options::OPT_isysroot)) {
      CmdArgs.push_back("-isysroot");
      CmdArgs.push_back(C.getArgs().MakeArgString(sysroot));
    }
  }

  // Parse additional include paths from environment variables.
  // FIXME: We should probably sink the logic for handling these from the
  // frontend into the driver. It will allow deleting 4 otherwise unused flags.
  // CPATH - included following the user specified includes (but prior to
  // builtin and standard includes).
  addDirectoryList(Args, CmdArgs, "-I", "CPATH");
  // C_INCLUDE_PATH - system includes enabled when compiling C.
  addDirectoryList(Args, CmdArgs, "-c-isystem", "C_INCLUDE_PATH");
  // CPLUS_INCLUDE_PATH - system includes enabled when compiling C++.
  addDirectoryList(Args, CmdArgs, "-cxx-isystem", "CPLUS_INCLUDE_PATH");
  // OBJC_INCLUDE_PATH - system includes enabled when compiling ObjC.
  addDirectoryList(Args, CmdArgs, "-objc-isystem", "OBJC_INCLUDE_PATH");
  // OBJCPLUS_INCLUDE_PATH - system includes enabled when compiling ObjC++.
  addDirectoryList(Args, CmdArgs, "-objcxx-isystem", "OBJCPLUS_INCLUDE_PATH");

  // While adding the include arguments, we also attempt to retrieve the
  // arguments of related offloading toolchains or arguments that are specific
  // of an offloading programming model.

  // Add C++ include arguments, if needed.
  if (types::isCXX(Inputs[0].getType())) {
    bool HasStdlibxxIsystem = Args.hasArg(options::OPT_stdlibxx_isystem);
    forAllAssociatedToolChains(
        C, JA, getToolChain(),
        [&Args, &CmdArgs, HasStdlibxxIsystem](const ToolChain &TC) {
          HasStdlibxxIsystem ? TC.AddClangCXXStdlibIsystemArgs(Args, CmdArgs)
                             : TC.AddClangCXXStdlibIncludeArgs(Args, CmdArgs);
        });
  }

  // If we are compiling for a GPU target we want to override the system headers
  // with ones created by the 'libc' project if present.
  // TODO: This should be moved to `AddClangSystemIncludeArgs` by passing the
  //       OffloadKind as an argument.
  if (!Args.hasArg(options::OPT_nostdinc) &&
      !Args.hasArg(options::OPT_nogpuinc) &&
      !Args.hasArg(options::OPT_nobuiltininc)) {
    // Without an offloading language we will include these headers directly.
    // Offloading languages will instead only use the declarations stored in
    // the resource directory at clang/lib/Headers/llvm_libc_wrappers.
    if ((getToolChain().getTriple().isNVPTX() ||
         getToolChain().getTriple().isAMDGCN()) &&
        C.getActiveOffloadKinds() == Action::OFK_None) {
      SmallString<128> P(llvm::sys::path::parent_path(D.Dir));
      llvm::sys::path::append(P, "include");
      llvm::sys::path::append(P, getToolChain().getTripleString());
      CmdArgs.push_back("-internal-isystem");
      CmdArgs.push_back(Args.MakeArgString(P));
    } else if (C.getActiveOffloadKinds() == Action::OFK_OpenMP) {
      // TODO: CUDA / HIP include their own headers for some common functions
      // implemented here. We'll need to clean those up so they do not conflict.
      SmallString<128> P(D.ResourceDir);
      llvm::sys::path::append(P, "include");
      llvm::sys::path::append(P, "llvm_libc_wrappers");
      CmdArgs.push_back("-internal-isystem");
      CmdArgs.push_back(Args.MakeArgString(P));
    }
  }

  // Add system include arguments for all targets but IAMCU.
  if (!IsIAMCU)
    forAllAssociatedToolChains(C, JA, getToolChain(),
                               [&Args, &CmdArgs](const ToolChain &TC) {
                                 TC.AddClangSystemIncludeArgs(Args, CmdArgs);
                               });
  else {
    // For IAMCU add special include arguments.
    getToolChain().AddIAMCUIncludeArgs(Args, CmdArgs);
  }

  addMacroPrefixMapArg(D, Args, CmdArgs);
  addCoveragePrefixMapArg(D, Args, CmdArgs);

  Args.AddLastArg(CmdArgs, options::OPT_ffile_reproducible,
                  options::OPT_fno_file_reproducible);

  if (const char *Epoch = std::getenv("SOURCE_DATE_EPOCH")) {
    CmdArgs.push_back("-source-date-epoch");
    CmdArgs.push_back(Args.MakeArgString(Epoch));
  }

  Args.addOptInFlag(CmdArgs, options::OPT_fdefine_target_os_macros,
                    options::OPT_fno_define_target_os_macros);
}

// FIXME: Move to target hook.
static bool isSignedCharDefault(const llvm::Triple &Triple) {
  switch (Triple.getArch()) {
  default:
    return true;

  case llvm::Triple::aarch64:
  case llvm::Triple::aarch64_32:
  case llvm::Triple::aarch64_be:
  case llvm::Triple::arm:
  case llvm::Triple::armeb:
  case llvm::Triple::thumb:
  case llvm::Triple::thumbeb:
    if (Triple.isOSDarwin() || Triple.isOSWindows())
      return true;
    return false;

  case llvm::Triple::ppc:
  case llvm::Triple::ppc64:
    if (Triple.isOSDarwin())
      return true;
    return false;

  case llvm::Triple::hexagon:
  case llvm::Triple::msp430:
  case llvm::Triple::ppcle:
  case llvm::Triple::ppc64le:
  case llvm::Triple::riscv32:
  case llvm::Triple::riscv64:
  case llvm::Triple::systemz:
  case llvm::Triple::xcore:
    return false;
  }
}

static bool hasMultipleInvocations(const llvm::Triple &Triple,
                                   const ArgList &Args) {
  // Supported only on Darwin where we invoke the compiler multiple times
  // followed by an invocation to lipo.
  if (!Triple.isOSDarwin())
    return false;
  // If more than one "-arch <arch>" is specified, we're targeting multiple
  // architectures resulting in a fat binary.
  return Args.getAllArgValues(options::OPT_arch).size() > 1;
}

static bool checkRemarksOptions(const Driver &D, const ArgList &Args,
                                const llvm::Triple &Triple) {
  // When enabling remarks, we need to error if:
  // * The remark file is specified but we're targeting multiple architectures,
  // which means more than one remark file is being generated.
  bool hasMultipleInvocations = ::hasMultipleInvocations(Triple, Args);
  bool hasExplicitOutputFile =
      Args.getLastArg(options::OPT_foptimization_record_file_EQ);
  if (hasMultipleInvocations && hasExplicitOutputFile) {
    D.Diag(diag::err_drv_invalid_output_with_multiple_archs)
        << "-foptimization-record-file";
    return false;
  }
  return true;
}

static void renderRemarksOptions(const ArgList &Args, ArgStringList &CmdArgs,
                                 const llvm::Triple &Triple,
                                 const InputInfo &Input,
                                 const InputInfo &Output, const JobAction &JA) {
  StringRef Format = "yaml";
  if (const Arg *A = Args.getLastArg(options::OPT_fsave_optimization_record_EQ))
    Format = A->getValue();

  CmdArgs.push_back("-opt-record-file");

  const Arg *A = Args.getLastArg(options::OPT_foptimization_record_file_EQ);
  if (A) {
    CmdArgs.push_back(A->getValue());
  } else {
    bool hasMultipleArchs =
        Triple.isOSDarwin() && // Only supported on Darwin platforms.
        Args.getAllArgValues(options::OPT_arch).size() > 1;

    SmallString<128> F;

    if (Args.hasArg(options::OPT_c) || Args.hasArg(options::OPT_S)) {
      if (Arg *FinalOutput = Args.getLastArg(options::OPT_o))
        F = FinalOutput->getValue();
    } else {
      if (Format != "yaml" && // For YAML, keep the original behavior.
          Triple.isOSDarwin() && // Enable this only on darwin, since it's the only platform supporting .dSYM bundles.
          Output.isFilename())
        F = Output.getFilename();
    }

    if (F.empty()) {
      // Use the input filename.
      F = llvm::sys::path::stem(Input.getBaseInput());

      // If we're compiling for an offload architecture (i.e. a CUDA device),
      // we need to make the file name for the device compilation different
      // from the host compilation.
      if (!JA.isDeviceOffloading(Action::OFK_None) &&
          !JA.isDeviceOffloading(Action::OFK_Host)) {
        llvm::sys::path::replace_extension(F, "");
        F += Action::GetOffloadingFileNamePrefix(JA.getOffloadingDeviceKind(),
                                                 Triple.normalize());
        F += "-";
        F += JA.getOffloadingArch();
      }
    }

    // If we're having more than one "-arch", we should name the files
    // differently so that every cc1 invocation writes to a different file.
    // We're doing that by appending "-<arch>" with "<arch>" being the arch
    // name from the triple.
    if (hasMultipleArchs) {
      // First, remember the extension.
      SmallString<64> OldExtension = llvm::sys::path::extension(F);
      // then, remove it.
      llvm::sys::path::replace_extension(F, "");
      // attach -<arch> to it.
      F += "-";
      F += Triple.getArchName();
      // put back the extension.
      llvm::sys::path::replace_extension(F, OldExtension);
    }

    SmallString<32> Extension;
    Extension += "opt.";
    Extension += Format;

    llvm::sys::path::replace_extension(F, Extension);
    CmdArgs.push_back(Args.MakeArgString(F));
  }

  if (const Arg *A =
          Args.getLastArg(options::OPT_foptimization_record_passes_EQ)) {
    CmdArgs.push_back("-opt-record-passes");
    CmdArgs.push_back(A->getValue());
  }

  if (!Format.empty()) {
    CmdArgs.push_back("-opt-record-format");
    CmdArgs.push_back(Format.data());
  }
}

void AddAAPCSVolatileBitfieldArgs(const ArgList &Args, ArgStringList &CmdArgs) {
  if (!Args.hasFlag(options::OPT_faapcs_bitfield_width,
                    options::OPT_fno_aapcs_bitfield_width, true))
    CmdArgs.push_back("-fno-aapcs-bitfield-width");

  if (Args.getLastArg(options::OPT_ForceAAPCSBitfieldLoad))
    CmdArgs.push_back("-faapcs-bitfield-load");
}

namespace {
void RenderARMABI(const Driver &D, const llvm::Triple &Triple,
                  const ArgList &Args, ArgStringList &CmdArgs) {
  // Select the ABI to use.
  // FIXME: Support -meabi.
  // FIXME: Parts of this are duplicated in the backend, unify this somehow.
  const char *ABIName = nullptr;
  if (Arg *A = Args.getLastArg(options::OPT_mabi_EQ)) {
    ABIName = A->getValue();
  } else {
    std::string CPU = getCPUName(D, Args, Triple, /*FromAs*/ false);
    ABIName = llvm::ARM::computeDefaultTargetABI(Triple, CPU).data();
  }

  CmdArgs.push_back("-target-abi");
  CmdArgs.push_back(ABIName);
}

void AddUnalignedAccessWarning(ArgStringList &CmdArgs) {
  auto StrictAlignIter =
      llvm::find_if(llvm::reverse(CmdArgs), [](StringRef Arg) {
        return Arg == "+strict-align" || Arg == "-strict-align";
      });
  if (StrictAlignIter != CmdArgs.rend() &&
      StringRef(*StrictAlignIter) == "+strict-align")
    CmdArgs.push_back("-Wunaligned-access");
}
}

// Each combination of options here forms a signing schema, and in most cases
// each signing schema is its own incompatible ABI. The default values of the
// options represent the default signing schema.
static void handlePAuthABI(const ArgList &DriverArgs, ArgStringList &CC1Args) {
  if (!DriverArgs.hasArg(options::OPT_fptrauth_intrinsics,
                         options::OPT_fno_ptrauth_intrinsics))
    CC1Args.push_back("-fptrauth-intrinsics");

  if (!DriverArgs.hasArg(options::OPT_fptrauth_calls,
                         options::OPT_fno_ptrauth_calls))
    CC1Args.push_back("-fptrauth-calls");

  if (!DriverArgs.hasArg(options::OPT_fptrauth_returns,
                         options::OPT_fno_ptrauth_returns))
    CC1Args.push_back("-fptrauth-returns");

  if (!DriverArgs.hasArg(options::OPT_fptrauth_auth_traps,
                         options::OPT_fno_ptrauth_auth_traps))
    CC1Args.push_back("-fptrauth-auth-traps");

  if (!DriverArgs.hasArg(
          options::OPT_fptrauth_vtable_pointer_address_discrimination,
          options::OPT_fno_ptrauth_vtable_pointer_address_discrimination))
    CC1Args.push_back("-fptrauth-vtable-pointer-address-discrimination");

  if (!DriverArgs.hasArg(
          options::OPT_fptrauth_vtable_pointer_type_discrimination,
          options::OPT_fno_ptrauth_vtable_pointer_type_discrimination))
    CC1Args.push_back("-fptrauth-vtable-pointer-type-discrimination");

  if (!DriverArgs.hasArg(options::OPT_fptrauth_indirect_gotos,
                         options::OPT_fno_ptrauth_indirect_gotos))
    CC1Args.push_back("-fptrauth-indirect-gotos");

  if (!DriverArgs.hasArg(options::OPT_fptrauth_init_fini,
                         options::OPT_fno_ptrauth_init_fini))
    CC1Args.push_back("-fptrauth-init-fini");
}

static void CollectARMPACBTIOptions(const ToolChain &TC, const ArgList &Args,
                                    ArgStringList &CmdArgs, bool isAArch64) {
  const Arg *A = isAArch64
                     ? Args.getLastArg(options::OPT_msign_return_address_EQ,
                                       options::OPT_mbranch_protection_EQ)
                     : Args.getLastArg(options::OPT_mbranch_protection_EQ);
  if (!A)
    return;

  const Driver &D = TC.getDriver();
  const llvm::Triple &Triple = TC.getEffectiveTriple();
  if (!(isAArch64 || (Triple.isArmT32() && Triple.isArmMClass())))
    D.Diag(diag::warn_incompatible_branch_protection_option)
        << Triple.getArchName();

  StringRef Scope, Key;
  bool IndirectBranches, BranchProtectionPAuthLR, GuardedControlStack;

  if (A->getOption().matches(options::OPT_msign_return_address_EQ)) {
    Scope = A->getValue();
    if (Scope != "none" && Scope != "non-leaf" && Scope != "all")
      D.Diag(diag::err_drv_unsupported_option_argument)
          << A->getSpelling() << Scope;
    Key = "a_key";
    IndirectBranches = false;
    BranchProtectionPAuthLR = false;
    GuardedControlStack = false;
  } else {
    StringRef DiagMsg;
    llvm::ARM::ParsedBranchProtection PBP;
    bool EnablePAuthLR = false;

    // To know if we need to enable PAuth-LR As part of the standard branch
    // protection option, it needs to be determined if the feature has been
    // activated in the `march` argument. This information is stored within the
    // CmdArgs variable and can be found using a search.
    if (isAArch64) {
      auto isPAuthLR = [](const char *member) {
        llvm::AArch64::ExtensionInfo pauthlr_extension =
            llvm::AArch64::getExtensionByID(llvm::AArch64::AEK_PAUTHLR);
        return pauthlr_extension.PosTargetFeature == member;
      };

      if (std::any_of(CmdArgs.begin(), CmdArgs.end(), isPAuthLR))
        EnablePAuthLR = true;
    }
    if (!llvm::ARM::parseBranchProtection(A->getValue(), PBP, DiagMsg,
                                          EnablePAuthLR))
      D.Diag(diag::err_drv_unsupported_option_argument)
          << A->getSpelling() << DiagMsg;
    if (!isAArch64 && PBP.Key == "b_key")
      D.Diag(diag::warn_unsupported_branch_protection)
          << "b-key" << A->getAsString(Args);
    Scope = PBP.Scope;
    Key = PBP.Key;
    BranchProtectionPAuthLR = PBP.BranchProtectionPAuthLR;
    IndirectBranches = PBP.BranchTargetEnforcement;
    GuardedControlStack = PBP.GuardedControlStack;
  }

  CmdArgs.push_back(
      Args.MakeArgString(Twine("-msign-return-address=") + Scope));
  if (Scope != "none") {
    if (Triple.getEnvironment() == llvm::Triple::PAuthTest)
      D.Diag(diag::err_drv_unsupported_opt_for_target)
          << A->getAsString(Args) << Triple.getTriple();
    CmdArgs.push_back(
        Args.MakeArgString(Twine("-msign-return-address-key=") + Key));
  }
  if (BranchProtectionPAuthLR) {
    if (Triple.getEnvironment() == llvm::Triple::PAuthTest)
      D.Diag(diag::err_drv_unsupported_opt_for_target)
          << A->getAsString(Args) << Triple.getTriple();
    CmdArgs.push_back(
        Args.MakeArgString(Twine("-mbranch-protection-pauth-lr")));
  }
  if (IndirectBranches)
    CmdArgs.push_back("-mbranch-target-enforce");
  // GCS is currently untested with PAuthABI, but enabling this could be allowed
  // in future after testing with a suitable system.
  if (GuardedControlStack) {
    if (Triple.getEnvironment() == llvm::Triple::PAuthTest)
      D.Diag(diag::err_drv_unsupported_opt_for_target)
          << A->getAsString(Args) << Triple.getTriple();
    CmdArgs.push_back("-mguarded-control-stack");
  }
}

void Clang::AddARMTargetArgs(const llvm::Triple &Triple, const ArgList &Args,
                             ArgStringList &CmdArgs, bool KernelOrKext) const {
  RenderARMABI(getToolChain().getDriver(), Triple, Args, CmdArgs);

  // Determine floating point ABI from the options & target defaults.
  arm::FloatABI ABI = arm::getARMFloatABI(getToolChain(), Args);
  if (ABI == arm::FloatABI::Soft) {
    // Floating point operations and argument passing are soft.
    // FIXME: This changes CPP defines, we need -target-soft-float.
    CmdArgs.push_back("-msoft-float");
    CmdArgs.push_back("-mfloat-abi");
    CmdArgs.push_back("soft");
  } else if (ABI == arm::FloatABI::SoftFP) {
    // Floating point operations are hard, but argument passing is soft.
    CmdArgs.push_back("-mfloat-abi");
    CmdArgs.push_back("soft");
  } else {
    // Floating point operations and argument passing are hard.
    assert(ABI == arm::FloatABI::Hard && "Invalid float abi!");
    CmdArgs.push_back("-mfloat-abi");
    CmdArgs.push_back("hard");
  }

  // Forward the -mglobal-merge option for explicit control over the pass.
  if (Arg *A = Args.getLastArg(options::OPT_mglobal_merge,
                               options::OPT_mno_global_merge)) {
    CmdArgs.push_back("-mllvm");
    if (A->getOption().matches(options::OPT_mno_global_merge))
      CmdArgs.push_back("-arm-global-merge=false");
    else
      CmdArgs.push_back("-arm-global-merge=true");
  }

  if (!Args.hasFlag(options::OPT_mimplicit_float,
                    options::OPT_mno_implicit_float, true))
    CmdArgs.push_back("-no-implicit-float");

  if (Args.getLastArg(options::OPT_mcmse))
    CmdArgs.push_back("-mcmse");

  AddAAPCSVolatileBitfieldArgs(Args, CmdArgs);

  // Enable/disable return address signing and indirect branch targets.
  CollectARMPACBTIOptions(getToolChain(), Args, CmdArgs, false /*isAArch64*/);

  AddUnalignedAccessWarning(CmdArgs);
}

void Clang::RenderTargetOptions(const llvm::Triple &EffectiveTriple,
                                const ArgList &Args, bool KernelOrKext,
                                ArgStringList &CmdArgs) const {
  const ToolChain &TC = getToolChain();

  // Add the target features
  getTargetFeatures(TC.getDriver(), EffectiveTriple, Args, CmdArgs, false);

  // Add target specific flags.
  switch (TC.getArch()) {
  default:
    break;

  case llvm::Triple::arm:
  case llvm::Triple::armeb:
  case llvm::Triple::thumb:
  case llvm::Triple::thumbeb:
    // Use the effective triple, which takes into account the deployment target.
    AddARMTargetArgs(EffectiveTriple, Args, CmdArgs, KernelOrKext);
    break;

  case llvm::Triple::aarch64:
  case llvm::Triple::aarch64_32:
  case llvm::Triple::aarch64_be:
    AddAArch64TargetArgs(Args, CmdArgs);
    break;

  case llvm::Triple::loongarch32:
  case llvm::Triple::loongarch64:
    AddLoongArchTargetArgs(Args, CmdArgs);
    break;

  case llvm::Triple::mips:
  case llvm::Triple::mipsel:
  case llvm::Triple::mips64:
  case llvm::Triple::mips64el:
    AddMIPSTargetArgs(Args, CmdArgs);
    break;

  case llvm::Triple::ppc:
  case llvm::Triple::ppcle:
  case llvm::Triple::ppc64:
  case llvm::Triple::ppc64le:
    AddPPCTargetArgs(Args, CmdArgs);
    break;

  case llvm::Triple::riscv32:
  case llvm::Triple::riscv64:
    AddRISCVTargetArgs(Args, CmdArgs);
    break;

  case llvm::Triple::sparc:
  case llvm::Triple::sparcel:
  case llvm::Triple::sparcv9:
    AddSparcTargetArgs(Args, CmdArgs);
    break;

  case llvm::Triple::systemz:
    AddSystemZTargetArgs(Args, CmdArgs);
    break;

  case llvm::Triple::x86:
  case llvm::Triple::x86_64:
    AddX86TargetArgs(Args, CmdArgs);
    break;

  case llvm::Triple::lanai:
    AddLanaiTargetArgs(Args, CmdArgs);
    break;

  case llvm::Triple::hexagon:
    AddHexagonTargetArgs(Args, CmdArgs);
    break;

  case llvm::Triple::wasm32:
  case llvm::Triple::wasm64:
    AddWebAssemblyTargetArgs(Args, CmdArgs);
    break;

  case llvm::Triple::ve:
    AddVETargetArgs(Args, CmdArgs);
    break;
  }
}

namespace {
void RenderAArch64ABI(const llvm::Triple &Triple, const ArgList &Args,
                      ArgStringList &CmdArgs) {
  const char *ABIName = nullptr;
  if (Arg *A = Args.getLastArg(options::OPT_mabi_EQ))
    ABIName = A->getValue();
  else if (Triple.isOSDarwin())
    ABIName = "darwinpcs";
  else if (Triple.getEnvironment() == llvm::Triple::PAuthTest)
    ABIName = "pauthtest";
  else
    ABIName = "aapcs";

  CmdArgs.push_back("-target-abi");
  CmdArgs.push_back(ABIName);
}
}

void Clang::AddAArch64TargetArgs(const ArgList &Args,
                                 ArgStringList &CmdArgs) const {
  const llvm::Triple &Triple = getToolChain().getEffectiveTriple();

  if (!Args.hasFlag(options::OPT_mred_zone, options::OPT_mno_red_zone, true) ||
      Args.hasArg(options::OPT_mkernel) ||
      Args.hasArg(options::OPT_fapple_kext))
    CmdArgs.push_back("-disable-red-zone");

  if (!Args.hasFlag(options::OPT_mimplicit_float,
                    options::OPT_mno_implicit_float, true))
    CmdArgs.push_back("-no-implicit-float");

  RenderAArch64ABI(Triple, Args, CmdArgs);

  // Forward the -mglobal-merge option for explicit control over the pass.
  if (Arg *A = Args.getLastArg(options::OPT_mglobal_merge,
                               options::OPT_mno_global_merge)) {
    CmdArgs.push_back("-mllvm");
    if (A->getOption().matches(options::OPT_mno_global_merge))
      CmdArgs.push_back("-aarch64-enable-global-merge=false");
    else
      CmdArgs.push_back("-aarch64-enable-global-merge=true");
  }

  // Enable/disable return address signing and indirect branch targets.
  CollectARMPACBTIOptions(getToolChain(), Args, CmdArgs, true /*isAArch64*/);

  if (Triple.getEnvironment() == llvm::Triple::PAuthTest)
    handlePAuthABI(Args, CmdArgs);

  // Handle -msve_vector_bits=<bits>
  if (Arg *A = Args.getLastArg(options::OPT_msve_vector_bits_EQ)) {
    StringRef Val = A->getValue();
    const Driver &D = getToolChain().getDriver();
    if (Val == "128" || Val == "256" || Val == "512" || Val == "1024" ||
        Val == "2048" || Val == "128+" || Val == "256+" || Val == "512+" ||
        Val == "1024+" || Val == "2048+") {
      unsigned Bits = 0;
      if (!Val.consume_back("+")) {
        bool Invalid = Val.getAsInteger(10, Bits); (void)Invalid;
        assert(!Invalid && "Failed to parse value");
        CmdArgs.push_back(
            Args.MakeArgString("-mvscale-max=" + llvm::Twine(Bits / 128)));
      }

      bool Invalid = Val.getAsInteger(10, Bits); (void)Invalid;
      assert(!Invalid && "Failed to parse value");
      CmdArgs.push_back(
          Args.MakeArgString("-mvscale-min=" + llvm::Twine(Bits / 128)));
    // Silently drop requests for vector-length agnostic code as it's implied.
    } else if (Val != "scalable")
      // Handle the unsupported values passed to msve-vector-bits.
      D.Diag(diag::err_drv_unsupported_option_argument)
          << A->getSpelling() << Val;
  }

  AddAAPCSVolatileBitfieldArgs(Args, CmdArgs);

  if (const Arg *A = Args.getLastArg(clang::driver::options::OPT_mtune_EQ)) {
    CmdArgs.push_back("-tune-cpu");
    if (strcmp(A->getValue(), "native") == 0)
      CmdArgs.push_back(Args.MakeArgString(llvm::sys::getHostCPUName()));
    else
      CmdArgs.push_back(A->getValue());
  }

  AddUnalignedAccessWarning(CmdArgs);

  Args.addOptInFlag(CmdArgs, options::OPT_fptrauth_intrinsics,
                    options::OPT_fno_ptrauth_intrinsics);
  Args.addOptInFlag(CmdArgs, options::OPT_fptrauth_calls,
                    options::OPT_fno_ptrauth_calls);
  Args.addOptInFlag(CmdArgs, options::OPT_fptrauth_returns,
                    options::OPT_fno_ptrauth_returns);
  Args.addOptInFlag(CmdArgs, options::OPT_fptrauth_auth_traps,
                    options::OPT_fno_ptrauth_auth_traps);
  Args.addOptInFlag(
      CmdArgs, options::OPT_fptrauth_vtable_pointer_address_discrimination,
      options::OPT_fno_ptrauth_vtable_pointer_address_discrimination);
  Args.addOptInFlag(
      CmdArgs, options::OPT_fptrauth_vtable_pointer_type_discrimination,
      options::OPT_fno_ptrauth_vtable_pointer_type_discrimination);
  Args.addOptInFlag(
      CmdArgs, options::OPT_fptrauth_type_info_vtable_pointer_discrimination,
      options::OPT_fno_ptrauth_type_info_vtable_pointer_discrimination);
  Args.addOptInFlag(
      CmdArgs, options::OPT_fptrauth_function_pointer_type_discrimination,
      options::OPT_fno_ptrauth_function_pointer_type_discrimination);

  Args.addOptInFlag(CmdArgs, options::OPT_fptrauth_indirect_gotos,
                    options::OPT_fno_ptrauth_indirect_gotos);
  Args.addOptInFlag(CmdArgs, options::OPT_fptrauth_init_fini,
                    options::OPT_fno_ptrauth_init_fini);
  Args.addOptInFlag(CmdArgs,
                    options::OPT_fptrauth_init_fini_address_discrimination,
                    options::OPT_fno_ptrauth_init_fini_address_discrimination);
}

void Clang::AddLoongArchTargetArgs(const ArgList &Args,
                                   ArgStringList &CmdArgs) const {
  const llvm::Triple &Triple = getToolChain().getTriple();

  CmdArgs.push_back("-target-abi");
  CmdArgs.push_back(
      loongarch::getLoongArchABI(getToolChain().getDriver(), Args, Triple)
          .data());

  // Handle -mtune.
  if (const Arg *A = Args.getLastArg(options::OPT_mtune_EQ)) {
    std::string TuneCPU = A->getValue();
    TuneCPU = loongarch::postProcessTargetCPUString(TuneCPU, Triple);
    CmdArgs.push_back("-tune-cpu");
    CmdArgs.push_back(Args.MakeArgString(TuneCPU));
  }

  if (Arg *A = Args.getLastArg(options::OPT_mannotate_tablejump,
                               options::OPT_mno_annotate_tablejump)) {
    if (A->getOption().matches(options::OPT_mannotate_tablejump)) {
      CmdArgs.push_back("-mllvm");
      CmdArgs.push_back("-loongarch-annotate-tablejump");
    }
  }
}

void Clang::AddMIPSTargetArgs(const ArgList &Args,
                              ArgStringList &CmdArgs) const {
  const Driver &D = getToolChain().getDriver();
  StringRef CPUName;
  StringRef ABIName;
  const llvm::Triple &Triple = getToolChain().getTriple();
  mips::getMipsCPUAndABI(Args, Triple, CPUName, ABIName);

  CmdArgs.push_back("-target-abi");
  CmdArgs.push_back(ABIName.data());

  mips::FloatABI ABI = mips::getMipsFloatABI(D, Args, Triple);
  if (ABI == mips::FloatABI::Soft) {
    // Floating point operations and argument passing are soft.
    CmdArgs.push_back("-msoft-float");
    CmdArgs.push_back("-mfloat-abi");
    CmdArgs.push_back("soft");
  } else {
    // Floating point operations and argument passing are hard.
    assert(ABI == mips::FloatABI::Hard && "Invalid float abi!");
    CmdArgs.push_back("-mfloat-abi");
    CmdArgs.push_back("hard");
  }

  if (Arg *A = Args.getLastArg(options::OPT_mldc1_sdc1,
                               options::OPT_mno_ldc1_sdc1)) {
    if (A->getOption().matches(options::OPT_mno_ldc1_sdc1)) {
      CmdArgs.push_back("-mllvm");
      CmdArgs.push_back("-mno-ldc1-sdc1");
    }
  }

  if (Arg *A = Args.getLastArg(options::OPT_mcheck_zero_division,
                               options::OPT_mno_check_zero_division)) {
    if (A->getOption().matches(options::OPT_mno_check_zero_division)) {
      CmdArgs.push_back("-mllvm");
      CmdArgs.push_back("-mno-check-zero-division");
    }
  }

  if (Args.getLastArg(options::OPT_mfix4300)) {
    CmdArgs.push_back("-mllvm");
    CmdArgs.push_back("-mfix4300");
  }

  if (Arg *A = Args.getLastArg(options::OPT_G)) {
    StringRef v = A->getValue();
    CmdArgs.push_back("-mllvm");
    CmdArgs.push_back(Args.MakeArgString("-mips-ssection-threshold=" + v));
    A->claim();
  }

  Arg *GPOpt = Args.getLastArg(options::OPT_mgpopt, options::OPT_mno_gpopt);
  Arg *ABICalls =
      Args.getLastArg(options::OPT_mabicalls, options::OPT_mno_abicalls);

  // -mabicalls is the default for many MIPS environments, even with -fno-pic.
  // -mgpopt is the default for static, -fno-pic environments but these two
  // options conflict. We want to be certain that -mno-abicalls -mgpopt is
  // the only case where -mllvm -mgpopt is passed.
  // NOTE: We need a warning here or in the backend to warn when -mgpopt is
  //       passed explicitly when compiling something with -mabicalls
  //       (implictly) in affect. Currently the warning is in the backend.
  //
  // When the ABI in use is  N64, we also need to determine the PIC mode that
  // is in use, as -fno-pic for N64 implies -mno-abicalls.
  bool NoABICalls =
      ABICalls && ABICalls->getOption().matches(options::OPT_mno_abicalls);

  llvm::Reloc::Model RelocationModel;
  unsigned PICLevel;
  bool IsPIE;
  std::tie(RelocationModel, PICLevel, IsPIE) =
      ParsePICArgs(getToolChain(), Args);

  NoABICalls = NoABICalls ||
               (RelocationModel == llvm::Reloc::Static && ABIName == "n64");

  bool WantGPOpt = GPOpt && GPOpt->getOption().matches(options::OPT_mgpopt);
  // We quietly ignore -mno-gpopt as the backend defaults to -mno-gpopt.
  if (NoABICalls && (!GPOpt || WantGPOpt)) {
    CmdArgs.push_back("-mllvm");
    CmdArgs.push_back("-mgpopt");

    Arg *LocalSData = Args.getLastArg(options::OPT_mlocal_sdata,
                                      options::OPT_mno_local_sdata);
    Arg *ExternSData = Args.getLastArg(options::OPT_mextern_sdata,
                                       options::OPT_mno_extern_sdata);
    Arg *EmbeddedData = Args.getLastArg(options::OPT_membedded_data,
                                        options::OPT_mno_embedded_data);
    if (LocalSData) {
      CmdArgs.push_back("-mllvm");
      if (LocalSData->getOption().matches(options::OPT_mlocal_sdata)) {
        CmdArgs.push_back("-mlocal-sdata=1");
      } else {
        CmdArgs.push_back("-mlocal-sdata=0");
      }
      LocalSData->claim();
    }

    if (ExternSData) {
      CmdArgs.push_back("-mllvm");
      if (ExternSData->getOption().matches(options::OPT_mextern_sdata)) {
        CmdArgs.push_back("-mextern-sdata=1");
      } else {
        CmdArgs.push_back("-mextern-sdata=0");
      }
      ExternSData->claim();
    }

    if (EmbeddedData) {
      CmdArgs.push_back("-mllvm");
      if (EmbeddedData->getOption().matches(options::OPT_membedded_data)) {
        CmdArgs.push_back("-membedded-data=1");
      } else {
        CmdArgs.push_back("-membedded-data=0");
      }
      EmbeddedData->claim();
    }

  } else if ((!ABICalls || (!NoABICalls && ABICalls)) && WantGPOpt)
    D.Diag(diag::warn_drv_unsupported_gpopt) << (ABICalls ? 0 : 1);

  if (GPOpt)
    GPOpt->claim();

  if (Arg *A = Args.getLastArg(options::OPT_mcompact_branches_EQ)) {
    StringRef Val = StringRef(A->getValue());
    if (mips::hasCompactBranches(CPUName)) {
      if (Val == "never" || Val == "always" || Val == "optimal") {
        CmdArgs.push_back("-mllvm");
        CmdArgs.push_back(Args.MakeArgString("-mips-compact-branches=" + Val));
      } else
        D.Diag(diag::err_drv_unsupported_option_argument)
            << A->getSpelling() << Val;
    } else
      D.Diag(diag::warn_target_unsupported_compact_branches) << CPUName;
  }

  if (Arg *A = Args.getLastArg(options::OPT_mrelax_pic_calls,
                               options::OPT_mno_relax_pic_calls)) {
    if (A->getOption().matches(options::OPT_mno_relax_pic_calls)) {
      CmdArgs.push_back("-mllvm");
      CmdArgs.push_back("-mips-jalr-reloc=0");
    }
  }
}

void Clang::AddPPCTargetArgs(const ArgList &Args,
                             ArgStringList &CmdArgs) const {
  const Driver &D = getToolChain().getDriver();
  const llvm::Triple &T = getToolChain().getTriple();
  if (Arg *A = Args.getLastArg(options::OPT_mtune_EQ)) {
    CmdArgs.push_back("-tune-cpu");
    StringRef CPU = llvm::PPC::getNormalizedPPCTuneCPU(T, A->getValue());
    CmdArgs.push_back(Args.MakeArgString(CPU.str()));
  }

  // Select the ABI to use.
  const char *ABIName = nullptr;
  if (T.isOSBinFormatELF()) {
    switch (getToolChain().getArch()) {
    case llvm::Triple::ppc64: {
      if (T.isPPC64ELFv2ABI())
        ABIName = "elfv2";
      else
        ABIName = "elfv1";
      break;
    }
    case llvm::Triple::ppc64le:
      ABIName = "elfv2";
      break;
    default:
      break;
    }
  }

  bool IEEELongDouble = getToolChain().defaultToIEEELongDouble();
  bool VecExtabi = false;
  for (const Arg *A : Args.filtered(options::OPT_mabi_EQ)) {
    StringRef V = A->getValue();
    if (V == "ieeelongdouble") {
      IEEELongDouble = true;
      A->claim();
    } else if (V == "ibmlongdouble") {
      IEEELongDouble = false;
      A->claim();
    } else if (V == "vec-default") {
      VecExtabi = false;
      A->claim();
    } else if (V == "vec-extabi") {
      VecExtabi = true;
      A->claim();
    } else if (V == "elfv1") {
      ABIName = "elfv1";
      A->claim();
    } else if (V == "elfv2") {
      ABIName = "elfv2";
      A->claim();
    } else if (V != "altivec")
      // The ppc64 linux abis are all "altivec" abis by default. Accept and ignore
      // the option if given as we don't have backend support for any targets
      // that don't use the altivec abi.
      ABIName = A->getValue();
  }
  if (IEEELongDouble)
    CmdArgs.push_back("-mabi=ieeelongdouble");
  if (VecExtabi) {
    if (!T.isOSAIX())
      D.Diag(diag::err_drv_unsupported_opt_for_target)
          << "-mabi=vec-extabi" << T.str();
    CmdArgs.push_back("-mabi=vec-extabi");
  }

  if (!Args.hasFlag(options::OPT_mred_zone, options::OPT_mno_red_zone, true))
    CmdArgs.push_back("-disable-red-zone");

  ppc::FloatABI FloatABI = ppc::getPPCFloatABI(D, Args);
  if (FloatABI == ppc::FloatABI::Soft) {
    // Floating point operations and argument passing are soft.
    CmdArgs.push_back("-msoft-float");
    CmdArgs.push_back("-mfloat-abi");
    CmdArgs.push_back("soft");
  } else {
    // Floating point operations and argument passing are hard.
    assert(FloatABI == ppc::FloatABI::Hard && "Invalid float abi!");
    CmdArgs.push_back("-mfloat-abi");
    CmdArgs.push_back("hard");
  }

  if (ABIName) {
    CmdArgs.push_back("-target-abi");
    CmdArgs.push_back(ABIName);
  }
}

void Clang::AddRISCVTargetArgs(const ArgList &Args,
                               ArgStringList &CmdArgs) const {
  const llvm::Triple &Triple = getToolChain().getTriple();
  StringRef ABIName = riscv::getRISCVABI(Args, Triple);

  CmdArgs.push_back("-target-abi");
  CmdArgs.push_back(ABIName.data());

  if (Arg *A = Args.getLastArg(options::OPT_G)) {
    CmdArgs.push_back("-msmall-data-limit");
    CmdArgs.push_back(A->getValue());
  }

  if (!Args.hasFlag(options::OPT_mimplicit_float,
                    options::OPT_mno_implicit_float, true))
    CmdArgs.push_back("-no-implicit-float");

  if (const Arg *A = Args.getLastArg(options::OPT_mtune_EQ)) {
    CmdArgs.push_back("-tune-cpu");
    if (strcmp(A->getValue(), "native") == 0)
      CmdArgs.push_back(Args.MakeArgString(llvm::sys::getHostCPUName()));
    else
      CmdArgs.push_back(A->getValue());
  }

  // Handle -mrvv-vector-bits=<bits>
  if (Arg *A = Args.getLastArg(options::OPT_mrvv_vector_bits_EQ)) {
    StringRef Val = A->getValue();
    const Driver &D = getToolChain().getDriver();

    // Get minimum VLen from march.
    unsigned MinVLen = 0;
    std::string Arch = riscv::getRISCVArch(Args, Triple);
    auto ISAInfo = llvm::RISCVISAInfo::parseArchString(
        Arch, /*EnableExperimentalExtensions*/ true);
    // Ignore parsing error.
    if (!errorToBool(ISAInfo.takeError()))
      MinVLen = (*ISAInfo)->getMinVLen();

    // If the value is "zvl", use MinVLen from march. Otherwise, try to parse
    // as integer as long as we have a MinVLen.
    unsigned Bits = 0;
    if (Val == "zvl" && MinVLen >= llvm::RISCV::RVVBitsPerBlock) {
      Bits = MinVLen;
    } else if (!Val.getAsInteger(10, Bits)) {
      // Only accept power of 2 values beteen RVVBitsPerBlock and 65536 that
      // at least MinVLen.
      if (Bits < MinVLen || Bits < llvm::RISCV::RVVBitsPerBlock ||
          Bits > 65536 || !llvm::isPowerOf2_32(Bits))
        Bits = 0;
    }

    // If we got a valid value try to use it.
    if (Bits != 0) {
      unsigned VScaleMin = Bits / llvm::RISCV::RVVBitsPerBlock;
      CmdArgs.push_back(
          Args.MakeArgString("-mvscale-max=" + llvm::Twine(VScaleMin)));
      CmdArgs.push_back(
          Args.MakeArgString("-mvscale-min=" + llvm::Twine(VScaleMin)));
    } else if (Val != "scalable") {
      // Handle the unsupported values passed to mrvv-vector-bits.
      D.Diag(diag::err_drv_unsupported_option_argument)
          << A->getSpelling() << Val;
    }
  }
}

void Clang::AddSparcTargetArgs(const ArgList &Args,
                               ArgStringList &CmdArgs) const {
  sparc::FloatABI FloatABI =
      sparc::getSparcFloatABI(getToolChain().getDriver(), Args);

  if (FloatABI == sparc::FloatABI::Soft) {
    // Floating point operations and argument passing are soft.
    CmdArgs.push_back("-msoft-float");
    CmdArgs.push_back("-mfloat-abi");
    CmdArgs.push_back("soft");
  } else {
    // Floating point operations and argument passing are hard.
    assert(FloatABI == sparc::FloatABI::Hard && "Invalid float abi!");
    CmdArgs.push_back("-mfloat-abi");
    CmdArgs.push_back("hard");
  }

  if (const Arg *A = Args.getLastArg(clang::driver::options::OPT_mtune_EQ)) {
    StringRef Name = A->getValue();
    std::string TuneCPU;
    if (Name == "native")
      TuneCPU = std::string(llvm::sys::getHostCPUName());
    else
      TuneCPU = std::string(Name);

    CmdArgs.push_back("-tune-cpu");
    CmdArgs.push_back(Args.MakeArgString(TuneCPU));
  }
}

void Clang::AddSystemZTargetArgs(const ArgList &Args,
                                 ArgStringList &CmdArgs) const {
  if (const Arg *A = Args.getLastArg(options::OPT_mtune_EQ)) {
    CmdArgs.push_back("-tune-cpu");
    if (strcmp(A->getValue(), "native") == 0)
      CmdArgs.push_back(Args.MakeArgString(llvm::sys::getHostCPUName()));
    else
      CmdArgs.push_back(A->getValue());
  }

  bool HasBackchain =
      Args.hasFlag(options::OPT_mbackchain, options::OPT_mno_backchain, false);
  bool HasPackedStack = Args.hasFlag(options::OPT_mpacked_stack,
                                     options::OPT_mno_packed_stack, false);
  systemz::FloatABI FloatABI =
      systemz::getSystemZFloatABI(getToolChain().getDriver(), Args);
  bool HasSoftFloat = (FloatABI == systemz::FloatABI::Soft);
  if (HasBackchain && HasPackedStack && !HasSoftFloat) {
    const Driver &D = getToolChain().getDriver();
    D.Diag(diag::err_drv_unsupported_opt)
      << "-mpacked-stack -mbackchain -mhard-float";
  }
  if (HasBackchain)
    CmdArgs.push_back("-mbackchain");
  if (HasPackedStack)
    CmdArgs.push_back("-mpacked-stack");
  if (HasSoftFloat) {
    // Floating point operations and argument passing are soft.
    CmdArgs.push_back("-msoft-float");
    CmdArgs.push_back("-mfloat-abi");
    CmdArgs.push_back("soft");
  }
}

void Clang::AddX86TargetArgs(const ArgList &Args,
                             ArgStringList &CmdArgs) const {
  const Driver &D = getToolChain().getDriver();
  addX86AlignBranchArgs(D, Args, CmdArgs, /*IsLTO=*/false);

  if (!Args.hasFlag(options::OPT_mred_zone, options::OPT_mno_red_zone, true) ||
      Args.hasArg(options::OPT_mkernel) ||
      Args.hasArg(options::OPT_fapple_kext))
    CmdArgs.push_back("-disable-red-zone");

  if (!Args.hasFlag(options::OPT_mtls_direct_seg_refs,
                    options::OPT_mno_tls_direct_seg_refs, true))
    CmdArgs.push_back("-mno-tls-direct-seg-refs");

  // Default to avoid implicit floating-point for kernel/kext code, but allow
  // that to be overridden with -mno-soft-float.
  bool NoImplicitFloat = (Args.hasArg(options::OPT_mkernel) ||
                          Args.hasArg(options::OPT_fapple_kext));
  if (Arg *A = Args.getLastArg(
          options::OPT_msoft_float, options::OPT_mno_soft_float,
          options::OPT_mimplicit_float, options::OPT_mno_implicit_float)) {
    const Option &O = A->getOption();
    NoImplicitFloat = (O.matches(options::OPT_mno_implicit_float) ||
                       O.matches(options::OPT_msoft_float));
  }
  if (NoImplicitFloat)
    CmdArgs.push_back("-no-implicit-float");

  if (Arg *A = Args.getLastArg(options::OPT_masm_EQ)) {
    StringRef Value = A->getValue();
    if (Value == "intel" || Value == "att") {
      CmdArgs.push_back("-mllvm");
      CmdArgs.push_back(Args.MakeArgString("-x86-asm-syntax=" + Value));
      CmdArgs.push_back(Args.MakeArgString("-inline-asm=" + Value));
    } else {
      D.Diag(diag::err_drv_unsupported_option_argument)
          << A->getSpelling() << Value;
    }
  } else if (D.IsCLMode()) {
    CmdArgs.push_back("-mllvm");
    CmdArgs.push_back("-x86-asm-syntax=intel");
  }

  if (Arg *A = Args.getLastArg(options::OPT_mskip_rax_setup,
                               options::OPT_mno_skip_rax_setup))
    if (A->getOption().matches(options::OPT_mskip_rax_setup))
      CmdArgs.push_back(Args.MakeArgString("-mskip-rax-setup"));

  // Set flags to support MCU ABI.
  if (Args.hasFlag(options::OPT_miamcu, options::OPT_mno_iamcu, false)) {
    CmdArgs.push_back("-mfloat-abi");
    CmdArgs.push_back("soft");
    CmdArgs.push_back("-mstack-alignment=4");
  }

  // Handle -mtune.

  // Default to "generic" unless -march is present or targetting the PS4/PS5.
  std::string TuneCPU;
  if (!Args.hasArg(clang::driver::options::OPT_march_EQ) &&
      !getToolChain().getTriple().isPS())
    TuneCPU = "generic";

  // Override based on -mtune.
  if (const Arg *A = Args.getLastArg(clang::driver::options::OPT_mtune_EQ)) {
    StringRef Name = A->getValue();

    if (Name == "native") {
      Name = llvm::sys::getHostCPUName();
      if (!Name.empty())
        TuneCPU = std::string(Name);
    } else
      TuneCPU = std::string(Name);
  }

  if (!TuneCPU.empty()) {
    CmdArgs.push_back("-tune-cpu");
    CmdArgs.push_back(Args.MakeArgString(TuneCPU));
  }
}

void Clang::AddHexagonTargetArgs(const ArgList &Args,
                                 ArgStringList &CmdArgs) const {
  CmdArgs.push_back("-mqdsp6-compat");
  CmdArgs.push_back("-Wreturn-type");

  if (auto G = toolchains::HexagonToolChain::getSmallDataThreshold(Args)) {
    CmdArgs.push_back("-mllvm");
    CmdArgs.push_back(
        Args.MakeArgString("-hexagon-small-data-threshold=" + Twine(*G)));
  }

  if (!Args.hasArg(options::OPT_fno_short_enums))
    CmdArgs.push_back("-fshort-enums");
  if (Args.getLastArg(options::OPT_mieee_rnd_near)) {
    CmdArgs.push_back("-mllvm");
    CmdArgs.push_back("-enable-hexagon-ieee-rnd-near");
  }
  CmdArgs.push_back("-mllvm");
  CmdArgs.push_back("-machine-sink-split=0");
}

void Clang::AddLanaiTargetArgs(const ArgList &Args,
                               ArgStringList &CmdArgs) const {
  if (Arg *A = Args.getLastArg(options::OPT_mcpu_EQ)) {
    StringRef CPUName = A->getValue();

    CmdArgs.push_back("-target-cpu");
    CmdArgs.push_back(Args.MakeArgString(CPUName));
  }
  if (Arg *A = Args.getLastArg(options::OPT_mregparm_EQ)) {
    StringRef Value = A->getValue();
    // Only support mregparm=4 to support old usage. Report error for all other
    // cases.
    int Mregparm;
    if (Value.getAsInteger(10, Mregparm)) {
      if (Mregparm != 4) {
        getToolChain().getDriver().Diag(
            diag::err_drv_unsupported_option_argument)
            << A->getSpelling() << Value;
      }
    }
  }
}

void Clang::AddWebAssemblyTargetArgs(const ArgList &Args,
                                     ArgStringList &CmdArgs) const {
  // Default to "hidden" visibility.
  if (!Args.hasArg(options::OPT_fvisibility_EQ,
                   options::OPT_fvisibility_ms_compat))
    CmdArgs.push_back("-fvisibility=hidden");
}

void Clang::AddVETargetArgs(const ArgList &Args, ArgStringList &CmdArgs) const {
  // Floating point operations and argument passing are hard.
  CmdArgs.push_back("-mfloat-abi");
  CmdArgs.push_back("hard");
}

void Clang::DumpCompilationDatabase(Compilation &C, StringRef Filename,
                                    StringRef Target, const InputInfo &Output,
                                    const InputInfo &Input, const ArgList &Args) const {
  // If this is a dry run, do not create the compilation database file.
  if (C.getArgs().hasArg(options::OPT__HASH_HASH_HASH))
    return;

  using llvm::yaml::escape;
  const Driver &D = getToolChain().getDriver();

  if (!CompilationDatabase) {
    std::error_code EC;
    auto File = std::make_unique<llvm::raw_fd_ostream>(
        Filename, EC,
        llvm::sys::fs::OF_TextWithCRLF | llvm::sys::fs::OF_Append);
    if (EC) {
      D.Diag(clang::diag::err_drv_compilationdatabase) << Filename
                                                       << EC.message();
      return;
    }
    CompilationDatabase = std::move(File);
  }
  auto &CDB = *CompilationDatabase;
  auto CWD = D.getVFS().getCurrentWorkingDirectory();
  if (!CWD)
    CWD = ".";
  CDB << "{ \"directory\": \"" << escape(*CWD) << "\"";
  CDB << ", \"file\": \"" << escape(Input.getFilename()) << "\"";
  if (Output.isFilename())
    CDB << ", \"output\": \"" << escape(Output.getFilename()) << "\"";
  CDB << ", \"arguments\": [\"" << escape(D.ClangExecutable) << "\"";
  SmallString<128> Buf;
  Buf = "-x";
  Buf += types::getTypeName(Input.getType());
  CDB << ", \"" << escape(Buf) << "\"";
  if (!D.SysRoot.empty() && !Args.hasArg(options::OPT__sysroot_EQ)) {
    Buf = "--sysroot=";
    Buf += D.SysRoot;
    CDB << ", \"" << escape(Buf) << "\"";
  }
  CDB << ", \"" << escape(Input.getFilename()) << "\"";
  if (Output.isFilename())
    CDB << ", \"-o\", \"" << escape(Output.getFilename()) << "\"";
  for (auto &A: Args) {
    auto &O = A->getOption();
    // Skip language selection, which is positional.
    if (O.getID() == options::OPT_x)
      continue;
    // Skip writing dependency output and the compilation database itself.
    if (O.getGroup().isValid() && O.getGroup().getID() == options::OPT_M_Group)
      continue;
    if (O.getID() == options::OPT_gen_cdb_fragment_path)
      continue;
    // Skip inputs.
    if (O.getKind() == Option::InputClass)
      continue;
    // Skip output.
    if (O.getID() == options::OPT_o)
      continue;
    // All other arguments are quoted and appended.
    ArgStringList ASL;
    A->render(Args, ASL);
    for (auto &it: ASL)
      CDB << ", \"" << escape(it) << "\"";
  }
  Buf = "--target=";
  Buf += Target;
  CDB << ", \"" << escape(Buf) << "\"]},\n";
}

void Clang::DumpCompilationDatabaseFragmentToDir(
    StringRef Dir, Compilation &C, StringRef Target, const InputInfo &Output,
    const InputInfo &Input, const llvm::opt::ArgList &Args) const {
  // If this is a dry run, do not create the compilation database file.
  if (C.getArgs().hasArg(options::OPT__HASH_HASH_HASH))
    return;

  if (CompilationDatabase)
    DumpCompilationDatabase(C, "", Target, Output, Input, Args);

  SmallString<256> Path = Dir;
  const auto &Driver = C.getDriver();
  Driver.getVFS().makeAbsolute(Path);
  auto Err = llvm::sys::fs::create_directory(Path, /*IgnoreExisting=*/true);
  if (Err) {
    Driver.Diag(diag::err_drv_compilationdatabase) << Dir << Err.message();
    return;
  }

  llvm::sys::path::append(
      Path,
      Twine(llvm::sys::path::filename(Input.getFilename())) + ".%%%%.json");
  int FD;
  SmallString<256> TempPath;
  Err = llvm::sys::fs::createUniqueFile(Path, FD, TempPath,
                                        llvm::sys::fs::OF_Text);
  if (Err) {
    Driver.Diag(diag::err_drv_compilationdatabase) << Path << Err.message();
    return;
  }
  CompilationDatabase =
      std::make_unique<llvm::raw_fd_ostream>(FD, /*shouldClose=*/true);
  DumpCompilationDatabase(C, "", Target, Output, Input, Args);
}

static bool CheckARMImplicitITArg(StringRef Value) {
  return Value == "always" || Value == "never" || Value == "arm" ||
         Value == "thumb";
}

static void AddARMImplicitITArgs(const ArgList &Args, ArgStringList &CmdArgs,
                                 StringRef Value) {
  CmdArgs.push_back("-mllvm");
  CmdArgs.push_back(Args.MakeArgString("-arm-implicit-it=" + Value));
}

static void CollectArgsForIntegratedAssembler(Compilation &C,
                                              const ArgList &Args,
                                              ArgStringList &CmdArgs,
                                              const Driver &D) {
  // Default to -mno-relax-all.
  //
  // Note: RISC-V requires an indirect jump for offsets larger than 1MiB. This
  // cannot be done by assembler branch relaxation as it needs a free temporary
  // register. Because of this, branch relaxation is handled by a MachineIR pass
  // before the assembler. Forcing assembler branch relaxation for -O0 makes the
  // MachineIR branch relaxation inaccurate and it will miss cases where an
  // indirect branch is necessary.
  Args.addOptInFlag(CmdArgs, options::OPT_mrelax_all,
                    options::OPT_mno_relax_all);

  // Only default to -mincremental-linker-compatible if we think we are
  // targeting the MSVC linker.
  bool DefaultIncrementalLinkerCompatible =
      C.getDefaultToolChain().getTriple().isWindowsMSVCEnvironment();
  if (Args.hasFlag(options::OPT_mincremental_linker_compatible,
                   options::OPT_mno_incremental_linker_compatible,
                   DefaultIncrementalLinkerCompatible))
    CmdArgs.push_back("-mincremental-linker-compatible");

  Args.AddLastArg(CmdArgs, options::OPT_femit_dwarf_unwind_EQ);

  Args.addOptInFlag(CmdArgs, options::OPT_femit_compact_unwind_non_canonical,
                    options::OPT_fno_emit_compact_unwind_non_canonical);

  // If you add more args here, also add them to the block below that
  // starts with "// If CollectArgsForIntegratedAssembler() isn't called below".

  // When passing -I arguments to the assembler we sometimes need to
  // unconditionally take the next argument.  For example, when parsing
  // '-Wa,-I -Wa,foo' we need to accept the -Wa,foo arg after seeing the
  // -Wa,-I arg and when parsing '-Wa,-I,foo' we need to accept the 'foo'
  // arg after parsing the '-I' arg.
  bool TakeNextArg = false;

  const llvm::Triple &Triple = C.getDefaultToolChain().getTriple();
  bool IsELF = Triple.isOSBinFormatELF();
  bool Crel = false, ExperimentalCrel = false;
  bool ImplicitMapSyms = false;
  bool UseRelaxRelocations = C.getDefaultToolChain().useRelaxRelocations();
  bool UseNoExecStack = false;
  bool Msa = false;
  const char *MipsTargetFeature = nullptr;
  StringRef ImplicitIt;
  for (const Arg *A :
       Args.filtered(options::OPT_Wa_COMMA, options::OPT_Xassembler,
                     options::OPT_mimplicit_it_EQ)) {
    A->claim();

    if (A->getOption().getID() == options::OPT_mimplicit_it_EQ) {
      switch (C.getDefaultToolChain().getArch()) {
      case llvm::Triple::arm:
      case llvm::Triple::armeb:
      case llvm::Triple::thumb:
      case llvm::Triple::thumbeb:
        // Only store the value; the last value set takes effect.
        ImplicitIt = A->getValue();
        if (!CheckARMImplicitITArg(ImplicitIt))
          D.Diag(diag::err_drv_unsupported_option_argument)
              << A->getSpelling() << ImplicitIt;
        continue;
      default:
        break;
      }
    }

    for (StringRef Value : A->getValues()) {
      if (TakeNextArg) {
        CmdArgs.push_back(Value.data());
        TakeNextArg = false;
        continue;
      }

      if (C.getDefaultToolChain().getTriple().isOSBinFormatCOFF() &&
          Value == "-mbig-obj")
        continue; // LLVM handles bigobj automatically

      auto Equal = Value.split('=');
      auto checkArg = [&](bool ValidTarget,
                          std::initializer_list<const char *> Set) {
        if (!ValidTarget) {
          D.Diag(diag::err_drv_unsupported_opt_for_target)
              << (Twine("-Wa,") + Equal.first + "=").str()
              << Triple.getTriple();
        } else if (!llvm::is_contained(Set, Equal.second)) {
          D.Diag(diag::err_drv_unsupported_option_argument)
              << (Twine("-Wa,") + Equal.first + "=").str() << Equal.second;
        }
      };
      switch (C.getDefaultToolChain().getArch()) {
      default:
        break;
      case llvm::Triple::x86:
      case llvm::Triple::x86_64:
        if (Equal.first == "-mrelax-relocations" ||
            Equal.first == "--mrelax-relocations") {
          UseRelaxRelocations = Equal.second == "yes";
          checkArg(IsELF, {"yes", "no"});
          continue;
        }
        if (Value == "-msse2avx") {
          CmdArgs.push_back("-msse2avx");
          continue;
        }
        break;
      case llvm::Triple::wasm32:
      case llvm::Triple::wasm64:
        if (Value == "--no-type-check") {
          CmdArgs.push_back("-mno-type-check");
          continue;
        }
        break;
      case llvm::Triple::thumb:
      case llvm::Triple::thumbeb:
      case llvm::Triple::arm:
      case llvm::Triple::armeb:
        if (Equal.first == "-mimplicit-it") {
          // Only store the value; the last value set takes effect.
          ImplicitIt = Equal.second;
          checkArg(true, {"always", "never", "arm", "thumb"});
          continue;
        }
        if (Value == "-mthumb")
          // -mthumb has already been processed in ComputeLLVMTriple()
          // recognize but skip over here.
          continue;
        break;
      case llvm::Triple::aarch64:
      case llvm::Triple::aarch64_be:
      case llvm::Triple::aarch64_32:
        if (Equal.first == "-mmapsyms") {
          ImplicitMapSyms = Equal.second == "implicit";
          checkArg(IsELF, {"default", "implicit"});
          continue;
        }
        break;
      case llvm::Triple::mips:
      case llvm::Triple::mipsel:
      case llvm::Triple::mips64:
      case llvm::Triple::mips64el:
        if (Value == "--trap") {
          CmdArgs.push_back("-target-feature");
          CmdArgs.push_back("+use-tcc-in-div");
          continue;
        }
        if (Value == "--break") {
          CmdArgs.push_back("-target-feature");
          CmdArgs.push_back("-use-tcc-in-div");
          continue;
        }
        if (Value.starts_with("-msoft-float")) {
          CmdArgs.push_back("-target-feature");
          CmdArgs.push_back("+soft-float");
          continue;
        }
        if (Value.starts_with("-mhard-float")) {
          CmdArgs.push_back("-target-feature");
          CmdArgs.push_back("-soft-float");
          continue;
        }
        if (Value == "-mmsa") {
          Msa = true;
          continue;
        }
        if (Value == "-mno-msa") {
          Msa = false;
          continue;
        }
        MipsTargetFeature = llvm::StringSwitch<const char *>(Value)
                                .Case("-mips1", "+mips1")
                                .Case("-mips2", "+mips2")
                                .Case("-mips3", "+mips3")
                                .Case("-mips4", "+mips4")
                                .Case("-mips5", "+mips5")
                                .Case("-mips32", "+mips32")
                                .Case("-mips32r2", "+mips32r2")
                                .Case("-mips32r3", "+mips32r3")
                                .Case("-mips32r5", "+mips32r5")
                                .Case("-mips32r6", "+mips32r6")
                                .Case("-mips64", "+mips64")
                                .Case("-mips64r2", "+mips64r2")
                                .Case("-mips64r3", "+mips64r3")
                                .Case("-mips64r5", "+mips64r5")
                                .Case("-mips64r6", "+mips64r6")
                                .Default(nullptr);
        if (MipsTargetFeature)
          continue;
        break;
      }

      if (Value == "-force_cpusubtype_ALL") {
        // Do nothing, this is the default and we don't support anything else.
      } else if (Value == "-L") {
        CmdArgs.push_back("-msave-temp-labels");
      } else if (Value == "--fatal-warnings") {
        CmdArgs.push_back("-massembler-fatal-warnings");
      } else if (Value == "--no-warn" || Value == "-W") {
        CmdArgs.push_back("-massembler-no-warn");
      } else if (Value == "--noexecstack") {
        UseNoExecStack = true;
      } else if (Value.starts_with("-compress-debug-sections") ||
                 Value.starts_with("--compress-debug-sections") ||
                 Value == "-nocompress-debug-sections" ||
                 Value == "--nocompress-debug-sections") {
        CmdArgs.push_back(Value.data());
      } else if (Value == "--crel") {
        Crel = true;
      } else if (Value == "--no-crel") {
        Crel = false;
      } else if (Value == "--allow-experimental-crel") {
        ExperimentalCrel = true;
      } else if (Value.starts_with("-I")) {
        CmdArgs.push_back(Value.data());
        // We need to consume the next argument if the current arg is a plain
        // -I. The next arg will be the include directory.
        if (Value == "-I")
          TakeNextArg = true;
      } else if (Value.starts_with("-gdwarf-")) {
        // "-gdwarf-N" options are not cc1as options.
        unsigned DwarfVersion = DwarfVersionNum(Value);
        if (DwarfVersion == 0) { // Send it onward, and let cc1as complain.
          CmdArgs.push_back(Value.data());
        } else {
          RenderDebugEnablingArgs(Args, CmdArgs,
                                  llvm::codegenoptions::DebugInfoConstructor,
                                  DwarfVersion, llvm::DebuggerKind::Default);
        }
      } else if (Value.starts_with("-mcpu") || Value.starts_with("-mfpu") ||
                 Value.starts_with("-mhwdiv") || Value.starts_with("-march")) {
        // Do nothing, we'll validate it later.
      } else if (Value == "-defsym" || Value == "--defsym") {
        if (A->getNumValues() != 2) {
          D.Diag(diag::err_drv_defsym_invalid_format) << Value;
          break;
        }
        const char *S = A->getValue(1);
        auto Pair = StringRef(S).split('=');
        auto Sym = Pair.first;
        auto SVal = Pair.second;

        if (Sym.empty() || SVal.empty()) {
          D.Diag(diag::err_drv_defsym_invalid_format) << S;
          break;
        }
        int64_t IVal;
        if (SVal.getAsInteger(0, IVal)) {
          D.Diag(diag::err_drv_defsym_invalid_symval) << SVal;
          break;
        }
        CmdArgs.push_back("--defsym");
        TakeNextArg = true;
      } else if (Value == "-fdebug-compilation-dir") {
        CmdArgs.push_back("-fdebug-compilation-dir");
        TakeNextArg = true;
      } else if (Value.consume_front("-fdebug-compilation-dir=")) {
        // The flag is a -Wa / -Xassembler argument and Options doesn't
        // parse the argument, so this isn't automatically aliased to
        // -fdebug-compilation-dir (without '=') here.
        CmdArgs.push_back("-fdebug-compilation-dir");
        CmdArgs.push_back(Value.data());
      } else if (Value == "--version") {
        D.PrintVersion(C, llvm::outs());
      } else {
        D.Diag(diag::err_drv_unsupported_option_argument)
            << A->getSpelling() << Value;
      }
    }
  }
  if (ImplicitIt.size())
    AddARMImplicitITArgs(Args, CmdArgs, ImplicitIt);
  if (Crel) {
    if (!ExperimentalCrel)
      D.Diag(diag::err_drv_experimental_crel);
    if (Triple.isOSBinFormatELF() && !Triple.isMIPS()) {
      CmdArgs.push_back("--crel");
    } else {
      D.Diag(diag::err_drv_unsupported_opt_for_target)
          << "-Wa,--crel" << D.getTargetTriple();
    }
  }
  if (ImplicitMapSyms)
    CmdArgs.push_back("-mmapsyms=implicit");
  if (Msa)
    CmdArgs.push_back("-mmsa");
  if (!UseRelaxRelocations)
    CmdArgs.push_back("-mrelax-relocations=no");
  if (UseNoExecStack)
    CmdArgs.push_back("-mnoexecstack");
  if (MipsTargetFeature != nullptr) {
    CmdArgs.push_back("-target-feature");
    CmdArgs.push_back(MipsTargetFeature);
  }

  // forward -fembed-bitcode to assmebler
  if (C.getDriver().embedBitcodeEnabled() ||
      C.getDriver().embedBitcodeMarkerOnly())
    Args.AddLastArg(CmdArgs, options::OPT_fembed_bitcode_EQ);

  if (const char *AsSecureLogFile = getenv("AS_SECURE_LOG_FILE")) {
    CmdArgs.push_back("-as-secure-log-file");
    CmdArgs.push_back(Args.MakeArgString(AsSecureLogFile));
  }
}

static std::string ComplexRangeKindToStr(LangOptions::ComplexRangeKind Range) {
  switch (Range) {
  case LangOptions::ComplexRangeKind::CX_Full:
    return "full";
    break;
  case LangOptions::ComplexRangeKind::CX_Basic:
    return "basic";
    break;
  case LangOptions::ComplexRangeKind::CX_Improved:
    return "improved";
    break;
  case LangOptions::ComplexRangeKind::CX_Promoted:
    return "promoted";
    break;
  default:
    return "";
  }
}

static std::string ComplexArithmeticStr(LangOptions::ComplexRangeKind Range) {
  return (Range == LangOptions::ComplexRangeKind::CX_None)
             ? ""
             : "-fcomplex-arithmetic=" + ComplexRangeKindToStr(Range);
}

static void EmitComplexRangeDiag(const Driver &D, std::string str1,
                                 std::string str2) {
  if (str1 != str2 && !str2.empty() && !str1.empty()) {
    D.Diag(clang::diag::warn_drv_overriding_option) << str1 << str2;
  }
}

static std::string
RenderComplexRangeOption(LangOptions::ComplexRangeKind Range) {
  std::string ComplexRangeStr = ComplexRangeKindToStr(Range);
  if (!ComplexRangeStr.empty())
    return "-complex-range=" + ComplexRangeStr;
  return ComplexRangeStr;
}

static void EmitAccuracyDiag(const Driver &D, const JobAction &JA,
                             StringRef AccuracValStr, StringRef TargetPrecStr) {
  if (JA.isDeviceOffloading(Action::OFK_SYCL)) {
    D.Diag(clang::diag::
               warn_acuracy_conflicts_with_explicit_offload_fp32_prec_option)
        << AccuracValStr << TargetPrecStr;
  }
}

static SmallVector<StringRef, 8> SplitFPAccuracyVal(StringRef Val) {
  SmallVector<StringRef, 8> ValuesArr;
  SmallVector<StringRef, 8> FuncsArr;
  Val.split(ValuesArr, ":");
  if (ValuesArr.size() > 1) {
    StringRef x = ValuesArr[1];
    x.split(FuncsArr, ",");
  }
  return FuncsArr;
}

static void RenderFloatingPointOptions(const ToolChain &TC, const Driver &D,
                                       bool OFastEnabled, const ArgList &Args,
                                       ArgStringList &CmdArgs,
<<<<<<< HEAD
                                       const JobAction &JA,
                                       bool &NoOffloadFP32PrecDiv,
                                       bool &NoOffloadFP32PrecSqrt) {
=======
                                       const JobAction &JA) {
  // List of veclibs which when used with -fveclib imply -fno-math-errno.
  constexpr std::array VecLibImpliesNoMathErrno{llvm::StringLiteral("ArmPL"),
                                                llvm::StringLiteral("SLEEF")};
  bool NoMathErrnoWasImpliedByVecLib = false;
  const Arg *VecLibArg = nullptr;
  // Track the arg (if any) that enabled errno after -fveclib for diagnostics.
  const Arg *ArgThatEnabledMathErrnoAfterVecLib = nullptr;

>>>>>>> 864038aa
  // Handle various floating point optimization flags, mapping them to the
  // appropriate LLVM code generation flags. This is complicated by several
  // "umbrella" flags, so we do this by stepping through the flags incrementally
  // adjusting what we think is enabled/disabled, then at the end setting the
  // LLVM flags based on the final state.
  bool HonorINFs = true;
  bool HonorNaNs = true;
  bool ApproxFunc = false;
  // -fmath-errno is the default on some platforms, e.g. BSD-derived OSes.
  bool MathErrno = TC.IsMathErrnoDefault();
  bool AssociativeMath = false;
  bool ReciprocalMath = false;
  bool SignedZeros = true;
  bool TrappingMath = false; // Implemented via -ffp-exception-behavior
  bool TrappingMathPresent = false; // Is trapping-math in args, and not
                                    // overriden by ffp-exception-behavior?
  bool RoundingFPMath = false;
  // -ffp-model values: strict, fast, precise
  StringRef FPModel = "";
  // -ffp-exception-behavior options: strict, maytrap, ignore
  StringRef FPExceptionBehavior = "";
  // -ffp-eval-method options: double, extended, source
  StringRef FPEvalMethod = "";
  llvm::DenormalMode DenormalFPMath =
      TC.getDefaultDenormalModeForType(Args, JA);
  llvm::DenormalMode DenormalFP32Math =
      TC.getDefaultDenormalModeForType(Args, JA, &llvm::APFloat::IEEEsingle());

  // CUDA and HIP don't rely on the frontend to pass an ffp-contract option.
  // If one wasn't given by the user, don't pass it here.
  StringRef FPContract;
  StringRef LastSeenFfpContractOption;
  StringRef LastFpContractOverrideOption;
  bool SeenUnsafeMathModeOption = false;
  if (!JA.isDeviceOffloading(Action::OFK_Cuda) &&
      !JA.isOffloading(Action::OFK_HIP))
    FPContract = "on";
  bool StrictFPModel = false;
  StringRef Float16ExcessPrecision = "";
  StringRef BFloat16ExcessPrecision = "";
  StringRef FPAccuracy = "";
  LangOptions::ComplexRangeKind Range = LangOptions::ComplexRangeKind::CX_None;
  std::string ComplexRangeStr = "";
  std::string GccRangeComplexOption = "";
  bool IsFp32PrecDivSqrtAllowed = JA.isDeviceOffloading(Action::OFK_SYCL);

  auto setComplexRange = [&](LangOptions::ComplexRangeKind NewRange) {
    // Warn if user expects to perform full implementation of complex
    // multiplication or division in the presence of nnan or ninf flags.
    if (Range != NewRange)
      EmitComplexRangeDiag(D,
                           !GccRangeComplexOption.empty()
                               ? GccRangeComplexOption
                               : ComplexArithmeticStr(Range),
                           ComplexArithmeticStr(NewRange));
    Range = NewRange;
  };

  // Lambda to set fast-math options. This is also used by -ffp-model=fast
  auto applyFastMath = [&](bool Aggressive) {
    if (Aggressive) {
      HonorINFs = false;
      HonorNaNs = false;
      setComplexRange(LangOptions::ComplexRangeKind::CX_Basic);
    } else {
      HonorINFs = true;
      HonorNaNs = true;
      setComplexRange(LangOptions::ComplexRangeKind::CX_Promoted);
    }
    MathErrno = false;
    AssociativeMath = true;
    ReciprocalMath = true;
    ApproxFunc = true;
    SignedZeros = false;
    TrappingMath = false;
    RoundingFPMath = false;
    FPExceptionBehavior = "";
    FPContract = "fast";
    SeenUnsafeMathModeOption = true;
    if (IsFp32PrecDivSqrtAllowed) {
      // when fp-model=fast is used the default precision for division and
      // sqrt is not precise.
      NoOffloadFP32PrecDiv = true;
      NoOffloadFP32PrecSqrt = true;
    }
  };

  // Lambda to consolidate common handling for fp-contract
  auto restoreFPContractState = [&]() {
    // CUDA and HIP don't rely on the frontend to pass an ffp-contract option.
    // For other targets, if the state has been changed by one of the
    // unsafe-math umbrella options a subsequent -fno-fast-math or
    // -fno-unsafe-math-optimizations option reverts to the last value seen for
    // the -ffp-contract option or "on" if we have not seen the -ffp-contract
    // option. If we have not seen an unsafe-math option or -ffp-contract,
    // we leave the FPContract state unchanged.
    if (!JA.isDeviceOffloading(Action::OFK_Cuda) &&
        !JA.isOffloading(Action::OFK_HIP)) {
      if (LastSeenFfpContractOption != "")
        FPContract = LastSeenFfpContractOption;
      else if (SeenUnsafeMathModeOption)
        FPContract = "on";
    }
    // In this case, we're reverting to the last explicit fp-contract option
    // or the platform default
    LastFpContractOverrideOption = "";
  };

  if (const Arg *A = Args.getLastArg(options::OPT_flimited_precision_EQ)) {
    CmdArgs.push_back("-mlimit-float-precision");
    CmdArgs.push_back(A->getValue());
  }

  auto addSPIRVArgs = [&](StringRef SPIRVArg) {
    if (IsFp32PrecDivSqrtAllowed) {
      if (!FPAccuracy.empty())
        EmitAccuracyDiag(D, JA, FPAccuracy, SPIRVArg);
      if (SPIRVArg == "-fno-offload-fp32-prec-div")
        NoOffloadFP32PrecDiv = true;
      else if (SPIRVArg == "-fno-offload-fp32-prec-sqrt")
        NoOffloadFP32PrecSqrt = true;
      else if (SPIRVArg == "-foffload-fp32-prec-sqrt")
        NoOffloadFP32PrecSqrt = false;
      else if (SPIRVArg == "-foffload-fp32-prec-div")
        NoOffloadFP32PrecDiv = false;
    }
  };

  auto parseFPAccOption = [&](StringRef Val, bool &NoOffloadFlag) {
    SmallVector<StringRef, 8> FuncsArr = SplitFPAccuracyVal(Val);
    for (const auto &V : FuncsArr) {
      if (V == "fdiv")
        NoOffloadFlag = false;
      else if (V == "sqrt")
        NoOffloadFlag = false;
    }
  };

  for (const Arg *A : Args) {
    auto CheckMathErrnoForVecLib =
        llvm::make_scope_exit([&, MathErrnoBeforeArg = MathErrno] {
          if (NoMathErrnoWasImpliedByVecLib && !MathErrnoBeforeArg && MathErrno)
            ArgThatEnabledMathErrnoAfterVecLib = A;
        });

    switch (A->getOption().getID()) {
    // If this isn't an FP option skip the claim below
    default: continue;

    case options::OPT_foffload_fp32_prec_div:
      addSPIRVArgs("-foffload-fp32-prec-div");
      break;
    case options::OPT_foffload_fp32_prec_sqrt:
      addSPIRVArgs("-foffload-fp32-prec-sqrt");
      break;
    case options::OPT_fno_offload_fp32_prec_div:
      addSPIRVArgs("-fno-offload-fp32-prec-div");
      break;
    case options::OPT_fno_offload_fp32_prec_sqrt:
      addSPIRVArgs("-fno-offload-fp32-prec-sqrt");
      break;
    case options::OPT_fcx_limited_range:
      if (GccRangeComplexOption.empty()) {
        if (Range != LangOptions::ComplexRangeKind::CX_Basic)
          EmitComplexRangeDiag(D, RenderComplexRangeOption(Range),
                               "-fcx-limited-range");
      } else {
        if (GccRangeComplexOption != "-fno-cx-limited-range")
          EmitComplexRangeDiag(D, GccRangeComplexOption, "-fcx-limited-range");
      }
      GccRangeComplexOption = "-fcx-limited-range";
      Range = LangOptions::ComplexRangeKind::CX_Basic;
      break;
    case options::OPT_fno_cx_limited_range:
      if (GccRangeComplexOption.empty()) {
        EmitComplexRangeDiag(D, RenderComplexRangeOption(Range),
                             "-fno-cx-limited-range");
      } else {
        if (GccRangeComplexOption != "-fcx-limited-range" &&
            GccRangeComplexOption != "-fno-cx-fortran-rules")
          EmitComplexRangeDiag(D, GccRangeComplexOption,
                               "-fno-cx-limited-range");
      }
      GccRangeComplexOption = "-fno-cx-limited-range";
      Range = LangOptions::ComplexRangeKind::CX_Full;
      break;
    case options::OPT_fcx_fortran_rules:
      if (GccRangeComplexOption.empty())
        EmitComplexRangeDiag(D, RenderComplexRangeOption(Range),
                             "-fcx-fortran-rules");
      else
        EmitComplexRangeDiag(D, GccRangeComplexOption, "-fcx-fortran-rules");
      GccRangeComplexOption = "-fcx-fortran-rules";
      Range = LangOptions::ComplexRangeKind::CX_Improved;
      break;
    case options::OPT_fno_cx_fortran_rules:
      if (GccRangeComplexOption.empty()) {
        EmitComplexRangeDiag(D, RenderComplexRangeOption(Range),
                             "-fno-cx-fortran-rules");
      } else {
        if (GccRangeComplexOption != "-fno-cx-limited-range")
          EmitComplexRangeDiag(D, GccRangeComplexOption,
                               "-fno-cx-fortran-rules");
      }
      GccRangeComplexOption = "-fno-cx-fortran-rules";
      Range = LangOptions::ComplexRangeKind::CX_Full;
      break;
    case options::OPT_fcomplex_arithmetic_EQ: {
      LangOptions::ComplexRangeKind RangeVal;
      StringRef Val = A->getValue();
      if (Val == "full")
        RangeVal = LangOptions::ComplexRangeKind::CX_Full;
      else if (Val == "improved")
        RangeVal = LangOptions::ComplexRangeKind::CX_Improved;
      else if (Val == "promoted")
        RangeVal = LangOptions::ComplexRangeKind::CX_Promoted;
      else if (Val == "basic")
        RangeVal = LangOptions::ComplexRangeKind::CX_Basic;
      else {
        D.Diag(diag::err_drv_unsupported_option_argument)
            << A->getSpelling() << Val;
        break;
      }
      if (!GccRangeComplexOption.empty()) {
        if (GccRangeComplexOption != "-fcx-limited-range") {
          if (GccRangeComplexOption != "-fcx-fortran-rules") {
            if (RangeVal != LangOptions::ComplexRangeKind::CX_Improved)
              EmitComplexRangeDiag(D, GccRangeComplexOption,
                                   ComplexArithmeticStr(RangeVal));
          } else {
            EmitComplexRangeDiag(D, GccRangeComplexOption,
                                 ComplexArithmeticStr(RangeVal));
          }
        } else {
          if (RangeVal != LangOptions::ComplexRangeKind::CX_Basic)
            EmitComplexRangeDiag(D, GccRangeComplexOption,
                                 ComplexArithmeticStr(RangeVal));
        }
      }
      Range = RangeVal;
      break;
    }
    case options::OPT_ffp_accuracy_EQ: {
      StringRef Val = A->getValue();
      FPAccuracy = Val;
      if (NoOffloadFP32PrecDiv) {
        EmitAccuracyDiag(D, JA, FPAccuracy, "-fno-offload-fp32-prec-div");
        parseFPAccOption(Val, NoOffloadFP32PrecDiv);
      }
      if (NoOffloadFP32PrecSqrt) {
        EmitAccuracyDiag(D, JA, FPAccuracy, "-fno-offload-fp32-prec-sqrt");
        parseFPAccOption(Val, NoOffloadFP32PrecSqrt);
      }
      break;
    }
    case options::OPT_ffp_model_EQ: {
      // If -ffp-model= is seen, reset to fno-fast-math
      HonorINFs = true;
      HonorNaNs = true;
      ApproxFunc = false;
      // Turning *off* -ffast-math restores the toolchain default,
      // unless -fp-accuracy is used.
      if (FPAccuracy.empty())
        MathErrno = TC.IsMathErrnoDefault();
      AssociativeMath = false;
      ReciprocalMath = false;
      SignedZeros = true;

      StringRef Val = A->getValue();
      if (OFastEnabled && Val != "aggressive") {
        // Only -ffp-model=aggressive is compatible with -OFast, ignore.
        D.Diag(clang::diag::warn_drv_overriding_option)
            << Args.MakeArgString("-ffp-model=" + Val) << "-Ofast";
        break;
      }
      StrictFPModel = false;
      if (!FPModel.empty() && FPModel != Val)
        D.Diag(clang::diag::warn_drv_overriding_option)
            << Args.MakeArgString("-ffp-model=" + FPModel)
            << Args.MakeArgString("-ffp-model=" + Val);
      if (Val == "fast") {
        FPModel = Val;
        applyFastMath(false);
        // applyFastMath sets fp-contract="fast"
        LastFpContractOverrideOption = "-ffp-model=fast";
      } else if (Val == "aggressive") {
        FPModel = Val;
        applyFastMath(true);
        // applyFastMath sets fp-contract="fast"
        LastFpContractOverrideOption = "-ffp-model=aggressive";
      } else if (Val == "precise") {
        FPModel = Val;
        FPContract = "on";
        LastFpContractOverrideOption = "-ffp-model=precise";
        setComplexRange(LangOptions::ComplexRangeKind::CX_Full);
      } else if (Val == "strict") {
        StrictFPModel = true;
        FPExceptionBehavior = "strict";
        FPModel = Val;
        FPContract = "off";
        LastFpContractOverrideOption = "-ffp-model=strict";
        TrappingMath = true;
        RoundingFPMath = true;
        setComplexRange(LangOptions::ComplexRangeKind::CX_Full);
      } else
        D.Diag(diag::err_drv_unsupported_option_argument)
            << A->getSpelling() << Val;
      break;
    }

    // Options controlling individual features
    case options::OPT_fhonor_infinities:    HonorINFs = true;         break;
    case options::OPT_fno_honor_infinities: HonorINFs = false;        break;
    case options::OPT_fhonor_nans:          HonorNaNs = true;         break;
    case options::OPT_fno_honor_nans:       HonorNaNs = false;        break;
    case options::OPT_fapprox_func:         ApproxFunc = true;        break;
    case options::OPT_fno_approx_func:      ApproxFunc = false;       break;
    case options::OPT_fmath_errno:          MathErrno = true;         break;
    case options::OPT_fno_math_errno:       MathErrno = false;        break;
    case options::OPT_fassociative_math:    AssociativeMath = true;   break;
    case options::OPT_fno_associative_math: AssociativeMath = false;  break;
    case options::OPT_freciprocal_math:     ReciprocalMath = true;    break;
    case options::OPT_fno_reciprocal_math:  ReciprocalMath = false;   break;
    case options::OPT_fsigned_zeros:        SignedZeros = true;       break;
    case options::OPT_fno_signed_zeros:     SignedZeros = false;      break;
    case options::OPT_ftrapping_math:
      if (!TrappingMathPresent && !FPExceptionBehavior.empty() &&
          FPExceptionBehavior != "strict")
        // Warn that previous value of option is overridden.
        D.Diag(clang::diag::warn_drv_overriding_option)
            << Args.MakeArgString("-ffp-exception-behavior=" +
                                  FPExceptionBehavior)
            << "-ftrapping-math";
      TrappingMath = true;
      TrappingMathPresent = true;
      FPExceptionBehavior = "strict";
      break;
    case options::OPT_fveclib:
      VecLibArg = A;
      NoMathErrnoWasImpliedByVecLib =
          llvm::is_contained(VecLibImpliesNoMathErrno, A->getValue());
      if (NoMathErrnoWasImpliedByVecLib)
        MathErrno = false;
      break;
    case options::OPT_fno_trapping_math:
      if (!TrappingMathPresent && !FPExceptionBehavior.empty() &&
          FPExceptionBehavior != "ignore")
        // Warn that previous value of option is overridden.
        D.Diag(clang::diag::warn_drv_overriding_option)
            << Args.MakeArgString("-ffp-exception-behavior=" +
                                  FPExceptionBehavior)
            << "-fno-trapping-math";
      TrappingMath = false;
      TrappingMathPresent = true;
      FPExceptionBehavior = "ignore";
      break;

    case options::OPT_frounding_math:
      RoundingFPMath = true;
      break;

    case options::OPT_fno_rounding_math:
      RoundingFPMath = false;
      break;

    case options::OPT_fcuda_flush_denormals_to_zero:
    case options::OPT_fgpu_flush_denormals_to_zero:
      DenormalFP32Math = llvm::DenormalMode::getPreserveSign();
      break;

    case options::OPT_fdenormal_fp_math_EQ:
      DenormalFPMath = llvm::parseDenormalFPAttribute(A->getValue());
      DenormalFP32Math = DenormalFPMath;
      if (!DenormalFPMath.isValid()) {
        D.Diag(diag::err_drv_invalid_value)
            << A->getAsString(Args) << A->getValue();
      }
      break;

    case options::OPT_fdenormal_fp_math_f32_EQ:
      DenormalFP32Math = llvm::parseDenormalFPAttribute(A->getValue());
      if (!DenormalFP32Math.isValid()) {
        D.Diag(diag::err_drv_invalid_value)
            << A->getAsString(Args) << A->getValue();
      }
      break;

    // Validate and pass through -ffp-contract option.
    case options::OPT_ffp_contract: {
      StringRef Val = A->getValue();
      if (Val == "fast" || Val == "on" || Val == "off" ||
          Val == "fast-honor-pragmas") {
        if (Val != FPContract && LastFpContractOverrideOption != "") {
          D.Diag(clang::diag::warn_drv_overriding_option)
              << LastFpContractOverrideOption
              << Args.MakeArgString("-ffp-contract=" + Val);
        }

        FPContract = Val;
        LastSeenFfpContractOption = Val;
        LastFpContractOverrideOption = "";
      } else
        D.Diag(diag::err_drv_unsupported_option_argument)
            << A->getSpelling() << Val;
      break;
    }

    // Validate and pass through -ffp-exception-behavior option.
    case options::OPT_ffp_exception_behavior_EQ: {
      StringRef Val = A->getValue();
      if (!TrappingMathPresent && !FPExceptionBehavior.empty() &&
          FPExceptionBehavior != Val)
        // Warn that previous value of option is overridden.
        D.Diag(clang::diag::warn_drv_overriding_option)
            << Args.MakeArgString("-ffp-exception-behavior=" +
                                  FPExceptionBehavior)
            << Args.MakeArgString("-ffp-exception-behavior=" + Val);
      TrappingMath = TrappingMathPresent = false;
      if (Val == "ignore" || Val == "maytrap")
        FPExceptionBehavior = Val;
      else if (Val == "strict") {
        FPExceptionBehavior = Val;
        TrappingMath = TrappingMathPresent = true;
      } else
        D.Diag(diag::err_drv_unsupported_option_argument)
            << A->getSpelling() << Val;
      break;
    }

    // Validate and pass through -ffp-eval-method option.
    case options::OPT_ffp_eval_method_EQ: {
      StringRef Val = A->getValue();
      if (Val == "double" || Val == "extended" || Val == "source")
        FPEvalMethod = Val;
      else
        D.Diag(diag::err_drv_unsupported_option_argument)
            << A->getSpelling() << Val;
      break;
    }

    case options::OPT_fexcess_precision_EQ: {
      StringRef Val = A->getValue();
      const llvm::Triple::ArchType Arch = TC.getArch();
      if (Arch == llvm::Triple::x86 || Arch == llvm::Triple::x86_64) {
        if (Val == "standard" || Val == "fast")
          Float16ExcessPrecision = Val;
        // To make it GCC compatible, allow the value of "16" which
        // means disable excess precision, the same meaning than clang's
        // equivalent value "none".
        else if (Val == "16")
          Float16ExcessPrecision = "none";
        else
          D.Diag(diag::err_drv_unsupported_option_argument)
              << A->getSpelling() << Val;
      } else {
        if (!(Val == "standard" || Val == "fast"))
          D.Diag(diag::err_drv_unsupported_option_argument)
              << A->getSpelling() << Val;
      }
      BFloat16ExcessPrecision = Float16ExcessPrecision;
      break;
    }
    case options::OPT_ffinite_math_only:
      HonorINFs = false;
      HonorNaNs = false;
      break;
    case options::OPT_fno_finite_math_only:
      HonorINFs = true;
      HonorNaNs = true;
      break;

    case options::OPT_funsafe_math_optimizations:
      AssociativeMath = true;
      ReciprocalMath = true;
      SignedZeros = false;
      ApproxFunc = true;
      TrappingMath = false;
      FPExceptionBehavior = "";
      FPContract = "fast";
      LastFpContractOverrideOption = "-funsafe-math-optimizations";
      SeenUnsafeMathModeOption = true;
      break;
    case options::OPT_fno_unsafe_math_optimizations:
      AssociativeMath = false;
      ReciprocalMath = false;
      SignedZeros = true;
      ApproxFunc = false;
      restoreFPContractState();
      break;

    case options::OPT_Ofast:
      // If -Ofast is the optimization level, then -ffast-math should be enabled
      if (!OFastEnabled)
        continue;
      [[fallthrough]];
    case options::OPT_ffast_math:
      applyFastMath(true);
      if (A->getOption().getID() == options::OPT_Ofast)
        LastFpContractOverrideOption = "-Ofast";
      else
        LastFpContractOverrideOption = "-ffast-math";
      break;
    case options::OPT_fno_fast_math:
      HonorINFs = true;
      HonorNaNs = true;
      // Turning on -ffast-math (with either flag) removes the need for
      // MathErrno. However, turning *off* -ffast-math merely restores the
      // toolchain default (which may be false), unless -fp-accuracy is used.
      if (FPAccuracy.empty())
        MathErrno = TC.IsMathErrnoDefault();
      AssociativeMath = false;
      ReciprocalMath = false;
      ApproxFunc = false;
      SignedZeros = true;
      restoreFPContractState();
      LastFpContractOverrideOption = "";
      break;
    } // End switch (A->getOption().getID())

    // The StrictFPModel local variable is needed to report warnings
    // in the way we intend. If -ffp-model=strict has been used, we
    // want to report a warning for the next option encountered that
    // takes us out of the settings described by fp-model=strict, but
    // we don't want to continue issuing warnings for other conflicting
    // options after that.
    if (StrictFPModel) {
      // If -ffp-model=strict has been specified on command line but
      // subsequent options conflict then emit warning diagnostic.
      if (HonorINFs && HonorNaNs && !AssociativeMath && !ReciprocalMath &&
          SignedZeros && TrappingMath && RoundingFPMath && !ApproxFunc &&
          FPContract == "off")
        // OK: Current Arg doesn't conflict with -ffp-model=strict
        ;
      else {
        StrictFPModel = false;
        FPModel = "";
        // The warning for -ffp-contract would have been reported by the
        // OPT_ffp_contract_EQ handler above. A special check here is needed
        // to avoid duplicating the warning.
        auto RHS = (A->getNumValues() == 0)
                       ? A->getSpelling()
                       : Args.MakeArgString(A->getSpelling() + A->getValue());
        if (A->getSpelling() != "-ffp-contract=") {
          if (RHS != "-ffp-model=strict")
            D.Diag(clang::diag::warn_drv_overriding_option)
                << "-ffp-model=strict" << RHS;
        }
      }
    }

    // If we handled this option claim it
    A->claim();
  }

  if (!HonorINFs)
    CmdArgs.push_back("-menable-no-infs");

  if (!HonorNaNs)
    CmdArgs.push_back("-menable-no-nans");

  if (ApproxFunc)
    CmdArgs.push_back("-fapprox-func");

  if (MathErrno) {
    CmdArgs.push_back("-fmath-errno");
    if (NoMathErrnoWasImpliedByVecLib)
      D.Diag(clang::diag::warn_drv_math_errno_enabled_after_veclib)
          << ArgThatEnabledMathErrnoAfterVecLib->getAsString(Args)
          << VecLibArg->getAsString(Args);
  }

 if (AssociativeMath && ReciprocalMath && !SignedZeros && ApproxFunc &&
     !TrappingMath)
    CmdArgs.push_back("-funsafe-math-optimizations");

  if (!SignedZeros)
    CmdArgs.push_back("-fno-signed-zeros");

  if (AssociativeMath && !SignedZeros && !TrappingMath)
    CmdArgs.push_back("-mreassociate");

  if (ReciprocalMath)
    CmdArgs.push_back("-freciprocal-math");

  if (TrappingMath) {
    // FP Exception Behavior is also set to strict
    assert(FPExceptionBehavior == "strict");
  }

  // The default is IEEE.
  if (DenormalFPMath != llvm::DenormalMode::getIEEE()) {
    llvm::SmallString<64> DenormFlag;
    llvm::raw_svector_ostream ArgStr(DenormFlag);
    ArgStr << "-fdenormal-fp-math=" << DenormalFPMath;
    CmdArgs.push_back(Args.MakeArgString(ArgStr.str()));
  }

  // Add f32 specific denormal mode flag if it's different.
  if (DenormalFP32Math != DenormalFPMath) {
    llvm::SmallString<64> DenormFlag;
    llvm::raw_svector_ostream ArgStr(DenormFlag);
    ArgStr << "-fdenormal-fp-math-f32=" << DenormalFP32Math;
    CmdArgs.push_back(Args.MakeArgString(ArgStr.str()));
  }

  if (!FPContract.empty())
    CmdArgs.push_back(Args.MakeArgString("-ffp-contract=" + FPContract));

  if (RoundingFPMath)
    CmdArgs.push_back(Args.MakeArgString("-frounding-math"));
  else
    CmdArgs.push_back(Args.MakeArgString("-fno-rounding-math"));

  if (!FPExceptionBehavior.empty())
    CmdArgs.push_back(Args.MakeArgString("-ffp-exception-behavior=" +
                      FPExceptionBehavior));

  if (!FPEvalMethod.empty())
    CmdArgs.push_back(Args.MakeArgString("-ffp-eval-method=" + FPEvalMethod));

  if (!Float16ExcessPrecision.empty())
    CmdArgs.push_back(Args.MakeArgString("-ffloat16-excess-precision=" +
                                         Float16ExcessPrecision));
  if (!BFloat16ExcessPrecision.empty())
    CmdArgs.push_back(Args.MakeArgString("-fbfloat16-excess-precision=" +
                                         BFloat16ExcessPrecision));

  ParseMRecip(D, Args, CmdArgs);

  // -ffast-math enables the __FAST_MATH__ preprocessor macro, but check for the
  // individual features enabled by -ffast-math instead of the option itself as
  // that's consistent with gcc's behaviour.
  if (!HonorINFs && !HonorNaNs && !MathErrno && AssociativeMath && ApproxFunc &&
      ReciprocalMath && !SignedZeros && !TrappingMath && !RoundingFPMath)
    CmdArgs.push_back("-ffast-math");

  // Handle __FINITE_MATH_ONLY__ similarly.
  // The -ffinite-math-only is added to CmdArgs when !HonorINFs && !HonorNaNs.
  // Otherwise process the Xclang arguments to determine if -menable-no-infs and
  // -menable-no-nans are set by the user.
  bool shouldAddFiniteMathOnly = false;
  if (!HonorINFs && !HonorNaNs) {
    shouldAddFiniteMathOnly = true;
  } else {
    bool InfValues = true;
    bool NanValues = true;
    for (const auto *Arg : Args.filtered(options::OPT_Xclang)) {
      StringRef ArgValue = Arg->getValue();
      if (ArgValue == "-menable-no-nans")
        NanValues = false;
      else if (ArgValue == "-menable-no-infs")
        InfValues = false;
    }
    if (!NanValues && !InfValues)
      shouldAddFiniteMathOnly = true;
  }
  if (shouldAddFiniteMathOnly) {
    CmdArgs.push_back("-ffinite-math-only");
  }
  if (const Arg *A = Args.getLastArg(options::OPT_mfpmath_EQ)) {
    CmdArgs.push_back("-mfpmath");
    CmdArgs.push_back(A->getValue());
  }

  // Disable a codegen optimization for floating-point casts.
  if (Args.hasFlag(options::OPT_fno_strict_float_cast_overflow,
                   options::OPT_fstrict_float_cast_overflow, false))
    CmdArgs.push_back("-fno-strict-float-cast-overflow");

  if (Range != LangOptions::ComplexRangeKind::CX_None)
    ComplexRangeStr = RenderComplexRangeOption(Range);
  if (!ComplexRangeStr.empty()) {
    CmdArgs.push_back(Args.MakeArgString(ComplexRangeStr));
    if (Args.hasArg(options::OPT_fcomplex_arithmetic_EQ))
      CmdArgs.push_back(Args.MakeArgString("-fcomplex-arithmetic=" +
                                           ComplexRangeKindToStr(Range)));
  }
  if (Args.hasArg(options::OPT_fcx_limited_range))
    CmdArgs.push_back("-fcx-limited-range");
  if (Args.hasArg(options::OPT_fcx_fortran_rules))
    CmdArgs.push_back("-fcx-fortran-rules");
  if (Args.hasArg(options::OPT_fno_cx_limited_range))
    CmdArgs.push_back("-fno-cx-limited-range");
  if (Args.hasArg(options::OPT_fno_cx_fortran_rules))
    CmdArgs.push_back("-fno-cx-fortran-rules");
  if (IsFp32PrecDivSqrtAllowed) {
    if (NoOffloadFP32PrecDiv)
      CmdArgs.push_back("-fno-offload-fp32-prec-div");
    if (NoOffloadFP32PrecSqrt)
      CmdArgs.push_back("-fno-offload-fp32-prec-sqrt");
  }
}

static void RenderAnalyzerOptions(const ArgList &Args, ArgStringList &CmdArgs,
                                  const llvm::Triple &Triple,
                                  const InputInfo &Input) {
  // Add default argument set.
  if (!Args.hasArg(options::OPT__analyzer_no_default_checks)) {
    CmdArgs.push_back("-analyzer-checker=core");
    CmdArgs.push_back("-analyzer-checker=apiModeling");

    if (!Triple.isWindowsMSVCEnvironment()) {
      CmdArgs.push_back("-analyzer-checker=unix");
    } else {
      // Enable "unix" checkers that also work on Windows.
      CmdArgs.push_back("-analyzer-checker=unix.API");
      CmdArgs.push_back("-analyzer-checker=unix.Malloc");
      CmdArgs.push_back("-analyzer-checker=unix.MallocSizeof");
      CmdArgs.push_back("-analyzer-checker=unix.MismatchedDeallocator");
      CmdArgs.push_back("-analyzer-checker=unix.cstring.BadSizeArg");
      CmdArgs.push_back("-analyzer-checker=unix.cstring.NullArg");
    }

    // Disable some unix checkers for PS4/PS5.
    if (Triple.isPS()) {
      CmdArgs.push_back("-analyzer-disable-checker=unix.API");
      CmdArgs.push_back("-analyzer-disable-checker=unix.Vfork");
    }

    if (Triple.isOSDarwin()) {
      CmdArgs.push_back("-analyzer-checker=osx");
      CmdArgs.push_back(
          "-analyzer-checker=security.insecureAPI.decodeValueOfObjCType");
    }
    else if (Triple.isOSFuchsia())
      CmdArgs.push_back("-analyzer-checker=fuchsia");

    CmdArgs.push_back("-analyzer-checker=deadcode");

    if (types::isCXX(Input.getType()))
      CmdArgs.push_back("-analyzer-checker=cplusplus");

    if (!Triple.isPS()) {
      CmdArgs.push_back("-analyzer-checker=security.insecureAPI.UncheckedReturn");
      CmdArgs.push_back("-analyzer-checker=security.insecureAPI.getpw");
      CmdArgs.push_back("-analyzer-checker=security.insecureAPI.gets");
      CmdArgs.push_back("-analyzer-checker=security.insecureAPI.mktemp");
      CmdArgs.push_back("-analyzer-checker=security.insecureAPI.mkstemp");
      CmdArgs.push_back("-analyzer-checker=security.insecureAPI.vfork");
    }

    // Default nullability checks.
    CmdArgs.push_back("-analyzer-checker=nullability.NullPassedToNonnull");
    CmdArgs.push_back("-analyzer-checker=nullability.NullReturnedFromNonnull");
  }

  // Set the output format. The default is plist, for (lame) historical reasons.
  CmdArgs.push_back("-analyzer-output");
  if (Arg *A = Args.getLastArg(options::OPT__analyzer_output))
    CmdArgs.push_back(A->getValue());
  else
    CmdArgs.push_back("plist");

  // Disable the presentation of standard compiler warnings when using
  // --analyze.  We only want to show static analyzer diagnostics or frontend
  // errors.
  CmdArgs.push_back("-w");

  // Add -Xanalyzer arguments when running as analyzer.
  Args.AddAllArgValues(CmdArgs, options::OPT_Xanalyzer);
}

static bool isValidSymbolName(StringRef S) {
  if (S.empty())
    return false;

  if (std::isdigit(S[0]))
    return false;

  return llvm::all_of(S, [](char C) { return std::isalnum(C) || C == '_'; });
}

static void RenderSSPOptions(const Driver &D, const ToolChain &TC,
                             const ArgList &Args, ArgStringList &CmdArgs,
                             bool KernelOrKext) {
  const llvm::Triple &EffectiveTriple = TC.getEffectiveTriple();

  // NVPTX doesn't support stack protectors; from the compiler's perspective, it
  // doesn't even have a stack!
  if (EffectiveTriple.isNVPTX())
    return;

  // -stack-protector=0 is default.
  LangOptions::StackProtectorMode StackProtectorLevel = LangOptions::SSPOff;
  LangOptions::StackProtectorMode DefaultStackProtectorLevel =
      TC.GetDefaultStackProtectorLevel(KernelOrKext);

  if (Arg *A = Args.getLastArg(options::OPT_fno_stack_protector,
                               options::OPT_fstack_protector_all,
                               options::OPT_fstack_protector_strong,
                               options::OPT_fstack_protector)) {
    if (A->getOption().matches(options::OPT_fstack_protector))
      StackProtectorLevel =
          std::max<>(LangOptions::SSPOn, DefaultStackProtectorLevel);
    else if (A->getOption().matches(options::OPT_fstack_protector_strong))
      StackProtectorLevel = LangOptions::SSPStrong;
    else if (A->getOption().matches(options::OPT_fstack_protector_all))
      StackProtectorLevel = LangOptions::SSPReq;

    if (EffectiveTriple.isBPF() && StackProtectorLevel != LangOptions::SSPOff) {
      D.Diag(diag::warn_drv_unsupported_option_for_target)
          << A->getSpelling() << EffectiveTriple.getTriple();
      StackProtectorLevel = DefaultStackProtectorLevel;
    }
  } else {
    StackProtectorLevel = DefaultStackProtectorLevel;
  }

  if (StackProtectorLevel) {
    CmdArgs.push_back("-stack-protector");
    CmdArgs.push_back(Args.MakeArgString(Twine(StackProtectorLevel)));
  }

  // --param ssp-buffer-size=
  for (const Arg *A : Args.filtered(options::OPT__param)) {
    StringRef Str(A->getValue());
    if (Str.starts_with("ssp-buffer-size=")) {
      if (StackProtectorLevel) {
        CmdArgs.push_back("-stack-protector-buffer-size");
        // FIXME: Verify the argument is a valid integer.
        CmdArgs.push_back(Args.MakeArgString(Str.drop_front(16)));
      }
      A->claim();
    }
  }

  const std::string &TripleStr = EffectiveTriple.getTriple();
  if (Arg *A = Args.getLastArg(options::OPT_mstack_protector_guard_EQ)) {
    StringRef Value = A->getValue();
    if (!EffectiveTriple.isX86() && !EffectiveTriple.isAArch64() &&
        !EffectiveTriple.isARM() && !EffectiveTriple.isThumb() &&
        !EffectiveTriple.isRISCV() && !EffectiveTriple.isPPC())
      D.Diag(diag::err_drv_unsupported_opt_for_target)
          << A->getAsString(Args) << TripleStr;
    if ((EffectiveTriple.isX86() || EffectiveTriple.isARM() ||
         EffectiveTriple.isThumb()) &&
        Value != "tls" && Value != "global") {
      D.Diag(diag::err_drv_invalid_value_with_suggestion)
          << A->getOption().getName() << Value << "tls global";
      return;
    }
    if ((EffectiveTriple.isARM() || EffectiveTriple.isThumb()) &&
        Value == "tls") {
      if (!Args.hasArg(options::OPT_mstack_protector_guard_offset_EQ)) {
        D.Diag(diag::err_drv_ssp_missing_offset_argument)
            << A->getAsString(Args);
        return;
      }
      // Check whether the target subarch supports the hardware TLS register
      if (!arm::isHardTPSupported(EffectiveTriple)) {
        D.Diag(diag::err_target_unsupported_tp_hard)
            << EffectiveTriple.getArchName();
        return;
      }
      // Check whether the user asked for something other than -mtp=cp15
      if (Arg *A = Args.getLastArg(options::OPT_mtp_mode_EQ)) {
        StringRef Value = A->getValue();
        if (Value != "cp15") {
          D.Diag(diag::err_drv_argument_not_allowed_with)
              << A->getAsString(Args) << "-mstack-protector-guard=tls";
          return;
        }
      }
      CmdArgs.push_back("-target-feature");
      CmdArgs.push_back("+read-tp-tpidruro");
    }
    if (EffectiveTriple.isAArch64() && Value != "sysreg" && Value != "global") {
      D.Diag(diag::err_drv_invalid_value_with_suggestion)
          << A->getOption().getName() << Value << "sysreg global";
      return;
    }
    if (EffectiveTriple.isRISCV() || EffectiveTriple.isPPC()) {
      if (Value != "tls" && Value != "global") {
        D.Diag(diag::err_drv_invalid_value_with_suggestion)
            << A->getOption().getName() << Value << "tls global";
        return;
      }
      if (Value == "tls") {
        if (!Args.hasArg(options::OPT_mstack_protector_guard_offset_EQ)) {
          D.Diag(diag::err_drv_ssp_missing_offset_argument)
              << A->getAsString(Args);
          return;
        }
      }
    }
    A->render(Args, CmdArgs);
  }

  if (Arg *A = Args.getLastArg(options::OPT_mstack_protector_guard_offset_EQ)) {
    StringRef Value = A->getValue();
    if (!EffectiveTriple.isX86() && !EffectiveTriple.isAArch64() &&
        !EffectiveTriple.isARM() && !EffectiveTriple.isThumb() &&
        !EffectiveTriple.isRISCV() && !EffectiveTriple.isPPC())
      D.Diag(diag::err_drv_unsupported_opt_for_target)
          << A->getAsString(Args) << TripleStr;
    int Offset;
    if (Value.getAsInteger(10, Offset)) {
      D.Diag(diag::err_drv_invalid_value) << A->getOption().getName() << Value;
      return;
    }
    if ((EffectiveTriple.isARM() || EffectiveTriple.isThumb()) &&
        (Offset < 0 || Offset > 0xfffff)) {
      D.Diag(diag::err_drv_invalid_int_value)
          << A->getOption().getName() << Value;
      return;
    }
    A->render(Args, CmdArgs);
  }

  if (Arg *A = Args.getLastArg(options::OPT_mstack_protector_guard_reg_EQ)) {
    StringRef Value = A->getValue();
    if (!EffectiveTriple.isX86() && !EffectiveTriple.isAArch64() &&
        !EffectiveTriple.isRISCV() && !EffectiveTriple.isPPC())
      D.Diag(diag::err_drv_unsupported_opt_for_target)
          << A->getAsString(Args) << TripleStr;
    if (EffectiveTriple.isX86() && (Value != "fs" && Value != "gs")) {
      D.Diag(diag::err_drv_invalid_value_with_suggestion)
          << A->getOption().getName() << Value << "fs gs";
      return;
    }
    if (EffectiveTriple.isAArch64() && Value != "sp_el0") {
      D.Diag(diag::err_drv_invalid_value) << A->getOption().getName() << Value;
      return;
    }
    if (EffectiveTriple.isRISCV() && Value != "tp") {
      D.Diag(diag::err_drv_invalid_value_with_suggestion)
          << A->getOption().getName() << Value << "tp";
      return;
    }
    if (EffectiveTriple.isPPC64() && Value != "r13") {
      D.Diag(diag::err_drv_invalid_value_with_suggestion)
          << A->getOption().getName() << Value << "r13";
      return;
    }
    if (EffectiveTriple.isPPC32() && Value != "r2") {
      D.Diag(diag::err_drv_invalid_value_with_suggestion)
          << A->getOption().getName() << Value << "r2";
      return;
    }
    A->render(Args, CmdArgs);
  }

  if (Arg *A = Args.getLastArg(options::OPT_mstack_protector_guard_symbol_EQ)) {
    StringRef Value = A->getValue();
    if (!isValidSymbolName(Value)) {
      D.Diag(diag::err_drv_argument_only_allowed_with)
          << A->getOption().getName() << "legal symbol name";
      return;
    }
    A->render(Args, CmdArgs);
  }
}

static void RenderSCPOptions(const ToolChain &TC, const ArgList &Args,
                             ArgStringList &CmdArgs) {
  const llvm::Triple &EffectiveTriple = TC.getEffectiveTriple();

  if (!EffectiveTriple.isOSFreeBSD() && !EffectiveTriple.isOSLinux())
    return;

  if (!EffectiveTriple.isX86() && !EffectiveTriple.isSystemZ() &&
      !EffectiveTriple.isPPC64() && !EffectiveTriple.isAArch64())
    return;

  Args.addOptInFlag(CmdArgs, options::OPT_fstack_clash_protection,
                    options::OPT_fno_stack_clash_protection);
}

static void RenderTrivialAutoVarInitOptions(const Driver &D,
                                            const ToolChain &TC,
                                            const ArgList &Args,
                                            ArgStringList &CmdArgs) {
  auto DefaultTrivialAutoVarInit = TC.GetDefaultTrivialAutoVarInit();
  StringRef TrivialAutoVarInit = "";

  for (const Arg *A : Args) {
    switch (A->getOption().getID()) {
    default:
      continue;
    case options::OPT_ftrivial_auto_var_init: {
      A->claim();
      StringRef Val = A->getValue();
      if (Val == "uninitialized" || Val == "zero" || Val == "pattern")
        TrivialAutoVarInit = Val;
      else
        D.Diag(diag::err_drv_unsupported_option_argument)
            << A->getSpelling() << Val;
      break;
    }
    }
  }

  if (TrivialAutoVarInit.empty())
    switch (DefaultTrivialAutoVarInit) {
    case LangOptions::TrivialAutoVarInitKind::Uninitialized:
      break;
    case LangOptions::TrivialAutoVarInitKind::Pattern:
      TrivialAutoVarInit = "pattern";
      break;
    case LangOptions::TrivialAutoVarInitKind::Zero:
      TrivialAutoVarInit = "zero";
      break;
    }

  if (!TrivialAutoVarInit.empty()) {
    CmdArgs.push_back(
        Args.MakeArgString("-ftrivial-auto-var-init=" + TrivialAutoVarInit));
  }

  if (Arg *A =
          Args.getLastArg(options::OPT_ftrivial_auto_var_init_stop_after)) {
    if (!Args.hasArg(options::OPT_ftrivial_auto_var_init) ||
        StringRef(
            Args.getLastArg(options::OPT_ftrivial_auto_var_init)->getValue()) ==
            "uninitialized")
      D.Diag(diag::err_drv_trivial_auto_var_init_stop_after_missing_dependency);
    A->claim();
    StringRef Val = A->getValue();
    if (std::stoi(Val.str()) <= 0)
      D.Diag(diag::err_drv_trivial_auto_var_init_stop_after_invalid_value);
    CmdArgs.push_back(
        Args.MakeArgString("-ftrivial-auto-var-init-stop-after=" + Val));
  }

  if (Arg *A = Args.getLastArg(options::OPT_ftrivial_auto_var_init_max_size)) {
    if (!Args.hasArg(options::OPT_ftrivial_auto_var_init) ||
        StringRef(
            Args.getLastArg(options::OPT_ftrivial_auto_var_init)->getValue()) ==
            "uninitialized")
      D.Diag(diag::err_drv_trivial_auto_var_init_max_size_missing_dependency);
    A->claim();
    StringRef Val = A->getValue();
    if (std::stoi(Val.str()) <= 0)
      D.Diag(diag::err_drv_trivial_auto_var_init_max_size_invalid_value);
    CmdArgs.push_back(
        Args.MakeArgString("-ftrivial-auto-var-init-max-size=" + Val));
  }
}

static void RenderOpenCLOptions(const ArgList &Args, ArgStringList &CmdArgs,
                                types::ID InputType) {
  // cl-denorms-are-zero is not forwarded. It is translated into a generic flag
  // for denormal flushing handling based on the target.
  const unsigned ForwardedArguments[] = {
      options::OPT_cl_opt_disable,
      options::OPT_cl_strict_aliasing,
      options::OPT_cl_single_precision_constant,
      options::OPT_cl_finite_math_only,
      options::OPT_cl_kernel_arg_info,
      options::OPT_cl_unsafe_math_optimizations,
      options::OPT_cl_fast_relaxed_math,
      options::OPT_cl_mad_enable,
      options::OPT_cl_no_signed_zeros,
      options::OPT_cl_fp32_correctly_rounded_divide_sqrt,
      options::OPT_cl_uniform_work_group_size
  };

  if (Arg *A = Args.getLastArg(options::OPT_cl_std_EQ)) {
    std::string CLStdStr = std::string("-cl-std=") + A->getValue();
    CmdArgs.push_back(Args.MakeArgString(CLStdStr));
  } else if (Arg *A = Args.getLastArg(options::OPT_cl_ext_EQ)) {
    std::string CLExtStr = std::string("-cl-ext=") + A->getValue();
    CmdArgs.push_back(Args.MakeArgString(CLExtStr));
  }

  if (Args.hasArg(options::OPT_cl_finite_math_only)) {
    CmdArgs.push_back("-menable-no-infs");
    CmdArgs.push_back("-menable-no-nans");
  }

  for (const auto &Arg : ForwardedArguments)
    if (const auto *A = Args.getLastArg(Arg))
      CmdArgs.push_back(Args.MakeArgString(A->getOption().getPrefixedName()));

  // Only add the default headers if we are compiling OpenCL sources.
  if ((types::isOpenCL(InputType) ||
       (Args.hasArg(options::OPT_cl_std_EQ) && types::isSrcFile(InputType))) &&
      !Args.hasArg(options::OPT_cl_no_stdinc)) {
    CmdArgs.push_back("-finclude-default-header");
    CmdArgs.push_back("-fdeclare-opencl-builtins");
  }
}

static void RenderHLSLOptions(const ArgList &Args, ArgStringList &CmdArgs,
                              types::ID InputType) {
  const unsigned ForwardedArguments[] = {options::OPT_dxil_validator_version,
                                         options::OPT_D,
                                         options::OPT_I,
                                         options::OPT_O,
                                         options::OPT_emit_llvm,
                                         options::OPT_emit_obj,
                                         options::OPT_disable_llvm_passes,
                                         options::OPT_fnative_half_type,
                                         options::OPT_hlsl_entrypoint};
  if (!types::isHLSL(InputType))
    return;
  for (const auto &Arg : ForwardedArguments)
    if (const auto *A = Args.getLastArg(Arg))
      A->renderAsInput(Args, CmdArgs);
  // Add the default headers if dxc_no_stdinc is not set.
  if (!Args.hasArg(options::OPT_dxc_no_stdinc) &&
      !Args.hasArg(options::OPT_nostdinc))
    CmdArgs.push_back("-finclude-default-header");
}

static void RenderOpenACCOptions(const Driver &D, const ArgList &Args,
                                 ArgStringList &CmdArgs, types::ID InputType) {
  if (!Args.hasArg(options::OPT_fopenacc))
    return;

  CmdArgs.push_back("-fopenacc");

  if (Arg *A = Args.getLastArg(options::OPT_openacc_macro_override)) {
    StringRef Value = A->getValue();
    int Version;
    if (!Value.getAsInteger(10, Version))
      A->renderAsInput(Args, CmdArgs);
    else
      D.Diag(diag::err_drv_clang_unsupported) << Value;
  }
}

static void RenderARCMigrateToolOptions(const Driver &D, const ArgList &Args,
                                        ArgStringList &CmdArgs) {
  bool ARCMTEnabled = false;
  if (!Args.hasArg(options::OPT_fno_objc_arc, options::OPT_fobjc_arc)) {
    if (const Arg *A = Args.getLastArg(options::OPT_ccc_arcmt_check,
                                       options::OPT_ccc_arcmt_modify,
                                       options::OPT_ccc_arcmt_migrate)) {
      ARCMTEnabled = true;
      switch (A->getOption().getID()) {
      default: llvm_unreachable("missed a case");
      case options::OPT_ccc_arcmt_check:
        CmdArgs.push_back("-arcmt-action=check");
        break;
      case options::OPT_ccc_arcmt_modify:
        CmdArgs.push_back("-arcmt-action=modify");
        break;
      case options::OPT_ccc_arcmt_migrate:
        CmdArgs.push_back("-arcmt-action=migrate");
        CmdArgs.push_back("-mt-migrate-directory");
        CmdArgs.push_back(A->getValue());

        Args.AddLastArg(CmdArgs, options::OPT_arcmt_migrate_report_output);
        Args.AddLastArg(CmdArgs, options::OPT_arcmt_migrate_emit_arc_errors);
        break;
      }
    }
  } else {
    Args.ClaimAllArgs(options::OPT_ccc_arcmt_check);
    Args.ClaimAllArgs(options::OPT_ccc_arcmt_modify);
    Args.ClaimAllArgs(options::OPT_ccc_arcmt_migrate);
  }

  if (const Arg *A = Args.getLastArg(options::OPT_ccc_objcmt_migrate)) {
    if (ARCMTEnabled)
      D.Diag(diag::err_drv_argument_not_allowed_with)
          << A->getAsString(Args) << "-ccc-arcmt-migrate";

    CmdArgs.push_back("-mt-migrate-directory");
    CmdArgs.push_back(A->getValue());

    if (!Args.hasArg(options::OPT_objcmt_migrate_literals,
                     options::OPT_objcmt_migrate_subscripting,
                     options::OPT_objcmt_migrate_property)) {
      // std::nullopt specified, means enable them all.
      CmdArgs.push_back("-objcmt-migrate-literals");
      CmdArgs.push_back("-objcmt-migrate-subscripting");
      CmdArgs.push_back("-objcmt-migrate-property");
    } else {
      Args.AddLastArg(CmdArgs, options::OPT_objcmt_migrate_literals);
      Args.AddLastArg(CmdArgs, options::OPT_objcmt_migrate_subscripting);
      Args.AddLastArg(CmdArgs, options::OPT_objcmt_migrate_property);
    }
  } else {
    Args.AddLastArg(CmdArgs, options::OPT_objcmt_migrate_literals);
    Args.AddLastArg(CmdArgs, options::OPT_objcmt_migrate_subscripting);
    Args.AddLastArg(CmdArgs, options::OPT_objcmt_migrate_property);
    Args.AddLastArg(CmdArgs, options::OPT_objcmt_migrate_all);
    Args.AddLastArg(CmdArgs, options::OPT_objcmt_migrate_readonly_property);
    Args.AddLastArg(CmdArgs, options::OPT_objcmt_migrate_readwrite_property);
    Args.AddLastArg(CmdArgs, options::OPT_objcmt_migrate_property_dot_syntax);
    Args.AddLastArg(CmdArgs, options::OPT_objcmt_migrate_annotation);
    Args.AddLastArg(CmdArgs, options::OPT_objcmt_migrate_instancetype);
    Args.AddLastArg(CmdArgs, options::OPT_objcmt_migrate_nsmacros);
    Args.AddLastArg(CmdArgs, options::OPT_objcmt_migrate_protocol_conformance);
    Args.AddLastArg(CmdArgs, options::OPT_objcmt_atomic_property);
    Args.AddLastArg(CmdArgs, options::OPT_objcmt_returns_innerpointer_property);
    Args.AddLastArg(CmdArgs, options::OPT_objcmt_ns_nonatomic_iosonly);
    Args.AddLastArg(CmdArgs, options::OPT_objcmt_migrate_designated_init);
    Args.AddLastArg(CmdArgs, options::OPT_objcmt_allowlist_dir_path);
  }
}

static void RenderBuiltinOptions(const ToolChain &TC, const llvm::Triple &T,
                                 const ArgList &Args, ArgStringList &CmdArgs) {
  // -fbuiltin is default unless -mkernel is used.
  bool UseBuiltins =
      Args.hasFlag(options::OPT_fbuiltin, options::OPT_fno_builtin,
                   !Args.hasArg(options::OPT_mkernel));
  if (!UseBuiltins)
    CmdArgs.push_back("-fno-builtin");

  // -ffreestanding implies -fno-builtin.
  if (Args.hasArg(options::OPT_ffreestanding))
    UseBuiltins = false;

  // Process the -fno-builtin-* options.
  for (const Arg *A : Args.filtered(options::OPT_fno_builtin_)) {
    A->claim();

    // If -fno-builtin is specified, then there's no need to pass the option to
    // the frontend.
    if (UseBuiltins)
      A->render(Args, CmdArgs);
  }
}

bool Driver::getDefaultModuleCachePath(SmallVectorImpl<char> &Result) {
  if (const char *Str = std::getenv("CLANG_MODULE_CACHE_PATH")) {
    Twine Path{Str};
    Path.toVector(Result);
    return Path.getSingleStringRef() != "";
  }
  if (llvm::sys::path::cache_directory(Result)) {
    llvm::sys::path::append(Result, "clang");
    llvm::sys::path::append(Result, "ModuleCache");
    return true;
  }
  return false;
}

llvm::SmallString<256>
clang::driver::tools::getCXX20NamedModuleOutputPath(const ArgList &Args,
                                                    const char *BaseInput) {
  if (Arg *ModuleOutputEQ = Args.getLastArg(options::OPT_fmodule_output_EQ))
    return StringRef(ModuleOutputEQ->getValue());

  SmallString<256> OutputPath;
  if (Arg *FinalOutput = Args.getLastArg(options::OPT_o);
      FinalOutput && Args.hasArg(options::OPT_c))
    OutputPath = FinalOutput->getValue();
  else
    OutputPath = BaseInput;

  const char *Extension = types::getTypeTempSuffix(types::TY_ModuleFile);
  llvm::sys::path::replace_extension(OutputPath, Extension);
  return OutputPath;
}

static bool RenderModulesOptions(Compilation &C, const Driver &D,
                                 const ArgList &Args, const InputInfo &Input,
                                 const InputInfo &Output, bool HaveStd20,
                                 ArgStringList &CmdArgs) {
  bool IsCXX = types::isCXX(Input.getType());
  bool HaveStdCXXModules = IsCXX && HaveStd20;
  bool HaveModules = HaveStdCXXModules;

  // -fmodules enables the use of precompiled modules (off by default).
  // Users can pass -fno-cxx-modules to turn off modules support for
  // C++/Objective-C++ programs.
  bool HaveClangModules = false;
  if (Args.hasFlag(options::OPT_fmodules, options::OPT_fno_modules, false)) {
    bool AllowedInCXX = Args.hasFlag(options::OPT_fcxx_modules,
                                     options::OPT_fno_cxx_modules, true);
    if (AllowedInCXX || !IsCXX) {
      CmdArgs.push_back("-fmodules");
      HaveClangModules = true;
    }
  }

  HaveModules |= HaveClangModules;

  // -fmodule-maps enables implicit reading of module map files. By default,
  // this is enabled if we are using Clang's flavor of precompiled modules.
  if (Args.hasFlag(options::OPT_fimplicit_module_maps,
                   options::OPT_fno_implicit_module_maps, HaveClangModules))
    CmdArgs.push_back("-fimplicit-module-maps");

  // -fmodules-decluse checks that modules used are declared so (off by default)
  Args.addOptInFlag(CmdArgs, options::OPT_fmodules_decluse,
                    options::OPT_fno_modules_decluse);

  // -fmodules-strict-decluse is like -fmodule-decluse, but also checks that
  // all #included headers are part of modules.
  if (Args.hasFlag(options::OPT_fmodules_strict_decluse,
                   options::OPT_fno_modules_strict_decluse, false))
    CmdArgs.push_back("-fmodules-strict-decluse");

  Args.addOptOutFlag(CmdArgs, options::OPT_fmodulemap_allow_subdirectory_search,
                     options::OPT_fno_modulemap_allow_subdirectory_search);

  // -fno-implicit-modules turns off implicitly compiling modules on demand.
  bool ImplicitModules = false;
  if (!Args.hasFlag(options::OPT_fimplicit_modules,
                    options::OPT_fno_implicit_modules, HaveClangModules)) {
    if (HaveModules)
      CmdArgs.push_back("-fno-implicit-modules");
  } else if (HaveModules) {
    ImplicitModules = true;
    // -fmodule-cache-path specifies where our implicitly-built module files
    // should be written.
    SmallString<128> Path;
    if (Arg *A = Args.getLastArg(options::OPT_fmodules_cache_path))
      Path = A->getValue();

    bool HasPath = true;
    if (C.isForDiagnostics()) {
      // When generating crash reports, we want to emit the modules along with
      // the reproduction sources, so we ignore any provided module path.
      Path = Output.getFilename();
      llvm::sys::path::replace_extension(Path, ".cache");
      llvm::sys::path::append(Path, "modules");
    } else if (Path.empty()) {
      // No module path was provided: use the default.
      HasPath = Driver::getDefaultModuleCachePath(Path);
    }

    // `HasPath` will only be false if getDefaultModuleCachePath() fails.
    // That being said, that failure is unlikely and not caching is harmless.
    if (HasPath) {
      const char Arg[] = "-fmodules-cache-path=";
      Path.insert(Path.begin(), Arg, Arg + strlen(Arg));
      CmdArgs.push_back(Args.MakeArgString(Path));
    }
  }

  if (HaveModules) {
    if (Args.hasFlag(options::OPT_fprebuilt_implicit_modules,
                     options::OPT_fno_prebuilt_implicit_modules, false))
      CmdArgs.push_back("-fprebuilt-implicit-modules");
    if (Args.hasFlag(options::OPT_fmodules_validate_input_files_content,
                     options::OPT_fno_modules_validate_input_files_content,
                     false))
      CmdArgs.push_back("-fvalidate-ast-input-files-content");
  }

  // -fmodule-name specifies the module that is currently being built (or
  // used for header checking by -fmodule-maps).
  Args.AddLastArg(CmdArgs, options::OPT_fmodule_name_EQ);

  // -fmodule-map-file can be used to specify files containing module
  // definitions.
  Args.AddAllArgs(CmdArgs, options::OPT_fmodule_map_file);

  // -fbuiltin-module-map can be used to load the clang
  // builtin headers modulemap file.
  if (Args.hasArg(options::OPT_fbuiltin_module_map)) {
    SmallString<128> BuiltinModuleMap(D.ResourceDir);
    llvm::sys::path::append(BuiltinModuleMap, "include");
    llvm::sys::path::append(BuiltinModuleMap, "module.modulemap");
    if (llvm::sys::fs::exists(BuiltinModuleMap))
      CmdArgs.push_back(
          Args.MakeArgString("-fmodule-map-file=" + BuiltinModuleMap));
  }

  // The -fmodule-file=<name>=<file> form specifies the mapping of module
  // names to precompiled module files (the module is loaded only if used).
  // The -fmodule-file=<file> form can be used to unconditionally load
  // precompiled module files (whether used or not).
  if (HaveModules || Input.getType() == clang::driver::types::TY_ModuleFile) {
    Args.AddAllArgs(CmdArgs, options::OPT_fmodule_file);

    // -fprebuilt-module-path specifies where to load the prebuilt module files.
    for (const Arg *A : Args.filtered(options::OPT_fprebuilt_module_path)) {
      CmdArgs.push_back(Args.MakeArgString(
          std::string("-fprebuilt-module-path=") + A->getValue()));
      A->claim();
    }
  } else
    Args.ClaimAllArgs(options::OPT_fmodule_file);

  // When building modules and generating crashdumps, we need to dump a module
  // dependency VFS alongside the output.
  if (HaveClangModules && C.isForDiagnostics()) {
    SmallString<128> VFSDir(Output.getFilename());
    llvm::sys::path::replace_extension(VFSDir, ".cache");
    // Add the cache directory as a temp so the crash diagnostics pick it up.
    C.addTempFile(Args.MakeArgString(VFSDir));

    llvm::sys::path::append(VFSDir, "vfs");
    CmdArgs.push_back("-module-dependency-dir");
    CmdArgs.push_back(Args.MakeArgString(VFSDir));
  }

  if (HaveClangModules)
    Args.AddLastArg(CmdArgs, options::OPT_fmodules_user_build_path);

  // Pass through all -fmodules-ignore-macro arguments.
  Args.AddAllArgs(CmdArgs, options::OPT_fmodules_ignore_macro);
  Args.AddLastArg(CmdArgs, options::OPT_fmodules_prune_interval);
  Args.AddLastArg(CmdArgs, options::OPT_fmodules_prune_after);

  if (HaveClangModules) {
    Args.AddLastArg(CmdArgs, options::OPT_fbuild_session_timestamp);

    if (Arg *A = Args.getLastArg(options::OPT_fbuild_session_file)) {
      if (Args.hasArg(options::OPT_fbuild_session_timestamp))
        D.Diag(diag::err_drv_argument_not_allowed_with)
            << A->getAsString(Args) << "-fbuild-session-timestamp";

      llvm::sys::fs::file_status Status;
      if (llvm::sys::fs::status(A->getValue(), Status))
        D.Diag(diag::err_drv_no_such_file) << A->getValue();
      CmdArgs.push_back(Args.MakeArgString(
          "-fbuild-session-timestamp=" +
          Twine((uint64_t)std::chrono::duration_cast<std::chrono::seconds>(
                    Status.getLastModificationTime().time_since_epoch())
                    .count())));
    }

    if (Args.getLastArg(
            options::OPT_fmodules_validate_once_per_build_session)) {
      if (!Args.getLastArg(options::OPT_fbuild_session_timestamp,
                           options::OPT_fbuild_session_file))
        D.Diag(diag::err_drv_modules_validate_once_requires_timestamp);

      Args.AddLastArg(CmdArgs,
                      options::OPT_fmodules_validate_once_per_build_session);
    }

    if (Args.hasFlag(options::OPT_fmodules_validate_system_headers,
                     options::OPT_fno_modules_validate_system_headers,
                     ImplicitModules))
      CmdArgs.push_back("-fmodules-validate-system-headers");

    Args.AddLastArg(CmdArgs,
                    options::OPT_fmodules_disable_diagnostic_validation);
  } else {
    Args.ClaimAllArgs(options::OPT_fbuild_session_timestamp);
    Args.ClaimAllArgs(options::OPT_fbuild_session_file);
    Args.ClaimAllArgs(options::OPT_fmodules_validate_once_per_build_session);
    Args.ClaimAllArgs(options::OPT_fmodules_validate_system_headers);
    Args.ClaimAllArgs(options::OPT_fno_modules_validate_system_headers);
    Args.ClaimAllArgs(options::OPT_fmodules_disable_diagnostic_validation);
  }

  // FIXME: We provisionally don't check ODR violations for decls in the global
  // module fragment.
  CmdArgs.push_back("-fskip-odr-check-in-gmf");

  if (Args.hasArg(options::OPT_modules_reduced_bmi) &&
      (Input.getType() == driver::types::TY_CXXModule ||
       Input.getType() == driver::types::TY_PP_CXXModule)) {
    CmdArgs.push_back("-fexperimental-modules-reduced-bmi");

    if (Args.hasArg(options::OPT_fmodule_output_EQ))
      Args.AddLastArg(CmdArgs, options::OPT_fmodule_output_EQ);
    else
      CmdArgs.push_back(Args.MakeArgString(
          "-fmodule-output=" +
          getCXX20NamedModuleOutputPath(Args, Input.getBaseInput())));
  }

  // Noop if we see '-fexperimental-modules-reduced-bmi' with other translation
  // units than module units. This is more user friendly to allow end uers to
  // enable this feature without asking for help from build systems.
  Args.ClaimAllArgs(options::OPT_modules_reduced_bmi);

  // We need to include the case the input file is a module file here.
  // Since the default compilation model for C++ module interface unit will
  // create temporary module file and compile the temporary module file
  // to get the object file. Then the `-fmodule-output` flag will be
  // brought to the second compilation process. So we have to claim it for
  // the case too.
  if (Input.getType() == driver::types::TY_CXXModule ||
      Input.getType() == driver::types::TY_PP_CXXModule ||
      Input.getType() == driver::types::TY_ModuleFile) {
    Args.ClaimAllArgs(options::OPT_fmodule_output);
    Args.ClaimAllArgs(options::OPT_fmodule_output_EQ);
  }

  if (Args.hasArg(options::OPT_fmodules_embed_all_files))
    CmdArgs.push_back("-fmodules-embed-all-files");

  return HaveModules;
}

static void RenderCharacterOptions(const ArgList &Args, const llvm::Triple &T,
                                   ArgStringList &CmdArgs) {
  // -fsigned-char is default.
  if (const Arg *A = Args.getLastArg(options::OPT_fsigned_char,
                                     options::OPT_fno_signed_char,
                                     options::OPT_funsigned_char,
                                     options::OPT_fno_unsigned_char)) {
    if (A->getOption().matches(options::OPT_funsigned_char) ||
        A->getOption().matches(options::OPT_fno_signed_char)) {
      CmdArgs.push_back("-fno-signed-char");
    }
  } else if (!isSignedCharDefault(T)) {
    CmdArgs.push_back("-fno-signed-char");
  }

  // The default depends on the language standard.
  Args.AddLastArg(CmdArgs, options::OPT_fchar8__t, options::OPT_fno_char8__t);

  if (const Arg *A = Args.getLastArg(options::OPT_fshort_wchar,
                                     options::OPT_fno_short_wchar)) {
    if (A->getOption().matches(options::OPT_fshort_wchar)) {
      CmdArgs.push_back("-fwchar-type=short");
      CmdArgs.push_back("-fno-signed-wchar");
    } else {
      bool IsARM = T.isARM() || T.isThumb() || T.isAArch64();
      CmdArgs.push_back("-fwchar-type=int");
      if (T.isOSzOS() ||
          (IsARM && !(T.isOSWindows() || T.isOSNetBSD() || T.isOSOpenBSD())))
        CmdArgs.push_back("-fno-signed-wchar");
      else
        CmdArgs.push_back("-fsigned-wchar");
    }
  } else if (T.isOSzOS())
    CmdArgs.push_back("-fno-signed-wchar");
}

static void RenderObjCOptions(const ToolChain &TC, const Driver &D,
                              const llvm::Triple &T, const ArgList &Args,
                              ObjCRuntime &Runtime, bool InferCovariantReturns,
                              const InputInfo &Input, ArgStringList &CmdArgs) {
  const llvm::Triple::ArchType Arch = TC.getArch();

  // -fobjc-dispatch-method is only relevant with the nonfragile-abi, and legacy
  // is the default. Except for deployment target of 10.5, next runtime is
  // always legacy dispatch and -fno-objc-legacy-dispatch gets ignored silently.
  if (Runtime.isNonFragile()) {
    if (!Args.hasFlag(options::OPT_fobjc_legacy_dispatch,
                      options::OPT_fno_objc_legacy_dispatch,
                      Runtime.isLegacyDispatchDefaultForArch(Arch))) {
      if (TC.UseObjCMixedDispatch())
        CmdArgs.push_back("-fobjc-dispatch-method=mixed");
      else
        CmdArgs.push_back("-fobjc-dispatch-method=non-legacy");
    }
  }

  // When ObjectiveC legacy runtime is in effect on MacOSX, turn on the option
  // to do Array/Dictionary subscripting by default.
  if (Arch == llvm::Triple::x86 && T.isMacOSX() &&
      Runtime.getKind() == ObjCRuntime::FragileMacOSX && Runtime.isNeXTFamily())
    CmdArgs.push_back("-fobjc-subscripting-legacy-runtime");

  // Allow -fno-objc-arr to trump -fobjc-arr/-fobjc-arc.
  // NOTE: This logic is duplicated in ToolChains.cpp.
  if (isObjCAutoRefCount(Args)) {
    TC.CheckObjCARC();

    CmdArgs.push_back("-fobjc-arc");

    // FIXME: It seems like this entire block, and several around it should be
    // wrapped in isObjC, but for now we just use it here as this is where it
    // was being used previously.
    if (types::isCXX(Input.getType()) && types::isObjC(Input.getType())) {
      if (TC.GetCXXStdlibType(Args) == ToolChain::CST_Libcxx)
        CmdArgs.push_back("-fobjc-arc-cxxlib=libc++");
      else
        CmdArgs.push_back("-fobjc-arc-cxxlib=libstdc++");
    }

    // Allow the user to enable full exceptions code emission.
    // We default off for Objective-C, on for Objective-C++.
    if (Args.hasFlag(options::OPT_fobjc_arc_exceptions,
                     options::OPT_fno_objc_arc_exceptions,
                     /*Default=*/types::isCXX(Input.getType())))
      CmdArgs.push_back("-fobjc-arc-exceptions");
  }

  // Silence warning for full exception code emission options when explicitly
  // set to use no ARC.
  if (Args.hasArg(options::OPT_fno_objc_arc)) {
    Args.ClaimAllArgs(options::OPT_fobjc_arc_exceptions);
    Args.ClaimAllArgs(options::OPT_fno_objc_arc_exceptions);
  }

  // Allow the user to control whether messages can be converted to runtime
  // functions.
  if (types::isObjC(Input.getType())) {
    auto *Arg = Args.getLastArg(
        options::OPT_fobjc_convert_messages_to_runtime_calls,
        options::OPT_fno_objc_convert_messages_to_runtime_calls);
    if (Arg &&
        Arg->getOption().matches(
            options::OPT_fno_objc_convert_messages_to_runtime_calls))
      CmdArgs.push_back("-fno-objc-convert-messages-to-runtime-calls");
  }

  // -fobjc-infer-related-result-type is the default, except in the Objective-C
  // rewriter.
  if (InferCovariantReturns)
    CmdArgs.push_back("-fno-objc-infer-related-result-type");

  // Pass down -fobjc-weak or -fno-objc-weak if present.
  if (types::isObjC(Input.getType())) {
    auto WeakArg =
        Args.getLastArg(options::OPT_fobjc_weak, options::OPT_fno_objc_weak);
    if (!WeakArg) {
      // nothing to do
    } else if (!Runtime.allowsWeak()) {
      if (WeakArg->getOption().matches(options::OPT_fobjc_weak))
        D.Diag(diag::err_objc_weak_unsupported);
    } else {
      WeakArg->render(Args, CmdArgs);
    }
  }

  if (Args.hasArg(options::OPT_fobjc_disable_direct_methods_for_testing))
    CmdArgs.push_back("-fobjc-disable-direct-methods-for-testing");
}

static void RenderDiagnosticsOptions(const Driver &D, const ArgList &Args,
                                     ArgStringList &CmdArgs) {
  bool CaretDefault = true;
  bool ColumnDefault = true;

  if (const Arg *A = Args.getLastArg(options::OPT__SLASH_diagnostics_classic,
                                     options::OPT__SLASH_diagnostics_column,
                                     options::OPT__SLASH_diagnostics_caret)) {
    switch (A->getOption().getID()) {
    case options::OPT__SLASH_diagnostics_caret:
      CaretDefault = true;
      ColumnDefault = true;
      break;
    case options::OPT__SLASH_diagnostics_column:
      CaretDefault = false;
      ColumnDefault = true;
      break;
    case options::OPT__SLASH_diagnostics_classic:
      CaretDefault = false;
      ColumnDefault = false;
      break;
    }
  }

  // -fcaret-diagnostics is default.
  if (!Args.hasFlag(options::OPT_fcaret_diagnostics,
                    options::OPT_fno_caret_diagnostics, CaretDefault))
    CmdArgs.push_back("-fno-caret-diagnostics");

  Args.addOptOutFlag(CmdArgs, options::OPT_fdiagnostics_fixit_info,
                     options::OPT_fno_diagnostics_fixit_info);
  Args.addOptOutFlag(CmdArgs, options::OPT_fdiagnostics_show_option,
                     options::OPT_fno_diagnostics_show_option);

  if (const Arg *A =
          Args.getLastArg(options::OPT_fdiagnostics_show_category_EQ)) {
    CmdArgs.push_back("-fdiagnostics-show-category");
    CmdArgs.push_back(A->getValue());
  }

  Args.addOptInFlag(CmdArgs, options::OPT_fdiagnostics_show_hotness,
                    options::OPT_fno_diagnostics_show_hotness);

  if (const Arg *A =
          Args.getLastArg(options::OPT_fdiagnostics_hotness_threshold_EQ)) {
    std::string Opt =
        std::string("-fdiagnostics-hotness-threshold=") + A->getValue();
    CmdArgs.push_back(Args.MakeArgString(Opt));
  }

  if (const Arg *A =
          Args.getLastArg(options::OPT_fdiagnostics_misexpect_tolerance_EQ)) {
    std::string Opt =
        std::string("-fdiagnostics-misexpect-tolerance=") + A->getValue();
    CmdArgs.push_back(Args.MakeArgString(Opt));
  }

  if (const Arg *A = Args.getLastArg(options::OPT_fdiagnostics_format_EQ)) {
    CmdArgs.push_back("-fdiagnostics-format");
    CmdArgs.push_back(A->getValue());
    if (StringRef(A->getValue()) == "sarif" ||
        StringRef(A->getValue()) == "SARIF")
      D.Diag(diag::warn_drv_sarif_format_unstable);
  }

  if (const Arg *A = Args.getLastArg(
          options::OPT_fdiagnostics_show_note_include_stack,
          options::OPT_fno_diagnostics_show_note_include_stack)) {
    const Option &O = A->getOption();
    if (O.matches(options::OPT_fdiagnostics_show_note_include_stack))
      CmdArgs.push_back("-fdiagnostics-show-note-include-stack");
    else
      CmdArgs.push_back("-fno-diagnostics-show-note-include-stack");
  }

  handleColorDiagnosticsArgs(D, Args, CmdArgs);

  if (Args.hasArg(options::OPT_fansi_escape_codes))
    CmdArgs.push_back("-fansi-escape-codes");

  Args.addOptOutFlag(CmdArgs, options::OPT_fshow_source_location,
                     options::OPT_fno_show_source_location);

  Args.addOptOutFlag(CmdArgs, options::OPT_fdiagnostics_show_line_numbers,
                     options::OPT_fno_diagnostics_show_line_numbers);

  if (Args.hasArg(options::OPT_fdiagnostics_absolute_paths))
    CmdArgs.push_back("-fdiagnostics-absolute-paths");

  if (!Args.hasFlag(options::OPT_fshow_column, options::OPT_fno_show_column,
                    ColumnDefault))
    CmdArgs.push_back("-fno-show-column");

  Args.addOptOutFlag(CmdArgs, options::OPT_fspell_checking,
                     options::OPT_fno_spell_checking);

  Args.addLastArg(CmdArgs, options::OPT_warning_suppression_mappings_EQ);
}

DwarfFissionKind tools::getDebugFissionKind(const Driver &D,
                                            const ArgList &Args, Arg *&Arg) {
  Arg = Args.getLastArg(options::OPT_gsplit_dwarf, options::OPT_gsplit_dwarf_EQ,
                        options::OPT_gno_split_dwarf);
  if (!Arg || Arg->getOption().matches(options::OPT_gno_split_dwarf))
    return DwarfFissionKind::None;

  if (Arg->getOption().matches(options::OPT_gsplit_dwarf))
    return DwarfFissionKind::Split;

  StringRef Value = Arg->getValue();
  if (Value == "split")
    return DwarfFissionKind::Split;
  if (Value == "single")
    return DwarfFissionKind::Single;

  D.Diag(diag::err_drv_unsupported_option_argument)
      << Arg->getSpelling() << Arg->getValue();
  return DwarfFissionKind::None;
}

static void renderDwarfFormat(const Driver &D, const llvm::Triple &T,
                              const ArgList &Args, ArgStringList &CmdArgs,
                              unsigned DwarfVersion) {
  auto *DwarfFormatArg =
      Args.getLastArg(options::OPT_gdwarf64, options::OPT_gdwarf32);
  if (!DwarfFormatArg)
    return;

  if (DwarfFormatArg->getOption().matches(options::OPT_gdwarf64)) {
    if (DwarfVersion < 3)
      D.Diag(diag::err_drv_argument_only_allowed_with)
          << DwarfFormatArg->getAsString(Args) << "DWARFv3 or greater";
    else if (!T.isArch64Bit())
      D.Diag(diag::err_drv_argument_only_allowed_with)
          << DwarfFormatArg->getAsString(Args) << "64 bit architecture";
    else if (!T.isOSBinFormatELF())
      D.Diag(diag::err_drv_argument_only_allowed_with)
          << DwarfFormatArg->getAsString(Args) << "ELF platforms";
  }

  DwarfFormatArg->render(Args, CmdArgs);
}

static void
renderDebugOptions(const ToolChain &TC, const Driver &D, const llvm::Triple &T,
                   const ArgList &Args, bool IRInput, ArgStringList &CmdArgs,
                   const InputInfo &Output,
                   llvm::codegenoptions::DebugInfoKind &DebugInfoKind,
                   DwarfFissionKind &DwarfFission) {
  if (Args.hasFlag(options::OPT_fdebug_info_for_profiling,
                   options::OPT_fno_debug_info_for_profiling, false) &&
      checkDebugInfoOption(
          Args.getLastArg(options::OPT_fdebug_info_for_profiling), Args, D, TC))
    CmdArgs.push_back("-fdebug-info-for-profiling");

  // The 'g' groups options involve a somewhat intricate sequence of decisions
  // about what to pass from the driver to the frontend, but by the time they
  // reach cc1 they've been factored into three well-defined orthogonal choices:
  //  * what level of debug info to generate
  //  * what dwarf version to write
  //  * what debugger tuning to use
  // This avoids having to monkey around further in cc1 other than to disable
  // codeview if not running in a Windows environment. Perhaps even that
  // decision should be made in the driver as well though.
  llvm::DebuggerKind DebuggerTuning = TC.getDefaultDebuggerTuning();

  bool SplitDWARFInlining =
      Args.hasFlag(options::OPT_fsplit_dwarf_inlining,
                   options::OPT_fno_split_dwarf_inlining, false);

  // Normally -gsplit-dwarf is only useful with -gN. For IR input, Clang does
  // object file generation and no IR generation, -gN should not be needed. So
  // allow -gsplit-dwarf with either -gN or IR input.
  if (IRInput || Args.hasArg(options::OPT_g_Group)) {
    Arg *SplitDWARFArg;
    DwarfFission = getDebugFissionKind(D, Args, SplitDWARFArg);
    if (DwarfFission != DwarfFissionKind::None &&
        !checkDebugInfoOption(SplitDWARFArg, Args, D, TC)) {
      DwarfFission = DwarfFissionKind::None;
      SplitDWARFInlining = false;
    }
  }
  if (const Arg *A = Args.getLastArg(options::OPT_g_Group)) {
    DebugInfoKind = llvm::codegenoptions::DebugInfoConstructor;

    // If the last option explicitly specified a debug-info level, use it.
    if (checkDebugInfoOption(A, Args, D, TC) &&
        A->getOption().matches(options::OPT_gN_Group)) {
      DebugInfoKind = debugLevelToInfoKind(*A);
      // For -g0 or -gline-tables-only, drop -gsplit-dwarf. This gets a bit more
      // complicated if you've disabled inline info in the skeleton CUs
      // (SplitDWARFInlining) - then there's value in composing split-dwarf and
      // line-tables-only, so let those compose naturally in that case.
      if (DebugInfoKind == llvm::codegenoptions::NoDebugInfo ||
          DebugInfoKind == llvm::codegenoptions::DebugDirectivesOnly ||
          (DebugInfoKind == llvm::codegenoptions::DebugLineTablesOnly &&
           SplitDWARFInlining))
        DwarfFission = DwarfFissionKind::None;
    }
  }

  // If a debugger tuning argument appeared, remember it.
  bool HasDebuggerTuning = false;
  if (const Arg *A =
          Args.getLastArg(options::OPT_gTune_Group, options::OPT_ggdbN_Group)) {
    HasDebuggerTuning = true;
    if (checkDebugInfoOption(A, Args, D, TC)) {
      if (A->getOption().matches(options::OPT_glldb))
        DebuggerTuning = llvm::DebuggerKind::LLDB;
      else if (A->getOption().matches(options::OPT_gsce))
        DebuggerTuning = llvm::DebuggerKind::SCE;
      else if (A->getOption().matches(options::OPT_gdbx))
        DebuggerTuning = llvm::DebuggerKind::DBX;
      else
        DebuggerTuning = llvm::DebuggerKind::GDB;
    }
  }

  // If a -gdwarf argument appeared, remember it.
  bool EmitDwarf = false;
  if (const Arg *A = getDwarfNArg(Args))
    EmitDwarf = checkDebugInfoOption(A, Args, D, TC);

  bool EmitCodeView = false;
  if (const Arg *A = Args.getLastArg(options::OPT_gcodeview))
    EmitCodeView = checkDebugInfoOption(A, Args, D, TC);

  // If the user asked for debug info but did not explicitly specify -gcodeview
  // or -gdwarf, ask the toolchain for the default format.
  if (!EmitCodeView && !EmitDwarf &&
      DebugInfoKind != llvm::codegenoptions::NoDebugInfo) {
    switch (TC.getDefaultDebugFormat()) {
    case llvm::codegenoptions::DIF_CodeView:
      EmitCodeView = true;
      break;
    case llvm::codegenoptions::DIF_DWARF:
      EmitDwarf = true;
      break;
    }
  }

  unsigned RequestedDWARFVersion = 0; // DWARF version requested by the user
  unsigned EffectiveDWARFVersion = 0; // DWARF version TC can generate. It may
                                      // be lower than what the user wanted.
  if (EmitDwarf) {
    RequestedDWARFVersion = getDwarfVersion(TC, Args);
    // Clamp effective DWARF version to the max supported by the toolchain.
    EffectiveDWARFVersion =
        std::min(RequestedDWARFVersion, TC.getMaxDwarfVersion());
  } else {
    Args.ClaimAllArgs(options::OPT_fdebug_default_version);
  }

  // -gline-directives-only supported only for the DWARF debug info.
  if (RequestedDWARFVersion == 0 &&
      DebugInfoKind == llvm::codegenoptions::DebugDirectivesOnly)
    DebugInfoKind = llvm::codegenoptions::NoDebugInfo;

  // strict DWARF is set to false by default. But for DBX, we need it to be set
  // as true by default.
  if (const Arg *A = Args.getLastArg(options::OPT_gstrict_dwarf))
    (void)checkDebugInfoOption(A, Args, D, TC);
  if (Args.hasFlag(options::OPT_gstrict_dwarf, options::OPT_gno_strict_dwarf,
                   DebuggerTuning == llvm::DebuggerKind::DBX))
    CmdArgs.push_back("-gstrict-dwarf");

  // And we handle flag -grecord-gcc-switches later with DWARFDebugFlags.
  Args.ClaimAllArgs(options::OPT_g_flags_Group);

  // Column info is included by default for everything except SCE and
  // CodeView. Clang doesn't track end columns, just starting columns, which,
  // in theory, is fine for CodeView (and PDB).  In practice, however, the
  // Microsoft debuggers don't handle missing end columns well, and the AIX
  // debugger DBX also doesn't handle the columns well, so it's better not to
  // include any column info.
  if (const Arg *A = Args.getLastArg(options::OPT_gcolumn_info))
    (void)checkDebugInfoOption(A, Args, D, TC);
  if (!Args.hasFlag(options::OPT_gcolumn_info, options::OPT_gno_column_info,
                    !EmitCodeView &&
                        (DebuggerTuning != llvm::DebuggerKind::SCE &&
                         DebuggerTuning != llvm::DebuggerKind::DBX)))
    CmdArgs.push_back("-gno-column-info");

  // FIXME: Move backend command line options to the module.
  if (Args.hasFlag(options::OPT_gmodules, options::OPT_gno_modules, false)) {
    // If -gline-tables-only or -gline-directives-only is the last option it
    // wins.
    if (checkDebugInfoOption(Args.getLastArg(options::OPT_gmodules), Args, D,
                             TC)) {
      if (DebugInfoKind != llvm::codegenoptions::DebugLineTablesOnly &&
          DebugInfoKind != llvm::codegenoptions::DebugDirectivesOnly) {
        DebugInfoKind = llvm::codegenoptions::DebugInfoConstructor;
        CmdArgs.push_back("-dwarf-ext-refs");
        CmdArgs.push_back("-fmodule-format=obj");
      }
    }
  }

  if (T.isOSBinFormatELF() && SplitDWARFInlining)
    CmdArgs.push_back("-fsplit-dwarf-inlining");

  // After we've dealt with all combinations of things that could
  // make DebugInfoKind be other than std::nullopt or DebugLineTablesOnly,
  // figure out if we need to "upgrade" it to standalone debug info.
  // We parse these two '-f' options whether or not they will be used,
  // to claim them even if you wrote "-fstandalone-debug -gline-tables-only"
  bool NeedFullDebug = Args.hasFlag(
      options::OPT_fstandalone_debug, options::OPT_fno_standalone_debug,
      DebuggerTuning == llvm::DebuggerKind::LLDB ||
          TC.GetDefaultStandaloneDebug());
  if (const Arg *A = Args.getLastArg(options::OPT_fstandalone_debug))
    (void)checkDebugInfoOption(A, Args, D, TC);

  if (DebugInfoKind == llvm::codegenoptions::LimitedDebugInfo ||
      DebugInfoKind == llvm::codegenoptions::DebugInfoConstructor) {
    if (Args.hasFlag(options::OPT_fno_eliminate_unused_debug_types,
                     options::OPT_feliminate_unused_debug_types, false))
      DebugInfoKind = llvm::codegenoptions::UnusedTypeInfo;
    else if (NeedFullDebug)
      DebugInfoKind = llvm::codegenoptions::FullDebugInfo;
  }

  if (Args.hasFlag(options::OPT_gembed_source, options::OPT_gno_embed_source,
                   false)) {
    // Source embedding is a vendor extension to DWARF v5. By now we have
    // checked if a DWARF version was stated explicitly, and have otherwise
    // fallen back to the target default, so if this is still not at least 5
    // we emit an error.
    const Arg *A = Args.getLastArg(options::OPT_gembed_source);
    if (RequestedDWARFVersion < 5)
      D.Diag(diag::err_drv_argument_only_allowed_with)
          << A->getAsString(Args) << "-gdwarf-5";
    else if (EffectiveDWARFVersion < 5)
      // The toolchain has reduced allowed dwarf version, so we can't enable
      // -gembed-source.
      D.Diag(diag::warn_drv_dwarf_version_limited_by_target)
          << A->getAsString(Args) << TC.getTripleString() << 5
          << EffectiveDWARFVersion;
    else if (checkDebugInfoOption(A, Args, D, TC))
      CmdArgs.push_back("-gembed-source");
  }

  if (EmitCodeView) {
    CmdArgs.push_back("-gcodeview");

    Args.addOptInFlag(CmdArgs, options::OPT_gcodeview_ghash,
                      options::OPT_gno_codeview_ghash);

    Args.addOptOutFlag(CmdArgs, options::OPT_gcodeview_command_line,
                       options::OPT_gno_codeview_command_line);
  }

  Args.addOptOutFlag(CmdArgs, options::OPT_ginline_line_tables,
                     options::OPT_gno_inline_line_tables);

  // When emitting remarks, we need at least debug lines in the output.
  if (willEmitRemarks(Args) &&
      DebugInfoKind <= llvm::codegenoptions::DebugDirectivesOnly)
    DebugInfoKind = llvm::codegenoptions::DebugLineTablesOnly;

  // Adjust the debug info kind for the given toolchain.
  TC.adjustDebugInfoKind(DebugInfoKind, Args);

  // On AIX, the debugger tuning option can be omitted if it is not explicitly
  // set.
  RenderDebugEnablingArgs(Args, CmdArgs, DebugInfoKind, EffectiveDWARFVersion,
                          T.isOSAIX() && !HasDebuggerTuning
                              ? llvm::DebuggerKind::Default
                              : DebuggerTuning);

  // -fdebug-macro turns on macro debug info generation.
  if (Args.hasFlag(options::OPT_fdebug_macro, options::OPT_fno_debug_macro,
                   false))
    if (checkDebugInfoOption(Args.getLastArg(options::OPT_fdebug_macro), Args,
                             D, TC))
      CmdArgs.push_back("-debug-info-macro");

  // -fno-system-debug turns off debug info generation for system headers
  if (!Args.hasFlag(options::OPT_fsystem_debug, options::OPT_fno_system_debug,
                    true))
    CmdArgs.push_back("-fno-system-debug");

  // -ggnu-pubnames turns on gnu style pubnames in the backend.
  const auto *PubnamesArg =
      Args.getLastArg(options::OPT_ggnu_pubnames, options::OPT_gno_gnu_pubnames,
                      options::OPT_gpubnames, options::OPT_gno_pubnames);
  if (DwarfFission != DwarfFissionKind::None ||
      (PubnamesArg && checkDebugInfoOption(PubnamesArg, Args, D, TC))) {
    const bool OptionSet =
        (PubnamesArg &&
         (PubnamesArg->getOption().matches(options::OPT_gpubnames) ||
          PubnamesArg->getOption().matches(options::OPT_ggnu_pubnames)));
    if ((DebuggerTuning != llvm::DebuggerKind::LLDB || OptionSet) &&
        (!PubnamesArg ||
         (!PubnamesArg->getOption().matches(options::OPT_gno_gnu_pubnames) &&
          !PubnamesArg->getOption().matches(options::OPT_gno_pubnames))))
      CmdArgs.push_back(PubnamesArg && PubnamesArg->getOption().matches(
                                           options::OPT_gpubnames)
                            ? "-gpubnames"
                            : "-ggnu-pubnames");
  }
  const auto *SimpleTemplateNamesArg =
      Args.getLastArg(options::OPT_gsimple_template_names,
                      options::OPT_gno_simple_template_names);
  bool ForwardTemplateParams = DebuggerTuning == llvm::DebuggerKind::SCE;
  if (SimpleTemplateNamesArg &&
      checkDebugInfoOption(SimpleTemplateNamesArg, Args, D, TC)) {
    const auto &Opt = SimpleTemplateNamesArg->getOption();
    if (Opt.matches(options::OPT_gsimple_template_names)) {
      ForwardTemplateParams = true;
      CmdArgs.push_back("-gsimple-template-names=simple");
    }
  }

  // Emit DW_TAG_template_alias for template aliases? True by default for SCE.
  bool UseDebugTemplateAlias =
      DebuggerTuning == llvm::DebuggerKind::SCE && RequestedDWARFVersion >= 4;
  if (const auto *DebugTemplateAlias = Args.getLastArg(
          options::OPT_gtemplate_alias, options::OPT_gno_template_alias)) {
    // DW_TAG_template_alias is only supported from DWARFv5 but if a user
    // asks for it we should let them have it (if the target supports it).
    if (checkDebugInfoOption(DebugTemplateAlias, Args, D, TC)) {
      const auto &Opt = DebugTemplateAlias->getOption();
      UseDebugTemplateAlias = Opt.matches(options::OPT_gtemplate_alias);
    }
  }
  if (UseDebugTemplateAlias)
    CmdArgs.push_back("-gtemplate-alias");

  if (const Arg *A = Args.getLastArg(options::OPT_gsrc_hash_EQ)) {
    StringRef v = A->getValue();
    CmdArgs.push_back(Args.MakeArgString("-gsrc-hash=" + v));
  }

  Args.addOptInFlag(CmdArgs, options::OPT_fdebug_ranges_base_address,
                    options::OPT_fno_debug_ranges_base_address);

  // -gdwarf-aranges turns on the emission of the aranges section in the
  // backend.
  if (const Arg *A = Args.getLastArg(options::OPT_gdwarf_aranges);
      A && checkDebugInfoOption(A, Args, D, TC)) {
    CmdArgs.push_back("-mllvm");
    CmdArgs.push_back("-generate-arange-section");
  }

  Args.addOptInFlag(CmdArgs, options::OPT_fforce_dwarf_frame,
                    options::OPT_fno_force_dwarf_frame);

  bool EnableTypeUnits = false;
  if (Args.hasFlag(options::OPT_fdebug_types_section,
                   options::OPT_fno_debug_types_section, false)) {
    if (!(T.isOSBinFormatELF() || T.isOSBinFormatWasm())) {
      D.Diag(diag::err_drv_unsupported_opt_for_target)
          << Args.getLastArg(options::OPT_fdebug_types_section)
                 ->getAsString(Args)
          << T.getTriple();
    } else if (checkDebugInfoOption(
                   Args.getLastArg(options::OPT_fdebug_types_section), Args, D,
                   TC)) {
      EnableTypeUnits = true;
      CmdArgs.push_back("-mllvm");
      CmdArgs.push_back("-generate-type-units");
    }
  }

  if (const Arg *A =
          Args.getLastArg(options::OPT_gomit_unreferenced_methods,
                          options::OPT_gno_omit_unreferenced_methods))
    (void)checkDebugInfoOption(A, Args, D, TC);
  if (Args.hasFlag(options::OPT_gomit_unreferenced_methods,
                   options::OPT_gno_omit_unreferenced_methods, false) &&
      (DebugInfoKind == llvm::codegenoptions::DebugInfoConstructor ||
       DebugInfoKind == llvm::codegenoptions::LimitedDebugInfo) &&
      !EnableTypeUnits) {
    CmdArgs.push_back("-gomit-unreferenced-methods");
  }

  // To avoid join/split of directory+filename, the integrated assembler prefers
  // the directory form of .file on all DWARF versions. GNU as doesn't allow the
  // form before DWARF v5.
  if (!Args.hasFlag(options::OPT_fdwarf_directory_asm,
                    options::OPT_fno_dwarf_directory_asm,
                    TC.useIntegratedAs() || EffectiveDWARFVersion >= 5))
    CmdArgs.push_back("-fno-dwarf-directory-asm");

  // Decide how to render forward declarations of template instantiations.
  // SCE wants full descriptions, others just get them in the name.
  if (ForwardTemplateParams)
    CmdArgs.push_back("-debug-forward-template-params");

  // Do we need to explicitly import anonymous namespaces into the parent
  // scope?
  if (DebuggerTuning == llvm::DebuggerKind::SCE)
    CmdArgs.push_back("-dwarf-explicit-import");

  renderDwarfFormat(D, T, Args, CmdArgs, EffectiveDWARFVersion);
  RenderDebugInfoCompressionArgs(Args, CmdArgs, D, TC);

  // This controls whether or not we perform JustMyCode instrumentation.
  if (Args.hasFlag(options::OPT_fjmc, options::OPT_fno_jmc, false)) {
    if (TC.getTriple().isOSBinFormatELF() ||
        TC.getTriple().isWindowsMSVCEnvironment()) {
      if (DebugInfoKind >= llvm::codegenoptions::DebugInfoConstructor)
        CmdArgs.push_back("-fjmc");
      else if (D.IsCLMode())
        D.Diag(clang::diag::warn_drv_jmc_requires_debuginfo) << "/JMC"
                                                             << "'/Zi', '/Z7'";
      else
        D.Diag(clang::diag::warn_drv_jmc_requires_debuginfo) << "-fjmc"
                                                             << "-g";
    } else {
      D.Diag(clang::diag::warn_drv_fjmc_for_elf_only);
    }
  }

  // Add in -fdebug-compilation-dir if necessary.
  const char *DebugCompilationDir =
      addDebugCompDirArg(Args, CmdArgs, D.getVFS());

  addDebugPrefixMapArg(D, TC, Args, CmdArgs);

  // Add the output path to the object file for CodeView debug infos.
  if (EmitCodeView && Output.isFilename())
    addDebugObjectName(Args, CmdArgs, DebugCompilationDir,
                       Output.getFilename());
}

/// Check whether the given input tree contains any wrapper actions
static bool ContainsWrapperAction(const Action *A) {
  if (isa<OffloadWrapperJobAction>(A))
    return true;
  for (const auto &AI : A->inputs())
    if (ContainsWrapperAction(AI))
      return true;

  return false;
}

// Put together an external compiler compilation call which is used instead
// of the clang invocation for the host compile of an offload compilation.
// Enabling command line:  clang++ -fsycl -fsycl-host-compiler=<HostExe>
//                         <ClangOpts> -fsycl-host-compiler-options=<HostOpts>
// Any <ClangOpts> used which are phase limiting (preprocessing, assembly,
// object generation) are specifically handled here by specifying the
// equivalent phase limiting option(s).
// It is expected that any user <HostOpts> options passed will be placed
// after any implied options set here.  This will have overriding behaviors
// for any options which are considered to be evaluated from left to right.
// Specifying any <HostOpts> option which conficts any of the implied options
// will result in undefined behavior.  Potential conflicting options:
//  * Output specification options (-o, -Fo, -Fa, etc)
//  * Phase limiting options (-E, -c, -P, etc)
void Clang::ConstructHostCompilerJob(Compilation &C, const JobAction &JA,
                                     const InputInfo &Output,
                                     const InputInfoList &Inputs,
                                     const llvm::opt::ArgList &TCArgs) const {

  // The Host compilation step that occurs here is constructed based on the
  // input from the user.  This consists of the compiler to call and the
  // options that will be used during the compilation.
  ArgStringList HostCompileArgs;
  const InputInfo &InputFile = Inputs.front();
  const ToolChain &TC = getToolChain();

  // Input file.
  HostCompileArgs.push_back(InputFile.getFilename());

  // When performing the host compilation, we are expecting to only be
  // creating intermediate files, namely preprocessor output, assembly or
  // object files.
  // We are making assumptions in regards to what options are used to
  // generate these intermediate files.
  //                gcc/g++/clang/clang++/default | cl
  //  Object:                   -c                | -c
  //  Preprocessed:             -E                | -P -Fi<file>
  //  Assembly:                 -S                | -c -Fa<file>
  //  Header Input:        -include <file>        | -FI <file>
  //
  // The options used are determined by the compiler name and target triple.
  Arg *HostCompilerDefArg =
      TCArgs.getLastArg(options::OPT_fsycl_host_compiler_EQ);
  assert(HostCompilerDefArg && "Expected host compiler designation.");

  bool OutputAdded = false;
  StringRef CompilerName =
      llvm::sys::path::stem(HostCompilerDefArg->getValue());
  if (CompilerName.empty())
    TC.getDriver().Diag(diag::err_drv_missing_arg_mtp)
        << HostCompilerDefArg->getAsString(TCArgs);
  // FIXME: Consider requiring user input to specify a compatibility class
  // to determine the type of host compiler being used.
  SmallVector<StringRef, 4> MSVCCompilers = {"cl", "clang-cl", "icl"};
  bool IsMSVCHostCompiler =
      std::find(MSVCCompilers.begin(), MSVCCompilers.end(), CompilerName) !=
      MSVCCompilers.end();

  auto addMSVCOutputFile = [&](StringRef Opt) {
    SmallString<128> OutOpt(Opt);
    OutOpt += Output.getFilename();
    HostCompileArgs.push_back(TCArgs.MakeArgString(OutOpt));
    OutputAdded = true;
  };
  // By default: pass /Zc:__cplusplus if we see a MSVC compiler.
  // Users can disable this through
  // -fsycl-host-compiler-options=/Zc:__cplusplus-
  // It overrides the default option.
  if (IsMSVCHostCompiler)
    HostCompileArgs.push_back("/Zc:__cplusplus");

  if (TCArgs.hasArg(options::OPT_fpreview_breaking_changes)) {
    HostCompileArgs.push_back(IsMSVCHostCompiler ? "/D" : "-D");
    HostCompileArgs.push_back("__INTEL_PREVIEW_BREAKING_CHANGES");
  }

  // FIXME: Reuse existing toolchains which are already supported to put
  // together the options.
  // FIXME: For any potential obscure host compilers that do not use the
  // 'standard' set of options, we should provide a user interface that allows
  // users to override the implied options.
  if (isa<PreprocessJobAction>(JA)) {
    if (IsMSVCHostCompiler) {
      // Check the output file, if it is 'stdout' we want to use -E.
      if (StringRef(Output.getFilename()) == "-") {
        HostCompileArgs.push_back("-E");
        OutputAdded = true;
      } else {
        HostCompileArgs.push_back("-P");
        addMSVCOutputFile("-Fi");
      }
    } else
      HostCompileArgs.push_back("-E");
  } else if (isa<AssembleJobAction>(JA)) {
    HostCompileArgs.push_back("-c");
    if (IsMSVCHostCompiler)
      addMSVCOutputFile("-Fo");
  } else {
    assert((isa<CompileJobAction, BackendJobAction>(JA)) &&
           "Invalid action for external host compilation tool.");
    if (JA.getType() == types::TY_PP_Asm) {
      if (IsMSVCHostCompiler) {
        HostCompileArgs.push_back("-c");
        addMSVCOutputFile("-Fa");
        // The MSVC Compiler does not have a way to just create the assembly
        // file so we create the assembly file and object file, and redirect
        // the object file to a temporary.
        std::string ObjTmpName = C.getDriver().GetTemporaryPath("host", "obj");
        StringRef WrapperFileName =
            C.addTempFile(C.getArgs().MakeArgString(ObjTmpName));
        SmallString<128> ObjOutOpt("-Fo");
        ObjOutOpt += WrapperFileName;
        HostCompileArgs.push_back(C.getArgs().MakeArgString(ObjOutOpt));
      } else
        HostCompileArgs.push_back("-S");
    } else {
      TC.getDriver().Diag(diag::err_drv_output_type_with_host_compiler);
    }
  }

  // Add the integration header.
  StringRef Header =
      TC.getDriver().getIntegrationHeader(InputFile.getBaseInput());
  if (types::getPreprocessedType(InputFile.getType()) != types::TY_INVALID &&
      !Header.empty()) {
    HostCompileArgs.push_back(IsMSVCHostCompiler ? "-FI" : "-include");
    HostCompileArgs.push_back(TCArgs.MakeArgString(Header));
  }

  // Add directory in which the original source file resides, as there could
  // be headers that need to be picked up from there.
  SmallString<128> SourcePath(InputFile.getBaseInput());
  llvm::sys::path::remove_filename(SourcePath);
  if (!SourcePath.empty()) {
    HostCompileArgs.push_back(IsMSVCHostCompiler ? "-I" : "-iquote");
    HostCompileArgs.push_back(TCArgs.MakeArgString(SourcePath));
  } else if (llvm::ErrorOr<std::string> CWD =
                 TC.getDriver().getVFS().getCurrentWorkingDirectory()) {
    HostCompileArgs.push_back(IsMSVCHostCompiler ? "-I" : "-iquote");
    HostCompileArgs.push_back(TCArgs.MakeArgString(*CWD));
  }

  // Add default header search directories.
  SmallString<128> BaseDir(C.getDriver().Dir);
  llvm::sys::path::append(BaseDir, "..", "include");
  SmallString<128> SYCLDir(BaseDir);
  llvm::sys::path::append(SYCLDir, "sycl");
  // This is used to provide our wrappers around STL headers that provide
  // additional functions/template specializations when the user includes those
  // STL headers in their programs (e.g., <complex>).
  SmallString<128> STLWrappersDir(SYCLDir);
  llvm::sys::path::append(STLWrappersDir, "stl_wrappers");
  HostCompileArgs.push_back("-I");
  HostCompileArgs.push_back(TCArgs.MakeArgString(SYCLDir));
  HostCompileArgs.push_back("-I");
  HostCompileArgs.push_back(TCArgs.MakeArgString(STLWrappersDir));
  HostCompileArgs.push_back("-I");
  HostCompileArgs.push_back(TCArgs.MakeArgString(BaseDir));

  if (!OutputAdded) {
    // Add output file to the command line.  This is assumed to be prefaced
    // with the '-o' option that is used to designate the output file.
    HostCompileArgs.push_back("-o");
    HostCompileArgs.push_back(Output.getFilename());
  }

  SmallString<128> ExecPath;
  if (HostCompilerDefArg) {
    ExecPath = HostCompilerDefArg->getValue();
    if (!ExecPath.empty() && ExecPath == llvm::sys::path::stem(ExecPath))
      // Use PATH to find executable passed in from -fsycl-host-compiler.
      if (llvm::ErrorOr<std::string> Prog =
              llvm::sys::findProgramByName(ExecPath))
        ExecPath = *Prog;
  }

  // Add any user-specified arguments.
  if (Arg *HostCompilerOptsArg =
          TCArgs.getLastArg(options::OPT_fsycl_host_compiler_options_EQ)) {
    SmallVector<const char *, 8> TargetArgs;
    llvm::BumpPtrAllocator BPA;
    llvm::StringSaver S(BPA);
    // Tokenize the string.
    llvm::cl::TokenizeGNUCommandLine(HostCompilerOptsArg->getValue(), S,
                                     TargetArgs);
    llvm::transform(TargetArgs, std::back_inserter(HostCompileArgs),
                    [&TCArgs](StringRef A) { return TCArgs.MakeArgString(A); });
  }
  const Tool *T = TC.SelectTool(JA);
  auto Cmd = std::make_unique<Command>(JA, *T, ResponseFileSupport::None(),
                                       TCArgs.MakeArgString(ExecPath),
                                       HostCompileArgs, std::nullopt);

  C.addCommand(std::move(Cmd));
}

static void ProcessVSRuntimeLibrary(const ToolChain &TC, const ArgList &Args,
                                    ArgStringList &CmdArgs) {
  unsigned RTOptionID = options::OPT__SLASH_MT;

  bool isSPIROrSPIRV = TC.getTriple().isSPIROrSPIRV();
  bool isSYCL = Args.hasArg(options::OPT_fsycl);
  // For SYCL Windows, /MD is the default.
  if (isSYCL)
    RTOptionID = options::OPT__SLASH_MD;

  if (Args.hasArg(options::OPT__SLASH_LDd))
    // The /LDd option implies /MTd (/MDd for SYCL). The dependent lib part
    // can be overridden, but defining _DEBUG is sticky.
    RTOptionID = isSYCL ? options::OPT__SLASH_MDd : options::OPT__SLASH_MTd;

  Arg *SetArg = nullptr;
  if (Arg *A = Args.getLastArg(options::OPT__SLASH_M_Group)) {
    RTOptionID = A->getOption().getID();
    SetArg = A;
  }

  if (Arg *A = Args.getLastArg(options::OPT_fms_runtime_lib_EQ)) {
    RTOptionID = llvm::StringSwitch<unsigned>(A->getValue())
                     .Case("static", options::OPT__SLASH_MT)
                     .Case("static_dbg", options::OPT__SLASH_MTd)
                     .Case("dll", options::OPT__SLASH_MD)
                     .Case("dll_dbg", options::OPT__SLASH_MDd)
                     .Default(options::OPT__SLASH_MT);
    SetArg = A;
  }
  if (isSYCL && !isSPIROrSPIRV && SetArg &&
      (RTOptionID == options::OPT__SLASH_MT ||
       RTOptionID == options::OPT__SLASH_MTd))
    // Use of /MT or /MTd is not supported for SYCL.
    TC.getDriver().Diag(clang::diag::err_drv_argument_not_allowed_with)
        << SetArg->getOption().getName() << "-fsycl";

  enum { addDEBUG = 0x1, addMT = 0x2, addDLL = 0x4 };
  auto addPreDefines = [&](unsigned Defines) {
    if (Defines & addDEBUG)
      CmdArgs.push_back("-D_DEBUG");
    if (Defines & addMT && !isSPIROrSPIRV)
      CmdArgs.push_back("-D_MT");
    if (Defines & addDLL && !isSPIROrSPIRV)
      CmdArgs.push_back("-D_DLL");
    // for /MDd with spir targets
    if ((Defines & addDLL) && (Defines & addDEBUG) && isSPIROrSPIRV) {
      CmdArgs.push_back("-D_CONTAINER_DEBUG_LEVEL=0");
      CmdArgs.push_back("-D_ITERATOR_DEBUG_LEVEL=0");
    }
  };
  StringRef FlagForCRT;
  switch (RTOptionID) {
  case options::OPT__SLASH_MD:
    addPreDefines((Args.hasArg(options::OPT__SLASH_LDd) ? addDEBUG : 0x0) |
                  addMT | addDLL);
    FlagForCRT = "--dependent-lib=msvcrt";
    break;
  case options::OPT__SLASH_MDd:
    addPreDefines(addDEBUG | addMT | addDLL);
    FlagForCRT = "--dependent-lib=msvcrtd";
    break;
  case options::OPT__SLASH_MT:
    addPreDefines((Args.hasArg(options::OPT__SLASH_LDd) ? addDEBUG : 0x0) |
                  addMT);
    CmdArgs.push_back("-flto-visibility-public-std");
    FlagForCRT = "--dependent-lib=libcmt";
    break;
  case options::OPT__SLASH_MTd:
    addPreDefines(addDEBUG | addMT);
    CmdArgs.push_back("-flto-visibility-public-std");
    FlagForCRT = "--dependent-lib=libcmtd";
    break;
  default:
    llvm_unreachable("Unexpected option ID.");
  }

  if (Args.hasArg(options::OPT_fms_omit_default_lib)) {
    CmdArgs.push_back("-D_VC_NODEFAULTLIB");
  } else {
    CmdArgs.push_back(FlagForCRT.data());

    // This provides POSIX compatibility (maps 'open' to '_open'), which most
    // users want.  The /Za flag to cl.exe turns this off, but it's not
    // implemented in clang.
    CmdArgs.push_back("--dependent-lib=oldnames");
    // Add SYCL dependent library
    if (Args.hasArg(options::OPT_fsycl) &&
        !Args.hasArg(options::OPT_nolibsycl)) {
      if (RTOptionID == options::OPT__SLASH_MDd) {
        if (Args.hasArg(options::OPT_fpreview_breaking_changes))
          CmdArgs.push_back("--dependent-lib=sycl" SYCL_MAJOR_VERSION
                            "-previewd");
        else
          CmdArgs.push_back("--dependent-lib=sycl" SYCL_MAJOR_VERSION "d");
      } else {
        if (Args.hasArg(options::OPT_fpreview_breaking_changes))
          CmdArgs.push_back("--dependent-lib=sycl" SYCL_MAJOR_VERSION
                            "-preview");
        else
          CmdArgs.push_back("--dependent-lib=sycl" SYCL_MAJOR_VERSION);
      }
      CmdArgs.push_back("--dependent-lib=sycl-devicelib-host");
    }
  }

  // All Arm64EC object files implicitly add softintrin.lib. This is necessary
  // even if the file doesn't actually refer to any of the routines because
  // the CRT itself has incomplete dependency markings.
  if (TC.getTriple().isWindowsArm64EC())
    CmdArgs.push_back("--dependent-lib=softintrin");
}

void Clang::ConstructJob(Compilation &C, const JobAction &JA,
                         const InputInfo &Output, const InputInfoList &Inputs,
                         const ArgList &Args, const char *LinkingOutput) const {
  const auto &TC = getToolChain();
  const llvm::Triple &RawTriple = TC.getTriple();
  const llvm::Triple &Triple = TC.getEffectiveTriple();
  const std::string &TripleStr = Triple.getTriple();

  bool KernelOrKext =
      Args.hasArg(options::OPT_mkernel, options::OPT_fapple_kext);
  const Driver &D = TC.getDriver();
  ArgStringList CmdArgs;
  bool NoOffloadFP32PrecDiv = false;
  bool NoOffloadFP32PrecSqrt = false;

  assert(Inputs.size() >= 1 && "Must have at least one input.");
  // CUDA/HIP compilation may have multiple inputs (source file + results of
  // device-side compilations). OpenMP device jobs also take the host IR as a
  // second input. Module precompilation accepts a list of header files to
  // include as part of the module. API extraction accepts a list of header
  // files whose API information is emitted in the output. All other jobs are
  // expected to have exactly one input.
  // SYCL host jobs accept the integration header from the device-side
  // compilation as a second input.
  bool IsCuda = JA.isOffloading(Action::OFK_Cuda);
  bool IsCudaDevice = JA.isDeviceOffloading(Action::OFK_Cuda);
  bool IsHIP = JA.isOffloading(Action::OFK_HIP);
  bool IsHIPDevice = JA.isDeviceOffloading(Action::OFK_HIP);
  bool IsOpenMPDevice = JA.isDeviceOffloading(Action::OFK_OpenMP);
  bool IsSYCLDevice = JA.isDeviceOffloading(Action::OFK_SYCL);
  bool IsSYCL = JA.isOffloading(Action::OFK_SYCL);
  bool IsExtractAPI = isa<ExtractAPIJobAction>(JA);
  bool IsDeviceOffloadAction = !(JA.isDeviceOffloading(Action::OFK_None) ||
                                 JA.isDeviceOffloading(Action::OFK_Host));
  bool IsHostOffloadingAction =
      JA.isHostOffloading(Action::OFK_OpenMP) ||
      (JA.isHostOffloading(C.getActiveOffloadKinds()) &&
       Args.hasFlag(options::OPT_offload_new_driver,
                    options::OPT_no_offload_new_driver, false));

  bool IsRDCMode =
      Args.hasFlag(options::OPT_fgpu_rdc, options::OPT_fno_gpu_rdc, IsSYCL);
  auto LTOMode = IsDeviceOffloadAction ? D.getOffloadLTOMode() : D.getLTOMode();
  bool IsUsingLTO = LTOMode != LTOK_None;
  bool IsFPGASYCLOffloadDevice =
      IsSYCLDevice && Triple.getSubArch() == llvm::Triple::SPIRSubArch_fpga;
  const bool IsSYCLNativeCPU = isSYCLNativeCPU(TC);

  // Perform the SYCL host compilation using an external compiler if the user
  // requested.
  if (Args.hasArg(options::OPT_fsycl_host_compiler_EQ) && IsSYCL &&
      !IsSYCLDevice) {
    ConstructHostCompilerJob(C, JA, Output, Inputs, Args);
    return;
  }

  // Extract API doesn't have a main input file, so invent a fake one as a
  // placeholder.
  InputInfo ExtractAPIPlaceholderInput(Inputs[0].getType(), "extract-api",
                                       "extract-api");

  const InputInfo &Input =
      IsExtractAPI ? ExtractAPIPlaceholderInput : Inputs[0];

  InputInfoList ExtractAPIInputs;
  InputInfoList HostOffloadingInputs;
  const InputInfo *CudaDeviceInput = nullptr;
  const InputInfo *OpenMPDeviceInput = nullptr;
  const InputInfo *SYCLDeviceInput = nullptr;
  for (const InputInfo &I : Inputs) {
    if (&I == &Input || I.getType() == types::TY_Nothing) {
      // This is the primary input or contains nothing.
    } else if (IsExtractAPI) {
      auto ExpectedInputType = ExtractAPIPlaceholderInput.getType();
      if (I.getType() != ExpectedInputType) {
        D.Diag(diag::err_drv_extract_api_wrong_kind)
            << I.getFilename() << types::getTypeName(I.getType())
            << types::getTypeName(ExpectedInputType);
      }
      ExtractAPIInputs.push_back(I);
    } else if (IsHostOffloadingAction) {
      HostOffloadingInputs.push_back(I);
    } else if ((IsCuda || IsHIP) && !CudaDeviceInput) {
      CudaDeviceInput = &I;
    } else if (IsOpenMPDevice && !OpenMPDeviceInput) {
      OpenMPDeviceInput = &I;
    } else if (IsSYCL && !SYCLDeviceInput) {
      SYCLDeviceInput = &I;
    } else {
      llvm_unreachable("unexpectedly given multiple inputs");
    }
  }

  const llvm::Triple *AuxTriple =
      (IsSYCL || IsCuda || IsHIP) ? TC.getAuxTriple() : nullptr;
  bool IsWindowsMSVC = RawTriple.isWindowsMSVCEnvironment();
  bool IsIAMCU = RawTriple.isOSIAMCU();

  // Adjust IsWindowsXYZ for CUDA/HIP/SYCL compilations.  Even when compiling in
  // device mode (i.e., getToolchain().getTriple() is NVPTX/AMDGCN, not
  // Windows), we need to pass Windows-specific flags to cc1.
  if (IsCuda || IsHIP || IsSYCL)
    IsWindowsMSVC |= AuxTriple && AuxTriple->isWindowsMSVCEnvironment();

  // C++ is not supported for IAMCU.
  if (IsIAMCU && types::isCXX(Input.getType()))
    D.Diag(diag::err_drv_clang_unsupported) << "C++ for IAMCU";

  // Invoke ourselves in -cc1 mode.
  //
  // FIXME: Implement custom jobs for internal actions.
  CmdArgs.push_back("-cc1");

  // Add the "effective" target triple.
  CmdArgs.push_back("-triple");
  CmdArgs.push_back(Args.MakeArgString(TripleStr));

  if (const Arg *MJ = Args.getLastArg(options::OPT_MJ)) {
    DumpCompilationDatabase(C, MJ->getValue(), TripleStr, Output, Input, Args);
    Args.ClaimAllArgs(options::OPT_MJ);
  } else if (const Arg *GenCDBFragment =
                 Args.getLastArg(options::OPT_gen_cdb_fragment_path)) {
    DumpCompilationDatabaseFragmentToDir(GenCDBFragment->getValue(), C,
                                         TripleStr, Output, Input, Args);
    Args.ClaimAllArgs(options::OPT_gen_cdb_fragment_path);
  }

  if (IsCuda || IsHIP) {
    // We have to pass the triple of the host if compiling for a CUDA/HIP device
    // and vice-versa.
    std::string NormalizedTriple;
    if (JA.isDeviceOffloading(Action::OFK_Cuda) ||
        JA.isDeviceOffloading(Action::OFK_HIP))
      NormalizedTriple = C.getSingleOffloadToolChain<Action::OFK_Host>()
                             ->getTriple()
                             .normalize();
    else {
      // Host-side compilation.
      NormalizedTriple =
          (IsCuda ? C.getSingleOffloadToolChain<Action::OFK_Cuda>()
                  : C.getSingleOffloadToolChain<Action::OFK_HIP>())
              ->getTriple()
              .normalize();
      if (IsCuda) {
        // We need to figure out which CUDA version we're compiling for, as that
        // determines how we load and launch GPU kernels.
        auto *CTC = static_cast<const toolchains::CudaToolChain *>(
            C.getSingleOffloadToolChain<Action::OFK_Cuda>());
        assert(CTC && "Expected valid CUDA Toolchain.");
        if (CTC && CTC->CudaInstallation.version() != CudaVersion::UNKNOWN)
          CmdArgs.push_back(Args.MakeArgString(
              Twine("-target-sdk-version=") +
              CudaVersionToString(CTC->CudaInstallation.version())));
        // Unsized function arguments used for variadics were introduced in
        // CUDA-9.0. We still do not support generating code that actually uses
        // variadic arguments yet, but we do need to allow parsing them as
        // recent CUDA headers rely on that.
        // https://github.com/llvm/llvm-project/issues/58410
        if (CTC->CudaInstallation.version() >= CudaVersion::CUDA_90)
          CmdArgs.push_back("-fcuda-allow-variadic-functions");
      }
    }
    CmdArgs.push_back("-aux-triple");
    CmdArgs.push_back(Args.MakeArgString(NormalizedTriple));

    if (JA.isDeviceOffloading(Action::OFK_HIP) &&
        (getToolChain().getTriple().isAMDGPU() ||
         (getToolChain().getTriple().isSPIRV() &&
          getToolChain().getTriple().getVendor() == llvm::Triple::AMD))) {
      // Device side compilation printf
      if (Args.getLastArg(options::OPT_mprintf_kind_EQ)) {
        CmdArgs.push_back(Args.MakeArgString(
            "-mprintf-kind=" +
            Args.getLastArgValue(options::OPT_mprintf_kind_EQ)));
        // Force compiler error on invalid conversion specifiers
        CmdArgs.push_back(
            Args.MakeArgString("-Werror=format-invalid-specifier"));
      }
    }
  }

  // Unconditionally claim the printf option now to avoid unused diagnostic.
  if (const Arg *PF = Args.getLastArg(options::OPT_mprintf_kind_EQ))
    PF->claim();

  Arg *SYCLStdArg = Args.getLastArg(options::OPT_sycl_std_EQ);

  if (IsSYCL) {
    if (IsSYCLDevice) {
      if (Triple.isNVPTX()) {
        StringRef GPUArchName = JA.getOffloadingArch();
        // TODO: Once default arch is moved to at least SM_53, empty arch should
        // also result in the flag added.
        if (!GPUArchName.empty() &&
            StringToOffloadArch(GPUArchName) >= OffloadArch::SM_53)
          CmdArgs.push_back("-fnative-half-type");
      }
      // Pass the triple of host when doing SYCL
      llvm::Triple AuxT = C.getDefaultToolChain().getTriple();
      std::string NormalizedTriple = AuxT.normalize();
      CmdArgs.push_back("-aux-triple");
      CmdArgs.push_back(Args.MakeArgString(NormalizedTriple));

      // We want to compile sycl kernels.
      CmdArgs.push_back("-fsycl-is-device");
      CmdArgs.push_back("-fdeclare-spirv-builtins");

      // Default value for FPGA is false, for all other targets is true.
      if (!Args.hasFlag(options::OPT_fsycl_early_optimizations,
                        options::OPT_fno_sycl_early_optimizations,
                        !IsFPGASYCLOffloadDevice))
        CmdArgs.push_back("-fno-sycl-early-optimizations");
      else if (RawTriple.isSPIROrSPIRV()) {
        // Set `sycl-opt` option to configure LLVM passes for SPIR/SPIR-V target
        CmdArgs.push_back("-mllvm");
        CmdArgs.push_back("-sycl-opt");
      }
      if (IsSYCLNativeCPU) {
        CmdArgs.push_back("-fsycl-is-native-cpu");
        CmdArgs.push_back("-D");
        CmdArgs.push_back("__SYCL_NATIVE_CPU__");
        CmdArgs.push_back("-fno-autolink");
      }

      // Turn on Dead Parameter Elimination Optimization with early
      // optimizations
      // TODO: Enable DAE by default without the Optimization level check in the
      // driver.  The enabling can be done in CodeGenOpt, and we can pass an
      // option to explicitly disable/disable here.
      if (!(RawTriple.isAMDGCN()) &&
          Args.hasFlag(options::OPT_fsycl_dead_args_optimization,
                       options::OPT_fno_sycl_dead_args_optimization,
                       isSYCLOptimizationO2orHigher(Args)))
        CmdArgs.push_back("-fenable-sycl-dae");
      if (IsWindowsMSVC) {
        CmdArgs.push_back("-fms-extensions");
        CmdArgs.push_back("-fms-compatibility");
        CmdArgs.push_back("-fdelayed-template-parsing");
        VersionTuple MSVT =
            C.getDefaultToolChain().computeMSVCVersion(&D, Args);
        if (!MSVT.empty())
          CmdArgs.push_back(Args.MakeArgString("-fms-compatibility-version=" +
                                               MSVT.getAsString()));
        else {
          const char *LowestMSVCSupported = "19.16.27023"; // VS2017 v15.9
          CmdArgs.push_back(Args.MakeArgString(
              Twine("-fms-compatibility-version=") + LowestMSVCSupported));
        }
      }

      if (Args.hasFlag(options::OPT_fsycl_allow_func_ptr,
                       options::OPT_fno_sycl_allow_func_ptr, false)) {
        CmdArgs.push_back("-fsycl-allow-func-ptr");
      }

      Args.AddLastArg(CmdArgs, options::OPT_fsycl_decompose_functor,
                      options::OPT_fno_sycl_decompose_functor);

      Args.AddLastArg(CmdArgs, options::OPT_fsycl_rtc_mode,
                      options::OPT_fno_sycl_rtc_mode);

      // Forward -fsycl-instrument-device-code option to cc1. This option will
      // only be used for SPIR/SPIR-V based targets.
      if (Triple.isSPIROrSPIRV())
        if (Args.hasFlag(options::OPT_fsycl_instrument_device_code,
                         options::OPT_fno_sycl_instrument_device_code, false))
          CmdArgs.push_back("-fsycl-instrument-device-code");

      if (!SYCLStdArg) {
        // The user had not pass SYCL version, thus we'll employ no-sycl-strict
        // to allow address-space unqualified pointers in function params/return
        // along with marking the same function with explicit SYCL_EXTERNAL
        CmdArgs.push_back("-Wno-sycl-strict");
      }

      // If no optimization controlling flags (-O) are provided, check if
      // any debug information flags(-g) are passed.
      // "-fintelfpga" implies "-g" and we preserve the default optimization for
      // this flow(-O2).
      // if "-g" is explicitly passed from the command-line, set default
      // optimization to -O0.

      if (!Args.hasArgNoClaim(options::OPT_O_Group, options::OPT__SLASH_O)) {
        StringRef OptLevel = "-O2";
        const Arg *DebugInfoGroup = Args.getLastArg(options::OPT_g_Group);
        // -fintelfpga -g case
        if ((Args.hasArg(options::OPT_fintelfpga) &&
             Args.hasMultipleArgs(options::OPT_g_Group)) ||
            /* -fsycl -g case */ (!Args.hasArg(options::OPT_fintelfpga) &&
                                  DebugInfoGroup)) {
          if (!DebugInfoGroup->getOption().matches(options::OPT_g0)) {
            OptLevel = "-O0";
          }
        }
        CmdArgs.push_back(OptLevel.data());
      }

      // Add the integration header option to generate the header.
      StringRef Header(D.getIntegrationHeader(Input.getBaseInput()));
      if (!Header.empty()) {
        SmallString<128> HeaderOpt("-fsycl-int-header=");
        HeaderOpt.append(Header);
        CmdArgs.push_back(Args.MakeArgString(HeaderOpt));
      }

      if (!Args.hasArg(options::OPT_fno_sycl_use_footer)) {
        // Add the integration footer option to generated the footer.
        StringRef Footer(D.getIntegrationFooter(Input.getBaseInput()));
        if (!Footer.empty()) {
          SmallString<128> FooterOpt("-fsycl-int-footer=");
          FooterOpt.append(Footer);
          CmdArgs.push_back(Args.MakeArgString(FooterOpt));
        }
      }

      // Forward -fsycl-default-sub-group-size if in SYCL mode.
      Args.AddLastArg(CmdArgs, options::OPT_fsycl_default_sub_group_size);

      if (Args.hasArg(options::OPT_fsycl_optimize_non_user_code)) {
        const Arg *OArg = Args.getLastArg(options::OPT_O_Group);
        if (!OArg || !OArg->getOption().matches(options::OPT_O0)) {
          bool isCLMode = C.getDriver().IsCLMode();
          // Linux and Windows have different debug options.
          const StringRef Option = isCLMode ? "-Od" : "-O0";
          D.Diag(diag::err_drv_fsycl_wrong_optimization_options) << Option;
        }

        CmdArgs.push_back("-fsycl-optimize-non-user-code");
      }
      // Add any predefined macros associated with intel_gpu* type targets
      // passed in with -fsycl-targets
      // TODO: Macros are populated during device compilations and saved for
      // addition to the host compilation. There is no dependence connection
      // between device and host where we should be able to use the offloading
      // arch to add the macro to the host compile.
      auto addTargetMacros = [&](const llvm::Triple &Triple) {
        if (!Triple.isSPIR() && !Triple.isNVPTX() && !Triple.isAMDGCN())
          return;
        SmallString<64> Macro;
        if ((Triple.isSPIR() &&
             Triple.getSubArch() == llvm::Triple::SPIRSubArch_gen) ||
            Triple.isNVPTX() || Triple.isAMDGCN()) {
          StringRef Device = JA.getOffloadingArch();
          if (!Device.empty() &&
              !SYCL::gen::getGenDeviceMacro(Device).empty()) {
            Macro = "-D";
            Macro += SYCL::gen::getGenDeviceMacro(Device);
          }
        } else if (Triple.getSubArch() == llvm::Triple::SPIRSubArch_x86_64)
          Macro = "-D__SYCL_TARGET_INTEL_X86_64__";
        if (Macro.size()) {
          CmdArgs.push_back(Args.MakeArgString(Macro));
          D.addSYCLTargetMacroArg(Args, Macro);
        }
      };
      addTargetMacros(RawTriple);
    } else {
      // Add any options that are needed specific to SYCL offload while
      // performing the host side compilation.

      // Let the front-end host compilation flow know about SYCL offload
      // compilation
      CmdArgs.push_back("-fsycl-is-host");

      // Add the -include option to add the integration header
      StringRef Header = D.getIntegrationHeader(Input.getBaseInput());
      // Do not add the integration header if we are compiling after the
      // integration footer has been applied.  Check for the append job
      // action to determine this.
      if (types::getPreprocessedType(Input.getType()) != types::TY_INVALID &&
          !Header.empty()) {
        // Add the -include-internal-header option to add the integration header
        CmdArgs.push_back("-include-internal-header");
        CmdArgs.push_back(Args.MakeArgString(Header));
        // When creating dependency information, filter out the generated
        // header file.
        CmdArgs.push_back("-dependency-filter");
        CmdArgs.push_back(Args.MakeArgString(Header));

        // Since this is a host compilation and the integration header is
        // included, enable the integration header based diagnostics.
        CmdArgs.push_back("-fsycl-enable-int-header-diags");
      }

      StringRef Footer = D.getIntegrationFooter(Input.getBaseInput());
      if (types::getPreprocessedType(Input.getType()) != types::TY_INVALID &&
          !Args.hasArg(options::OPT_fno_sycl_use_footer) && !Footer.empty()) {
        // Add the -include-internal-footer option to add the integration footer
        CmdArgs.push_back("-include-internal-footer");
        CmdArgs.push_back(Args.MakeArgString(Footer));
        // When creating dependency information, filter out the generated
        // integration footer file.
        CmdArgs.push_back("-dependency-filter");
        CmdArgs.push_back(Args.MakeArgString(Footer));
      }

      if (!D.IsCLMode() && IsWindowsMSVC &&
          !Args.hasArg(options::OPT_fms_runtime_lib_EQ)) {
        // SYCL library is guaranteed to work correctly only with dynamic
        // MSVC runtime.
        CmdArgs.push_back("-D_MT");
        CmdArgs.push_back("-D_DLL");
      }
      // Add the SYCL target macro arguments that were generated during the
      // device compilation step.
      for (auto &Macro : D.getSYCLTargetMacroArgs())
        CmdArgs.push_back(Args.MakeArgString(Macro));
      if (Args.hasArg(options::OPT_fno_sycl_esimd_build_host_code))
        CmdArgs.push_back("-fno-sycl-esimd-build-host-code");
    }

    // Set options for both host and device
    if (SYCLStdArg) {
      SYCLStdArg->render(Args, CmdArgs);
      CmdArgs.push_back("-fsycl-std-layout-kernel-params");
    } else {
      // Ensure the default version in SYCL mode is 2020.
      CmdArgs.push_back("-sycl-std=2020");
    }

    if (Arg *A = Args.getLastArg(options::OPT_fsycl_id_queries_fit_in_int,
                                 options::OPT_fno_sycl_id_queries_fit_in_int))
      A->render(Args, CmdArgs);

    if (Args.hasArg(options::OPT_fpreview_breaking_changes))
      CmdArgs.push_back("-D__INTEL_PREVIEW_BREAKING_CHANGES");

    bool DisableSYCLForceInlineKernelLambda = false;
    if (Arg *A = Args.getLastArg(options::OPT_O_Group))
      DisableSYCLForceInlineKernelLambda =
          A->getOption().matches(options::OPT_O0);
    // At -O0, disable the inlining for debugging purposes.
    if (!Args.hasFlag(options::OPT_fsycl_force_inline_kernel_lambda,
                      options::OPT_fno_sycl_force_inline_kernel_lambda,
                      !DisableSYCLForceInlineKernelLambda &&
                          !IsFPGASYCLOffloadDevice))
      CmdArgs.push_back("-fno-sycl-force-inline-kernel-lambda");

    // Add -ffine-grained-bitfield-accesses option. This will be added
    // only for SPIR/SPIR-V based targets.
    if (Triple.isSPIROrSPIRV()) {
      // It cannot be enabled together with a sanitizer
      if (!Args.getLastArg(options::OPT_fsanitize_EQ))
        CmdArgs.push_back("-ffine-grained-bitfield-accesses");
    }

    if (!Args.hasFlag(options::OPT_fsycl_unnamed_lambda,
                      options::OPT_fno_sycl_unnamed_lambda, true))
      CmdArgs.push_back("-fno-sycl-unnamed-lambda");

    if (!Args.hasFlag(options::OPT_fsycl_esimd_force_stateless_mem,
                      options::OPT_fno_sycl_esimd_force_stateless_mem, true))
      CmdArgs.push_back("-fno-sycl-esimd-force-stateless-mem");

    if (Arg *A = Args.getLastArg(options::OPT_fsycl_range_rounding_EQ))
      A->render(Args, CmdArgs);

    if (Arg *A = Args.getLastArg(options::OPT_fsycl_exp_range_rounding))
      A->render(Args, CmdArgs);

    if (Arg *A = Args.getLastArg(options::OPT_fsycl_fp64_conv_emu)) {
      if (Triple.isSPIRAOT() &&
          Triple.getSubArch() == llvm::Triple::SPIRSubArch_gen)
        A->render(Args, CmdArgs);
    }

    // Add the Unique ID prefix
    StringRef UniqueID = D.getSYCLUniqueID(Input.getBaseInput());
    if (!UniqueID.empty())
      CmdArgs.push_back(
          Args.MakeArgString(Twine("-fsycl-unique-prefix=") + UniqueID));

    // Disable parallel for range-rounding for anything involving FPGA
    auto SYCLTCRange = C.getOffloadToolChains<Action::OFK_SYCL>();
    bool HasFPGA = false;
    for (auto TI = SYCLTCRange.first, TE = SYCLTCRange.second; TI != TE; ++TI) {
      llvm::Triple SYCLTriple = TI->second->getTriple();
      if (SYCLTriple.getSubArch() == llvm::Triple::SPIRSubArch_fpga) {
        HasFPGA = true;
        if (!IsSYCLDevice) {
          CmdArgs.push_back("-aux-triple");
          CmdArgs.push_back(Args.MakeArgString(SYCLTriple.getTriple()));
        }
        break;
      }
    }
    // At -O0, imply -fsycl-disable-range-rounding.
    bool DisableRangeRounding = false;
    if (Arg *A = Args.getLastArg(options::OPT_O_Group)) {
      if (A->getOption().matches(options::OPT_O0))
        // If the user has set some range rounding preference then let that
        // override not range rounding at -O0
        if (!Args.getLastArg(options::OPT_fsycl_range_rounding_EQ))
          DisableRangeRounding = true;
    }
    if (DisableRangeRounding || HasFPGA)
      CmdArgs.push_back("-fsycl-range-rounding=disable");

    if (HasFPGA) {
      // Pass -fintelfpga to both the host and device SYCL compilations if set.
      CmdArgs.push_back("-fintelfpga");
    }

    const auto DeviceTraitsMacrosArgs = D.getDeviceTraitsMacrosArgs();
    for (const auto &Arg : DeviceTraitsMacrosArgs) {
      CmdArgs.push_back(Arg);
    }
  }

  if (Args.hasArg(options::OPT_fclangir))
    CmdArgs.push_back("-fclangir");

  if (IsOpenMPDevice) {
    // We have to pass the triple of the host if compiling for an OpenMP device.
    std::string NormalizedTriple =
        C.getSingleOffloadToolChain<Action::OFK_Host>()
            ->getTriple()
            .normalize();
    CmdArgs.push_back("-aux-triple");
    CmdArgs.push_back(Args.MakeArgString(NormalizedTriple));
  }

  if (Triple.isOSWindows() && (Triple.getArch() == llvm::Triple::arm ||
                               Triple.getArch() == llvm::Triple::thumb)) {
    unsigned Offset = Triple.getArch() == llvm::Triple::arm ? 4 : 6;
    unsigned Version = 0;
    bool Failure =
        Triple.getArchName().substr(Offset).consumeInteger(10, Version);
    if (Failure || Version < 7)
      D.Diag(diag::err_target_unsupported_arch) << Triple.getArchName()
                                                << TripleStr;
  }

  // Push all default warning arguments that are specific to
  // the given target.  These come before user provided warning options
  // are provided.
  TC.addClangWarningOptions(CmdArgs);

  // FIXME: Subclass ToolChain for SPIR/SPIR-V and move this to
  // addClangWarningOptions.
  if (Triple.isSPIROrSPIRV())
    CmdArgs.push_back("-Wspir-compat");

  // Select the appropriate action.
  RewriteKind rewriteKind = RK_None;

  bool UnifiedLTO = false;
  if (IsUsingLTO) {
    UnifiedLTO = Args.hasFlag(options::OPT_funified_lto,
                              options::OPT_fno_unified_lto, Triple.isPS());
    if (UnifiedLTO)
      CmdArgs.push_back("-funified-lto");
  }

  // If CollectArgsForIntegratedAssembler() isn't called below, claim the args
  // it claims when not running an assembler. Otherwise, clang would emit
  // "argument unused" warnings for assembler flags when e.g. adding "-E" to
  // flags while debugging something. That'd be somewhat inconvenient, and it's
  // also inconsistent with most other flags -- we don't warn on
  // -ffunction-sections not being used in -E mode either for example, even
  // though it's not really used either.
  if (!isa<AssembleJobAction>(JA)) {
    // The args claimed here should match the args used in
    // CollectArgsForIntegratedAssembler().
    if (TC.useIntegratedAs()) {
      Args.ClaimAllArgs(options::OPT_mrelax_all);
      Args.ClaimAllArgs(options::OPT_mno_relax_all);
      Args.ClaimAllArgs(options::OPT_mincremental_linker_compatible);
      Args.ClaimAllArgs(options::OPT_mno_incremental_linker_compatible);
      switch (C.getDefaultToolChain().getArch()) {
      case llvm::Triple::arm:
      case llvm::Triple::armeb:
      case llvm::Triple::thumb:
      case llvm::Triple::thumbeb:
        Args.ClaimAllArgs(options::OPT_mimplicit_it_EQ);
        break;
      default:
        break;
      }
    }
    Args.ClaimAllArgs(options::OPT_Wa_COMMA);
    Args.ClaimAllArgs(options::OPT_Xassembler);
    Args.ClaimAllArgs(options::OPT_femit_dwarf_unwind_EQ);
  }

  if (isa<AnalyzeJobAction>(JA)) {
    assert(JA.getType() == types::TY_Plist && "Invalid output type.");
    CmdArgs.push_back("-analyze");
  } else if (isa<MigrateJobAction>(JA)) {
    CmdArgs.push_back("-migrate");
  } else if (isa<PreprocessJobAction>(JA)) {
    if (Output.getType() == types::TY_Dependencies)
      CmdArgs.push_back("-Eonly");
    else {
      CmdArgs.push_back("-E");
      if (Args.hasArg(options::OPT_rewrite_objc) &&
          !Args.hasArg(options::OPT_g_Group))
        CmdArgs.push_back("-P");
      else if (JA.getType() == types::TY_PP_CXXHeaderUnit)
        CmdArgs.push_back("-fdirectives-only");
    }
  } else if (isa<AssembleJobAction>(JA)) {
    if (IsSYCLDevice && !IsSYCLNativeCPU) {
      CmdArgs.push_back("-emit-llvm-bc");
    } else {
      CmdArgs.push_back("-emit-obj");
      CollectArgsForIntegratedAssembler(C, Args, CmdArgs, D);
    }
    if (IsSYCLDevice && IsSYCLNativeCPU) {
      CmdArgs.push_back("-mllvm");
      CmdArgs.push_back("-sycl-native-cpu-backend");
    }

    // Also ignore explicit -force_cpusubtype_ALL option.
    (void)Args.hasArg(options::OPT_force__cpusubtype__ALL);
  } else if (isa<PrecompileJobAction>(JA)) {
    if (JA.getType() == types::TY_Nothing)
      CmdArgs.push_back("-fsyntax-only");
    else if (JA.getType() == types::TY_ModuleFile)
      CmdArgs.push_back("-emit-module-interface");
    else if (JA.getType() == types::TY_HeaderUnit)
      CmdArgs.push_back("-emit-header-unit");
    else
      CmdArgs.push_back("-emit-pch");
  } else if (isa<VerifyPCHJobAction>(JA)) {
    CmdArgs.push_back("-verify-pch");
  } else if (isa<ExtractAPIJobAction>(JA)) {
    assert(JA.getType() == types::TY_API_INFO &&
           "Extract API actions must generate a API information.");
    CmdArgs.push_back("-extract-api");

    if (Arg *PrettySGFArg = Args.getLastArg(options::OPT_emit_pretty_sgf))
      PrettySGFArg->render(Args, CmdArgs);

    Arg *SymbolGraphDirArg = Args.getLastArg(options::OPT_symbol_graph_dir_EQ);

    if (Arg *ProductNameArg = Args.getLastArg(options::OPT_product_name_EQ))
      ProductNameArg->render(Args, CmdArgs);
    if (Arg *ExtractAPIIgnoresFileArg =
            Args.getLastArg(options::OPT_extract_api_ignores_EQ))
      ExtractAPIIgnoresFileArg->render(Args, CmdArgs);
    if (Arg *EmitExtensionSymbolGraphs =
            Args.getLastArg(options::OPT_emit_extension_symbol_graphs)) {
      if (!SymbolGraphDirArg)
        D.Diag(diag::err_drv_missing_symbol_graph_dir);

      EmitExtensionSymbolGraphs->render(Args, CmdArgs);
    }
    if (SymbolGraphDirArg)
      SymbolGraphDirArg->render(Args, CmdArgs);
  } else {
    assert((isa<CompileJobAction>(JA) || isa<BackendJobAction>(JA)) &&
           "Invalid action for clang tool.");
    if (JA.getType() == types::TY_Nothing) {
      CmdArgs.push_back("-fsyntax-only");
    } else if (JA.getType() == types::TY_LLVM_IR ||
               JA.getType() == types::TY_LTO_IR) {
      CmdArgs.push_back("-emit-llvm");
    } else if (JA.getType() == types::TY_LLVM_BC ||
               JA.getType() == types::TY_LTO_BC) {
      // Emit textual llvm IR for AMDGPU offloading for -emit-llvm -S
      if (Triple.isAMDGCN() && IsOpenMPDevice && Args.hasArg(options::OPT_S) &&
          Args.hasArg(options::OPT_emit_llvm)) {
        CmdArgs.push_back("-emit-llvm");
      } else {
        CmdArgs.push_back("-emit-llvm-bc");
      }
    } else if (JA.getType() == types::TY_IFS ||
               JA.getType() == types::TY_IFS_CPP) {
      StringRef ArgStr =
          Args.hasArg(options::OPT_interface_stub_version_EQ)
              ? Args.getLastArgValue(options::OPT_interface_stub_version_EQ)
              : "ifs-v1";
      CmdArgs.push_back("-emit-interface-stubs");
      CmdArgs.push_back(
          Args.MakeArgString(Twine("-interface-stub-version=") + ArgStr.str()));
    } else if (JA.getType() == types::TY_PP_Asm) {
      CmdArgs.push_back("-S");
    } else if (JA.getType() == types::TY_AST) {
      CmdArgs.push_back("-emit-pch");
    } else if (JA.getType() == types::TY_ModuleFile) {
      CmdArgs.push_back("-module-file-info");
    } else if (JA.getType() == types::TY_RewrittenObjC) {
      CmdArgs.push_back("-rewrite-objc");
      rewriteKind = RK_NonFragile;
    } else if (JA.getType() == types::TY_RewrittenLegacyObjC) {
      CmdArgs.push_back("-rewrite-objc");
      rewriteKind = RK_Fragile;
    } else if (JA.getType() == types::TY_CIR) {
      CmdArgs.push_back("-emit-cir");
    } else {
      assert(JA.getType() == types::TY_PP_Asm && "Unexpected output type!");
    }

    // Preserve use-list order by default when emitting bitcode, so that
    // loading the bitcode up in 'opt' or 'llc' and running passes gives the
    // same result as running passes here.  For LTO, we don't need to preserve
    // the use-list order, since serialization to bitcode is part of the flow.
    if (JA.getType() == types::TY_LLVM_BC)
      CmdArgs.push_back("-emit-llvm-uselists");

    if (IsUsingLTO) {
      bool IsUsingOffloadNewDriver =
          Args.hasFlag(options::OPT_offload_new_driver,
                       options::OPT_no_offload_new_driver, false);
      Arg *SYCLSplitMode =
          Args.getLastArg(options::OPT_fsycl_device_code_split_EQ);
      bool IsDeviceCodeSplitDisabled =
          SYCLSplitMode && StringRef(SYCLSplitMode->getValue()) == "off";
      bool IsSYCLLTOSupported =
          JA.isDeviceOffloading(Action::OFK_SYCL) && IsUsingOffloadNewDriver;
      if ((IsDeviceOffloadAction &&
           !JA.isDeviceOffloading(Action::OFK_OpenMP) && !Triple.isAMDGPU() &&
           !IsUsingOffloadNewDriver) ||
          (JA.isDeviceOffloading(Action::OFK_SYCL) && !IsSYCLLTOSupported)) {
        D.Diag(diag::err_drv_unsupported_opt_for_target)
            << Args.getLastArg(options::OPT_foffload_lto,
                               options::OPT_foffload_lto_EQ)
                   ->getAsString(Args)
            << Triple.getTriple();
      } else if (Triple.isNVPTX() && !IsRDCMode &&
                 JA.isDeviceOffloading(Action::OFK_Cuda)) {
        D.Diag(diag::err_drv_unsupported_opt_for_language_mode)
            << Args.getLastArg(options::OPT_foffload_lto,
                               options::OPT_foffload_lto_EQ)
                   ->getAsString(Args)
            << "-fno-gpu-rdc";
      } else if (JA.isDeviceOffloading(Action::OFK_SYCL) &&
                 IsDeviceCodeSplitDisabled && LTOMode == LTOK_Thin) {
        D.Diag(diag::err_drv_sycl_thinlto_split_off)
            << SYCLSplitMode->getAsString(Args)
            << Args.getLastArg(options::OPT_foffload_lto,
                               options::OPT_foffload_lto_EQ)
                   ->getAsString(Args);
      } else {
        assert(LTOMode == LTOK_Full || LTOMode == LTOK_Thin);
        CmdArgs.push_back(Args.MakeArgString(
            Twine("-flto=") + (LTOMode == LTOK_Thin ? "thin" : "full")));
        // PS4 uses the legacy LTO API, which does not support some of the
        // features enabled by -flto-unit.
        if (!RawTriple.isPS4() ||
            (D.getLTOMode() == LTOK_Full) || !UnifiedLTO)
          CmdArgs.push_back("-flto-unit");
      }
    }
  }

  Args.AddLastArg(CmdArgs, options::OPT_dumpdir);

  if (const Arg *A = Args.getLastArg(options::OPT_fthinlto_index_EQ)) {
    if (!types::isLLVMIR(Input.getType()))
      D.Diag(diag::err_drv_arg_requires_bitcode_input) << A->getAsString(Args);
    Args.AddLastArg(CmdArgs, options::OPT_fthinlto_index_EQ);
  }

  if (Triple.isPPC())
    Args.addOptInFlag(CmdArgs, options::OPT_mregnames,
                      options::OPT_mno_regnames);

  if (Args.getLastArg(options::OPT_fthin_link_bitcode_EQ))
    Args.AddLastArg(CmdArgs, options::OPT_fthin_link_bitcode_EQ);

  if (Args.getLastArg(options::OPT_save_temps_EQ))
    Args.AddLastArg(CmdArgs, options::OPT_save_temps_EQ);

  auto *MemProfArg = Args.getLastArg(options::OPT_fmemory_profile,
                                     options::OPT_fmemory_profile_EQ,
                                     options::OPT_fno_memory_profile);
  if (MemProfArg &&
      !MemProfArg->getOption().matches(options::OPT_fno_memory_profile))
    MemProfArg->render(Args, CmdArgs);

  if (auto *MemProfUseArg =
          Args.getLastArg(options::OPT_fmemory_profile_use_EQ)) {
    if (MemProfArg)
      D.Diag(diag::err_drv_argument_not_allowed_with)
          << MemProfUseArg->getAsString(Args) << MemProfArg->getAsString(Args);
    if (auto *PGOInstrArg = Args.getLastArg(options::OPT_fprofile_generate,
                                            options::OPT_fprofile_generate_EQ))
      D.Diag(diag::err_drv_argument_not_allowed_with)
          << MemProfUseArg->getAsString(Args) << PGOInstrArg->getAsString(Args);
    MemProfUseArg->render(Args, CmdArgs);
  }

  // Embed-bitcode option.
  // Only white-listed flags below are allowed to be embedded.
  if (C.getDriver().embedBitcodeInObject() && !IsUsingLTO &&
      (isa<BackendJobAction>(JA) || isa<AssembleJobAction>(JA))) {
    // Add flags implied by -fembed-bitcode.
    Args.AddLastArg(CmdArgs, options::OPT_fembed_bitcode_EQ);
    // Disable all llvm IR level optimizations.
    CmdArgs.push_back("-disable-llvm-passes");

    // Render target options.
    TC.addClangTargetOptions(Args, CmdArgs, JA.getOffloadingDeviceKind());

    // reject options that shouldn't be supported in bitcode
    // also reject kernel/kext
    static const constexpr unsigned kBitcodeOptionIgnorelist[] = {
        options::OPT_mkernel,
        options::OPT_fapple_kext,
        options::OPT_ffunction_sections,
        options::OPT_fno_function_sections,
        options::OPT_fdata_sections,
        options::OPT_fno_data_sections,
        options::OPT_fbasic_block_sections_EQ,
        options::OPT_funique_internal_linkage_names,
        options::OPT_fno_unique_internal_linkage_names,
        options::OPT_funique_section_names,
        options::OPT_fno_unique_section_names,
        options::OPT_funique_basic_block_section_names,
        options::OPT_fno_unique_basic_block_section_names,
        options::OPT_mrestrict_it,
        options::OPT_mno_restrict_it,
        options::OPT_mstackrealign,
        options::OPT_mno_stackrealign,
        options::OPT_mstack_alignment,
        options::OPT_mcmodel_EQ,
        options::OPT_mlong_calls,
        options::OPT_mno_long_calls,
        options::OPT_ggnu_pubnames,
        options::OPT_gdwarf_aranges,
        options::OPT_fdebug_types_section,
        options::OPT_fno_debug_types_section,
        options::OPT_fdwarf_directory_asm,
        options::OPT_fno_dwarf_directory_asm,
        options::OPT_mrelax_all,
        options::OPT_mno_relax_all,
        options::OPT_ftrap_function_EQ,
        options::OPT_ffixed_r9,
        options::OPT_mfix_cortex_a53_835769,
        options::OPT_mno_fix_cortex_a53_835769,
        options::OPT_ffixed_x18,
        options::OPT_mglobal_merge,
        options::OPT_mno_global_merge,
        options::OPT_mred_zone,
        options::OPT_mno_red_zone,
        options::OPT_Wa_COMMA,
        options::OPT_Xassembler,
        options::OPT_mllvm,
    };
    for (const auto &A : Args)
      if (llvm::is_contained(kBitcodeOptionIgnorelist, A->getOption().getID()))
        D.Diag(diag::err_drv_unsupported_embed_bitcode) << A->getSpelling();

    // Render the CodeGen options that need to be passed.
    Args.addOptOutFlag(CmdArgs, options::OPT_foptimize_sibling_calls,
                       options::OPT_fno_optimize_sibling_calls);

    RenderFloatingPointOptions(TC, D, isOptimizationLevelFast(Args), Args,
                               CmdArgs, JA, NoOffloadFP32PrecDiv,
                               NoOffloadFP32PrecSqrt);

    // Render ABI arguments
    switch (TC.getArch()) {
    default: break;
    case llvm::Triple::arm:
    case llvm::Triple::armeb:
    case llvm::Triple::thumbeb:
      RenderARMABI(D, Triple, Args, CmdArgs);
      break;
    case llvm::Triple::aarch64:
    case llvm::Triple::aarch64_32:
    case llvm::Triple::aarch64_be:
      RenderAArch64ABI(Triple, Args, CmdArgs);
      break;
    }

    // Optimization level for CodeGen.
    if (const Arg *A = Args.getLastArg(options::OPT_O_Group)) {
      if (A->getOption().matches(options::OPT_O4)) {
        CmdArgs.push_back("-O3");
        D.Diag(diag::warn_O4_is_O3);
      } else {
        A->render(Args, CmdArgs);
      }
    }

    // Input/Output file.
    if (Output.getType() == types::TY_Dependencies) {
      // Handled with other dependency code.
    } else if (Output.isFilename()) {
      CmdArgs.push_back("-o");
      CmdArgs.push_back(Output.getFilename());
    } else {
      assert(Output.isNothing() && "Input output.");
    }

    for (const auto &II : Inputs) {
      addDashXForInput(Args, II, CmdArgs);
      if (II.isFilename())
        CmdArgs.push_back(II.getFilename());
      else
        II.getInputArg().renderAsInput(Args, CmdArgs);
    }

    C.addCommand(std::make_unique<Command>(
        JA, *this, ResponseFileSupport::AtFileUTF8(), D.getClangProgramPath(),
        CmdArgs, Inputs, Output, D.getPrependArg()));
    return;
  }

  if (C.getDriver().embedBitcodeMarkerOnly() && !IsUsingLTO)
    CmdArgs.push_back("-fembed-bitcode=marker");

  // We normally speed up the clang process a bit by skipping destructors at
  // exit, but when we're generating diagnostics we can rely on some of the
  // cleanup.
  if (!C.isForDiagnostics())
    CmdArgs.push_back("-disable-free");
  CmdArgs.push_back("-clear-ast-before-backend");

#ifdef NDEBUG
  const bool IsAssertBuild = false;
#else
  const bool IsAssertBuild = true;
#endif

  // Disable the verification pass in asserts builds unless otherwise specified.
  if (Args.hasFlag(options::OPT_fno_verify_intermediate_code,
                   options::OPT_fverify_intermediate_code, !IsAssertBuild)) {
    CmdArgs.push_back("-disable-llvm-verifier");
  }

  // Discard value names in assert builds unless otherwise specified.
  if (Args.hasFlag(options::OPT_fdiscard_value_names,
                   options::OPT_fno_discard_value_names,
                   !IsAssertBuild && !IsFPGASYCLOffloadDevice)) {
    if (Args.hasArg(options::OPT_fdiscard_value_names) &&
        llvm::any_of(Inputs, [](const clang::driver::InputInfo &II) {
          return types::isLLVMIR(II.getType());
        })) {
      D.Diag(diag::warn_ignoring_fdiscard_for_bitcode);
    }
    CmdArgs.push_back("-discard-value-names");
  }

  // Set the main file name, so that debug info works even with
  // -save-temps.
  CmdArgs.push_back("-main-file-name");
  CmdArgs.push_back(getBaseInputName(Args, Input));

  // Some flags which affect the language (via preprocessor
  // defines).
  if (Args.hasArg(options::OPT_static))
    CmdArgs.push_back("-static-define");

  if (Args.hasArg(options::OPT_municode))
    CmdArgs.push_back("-DUNICODE");

  if (isa<AnalyzeJobAction>(JA))
    RenderAnalyzerOptions(Args, CmdArgs, Triple, Input);

  if (isa<AnalyzeJobAction>(JA) ||
      (isa<PreprocessJobAction>(JA) && Args.hasArg(options::OPT__analyze)))
    CmdArgs.push_back("-setup-static-analyzer");

  // Enable compatilibily mode to avoid analyzer-config related errors.
  // Since we can't access frontend flags through hasArg, let's manually iterate
  // through them.
  bool FoundAnalyzerConfig = false;
  for (auto *Arg : Args.filtered(options::OPT_Xclang))
    if (StringRef(Arg->getValue()) == "-analyzer-config") {
      FoundAnalyzerConfig = true;
      break;
    }
  if (!FoundAnalyzerConfig)
    for (auto *Arg : Args.filtered(options::OPT_Xanalyzer))
      if (StringRef(Arg->getValue()) == "-analyzer-config") {
        FoundAnalyzerConfig = true;
        break;
      }
  if (FoundAnalyzerConfig)
    CmdArgs.push_back("-analyzer-config-compatibility-mode=true");

  CheckCodeGenerationOptions(D, Args);

  unsigned FunctionAlignment = ParseFunctionAlignment(TC, Args);
  assert(FunctionAlignment <= 31 && "function alignment will be truncated!");
  if (FunctionAlignment) {
    CmdArgs.push_back("-function-alignment");
    CmdArgs.push_back(Args.MakeArgString(std::to_string(FunctionAlignment)));
  }

  // We support -falign-loops=N where N is a power of 2. GCC supports more
  // forms.
  if (const Arg *A = Args.getLastArg(options::OPT_falign_loops_EQ)) {
    unsigned Value = 0;
    if (StringRef(A->getValue()).getAsInteger(10, Value) || Value > 65536)
      TC.getDriver().Diag(diag::err_drv_invalid_int_value)
          << A->getAsString(Args) << A->getValue();
    else if (Value & (Value - 1))
      TC.getDriver().Diag(diag::err_drv_alignment_not_power_of_two)
          << A->getAsString(Args) << A->getValue();
    // Treat =0 as unspecified (use the target preference).
    if (Value)
      CmdArgs.push_back(Args.MakeArgString("-falign-loops=" +
                                           Twine(std::min(Value, 65536u))));
  }

  if (Triple.isOSzOS()) {
    // On z/OS some of the system header feature macros need to
    // be defined to enable most cross platform projects to build
    // successfully.  Ths include the libc++ library.  A
    // complicating factor is that users can define these
    // macros to the same or different values.  We need to add
    // the definition for these macros to the compilation command
    // if the user hasn't already defined them.

    auto findMacroDefinition = [&](const std::string &Macro) {
      auto MacroDefs = Args.getAllArgValues(options::OPT_D);
      return llvm::any_of(MacroDefs, [&](const std::string &M) {
        return M == Macro || M.find(Macro + '=') != std::string::npos;
      });
    };

    // _UNIX03_WITHDRAWN is required for libcxx & porting.
    if (!findMacroDefinition("_UNIX03_WITHDRAWN"))
      CmdArgs.push_back("-D_UNIX03_WITHDRAWN");
    // _OPEN_DEFAULT is required for XL compat
    if (!findMacroDefinition("_OPEN_DEFAULT"))
      CmdArgs.push_back("-D_OPEN_DEFAULT");
    if (D.CCCIsCXX() || types::isCXX(Input.getType())) {
      // _XOPEN_SOURCE=600 is required for libcxx.
      if (!findMacroDefinition("_XOPEN_SOURCE"))
        CmdArgs.push_back("-D_XOPEN_SOURCE=600");
    }
  }

  llvm::Reloc::Model RelocationModel;
  unsigned PICLevel;
  bool IsPIE;
  std::tie(RelocationModel, PICLevel, IsPIE) = ParsePICArgs(TC, Args);
  Arg *LastPICDataRelArg =
      Args.getLastArg(options::OPT_mno_pic_data_is_text_relative,
                      options::OPT_mpic_data_is_text_relative);
  bool NoPICDataIsTextRelative = false;
  if (LastPICDataRelArg) {
    if (LastPICDataRelArg->getOption().matches(
            options::OPT_mno_pic_data_is_text_relative)) {
      NoPICDataIsTextRelative = true;
      if (!PICLevel)
        D.Diag(diag::err_drv_argument_only_allowed_with)
            << "-mno-pic-data-is-text-relative"
            << "-fpic/-fpie";
    }
    if (!Triple.isSystemZ())
      D.Diag(diag::err_drv_unsupported_opt_for_target)
          << (NoPICDataIsTextRelative ? "-mno-pic-data-is-text-relative"
                                      : "-mpic-data-is-text-relative")
          << RawTriple.str();
  }

  bool IsROPI = RelocationModel == llvm::Reloc::ROPI ||
                RelocationModel == llvm::Reloc::ROPI_RWPI;
  bool IsRWPI = RelocationModel == llvm::Reloc::RWPI ||
                RelocationModel == llvm::Reloc::ROPI_RWPI;

  if (Args.hasArg(options::OPT_mcmse) &&
      !Args.hasArg(options::OPT_fallow_unsupported)) {
    if (IsROPI)
      D.Diag(diag::err_cmse_pi_are_incompatible) << IsROPI;
    if (IsRWPI)
      D.Diag(diag::err_cmse_pi_are_incompatible) << !IsRWPI;
  }

  if (IsROPI && types::isCXX(Input.getType()) &&
      !Args.hasArg(options::OPT_fallow_unsupported))
    D.Diag(diag::err_drv_ropi_incompatible_with_cxx);

  const char *RMName = RelocationModelName(RelocationModel);
  if (RMName) {
    CmdArgs.push_back("-mrelocation-model");
    CmdArgs.push_back(RMName);
  }
  if (PICLevel > 0) {
    CmdArgs.push_back("-pic-level");
    CmdArgs.push_back(PICLevel == 1 ? "1" : "2");
    if (IsPIE)
      CmdArgs.push_back("-pic-is-pie");
    if (NoPICDataIsTextRelative)
      CmdArgs.push_back("-mcmodel=medium");
  }

  if (RelocationModel == llvm::Reloc::ROPI ||
      RelocationModel == llvm::Reloc::ROPI_RWPI)
    CmdArgs.push_back("-fropi");
  if (RelocationModel == llvm::Reloc::RWPI ||
      RelocationModel == llvm::Reloc::ROPI_RWPI)
    CmdArgs.push_back("-frwpi");

  if (Arg *A = Args.getLastArg(options::OPT_meabi)) {
    CmdArgs.push_back("-meabi");
    CmdArgs.push_back(A->getValue());
  }

  // -fsemantic-interposition is forwarded to CC1: set the
  // "SemanticInterposition" metadata to 1 (make some linkages interposable) and
  // make default visibility external linkage definitions dso_preemptable.
  //
  // -fno-semantic-interposition: if the target supports .Lfoo$local local
  // aliases (make default visibility external linkage definitions dso_local).
  // This is the CC1 default for ELF to match COFF/Mach-O.
  //
  // Otherwise use Clang's traditional behavior: like
  // -fno-semantic-interposition but local aliases are not used. So references
  // can be interposed if not optimized out.
  if (Triple.isOSBinFormatELF()) {
    Arg *A = Args.getLastArg(options::OPT_fsemantic_interposition,
                             options::OPT_fno_semantic_interposition);
    if (RelocationModel != llvm::Reloc::Static && !IsPIE) {
      // The supported targets need to call AsmPrinter::getSymbolPreferLocal.
      bool SupportsLocalAlias =
          Triple.isAArch64() || Triple.isRISCV() || Triple.isX86();
      if (!A)
        CmdArgs.push_back("-fhalf-no-semantic-interposition");
      else if (A->getOption().matches(options::OPT_fsemantic_interposition))
        A->render(Args, CmdArgs);
      else if (!SupportsLocalAlias)
        CmdArgs.push_back("-fhalf-no-semantic-interposition");
    }
  }

  {
    std::string Model;
    if (Arg *A = Args.getLastArg(options::OPT_mthread_model)) {
      if (!TC.isThreadModelSupported(A->getValue()))
        D.Diag(diag::err_drv_invalid_thread_model_for_target)
            << A->getValue() << A->getAsString(Args);
      Model = A->getValue();
    } else
      Model = TC.getThreadModel();
    if (Model != "posix") {
      CmdArgs.push_back("-mthread-model");
      CmdArgs.push_back(Args.MakeArgString(Model));
    }
  }

  if (Arg *A = Args.getLastArg(options::OPT_fveclib)) {
    StringRef Name = A->getValue();
    if (Name == "SVML") {
      if (Triple.getArch() != llvm::Triple::x86 &&
          Triple.getArch() != llvm::Triple::x86_64)
        D.Diag(diag::err_drv_unsupported_opt_for_target)
            << Name << Triple.getArchName();
    } else if (Name == "LIBMVEC-X86") {
      if (Triple.getArch() != llvm::Triple::x86 &&
          Triple.getArch() != llvm::Triple::x86_64)
        D.Diag(diag::err_drv_unsupported_opt_for_target)
            << Name << Triple.getArchName();
    } else if (Name == "SLEEF" || Name == "ArmPL") {
      if (Triple.getArch() != llvm::Triple::aarch64 &&
          Triple.getArch() != llvm::Triple::aarch64_be &&
          Triple.getArch() != llvm::Triple::riscv64)
        D.Diag(diag::err_drv_unsupported_opt_for_target)
            << Name << Triple.getArchName();
    }
    A->render(Args, CmdArgs);
  }

  if (Arg *A = Args.getLastArg(options::OPT_faltmathlib_EQ))
    A->render(Args, CmdArgs);

  if (Args.hasFlag(options::OPT_fmerge_all_constants,
                   options::OPT_fno_merge_all_constants, false))
    CmdArgs.push_back("-fmerge-all-constants");

  Args.addOptOutFlag(CmdArgs, options::OPT_fdelete_null_pointer_checks,
                     options::OPT_fno_delete_null_pointer_checks);

  // LLVM Code Generator Options.

  if (Arg *A = Args.getLastArg(options::OPT_mabi_EQ_quadword_atomics)) {
    if (!Triple.isOSAIX() || Triple.isPPC32())
      D.Diag(diag::err_drv_unsupported_opt_for_target)
        << A->getSpelling() << RawTriple.str();
    CmdArgs.push_back("-mabi=quadword-atomics");
  }

  if (Arg *A = Args.getLastArg(options::OPT_mlong_double_128)) {
    // Emit the unsupported option error until the Clang's library integration
    // support for 128-bit long double is available for AIX.
    if (Triple.isOSAIX())
      D.Diag(diag::err_drv_unsupported_opt_for_target)
          << A->getSpelling() << RawTriple.str();
  }

  if (Arg *A = Args.getLastArg(options::OPT_Wframe_larger_than_EQ)) {
    StringRef V = A->getValue(), V1 = V;
    unsigned Size;
    if (V1.consumeInteger(10, Size) || !V1.empty())
      D.Diag(diag::err_drv_invalid_argument_to_option)
          << V << A->getOption().getName();
    else
      CmdArgs.push_back(Args.MakeArgString("-fwarn-stack-size=" + V));
  }

  Args.addOptOutFlag(CmdArgs, options::OPT_fjump_tables,
                     options::OPT_fno_jump_tables);
  Args.addOptInFlag(CmdArgs, options::OPT_fprofile_sample_accurate,
                    options::OPT_fno_profile_sample_accurate);
  Args.addOptOutFlag(CmdArgs, options::OPT_fpreserve_as_comments,
                     options::OPT_fno_preserve_as_comments);

  if (Arg *A = Args.getLastArg(options::OPT_mregparm_EQ)) {
    CmdArgs.push_back("-mregparm");
    CmdArgs.push_back(A->getValue());
  }

  if (Arg *A = Args.getLastArg(options::OPT_maix_struct_return,
                               options::OPT_msvr4_struct_return)) {
    if (!TC.getTriple().isPPC32()) {
      D.Diag(diag::err_drv_unsupported_opt_for_target)
          << A->getSpelling() << RawTriple.str();
    } else if (A->getOption().matches(options::OPT_maix_struct_return)) {
      CmdArgs.push_back("-maix-struct-return");
    } else {
      assert(A->getOption().matches(options::OPT_msvr4_struct_return));
      CmdArgs.push_back("-msvr4-struct-return");
    }
  }

  if (Arg *A = Args.getLastArg(options::OPT_fpcc_struct_return,
                               options::OPT_freg_struct_return)) {
    if (TC.getArch() != llvm::Triple::x86) {
      D.Diag(diag::err_drv_unsupported_opt_for_target)
          << A->getSpelling() << RawTriple.str();
    } else if (A->getOption().matches(options::OPT_fpcc_struct_return)) {
      CmdArgs.push_back("-fpcc-struct-return");
    } else {
      assert(A->getOption().matches(options::OPT_freg_struct_return));
      CmdArgs.push_back("-freg-struct-return");
    }
  }

  if (Args.hasFlag(options::OPT_mrtd, options::OPT_mno_rtd, false)) {
    if (Triple.getArch() == llvm::Triple::m68k)
      CmdArgs.push_back("-fdefault-calling-conv=rtdcall");
    else
      CmdArgs.push_back("-fdefault-calling-conv=stdcall");
  }

  if (Args.hasArg(options::OPT_fenable_matrix)) {
    // enable-matrix is needed by both the LangOpts and by LLVM.
    CmdArgs.push_back("-fenable-matrix");
    CmdArgs.push_back("-mllvm");
    CmdArgs.push_back("-enable-matrix");
  }

  CodeGenOptions::FramePointerKind FPKeepKind =
                  getFramePointerKind(Args, RawTriple);
  const char *FPKeepKindStr = nullptr;
  switch (FPKeepKind) {
  case CodeGenOptions::FramePointerKind::None:
    FPKeepKindStr = "-mframe-pointer=none";
    break;
  case CodeGenOptions::FramePointerKind::Reserved:
    FPKeepKindStr = "-mframe-pointer=reserved";
    break;
  case CodeGenOptions::FramePointerKind::NonLeaf:
    FPKeepKindStr = "-mframe-pointer=non-leaf";
    break;
  case CodeGenOptions::FramePointerKind::All:
    FPKeepKindStr = "-mframe-pointer=all";
    break;
  }
  assert(FPKeepKindStr && "unknown FramePointerKind");
  CmdArgs.push_back(FPKeepKindStr);

  Args.addOptOutFlag(CmdArgs, options::OPT_fzero_initialized_in_bss,
                     options::OPT_fno_zero_initialized_in_bss);

  bool OFastEnabled = isOptimizationLevelFast(Args);
  if (OFastEnabled)
    D.Diag(diag::warn_drv_deprecated_arg_ofast);
  // If -Ofast is the optimization level, then -fstrict-aliasing should be
  // enabled.  This alias option is being used to simplify the hasFlag logic.
  OptSpecifier StrictAliasingAliasOption =
      OFastEnabled ? options::OPT_Ofast : options::OPT_fstrict_aliasing;
  // We turn strict aliasing off by default if we're Windows MSVC since MSVC
  // doesn't do any TBAA.
  if (!Args.hasFlag(options::OPT_fstrict_aliasing, StrictAliasingAliasOption,
                    options::OPT_fno_strict_aliasing, !IsWindowsMSVC))
    CmdArgs.push_back("-relaxed-aliasing");
  if (Args.hasFlag(options::OPT_fpointer_tbaa, options::OPT_fno_pointer_tbaa,
                   false))
    CmdArgs.push_back("-pointer-tbaa");
  if (!Args.hasFlag(options::OPT_fstruct_path_tbaa,
                    options::OPT_fno_struct_path_tbaa, true))
    CmdArgs.push_back("-no-struct-path-tbaa");
  Args.addOptInFlag(CmdArgs, options::OPT_fstrict_enums,
                    options::OPT_fno_strict_enums);
  Args.addOptOutFlag(CmdArgs, options::OPT_fstrict_return,
                     options::OPT_fno_strict_return);
  Args.addOptInFlag(CmdArgs, options::OPT_fallow_editor_placeholders,
                    options::OPT_fno_allow_editor_placeholders);
  Args.addOptInFlag(CmdArgs, options::OPT_fstrict_vtable_pointers,
                    options::OPT_fno_strict_vtable_pointers);
  Args.addOptInFlag(CmdArgs, options::OPT_fforce_emit_vtables,
                    options::OPT_fno_force_emit_vtables);
  Args.addOptOutFlag(CmdArgs, options::OPT_foptimize_sibling_calls,
                     options::OPT_fno_optimize_sibling_calls);
  Args.addOptOutFlag(CmdArgs, options::OPT_fescaping_block_tail_calls,
                     options::OPT_fno_escaping_block_tail_calls);

  Args.AddLastArg(CmdArgs, options::OPT_ffine_grained_bitfield_accesses,
                  options::OPT_fno_fine_grained_bitfield_accesses);

  Args.AddLastArg(CmdArgs, options::OPT_fexperimental_relative_cxx_abi_vtables,
                  options::OPT_fno_experimental_relative_cxx_abi_vtables);

  Args.AddLastArg(CmdArgs, options::OPT_fexperimental_omit_vtable_rtti,
                  options::OPT_fno_experimental_omit_vtable_rtti);

  Args.AddLastArg(CmdArgs, options::OPT_fdisable_block_signature_string,
                  options::OPT_fno_disable_block_signature_string);

  // Handle segmented stacks.
  Args.addOptInFlag(CmdArgs, options::OPT_fsplit_stack,
                    options::OPT_fno_split_stack);

  // -fprotect-parens=0 is default.
  if (Args.hasFlag(options::OPT_fprotect_parens,
                   options::OPT_fno_protect_parens, false))
    CmdArgs.push_back("-fprotect-parens");

  RenderFloatingPointOptions(TC, D, OFastEnabled, Args, CmdArgs, JA,
                             NoOffloadFP32PrecDiv, NoOffloadFP32PrecSqrt);

  if (Arg *A = Args.getLastArg(options::OPT_fextend_args_EQ)) {
    const llvm::Triple::ArchType Arch = TC.getArch();
    if (Arch == llvm::Triple::x86 || Arch == llvm::Triple::x86_64) {
      StringRef V = A->getValue();
      if (V == "64")
        CmdArgs.push_back("-fextend-arguments=64");
      else if (V != "32")
        D.Diag(diag::err_drv_invalid_argument_to_option)
            << A->getValue() << A->getOption().getName();
    } else
      D.Diag(diag::err_drv_unsupported_opt_for_target)
          << A->getOption().getName() << TripleStr;
  }

  if (Arg *A = Args.getLastArg(options::OPT_mdouble_EQ)) {
    if (TC.getArch() == llvm::Triple::avr)
      A->render(Args, CmdArgs);
    else
      D.Diag(diag::err_drv_unsupported_opt_for_target)
          << A->getAsString(Args) << TripleStr;
  }

  if (Arg *A = Args.getLastArg(options::OPT_LongDouble_Group)) {
    if (TC.getTriple().isX86())
      A->render(Args, CmdArgs);
    else if (TC.getTriple().isSPIROrSPIRV() &&
             (A->getOption().getID() == options::OPT_mlong_double_64))
      // Only allow for -mlong-double-64 for SPIR/SPIR-V
      A->render(Args, CmdArgs);
    else if (TC.getTriple().isPPC() &&
             (A->getOption().getID() != options::OPT_mlong_double_80))
      A->render(Args, CmdArgs);
    else
      D.Diag(diag::err_drv_unsupported_opt_for_target)
          << A->getAsString(Args) << TripleStr;
  }

  std::string FpAccuracyAttr;
  auto RenderFPAccuracyOptions = [&FpAccuracyAttr](const Twine &OptStr) {
    // In case the value is 'default' don't add the -ffp-builtin-accuracy
    // attribute.
    if (OptStr.str() != "default") {
      if (FpAccuracyAttr.empty())
        FpAccuracyAttr = "-ffp-builtin-accuracy=";
      else
        FpAccuracyAttr += " ";
      FpAccuracyAttr += OptStr.str();
    }
  };
  auto shouldAddFpAccuracyOption = [&](StringRef Val, StringRef Func) {
    SmallVector<StringRef, 8> FuncsArr = SplitFPAccuracyVal(Val);
    for (const auto &V : FuncsArr)
      return (V == Func);
    return false;
  };

  for (StringRef A : Args.getAllArgValues(options::OPT_ffp_accuracy_EQ)) {
    if (!(NoOffloadFP32PrecDiv && shouldAddFpAccuracyOption(A, "fdiv")) &&
        !(NoOffloadFP32PrecSqrt && shouldAddFpAccuracyOption(A, "sqrt")))
      RenderFPAccuracyOptions(A);
  }
  if (!FpAccuracyAttr.empty())
    CmdArgs.push_back(Args.MakeArgString(FpAccuracyAttr));

  // Decide whether to use verbose asm. Verbose assembly is the default on
  // toolchains which have the integrated assembler on by default.
  bool IsIntegratedAssemblerDefault = TC.IsIntegratedAssemblerDefault();
  if (!Args.hasFlag(options::OPT_fverbose_asm, options::OPT_fno_verbose_asm,
                    IsIntegratedAssemblerDefault))
    CmdArgs.push_back("-fno-verbose-asm");

  // Parse 'none' or '$major.$minor'. Disallow -fbinutils-version=0 because we
  // use that to indicate the MC default in the backend.
  if (Arg *A = Args.getLastArg(options::OPT_fbinutils_version_EQ)) {
    StringRef V = A->getValue();
    unsigned Num;
    if (V == "none")
      A->render(Args, CmdArgs);
    else if (!V.consumeInteger(10, Num) && Num > 0 &&
             (V.empty() || (V.consume_front(".") &&
                            !V.consumeInteger(10, Num) && V.empty())))
      A->render(Args, CmdArgs);
    else
      D.Diag(diag::err_drv_invalid_argument_to_option)
          << A->getValue() << A->getOption().getName();
  }

  // If toolchain choose to use MCAsmParser for inline asm don't pass the
  // option to disable integrated-as explicitly.
  if (!TC.useIntegratedAs() && !TC.parseInlineAsmUsingAsmParser())
    CmdArgs.push_back("-no-integrated-as");

  if (Args.hasArg(options::OPT_fdebug_pass_structure)) {
    CmdArgs.push_back("-mdebug-pass");
    CmdArgs.push_back("Structure");
  }
  if (Args.hasArg(options::OPT_fdebug_pass_arguments)) {
    CmdArgs.push_back("-mdebug-pass");
    CmdArgs.push_back("Arguments");
  }

  // Enable -mconstructor-aliases except on darwin, where we have to work around
  // a linker bug (see https://openradar.appspot.com/7198997), and CUDA device
  // code, where aliases aren't supported.
  if (!RawTriple.isOSDarwin() && !RawTriple.isNVPTX())
    CmdArgs.push_back("-mconstructor-aliases");

  // Darwin's kernel doesn't support guard variables; just die if we
  // try to use them.
  if (KernelOrKext && RawTriple.isOSDarwin())
    CmdArgs.push_back("-fforbid-guard-variables");

  if (Args.hasFlag(options::OPT_mms_bitfields, options::OPT_mno_ms_bitfields,
                   Triple.isWindowsGNUEnvironment())) {
    CmdArgs.push_back("-mms-bitfields");
  }

  if (Triple.isWindowsGNUEnvironment()) {
    Args.addOptOutFlag(CmdArgs, options::OPT_fauto_import,
                       options::OPT_fno_auto_import);
  }

  if (Args.hasFlag(options::OPT_fms_volatile, options::OPT_fno_ms_volatile,
                   Triple.isX86() && IsWindowsMSVC))
    CmdArgs.push_back("-fms-volatile");

  // Non-PIC code defaults to -fdirect-access-external-data while PIC code
  // defaults to -fno-direct-access-external-data. Pass the option if different
  // from the default.
  if (Arg *A = Args.getLastArg(options::OPT_fdirect_access_external_data,
                               options::OPT_fno_direct_access_external_data)) {
    if (A->getOption().matches(options::OPT_fdirect_access_external_data) !=
        (PICLevel == 0))
      A->render(Args, CmdArgs);
  } else if (PICLevel == 0 && Triple.isLoongArch()) {
    // Some targets default to -fno-direct-access-external-data even for
    // -fno-pic.
    CmdArgs.push_back("-fno-direct-access-external-data");
  }

  if (Args.hasFlag(options::OPT_fno_plt, options::OPT_fplt, false)) {
    CmdArgs.push_back("-fno-plt");
  }

  // -fhosted is default.
  // TODO: Audit uses of KernelOrKext and see where it'd be more appropriate to
  // use Freestanding.
  bool Freestanding =
      Args.hasFlag(options::OPT_ffreestanding, options::OPT_fhosted, false) ||
      KernelOrKext;
  if (Freestanding)
    CmdArgs.push_back("-ffreestanding");

  Args.AddLastArg(CmdArgs, options::OPT_fno_knr_functions);

  // This is a coarse approximation of what llvm-gcc actually does, both
  // -fasynchronous-unwind-tables and -fnon-call-exceptions interact in more
  // complicated ways.
  auto SanitizeArgs = TC.getSanitizerArgs(Args);

  bool IsAsyncUnwindTablesDefault =
      TC.getDefaultUnwindTableLevel(Args) == ToolChain::UnwindTableLevel::Asynchronous;
  bool IsSyncUnwindTablesDefault =
      TC.getDefaultUnwindTableLevel(Args) == ToolChain::UnwindTableLevel::Synchronous;

  bool AsyncUnwindTables = Args.hasFlag(
      options::OPT_fasynchronous_unwind_tables,
      options::OPT_fno_asynchronous_unwind_tables,
      (IsAsyncUnwindTablesDefault || SanitizeArgs.needsUnwindTables()) &&
          !Freestanding);
  bool UnwindTables =
      Args.hasFlag(options::OPT_funwind_tables, options::OPT_fno_unwind_tables,
                   IsSyncUnwindTablesDefault && !Freestanding);
  if (AsyncUnwindTables)
    CmdArgs.push_back("-funwind-tables=2");
  else if (UnwindTables)
     CmdArgs.push_back("-funwind-tables=1");

  // Prepare `-aux-target-cpu` and `-aux-target-feature` unless
  // `--gpu-use-aux-triple-only` is specified.
  if (!Args.getLastArg(options::OPT_gpu_use_aux_triple_only) &&
      (IsCudaDevice || (IsSYCL && IsSYCLDevice) || IsHIPDevice)) {
    const ArgList &HostArgs =
        C.getArgsForToolChain(nullptr, StringRef(), Action::OFK_None);
    std::string HostCPU =
        getCPUName(D, HostArgs, *TC.getAuxTriple(), /*FromAs*/ false);
    if (!HostCPU.empty()) {
      CmdArgs.push_back("-aux-target-cpu");
      CmdArgs.push_back(Args.MakeArgString(HostCPU));
    }
    getTargetFeatures(D, *TC.getAuxTriple(), HostArgs, CmdArgs,
                      /*ForAS*/ false, /*IsAux*/ true);
  }

  TC.addClangTargetOptions(Args, CmdArgs, JA.getOffloadingDeviceKind());

  addMCModel(D, Args, Triple, RelocationModel, CmdArgs);

  if (Arg *A = Args.getLastArg(options::OPT_mtls_size_EQ)) {
    StringRef Value = A->getValue();
    unsigned TLSSize = 0;
    Value.getAsInteger(10, TLSSize);
    if (!Triple.isAArch64() || !Triple.isOSBinFormatELF())
      D.Diag(diag::err_drv_unsupported_opt_for_target)
          << A->getOption().getName() << TripleStr;
    if (TLSSize != 12 && TLSSize != 24 && TLSSize != 32 && TLSSize != 48)
      D.Diag(diag::err_drv_invalid_int_value)
          << A->getOption().getName() << Value;
    Args.AddLastArg(CmdArgs, options::OPT_mtls_size_EQ);
  }

  if (isTLSDESCEnabled(TC, Args))
    CmdArgs.push_back("-enable-tlsdesc");

  // Add the target cpu
  std::string CPU = getCPUName(D, Args, Triple, /*FromAs*/ false);
  if (!CPU.empty()) {
    CmdArgs.push_back("-target-cpu");
    CmdArgs.push_back(Args.MakeArgString(CPU));
  }

  RenderTargetOptions(Triple, Args, KernelOrKext, CmdArgs);

  // Add clang-cl arguments.
  types::ID InputType = Input.getType();
  if (D.IsCLMode())
    AddClangCLArgs(Args, InputType, CmdArgs);

  // Add the sycld debug library when --dependent-lib=msvcrtd is used from
  // the command line.  This is to allow for CMake based builds using the
  // Linux based driver on Windows to correctly pull in the expected debug
  // library.
  if (Args.hasArg(options::OPT_fsycl) && !Args.hasArg(options::OPT_nolibsycl) &&
      !D.IsCLMode()) {
    if (TC.getTriple().isWindowsMSVCEnvironment()) {
      if (isDependentLibAdded(Args, "msvcrtd")) {
        if (Args.hasArg(options::OPT_fpreview_breaking_changes))
          CmdArgs.push_back("--dependent-lib=sycl" SYCL_MAJOR_VERSION
                            "-previewd");
        else
          CmdArgs.push_back("--dependent-lib=sycl" SYCL_MAJOR_VERSION "d");
      }
    } else if (TC.getTriple().isWindowsGNUEnvironment()) {
      if (Args.hasArg(options::OPT_fpreview_breaking_changes))
        CmdArgs.push_back("--dependent-lib=sycl" SYCL_MAJOR_VERSION
                          "-preview.dll");
      else
        CmdArgs.push_back("--dependent-lib=sycl" SYCL_MAJOR_VERSION ".dll");
    }
    CmdArgs.push_back("--dependent-lib=sycl-devicelib-host");
  }

  llvm::codegenoptions::DebugInfoKind DebugInfoKind =
      llvm::codegenoptions::NoDebugInfo;
  DwarfFissionKind DwarfFission = DwarfFissionKind::None;
  renderDebugOptions(TC, D, RawTriple, Args, types::isLLVMIR(InputType),
                     CmdArgs, Output, DebugInfoKind, DwarfFission);

  // Add the split debug info name to the command lines here so we
  // can propagate it to the backend.
  bool SplitDWARF = (DwarfFission != DwarfFissionKind::None) &&
                    (TC.getTriple().isOSBinFormatELF() ||
                     TC.getTriple().isOSBinFormatWasm() ||
                     TC.getTriple().isOSBinFormatCOFF()) &&
                    (isa<AssembleJobAction>(JA) || isa<CompileJobAction>(JA) ||
                     isa<BackendJobAction>(JA));
  if (SplitDWARF) {
    const char *SplitDWARFOut = SplitDebugName(JA, Args, Input, Output);
    CmdArgs.push_back("-split-dwarf-file");
    CmdArgs.push_back(SplitDWARFOut);
    if (DwarfFission == DwarfFissionKind::Split) {
      CmdArgs.push_back("-split-dwarf-output");
      CmdArgs.push_back(SplitDWARFOut);
    }
  }

  // Pass the linker version in use.
  if (Arg *A = Args.getLastArg(options::OPT_mlinker_version_EQ)) {
    CmdArgs.push_back("-target-linker-version");
    CmdArgs.push_back(A->getValue());
  }

  // Explicitly error on some things we know we don't support and can't just
  // ignore.
  if (!Args.hasArg(options::OPT_fallow_unsupported)) {
    Arg *Unsupported;
    if (types::isCXX(InputType) && RawTriple.isOSDarwin() &&
        TC.getArch() == llvm::Triple::x86) {
      if ((Unsupported = Args.getLastArg(options::OPT_fapple_kext)) ||
          (Unsupported = Args.getLastArg(options::OPT_mkernel)))
        D.Diag(diag::err_drv_clang_unsupported_opt_cxx_darwin_i386)
            << Unsupported->getOption().getName();
    }
    // The faltivec option has been superseded by the maltivec option.
    if ((Unsupported = Args.getLastArg(options::OPT_faltivec)))
      D.Diag(diag::err_drv_clang_unsupported_opt_faltivec)
          << Unsupported->getOption().getName()
          << "please use -maltivec and include altivec.h explicitly";
    if ((Unsupported = Args.getLastArg(options::OPT_fno_altivec)))
      D.Diag(diag::err_drv_clang_unsupported_opt_faltivec)
          << Unsupported->getOption().getName() << "please use -mno-altivec";
  }

  Args.AddAllArgs(CmdArgs, options::OPT_v);

  if (Args.getLastArg(options::OPT_H)) {
    CmdArgs.push_back("-H");
    CmdArgs.push_back("-sys-header-deps");
  }
  Args.AddAllArgs(CmdArgs, options::OPT_fshow_skipped_includes);

  if (D.CCPrintHeadersFormat && !D.CCGenDiagnostics) {
    CmdArgs.push_back("-header-include-file");
    CmdArgs.push_back(!D.CCPrintHeadersFilename.empty()
                          ? D.CCPrintHeadersFilename.c_str()
                          : "-");
    CmdArgs.push_back("-sys-header-deps");
    CmdArgs.push_back(Args.MakeArgString(
        "-header-include-format=" +
        std::string(headerIncludeFormatKindToString(D.CCPrintHeadersFormat))));
    CmdArgs.push_back(
        Args.MakeArgString("-header-include-filtering=" +
                           std::string(headerIncludeFilteringKindToString(
                               D.CCPrintHeadersFiltering))));
  }
  Args.AddLastArg(CmdArgs, options::OPT_P);
  Args.AddLastArg(CmdArgs, options::OPT_print_ivar_layout);

  if (D.CCLogDiagnostics && !D.CCGenDiagnostics) {
    CmdArgs.push_back("-diagnostic-log-file");
    CmdArgs.push_back(!D.CCLogDiagnosticsFilename.empty()
                          ? D.CCLogDiagnosticsFilename.c_str()
                          : "-");
  }

  // Give the gen diagnostics more chances to succeed, by avoiding intentional
  // crashes.
  if (D.CCGenDiagnostics)
    CmdArgs.push_back("-disable-pragma-debug-crash");

  // Allow backend to put its diagnostic files in the same place as frontend
  // crash diagnostics files.
  if (Args.hasArg(options::OPT_fcrash_diagnostics_dir)) {
    StringRef Dir = Args.getLastArgValue(options::OPT_fcrash_diagnostics_dir);
    CmdArgs.push_back("-mllvm");
    CmdArgs.push_back(Args.MakeArgString("-crash-diagnostics-dir=" + Dir));
  }

  bool UseSeparateSections = isUseSeparateSections(Triple);

  if (Args.hasFlag(options::OPT_ffunction_sections,
                   options::OPT_fno_function_sections, UseSeparateSections)) {
    CmdArgs.push_back("-ffunction-sections");
  }

  if (Arg *A = Args.getLastArg(options::OPT_fbasic_block_address_map,
                               options::OPT_fno_basic_block_address_map)) {
    if ((Triple.isX86() || Triple.isAArch64()) && Triple.isOSBinFormatELF()) {
      if (A->getOption().matches(options::OPT_fbasic_block_address_map))
        A->render(Args, CmdArgs);
    } else {
      D.Diag(diag::err_drv_unsupported_opt_for_target)
          << A->getAsString(Args) << TripleStr;
    }
  }

  if (Arg *A = Args.getLastArg(options::OPT_fbasic_block_sections_EQ)) {
    StringRef Val = A->getValue();
    if (Val == "labels") {
      D.Diag(diag::warn_drv_deprecated_arg)
          << A->getAsString(Args) << /*hasReplacement=*/true
          << "-fbasic-block-address-map";
      CmdArgs.push_back("-fbasic-block-address-map");
    } else if (Triple.isX86() && Triple.isOSBinFormatELF()) {
      if (Val != "all" && Val != "none" && !Val.starts_with("list="))
        D.Diag(diag::err_drv_invalid_value)
            << A->getAsString(Args) << A->getValue();
      else
        A->render(Args, CmdArgs);
    } else if (Triple.isAArch64() && Triple.isOSBinFormatELF()) {
      // "all" is not supported on AArch64 since branch relaxation creates new
      // basic blocks for some cross-section branches.
      if (Val != "labels" && Val != "none" && !Val.starts_with("list="))
        D.Diag(diag::err_drv_invalid_value)
            << A->getAsString(Args) << A->getValue();
      else
        A->render(Args, CmdArgs);
    } else if (Triple.isNVPTX()) {
      // Do not pass the option to the GPU compilation. We still want it enabled
      // for the host-side compilation, so seeing it here is not an error.
    } else if (Val != "none") {
      // =none is allowed everywhere. It's useful for overriding the option
      // and is the same as not specifying the option.
      D.Diag(diag::err_drv_unsupported_opt_for_target)
          << A->getAsString(Args) << TripleStr;
    }
  }

  bool HasDefaultDataSections = Triple.isOSBinFormatXCOFF();
  if (Args.hasFlag(options::OPT_fdata_sections, options::OPT_fno_data_sections,
                   UseSeparateSections || HasDefaultDataSections)) {
    CmdArgs.push_back("-fdata-sections");
  }

  Args.addOptOutFlag(CmdArgs, options::OPT_funique_section_names,
                     options::OPT_fno_unique_section_names);
  Args.addOptInFlag(CmdArgs, options::OPT_fseparate_named_sections,
                    options::OPT_fno_separate_named_sections);
  Args.addOptInFlag(CmdArgs, options::OPT_funique_internal_linkage_names,
                    options::OPT_fno_unique_internal_linkage_names);
  Args.addOptInFlag(CmdArgs, options::OPT_funique_basic_block_section_names,
                    options::OPT_fno_unique_basic_block_section_names);

  if (Arg *A = Args.getLastArg(options::OPT_fsplit_machine_functions,
                               options::OPT_fno_split_machine_functions)) {
    if (!A->getOption().matches(options::OPT_fno_split_machine_functions)) {
      // This codegen pass is only available on x86 and AArch64 ELF targets.
      if ((Triple.isX86() || Triple.isAArch64()) && Triple.isOSBinFormatELF())
        A->render(Args, CmdArgs);
      else
        D.Diag(diag::err_drv_unsupported_opt_for_target)
            << A->getAsString(Args) << TripleStr;
    }
  }

  Args.AddLastArg(CmdArgs, options::OPT_finstrument_functions,
                  options::OPT_finstrument_functions_after_inlining,
                  options::OPT_finstrument_function_entry_bare);
  Args.AddLastArg(CmdArgs, options::OPT_fconvergent_functions,
                  options::OPT_fno_convergent_functions);

  // NVPTX/AMDGCN doesn't support PGO or coverage. There's no runtime support
  // for sampling, overhead of call arc collection is way too high and there's
  // no way to collect the output.
  if (!Triple.isNVPTX() && !Triple.isAMDGCN())
    addPGOAndCoverageFlags(TC, C, JA, Output, Args, SanitizeArgs, CmdArgs);

  Args.AddLastArg(CmdArgs, options::OPT_fclang_abi_compat_EQ);

  if (getLastProfileSampleUseArg(Args) &&
      Args.hasArg(options::OPT_fsample_profile_use_profi)) {
    CmdArgs.push_back("-mllvm");
    CmdArgs.push_back("-sample-profile-use-profi");
  }

  // Add runtime flag for PS4/PS5 when PGO, coverage, or sanitizers are enabled.
  if (RawTriple.isPS() &&
      !Args.hasArg(options::OPT_nostdlib, options::OPT_nodefaultlibs)) {
    PScpu::addProfileRTArgs(TC, Args, CmdArgs);
    PScpu::addSanitizerArgs(TC, Args, CmdArgs);
  }

  // Pass options for controlling the default header search paths.
  if (Args.hasArg(options::OPT_nostdinc)) {
    CmdArgs.push_back("-nostdsysteminc");
    CmdArgs.push_back("-nobuiltininc");
  } else {
    if (Args.hasArg(options::OPT_nostdlibinc))
      CmdArgs.push_back("-nostdsysteminc");
    Args.AddLastArg(CmdArgs, options::OPT_nostdincxx);
    Args.AddLastArg(CmdArgs, options::OPT_nobuiltininc);
  }

  // Pass the path to compiler resource files.
  CmdArgs.push_back("-resource-dir");
  CmdArgs.push_back(D.ResourceDir.c_str());

  Args.AddLastArg(CmdArgs, options::OPT_working_directory);

  RenderARCMigrateToolOptions(D, Args, CmdArgs);

  // Add preprocessing options like -I, -D, etc. if we are using the
  // preprocessor.
  //
  // FIXME: Support -fpreprocessed
  if (types::getPreprocessedType(InputType) != types::TY_INVALID)
    AddPreprocessingOptions(C, JA, D, Args, CmdArgs, Output, Inputs);

  // Don't warn about "clang -c -DPIC -fPIC test.i" because libtool.m4 assumes
  // that "The compiler can only warn and ignore the option if not recognized".
  // When building with ccache, it will pass -D options to clang even on
  // preprocessed inputs and configure concludes that -fPIC is not supported.
  Args.ClaimAllArgs(options::OPT_D);

  bool SkipO =
      Args.hasArg(options::OPT_fsycl_link_EQ) && ContainsWrapperAction(&JA);
  const Arg *OArg = Args.getLastArg(options::OPT_O_Group);
  // Manually translate -O4 to -O3; let clang reject others.
  // When compiling a wrapped binary, do not optimize.
  if (!SkipO && OArg) {
    if (OArg->getOption().matches(options::OPT_O4)) {
      CmdArgs.push_back("-O3");
      D.Diag(diag::warn_O4_is_O3);
    } else {
      OArg->render(Args, CmdArgs);
    }
  }

  // Warn about ignored options to clang.
  for (const Arg *A :
       Args.filtered(options::OPT_clang_ignored_gcc_optimization_f_Group)) {
    D.Diag(diag::warn_ignored_gcc_optimization) << A->getAsString(Args);
    A->claim();
  }

  for (const Arg *A :
       Args.filtered(options::OPT_clang_ignored_legacy_options_Group)) {
    D.Diag(diag::warn_ignored_clang_option) << A->getAsString(Args);
    A->claim();
  }

  claimNoWarnArgs(Args);

  Args.AddAllArgs(CmdArgs, options::OPT_R_Group);

  for (const Arg *A :
       Args.filtered(options::OPT_W_Group, options::OPT__SLASH_wd)) {
    A->claim();
    if (A->getOption().getID() == options::OPT__SLASH_wd) {
      unsigned WarningNumber;
      if (StringRef(A->getValue()).getAsInteger(10, WarningNumber)) {
        D.Diag(diag::err_drv_invalid_int_value)
            << A->getAsString(Args) << A->getValue();
        continue;
      }

      if (auto Group = diagGroupFromCLWarningID(WarningNumber)) {
        CmdArgs.push_back(Args.MakeArgString(
            "-Wno-" + DiagnosticIDs::getWarningOptionForGroup(*Group)));
      }
      continue;
    }
    A->render(Args, CmdArgs);
  }

  Args.AddAllArgs(CmdArgs, options::OPT_Wsystem_headers_in_module_EQ);

  if (Args.hasFlag(options::OPT_pedantic, options::OPT_no_pedantic, false))
    CmdArgs.push_back("-pedantic");
  Args.AddLastArg(CmdArgs, options::OPT_pedantic_errors);
  Args.AddLastArg(CmdArgs, options::OPT_w);

  Args.addOptInFlag(CmdArgs, options::OPT_ffixed_point,
                    options::OPT_fno_fixed_point);

  if (Arg *A = Args.getLastArg(options::OPT_fcxx_abi_EQ))
    A->render(Args, CmdArgs);

  Args.AddLastArg(CmdArgs, options::OPT_fexperimental_relative_cxx_abi_vtables,
                  options::OPT_fno_experimental_relative_cxx_abi_vtables);

  Args.AddLastArg(CmdArgs, options::OPT_fexperimental_omit_vtable_rtti,
                  options::OPT_fno_experimental_omit_vtable_rtti);

  if (Arg *A = Args.getLastArg(options::OPT_ffuchsia_api_level_EQ))
    A->render(Args, CmdArgs);

  // Handle -{std, ansi, trigraphs} -- take the last of -{std, ansi}
  // (-ansi is equivalent to -std=c89 or -std=c++98).
  //
  // If a std is supplied, only add -trigraphs if it follows the
  // option.
  bool ImplyVCPPCVer = false;
  bool ImplyVCPPCXXVer = false;
  const Arg *Std = Args.getLastArg(options::OPT_std_EQ, options::OPT_ansi);
  if (Std) {
    if (Std->getOption().matches(options::OPT_ansi))
      if (types::isCXX(InputType))
        CmdArgs.push_back("-std=c++98");
      else
        CmdArgs.push_back("-std=c89");
    else {
      if (Args.hasArg(options::OPT_fsycl)) {
        // Use of -std= with 'C' is not supported for SYCL.
        const LangStandard *LangStd =
            LangStandard::getLangStandardForName(Std->getValue());
        if (LangStd && LangStd->getLanguage() == Language::C)
          D.Diag(diag::err_drv_argument_not_allowed_with)
              << Std->getAsString(Args) << "-fsycl";
      }
      Std->render(Args, CmdArgs);
    }

    // If -f(no-)trigraphs appears after the language standard flag, honor it.
    if (Arg *A = Args.getLastArg(options::OPT_std_EQ, options::OPT_ansi,
                                 options::OPT_ftrigraphs,
                                 options::OPT_fno_trigraphs))
      if (A != Std)
        A->render(Args, CmdArgs);
  } else {
    // Honor -std-default.
    //
    // FIXME: Clang doesn't correctly handle -std= when the input language
    // doesn't match. For the time being just ignore this for C++ inputs;
    // eventually we want to do all the standard defaulting here instead of
    // splitting it between the driver and clang -cc1.
    if (!types::isCXX(InputType)) {
      if (!Args.hasArg(options::OPT__SLASH_std)) {
        Args.AddAllArgsTranslated(CmdArgs, options::OPT_std_default_EQ, "-std=",
                                  /*Joined=*/true);
      } else
        ImplyVCPPCVer = true;
    }
    else if (IsWindowsMSVC)
      ImplyVCPPCXXVer = true;

    if (IsSYCL && types::isCXX(InputType) &&
        !Args.hasArg(options::OPT__SLASH_std))
      // For DPC++, we default to -std=c++17 for all compilations.  Use of -std
      // on the command line will override.
      CmdArgs.push_back("-std=c++17");

    Args.AddLastArg(CmdArgs, options::OPT_ftrigraphs,
                    options::OPT_fno_trigraphs);
  }

  // GCC's behavior for -Wwrite-strings is a bit strange:
  //  * In C, this "warning flag" changes the types of string literals from
  //    'char[N]' to 'const char[N]', and thus triggers an unrelated warning
  //    for the discarded qualifier.
  //  * In C++, this is just a normal warning flag.
  //
  // Implementing this warning correctly in C is hard, so we follow GCC's
  // behavior for now. FIXME: Directly diagnose uses of a string literal as
  // a non-const char* in C, rather than using this crude hack.
  if (!types::isCXX(InputType)) {
    // FIXME: This should behave just like a warning flag, and thus should also
    // respect -Weverything, -Wno-everything, -Werror=write-strings, and so on.
    Arg *WriteStrings =
        Args.getLastArg(options::OPT_Wwrite_strings,
                        options::OPT_Wno_write_strings, options::OPT_w);
    if (WriteStrings &&
        WriteStrings->getOption().matches(options::OPT_Wwrite_strings))
      CmdArgs.push_back("-fconst-strings");
  }

  // GCC provides a macro definition '__DEPRECATED' when -Wdeprecated is active
  // during C++ compilation, which it is by default. GCC keeps this define even
  // in the presence of '-w', match this behavior bug-for-bug.
  if (types::isCXX(InputType) &&
      Args.hasFlag(options::OPT_Wdeprecated, options::OPT_Wno_deprecated,
                   true)) {
    CmdArgs.push_back("-fdeprecated-macro");
  }

  // Translate GCC's misnamer '-fasm' arguments to '-fgnu-keywords'.
  if (Arg *Asm = Args.getLastArg(options::OPT_fasm, options::OPT_fno_asm)) {
    if (Asm->getOption().matches(options::OPT_fasm))
      CmdArgs.push_back("-fgnu-keywords");
    else
      CmdArgs.push_back("-fno-gnu-keywords");
  }

  if (!ShouldEnableAutolink(Args, TC, JA))
    CmdArgs.push_back("-fno-autolink");

  Args.AddLastArg(CmdArgs, options::OPT_ftemplate_depth_EQ);
  Args.AddLastArg(CmdArgs, options::OPT_foperator_arrow_depth_EQ);
  Args.AddLastArg(CmdArgs, options::OPT_fconstexpr_depth_EQ);
  Args.AddLastArg(CmdArgs, options::OPT_fconstexpr_steps_EQ);

  Args.AddLastArg(CmdArgs, options::OPT_fexperimental_library);

  if (Args.hasArg(options::OPT_fexperimental_new_constant_interpreter))
    CmdArgs.push_back("-fexperimental-new-constant-interpreter");

  if (Arg *A = Args.getLastArg(options::OPT_fbracket_depth_EQ)) {
    CmdArgs.push_back("-fbracket-depth");
    CmdArgs.push_back(A->getValue());
  }

  if (Arg *A = Args.getLastArg(options::OPT_Wlarge_by_value_copy_EQ,
                               options::OPT_Wlarge_by_value_copy_def)) {
    if (A->getNumValues()) {
      StringRef bytes = A->getValue();
      CmdArgs.push_back(Args.MakeArgString("-Wlarge-by-value-copy=" + bytes));
    } else
      CmdArgs.push_back("-Wlarge-by-value-copy=64"); // default value
  }

  if (Args.hasArg(options::OPT_relocatable_pch))
    CmdArgs.push_back("-relocatable-pch");

  if (const Arg *A = Args.getLastArg(options::OPT_fcf_runtime_abi_EQ)) {
    static const char *kCFABIs[] = {
      "standalone", "objc", "swift", "swift-5.0", "swift-4.2", "swift-4.1",
    };

    if (!llvm::is_contained(kCFABIs, StringRef(A->getValue())))
      D.Diag(diag::err_drv_invalid_cf_runtime_abi) << A->getValue();
    else
      A->render(Args, CmdArgs);
  }

  if (Arg *A = Args.getLastArg(options::OPT_fconstant_string_class_EQ)) {
    CmdArgs.push_back("-fconstant-string-class");
    CmdArgs.push_back(A->getValue());
  }

  if (Arg *A = Args.getLastArg(options::OPT_ftabstop_EQ)) {
    CmdArgs.push_back("-ftabstop");
    CmdArgs.push_back(A->getValue());
  }

  Args.addOptInFlag(CmdArgs, options::OPT_fstack_size_section,
                    options::OPT_fno_stack_size_section);

  if (Args.hasArg(options::OPT_fstack_usage)) {
    CmdArgs.push_back("-stack-usage-file");

    if (Arg *OutputOpt = Args.getLastArg(options::OPT_o)) {
      SmallString<128> OutputFilename(OutputOpt->getValue());
      llvm::sys::path::replace_extension(OutputFilename, "su");
      CmdArgs.push_back(Args.MakeArgString(OutputFilename));
    } else
      CmdArgs.push_back(
          Args.MakeArgString(Twine(getBaseInputStem(Args, Inputs)) + ".su"));
  }

  CmdArgs.push_back("-ferror-limit");
  if (Arg *A = Args.getLastArg(options::OPT_ferror_limit_EQ))
    CmdArgs.push_back(A->getValue());
  else
    CmdArgs.push_back("19");

  Args.AddLastArg(CmdArgs, options::OPT_fconstexpr_backtrace_limit_EQ);
  Args.AddLastArg(CmdArgs, options::OPT_fmacro_backtrace_limit_EQ);
  Args.AddLastArg(CmdArgs, options::OPT_ftemplate_backtrace_limit_EQ);
  Args.AddLastArg(CmdArgs, options::OPT_fspell_checking_limit_EQ);
  Args.AddLastArg(CmdArgs, options::OPT_fcaret_diagnostics_max_lines_EQ);

  // Pass -fmessage-length=.
  unsigned MessageLength = 0;
  if (Arg *A = Args.getLastArg(options::OPT_fmessage_length_EQ)) {
    StringRef V(A->getValue());
    if (V.getAsInteger(0, MessageLength))
      D.Diag(diag::err_drv_invalid_argument_to_option)
          << V << A->getOption().getName();
  } else {
    // If -fmessage-length=N was not specified, determine whether this is a
    // terminal and, if so, implicitly define -fmessage-length appropriately.
    MessageLength = llvm::sys::Process::StandardErrColumns();
  }
  if (MessageLength != 0)
    CmdArgs.push_back(
        Args.MakeArgString("-fmessage-length=" + Twine(MessageLength)));

  if (Arg *A = Args.getLastArg(options::OPT_frandomize_layout_seed_EQ))
    CmdArgs.push_back(
        Args.MakeArgString("-frandomize-layout-seed=" + Twine(A->getValue(0))));

  if (Arg *A = Args.getLastArg(options::OPT_frandomize_layout_seed_file_EQ))
    CmdArgs.push_back(Args.MakeArgString("-frandomize-layout-seed-file=" +
                                         Twine(A->getValue(0))));

  // -fvisibility= and -fvisibility-ms-compat are of a piece.
  if (const Arg *A = Args.getLastArg(options::OPT_fvisibility_EQ,
                                     options::OPT_fvisibility_ms_compat)) {
    if (A->getOption().matches(options::OPT_fvisibility_EQ)) {
      A->render(Args, CmdArgs);
    } else {
      assert(A->getOption().matches(options::OPT_fvisibility_ms_compat));
      CmdArgs.push_back("-fvisibility=hidden");
      CmdArgs.push_back("-ftype-visibility=default");
    }
  } else if (IsOpenMPDevice) {
    // When compiling for the OpenMP device we want protected visibility by
    // default. This prevents the device from accidentally preempting code on
    // the host, makes the system more robust, and improves performance.
    CmdArgs.push_back("-fvisibility=protected");
  }

  // PS4/PS5 process these options in addClangTargetOptions.
  if (!RawTriple.isPS()) {
    if (const Arg *A =
            Args.getLastArg(options::OPT_fvisibility_from_dllstorageclass,
                            options::OPT_fno_visibility_from_dllstorageclass)) {
      if (A->getOption().matches(
              options::OPT_fvisibility_from_dllstorageclass)) {
        CmdArgs.push_back("-fvisibility-from-dllstorageclass");
        Args.AddLastArg(CmdArgs, options::OPT_fvisibility_dllexport_EQ);
        Args.AddLastArg(CmdArgs, options::OPT_fvisibility_nodllstorageclass_EQ);
        Args.AddLastArg(CmdArgs, options::OPT_fvisibility_externs_dllimport_EQ);
        Args.AddLastArg(CmdArgs,
                        options::OPT_fvisibility_externs_nodllstorageclass_EQ);
      }
    }
  }

  if (Args.hasFlag(options::OPT_fvisibility_inlines_hidden,
                    options::OPT_fno_visibility_inlines_hidden, false))
    CmdArgs.push_back("-fvisibility-inlines-hidden");

  Args.AddLastArg(CmdArgs, options::OPT_fvisibility_inlines_hidden_static_local_var,
                           options::OPT_fno_visibility_inlines_hidden_static_local_var);

  // -fvisibility-global-new-delete-hidden is a deprecated spelling of
  // -fvisibility-global-new-delete=force-hidden.
  if (const Arg *A =
          Args.getLastArg(options::OPT_fvisibility_global_new_delete_hidden)) {
    D.Diag(diag::warn_drv_deprecated_arg)
        << A->getAsString(Args) << /*hasReplacement=*/true
        << "-fvisibility-global-new-delete=force-hidden";
  }

  if (const Arg *A =
          Args.getLastArg(options::OPT_fvisibility_global_new_delete_EQ,
                          options::OPT_fvisibility_global_new_delete_hidden)) {
    if (A->getOption().matches(options::OPT_fvisibility_global_new_delete_EQ)) {
      A->render(Args, CmdArgs);
    } else {
      assert(A->getOption().matches(
          options::OPT_fvisibility_global_new_delete_hidden));
      CmdArgs.push_back("-fvisibility-global-new-delete=force-hidden");
    }
  }

  Args.AddLastArg(CmdArgs, options::OPT_ftlsmodel_EQ);

  if (Args.hasFlag(options::OPT_fnew_infallible,
                   options::OPT_fno_new_infallible, false))
    CmdArgs.push_back("-fnew-infallible");

  if (Args.hasFlag(options::OPT_fno_operator_names,
                   options::OPT_foperator_names, false))
    CmdArgs.push_back("-fno-operator-names");

  // Forward -f (flag) options which we can pass directly.
  Args.AddLastArg(CmdArgs, options::OPT_femit_all_decls);
  Args.AddLastArg(CmdArgs, options::OPT_fheinous_gnu_extensions);
  Args.AddLastArg(CmdArgs, options::OPT_fdigraphs, options::OPT_fno_digraphs);
  Args.AddLastArg(CmdArgs, options::OPT_fzero_call_used_regs_EQ);
  Args.AddLastArg(CmdArgs, options::OPT_fraw_string_literals,
                  options::OPT_fno_raw_string_literals);

  if (Args.hasFlag(options::OPT_femulated_tls, options::OPT_fno_emulated_tls,
                   Triple.hasDefaultEmulatedTLS()))
    CmdArgs.push_back("-femulated-tls");

  Args.addOptInFlag(CmdArgs, options::OPT_fcheck_new,
                    options::OPT_fno_check_new);

  if (Arg *A = Args.getLastArg(options::OPT_fzero_call_used_regs_EQ)) {
    // FIXME: There's no reason for this to be restricted to X86. The backend
    // code needs to be changed to include the appropriate function calls
    // automatically.
    if (!Triple.isX86() && !Triple.isAArch64())
      D.Diag(diag::err_drv_unsupported_opt_for_target)
          << A->getAsString(Args) << TripleStr;
  }

  // AltiVec-like language extensions aren't relevant for assembling.
  if (!isa<PreprocessJobAction>(JA) || Output.getType() != types::TY_PP_Asm)
    Args.AddLastArg(CmdArgs, options::OPT_fzvector);

  Args.AddLastArg(CmdArgs, options::OPT_fdiagnostics_show_template_tree);
  Args.AddLastArg(CmdArgs, options::OPT_fno_elide_type);

  // Forward flags for OpenMP. We don't do this if the current action is an
  // device offloading action other than OpenMP.
  if (Args.hasFlag(options::OPT_fopenmp, options::OPT_fopenmp_EQ,
                   options::OPT_fno_openmp, false) &&
      !Args.hasFlag(options::OPT_foffload_via_llvm,
                    options::OPT_fno_offload_via_llvm, false) &&
      (JA.isDeviceOffloading(Action::OFK_None) ||
       JA.isDeviceOffloading(Action::OFK_OpenMP))) {
    switch (D.getOpenMPRuntime(Args)) {
    case Driver::OMPRT_OMP:
    case Driver::OMPRT_IOMP5:
      // Clang can generate useful OpenMP code for these two runtime libraries.
      CmdArgs.push_back("-fopenmp");

      // If no option regarding the use of TLS in OpenMP codegeneration is
      // given, decide a default based on the target. Otherwise rely on the
      // options and pass the right information to the frontend.
      if (!Args.hasFlag(options::OPT_fopenmp_use_tls,
                        options::OPT_fnoopenmp_use_tls, /*Default=*/true))
        CmdArgs.push_back("-fnoopenmp-use-tls");
      Args.AddLastArg(CmdArgs, options::OPT_fopenmp_simd,
                      options::OPT_fno_openmp_simd);
      Args.AddAllArgs(CmdArgs, options::OPT_fopenmp_enable_irbuilder);
      Args.AddAllArgs(CmdArgs, options::OPT_fopenmp_version_EQ);
      if (!Args.hasFlag(options::OPT_fopenmp_extensions,
                        options::OPT_fno_openmp_extensions, /*Default=*/true))
        CmdArgs.push_back("-fno-openmp-extensions");
      Args.AddAllArgs(CmdArgs, options::OPT_fopenmp_cuda_number_of_sm_EQ);
      Args.AddAllArgs(CmdArgs, options::OPT_fopenmp_cuda_blocks_per_sm_EQ);
      Args.AddAllArgs(CmdArgs,
                      options::OPT_fopenmp_cuda_teams_reduction_recs_num_EQ);
      if (Args.hasFlag(options::OPT_fopenmp_optimistic_collapse,
                       options::OPT_fno_openmp_optimistic_collapse,
                       /*Default=*/false))
        CmdArgs.push_back("-fopenmp-optimistic-collapse");

      // When in OpenMP offloading mode with NVPTX target, forward
      // cuda-mode flag
      if (Args.hasFlag(options::OPT_fopenmp_cuda_mode,
                       options::OPT_fno_openmp_cuda_mode, /*Default=*/false))
        CmdArgs.push_back("-fopenmp-cuda-mode");

      // When in OpenMP offloading mode, enable debugging on the device.
      Args.AddAllArgs(CmdArgs, options::OPT_fopenmp_target_debug_EQ);
      if (Args.hasFlag(options::OPT_fopenmp_target_debug,
                       options::OPT_fno_openmp_target_debug, /*Default=*/false))
        CmdArgs.push_back("-fopenmp-target-debug");

      // When in OpenMP offloading mode, forward assumptions information about
      // thread and team counts in the device.
      if (Args.hasFlag(options::OPT_fopenmp_assume_teams_oversubscription,
                       options::OPT_fno_openmp_assume_teams_oversubscription,
                       /*Default=*/false))
        CmdArgs.push_back("-fopenmp-assume-teams-oversubscription");
      if (Args.hasFlag(options::OPT_fopenmp_assume_threads_oversubscription,
                       options::OPT_fno_openmp_assume_threads_oversubscription,
                       /*Default=*/false))
        CmdArgs.push_back("-fopenmp-assume-threads-oversubscription");
      if (Args.hasArg(options::OPT_fopenmp_assume_no_thread_state))
        CmdArgs.push_back("-fopenmp-assume-no-thread-state");
      if (Args.hasArg(options::OPT_fopenmp_assume_no_nested_parallelism))
        CmdArgs.push_back("-fopenmp-assume-no-nested-parallelism");
      if (Args.hasArg(options::OPT_fopenmp_offload_mandatory))
        CmdArgs.push_back("-fopenmp-offload-mandatory");
      if (Args.hasArg(options::OPT_fopenmp_force_usm))
        CmdArgs.push_back("-fopenmp-force-usm");
      break;
    default:
      // By default, if Clang doesn't know how to generate useful OpenMP code
      // for a specific runtime library, we just don't pass the '-fopenmp' flag
      // down to the actual compilation.
      // FIXME: It would be better to have a mode which *only* omits IR
      // generation based on the OpenMP support so that we get consistent
      // semantic analysis, etc.
      break;
    }
  } else {
    if (!JA.isDeviceOffloading(Action::OFK_SYCL))
      Args.AddLastArg(CmdArgs, options::OPT_fopenmp_simd,
                      options::OPT_fno_openmp_simd);
    Args.AddAllArgs(CmdArgs, options::OPT_fopenmp_version_EQ);
    Args.addOptOutFlag(CmdArgs, options::OPT_fopenmp_extensions,
                       options::OPT_fno_openmp_extensions);
  }
  // Forward the offload runtime change to code generation, liboffload implies
  // new driver. Otherwise, check if we should forward the new driver to change
  // offloading code generation.
  if (Args.hasFlag(options::OPT_foffload_via_llvm,
                   options::OPT_fno_offload_via_llvm, false)) {
    CmdArgs.append({"--offload-new-driver", "-foffload-via-llvm"});
  } else if (Args.hasFlag(options::OPT_offload_new_driver,
                          options::OPT_no_offload_new_driver, false)) {
    CmdArgs.push_back("--offload-new-driver");
  }

  const XRayArgs &XRay = TC.getXRayArgs();
  XRay.addArgs(TC, Args, CmdArgs, InputType);

  for (const auto &Filename :
       Args.getAllArgValues(options::OPT_fprofile_list_EQ)) {
    if (D.getVFS().exists(Filename))
      CmdArgs.push_back(Args.MakeArgString("-fprofile-list=" + Filename));
    else
      D.Diag(clang::diag::err_drv_no_such_file) << Filename;
  }

  if (Arg *A = Args.getLastArg(options::OPT_fpatchable_function_entry_EQ)) {
    StringRef S0 = A->getValue(), S = S0;
    unsigned Size, Offset = 0;
    if (!Triple.isAArch64() && !Triple.isLoongArch() && !Triple.isRISCV() &&
        !Triple.isX86() &&
        !(!Triple.isOSAIX() && (Triple.getArch() == llvm::Triple::ppc ||
                                Triple.getArch() == llvm::Triple::ppc64)))
      D.Diag(diag::err_drv_unsupported_opt_for_target)
          << A->getAsString(Args) << TripleStr;
    else if (S.consumeInteger(10, Size) ||
             (!S.empty() && (!S.consume_front(",") ||
                             S.consumeInteger(10, Offset) || !S.empty())))
      D.Diag(diag::err_drv_invalid_argument_to_option)
          << S0 << A->getOption().getName();
    else if (Size < Offset)
      D.Diag(diag::err_drv_unsupported_fpatchable_function_entry_argument);
    else {
      CmdArgs.push_back(Args.MakeArgString(A->getSpelling() + Twine(Size)));
      CmdArgs.push_back(Args.MakeArgString(
          "-fpatchable-function-entry-offset=" + Twine(Offset)));
    }
  }

  Args.AddLastArg(CmdArgs, options::OPT_fms_hotpatch);

  if (TC.SupportsProfiling()) {
    Args.AddLastArg(CmdArgs, options::OPT_pg);

    llvm::Triple::ArchType Arch = TC.getArch();
    if (Arg *A = Args.getLastArg(options::OPT_mfentry)) {
      if (Arch == llvm::Triple::systemz || TC.getTriple().isX86())
        A->render(Args, CmdArgs);
      else
        D.Diag(diag::err_drv_unsupported_opt_for_target)
            << A->getAsString(Args) << TripleStr;
    }
    if (Arg *A = Args.getLastArg(options::OPT_mnop_mcount)) {
      if (Arch == llvm::Triple::systemz)
        A->render(Args, CmdArgs);
      else
        D.Diag(diag::err_drv_unsupported_opt_for_target)
            << A->getAsString(Args) << TripleStr;
    }
    if (Arg *A = Args.getLastArg(options::OPT_mrecord_mcount)) {
      if (Arch == llvm::Triple::systemz)
        A->render(Args, CmdArgs);
      else
        D.Diag(diag::err_drv_unsupported_opt_for_target)
            << A->getAsString(Args) << TripleStr;
    }
  }

  if (Arg *A = Args.getLastArgNoClaim(options::OPT_pg)) {
    if (TC.getTriple().isOSzOS()) {
      D.Diag(diag::err_drv_unsupported_opt_for_target)
          << A->getAsString(Args) << TripleStr;
    }
  }
  if (Arg *A = Args.getLastArgNoClaim(options::OPT_p)) {
    if (!(TC.getTriple().isOSAIX() || TC.getTriple().isOSOpenBSD())) {
      D.Diag(diag::err_drv_unsupported_opt_for_target)
          << A->getAsString(Args) << TripleStr;
    }
  }
  if (Arg *A = Args.getLastArgNoClaim(options::OPT_p, options::OPT_pg)) {
    if (A->getOption().matches(options::OPT_p)) {
      A->claim();
      if (TC.getTriple().isOSAIX() && !Args.hasArgNoClaim(options::OPT_pg))
        CmdArgs.push_back("-pg");
    }
  }

  // Reject AIX-specific link options on other targets.
  if (!TC.getTriple().isOSAIX()) {
    for (const Arg *A : Args.filtered(options::OPT_b, options::OPT_K,
                                      options::OPT_mxcoff_build_id_EQ)) {
      D.Diag(diag::err_drv_unsupported_opt_for_target)
          << A->getSpelling() << TripleStr;
    }
  }

  if (Args.getLastArg(options::OPT_fapple_kext) ||
      (Args.hasArg(options::OPT_mkernel) && types::isCXX(InputType)))
    CmdArgs.push_back("-fapple-kext");

  Args.AddLastArg(CmdArgs, options::OPT_altivec_src_compat);
  Args.AddLastArg(CmdArgs, options::OPT_flax_vector_conversions_EQ);
  Args.AddLastArg(CmdArgs, options::OPT_fobjc_sender_dependent_dispatch);
  Args.AddLastArg(CmdArgs, options::OPT_fdiagnostics_print_source_range_info);
  Args.AddLastArg(CmdArgs, options::OPT_fdiagnostics_parseable_fixits);
  Args.AddLastArg(CmdArgs, options::OPT_ftime_report);
  Args.AddLastArg(CmdArgs, options::OPT_ftime_report_EQ);
  Args.AddLastArg(CmdArgs, options::OPT_ftrapv);
  Args.AddLastArg(CmdArgs, options::OPT_malign_double);
  Args.AddLastArg(CmdArgs, options::OPT_fno_temp_file);

  if (const char *Name = C.getTimeTraceFile(&JA)) {
    CmdArgs.push_back(Args.MakeArgString("-ftime-trace=" + Twine(Name)));
    Args.AddLastArg(CmdArgs, options::OPT_ftime_trace_granularity_EQ);
    Args.AddLastArg(CmdArgs, options::OPT_ftime_trace_verbose);
  }

  if (Arg *A = Args.getLastArg(options::OPT_ftrapv_handler_EQ)) {
    CmdArgs.push_back("-ftrapv-handler");
    CmdArgs.push_back(A->getValue());
  }

  Args.AddLastArg(CmdArgs, options::OPT_ftrap_function_EQ);

  // Handle -f[no-]wrapv and -f[no-]strict-overflow, which are used by both
  // clang and flang.
  renderCommonIntegerOverflowOptions(Args, CmdArgs);

  Args.AddLastArg(CmdArgs, options::OPT_ffinite_loops,
                  options::OPT_fno_finite_loops);

  Args.AddLastArg(CmdArgs, options::OPT_fwritable_strings);
  Args.AddLastArg(CmdArgs, options::OPT_funroll_loops,
                  options::OPT_fno_unroll_loops);

  Args.AddLastArg(CmdArgs, options::OPT_fstrict_flex_arrays_EQ);

  Args.AddLastArg(CmdArgs, options::OPT_pthread);

  Args.addOptInFlag(CmdArgs, options::OPT_mspeculative_load_hardening,
                    options::OPT_mno_speculative_load_hardening);

  RenderSSPOptions(D, TC, Args, CmdArgs, KernelOrKext);
  RenderSCPOptions(TC, Args, CmdArgs);
  RenderTrivialAutoVarInitOptions(D, TC, Args, CmdArgs);

  Args.AddLastArg(CmdArgs, options::OPT_fswift_async_fp_EQ);

  Args.addOptInFlag(CmdArgs, options::OPT_mstackrealign,
                    options::OPT_mno_stackrealign);

  if (Args.hasArg(options::OPT_mstack_alignment)) {
    StringRef alignment = Args.getLastArgValue(options::OPT_mstack_alignment);
    CmdArgs.push_back(Args.MakeArgString("-mstack-alignment=" + alignment));
  }

  if (Args.hasArg(options::OPT_mstack_probe_size)) {
    StringRef Size = Args.getLastArgValue(options::OPT_mstack_probe_size);

    if (!Size.empty())
      CmdArgs.push_back(Args.MakeArgString("-mstack-probe-size=" + Size));
    else
      CmdArgs.push_back("-mstack-probe-size=0");
  }

  Args.addOptOutFlag(CmdArgs, options::OPT_mstack_arg_probe,
                     options::OPT_mno_stack_arg_probe);

  if (Arg *A = Args.getLastArg(options::OPT_mrestrict_it,
                               options::OPT_mno_restrict_it)) {
    if (A->getOption().matches(options::OPT_mrestrict_it)) {
      CmdArgs.push_back("-mllvm");
      CmdArgs.push_back("-arm-restrict-it");
    } else {
      CmdArgs.push_back("-mllvm");
      CmdArgs.push_back("-arm-default-it");
    }
  }

  // Forward -cl options to -cc1
  RenderOpenCLOptions(Args, CmdArgs, InputType);

  // Forward hlsl options to -cc1
  RenderHLSLOptions(Args, CmdArgs, InputType);

  // Forward OpenACC options to -cc1
  RenderOpenACCOptions(D, Args, CmdArgs, InputType);

  if (IsHIP) {
    if (Args.hasFlag(options::OPT_fhip_new_launch_api,
                     options::OPT_fno_hip_new_launch_api, true))
      CmdArgs.push_back("-fhip-new-launch-api");
    Args.addOptInFlag(CmdArgs, options::OPT_fgpu_allow_device_init,
                      options::OPT_fno_gpu_allow_device_init);
    Args.AddLastArg(CmdArgs, options::OPT_hipstdpar);
    Args.AddLastArg(CmdArgs, options::OPT_hipstdpar_interpose_alloc);
    Args.addOptInFlag(CmdArgs, options::OPT_fhip_kernel_arg_name,
                      options::OPT_fno_hip_kernel_arg_name);
  }

  if (IsCuda || IsHIP || IsSYCL) {
    if (IsRDCMode)
      CmdArgs.push_back("-fgpu-rdc");
    else
      CmdArgs.push_back("-fno-gpu-rdc");
  }
  if (IsCuda || IsHIP) {
    Args.addOptInFlag(CmdArgs, options::OPT_fgpu_defer_diag,
                      options::OPT_fno_gpu_defer_diag);
    if (Args.hasFlag(options::OPT_fgpu_exclude_wrong_side_overloads,
                     options::OPT_fno_gpu_exclude_wrong_side_overloads,
                     false)) {
      CmdArgs.push_back("-fgpu-exclude-wrong-side-overloads");
      CmdArgs.push_back("-fgpu-defer-diag");
    }
  }

  // Forward -nogpulib to -cc1.
  if (Args.hasArg(options::OPT_nogpulib))
    CmdArgs.push_back("-nogpulib");

  if (Arg *A = Args.getLastArg(options::OPT_fcf_protection_EQ)) {
    CmdArgs.push_back(
        Args.MakeArgString(Twine("-fcf-protection=") + A->getValue()));

    if (Arg *SA = Args.getLastArg(options::OPT_mcf_branch_label_scheme_EQ))
      CmdArgs.push_back(Args.MakeArgString(Twine("-mcf-branch-label-scheme=") +
                                           SA->getValue()));
  }

  if (Arg *A = Args.getLastArg(options::OPT_mfunction_return_EQ))
    CmdArgs.push_back(
        Args.MakeArgString(Twine("-mfunction-return=") + A->getValue()));

  Args.AddLastArg(CmdArgs, options::OPT_mindirect_branch_cs_prefix);

  // Forward -f options with positive and negative forms; we translate these by
  // hand.  Do not propagate PGO options to the GPU-side compilations as the
  // profile info is for the host-side compilation only.
  if (!(IsCudaDevice || IsHIPDevice)) {
    if (Arg *A = getLastProfileSampleUseArg(Args)) {
      auto *PGOArg = Args.getLastArg(
          options::OPT_fprofile_generate, options::OPT_fprofile_generate_EQ,
          options::OPT_fcs_profile_generate,
          options::OPT_fcs_profile_generate_EQ, options::OPT_fprofile_use,
          options::OPT_fprofile_use_EQ);
      if (PGOArg)
        D.Diag(diag::err_drv_argument_not_allowed_with)
            << "SampleUse with PGO options";

      StringRef fname = A->getValue();
      if (!llvm::sys::fs::exists(fname))
        D.Diag(diag::err_drv_no_such_file) << fname;
      else
        A->render(Args, CmdArgs);
    }
    Args.AddLastArg(CmdArgs, options::OPT_fprofile_remapping_file_EQ);

    if (Args.hasFlag(options::OPT_fpseudo_probe_for_profiling,
                     options::OPT_fno_pseudo_probe_for_profiling, false)) {
      CmdArgs.push_back("-fpseudo-probe-for-profiling");
      // Enforce -funique-internal-linkage-names if it's not explicitly turned
      // off.
      if (Args.hasFlag(options::OPT_funique_internal_linkage_names,
                       options::OPT_fno_unique_internal_linkage_names, true))
        CmdArgs.push_back("-funique-internal-linkage-names");
    }
  }
  RenderBuiltinOptions(TC, RawTriple, Args, CmdArgs);

  Args.addOptOutFlag(CmdArgs, options::OPT_fassume_sane_operator_new,
                     options::OPT_fno_assume_sane_operator_new);

  if (Args.hasFlag(options::OPT_fapinotes, options::OPT_fno_apinotes, false))
    CmdArgs.push_back("-fapinotes");
  if (Args.hasFlag(options::OPT_fapinotes_modules,
                   options::OPT_fno_apinotes_modules, false))
    CmdArgs.push_back("-fapinotes-modules");
  Args.AddLastArg(CmdArgs, options::OPT_fapinotes_swift_version);

  // -fblocks=0 is default.
  if (Args.hasFlag(options::OPT_fblocks, options::OPT_fno_blocks,
                   TC.IsBlocksDefault()) ||
      (Args.hasArg(options::OPT_fgnu_runtime) &&
       Args.hasArg(options::OPT_fobjc_nonfragile_abi) &&
       !Args.hasArg(options::OPT_fno_blocks))) {
    CmdArgs.push_back("-fblocks");

    if (!Args.hasArg(options::OPT_fgnu_runtime) && !TC.hasBlocksRuntime())
      CmdArgs.push_back("-fblocks-runtime-optional");
  }

  // -fencode-extended-block-signature=1 is default.
  if (TC.IsEncodeExtendedBlockSignatureDefault())
    CmdArgs.push_back("-fencode-extended-block-signature");

  if (Args.hasFlag(options::OPT_fcoro_aligned_allocation,
                   options::OPT_fno_coro_aligned_allocation, false) &&
      types::isCXX(InputType))
    CmdArgs.push_back("-fcoro-aligned-allocation");

  Args.AddLastArg(CmdArgs, options::OPT_fdouble_square_bracket_attributes,
                  options::OPT_fno_double_square_bracket_attributes);

  Args.addOptOutFlag(CmdArgs, options::OPT_faccess_control,
                     options::OPT_fno_access_control);
  Args.addOptOutFlag(CmdArgs, options::OPT_felide_constructors,
                     options::OPT_fno_elide_constructors);

  ToolChain::RTTIMode RTTIMode = TC.getRTTIMode();

  if (KernelOrKext || (types::isCXX(InputType) &&
                       (RTTIMode == ToolChain::RM_Disabled)))
    CmdArgs.push_back("-fno-rtti");

  // -fshort-enums=0 is default for all architectures except Hexagon and z/OS.
  if (Args.hasFlag(options::OPT_fshort_enums, options::OPT_fno_short_enums,
                   TC.getArch() == llvm::Triple::hexagon || Triple.isOSzOS()))
    CmdArgs.push_back("-fshort-enums");

  RenderCharacterOptions(Args, AuxTriple ? *AuxTriple : RawTriple, CmdArgs);

  // -fuse-cxa-atexit is default.
  if (!Args.hasFlag(
          options::OPT_fuse_cxa_atexit, options::OPT_fno_use_cxa_atexit,
          !RawTriple.isOSAIX() && !RawTriple.isOSWindows() &&
              ((RawTriple.getVendor() != llvm::Triple::MipsTechnologies) ||
               RawTriple.hasEnvironment())) ||
      KernelOrKext)
    CmdArgs.push_back("-fno-use-cxa-atexit");

  if (Args.hasFlag(options::OPT_fregister_global_dtors_with_atexit,
                   options::OPT_fno_register_global_dtors_with_atexit,
                   RawTriple.isOSDarwin() && !KernelOrKext))
    CmdArgs.push_back("-fregister-global-dtors-with-atexit");

  Args.addOptInFlag(CmdArgs, options::OPT_fuse_line_directives,
                    options::OPT_fno_use_line_directives);

  // -fno-minimize-whitespace is default.
  if (Args.hasFlag(options::OPT_fminimize_whitespace,
                   options::OPT_fno_minimize_whitespace, false)) {
    types::ID InputType = Inputs[0].getType();
    if (!isDerivedFromC(InputType))
      D.Diag(diag::err_drv_opt_unsupported_input_type)
          << "-fminimize-whitespace" << types::getTypeName(InputType);
    CmdArgs.push_back("-fminimize-whitespace");
  }

  // -fno-keep-system-includes is default.
  if (Args.hasFlag(options::OPT_fkeep_system_includes,
                   options::OPT_fno_keep_system_includes, false)) {
    types::ID InputType = Inputs[0].getType();
    if (!isDerivedFromC(InputType))
      D.Diag(diag::err_drv_opt_unsupported_input_type)
          << "-fkeep-system-includes" << types::getTypeName(InputType);
    CmdArgs.push_back("-fkeep-system-includes");
  }

  // -fms-extensions=0 is default.
  if (Args.hasFlag(options::OPT_fms_extensions, options::OPT_fno_ms_extensions,
                   IsWindowsMSVC))
    CmdArgs.push_back("-fms-extensions");

  // -fms-compatibility=0 is default.
  bool IsMSVCCompat = Args.hasFlag(
      options::OPT_fms_compatibility, options::OPT_fno_ms_compatibility,
      (IsWindowsMSVC && Args.hasFlag(options::OPT_fms_extensions,
                                     options::OPT_fno_ms_extensions, true)));
  if (IsMSVCCompat) {
    CmdArgs.push_back("-fms-compatibility");
    if (!types::isCXX(Input.getType()) &&
        Args.hasArg(options::OPT_fms_define_stdc))
      CmdArgs.push_back("-fms-define-stdc");
  }

  if (Triple.isWindowsMSVCEnvironment() && !D.IsCLMode() &&
      Args.hasArg(options::OPT_fms_runtime_lib_EQ))
    ProcessVSRuntimeLibrary(getToolChain(), Args, CmdArgs);

  // Handle -fgcc-version, if present.
  VersionTuple GNUCVer;
  if (Arg *A = Args.getLastArg(options::OPT_fgnuc_version_EQ)) {
    // Check that the version has 1 to 3 components and the minor and patch
    // versions fit in two decimal digits.
    StringRef Val = A->getValue();
    Val = Val.empty() ? "0" : Val; // Treat "" as 0 or disable.
    bool Invalid = GNUCVer.tryParse(Val);
    unsigned Minor = GNUCVer.getMinor().value_or(0);
    unsigned Patch = GNUCVer.getSubminor().value_or(0);
    if (Invalid || GNUCVer.getBuild() || Minor >= 100 || Patch >= 100) {
      D.Diag(diag::err_drv_invalid_value)
          << A->getAsString(Args) << A->getValue();
    }
  } else if (!IsMSVCCompat) {
    // Imitate GCC 4.2.1 by default if -fms-compatibility is not in effect.
    GNUCVer = VersionTuple(4, 2, 1);
  }
  if (!GNUCVer.empty()) {
    CmdArgs.push_back(
        Args.MakeArgString("-fgnuc-version=" + GNUCVer.getAsString()));
  }

  VersionTuple MSVT = TC.computeMSVCVersion(&D, Args);
  if (!MSVT.empty())
    CmdArgs.push_back(
        Args.MakeArgString("-fms-compatibility-version=" + MSVT.getAsString()));

  bool IsMSVC2015Compatible = MSVT.getMajor() >= 19;
  if (ImplyVCPPCVer) {
    StringRef LanguageStandard;
    if (const Arg *StdArg = Args.getLastArg(options::OPT__SLASH_std)) {
      Std = StdArg;
      LanguageStandard = llvm::StringSwitch<StringRef>(StdArg->getValue())
                             .Case("c11", "-std=c11")
                             .Case("c17", "-std=c17")
                             .Default("");
      if (LanguageStandard.empty())
        D.Diag(clang::diag::warn_drv_unused_argument)
            << StdArg->getAsString(Args);
    }
    CmdArgs.push_back(LanguageStandard.data());
  }
  if (ImplyVCPPCXXVer) {
    StringRef LanguageStandard;
    if (const Arg *StdArg = Args.getLastArg(options::OPT__SLASH_std)) {
      Std = StdArg;
      LanguageStandard = llvm::StringSwitch<StringRef>(StdArg->getValue())
                             .Case("c++14", "-std=c++14")
                             .Case("c++17", "-std=c++17")
                             .Case("c++20", "-std=c++20")
                             // TODO add c++23 and c++26 when MSVC supports it.
                             .Case("c++23preview", "-std=c++23")
                             .Case("c++latest", "-std=c++26")
                             .Default("");
      if (LanguageStandard.empty())
        D.Diag(clang::diag::warn_drv_unused_argument)
            << StdArg->getAsString(Args);
    }

    if (LanguageStandard.empty()) {
      if (IsSYCL)
        // For DPC++, C++17 is the default.
        LanguageStandard = "-std=c++17";
      else if (IsMSVC2015Compatible)
        LanguageStandard = "-std=c++14";
      else
        LanguageStandard = "-std=c++11";
    }

    CmdArgs.push_back(LanguageStandard.data());
  }

  Args.addOptInFlag(CmdArgs, options::OPT_fborland_extensions,
                    options::OPT_fno_borland_extensions);

  // -fno-declspec is default, except for PS4/PS5.
  if (Args.hasFlag(options::OPT_fdeclspec, options::OPT_fno_declspec,
                   RawTriple.isPS()))
    CmdArgs.push_back("-fdeclspec");
  else if (Args.hasArg(options::OPT_fno_declspec))
    CmdArgs.push_back("-fno-declspec"); // Explicitly disabling __declspec.

  // -fthreadsafe-static is default, except for MSVC compatibility versions less
  // than 19.
  if (!Args.hasFlag(options::OPT_fthreadsafe_statics,
                    options::OPT_fno_threadsafe_statics,
                    !types::isOpenCL(InputType) &&
                        (!IsWindowsMSVC || IsMSVC2015Compatible)))
    CmdArgs.push_back("-fno-threadsafe-statics");

  if (!Args.hasFlag(options::OPT_fms_tls_guards, options::OPT_fno_ms_tls_guards,
                    true))
    CmdArgs.push_back("-fno-ms-tls-guards");

  // Add -fno-assumptions, if it was specified.
  if (!Args.hasFlag(options::OPT_fassumptions, options::OPT_fno_assumptions,
                    true))
    CmdArgs.push_back("-fno-assumptions");

  // -fgnu-keywords default varies depending on language; only pass if
  // specified.
  Args.AddLastArg(CmdArgs, options::OPT_fgnu_keywords,
                  options::OPT_fno_gnu_keywords);

  Args.addOptInFlag(CmdArgs, options::OPT_fgnu89_inline,
                    options::OPT_fno_gnu89_inline);

  const Arg *InlineArg = Args.getLastArg(options::OPT_finline_functions,
                                         options::OPT_finline_hint_functions,
                                         options::OPT_fno_inline_functions);
  if (Arg *A = Args.getLastArg(options::OPT_finline, options::OPT_fno_inline)) {
    if (A->getOption().matches(options::OPT_fno_inline))
      A->render(Args, CmdArgs);
  } else if (InlineArg) {
    InlineArg->render(Args, CmdArgs);
  }

  Args.AddLastArg(CmdArgs, options::OPT_finline_max_stacksize_EQ);

  // FIXME: Find a better way to determine whether we are in C++20.
  bool HaveCxx20 =
      Std &&
      (Std->containsValue("c++2a") || Std->containsValue("gnu++2a") ||
       Std->containsValue("c++20") || Std->containsValue("gnu++20") ||
       Std->containsValue("c++2b") || Std->containsValue("gnu++2b") ||
       Std->containsValue("c++23") || Std->containsValue("gnu++23") ||
       Std->containsValue("c++2c") || Std->containsValue("gnu++2c") ||
       Std->containsValue("c++26") || Std->containsValue("gnu++26") ||
       Std->containsValue("c++latest") || Std->containsValue("gnu++latest"));
  bool HaveModules =
      RenderModulesOptions(C, D, Args, Input, Output, HaveCxx20, CmdArgs);

  // -fdelayed-template-parsing is default when targeting MSVC.
  // Many old Windows SDK versions require this to parse.
  //
  // According to
  // https://learn.microsoft.com/en-us/cpp/build/reference/permissive-standards-conformance?view=msvc-170,
  // MSVC actually defaults to -fno-delayed-template-parsing (/Zc:twoPhase-
  // with MSVC CLI) if using C++20. So we match the behavior with MSVC here to
  // not enable -fdelayed-template-parsing by default after C++20.
  //
  // FIXME: Given -fdelayed-template-parsing is a source of bugs, we should be
  // able to disable this by default at some point.
  if (Args.hasFlag(options::OPT_fdelayed_template_parsing,
                   options::OPT_fno_delayed_template_parsing,
                   IsWindowsMSVC && !HaveCxx20)) {
    if (HaveCxx20)
      D.Diag(clang::diag::warn_drv_delayed_template_parsing_after_cxx20);

    CmdArgs.push_back("-fdelayed-template-parsing");
  }

  if (Args.hasFlag(options::OPT_fpch_validate_input_files_content,
                   options::OPT_fno_pch_validate_input_files_content, false))
    CmdArgs.push_back("-fvalidate-ast-input-files-content");
  if (Args.hasFlag(options::OPT_fpch_instantiate_templates,
                   options::OPT_fno_pch_instantiate_templates, false))
    CmdArgs.push_back("-fpch-instantiate-templates");
  if (Args.hasFlag(options::OPT_fpch_codegen, options::OPT_fno_pch_codegen,
                   false))
    CmdArgs.push_back("-fmodules-codegen");
  if (Args.hasFlag(options::OPT_fpch_debuginfo, options::OPT_fno_pch_debuginfo,
                   false))
    CmdArgs.push_back("-fmodules-debuginfo");

  ObjCRuntime Runtime = AddObjCRuntimeArgs(Args, Inputs, CmdArgs, rewriteKind);
  RenderObjCOptions(TC, D, RawTriple, Args, Runtime, rewriteKind != RK_None,
                    Input, CmdArgs);

  if (types::isObjC(Input.getType()) &&
      Args.hasFlag(options::OPT_fobjc_encode_cxx_class_template_spec,
                   options::OPT_fno_objc_encode_cxx_class_template_spec,
                   !Runtime.isNeXTFamily()))
    CmdArgs.push_back("-fobjc-encode-cxx-class-template-spec");

  if (Args.hasFlag(options::OPT_fapplication_extension,
                   options::OPT_fno_application_extension, false))
    CmdArgs.push_back("-fapplication-extension");

  // Handle GCC-style exception args.
  bool EH = false;
  if (!C.getDriver().IsCLMode())
    EH = addExceptionArgs(Args, InputType, TC, KernelOrKext, Runtime, CmdArgs);

  // Handle exception personalities
  Arg *A = Args.getLastArg(
      options::OPT_fsjlj_exceptions, options::OPT_fseh_exceptions,
      options::OPT_fdwarf_exceptions, options::OPT_fwasm_exceptions);
  if (A) {
    const Option &Opt = A->getOption();
    if (Opt.matches(options::OPT_fsjlj_exceptions))
      CmdArgs.push_back("-exception-model=sjlj");
    if (Opt.matches(options::OPT_fseh_exceptions))
      CmdArgs.push_back("-exception-model=seh");
    if (Opt.matches(options::OPT_fdwarf_exceptions))
      CmdArgs.push_back("-exception-model=dwarf");
    if (Opt.matches(options::OPT_fwasm_exceptions))
      CmdArgs.push_back("-exception-model=wasm");
  } else {
    switch (TC.GetExceptionModel(Args)) {
    default:
      break;
    case llvm::ExceptionHandling::DwarfCFI:
      CmdArgs.push_back("-exception-model=dwarf");
      break;
    case llvm::ExceptionHandling::SjLj:
      CmdArgs.push_back("-exception-model=sjlj");
      break;
    case llvm::ExceptionHandling::WinEH:
      CmdArgs.push_back("-exception-model=seh");
      break;
    }
  }

  // C++ "sane" operator new.
  Args.addOptOutFlag(CmdArgs, options::OPT_fassume_sane_operator_new,
                     options::OPT_fno_assume_sane_operator_new);

  // -fassume-unique-vtables is on by default.
  Args.addOptOutFlag(CmdArgs, options::OPT_fassume_unique_vtables,
                     options::OPT_fno_assume_unique_vtables);

  // -frelaxed-template-template-args is deprecated.
  if (Arg *A =
          Args.getLastArg(options::OPT_frelaxed_template_template_args,
                          options::OPT_fno_relaxed_template_template_args)) {
    if (A->getOption().matches(
            options::OPT_fno_relaxed_template_template_args)) {
      D.Diag(diag::warn_drv_deprecated_arg_no_relaxed_template_template_args);
      CmdArgs.push_back("-fno-relaxed-template-template-args");
    } else {
      D.Diag(diag::warn_drv_deprecated_arg)
          << A->getAsString(Args) << /*hasReplacement=*/false;
    }
  }

  // -fsized-deallocation is on by default in C++14 onwards and otherwise off
  // by default.
  Args.addLastArg(CmdArgs, options::OPT_fsized_deallocation,
                  options::OPT_fno_sized_deallocation);

  // -faligned-allocation is on by default in C++17 onwards and otherwise off
  // by default.
  if (Arg *A = Args.getLastArg(options::OPT_faligned_allocation,
                               options::OPT_fno_aligned_allocation,
                               options::OPT_faligned_new_EQ)) {
    if (A->getOption().matches(options::OPT_fno_aligned_allocation))
      CmdArgs.push_back("-fno-aligned-allocation");
    else
      CmdArgs.push_back("-faligned-allocation");
  }

  // The default new alignment can be specified using a dedicated option or via
  // a GCC-compatible option that also turns on aligned allocation.
  if (Arg *A = Args.getLastArg(options::OPT_fnew_alignment_EQ,
                               options::OPT_faligned_new_EQ))
    CmdArgs.push_back(
        Args.MakeArgString(Twine("-fnew-alignment=") + A->getValue()));

  // -fconstant-cfstrings is default, and may be subject to argument translation
  // on Darwin.
  if (!Args.hasFlag(options::OPT_fconstant_cfstrings,
                    options::OPT_fno_constant_cfstrings, true) ||
      !Args.hasFlag(options::OPT_mconstant_cfstrings,
                    options::OPT_mno_constant_cfstrings, true))
    CmdArgs.push_back("-fno-constant-cfstrings");

  Args.addOptInFlag(CmdArgs, options::OPT_fpascal_strings,
                    options::OPT_fno_pascal_strings);

  // Honor -fpack-struct= and -fpack-struct, if given. Note that
  // -fno-pack-struct doesn't apply to -fpack-struct=.
  if (Arg *A = Args.getLastArg(options::OPT_fpack_struct_EQ)) {
    std::string PackStructStr = "-fpack-struct=";
    PackStructStr += A->getValue();
    CmdArgs.push_back(Args.MakeArgString(PackStructStr));
  } else if (Args.hasFlag(options::OPT_fpack_struct,
                          options::OPT_fno_pack_struct, false)) {
    CmdArgs.push_back("-fpack-struct=1");
  }

  // Handle -fmax-type-align=N and -fno-type-align
  bool SkipMaxTypeAlign = Args.hasArg(options::OPT_fno_max_type_align);
  if (Arg *A = Args.getLastArg(options::OPT_fmax_type_align_EQ)) {
    if (!SkipMaxTypeAlign) {
      std::string MaxTypeAlignStr = "-fmax-type-align=";
      MaxTypeAlignStr += A->getValue();
      CmdArgs.push_back(Args.MakeArgString(MaxTypeAlignStr));
    }
  } else if (RawTriple.isOSDarwin()) {
    if (!SkipMaxTypeAlign) {
      std::string MaxTypeAlignStr = "-fmax-type-align=16";
      CmdArgs.push_back(Args.MakeArgString(MaxTypeAlignStr));
    }
  }

  if (!Args.hasFlag(options::OPT_Qy, options::OPT_Qn, true))
    CmdArgs.push_back("-Qn");

  // -fno-common is the default, set -fcommon only when that flag is set.
  Args.addOptInFlag(CmdArgs, options::OPT_fcommon, options::OPT_fno_common);

  // -fsigned-bitfields is default, and clang doesn't yet support
  // -funsigned-bitfields.
  if (!Args.hasFlag(options::OPT_fsigned_bitfields,
                    options::OPT_funsigned_bitfields, true))
    D.Diag(diag::warn_drv_clang_unsupported)
        << Args.getLastArg(options::OPT_funsigned_bitfields)->getAsString(Args);

  // -fsigned-bitfields is default, and clang doesn't support -fno-for-scope.
  if (!Args.hasFlag(options::OPT_ffor_scope, options::OPT_fno_for_scope, true))
    D.Diag(diag::err_drv_clang_unsupported)
        << Args.getLastArg(options::OPT_fno_for_scope)->getAsString(Args);

  // -finput_charset=UTF-8 is default. Reject others
  if (Arg *inputCharset = Args.getLastArg(options::OPT_finput_charset_EQ)) {
    StringRef value = inputCharset->getValue();
    if (!value.equals_insensitive("utf-8"))
      D.Diag(diag::err_drv_invalid_value) << inputCharset->getAsString(Args)
                                          << value;
  }

  // -fexec_charset=UTF-8 is default. Reject others
  if (Arg *execCharset = Args.getLastArg(options::OPT_fexec_charset_EQ)) {
    StringRef value = execCharset->getValue();
    if (!value.equals_insensitive("utf-8"))
      D.Diag(diag::err_drv_invalid_value) << execCharset->getAsString(Args)
                                          << value;
  }

  RenderDiagnosticsOptions(D, Args, CmdArgs);

  Args.addOptInFlag(CmdArgs, options::OPT_fasm_blocks,
                    options::OPT_fno_asm_blocks);

  Args.addOptOutFlag(CmdArgs, options::OPT_fgnu_inline_asm,
                     options::OPT_fno_gnu_inline_asm);

  // Enable vectorization per default according to the optimization level
  // selected. For optimization levels that want vectorization we use the alias
  // option to simplify the hasFlag logic.
  bool EnableVec = shouldEnableVectorizerAtOLevel(Args, false);
  OptSpecifier VectorizeAliasOption =
      EnableVec ? options::OPT_O_Group : options::OPT_fvectorize;
  if (Args.hasFlag(options::OPT_fvectorize, VectorizeAliasOption,
                   options::OPT_fno_vectorize, EnableVec))
    CmdArgs.push_back("-vectorize-loops");

  // -fslp-vectorize is enabled based on the optimization level selected.
  bool EnableSLPVec = shouldEnableVectorizerAtOLevel(Args, true);
  OptSpecifier SLPVectAliasOption =
      EnableSLPVec ? options::OPT_O_Group : options::OPT_fslp_vectorize;
  if (Args.hasFlag(options::OPT_fslp_vectorize, SLPVectAliasOption,
                   options::OPT_fno_slp_vectorize, EnableSLPVec))
    CmdArgs.push_back("-vectorize-slp");

  ParseMPreferVectorWidth(D, Args, CmdArgs);

  Args.AddLastArg(CmdArgs, options::OPT_fshow_overloads_EQ);
  Args.AddLastArg(CmdArgs,
                  options::OPT_fsanitize_undefined_strip_path_components_EQ);

  // -fdollars-in-identifiers default varies depending on platform and
  // language; only pass if specified.
  if (Arg *A = Args.getLastArg(options::OPT_fdollars_in_identifiers,
                               options::OPT_fno_dollars_in_identifiers)) {
    if (A->getOption().matches(options::OPT_fdollars_in_identifiers))
      CmdArgs.push_back("-fdollars-in-identifiers");
    else
      CmdArgs.push_back("-fno-dollars-in-identifiers");
  }

  Args.addOptInFlag(CmdArgs, options::OPT_fapple_pragma_pack,
                    options::OPT_fno_apple_pragma_pack);

  // Remarks can be enabled with any of the `-f.*optimization-record.*` flags.
  if (willEmitRemarks(Args) && checkRemarksOptions(D, Args, Triple))
    renderRemarksOptions(Args, CmdArgs, Triple, Input, Output, JA);

  bool RewriteImports = Args.hasFlag(options::OPT_frewrite_imports,
                                     options::OPT_fno_rewrite_imports, false);
  if (RewriteImports)
    CmdArgs.push_back("-frewrite-imports");

  Args.addOptInFlag(CmdArgs, options::OPT_fdirectives_only,
                    options::OPT_fno_directives_only);

  // Enable rewrite includes if the user's asked for it or if we're generating
  // diagnostics.
  // TODO: Once -module-dependency-dir works with -frewrite-includes it'd be
  // nice to enable this when doing a crashdump for modules as well.
  if (Args.hasFlag(options::OPT_frewrite_includes,
                   options::OPT_fno_rewrite_includes, false) ||
      (C.isForDiagnostics() && !HaveModules))
    CmdArgs.push_back("-frewrite-includes");

  if (Args.hasFlag(options::OPT_fzos_extensions,
                   options::OPT_fno_zos_extensions, false))
    CmdArgs.push_back("-fzos-extensions");
  else if (Args.hasArg(options::OPT_fno_zos_extensions))
    CmdArgs.push_back("-fno-zos-extensions");

  // Only allow -traditional or -traditional-cpp outside in preprocessing modes.
  if (Arg *A = Args.getLastArg(options::OPT_traditional,
                               options::OPT_traditional_cpp)) {
    if (isa<PreprocessJobAction>(JA))
      CmdArgs.push_back("-traditional-cpp");
    else
      D.Diag(diag::err_drv_clang_unsupported) << A->getAsString(Args);
  }

  Args.AddLastArg(CmdArgs, options::OPT_dM);
  Args.AddLastArg(CmdArgs, options::OPT_dD);
  Args.AddLastArg(CmdArgs, options::OPT_dI);

  Args.AddLastArg(CmdArgs, options::OPT_fmax_tokens_EQ);

  // Handle serialized diagnostics.
  if (Arg *A = Args.getLastArg(options::OPT__serialize_diags)) {
    CmdArgs.push_back("-serialize-diagnostic-file");
    CmdArgs.push_back(Args.MakeArgString(A->getValue()));
  }

  if (Args.hasArg(options::OPT_fretain_comments_from_system_headers))
    CmdArgs.push_back("-fretain-comments-from-system-headers");

  // Forward -fcomment-block-commands to -cc1.
  Args.AddAllArgs(CmdArgs, options::OPT_fcomment_block_commands);
  // Forward -fparse-all-comments to -cc1.
  Args.AddAllArgs(CmdArgs, options::OPT_fparse_all_comments);

  // Turn -fplugin=name.so into -load name.so
  for (const Arg *A : Args.filtered(options::OPT_fplugin_EQ)) {
    CmdArgs.push_back("-load");
    CmdArgs.push_back(A->getValue());
    A->claim();
  }

  // Turn -fplugin-arg-pluginname-key=value into
  // -plugin-arg-pluginname key=value
  // GCC has an actual plugin_argument struct with key/value pairs that it
  // passes to its plugins, but we don't, so just pass it on as-is.
  //
  // The syntax for -fplugin-arg- is ambiguous if both plugin name and
  // argument key are allowed to contain dashes. GCC therefore only
  // allows dashes in the key. We do the same.
  for (const Arg *A : Args.filtered(options::OPT_fplugin_arg)) {
    auto ArgValue = StringRef(A->getValue());
    auto FirstDashIndex = ArgValue.find('-');
    StringRef PluginName = ArgValue.substr(0, FirstDashIndex);
    StringRef Arg = ArgValue.substr(FirstDashIndex + 1);

    A->claim();
    if (FirstDashIndex == StringRef::npos || Arg.empty()) {
      if (PluginName.empty()) {
        D.Diag(diag::warn_drv_missing_plugin_name) << A->getAsString(Args);
      } else {
        D.Diag(diag::warn_drv_missing_plugin_arg)
            << PluginName << A->getAsString(Args);
      }
      continue;
    }

    CmdArgs.push_back(Args.MakeArgString(Twine("-plugin-arg-") + PluginName));
    CmdArgs.push_back(Args.MakeArgString(Arg));
  }

  // Forward -fpass-plugin=name.so to -cc1.
  for (const Arg *A : Args.filtered(options::OPT_fpass_plugin_EQ)) {
    CmdArgs.push_back(
        Args.MakeArgString(Twine("-fpass-plugin=") + A->getValue()));
    A->claim();
  }

  // Forward --vfsoverlay to -cc1.
  for (const Arg *A : Args.filtered(options::OPT_vfsoverlay)) {
    CmdArgs.push_back("--vfsoverlay");
    CmdArgs.push_back(A->getValue());
    A->claim();
  }

  Args.addOptInFlag(CmdArgs, options::OPT_fsafe_buffer_usage_suggestions,
                    options::OPT_fno_safe_buffer_usage_suggestions);

  Args.addOptInFlag(CmdArgs, options::OPT_fexperimental_late_parse_attributes,
                    options::OPT_fno_experimental_late_parse_attributes);

  // Setup statistics file output.
  SmallString<128> StatsFile = getStatsFileName(Args, Output, Input, D);
  if (!StatsFile.empty()) {
    CmdArgs.push_back(Args.MakeArgString(Twine("-stats-file=") + StatsFile));
    if (D.CCPrintInternalStats)
      CmdArgs.push_back("-stats-file-append");
  }

  // Forward -Xclang arguments to -cc1, and -mllvm arguments to the LLVM option
  // parser.
  for (auto Arg : Args.filtered(options::OPT_Xclang)) {
    Arg->claim();
    // -finclude-default-header flag is for preprocessor,
    // do not pass it to other cc1 commands when save-temps is enabled
    if (C.getDriver().isSaveTempsEnabled() &&
        !isa<PreprocessJobAction>(JA)) {
      if (StringRef(Arg->getValue()) == "-finclude-default-header")
        continue;
    }
    CmdArgs.push_back(Arg->getValue());
  }
  for (const Arg *A : Args.filtered(options::OPT_mllvm)) {
    A->claim();

    // We translate this by hand to the -cc1 argument, since nightly test uses
    // it and developers have been trained to spell it with -mllvm. Both
    // spellings are now deprecated and should be removed.
    if (StringRef(A->getValue(0)) == "-disable-llvm-optzns") {
      CmdArgs.push_back("-disable-llvm-optzns");
    } else {
      A->render(Args, CmdArgs);
    }
  }

  // This needs to run after -Xclang argument forwarding to pick up the target
  // features enabled through -Xclang -target-feature flags.
  SanitizeArgs.addArgs(TC, Args, CmdArgs, InputType);

  // With -save-temps, we want to save the unoptimized bitcode output from the
  // CompileJobAction, use -disable-llvm-passes to get pristine IR generated
  // by the frontend.
  // When -fembed-bitcode is enabled, optimized bitcode is emitted because it
  // has slightly different breakdown between stages.
  // When generating IR for -fsycl device compilations, optimized bitcode is
  // emitted as we want the -save-temps values to match regular compilation.
  // FIXME: -fembed-bitcode -save-temps will save optimized bitcode instead of
  // pristine IR generated by the frontend. Ideally, a new compile action should
  // be added so both IR can be captured.
  if ((C.getDriver().isSaveTempsEnabled() ||
       JA.isHostOffloading(Action::OFK_OpenMP)) &&
      !(C.getDriver().embedBitcodeInObject() && !IsUsingLTO) && !IsSYCLDevice &&
      isa<CompileJobAction>(JA))
    CmdArgs.push_back("-disable-llvm-passes");

  Args.AddAllArgs(CmdArgs, options::OPT_undef);

  const char *Exec = D.getClangProgramPath();

  // Optionally embed the -cc1 level arguments into the debug info or a
  // section, for build analysis.
  // Also record command line arguments into the debug info if
  // -grecord-gcc-switches options is set on.
  // By default, -gno-record-gcc-switches is set on and no recording.
  auto GRecordSwitches = false;
  auto FRecordSwitches = false;
  if (shouldRecordCommandLine(TC, Args, FRecordSwitches, GRecordSwitches)) {
    auto FlagsArgString = renderEscapedCommandLine(TC, Args);
    if (TC.UseDwarfDebugFlags() || GRecordSwitches) {
      CmdArgs.push_back("-dwarf-debug-flags");
      CmdArgs.push_back(FlagsArgString);
    }
    if (FRecordSwitches) {
      CmdArgs.push_back("-record-command-line");
      CmdArgs.push_back(FlagsArgString);
    }
  }

  // Host-side offloading compilation receives all device-side outputs. Include
  // them in the host compilation depending on the target. If the host inputs
  // are not empty we use the new-driver scheme, otherwise use the old scheme.
  if ((IsCuda || IsHIP) && CudaDeviceInput) {
    CmdArgs.push_back("-fcuda-include-gpubinary");
    CmdArgs.push_back(CudaDeviceInput->getFilename());
  } else if (!HostOffloadingInputs.empty()) {
    if ((IsCuda || IsHIP) && !IsRDCMode) {
      assert(HostOffloadingInputs.size() == 1 && "Only one input expected");
      CmdArgs.push_back("-fcuda-include-gpubinary");
      CmdArgs.push_back(HostOffloadingInputs.front().getFilename());
    } else {
      for (const InputInfo Input : HostOffloadingInputs)
        CmdArgs.push_back(Args.MakeArgString("-fembed-offload-object=" +
                                             TC.getInputFilename(Input)));
    }
  }

  // Propagate -fcuda-short-ptr if compiling CUDA or SYCL for NVPTX
  if (IsCuda || (IsSYCLDevice && Triple.isNVPTX())) {
    if (Args.hasFlag(options::OPT_fcuda_short_ptr,
                     options::OPT_fno_cuda_short_ptr, false))
      CmdArgs.push_back("-fcuda-short-ptr");
  }

  if (IsCuda || IsHIP) {
    // Determine the original source input.
    const Action *SourceAction = &JA;
    while (SourceAction->getKind() != Action::InputClass) {
      assert(!SourceAction->getInputs().empty() && "unexpected root action!");
      SourceAction = SourceAction->getInputs()[0];
    }
    auto CUID = cast<InputAction>(SourceAction)->getId();
    if (!CUID.empty())
      CmdArgs.push_back(Args.MakeArgString(Twine("-cuid=") + Twine(CUID)));

    // -ffast-math turns on -fgpu-approx-transcendentals implicitly, but will
    // be overriden by -fno-gpu-approx-transcendentals.
    bool UseApproxTranscendentals = Args.hasFlag(
        options::OPT_ffast_math, options::OPT_fno_fast_math, false);
    if (Args.hasFlag(options::OPT_fgpu_approx_transcendentals,
                     options::OPT_fno_gpu_approx_transcendentals,
                     UseApproxTranscendentals))
      CmdArgs.push_back("-fgpu-approx-transcendentals");
  } else {
    Args.claimAllArgs(options::OPT_fgpu_approx_transcendentals,
                      options::OPT_fno_gpu_approx_transcendentals);
  }

  if (IsHIP) {
    CmdArgs.push_back("-fcuda-allow-variadic-functions");
    Args.AddLastArg(CmdArgs, options::OPT_fgpu_default_stream_EQ);
  }

  Args.AddAllArgs(CmdArgs,
                  options::OPT_fsanitize_undefined_ignore_overflow_pattern_EQ);

  Args.AddLastArg(CmdArgs, options::OPT_foffload_uniform_block,
                  options::OPT_fno_offload_uniform_block);

  Args.AddLastArg(CmdArgs, options::OPT_foffload_implicit_host_device_templates,
                  options::OPT_fno_offload_implicit_host_device_templates);

  if (IsCudaDevice || IsHIPDevice || IsSYCLDevice) {
    StringRef InlineThresh =
        Args.getLastArgValue(options::OPT_fgpu_inline_threshold_EQ);
    if (!InlineThresh.empty()) {
      std::string ArgStr =
          std::string("-inline-threshold=") + InlineThresh.str();
      CmdArgs.append({"-mllvm", Args.MakeArgStringRef(ArgStr)});
    }
  }

  if (IsHIPDevice)
    Args.addOptOutFlag(CmdArgs,
                       options::OPT_fhip_fp32_correctly_rounded_divide_sqrt,
                       options::OPT_fno_hip_fp32_correctly_rounded_divide_sqrt);

  // OpenMP offloading device jobs take the argument -fopenmp-host-ir-file-path
  // to specify the result of the compile phase on the host, so the meaningful
  // device declarations can be identified. Also, -fopenmp-is-target-device is
  // passed along to tell the frontend that it is generating code for a device,
  // so that only the relevant declarations are emitted.
  if (IsOpenMPDevice) {
    CmdArgs.push_back("-fopenmp-is-target-device");
    // If we are offloading cuda/hip via llvm, it's also "cuda device code".
    if (Args.hasArg(options::OPT_foffload_via_llvm))
      CmdArgs.push_back("-fcuda-is-device");

    if (OpenMPDeviceInput) {
      CmdArgs.push_back("-fopenmp-host-ir-file-path");
      CmdArgs.push_back(Args.MakeArgString(OpenMPDeviceInput->getFilename()));
    }
  }

  if (Triple.isAMDGPU()) {
    handleAMDGPUCodeObjectVersionOptions(D, Args, CmdArgs);

    Args.addOptInFlag(CmdArgs, options::OPT_munsafe_fp_atomics,
                      options::OPT_mno_unsafe_fp_atomics);
    Args.addOptOutFlag(CmdArgs, options::OPT_mamdgpu_ieee,
                       options::OPT_mno_amdgpu_ieee);
  }

  addOpenMPHostOffloadingArgs(C, JA, Args, CmdArgs);

  // For all the host SYCL offloading compile jobs we need to pass the targets
  // information using -fsycl-targets= option.
  if (isa<CompileJobAction>(JA) && JA.isHostOffloading(Action::OFK_SYCL)) {
    SmallString<128> TargetInfo("-fsycl-targets=");

    if (Arg *Tgts = Args.getLastArg(options::OPT_fsycl_targets_EQ)) {
      for (unsigned i = 0; i < Tgts->getNumValues(); ++i) {
        if (i)
          TargetInfo += ',';
        // We need to get the string from the triple because it may be not
        // exactly the same as the one we get directly from the arguments.
        llvm::Triple T(Tgts->getValue(i));
        TargetInfo += T.getTriple();
      }
    } else
      // Use the default.
      TargetInfo += C.getDriver().getSYCLDeviceTriple().normalize();
    CmdArgs.push_back(Args.MakeArgString(TargetInfo.str()));
  }

  bool VirtualFunctionElimination =
      Args.hasFlag(options::OPT_fvirtual_function_elimination,
                   options::OPT_fno_virtual_function_elimination, false);
  if (VirtualFunctionElimination) {
    // VFE requires full LTO (currently, this might be relaxed to allow ThinLTO
    // in the future).
    if (LTOMode != LTOK_Full)
      D.Diag(diag::err_drv_argument_only_allowed_with)
          << "-fvirtual-function-elimination"
          << "-flto=full";

    CmdArgs.push_back("-fvirtual-function-elimination");
  }

  // VFE requires whole-program-vtables, and enables it by default.
  bool WholeProgramVTables = Args.hasFlag(
      options::OPT_fwhole_program_vtables,
      options::OPT_fno_whole_program_vtables, VirtualFunctionElimination);
  if (VirtualFunctionElimination && !WholeProgramVTables) {
    D.Diag(diag::err_drv_argument_not_allowed_with)
        << "-fno-whole-program-vtables"
        << "-fvirtual-function-elimination";
  }

  if (WholeProgramVTables) {
    // PS4 uses the legacy LTO API, which does not support this feature in
    // ThinLTO mode.
    bool IsPS4 = getToolChain().getTriple().isPS4();

    // Check if we passed LTO options but they were suppressed because this is a
    // device offloading action, or we passed device offload LTO options which
    // were suppressed because this is not the device offload action.
    // Check if we are using PS4 in regular LTO mode.
    // Otherwise, issue an error.

    auto OtherLTOMode =
        IsDeviceOffloadAction ? D.getLTOMode() : D.getOffloadLTOMode();
    auto OtherIsUsingLTO = OtherLTOMode != LTOK_None;

    if ((!IsUsingLTO && !OtherIsUsingLTO) ||
        (IsPS4 && !UnifiedLTO && (D.getLTOMode() != LTOK_Full)))
      D.Diag(diag::err_drv_argument_only_allowed_with)
          << "-fwhole-program-vtables"
          << ((IsPS4 && !UnifiedLTO) ? "-flto=full" : "-flto");

    // Propagate -fwhole-program-vtables if this is an LTO compile.
    if (IsUsingLTO)
      CmdArgs.push_back("-fwhole-program-vtables");
  }

  bool DefaultsSplitLTOUnit =
      ((WholeProgramVTables || SanitizeArgs.needsLTO()) &&
          (LTOMode == LTOK_Full || TC.canSplitThinLTOUnit())) ||
      (!Triple.isPS4() && UnifiedLTO);
  bool SplitLTOUnit =
      Args.hasFlag(options::OPT_fsplit_lto_unit,
                   options::OPT_fno_split_lto_unit, DefaultsSplitLTOUnit);
  if (SanitizeArgs.needsLTO() && !SplitLTOUnit)
    D.Diag(diag::err_drv_argument_not_allowed_with) << "-fno-split-lto-unit"
                                                    << "-fsanitize=cfi";
  if (SplitLTOUnit)
    CmdArgs.push_back("-fsplit-lto-unit");

  if (Arg *A = Args.getLastArg(options::OPT_ffat_lto_objects,
                               options::OPT_fno_fat_lto_objects)) {
    if (IsUsingLTO && A->getOption().matches(options::OPT_ffat_lto_objects)) {
      assert(LTOMode == LTOK_Full || LTOMode == LTOK_Thin);
      if (!Triple.isOSBinFormatELF()) {
        D.Diag(diag::err_drv_unsupported_opt_for_target)
            << A->getAsString(Args) << TC.getTripleString();
      }
      CmdArgs.push_back(Args.MakeArgString(
          Twine("-flto=") + (LTOMode == LTOK_Thin ? "thin" : "full")));
      CmdArgs.push_back("-flto-unit");
      CmdArgs.push_back("-ffat-lto-objects");
      A->render(Args, CmdArgs);
    }
  }

  if (Arg *A = Args.getLastArg(options::OPT_fglobal_isel,
                               options::OPT_fno_global_isel)) {
    CmdArgs.push_back("-mllvm");
    if (A->getOption().matches(options::OPT_fglobal_isel)) {
      CmdArgs.push_back("-global-isel=1");

      // GISel is on by default on AArch64 -O0, so don't bother adding
      // the fallback remarks for it. Other combinations will add a warning of
      // some kind.
      bool IsArchSupported = Triple.getArch() == llvm::Triple::aarch64;
      bool IsOptLevelSupported = false;

      Arg *A = Args.getLastArg(options::OPT_O_Group);
      if (Triple.getArch() == llvm::Triple::aarch64) {
        if (!A || A->getOption().matches(options::OPT_O0))
          IsOptLevelSupported = true;
      }
      if (!IsArchSupported || !IsOptLevelSupported) {
        CmdArgs.push_back("-mllvm");
        CmdArgs.push_back("-global-isel-abort=2");

        if (!IsArchSupported)
          D.Diag(diag::warn_drv_global_isel_incomplete) << Triple.getArchName();
        else
          D.Diag(diag::warn_drv_global_isel_incomplete_opt);
      }
    } else {
      CmdArgs.push_back("-global-isel=0");
    }
  }

  if (Args.hasArg(options::OPT_forder_file_instrumentation)) {
     CmdArgs.push_back("-forder-file-instrumentation");
     // Enable order file instrumentation when ThinLTO is not on. When ThinLTO is
     // on, we need to pass these flags as linker flags and that will be handled
     // outside of the compiler.
     if (!IsUsingLTO) {
       CmdArgs.push_back("-mllvm");
       CmdArgs.push_back("-enable-order-file-instrumentation");
     }
  }

  if (Arg *A = Args.getLastArg(options::OPT_fforce_enable_int128,
                               options::OPT_fno_force_enable_int128)) {
    if (A->getOption().matches(options::OPT_fforce_enable_int128))
      CmdArgs.push_back("-fforce-enable-int128");
  }

  Args.addOptInFlag(CmdArgs, options::OPT_fkeep_static_consts,
                    options::OPT_fno_keep_static_consts);
  Args.addOptInFlag(CmdArgs, options::OPT_fkeep_persistent_storage_variables,
                    options::OPT_fno_keep_persistent_storage_variables);
  Args.addOptInFlag(CmdArgs, options::OPT_fcomplete_member_pointers,
                    options::OPT_fno_complete_member_pointers);
  if (Arg *A = Args.getLastArg(options::OPT_cxx_static_destructors_EQ))
    A->render(Args, CmdArgs);

  addMachineOutlinerArgs(D, Args, CmdArgs, Triple, /*IsLTO=*/false);

  addOutlineAtomicsArgs(D, getToolChain(), Args, CmdArgs, Triple);

  if (Triple.isAArch64() &&
      (Args.hasArg(options::OPT_mno_fmv) ||
       (Triple.isAndroid() && Triple.isAndroidVersionLT(23)) ||
       getToolChain().GetRuntimeLibType(Args) != ToolChain::RLT_CompilerRT)) {
    // Disable Function Multiversioning on AArch64 target.
    CmdArgs.push_back("-target-feature");
    CmdArgs.push_back("-fmv");
  }

  if (Args.hasFlag(options::OPT_faddrsig, options::OPT_fno_addrsig,
                   (TC.getTriple().isOSBinFormatELF() ||
                    TC.getTriple().isOSBinFormatCOFF()) &&
                       !TC.getTriple().isPS4() && !TC.getTriple().isVE() &&
                       !TC.getTriple().isOSNetBSD() &&
                       !Distro(D.getVFS(), TC.getTriple()).IsGentoo() &&
                       !TC.getTriple().isAndroid() && TC.useIntegratedAs()))
    CmdArgs.push_back("-faddrsig");

  if ((Triple.isOSBinFormatELF() || Triple.isOSBinFormatMachO()) &&
      (EH || UnwindTables || AsyncUnwindTables ||
       DebugInfoKind != llvm::codegenoptions::NoDebugInfo))
    CmdArgs.push_back("-D__GCC_HAVE_DWARF2_CFI_ASM=1");

  if (Arg *A = Args.getLastArg(options::OPT_fsymbol_partition_EQ)) {
    std::string Str = A->getAsString(Args);
    if (!TC.getTriple().isOSBinFormatELF())
      D.Diag(diag::err_drv_unsupported_opt_for_target)
          << Str << TC.getTripleString();
    CmdArgs.push_back(Args.MakeArgString(Str));
  }

  // Add the "-o out -x type src.c" flags last. This is done primarily to make
  // the -cc1 command easier to edit when reproducing compiler crashes.
  if (Output.getType() == types::TY_Dependencies) {
    // Handled with other dependency code.
  } else if (Output.isFilename()) {
    if (Output.getType() == clang::driver::types::TY_IFS_CPP ||
        Output.getType() == clang::driver::types::TY_IFS) {
      SmallString<128> OutputFilename(Output.getFilename());
      llvm::sys::path::replace_extension(OutputFilename, "ifs");
      CmdArgs.push_back("-o");
      CmdArgs.push_back(Args.MakeArgString(OutputFilename));
    } else {
      CmdArgs.push_back("-o");
      CmdArgs.push_back(Output.getFilename());
    }
  } else {
    assert(Output.isNothing() && "Invalid output.");
  }

  addDashXForInput(Args, Input, CmdArgs);

  ArrayRef<InputInfo> FrontendInputs = Input;
  if (IsExtractAPI)
    FrontendInputs = ExtractAPIInputs;
  else if (Input.isNothing())
    FrontendInputs = {};

  for (const InputInfo &Input : FrontendInputs) {
    if (Input.isFilename())
      CmdArgs.push_back(Input.getFilename());
    else
      Input.getInputArg().renderAsInput(Args, CmdArgs);
  }

  if (D.CC1Main && !D.CCGenDiagnostics) {
    // Invoke the CC1 directly in this process
    C.addCommand(std::make_unique<CC1Command>(
        JA, *this, ResponseFileSupport::AtFileUTF8(), Exec, CmdArgs, Inputs,
        Output, D.getPrependArg()));
  } else {
    C.addCommand(std::make_unique<Command>(
        JA, *this, ResponseFileSupport::AtFileUTF8(), Exec, CmdArgs, Inputs,
        Output, D.getPrependArg()));
  }

  // Make the compile command echo its inputs for /showFilenames.
  if (Output.getType() == types::TY_Object &&
      Args.hasFlag(options::OPT__SLASH_showFilenames,
                   options::OPT__SLASH_showFilenames_, false)) {
    C.getJobs().getJobs().back()->PrintInputFilenames = true;
  }

  if (Arg *A = Args.getLastArg(options::OPT_pg))
    if (FPKeepKind == CodeGenOptions::FramePointerKind::None &&
        !Args.hasArg(options::OPT_mfentry))
      D.Diag(diag::err_drv_argument_not_allowed_with) << "-fomit-frame-pointer"
                                                      << A->getAsString(Args);

  // Claim some arguments which clang supports automatically.

  // -fpch-preprocess is used with gcc to add a special marker in the output to
  // include the PCH file.
  Args.ClaimAllArgs(options::OPT_fpch_preprocess);

  // Claim some arguments which clang doesn't support, but we don't
  // care to warn the user about.
  Args.ClaimAllArgs(options::OPT_clang_ignored_f_Group);
  Args.ClaimAllArgs(options::OPT_clang_ignored_m_Group);

  // Disable warnings for clang -E -emit-llvm foo.c
  Args.ClaimAllArgs(options::OPT_emit_llvm);
}

Clang::Clang(const ToolChain &TC, bool HasIntegratedBackend)
    // CAUTION! The first constructor argument ("clang") is not arbitrary,
    // as it is for other tools. Some operations on a Tool actually test
    // whether that tool is Clang based on the Tool's Name as a string.
    : Tool("clang", "clang frontend", TC), HasBackend(HasIntegratedBackend) {}

Clang::~Clang() {}

/// Add options related to the Objective-C runtime/ABI.
///
/// Returns true if the runtime is non-fragile.
ObjCRuntime Clang::AddObjCRuntimeArgs(const ArgList &args,
                                      const InputInfoList &inputs,
                                      ArgStringList &cmdArgs,
                                      RewriteKind rewriteKind) const {
  // Look for the controlling runtime option.
  Arg *runtimeArg =
      args.getLastArg(options::OPT_fnext_runtime, options::OPT_fgnu_runtime,
                      options::OPT_fobjc_runtime_EQ);

  // Just forward -fobjc-runtime= to the frontend.  This supercedes
  // options about fragility.
  if (runtimeArg &&
      runtimeArg->getOption().matches(options::OPT_fobjc_runtime_EQ)) {
    ObjCRuntime runtime;
    StringRef value = runtimeArg->getValue();
    if (runtime.tryParse(value)) {
      getToolChain().getDriver().Diag(diag::err_drv_unknown_objc_runtime)
          << value;
    }
    if ((runtime.getKind() == ObjCRuntime::GNUstep) &&
        (runtime.getVersion() >= VersionTuple(2, 0)))
      if (!getToolChain().getTriple().isOSBinFormatELF() &&
          !getToolChain().getTriple().isOSBinFormatCOFF()) {
        getToolChain().getDriver().Diag(
            diag::err_drv_gnustep_objc_runtime_incompatible_binary)
          << runtime.getVersion().getMajor();
      }

    runtimeArg->render(args, cmdArgs);
    return runtime;
  }

  // Otherwise, we'll need the ABI "version".  Version numbers are
  // slightly confusing for historical reasons:
  //   1 - Traditional "fragile" ABI
  //   2 - Non-fragile ABI, version 1
  //   3 - Non-fragile ABI, version 2
  unsigned objcABIVersion = 1;
  // If -fobjc-abi-version= is present, use that to set the version.
  if (Arg *abiArg = args.getLastArg(options::OPT_fobjc_abi_version_EQ)) {
    StringRef value = abiArg->getValue();
    if (value == "1")
      objcABIVersion = 1;
    else if (value == "2")
      objcABIVersion = 2;
    else if (value == "3")
      objcABIVersion = 3;
    else
      getToolChain().getDriver().Diag(diag::err_drv_clang_unsupported) << value;
  } else {
    // Otherwise, determine if we are using the non-fragile ABI.
    bool nonFragileABIIsDefault =
        (rewriteKind == RK_NonFragile ||
         (rewriteKind == RK_None &&
          getToolChain().IsObjCNonFragileABIDefault()));
    if (args.hasFlag(options::OPT_fobjc_nonfragile_abi,
                     options::OPT_fno_objc_nonfragile_abi,
                     nonFragileABIIsDefault)) {
// Determine the non-fragile ABI version to use.
#ifdef DISABLE_DEFAULT_NONFRAGILEABI_TWO
      unsigned nonFragileABIVersion = 1;
#else
      unsigned nonFragileABIVersion = 2;
#endif

      if (Arg *abiArg =
              args.getLastArg(options::OPT_fobjc_nonfragile_abi_version_EQ)) {
        StringRef value = abiArg->getValue();
        if (value == "1")
          nonFragileABIVersion = 1;
        else if (value == "2")
          nonFragileABIVersion = 2;
        else
          getToolChain().getDriver().Diag(diag::err_drv_clang_unsupported)
              << value;
      }

      objcABIVersion = 1 + nonFragileABIVersion;
    } else {
      objcABIVersion = 1;
    }
  }

  // We don't actually care about the ABI version other than whether
  // it's non-fragile.
  bool isNonFragile = objcABIVersion != 1;

  // If we have no runtime argument, ask the toolchain for its default runtime.
  // However, the rewriter only really supports the Mac runtime, so assume that.
  ObjCRuntime runtime;
  if (!runtimeArg) {
    switch (rewriteKind) {
    case RK_None:
      runtime = getToolChain().getDefaultObjCRuntime(isNonFragile);
      break;
    case RK_Fragile:
      runtime = ObjCRuntime(ObjCRuntime::FragileMacOSX, VersionTuple());
      break;
    case RK_NonFragile:
      runtime = ObjCRuntime(ObjCRuntime::MacOSX, VersionTuple());
      break;
    }

    // -fnext-runtime
  } else if (runtimeArg->getOption().matches(options::OPT_fnext_runtime)) {
    // On Darwin, make this use the default behavior for the toolchain.
    if (getToolChain().getTriple().isOSDarwin()) {
      runtime = getToolChain().getDefaultObjCRuntime(isNonFragile);

      // Otherwise, build for a generic macosx port.
    } else {
      runtime = ObjCRuntime(ObjCRuntime::MacOSX, VersionTuple());
    }

    // -fgnu-runtime
  } else {
    assert(runtimeArg->getOption().matches(options::OPT_fgnu_runtime));
    // Legacy behaviour is to target the gnustep runtime if we are in
    // non-fragile mode or the GCC runtime in fragile mode.
    if (isNonFragile)
      runtime = ObjCRuntime(ObjCRuntime::GNUstep, VersionTuple(2, 0));
    else
      runtime = ObjCRuntime(ObjCRuntime::GCC, VersionTuple());
  }

  if (llvm::any_of(inputs, [](const InputInfo &input) {
        return types::isObjC(input.getType());
      }))
    cmdArgs.push_back(
        args.MakeArgString("-fobjc-runtime=" + runtime.getAsString()));
  return runtime;
}

static bool maybeConsumeDash(const std::string &EH, size_t &I) {
  bool HaveDash = (I + 1 < EH.size() && EH[I + 1] == '-');
  I += HaveDash;
  return !HaveDash;
}

namespace {
struct EHFlags {
  bool Synch = false;
  bool Asynch = false;
  bool NoUnwindC = false;
};
} // end anonymous namespace

/// /EH controls whether to run destructor cleanups when exceptions are
/// thrown.  There are three modifiers:
/// - s: Cleanup after "synchronous" exceptions, aka C++ exceptions.
/// - a: Cleanup after "asynchronous" exceptions, aka structured exceptions.
///      The 'a' modifier is unimplemented and fundamentally hard in LLVM IR.
/// - c: Assume that extern "C" functions are implicitly nounwind.
/// The default is /EHs-c-, meaning cleanups are disabled.
static EHFlags parseClangCLEHFlags(const Driver &D, const ArgList &Args,
                                   bool isWindowsMSVC) {
  EHFlags EH;

  std::vector<std::string> EHArgs =
      Args.getAllArgValues(options::OPT__SLASH_EH);
  for (const auto &EHVal : EHArgs) {
    for (size_t I = 0, E = EHVal.size(); I != E; ++I) {
      switch (EHVal[I]) {
      case 'a':
        EH.Asynch = maybeConsumeDash(EHVal, I);
        if (EH.Asynch) {
          // Async exceptions are Windows MSVC only.
          if (!isWindowsMSVC) {
            EH.Asynch = false;
            D.Diag(clang::diag::warn_drv_unused_argument) << "/EHa" << EHVal;
            continue;
          }
          EH.Synch = false;
        }
        continue;
      case 'c':
        EH.NoUnwindC = maybeConsumeDash(EHVal, I);
        continue;
      case 's':
        EH.Synch = maybeConsumeDash(EHVal, I);
        if (EH.Synch)
          EH.Asynch = false;
        continue;
      default:
        break;
      }
      D.Diag(clang::diag::err_drv_invalid_value) << "/EH" << EHVal;
      break;
    }
  }
  // The /GX, /GX- flags are only processed if there are not /EH flags.
  // The default is that /GX is not specified.
  if (EHArgs.empty() &&
      Args.hasFlag(options::OPT__SLASH_GX, options::OPT__SLASH_GX_,
                   /*Default=*/false)) {
    EH.Synch = true;
    EH.NoUnwindC = true;
  }

  if (Args.hasArg(options::OPT__SLASH_kernel)) {
    EH.Synch = false;
    EH.NoUnwindC = false;
    EH.Asynch = false;
  }

  return EH;
}

void Clang::AddClangCLArgs(const ArgList &Args, types::ID InputType,
                           ArgStringList &CmdArgs) const {
  bool isNVPTX = getToolChain().getTriple().isNVPTX();

  ProcessVSRuntimeLibrary(getToolChain(), Args, CmdArgs);

  if (Arg *ShowIncludes =
          Args.getLastArg(options::OPT__SLASH_showIncludes,
                          options::OPT__SLASH_showIncludes_user)) {
    CmdArgs.push_back("--show-includes");
    if (ShowIncludes->getOption().matches(options::OPT__SLASH_showIncludes))
      CmdArgs.push_back("-sys-header-deps");
  }

  // This controls whether or not we emit RTTI data for polymorphic types.
  if (Args.hasFlag(options::OPT__SLASH_GR_, options::OPT__SLASH_GR,
                   /*Default=*/false))
    CmdArgs.push_back("-fno-rtti-data");

  // This controls whether or not we emit stack-protector instrumentation.
  // In MSVC, Buffer Security Check (/GS) is on by default.
  if (!isNVPTX && Args.hasFlag(options::OPT__SLASH_GS, options::OPT__SLASH_GS_,
                               /*Default=*/true)) {
    CmdArgs.push_back("-stack-protector");
    CmdArgs.push_back(Args.MakeArgString(Twine(LangOptions::SSPStrong)));
  }

  const Driver &D = getToolChain().getDriver();

  bool IsWindowsMSVC = getToolChain().getTriple().isWindowsMSVCEnvironment();
  EHFlags EH = parseClangCLEHFlags(D, Args, IsWindowsMSVC);
  if (!isNVPTX && (EH.Synch || EH.Asynch)) {
    if (types::isCXX(InputType))
      CmdArgs.push_back("-fcxx-exceptions");
    CmdArgs.push_back("-fexceptions");
    if (EH.Asynch)
      CmdArgs.push_back("-fasync-exceptions");
  }
  if (types::isCXX(InputType) && EH.Synch && EH.NoUnwindC)
    CmdArgs.push_back("-fexternc-nounwind");

  // /EP should expand to -E -P.
  if (Args.hasArg(options::OPT__SLASH_EP)) {
    CmdArgs.push_back("-E");
    CmdArgs.push_back("-P");
  }

 if (Args.hasFlag(options::OPT__SLASH_Zc_dllexportInlines_,
                  options::OPT__SLASH_Zc_dllexportInlines,
                  false)) {
  CmdArgs.push_back("-fno-dllexport-inlines");
 }

 if (Args.hasFlag(options::OPT__SLASH_Zc_wchar_t_,
                  options::OPT__SLASH_Zc_wchar_t, false)) {
   CmdArgs.push_back("-fno-wchar");
 }

 if (Args.hasArg(options::OPT__SLASH_kernel)) {
   llvm::Triple::ArchType Arch = getToolChain().getArch();
   std::vector<std::string> Values =
       Args.getAllArgValues(options::OPT__SLASH_arch);
   if (!Values.empty()) {
     llvm::SmallSet<std::string, 4> SupportedArches;
     if (Arch == llvm::Triple::x86)
       SupportedArches.insert("IA32");

     for (auto &V : Values)
       if (!SupportedArches.contains(V))
         D.Diag(diag::err_drv_argument_not_allowed_with)
             << std::string("/arch:").append(V) << "/kernel";
   }

   CmdArgs.push_back("-fno-rtti");
   if (Args.hasFlag(options::OPT__SLASH_GR, options::OPT__SLASH_GR_, false))
     D.Diag(diag::err_drv_argument_not_allowed_with) << "/GR"
                                                     << "/kernel";
 }

  Arg *MostGeneralArg = Args.getLastArg(options::OPT__SLASH_vmg);
  Arg *BestCaseArg = Args.getLastArg(options::OPT__SLASH_vmb);
  if (MostGeneralArg && BestCaseArg)
    D.Diag(clang::diag::err_drv_argument_not_allowed_with)
        << MostGeneralArg->getAsString(Args) << BestCaseArg->getAsString(Args);

  if (MostGeneralArg) {
    Arg *SingleArg = Args.getLastArg(options::OPT__SLASH_vms);
    Arg *MultipleArg = Args.getLastArg(options::OPT__SLASH_vmm);
    Arg *VirtualArg = Args.getLastArg(options::OPT__SLASH_vmv);

    Arg *FirstConflict = SingleArg ? SingleArg : MultipleArg;
    Arg *SecondConflict = VirtualArg ? VirtualArg : MultipleArg;
    if (FirstConflict && SecondConflict && FirstConflict != SecondConflict)
      D.Diag(clang::diag::err_drv_argument_not_allowed_with)
          << FirstConflict->getAsString(Args)
          << SecondConflict->getAsString(Args);

    if (SingleArg)
      CmdArgs.push_back("-fms-memptr-rep=single");
    else if (MultipleArg)
      CmdArgs.push_back("-fms-memptr-rep=multiple");
    else
      CmdArgs.push_back("-fms-memptr-rep=virtual");
  }

  if (Args.hasArg(options::OPT_regcall4))
    CmdArgs.push_back("-regcall4");

  // Parse the default calling convention options.
  if (Arg *CCArg =
          Args.getLastArg(options::OPT__SLASH_Gd, options::OPT__SLASH_Gr,
                          options::OPT__SLASH_Gz, options::OPT__SLASH_Gv,
                          options::OPT__SLASH_Gregcall)) {
    unsigned DCCOptId = CCArg->getOption().getID();
    const char *DCCFlag = nullptr;
    bool ArchSupported = !isNVPTX;
    llvm::Triple::ArchType Arch = getToolChain().getArch();
    switch (DCCOptId) {
    case options::OPT__SLASH_Gd:
      DCCFlag = "-fdefault-calling-conv=cdecl";
      break;
    case options::OPT__SLASH_Gr:
      ArchSupported = Arch == llvm::Triple::x86;
      DCCFlag = "-fdefault-calling-conv=fastcall";
      break;
    case options::OPT__SLASH_Gz:
      ArchSupported = Arch == llvm::Triple::x86;
      DCCFlag = "-fdefault-calling-conv=stdcall";
      break;
    case options::OPT__SLASH_Gv:
      ArchSupported = Arch == llvm::Triple::x86 || Arch == llvm::Triple::x86_64;
      DCCFlag = "-fdefault-calling-conv=vectorcall";
      break;
    case options::OPT__SLASH_Gregcall:
      ArchSupported = Arch == llvm::Triple::x86 || Arch == llvm::Triple::x86_64;
      DCCFlag = "-fdefault-calling-conv=regcall";
      break;
    }

    // MSVC doesn't warn if /Gr or /Gz is used on x64, so we don't either.
    if (ArchSupported && DCCFlag)
      CmdArgs.push_back(DCCFlag);
  }

  if (Args.hasArg(options::OPT__SLASH_Gregcall4))
    CmdArgs.push_back("-regcall4");

  Args.AddLastArg(CmdArgs, options::OPT_vtordisp_mode_EQ);

  if (!Args.hasArg(options::OPT_fdiagnostics_format_EQ)) {
    CmdArgs.push_back("-fdiagnostics-format");
    CmdArgs.push_back("msvc");
  }

  if (Args.hasArg(options::OPT__SLASH_kernel))
    CmdArgs.push_back("-fms-kernel");

  for (const Arg *A : Args.filtered(options::OPT__SLASH_guard)) {
    StringRef GuardArgs = A->getValue();
    // The only valid options are "cf", "cf,nochecks", "cf-", "ehcont" and
    // "ehcont-".
    if (GuardArgs.equals_insensitive("cf")) {
      // Emit CFG instrumentation and the table of address-taken functions.
      CmdArgs.push_back("-cfguard");
    } else if (GuardArgs.equals_insensitive("cf,nochecks")) {
      // Emit only the table of address-taken functions.
      CmdArgs.push_back("-cfguard-no-checks");
    } else if (GuardArgs.equals_insensitive("ehcont")) {
      // Emit EH continuation table.
      CmdArgs.push_back("-ehcontguard");
    } else if (GuardArgs.equals_insensitive("cf-") ||
               GuardArgs.equals_insensitive("ehcont-")) {
      // Do nothing, but we might want to emit a security warning in future.
    } else {
      D.Diag(diag::err_drv_invalid_value) << A->getSpelling() << GuardArgs;
    }
    A->claim();
  }
}

const char *Clang::getBaseInputName(const ArgList &Args,
                                    const InputInfo &Input) {
  return Args.MakeArgString(llvm::sys::path::filename(Input.getBaseInput()));
}

const char *Clang::getBaseInputStem(const ArgList &Args,
                                    const InputInfoList &Inputs) {
  const char *Str = getBaseInputName(Args, Inputs[0]);

  if (const char *End = strrchr(Str, '.'))
    return Args.MakeArgString(std::string(Str, End));

  return Str;
}

const char *Clang::getDependencyFileName(const ArgList &Args,
                                         const InputInfoList &Inputs) {
  // FIXME: Think about this more.

  if (Arg *OutputOpt =
          Args.getLastArg(options::OPT_o, options::OPT__SLASH_Fo)) {
    SmallString<128> OutputArgument(OutputOpt->getValue());
    if (llvm::sys::path::is_separator(OutputArgument.back()))
      // If the argument is a directory, output to BaseName in that dir.
      llvm::sys::path::append(OutputArgument, getBaseInputStem(Args, Inputs));
    llvm::sys::path::replace_extension(OutputArgument, llvm::Twine('d'));
    return Args.MakeArgString(OutputArgument);
  }

  return Args.MakeArgString(Twine(getBaseInputStem(Args, Inputs)) + ".d");
}

// Begin ClangAs

void ClangAs::AddMIPSTargetArgs(const ArgList &Args,
                                ArgStringList &CmdArgs) const {
  StringRef CPUName;
  StringRef ABIName;
  const llvm::Triple &Triple = getToolChain().getTriple();
  mips::getMipsCPUAndABI(Args, Triple, CPUName, ABIName);

  CmdArgs.push_back("-target-abi");
  CmdArgs.push_back(ABIName.data());
}

void ClangAs::AddX86TargetArgs(const ArgList &Args,
                               ArgStringList &CmdArgs) const {
  addX86AlignBranchArgs(getToolChain().getDriver(), Args, CmdArgs,
                        /*IsLTO=*/false);

  if (Arg *A = Args.getLastArg(options::OPT_masm_EQ)) {
    StringRef Value = A->getValue();
    if (Value == "intel" || Value == "att") {
      CmdArgs.push_back("-mllvm");
      CmdArgs.push_back(Args.MakeArgString("-x86-asm-syntax=" + Value));
    } else {
      getToolChain().getDriver().Diag(diag::err_drv_unsupported_option_argument)
          << A->getSpelling() << Value;
    }
  }
}

void ClangAs::AddLoongArchTargetArgs(const ArgList &Args,
                                     ArgStringList &CmdArgs) const {
  CmdArgs.push_back("-target-abi");
  CmdArgs.push_back(loongarch::getLoongArchABI(getToolChain().getDriver(), Args,
                                               getToolChain().getTriple())
                        .data());
}

void ClangAs::AddRISCVTargetArgs(const ArgList &Args,
                               ArgStringList &CmdArgs) const {
  const llvm::Triple &Triple = getToolChain().getTriple();
  StringRef ABIName = riscv::getRISCVABI(Args, Triple);

  CmdArgs.push_back("-target-abi");
  CmdArgs.push_back(ABIName.data());

  if (Args.hasFlag(options::OPT_mdefault_build_attributes,
                   options::OPT_mno_default_build_attributes, true)) {
      CmdArgs.push_back("-mllvm");
      CmdArgs.push_back("-riscv-add-build-attributes");
  }
}

void ClangAs::ConstructJob(Compilation &C, const JobAction &JA,
                           const InputInfo &Output, const InputInfoList &Inputs,
                           const ArgList &Args,
                           const char *LinkingOutput) const {
  ArgStringList CmdArgs;

  assert(Inputs.size() == 1 && "Unexpected number of inputs.");
  const InputInfo &Input = Inputs[0];

  const llvm::Triple &Triple = getToolChain().getEffectiveTriple();
  const std::string &TripleStr = Triple.getTriple();
  const auto &D = getToolChain().getDriver();

  // Don't warn about "clang -w -c foo.s"
  Args.ClaimAllArgs(options::OPT_w);
  // and "clang -emit-llvm -c foo.s"
  Args.ClaimAllArgs(options::OPT_emit_llvm);

  claimNoWarnArgs(Args);

  // Invoke ourselves in -cc1as mode.
  //
  // FIXME: Implement custom jobs for internal actions.
  CmdArgs.push_back("-cc1as");

  // Add the "effective" target triple.
  CmdArgs.push_back("-triple");
  CmdArgs.push_back(Args.MakeArgString(TripleStr));

  getToolChain().addClangCC1ASTargetOptions(Args, CmdArgs);

  // Set the output mode, we currently only expect to be used as a real
  // assembler.
  CmdArgs.push_back("-filetype");
  CmdArgs.push_back("obj");

  // Set the main file name, so that debug info works even with
  // -save-temps or preprocessed assembly.
  CmdArgs.push_back("-main-file-name");
  CmdArgs.push_back(Clang::getBaseInputName(Args, Input));

  // Add the target cpu
  std::string CPU = getCPUName(D, Args, Triple, /*FromAs*/ true);
  if (!CPU.empty()) {
    CmdArgs.push_back("-target-cpu");
    CmdArgs.push_back(Args.MakeArgString(CPU));
  }

  // Add the target features
  getTargetFeatures(D, Triple, Args, CmdArgs, true);

  // Ignore explicit -force_cpusubtype_ALL option.
  (void)Args.hasArg(options::OPT_force__cpusubtype__ALL);

  // Pass along any -I options so we get proper .include search paths.
  Args.AddAllArgs(CmdArgs, options::OPT_I_Group);

  // Pass along any --embed-dir or similar options so we get proper embed paths.
  Args.AddAllArgs(CmdArgs, options::OPT_embed_dir_EQ);

  // Determine the original source input.
  auto FindSource = [](const Action *S) -> const Action * {
    while (S->getKind() != Action::InputClass) {
      assert(!S->getInputs().empty() && "unexpected root action!");
      S = S->getInputs()[0];
    }
    return S;
  };
  const Action *SourceAction = FindSource(&JA);

  // Forward -g and handle debug info related flags, assuming we are dealing
  // with an actual assembly file.
  bool WantDebug = false;
  Args.ClaimAllArgs(options::OPT_g_Group);
  if (Arg *A = Args.getLastArg(options::OPT_g_Group))
    WantDebug = !A->getOption().matches(options::OPT_g0) &&
                !A->getOption().matches(options::OPT_ggdb0);

  // If a -gdwarf argument appeared, remember it.
  bool EmitDwarf = false;
  if (const Arg *A = getDwarfNArg(Args))
    EmitDwarf = checkDebugInfoOption(A, Args, D, getToolChain());

  bool EmitCodeView = false;
  if (const Arg *A = Args.getLastArg(options::OPT_gcodeview))
    EmitCodeView = checkDebugInfoOption(A, Args, D, getToolChain());

  // If the user asked for debug info but did not explicitly specify -gcodeview
  // or -gdwarf, ask the toolchain for the default format.
  if (!EmitCodeView && !EmitDwarf && WantDebug) {
    switch (getToolChain().getDefaultDebugFormat()) {
    case llvm::codegenoptions::DIF_CodeView:
      EmitCodeView = true;
      break;
    case llvm::codegenoptions::DIF_DWARF:
      EmitDwarf = true;
      break;
    }
  }

  // If the arguments don't imply DWARF, don't emit any debug info here.
  if (!EmitDwarf)
    WantDebug = false;

  llvm::codegenoptions::DebugInfoKind DebugInfoKind =
      llvm::codegenoptions::NoDebugInfo;

  // Add the -fdebug-compilation-dir flag if needed.
  const char *DebugCompilationDir =
      addDebugCompDirArg(Args, CmdArgs, C.getDriver().getVFS());

  if (SourceAction->getType() == types::TY_Asm ||
      SourceAction->getType() == types::TY_PP_Asm) {
    // You might think that it would be ok to set DebugInfoKind outside of
    // the guard for source type, however there is a test which asserts
    // that some assembler invocation receives no -debug-info-kind,
    // and it's not clear whether that test is just overly restrictive.
    DebugInfoKind = (WantDebug ? llvm::codegenoptions::DebugInfoConstructor
                               : llvm::codegenoptions::NoDebugInfo);

    addDebugPrefixMapArg(getToolChain().getDriver(), getToolChain(), Args,
                         CmdArgs);

    // Set the AT_producer to the clang version when using the integrated
    // assembler on assembly source files.
    CmdArgs.push_back("-dwarf-debug-producer");
    CmdArgs.push_back(Args.MakeArgString(getClangFullVersion()));

    // And pass along -I options
    Args.AddAllArgs(CmdArgs, options::OPT_I);
  }
  const unsigned DwarfVersion = getDwarfVersion(getToolChain(), Args);
  RenderDebugEnablingArgs(Args, CmdArgs, DebugInfoKind, DwarfVersion,
                          llvm::DebuggerKind::Default);
  renderDwarfFormat(D, Triple, Args, CmdArgs, DwarfVersion);
  RenderDebugInfoCompressionArgs(Args, CmdArgs, D, getToolChain());

  // Handle -fPIC et al -- the relocation-model affects the assembler
  // for some targets.
  llvm::Reloc::Model RelocationModel;
  unsigned PICLevel;
  bool IsPIE;
  std::tie(RelocationModel, PICLevel, IsPIE) =
      ParsePICArgs(getToolChain(), Args);

  const char *RMName = RelocationModelName(RelocationModel);
  if (RMName) {
    CmdArgs.push_back("-mrelocation-model");
    CmdArgs.push_back(RMName);
  }

  // Optionally embed the -cc1as level arguments into the debug info, for build
  // analysis.
  if (getToolChain().UseDwarfDebugFlags()) {
    ArgStringList OriginalArgs;
    for (const auto &Arg : Args)
      Arg->render(Args, OriginalArgs);

    SmallString<256> Flags;
    const char *Exec = getToolChain().getDriver().getClangProgramPath();
    escapeSpacesAndBackslashes(Exec, Flags);
    for (const char *OriginalArg : OriginalArgs) {
      SmallString<128> EscapedArg;
      escapeSpacesAndBackslashes(OriginalArg, EscapedArg);
      Flags += " ";
      Flags += EscapedArg;
    }
    CmdArgs.push_back("-dwarf-debug-flags");
    CmdArgs.push_back(Args.MakeArgString(Flags));
  }

  // FIXME: Add -static support, once we have it.

  // Add target specific flags.
  switch (getToolChain().getArch()) {
  default:
    break;

  case llvm::Triple::mips:
  case llvm::Triple::mipsel:
  case llvm::Triple::mips64:
  case llvm::Triple::mips64el:
    AddMIPSTargetArgs(Args, CmdArgs);
    break;

  case llvm::Triple::x86:
  case llvm::Triple::x86_64:
    AddX86TargetArgs(Args, CmdArgs);
    break;

  case llvm::Triple::arm:
  case llvm::Triple::armeb:
  case llvm::Triple::thumb:
  case llvm::Triple::thumbeb:
    // This isn't in AddARMTargetArgs because we want to do this for assembly
    // only, not C/C++.
    if (Args.hasFlag(options::OPT_mdefault_build_attributes,
                     options::OPT_mno_default_build_attributes, true)) {
        CmdArgs.push_back("-mllvm");
        CmdArgs.push_back("-arm-add-build-attributes");
    }
    break;

  case llvm::Triple::aarch64:
  case llvm::Triple::aarch64_32:
  case llvm::Triple::aarch64_be:
    if (Args.hasArg(options::OPT_mmark_bti_property)) {
      CmdArgs.push_back("-mllvm");
      CmdArgs.push_back("-aarch64-mark-bti-property");
    }
    break;

  case llvm::Triple::loongarch32:
  case llvm::Triple::loongarch64:
    AddLoongArchTargetArgs(Args, CmdArgs);
    break;

  case llvm::Triple::riscv32:
  case llvm::Triple::riscv64:
    AddRISCVTargetArgs(Args, CmdArgs);
    break;

  case llvm::Triple::hexagon:
    if (Args.hasFlag(options::OPT_mdefault_build_attributes,
                     options::OPT_mno_default_build_attributes, true)) {
      CmdArgs.push_back("-mllvm");
      CmdArgs.push_back("-hexagon-add-build-attributes");
    }
    break;
  }

  // Consume all the warning flags. Usually this would be handled more
  // gracefully by -cc1 (warning about unknown warning flags, etc) but -cc1as
  // doesn't handle that so rather than warning about unused flags that are
  // actually used, we'll lie by omission instead.
  // FIXME: Stop lying and consume only the appropriate driver flags
  Args.ClaimAllArgs(options::OPT_W_Group);

  CollectArgsForIntegratedAssembler(C, Args, CmdArgs,
                                    getToolChain().getDriver());

  Args.AddAllArgs(CmdArgs, options::OPT_mllvm);

  if (DebugInfoKind > llvm::codegenoptions::NoDebugInfo && Output.isFilename())
    addDebugObjectName(Args, CmdArgs, DebugCompilationDir,
                       Output.getFilename());

  // Fixup any previous commands that use -object-file-name because when we
  // generated them, the final .obj name wasn't yet known.
  for (Command &J : C.getJobs()) {
    if (SourceAction != FindSource(&J.getSource()))
      continue;
    auto &JArgs = J.getArguments();
    for (unsigned I = 0; I < JArgs.size(); ++I) {
      if (StringRef(JArgs[I]).starts_with("-object-file-name=") &&
          Output.isFilename()) {
       ArgStringList NewArgs(JArgs.begin(), JArgs.begin() + I);
       addDebugObjectName(Args, NewArgs, DebugCompilationDir,
                          Output.getFilename());
       NewArgs.append(JArgs.begin() + I + 1, JArgs.end());
       J.replaceArguments(NewArgs);
       break;
      }
    }
  }

  assert(Output.isFilename() && "Unexpected lipo output.");
  CmdArgs.push_back("-o");
  CmdArgs.push_back(Output.getFilename());

  const llvm::Triple &T = getToolChain().getTriple();
  Arg *A;
  if (getDebugFissionKind(D, Args, A) == DwarfFissionKind::Split &&
      T.isOSBinFormatELF()) {
    CmdArgs.push_back("-split-dwarf-output");
    CmdArgs.push_back(SplitDebugName(JA, Args, Input, Output));
  }

  if (Triple.isAMDGPU())
    handleAMDGPUCodeObjectVersionOptions(D, Args, CmdArgs, /*IsCC1As=*/true);

  assert(Input.isFilename() && "Invalid input.");
  CmdArgs.push_back(Input.getFilename());

  const char *Exec = getToolChain().getDriver().getClangProgramPath();
  if (D.CC1Main && !D.CCGenDiagnostics) {
    // Invoke cc1as directly in this process.
    C.addCommand(std::make_unique<CC1Command>(
        JA, *this, ResponseFileSupport::AtFileUTF8(), Exec, CmdArgs, Inputs,
        Output, D.getPrependArg()));
  } else {
    C.addCommand(std::make_unique<Command>(
        JA, *this, ResponseFileSupport::AtFileUTF8(), Exec, CmdArgs, Inputs,
        Output, D.getPrependArg()));
  }
}

// Begin OffloadBundler
void OffloadBundler::ConstructJob(Compilation &C, const JobAction &JA,
                                  const InputInfo &Output,
                                  const InputInfoList &Inputs,
                                  const llvm::opt::ArgList &TCArgs,
                                  const char *LinkingOutput) const {
  // The version with only one output is expected to refer to a bundling job.
  assert(isa<OffloadBundlingJobAction>(JA) && "Expecting bundling job!");

  // The bundling command looks like this:
  // clang-offload-bundler -type=bc
  //   -targets=host-triple,openmp-triple1,openmp-triple2
  //   -output=output_file
  //   -input=unbundle_file_host
  //   -input=unbundle_file_tgt1
  //   -input=unbundle_file_tgt2

  ArgStringList CmdArgs;

  // Get the type.
  CmdArgs.push_back(TCArgs.MakeArgString(
      Twine("-type=") + types::getTypeTempSuffix(Output.getType())));

  assert(JA.getInputs().size() == Inputs.size() &&
         "Not have inputs for all dependence actions??");

  // Get the targets.
  SmallString<128> Triples;
  Triples += "-targets=";
  for (unsigned I = 0; I < Inputs.size(); ++I) {
    if (I)
      Triples += ',';

    // Find ToolChain for this input.
    Action::OffloadKind CurKind = Action::OFK_Host;
    const ToolChain *CurTC = &getToolChain();
    const Action *CurDep = JA.getInputs()[I];

    // Special handling for FPGA AOC[RX] binaries that are bundled prior to
    // being added to the generated archive.
    llvm::Triple Triple = CurTC->getTriple();
    bool IsFPGA = Triple.isSPIR() &&
                  Triple.getSubArch() == llvm::Triple::SPIRSubArch_fpga;
    Arg *A = TCArgs.getLastArg(options::OPT_fsycl_link_EQ);
    if (A && IsFPGA) {
      bool IsFPGAImage = false;
      IsFPGAImage = A->getValue() == StringRef("image");
      if (Inputs.size() == 1) {
        Triples += Action::GetOffloadKindName(CurKind);
        Triples += "-fpga_";
        Triples += IsFPGAImage ? "aocx" : "aocr";
        if (!IsFPGAImage && !C.getDriver().IsFPGAHWMode())
          Triples += "_emu";
        Triples += "-intel-unknown";
        continue;
      }
    }

    if (const auto *OA = dyn_cast<OffloadAction>(CurDep)) {
      CurTC = nullptr;
      OA->doOnEachDependence([&](Action *A, const ToolChain *TC, const char *) {
        assert(CurTC == nullptr && "Expected one dependence!");
        CurKind = A->getOffloadingDeviceKind();
        CurTC = TC;
      });
    }

    bool IsSYCL =
        TCArgs.hasFlag(options::OPT_fsycl, options::OPT_fno_sycl, false);
    Triples += (IsSYCL && (CurKind == Action::OFK_Cuda))
                   ? Action::GetOffloadKindName(Action::OFK_SYCL)
                   : Action::GetOffloadKindName(CurKind);
    Triples += '-';
    // Incoming DeviceArch is set, break down the Current triple and add the
    // device arch value to it.
    // This is done for AOT targets only.
    std::string DeviceArch;
    llvm::Triple TargetTriple(CurTC->getTriple());
    if (CurKind == Action::OFK_SYCL && TargetTriple.isSPIRAOT() &&
        tools::SYCL::shouldDoPerObjectFileLinking(C))
      DeviceArch = std::string("image");
    if (CurKind != Action::OFK_Host && !DeviceArch.empty()) {
      llvm::Triple T(CurTC->getTriple());
      SmallString<128> ArchName(CurTC->getArchName());
      ArchName += "_";
      ArchName += DeviceArch.data();
      T.setArchName(ArchName);
      Triples += T.normalize();
    } else {
      Triples += CurTC->getTriple().normalize();
    }
    if ((CurKind == Action::OFK_HIP || CurKind == Action::OFK_OpenMP ||
         CurKind == Action::OFK_Cuda || CurKind == Action::OFK_SYCL) &&
        !StringRef(CurDep->getOffloadingArch()).empty() &&
        !TCArgs.hasArg(options::OPT_fno_bundle_offload_arch)) {
      Triples += '-';
      Triples += CurDep->getOffloadingArch();
    }

    // TODO: Replace parsing of -march flag. Can be done by storing GPUArch
    //       with each toolchain.
    StringRef GPUArchName;
    if (CurKind == Action::OFK_OpenMP) {
      // Extract GPUArch from -march argument in TC argument list.
      for (unsigned ArgIndex = 0; ArgIndex < TCArgs.size(); ArgIndex++) {
        auto ArchStr = StringRef(TCArgs.getArgString(ArgIndex));
        auto Arch = ArchStr.starts_with_insensitive("-march=");
        if (Arch) {
          GPUArchName = ArchStr.substr(7);
          Triples += "-";
          break;
        }
      }
      Triples += GPUArchName.str();
    }
  }
  // If we see we are bundling for FPGA using -fintelfpga, add the
  // dependency bundle
  bool IsFPGADepBundle = TCArgs.hasArg(options::OPT_fintelfpga) &&
                         Output.getType() == types::TY_Object &&
                         !TCArgs.hasArg(options::OPT_fsycl_link_EQ);

  // For spir64_fpga target, when bundling objects we also want to bundle up the
  // named dependency file.
  // TODO - We are currently using the target triple inputs to slot a location
  // of the dependency information into the bundle.  It would be good to
  // separate this out to an explicit option in the bundler for the dependency
  // file as it does not match the type being bundled.
  if (IsFPGADepBundle) {
    Triples += ',';
    Triples += Action::GetOffloadKindName(Action::OFK_SYCL);
    Triples += '-';
    Triples += types::getTypeName(types::TY_FPGA_Dependencies);
  }
  CmdArgs.push_back(TCArgs.MakeArgString(Triples));

  // Get bundled file command.
  CmdArgs.push_back(
      TCArgs.MakeArgString(Twine("-output=") + Output.getFilename()));

  // Get unbundled files command.
  for (unsigned I = 0; I < Inputs.size(); ++I) {
    SmallString<128> UB;
    UB += "-input=";

    // Find ToolChain for this input.
    const ToolChain *CurTC = &getToolChain();
    if (const auto *OA = dyn_cast<OffloadAction>(JA.getInputs()[I])) {
      CurTC = nullptr;
      OA->doOnEachDependence([&](Action *, const ToolChain *TC, const char *) {
        assert(CurTC == nullptr && "Expected one dependence!");
        CurTC = TC;
      });
      UB += C.addTempFile(
          C.getArgs().MakeArgString(CurTC->getInputFilename(Inputs[I])));
    } else {
      UB += CurTC->getInputFilename(Inputs[I]);
    }
    CmdArgs.push_back(TCArgs.MakeArgString(UB));
  }
  // For -fintelfpga, when bundling objects we also want to bundle up the
  // named dependency file.
  if (IsFPGADepBundle) {
    const char *BaseName = Clang::getBaseInputName(TCArgs, Inputs[0]);
    SmallString<128> DepFile(C.getDriver().getFPGATempDepFile(BaseName));
    if (!DepFile.empty())
      CmdArgs.push_back(TCArgs.MakeArgString("-input=" + DepFile));
  }
  addOffloadCompressArgs(TCArgs, CmdArgs);
  // All the inputs are encoded as commands.
  C.addCommand(std::make_unique<Command>(
      JA, *this, ResponseFileSupport::None(),
      TCArgs.MakeArgString(getToolChain().GetProgramPath(getShortName())),
      CmdArgs, std::nullopt, Output));
}

void OffloadBundler::ConstructJobMultipleOutputs(
    Compilation &C, const JobAction &JA, const InputInfoList &Outputs,
    const InputInfoList &Inputs, const llvm::opt::ArgList &TCArgs,
    const char *LinkingOutput) const {
  // The version with multiple outputs is expected to refer to a unbundling job.
  auto &UA = cast<OffloadUnbundlingJobAction>(JA);

  // The unbundling command looks like this:
  // clang-offload-bundler -type=bc
  //   -targets=host-triple,openmp-triple1,openmp-triple2
  //   -input=input_file
  //   -output=unbundle_file_host
  //   -output=unbundle_file_tgt1
  //   -output=unbundle_file_tgt2
  //   -unbundle

  ArgStringList CmdArgs;
  InputInfo Input = Inputs.front();
  const char *TypeArg = types::getTypeTempSuffix(Input.getType());
  const char *InputFileName = Input.getFilename();
  types::ID InputType(Input.getType());
  bool IsFPGADepUnbundle = JA.getType() == types::TY_FPGA_Dependencies;
  bool IsFPGADepLibUnbundle = JA.getType() == types::TY_FPGA_Dependencies_List;
  InputInfoList ForeachInputs;
  if (InputType == types::TY_Tempfilelist)
    ForeachInputs.push_back(Input);

  if (InputType == types::TY_FPGA_AOCX || InputType == types::TY_FPGA_AOCR ||
      InputType == types::TY_FPGA_AOCR_EMU) {
    // Override type with AOCX/AOCR which will unbundle to a list containing
    // binaries with the appropriate extension (.aocx/.aocr)
    // TODO - representation of the output file from the unbundle for these
    // types (aocx/aocr) are always list files.  We should represent this
    // better in the output extension and type for improved understanding
    // of file contents and debuggability.
    TypeArg = (InputType == types::TY_FPGA_AOCX) ? "aocx" : "aocr";
    // When the output is a Tempfilelist, we know we are unbundling
    // the .bc files from the archive.
    if (!getToolChain().getTriple().isSPIROrSPIRV() ||
        JA.getType() == types::TY_Tempfilelist)
      TypeArg = "aoo";
  }
  if (InputType == types::TY_FPGA_AOCO || IsFPGADepLibUnbundle)
    TypeArg = "aoo";
  if (IsFPGADepUnbundle)
    TypeArg = "o";

  bool HasSPIRTarget = false;
  bool HasFPGATarget = false;
  auto SYCLTCRange = C.getOffloadToolChains<Action::OFK_SYCL>();
  for (auto TI = SYCLTCRange.first, TE = SYCLTCRange.second; TI != TE; ++TI) {
    llvm::Triple TT(TI->second->getTriple());
    if (TT.isSPIROrSPIRV()) {
      HasSPIRTarget = true;
      if (TT.getSubArch() == llvm::Triple::SPIRSubArch_fpga)
        HasFPGATarget = true;
    }
  }
  if (InputType == types::TY_Archive && HasSPIRTarget)
    TypeArg = "aoo";

  // Get the type.
  CmdArgs.push_back(TCArgs.MakeArgString(Twine("-type=") + TypeArg));

  // For FPGA Archives that contain AOCO in them, we only want to unbundle
  // the objects from the archive that do not have AOCO associated in that
  // specific object.  Only do this when in hardware mode.
  if (InputType == types::TY_Archive && HasFPGATarget && !IsFPGADepUnbundle &&
      !IsFPGADepLibUnbundle && C.getDriver().IsFPGAHWMode()) {
    llvm::Triple TT;
    TT.setArchName(types::getTypeName(types::TY_FPGA_AOCO));
    TT.setVendorName("intel");
    TT.setOS(getToolChain().getTriple().getOS());
    SmallString<128> ExcludedTargets("-excluded-targets=");
    ExcludedTargets += "sycl-";
    ExcludedTargets += TT.normalize();
    CmdArgs.push_back(TCArgs.MakeArgString(ExcludedTargets));
  }

  // Get the targets.
  SmallString<128> Triples;
  Triples += "-targets=";
  auto DepInfo = UA.getDependentActionsInfo();
  for (unsigned I = 0, J = 0; I < DepInfo.size(); ++I) {
    auto &Dep = DepInfo[I];
    // FPGA device triples are 'transformed' for the bundler when creating
    // aocx or aocr type bundles.  Also, we only do a specific target
    // unbundling, skipping the host side or device side.
    if (types::isFPGA(InputType) || InputType == types::TY_Tempfilelist) {
      if (getToolChain().getTriple().isSPIROrSPIRV()) {
        if (Dep.DependentToolChain->getTriple().getSubArch() ==
            llvm::Triple::SPIRSubArch_fpga) {
          StringRef TypeName(types::getTypeName(InputType));
          types::ID Type = UA.getDependentType();
          if (InputType == types::TY_Tempfilelist && Type != types::TY_Nothing)
            TypeName = types::getTypeName(Type);
          if (J++)
            Triples += ',';
          llvm::Triple TT;
          TT.setArchName(TypeName);
          TT.setVendorName("intel");
          TT.setOS(getToolChain().getTriple().getOS());
          if ((InputType == types::TY_FPGA_AOCX ||
               InputType == types::TY_FPGA_AOCR ||
               InputType == types::TY_FPGA_AOCR_EMU) &&
              JA.getType() == types::TY_Tempfilelist)
            // AOCX device and AOCR bc info is bundled in the host kind
            Triples += "host-";
          else
            // AOCR device is bundled in the sycl kind
            Triples += "sycl-";
          Triples += TT.normalize();
          continue;
        } else if (Dep.DependentOffloadKind == Action::OFK_Host) {
          // No host unbundle for FPGA binaries.
          continue;
        }
      } else if (Dep.DependentOffloadKind == Action::OFK_SYCL)
        continue;
    } else if (InputType == types::TY_Archive ||
               (getToolChain().getTriple().getSubArch() ==
                    llvm::Triple::SPIRSubArch_fpga &&
                TCArgs.hasArg(options::OPT_fsycl_link_EQ))) {
      // Do not extract host part if we are unbundling archive on Windows
      // because it is not needed. Static offload libraries are added to the
      // host link command just as normal libraries.  Do not extract the host
      // part from FPGA -fsycl-link unbundles either, as the full obj
      // is used in the final link
      if (Dep.DependentOffloadKind == Action::OFK_Host)
        continue;
    }
    if (J++)
      Triples += ',';
    Triples += Action::GetOffloadKindName(Dep.DependentOffloadKind);
    Triples += '-';
    // When -fsycl-force-target is used, this value overrides the expected
    // output type we are unbundling.
    if (Dep.DependentOffloadKind == Action::OFK_SYCL &&
        TCArgs.hasArg(options::OPT_fsycl_force_target_EQ)) {
      StringRef Val(
          TCArgs.getLastArg(options::OPT_fsycl_force_target_EQ)->getValue());
      llvm::Triple TT(C.getDriver().getSYCLDeviceTriple(Val));
      Triples += TT.normalize();
    } else
      Triples += Dep.DependentToolChain->getTriple().normalize();
    if ((Dep.DependentOffloadKind == Action::OFK_HIP ||
         Dep.DependentOffloadKind == Action::OFK_OpenMP ||
         Dep.DependentOffloadKind == Action::OFK_Cuda ||
         Dep.DependentOffloadKind == Action::OFK_SYCL) &&
        !Dep.DependentBoundArch.empty() &&
        !TCArgs.hasArg(options::OPT_fno_bundle_offload_arch)) {
      Triples += '-';
      Triples += Dep.DependentBoundArch;
    }
    // TODO: Replace parsing of -march flag. Can be done by storing GPUArch
    //       with each toolchain.
    StringRef GPUArchName;
    if (Dep.DependentOffloadKind == Action::OFK_OpenMP) {
      // Extract GPUArch from -march argument in TC argument list.
      for (unsigned ArgIndex = 0; ArgIndex < TCArgs.size(); ArgIndex++) {
        StringRef ArchStr = StringRef(TCArgs.getArgString(ArgIndex));
        auto Arch = ArchStr.starts_with_insensitive("-march=");
        if (Arch) {
          GPUArchName = ArchStr.substr(7);
          Triples += "-";
          break;
        }
      }
      Triples += GPUArchName.str();
    }
  }
  if (IsFPGADepUnbundle || IsFPGADepLibUnbundle) {
    // TODO - We are currently using the target triple inputs to slot a location
    // of the dependency information into the bundle.  It would be good to
    // separate this out to an explicit option in the bundler for the dependency
    // file as it does not match the type being bundled.
    Triples += Action::GetOffloadKindName(Action::OFK_SYCL);
    Triples += '-';
    Triples += types::getTypeName(types::TY_FPGA_Dependencies);
  }
  std::string TargetString(UA.getTargetString());
  if (!TargetString.empty()) {
    // The target string was provided, we will override the defaults and use
    // the string provided.
    SmallString<128> TSTriple("-targets=");
    TSTriple += TargetString;
    CmdArgs.push_back(TCArgs.MakeArgString(TSTriple));
  } else {
    CmdArgs.push_back(TCArgs.MakeArgString(Triples));
  }

  // Get bundled file command.
  CmdArgs.push_back(
      TCArgs.MakeArgString(Twine("-input=") + InputFileName));

  // Get unbundled files command.
  // When dealing with -fintelfpga, there is an additional unbundle step
  // that occurs for the dependency file.  In that case, do not use the
  // dependent information, but just the output file.
  if (IsFPGADepUnbundle || IsFPGADepLibUnbundle) {
    SmallString<128> UB;
    UB += "-output=";
    UB += Outputs[0].getFilename();
    CmdArgs.push_back(TCArgs.MakeArgString(UB));
  } else {
    for (unsigned I = 0; I < Outputs.size(); ++I) {
      SmallString<128> UB;
      UB += "-output=";
      UB += DepInfo[I].DependentToolChain->getInputFilename(Outputs[I]);
      CmdArgs.push_back(TCArgs.MakeArgString(UB));
    }
  }
  CmdArgs.push_back("-unbundle");
  CmdArgs.push_back("-allow-missing-bundles");
  if (TCArgs.hasArg(options::OPT_v))
    CmdArgs.push_back("-verbose");

  // Input is a list, we need to work on each individually and create a new
  // list file.
  // All the inputs are encoded as commands.
  auto Cmd = std::make_unique<Command>(
      JA, *this, ResponseFileSupport::None(),
      TCArgs.MakeArgString(getToolChain().GetProgramPath(getShortName())),
      CmdArgs, std::nullopt, Outputs);
  if (!ForeachInputs.empty() && Outputs.size() == 1) {
    StringRef ParallelJobs =
        TCArgs.getLastArgValue(options::OPT_fsycl_max_parallel_jobs_EQ);
    tools::SYCL::constructLLVMForeachCommand(
        C, JA, std::move(Cmd), ForeachInputs, Outputs[0], this, "",
        types::getTypeTempSuffix(types::TY_Tempfilelist), ParallelJobs);
  } else
    C.addCommand(std::move(Cmd));
}

// Begin OffloadWrapper

static void addRunTimeWrapperOpts(Compilation &C,
                                  Action::OffloadKind DeviceOffloadKind,
                                  const llvm::opt::ArgList &TCArgs,
                                  ArgStringList &CmdArgs,
                                  const ToolChain &TC,
                                  const JobAction &JA) {
  // Grab any Target specific options that need to be added to the wrapper
  // information.
  ArgStringList BuildArgs;
  auto createArgString = [&](const char *Opt) {
    if (BuildArgs.empty())
      return;
    SmallString<128> AL;
    for (const char *A : BuildArgs) {
      if (AL.empty()) {
        AL = A;
        continue;
      }
      AL += " ";
      AL += A;
    }
    CmdArgs.push_back(C.getArgs().MakeArgString(Twine(Opt) + AL));
  };
  const toolchains::SYCLToolChain &SYCLTC =
            static_cast<const toolchains::SYCLToolChain &>(TC);
  llvm::Triple TT = SYCLTC.getTriple();
  // TODO: Consider separating the mechanisms for:
  // - passing standard-defined options to AOT/JIT compilation steps;
  // - passing AOT-compiler specific options.
  // This would allow retaining standard language options in the
  // image descriptor, while excluding tool-specific options that
  // have been known to confuse RT implementations.
  if (TT.getSubArch() == llvm::Triple::NoSubArch) {
    // Only store compile/link opts in the image descriptor for the SPIR-V
    // target; AOT compilation has already been performed otherwise.
    const ArgList &Args = C.getArgsForToolChain(nullptr, StringRef(),
                                                DeviceOffloadKind);
    const ToolChain *HostTC = C.getSingleOffloadToolChain<Action::OFK_Host>();
    SYCLTC.AddImpliedTargetArgs(TT, Args, BuildArgs, JA, *HostTC);
    SYCLTC.TranslateBackendTargetArgs(TT, Args, BuildArgs);
    createArgString("-compile-opts=");
    BuildArgs.clear();
    SYCLTC.TranslateLinkerTargetArgs(TT, Args, BuildArgs);
    createArgString("-link-opts=");
  }
}

void OffloadWrapper::ConstructJob(Compilation &C, const JobAction &JA,
                                  const InputInfo &Output,
                                  const InputInfoList &Inputs,
                                  const llvm::opt::ArgList &TCArgs,
                                  const char *LinkingOutput) const {
  // Construct offload-wrapper command.  Also calls llc to generate the
  // object that is fed to the linker from the wrapper generated bc file
  assert(isa<OffloadWrapperJobAction>(JA) && "Expecting wrapping job!");

  Action::OffloadKind OffloadingKind = JA.getOffloadingDeviceKind();
  if (OffloadingKind == Action::OFK_SYCL) {
    // The wrapper command looks like this:
    // clang-offload-wrapper
    //   -o=<outputfile>.bc
    //   -host=x86_64-pc-linux-gnu -kind=sycl
    //   -format=spirv <inputfile1>.spv <manifest1>(optional)
    //   -format=spirv <inputfile2>.spv <manifest2>(optional)
    //  ...
    ArgStringList WrapperArgs;

    const auto &WrapperJob = *llvm::dyn_cast<OffloadWrapperJobAction>(&JA);
    bool WrapperCompileEnabled = WrapperJob.getCompileStep();
    SmallString<128> OutOpt("-o=");
    std::string OutTmpName = C.getDriver().GetTemporaryPath("wrapper", "bc");
    const char *WrapperFileName =
        C.addTempFile(C.getArgs().MakeArgString(OutTmpName));
    OutOpt += WrapperCompileEnabled ? WrapperFileName : Output.getFilename();
    WrapperArgs.push_back(C.getArgs().MakeArgString(OutOpt));

    SmallString<128> HostTripleOpt("-host=");
    HostTripleOpt += getToolChain().getAuxTriple()->str();
    WrapperArgs.push_back(C.getArgs().MakeArgString(HostTripleOpt));

    llvm::Triple TT = getToolChain().getTriple();
    SmallString<128> TargetTripleOpt = TT.getArchName();
    bool WrapFPGADevice = false;
    bool FPGAEarly = false;

    // Validate and propogate CLI options related to device image compression.
    // -offload-compress
    if (C.getInputArgs().getLastArg(options::OPT_offload_compress)) {
      WrapperArgs.push_back(
          C.getArgs().MakeArgString(Twine("-offload-compress")));
      // -offload-compression-level=<>
      if (Arg *A = C.getInputArgs().getLastArg(
              options::OPT_offload_compression_level_EQ))
        WrapperArgs.push_back(C.getArgs().MakeArgString(
            Twine("-offload-compression-level=") + A->getValue()));
    }

    if (Arg *A = C.getInputArgs().getLastArg(options::OPT_fsycl_link_EQ)) {
      WrapFPGADevice = true;
      FPGAEarly = (A->getValue() == StringRef("early"));
      // When wrapping an FPGA aocx binary to archive, do not emit registration
      // functions
      if (A->getValue() == StringRef("image"))
        WrapperArgs.push_back(C.getArgs().MakeArgString("--emit-reg-funcs=0"));
    }
    addRunTimeWrapperOpts(C, OffloadingKind, TCArgs, WrapperArgs,
                          getToolChain(), JA);

    // When wrapping an FPGA device binary, we need to be sure to apply the
    // appropriate triple that corresponds (fpga_aocr-intel-<os>)
    // to the target triple setting.
    if (TT.getSubArch() == llvm::Triple::SPIRSubArch_fpga && WrapFPGADevice) {
      SmallString<16> FPGAArch("fpga_");
      if (FPGAEarly) {
        FPGAArch += "aocr";
        if (C.getDriver().IsFPGAEmulationMode())
          FPGAArch += "_emu";
      } else
        FPGAArch += "aocx";
      TT.setArchName(FPGAArch);
      TT.setVendorName("intel");
      TargetTripleOpt = TT.str();
    }
    const toolchains::SYCLToolChain &TC =
              static_cast<const toolchains::SYCLToolChain &>(getToolChain());
    bool IsEmbeddedIR = cast<OffloadWrapperJobAction>(JA).isEmbeddedIR();
    if (IsEmbeddedIR) {
      // When the offload-wrapper is called to embed LLVM IR, add a prefix to
      // the target triple to distinguish the LLVM IR from the actual device
      // binary for that target.
      TargetTripleOpt = ("llvm_" + TargetTripleOpt).str();
    }

    const bool IsSYCLNativeCPU = isSYCLNativeCPU(TC);
    if (IsSYCLNativeCPU) {
      TargetTripleOpt = "native_cpu";
    }
    WrapperArgs.push_back(
        C.getArgs().MakeArgString(Twine("-target=") + TargetTripleOpt));

    // TODO forcing offload kind is a simplification which assumes wrapper used
    // only with SYCL. Device binary format (-format=xxx) option should also
    // come from the command line and/or the native compiler. Should be fixed
    // together with supporting AOT in the driver. If format is not set, the
    // default is "none" which means runtime must try to determine it
    // automatically.
    StringRef Kind = Action::GetOffloadKindName(OffloadingKind);
    Action::OffloadKind OK = WrapperJob.getOffloadKind();
    if (OK != Action::OFK_None)
      Kind = Action::GetOffloadKindName(OK);
    WrapperArgs.push_back(
        C.getArgs().MakeArgString(Twine("-kind=") + Twine(Kind)));

    // For FPGA toolchains, we can provide previously wrapped bc input files to
    // the wrapper step.  This is done for AOCR based files that will need the
    // Symbols and Properties from a previous compilation step.
    if (TC.getTriple().isSPIR() && Inputs.size() == 2 &&
        TC.getTriple().getSubArch() == llvm::Triple::SPIRSubArch_fpga) {
      // If there is an additional input argument passed in, that is considered
      // the .bc file to include in this wrapping job.
      const InputInfo &I = Inputs[1];
      WrapperArgs.push_back(C.getArgs().MakeArgString(
          Twine("--sym-prop-bc-files=") + I.getFilename()));
    }

    assert((Inputs.size() > 0) && "no inputs for clang-offload-wrapper");
    assert(((Inputs[0].getType() != types::TY_Tempfiletable) ||
            (Inputs.size() == 1)) &&
           "wrong usage of clang-offload-wrapper with SYCL");
    const InputInfo &I = Inputs[0];
    assert(I.isFilename() && "Invalid input.");

    // TODO: The embedded compilation step after the wrapping step restricts
    // the ability to control the 'for each' methodology used when performing
    // device code splitting.  We set the individual wrap behavior when we know
    // the wrapping and compile step should be done individually.  Ideally this
    // would be controlled at the JobAction creation, but we cannot do that
    // until the compilation of the wrap is it's own JobAction.
    bool IndividualWrapCompile = WrapperJob.getWrapIndividualFiles();
    const InputInfo TempOutput(types::TY_LLVM_BC, WrapperFileName,
                               WrapperFileName);
    if (!IndividualWrapCompile &&
        (I.getType() == types::TY_Tempfiletable ||
         I.getType() == types::TY_Tempfilelist || IsEmbeddedIR))
      // Input files are passed via the batch job file table.
      WrapperArgs.push_back(C.getArgs().MakeArgString("-batch"));
    WrapperArgs.push_back(C.getArgs().MakeArgString(I.getFilename()));

    auto Cmd = std::make_unique<Command>(
        JA, *this, ResponseFileSupport::None(),
        TCArgs.MakeArgString(getToolChain().GetProgramPath(getShortName())),
        WrapperArgs, std::nullopt);

    if (IndividualWrapCompile) {
      // When wrapping FPGA device binaries for FPGA archives, create individual
      // wrapped and compiled entries for the archive.
      StringRef ParallelJobs =
          C.getArgs().getLastArgValue(options::OPT_fsycl_max_parallel_jobs_EQ);
      clang::driver::tools::SYCL::constructLLVMForeachCommand(
          C, JA, std::move(Cmd), Inputs, TempOutput, this, "", "bc",
          ParallelJobs);
    } else
      C.addCommand(std::move(Cmd));

    if (WrapperCompileEnabled) {
      // TODO Use TC.SelectTool().
      ArgStringList ClangArgs{
          TCArgs.MakeArgString("--target=" + TC.getAuxTriple()->str()), "-c",
          "-o", Output.getFilename(), WrapperFileName};
      llvm::Reloc::Model RelocationModel;
      unsigned PICLevel;
      bool IsPIE;
      std::tie(RelocationModel, PICLevel, IsPIE) =
          ParsePICArgs(getToolChain(), TCArgs);
      if (PICLevel > 0 || TCArgs.hasArg(options::OPT_shared)) {
        if (!TC.getAuxTriple()->isOSWindows())
          ClangArgs.push_back("-fPIC");
      }
      if (Arg *A = C.getArgs().getLastArg(options::OPT_mcmodel_EQ))
        ClangArgs.push_back(
            TCArgs.MakeArgString(Twine("-mcmodel=") + A->getValue()));

      SmallString<128> ClangPath(C.getDriver().Dir);
      llvm::sys::path::append(ClangPath, "clang");
      const char *Clang = C.getArgs().MakeArgString(ClangPath);
      auto PostWrapCompileCmd =
          std::make_unique<Command>(JA, *this, ResponseFileSupport::None(),
                                    Clang, ClangArgs, std::nullopt);
      if (IndividualWrapCompile) {
        StringRef ParallelJobs = C.getArgs().getLastArgValue(
            options::OPT_fsycl_max_parallel_jobs_EQ);
        InputInfoList Inputs;
        Inputs.push_back(TempOutput);
        clang::driver::tools::SYCL::constructLLVMForeachCommand(
            C, JA, std::move(PostWrapCompileCmd), Inputs, Output, this, "",
            "bc", ParallelJobs);
      } else
        C.addCommand(std::move(PostWrapCompileCmd));
    }
    return;
  } // end of SYCL flavor of offload wrapper command creation

  ArgStringList CmdArgs;

  const llvm::Triple &Triple = getToolChain().getEffectiveTriple();

  // Add the "effective" target triple.
  CmdArgs.push_back("-host");
  CmdArgs.push_back(TCArgs.MakeArgString(Triple.getTriple()));

  // Add the output file name.
  assert(Output.isFilename() && "Invalid output.");
  CmdArgs.push_back("-o");
  CmdArgs.push_back(TCArgs.MakeArgString(Output.getFilename()));

  assert(JA.getInputs().size() == Inputs.size() &&
         "Not have inputs for all dependence actions??");

  if (OffloadingKind == Action::OFK_None &&
      C.getArgs().hasArg(options::OPT_fsycl_link_EQ)) {

    // For FPGA, we wrap the host objects before archiving them when using
    // -fsycl-link.  This allows for better extraction control from the
    // archive when we need the host objects for subsequent compilations.
    if (C.getArgs().hasArg(options::OPT_fintelfpga)) {

      // Add offload targets and inputs.
      CmdArgs.push_back(C.getArgs().MakeArgString(
          Twine("-kind=") + Action::GetOffloadKindName(OffloadingKind)));
      CmdArgs.push_back(
          TCArgs.MakeArgString(Twine("-target=") + Triple.getTriple()));

      if (Inputs[0].getType() == types::TY_Tempfiletable ||
          Inputs[0].getType() == types::TY_Tempfilelist)
        // Input files are passed via the batch job file table.
        CmdArgs.push_back(C.getArgs().MakeArgString("-batch"));

      // Add input.
      assert(Inputs[0].isFilename() && "Invalid input.");
      CmdArgs.push_back(TCArgs.MakeArgString(Inputs[0].getFilename()));

      C.addCommand(std::make_unique<Command>(
          JA, *this, ResponseFileSupport::None(),
          TCArgs.MakeArgString(getToolChain().GetProgramPath(getShortName())),
          CmdArgs, Inputs));
      return;
    } else {
      // When compiling and linking separately, we need to propagate the
      // compression related CLI options to offload-wrapper. Don't propagate
      // these options when wrapping objects for FPGA.
      if (C.getInputArgs().getLastArg(options::OPT_offload_compress)) {
        CmdArgs.push_back(
            C.getArgs().MakeArgString(Twine("-offload-compress")));
        // -offload-compression-level=<>
        if (Arg *A = C.getInputArgs().getLastArg(
                options::OPT_offload_compression_level_EQ))
          CmdArgs.push_back(C.getArgs().MakeArgString(
              Twine("-offload-compression-level=") + A->getValue()));
      }
    }
  }

  // Add offload targets and inputs.
  for (unsigned I = 0; I < Inputs.size(); ++I) {
    // Get input's Offload Kind and ToolChain.
    const auto *OA = cast<OffloadAction>(JA.getInputs()[I]);
    assert(OA->hasSingleDeviceDependence(/*DoNotConsiderHostActions=*/true) &&
           "Expected one device dependence!");
    Action::OffloadKind DeviceKind = Action::OFK_None;
    const ToolChain *DeviceTC = nullptr;
    OA->doOnEachDependence([&](Action *A, const ToolChain *TC, const char *) {
      DeviceKind = A->getOffloadingDeviceKind();
      DeviceTC = TC;
    });

    // And add it to the offload targets.
    CmdArgs.push_back(C.getArgs().MakeArgString(
        Twine("-kind=") + Action::GetOffloadKindName(DeviceKind)));
    std::string TargetTripleOpt = DeviceTC->getTriple().normalize();
    // SYCL toolchain target only uses the arch name.
    if (DeviceKind == Action::OFK_SYCL)
      TargetTripleOpt = DeviceTC->getTriple().getArchName();
    CmdArgs.push_back(
        TCArgs.MakeArgString(Twine("-target=") + TargetTripleOpt));
    addRunTimeWrapperOpts(C, DeviceKind, TCArgs, CmdArgs, *DeviceTC, JA);

    if (Inputs[I].getType() == types::TY_Tempfiletable ||
        Inputs[I].getType() == types::TY_Tempfilelist)
      // Input files are passed via the batch job file table.
      CmdArgs.push_back(C.getArgs().MakeArgString("-batch"));

    // Add input.
    assert(Inputs[I].isFilename() && "Invalid input.");
    CmdArgs.push_back(TCArgs.MakeArgString(Inputs[I].getFilename()));
  }

  C.addCommand(std::make_unique<Command>(
      JA, *this, ResponseFileSupport::None(),
      TCArgs.MakeArgString(getToolChain().GetProgramPath(getShortName())),
      CmdArgs, Inputs));
}

void OffloadPackager::ConstructJob(Compilation &C, const JobAction &JA,
                                   const InputInfo &Output,
                                   const InputInfoList &Inputs,
                                   const llvm::opt::ArgList &Args,
                                   const char *LinkingOutput) const {
  ArgStringList CmdArgs;

  // Add the output file name.
  assert(Output.isFilename() && "Invalid output.");
  CmdArgs.push_back("-o");
  CmdArgs.push_back(Output.getFilename());

  // Create the inputs to bundle the needed metadata.
  for (const InputInfo &Input : Inputs) {
    const Action *OffloadAction = Input.getAction();
    const ToolChain *TC = OffloadAction->getOffloadingToolChain();
    const ArgList &TCArgs =
        C.getArgsForToolChain(TC, OffloadAction->getOffloadingArch(),
                              OffloadAction->getOffloadingDeviceKind());
    StringRef File = C.getArgs().MakeArgString(TC->getInputFilename(Input));

    // If the input is a Tempfilelist, it is a response file
    // which internally contains a list of files to be processed.
    // Add an '@' so the tool knows to expand the response file.
    if (Input.getType() == types::TY_Tempfilelist)
      File = C.getArgs().MakeArgString("@" + File);

    StringRef Arch = OffloadAction->getOffloadingArch()
                         ? OffloadAction->getOffloadingArch()
                         : TCArgs.getLastArgValue(options::OPT_march_EQ);
    StringRef Kind =
      Action::GetOffloadKindName(OffloadAction->getOffloadingDeviceKind());

    ArgStringList Features;
    SmallVector<StringRef> FeatureArgs;
    getTargetFeatures(TC->getDriver(), TC->getTriple(), TCArgs, Features,
                      false);
    llvm::copy_if(Features, std::back_inserter(FeatureArgs),
                  [](StringRef Arg) { return !Arg.starts_with("-target"); });

    // TODO: We need to pass in the full target-id and handle it properly in the
    // linker wrapper.
    SmallVector<std::string> Parts{
        "file=" + File.str(),
        "triple=" + TC->getTripleString(),
        "arch=" + Arch.str(),
        "kind=" + Kind.str(),
    };

    if (TC->getDriver().isUsingOffloadLTO())
      for (StringRef Feature : FeatureArgs)
        Parts.emplace_back("feature=" + Feature.str());

    // Now that the standard parts are added to the packager string, add any
    // additional supplemental options that cover compile and link opts that
    // are used for SYCL based offloading.
    // Here, we add the compile and link options that are required by backend
    // compilers and the clang-offload-wrapper in the case of SYCL offloading.
    if (OffloadAction->getOffloadingDeviceKind() == Action::OFK_SYCL) {
      ArgStringList BuildArgs;
      auto createArgString = [&](const char *Opt) {
        if (BuildArgs.empty())
          return;
        SmallString<128> AL;
        for (const char *A : BuildArgs) {
          if (AL.empty()) {
            AL = A;
            continue;
          }
          AL += " ";
          AL += A;
        }
        Parts.emplace_back(C.getArgs().MakeArgString(Twine(Opt) + AL));
      };
      const ArgList &Args =
          C.getArgsForToolChain(nullptr, StringRef(), Action::OFK_SYCL);
      const ToolChain *HostTC = C.getSingleOffloadToolChain<Action::OFK_Host>();
      const toolchains::SYCLToolChain &SYCLTC =
          static_cast<const toolchains::SYCLToolChain &>(*TC);
      SYCLTC.AddImpliedTargetArgs(TC->getTriple(), Args, BuildArgs, JA, *HostTC,
                                  Arch);
      SYCLTC.TranslateBackendTargetArgs(TC->getTriple(), Args, BuildArgs, Arch);
      createArgString("compile-opts=");
      BuildArgs.clear();
      SYCLTC.TranslateLinkerTargetArgs(TC->getTriple(), Args, BuildArgs, Arch);
      createArgString("link-opts=");
    }

    CmdArgs.push_back(Args.MakeArgString("--image=" + llvm::join(Parts, ",")));
  }

  C.addCommand(std::make_unique<Command>(
      JA, *this, ResponseFileSupport::None(),
      Args.MakeArgString(getToolChain().GetProgramPath(getShortName())),
      CmdArgs, Inputs, Output));
}

// Begin OffloadDeps

void OffloadDeps::constructJob(Compilation &C, const JobAction &JA,
                               ArrayRef<InputInfo> Outputs,
                               ArrayRef<InputInfo> Inputs,
                               const llvm::opt::ArgList &TCArgs,
                               const char *LinkingOutput) const {
  auto &DA = cast<OffloadDepsJobAction>(JA);

  ArgStringList CmdArgs;

  // Get the targets.
  SmallString<128> Targets{"-targets="};
  auto DepInfo = DA.getDependentActionsInfo();
  for (unsigned I = 0; I < DepInfo.size(); ++I) {
    auto &Dep = DepInfo[I];
    if (I)
      Targets += ',';
    Targets += Action::GetOffloadKindName(Dep.DependentOffloadKind);
    Targets += '-';
    // When -fsycl-force-target is used, this value overrides the expected
    // output type we are creating deps for.
    if (Dep.DependentOffloadKind == Action::OFK_SYCL &&
        TCArgs.hasArg(options::OPT_fsycl_force_target_EQ)) {
      StringRef Val(
          TCArgs.getLastArg(options::OPT_fsycl_force_target_EQ)->getValue());
      llvm::Triple TT(C.getDriver().getSYCLDeviceTriple(Val));
      Targets += TT.normalize();
    } else {
      std::string NormalizedTriple =
          Dep.DependentToolChain->getTriple().normalize();
      Targets += NormalizedTriple;
    }
    if ((Dep.DependentOffloadKind == Action::OFK_HIP ||
         Dep.DependentOffloadKind == Action::OFK_SYCL) &&
        !Dep.DependentBoundArch.empty()) {
      Targets += '-';
      Targets += Dep.DependentBoundArch;
    }
  }
  CmdArgs.push_back(TCArgs.MakeArgString(Targets));

  // Prepare outputs.
  SmallString<128> Outs{"-outputs="};
  for (unsigned I = 0; I < Outputs.size(); ++I) {
    if (I)
      Outs += ',';
    Outs += DepInfo[I].DependentToolChain->getInputFilename(Outputs[I]);
  }
  CmdArgs.push_back(TCArgs.MakeArgString(Outs));

  // Add input file.
  CmdArgs.push_back(Inputs.front().getFilename());

  // All the inputs are encoded as commands.
  C.addCommand(std::make_unique<Command>(
      JA, *this, ResponseFileSupport::None(),
      TCArgs.MakeArgString(getToolChain().GetProgramPath(getShortName())),
      CmdArgs, std::nullopt, Outputs));
}

void OffloadDeps::ConstructJob(Compilation &C, const JobAction &JA,
                               const InputInfo &Output,
                               const InputInfoList &Inputs,
                               const llvm::opt::ArgList &TCArgs,
                               const char *LinkingOutput) const {
  constructJob(C, JA, Output, Inputs, TCArgs, LinkingOutput);
}

void OffloadDeps::ConstructJobMultipleOutputs(Compilation &C,
                                              const JobAction &JA,
                                              const InputInfoList &Outputs,
                                              const InputInfoList &Inputs,
                                              const llvm::opt::ArgList &TCArgs,
                                              const char *LinkingOutput) const {
  constructJob(C, JA, Outputs, Inputs, TCArgs, LinkingOutput);
}

// Utility function to gather all arguments for SPIR-V generation using the
// SPIR-V backend. This set of arguments is expected to get updated as we add
// more features/extensions to the SPIR-V backend.
static void getSPIRVBackendOpts(const llvm::opt::ArgList &TCArgs,
                                ArgStringList &BackendArgs) {
  BackendArgs.push_back(TCArgs.MakeArgString("-filetype=obj"));
  BackendArgs.push_back(
      TCArgs.MakeArgString("-mtriple=spirv64-unknown-unknown"));
  // TODO: Optimization level is currently forced to -O0 due to some testing
  // issues. Update optimization level after testing issues are resolved.
  BackendArgs.push_back(TCArgs.MakeArgString("-O0"));
  BackendArgs.push_back(
      TCArgs.MakeArgString("--avoid-spirv-capabilities=Shader"));
  BackendArgs.push_back(
      TCArgs.MakeArgString("--translator-compatibility-mode"));

  // TODO: There is some overlap between the lists of extensions in SPIR-V
  // backend and SPIR-V Trnaslator). We will try to combine them when SPIR-V
  // backdn is ready.
  std::string ExtArg("--spirv-ext=");
  std::string DefaultExtArg =
      "+SPV_EXT_shader_atomic_float_add,+SPV_EXT_shader_atomic_float_min_max"
      ",+SPV_KHR_no_integer_wrap_decoration,+SPV_KHR_float_controls"
      ",+SPV_KHR_expect_assume,+SPV_KHR_linkonce_odr";
  std::string INTELExtArg = ",+SPV_INTEL_subgroups,+SPV_INTEL_function_pointers"
                            ",+SPV_INTEL_arbitrary_precision_integers"
                            ",+SPV_INTEL_variable_length_array";
  ExtArg = ExtArg + DefaultExtArg + INTELExtArg;

  // Other args
  ExtArg += ",+SPV_INTEL_bfloat16_conversion"
            ",+SPV_KHR_uniform_group_instructions"
            ",+SPV_INTEL_optnone"
            ",+SPV_KHR_subgroup_rotate"
            ",+SPV_INTEL_usm_storage_classes"
            ",+SPV_EXT_shader_atomic_float16_add"
            ",+SPV_KHR_bit_instructions";

  BackendArgs.push_back(TCArgs.MakeArgString(ExtArg));
}

// Utility function to gather all llvm-spirv options.
// Not dependent on target triple.
static void getNonTripleBasedSPIRVTransOpts(Compilation &C,
                                            const llvm::opt::ArgList &TCArgs,
                                            ArgStringList &TranslatorArgs) {
  TranslatorArgs.push_back("-spirv-max-version=1.4");
  bool CreatingSyclSPIRVFatObj =
      C.getDriver().getFinalPhase(C.getArgs()) != phases::Link &&
      TCArgs.getLastArgValue(options::OPT_fsycl_device_obj_EQ)
          .equals_insensitive("spirv") &&
      !C.getDriver().offloadDeviceOnly();
  bool ShouldPreserveMetadataInFinalImage =
      TCArgs.hasArg(options::OPT_fsycl_preserve_device_nonsemantic_metadata);
  bool ShouldPreserveMetadata =
      CreatingSyclSPIRVFatObj || ShouldPreserveMetadataInFinalImage;
  if (ShouldPreserveMetadata)
    TranslatorArgs.push_back("--spirv-preserve-auxdata");
}

// Add any llvm-spirv option that relies on a specific Triple in addition
// to user supplied options.
// NOTE: Any changes made here should be reflected in the similarly named
// function in clang/tools/clang-linker-wrapper/ClangLinkerWrapper.cpp.
static void getTripleBasedSPIRVTransOpts(Compilation &C,
                                         const llvm::opt::ArgList &TCArgs,
                                         llvm::Triple Triple,
                                         ArgStringList &TranslatorArgs) {
  bool IsCPU = Triple.isSPIR() &&
               Triple.getSubArch() == llvm::Triple::SPIRSubArch_x86_64;
  // Enable NonSemanticShaderDebugInfo.200 for non-FPGA targets.
  const bool EnableNonSemanticDebug = !C.getDriver().IsFPGAHWMode();
  if (EnableNonSemanticDebug) {
    TranslatorArgs.push_back(
        "-spirv-debug-info-version=nonsemantic-shader-200");
  } else {
    TranslatorArgs.push_back("-spirv-debug-info-version=ocl-100");
    // Prevent crash in the translator if input IR contains DIExpression
    // operations which don't have mapping to OpenCL.DebugInfo.100 spec.
    TranslatorArgs.push_back("-spirv-allow-extra-diexpressions");
  }
  std::string UnknownIntrinsics("-spirv-allow-unknown-intrinsics=llvm.genx.");
  if (IsCPU)
    UnknownIntrinsics += ",llvm.fpbuiltin";
  TranslatorArgs.push_back(TCArgs.MakeArgString(UnknownIntrinsics));

  // Disable all the extensions by default
  std::string ExtArg("-spirv-ext=-all");
  std::string DefaultExtArg =
      ",+SPV_EXT_shader_atomic_float_add,+SPV_EXT_shader_atomic_float_min_max"
      ",+SPV_KHR_no_integer_wrap_decoration,+SPV_KHR_float_controls"
      ",+SPV_KHR_expect_assume,+SPV_KHR_linkonce_odr";
  std::string INTELExtArg =
      ",+SPV_INTEL_subgroups,+SPV_INTEL_media_block_io"
      ",+SPV_INTEL_device_side_avc_motion_estimation"
      ",+SPV_INTEL_fpga_loop_controls,+SPV_INTEL_unstructured_loop_controls"
      ",+SPV_INTEL_fpga_reg,+SPV_INTEL_blocking_pipes"
      ",+SPV_INTEL_function_pointers,+SPV_INTEL_kernel_attributes"
      ",+SPV_INTEL_io_pipes,+SPV_INTEL_inline_assembly"
      ",+SPV_INTEL_arbitrary_precision_integers"
      ",+SPV_INTEL_float_controls2,+SPV_INTEL_vector_compute"
      ",+SPV_INTEL_fast_composite"
      ",+SPV_INTEL_arbitrary_precision_fixed_point"
      ",+SPV_INTEL_arbitrary_precision_floating_point"
      ",+SPV_INTEL_variable_length_array,+SPV_INTEL_fp_fast_math_mode"
      ",+SPV_INTEL_long_constant_composite"
      ",+SPV_INTEL_arithmetic_fence"
      ",+SPV_INTEL_global_variable_decorations"
      ",+SPV_INTEL_cache_controls"
      ",+SPV_INTEL_fpga_buffer_location"
      ",+SPV_INTEL_fpga_argument_interfaces"
      ",+SPV_INTEL_fpga_invocation_pipelining_attributes"
      ",+SPV_INTEL_fpga_latency_control"
      ",+SPV_KHR_shader_clock"
      ",+SPV_INTEL_bindless_images"
      ",+SPV_INTEL_task_sequence";
  ExtArg = ExtArg + DefaultExtArg + INTELExtArg;
  if (C.getDriver().IsFPGAHWMode())
    // Enable several extensions on FPGA H/W exclusively
    ExtArg += ",+SPV_INTEL_usm_storage_classes,+SPV_INTEL_runtime_aligned"
              ",+SPV_INTEL_fpga_cluster_attributes,+SPV_INTEL_loop_fuse"
              ",+SPV_INTEL_fpga_dsp_control,+SPV_INTEL_fpga_memory_accesses"
              ",+SPV_INTEL_fpga_memory_attributes";
  else
    // Don't enable several freshly added extensions on FPGA H/W
    ExtArg += ",+SPV_INTEL_bfloat16_conversion"
              ",+SPV_INTEL_joint_matrix"
              ",+SPV_INTEL_hw_thread_queries"
              ",+SPV_KHR_uniform_group_instructions"
              ",+SPV_INTEL_masked_gather_scatter"
              ",+SPV_INTEL_tensor_float32_conversion"
              ",+SPV_INTEL_optnone"
              ",+SPV_KHR_non_semantic_info"
              ",+SPV_KHR_cooperative_matrix"
              ",+SPV_EXT_shader_atomic_float16_add";
  auto hasNoOffloadFP32PrecOption = [](const llvm::opt::ArgList &TCArgs) {
    return !TCArgs.hasFlag(options::OPT_foffload_fp32_prec_sqrt,
                           options::OPT_fno_offload_fp32_prec_sqrt, false) &&
           !TCArgs.hasFlag(options::OPT_foffload_fp32_prec_div,
                           options::OPT_fno_offload_fp32_prec_div, false);
  };
  auto shouldUseOffloadFP32PrecOption = [](const llvm::opt::ArgList &TCArgs) {
    return (TCArgs.hasFlag(options::OPT_fno_offload_fp32_prec_sqrt,
                           options::OPT_foffload_fp32_prec_sqrt, false) ||
            TCArgs.hasFlag(options::OPT_fno_offload_fp32_prec_div,
                           options::OPT_foffload_fp32_prec_div, false));
  };
  if ((IsCPU && hasNoOffloadFP32PrecOption(TCArgs)) ||
      shouldUseOffloadFP32PrecOption(TCArgs)) {
    ExtArg += ",+SPV_INTEL_fp_max_error";
  }

  TranslatorArgs.push_back(TCArgs.MakeArgString(ExtArg));
}

// Begin SPIRVTranslator
// TODO: Add a unique 'llc' JobAction for SPIR-V backends.
void SPIRVTranslator::ConstructJob(Compilation &C, const JobAction &JA,
                                  const InputInfo &Output,
                                  const InputInfoList &Inputs,
                                  const llvm::opt::ArgList &TCArgs,
                                  const char *LinkingOutput) const {
  // Construct llvm-spirv command.
  assert(isa<SPIRVTranslatorJobAction>(JA) && "Expecting Translator job!");

  // The translator command looks like this:
  // llvm-spirv -o <file>.spv <file>.bc
  ArgStringList ForeachArgs;
  ArgStringList TranslatorArgs;

  TranslatorArgs.push_back("-o");
  TranslatorArgs.push_back(Output.getFilename());
  bool UseSPIRVBackend =
      TCArgs.hasArg(options::OPT_fsycl_use_spirv_backend_for_spirv_gen);
  if (JA.isDeviceOffloading(Action::OFK_SYCL)) {
    const toolchains::SYCLToolChain &TC =
        static_cast<const toolchains::SYCLToolChain &>(getToolChain());
    if (UseSPIRVBackend) {
      getSPIRVBackendOpts(TCArgs, TranslatorArgs);
    } else {
      getNonTripleBasedSPIRVTransOpts(C, TCArgs, TranslatorArgs);
      llvm::Triple Triple = TC.getTriple();
      getTripleBasedSPIRVTransOpts(C, TCArgs, Triple, TranslatorArgs);
      // Handle -Xspirv-translator
      TC.TranslateTargetOpt(
          Triple, TCArgs, TranslatorArgs, options::OPT_Xspirv_translator,
          options::OPT_Xspirv_translator_EQ, JA.getOffloadingArch());
    }
  }
  for (auto I : Inputs) {
    std::string Filename(I.getFilename());
    if (I.getType() == types::TY_Tempfilelist) {
      ForeachArgs.push_back(
          C.getArgs().MakeArgString("--in-file-list=" + Filename));
      ForeachArgs.push_back(
          C.getArgs().MakeArgString("--in-replace=" + Filename));
      ForeachArgs.push_back(
          C.getArgs().MakeArgString("--out-ext=spv"));
    }
    TranslatorArgs.push_back(C.getArgs().MakeArgString(Filename));
  }

  auto ToolName = UseSPIRVBackend ? "llc" : getShortName();
  auto Cmd = std::make_unique<Command>(
      JA, *this, ResponseFileSupport::None(),
      TCArgs.MakeArgString(getToolChain().GetProgramPath(ToolName)),
      TranslatorArgs, std::nullopt);

  if (!ForeachArgs.empty()) {
    // Construct llvm-foreach command.
    // The llvm-foreach command looks like this:
    // llvm-foreach a.list --out-replace=out "cp {} out"
    // --out-file-list=list
    std::string OutputFileName(Output.getFilename());
    ForeachArgs.push_back(
        TCArgs.MakeArgString("--out-file-list=" + OutputFileName));
    ForeachArgs.push_back(
        TCArgs.MakeArgString("--out-replace=" + OutputFileName));
    // If fsycl-dump-device-code is passed, put the output files from llvm-spirv
    // into the path provided in fsycl-dump-device-code.
    if (C.getDriver().isDumpDeviceCodeEnabled()) {
      SmallString<128> OutputDir;

      Arg *DumpDeviceCodeArg =
          C.getArgs().getLastArg(options::OPT_fsycl_dump_device_code_EQ);

      OutputDir = (DumpDeviceCodeArg ? DumpDeviceCodeArg->getValue() : "");

      // If the output directory path is empty, put the llvm-spirv output in the
      // current directory.
      if (OutputDir.empty())
        llvm::sys::path::native(OutputDir = "./");
      else
        OutputDir.append(llvm::sys::path::get_separator());
      ForeachArgs.push_back(
          C.getArgs().MakeArgString("--out-dir=" + OutputDir));
    }

    StringRef ParallelJobs =
        TCArgs.getLastArgValue(options::OPT_fsycl_max_parallel_jobs_EQ);
    if (!ParallelJobs.empty())
      ForeachArgs.push_back(TCArgs.MakeArgString("--jobs=" + ParallelJobs));

    ForeachArgs.push_back(TCArgs.MakeArgString("--"));
    ForeachArgs.push_back(TCArgs.MakeArgString(Cmd->getExecutable()));

    for (auto &Arg : Cmd->getArguments())
      ForeachArgs.push_back(Arg);

    SmallString<128> ForeachPath(C.getDriver().Dir);
    llvm::sys::path::append(ForeachPath, "llvm-foreach");
    const char *Foreach = C.getArgs().MakeArgString(ForeachPath);
    C.addCommand(std::make_unique<Command>(
        JA, *this, ResponseFileSupport::None(), Foreach, ForeachArgs, std::nullopt));
  } else
    C.addCommand(std::move(Cmd));
}

// Partially copied from clang/lib/Frontend/CompilerInvocation.cpp
static std::string getSYCLPostLinkOptimizationLevel(const ArgList &Args) {
  if (Arg *A = Args.getLastArg(options::OPT_O_Group)) {
    // Pass -O2 when the user passes -O0 due to IGC
    // debugging limitation. Note this only effects
    // ESIMD code.
    if (A->getOption().matches(options::OPT_O0))
      return "-O2";

    if (A->getOption().matches(options::OPT_Ofast))
      return "-O3";

    assert(A->getOption().matches(options::OPT_O));

    StringRef S(A->getValue());
    if (S == "g")
      return "-O1";

    // Options -O[1|2|3|s|z] are passed as they are. '-O0' is handled earlier.
    std::array<char, 5> AcceptedOptions = {'1', '2', '3', 's', 'z'};
    if (std::any_of(AcceptedOptions.begin(), AcceptedOptions.end(),
                    [=](char c) { return c == S[0]; }))
      return std::string("-O") + S[0];
  }
  // If no optimization controlling flags (-O) are provided, check if
  // any debug information flags(-g) are passed.
  // "-fintelfpga" implies "-g" and we preserve the default optimization for
  // this flow(-O2).
  // if "-g" is explicitly passed from the command-line, set default
  // optimization to -O0.

  if (!Args.hasArg(options::OPT_O_Group)) {
    const Arg *DebugInfoGroup = Args.getLastArg(options::OPT_g_Group);
    // -fintelfpga -g case
    if ((Args.hasArg(options::OPT_fintelfpga) &&
         Args.hasMultipleArgs(options::OPT_g_Group)) ||
        /* -fsycl -g case */
        (!Args.hasArg(options::OPT_fintelfpga) && DebugInfoGroup)) {
      if (!DebugInfoGroup->getOption().matches(options::OPT_g0)) {
        return "-O0";
      }
    }
  }
  // The default for SYCL device code optimization
  return "-O2";
}

static void addArgs(ArgStringList &DstArgs, const llvm::opt::ArgList &Alloc,
                    ArrayRef<StringRef> SrcArgs) {
  for (const auto Arg : SrcArgs) {
    DstArgs.push_back(Alloc.MakeArgString(Arg));
  }
}

static bool allowDeviceImageDependencies(const llvm::opt::ArgList &TCArgs) {
  // deprecated
  if (TCArgs.hasFlag(options::OPT_fsycl_allow_device_dependencies,
                     options::OPT_fno_sycl_allow_device_dependencies, false))
    return true;

  // preferred
  if (TCArgs.hasFlag(options::OPT_fsycl_allow_device_image_dependencies,
                     options::OPT_fno_sycl_allow_device_image_dependencies, false))
    return true;

  return false;
}

static void getNonTripleBasedSYCLPostLinkOpts(const ToolChain &TC,
                                              const JobAction &JA,
                                              const llvm::opt::ArgList &TCArgs,
                                              ArgStringList &PostLinkArgs) {
  // See if device code splitting is requested
  if (Arg *A = TCArgs.getLastArg(options::OPT_fsycl_device_code_split_EQ)) {
    auto CodeSplitValue = StringRef(A->getValue());
    if (CodeSplitValue == "per_kernel")
      addArgs(PostLinkArgs, TCArgs, {"-split=kernel"});
    else if (CodeSplitValue == "per_source")
      addArgs(PostLinkArgs, TCArgs, {"-split=source"});
    else if (CodeSplitValue == "auto")
      addArgs(PostLinkArgs, TCArgs, {"-split=auto"});
    else { // Device code split is off
    }
  }
  addArgs(PostLinkArgs, TCArgs,
          {StringRef(getSYCLPostLinkOptimizationLevel(TCArgs))});

  // Process device-globals.
  addArgs(PostLinkArgs, TCArgs, {"-device-globals"});

  // Make ESIMD accessors use stateless memory accesses.
  if (TCArgs.hasFlag(options::OPT_fno_sycl_esimd_force_stateless_mem,
                     options::OPT_fsycl_esimd_force_stateless_mem, false))
    addArgs(PostLinkArgs, TCArgs, {"-lower-esimd-force-stateless-mem=false"});

  if (allowDeviceImageDependencies(TCArgs))
    addArgs(PostLinkArgs, TCArgs, {"-allow-device-image-dependencies"});
}

// On Intel targets we don't need non-kernel functions as entry points,
// because it only increases amount of code for device compiler to handle,
// without any actual benefits.
// TODO: Try to extend this feature for non-Intel GPUs.
static bool shouldEmitOnlyKernelsAsEntryPoints(const ToolChain &TC,
                                               const llvm::opt::ArgList &TCArgs,
                                               llvm::Triple Triple) {
  if (TCArgs.hasFlag(options::OPT_fno_sycl_remove_unused_external_funcs,
                     options::OPT_fsycl_remove_unused_external_funcs, false))
    return false;
  if (isSYCLNativeCPU(TC))
    return true;
  // When supporting dynamic linking, non-kernels in a device image can be
  // called.
  if (allowDeviceImageDependencies(TCArgs))
    return false;
  if (Triple.isNVPTX() || Triple.isAMDGPU())
    return false;
  bool IsUsingLTO = TC.getDriver().isUsingOffloadLTO();
  auto LTOMode = TC.getDriver().getOffloadLTOMode();
  // With thinLTO, final entry point handing is done in clang-linker-wrapper
  if (IsUsingLTO && LTOMode == LTOK_Thin)
    return false;
  return true;
}

// Add any sycl-post-link options that rely on a specific Triple in addition
// to user supplied options. This function is invoked only for the old
// offloading model. For the new offloading model, a slightly modified version
// of this function is called inside clang-linker-wrapper.
// NOTE: Any changes made here should be reflected in the similarly named
// function in clang/tools/clang-linker-wrapper/ClangLinkerWrapper.cpp.
static void getTripleBasedSYCLPostLinkOpts(const ToolChain &TC,
                                           const llvm::opt::ArgList &TCArgs,
                                           ArgStringList &PostLinkArgs,
                                           llvm::Triple Triple,
                                           bool SpecConstsSupported,
                                           types::ID OutputType) {

  bool IsUsingLTO = TC.getDriver().isUsingOffloadLTO();
  auto LTOMode = TC.getDriver().getOffloadLTOMode();
  if (OutputType == types::TY_LLVM_BC) {
    // single file output requested - this means only perform necessary IR
    // transformations (like specialization constant intrinsic lowering) and
    // output LLVMIR
    addArgs(PostLinkArgs, TCArgs, {"-ir-output-only"});
  } else if (!IsUsingLTO || LTOMode != LTOK_Thin) {
    // Only create a properties file if we are not
    // only outputting IR.
    addArgs(PostLinkArgs, TCArgs, {"-properties"});
  }
  if (SpecConstsSupported)
    addArgs(PostLinkArgs, TCArgs, {"-spec-const=native"});
  else
    addArgs(PostLinkArgs, TCArgs, {"-spec-const=emulation"});

  // See if device code splitting is requested.  The logic here works along side
  // the behavior in getNonTripleBasedSYCLPostLinkOpts, where the option is
  // added based on the user setting of -fsycl-device-code-split.
  if (!TCArgs.hasArg(options::OPT_fsycl_device_code_split_EQ) &&
      (Triple.getArchName() != "spir64_fpga"))
    addArgs(PostLinkArgs, TCArgs, {"-split=auto"});

  if (shouldEmitOnlyKernelsAsEntryPoints(TC, TCArgs, Triple))
    addArgs(PostLinkArgs, TCArgs, {"-emit-only-kernels-as-entry-points"});

  if (!Triple.isAMDGCN())
    addArgs(PostLinkArgs, TCArgs, {"-emit-param-info"});
  // Enable program metadata
  if (Triple.isNVPTX() || Triple.isAMDGCN() || isSYCLNativeCPU(TC))
    addArgs(PostLinkArgs, TCArgs, {"-emit-program-metadata"});
  if (OutputType != types::TY_LLVM_BC) {
    assert(OutputType == types::TY_Tempfiletable);
    bool SplitEsimdByDefault = Triple.isSPIROrSPIRV();
    bool SplitEsimd = TCArgs.hasFlag(
        options::OPT_fsycl_device_code_split_esimd,
        options::OPT_fno_sycl_device_code_split_esimd, SplitEsimdByDefault);
    bool IsUsingLTO = TC.getDriver().isUsingOffloadLTO();
    auto LTOMode = TC.getDriver().getOffloadLTOMode();
    if (!IsUsingLTO || LTOMode != LTOK_Thin)
      addArgs(PostLinkArgs, TCArgs, {"-symbols"});
    // Specialization constant info generation is mandatory -
    // add options unconditionally
    addArgs(PostLinkArgs, TCArgs, {"-emit-exported-symbols"});
    addArgs(PostLinkArgs, TCArgs, {"-emit-imported-symbols"});
    if (SplitEsimd)
      addArgs(PostLinkArgs, TCArgs, {"-split-esimd"});
    addArgs(PostLinkArgs, TCArgs, {"-lower-esimd"});
  }
  bool IsAOT = Triple.isNVPTX() || Triple.isAMDGCN() ||
               Triple.getSubArch() == llvm::Triple::SPIRSubArch_fpga ||
               Triple.getSubArch() == llvm::Triple::SPIRSubArch_gen ||
               Triple.getSubArch() == llvm::Triple::SPIRSubArch_x86_64;
  if (TCArgs.hasFlag(options::OPT_fsycl_add_default_spec_consts_image,
                     options::OPT_fno_sycl_add_default_spec_consts_image,
                     false) &&
      IsAOT)
    addArgs(PostLinkArgs, TCArgs,
            {"-generate-device-image-default-spec-consts"});
}

// sycl-post-link tool normally outputs a file table (see the tool sources for
// format description) which lists all the other output files associated with
// the device LLVMIR bitcode. This is basically a triple of bitcode, symbols
// and specialization constant files. Single LLVM IR output can be generated as
// well under an option.
//
void SYCLPostLink::ConstructJob(Compilation &C, const JobAction &JA,
                                const InputInfo &Output,
                                const InputInfoList &Inputs,
                                const llvm::opt::ArgList &TCArgs,
                                const char *LinkingOutput) const {
  const SYCLPostLinkJobAction *SYCLPostLink =
      dyn_cast<SYCLPostLinkJobAction>(&JA);
  // Construct sycl-post-link command.
  assert(SYCLPostLink && "Expecting SYCL post link job!");
  ArgStringList CmdArgs;

  llvm::Triple T = getToolChain().getTriple();
  getNonTripleBasedSYCLPostLinkOpts(getToolChain(), JA, TCArgs, CmdArgs);
  getTripleBasedSYCLPostLinkOpts(getToolChain(), TCArgs, CmdArgs, T,
                                 SYCLPostLink->getRTSetsSpecConstants(),
                                 SYCLPostLink->getTrueType());

  // Add output file table file option
  assert(Output.isFilename() && "output must be a filename");
  StringRef Device = JA.getOffloadingArch();
  std::string OutputArg = Output.getFilename();
  if (T.getSubArch() == llvm::Triple::SPIRSubArch_gen && Device.data())
    OutputArg = ("intel_gpu_" + Device + "," + OutputArg).str();
  else if (T.getSubArch() == llvm::Triple::SPIRSubArch_x86_64)
    OutputArg = "spir64_x86_64," + OutputArg;

  const toolchains::SYCLToolChain &TC =
      static_cast<const toolchains::SYCLToolChain &>(getToolChain());

  // Handle -Xdevice-post-link
  TC.TranslateTargetOpt(T, TCArgs, CmdArgs, options::OPT_Xdevice_post_link,
                        options::OPT_Xdevice_post_link_EQ,
                        JA.getOffloadingArch());

  addArgs(CmdArgs, TCArgs, {"-o", OutputArg});

  // Add input file
  assert(Inputs.size() == 1 && Inputs.front().isFilename() &&
         "single input file expected");
  addArgs(CmdArgs, TCArgs, {Inputs.front().getFilename()});
  std::string OutputFileName(Output.getFilename());

  // All the inputs are encoded as commands.
  C.addCommand(std::make_unique<Command>(
      JA, *this, ResponseFileSupport::None(),
      TCArgs.MakeArgString(getToolChain().GetProgramPath(getShortName())),
      CmdArgs, Inputs, Output));
}

// Transforms the abstract representation (JA + Inputs + Outputs) of a file
// table transformation action to concrete command line (job) with actual
// inputs/outputs/options, and adds it to given compilation object.
void FileTableTform::ConstructJob(Compilation &C, const JobAction &JA,
                                  const InputInfo &Output,
                                  const InputInfoList &Inputs,
                                  const llvm::opt::ArgList &TCArgs,
                                  const char *LinkingOutput) const {

  const auto &TformJob = *llvm::dyn_cast<FileTableTformJobAction>(&JA);
  ArgStringList CmdArgs;

  // don't try to assert here whether the number of inputs is OK, argumnets are
  // OK, etc. - better invoke the tool and see good error diagnostics

  // 1) add transformations
  for (const auto &Tf : TformJob.getTforms()) {
    switch (Tf.TheKind) {
    case FileTableTformJobAction::Tform::EXTRACT:
    case FileTableTformJobAction::Tform::EXTRACT_DROP_TITLE: {
      SmallString<128> Arg("-extract=");
      Arg += Tf.TheArgs[0];

      for (unsigned I = 1; I < Tf.TheArgs.size(); ++I) {
        Arg += ",";
        Arg += Tf.TheArgs[I];
      }
      addArgs(CmdArgs, TCArgs, {Arg});

      if (Tf.TheKind == FileTableTformJobAction::Tform::EXTRACT_DROP_TITLE)
        addArgs(CmdArgs, TCArgs, {"-drop_titles"});
      break;
    }
    case FileTableTformJobAction::Tform::REPLACE: {
      assert(Tf.TheArgs.size() == 2 && "from/to column names expected");
      SmallString<128> Arg("-replace=");
      Arg += Tf.TheArgs[0];
      Arg += ",";
      Arg += Tf.TheArgs[1];
      addArgs(CmdArgs, TCArgs, {Arg});
      break;
    }
    case FileTableTformJobAction::Tform::REPLACE_CELL: {
      assert(Tf.TheArgs.size() == 2 && "column name and row id expected");
      SmallString<128> Arg("-replace_cell=");
      Arg += Tf.TheArgs[0];
      Arg += ",";
      Arg += Tf.TheArgs[1];
      addArgs(CmdArgs, TCArgs, {Arg});
      break;
    }
    case FileTableTformJobAction::Tform::RENAME: {
      assert(Tf.TheArgs.size() == 2 && "from/to names expected");
      SmallString<128> Arg("-rename=");
      Arg += Tf.TheArgs[0];
      Arg += ",";
      Arg += Tf.TheArgs[1];
      addArgs(CmdArgs, TCArgs, {Arg});
      break;
    }
    case FileTableTformJobAction::Tform::COPY_SINGLE_FILE: {
      assert(Tf.TheArgs.size() == 2 && "column name and row id expected");
      SmallString<128> Arg("-copy_single_file=");
      Arg += Tf.TheArgs[0];
      Arg += ",";
      Arg += Tf.TheArgs[1];
      addArgs(CmdArgs, TCArgs, {Arg});
      break;
    }
    case FileTableTformJobAction::Tform::MERGE: {
      assert(Tf.TheArgs.size() == 1 && "column name expected");
      SmallString<128> Arg("-merge=");
      Arg += Tf.TheArgs[0];
      addArgs(CmdArgs, TCArgs, {Arg});
      break;
    }
    }
  }

  // 2) add output option
  assert(Output.isFilename() && "table tform output must be a file");
  addArgs(CmdArgs, TCArgs, {"-o", Output.getFilename()});

  // 3) add inputs
  for (const auto &Input : Inputs) {
    assert(Input.isFilename() && "table tform input must be a file");
    addArgs(CmdArgs, TCArgs, {Input.getFilename()});
  }
  // 4) finally construct and add a command to the compilation
  C.addCommand(std::make_unique<Command>(
      JA, *this, ResponseFileSupport::None(),
      TCArgs.MakeArgString(getToolChain().GetProgramPath(getShortName())),
      CmdArgs, Inputs));
}

void AppendFooter::ConstructJob(Compilation &C, const JobAction &JA,
                                const InputInfo &Output,
                                const InputInfoList &Inputs,
                                const llvm::opt::ArgList &TCArgs,
                                const char *LinkingOutput) const {
  ArgStringList CmdArgs;

  // Input File
  addArgs(CmdArgs, TCArgs, {Inputs[0].getFilename()});

  // Integration Footer
  StringRef Footer(
      C.getDriver().getIntegrationFooter(Inputs[0].getBaseInput()));
  if (!Footer.empty()) {
    SmallString<128> AppendOpt("--append=");
    AppendOpt.append(Footer);
    addArgs(CmdArgs, TCArgs, {AppendOpt});
  }

  // Name of original source file passed in to be prepended to the newly
  // modified file as a #line directive.
  SmallString<128> PrependOpt("--orig-filename=");
  PrependOpt.append(
      llvm::sys::path::convert_to_slash(Inputs[0].getBaseInput()));
  addArgs(CmdArgs, TCArgs, {PrependOpt});

  SmallString<128> OutputOpt("--output=");
  OutputOpt.append(Output.getFilename());
  addArgs(CmdArgs, TCArgs, {OutputOpt});

  // Use #include to pull in footer
  addArgs(CmdArgs, TCArgs, {"--use-include"});

  C.addCommand(std::make_unique<Command>(
      JA, *this, ResponseFileSupport::None(),
      TCArgs.MakeArgString(getToolChain().GetProgramPath(getShortName())),
      CmdArgs, std::nullopt));
}

void SpirvToIrWrapper::ConstructJob(Compilation &C, const JobAction &JA,
                                    const InputInfo &Output,
                                    const InputInfoList &Inputs,
                                    const llvm::opt::ArgList &TCArgs,
                                    const char *LinkingOutput) const {
  InputInfoList ForeachInputs;
  ArgStringList CmdArgs;

  assert(Inputs.size() == 1 &&
         "Only one input expected to spirv-to-ir-wrapper");

  // Input File
  for (const auto &I : Inputs) {
    if (I.getType() == types::TY_Tempfilelist)
      ForeachInputs.push_back(I);
    addArgs(CmdArgs, TCArgs, {I.getFilename()});
  }

  // Output File
  addArgs(CmdArgs, TCArgs, {"-o", Output.getFilename()});

  // Make sure we preserve any auxiliary data which may be present in the
  // SPIR-V object, use SPIR-V style IR as opposed to OpenCL, and represent
  // SPIR-V globals as global variables instead of functions, all of which we
  // need for SPIR-V-based fat objects.
  addArgs(CmdArgs, TCArgs,
          {"-llvm-spirv-opts",
           "--spirv-preserve-auxdata --spirv-target-env=SPV-IR "
           "--spirv-builtin-format=global"});

  const toolchains::SYCLToolChain &TC =
      static_cast<const toolchains::SYCLToolChain &>(getToolChain());

  // Handle -Xspirv-to-ir-wrapper
  TC.TranslateTargetOpt(getToolChain().getTriple(), TCArgs, CmdArgs,
                        options::OPT_Xspirv_to_ir_wrapper,
                        options::OPT_Xspirv_to_ir_wrapper_EQ,
                        JA.getOffloadingArch());

  auto Cmd = std::make_unique<Command>(
      JA, *this, ResponseFileSupport::None(),
      TCArgs.MakeArgString(getToolChain().GetProgramPath(getShortName())),
      CmdArgs, std::nullopt);
  if (!ForeachInputs.empty()) {
    StringRef ParallelJobs =
        TCArgs.getLastArgValue(options::OPT_fsycl_max_parallel_jobs_EQ);
    tools::SYCL::constructLLVMForeachCommand(
        C, JA, std::move(Cmd), ForeachInputs, Output, this, "",
        types::getTypeTempSuffix(types::TY_Tempfilelist), ParallelJobs);
  } else
    C.addCommand(std::move(Cmd));
}

void LinkerWrapper::ConstructJob(Compilation &C, const JobAction &JA,
                                 const InputInfo &Output,
                                 const InputInfoList &Inputs,
                                 const ArgList &Args,
                                 const char *LinkingOutput) const {
  const Driver &D = getToolChain().getDriver();
  const llvm::Triple TheTriple = getToolChain().getTriple();
  ArgStringList CmdArgs;

  // Pass the CUDA path to the linker wrapper tool.
  for (Action::OffloadKind Kind :
       {Action::OFK_Cuda, Action::OFK_OpenMP, Action::OFK_SYCL}) {
    auto TCRange = C.getOffloadToolChains(Kind);
    for (auto &I : llvm::make_range(TCRange)) {
      const ToolChain *TC = I.second;
      if (TC->getTriple().isNVPTX()) {
        CudaInstallationDetector CudaInstallation(D, TheTriple, Args);
        if (CudaInstallation.isValid())
          CmdArgs.push_back(Args.MakeArgString(
              "--cuda-path=" + CudaInstallation.getInstallPath()));
        break;
      }
    }
  }

  // Pass in the optimization level to use for LTO.
  if (const Arg *A = Args.getLastArg(options::OPT_O_Group)) {
    StringRef OOpt;
    if (A->getOption().matches(options::OPT_O4) ||
        A->getOption().matches(options::OPT_Ofast))
      OOpt = "3";
    else if (A->getOption().matches(options::OPT_O)) {
      OOpt = A->getValue();
      if (OOpt == "g")
        OOpt = "1";
      else if (OOpt == "s" || OOpt == "z")
        OOpt = "2";
    } else if (A->getOption().matches(options::OPT_O0))
      OOpt = "0";
    if (!OOpt.empty())
      CmdArgs.push_back(Args.MakeArgString(Twine("--opt-level=O") + OOpt));
  }

  CmdArgs.push_back(
      Args.MakeArgString("--host-triple=" + TheTriple.getTriple()));
  if (Args.hasArg(options::OPT_v))
    CmdArgs.push_back("--wrapper-verbose");

  if (const Arg *A = Args.getLastArg(options::OPT_g_Group)) {
    if (!A->getOption().matches(options::OPT_g0))
      CmdArgs.push_back("--device-debug");
  }

  // code-object-version=X needs to be passed to clang-linker-wrapper to ensure
  // that it is used by lld.
  if (const Arg *A = Args.getLastArg(options::OPT_mcode_object_version_EQ)) {
    CmdArgs.push_back(Args.MakeArgString("-mllvm"));
    CmdArgs.push_back(Args.MakeArgString(
        Twine("--amdhsa-code-object-version=") + A->getValue()));
  }

  for (const auto &A : Args.getAllArgValues(options::OPT_Xcuda_ptxas))
    CmdArgs.push_back(Args.MakeArgString("--ptxas-arg=" + A));

  // Forward remarks passes to the LLVM backend in the wrapper.
  if (const Arg *A = Args.getLastArg(options::OPT_Rpass_EQ))
    CmdArgs.push_back(Args.MakeArgString(Twine("--offload-opt=-pass-remarks=") +
                                         A->getValue()));
  if (const Arg *A = Args.getLastArg(options::OPT_Rpass_missed_EQ))
    CmdArgs.push_back(Args.MakeArgString(
        Twine("--offload-opt=-pass-remarks-missed=") + A->getValue()));
  if (const Arg *A = Args.getLastArg(options::OPT_Rpass_analysis_EQ))
    CmdArgs.push_back(Args.MakeArgString(
        Twine("--offload-opt=-pass-remarks-analysis=") + A->getValue()));
  if (Args.getLastArg(options::OPT_save_temps_EQ))
    CmdArgs.push_back("--save-temps");

  // Add any SYCL offloading specific options to the clang-linker-wrapper
  if (C.hasOffloadToolChain<Action::OFK_SYCL>()) {
    // -sycl-device-libraries=<comma separated list> contains all of the SYCL
    // device specific libraries that are needed. This generic list will be
    // populated with device binaries for all target triples in the current
    // compilation flow.

    // Create a comma separated list to pass along to the linker wrapper.
    SmallString<256> LibList;
    llvm::Triple TargetTriple;
    auto ToolChainRange = C.getOffloadToolChains<Action::OFK_SYCL>();
    for (auto &I :
         llvm::make_range(ToolChainRange.first, ToolChainRange.second)) {
      const ToolChain *TC = I.second;
      // Note: For AMD targets, we do not pass any SYCL device libraries.
      if (TC->getTriple().isSPIROrSPIRV() || TC->getTriple().isNVPTX()) {
        TargetTriple = TC->getTriple();
        SmallVector<std::string, 8> SYCLDeviceLibs;
        bool IsSPIR = TargetTriple.isSPIROrSPIRV();
        bool IsSpirvAOT = TargetTriple.isSPIRAOT();
        bool UseJitLink =
            IsSPIR &&
            Args.hasFlag(options::OPT_fsycl_device_lib_jit_link,
                         options::OPT_fno_sycl_device_lib_jit_link, false);
        bool UseAOTLink = IsSPIR && (IsSpirvAOT || !UseJitLink);
        SYCLDeviceLibs = SYCL::getDeviceLibraries(C, TargetTriple, UseAOTLink);
        for (const auto &AddLib : SYCLDeviceLibs) {
          if (LibList.size() > 0)
            LibList += ",";
          LibList += AddLib;
        }
      }
    }
    // -sycl-device-libraries=<libs> provides a comma separate list of
    // libraries to add to the device linking step.
    if (LibList.size())
      CmdArgs.push_back(
          Args.MakeArgString(Twine("-sycl-device-libraries=") + LibList));

    // -sycl-device-library-location=<dir> provides the location in which the
    // SYCL device libraries can be found.
    SmallString<128> DeviceLibDir(D.Dir);
    llvm::sys::path::append(DeviceLibDir, "..", "lib");
    // Check the library location candidates for the the libsycl-crt library
    // and use that location.  Base the location on relative to driver if this
    // is not resolved.
    SmallVector<SmallString<128>, 4> LibLocCandidates;
    SYCLInstallationDetector SYCLInstallation(D);
    SYCLInstallation.getSYCLDeviceLibPath(LibLocCandidates);
    SmallString<128> LibName("libsycl-crt");
    bool IsNewOffload = D.getUseNewOffloadingDriver();
    StringRef LibSuffix = TheTriple.isWindowsMSVCEnvironment()
                              ? (IsNewOffload ? ".new.obj" : ".obj")
                              : (IsNewOffload ? ".new.o" : ".o");
    llvm::sys::path::replace_extension(LibName, LibSuffix);
    for (const auto &LibLoc : LibLocCandidates) {
      SmallString<128> FullLibName(LibLoc);
      llvm::sys::path::append(FullLibName, LibName);
      if (llvm::sys::fs::exists(FullLibName)) {
        DeviceLibDir = LibLoc;
        break;
      }
    }
    CmdArgs.push_back(Args.MakeArgString(
        Twine("-sycl-device-library-location=") + DeviceLibDir));

    if (C.getDriver().isDumpDeviceCodeEnabled()) {
      SmallString<128> DumpDir;
      Arg *A = C.getArgs().getLastArg(options::OPT_fsycl_dump_device_code_EQ);
      DumpDir = A ? A->getValue() : "";
      CmdArgs.push_back(
          Args.MakeArgString(Twine("-sycl-dump-device-code=") + DumpDir));
    }

    auto appendOption = [](SmallString<128> &OptString, StringRef AddOpt) {
      if (!OptString.empty())
        OptString += " ";
      OptString += AddOpt.str();
    };
    // --sycl-post-link-options="options" provides a string of options to be
    // passed along to the sycl-post-link tool during device link.
    SmallString<128> PostLinkOptString;
    ArgStringList PostLinkArgs;
    getNonTripleBasedSYCLPostLinkOpts(getToolChain(), JA, Args, PostLinkArgs);
    for (const auto &A : PostLinkArgs)
      appendOption(PostLinkOptString, A);
    if (Args.hasArg(options::OPT_Xdevice_post_link)) {
      for (const auto &A : Args.getAllArgValues(options::OPT_Xdevice_post_link))
        appendOption(PostLinkOptString, A);
    }
    if (!PostLinkOptString.empty())
      CmdArgs.push_back(
          Args.MakeArgString("--sycl-post-link-options=" + PostLinkOptString));

    // --llvm-spirv-options="options" provides a string of options to be passed
    // along to the llvm-spirv (translation) step during device link.
    SmallString<128> OptString;
    if (Args.hasArg(options::OPT_Xspirv_translator)) {
      for (const auto &A : Args.getAllArgValues(options::OPT_Xspirv_translator))
        appendOption(OptString, A);
    }
    ArgStringList TranslatorArgs;
    getNonTripleBasedSPIRVTransOpts(C, Args, TranslatorArgs);
    for (const auto &A : TranslatorArgs)
      appendOption(OptString, A);
    CmdArgs.push_back(Args.MakeArgString("--llvm-spirv-options=" + OptString));

    if (C.getDefaultToolChain().getTriple().isWindowsMSVCEnvironment())
      CmdArgs.push_back("-sycl-is-windows-msvc-env");

    bool IsUsingLTO = D.isUsingOffloadLTO();
    auto LTOMode = D.getOffloadLTOMode();
    if (IsUsingLTO && LTOMode == LTOK_Thin)
      CmdArgs.push_back(Args.MakeArgString("-sycl-thin-lto"));

    if (Args.hasArg(options::OPT_fsycl_embed_ir))
      CmdArgs.push_back(Args.MakeArgString("-sycl-embed-ir"));

    if (Args.hasFlag(options::OPT_fsycl_allow_device_image_dependencies,
                     options::OPT_fno_sycl_allow_device_image_dependencies,
                     false))
      CmdArgs.push_back(
          Args.MakeArgString("-sycl-allow-device-image-dependencies"));

    // Formulate and add any offload-wrapper and AOT specific options. These
    // are additional options passed in via -Xsycl-target-linker and
    // -Xsycl-target-backend.
    const toolchains::SYCLToolChain &SYCLTC =
        static_cast<const toolchains::SYCLToolChain &>(getToolChain());
    // Only store compile/link opts in the image descriptor for the SPIR-V
    // target.  For AOT, pass along the addition options via GPU or CPU
    // specific clang-linker-wrapper options.
    const ArgList &Args =
        C.getArgsForToolChain(nullptr, StringRef(), Action::OFK_SYCL);
    for (auto &ToolChainMember :
         llvm::make_range(ToolChainRange.first, ToolChainRange.second)) {
      const ToolChain *TC = ToolChainMember.second;
      bool IsJIT = false;
      StringRef WrapperOption;
      StringRef WrapperLinkOption;
      if (TC->getTriple().isSPIROrSPIRV()) {
        if (TC->getTriple().getSubArch() == llvm::Triple::NoSubArch) {
          IsJIT = true;
          WrapperOption = "--sycl-backend-compile-options=";
        }
        if (TC->getTriple().getSubArch() == llvm::Triple::SPIRSubArch_gen)
          WrapperOption = "--gpu-tool-arg=";
        if (TC->getTriple().getSubArch() == llvm::Triple::SPIRSubArch_x86_64)
          WrapperOption = "--cpu-tool-arg=";
      } else
        continue;
      ArgStringList BuildArgs;
      SmallString<128> BackendOptString;
      SmallString<128> LinkOptString;
      SYCLTC.TranslateBackendTargetArgs(TC->getTriple(), Args, BuildArgs);
      for (const auto &A : BuildArgs)
        appendOption(BackendOptString, A);

      BuildArgs.clear();
      SYCLTC.TranslateLinkerTargetArgs(TC->getTriple(), Args, BuildArgs);
      for (const auto &A : BuildArgs) {
        if (IsJIT)
          appendOption(LinkOptString, A);
        else
          // For AOT, combine the Backend and Linker strings into one.
          appendOption(BackendOptString, A);
      }
      if (!BackendOptString.empty())
        CmdArgs.push_back(
            Args.MakeArgString(Twine(WrapperOption) + BackendOptString));
      if (!LinkOptString.empty())
        CmdArgs.push_back(
            Args.MakeArgString("--sycl-target-link-options=" + LinkOptString));
    }
  }

  // Construct the link job so we can wrap around it.
  Linker->ConstructJob(C, JA, Output, Inputs, Args, LinkingOutput);
  const auto &LinkCommand = C.getJobs().getJobs().back();

  // Forward -Xoffload-linker<-triple> arguments to the device link job.
  for (Arg *A : Args.filtered(options::OPT_Xoffload_linker)) {
    StringRef Val = A->getValue(0);
    if (Val.empty())
      CmdArgs.push_back(
          Args.MakeArgString(Twine("--device-linker=") + A->getValue(1)));
    else
      CmdArgs.push_back(Args.MakeArgString(
          "--device-linker=" +
          ToolChain::getOpenMPTriple(Val.drop_front()).getTriple() + "=" +
          A->getValue(1)));
  }
  Args.ClaimAllArgs(options::OPT_Xoffload_linker);

  // Embed bitcode instead of an object in JIT mode.
  if (Args.hasFlag(options::OPT_fopenmp_target_jit,
                   options::OPT_fno_openmp_target_jit, false))
    CmdArgs.push_back("--embed-bitcode");

  // Forward `-mllvm` arguments to the LLVM invocations if present.
  for (Arg *A : Args.filtered(options::OPT_mllvm)) {
    CmdArgs.push_back("-mllvm");
    CmdArgs.push_back(A->getValue());
    A->claim();
  }

  // Pass in the C library for GPUs if present and not disabled.
  if (!Args.hasArg(options::OPT_nostdlib, options::OPT_r, options::OPT_nogpulib,
                   options::OPT_nodefaultlibs, options::OPT_nolibc,
                   options::OPT_nogpulibc)) {
    forAllAssociatedToolChains(C, JA, getToolChain(), [&](const ToolChain &TC) {
      // The device C library is only available for NVPTX and AMDGPU targets
      // currently.
      if (!TC.getTriple().isNVPTX() && !TC.getTriple().isAMDGPU())
        return;
      bool HasLibC = TC.getStdlibIncludePath().has_value();
      if (HasLibC) {
        CmdArgs.push_back(Args.MakeArgString(
            "--device-linker=" + TC.getTripleString() + "=" + "-lc"));
        CmdArgs.push_back(Args.MakeArgString(
            "--device-linker=" + TC.getTripleString() + "=" + "-lm"));
      }
      auto HasCompilerRT = getToolChain().getVFS().exists(
          TC.getCompilerRT(Args, "builtins", ToolChain::FT_Static));
      if (HasCompilerRT)
        CmdArgs.push_back(
            Args.MakeArgString("--device-linker=" + TC.getTripleString() + "=" +
                               "-lclang_rt.builtins"));
    });
  }

  // If we disable the GPU C library support it needs to be forwarded to the
  // link job.
  if (!Args.hasFlag(options::OPT_gpulibc, options::OPT_nogpulibc, true))
    CmdArgs.push_back("--device-compiler=-nolibc");

  // Add the linker arguments to be forwarded by the wrapper.
  CmdArgs.push_back(Args.MakeArgString(Twine("--linker-path=") +
                                       LinkCommand->getExecutable()));
  for (const char *LinkArg : LinkCommand->getArguments())
    CmdArgs.push_back(LinkArg);

  addOffloadCompressArgs(Args, CmdArgs);

  const char *Exec =
      Args.MakeArgString(getToolChain().GetProgramPath("clang-linker-wrapper"));

  // Replace the executable and arguments of the link job with the
  // wrapper.
  LinkCommand->replaceExecutable(Exec);
  LinkCommand->replaceArguments(CmdArgs);
}<|MERGE_RESOLUTION|>--- conflicted
+++ resolved
@@ -3007,11 +3007,9 @@
 static void RenderFloatingPointOptions(const ToolChain &TC, const Driver &D,
                                        bool OFastEnabled, const ArgList &Args,
                                        ArgStringList &CmdArgs,
-<<<<<<< HEAD
                                        const JobAction &JA,
                                        bool &NoOffloadFP32PrecDiv,
                                        bool &NoOffloadFP32PrecSqrt) {
-=======
                                        const JobAction &JA) {
   // List of veclibs which when used with -fveclib imply -fno-math-errno.
   constexpr std::array VecLibImpliesNoMathErrno{llvm::StringLiteral("ArmPL"),
@@ -3021,7 +3019,6 @@
   // Track the arg (if any) that enabled errno after -fveclib for diagnostics.
   const Arg *ArgThatEnabledMathErrnoAfterVecLib = nullptr;
 
->>>>>>> 864038aa
   // Handle various floating point optimization flags, mapping them to the
   // appropriate LLVM code generation flags. This is complicated by several
   // "umbrella" flags, so we do this by stepping through the flags incrementally
