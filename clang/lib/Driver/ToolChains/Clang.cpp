--- conflicted
+++ resolved
@@ -11555,13 +11555,8 @@
   const Driver &D = getToolChain().getDriver();
   const llvm::Triple TheTriple = getToolChain().getTriple();
   ArgStringList CmdArgs;
-<<<<<<< HEAD
-  for (Action::OffloadKind Kind :
-    {Action::OFK_Cuda, Action::OFK_OpenMP, Action::OFK_SYCL}) {
-=======
   for (Action::OffloadKind Kind : {Action::OFK_Cuda, Action::OFK_OpenMP,
                                    Action::OFK_HIP, Action::OFK_SYCL}) {
->>>>>>> e9d517d1
     auto TCRange = C.getOffloadToolChains(Kind);
     for (auto &I : llvm::make_range(TCRange)) {
       const ToolChain *TC = I.second;
