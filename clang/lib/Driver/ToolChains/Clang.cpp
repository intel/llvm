//===-- Clang.cpp - Clang+LLVM ToolChain Implementations --------*- C++ -*-===//
//
// Part of the LLVM Project, under the Apache License v2.0 with LLVM Exceptions.
// See https://llvm.org/LICENSE.txt for license information.
// SPDX-License-Identifier: Apache-2.0 WITH LLVM-exception
//
//===----------------------------------------------------------------------===//

#include "Clang.h"
#include "AMDGPU.h"
#include "Arch/AArch64.h"
#include "Arch/ARM.h"
#include "Arch/CSKY.h"
#include "Arch/LoongArch.h"
#include "Arch/M68k.h"
#include "Arch/Mips.h"
#include "Arch/PPC.h"
#include "Arch/RISCV.h"
#include "Arch/Sparc.h"
#include "Arch/SystemZ.h"
#include "Arch/VE.h"
#include "Arch/X86.h"
#include "CommonArgs.h"
#include "Hexagon.h"
#include "MSP430.h"
#include "PS4CPU.h"
#include "SYCL.h"
#include "clang/Basic/CLWarnings.h"
#include "clang/Basic/CharInfo.h"
#include "clang/Basic/CodeGenOptions.h"
#include "clang/Basic/HeaderInclude.h"
#include "clang/Basic/LangOptions.h"
#include "clang/Basic/LangStandard.h"
#include "clang/Basic/MakeSupport.h"
#include "clang/Basic/ObjCRuntime.h"
#include "clang/Basic/Version.h"
#include "clang/Config/config.h"
#include "clang/Driver/Action.h"
#include "clang/Driver/Distro.h"
#include "clang/Driver/DriverDiagnostic.h"
#include "clang/Driver/InputInfo.h"
#include "clang/Driver/Options.h"
#include "clang/Driver/SanitizerArgs.h"
#include "clang/Driver/Types.h"
#include "clang/Driver/XRayArgs.h"
#include "llvm/ADT/SmallSet.h"
#include "llvm/ADT/StringExtras.h"
#include "llvm/BinaryFormat/Magic.h"
#include "llvm/Config/llvm-config.h"
#include "llvm/Frontend/Debug/Options.h"
#include "llvm/Object/ObjectFile.h"
#include "llvm/Option/ArgList.h"
#include "llvm/Support/Casting.h"
#include "llvm/Support/CodeGen.h"
#include "llvm/Support/CommandLine.h"
#include "llvm/Support/Compiler.h"
#include "llvm/Support/Compression.h"
#include "llvm/Support/Error.h"
#include "llvm/Support/FileSystem.h"
#include "llvm/Support/Path.h"
#include "llvm/Support/Process.h"
#include "llvm/Support/YAMLParser.h"
#include "llvm/TargetParser/AArch64TargetParser.h"
#include "llvm/TargetParser/ARMTargetParserCommon.h"
#include "llvm/TargetParser/Host.h"
#include "llvm/TargetParser/LoongArchTargetParser.h"
#include "llvm/TargetParser/RISCVISAInfo.h"
#include "llvm/TargetParser/RISCVTargetParser.h"
#include <cctype>

using namespace clang::driver;
using namespace clang::driver::tools;
using namespace clang;
using namespace llvm::opt;

static void CheckPreprocessingOptions(const Driver &D, const ArgList &Args) {
  if (Arg *A = Args.getLastArg(clang::driver::options::OPT_C, options::OPT_CC,
                               options::OPT_fminimize_whitespace,
                               options::OPT_fno_minimize_whitespace,
                               options::OPT_fkeep_system_includes,
                               options::OPT_fno_keep_system_includes)) {
    if (!Args.hasArg(options::OPT_E) && !Args.hasArg(options::OPT__SLASH_P) &&
        !Args.hasArg(options::OPT__SLASH_EP) && !D.CCCIsCPP()) {
      D.Diag(clang::diag::err_drv_argument_only_allowed_with)
          << A->getBaseArg().getAsString(Args)
          << (D.IsCLMode() ? "/E, /P or /EP" : "-E");
    }
  }
}

static void CheckCodeGenerationOptions(const Driver &D, const ArgList &Args) {
  // In gcc, only ARM checks this, but it seems reasonable to check universally.
  if (Args.hasArg(options::OPT_static))
    if (const Arg *A =
            Args.getLastArg(options::OPT_dynamic, options::OPT_mdynamic_no_pic))
      D.Diag(diag::err_drv_argument_not_allowed_with) << A->getAsString(Args)
                                                      << "-static";
}

// Add backslashes to escape spaces and other backslashes.
// This is used for the space-separated argument list specified with
// the -dwarf-debug-flags option.
static void EscapeSpacesAndBackslashes(const char *Arg,
                                       SmallVectorImpl<char> &Res) {
  for (; *Arg; ++Arg) {
    switch (*Arg) {
    default:
      break;
    case ' ':
    case '\\':
      Res.push_back('\\');
      break;
    }
    Res.push_back(*Arg);
  }
}

/// Apply \a Work on the current tool chain \a RegularToolChain and any other
/// offloading tool chain that is associated with the current action \a JA.
static void
forAllAssociatedToolChains(Compilation &C, const JobAction &JA,
                           const ToolChain &RegularToolChain,
                           llvm::function_ref<void(const ToolChain &)> Work) {
  // Apply Work on the current/regular tool chain.
  Work(RegularToolChain);

  // Apply Work on all the offloading tool chains associated with the current
  // action.
  if (JA.isHostOffloading(Action::OFK_Cuda))
    Work(*C.getSingleOffloadToolChain<Action::OFK_Cuda>());
  else if (JA.isDeviceOffloading(Action::OFK_Cuda))
    Work(*C.getSingleOffloadToolChain<Action::OFK_Host>());
  else if (JA.isHostOffloading(Action::OFK_HIP))
    Work(*C.getSingleOffloadToolChain<Action::OFK_HIP>());
  else if (JA.isDeviceOffloading(Action::OFK_HIP))
    Work(*C.getSingleOffloadToolChain<Action::OFK_Host>());

  if (JA.isHostOffloading(Action::OFK_OpenMP)) {
    auto TCs = C.getOffloadToolChains<Action::OFK_OpenMP>();
    for (auto II = TCs.first, IE = TCs.second; II != IE; ++II)
      Work(*II->second);
  } else if (JA.isDeviceOffloading(Action::OFK_OpenMP))
    Work(*C.getSingleOffloadToolChain<Action::OFK_Host>());

  if (JA.isHostOffloading(Action::OFK_SYCL)) {
    auto TCs = C.getOffloadToolChains<Action::OFK_SYCL>();
    for (auto II = TCs.first, IE = TCs.second; II != IE; ++II)
      Work(*II->second);
  } else if (JA.isDeviceOffloading(Action::OFK_SYCL))
    Work(*C.getSingleOffloadToolChain<Action::OFK_Host>());

  //
  // TODO: Add support for other offloading programming models here.
  //
}

/// This is a helper function for validating the optional refinement step
/// parameter in reciprocal argument strings. Return false if there is an error
/// parsing the refinement step. Otherwise, return true and set the Position
/// of the refinement step in the input string.
static bool getRefinementStep(StringRef In, const Driver &D,
                              const Arg &A, size_t &Position) {
  const char RefinementStepToken = ':';
  Position = In.find(RefinementStepToken);
  if (Position != StringRef::npos) {
    StringRef Option = A.getOption().getName();
    StringRef RefStep = In.substr(Position + 1);
    // Allow exactly one numeric character for the additional refinement
    // step parameter. This is reasonable for all currently-supported
    // operations and architectures because we would expect that a larger value
    // of refinement steps would cause the estimate "optimization" to
    // under-perform the native operation. Also, if the estimate does not
    // converge quickly, it probably will not ever converge, so further
    // refinement steps will not produce a better answer.
    if (RefStep.size() != 1) {
      D.Diag(diag::err_drv_invalid_value) << Option << RefStep;
      return false;
    }
    char RefStepChar = RefStep[0];
    if (RefStepChar < '0' || RefStepChar > '9') {
      D.Diag(diag::err_drv_invalid_value) << Option << RefStep;
      return false;
    }
  }
  return true;
}

/// The -mrecip flag requires processing of many optional parameters.
static void ParseMRecip(const Driver &D, const ArgList &Args,
                        ArgStringList &OutStrings) {
  StringRef DisabledPrefixIn = "!";
  StringRef DisabledPrefixOut = "!";
  StringRef EnabledPrefixOut = "";
  StringRef Out = "-mrecip=";

  Arg *A = Args.getLastArg(options::OPT_mrecip, options::OPT_mrecip_EQ);
  if (!A)
    return;

  unsigned NumOptions = A->getNumValues();
  if (NumOptions == 0) {
    // No option is the same as "all".
    OutStrings.push_back(Args.MakeArgString(Out + "all"));
    return;
  }

  // Pass through "all", "none", or "default" with an optional refinement step.
  if (NumOptions == 1) {
    StringRef Val = A->getValue(0);
    size_t RefStepLoc;
    if (!getRefinementStep(Val, D, *A, RefStepLoc))
      return;
    StringRef ValBase = Val.slice(0, RefStepLoc);
    if (ValBase == "all" || ValBase == "none" || ValBase == "default") {
      OutStrings.push_back(Args.MakeArgString(Out + Val));
      return;
    }
  }

  // Each reciprocal type may be enabled or disabled individually.
  // Check each input value for validity, concatenate them all back together,
  // and pass through.

  llvm::StringMap<bool> OptionStrings;
  OptionStrings.insert(std::make_pair("divd", false));
  OptionStrings.insert(std::make_pair("divf", false));
  OptionStrings.insert(std::make_pair("divh", false));
  OptionStrings.insert(std::make_pair("vec-divd", false));
  OptionStrings.insert(std::make_pair("vec-divf", false));
  OptionStrings.insert(std::make_pair("vec-divh", false));
  OptionStrings.insert(std::make_pair("sqrtd", false));
  OptionStrings.insert(std::make_pair("sqrtf", false));
  OptionStrings.insert(std::make_pair("sqrth", false));
  OptionStrings.insert(std::make_pair("vec-sqrtd", false));
  OptionStrings.insert(std::make_pair("vec-sqrtf", false));
  OptionStrings.insert(std::make_pair("vec-sqrth", false));

  for (unsigned i = 0; i != NumOptions; ++i) {
    StringRef Val = A->getValue(i);

    bool IsDisabled = Val.starts_with(DisabledPrefixIn);
    // Ignore the disablement token for string matching.
    if (IsDisabled)
      Val = Val.substr(1);

    size_t RefStep;
    if (!getRefinementStep(Val, D, *A, RefStep))
      return;

    StringRef ValBase = Val.slice(0, RefStep);
    llvm::StringMap<bool>::iterator OptionIter = OptionStrings.find(ValBase);
    if (OptionIter == OptionStrings.end()) {
      // Try again specifying float suffix.
      OptionIter = OptionStrings.find(ValBase.str() + 'f');
      if (OptionIter == OptionStrings.end()) {
        // The input name did not match any known option string.
        D.Diag(diag::err_drv_unknown_argument) << Val;
        return;
      }
      // The option was specified without a half or float or double suffix.
      // Make sure that the double or half entry was not already specified.
      // The float entry will be checked below.
      if (OptionStrings[ValBase.str() + 'd'] ||
          OptionStrings[ValBase.str() + 'h']) {
        D.Diag(diag::err_drv_invalid_value) << A->getOption().getName() << Val;
        return;
      }
    }

    if (OptionIter->second == true) {
      // Duplicate option specified.
      D.Diag(diag::err_drv_invalid_value) << A->getOption().getName() << Val;
      return;
    }

    // Mark the matched option as found. Do not allow duplicate specifiers.
    OptionIter->second = true;

    // If the precision was not specified, also mark the double and half entry
    // as found.
    if (ValBase.back() != 'f' && ValBase.back() != 'd' && ValBase.back() != 'h') {
      OptionStrings[ValBase.str() + 'd'] = true;
      OptionStrings[ValBase.str() + 'h'] = true;
    }

    // Build the output string.
    StringRef Prefix = IsDisabled ? DisabledPrefixOut : EnabledPrefixOut;
    Out = Args.MakeArgString(Out + Prefix + Val);
    if (i != NumOptions - 1)
      Out = Args.MakeArgString(Out + ",");
  }

  OutStrings.push_back(Args.MakeArgString(Out));
}

/// The -mprefer-vector-width option accepts either a positive integer
/// or the string "none".
static void ParseMPreferVectorWidth(const Driver &D, const ArgList &Args,
                                    ArgStringList &CmdArgs) {
  Arg *A = Args.getLastArg(options::OPT_mprefer_vector_width_EQ);
  if (!A)
    return;

  StringRef Value = A->getValue();
  if (Value == "none") {
    CmdArgs.push_back("-mprefer-vector-width=none");
  } else {
    unsigned Width;
    if (Value.getAsInteger(10, Width)) {
      D.Diag(diag::err_drv_invalid_value) << A->getOption().getName() << Value;
      return;
    }
    CmdArgs.push_back(Args.MakeArgString("-mprefer-vector-width=" + Value));
  }
}

static bool
shouldUseExceptionTablesForObjCExceptions(const ObjCRuntime &runtime,
                                          const llvm::Triple &Triple) {
  // We use the zero-cost exception tables for Objective-C if the non-fragile
  // ABI is enabled or when compiling for x86_64 and ARM on Snow Leopard and
  // later.
  if (runtime.isNonFragile())
    return true;

  if (!Triple.isMacOSX())
    return false;

  return (!Triple.isMacOSXVersionLT(10, 5) &&
          (Triple.getArch() == llvm::Triple::x86_64 ||
           Triple.getArch() == llvm::Triple::arm));
}

/// Adds exception related arguments to the driver command arguments. There's a
/// main flag, -fexceptions and also language specific flags to enable/disable
/// C++ and Objective-C exceptions. This makes it possible to for example
/// disable C++ exceptions but enable Objective-C exceptions.
static bool addExceptionArgs(const ArgList &Args, types::ID InputType,
                             const ToolChain &TC, bool KernelOrKext,
                             const ObjCRuntime &objcRuntime,
                             ArgStringList &CmdArgs) {
  const llvm::Triple &Triple = TC.getTriple();

  if (KernelOrKext) {
    // -mkernel and -fapple-kext imply no exceptions, so claim exception related
    // arguments now to avoid warnings about unused arguments.
    Args.ClaimAllArgs(options::OPT_fexceptions);
    Args.ClaimAllArgs(options::OPT_fno_exceptions);
    Args.ClaimAllArgs(options::OPT_fobjc_exceptions);
    Args.ClaimAllArgs(options::OPT_fno_objc_exceptions);
    Args.ClaimAllArgs(options::OPT_fcxx_exceptions);
    Args.ClaimAllArgs(options::OPT_fno_cxx_exceptions);
    Args.ClaimAllArgs(options::OPT_fasync_exceptions);
    Args.ClaimAllArgs(options::OPT_fno_async_exceptions);
    return false;
  }

  // See if the user explicitly enabled exceptions.
  bool EH = Args.hasFlag(options::OPT_fexceptions, options::OPT_fno_exceptions,
                         false);

  // Async exceptions are Windows MSVC only.
  if (Triple.isWindowsMSVCEnvironment()) {
    bool EHa = Args.hasFlag(options::OPT_fasync_exceptions,
                            options::OPT_fno_async_exceptions, false);
    if (EHa) {
      CmdArgs.push_back("-fasync-exceptions");
      EH = true;
    }
  }

  // Obj-C exceptions are enabled by default, regardless of -fexceptions. This
  // is not necessarily sensible, but follows GCC.
  if (types::isObjC(InputType) &&
      Args.hasFlag(options::OPT_fobjc_exceptions,
                   options::OPT_fno_objc_exceptions, true)) {
    CmdArgs.push_back("-fobjc-exceptions");

    EH |= shouldUseExceptionTablesForObjCExceptions(objcRuntime, Triple);
  }

  if (types::isCXX(InputType)) {
    // Disable C++ EH by default on XCore and PS4/PS5.
    bool CXXExceptionsEnabled = Triple.getArch() != llvm::Triple::xcore &&
                                !Triple.isPS() && !Triple.isDriverKit();
    Arg *ExceptionArg = Args.getLastArg(
        options::OPT_fcxx_exceptions, options::OPT_fno_cxx_exceptions,
        options::OPT_fexceptions, options::OPT_fno_exceptions);
    if (ExceptionArg)
      CXXExceptionsEnabled =
          ExceptionArg->getOption().matches(options::OPT_fcxx_exceptions) ||
          ExceptionArg->getOption().matches(options::OPT_fexceptions);

    if (CXXExceptionsEnabled) {
      CmdArgs.push_back("-fcxx-exceptions");

      EH = true;
    }
  }

  // OPT_fignore_exceptions means exception could still be thrown,
  // but no clean up or catch would happen in current module.
  // So we do not set EH to false.
  Args.AddLastArg(CmdArgs, options::OPT_fignore_exceptions);

  Args.addOptInFlag(CmdArgs, options::OPT_fassume_nothrow_exception_dtor,
                    options::OPT_fno_assume_nothrow_exception_dtor);

  if (EH)
    CmdArgs.push_back("-fexceptions");
  return EH;
}

static bool ShouldEnableAutolink(const ArgList &Args, const ToolChain &TC,
                                 const JobAction &JA) {
  bool Default = true;
  if (TC.getTriple().isOSDarwin()) {
    // The native darwin assembler doesn't support the linker_option directives,
    // so we disable them if we think the .s file will be passed to it.
    Default = TC.useIntegratedAs();
  }
  // The linker_option directives are intended for host compilation.
  if (JA.isDeviceOffloading(Action::OFK_Cuda) ||
      JA.isDeviceOffloading(Action::OFK_HIP))
    Default = false;
  return Args.hasFlag(options::OPT_fautolink, options::OPT_fno_autolink,
                      Default);
}

/// Add a CC1 option to specify the debug compilation directory.
static const char *addDebugCompDirArg(const ArgList &Args,
                                      ArgStringList &CmdArgs,
                                      const llvm::vfs::FileSystem &VFS) {
  if (Arg *A = Args.getLastArg(options::OPT_ffile_compilation_dir_EQ,
                               options::OPT_fdebug_compilation_dir_EQ)) {
    if (A->getOption().matches(options::OPT_ffile_compilation_dir_EQ))
      CmdArgs.push_back(Args.MakeArgString(Twine("-fdebug-compilation-dir=") +
                                           A->getValue()));
    else
      A->render(Args, CmdArgs);
  } else if (llvm::ErrorOr<std::string> CWD =
                 VFS.getCurrentWorkingDirectory()) {
    CmdArgs.push_back(Args.MakeArgString("-fdebug-compilation-dir=" + *CWD));
  }
  StringRef Path(CmdArgs.back());
  return Path.substr(Path.find('=') + 1).data();
}

static void addDebugObjectName(const ArgList &Args, ArgStringList &CmdArgs,
                               const char *DebugCompilationDir,
                               const char *OutputFileName) {
  // No need to generate a value for -object-file-name if it was provided.
  for (auto *Arg : Args.filtered(options::OPT_Xclang))
    if (StringRef(Arg->getValue()).starts_with("-object-file-name"))
      return;

  if (Args.hasArg(options::OPT_object_file_name_EQ))
    return;

  SmallString<128> ObjFileNameForDebug(OutputFileName);
  if (ObjFileNameForDebug != "-" &&
      !llvm::sys::path::is_absolute(ObjFileNameForDebug) &&
      (!DebugCompilationDir ||
       llvm::sys::path::is_absolute(DebugCompilationDir))) {
    // Make the path absolute in the debug infos like MSVC does.
    llvm::sys::fs::make_absolute(ObjFileNameForDebug);
  }
  // If the object file name is a relative path, then always use Windows
  // backslash style as -object-file-name is used for embedding object file path
  // in codeview and it can only be generated when targeting on Windows.
  // Otherwise, just use native absolute path.
  llvm::sys::path::Style Style =
      llvm::sys::path::is_absolute(ObjFileNameForDebug)
          ? llvm::sys::path::Style::native
          : llvm::sys::path::Style::windows_backslash;
  llvm::sys::path::remove_dots(ObjFileNameForDebug, /*remove_dot_dot=*/true,
                               Style);
  CmdArgs.push_back(
      Args.MakeArgString(Twine("-object-file-name=") + ObjFileNameForDebug));
}

/// Add a CC1 and CC1AS option to specify the debug file path prefix map.
static void addDebugPrefixMapArg(const Driver &D, const ToolChain &TC,
                                 const ArgList &Args, ArgStringList &CmdArgs) {
  auto AddOneArg = [&](StringRef Map, StringRef Name) {
    if (!Map.contains('='))
      D.Diag(diag::err_drv_invalid_argument_to_option) << Map << Name;
    else
      CmdArgs.push_back(Args.MakeArgString("-fdebug-prefix-map=" + Map));
  };

  for (const Arg *A : Args.filtered(options::OPT_ffile_prefix_map_EQ,
                                    options::OPT_fdebug_prefix_map_EQ)) {
    AddOneArg(A->getValue(), A->getOption().getName());
    A->claim();
  }
  std::string GlobalRemapEntry = TC.GetGlobalDebugPathRemapping();
  if (GlobalRemapEntry.empty())
    return;
  AddOneArg(GlobalRemapEntry, "environment");
}

/// Add a CC1 and CC1AS option to specify the macro file path prefix map.
static void addMacroPrefixMapArg(const Driver &D, const ArgList &Args,
                                 ArgStringList &CmdArgs) {
  for (const Arg *A : Args.filtered(options::OPT_ffile_prefix_map_EQ,
                                    options::OPT_fmacro_prefix_map_EQ)) {
    StringRef Map = A->getValue();
    if (!Map.contains('='))
      D.Diag(diag::err_drv_invalid_argument_to_option)
          << Map << A->getOption().getName();
    else
      CmdArgs.push_back(Args.MakeArgString("-fmacro-prefix-map=" + Map));
    A->claim();
  }
}

/// Add a CC1 and CC1AS option to specify the coverage file path prefix map.
static void addCoveragePrefixMapArg(const Driver &D, const ArgList &Args,
                                   ArgStringList &CmdArgs) {
  for (const Arg *A : Args.filtered(options::OPT_ffile_prefix_map_EQ,
                                    options::OPT_fcoverage_prefix_map_EQ)) {
    StringRef Map = A->getValue();
    if (!Map.contains('='))
      D.Diag(diag::err_drv_invalid_argument_to_option)
          << Map << A->getOption().getName();
    else
      CmdArgs.push_back(Args.MakeArgString("-fcoverage-prefix-map=" + Map));
    A->claim();
  }
}

/// Simple check to see if the optimization level is at -O2 or higher.
/// For -fsycl (DPC++) -O2 is the default.
static bool isSYCLOptimizationO2orHigher(const ArgList &Args) {
  if (Arg *A = Args.getLastArg(options::OPT_O_Group)) {
    if (A->getOption().matches(options::OPT_O4) ||
        A->getOption().matches(options::OPT_Ofast))
      return true;

    if (A->getOption().matches(options::OPT_O0))
      return false;

    assert(A->getOption().matches(options::OPT_O) && "Must have a -O flag");

    StringRef S(A->getValue());
    unsigned OptLevel = 0;
    if (S.getAsInteger(10, OptLevel))
      return false;
    return OptLevel > 1;
  }
  // No -O setting seen, default is -O2 for device.
  return true;
}

/// Vectorize at all optimization levels greater than 1 except for -Oz.
/// For -Oz the loop vectorizer is disabled, while the slp vectorizer is
/// enabled.
static bool shouldEnableVectorizerAtOLevel(const ArgList &Args, bool isSlpVec) {
  if (Arg *A = Args.getLastArg(options::OPT_O_Group)) {
    if (A->getOption().matches(options::OPT_O4) ||
        A->getOption().matches(options::OPT_Ofast))
      return true;

    if (A->getOption().matches(options::OPT_O0))
      return false;

    assert(A->getOption().matches(options::OPT_O) && "Must have a -O flag");

    // Vectorize -Os.
    StringRef S(A->getValue());
    if (S == "s")
      return true;

    // Don't vectorize -Oz, unless it's the slp vectorizer.
    if (S == "z")
      return isSlpVec;

    unsigned OptLevel = 0;
    if (S.getAsInteger(10, OptLevel))
      return false;

    return OptLevel > 1;
  }

  return false;
}

/// Add -x lang to \p CmdArgs for \p Input.
static void addDashXForInput(const ArgList &Args, const InputInfo &Input,
                             ArgStringList &CmdArgs) {
  // When using -verify-pch, we don't want to provide the type
  // 'precompiled-header' if it was inferred from the file extension
  if (Args.hasArg(options::OPT_verify_pch) && Input.getType() == types::TY_PCH)
    return;

  // If the input is a Tempfilelist, this call is part for a
  // llvm-foreach call and we should infer the type from the file extension.
  if (Input.getType() == types::TY_Tempfilelist)
    return;

  CmdArgs.push_back("-x");
  if (Args.hasArg(options::OPT_rewrite_objc))
    CmdArgs.push_back(types::getTypeName(types::TY_PP_ObjCXX));
  else {
    // Map the driver type to the frontend type. This is mostly an identity
    // mapping, except that the distinction between module interface units
    // and other source files does not exist at the frontend layer.
    const char *ClangType;
    switch (Input.getType()) {
    case types::TY_CXXModule:
      ClangType = "c++";
      break;
    case types::TY_PP_CXXModule:
      ClangType = "c++-cpp-output";
      break;
    default:
      ClangType = types::getTypeName(Input.getType());
      break;
    }
    CmdArgs.push_back(ClangType);
  }
}

static void addPGOAndCoverageFlags(const ToolChain &TC, Compilation &C,
                                   const JobAction &JA, const InputInfo &Output,
                                   const ArgList &Args, SanitizerArgs &SanArgs,
                                   ArgStringList &CmdArgs) {
  const Driver &D = TC.getDriver();
  auto *PGOGenerateArg = Args.getLastArg(options::OPT_fprofile_generate,
                                         options::OPT_fprofile_generate_EQ,
                                         options::OPT_fno_profile_generate);
  if (PGOGenerateArg &&
      PGOGenerateArg->getOption().matches(options::OPT_fno_profile_generate))
    PGOGenerateArg = nullptr;

  auto *CSPGOGenerateArg = getLastCSProfileGenerateArg(Args);

  auto *ProfileGenerateArg = Args.getLastArg(
      options::OPT_fprofile_instr_generate,
      options::OPT_fprofile_instr_generate_EQ,
      options::OPT_fno_profile_instr_generate);
  if (ProfileGenerateArg &&
      ProfileGenerateArg->getOption().matches(
          options::OPT_fno_profile_instr_generate))
    ProfileGenerateArg = nullptr;

  if (PGOGenerateArg && ProfileGenerateArg)
    D.Diag(diag::err_drv_argument_not_allowed_with)
        << PGOGenerateArg->getSpelling() << ProfileGenerateArg->getSpelling();

  auto *ProfileUseArg = getLastProfileUseArg(Args);

  if (PGOGenerateArg && ProfileUseArg)
    D.Diag(diag::err_drv_argument_not_allowed_with)
        << ProfileUseArg->getSpelling() << PGOGenerateArg->getSpelling();

  if (ProfileGenerateArg && ProfileUseArg)
    D.Diag(diag::err_drv_argument_not_allowed_with)
        << ProfileGenerateArg->getSpelling() << ProfileUseArg->getSpelling();

  if (CSPGOGenerateArg && PGOGenerateArg) {
    D.Diag(diag::err_drv_argument_not_allowed_with)
        << CSPGOGenerateArg->getSpelling() << PGOGenerateArg->getSpelling();
    PGOGenerateArg = nullptr;
  }

  if (TC.getTriple().isOSAIX()) {
    if (Arg *ProfileSampleUseArg = getLastProfileSampleUseArg(Args))
      D.Diag(diag::err_drv_unsupported_opt_for_target)
          << ProfileSampleUseArg->getSpelling() << TC.getTriple().str();
  }

  if (ProfileGenerateArg) {
    if (ProfileGenerateArg->getOption().matches(
            options::OPT_fprofile_instr_generate_EQ))
      CmdArgs.push_back(Args.MakeArgString(Twine("-fprofile-instrument-path=") +
                                           ProfileGenerateArg->getValue()));
    // The default is to use Clang Instrumentation.
    CmdArgs.push_back("-fprofile-instrument=clang");
    if (TC.getTriple().isWindowsMSVCEnvironment() &&
        Args.hasFlag(options::OPT_frtlib_defaultlib,
                     options::OPT_fno_rtlib_defaultlib, true)) {
      // Add dependent lib for clang_rt.profile
      CmdArgs.push_back(Args.MakeArgString(
          "--dependent-lib=" + TC.getCompilerRTBasename(Args, "profile")));
    }
  }

  Arg *PGOGenArg = nullptr;
  if (PGOGenerateArg) {
    assert(!CSPGOGenerateArg);
    PGOGenArg = PGOGenerateArg;
    CmdArgs.push_back("-fprofile-instrument=llvm");
  }
  if (CSPGOGenerateArg) {
    assert(!PGOGenerateArg);
    PGOGenArg = CSPGOGenerateArg;
    CmdArgs.push_back("-fprofile-instrument=csllvm");
  }
  if (PGOGenArg) {
    if (TC.getTriple().isWindowsMSVCEnvironment() &&
        Args.hasFlag(options::OPT_frtlib_defaultlib,
                     options::OPT_fno_rtlib_defaultlib, true)) {
      // Add dependent lib for clang_rt.profile
      CmdArgs.push_back(Args.MakeArgString(
          "--dependent-lib=" + TC.getCompilerRTBasename(Args, "profile")));
    }
    if (PGOGenArg->getOption().matches(
            PGOGenerateArg ? options::OPT_fprofile_generate_EQ
                           : options::OPT_fcs_profile_generate_EQ)) {
      SmallString<128> Path(PGOGenArg->getValue());
      llvm::sys::path::append(Path, "default_%m.profraw");
      CmdArgs.push_back(
          Args.MakeArgString(Twine("-fprofile-instrument-path=") + Path));
    }
  }

  if (ProfileUseArg) {
    if (ProfileUseArg->getOption().matches(options::OPT_fprofile_instr_use_EQ))
      CmdArgs.push_back(Args.MakeArgString(
          Twine("-fprofile-instrument-use-path=") + ProfileUseArg->getValue()));
    else if ((ProfileUseArg->getOption().matches(
                  options::OPT_fprofile_use_EQ) ||
              ProfileUseArg->getOption().matches(
                  options::OPT_fprofile_instr_use))) {
      SmallString<128> Path(
          ProfileUseArg->getNumValues() == 0 ? "" : ProfileUseArg->getValue());
      if (Path.empty() || llvm::sys::fs::is_directory(Path))
        llvm::sys::path::append(Path, "default.profdata");
      CmdArgs.push_back(
          Args.MakeArgString(Twine("-fprofile-instrument-use-path=") + Path));
    }
  }

  bool EmitCovNotes = Args.hasFlag(options::OPT_ftest_coverage,
                                   options::OPT_fno_test_coverage, false) ||
                      Args.hasArg(options::OPT_coverage);
  bool EmitCovData = TC.needsGCovInstrumentation(Args);

  if (Args.hasFlag(options::OPT_fcoverage_mapping,
                   options::OPT_fno_coverage_mapping, false)) {
    if (!ProfileGenerateArg)
      D.Diag(clang::diag::err_drv_argument_only_allowed_with)
          << "-fcoverage-mapping"
          << "-fprofile-instr-generate";

    CmdArgs.push_back("-fcoverage-mapping");
  }

  if (Args.hasFlag(options::OPT_fmcdc_coverage, options::OPT_fno_mcdc_coverage,
                   false)) {
    if (!Args.hasFlag(options::OPT_fcoverage_mapping,
                      options::OPT_fno_coverage_mapping, false))
      D.Diag(clang::diag::err_drv_argument_only_allowed_with)
          << "-fcoverage-mcdc"
          << "-fcoverage-mapping";

    CmdArgs.push_back("-fcoverage-mcdc");
  }

  if (Arg *A = Args.getLastArg(options::OPT_ffile_compilation_dir_EQ,
                               options::OPT_fcoverage_compilation_dir_EQ)) {
    if (A->getOption().matches(options::OPT_ffile_compilation_dir_EQ))
      CmdArgs.push_back(Args.MakeArgString(
          Twine("-fcoverage-compilation-dir=") + A->getValue()));
    else
      A->render(Args, CmdArgs);
  } else if (llvm::ErrorOr<std::string> CWD =
                 D.getVFS().getCurrentWorkingDirectory()) {
    CmdArgs.push_back(Args.MakeArgString("-fcoverage-compilation-dir=" + *CWD));
  }

  if (Args.hasArg(options::OPT_fprofile_exclude_files_EQ)) {
    auto *Arg = Args.getLastArg(options::OPT_fprofile_exclude_files_EQ);
    if (!Args.hasArg(options::OPT_coverage))
      D.Diag(clang::diag::err_drv_argument_only_allowed_with)
          << "-fprofile-exclude-files="
          << "--coverage";

    StringRef v = Arg->getValue();
    CmdArgs.push_back(
        Args.MakeArgString(Twine("-fprofile-exclude-files=" + v)));
  }

  if (Args.hasArg(options::OPT_fprofile_filter_files_EQ)) {
    auto *Arg = Args.getLastArg(options::OPT_fprofile_filter_files_EQ);
    if (!Args.hasArg(options::OPT_coverage))
      D.Diag(clang::diag::err_drv_argument_only_allowed_with)
          << "-fprofile-filter-files="
          << "--coverage";

    StringRef v = Arg->getValue();
    CmdArgs.push_back(Args.MakeArgString(Twine("-fprofile-filter-files=" + v)));
  }

  if (const auto *A = Args.getLastArg(options::OPT_fprofile_update_EQ)) {
    StringRef Val = A->getValue();
    if (Val == "atomic" || Val == "prefer-atomic")
      CmdArgs.push_back("-fprofile-update=atomic");
    else if (Val != "single")
      D.Diag(diag::err_drv_unsupported_option_argument)
          << A->getSpelling() << Val;
  }

  int FunctionGroups = 1;
  int SelectedFunctionGroup = 0;
  if (const auto *A = Args.getLastArg(options::OPT_fprofile_function_groups)) {
    StringRef Val = A->getValue();
    if (Val.getAsInteger(0, FunctionGroups) || FunctionGroups < 1)
      D.Diag(diag::err_drv_invalid_int_value) << A->getAsString(Args) << Val;
  }
  if (const auto *A =
          Args.getLastArg(options::OPT_fprofile_selected_function_group)) {
    StringRef Val = A->getValue();
    if (Val.getAsInteger(0, SelectedFunctionGroup) ||
        SelectedFunctionGroup < 0 || SelectedFunctionGroup >= FunctionGroups)
      D.Diag(diag::err_drv_invalid_int_value) << A->getAsString(Args) << Val;
  }
  if (FunctionGroups != 1)
    CmdArgs.push_back(Args.MakeArgString("-fprofile-function-groups=" +
                                         Twine(FunctionGroups)));
  if (SelectedFunctionGroup != 0)
    CmdArgs.push_back(Args.MakeArgString("-fprofile-selected-function-group=" +
                                         Twine(SelectedFunctionGroup)));

  // Leave -fprofile-dir= an unused argument unless .gcda emission is
  // enabled. To be polite, with '-fprofile-arcs -fno-profile-arcs' consider
  // the flag used. There is no -fno-profile-dir, so the user has no
  // targeted way to suppress the warning.
  Arg *FProfileDir = nullptr;
  if (Args.hasArg(options::OPT_fprofile_arcs) ||
      Args.hasArg(options::OPT_coverage))
    FProfileDir = Args.getLastArg(options::OPT_fprofile_dir);

  // TODO: Don't claim -c/-S to warn about -fsyntax-only -c/-S, -E -c/-S,
  // like we warn about -fsyntax-only -E.
  (void)(Args.hasArg(options::OPT_c) || Args.hasArg(options::OPT_S));

  // Put the .gcno and .gcda files (if needed) next to the primary output file,
  // or fall back to a file in the current directory for `clang -c --coverage
  // d/a.c` in the absence of -o.
  if (EmitCovNotes || EmitCovData) {
    SmallString<128> CoverageFilename;
    if (Arg *DumpDir = Args.getLastArgNoClaim(options::OPT_dumpdir)) {
      // Form ${dumpdir}${basename}.gcno. Note that dumpdir may not end with a
      // path separator.
      CoverageFilename = DumpDir->getValue();
      CoverageFilename += llvm::sys::path::filename(Output.getBaseInput());
    } else if (Arg *FinalOutput =
                   C.getArgs().getLastArg(options::OPT__SLASH_Fo)) {
      CoverageFilename = FinalOutput->getValue();
    } else if (Arg *FinalOutput = C.getArgs().getLastArg(options::OPT_o)) {
      CoverageFilename = FinalOutput->getValue();
    } else {
      CoverageFilename = llvm::sys::path::filename(Output.getBaseInput());
    }
    if (llvm::sys::path::is_relative(CoverageFilename))
      (void)D.getVFS().makeAbsolute(CoverageFilename);
    llvm::sys::path::replace_extension(CoverageFilename, "gcno");
    if (EmitCovNotes) {
      CmdArgs.push_back(
          Args.MakeArgString("-coverage-notes-file=" + CoverageFilename));
    }

    if (EmitCovData) {
      if (FProfileDir) {
        SmallString<128> Gcno = std::move(CoverageFilename);
        CoverageFilename = FProfileDir->getValue();
        llvm::sys::path::append(CoverageFilename, Gcno);
      }
      llvm::sys::path::replace_extension(CoverageFilename, "gcda");
      CmdArgs.push_back(
          Args.MakeArgString("-coverage-data-file=" + CoverageFilename));
    }
  }
}

static void
RenderDebugEnablingArgs(const ArgList &Args, ArgStringList &CmdArgs,
                        llvm::codegenoptions::DebugInfoKind DebugInfoKind,
                        unsigned DwarfVersion,
                        llvm::DebuggerKind DebuggerTuning) {
  addDebugInfoKind(CmdArgs, DebugInfoKind);
  if (DwarfVersion > 0)
    CmdArgs.push_back(
        Args.MakeArgString("-dwarf-version=" + Twine(DwarfVersion)));
  switch (DebuggerTuning) {
  case llvm::DebuggerKind::GDB:
    CmdArgs.push_back("-debugger-tuning=gdb");
    break;
  case llvm::DebuggerKind::LLDB:
    CmdArgs.push_back("-debugger-tuning=lldb");
    break;
  case llvm::DebuggerKind::SCE:
    CmdArgs.push_back("-debugger-tuning=sce");
    break;
  case llvm::DebuggerKind::DBX:
    CmdArgs.push_back("-debugger-tuning=dbx");
    break;
  default:
    break;
  }
}

static bool checkDebugInfoOption(const Arg *A, const ArgList &Args,
                                 const Driver &D, const ToolChain &TC) {
  assert(A && "Expected non-nullptr argument.");
  if (TC.supportsDebugInfoOption(A))
    return true;
  D.Diag(diag::warn_drv_unsupported_debug_info_opt_for_target)
      << A->getAsString(Args) << TC.getTripleString();
  return false;
}

static void RenderDebugInfoCompressionArgs(const ArgList &Args,
                                           ArgStringList &CmdArgs,
                                           const Driver &D,
                                           const ToolChain &TC) {
  const Arg *A = Args.getLastArg(options::OPT_gz_EQ);
  if (!A)
    return;
  if (checkDebugInfoOption(A, Args, D, TC)) {
    StringRef Value = A->getValue();
    if (Value == "none") {
      CmdArgs.push_back("--compress-debug-sections=none");
    } else if (Value == "zlib") {
      if (llvm::compression::zlib::isAvailable()) {
        CmdArgs.push_back(
            Args.MakeArgString("--compress-debug-sections=" + Twine(Value)));
      } else {
        D.Diag(diag::warn_debug_compression_unavailable) << "zlib";
      }
    } else if (Value == "zstd") {
      if (llvm::compression::zstd::isAvailable()) {
        CmdArgs.push_back(
            Args.MakeArgString("--compress-debug-sections=" + Twine(Value)));
      } else {
        D.Diag(diag::warn_debug_compression_unavailable) << "zstd";
      }
    } else {
      D.Diag(diag::err_drv_unsupported_option_argument)
          << A->getSpelling() << Value;
    }
  }
}

static void handleAMDGPUCodeObjectVersionOptions(const Driver &D,
                                                 const ArgList &Args,
                                                 ArgStringList &CmdArgs,
                                                 bool IsCC1As = false) {
  // If no version was requested by the user, use the default value from the
  // back end. This is consistent with the value returned from
  // getAMDGPUCodeObjectVersion. This lets clang emit IR for amdgpu without
  // requiring the corresponding llvm to have the AMDGPU target enabled,
  // provided the user (e.g. front end tests) can use the default.
  if (haveAMDGPUCodeObjectVersionArgument(D, Args)) {
    unsigned CodeObjVer = getAMDGPUCodeObjectVersion(D, Args);
    CmdArgs.insert(CmdArgs.begin() + 1,
                   Args.MakeArgString(Twine("--amdhsa-code-object-version=") +
                                      Twine(CodeObjVer)));
    CmdArgs.insert(CmdArgs.begin() + 1, "-mllvm");
    // -cc1as does not accept -mcode-object-version option.
    if (!IsCC1As)
      CmdArgs.insert(CmdArgs.begin() + 1,
                     Args.MakeArgString(Twine("-mcode-object-version=") +
                                        Twine(CodeObjVer)));
  }
}

/// Check whether the given input tree contains any append footer actions
static bool ContainsAppendFooterAction(const Action *A) {
  if (isa<AppendFooterJobAction>(A))
    return true;
  for (const auto &AI : A->inputs())
    if (ContainsAppendFooterAction(AI))
      return true;

  return false;
}

static bool maybeHasClangPchSignature(const Driver &D, StringRef Path) {
  llvm::ErrorOr<std::unique_ptr<llvm::MemoryBuffer>> MemBuf =
      D.getVFS().getBufferForFile(Path);
  if (!MemBuf)
    return false;
  llvm::file_magic Magic = llvm::identify_magic((*MemBuf)->getBuffer());
  if (Magic == llvm::file_magic::unknown)
    return false;
  // Return true for both raw Clang AST files and object files which may
  // contain a __clangast section.
  if (Magic == llvm::file_magic::clang_ast)
    return true;
  Expected<std::unique_ptr<llvm::object::ObjectFile>> Obj =
      llvm::object::ObjectFile::createObjectFile(**MemBuf, Magic);
  return !Obj.takeError();
}

static bool gchProbe(const Driver &D, StringRef Path) {
  llvm::ErrorOr<llvm::vfs::Status> Status = D.getVFS().status(Path);
  if (!Status)
    return false;

  if (Status->isDirectory()) {
    std::error_code EC;
    for (llvm::vfs::directory_iterator DI = D.getVFS().dir_begin(Path, EC), DE;
         !EC && DI != DE; DI = DI.increment(EC)) {
      if (maybeHasClangPchSignature(D, DI->path()))
        return true;
    }
    D.Diag(diag::warn_drv_pch_ignoring_gch_dir) << Path;
    return false;
  }

  if (maybeHasClangPchSignature(D, Path))
    return true;
  D.Diag(diag::warn_drv_pch_ignoring_gch_file) << Path;
  return false;
}

void Clang::AddPreprocessingOptions(Compilation &C, const JobAction &JA,
                                    const Driver &D, const ArgList &Args,
                                    ArgStringList &CmdArgs,
                                    const InputInfo &Output,
                                    const InputInfoList &Inputs) const {
  const bool IsIAMCU = getToolChain().getTriple().isOSIAMCU();
  const bool IsIntelFPGA = Args.hasArg(options::OPT_fintelfpga);
  bool SYCLDeviceCompilation = JA.isOffloading(Action::OFK_SYCL) &&
                               JA.isDeviceOffloading(Action::OFK_SYCL);

  CheckPreprocessingOptions(D, Args);

  Args.AddLastArg(CmdArgs, options::OPT_C);
  Args.AddLastArg(CmdArgs, options::OPT_CC);

  // Handle dependency file generation.
  Arg *ArgM = Args.getLastArg(options::OPT_MM);
  if (!ArgM)
    ArgM = Args.getLastArg(options::OPT_M);
  Arg *ArgMD = Args.getLastArg(options::OPT_MMD);
  if (!ArgMD)
    ArgMD = Args.getLastArg(options::OPT_MD);

  // -M and -MM imply -w.
  if (ArgM)
    CmdArgs.push_back("-w");
  else
    ArgM = ArgMD;

  auto createFPGATempDepFile = [&](const char *&DepFile) {
    // Generate dependency files as temporary. These will be used for the
    // aoc call/bundled during fat object creation
    std::string BaseName(Clang::getBaseInputName(Args, Inputs[0]));
    std::string DepTmpName =
        C.getDriver().GetTemporaryPath(llvm::sys::path::stem(BaseName), "d");
    DepFile = C.addTempFile(C.getArgs().MakeArgString(DepTmpName));
    C.getDriver().addFPGATempDepFile(DepFile, BaseName);
  };

  if (ArgM) {
    // Determine the output location.
    const char *DepFile;
    if (Arg *MF = Args.getLastArg(options::OPT_MF)) {
      DepFile = MF->getValue();
      C.addFailureResultFile(DepFile, &JA);
      // Populate the named dependency file to be used in the bundle
      // or passed to the offline compilation.
      if (IsIntelFPGA && JA.isDeviceOffloading(Action::OFK_SYCL))
        C.getDriver().addFPGATempDepFile(
            DepFile, Clang::getBaseInputName(Args, Inputs[0]));
    } else if (Output.getType() == types::TY_Dependencies) {
      DepFile = Output.getFilename();
    } else if (!ArgMD) {
      DepFile = "-";
    } else if (IsIntelFPGA && JA.isDeviceOffloading(Action::OFK_SYCL)) {
      createFPGATempDepFile(DepFile);
    } else {
      DepFile = getDependencyFileName(Args, Inputs);
      C.addFailureResultFile(DepFile, &JA);
    }
    CmdArgs.push_back("-dependency-file");
    CmdArgs.push_back(DepFile);

    bool HasTarget = false;
    for (const Arg *A : Args.filtered(options::OPT_MT, options::OPT_MQ)) {
      HasTarget = true;
      A->claim();
      if (A->getOption().matches(options::OPT_MT)) {
        A->render(Args, CmdArgs);
      } else {
        CmdArgs.push_back("-MT");
        SmallString<128> Quoted;
        quoteMakeTarget(A->getValue(), Quoted);
        CmdArgs.push_back(Args.MakeArgString(Quoted));
      }
    }

    // Add a default target if one wasn't specified.
    if (!HasTarget) {
      const char *DepTarget;

      // If user provided -o, that is the dependency target, except
      // when we are only generating a dependency file.
      Arg *OutputOpt = Args.getLastArg(options::OPT_o, options::OPT__SLASH_Fo);
      if (OutputOpt && Output.getType() != types::TY_Dependencies) {
        DepTarget = OutputOpt->getValue();
      } else {
        // Otherwise derive from the base input.
        //
        // FIXME: This should use the computed output file location.
        SmallString<128> P(Inputs[0].getBaseInput());
        llvm::sys::path::replace_extension(P, "o");
        DepTarget = Args.MakeArgString(llvm::sys::path::filename(P));
      }

      CmdArgs.push_back("-MT");
      SmallString<128> Quoted;
      quoteMakeTarget(DepTarget, Quoted);
      CmdArgs.push_back(Args.MakeArgString(Quoted));
    }

    if (ArgM->getOption().matches(options::OPT_M) ||
        ArgM->getOption().matches(options::OPT_MD))
      CmdArgs.push_back("-sys-header-deps");
    if ((isa<PrecompileJobAction>(JA) &&
         !Args.hasArg(options::OPT_fno_module_file_deps)) ||
        Args.hasArg(options::OPT_fmodule_file_deps))
      CmdArgs.push_back("-module-file-deps");
  }

  if (!ArgM && IsIntelFPGA && JA.isDeviceOffloading(Action::OFK_SYCL)) {
    // No dep generation option was provided, add all of the needed options
    // to ensure a successful dep generation.
    const char *DepFile;
    createFPGATempDepFile(DepFile);
    CmdArgs.push_back("-dependency-file");
    CmdArgs.push_back(DepFile);
    CmdArgs.push_back("-MT");
    SmallString<128> P(Inputs[0].getBaseInput());
    llvm::sys::path::replace_extension(P, "o");
    SmallString<128> Quoted;
    quoteMakeTarget(llvm::sys::path::filename(P), Quoted);
    CmdArgs.push_back(Args.MakeArgString(Quoted));
  }

  if (Args.hasArg(options::OPT_MG)) {
    if (!ArgM || ArgM->getOption().matches(options::OPT_MD) ||
        ArgM->getOption().matches(options::OPT_MMD))
      D.Diag(diag::err_drv_mg_requires_m_or_mm);
    CmdArgs.push_back("-MG");
  }

  Args.AddLastArg(CmdArgs, options::OPT_MP);
  Args.AddLastArg(CmdArgs, options::OPT_MV);

  // Add offload include arguments specific for CUDA/HIP.  This must happen
  // before we -I or -include anything else, because we must pick up the
  // CUDA/HIP headers from the particular CUDA/ROCm installation, rather than
  // from e.g. /usr/local/include.
  if (JA.isOffloading(Action::OFK_Cuda))
    getToolChain().AddCudaIncludeArgs(Args, CmdArgs);
  if (JA.isOffloading(Action::OFK_HIP))
    getToolChain().AddHIPIncludeArgs(Args, CmdArgs);

  if (JA.isOffloading(Action::OFK_SYCL)) {
    toolchains::SYCLToolChain::AddSYCLIncludeArgs(D, Args, CmdArgs);
    if (Inputs[0].getType() == types::TY_CUDA) {
      // Include __clang_cuda_runtime_wrapper.h in .cu SYCL compilation.
      getToolChain().AddCudaIncludeArgs(Args, CmdArgs);
    }
  }

  // If we are compiling for a GPU target we want to override the system headers
  // with ones created by the 'libc' project if present.
  if (!Args.hasArg(options::OPT_nostdinc) &&
      !Args.hasArg(options::OPT_nogpuinc) &&
      !Args.hasArg(options::OPT_nobuiltininc)) {
    // Without an offloading language we will include these headers directly.
    // Offloading languages will instead only use the declarations stored in
    // the resource directory at clang/lib/Headers/llvm_libc_wrappers.
    if ((getToolChain().getTriple().isNVPTX() ||
         getToolChain().getTriple().isAMDGCN()) &&
        C.getActiveOffloadKinds() == Action::OFK_None) {
      SmallString<128> P(llvm::sys::path::parent_path(D.Dir));
      llvm::sys::path::append(P, "include");
      llvm::sys::path::append(P, getToolChain().getTripleString());
      CmdArgs.push_back("-internal-isystem");
      CmdArgs.push_back(Args.MakeArgString(P));
    } else if (C.getActiveOffloadKinds() == Action::OFK_OpenMP) {
      // TODO: CUDA / HIP include their own headers for some common functions
      // implemented here. We'll need to clean those up so they do not conflict.
      SmallString<128> P(D.ResourceDir);
      llvm::sys::path::append(P, "include");
      llvm::sys::path::append(P, "llvm_libc_wrappers");
      CmdArgs.push_back("-internal-isystem");
      CmdArgs.push_back(Args.MakeArgString(P));
    }
  }

  // If we are offloading to a target via OpenMP we need to include the
  // openmp_wrappers folder which contains alternative system headers.
  if (JA.isDeviceOffloading(Action::OFK_OpenMP) &&
      !Args.hasArg(options::OPT_nostdinc) &&
      !Args.hasArg(options::OPT_nogpuinc) &&
      (getToolChain().getTriple().isNVPTX() ||
       getToolChain().getTriple().isAMDGCN())) {
    if (!Args.hasArg(options::OPT_nobuiltininc)) {
      // Add openmp_wrappers/* to our system include path.  This lets us wrap
      // standard library headers.
      SmallString<128> P(D.ResourceDir);
      llvm::sys::path::append(P, "include");
      llvm::sys::path::append(P, "openmp_wrappers");
      CmdArgs.push_back("-internal-isystem");
      CmdArgs.push_back(Args.MakeArgString(P));
    }

    CmdArgs.push_back("-include");
    CmdArgs.push_back("__clang_openmp_device_functions.h");
  }

  // Add -i* options, and automatically translate to
  // -include-pch/-include-pth for transparent PCH support. It's
  // wonky, but we include looking for .gch so we can support seamless
  // replacement into a build system already set up to be generating
  // .gch files.

  if (getToolChain().getDriver().IsCLMode()) {
    const Arg *YcArg = Args.getLastArg(options::OPT__SLASH_Yc);
    const Arg *YuArg = Args.getLastArg(options::OPT__SLASH_Yu);
    if (YcArg && JA.getKind() >= Action::PrecompileJobClass &&
        JA.getKind() <= Action::AssembleJobClass) {
      CmdArgs.push_back(Args.MakeArgString("-building-pch-with-obj"));
      // -fpch-instantiate-templates is the default when creating
      // precomp using /Yc
      if (Args.hasFlag(options::OPT_fpch_instantiate_templates,
                       options::OPT_fno_pch_instantiate_templates, true))
        CmdArgs.push_back(Args.MakeArgString("-fpch-instantiate-templates"));
    }

    if (YcArg || YuArg) {
      StringRef ThroughHeader = YcArg ? YcArg->getValue() : YuArg->getValue();
      // If PCH file is available, include it while performing
      // host compilation (-fsycl-is-host) in SYCL mode (-fsycl).
      // as well as in non-sycl mode.

      if (!isa<PrecompileJobAction>(JA) && !SYCLDeviceCompilation) {
        CmdArgs.push_back("-include-pch");
        CmdArgs.push_back(Args.MakeArgString(D.GetClPchPath(
            C, !ThroughHeader.empty()
                   ? ThroughHeader
                   : llvm::sys::path::filename(Inputs[0].getBaseInput()))));
      }

      if (ThroughHeader.empty()) {
        CmdArgs.push_back(Args.MakeArgString(
            Twine("-pch-through-hdrstop-") + (YcArg ? "create" : "use")));
      } else {
        CmdArgs.push_back(
            Args.MakeArgString(Twine("-pch-through-header=") + ThroughHeader));
      }
    }
  }

  bool RenderedImplicitInclude = false;

  for (const Arg *A : Args.filtered(options::OPT_clang_i_Group)) {
    if ((A->getOption().matches(options::OPT_include) &&
         D.getProbePrecompiled()) ||
        A->getOption().matches(options::OPT_include_pch)) {

      // Handling of gcc-style gch precompiled headers.
      bool IsFirstImplicitInclude = !RenderedImplicitInclude;
      RenderedImplicitInclude = true;

      bool FoundPCH = false;
      SmallString<128> P(A->getValue());
      // We want the files to have a name like foo.h.pch. Add a dummy extension
      // so that replace_extension does the right thing.
      P += ".dummy";
      llvm::sys::path::replace_extension(P, "pch");
      if (D.getVFS().exists(P))
        FoundPCH = true;

      if (!FoundPCH) {
        // For GCC compat, probe for a file or directory ending in .gch instead.
        llvm::sys::path::replace_extension(P, "gch");
        FoundPCH = gchProbe(D, P.str());
      }
      // If PCH file is available, include it while performing
      // host compilation (-fsycl-is-host) in SYCL mode (-fsycl).
      // as well as in non-sycl mode.

      if (FoundPCH && !SYCLDeviceCompilation) {
        if (IsFirstImplicitInclude) {
          A->claim();
          CmdArgs.push_back("-include-pch");
          CmdArgs.push_back(Args.MakeArgString(P));
          continue;
        } else {
          // Ignore the PCH if not first on command line and emit warning.
          D.Diag(diag::warn_drv_pch_not_first_include) << P
                                                       << A->getAsString(Args);
        }
      }
      // No PCH file, but we still want to include the header file
      // (-include dummy.h) in device compilation mode.
      else if (JA.isDeviceOffloading(Action::OFK_SYCL) &&
               A->getOption().matches(options::OPT_include_pch)) {
        continue;
      }

    } else if (A->getOption().matches(options::OPT_isystem_after)) {
      // Handling of paths which must come late.  These entries are handled by
      // the toolchain itself after the resource dir is inserted in the right
      // search order.
      // Do not claim the argument so that the use of the argument does not
      // silently go unnoticed on toolchains which do not honour the option.
      continue;
    } else if (A->getOption().matches(options::OPT_stdlibxx_isystem)) {
      // Translated to -internal-isystem by the driver, no need to pass to cc1.
      continue;
    } else if (A->getOption().matches(options::OPT_ibuiltininc)) {
      // This is used only by the driver. No need to pass to cc1.
      continue;
    }

    // Not translated, render as usual.
    A->claim();
    A->render(Args, CmdArgs);
  }

  Args.addAllArgs(CmdArgs,
                  {options::OPT_D, options::OPT_U, options::OPT_I_Group,
                   options::OPT_F, options::OPT_index_header_map,
                   options::OPT_embed_dir_EQ});

  // Add -Wp, and -Xpreprocessor if using the preprocessor.

  // FIXME: There is a very unfortunate problem here, some troubled
  // souls abuse -Wp, to pass preprocessor options in gcc syntax. To
  // really support that we would have to parse and then translate
  // those options. :(
  Args.AddAllArgValues(CmdArgs, options::OPT_Wp_COMMA,
                       options::OPT_Xpreprocessor);

  // -I- is a deprecated GCC feature, reject it.
  if (Arg *A = Args.getLastArg(options::OPT_I_))
    D.Diag(diag::err_drv_I_dash_not_supported) << A->getAsString(Args);

  // If we have a --sysroot, and don't have an explicit -isysroot flag, add an
  // -isysroot to the CC1 invocation.
  StringRef sysroot = C.getSysRoot();
  if (sysroot != "") {
    if (!Args.hasArg(options::OPT_isysroot)) {
      CmdArgs.push_back("-isysroot");
      CmdArgs.push_back(C.getArgs().MakeArgString(sysroot));
    }
  }

  // Parse additional include paths from environment variables.
  // FIXME: We should probably sink the logic for handling these from the
  // frontend into the driver. It will allow deleting 4 otherwise unused flags.
  // CPATH - included following the user specified includes (but prior to
  // builtin and standard includes).
  addDirectoryList(Args, CmdArgs, "-I", "CPATH");
  // C_INCLUDE_PATH - system includes enabled when compiling C.
  addDirectoryList(Args, CmdArgs, "-c-isystem", "C_INCLUDE_PATH");
  // CPLUS_INCLUDE_PATH - system includes enabled when compiling C++.
  addDirectoryList(Args, CmdArgs, "-cxx-isystem", "CPLUS_INCLUDE_PATH");
  // OBJC_INCLUDE_PATH - system includes enabled when compiling ObjC.
  addDirectoryList(Args, CmdArgs, "-objc-isystem", "OBJC_INCLUDE_PATH");
  // OBJCPLUS_INCLUDE_PATH - system includes enabled when compiling ObjC++.
  addDirectoryList(Args, CmdArgs, "-objcxx-isystem", "OBJCPLUS_INCLUDE_PATH");

  // While adding the include arguments, we also attempt to retrieve the
  // arguments of related offloading toolchains or arguments that are specific
  // of an offloading programming model.

  // Add C++ include arguments, if needed.
  if (types::isCXX(Inputs[0].getType())) {
    bool HasStdlibxxIsystem = Args.hasArg(options::OPT_stdlibxx_isystem);
    forAllAssociatedToolChains(
        C, JA, getToolChain(),
        [&Args, &CmdArgs, HasStdlibxxIsystem](const ToolChain &TC) {
          HasStdlibxxIsystem ? TC.AddClangCXXStdlibIsystemArgs(Args, CmdArgs)
                             : TC.AddClangCXXStdlibIncludeArgs(Args, CmdArgs);
        });
  }

  // Add system include arguments for all targets but IAMCU.
  if (!IsIAMCU)
    forAllAssociatedToolChains(C, JA, getToolChain(),
                               [&Args, &CmdArgs](const ToolChain &TC) {
                                 TC.AddClangSystemIncludeArgs(Args, CmdArgs);
                               });
  else {
    // For IAMCU add special include arguments.
    getToolChain().AddIAMCUIncludeArgs(Args, CmdArgs);
  }

  addMacroPrefixMapArg(D, Args, CmdArgs);
  addCoveragePrefixMapArg(D, Args, CmdArgs);

  Args.AddLastArg(CmdArgs, options::OPT_ffile_reproducible,
                  options::OPT_fno_file_reproducible);

  if (const char *Epoch = std::getenv("SOURCE_DATE_EPOCH")) {
    CmdArgs.push_back("-source-date-epoch");
    CmdArgs.push_back(Args.MakeArgString(Epoch));
  }

  Args.addOptInFlag(CmdArgs, options::OPT_fdefine_target_os_macros,
                    options::OPT_fno_define_target_os_macros);
}

// FIXME: Move to target hook.
static bool isSignedCharDefault(const llvm::Triple &Triple) {
  switch (Triple.getArch()) {
  default:
    return true;

  case llvm::Triple::aarch64:
  case llvm::Triple::aarch64_32:
  case llvm::Triple::aarch64_be:
  case llvm::Triple::arm:
  case llvm::Triple::armeb:
  case llvm::Triple::thumb:
  case llvm::Triple::thumbeb:
    if (Triple.isOSDarwin() || Triple.isOSWindows())
      return true;
    return false;

  case llvm::Triple::ppc:
  case llvm::Triple::ppc64:
    if (Triple.isOSDarwin())
      return true;
    return false;

  case llvm::Triple::hexagon:
  case llvm::Triple::ppcle:
  case llvm::Triple::ppc64le:
  case llvm::Triple::riscv32:
  case llvm::Triple::riscv64:
  case llvm::Triple::systemz:
  case llvm::Triple::xcore:
    return false;
  }
}

static bool hasMultipleInvocations(const llvm::Triple &Triple,
                                   const ArgList &Args) {
  // Supported only on Darwin where we invoke the compiler multiple times
  // followed by an invocation to lipo.
  if (!Triple.isOSDarwin())
    return false;
  // If more than one "-arch <arch>" is specified, we're targeting multiple
  // architectures resulting in a fat binary.
  return Args.getAllArgValues(options::OPT_arch).size() > 1;
}

static bool checkRemarksOptions(const Driver &D, const ArgList &Args,
                                const llvm::Triple &Triple) {
  // When enabling remarks, we need to error if:
  // * The remark file is specified but we're targeting multiple architectures,
  // which means more than one remark file is being generated.
  bool hasMultipleInvocations = ::hasMultipleInvocations(Triple, Args);
  bool hasExplicitOutputFile =
      Args.getLastArg(options::OPT_foptimization_record_file_EQ);
  if (hasMultipleInvocations && hasExplicitOutputFile) {
    D.Diag(diag::err_drv_invalid_output_with_multiple_archs)
        << "-foptimization-record-file";
    return false;
  }
  return true;
}

static void renderRemarksOptions(const ArgList &Args, ArgStringList &CmdArgs,
                                 const llvm::Triple &Triple,
                                 const InputInfo &Input,
                                 const InputInfo &Output, const JobAction &JA) {
  StringRef Format = "yaml";
  if (const Arg *A = Args.getLastArg(options::OPT_fsave_optimization_record_EQ))
    Format = A->getValue();

  CmdArgs.push_back("-opt-record-file");

  const Arg *A = Args.getLastArg(options::OPT_foptimization_record_file_EQ);
  if (A) {
    CmdArgs.push_back(A->getValue());
  } else {
    bool hasMultipleArchs =
        Triple.isOSDarwin() && // Only supported on Darwin platforms.
        Args.getAllArgValues(options::OPT_arch).size() > 1;

    SmallString<128> F;

    if (Args.hasArg(options::OPT_c) || Args.hasArg(options::OPT_S)) {
      if (Arg *FinalOutput = Args.getLastArg(options::OPT_o))
        F = FinalOutput->getValue();
    } else {
      if (Format != "yaml" && // For YAML, keep the original behavior.
          Triple.isOSDarwin() && // Enable this only on darwin, since it's the only platform supporting .dSYM bundles.
          Output.isFilename())
        F = Output.getFilename();
    }

    if (F.empty()) {
      // Use the input filename.
      F = llvm::sys::path::stem(Input.getBaseInput());

      // If we're compiling for an offload architecture (i.e. a CUDA device),
      // we need to make the file name for the device compilation different
      // from the host compilation.
      if (!JA.isDeviceOffloading(Action::OFK_None) &&
          !JA.isDeviceOffloading(Action::OFK_Host)) {
        llvm::sys::path::replace_extension(F, "");
        F += Action::GetOffloadingFileNamePrefix(JA.getOffloadingDeviceKind(),
                                                 Triple.normalize());
        F += "-";
        F += JA.getOffloadingArch();
      }
    }

    // If we're having more than one "-arch", we should name the files
    // differently so that every cc1 invocation writes to a different file.
    // We're doing that by appending "-<arch>" with "<arch>" being the arch
    // name from the triple.
    if (hasMultipleArchs) {
      // First, remember the extension.
      SmallString<64> OldExtension = llvm::sys::path::extension(F);
      // then, remove it.
      llvm::sys::path::replace_extension(F, "");
      // attach -<arch> to it.
      F += "-";
      F += Triple.getArchName();
      // put back the extension.
      llvm::sys::path::replace_extension(F, OldExtension);
    }

    SmallString<32> Extension;
    Extension += "opt.";
    Extension += Format;

    llvm::sys::path::replace_extension(F, Extension);
    CmdArgs.push_back(Args.MakeArgString(F));
  }

  if (const Arg *A =
          Args.getLastArg(options::OPT_foptimization_record_passes_EQ)) {
    CmdArgs.push_back("-opt-record-passes");
    CmdArgs.push_back(A->getValue());
  }

  if (!Format.empty()) {
    CmdArgs.push_back("-opt-record-format");
    CmdArgs.push_back(Format.data());
  }
}

void AddAAPCSVolatileBitfieldArgs(const ArgList &Args, ArgStringList &CmdArgs) {
  if (!Args.hasFlag(options::OPT_faapcs_bitfield_width,
                    options::OPT_fno_aapcs_bitfield_width, true))
    CmdArgs.push_back("-fno-aapcs-bitfield-width");

  if (Args.getLastArg(options::OPT_ForceAAPCSBitfieldLoad))
    CmdArgs.push_back("-faapcs-bitfield-load");
}

namespace {
void RenderARMABI(const Driver &D, const llvm::Triple &Triple,
                  const ArgList &Args, ArgStringList &CmdArgs) {
  // Select the ABI to use.
  // FIXME: Support -meabi.
  // FIXME: Parts of this are duplicated in the backend, unify this somehow.
  const char *ABIName = nullptr;
  if (Arg *A = Args.getLastArg(options::OPT_mabi_EQ)) {
    ABIName = A->getValue();
  } else {
    std::string CPU = getCPUName(D, Args, Triple, /*FromAs*/ false);
    ABIName = llvm::ARM::computeDefaultTargetABI(Triple, CPU).data();
  }

  CmdArgs.push_back("-target-abi");
  CmdArgs.push_back(ABIName);
}

void AddUnalignedAccessWarning(ArgStringList &CmdArgs) {
  auto StrictAlignIter =
      llvm::find_if(llvm::reverse(CmdArgs), [](StringRef Arg) {
        return Arg == "+strict-align" || Arg == "-strict-align";
      });
  if (StrictAlignIter != CmdArgs.rend() &&
      StringRef(*StrictAlignIter) == "+strict-align")
    CmdArgs.push_back("-Wunaligned-access");
}
}

static void CollectARMPACBTIOptions(const ToolChain &TC, const ArgList &Args,
                                    ArgStringList &CmdArgs, bool isAArch64) {
  const Arg *A = isAArch64
                     ? Args.getLastArg(options::OPT_msign_return_address_EQ,
                                       options::OPT_mbranch_protection_EQ)
                     : Args.getLastArg(options::OPT_mbranch_protection_EQ);
  if (!A)
    return;

  const Driver &D = TC.getDriver();
  const llvm::Triple &Triple = TC.getEffectiveTriple();
  if (!(isAArch64 || (Triple.isArmT32() && Triple.isArmMClass())))
    D.Diag(diag::warn_incompatible_branch_protection_option)
        << Triple.getArchName();

  StringRef Scope, Key;
  bool IndirectBranches, BranchProtectionPAuthLR, GuardedControlStack;

  if (A->getOption().matches(options::OPT_msign_return_address_EQ)) {
    Scope = A->getValue();
    if (Scope != "none" && Scope != "non-leaf" && Scope != "all")
      D.Diag(diag::err_drv_unsupported_option_argument)
          << A->getSpelling() << Scope;
    Key = "a_key";
    IndirectBranches = false;
    BranchProtectionPAuthLR = false;
    GuardedControlStack = false;
  } else {
    StringRef DiagMsg;
    llvm::ARM::ParsedBranchProtection PBP;
    bool EnablePAuthLR = false;

    // To know if we need to enable PAuth-LR As part of the standard branch
    // protection option, it needs to be determined if the feature has been
    // activated in the `march` argument. This information is stored within the
    // CmdArgs variable and can be found using a search.
    if (isAArch64) {
      auto isPAuthLR = [](const char *member) {
        llvm::AArch64::ExtensionInfo pauthlr_extension =
            llvm::AArch64::getExtensionByID(llvm::AArch64::AEK_PAUTHLR);
        return pauthlr_extension.PosTargetFeature == member;
      };

      if (std::any_of(CmdArgs.begin(), CmdArgs.end(), isPAuthLR))
        EnablePAuthLR = true;
    }
    if (!llvm::ARM::parseBranchProtection(A->getValue(), PBP, DiagMsg,
                                          EnablePAuthLR))
      D.Diag(diag::err_drv_unsupported_option_argument)
          << A->getSpelling() << DiagMsg;
    if (!isAArch64 && PBP.Key == "b_key")
      D.Diag(diag::warn_unsupported_branch_protection)
          << "b-key" << A->getAsString(Args);
    Scope = PBP.Scope;
    Key = PBP.Key;
    BranchProtectionPAuthLR = PBP.BranchProtectionPAuthLR;
    IndirectBranches = PBP.BranchTargetEnforcement;
    GuardedControlStack = PBP.GuardedControlStack;
  }

  CmdArgs.push_back(
      Args.MakeArgString(Twine("-msign-return-address=") + Scope));
  if (Scope != "none")
    CmdArgs.push_back(
        Args.MakeArgString(Twine("-msign-return-address-key=") + Key));
  if (BranchProtectionPAuthLR)
    CmdArgs.push_back(
        Args.MakeArgString(Twine("-mbranch-protection-pauth-lr")));
  if (IndirectBranches)
    CmdArgs.push_back("-mbranch-target-enforce");
  if (GuardedControlStack)
    CmdArgs.push_back("-mguarded-control-stack");
}

void Clang::AddARMTargetArgs(const llvm::Triple &Triple, const ArgList &Args,
                             ArgStringList &CmdArgs, bool KernelOrKext) const {
  RenderARMABI(getToolChain().getDriver(), Triple, Args, CmdArgs);

  // Determine floating point ABI from the options & target defaults.
  arm::FloatABI ABI = arm::getARMFloatABI(getToolChain(), Args);
  if (ABI == arm::FloatABI::Soft) {
    // Floating point operations and argument passing are soft.
    // FIXME: This changes CPP defines, we need -target-soft-float.
    CmdArgs.push_back("-msoft-float");
    CmdArgs.push_back("-mfloat-abi");
    CmdArgs.push_back("soft");
  } else if (ABI == arm::FloatABI::SoftFP) {
    // Floating point operations are hard, but argument passing is soft.
    CmdArgs.push_back("-mfloat-abi");
    CmdArgs.push_back("soft");
  } else {
    // Floating point operations and argument passing are hard.
    assert(ABI == arm::FloatABI::Hard && "Invalid float abi!");
    CmdArgs.push_back("-mfloat-abi");
    CmdArgs.push_back("hard");
  }

  // Forward the -mglobal-merge option for explicit control over the pass.
  if (Arg *A = Args.getLastArg(options::OPT_mglobal_merge,
                               options::OPT_mno_global_merge)) {
    CmdArgs.push_back("-mllvm");
    if (A->getOption().matches(options::OPT_mno_global_merge))
      CmdArgs.push_back("-arm-global-merge=false");
    else
      CmdArgs.push_back("-arm-global-merge=true");
  }

  if (!Args.hasFlag(options::OPT_mimplicit_float,
                    options::OPT_mno_implicit_float, true))
    CmdArgs.push_back("-no-implicit-float");

  if (Args.getLastArg(options::OPT_mcmse))
    CmdArgs.push_back("-mcmse");

  AddAAPCSVolatileBitfieldArgs(Args, CmdArgs);

  // Enable/disable return address signing and indirect branch targets.
  CollectARMPACBTIOptions(getToolChain(), Args, CmdArgs, false /*isAArch64*/);

  AddUnalignedAccessWarning(CmdArgs);
}

void Clang::RenderTargetOptions(const llvm::Triple &EffectiveTriple,
                                const ArgList &Args, bool KernelOrKext,
                                ArgStringList &CmdArgs) const {
  const ToolChain &TC = getToolChain();

  // Add the target features
  getTargetFeatures(TC.getDriver(), EffectiveTriple, Args, CmdArgs, false);

  // Add target specific flags.
  switch (TC.getArch()) {
  default:
    break;

  case llvm::Triple::arm:
  case llvm::Triple::armeb:
  case llvm::Triple::thumb:
  case llvm::Triple::thumbeb:
    // Use the effective triple, which takes into account the deployment target.
    AddARMTargetArgs(EffectiveTriple, Args, CmdArgs, KernelOrKext);
    break;

  case llvm::Triple::aarch64:
  case llvm::Triple::aarch64_32:
  case llvm::Triple::aarch64_be:
    AddAArch64TargetArgs(Args, CmdArgs);
    break;

  case llvm::Triple::loongarch32:
  case llvm::Triple::loongarch64:
    AddLoongArchTargetArgs(Args, CmdArgs);
    break;

  case llvm::Triple::mips:
  case llvm::Triple::mipsel:
  case llvm::Triple::mips64:
  case llvm::Triple::mips64el:
    AddMIPSTargetArgs(Args, CmdArgs);
    break;

  case llvm::Triple::ppc:
  case llvm::Triple::ppcle:
  case llvm::Triple::ppc64:
  case llvm::Triple::ppc64le:
    AddPPCTargetArgs(Args, CmdArgs);
    break;

  case llvm::Triple::riscv32:
  case llvm::Triple::riscv64:
    AddRISCVTargetArgs(Args, CmdArgs);
    break;

  case llvm::Triple::sparc:
  case llvm::Triple::sparcel:
  case llvm::Triple::sparcv9:
    AddSparcTargetArgs(Args, CmdArgs);
    break;

  case llvm::Triple::systemz:
    AddSystemZTargetArgs(Args, CmdArgs);
    break;

  case llvm::Triple::x86:
  case llvm::Triple::x86_64:
    AddX86TargetArgs(Args, CmdArgs);
    break;

  case llvm::Triple::lanai:
    AddLanaiTargetArgs(Args, CmdArgs);
    break;

  case llvm::Triple::hexagon:
    AddHexagonTargetArgs(Args, CmdArgs);
    break;

  case llvm::Triple::wasm32:
  case llvm::Triple::wasm64:
    AddWebAssemblyTargetArgs(Args, CmdArgs);
    break;

  case llvm::Triple::ve:
    AddVETargetArgs(Args, CmdArgs);
    break;
  }
}

namespace {
void RenderAArch64ABI(const llvm::Triple &Triple, const ArgList &Args,
                      ArgStringList &CmdArgs) {
  const char *ABIName = nullptr;
  if (Arg *A = Args.getLastArg(options::OPT_mabi_EQ))
    ABIName = A->getValue();
  else if (Triple.isOSDarwin())
    ABIName = "darwinpcs";
  else
    ABIName = "aapcs";

  CmdArgs.push_back("-target-abi");
  CmdArgs.push_back(ABIName);
}
}

void Clang::AddAArch64TargetArgs(const ArgList &Args,
                                 ArgStringList &CmdArgs) const {
  const llvm::Triple &Triple = getToolChain().getEffectiveTriple();

  if (!Args.hasFlag(options::OPT_mred_zone, options::OPT_mno_red_zone, true) ||
      Args.hasArg(options::OPT_mkernel) ||
      Args.hasArg(options::OPT_fapple_kext))
    CmdArgs.push_back("-disable-red-zone");

  if (!Args.hasFlag(options::OPT_mimplicit_float,
                    options::OPT_mno_implicit_float, true))
    CmdArgs.push_back("-no-implicit-float");

  RenderAArch64ABI(Triple, Args, CmdArgs);

  // Forward the -mglobal-merge option for explicit control over the pass.
  if (Arg *A = Args.getLastArg(options::OPT_mglobal_merge,
                               options::OPT_mno_global_merge)) {
    CmdArgs.push_back("-mllvm");
    if (A->getOption().matches(options::OPT_mno_global_merge))
      CmdArgs.push_back("-aarch64-enable-global-merge=false");
    else
      CmdArgs.push_back("-aarch64-enable-global-merge=true");
  }

  // Enable/disable return address signing and indirect branch targets.
  CollectARMPACBTIOptions(getToolChain(), Args, CmdArgs, true /*isAArch64*/);

  // Handle -msve_vector_bits=<bits>
  if (Arg *A = Args.getLastArg(options::OPT_msve_vector_bits_EQ)) {
    StringRef Val = A->getValue();
    const Driver &D = getToolChain().getDriver();
    if (Val == "128" || Val == "256" || Val == "512" || Val == "1024" ||
        Val == "2048" || Val == "128+" || Val == "256+" || Val == "512+" ||
        Val == "1024+" || Val == "2048+") {
      unsigned Bits = 0;
      if (!Val.consume_back("+")) {
        bool Invalid = Val.getAsInteger(10, Bits); (void)Invalid;
        assert(!Invalid && "Failed to parse value");
        CmdArgs.push_back(
            Args.MakeArgString("-mvscale-max=" + llvm::Twine(Bits / 128)));
      }

      bool Invalid = Val.getAsInteger(10, Bits); (void)Invalid;
      assert(!Invalid && "Failed to parse value");
      CmdArgs.push_back(
          Args.MakeArgString("-mvscale-min=" + llvm::Twine(Bits / 128)));
    // Silently drop requests for vector-length agnostic code as it's implied.
    } else if (Val != "scalable")
      // Handle the unsupported values passed to msve-vector-bits.
      D.Diag(diag::err_drv_unsupported_option_argument)
          << A->getSpelling() << Val;
  }

  AddAAPCSVolatileBitfieldArgs(Args, CmdArgs);

  if (const Arg *A = Args.getLastArg(clang::driver::options::OPT_mtune_EQ)) {
    CmdArgs.push_back("-tune-cpu");
    if (strcmp(A->getValue(), "native") == 0)
      CmdArgs.push_back(Args.MakeArgString(llvm::sys::getHostCPUName()));
    else
      CmdArgs.push_back(A->getValue());
  }

  AddUnalignedAccessWarning(CmdArgs);

  Args.addOptInFlag(CmdArgs, options::OPT_fptrauth_intrinsics,
                    options::OPT_fno_ptrauth_intrinsics);
  Args.addOptInFlag(CmdArgs, options::OPT_fptrauth_calls,
                    options::OPT_fno_ptrauth_calls);
  Args.addOptInFlag(CmdArgs, options::OPT_fptrauth_returns,
                    options::OPT_fno_ptrauth_returns);
  Args.addOptInFlag(CmdArgs, options::OPT_fptrauth_auth_traps,
                    options::OPT_fno_ptrauth_auth_traps);
  Args.addOptInFlag(
      CmdArgs, options::OPT_fptrauth_vtable_pointer_address_discrimination,
      options::OPT_fno_ptrauth_vtable_pointer_address_discrimination);
  Args.addOptInFlag(
      CmdArgs, options::OPT_fptrauth_vtable_pointer_type_discrimination,
      options::OPT_fno_ptrauth_vtable_pointer_type_discrimination);
  Args.addOptInFlag(CmdArgs, options::OPT_fptrauth_init_fini,
                    options::OPT_fno_ptrauth_init_fini);
  Args.addOptInFlag(
      CmdArgs, options::OPT_fptrauth_function_pointer_type_discrimination,
      options::OPT_fno_ptrauth_function_pointer_type_discrimination);
}

void Clang::AddLoongArchTargetArgs(const ArgList &Args,
                                   ArgStringList &CmdArgs) const {
  const llvm::Triple &Triple = getToolChain().getTriple();

  CmdArgs.push_back("-target-abi");
  CmdArgs.push_back(
      loongarch::getLoongArchABI(getToolChain().getDriver(), Args, Triple)
          .data());

  // Handle -mtune.
  if (const Arg *A = Args.getLastArg(options::OPT_mtune_EQ)) {
    std::string TuneCPU = A->getValue();
    TuneCPU = loongarch::postProcessTargetCPUString(TuneCPU, Triple);
    CmdArgs.push_back("-tune-cpu");
    CmdArgs.push_back(Args.MakeArgString(TuneCPU));
  }
}

void Clang::AddMIPSTargetArgs(const ArgList &Args,
                              ArgStringList &CmdArgs) const {
  const Driver &D = getToolChain().getDriver();
  StringRef CPUName;
  StringRef ABIName;
  const llvm::Triple &Triple = getToolChain().getTriple();
  mips::getMipsCPUAndABI(Args, Triple, CPUName, ABIName);

  CmdArgs.push_back("-target-abi");
  CmdArgs.push_back(ABIName.data());

  mips::FloatABI ABI = mips::getMipsFloatABI(D, Args, Triple);
  if (ABI == mips::FloatABI::Soft) {
    // Floating point operations and argument passing are soft.
    CmdArgs.push_back("-msoft-float");
    CmdArgs.push_back("-mfloat-abi");
    CmdArgs.push_back("soft");
  } else {
    // Floating point operations and argument passing are hard.
    assert(ABI == mips::FloatABI::Hard && "Invalid float abi!");
    CmdArgs.push_back("-mfloat-abi");
    CmdArgs.push_back("hard");
  }

  if (Arg *A = Args.getLastArg(options::OPT_mldc1_sdc1,
                               options::OPT_mno_ldc1_sdc1)) {
    if (A->getOption().matches(options::OPT_mno_ldc1_sdc1)) {
      CmdArgs.push_back("-mllvm");
      CmdArgs.push_back("-mno-ldc1-sdc1");
    }
  }

  if (Arg *A = Args.getLastArg(options::OPT_mcheck_zero_division,
                               options::OPT_mno_check_zero_division)) {
    if (A->getOption().matches(options::OPT_mno_check_zero_division)) {
      CmdArgs.push_back("-mllvm");
      CmdArgs.push_back("-mno-check-zero-division");
    }
  }

  if (Args.getLastArg(options::OPT_mfix4300)) {
    CmdArgs.push_back("-mllvm");
    CmdArgs.push_back("-mfix4300");
  }

  if (Arg *A = Args.getLastArg(options::OPT_G)) {
    StringRef v = A->getValue();
    CmdArgs.push_back("-mllvm");
    CmdArgs.push_back(Args.MakeArgString("-mips-ssection-threshold=" + v));
    A->claim();
  }

  Arg *GPOpt = Args.getLastArg(options::OPT_mgpopt, options::OPT_mno_gpopt);
  Arg *ABICalls =
      Args.getLastArg(options::OPT_mabicalls, options::OPT_mno_abicalls);

  // -mabicalls is the default for many MIPS environments, even with -fno-pic.
  // -mgpopt is the default for static, -fno-pic environments but these two
  // options conflict. We want to be certain that -mno-abicalls -mgpopt is
  // the only case where -mllvm -mgpopt is passed.
  // NOTE: We need a warning here or in the backend to warn when -mgpopt is
  //       passed explicitly when compiling something with -mabicalls
  //       (implictly) in affect. Currently the warning is in the backend.
  //
  // When the ABI in use is  N64, we also need to determine the PIC mode that
  // is in use, as -fno-pic for N64 implies -mno-abicalls.
  bool NoABICalls =
      ABICalls && ABICalls->getOption().matches(options::OPT_mno_abicalls);

  llvm::Reloc::Model RelocationModel;
  unsigned PICLevel;
  bool IsPIE;
  std::tie(RelocationModel, PICLevel, IsPIE) =
      ParsePICArgs(getToolChain(), Args);

  NoABICalls = NoABICalls ||
               (RelocationModel == llvm::Reloc::Static && ABIName == "n64");

  bool WantGPOpt = GPOpt && GPOpt->getOption().matches(options::OPT_mgpopt);
  // We quietly ignore -mno-gpopt as the backend defaults to -mno-gpopt.
  if (NoABICalls && (!GPOpt || WantGPOpt)) {
    CmdArgs.push_back("-mllvm");
    CmdArgs.push_back("-mgpopt");

    Arg *LocalSData = Args.getLastArg(options::OPT_mlocal_sdata,
                                      options::OPT_mno_local_sdata);
    Arg *ExternSData = Args.getLastArg(options::OPT_mextern_sdata,
                                       options::OPT_mno_extern_sdata);
    Arg *EmbeddedData = Args.getLastArg(options::OPT_membedded_data,
                                        options::OPT_mno_embedded_data);
    if (LocalSData) {
      CmdArgs.push_back("-mllvm");
      if (LocalSData->getOption().matches(options::OPT_mlocal_sdata)) {
        CmdArgs.push_back("-mlocal-sdata=1");
      } else {
        CmdArgs.push_back("-mlocal-sdata=0");
      }
      LocalSData->claim();
    }

    if (ExternSData) {
      CmdArgs.push_back("-mllvm");
      if (ExternSData->getOption().matches(options::OPT_mextern_sdata)) {
        CmdArgs.push_back("-mextern-sdata=1");
      } else {
        CmdArgs.push_back("-mextern-sdata=0");
      }
      ExternSData->claim();
    }

    if (EmbeddedData) {
      CmdArgs.push_back("-mllvm");
      if (EmbeddedData->getOption().matches(options::OPT_membedded_data)) {
        CmdArgs.push_back("-membedded-data=1");
      } else {
        CmdArgs.push_back("-membedded-data=0");
      }
      EmbeddedData->claim();
    }

  } else if ((!ABICalls || (!NoABICalls && ABICalls)) && WantGPOpt)
    D.Diag(diag::warn_drv_unsupported_gpopt) << (ABICalls ? 0 : 1);

  if (GPOpt)
    GPOpt->claim();

  if (Arg *A = Args.getLastArg(options::OPT_mcompact_branches_EQ)) {
    StringRef Val = StringRef(A->getValue());
    if (mips::hasCompactBranches(CPUName)) {
      if (Val == "never" || Val == "always" || Val == "optimal") {
        CmdArgs.push_back("-mllvm");
        CmdArgs.push_back(Args.MakeArgString("-mips-compact-branches=" + Val));
      } else
        D.Diag(diag::err_drv_unsupported_option_argument)
            << A->getSpelling() << Val;
    } else
      D.Diag(diag::warn_target_unsupported_compact_branches) << CPUName;
  }

  if (Arg *A = Args.getLastArg(options::OPT_mrelax_pic_calls,
                               options::OPT_mno_relax_pic_calls)) {
    if (A->getOption().matches(options::OPT_mno_relax_pic_calls)) {
      CmdArgs.push_back("-mllvm");
      CmdArgs.push_back("-mips-jalr-reloc=0");
    }
  }
}

void Clang::AddPPCTargetArgs(const ArgList &Args,
                             ArgStringList &CmdArgs) const {
  const Driver &D = getToolChain().getDriver();
  const llvm::Triple &T = getToolChain().getTriple();
  if (Args.getLastArg(options::OPT_mtune_EQ)) {
    CmdArgs.push_back("-tune-cpu");
    std::string CPU = ppc::getPPCTuneCPU(Args, T);
    CmdArgs.push_back(Args.MakeArgString(CPU));
  }

  // Select the ABI to use.
  const char *ABIName = nullptr;
  if (T.isOSBinFormatELF()) {
    switch (getToolChain().getArch()) {
    case llvm::Triple::ppc64: {
      if (T.isPPC64ELFv2ABI())
        ABIName = "elfv2";
      else
        ABIName = "elfv1";
      break;
    }
    case llvm::Triple::ppc64le:
      ABIName = "elfv2";
      break;
    default:
      break;
    }
  }

  bool IEEELongDouble = getToolChain().defaultToIEEELongDouble();
  bool VecExtabi = false;
  for (const Arg *A : Args.filtered(options::OPT_mabi_EQ)) {
    StringRef V = A->getValue();
    if (V == "ieeelongdouble") {
      IEEELongDouble = true;
      A->claim();
    } else if (V == "ibmlongdouble") {
      IEEELongDouble = false;
      A->claim();
    } else if (V == "vec-default") {
      VecExtabi = false;
      A->claim();
    } else if (V == "vec-extabi") {
      VecExtabi = true;
      A->claim();
    } else if (V == "elfv1") {
      ABIName = "elfv1";
      A->claim();
    } else if (V == "elfv2") {
      ABIName = "elfv2";
      A->claim();
    } else if (V != "altivec")
      // The ppc64 linux abis are all "altivec" abis by default. Accept and ignore
      // the option if given as we don't have backend support for any targets
      // that don't use the altivec abi.
      ABIName = A->getValue();
  }
  if (IEEELongDouble)
    CmdArgs.push_back("-mabi=ieeelongdouble");
  if (VecExtabi) {
    if (!T.isOSAIX())
      D.Diag(diag::err_drv_unsupported_opt_for_target)
          << "-mabi=vec-extabi" << T.str();
    CmdArgs.push_back("-mabi=vec-extabi");
  }

  ppc::FloatABI FloatABI = ppc::getPPCFloatABI(D, Args);
  if (FloatABI == ppc::FloatABI::Soft) {
    // Floating point operations and argument passing are soft.
    CmdArgs.push_back("-msoft-float");
    CmdArgs.push_back("-mfloat-abi");
    CmdArgs.push_back("soft");
  } else {
    // Floating point operations and argument passing are hard.
    assert(FloatABI == ppc::FloatABI::Hard && "Invalid float abi!");
    CmdArgs.push_back("-mfloat-abi");
    CmdArgs.push_back("hard");
  }

  if (ABIName) {
    CmdArgs.push_back("-target-abi");
    CmdArgs.push_back(ABIName);
  }
}

static void SetRISCVSmallDataLimit(const ToolChain &TC, const ArgList &Args,
                                   ArgStringList &CmdArgs) {
  const Driver &D = TC.getDriver();
  const llvm::Triple &Triple = TC.getTriple();
  // Default small data limitation is eight.
  const char *SmallDataLimit = "8";
  // Get small data limitation.
  if (Args.getLastArg(options::OPT_shared, options::OPT_fpic,
                      options::OPT_fPIC)) {
    // Not support linker relaxation for PIC.
    SmallDataLimit = "0";
    if (Args.hasArg(options::OPT_G)) {
      D.Diag(diag::warn_drv_unsupported_sdata);
    }
  } else if (Args.getLastArgValue(options::OPT_mcmodel_EQ)
                 .equals_insensitive("large") &&
             (Triple.getArch() == llvm::Triple::riscv64)) {
    // Not support linker relaxation for RV64 with large code model.
    SmallDataLimit = "0";
    if (Args.hasArg(options::OPT_G)) {
      D.Diag(diag::warn_drv_unsupported_sdata);
    }
  } else if (Triple.isAndroid()) {
    // GP relaxation is not supported on Android.
    SmallDataLimit = "0";
    if (Args.hasArg(options::OPT_G)) {
      D.Diag(diag::warn_drv_unsupported_sdata);
    }
  } else if (Arg *A = Args.getLastArg(options::OPT_G)) {
    SmallDataLimit = A->getValue();
  }
  // Forward the -msmall-data-limit= option.
  CmdArgs.push_back("-msmall-data-limit");
  CmdArgs.push_back(SmallDataLimit);
}

void Clang::AddRISCVTargetArgs(const ArgList &Args,
                               ArgStringList &CmdArgs) const {
  const llvm::Triple &Triple = getToolChain().getTriple();
  StringRef ABIName = riscv::getRISCVABI(Args, Triple);

  CmdArgs.push_back("-target-abi");
  CmdArgs.push_back(ABIName.data());

  SetRISCVSmallDataLimit(getToolChain(), Args, CmdArgs);

  if (!Args.hasFlag(options::OPT_mimplicit_float,
                    options::OPT_mno_implicit_float, true))
    CmdArgs.push_back("-no-implicit-float");

  if (const Arg *A = Args.getLastArg(options::OPT_mtune_EQ)) {
    CmdArgs.push_back("-tune-cpu");
    if (strcmp(A->getValue(), "native") == 0)
      CmdArgs.push_back(Args.MakeArgString(llvm::sys::getHostCPUName()));
    else
      CmdArgs.push_back(A->getValue());
  }

  // Handle -mrvv-vector-bits=<bits>
  if (Arg *A = Args.getLastArg(options::OPT_mrvv_vector_bits_EQ)) {
    StringRef Val = A->getValue();
    const Driver &D = getToolChain().getDriver();

    // Get minimum VLen from march.
    unsigned MinVLen = 0;
    std::string Arch = riscv::getRISCVArch(Args, Triple);
    auto ISAInfo = llvm::RISCVISAInfo::parseArchString(
        Arch, /*EnableExperimentalExtensions*/ true);
    // Ignore parsing error.
    if (!errorToBool(ISAInfo.takeError()))
      MinVLen = (*ISAInfo)->getMinVLen();

    // If the value is "zvl", use MinVLen from march. Otherwise, try to parse
    // as integer as long as we have a MinVLen.
    unsigned Bits = 0;
    if (Val == "zvl" && MinVLen >= llvm::RISCV::RVVBitsPerBlock) {
      Bits = MinVLen;
    } else if (!Val.getAsInteger(10, Bits)) {
      // Only accept power of 2 values beteen RVVBitsPerBlock and 65536 that
      // at least MinVLen.
      if (Bits < MinVLen || Bits < llvm::RISCV::RVVBitsPerBlock ||
          Bits > 65536 || !llvm::isPowerOf2_32(Bits))
        Bits = 0;
    }

    // If we got a valid value try to use it.
    if (Bits != 0) {
      unsigned VScaleMin = Bits / llvm::RISCV::RVVBitsPerBlock;
      CmdArgs.push_back(
          Args.MakeArgString("-mvscale-max=" + llvm::Twine(VScaleMin)));
      CmdArgs.push_back(
          Args.MakeArgString("-mvscale-min=" + llvm::Twine(VScaleMin)));
    } else if (Val != "scalable") {
      // Handle the unsupported values passed to mrvv-vector-bits.
      D.Diag(diag::err_drv_unsupported_option_argument)
          << A->getSpelling() << Val;
    }
  }
}

void Clang::AddSparcTargetArgs(const ArgList &Args,
                               ArgStringList &CmdArgs) const {
  sparc::FloatABI FloatABI =
      sparc::getSparcFloatABI(getToolChain().getDriver(), Args);

  if (FloatABI == sparc::FloatABI::Soft) {
    // Floating point operations and argument passing are soft.
    CmdArgs.push_back("-msoft-float");
    CmdArgs.push_back("-mfloat-abi");
    CmdArgs.push_back("soft");
  } else {
    // Floating point operations and argument passing are hard.
    assert(FloatABI == sparc::FloatABI::Hard && "Invalid float abi!");
    CmdArgs.push_back("-mfloat-abi");
    CmdArgs.push_back("hard");
  }

  if (const Arg *A = Args.getLastArg(clang::driver::options::OPT_mtune_EQ)) {
    StringRef Name = A->getValue();
    std::string TuneCPU;
    if (Name == "native")
      TuneCPU = std::string(llvm::sys::getHostCPUName());
    else
      TuneCPU = std::string(Name);

    CmdArgs.push_back("-tune-cpu");
    CmdArgs.push_back(Args.MakeArgString(TuneCPU));
  }
}

void Clang::AddSystemZTargetArgs(const ArgList &Args,
                                 ArgStringList &CmdArgs) const {
  if (const Arg *A = Args.getLastArg(options::OPT_mtune_EQ)) {
    CmdArgs.push_back("-tune-cpu");
    if (strcmp(A->getValue(), "native") == 0)
      CmdArgs.push_back(Args.MakeArgString(llvm::sys::getHostCPUName()));
    else
      CmdArgs.push_back(A->getValue());
  }

  bool HasBackchain =
      Args.hasFlag(options::OPT_mbackchain, options::OPT_mno_backchain, false);
  bool HasPackedStack = Args.hasFlag(options::OPT_mpacked_stack,
                                     options::OPT_mno_packed_stack, false);
  systemz::FloatABI FloatABI =
      systemz::getSystemZFloatABI(getToolChain().getDriver(), Args);
  bool HasSoftFloat = (FloatABI == systemz::FloatABI::Soft);
  if (HasBackchain && HasPackedStack && !HasSoftFloat) {
    const Driver &D = getToolChain().getDriver();
    D.Diag(diag::err_drv_unsupported_opt)
      << "-mpacked-stack -mbackchain -mhard-float";
  }
  if (HasBackchain)
    CmdArgs.push_back("-mbackchain");
  if (HasPackedStack)
    CmdArgs.push_back("-mpacked-stack");
  if (HasSoftFloat) {
    // Floating point operations and argument passing are soft.
    CmdArgs.push_back("-msoft-float");
    CmdArgs.push_back("-mfloat-abi");
    CmdArgs.push_back("soft");
  }
}

void Clang::AddX86TargetArgs(const ArgList &Args,
                             ArgStringList &CmdArgs) const {
  const Driver &D = getToolChain().getDriver();
  addX86AlignBranchArgs(D, Args, CmdArgs, /*IsLTO=*/false);

  if (!Args.hasFlag(options::OPT_mred_zone, options::OPT_mno_red_zone, true) ||
      Args.hasArg(options::OPT_mkernel) ||
      Args.hasArg(options::OPT_fapple_kext))
    CmdArgs.push_back("-disable-red-zone");

  if (!Args.hasFlag(options::OPT_mtls_direct_seg_refs,
                    options::OPT_mno_tls_direct_seg_refs, true))
    CmdArgs.push_back("-mno-tls-direct-seg-refs");

  // Default to avoid implicit floating-point for kernel/kext code, but allow
  // that to be overridden with -mno-soft-float.
  bool NoImplicitFloat = (Args.hasArg(options::OPT_mkernel) ||
                          Args.hasArg(options::OPT_fapple_kext));
  if (Arg *A = Args.getLastArg(
          options::OPT_msoft_float, options::OPT_mno_soft_float,
          options::OPT_mimplicit_float, options::OPT_mno_implicit_float)) {
    const Option &O = A->getOption();
    NoImplicitFloat = (O.matches(options::OPT_mno_implicit_float) ||
                       O.matches(options::OPT_msoft_float));
  }
  if (NoImplicitFloat)
    CmdArgs.push_back("-no-implicit-float");

  if (Arg *A = Args.getLastArg(options::OPT_masm_EQ)) {
    StringRef Value = A->getValue();
    if (Value == "intel" || Value == "att") {
      CmdArgs.push_back("-mllvm");
      CmdArgs.push_back(Args.MakeArgString("-x86-asm-syntax=" + Value));
      CmdArgs.push_back(Args.MakeArgString("-inline-asm=" + Value));
    } else {
      D.Diag(diag::err_drv_unsupported_option_argument)
          << A->getSpelling() << Value;
    }
  } else if (D.IsCLMode()) {
    CmdArgs.push_back("-mllvm");
    CmdArgs.push_back("-x86-asm-syntax=intel");
  }

  if (Arg *A = Args.getLastArg(options::OPT_mskip_rax_setup,
                               options::OPT_mno_skip_rax_setup))
    if (A->getOption().matches(options::OPT_mskip_rax_setup))
      CmdArgs.push_back(Args.MakeArgString("-mskip-rax-setup"));

  // Set flags to support MCU ABI.
  if (Args.hasFlag(options::OPT_miamcu, options::OPT_mno_iamcu, false)) {
    CmdArgs.push_back("-mfloat-abi");
    CmdArgs.push_back("soft");
    CmdArgs.push_back("-mstack-alignment=4");
  }

  // Handle -mtune.

  // Default to "generic" unless -march is present or targetting the PS4/PS5.
  std::string TuneCPU;
  if (!Args.hasArg(clang::driver::options::OPT_march_EQ) &&
      !getToolChain().getTriple().isPS())
    TuneCPU = "generic";

  // Override based on -mtune.
  if (const Arg *A = Args.getLastArg(clang::driver::options::OPT_mtune_EQ)) {
    StringRef Name = A->getValue();

    if (Name == "native") {
      Name = llvm::sys::getHostCPUName();
      if (!Name.empty())
        TuneCPU = std::string(Name);
    } else
      TuneCPU = std::string(Name);
  }

  if (!TuneCPU.empty()) {
    CmdArgs.push_back("-tune-cpu");
    CmdArgs.push_back(Args.MakeArgString(TuneCPU));
  }
}

void Clang::AddHexagonTargetArgs(const ArgList &Args,
                                 ArgStringList &CmdArgs) const {
  CmdArgs.push_back("-mqdsp6-compat");
  CmdArgs.push_back("-Wreturn-type");

  if (auto G = toolchains::HexagonToolChain::getSmallDataThreshold(Args)) {
    CmdArgs.push_back("-mllvm");
    CmdArgs.push_back(
        Args.MakeArgString("-hexagon-small-data-threshold=" + Twine(*G)));
  }

  if (!Args.hasArg(options::OPT_fno_short_enums))
    CmdArgs.push_back("-fshort-enums");
  if (Args.getLastArg(options::OPT_mieee_rnd_near)) {
    CmdArgs.push_back("-mllvm");
    CmdArgs.push_back("-enable-hexagon-ieee-rnd-near");
  }
  CmdArgs.push_back("-mllvm");
  CmdArgs.push_back("-machine-sink-split=0");
}

void Clang::AddLanaiTargetArgs(const ArgList &Args,
                               ArgStringList &CmdArgs) const {
  if (Arg *A = Args.getLastArg(options::OPT_mcpu_EQ)) {
    StringRef CPUName = A->getValue();

    CmdArgs.push_back("-target-cpu");
    CmdArgs.push_back(Args.MakeArgString(CPUName));
  }
  if (Arg *A = Args.getLastArg(options::OPT_mregparm_EQ)) {
    StringRef Value = A->getValue();
    // Only support mregparm=4 to support old usage. Report error for all other
    // cases.
    int Mregparm;
    if (Value.getAsInteger(10, Mregparm)) {
      if (Mregparm != 4) {
        getToolChain().getDriver().Diag(
            diag::err_drv_unsupported_option_argument)
            << A->getSpelling() << Value;
      }
    }
  }
}

void Clang::AddWebAssemblyTargetArgs(const ArgList &Args,
                                     ArgStringList &CmdArgs) const {
  // Default to "hidden" visibility.
  if (!Args.hasArg(options::OPT_fvisibility_EQ,
                   options::OPT_fvisibility_ms_compat))
    CmdArgs.push_back("-fvisibility=hidden");
}

void Clang::AddVETargetArgs(const ArgList &Args, ArgStringList &CmdArgs) const {
  // Floating point operations and argument passing are hard.
  CmdArgs.push_back("-mfloat-abi");
  CmdArgs.push_back("hard");
}

void Clang::DumpCompilationDatabase(Compilation &C, StringRef Filename,
                                    StringRef Target, const InputInfo &Output,
                                    const InputInfo &Input, const ArgList &Args) const {
  // If this is a dry run, do not create the compilation database file.
  if (C.getArgs().hasArg(options::OPT__HASH_HASH_HASH))
    return;

  using llvm::yaml::escape;
  const Driver &D = getToolChain().getDriver();

  if (!CompilationDatabase) {
    std::error_code EC;
    auto File = std::make_unique<llvm::raw_fd_ostream>(
        Filename, EC,
        llvm::sys::fs::OF_TextWithCRLF | llvm::sys::fs::OF_Append);
    if (EC) {
      D.Diag(clang::diag::err_drv_compilationdatabase) << Filename
                                                       << EC.message();
      return;
    }
    CompilationDatabase = std::move(File);
  }
  auto &CDB = *CompilationDatabase;
  auto CWD = D.getVFS().getCurrentWorkingDirectory();
  if (!CWD)
    CWD = ".";
  CDB << "{ \"directory\": \"" << escape(*CWD) << "\"";
  CDB << ", \"file\": \"" << escape(Input.getFilename()) << "\"";
  if (Output.isFilename())
    CDB << ", \"output\": \"" << escape(Output.getFilename()) << "\"";
  CDB << ", \"arguments\": [\"" << escape(D.ClangExecutable) << "\"";
  SmallString<128> Buf;
  Buf = "-x";
  Buf += types::getTypeName(Input.getType());
  CDB << ", \"" << escape(Buf) << "\"";
  if (!D.SysRoot.empty() && !Args.hasArg(options::OPT__sysroot_EQ)) {
    Buf = "--sysroot=";
    Buf += D.SysRoot;
    CDB << ", \"" << escape(Buf) << "\"";
  }
  CDB << ", \"" << escape(Input.getFilename()) << "\"";
  if (Output.isFilename())
    CDB << ", \"-o\", \"" << escape(Output.getFilename()) << "\"";
  for (auto &A: Args) {
    auto &O = A->getOption();
    // Skip language selection, which is positional.
    if (O.getID() == options::OPT_x)
      continue;
    // Skip writing dependency output and the compilation database itself.
    if (O.getGroup().isValid() && O.getGroup().getID() == options::OPT_M_Group)
      continue;
    if (O.getID() == options::OPT_gen_cdb_fragment_path)
      continue;
    // Skip inputs.
    if (O.getKind() == Option::InputClass)
      continue;
    // Skip output.
    if (O.getID() == options::OPT_o)
      continue;
    // All other arguments are quoted and appended.
    ArgStringList ASL;
    A->render(Args, ASL);
    for (auto &it: ASL)
      CDB << ", \"" << escape(it) << "\"";
  }
  Buf = "--target=";
  Buf += Target;
  CDB << ", \"" << escape(Buf) << "\"]},\n";
}

void Clang::DumpCompilationDatabaseFragmentToDir(
    StringRef Dir, Compilation &C, StringRef Target, const InputInfo &Output,
    const InputInfo &Input, const llvm::opt::ArgList &Args) const {
  // If this is a dry run, do not create the compilation database file.
  if (C.getArgs().hasArg(options::OPT__HASH_HASH_HASH))
    return;

  if (CompilationDatabase)
    DumpCompilationDatabase(C, "", Target, Output, Input, Args);

  SmallString<256> Path = Dir;
  const auto &Driver = C.getDriver();
  Driver.getVFS().makeAbsolute(Path);
  auto Err = llvm::sys::fs::create_directory(Path, /*IgnoreExisting=*/true);
  if (Err) {
    Driver.Diag(diag::err_drv_compilationdatabase) << Dir << Err.message();
    return;
  }

  llvm::sys::path::append(
      Path,
      Twine(llvm::sys::path::filename(Input.getFilename())) + ".%%%%.json");
  int FD;
  SmallString<256> TempPath;
  Err = llvm::sys::fs::createUniqueFile(Path, FD, TempPath,
                                        llvm::sys::fs::OF_Text);
  if (Err) {
    Driver.Diag(diag::err_drv_compilationdatabase) << Path << Err.message();
    return;
  }
  CompilationDatabase =
      std::make_unique<llvm::raw_fd_ostream>(FD, /*shouldClose=*/true);
  DumpCompilationDatabase(C, "", Target, Output, Input, Args);
}

static bool CheckARMImplicitITArg(StringRef Value) {
  return Value == "always" || Value == "never" || Value == "arm" ||
         Value == "thumb";
}

static void AddARMImplicitITArgs(const ArgList &Args, ArgStringList &CmdArgs,
                                 StringRef Value) {
  CmdArgs.push_back("-mllvm");
  CmdArgs.push_back(Args.MakeArgString("-arm-implicit-it=" + Value));
}

static void CollectArgsForIntegratedAssembler(Compilation &C,
                                              const ArgList &Args,
                                              ArgStringList &CmdArgs,
                                              const Driver &D) {
  // Default to -mno-relax-all.
  //
  // Note: RISC-V requires an indirect jump for offsets larger than 1MiB. This
  // cannot be done by assembler branch relaxation as it needs a free temporary
  // register. Because of this, branch relaxation is handled by a MachineIR pass
  // before the assembler. Forcing assembler branch relaxation for -O0 makes the
  // MachineIR branch relaxation inaccurate and it will miss cases where an
  // indirect branch is necessary.
  Args.addOptInFlag(CmdArgs, options::OPT_mrelax_all,
                    options::OPT_mno_relax_all);

  // Only default to -mincremental-linker-compatible if we think we are
  // targeting the MSVC linker.
  bool DefaultIncrementalLinkerCompatible =
      C.getDefaultToolChain().getTriple().isWindowsMSVCEnvironment();
  if (Args.hasFlag(options::OPT_mincremental_linker_compatible,
                   options::OPT_mno_incremental_linker_compatible,
                   DefaultIncrementalLinkerCompatible))
    CmdArgs.push_back("-mincremental-linker-compatible");

  Args.AddLastArg(CmdArgs, options::OPT_femit_dwarf_unwind_EQ);

  Args.addOptInFlag(CmdArgs, options::OPT_femit_compact_unwind_non_canonical,
                    options::OPT_fno_emit_compact_unwind_non_canonical);

  // If you add more args here, also add them to the block below that
  // starts with "// If CollectArgsForIntegratedAssembler() isn't called below".

  // When passing -I arguments to the assembler we sometimes need to
  // unconditionally take the next argument.  For example, when parsing
  // '-Wa,-I -Wa,foo' we need to accept the -Wa,foo arg after seeing the
  // -Wa,-I arg and when parsing '-Wa,-I,foo' we need to accept the 'foo'
  // arg after parsing the '-I' arg.
  bool TakeNextArg = false;

  const llvm::Triple &Triple = C.getDefaultToolChain().getTriple();
  bool Crel = false, ExperimentalCrel = false;
  bool UseRelaxRelocations = C.getDefaultToolChain().useRelaxRelocations();
  bool UseNoExecStack = false;
  const char *MipsTargetFeature = nullptr;
  StringRef ImplicitIt;
  for (const Arg *A :
       Args.filtered(options::OPT_Wa_COMMA, options::OPT_Xassembler,
                     options::OPT_mimplicit_it_EQ)) {
    A->claim();

    if (A->getOption().getID() == options::OPT_mimplicit_it_EQ) {
      switch (C.getDefaultToolChain().getArch()) {
      case llvm::Triple::arm:
      case llvm::Triple::armeb:
      case llvm::Triple::thumb:
      case llvm::Triple::thumbeb:
        // Only store the value; the last value set takes effect.
        ImplicitIt = A->getValue();
        if (!CheckARMImplicitITArg(ImplicitIt))
          D.Diag(diag::err_drv_unsupported_option_argument)
              << A->getSpelling() << ImplicitIt;
        continue;
      default:
        break;
      }
    }

    for (StringRef Value : A->getValues()) {
      if (TakeNextArg) {
        CmdArgs.push_back(Value.data());
        TakeNextArg = false;
        continue;
      }

      if (C.getDefaultToolChain().getTriple().isOSBinFormatCOFF() &&
          Value == "-mbig-obj")
        continue; // LLVM handles bigobj automatically

      switch (C.getDefaultToolChain().getArch()) {
      default:
        break;
      case llvm::Triple::x86:
      case llvm::Triple::x86_64:
        if (Value == "-msse2avx") {
          CmdArgs.push_back("-msse2avx");
          continue;
        }
        break;
      case llvm::Triple::wasm32:
      case llvm::Triple::wasm64:
        if (Value == "--no-type-check") {
          CmdArgs.push_back("-mno-type-check");
          continue;
        }
        break;
      case llvm::Triple::thumb:
      case llvm::Triple::thumbeb:
      case llvm::Triple::arm:
      case llvm::Triple::armeb:
        if (Value.starts_with("-mimplicit-it=")) {
          // Only store the value; the last value set takes effect.
          ImplicitIt = Value.split("=").second;
          if (CheckARMImplicitITArg(ImplicitIt))
            continue;
        }
        if (Value == "-mthumb")
          // -mthumb has already been processed in ComputeLLVMTriple()
          // recognize but skip over here.
          continue;
        break;
      case llvm::Triple::mips:
      case llvm::Triple::mipsel:
      case llvm::Triple::mips64:
      case llvm::Triple::mips64el:
        if (Value == "--trap") {
          CmdArgs.push_back("-target-feature");
          CmdArgs.push_back("+use-tcc-in-div");
          continue;
        }
        if (Value == "--break") {
          CmdArgs.push_back("-target-feature");
          CmdArgs.push_back("-use-tcc-in-div");
          continue;
        }
        if (Value.starts_with("-msoft-float")) {
          CmdArgs.push_back("-target-feature");
          CmdArgs.push_back("+soft-float");
          continue;
        }
        if (Value.starts_with("-mhard-float")) {
          CmdArgs.push_back("-target-feature");
          CmdArgs.push_back("-soft-float");
          continue;
        }

        MipsTargetFeature = llvm::StringSwitch<const char *>(Value)
                                .Case("-mips1", "+mips1")
                                .Case("-mips2", "+mips2")
                                .Case("-mips3", "+mips3")
                                .Case("-mips4", "+mips4")
                                .Case("-mips5", "+mips5")
                                .Case("-mips32", "+mips32")
                                .Case("-mips32r2", "+mips32r2")
                                .Case("-mips32r3", "+mips32r3")
                                .Case("-mips32r5", "+mips32r5")
                                .Case("-mips32r6", "+mips32r6")
                                .Case("-mips64", "+mips64")
                                .Case("-mips64r2", "+mips64r2")
                                .Case("-mips64r3", "+mips64r3")
                                .Case("-mips64r5", "+mips64r5")
                                .Case("-mips64r6", "+mips64r6")
                                .Default(nullptr);
        if (MipsTargetFeature)
          continue;
      }

      if (Value == "-force_cpusubtype_ALL") {
        // Do nothing, this is the default and we don't support anything else.
      } else if (Value == "-L") {
        CmdArgs.push_back("-msave-temp-labels");
      } else if (Value == "--fatal-warnings") {
        CmdArgs.push_back("-massembler-fatal-warnings");
      } else if (Value == "--no-warn" || Value == "-W") {
        CmdArgs.push_back("-massembler-no-warn");
      } else if (Value == "--noexecstack") {
        UseNoExecStack = true;
      } else if (Value.starts_with("-compress-debug-sections") ||
                 Value.starts_with("--compress-debug-sections") ||
                 Value == "-nocompress-debug-sections" ||
                 Value == "--nocompress-debug-sections") {
        CmdArgs.push_back(Value.data());
      } else if (Value == "--crel") {
        Crel = true;
      } else if (Value == "--no-crel") {
        Crel = false;
      } else if (Value == "--allow-experimental-crel") {
        ExperimentalCrel = true;
      } else if (Value == "-mrelax-relocations=yes" ||
                 Value == "--mrelax-relocations=yes") {
        UseRelaxRelocations = true;
      } else if (Value == "-mrelax-relocations=no" ||
                 Value == "--mrelax-relocations=no") {
        UseRelaxRelocations = false;
      } else if (Value.starts_with("-I")) {
        CmdArgs.push_back(Value.data());
        // We need to consume the next argument if the current arg is a plain
        // -I. The next arg will be the include directory.
        if (Value == "-I")
          TakeNextArg = true;
      } else if (Value.starts_with("-gdwarf-")) {
        // "-gdwarf-N" options are not cc1as options.
        unsigned DwarfVersion = DwarfVersionNum(Value);
        if (DwarfVersion == 0) { // Send it onward, and let cc1as complain.
          CmdArgs.push_back(Value.data());
        } else {
          RenderDebugEnablingArgs(Args, CmdArgs,
                                  llvm::codegenoptions::DebugInfoConstructor,
                                  DwarfVersion, llvm::DebuggerKind::Default);
        }
      } else if (Value.starts_with("-mcpu") || Value.starts_with("-mfpu") ||
                 Value.starts_with("-mhwdiv") || Value.starts_with("-march")) {
        // Do nothing, we'll validate it later.
      } else if (Value == "-defsym" || Value == "--defsym") {
        if (A->getNumValues() != 2) {
          D.Diag(diag::err_drv_defsym_invalid_format) << Value;
          break;
        }
        const char *S = A->getValue(1);
        auto Pair = StringRef(S).split('=');
        auto Sym = Pair.first;
        auto SVal = Pair.second;

        if (Sym.empty() || SVal.empty()) {
          D.Diag(diag::err_drv_defsym_invalid_format) << S;
          break;
        }
        int64_t IVal;
        if (SVal.getAsInteger(0, IVal)) {
          D.Diag(diag::err_drv_defsym_invalid_symval) << SVal;
          break;
        }
        CmdArgs.push_back("--defsym");
        TakeNextArg = true;
      } else if (Value == "-fdebug-compilation-dir") {
        CmdArgs.push_back("-fdebug-compilation-dir");
        TakeNextArg = true;
      } else if (Value.consume_front("-fdebug-compilation-dir=")) {
        // The flag is a -Wa / -Xassembler argument and Options doesn't
        // parse the argument, so this isn't automatically aliased to
        // -fdebug-compilation-dir (without '=') here.
        CmdArgs.push_back("-fdebug-compilation-dir");
        CmdArgs.push_back(Value.data());
      } else if (Value == "--version") {
        D.PrintVersion(C, llvm::outs());
      } else {
        D.Diag(diag::err_drv_unsupported_option_argument)
            << A->getSpelling() << Value;
      }
    }
  }
  if (ImplicitIt.size())
    AddARMImplicitITArgs(Args, CmdArgs, ImplicitIt);
  if (Crel) {
    if (!ExperimentalCrel)
      D.Diag(diag::err_drv_experimental_crel);
    if (Triple.isOSBinFormatELF() && !Triple.isMIPS()) {
      CmdArgs.push_back("--crel");
    } else {
      D.Diag(diag::err_drv_unsupported_opt_for_target)
          << "-Wa,--crel" << D.getTargetTriple();
    }
  }
  if (!UseRelaxRelocations)
    CmdArgs.push_back("-mrelax-relocations=no");
  if (UseNoExecStack)
    CmdArgs.push_back("-mnoexecstack");
  if (MipsTargetFeature != nullptr) {
    CmdArgs.push_back("-target-feature");
    CmdArgs.push_back(MipsTargetFeature);
  }

  // forward -fembed-bitcode to assmebler
  if (C.getDriver().embedBitcodeEnabled() ||
      C.getDriver().embedBitcodeMarkerOnly())
    Args.AddLastArg(CmdArgs, options::OPT_fembed_bitcode_EQ);

  if (const char *AsSecureLogFile = getenv("AS_SECURE_LOG_FILE")) {
    CmdArgs.push_back("-as-secure-log-file");
    CmdArgs.push_back(Args.MakeArgString(AsSecureLogFile));
  }
}

static std::string ComplexRangeKindToStr(LangOptions::ComplexRangeKind Range) {
  switch (Range) {
  case LangOptions::ComplexRangeKind::CX_Full:
    return "full";
    break;
  case LangOptions::ComplexRangeKind::CX_Basic:
    return "basic";
    break;
  case LangOptions::ComplexRangeKind::CX_Improved:
    return "improved";
    break;
  case LangOptions::ComplexRangeKind::CX_Promoted:
    return "promoted";
    break;
  default:
    return "";
  }
}

static std::string ComplexArithmeticStr(LangOptions::ComplexRangeKind Range) {
  return (Range == LangOptions::ComplexRangeKind::CX_None)
             ? ""
             : "-fcomplex-arithmetic=" + ComplexRangeKindToStr(Range);
}

static void EmitComplexRangeDiag(const Driver &D, std::string str1,
                                 std::string str2) {
  if ((str1.compare(str2) != 0) && !str2.empty() && !str1.empty()) {
    D.Diag(clang::diag::warn_drv_overriding_option) << str1 << str2;
  }
}

static std::string
RenderComplexRangeOption(LangOptions::ComplexRangeKind Range) {
  std::string ComplexRangeStr = ComplexRangeKindToStr(Range);
  if (!ComplexRangeStr.empty())
    return "-complex-range=" + ComplexRangeStr;
  return ComplexRangeStr;
}

static void RenderFloatingPointOptions(const ToolChain &TC, const Driver &D,
                                       bool OFastEnabled, const ArgList &Args,
                                       ArgStringList &CmdArgs,
                                       const JobAction &JA) {
  // Handle various floating point optimization flags, mapping them to the
  // appropriate LLVM code generation flags. This is complicated by several
  // "umbrella" flags, so we do this by stepping through the flags incrementally
  // adjusting what we think is enabled/disabled, then at the end setting the
  // LLVM flags based on the final state.
  bool HonorINFs = true;
  bool HonorNaNs = true;
  bool ApproxFunc = false;
  // -fmath-errno is the default on some platforms, e.g. BSD-derived OSes.
  bool MathErrno = TC.IsMathErrnoDefault();
  bool AssociativeMath = false;
  bool ReciprocalMath = false;
  bool SignedZeros = true;
  bool TrappingMath = false; // Implemented via -ffp-exception-behavior
  bool TrappingMathPresent = false; // Is trapping-math in args, and not
                                    // overriden by ffp-exception-behavior?
  bool RoundingFPMath = false;
  // -ffp-model values: strict, fast, precise
  StringRef FPModel = "";
  // -ffp-exception-behavior options: strict, maytrap, ignore
  StringRef FPExceptionBehavior = "";
  // -ffp-eval-method options: double, extended, source
  StringRef FPEvalMethod = "";
  llvm::DenormalMode DenormalFPMath =
      TC.getDefaultDenormalModeForType(Args, JA);
  llvm::DenormalMode DenormalFP32Math =
      TC.getDefaultDenormalModeForType(Args, JA, &llvm::APFloat::IEEEsingle());

  // CUDA and HIP don't rely on the frontend to pass an ffp-contract option.
  // If one wasn't given by the user, don't pass it here.
  StringRef FPContract;
  StringRef LastSeenFfpContractOption;
  bool SeenUnsafeMathModeOption = false;
  if (!JA.isDeviceOffloading(Action::OFK_Cuda) &&
      !JA.isOffloading(Action::OFK_HIP))
    FPContract = "on";
  bool StrictFPModel = false;
  StringRef Float16ExcessPrecision = "";
  StringRef BFloat16ExcessPrecision = "";
  StringRef FPAccuracy = "";
  LangOptions::ComplexRangeKind Range = LangOptions::ComplexRangeKind::CX_None;
  std::string ComplexRangeStr = "";
  std::string GccRangeComplexOption = "";

  // Lambda to set fast-math options. This is also used by -ffp-model=fast
  auto applyFastMath = [&]() {
    HonorINFs = false;
    HonorNaNs = false;
    MathErrno = false;
    AssociativeMath = true;
    ReciprocalMath = true;
    ApproxFunc = true;
    SignedZeros = false;
    TrappingMath = false;
    RoundingFPMath = false;
    FPExceptionBehavior = "";
    // If fast-math is set then set the fp-contract mode to fast.
    FPContract = "fast";
    // ffast-math enables basic range rules for complex multiplication and
    // division.
    // Warn if user expects to perform full implementation of complex
    // multiplication or division in the presence of nan or ninf flags.
    if (Range == LangOptions::ComplexRangeKind::CX_Full ||
        Range == LangOptions::ComplexRangeKind::CX_Improved ||
        Range == LangOptions::ComplexRangeKind::CX_Promoted)
      EmitComplexRangeDiag(
          D, ComplexArithmeticStr(Range),
          !GccRangeComplexOption.empty()
              ? GccRangeComplexOption
              : ComplexArithmeticStr(LangOptions::ComplexRangeKind::CX_Basic));
    Range = LangOptions::ComplexRangeKind::CX_Basic;
    SeenUnsafeMathModeOption = true;
  };

  if (const Arg *A = Args.getLastArg(options::OPT_flimited_precision_EQ)) {
    CmdArgs.push_back("-mlimit-float-precision");
    CmdArgs.push_back(A->getValue());
  }

  for (const Arg *A : Args) {
    switch (A->getOption().getID()) {
    // If this isn't an FP option skip the claim below
    default: continue;

    case options::OPT_fcx_limited_range:
      if (GccRangeComplexOption.empty()) {
        if (Range != LangOptions::ComplexRangeKind::CX_Basic)
          EmitComplexRangeDiag(D, RenderComplexRangeOption(Range),
                               "-fcx-limited-range");
      } else {
        if (GccRangeComplexOption != "-fno-cx-limited-range")
          EmitComplexRangeDiag(D, GccRangeComplexOption, "-fcx-limited-range");
      }
      GccRangeComplexOption = "-fcx-limited-range";
      Range = LangOptions::ComplexRangeKind::CX_Basic;
      break;
    case options::OPT_fno_cx_limited_range:
      if (GccRangeComplexOption.empty()) {
        EmitComplexRangeDiag(D, RenderComplexRangeOption(Range),
                             "-fno-cx-limited-range");
      } else {
        if (GccRangeComplexOption.compare("-fcx-limited-range") != 0 &&
            GccRangeComplexOption.compare("-fno-cx-fortran-rules") != 0)
          EmitComplexRangeDiag(D, GccRangeComplexOption,
                               "-fno-cx-limited-range");
      }
      GccRangeComplexOption = "-fno-cx-limited-range";
      Range = LangOptions::ComplexRangeKind::CX_Full;
      break;
    case options::OPT_fcx_fortran_rules:
      if (GccRangeComplexOption.empty())
        EmitComplexRangeDiag(D, RenderComplexRangeOption(Range),
                             "-fcx-fortran-rules");
      else
        EmitComplexRangeDiag(D, GccRangeComplexOption, "-fcx-fortran-rules");
      GccRangeComplexOption = "-fcx-fortran-rules";
      Range = LangOptions::ComplexRangeKind::CX_Improved;
      break;
    case options::OPT_fno_cx_fortran_rules:
      if (GccRangeComplexOption.empty()) {
        EmitComplexRangeDiag(D, RenderComplexRangeOption(Range),
                             "-fno-cx-fortran-rules");
      } else {
        if (GccRangeComplexOption != "-fno-cx-limited-range")
          EmitComplexRangeDiag(D, GccRangeComplexOption,
                               "-fno-cx-fortran-rules");
      }
      GccRangeComplexOption = "-fno-cx-fortran-rules";
      Range = LangOptions::ComplexRangeKind::CX_Full;
      break;
    case options::OPT_fcomplex_arithmetic_EQ: {
      LangOptions::ComplexRangeKind RangeVal;
      StringRef Val = A->getValue();
      if (Val == "full")
        RangeVal = LangOptions::ComplexRangeKind::CX_Full;
      else if (Val == "improved")
        RangeVal = LangOptions::ComplexRangeKind::CX_Improved;
      else if (Val == "promoted")
        RangeVal = LangOptions::ComplexRangeKind::CX_Promoted;
      else if (Val == "basic")
        RangeVal = LangOptions::ComplexRangeKind::CX_Basic;
      else {
        D.Diag(diag::err_drv_unsupported_option_argument)
            << A->getSpelling() << Val;
        break;
      }
      if (!GccRangeComplexOption.empty()) {
        if (GccRangeComplexOption.compare("-fcx-limited-range") != 0) {
          if (GccRangeComplexOption.compare("-fcx-fortran-rules") != 0) {
            if (RangeVal != LangOptions::ComplexRangeKind::CX_Improved)
              EmitComplexRangeDiag(D, GccRangeComplexOption,
                                   ComplexArithmeticStr(RangeVal));
          } else {
            EmitComplexRangeDiag(D, GccRangeComplexOption,
                                 ComplexArithmeticStr(RangeVal));
          }
        } else {
          if (RangeVal != LangOptions::ComplexRangeKind::CX_Basic)
            EmitComplexRangeDiag(D, GccRangeComplexOption,
                                 ComplexArithmeticStr(RangeVal));
        }
      }
      Range = RangeVal;
      break;
    }
    case options::OPT_ffp_accuracy_EQ: {
      StringRef Val = A->getValue();
      FPAccuracy = Val;
      break;
    }
    case options::OPT_ffp_model_EQ: {
      // If -ffp-model= is seen, reset to fno-fast-math
      HonorINFs = true;
      HonorNaNs = true;
      ApproxFunc = false;
      // Turning *off* -ffast-math restores the toolchain default,
      // unless -fp-accuracy is used.
      if (FPAccuracy.empty())
        MathErrno = TC.IsMathErrnoDefault();
      AssociativeMath = false;
      ReciprocalMath = false;
      SignedZeros = true;
      FPContract = "on";

      StringRef Val = A->getValue();
      if (OFastEnabled && Val != "fast") {
        // Only -ffp-model=fast is compatible with OFast, ignore.
        D.Diag(clang::diag::warn_drv_overriding_option)
            << Args.MakeArgString("-ffp-model=" + Val) << "-Ofast";
        break;
      }
      StrictFPModel = false;
      if (!FPModel.empty() && FPModel != Val)
        D.Diag(clang::diag::warn_drv_overriding_option)
            << Args.MakeArgString("-ffp-model=" + FPModel)
            << Args.MakeArgString("-ffp-model=" + Val);
      if (Val == "fast") {
        FPModel = Val;
        applyFastMath();
      } else if (Val == "precise") {
        FPModel = Val;
        FPContract = "on";
      } else if (Val == "strict") {
        StrictFPModel = true;
        FPExceptionBehavior = "strict";
        FPModel = Val;
        FPContract = "off";
        TrappingMath = true;
        RoundingFPMath = true;
      } else
        D.Diag(diag::err_drv_unsupported_option_argument)
            << A->getSpelling() << Val;
      break;
    }

    // Options controlling individual features
    case options::OPT_fhonor_infinities:    HonorINFs = true;         break;
    case options::OPT_fno_honor_infinities: HonorINFs = false;        break;
    case options::OPT_fhonor_nans:          HonorNaNs = true;         break;
    case options::OPT_fno_honor_nans:       HonorNaNs = false;        break;
    case options::OPT_fapprox_func:         ApproxFunc = true;        break;
    case options::OPT_fno_approx_func:      ApproxFunc = false;       break;
    case options::OPT_fmath_errno:          MathErrno = true;         break;
    case options::OPT_fno_math_errno:       MathErrno = false;        break;
    case options::OPT_fassociative_math:    AssociativeMath = true;   break;
    case options::OPT_fno_associative_math: AssociativeMath = false;  break;
    case options::OPT_freciprocal_math:     ReciprocalMath = true;    break;
    case options::OPT_fno_reciprocal_math:  ReciprocalMath = false;   break;
    case options::OPT_fsigned_zeros:        SignedZeros = true;       break;
    case options::OPT_fno_signed_zeros:     SignedZeros = false;      break;
    case options::OPT_ftrapping_math:
      if (!TrappingMathPresent && !FPExceptionBehavior.empty() &&
          FPExceptionBehavior != "strict")
        // Warn that previous value of option is overridden.
        D.Diag(clang::diag::warn_drv_overriding_option)
            << Args.MakeArgString("-ffp-exception-behavior=" +
                                  FPExceptionBehavior)
            << "-ftrapping-math";
      TrappingMath = true;
      TrappingMathPresent = true;
      FPExceptionBehavior = "strict";
      break;
    case options::OPT_fno_trapping_math:
      if (!TrappingMathPresent && !FPExceptionBehavior.empty() &&
          FPExceptionBehavior != "ignore")
        // Warn that previous value of option is overridden.
        D.Diag(clang::diag::warn_drv_overriding_option)
            << Args.MakeArgString("-ffp-exception-behavior=" +
                                  FPExceptionBehavior)
            << "-fno-trapping-math";
      TrappingMath = false;
      TrappingMathPresent = true;
      FPExceptionBehavior = "ignore";
      break;

    case options::OPT_frounding_math:
      RoundingFPMath = true;
      break;

    case options::OPT_fno_rounding_math:
      RoundingFPMath = false;
      break;

    case options::OPT_fcuda_flush_denormals_to_zero:
    case options::OPT_fgpu_flush_denormals_to_zero:
      DenormalFP32Math = llvm::DenormalMode::getPreserveSign();
      break;

    case options::OPT_fdenormal_fp_math_EQ:
      DenormalFPMath = llvm::parseDenormalFPAttribute(A->getValue());
      DenormalFP32Math = DenormalFPMath;
      if (!DenormalFPMath.isValid()) {
        D.Diag(diag::err_drv_invalid_value)
            << A->getAsString(Args) << A->getValue();
      }
      break;

    case options::OPT_fdenormal_fp_math_f32_EQ:
      DenormalFP32Math = llvm::parseDenormalFPAttribute(A->getValue());
      if (!DenormalFP32Math.isValid()) {
        D.Diag(diag::err_drv_invalid_value)
            << A->getAsString(Args) << A->getValue();
      }
      break;

    // Validate and pass through -ffp-contract option.
    case options::OPT_ffp_contract: {
      StringRef Val = A->getValue();
      if (Val == "fast" || Val == "on" || Val == "off" ||
          Val == "fast-honor-pragmas") {
        FPContract = Val;
        LastSeenFfpContractOption = Val;
      } else
        D.Diag(diag::err_drv_unsupported_option_argument)
            << A->getSpelling() << Val;
      break;
    }

    // Validate and pass through -ffp-exception-behavior option.
    case options::OPT_ffp_exception_behavior_EQ: {
      StringRef Val = A->getValue();
      if (!TrappingMathPresent && !FPExceptionBehavior.empty() &&
          FPExceptionBehavior != Val)
        // Warn that previous value of option is overridden.
        D.Diag(clang::diag::warn_drv_overriding_option)
            << Args.MakeArgString("-ffp-exception-behavior=" +
                                  FPExceptionBehavior)
            << Args.MakeArgString("-ffp-exception-behavior=" + Val);
      TrappingMath = TrappingMathPresent = false;
      if (Val == "ignore" || Val == "maytrap")
        FPExceptionBehavior = Val;
      else if (Val == "strict") {
        FPExceptionBehavior = Val;
        TrappingMath = TrappingMathPresent = true;
      } else
        D.Diag(diag::err_drv_unsupported_option_argument)
            << A->getSpelling() << Val;
      break;
    }

    // Validate and pass through -ffp-eval-method option.
    case options::OPT_ffp_eval_method_EQ: {
      StringRef Val = A->getValue();
      if (Val == "double" || Val == "extended" || Val == "source")
        FPEvalMethod = Val;
      else
        D.Diag(diag::err_drv_unsupported_option_argument)
            << A->getSpelling() << Val;
      break;
    }

    case options::OPT_fexcess_precision_EQ: {
      StringRef Val = A->getValue();
      const llvm::Triple::ArchType Arch = TC.getArch();
      if (Arch == llvm::Triple::x86 || Arch == llvm::Triple::x86_64) {
        if (Val == "standard" || Val == "fast")
          Float16ExcessPrecision = Val;
        // To make it GCC compatible, allow the value of "16" which
        // means disable excess precision, the same meaning than clang's
        // equivalent value "none".
        else if (Val == "16")
          Float16ExcessPrecision = "none";
        else
          D.Diag(diag::err_drv_unsupported_option_argument)
              << A->getSpelling() << Val;
      } else {
        if (!(Val == "standard" || Val == "fast"))
          D.Diag(diag::err_drv_unsupported_option_argument)
              << A->getSpelling() << Val;
      }
      BFloat16ExcessPrecision = Float16ExcessPrecision;
      break;
    }
    case options::OPT_ffinite_math_only:
      HonorINFs = false;
      HonorNaNs = false;
      break;
    case options::OPT_fno_finite_math_only:
      HonorINFs = true;
      HonorNaNs = true;
      break;

    case options::OPT_funsafe_math_optimizations:
      AssociativeMath = true;
      ReciprocalMath = true;
      SignedZeros = false;
      ApproxFunc = true;
      TrappingMath = false;
      FPExceptionBehavior = "";
      FPContract = "fast";
      SeenUnsafeMathModeOption = true;
      break;
    case options::OPT_fno_unsafe_math_optimizations:
      AssociativeMath = false;
      ReciprocalMath = false;
      SignedZeros = true;
      ApproxFunc = false;

      if (!JA.isDeviceOffloading(Action::OFK_Cuda) &&
          !JA.isOffloading(Action::OFK_HIP)) {
        if (LastSeenFfpContractOption != "") {
          FPContract = LastSeenFfpContractOption;
        } else if (SeenUnsafeMathModeOption)
          FPContract = "on";
      }
      break;

    case options::OPT_Ofast:
      // If -Ofast is the optimization level, then -ffast-math should be enabled
      if (!OFastEnabled)
        continue;
      [[fallthrough]];
    case options::OPT_ffast_math: {
      applyFastMath();
      break;
    }
    case options::OPT_fno_fast_math:
      HonorINFs = true;
      HonorNaNs = true;
      // Turning on -ffast-math (with either flag) removes the need for
      // MathErrno. However, turning *off* -ffast-math merely restores the
      // toolchain default (which may be false), unless -fp-accuracy is used.
      if (FPAccuracy.empty())
        MathErrno = TC.IsMathErrnoDefault();
      AssociativeMath = false;
      ReciprocalMath = false;
      ApproxFunc = false;
      SignedZeros = true;
      // -fno_fast_math restores default fpcontract handling
      if (!JA.isDeviceOffloading(Action::OFK_Cuda) &&
          !JA.isOffloading(Action::OFK_HIP)) {
        if (LastSeenFfpContractOption != "") {
          FPContract = LastSeenFfpContractOption;
        } else if (SeenUnsafeMathModeOption)
          FPContract = "on";
      }
      break;
    }
    // The StrictFPModel local variable is needed to report warnings
    // in the way we intend. If -ffp-model=strict has been used, we
    // want to report a warning for the next option encountered that
    // takes us out of the settings described by fp-model=strict, but
    // we don't want to continue issuing warnings for other conflicting
    // options after that.
    if (StrictFPModel) {
      // If -ffp-model=strict has been specified on command line but
      // subsequent options conflict then emit warning diagnostic.
      if (HonorINFs && HonorNaNs && !AssociativeMath && !ReciprocalMath &&
          SignedZeros && TrappingMath && RoundingFPMath && !ApproxFunc &&
          FPContract == "off")
        // OK: Current Arg doesn't conflict with -ffp-model=strict
        ;
      else {
        StrictFPModel = false;
        FPModel = "";
        auto RHS = (A->getNumValues() == 0)
                       ? A->getSpelling()
                       : Args.MakeArgString(A->getSpelling() + A->getValue());
        if (RHS != "-ffp-model=strict")
          D.Diag(clang::diag::warn_drv_overriding_option)
              << "-ffp-model=strict" << RHS;
      }
    }

    // If we handled this option claim it
    A->claim();
  }

  if (!HonorINFs)
    CmdArgs.push_back("-menable-no-infs");

  if (!HonorNaNs)
    CmdArgs.push_back("-menable-no-nans");

  if (ApproxFunc)
    CmdArgs.push_back("-fapprox-func");

  if (MathErrno)
    CmdArgs.push_back("-fmath-errno");

 if (AssociativeMath && ReciprocalMath && !SignedZeros && ApproxFunc &&
     !TrappingMath)
    CmdArgs.push_back("-funsafe-math-optimizations");

  if (!SignedZeros)
    CmdArgs.push_back("-fno-signed-zeros");

  if (AssociativeMath && !SignedZeros && !TrappingMath)
    CmdArgs.push_back("-mreassociate");

  if (ReciprocalMath)
    CmdArgs.push_back("-freciprocal-math");

  if (TrappingMath) {
    // FP Exception Behavior is also set to strict
    assert(FPExceptionBehavior == "strict");
  }

  // The default is IEEE.
  if (DenormalFPMath != llvm::DenormalMode::getIEEE()) {
    llvm::SmallString<64> DenormFlag;
    llvm::raw_svector_ostream ArgStr(DenormFlag);
    ArgStr << "-fdenormal-fp-math=" << DenormalFPMath;
    CmdArgs.push_back(Args.MakeArgString(ArgStr.str()));
  }

  // Add f32 specific denormal mode flag if it's different.
  if (DenormalFP32Math != DenormalFPMath) {
    llvm::SmallString<64> DenormFlag;
    llvm::raw_svector_ostream ArgStr(DenormFlag);
    ArgStr << "-fdenormal-fp-math-f32=" << DenormalFP32Math;
    CmdArgs.push_back(Args.MakeArgString(ArgStr.str()));
  }

  if (!FPContract.empty())
    CmdArgs.push_back(Args.MakeArgString("-ffp-contract=" + FPContract));

  if (RoundingFPMath)
    CmdArgs.push_back(Args.MakeArgString("-frounding-math"));
  else
    CmdArgs.push_back(Args.MakeArgString("-fno-rounding-math"));

  if (!FPExceptionBehavior.empty())
    CmdArgs.push_back(Args.MakeArgString("-ffp-exception-behavior=" +
                      FPExceptionBehavior));

  if (!FPEvalMethod.empty())
    CmdArgs.push_back(Args.MakeArgString("-ffp-eval-method=" + FPEvalMethod));

  if (!Float16ExcessPrecision.empty())
    CmdArgs.push_back(Args.MakeArgString("-ffloat16-excess-precision=" +
                                         Float16ExcessPrecision));
  if (!BFloat16ExcessPrecision.empty())
    CmdArgs.push_back(Args.MakeArgString("-fbfloat16-excess-precision=" +
                                         BFloat16ExcessPrecision));

  ParseMRecip(D, Args, CmdArgs);

  // -ffast-math enables the __FAST_MATH__ preprocessor macro, but check for the
  // individual features enabled by -ffast-math instead of the option itself as
  // that's consistent with gcc's behaviour.
  if (!HonorINFs && !HonorNaNs && !MathErrno && AssociativeMath && ApproxFunc &&
      ReciprocalMath && !SignedZeros && !TrappingMath && !RoundingFPMath) {
    CmdArgs.push_back("-ffast-math");
    if (FPModel == "fast") {
      if (FPContract == "fast")
        // All set, do nothing.
        ;
      else if (FPContract.empty())
        // Enable -ffp-contract=fast
        CmdArgs.push_back(Args.MakeArgString("-ffp-contract=fast"));
      else
        D.Diag(clang::diag::warn_drv_overriding_option)
            << "-ffp-model=fast"
            << Args.MakeArgString("-ffp-contract=" + FPContract);
    }
  }

  // Handle __FINITE_MATH_ONLY__ similarly.
  if (!HonorINFs && !HonorNaNs)
    CmdArgs.push_back("-ffinite-math-only");

  if (const Arg *A = Args.getLastArg(options::OPT_mfpmath_EQ)) {
    CmdArgs.push_back("-mfpmath");
    CmdArgs.push_back(A->getValue());
  }

  // Disable a codegen optimization for floating-point casts.
  if (Args.hasFlag(options::OPT_fno_strict_float_cast_overflow,
                   options::OPT_fstrict_float_cast_overflow, false))
    CmdArgs.push_back("-fno-strict-float-cast-overflow");

  if (Range != LangOptions::ComplexRangeKind::CX_None)
    ComplexRangeStr = RenderComplexRangeOption(Range);
  if (!ComplexRangeStr.empty()) {
    CmdArgs.push_back(Args.MakeArgString(ComplexRangeStr));
    if (Args.hasArg(options::OPT_fcomplex_arithmetic_EQ))
      CmdArgs.push_back(Args.MakeArgString("-fcomplex-arithmetic=" +
                                           ComplexRangeKindToStr(Range)));
  }
  if (Args.hasArg(options::OPT_fcx_limited_range))
    CmdArgs.push_back("-fcx-limited-range");
  if (Args.hasArg(options::OPT_fcx_fortran_rules))
    CmdArgs.push_back("-fcx-fortran-rules");
  if (Args.hasArg(options::OPT_fno_cx_limited_range))
    CmdArgs.push_back("-fno-cx-limited-range");
  if (Args.hasArg(options::OPT_fno_cx_fortran_rules))
    CmdArgs.push_back("-fno-cx-fortran-rules");
}

static void RenderAnalyzerOptions(const ArgList &Args, ArgStringList &CmdArgs,
                                  const llvm::Triple &Triple,
                                  const InputInfo &Input) {
  // Add default argument set.
  if (!Args.hasArg(options::OPT__analyzer_no_default_checks)) {
    CmdArgs.push_back("-analyzer-checker=core");
    CmdArgs.push_back("-analyzer-checker=apiModeling");

    if (!Triple.isWindowsMSVCEnvironment()) {
      CmdArgs.push_back("-analyzer-checker=unix");
    } else {
      // Enable "unix" checkers that also work on Windows.
      CmdArgs.push_back("-analyzer-checker=unix.API");
      CmdArgs.push_back("-analyzer-checker=unix.Malloc");
      CmdArgs.push_back("-analyzer-checker=unix.MallocSizeof");
      CmdArgs.push_back("-analyzer-checker=unix.MismatchedDeallocator");
      CmdArgs.push_back("-analyzer-checker=unix.cstring.BadSizeArg");
      CmdArgs.push_back("-analyzer-checker=unix.cstring.NullArg");
    }

    // Disable some unix checkers for PS4/PS5.
    if (Triple.isPS()) {
      CmdArgs.push_back("-analyzer-disable-checker=unix.API");
      CmdArgs.push_back("-analyzer-disable-checker=unix.Vfork");
    }

    if (Triple.isOSDarwin()) {
      CmdArgs.push_back("-analyzer-checker=osx");
      CmdArgs.push_back(
          "-analyzer-checker=security.insecureAPI.decodeValueOfObjCType");
    }
    else if (Triple.isOSFuchsia())
      CmdArgs.push_back("-analyzer-checker=fuchsia");

    CmdArgs.push_back("-analyzer-checker=deadcode");

    if (types::isCXX(Input.getType()))
      CmdArgs.push_back("-analyzer-checker=cplusplus");

    if (!Triple.isPS()) {
      CmdArgs.push_back("-analyzer-checker=security.insecureAPI.UncheckedReturn");
      CmdArgs.push_back("-analyzer-checker=security.insecureAPI.getpw");
      CmdArgs.push_back("-analyzer-checker=security.insecureAPI.gets");
      CmdArgs.push_back("-analyzer-checker=security.insecureAPI.mktemp");
      CmdArgs.push_back("-analyzer-checker=security.insecureAPI.mkstemp");
      CmdArgs.push_back("-analyzer-checker=security.insecureAPI.vfork");
    }

    // Default nullability checks.
    CmdArgs.push_back("-analyzer-checker=nullability.NullPassedToNonnull");
    CmdArgs.push_back("-analyzer-checker=nullability.NullReturnedFromNonnull");
  }

  // Set the output format. The default is plist, for (lame) historical reasons.
  CmdArgs.push_back("-analyzer-output");
  if (Arg *A = Args.getLastArg(options::OPT__analyzer_output))
    CmdArgs.push_back(A->getValue());
  else
    CmdArgs.push_back("plist");

  // Disable the presentation of standard compiler warnings when using
  // --analyze.  We only want to show static analyzer diagnostics or frontend
  // errors.
  CmdArgs.push_back("-w");

  // Add -Xanalyzer arguments when running as analyzer.
  Args.AddAllArgValues(CmdArgs, options::OPT_Xanalyzer);
}

static bool isValidSymbolName(StringRef S) {
  if (S.empty())
    return false;

  if (std::isdigit(S[0]))
    return false;

  return llvm::all_of(S, [](char C) { return std::isalnum(C) || C == '_'; });
}

static void RenderSSPOptions(const Driver &D, const ToolChain &TC,
                             const ArgList &Args, ArgStringList &CmdArgs,
                             bool KernelOrKext) {
  const llvm::Triple &EffectiveTriple = TC.getEffectiveTriple();

  // NVPTX doesn't support stack protectors; from the compiler's perspective, it
  // doesn't even have a stack!
  if (EffectiveTriple.isNVPTX())
    return;

  // -stack-protector=0 is default.
  LangOptions::StackProtectorMode StackProtectorLevel = LangOptions::SSPOff;
  LangOptions::StackProtectorMode DefaultStackProtectorLevel =
      TC.GetDefaultStackProtectorLevel(KernelOrKext);

  if (Arg *A = Args.getLastArg(options::OPT_fno_stack_protector,
                               options::OPT_fstack_protector_all,
                               options::OPT_fstack_protector_strong,
                               options::OPT_fstack_protector)) {
    if (A->getOption().matches(options::OPT_fstack_protector))
      StackProtectorLevel =
          std::max<>(LangOptions::SSPOn, DefaultStackProtectorLevel);
    else if (A->getOption().matches(options::OPT_fstack_protector_strong))
      StackProtectorLevel = LangOptions::SSPStrong;
    else if (A->getOption().matches(options::OPT_fstack_protector_all))
      StackProtectorLevel = LangOptions::SSPReq;

    if (EffectiveTriple.isBPF() && StackProtectorLevel != LangOptions::SSPOff) {
      D.Diag(diag::warn_drv_unsupported_option_for_target)
          << A->getSpelling() << EffectiveTriple.getTriple();
      StackProtectorLevel = DefaultStackProtectorLevel;
    }
  } else {
    StackProtectorLevel = DefaultStackProtectorLevel;
  }

  if (StackProtectorLevel) {
    CmdArgs.push_back("-stack-protector");
    CmdArgs.push_back(Args.MakeArgString(Twine(StackProtectorLevel)));
  }

  // --param ssp-buffer-size=
  for (const Arg *A : Args.filtered(options::OPT__param)) {
    StringRef Str(A->getValue());
    if (Str.starts_with("ssp-buffer-size=")) {
      if (StackProtectorLevel) {
        CmdArgs.push_back("-stack-protector-buffer-size");
        // FIXME: Verify the argument is a valid integer.
        CmdArgs.push_back(Args.MakeArgString(Str.drop_front(16)));
      }
      A->claim();
    }
  }

  const std::string &TripleStr = EffectiveTriple.getTriple();
  if (Arg *A = Args.getLastArg(options::OPT_mstack_protector_guard_EQ)) {
    StringRef Value = A->getValue();
    if (!EffectiveTriple.isX86() && !EffectiveTriple.isAArch64() &&
        !EffectiveTriple.isARM() && !EffectiveTriple.isThumb())
      D.Diag(diag::err_drv_unsupported_opt_for_target)
          << A->getAsString(Args) << TripleStr;
    if ((EffectiveTriple.isX86() || EffectiveTriple.isARM() ||
         EffectiveTriple.isThumb()) &&
        Value != "tls" && Value != "global") {
      D.Diag(diag::err_drv_invalid_value_with_suggestion)
          << A->getOption().getName() << Value << "tls global";
      return;
    }
    if ((EffectiveTriple.isARM() || EffectiveTriple.isThumb()) &&
        Value == "tls") {
      if (!Args.hasArg(options::OPT_mstack_protector_guard_offset_EQ)) {
        D.Diag(diag::err_drv_ssp_missing_offset_argument)
            << A->getAsString(Args);
        return;
      }
      // Check whether the target subarch supports the hardware TLS register
      if (!arm::isHardTPSupported(EffectiveTriple)) {
        D.Diag(diag::err_target_unsupported_tp_hard)
            << EffectiveTriple.getArchName();
        return;
      }
      // Check whether the user asked for something other than -mtp=cp15
      if (Arg *A = Args.getLastArg(options::OPT_mtp_mode_EQ)) {
        StringRef Value = A->getValue();
        if (Value != "cp15") {
          D.Diag(diag::err_drv_argument_not_allowed_with)
              << A->getAsString(Args) << "-mstack-protector-guard=tls";
          return;
        }
      }
      CmdArgs.push_back("-target-feature");
      CmdArgs.push_back("+read-tp-tpidruro");
    }
    if (EffectiveTriple.isAArch64() && Value != "sysreg" && Value != "global") {
      D.Diag(diag::err_drv_invalid_value_with_suggestion)
          << A->getOption().getName() << Value << "sysreg global";
      return;
    }
    A->render(Args, CmdArgs);
  }

  if (Arg *A = Args.getLastArg(options::OPT_mstack_protector_guard_offset_EQ)) {
    StringRef Value = A->getValue();
    if (!EffectiveTriple.isX86() && !EffectiveTriple.isAArch64() &&
        !EffectiveTriple.isARM() && !EffectiveTriple.isThumb())
      D.Diag(diag::err_drv_unsupported_opt_for_target)
          << A->getAsString(Args) << TripleStr;
    int Offset;
    if (Value.getAsInteger(10, Offset)) {
      D.Diag(diag::err_drv_invalid_value) << A->getOption().getName() << Value;
      return;
    }
    if ((EffectiveTriple.isARM() || EffectiveTriple.isThumb()) &&
        (Offset < 0 || Offset > 0xfffff)) {
      D.Diag(diag::err_drv_invalid_int_value)
          << A->getOption().getName() << Value;
      return;
    }
    A->render(Args, CmdArgs);
  }

  if (Arg *A = Args.getLastArg(options::OPT_mstack_protector_guard_reg_EQ)) {
    StringRef Value = A->getValue();
    if (!EffectiveTriple.isX86() && !EffectiveTriple.isAArch64())
      D.Diag(diag::err_drv_unsupported_opt_for_target)
          << A->getAsString(Args) << TripleStr;
    if (EffectiveTriple.isX86() && (Value != "fs" && Value != "gs")) {
      D.Diag(diag::err_drv_invalid_value_with_suggestion)
          << A->getOption().getName() << Value << "fs gs";
      return;
    }
    if (EffectiveTriple.isAArch64() && Value != "sp_el0") {
      D.Diag(diag::err_drv_invalid_value) << A->getOption().getName() << Value;
      return;
    }
    A->render(Args, CmdArgs);
  }

  if (Arg *A = Args.getLastArg(options::OPT_mstack_protector_guard_symbol_EQ)) {
    StringRef Value = A->getValue();
    if (!isValidSymbolName(Value)) {
      D.Diag(diag::err_drv_argument_only_allowed_with)
          << A->getOption().getName() << "legal symbol name";
      return;
    }
    A->render(Args, CmdArgs);
  }
}

static void RenderSCPOptions(const ToolChain &TC, const ArgList &Args,
                             ArgStringList &CmdArgs) {
  const llvm::Triple &EffectiveTriple = TC.getEffectiveTriple();

  if (!EffectiveTriple.isOSFreeBSD() && !EffectiveTriple.isOSLinux())
    return;

  if (!EffectiveTriple.isX86() && !EffectiveTriple.isSystemZ() &&
      !EffectiveTriple.isPPC64() && !EffectiveTriple.isAArch64())
    return;

  Args.addOptInFlag(CmdArgs, options::OPT_fstack_clash_protection,
                    options::OPT_fno_stack_clash_protection);
}

static void RenderTrivialAutoVarInitOptions(const Driver &D,
                                            const ToolChain &TC,
                                            const ArgList &Args,
                                            ArgStringList &CmdArgs) {
  auto DefaultTrivialAutoVarInit = TC.GetDefaultTrivialAutoVarInit();
  StringRef TrivialAutoVarInit = "";

  for (const Arg *A : Args) {
    switch (A->getOption().getID()) {
    default:
      continue;
    case options::OPT_ftrivial_auto_var_init: {
      A->claim();
      StringRef Val = A->getValue();
      if (Val == "uninitialized" || Val == "zero" || Val == "pattern")
        TrivialAutoVarInit = Val;
      else
        D.Diag(diag::err_drv_unsupported_option_argument)
            << A->getSpelling() << Val;
      break;
    }
    }
  }

  if (TrivialAutoVarInit.empty())
    switch (DefaultTrivialAutoVarInit) {
    case LangOptions::TrivialAutoVarInitKind::Uninitialized:
      break;
    case LangOptions::TrivialAutoVarInitKind::Pattern:
      TrivialAutoVarInit = "pattern";
      break;
    case LangOptions::TrivialAutoVarInitKind::Zero:
      TrivialAutoVarInit = "zero";
      break;
    }

  if (!TrivialAutoVarInit.empty()) {
    CmdArgs.push_back(
        Args.MakeArgString("-ftrivial-auto-var-init=" + TrivialAutoVarInit));
  }

  if (Arg *A =
          Args.getLastArg(options::OPT_ftrivial_auto_var_init_stop_after)) {
    if (!Args.hasArg(options::OPT_ftrivial_auto_var_init) ||
        StringRef(
            Args.getLastArg(options::OPT_ftrivial_auto_var_init)->getValue()) ==
            "uninitialized")
      D.Diag(diag::err_drv_trivial_auto_var_init_stop_after_missing_dependency);
    A->claim();
    StringRef Val = A->getValue();
    if (std::stoi(Val.str()) <= 0)
      D.Diag(diag::err_drv_trivial_auto_var_init_stop_after_invalid_value);
    CmdArgs.push_back(
        Args.MakeArgString("-ftrivial-auto-var-init-stop-after=" + Val));
  }

  if (Arg *A = Args.getLastArg(options::OPT_ftrivial_auto_var_init_max_size)) {
    if (!Args.hasArg(options::OPT_ftrivial_auto_var_init) ||
        StringRef(
            Args.getLastArg(options::OPT_ftrivial_auto_var_init)->getValue()) ==
            "uninitialized")
      D.Diag(diag::err_drv_trivial_auto_var_init_max_size_missing_dependency);
    A->claim();
    StringRef Val = A->getValue();
    if (std::stoi(Val.str()) <= 0)
      D.Diag(diag::err_drv_trivial_auto_var_init_max_size_invalid_value);
    CmdArgs.push_back(
        Args.MakeArgString("-ftrivial-auto-var-init-max-size=" + Val));
  }
}

static void RenderOpenCLOptions(const ArgList &Args, ArgStringList &CmdArgs,
                                types::ID InputType) {
  // cl-denorms-are-zero is not forwarded. It is translated into a generic flag
  // for denormal flushing handling based on the target.
  const unsigned ForwardedArguments[] = {
      options::OPT_cl_opt_disable,
      options::OPT_cl_strict_aliasing,
      options::OPT_cl_single_precision_constant,
      options::OPT_cl_finite_math_only,
      options::OPT_cl_kernel_arg_info,
      options::OPT_cl_unsafe_math_optimizations,
      options::OPT_cl_fast_relaxed_math,
      options::OPT_cl_mad_enable,
      options::OPT_cl_no_signed_zeros,
      options::OPT_cl_fp32_correctly_rounded_divide_sqrt,
      options::OPT_cl_uniform_work_group_size
  };

  if (Arg *A = Args.getLastArg(options::OPT_cl_std_EQ)) {
    std::string CLStdStr = std::string("-cl-std=") + A->getValue();
    CmdArgs.push_back(Args.MakeArgString(CLStdStr));
  } else if (Arg *A = Args.getLastArg(options::OPT_cl_ext_EQ)) {
    std::string CLExtStr = std::string("-cl-ext=") + A->getValue();
    CmdArgs.push_back(Args.MakeArgString(CLExtStr));
  }

  for (const auto &Arg : ForwardedArguments)
    if (const auto *A = Args.getLastArg(Arg))
      CmdArgs.push_back(Args.MakeArgString(A->getOption().getPrefixedName()));

  // Only add the default headers if we are compiling OpenCL sources.
  if ((types::isOpenCL(InputType) ||
       (Args.hasArg(options::OPT_cl_std_EQ) && types::isSrcFile(InputType))) &&
      !Args.hasArg(options::OPT_cl_no_stdinc)) {
    CmdArgs.push_back("-finclude-default-header");
    CmdArgs.push_back("-fdeclare-opencl-builtins");
  }
}

static void RenderHLSLOptions(const ArgList &Args, ArgStringList &CmdArgs,
                              types::ID InputType) {
  const unsigned ForwardedArguments[] = {options::OPT_dxil_validator_version,
                                         options::OPT_D,
                                         options::OPT_I,
                                         options::OPT_O,
                                         options::OPT_emit_llvm,
                                         options::OPT_emit_obj,
                                         options::OPT_disable_llvm_passes,
                                         options::OPT_fnative_half_type,
                                         options::OPT_hlsl_entrypoint};
  if (!types::isHLSL(InputType))
    return;
  for (const auto &Arg : ForwardedArguments)
    if (const auto *A = Args.getLastArg(Arg))
      A->renderAsInput(Args, CmdArgs);
  // Add the default headers if dxc_no_stdinc is not set.
  if (!Args.hasArg(options::OPT_dxc_no_stdinc) &&
      !Args.hasArg(options::OPT_nostdinc))
    CmdArgs.push_back("-finclude-default-header");
}

static void RenderOpenACCOptions(const Driver &D, const ArgList &Args,
                                 ArgStringList &CmdArgs, types::ID InputType) {
  if (!Args.hasArg(options::OPT_fopenacc))
    return;

  CmdArgs.push_back("-fopenacc");

  if (Arg *A = Args.getLastArg(options::OPT_openacc_macro_override)) {
    StringRef Value = A->getValue();
    int Version;
    if (!Value.getAsInteger(10, Version))
      A->renderAsInput(Args, CmdArgs);
    else
      D.Diag(diag::err_drv_clang_unsupported) << Value;
  }
}

static void RenderARCMigrateToolOptions(const Driver &D, const ArgList &Args,
                                        ArgStringList &CmdArgs) {
  bool ARCMTEnabled = false;
  if (!Args.hasArg(options::OPT_fno_objc_arc, options::OPT_fobjc_arc)) {
    if (const Arg *A = Args.getLastArg(options::OPT_ccc_arcmt_check,
                                       options::OPT_ccc_arcmt_modify,
                                       options::OPT_ccc_arcmt_migrate)) {
      ARCMTEnabled = true;
      switch (A->getOption().getID()) {
      default: llvm_unreachable("missed a case");
      case options::OPT_ccc_arcmt_check:
        CmdArgs.push_back("-arcmt-action=check");
        break;
      case options::OPT_ccc_arcmt_modify:
        CmdArgs.push_back("-arcmt-action=modify");
        break;
      case options::OPT_ccc_arcmt_migrate:
        CmdArgs.push_back("-arcmt-action=migrate");
        CmdArgs.push_back("-mt-migrate-directory");
        CmdArgs.push_back(A->getValue());

        Args.AddLastArg(CmdArgs, options::OPT_arcmt_migrate_report_output);
        Args.AddLastArg(CmdArgs, options::OPT_arcmt_migrate_emit_arc_errors);
        break;
      }
    }
  } else {
    Args.ClaimAllArgs(options::OPT_ccc_arcmt_check);
    Args.ClaimAllArgs(options::OPT_ccc_arcmt_modify);
    Args.ClaimAllArgs(options::OPT_ccc_arcmt_migrate);
  }

  if (const Arg *A = Args.getLastArg(options::OPT_ccc_objcmt_migrate)) {
    if (ARCMTEnabled)
      D.Diag(diag::err_drv_argument_not_allowed_with)
          << A->getAsString(Args) << "-ccc-arcmt-migrate";

    CmdArgs.push_back("-mt-migrate-directory");
    CmdArgs.push_back(A->getValue());

    if (!Args.hasArg(options::OPT_objcmt_migrate_literals,
                     options::OPT_objcmt_migrate_subscripting,
                     options::OPT_objcmt_migrate_property)) {
      // std::nullopt specified, means enable them all.
      CmdArgs.push_back("-objcmt-migrate-literals");
      CmdArgs.push_back("-objcmt-migrate-subscripting");
      CmdArgs.push_back("-objcmt-migrate-property");
    } else {
      Args.AddLastArg(CmdArgs, options::OPT_objcmt_migrate_literals);
      Args.AddLastArg(CmdArgs, options::OPT_objcmt_migrate_subscripting);
      Args.AddLastArg(CmdArgs, options::OPT_objcmt_migrate_property);
    }
  } else {
    Args.AddLastArg(CmdArgs, options::OPT_objcmt_migrate_literals);
    Args.AddLastArg(CmdArgs, options::OPT_objcmt_migrate_subscripting);
    Args.AddLastArg(CmdArgs, options::OPT_objcmt_migrate_property);
    Args.AddLastArg(CmdArgs, options::OPT_objcmt_migrate_all);
    Args.AddLastArg(CmdArgs, options::OPT_objcmt_migrate_readonly_property);
    Args.AddLastArg(CmdArgs, options::OPT_objcmt_migrate_readwrite_property);
    Args.AddLastArg(CmdArgs, options::OPT_objcmt_migrate_property_dot_syntax);
    Args.AddLastArg(CmdArgs, options::OPT_objcmt_migrate_annotation);
    Args.AddLastArg(CmdArgs, options::OPT_objcmt_migrate_instancetype);
    Args.AddLastArg(CmdArgs, options::OPT_objcmt_migrate_nsmacros);
    Args.AddLastArg(CmdArgs, options::OPT_objcmt_migrate_protocol_conformance);
    Args.AddLastArg(CmdArgs, options::OPT_objcmt_atomic_property);
    Args.AddLastArg(CmdArgs, options::OPT_objcmt_returns_innerpointer_property);
    Args.AddLastArg(CmdArgs, options::OPT_objcmt_ns_nonatomic_iosonly);
    Args.AddLastArg(CmdArgs, options::OPT_objcmt_migrate_designated_init);
    Args.AddLastArg(CmdArgs, options::OPT_objcmt_allowlist_dir_path);
  }
}

static void RenderBuiltinOptions(const ToolChain &TC, const llvm::Triple &T,
                                 const ArgList &Args, ArgStringList &CmdArgs) {
  // -fbuiltin is default unless -mkernel is used.
  bool UseBuiltins =
      Args.hasFlag(options::OPT_fbuiltin, options::OPT_fno_builtin,
                   !Args.hasArg(options::OPT_mkernel));
  if (!UseBuiltins)
    CmdArgs.push_back("-fno-builtin");

  // -ffreestanding implies -fno-builtin.
  if (Args.hasArg(options::OPT_ffreestanding))
    UseBuiltins = false;

  // Process the -fno-builtin-* options.
  for (const Arg *A : Args.filtered(options::OPT_fno_builtin_)) {
    A->claim();

    // If -fno-builtin is specified, then there's no need to pass the option to
    // the frontend.
    if (UseBuiltins)
      A->render(Args, CmdArgs);
  }

  // le32-specific flags:
  //  -fno-math-builtin: clang should not convert math builtins to intrinsics
  //                     by default.
  if (TC.getArch() == llvm::Triple::le32)
    CmdArgs.push_back("-fno-math-builtin");
}

bool Driver::getDefaultModuleCachePath(SmallVectorImpl<char> &Result) {
  if (const char *Str = std::getenv("CLANG_MODULE_CACHE_PATH")) {
    Twine Path{Str};
    Path.toVector(Result);
    return Path.getSingleStringRef() != "";
  }
  if (llvm::sys::path::cache_directory(Result)) {
    llvm::sys::path::append(Result, "clang");
    llvm::sys::path::append(Result, "ModuleCache");
    return true;
  }
  return false;
}

llvm::SmallString<256>
clang::driver::tools::getCXX20NamedModuleOutputPath(const ArgList &Args,
                                                    const char *BaseInput) {
  if (Arg *ModuleOutputEQ = Args.getLastArg(options::OPT_fmodule_output_EQ))
    return StringRef(ModuleOutputEQ->getValue());

  SmallString<256> OutputPath;
  if (Arg *FinalOutput = Args.getLastArg(options::OPT_o);
      FinalOutput && Args.hasArg(options::OPT_c))
    OutputPath = FinalOutput->getValue();
  else
    OutputPath = BaseInput;

  const char *Extension = types::getTypeTempSuffix(types::TY_ModuleFile);
  llvm::sys::path::replace_extension(OutputPath, Extension);
  return OutputPath;
}

static bool RenderModulesOptions(Compilation &C, const Driver &D,
                                 const ArgList &Args, const InputInfo &Input,
                                 const InputInfo &Output, bool HaveStd20,
                                 ArgStringList &CmdArgs) {
  bool IsCXX = types::isCXX(Input.getType());
  bool HaveStdCXXModules = IsCXX && HaveStd20;
  bool HaveModules = HaveStdCXXModules;

  // -fmodules enables the use of precompiled modules (off by default).
  // Users can pass -fno-cxx-modules to turn off modules support for
  // C++/Objective-C++ programs.
  bool HaveClangModules = false;
  if (Args.hasFlag(options::OPT_fmodules, options::OPT_fno_modules, false)) {
    bool AllowedInCXX = Args.hasFlag(options::OPT_fcxx_modules,
                                     options::OPT_fno_cxx_modules, true);
    if (AllowedInCXX || !IsCXX) {
      CmdArgs.push_back("-fmodules");
      HaveClangModules = true;
    }
  }

  HaveModules |= HaveClangModules;

  // -fmodule-maps enables implicit reading of module map files. By default,
  // this is enabled if we are using Clang's flavor of precompiled modules.
  if (Args.hasFlag(options::OPT_fimplicit_module_maps,
                   options::OPT_fno_implicit_module_maps, HaveClangModules))
    CmdArgs.push_back("-fimplicit-module-maps");

  // -fmodules-decluse checks that modules used are declared so (off by default)
  Args.addOptInFlag(CmdArgs, options::OPT_fmodules_decluse,
                    options::OPT_fno_modules_decluse);

  // -fmodules-strict-decluse is like -fmodule-decluse, but also checks that
  // all #included headers are part of modules.
  if (Args.hasFlag(options::OPT_fmodules_strict_decluse,
                   options::OPT_fno_modules_strict_decluse, false))
    CmdArgs.push_back("-fmodules-strict-decluse");

  // -fno-implicit-modules turns off implicitly compiling modules on demand.
  bool ImplicitModules = false;
  if (!Args.hasFlag(options::OPT_fimplicit_modules,
                    options::OPT_fno_implicit_modules, HaveClangModules)) {
    if (HaveModules)
      CmdArgs.push_back("-fno-implicit-modules");
  } else if (HaveModules) {
    ImplicitModules = true;
    // -fmodule-cache-path specifies where our implicitly-built module files
    // should be written.
    SmallString<128> Path;
    if (Arg *A = Args.getLastArg(options::OPT_fmodules_cache_path))
      Path = A->getValue();

    bool HasPath = true;
    if (C.isForDiagnostics()) {
      // When generating crash reports, we want to emit the modules along with
      // the reproduction sources, so we ignore any provided module path.
      Path = Output.getFilename();
      llvm::sys::path::replace_extension(Path, ".cache");
      llvm::sys::path::append(Path, "modules");
    } else if (Path.empty()) {
      // No module path was provided: use the default.
      HasPath = Driver::getDefaultModuleCachePath(Path);
    }

    // `HasPath` will only be false if getDefaultModuleCachePath() fails.
    // That being said, that failure is unlikely and not caching is harmless.
    if (HasPath) {
      const char Arg[] = "-fmodules-cache-path=";
      Path.insert(Path.begin(), Arg, Arg + strlen(Arg));
      CmdArgs.push_back(Args.MakeArgString(Path));
    }
  }

  if (HaveModules) {
    if (Args.hasFlag(options::OPT_fprebuilt_implicit_modules,
                     options::OPT_fno_prebuilt_implicit_modules, false))
      CmdArgs.push_back("-fprebuilt-implicit-modules");
    if (Args.hasFlag(options::OPT_fmodules_validate_input_files_content,
                     options::OPT_fno_modules_validate_input_files_content,
                     false))
      CmdArgs.push_back("-fvalidate-ast-input-files-content");
  }

  // -fmodule-name specifies the module that is currently being built (or
  // used for header checking by -fmodule-maps).
  Args.AddLastArg(CmdArgs, options::OPT_fmodule_name_EQ);

  // -fmodule-map-file can be used to specify files containing module
  // definitions.
  Args.AddAllArgs(CmdArgs, options::OPT_fmodule_map_file);

  // -fbuiltin-module-map can be used to load the clang
  // builtin headers modulemap file.
  if (Args.hasArg(options::OPT_fbuiltin_module_map)) {
    SmallString<128> BuiltinModuleMap(D.ResourceDir);
    llvm::sys::path::append(BuiltinModuleMap, "include");
    llvm::sys::path::append(BuiltinModuleMap, "module.modulemap");
    if (llvm::sys::fs::exists(BuiltinModuleMap))
      CmdArgs.push_back(
          Args.MakeArgString("-fmodule-map-file=" + BuiltinModuleMap));
  }

  // The -fmodule-file=<name>=<file> form specifies the mapping of module
  // names to precompiled module files (the module is loaded only if used).
  // The -fmodule-file=<file> form can be used to unconditionally load
  // precompiled module files (whether used or not).
  if (HaveModules || Input.getType() == clang::driver::types::TY_ModuleFile) {
    Args.AddAllArgs(CmdArgs, options::OPT_fmodule_file);

    // -fprebuilt-module-path specifies where to load the prebuilt module files.
    for (const Arg *A : Args.filtered(options::OPT_fprebuilt_module_path)) {
      CmdArgs.push_back(Args.MakeArgString(
          std::string("-fprebuilt-module-path=") + A->getValue()));
      A->claim();
    }
  } else
    Args.ClaimAllArgs(options::OPT_fmodule_file);

  // When building modules and generating crashdumps, we need to dump a module
  // dependency VFS alongside the output.
  if (HaveClangModules && C.isForDiagnostics()) {
    SmallString<128> VFSDir(Output.getFilename());
    llvm::sys::path::replace_extension(VFSDir, ".cache");
    // Add the cache directory as a temp so the crash diagnostics pick it up.
    C.addTempFile(Args.MakeArgString(VFSDir));

    llvm::sys::path::append(VFSDir, "vfs");
    CmdArgs.push_back("-module-dependency-dir");
    CmdArgs.push_back(Args.MakeArgString(VFSDir));
  }

  if (HaveClangModules)
    Args.AddLastArg(CmdArgs, options::OPT_fmodules_user_build_path);

  // Pass through all -fmodules-ignore-macro arguments.
  Args.AddAllArgs(CmdArgs, options::OPT_fmodules_ignore_macro);
  Args.AddLastArg(CmdArgs, options::OPT_fmodules_prune_interval);
  Args.AddLastArg(CmdArgs, options::OPT_fmodules_prune_after);

  if (HaveClangModules) {
    Args.AddLastArg(CmdArgs, options::OPT_fbuild_session_timestamp);

    if (Arg *A = Args.getLastArg(options::OPT_fbuild_session_file)) {
      if (Args.hasArg(options::OPT_fbuild_session_timestamp))
        D.Diag(diag::err_drv_argument_not_allowed_with)
            << A->getAsString(Args) << "-fbuild-session-timestamp";

      llvm::sys::fs::file_status Status;
      if (llvm::sys::fs::status(A->getValue(), Status))
        D.Diag(diag::err_drv_no_such_file) << A->getValue();
      CmdArgs.push_back(Args.MakeArgString(
          "-fbuild-session-timestamp=" +
          Twine((uint64_t)std::chrono::duration_cast<std::chrono::seconds>(
                    Status.getLastModificationTime().time_since_epoch())
                    .count())));
    }

    if (Args.getLastArg(
            options::OPT_fmodules_validate_once_per_build_session)) {
      if (!Args.getLastArg(options::OPT_fbuild_session_timestamp,
                           options::OPT_fbuild_session_file))
        D.Diag(diag::err_drv_modules_validate_once_requires_timestamp);

      Args.AddLastArg(CmdArgs,
                      options::OPT_fmodules_validate_once_per_build_session);
    }

    if (Args.hasFlag(options::OPT_fmodules_validate_system_headers,
                     options::OPT_fno_modules_validate_system_headers,
                     ImplicitModules))
      CmdArgs.push_back("-fmodules-validate-system-headers");

    Args.AddLastArg(CmdArgs,
                    options::OPT_fmodules_disable_diagnostic_validation);
  } else {
    Args.ClaimAllArgs(options::OPT_fbuild_session_timestamp);
    Args.ClaimAllArgs(options::OPT_fbuild_session_file);
    Args.ClaimAllArgs(options::OPT_fmodules_validate_once_per_build_session);
    Args.ClaimAllArgs(options::OPT_fmodules_validate_system_headers);
    Args.ClaimAllArgs(options::OPT_fno_modules_validate_system_headers);
    Args.ClaimAllArgs(options::OPT_fmodules_disable_diagnostic_validation);
  }

  // FIXME: We provisionally don't check ODR violations for decls in the global
  // module fragment.
  CmdArgs.push_back("-fskip-odr-check-in-gmf");

  if (Args.hasArg(options::OPT_modules_reduced_bmi) &&
      (Input.getType() == driver::types::TY_CXXModule ||
       Input.getType() == driver::types::TY_PP_CXXModule)) {
    CmdArgs.push_back("-fexperimental-modules-reduced-bmi");

    if (Args.hasArg(options::OPT_fmodule_output_EQ))
      Args.AddLastArg(CmdArgs, options::OPT_fmodule_output_EQ);
    else
      CmdArgs.push_back(Args.MakeArgString(
          "-fmodule-output=" +
          getCXX20NamedModuleOutputPath(Args, Input.getBaseInput())));
  }

  // Noop if we see '-fexperimental-modules-reduced-bmi' with other translation
  // units than module units. This is more user friendly to allow end uers to
  // enable this feature without asking for help from build systems.
  Args.ClaimAllArgs(options::OPT_modules_reduced_bmi);

  // We need to include the case the input file is a module file here.
  // Since the default compilation model for C++ module interface unit will
  // create temporary module file and compile the temporary module file
  // to get the object file. Then the `-fmodule-output` flag will be
  // brought to the second compilation process. So we have to claim it for
  // the case too.
  if (Input.getType() == driver::types::TY_CXXModule ||
      Input.getType() == driver::types::TY_PP_CXXModule ||
      Input.getType() == driver::types::TY_ModuleFile) {
    Args.ClaimAllArgs(options::OPT_fmodule_output);
    Args.ClaimAllArgs(options::OPT_fmodule_output_EQ);
  }

  return HaveModules;
}

static void RenderCharacterOptions(const ArgList &Args, const llvm::Triple &T,
                                   ArgStringList &CmdArgs) {
  // -fsigned-char is default.
  if (const Arg *A = Args.getLastArg(options::OPT_fsigned_char,
                                     options::OPT_fno_signed_char,
                                     options::OPT_funsigned_char,
                                     options::OPT_fno_unsigned_char)) {
    if (A->getOption().matches(options::OPT_funsigned_char) ||
        A->getOption().matches(options::OPT_fno_signed_char)) {
      CmdArgs.push_back("-fno-signed-char");
    }
  } else if (!isSignedCharDefault(T)) {
    CmdArgs.push_back("-fno-signed-char");
  }

  // The default depends on the language standard.
  Args.AddLastArg(CmdArgs, options::OPT_fchar8__t, options::OPT_fno_char8__t);

  if (const Arg *A = Args.getLastArg(options::OPT_fshort_wchar,
                                     options::OPT_fno_short_wchar)) {
    if (A->getOption().matches(options::OPT_fshort_wchar)) {
      CmdArgs.push_back("-fwchar-type=short");
      CmdArgs.push_back("-fno-signed-wchar");
    } else {
      bool IsARM = T.isARM() || T.isThumb() || T.isAArch64();
      CmdArgs.push_back("-fwchar-type=int");
      if (T.isOSzOS() ||
          (IsARM && !(T.isOSWindows() || T.isOSNetBSD() || T.isOSOpenBSD())))
        CmdArgs.push_back("-fno-signed-wchar");
      else
        CmdArgs.push_back("-fsigned-wchar");
    }
  } else if (T.isOSzOS())
    CmdArgs.push_back("-fno-signed-wchar");
}

static void RenderObjCOptions(const ToolChain &TC, const Driver &D,
                              const llvm::Triple &T, const ArgList &Args,
                              ObjCRuntime &Runtime, bool InferCovariantReturns,
                              const InputInfo &Input, ArgStringList &CmdArgs) {
  const llvm::Triple::ArchType Arch = TC.getArch();

  // -fobjc-dispatch-method is only relevant with the nonfragile-abi, and legacy
  // is the default. Except for deployment target of 10.5, next runtime is
  // always legacy dispatch and -fno-objc-legacy-dispatch gets ignored silently.
  if (Runtime.isNonFragile()) {
    if (!Args.hasFlag(options::OPT_fobjc_legacy_dispatch,
                      options::OPT_fno_objc_legacy_dispatch,
                      Runtime.isLegacyDispatchDefaultForArch(Arch))) {
      if (TC.UseObjCMixedDispatch())
        CmdArgs.push_back("-fobjc-dispatch-method=mixed");
      else
        CmdArgs.push_back("-fobjc-dispatch-method=non-legacy");
    }
  }

  // When ObjectiveC legacy runtime is in effect on MacOSX, turn on the option
  // to do Array/Dictionary subscripting by default.
  if (Arch == llvm::Triple::x86 && T.isMacOSX() &&
      Runtime.getKind() == ObjCRuntime::FragileMacOSX && Runtime.isNeXTFamily())
    CmdArgs.push_back("-fobjc-subscripting-legacy-runtime");

  // Allow -fno-objc-arr to trump -fobjc-arr/-fobjc-arc.
  // NOTE: This logic is duplicated in ToolChains.cpp.
  if (isObjCAutoRefCount(Args)) {
    TC.CheckObjCARC();

    CmdArgs.push_back("-fobjc-arc");

    // FIXME: It seems like this entire block, and several around it should be
    // wrapped in isObjC, but for now we just use it here as this is where it
    // was being used previously.
    if (types::isCXX(Input.getType()) && types::isObjC(Input.getType())) {
      if (TC.GetCXXStdlibType(Args) == ToolChain::CST_Libcxx)
        CmdArgs.push_back("-fobjc-arc-cxxlib=libc++");
      else
        CmdArgs.push_back("-fobjc-arc-cxxlib=libstdc++");
    }

    // Allow the user to enable full exceptions code emission.
    // We default off for Objective-C, on for Objective-C++.
    if (Args.hasFlag(options::OPT_fobjc_arc_exceptions,
                     options::OPT_fno_objc_arc_exceptions,
                     /*Default=*/types::isCXX(Input.getType())))
      CmdArgs.push_back("-fobjc-arc-exceptions");
  }

  // Silence warning for full exception code emission options when explicitly
  // set to use no ARC.
  if (Args.hasArg(options::OPT_fno_objc_arc)) {
    Args.ClaimAllArgs(options::OPT_fobjc_arc_exceptions);
    Args.ClaimAllArgs(options::OPT_fno_objc_arc_exceptions);
  }

  // Allow the user to control whether messages can be converted to runtime
  // functions.
  if (types::isObjC(Input.getType())) {
    auto *Arg = Args.getLastArg(
        options::OPT_fobjc_convert_messages_to_runtime_calls,
        options::OPT_fno_objc_convert_messages_to_runtime_calls);
    if (Arg &&
        Arg->getOption().matches(
            options::OPT_fno_objc_convert_messages_to_runtime_calls))
      CmdArgs.push_back("-fno-objc-convert-messages-to-runtime-calls");
  }

  // -fobjc-infer-related-result-type is the default, except in the Objective-C
  // rewriter.
  if (InferCovariantReturns)
    CmdArgs.push_back("-fno-objc-infer-related-result-type");

  // Pass down -fobjc-weak or -fno-objc-weak if present.
  if (types::isObjC(Input.getType())) {
    auto WeakArg =
        Args.getLastArg(options::OPT_fobjc_weak, options::OPT_fno_objc_weak);
    if (!WeakArg) {
      // nothing to do
    } else if (!Runtime.allowsWeak()) {
      if (WeakArg->getOption().matches(options::OPT_fobjc_weak))
        D.Diag(diag::err_objc_weak_unsupported);
    } else {
      WeakArg->render(Args, CmdArgs);
    }
  }

  if (Args.hasArg(options::OPT_fobjc_disable_direct_methods_for_testing))
    CmdArgs.push_back("-fobjc-disable-direct-methods-for-testing");
}

static void RenderDiagnosticsOptions(const Driver &D, const ArgList &Args,
                                     ArgStringList &CmdArgs) {
  bool CaretDefault = true;
  bool ColumnDefault = true;

  if (const Arg *A = Args.getLastArg(options::OPT__SLASH_diagnostics_classic,
                                     options::OPT__SLASH_diagnostics_column,
                                     options::OPT__SLASH_diagnostics_caret)) {
    switch (A->getOption().getID()) {
    case options::OPT__SLASH_diagnostics_caret:
      CaretDefault = true;
      ColumnDefault = true;
      break;
    case options::OPT__SLASH_diagnostics_column:
      CaretDefault = false;
      ColumnDefault = true;
      break;
    case options::OPT__SLASH_diagnostics_classic:
      CaretDefault = false;
      ColumnDefault = false;
      break;
    }
  }

  // -fcaret-diagnostics is default.
  if (!Args.hasFlag(options::OPT_fcaret_diagnostics,
                    options::OPT_fno_caret_diagnostics, CaretDefault))
    CmdArgs.push_back("-fno-caret-diagnostics");

  Args.addOptOutFlag(CmdArgs, options::OPT_fdiagnostics_fixit_info,
                     options::OPT_fno_diagnostics_fixit_info);
  Args.addOptOutFlag(CmdArgs, options::OPT_fdiagnostics_show_option,
                     options::OPT_fno_diagnostics_show_option);

  if (const Arg *A =
          Args.getLastArg(options::OPT_fdiagnostics_show_category_EQ)) {
    CmdArgs.push_back("-fdiagnostics-show-category");
    CmdArgs.push_back(A->getValue());
  }

  Args.addOptInFlag(CmdArgs, options::OPT_fdiagnostics_show_hotness,
                    options::OPT_fno_diagnostics_show_hotness);

  if (const Arg *A =
          Args.getLastArg(options::OPT_fdiagnostics_hotness_threshold_EQ)) {
    std::string Opt =
        std::string("-fdiagnostics-hotness-threshold=") + A->getValue();
    CmdArgs.push_back(Args.MakeArgString(Opt));
  }

  if (const Arg *A =
          Args.getLastArg(options::OPT_fdiagnostics_misexpect_tolerance_EQ)) {
    std::string Opt =
        std::string("-fdiagnostics-misexpect-tolerance=") + A->getValue();
    CmdArgs.push_back(Args.MakeArgString(Opt));
  }

  if (const Arg *A = Args.getLastArg(options::OPT_fdiagnostics_format_EQ)) {
    CmdArgs.push_back("-fdiagnostics-format");
    CmdArgs.push_back(A->getValue());
    if (StringRef(A->getValue()) == "sarif" ||
        StringRef(A->getValue()) == "SARIF")
      D.Diag(diag::warn_drv_sarif_format_unstable);
  }

  if (const Arg *A = Args.getLastArg(
          options::OPT_fdiagnostics_show_note_include_stack,
          options::OPT_fno_diagnostics_show_note_include_stack)) {
    const Option &O = A->getOption();
    if (O.matches(options::OPT_fdiagnostics_show_note_include_stack))
      CmdArgs.push_back("-fdiagnostics-show-note-include-stack");
    else
      CmdArgs.push_back("-fno-diagnostics-show-note-include-stack");
  }

  // Color diagnostics are parsed by the driver directly from argv and later
  // re-parsed to construct this job; claim any possible color diagnostic here
  // to avoid warn_drv_unused_argument and diagnose bad
  // OPT_fdiagnostics_color_EQ values.
  Args.getLastArg(options::OPT_fcolor_diagnostics,
                  options::OPT_fno_color_diagnostics);
  if (const Arg *A = Args.getLastArg(options::OPT_fdiagnostics_color_EQ)) {
    StringRef Value(A->getValue());
    if (Value != "always" && Value != "never" && Value != "auto")
      D.Diag(diag::err_drv_invalid_argument_to_option)
          << Value << A->getOption().getName();
  }

  if (D.getDiags().getDiagnosticOptions().ShowColors)
    CmdArgs.push_back("-fcolor-diagnostics");

  if (Args.hasArg(options::OPT_fansi_escape_codes))
    CmdArgs.push_back("-fansi-escape-codes");

  Args.addOptOutFlag(CmdArgs, options::OPT_fshow_source_location,
                     options::OPT_fno_show_source_location);

  Args.addOptOutFlag(CmdArgs, options::OPT_fdiagnostics_show_line_numbers,
                     options::OPT_fno_diagnostics_show_line_numbers);

  if (Args.hasArg(options::OPT_fdiagnostics_absolute_paths))
    CmdArgs.push_back("-fdiagnostics-absolute-paths");

  if (!Args.hasFlag(options::OPT_fshow_column, options::OPT_fno_show_column,
                    ColumnDefault))
    CmdArgs.push_back("-fno-show-column");

  Args.addOptOutFlag(CmdArgs, options::OPT_fspell_checking,
                     options::OPT_fno_spell_checking);
}

DwarfFissionKind tools::getDebugFissionKind(const Driver &D,
                                            const ArgList &Args, Arg *&Arg) {
  Arg = Args.getLastArg(options::OPT_gsplit_dwarf, options::OPT_gsplit_dwarf_EQ,
                        options::OPT_gno_split_dwarf);
  if (!Arg || Arg->getOption().matches(options::OPT_gno_split_dwarf))
    return DwarfFissionKind::None;

  if (Arg->getOption().matches(options::OPT_gsplit_dwarf))
    return DwarfFissionKind::Split;

  StringRef Value = Arg->getValue();
  if (Value == "split")
    return DwarfFissionKind::Split;
  if (Value == "single")
    return DwarfFissionKind::Single;

  D.Diag(diag::err_drv_unsupported_option_argument)
      << Arg->getSpelling() << Arg->getValue();
  return DwarfFissionKind::None;
}

static void renderDwarfFormat(const Driver &D, const llvm::Triple &T,
                              const ArgList &Args, ArgStringList &CmdArgs,
                              unsigned DwarfVersion) {
  auto *DwarfFormatArg =
      Args.getLastArg(options::OPT_gdwarf64, options::OPT_gdwarf32);
  if (!DwarfFormatArg)
    return;

  if (DwarfFormatArg->getOption().matches(options::OPT_gdwarf64)) {
    if (DwarfVersion < 3)
      D.Diag(diag::err_drv_argument_only_allowed_with)
          << DwarfFormatArg->getAsString(Args) << "DWARFv3 or greater";
    else if (!T.isArch64Bit())
      D.Diag(diag::err_drv_argument_only_allowed_with)
          << DwarfFormatArg->getAsString(Args) << "64 bit architecture";
    else if (!T.isOSBinFormatELF())
      D.Diag(diag::err_drv_argument_only_allowed_with)
          << DwarfFormatArg->getAsString(Args) << "ELF platforms";
  }

  DwarfFormatArg->render(Args, CmdArgs);
}

static void
renderDebugOptions(const ToolChain &TC, const Driver &D, const llvm::Triple &T,
                   const ArgList &Args, bool IRInput, ArgStringList &CmdArgs,
                   const InputInfo &Output,
                   llvm::codegenoptions::DebugInfoKind &DebugInfoKind,
                   DwarfFissionKind &DwarfFission) {
  if (Args.hasFlag(options::OPT_fdebug_info_for_profiling,
                   options::OPT_fno_debug_info_for_profiling, false) &&
      checkDebugInfoOption(
          Args.getLastArg(options::OPT_fdebug_info_for_profiling), Args, D, TC))
    CmdArgs.push_back("-fdebug-info-for-profiling");

  // The 'g' groups options involve a somewhat intricate sequence of decisions
  // about what to pass from the driver to the frontend, but by the time they
  // reach cc1 they've been factored into three well-defined orthogonal choices:
  //  * what level of debug info to generate
  //  * what dwarf version to write
  //  * what debugger tuning to use
  // This avoids having to monkey around further in cc1 other than to disable
  // codeview if not running in a Windows environment. Perhaps even that
  // decision should be made in the driver as well though.
  llvm::DebuggerKind DebuggerTuning = TC.getDefaultDebuggerTuning();

  bool SplitDWARFInlining =
      Args.hasFlag(options::OPT_fsplit_dwarf_inlining,
                   options::OPT_fno_split_dwarf_inlining, false);

  // Normally -gsplit-dwarf is only useful with -gN. For IR input, Clang does
  // object file generation and no IR generation, -gN should not be needed. So
  // allow -gsplit-dwarf with either -gN or IR input.
  if (IRInput || Args.hasArg(options::OPT_g_Group)) {
    Arg *SplitDWARFArg;
    DwarfFission = getDebugFissionKind(D, Args, SplitDWARFArg);
    if (DwarfFission != DwarfFissionKind::None &&
        !checkDebugInfoOption(SplitDWARFArg, Args, D, TC)) {
      DwarfFission = DwarfFissionKind::None;
      SplitDWARFInlining = false;
    }
  }
  if (const Arg *A = Args.getLastArg(options::OPT_g_Group)) {
    DebugInfoKind = llvm::codegenoptions::DebugInfoConstructor;

    // If the last option explicitly specified a debug-info level, use it.
    if (checkDebugInfoOption(A, Args, D, TC) &&
        A->getOption().matches(options::OPT_gN_Group)) {
      DebugInfoKind = debugLevelToInfoKind(*A);
      // For -g0 or -gline-tables-only, drop -gsplit-dwarf. This gets a bit more
      // complicated if you've disabled inline info in the skeleton CUs
      // (SplitDWARFInlining) - then there's value in composing split-dwarf and
      // line-tables-only, so let those compose naturally in that case.
      if (DebugInfoKind == llvm::codegenoptions::NoDebugInfo ||
          DebugInfoKind == llvm::codegenoptions::DebugDirectivesOnly ||
          (DebugInfoKind == llvm::codegenoptions::DebugLineTablesOnly &&
           SplitDWARFInlining))
        DwarfFission = DwarfFissionKind::None;
    }
  }

  // If a debugger tuning argument appeared, remember it.
  bool HasDebuggerTuning = false;
  if (const Arg *A =
          Args.getLastArg(options::OPT_gTune_Group, options::OPT_ggdbN_Group)) {
    HasDebuggerTuning = true;
    if (checkDebugInfoOption(A, Args, D, TC)) {
      if (A->getOption().matches(options::OPT_glldb))
        DebuggerTuning = llvm::DebuggerKind::LLDB;
      else if (A->getOption().matches(options::OPT_gsce))
        DebuggerTuning = llvm::DebuggerKind::SCE;
      else if (A->getOption().matches(options::OPT_gdbx))
        DebuggerTuning = llvm::DebuggerKind::DBX;
      else
        DebuggerTuning = llvm::DebuggerKind::GDB;
    }
  }

  // If a -gdwarf argument appeared, remember it.
  bool EmitDwarf = false;
  if (const Arg *A = getDwarfNArg(Args))
    EmitDwarf = checkDebugInfoOption(A, Args, D, TC);

  bool EmitCodeView = false;
  if (const Arg *A = Args.getLastArg(options::OPT_gcodeview))
    EmitCodeView = checkDebugInfoOption(A, Args, D, TC);

  // If the user asked for debug info but did not explicitly specify -gcodeview
  // or -gdwarf, ask the toolchain for the default format.
  if (!EmitCodeView && !EmitDwarf &&
      DebugInfoKind != llvm::codegenoptions::NoDebugInfo) {
    switch (TC.getDefaultDebugFormat()) {
    case llvm::codegenoptions::DIF_CodeView:
      EmitCodeView = true;
      break;
    case llvm::codegenoptions::DIF_DWARF:
      EmitDwarf = true;
      break;
    }
  }

  unsigned RequestedDWARFVersion = 0; // DWARF version requested by the user
  unsigned EffectiveDWARFVersion = 0; // DWARF version TC can generate. It may
                                      // be lower than what the user wanted.
  if (EmitDwarf) {
    RequestedDWARFVersion = getDwarfVersion(TC, Args);
    // Clamp effective DWARF version to the max supported by the toolchain.
    EffectiveDWARFVersion =
        std::min(RequestedDWARFVersion, TC.getMaxDwarfVersion());
  } else {
    Args.ClaimAllArgs(options::OPT_fdebug_default_version);
  }

  // -gline-directives-only supported only for the DWARF debug info.
  if (RequestedDWARFVersion == 0 &&
      DebugInfoKind == llvm::codegenoptions::DebugDirectivesOnly)
    DebugInfoKind = llvm::codegenoptions::NoDebugInfo;

  // strict DWARF is set to false by default. But for DBX, we need it to be set
  // as true by default.
  if (const Arg *A = Args.getLastArg(options::OPT_gstrict_dwarf))
    (void)checkDebugInfoOption(A, Args, D, TC);
  if (Args.hasFlag(options::OPT_gstrict_dwarf, options::OPT_gno_strict_dwarf,
                   DebuggerTuning == llvm::DebuggerKind::DBX))
    CmdArgs.push_back("-gstrict-dwarf");

  // And we handle flag -grecord-gcc-switches later with DWARFDebugFlags.
  Args.ClaimAllArgs(options::OPT_g_flags_Group);

  // Column info is included by default for everything except SCE and
  // CodeView. Clang doesn't track end columns, just starting columns, which,
  // in theory, is fine for CodeView (and PDB).  In practice, however, the
  // Microsoft debuggers don't handle missing end columns well, and the AIX
  // debugger DBX also doesn't handle the columns well, so it's better not to
  // include any column info.
  if (const Arg *A = Args.getLastArg(options::OPT_gcolumn_info))
    (void)checkDebugInfoOption(A, Args, D, TC);
  if (!Args.hasFlag(options::OPT_gcolumn_info, options::OPT_gno_column_info,
                    !EmitCodeView &&
                        (DebuggerTuning != llvm::DebuggerKind::SCE &&
                         DebuggerTuning != llvm::DebuggerKind::DBX)))
    CmdArgs.push_back("-gno-column-info");

  // FIXME: Move backend command line options to the module.
  if (Args.hasFlag(options::OPT_gmodules, options::OPT_gno_modules, false)) {
    // If -gline-tables-only or -gline-directives-only is the last option it
    // wins.
    if (checkDebugInfoOption(Args.getLastArg(options::OPT_gmodules), Args, D,
                             TC)) {
      if (DebugInfoKind != llvm::codegenoptions::DebugLineTablesOnly &&
          DebugInfoKind != llvm::codegenoptions::DebugDirectivesOnly) {
        DebugInfoKind = llvm::codegenoptions::DebugInfoConstructor;
        CmdArgs.push_back("-dwarf-ext-refs");
        CmdArgs.push_back("-fmodule-format=obj");
      }
    }
  }

  if (T.isOSBinFormatELF() && SplitDWARFInlining)
    CmdArgs.push_back("-fsplit-dwarf-inlining");

  // After we've dealt with all combinations of things that could
  // make DebugInfoKind be other than std::nullopt or DebugLineTablesOnly,
  // figure out if we need to "upgrade" it to standalone debug info.
  // We parse these two '-f' options whether or not they will be used,
  // to claim them even if you wrote "-fstandalone-debug -gline-tables-only"
  bool NeedFullDebug = Args.hasFlag(
      options::OPT_fstandalone_debug, options::OPT_fno_standalone_debug,
      DebuggerTuning == llvm::DebuggerKind::LLDB ||
          TC.GetDefaultStandaloneDebug());
  if (const Arg *A = Args.getLastArg(options::OPT_fstandalone_debug))
    (void)checkDebugInfoOption(A, Args, D, TC);

  if (DebugInfoKind == llvm::codegenoptions::LimitedDebugInfo ||
      DebugInfoKind == llvm::codegenoptions::DebugInfoConstructor) {
    if (Args.hasFlag(options::OPT_fno_eliminate_unused_debug_types,
                     options::OPT_feliminate_unused_debug_types, false))
      DebugInfoKind = llvm::codegenoptions::UnusedTypeInfo;
    else if (NeedFullDebug)
      DebugInfoKind = llvm::codegenoptions::FullDebugInfo;
  }

  if (Args.hasFlag(options::OPT_gembed_source, options::OPT_gno_embed_source,
                   false)) {
    // Source embedding is a vendor extension to DWARF v5. By now we have
    // checked if a DWARF version was stated explicitly, and have otherwise
    // fallen back to the target default, so if this is still not at least 5
    // we emit an error.
    const Arg *A = Args.getLastArg(options::OPT_gembed_source);
    if (RequestedDWARFVersion < 5)
      D.Diag(diag::err_drv_argument_only_allowed_with)
          << A->getAsString(Args) << "-gdwarf-5";
    else if (EffectiveDWARFVersion < 5)
      // The toolchain has reduced allowed dwarf version, so we can't enable
      // -gembed-source.
      D.Diag(diag::warn_drv_dwarf_version_limited_by_target)
          << A->getAsString(Args) << TC.getTripleString() << 5
          << EffectiveDWARFVersion;
    else if (checkDebugInfoOption(A, Args, D, TC))
      CmdArgs.push_back("-gembed-source");
  }

  if (EmitCodeView) {
    CmdArgs.push_back("-gcodeview");

    Args.addOptInFlag(CmdArgs, options::OPT_gcodeview_ghash,
                      options::OPT_gno_codeview_ghash);

    Args.addOptOutFlag(CmdArgs, options::OPT_gcodeview_command_line,
                       options::OPT_gno_codeview_command_line);
  }

  Args.addOptOutFlag(CmdArgs, options::OPT_ginline_line_tables,
                     options::OPT_gno_inline_line_tables);

  // When emitting remarks, we need at least debug lines in the output.
  if (willEmitRemarks(Args) &&
      DebugInfoKind <= llvm::codegenoptions::DebugDirectivesOnly)
    DebugInfoKind = llvm::codegenoptions::DebugLineTablesOnly;

  // Adjust the debug info kind for the given toolchain.
  TC.adjustDebugInfoKind(DebugInfoKind, Args);

  // On AIX, the debugger tuning option can be omitted if it is not explicitly
  // set.
  RenderDebugEnablingArgs(Args, CmdArgs, DebugInfoKind, EffectiveDWARFVersion,
                          T.isOSAIX() && !HasDebuggerTuning
                              ? llvm::DebuggerKind::Default
                              : DebuggerTuning);

  // -fdebug-macro turns on macro debug info generation.
  if (Args.hasFlag(options::OPT_fdebug_macro, options::OPT_fno_debug_macro,
                   false))
    if (checkDebugInfoOption(Args.getLastArg(options::OPT_fdebug_macro), Args,
                             D, TC))
      CmdArgs.push_back("-debug-info-macro");

  // -fno-system-debug turns off debug info generation for system headers
  if (!Args.hasFlag(options::OPT_fsystem_debug, options::OPT_fno_system_debug,
                    true))
    CmdArgs.push_back("-fno-system-debug");

  // -ggnu-pubnames turns on gnu style pubnames in the backend.
  const auto *PubnamesArg =
      Args.getLastArg(options::OPT_ggnu_pubnames, options::OPT_gno_gnu_pubnames,
                      options::OPT_gpubnames, options::OPT_gno_pubnames);
  if (DwarfFission != DwarfFissionKind::None ||
      (PubnamesArg && checkDebugInfoOption(PubnamesArg, Args, D, TC))) {
    const bool OptionSet =
        (PubnamesArg &&
         (PubnamesArg->getOption().matches(options::OPT_gpubnames) ||
          PubnamesArg->getOption().matches(options::OPT_ggnu_pubnames)));
    if ((DebuggerTuning != llvm::DebuggerKind::LLDB || OptionSet) &&
        (!PubnamesArg ||
         (!PubnamesArg->getOption().matches(options::OPT_gno_gnu_pubnames) &&
          !PubnamesArg->getOption().matches(options::OPT_gno_pubnames))))
      CmdArgs.push_back(PubnamesArg && PubnamesArg->getOption().matches(
                                           options::OPT_gpubnames)
                            ? "-gpubnames"
                            : "-ggnu-pubnames");
  }
  const auto *SimpleTemplateNamesArg =
      Args.getLastArg(options::OPT_gsimple_template_names,
                      options::OPT_gno_simple_template_names);
  bool ForwardTemplateParams = DebuggerTuning == llvm::DebuggerKind::SCE;
  if (SimpleTemplateNamesArg &&
      checkDebugInfoOption(SimpleTemplateNamesArg, Args, D, TC)) {
    const auto &Opt = SimpleTemplateNamesArg->getOption();
    if (Opt.matches(options::OPT_gsimple_template_names)) {
      ForwardTemplateParams = true;
      CmdArgs.push_back("-gsimple-template-names=simple");
    }
  }

  // Emit DW_TAG_template_alias for template aliases? True by default for SCE.
  bool UseDebugTemplateAlias =
      DebuggerTuning == llvm::DebuggerKind::SCE && RequestedDWARFVersion >= 4;
  if (const auto *DebugTemplateAlias = Args.getLastArg(
          options::OPT_gtemplate_alias, options::OPT_gno_template_alias)) {
    // DW_TAG_template_alias is only supported from DWARFv5 but if a user
    // asks for it we should let them have it (if the target supports it).
    if (checkDebugInfoOption(DebugTemplateAlias, Args, D, TC)) {
      const auto &Opt = DebugTemplateAlias->getOption();
      UseDebugTemplateAlias = Opt.matches(options::OPT_gtemplate_alias);
    }
  }
  if (UseDebugTemplateAlias)
    CmdArgs.push_back("-gtemplate-alias");

  if (const Arg *A = Args.getLastArg(options::OPT_gsrc_hash_EQ)) {
    StringRef v = A->getValue();
    CmdArgs.push_back(Args.MakeArgString("-gsrc-hash=" + v));
  }

  Args.addOptInFlag(CmdArgs, options::OPT_fdebug_ranges_base_address,
                    options::OPT_fno_debug_ranges_base_address);

  // -gdwarf-aranges turns on the emission of the aranges section in the
  // backend.
  // Always enabled for SCE tuning.
  bool NeedAranges = DebuggerTuning == llvm::DebuggerKind::SCE;
  if (const Arg *A = Args.getLastArg(options::OPT_gdwarf_aranges))
    NeedAranges = checkDebugInfoOption(A, Args, D, TC) || NeedAranges;
  if (NeedAranges) {
    CmdArgs.push_back("-mllvm");
    CmdArgs.push_back("-generate-arange-section");
  }

  Args.addOptInFlag(CmdArgs, options::OPT_fforce_dwarf_frame,
                    options::OPT_fno_force_dwarf_frame);

  bool EnableTypeUnits = false;
  if (Args.hasFlag(options::OPT_fdebug_types_section,
                   options::OPT_fno_debug_types_section, false)) {
    if (!(T.isOSBinFormatELF() || T.isOSBinFormatWasm())) {
      D.Diag(diag::err_drv_unsupported_opt_for_target)
          << Args.getLastArg(options::OPT_fdebug_types_section)
                 ->getAsString(Args)
          << T.getTriple();
    } else if (checkDebugInfoOption(
                   Args.getLastArg(options::OPT_fdebug_types_section), Args, D,
                   TC)) {
      EnableTypeUnits = true;
      CmdArgs.push_back("-mllvm");
      CmdArgs.push_back("-generate-type-units");
    }
  }

  if (const Arg *A =
          Args.getLastArg(options::OPT_gomit_unreferenced_methods,
                          options::OPT_gno_omit_unreferenced_methods))
    (void)checkDebugInfoOption(A, Args, D, TC);
  if (Args.hasFlag(options::OPT_gomit_unreferenced_methods,
                   options::OPT_gno_omit_unreferenced_methods, false) &&
      (DebugInfoKind == llvm::codegenoptions::DebugInfoConstructor ||
       DebugInfoKind == llvm::codegenoptions::LimitedDebugInfo) &&
      !EnableTypeUnits) {
    CmdArgs.push_back("-gomit-unreferenced-methods");
  }

  // To avoid join/split of directory+filename, the integrated assembler prefers
  // the directory form of .file on all DWARF versions. GNU as doesn't allow the
  // form before DWARF v5.
  if (!Args.hasFlag(options::OPT_fdwarf_directory_asm,
                    options::OPT_fno_dwarf_directory_asm,
                    TC.useIntegratedAs() || EffectiveDWARFVersion >= 5))
    CmdArgs.push_back("-fno-dwarf-directory-asm");

  // Decide how to render forward declarations of template instantiations.
  // SCE wants full descriptions, others just get them in the name.
  if (ForwardTemplateParams)
    CmdArgs.push_back("-debug-forward-template-params");

  // Do we need to explicitly import anonymous namespaces into the parent
  // scope?
  if (DebuggerTuning == llvm::DebuggerKind::SCE)
    CmdArgs.push_back("-dwarf-explicit-import");

  renderDwarfFormat(D, T, Args, CmdArgs, EffectiveDWARFVersion);
  RenderDebugInfoCompressionArgs(Args, CmdArgs, D, TC);

  // This controls whether or not we perform JustMyCode instrumentation.
  if (Args.hasFlag(options::OPT_fjmc, options::OPT_fno_jmc, false)) {
    if (TC.getTriple().isOSBinFormatELF() || D.IsCLMode()) {
      if (DebugInfoKind >= llvm::codegenoptions::DebugInfoConstructor)
        CmdArgs.push_back("-fjmc");
      else if (D.IsCLMode())
        D.Diag(clang::diag::warn_drv_jmc_requires_debuginfo) << "/JMC"
                                                             << "'/Zi', '/Z7'";
      else
        D.Diag(clang::diag::warn_drv_jmc_requires_debuginfo) << "-fjmc"
                                                             << "-g";
    } else {
      D.Diag(clang::diag::warn_drv_fjmc_for_elf_only);
    }
  }

  // Add in -fdebug-compilation-dir if necessary.
  const char *DebugCompilationDir =
      addDebugCompDirArg(Args, CmdArgs, D.getVFS());

  addDebugPrefixMapArg(D, TC, Args, CmdArgs);

  // Add the output path to the object file for CodeView debug infos.
  if (EmitCodeView && Output.isFilename())
    addDebugObjectName(Args, CmdArgs, DebugCompilationDir,
                       Output.getFilename());
}

/// Check whether the given input tree contains any wrapper actions
static bool ContainsWrapperAction(const Action *A) {
  if (isa<OffloadWrapperJobAction>(A))
    return true;
  for (const auto &AI : A->inputs())
    if (ContainsWrapperAction(AI))
      return true;

  return false;
}

// Put together an external compiler compilation call which is used instead
// of the clang invocation for the host compile of an offload compilation.
// Enabling command line:  clang++ -fsycl -fsycl-host-compiler=<HostExe>
//                         <ClangOpts> -fsycl-host-compiler-options=<HostOpts>
// Any <ClangOpts> used which are phase limiting (preprocessing, assembly,
// object generation) are specifically handled here by specifying the
// equivalent phase limiting option(s).
// It is expected that any user <HostOpts> options passed will be placed
// after any implied options set here.  This will have overriding behaviors
// for any options which are considered to be evaluated from left to right.
// Specifying any <HostOpts> option which conficts any of the implied options
// will result in undefined behavior.  Potential conflicting options:
//  * Output specification options (-o, -Fo, -Fa, etc)
//  * Phase limiting options (-E, -c, -P, etc)
void Clang::ConstructHostCompilerJob(Compilation &C, const JobAction &JA,
                                     const InputInfo &Output,
                                     const InputInfoList &Inputs,
                                     const llvm::opt::ArgList &TCArgs) const {

  // The Host compilation step that occurs here is constructed based on the
  // input from the user.  This consists of the compiler to call and the
  // options that will be used during the compilation.
  ArgStringList HostCompileArgs;
  const InputInfo &InputFile = Inputs.front();
  const ToolChain &TC = getToolChain();

  // Input file.
  HostCompileArgs.push_back(InputFile.getFilename());

  // When performing the host compilation, we are expecting to only be
  // creating intermediate files, namely preprocessor output, assembly or
  // object files.
  // We are making assumptions in regards to what options are used to
  // generate these intermediate files.
  //                gcc/g++/clang/clang++/default | cl
  //  Object:                   -c                | -c
  //  Preprocessed:             -E                | -P -Fi<file>
  //  Assembly:                 -S                | -c -Fa<file>
  //  Header Input:        -include <file>        | -FI <file>
  //
  // The options used are determined by the compiler name and target triple.
  Arg *HostCompilerDefArg =
      TCArgs.getLastArg(options::OPT_fsycl_host_compiler_EQ);
  assert(HostCompilerDefArg && "Expected host compiler designation.");

  bool OutputAdded = false;
  StringRef CompilerName =
      llvm::sys::path::stem(HostCompilerDefArg->getValue());
  if (CompilerName.empty())
    TC.getDriver().Diag(diag::err_drv_missing_arg_mtp)
        << HostCompilerDefArg->getAsString(TCArgs);
  // FIXME: Consider requiring user input to specify a compatibility class
  // to determine the type of host compiler being used.
  SmallVector<StringRef, 4> MSVCCompilers = {"cl", "clang-cl", "icl"};
  bool IsMSVCHostCompiler =
      std::find(MSVCCompilers.begin(), MSVCCompilers.end(), CompilerName) !=
      MSVCCompilers.end();

  auto addMSVCOutputFile = [&](StringRef Opt) {
    SmallString<128> OutOpt(Opt);
    OutOpt += Output.getFilename();
    HostCompileArgs.push_back(TCArgs.MakeArgString(OutOpt));
    OutputAdded = true;
  };
  // By default: pass /Zc:__cplusplus if we see a MSVC compiler.
  // Users can disable this through
  // -fsycl-host-compiler-options=/Zc:__cplusplus-
  // It overrides the default option.
  if (IsMSVCHostCompiler)
    HostCompileArgs.push_back("/Zc:__cplusplus");

  if (TCArgs.hasArg(options::OPT_fpreview_breaking_changes)) {
    HostCompileArgs.push_back(IsMSVCHostCompiler ? "/D" : "-D");
    HostCompileArgs.push_back("__INTEL_PREVIEW_BREAKING_CHANGES");
  }

  // FIXME: Reuse existing toolchains which are already supported to put
  // together the options.
  // FIXME: For any potential obscure host compilers that do not use the
  // 'standard' set of options, we should provide a user interface that allows
  // users to override the implied options.
  if (isa<PreprocessJobAction>(JA)) {
    if (IsMSVCHostCompiler) {
      // Check the output file, if it is 'stdout' we want to use -E.
      if (StringRef(Output.getFilename()) == "-") {
        HostCompileArgs.push_back("-E");
        OutputAdded = true;
      } else {
        HostCompileArgs.push_back("-P");
        addMSVCOutputFile("-Fi");
      }
    } else
      HostCompileArgs.push_back("-E");
  } else if (isa<AssembleJobAction>(JA)) {
    HostCompileArgs.push_back("-c");
    if (IsMSVCHostCompiler)
      addMSVCOutputFile("-Fo");
  } else {
    assert((isa<CompileJobAction, BackendJobAction>(JA)) &&
           "Invalid action for external host compilation tool.");
    if (JA.getType() == types::TY_PP_Asm) {
      if (IsMSVCHostCompiler) {
        HostCompileArgs.push_back("-c");
        addMSVCOutputFile("-Fa");
        // The MSVC Compiler does not have a way to just create the assembly
        // file so we create the assembly file and object file, and redirect
        // the object file to a temporary.
        std::string ObjTmpName = C.getDriver().GetTemporaryPath("host", "obj");
        StringRef WrapperFileName =
            C.addTempFile(C.getArgs().MakeArgString(ObjTmpName));
        SmallString<128> ObjOutOpt("-Fo");
        ObjOutOpt += WrapperFileName;
        HostCompileArgs.push_back(C.getArgs().MakeArgString(ObjOutOpt));
      } else
        HostCompileArgs.push_back("-S");
    } else {
      TC.getDriver().Diag(diag::err_drv_output_type_with_host_compiler);
    }
  }

  // Add the integration header.
  StringRef Header =
      TC.getDriver().getIntegrationHeader(InputFile.getBaseInput());
  if (types::getPreprocessedType(InputFile.getType()) != types::TY_INVALID &&
      !Header.empty()) {
    HostCompileArgs.push_back(IsMSVCHostCompiler ? "-FI" : "-include");
    HostCompileArgs.push_back(TCArgs.MakeArgString(Header));
  }

  // Add directory in which the original source file resides, as there could
  // be headers that need to be picked up from there.
  SmallString<128> SourcePath(InputFile.getBaseInput());
  llvm::sys::path::remove_filename(SourcePath);
  if (!SourcePath.empty()) {
    HostCompileArgs.push_back(IsMSVCHostCompiler ? "-I" : "-iquote");
    HostCompileArgs.push_back(TCArgs.MakeArgString(SourcePath));
  } else if (llvm::ErrorOr<std::string> CWD =
                 TC.getDriver().getVFS().getCurrentWorkingDirectory()) {
    HostCompileArgs.push_back(IsMSVCHostCompiler ? "-I" : "-iquote");
    HostCompileArgs.push_back(TCArgs.MakeArgString(*CWD));
  }

  // Add default header search directories.
  SmallString<128> BaseDir(C.getDriver().Dir);
  llvm::sys::path::append(BaseDir, "..", "include");
  SmallString<128> SYCLDir(BaseDir);
  llvm::sys::path::append(SYCLDir, "sycl");
  // This is used to provide our wrappers around STL headers that provide
  // additional functions/template specializations when the user includes those
  // STL headers in their programs (e.g., <complex>).
  SmallString<128> STLWrappersDir(SYCLDir);
  llvm::sys::path::append(STLWrappersDir, "stl_wrappers");
  HostCompileArgs.push_back("-I");
  HostCompileArgs.push_back(TCArgs.MakeArgString(SYCLDir));
  HostCompileArgs.push_back("-I");
  HostCompileArgs.push_back(TCArgs.MakeArgString(STLWrappersDir));
  HostCompileArgs.push_back("-I");
  HostCompileArgs.push_back(TCArgs.MakeArgString(BaseDir));

  if (!OutputAdded) {
    // Add output file to the command line.  This is assumed to be prefaced
    // with the '-o' option that is used to designate the output file.
    HostCompileArgs.push_back("-o");
    HostCompileArgs.push_back(Output.getFilename());
  }

  SmallString<128> ExecPath;
  if (HostCompilerDefArg) {
    ExecPath = HostCompilerDefArg->getValue();
    if (!ExecPath.empty() && ExecPath == llvm::sys::path::stem(ExecPath))
      ExecPath = TC.GetProgramPath(ExecPath.c_str());
  }

  // Add any user-specified arguments.
  if (Arg *HostCompilerOptsArg =
          TCArgs.getLastArg(options::OPT_fsycl_host_compiler_options_EQ)) {
    SmallVector<const char *, 8> TargetArgs;
    llvm::BumpPtrAllocator BPA;
    llvm::StringSaver S(BPA);
    // Tokenize the string.
    llvm::cl::TokenizeGNUCommandLine(HostCompilerOptsArg->getValue(), S,
                                     TargetArgs);
    llvm::transform(TargetArgs, std::back_inserter(HostCompileArgs),
                    [&TCArgs](StringRef A) { return TCArgs.MakeArgString(A); });
  }
  const Tool *T = TC.SelectTool(JA);
  auto Cmd = std::make_unique<Command>(JA, *T, ResponseFileSupport::None(),
                                       TCArgs.MakeArgString(ExecPath),
                                       HostCompileArgs, std::nullopt);

  C.addCommand(std::move(Cmd));
}

static void ProcessVSRuntimeLibrary(const ToolChain &TC, const ArgList &Args,
                                    ArgStringList &CmdArgs) {
  unsigned RTOptionID = options::OPT__SLASH_MT;

  bool isSPIROrSPIRV = TC.getTriple().isSPIROrSPIRV();
  bool isSYCL = Args.hasArg(options::OPT_fsycl);
  // For SYCL Windows, /MD is the default.
  if (isSYCL)
    RTOptionID = options::OPT__SLASH_MD;

  if (Args.hasArg(options::OPT__SLASH_LDd))
    // The /LDd option implies /MTd (/MDd for SYCL). The dependent lib part
    // can be overridden, but defining _DEBUG is sticky.
    RTOptionID = isSYCL ? options::OPT__SLASH_MDd : options::OPT__SLASH_MTd;

  Arg *SetArg = nullptr;
  if (Arg *A = Args.getLastArg(options::OPT__SLASH_M_Group)) {
    RTOptionID = A->getOption().getID();
    SetArg = A;
  }

  if (Arg *A = Args.getLastArg(options::OPT_fms_runtime_lib_EQ)) {
    RTOptionID = llvm::StringSwitch<unsigned>(A->getValue())
                     .Case("static", options::OPT__SLASH_MT)
                     .Case("static_dbg", options::OPT__SLASH_MTd)
                     .Case("dll", options::OPT__SLASH_MD)
                     .Case("dll_dbg", options::OPT__SLASH_MDd)
                     .Default(options::OPT__SLASH_MT);
    SetArg = A;
  }
  if (isSYCL && !isSPIROrSPIRV && SetArg &&
      (RTOptionID == options::OPT__SLASH_MT ||
       RTOptionID == options::OPT__SLASH_MTd))
    // Use of /MT or /MTd is not supported for SYCL.
    TC.getDriver().Diag(diag::err_drv_unsupported_opt_sycl)
        << SetArg->getOption().getName();

  enum { addDEBUG = 0x1, addMT = 0x2, addDLL = 0x4 };
  auto addPreDefines = [&](unsigned Defines) {
    if (Defines & addDEBUG)
      CmdArgs.push_back("-D_DEBUG");
    if (Defines & addMT && !isSPIROrSPIRV)
      CmdArgs.push_back("-D_MT");
    if (Defines & addDLL && !isSPIROrSPIRV)
      CmdArgs.push_back("-D_DLL");
    // for /MDd with spir targets
    if ((Defines & addDLL) && (Defines & addDEBUG) && isSPIROrSPIRV) {
      CmdArgs.push_back("-D_CONTAINER_DEBUG_LEVEL=0");
      CmdArgs.push_back("-D_ITERATOR_DEBUG_LEVEL=0");
    }
  };
  StringRef FlagForCRT;
  switch (RTOptionID) {
  case options::OPT__SLASH_MD:
    addPreDefines((Args.hasArg(options::OPT__SLASH_LDd) ? addDEBUG : 0x0) |
                  addMT | addDLL);
    FlagForCRT = "--dependent-lib=msvcrt";
    break;
  case options::OPT__SLASH_MDd:
    addPreDefines(addDEBUG | addMT | addDLL);
    FlagForCRT = "--dependent-lib=msvcrtd";
    break;
  case options::OPT__SLASH_MT:
    addPreDefines((Args.hasArg(options::OPT__SLASH_LDd) ? addDEBUG : 0x0) |
                  addMT);
    CmdArgs.push_back("-flto-visibility-public-std");
    FlagForCRT = "--dependent-lib=libcmt";
    break;
  case options::OPT__SLASH_MTd:
    addPreDefines(addDEBUG | addMT);
    CmdArgs.push_back("-flto-visibility-public-std");
    FlagForCRT = "--dependent-lib=libcmtd";
    break;
  default:
    llvm_unreachable("Unexpected option ID.");
  }

  if (Args.hasArg(options::OPT_fms_omit_default_lib)) {
    CmdArgs.push_back("-D_VC_NODEFAULTLIB");
  } else {
    CmdArgs.push_back(FlagForCRT.data());

    // This provides POSIX compatibility (maps 'open' to '_open'), which most
    // users want.  The /Za flag to cl.exe turns this off, but it's not
    // implemented in clang.
    CmdArgs.push_back("--dependent-lib=oldnames");
    // Add SYCL dependent library
    if (Args.hasArg(options::OPT_fsycl) &&
        !Args.hasArg(options::OPT_nolibsycl)) {
      if (RTOptionID == options::OPT__SLASH_MDd) {
        if (Args.hasArg(options::OPT_fpreview_breaking_changes))
          CmdArgs.push_back("--dependent-lib=sycl" SYCL_MAJOR_VERSION
                            "-previewd");
        else
          CmdArgs.push_back("--dependent-lib=sycl" SYCL_MAJOR_VERSION "d");
      } else {
        if (Args.hasArg(options::OPT_fpreview_breaking_changes))
          CmdArgs.push_back("--dependent-lib=sycl" SYCL_MAJOR_VERSION
                            "-preview");
        else
          CmdArgs.push_back("--dependent-lib=sycl" SYCL_MAJOR_VERSION);
      }
      CmdArgs.push_back("--dependent-lib=sycl-devicelib-host");
    }
  }

  // All Arm64EC object files implicitly add softintrin.lib. This is necessary
  // even if the file doesn't actually refer to any of the routines because
  // the CRT itself has incomplete dependency markings.
  if (TC.getTriple().isWindowsArm64EC())
    CmdArgs.push_back("--dependent-lib=softintrin");
}

void Clang::ConstructJob(Compilation &C, const JobAction &JA,
                         const InputInfo &Output, const InputInfoList &Inputs,
                         const ArgList &Args, const char *LinkingOutput) const {
  const auto &TC = getToolChain();
  const llvm::Triple &RawTriple = TC.getTriple();
  const llvm::Triple &Triple = TC.getEffectiveTriple();
  const std::string &TripleStr = Triple.getTriple();

  bool KernelOrKext =
      Args.hasArg(options::OPT_mkernel, options::OPT_fapple_kext);
  const Driver &D = TC.getDriver();
  ArgStringList CmdArgs;

  assert(Inputs.size() >= 1 && "Must have at least one input.");
  // CUDA/HIP compilation may have multiple inputs (source file + results of
  // device-side compilations). OpenMP device jobs also take the host IR as a
  // second input. Module precompilation accepts a list of header files to
  // include as part of the module. API extraction accepts a list of header
  // files whose API information is emitted in the output. All other jobs are
  // expected to have exactly one input.
  // SYCL host jobs accept the integration header from the device-side
  // compilation as a second input.
  bool IsCuda = JA.isOffloading(Action::OFK_Cuda);
  bool IsCudaDevice = JA.isDeviceOffloading(Action::OFK_Cuda);
  bool IsHIP = JA.isOffloading(Action::OFK_HIP);
  bool IsHIPDevice = JA.isDeviceOffloading(Action::OFK_HIP);
  bool IsOpenMPDevice = JA.isDeviceOffloading(Action::OFK_OpenMP);
  bool IsSYCLOffloadDevice = JA.isDeviceOffloading(Action::OFK_SYCL);
  bool IsSYCL = JA.isOffloading(Action::OFK_SYCL);
  bool IsExtractAPI = isa<ExtractAPIJobAction>(JA);
  bool IsDeviceOffloadAction = !(JA.isDeviceOffloading(Action::OFK_None) ||
                                 JA.isDeviceOffloading(Action::OFK_Host));
  bool IsHostOffloadingAction =
      JA.isHostOffloading(Action::OFK_OpenMP) ||
      (JA.isHostOffloading(C.getActiveOffloadKinds()) &&
       Args.hasFlag(options::OPT_offload_new_driver,
                    options::OPT_no_offload_new_driver, false));

  bool IsRDCMode =
      Args.hasFlag(options::OPT_fgpu_rdc, options::OPT_fno_gpu_rdc, IsSYCL);
  bool IsUsingLTO = D.isUsingLTO(IsDeviceOffloadAction);
  auto LTOMode = D.getLTOMode(IsDeviceOffloadAction);
  bool IsFPGASYCLOffloadDevice =
      IsSYCLOffloadDevice &&
      Triple.getSubArch() == llvm::Triple::SPIRSubArch_fpga;
  const bool IsSYCLNativeCPU = isSYCLNativeCPU(TC);

  // Perform the SYCL host compilation using an external compiler if the user
  // requested.
  if (Args.hasArg(options::OPT_fsycl_host_compiler_EQ) && IsSYCL &&
      !IsSYCLOffloadDevice) {
    ConstructHostCompilerJob(C, JA, Output, Inputs, Args);
    return;
  }

  // Extract API doesn't have a main input file, so invent a fake one as a
  // placeholder.
  InputInfo ExtractAPIPlaceholderInput(Inputs[0].getType(), "extract-api",
                                       "extract-api");

  const InputInfo &Input =
      IsExtractAPI ? ExtractAPIPlaceholderInput : Inputs[0];

  InputInfoList ExtractAPIInputs;
  InputInfoList HostOffloadingInputs;
  const InputInfo *CudaDeviceInput = nullptr;
  const InputInfo *OpenMPDeviceInput = nullptr;
  const InputInfo *SYCLDeviceInput = nullptr;
  for (const InputInfo &I : Inputs) {
    if (&I == &Input || I.getType() == types::TY_Nothing) {
      // This is the primary input or contains nothing.
    } else if (IsExtractAPI) {
      auto ExpectedInputType = ExtractAPIPlaceholderInput.getType();
      if (I.getType() != ExpectedInputType) {
        D.Diag(diag::err_drv_extract_api_wrong_kind)
            << I.getFilename() << types::getTypeName(I.getType())
            << types::getTypeName(ExpectedInputType);
      }
      ExtractAPIInputs.push_back(I);
    } else if (IsHostOffloadingAction) {
      HostOffloadingInputs.push_back(I);
    } else if ((IsCuda || IsHIP) && !CudaDeviceInput) {
      CudaDeviceInput = &I;
    } else if (IsOpenMPDevice && !OpenMPDeviceInput) {
      OpenMPDeviceInput = &I;
    } else if (IsSYCL && !SYCLDeviceInput) {
      SYCLDeviceInput = &I;
    } else {
      llvm_unreachable("unexpectedly given multiple inputs");
    }
  }

  const llvm::Triple *AuxTriple =
      (IsSYCL || IsCuda || IsHIP) ? TC.getAuxTriple() : nullptr;
  bool IsWindowsMSVC = RawTriple.isWindowsMSVCEnvironment();
  bool IsIAMCU = RawTriple.isOSIAMCU();

  // Adjust IsWindowsXYZ for CUDA/HIP/SYCL compilations.  Even when compiling in
  // device mode (i.e., getToolchain().getTriple() is NVPTX/AMDGCN, not
  // Windows), we need to pass Windows-specific flags to cc1.
  if (IsCuda || IsHIP || IsSYCL)
    IsWindowsMSVC |= AuxTriple && AuxTriple->isWindowsMSVCEnvironment();

  // C++ is not supported for IAMCU.
  if (IsIAMCU && types::isCXX(Input.getType()))
    D.Diag(diag::err_drv_clang_unsupported) << "C++ for IAMCU";

  // Invoke ourselves in -cc1 mode.
  //
  // FIXME: Implement custom jobs for internal actions.
  CmdArgs.push_back("-cc1");

  // Add the "effective" target triple.
  CmdArgs.push_back("-triple");
  CmdArgs.push_back(Args.MakeArgString(TripleStr));

  if (const Arg *MJ = Args.getLastArg(options::OPT_MJ)) {
    DumpCompilationDatabase(C, MJ->getValue(), TripleStr, Output, Input, Args);
    Args.ClaimAllArgs(options::OPT_MJ);
  } else if (const Arg *GenCDBFragment =
                 Args.getLastArg(options::OPT_gen_cdb_fragment_path)) {
    DumpCompilationDatabaseFragmentToDir(GenCDBFragment->getValue(), C,
                                         TripleStr, Output, Input, Args);
    Args.ClaimAllArgs(options::OPT_gen_cdb_fragment_path);
  }

  if (IsCuda || IsHIP) {
    // We have to pass the triple of the host if compiling for a CUDA/HIP device
    // and vice-versa.
    std::string NormalizedTriple;
    if (JA.isDeviceOffloading(Action::OFK_Cuda) ||
        JA.isDeviceOffloading(Action::OFK_HIP))
      NormalizedTriple = C.getSingleOffloadToolChain<Action::OFK_Host>()
                             ->getTriple()
                             .normalize();
    else {
      // Host-side compilation.
      NormalizedTriple =
          (IsCuda ? C.getSingleOffloadToolChain<Action::OFK_Cuda>()
                  : C.getSingleOffloadToolChain<Action::OFK_HIP>())
              ->getTriple()
              .normalize();
      if (IsCuda) {
        // We need to figure out which CUDA version we're compiling for, as that
        // determines how we load and launch GPU kernels.
        auto *CTC = static_cast<const toolchains::CudaToolChain *>(
            C.getSingleOffloadToolChain<Action::OFK_Cuda>());
        assert(CTC && "Expected valid CUDA Toolchain.");
        if (CTC && CTC->CudaInstallation.version() != CudaVersion::UNKNOWN)
          CmdArgs.push_back(Args.MakeArgString(
              Twine("-target-sdk-version=") +
              CudaVersionToString(CTC->CudaInstallation.version())));
        // Unsized function arguments used for variadics were introduced in
        // CUDA-9.0. We still do not support generating code that actually uses
        // variadic arguments yet, but we do need to allow parsing them as
        // recent CUDA headers rely on that.
        // https://github.com/llvm/llvm-project/issues/58410
        if (CTC->CudaInstallation.version() >= CudaVersion::CUDA_90)
          CmdArgs.push_back("-fcuda-allow-variadic-functions");
      }
    }
    CmdArgs.push_back("-aux-triple");
    CmdArgs.push_back(Args.MakeArgString(NormalizedTriple));

    if (JA.isDeviceOffloading(Action::OFK_HIP) &&
        (getToolChain().getTriple().isAMDGPU() ||
         (getToolChain().getTriple().isSPIRV() &&
          getToolChain().getTriple().getVendor() == llvm::Triple::AMD))) {
      // Device side compilation printf
      if (Args.getLastArg(options::OPT_mprintf_kind_EQ)) {
        CmdArgs.push_back(Args.MakeArgString(
            "-mprintf-kind=" +
            Args.getLastArgValue(options::OPT_mprintf_kind_EQ)));
        // Force compiler error on invalid conversion specifiers
        CmdArgs.push_back(
            Args.MakeArgString("-Werror=format-invalid-specifier"));
      }
    }
  }

  // Unconditionally claim the printf option now to avoid unused diagnostic.
  if (const Arg *PF = Args.getLastArg(options::OPT_mprintf_kind_EQ))
    PF->claim();

  Arg *SYCLStdArg = Args.getLastArg(options::OPT_sycl_std_EQ);

  if (IsSYCLOffloadDevice) {
    if (Triple.isNVPTX()) {
      StringRef GPUArchName = JA.getOffloadingArch();
      // TODO: Once default arch is moved to at least SM_53, empty arch should
      // also result in the flag added.
      if (!GPUArchName.empty() &&
          StringToOffloadArch(GPUArchName) >= OffloadArch::SM_53)
        CmdArgs.push_back("-fnative-half-type");
    }
    // Pass the triple of host when doing SYCL
    llvm::Triple AuxT = C.getDefaultToolChain().getTriple();
    std::string NormalizedTriple = AuxT.normalize();
    CmdArgs.push_back("-aux-triple");
    CmdArgs.push_back(Args.MakeArgString(NormalizedTriple));

    // We want to compile sycl kernels.
    CmdArgs.push_back("-fsycl-is-device");
    CmdArgs.push_back("-fdeclare-spirv-builtins");

    // Default value for FPGA is false, for all other targets is true.
    if (!Args.hasFlag(options::OPT_fsycl_early_optimizations,
                      options::OPT_fno_sycl_early_optimizations,
                      !IsFPGASYCLOffloadDevice))
      CmdArgs.push_back("-fno-sycl-early-optimizations");
    else if (RawTriple.isSPIROrSPIRV()) {
      // Set `sycl-opt` option to configure LLVM passes for SPIR/SPIR-V target
      CmdArgs.push_back("-mllvm");
      CmdArgs.push_back("-sycl-opt");
    }
    if (IsSYCLNativeCPU) {
      CmdArgs.push_back("-fsycl-is-native-cpu");
      CmdArgs.push_back("-D");
      CmdArgs.push_back("__SYCL_NATIVE_CPU__");
      CmdArgs.push_back("-fno-autolink");
    }

    // Turn on Dead Parameter Elimination Optimization with early optimizations
    // TODO: Enable DAE by default without the Optimization level check in the
    // driver.  The enabling can be done in CodeGenOpt, and we can pass an
    // option to explicitly disable/disable here.
    if (!(RawTriple.isAMDGCN()) &&
        Args.hasFlag(options::OPT_fsycl_dead_args_optimization,
                     options::OPT_fno_sycl_dead_args_optimization,
                     isSYCLOptimizationO2orHigher(Args)))
      CmdArgs.push_back("-fenable-sycl-dae");
    if (IsWindowsMSVC) {
      CmdArgs.push_back("-fms-extensions");
      CmdArgs.push_back("-fms-compatibility");
      CmdArgs.push_back("-fdelayed-template-parsing");
      VersionTuple MSVT = C.getDefaultToolChain().computeMSVCVersion(&D, Args);
      if (!MSVT.empty())
        CmdArgs.push_back(Args.MakeArgString("-fms-compatibility-version=" +
                                             MSVT.getAsString()));
      else {
        const char *LowestMSVCSupported = "19.16.27023"; // VS2017 v15.9
        CmdArgs.push_back(Args.MakeArgString(
            Twine("-fms-compatibility-version=") + LowestMSVCSupported));
      }
    }

    if (Args.hasFlag(options::OPT_fsycl_allow_func_ptr,
                     options::OPT_fno_sycl_allow_func_ptr, false)) {
      CmdArgs.push_back("-fsycl-allow-func-ptr");
    }

    Args.AddLastArg(CmdArgs, options::OPT_fsycl_decompose_functor,
                    options::OPT_fno_sycl_decompose_functor);

    // Forward -fsycl-instrument-device-code option to cc1. This option will
    // only be used for SPIR/SPIR-V based targets.
    if (Triple.isSPIROrSPIRV())
      if (Args.hasFlag(options::OPT_fsycl_instrument_device_code,
                       options::OPT_fno_sycl_instrument_device_code, true))
        CmdArgs.push_back("-fsycl-instrument-device-code");

    if (!SYCLStdArg) {
      // The user had not pass SYCL version, thus we'll employ no-sycl-strict
      // to allow address-space unqualified pointers in function params/return
      // along with marking the same function with explicit SYCL_EXTERNAL
      CmdArgs.push_back("-Wno-sycl-strict");
    }

    // Set O2 optimization level by default
    if (!Args.getLastArg(options::OPT_O_Group))
      CmdArgs.push_back("-O2");

    // Add the integration header option to generate the header.
    StringRef Header(D.getIntegrationHeader(Input.getBaseInput()));
    if (!Header.empty()) {
      SmallString<128> HeaderOpt("-fsycl-int-header=");
      HeaderOpt.append(Header);
      CmdArgs.push_back(Args.MakeArgString(HeaderOpt));
    }

    if (!Args.hasArg(options::OPT_fno_sycl_use_footer)) {
      // Add the integration footer option to generated the footer.
      StringRef Footer(D.getIntegrationFooter(Input.getBaseInput()));
      if (!Footer.empty()) {
        SmallString<128> FooterOpt("-fsycl-int-footer=");
        FooterOpt.append(Footer);
        CmdArgs.push_back(Args.MakeArgString(FooterOpt));
      }
    }

    // Forward -fsycl-default-sub-group-size if in SYCL mode.
    Args.AddLastArg(CmdArgs, options::OPT_fsycl_default_sub_group_size);

    if (Args.hasArg(options::OPT_fsycl_optimize_non_user_code)) {
      const Arg *OArg = Args.getLastArg(options::OPT_O_Group);
      if (!OArg || !OArg->getOption().matches(options::OPT_O0)) {
        bool isCLMode = C.getDriver().IsCLMode();
        // Linux and Windows have different debug options.
        const StringRef Option = isCLMode ? "-Od" : "-O0";
        D.Diag(diag::err_drv_fsycl_wrong_optimization_options) << Option;
      }

      CmdArgs.push_back("-fsycl-optimize-non-user-code");
    }
  }

  if (IsSYCL) {
    // Set options for both host and device
    if (Arg *A = Args.getLastArg(options::OPT_fsycl_id_queries_fit_in_int,
                                 options::OPT_fno_sycl_id_queries_fit_in_int))
      A->render(Args, CmdArgs);

    if (Args.hasArg(options::OPT_fpreview_breaking_changes))
      CmdArgs.push_back("-D__INTEL_PREVIEW_BREAKING_CHANGES");

    if (SYCLStdArg) {
      SYCLStdArg->render(Args, CmdArgs);
      CmdArgs.push_back("-fsycl-std-layout-kernel-params");
    } else {
      // Ensure the default version in SYCL mode is 2020.
      CmdArgs.push_back("-sycl-std=2020");
    }

    bool DisableSYCLForceInlineKernelLambda = false;
    if (Arg *A = Args.getLastArg(options::OPT_O_Group))
      DisableSYCLForceInlineKernelLambda =
          A->getOption().matches(options::OPT_O0);
    // At -O0, disable the inlining for debugging purposes.
    if (!Args.hasFlag(options::OPT_fsycl_force_inline_kernel_lambda,
                      options::OPT_fno_sycl_force_inline_kernel_lambda,
                      !DisableSYCLForceInlineKernelLambda &&
                          !IsFPGASYCLOffloadDevice))
      CmdArgs.push_back("-fno-sycl-force-inline-kernel-lambda");

    // Add -ffine-grained-bitfield-accesses option. This will be added
    // only for SPIR/SPIR-V based targets.
    if (Triple.isSPIROrSPIRV()) {
      // It cannot be enabled together with a sanitizer
      if (!Args.getLastArg(options::OPT_fsanitize_EQ))
        CmdArgs.push_back("-ffine-grained-bitfield-accesses");
    }

    if (!Args.hasFlag(options::OPT_fsycl_unnamed_lambda,
                      options::OPT_fno_sycl_unnamed_lambda, true))
      CmdArgs.push_back("-fno-sycl-unnamed-lambda");

    if (!Args.hasFlag(options::OPT_fsycl_esimd_force_stateless_mem,
                      options::OPT_fno_sycl_esimd_force_stateless_mem, true))
      CmdArgs.push_back("-fno-sycl-esimd-force-stateless-mem");

    if (Arg *A = Args.getLastArg(options::OPT_fsycl_range_rounding_EQ))
      A->render(Args, CmdArgs);

    if (Arg *A = Args.getLastArg(options::OPT_fsycl_exp_range_rounding))
      A->render(Args, CmdArgs);

    if (Arg *A = Args.getLastArg(options::OPT_fsycl_fp64_conv_emu)) {
      if (Triple.isSPIRAOT() &&
          Triple.getSubArch() == llvm::Triple::SPIRSubArch_gen)
        A->render(Args, CmdArgs);
    }

    // Add the Unique ID prefix
    StringRef UniqueID = D.getSYCLUniqueID(Input.getBaseInput());
    if (!UniqueID.empty())
      CmdArgs.push_back(
          Args.MakeArgString(Twine("-fsycl-unique-prefix=") + UniqueID));

    // Disable parallel for range-rounding for anything involving FPGA
    auto SYCLTCRange = C.getOffloadToolChains<Action::OFK_SYCL>();
    bool HasFPGA = false;
    for (auto TI = SYCLTCRange.first, TE = SYCLTCRange.second; TI != TE; ++TI) {
      llvm::Triple SYCLTriple = TI->second->getTriple();
      if (SYCLTriple.getSubArch() == llvm::Triple::SPIRSubArch_fpga) {
        HasFPGA = true;
        if (!IsSYCLOffloadDevice) {
          CmdArgs.push_back("-aux-triple");
          CmdArgs.push_back(Args.MakeArgString(SYCLTriple.getTriple()));
        }
        break;
      }
    }
    // At -O0, imply -fsycl-disable-range-rounding.
    bool DisableRangeRounding = false;
    if (Arg *A = Args.getLastArg(options::OPT_O_Group)) {
      if (A->getOption().matches(options::OPT_O0))
        // If the user has set some range rounding preference then let that
        // override not range rounding at -O0
        if (!Args.getLastArg(options::OPT_fsycl_range_rounding_EQ))
          DisableRangeRounding = true;
    }
    if (DisableRangeRounding || HasFPGA)
      CmdArgs.push_back("-fsycl-range-rounding=disable");

    if (HasFPGA) {
      // Pass -fintelfpga to both the host and device SYCL compilations if set.
      CmdArgs.push_back("-fintelfpga");
    }

    // Add any options that are needed specific to SYCL offload while
    // performing the host side compilation.
    if (!IsSYCLOffloadDevice) {
      // Add the -include option to add the integration header
      StringRef Header = D.getIntegrationHeader(Input.getBaseInput());
      // Do not add the integration header if we are compiling after the
      // integration footer has been applied.  Check for the append job
      // action to determine this.
      if (types::getPreprocessedType(Input.getType()) != types::TY_INVALID &&
          !Header.empty()) {
        CmdArgs.push_back("-include");
        CmdArgs.push_back(Args.MakeArgString(Header));
        // When creating dependency information, filter out the generated
        // header file.
        CmdArgs.push_back("-dependency-filter");
        CmdArgs.push_back(Args.MakeArgString(Header));

        // Since this is a host compilation and the integration header is
        // included, enable the integration header based diagnostics.
        CmdArgs.push_back("-fsycl-enable-int-header-diags");
      }

      // Add the -include-footer option to add the integration footer
      StringRef Footer = D.getIntegrationFooter(Input.getBaseInput());
      if (types::getPreprocessedType(Input.getType()) != types::TY_INVALID &&
          !Args.hasArg(options::OPT_fno_sycl_use_footer) && !Footer.empty()) {
        CmdArgs.push_back("-include-footer");
        CmdArgs.push_back(Args.MakeArgString(Footer));
        // When creating dependency information, filter out the generated
        // integration footer file.
        CmdArgs.push_back("-dependency-filter");
        CmdArgs.push_back(Args.MakeArgString(Footer));
      }

      // Let the FE know we are doing a SYCL offload compilation, but we are
      // doing the host pass.
      CmdArgs.push_back("-fsycl-is-host");

      if (!D.IsCLMode() && IsWindowsMSVC &&
          !Args.hasArg(options::OPT_fms_runtime_lib_EQ)) {
        // SYCL library is guaranteed to work correctly only with dynamic
        // MSVC runtime.
        CmdArgs.push_back("-D_MT");
        CmdArgs.push_back("-D_DLL");
      }
    }
    // Add any predefined macros associated with intel_gpu* type targets
    // passed in with -fsycl-targets
    // TODO: Macros are populated during device compilations and saved for
    // addition to the host compilation. There is no dependence connection
    // between device and host where we should be able to use the offloading
    // arch to add the macro to the host compile.
    auto addTargetMacros = [&](const llvm::Triple &Triple) {
      if (!Triple.isSPIR() && !Triple.isNVPTX() && !Triple.isAMDGCN())
        return;
      SmallString<64> Macro;
      if ((Triple.isSPIR() &&
           Triple.getSubArch() == llvm::Triple::SPIRSubArch_gen) ||
          Triple.isNVPTX() || Triple.isAMDGCN()) {
        StringRef Device = JA.getOffloadingArch();
        if (!Device.empty() && !SYCL::gen::getGenDeviceMacro(Device).empty()) {
          Macro = "-D";
          Macro += SYCL::gen::getGenDeviceMacro(Device);
        }
      } else if (Triple.getSubArch() == llvm::Triple::SPIRSubArch_x86_64)
        Macro = "-D__SYCL_TARGET_INTEL_X86_64__";
      if (Macro.size()) {
        CmdArgs.push_back(Args.MakeArgString(Macro));
        D.addSYCLTargetMacroArg(Args, Macro);
      }
    };
    if (IsSYCLOffloadDevice)
      addTargetMacros(RawTriple);
    else {
      for (auto &Macro : D.getSYCLTargetMacroArgs())
        CmdArgs.push_back(Args.MakeArgString(Macro));
      if (Args.hasArg(options::OPT_fno_sycl_esimd_build_host_code))
        CmdArgs.push_back("-fno-sycl-esimd-build-host-code");
    }

    const auto DeviceTraitsMacrosArgs = D.getDeviceTraitsMacrosArgs();
    for (const auto &Arg : DeviceTraitsMacrosArgs) {
      CmdArgs.push_back(Arg);
    }
  }

  if (IsOpenMPDevice) {
    // We have to pass the triple of the host if compiling for an OpenMP device.
    std::string NormalizedTriple =
        C.getSingleOffloadToolChain<Action::OFK_Host>()
            ->getTriple()
            .normalize();
    CmdArgs.push_back("-aux-triple");
    CmdArgs.push_back(Args.MakeArgString(NormalizedTriple));
  }

  if (Triple.isOSWindows() && (Triple.getArch() == llvm::Triple::arm ||
                               Triple.getArch() == llvm::Triple::thumb)) {
    unsigned Offset = Triple.getArch() == llvm::Triple::arm ? 4 : 6;
    unsigned Version = 0;
    bool Failure =
        Triple.getArchName().substr(Offset).consumeInteger(10, Version);
    if (Failure || Version < 7)
      D.Diag(diag::err_target_unsupported_arch) << Triple.getArchName()
                                                << TripleStr;
  }

  // Push all default warning arguments that are specific to
  // the given target.  These come before user provided warning options
  // are provided.
  TC.addClangWarningOptions(CmdArgs);

  // FIXME: Subclass ToolChain for SPIR/SPIR-V and move this to
  // addClangWarningOptions.
  if (Triple.isSPIROrSPIRV())
    CmdArgs.push_back("-Wspir-compat");

  // Select the appropriate action.
  RewriteKind rewriteKind = RK_None;

  bool UnifiedLTO = false;
  if (IsUsingLTO) {
    UnifiedLTO = Args.hasFlag(options::OPT_funified_lto,
                              options::OPT_fno_unified_lto, Triple.isPS());
    if (UnifiedLTO)
      CmdArgs.push_back("-funified-lto");
  }

  // If CollectArgsForIntegratedAssembler() isn't called below, claim the args
  // it claims when not running an assembler. Otherwise, clang would emit
  // "argument unused" warnings for assembler flags when e.g. adding "-E" to
  // flags while debugging something. That'd be somewhat inconvenient, and it's
  // also inconsistent with most other flags -- we don't warn on
  // -ffunction-sections not being used in -E mode either for example, even
  // though it's not really used either.
  if (!isa<AssembleJobAction>(JA)) {
    // The args claimed here should match the args used in
    // CollectArgsForIntegratedAssembler().
    if (TC.useIntegratedAs()) {
      Args.ClaimAllArgs(options::OPT_mrelax_all);
      Args.ClaimAllArgs(options::OPT_mno_relax_all);
      Args.ClaimAllArgs(options::OPT_mincremental_linker_compatible);
      Args.ClaimAllArgs(options::OPT_mno_incremental_linker_compatible);
      switch (C.getDefaultToolChain().getArch()) {
      case llvm::Triple::arm:
      case llvm::Triple::armeb:
      case llvm::Triple::thumb:
      case llvm::Triple::thumbeb:
        Args.ClaimAllArgs(options::OPT_mimplicit_it_EQ);
        break;
      default:
        break;
      }
    }
    Args.ClaimAllArgs(options::OPT_Wa_COMMA);
    Args.ClaimAllArgs(options::OPT_Xassembler);
    Args.ClaimAllArgs(options::OPT_femit_dwarf_unwind_EQ);
  }

  if (isa<AnalyzeJobAction>(JA)) {
    assert(JA.getType() == types::TY_Plist && "Invalid output type.");
    CmdArgs.push_back("-analyze");
  } else if (isa<MigrateJobAction>(JA)) {
    CmdArgs.push_back("-migrate");
  } else if (isa<PreprocessJobAction>(JA)) {
    if (Output.getType() == types::TY_Dependencies)
      CmdArgs.push_back("-Eonly");
    else {
      CmdArgs.push_back("-E");
      if (Args.hasArg(options::OPT_rewrite_objc) &&
          !Args.hasArg(options::OPT_g_Group))
        CmdArgs.push_back("-P");
      else if (JA.getType() == types::TY_PP_CXXHeaderUnit)
        CmdArgs.push_back("-fdirectives-only");
    }
  } else if (isa<AssembleJobAction>(JA)) {
    if (IsSYCLOffloadDevice && !IsSYCLNativeCPU) {
      CmdArgs.push_back("-emit-llvm-bc");
    } else {
      CmdArgs.push_back("-emit-obj");
      CollectArgsForIntegratedAssembler(C, Args, CmdArgs, D);
    }
    if (IsSYCLOffloadDevice && IsSYCLNativeCPU) {
      CmdArgs.push_back("-mllvm");
      CmdArgs.push_back("-sycl-native-cpu-backend");
    }

    // Also ignore explicit -force_cpusubtype_ALL option.
    (void)Args.hasArg(options::OPT_force__cpusubtype__ALL);
  } else if (isa<PrecompileJobAction>(JA)) {
    if (JA.getType() == types::TY_Nothing)
      CmdArgs.push_back("-fsyntax-only");
    else if (JA.getType() == types::TY_ModuleFile)
      CmdArgs.push_back("-emit-module-interface");
    else if (JA.getType() == types::TY_HeaderUnit)
      CmdArgs.push_back("-emit-header-unit");
    else
      CmdArgs.push_back("-emit-pch");
  } else if (isa<VerifyPCHJobAction>(JA)) {
    CmdArgs.push_back("-verify-pch");
  } else if (isa<ExtractAPIJobAction>(JA)) {
    assert(JA.getType() == types::TY_API_INFO &&
           "Extract API actions must generate a API information.");
    CmdArgs.push_back("-extract-api");

    if (Arg *PrettySGFArg = Args.getLastArg(options::OPT_emit_pretty_sgf))
      PrettySGFArg->render(Args, CmdArgs);

    Arg *SymbolGraphDirArg = Args.getLastArg(options::OPT_symbol_graph_dir_EQ);

    if (Arg *ProductNameArg = Args.getLastArg(options::OPT_product_name_EQ))
      ProductNameArg->render(Args, CmdArgs);
    if (Arg *ExtractAPIIgnoresFileArg =
            Args.getLastArg(options::OPT_extract_api_ignores_EQ))
      ExtractAPIIgnoresFileArg->render(Args, CmdArgs);
    if (Arg *EmitExtensionSymbolGraphs =
            Args.getLastArg(options::OPT_emit_extension_symbol_graphs)) {
      if (!SymbolGraphDirArg)
        D.Diag(diag::err_drv_missing_symbol_graph_dir);

      EmitExtensionSymbolGraphs->render(Args, CmdArgs);
    }
    if (SymbolGraphDirArg)
      SymbolGraphDirArg->render(Args, CmdArgs);
  } else {
    assert((isa<CompileJobAction>(JA) || isa<BackendJobAction>(JA)) &&
           "Invalid action for clang tool.");
    if (JA.getType() == types::TY_Nothing) {
      CmdArgs.push_back("-fsyntax-only");
    } else if (JA.getType() == types::TY_LLVM_IR ||
               JA.getType() == types::TY_LTO_IR) {
      CmdArgs.push_back("-emit-llvm");
    } else if (JA.getType() == types::TY_LLVM_BC ||
               JA.getType() == types::TY_LTO_BC) {
      // Emit textual llvm IR for AMDGPU offloading for -emit-llvm -S
      if (Triple.isAMDGCN() && IsOpenMPDevice && Args.hasArg(options::OPT_S) &&
          Args.hasArg(options::OPT_emit_llvm)) {
        CmdArgs.push_back("-emit-llvm");
      } else {
        CmdArgs.push_back("-emit-llvm-bc");
      }
    } else if (JA.getType() == types::TY_IFS ||
               JA.getType() == types::TY_IFS_CPP) {
      StringRef ArgStr =
          Args.hasArg(options::OPT_interface_stub_version_EQ)
              ? Args.getLastArgValue(options::OPT_interface_stub_version_EQ)
              : "ifs-v1";
      CmdArgs.push_back("-emit-interface-stubs");
      CmdArgs.push_back(
          Args.MakeArgString(Twine("-interface-stub-version=") + ArgStr.str()));
    } else if (JA.getType() == types::TY_PP_Asm) {
      CmdArgs.push_back("-S");
    } else if (JA.getType() == types::TY_AST) {
      CmdArgs.push_back("-emit-pch");
    } else if (JA.getType() == types::TY_ModuleFile) {
      CmdArgs.push_back("-module-file-info");
    } else if (JA.getType() == types::TY_RewrittenObjC) {
      CmdArgs.push_back("-rewrite-objc");
      rewriteKind = RK_NonFragile;
    } else if (JA.getType() == types::TY_RewrittenLegacyObjC) {
      CmdArgs.push_back("-rewrite-objc");
      rewriteKind = RK_Fragile;
    } else {
      assert(JA.getType() == types::TY_PP_Asm && "Unexpected output type!");
    }

    // Preserve use-list order by default when emitting bitcode, so that
    // loading the bitcode up in 'opt' or 'llc' and running passes gives the
    // same result as running passes here.  For LTO, we don't need to preserve
    // the use-list order, since serialization to bitcode is part of the flow.
    if (JA.getType() == types::TY_LLVM_BC)
      CmdArgs.push_back("-emit-llvm-uselists");

    if (IsUsingLTO) {
      bool IsUsingOffloadNewDriver =
          Args.hasFlag(options::OPT_offload_new_driver,
                       options::OPT_no_offload_new_driver, false);
      Arg *SYCLSplitMode =
          Args.getLastArg(options::OPT_fsycl_device_code_split_EQ);
      bool IsDeviceCodeSplitDisabled =
          SYCLSplitMode && StringRef(SYCLSplitMode->getValue()) == "off";
      bool IsSYCLLTOSupported =
          JA.isDeviceOffloading(Action::OFK_SYCL) && IsUsingOffloadNewDriver;
      if ((IsDeviceOffloadAction &&
           !JA.isDeviceOffloading(Action::OFK_OpenMP) && !Triple.isAMDGPU() &&
           !IsUsingOffloadNewDriver) ||
          (JA.isDeviceOffloading(Action::OFK_SYCL) && !IsSYCLLTOSupported)) {
        D.Diag(diag::err_drv_unsupported_opt_for_target)
            << Args.getLastArg(options::OPT_foffload_lto,
                               options::OPT_foffload_lto_EQ)
                   ->getAsString(Args)
            << Triple.getTriple();
      } else if (Triple.isNVPTX() && !IsRDCMode &&
                 JA.isDeviceOffloading(Action::OFK_Cuda)) {
        D.Diag(diag::err_drv_unsupported_opt_for_language_mode)
            << Args.getLastArg(options::OPT_foffload_lto,
                               options::OPT_foffload_lto_EQ)
                   ->getAsString(Args)
            << "-fno-gpu-rdc";
      } else if (JA.isDeviceOffloading(Action::OFK_SYCL) &&
                 IsDeviceCodeSplitDisabled && LTOMode == LTOK_Thin) {
        D.Diag(diag::err_drv_sycl_thinlto_split_off)
            << SYCLSplitMode->getAsString(Args)
            << Args.getLastArg(options::OPT_foffload_lto,
                               options::OPT_foffload_lto_EQ)
                   ->getAsString(Args);
      } else {
        assert(LTOMode == LTOK_Full || LTOMode == LTOK_Thin);
        CmdArgs.push_back(Args.MakeArgString(
            Twine("-flto=") + (LTOMode == LTOK_Thin ? "thin" : "full")));
        // PS4 uses the legacy LTO API, which does not support some of the
        // features enabled by -flto-unit.
        if (!RawTriple.isPS4() ||
            (D.getLTOMode() == LTOK_Full) || !UnifiedLTO)
          CmdArgs.push_back("-flto-unit");
      }
    }
  }

  Args.AddLastArg(CmdArgs, options::OPT_dumpdir);

  if (const Arg *A = Args.getLastArg(options::OPT_fthinlto_index_EQ)) {
    if (!types::isLLVMIR(Input.getType()))
      D.Diag(diag::err_drv_arg_requires_bitcode_input) << A->getAsString(Args);
    Args.AddLastArg(CmdArgs, options::OPT_fthinlto_index_EQ);
  }

  if (Triple.isPPC())
    Args.addOptInFlag(CmdArgs, options::OPT_mregnames,
                      options::OPT_mno_regnames);

  if (Args.getLastArg(options::OPT_fthin_link_bitcode_EQ))
    Args.AddLastArg(CmdArgs, options::OPT_fthin_link_bitcode_EQ);

  if (Args.getLastArg(options::OPT_save_temps_EQ))
    Args.AddLastArg(CmdArgs, options::OPT_save_temps_EQ);

  auto *MemProfArg = Args.getLastArg(options::OPT_fmemory_profile,
                                     options::OPT_fmemory_profile_EQ,
                                     options::OPT_fno_memory_profile);
  if (MemProfArg &&
      !MemProfArg->getOption().matches(options::OPT_fno_memory_profile))
    MemProfArg->render(Args, CmdArgs);

  if (auto *MemProfUseArg =
          Args.getLastArg(options::OPT_fmemory_profile_use_EQ)) {
    if (MemProfArg)
      D.Diag(diag::err_drv_argument_not_allowed_with)
          << MemProfUseArg->getAsString(Args) << MemProfArg->getAsString(Args);
    if (auto *PGOInstrArg = Args.getLastArg(options::OPT_fprofile_generate,
                                            options::OPT_fprofile_generate_EQ))
      D.Diag(diag::err_drv_argument_not_allowed_with)
          << MemProfUseArg->getAsString(Args) << PGOInstrArg->getAsString(Args);
    MemProfUseArg->render(Args, CmdArgs);
  }

  // Embed-bitcode option.
  // Only white-listed flags below are allowed to be embedded.
  if (C.getDriver().embedBitcodeInObject() && !IsUsingLTO &&
      (isa<BackendJobAction>(JA) || isa<AssembleJobAction>(JA))) {
    // Add flags implied by -fembed-bitcode.
    Args.AddLastArg(CmdArgs, options::OPT_fembed_bitcode_EQ);
    // Disable all llvm IR level optimizations.
    CmdArgs.push_back("-disable-llvm-passes");

    // Render target options.
    TC.addClangTargetOptions(Args, CmdArgs, JA.getOffloadingDeviceKind());

    // reject options that shouldn't be supported in bitcode
    // also reject kernel/kext
    static const constexpr unsigned kBitcodeOptionIgnorelist[] = {
        options::OPT_mkernel,
        options::OPT_fapple_kext,
        options::OPT_ffunction_sections,
        options::OPT_fno_function_sections,
        options::OPT_fdata_sections,
        options::OPT_fno_data_sections,
        options::OPT_fbasic_block_sections_EQ,
        options::OPT_funique_internal_linkage_names,
        options::OPT_fno_unique_internal_linkage_names,
        options::OPT_funique_section_names,
        options::OPT_fno_unique_section_names,
        options::OPT_funique_basic_block_section_names,
        options::OPT_fno_unique_basic_block_section_names,
        options::OPT_mrestrict_it,
        options::OPT_mno_restrict_it,
        options::OPT_mstackrealign,
        options::OPT_mno_stackrealign,
        options::OPT_mstack_alignment,
        options::OPT_mcmodel_EQ,
        options::OPT_mlong_calls,
        options::OPT_mno_long_calls,
        options::OPT_ggnu_pubnames,
        options::OPT_gdwarf_aranges,
        options::OPT_fdebug_types_section,
        options::OPT_fno_debug_types_section,
        options::OPT_fdwarf_directory_asm,
        options::OPT_fno_dwarf_directory_asm,
        options::OPT_mrelax_all,
        options::OPT_mno_relax_all,
        options::OPT_ftrap_function_EQ,
        options::OPT_ffixed_r9,
        options::OPT_mfix_cortex_a53_835769,
        options::OPT_mno_fix_cortex_a53_835769,
        options::OPT_ffixed_x18,
        options::OPT_mglobal_merge,
        options::OPT_mno_global_merge,
        options::OPT_mred_zone,
        options::OPT_mno_red_zone,
        options::OPT_Wa_COMMA,
        options::OPT_Xassembler,
        options::OPT_mllvm,
    };
    for (const auto &A : Args)
      if (llvm::is_contained(kBitcodeOptionIgnorelist, A->getOption().getID()))
        D.Diag(diag::err_drv_unsupported_embed_bitcode) << A->getSpelling();

    // Render the CodeGen options that need to be passed.
    Args.addOptOutFlag(CmdArgs, options::OPT_foptimize_sibling_calls,
                       options::OPT_fno_optimize_sibling_calls);

    RenderFloatingPointOptions(TC, D, isOptimizationLevelFast(Args), Args,
                               CmdArgs, JA);

    // Render ABI arguments
    switch (TC.getArch()) {
    default: break;
    case llvm::Triple::arm:
    case llvm::Triple::armeb:
    case llvm::Triple::thumbeb:
      RenderARMABI(D, Triple, Args, CmdArgs);
      break;
    case llvm::Triple::aarch64:
    case llvm::Triple::aarch64_32:
    case llvm::Triple::aarch64_be:
      RenderAArch64ABI(Triple, Args, CmdArgs);
      break;
    }

    // Optimization level for CodeGen.
    if (const Arg *A = Args.getLastArg(options::OPT_O_Group)) {
      if (A->getOption().matches(options::OPT_O4)) {
        CmdArgs.push_back("-O3");
        D.Diag(diag::warn_O4_is_O3);
      } else {
        A->render(Args, CmdArgs);
      }
    }

    // Input/Output file.
    if (Output.getType() == types::TY_Dependencies) {
      // Handled with other dependency code.
    } else if (Output.isFilename()) {
      CmdArgs.push_back("-o");
      CmdArgs.push_back(Output.getFilename());
    } else {
      assert(Output.isNothing() && "Input output.");
    }

    for (const auto &II : Inputs) {
      addDashXForInput(Args, II, CmdArgs);
      if (II.isFilename())
        CmdArgs.push_back(II.getFilename());
      else
        II.getInputArg().renderAsInput(Args, CmdArgs);
    }

    C.addCommand(std::make_unique<Command>(
        JA, *this, ResponseFileSupport::AtFileUTF8(), D.getClangProgramPath(),
        CmdArgs, Inputs, Output, D.getPrependArg()));
    return;
  }

  if (C.getDriver().embedBitcodeMarkerOnly() && !IsUsingLTO)
    CmdArgs.push_back("-fembed-bitcode=marker");

  // We normally speed up the clang process a bit by skipping destructors at
  // exit, but when we're generating diagnostics we can rely on some of the
  // cleanup.
  if (!C.isForDiagnostics())
    CmdArgs.push_back("-disable-free");
  CmdArgs.push_back("-clear-ast-before-backend");

#ifdef NDEBUG
  const bool IsAssertBuild = false;
#else
  const bool IsAssertBuild = true;
#endif

  // Disable the verification pass in asserts builds unless otherwise specified.
  if (Args.hasFlag(options::OPT_fno_verify_intermediate_code,
                   options::OPT_fverify_intermediate_code, !IsAssertBuild)) {
    CmdArgs.push_back("-disable-llvm-verifier");
  }

  // Discard value names in assert builds unless otherwise specified.
  if (Args.hasFlag(options::OPT_fdiscard_value_names,
                   options::OPT_fno_discard_value_names,
                   !IsAssertBuild && !IsFPGASYCLOffloadDevice)) {
    if (Args.hasArg(options::OPT_fdiscard_value_names) &&
        llvm::any_of(Inputs, [](const clang::driver::InputInfo &II) {
          return types::isLLVMIR(II.getType());
        })) {
      D.Diag(diag::warn_ignoring_fdiscard_for_bitcode);
    }
    CmdArgs.push_back("-discard-value-names");
  }

  // Set the main file name, so that debug info works even with
  // -save-temps.
  CmdArgs.push_back("-main-file-name");
  if (!IsSYCL || Args.hasArg(options::OPT_fno_sycl_use_footer)) {
    CmdArgs.push_back(getBaseInputName(Args, Input));
  } else {
    SmallString<256> AbsPath = llvm::StringRef(Input.getBaseInput());
    D.getVFS().makeAbsolute(AbsPath);
    CmdArgs.push_back(
        Args.MakeArgString(llvm::sys::path::filename(Input.getBaseInput())));
    CmdArgs.push_back("-fsycl-use-main-file-name");
  }

  if (IsSYCL || Args.hasArg(options::OPT_fsycl_footer_path_EQ)) {
    CmdArgs.push_back("-full-main-file-name");
    CmdArgs.push_back(Input.getBaseInput());
  }
  // Some flags which affect the language (via preprocessor
  // defines).
  if (Args.hasArg(options::OPT_static))
    CmdArgs.push_back("-static-define");

  if (Args.hasArg(options::OPT_municode))
    CmdArgs.push_back("-DUNICODE");

  if (isa<AnalyzeJobAction>(JA))
    RenderAnalyzerOptions(Args, CmdArgs, Triple, Input);

  if (isa<AnalyzeJobAction>(JA) ||
      (isa<PreprocessJobAction>(JA) && Args.hasArg(options::OPT__analyze)))
    CmdArgs.push_back("-setup-static-analyzer");

  // Enable compatilibily mode to avoid analyzer-config related errors.
  // Since we can't access frontend flags through hasArg, let's manually iterate
  // through them.
  bool FoundAnalyzerConfig = false;
  for (auto *Arg : Args.filtered(options::OPT_Xclang))
    if (StringRef(Arg->getValue()) == "-analyzer-config") {
      FoundAnalyzerConfig = true;
      break;
    }
  if (!FoundAnalyzerConfig)
    for (auto *Arg : Args.filtered(options::OPT_Xanalyzer))
      if (StringRef(Arg->getValue()) == "-analyzer-config") {
        FoundAnalyzerConfig = true;
        break;
      }
  if (FoundAnalyzerConfig)
    CmdArgs.push_back("-analyzer-config-compatibility-mode=true");

  CheckCodeGenerationOptions(D, Args);

  unsigned FunctionAlignment = ParseFunctionAlignment(TC, Args);
  assert(FunctionAlignment <= 31 && "function alignment will be truncated!");
  if (FunctionAlignment) {
    CmdArgs.push_back("-function-alignment");
    CmdArgs.push_back(Args.MakeArgString(std::to_string(FunctionAlignment)));
  }

  // We support -falign-loops=N where N is a power of 2. GCC supports more
  // forms.
  if (const Arg *A = Args.getLastArg(options::OPT_falign_loops_EQ)) {
    unsigned Value = 0;
    if (StringRef(A->getValue()).getAsInteger(10, Value) || Value > 65536)
      TC.getDriver().Diag(diag::err_drv_invalid_int_value)
          << A->getAsString(Args) << A->getValue();
    else if (Value & (Value - 1))
      TC.getDriver().Diag(diag::err_drv_alignment_not_power_of_two)
          << A->getAsString(Args) << A->getValue();
    // Treat =0 as unspecified (use the target preference).
    if (Value)
      CmdArgs.push_back(Args.MakeArgString("-falign-loops=" +
                                           Twine(std::min(Value, 65536u))));
  }

  if (Triple.isOSzOS()) {
    // On z/OS some of the system header feature macros need to
    // be defined to enable most cross platform projects to build
    // successfully.  Ths include the libc++ library.  A
    // complicating factor is that users can define these
    // macros to the same or different values.  We need to add
    // the definition for these macros to the compilation command
    // if the user hasn't already defined them.

    auto findMacroDefinition = [&](const std::string &Macro) {
      auto MacroDefs = Args.getAllArgValues(options::OPT_D);
      return llvm::any_of(MacroDefs, [&](const std::string &M) {
        return M == Macro || M.find(Macro + '=') != std::string::npos;
      });
    };

    // _UNIX03_WITHDRAWN is required for libcxx & porting.
    if (!findMacroDefinition("_UNIX03_WITHDRAWN"))
      CmdArgs.push_back("-D_UNIX03_WITHDRAWN");
    // _OPEN_DEFAULT is required for XL compat
    if (!findMacroDefinition("_OPEN_DEFAULT"))
      CmdArgs.push_back("-D_OPEN_DEFAULT");
    if (D.CCCIsCXX() || types::isCXX(Input.getType())) {
      // _XOPEN_SOURCE=600 is required for libcxx.
      if (!findMacroDefinition("_XOPEN_SOURCE"))
        CmdArgs.push_back("-D_XOPEN_SOURCE=600");
    }
  }

  llvm::Reloc::Model RelocationModel;
  unsigned PICLevel;
  bool IsPIE;
  std::tie(RelocationModel, PICLevel, IsPIE) = ParsePICArgs(TC, Args);
  Arg *LastPICDataRelArg =
      Args.getLastArg(options::OPT_mno_pic_data_is_text_relative,
                      options::OPT_mpic_data_is_text_relative);
  bool NoPICDataIsTextRelative = false;
  if (LastPICDataRelArg) {
    if (LastPICDataRelArg->getOption().matches(
            options::OPT_mno_pic_data_is_text_relative)) {
      NoPICDataIsTextRelative = true;
      if (!PICLevel)
        D.Diag(diag::err_drv_argument_only_allowed_with)
            << "-mno-pic-data-is-text-relative"
            << "-fpic/-fpie";
    }
    if (!Triple.isSystemZ())
      D.Diag(diag::err_drv_unsupported_opt_for_target)
          << (NoPICDataIsTextRelative ? "-mno-pic-data-is-text-relative"
                                      : "-mpic-data-is-text-relative")
          << RawTriple.str();
  }

  bool IsROPI = RelocationModel == llvm::Reloc::ROPI ||
                RelocationModel == llvm::Reloc::ROPI_RWPI;
  bool IsRWPI = RelocationModel == llvm::Reloc::RWPI ||
                RelocationModel == llvm::Reloc::ROPI_RWPI;

  if (Args.hasArg(options::OPT_mcmse) &&
      !Args.hasArg(options::OPT_fallow_unsupported)) {
    if (IsROPI)
      D.Diag(diag::err_cmse_pi_are_incompatible) << IsROPI;
    if (IsRWPI)
      D.Diag(diag::err_cmse_pi_are_incompatible) << !IsRWPI;
  }

  if (IsROPI && types::isCXX(Input.getType()) &&
      !Args.hasArg(options::OPT_fallow_unsupported))
    D.Diag(diag::err_drv_ropi_incompatible_with_cxx);

  const char *RMName = RelocationModelName(RelocationModel);
  if (RMName) {
    CmdArgs.push_back("-mrelocation-model");
    CmdArgs.push_back(RMName);
  }
  if (PICLevel > 0) {
    CmdArgs.push_back("-pic-level");
    CmdArgs.push_back(PICLevel == 1 ? "1" : "2");
    if (IsPIE)
      CmdArgs.push_back("-pic-is-pie");
    if (NoPICDataIsTextRelative)
      CmdArgs.push_back("-mcmodel=medium");
  }

  if (RelocationModel == llvm::Reloc::ROPI ||
      RelocationModel == llvm::Reloc::ROPI_RWPI)
    CmdArgs.push_back("-fropi");
  if (RelocationModel == llvm::Reloc::RWPI ||
      RelocationModel == llvm::Reloc::ROPI_RWPI)
    CmdArgs.push_back("-frwpi");

  if (Arg *A = Args.getLastArg(options::OPT_meabi)) {
    CmdArgs.push_back("-meabi");
    CmdArgs.push_back(A->getValue());
  }

  // -fsemantic-interposition is forwarded to CC1: set the
  // "SemanticInterposition" metadata to 1 (make some linkages interposable) and
  // make default visibility external linkage definitions dso_preemptable.
  //
  // -fno-semantic-interposition: if the target supports .Lfoo$local local
  // aliases (make default visibility external linkage definitions dso_local).
  // This is the CC1 default for ELF to match COFF/Mach-O.
  //
  // Otherwise use Clang's traditional behavior: like
  // -fno-semantic-interposition but local aliases are not used. So references
  // can be interposed if not optimized out.
  if (Triple.isOSBinFormatELF()) {
    Arg *A = Args.getLastArg(options::OPT_fsemantic_interposition,
                             options::OPT_fno_semantic_interposition);
    if (RelocationModel != llvm::Reloc::Static && !IsPIE) {
      // The supported targets need to call AsmPrinter::getSymbolPreferLocal.
      bool SupportsLocalAlias =
          Triple.isAArch64() || Triple.isRISCV() || Triple.isX86();
      if (!A)
        CmdArgs.push_back("-fhalf-no-semantic-interposition");
      else if (A->getOption().matches(options::OPT_fsemantic_interposition))
        A->render(Args, CmdArgs);
      else if (!SupportsLocalAlias)
        CmdArgs.push_back("-fhalf-no-semantic-interposition");
    }
  }

  {
    std::string Model;
    if (Arg *A = Args.getLastArg(options::OPT_mthread_model)) {
      if (!TC.isThreadModelSupported(A->getValue()))
        D.Diag(diag::err_drv_invalid_thread_model_for_target)
            << A->getValue() << A->getAsString(Args);
      Model = A->getValue();
    } else
      Model = TC.getThreadModel();
    if (Model != "posix") {
      CmdArgs.push_back("-mthread-model");
      CmdArgs.push_back(Args.MakeArgString(Model));
    }
  }

  if (Arg *A = Args.getLastArg(options::OPT_fveclib)) {
    StringRef Name = A->getValue();
    if (Name == "SVML") {
      if (Triple.getArch() != llvm::Triple::x86 &&
          Triple.getArch() != llvm::Triple::x86_64)
        D.Diag(diag::err_drv_unsupported_opt_for_target)
            << Name << Triple.getArchName();
    } else if (Name == "LIBMVEC-X86") {
      if (Triple.getArch() != llvm::Triple::x86 &&
          Triple.getArch() != llvm::Triple::x86_64)
        D.Diag(diag::err_drv_unsupported_opt_for_target)
            << Name << Triple.getArchName();
    } else if (Name == "SLEEF" || Name == "ArmPL") {
      if (Triple.getArch() != llvm::Triple::aarch64 &&
          Triple.getArch() != llvm::Triple::aarch64_be)
        D.Diag(diag::err_drv_unsupported_opt_for_target)
            << Name << Triple.getArchName();
    }
    A->render(Args, CmdArgs);
  }

  if (Arg *A = Args.getLastArg(options::OPT_faltmathlib_EQ))
    A->render(Args, CmdArgs);

  if (Args.hasFlag(options::OPT_fmerge_all_constants,
                   options::OPT_fno_merge_all_constants, false))
    CmdArgs.push_back("-fmerge-all-constants");

  Args.addOptOutFlag(CmdArgs, options::OPT_fdelete_null_pointer_checks,
                     options::OPT_fno_delete_null_pointer_checks);

  // LLVM Code Generator Options.

  if (Arg *A = Args.getLastArg(options::OPT_mabi_EQ_quadword_atomics)) {
    if (!Triple.isOSAIX() || Triple.isPPC32())
      D.Diag(diag::err_drv_unsupported_opt_for_target)
        << A->getSpelling() << RawTriple.str();
    CmdArgs.push_back("-mabi=quadword-atomics");
  }

  if (Arg *A = Args.getLastArg(options::OPT_mlong_double_128)) {
    // Emit the unsupported option error until the Clang's library integration
    // support for 128-bit long double is available for AIX.
    if (Triple.isOSAIX())
      D.Diag(diag::err_drv_unsupported_opt_for_target)
          << A->getSpelling() << RawTriple.str();
  }

  if (Arg *A = Args.getLastArg(options::OPT_Wframe_larger_than_EQ)) {
    StringRef V = A->getValue(), V1 = V;
    unsigned Size;
    if (V1.consumeInteger(10, Size) || !V1.empty())
      D.Diag(diag::err_drv_invalid_argument_to_option)
          << V << A->getOption().getName();
    else
      CmdArgs.push_back(Args.MakeArgString("-fwarn-stack-size=" + V));
  }

  Args.addOptOutFlag(CmdArgs, options::OPT_fjump_tables,
                     options::OPT_fno_jump_tables);
  Args.addOptInFlag(CmdArgs, options::OPT_fprofile_sample_accurate,
                    options::OPT_fno_profile_sample_accurate);
  Args.addOptOutFlag(CmdArgs, options::OPT_fpreserve_as_comments,
                     options::OPT_fno_preserve_as_comments);

  if (Arg *A = Args.getLastArg(options::OPT_mregparm_EQ)) {
    CmdArgs.push_back("-mregparm");
    CmdArgs.push_back(A->getValue());
  }

  if (Arg *A = Args.getLastArg(options::OPT_maix_struct_return,
                               options::OPT_msvr4_struct_return)) {
    if (!TC.getTriple().isPPC32()) {
      D.Diag(diag::err_drv_unsupported_opt_for_target)
          << A->getSpelling() << RawTriple.str();
    } else if (A->getOption().matches(options::OPT_maix_struct_return)) {
      CmdArgs.push_back("-maix-struct-return");
    } else {
      assert(A->getOption().matches(options::OPT_msvr4_struct_return));
      CmdArgs.push_back("-msvr4-struct-return");
    }
  }

  if (Arg *A = Args.getLastArg(options::OPT_fpcc_struct_return,
                               options::OPT_freg_struct_return)) {
    if (TC.getArch() != llvm::Triple::x86) {
      D.Diag(diag::err_drv_unsupported_opt_for_target)
          << A->getSpelling() << RawTriple.str();
    } else if (A->getOption().matches(options::OPT_fpcc_struct_return)) {
      CmdArgs.push_back("-fpcc-struct-return");
    } else {
      assert(A->getOption().matches(options::OPT_freg_struct_return));
      CmdArgs.push_back("-freg-struct-return");
    }
  }

  if (Args.hasFlag(options::OPT_mrtd, options::OPT_mno_rtd, false)) {
    if (Triple.getArch() == llvm::Triple::m68k)
      CmdArgs.push_back("-fdefault-calling-conv=rtdcall");
    else
      CmdArgs.push_back("-fdefault-calling-conv=stdcall");
  }

  if (Args.hasArg(options::OPT_fenable_matrix)) {
    // enable-matrix is needed by both the LangOpts and by LLVM.
    CmdArgs.push_back("-fenable-matrix");
    CmdArgs.push_back("-mllvm");
    CmdArgs.push_back("-enable-matrix");
  }

  CodeGenOptions::FramePointerKind FPKeepKind =
                  getFramePointerKind(Args, RawTriple);
  const char *FPKeepKindStr = nullptr;
  switch (FPKeepKind) {
  case CodeGenOptions::FramePointerKind::None:
    FPKeepKindStr = "-mframe-pointer=none";
    break;
  case CodeGenOptions::FramePointerKind::Reserved:
    FPKeepKindStr = "-mframe-pointer=reserved";
    break;
  case CodeGenOptions::FramePointerKind::NonLeaf:
    FPKeepKindStr = "-mframe-pointer=non-leaf";
    break;
  case CodeGenOptions::FramePointerKind::All:
    FPKeepKindStr = "-mframe-pointer=all";
    break;
  }
  assert(FPKeepKindStr && "unknown FramePointerKind");
  CmdArgs.push_back(FPKeepKindStr);

  Args.addOptOutFlag(CmdArgs, options::OPT_fzero_initialized_in_bss,
                     options::OPT_fno_zero_initialized_in_bss);

  bool OFastEnabled = isOptimizationLevelFast(Args);
  // If -Ofast is the optimization level, then -fstrict-aliasing should be
  // enabled.  This alias option is being used to simplify the hasFlag logic.
  OptSpecifier StrictAliasingAliasOption =
      OFastEnabled ? options::OPT_Ofast : options::OPT_fstrict_aliasing;
  // We turn strict aliasing off by default if we're Windows MSVC since MSVC
  // doesn't do any TBAA.
  if (!Args.hasFlag(options::OPT_fstrict_aliasing, StrictAliasingAliasOption,
                    options::OPT_fno_strict_aliasing, !IsWindowsMSVC))
    CmdArgs.push_back("-relaxed-aliasing");
  if (!Args.hasFlag(options::OPT_fstruct_path_tbaa,
                    options::OPT_fno_struct_path_tbaa, true))
    CmdArgs.push_back("-no-struct-path-tbaa");
  Args.addOptInFlag(CmdArgs, options::OPT_fstrict_enums,
                    options::OPT_fno_strict_enums);
  Args.addOptOutFlag(CmdArgs, options::OPT_fstrict_return,
                     options::OPT_fno_strict_return);
  Args.addOptInFlag(CmdArgs, options::OPT_fallow_editor_placeholders,
                    options::OPT_fno_allow_editor_placeholders);
  Args.addOptInFlag(CmdArgs, options::OPT_fstrict_vtable_pointers,
                    options::OPT_fno_strict_vtable_pointers);
  Args.addOptInFlag(CmdArgs, options::OPT_fforce_emit_vtables,
                    options::OPT_fno_force_emit_vtables);
  Args.addOptOutFlag(CmdArgs, options::OPT_foptimize_sibling_calls,
                     options::OPT_fno_optimize_sibling_calls);
  Args.addOptOutFlag(CmdArgs, options::OPT_fescaping_block_tail_calls,
                     options::OPT_fno_escaping_block_tail_calls);

  Args.AddLastArg(CmdArgs, options::OPT_ffine_grained_bitfield_accesses,
                  options::OPT_fno_fine_grained_bitfield_accesses);

  Args.AddLastArg(CmdArgs, options::OPT_fexperimental_relative_cxx_abi_vtables,
                  options::OPT_fno_experimental_relative_cxx_abi_vtables);

  Args.AddLastArg(CmdArgs, options::OPT_fexperimental_omit_vtable_rtti,
                  options::OPT_fno_experimental_omit_vtable_rtti);

  Args.AddLastArg(CmdArgs, options::OPT_fdisable_block_signature_string,
                  options::OPT_fno_disable_block_signature_string);

  // Handle segmented stacks.
  Args.addOptInFlag(CmdArgs, options::OPT_fsplit_stack,
                    options::OPT_fno_split_stack);

  // -fprotect-parens=0 is default.
  if (Args.hasFlag(options::OPT_fprotect_parens,
                   options::OPT_fno_protect_parens, false))
    CmdArgs.push_back("-fprotect-parens");

  RenderFloatingPointOptions(TC, D, OFastEnabled, Args, CmdArgs, JA);

  if (Arg *A = Args.getLastArg(options::OPT_fextend_args_EQ)) {
    const llvm::Triple::ArchType Arch = TC.getArch();
    if (Arch == llvm::Triple::x86 || Arch == llvm::Triple::x86_64) {
      StringRef V = A->getValue();
      if (V == "64")
        CmdArgs.push_back("-fextend-arguments=64");
      else if (V != "32")
        D.Diag(diag::err_drv_invalid_argument_to_option)
            << A->getValue() << A->getOption().getName();
    } else
      D.Diag(diag::err_drv_unsupported_opt_for_target)
          << A->getOption().getName() << TripleStr;
  }

  if (Arg *A = Args.getLastArg(options::OPT_mdouble_EQ)) {
    if (TC.getArch() == llvm::Triple::avr)
      A->render(Args, CmdArgs);
    else
      D.Diag(diag::err_drv_unsupported_opt_for_target)
          << A->getAsString(Args) << TripleStr;
  }

  if (Arg *A = Args.getLastArg(options::OPT_LongDouble_Group)) {
    if (TC.getTriple().isX86())
      A->render(Args, CmdArgs);
    else if (TC.getTriple().isSPIROrSPIRV() &&
             (A->getOption().getID() == options::OPT_mlong_double_64))
      // Only allow for -mlong-double-64 for SPIR/SPIR-V
      A->render(Args, CmdArgs);
    else if (TC.getTriple().isPPC() &&
             (A->getOption().getID() != options::OPT_mlong_double_80))
      A->render(Args, CmdArgs);
    else
      D.Diag(diag::err_drv_unsupported_opt_for_target)
          << A->getAsString(Args) << TripleStr;
  }

  std::string FpAccuracyAttr;
  auto RenderFPAccuracyOptions = [&FpAccuracyAttr](const Twine &OptStr) {
    // In case the value is 'default' don't add the -ffp-builtin-accuracy
    // attribute.
    if (OptStr.str() != "default") {
      if (FpAccuracyAttr.empty())
        FpAccuracyAttr = "-ffp-builtin-accuracy=";
      else
        FpAccuracyAttr += " ";
      FpAccuracyAttr += OptStr.str();
    }
  };
  for (StringRef A : Args.getAllArgValues(options::OPT_ffp_accuracy_EQ))
    RenderFPAccuracyOptions(A);
  if (!FpAccuracyAttr.empty())
    CmdArgs.push_back(Args.MakeArgString(FpAccuracyAttr));

  // Decide whether to use verbose asm. Verbose assembly is the default on
  // toolchains which have the integrated assembler on by default.
  bool IsIntegratedAssemblerDefault = TC.IsIntegratedAssemblerDefault();
  if (!Args.hasFlag(options::OPT_fverbose_asm, options::OPT_fno_verbose_asm,
                    IsIntegratedAssemblerDefault))
    CmdArgs.push_back("-fno-verbose-asm");

  // Parse 'none' or '$major.$minor'. Disallow -fbinutils-version=0 because we
  // use that to indicate the MC default in the backend.
  if (Arg *A = Args.getLastArg(options::OPT_fbinutils_version_EQ)) {
    StringRef V = A->getValue();
    unsigned Num;
    if (V == "none")
      A->render(Args, CmdArgs);
    else if (!V.consumeInteger(10, Num) && Num > 0 &&
             (V.empty() || (V.consume_front(".") &&
                            !V.consumeInteger(10, Num) && V.empty())))
      A->render(Args, CmdArgs);
    else
      D.Diag(diag::err_drv_invalid_argument_to_option)
          << A->getValue() << A->getOption().getName();
  }

  // If toolchain choose to use MCAsmParser for inline asm don't pass the
  // option to disable integrated-as explicitly.
  if (!TC.useIntegratedAs() && !TC.parseInlineAsmUsingAsmParser())
    CmdArgs.push_back("-no-integrated-as");

  if (Args.hasArg(options::OPT_fdebug_pass_structure)) {
    CmdArgs.push_back("-mdebug-pass");
    CmdArgs.push_back("Structure");
  }
  if (Args.hasArg(options::OPT_fdebug_pass_arguments)) {
    CmdArgs.push_back("-mdebug-pass");
    CmdArgs.push_back("Arguments");
  }

  // Enable -mconstructor-aliases except on darwin, where we have to work around
  // a linker bug (see https://openradar.appspot.com/7198997), and CUDA device
  // code, where aliases aren't supported.
  if (!RawTriple.isOSDarwin() && !RawTriple.isNVPTX())
    CmdArgs.push_back("-mconstructor-aliases");

  // Darwin's kernel doesn't support guard variables; just die if we
  // try to use them.
  if (KernelOrKext && RawTriple.isOSDarwin())
    CmdArgs.push_back("-fforbid-guard-variables");

  if (Args.hasFlag(options::OPT_mms_bitfields, options::OPT_mno_ms_bitfields,
                   Triple.isWindowsGNUEnvironment())) {
    CmdArgs.push_back("-mms-bitfields");
  }

  if (Triple.isWindowsGNUEnvironment()) {
    Args.addOptOutFlag(CmdArgs, options::OPT_fauto_import,
                       options::OPT_fno_auto_import);
  }

  if (Args.hasFlag(options::OPT_fms_volatile, options::OPT_fno_ms_volatile,
                   Triple.isX86() && D.IsCLMode()))
    CmdArgs.push_back("-fms-volatile");

  // Non-PIC code defaults to -fdirect-access-external-data while PIC code
  // defaults to -fno-direct-access-external-data. Pass the option if different
  // from the default.
  if (Arg *A = Args.getLastArg(options::OPT_fdirect_access_external_data,
                               options::OPT_fno_direct_access_external_data)) {
    if (A->getOption().matches(options::OPT_fdirect_access_external_data) !=
        (PICLevel == 0))
      A->render(Args, CmdArgs);
  } else if (PICLevel == 0 && Triple.isLoongArch()) {
    // Some targets default to -fno-direct-access-external-data even for
    // -fno-pic.
    CmdArgs.push_back("-fno-direct-access-external-data");
  }

  if (Args.hasFlag(options::OPT_fno_plt, options::OPT_fplt, false)) {
    CmdArgs.push_back("-fno-plt");
  }

  // -fhosted is default.
  // TODO: Audit uses of KernelOrKext and see where it'd be more appropriate to
  // use Freestanding.
  bool Freestanding =
      Args.hasFlag(options::OPT_ffreestanding, options::OPT_fhosted, false) ||
      KernelOrKext;
  if (Freestanding)
    CmdArgs.push_back("-ffreestanding");

  Args.AddLastArg(CmdArgs, options::OPT_fno_knr_functions);

  // This is a coarse approximation of what llvm-gcc actually does, both
  // -fasynchronous-unwind-tables and -fnon-call-exceptions interact in more
  // complicated ways.
  auto SanitizeArgs = TC.getSanitizerArgs(Args);

  bool IsAsyncUnwindTablesDefault =
      TC.getDefaultUnwindTableLevel(Args) == ToolChain::UnwindTableLevel::Asynchronous;
  bool IsSyncUnwindTablesDefault =
      TC.getDefaultUnwindTableLevel(Args) == ToolChain::UnwindTableLevel::Synchronous;

  bool AsyncUnwindTables = Args.hasFlag(
      options::OPT_fasynchronous_unwind_tables,
      options::OPT_fno_asynchronous_unwind_tables,
      (IsAsyncUnwindTablesDefault || SanitizeArgs.needsUnwindTables()) &&
          !Freestanding);
  bool UnwindTables =
      Args.hasFlag(options::OPT_funwind_tables, options::OPT_fno_unwind_tables,
                   IsSyncUnwindTablesDefault && !Freestanding);
  if (AsyncUnwindTables)
    CmdArgs.push_back("-funwind-tables=2");
  else if (UnwindTables)
     CmdArgs.push_back("-funwind-tables=1");

  // Prepare `-aux-target-cpu` and `-aux-target-feature` unless
  // `--gpu-use-aux-triple-only` is specified.
  if (!Args.getLastArg(options::OPT_gpu_use_aux_triple_only) &&
      (IsCudaDevice || (IsSYCL && IsSYCLOffloadDevice) || IsHIPDevice)) {
    const ArgList &HostArgs =
        C.getArgsForToolChain(nullptr, StringRef(), Action::OFK_None);
    std::string HostCPU =
        getCPUName(D, HostArgs, *TC.getAuxTriple(), /*FromAs*/ false);
    if (!HostCPU.empty()) {
      CmdArgs.push_back("-aux-target-cpu");
      CmdArgs.push_back(Args.MakeArgString(HostCPU));
    }
    getTargetFeatures(D, *TC.getAuxTriple(), HostArgs, CmdArgs,
                      /*ForAS*/ false, /*IsAux*/ true);
  }

  TC.addClangTargetOptions(Args, CmdArgs, JA.getOffloadingDeviceKind());

  addMCModel(D, Args, Triple, RelocationModel, CmdArgs);

  if (Arg *A = Args.getLastArg(options::OPT_mtls_size_EQ)) {
    StringRef Value = A->getValue();
    unsigned TLSSize = 0;
    Value.getAsInteger(10, TLSSize);
    if (!Triple.isAArch64() || !Triple.isOSBinFormatELF())
      D.Diag(diag::err_drv_unsupported_opt_for_target)
          << A->getOption().getName() << TripleStr;
    if (TLSSize != 12 && TLSSize != 24 && TLSSize != 32 && TLSSize != 48)
      D.Diag(diag::err_drv_invalid_int_value)
          << A->getOption().getName() << Value;
    Args.AddLastArg(CmdArgs, options::OPT_mtls_size_EQ);
  }

  if (isTLSDESCEnabled(TC, Args))
    CmdArgs.push_back("-enable-tlsdesc");

  // Add the target cpu
  std::string CPU = getCPUName(D, Args, Triple, /*FromAs*/ false);
  if (!CPU.empty()) {
    CmdArgs.push_back("-target-cpu");
    CmdArgs.push_back(Args.MakeArgString(CPU));
  }

  RenderTargetOptions(Triple, Args, KernelOrKext, CmdArgs);

  // Add clang-cl arguments.
  types::ID InputType = Input.getType();
  if (D.IsCLMode())
    AddClangCLArgs(Args, InputType, CmdArgs);

  // Add the sycld debug library when --dependent-lib=msvcrtd is used from
  // the command line.  This is to allow for CMake based builds using the
  // Linux based driver on Windows to correctly pull in the expected debug
  // library.
  if (Args.hasArg(options::OPT_fsycl) && !Args.hasArg(options::OPT_nolibsycl) &&
      !D.IsCLMode()) {
    if (TC.getTriple().isWindowsMSVCEnvironment()) {
      if (isDependentLibAdded(Args, "msvcrtd")) {
        if (Args.hasArg(options::OPT_fpreview_breaking_changes))
          CmdArgs.push_back("--dependent-lib=sycl" SYCL_MAJOR_VERSION
                            "-previewd");
        else
          CmdArgs.push_back("--dependent-lib=sycl" SYCL_MAJOR_VERSION "d");
      }
    } else if (TC.getTriple().isWindowsGNUEnvironment()) {
      if (Args.hasArg(options::OPT_fpreview_breaking_changes))
        CmdArgs.push_back("--dependent-lib=sycl" SYCL_MAJOR_VERSION
                          "-preview.dll");
      else
        CmdArgs.push_back("--dependent-lib=sycl" SYCL_MAJOR_VERSION ".dll");
    }
    CmdArgs.push_back("--dependent-lib=sycl-devicelib-host");
  }

  llvm::codegenoptions::DebugInfoKind DebugInfoKind =
      llvm::codegenoptions::NoDebugInfo;
  DwarfFissionKind DwarfFission = DwarfFissionKind::None;
  renderDebugOptions(TC, D, RawTriple, Args, types::isLLVMIR(InputType),
                     CmdArgs, Output, DebugInfoKind, DwarfFission);

  // Add the split debug info name to the command lines here so we
  // can propagate it to the backend.
  bool SplitDWARF = (DwarfFission != DwarfFissionKind::None) &&
                    (TC.getTriple().isOSBinFormatELF() ||
                     TC.getTriple().isOSBinFormatWasm() ||
                     TC.getTriple().isOSBinFormatCOFF()) &&
                    (isa<AssembleJobAction>(JA) || isa<CompileJobAction>(JA) ||
                     isa<BackendJobAction>(JA));
  if (SplitDWARF) {
    const char *SplitDWARFOut = SplitDebugName(JA, Args, Input, Output);
    CmdArgs.push_back("-split-dwarf-file");
    CmdArgs.push_back(SplitDWARFOut);
    if (DwarfFission == DwarfFissionKind::Split) {
      CmdArgs.push_back("-split-dwarf-output");
      CmdArgs.push_back(SplitDWARFOut);
    }
  }

  // Pass the linker version in use.
  if (Arg *A = Args.getLastArg(options::OPT_mlinker_version_EQ)) {
    CmdArgs.push_back("-target-linker-version");
    CmdArgs.push_back(A->getValue());
  }

  // Explicitly error on some things we know we don't support and can't just
  // ignore.
  if (!Args.hasArg(options::OPT_fallow_unsupported)) {
    Arg *Unsupported;
    if (types::isCXX(InputType) && RawTriple.isOSDarwin() &&
        TC.getArch() == llvm::Triple::x86) {
      if ((Unsupported = Args.getLastArg(options::OPT_fapple_kext)) ||
          (Unsupported = Args.getLastArg(options::OPT_mkernel)))
        D.Diag(diag::err_drv_clang_unsupported_opt_cxx_darwin_i386)
            << Unsupported->getOption().getName();
    }
    // The faltivec option has been superseded by the maltivec option.
    if ((Unsupported = Args.getLastArg(options::OPT_faltivec)))
      D.Diag(diag::err_drv_clang_unsupported_opt_faltivec)
          << Unsupported->getOption().getName()
          << "please use -maltivec and include altivec.h explicitly";
    if ((Unsupported = Args.getLastArg(options::OPT_fno_altivec)))
      D.Diag(diag::err_drv_clang_unsupported_opt_faltivec)
          << Unsupported->getOption().getName() << "please use -mno-altivec";
  }

  Args.AddAllArgs(CmdArgs, options::OPT_v);

  if (Args.getLastArg(options::OPT_H)) {
    CmdArgs.push_back("-H");
    CmdArgs.push_back("-sys-header-deps");
  }
  Args.AddAllArgs(CmdArgs, options::OPT_fshow_skipped_includes);

  if (D.CCPrintHeadersFormat && !D.CCGenDiagnostics) {
    CmdArgs.push_back("-header-include-file");
    CmdArgs.push_back(!D.CCPrintHeadersFilename.empty()
                          ? D.CCPrintHeadersFilename.c_str()
                          : "-");
    CmdArgs.push_back("-sys-header-deps");
    CmdArgs.push_back(Args.MakeArgString(
        "-header-include-format=" +
        std::string(headerIncludeFormatKindToString(D.CCPrintHeadersFormat))));
    CmdArgs.push_back(
        Args.MakeArgString("-header-include-filtering=" +
                           std::string(headerIncludeFilteringKindToString(
                               D.CCPrintHeadersFiltering))));
  }
  Args.AddLastArg(CmdArgs, options::OPT_P);
  Args.AddLastArg(CmdArgs, options::OPT_print_ivar_layout);

  if (D.CCLogDiagnostics && !D.CCGenDiagnostics) {
    CmdArgs.push_back("-diagnostic-log-file");
    CmdArgs.push_back(!D.CCLogDiagnosticsFilename.empty()
                          ? D.CCLogDiagnosticsFilename.c_str()
                          : "-");
  }

  // Give the gen diagnostics more chances to succeed, by avoiding intentional
  // crashes.
  if (D.CCGenDiagnostics)
    CmdArgs.push_back("-disable-pragma-debug-crash");

  // Allow backend to put its diagnostic files in the same place as frontend
  // crash diagnostics files.
  if (Args.hasArg(options::OPT_fcrash_diagnostics_dir)) {
    StringRef Dir = Args.getLastArgValue(options::OPT_fcrash_diagnostics_dir);
    CmdArgs.push_back("-mllvm");
    CmdArgs.push_back(Args.MakeArgString("-crash-diagnostics-dir=" + Dir));
  }

  bool UseSeparateSections = isUseSeparateSections(Triple);

  if (Args.hasFlag(options::OPT_ffunction_sections,
                   options::OPT_fno_function_sections, UseSeparateSections)) {
    CmdArgs.push_back("-ffunction-sections");
  }

  if (Arg *A = Args.getLastArg(options::OPT_fbasic_block_address_map,
                               options::OPT_fno_basic_block_address_map)) {
    if ((Triple.isX86() || Triple.isAArch64()) && Triple.isOSBinFormatELF()) {
      if (A->getOption().matches(options::OPT_fbasic_block_address_map))
        A->render(Args, CmdArgs);
    } else {
      D.Diag(diag::err_drv_unsupported_opt_for_target)
          << A->getAsString(Args) << TripleStr;
    }
  }

  if (Arg *A = Args.getLastArg(options::OPT_fbasic_block_sections_EQ)) {
    StringRef Val = A->getValue();
    if (Triple.isX86() && Triple.isOSBinFormatELF()) {
      if (Val != "all" && Val != "labels" && Val != "none" &&
          !Val.starts_with("list="))
        D.Diag(diag::err_drv_invalid_value)
            << A->getAsString(Args) << A->getValue();
      else
        A->render(Args, CmdArgs);
    } else if (Triple.isAArch64() && Triple.isOSBinFormatELF()) {
      // "all" is not supported on AArch64 since branch relaxation creates new
      // basic blocks for some cross-section branches.
      if (Val != "labels" && Val != "none" && !Val.starts_with("list="))
        D.Diag(diag::err_drv_invalid_value)
            << A->getAsString(Args) << A->getValue();
      else
        A->render(Args, CmdArgs);
    } else if (Triple.isNVPTX()) {
      // Do not pass the option to the GPU compilation. We still want it enabled
      // for the host-side compilation, so seeing it here is not an error.
    } else if (Val != "none") {
      // =none is allowed everywhere. It's useful for overriding the option
      // and is the same as not specifying the option.
      D.Diag(diag::err_drv_unsupported_opt_for_target)
          << A->getAsString(Args) << TripleStr;
    }
  }

  bool HasDefaultDataSections = Triple.isOSBinFormatXCOFF();
  if (Args.hasFlag(options::OPT_fdata_sections, options::OPT_fno_data_sections,
                   UseSeparateSections || HasDefaultDataSections)) {
    CmdArgs.push_back("-fdata-sections");
  }

  Args.addOptOutFlag(CmdArgs, options::OPT_funique_section_names,
                     options::OPT_fno_unique_section_names);
  Args.addOptInFlag(CmdArgs, options::OPT_fseparate_named_sections,
                    options::OPT_fno_separate_named_sections);
  Args.addOptInFlag(CmdArgs, options::OPT_funique_internal_linkage_names,
                    options::OPT_fno_unique_internal_linkage_names);
  Args.addOptInFlag(CmdArgs, options::OPT_funique_basic_block_section_names,
                    options::OPT_fno_unique_basic_block_section_names);
  Args.addOptInFlag(CmdArgs, options::OPT_fconvergent_functions,
                    options::OPT_fno_convergent_functions);

  if (Arg *A = Args.getLastArg(options::OPT_fsplit_machine_functions,
                               options::OPT_fno_split_machine_functions)) {
    if (!A->getOption().matches(options::OPT_fno_split_machine_functions)) {
      // This codegen pass is only available on x86 and AArch64 ELF targets.
      if ((Triple.isX86() || Triple.isAArch64()) && Triple.isOSBinFormatELF())
        A->render(Args, CmdArgs);
      else
        D.Diag(diag::err_drv_unsupported_opt_for_target)
            << A->getAsString(Args) << TripleStr;
    }
  }

  Args.AddLastArg(CmdArgs, options::OPT_finstrument_functions,
                  options::OPT_finstrument_functions_after_inlining,
                  options::OPT_finstrument_function_entry_bare);

  // NVPTX/AMDGCN doesn't support PGO or coverage. There's no runtime support
  // for sampling, overhead of call arc collection is way too high and there's
  // no way to collect the output.
  if (!Triple.isNVPTX() && !Triple.isAMDGCN())
    addPGOAndCoverageFlags(TC, C, JA, Output, Args, SanitizeArgs, CmdArgs);

  Args.AddLastArg(CmdArgs, options::OPT_fclang_abi_compat_EQ);

  if (getLastProfileSampleUseArg(Args) &&
      Args.hasArg(options::OPT_fsample_profile_use_profi)) {
    CmdArgs.push_back("-mllvm");
    CmdArgs.push_back("-sample-profile-use-profi");
  }

  // Add runtime flag for PS4/PS5 when PGO, coverage, or sanitizers are enabled.
  if (RawTriple.isPS() &&
      !Args.hasArg(options::OPT_nostdlib, options::OPT_nodefaultlibs)) {
    PScpu::addProfileRTArgs(TC, Args, CmdArgs);
    PScpu::addSanitizerArgs(TC, Args, CmdArgs);
  }

  // Pass options for controlling the default header search paths.
  if (Args.hasArg(options::OPT_nostdinc)) {
    CmdArgs.push_back("-nostdsysteminc");
    CmdArgs.push_back("-nobuiltininc");
  } else {
    if (Args.hasArg(options::OPT_nostdlibinc))
      CmdArgs.push_back("-nostdsysteminc");
    Args.AddLastArg(CmdArgs, options::OPT_nostdincxx);
    Args.AddLastArg(CmdArgs, options::OPT_nobuiltininc);
  }

  // Pass the path to compiler resource files.
  CmdArgs.push_back("-resource-dir");
  CmdArgs.push_back(D.ResourceDir.c_str());

  Args.AddLastArg(CmdArgs, options::OPT_working_directory);

  RenderARCMigrateToolOptions(D, Args, CmdArgs);

  // Add preprocessing options like -I, -D, etc. if we are using the
  // preprocessor.
  //
  // FIXME: Support -fpreprocessed
  if (types::getPreprocessedType(InputType) != types::TY_INVALID)
    AddPreprocessingOptions(C, JA, D, Args, CmdArgs, Output, Inputs);

  // Don't warn about "clang -c -DPIC -fPIC test.i" because libtool.m4 assumes
  // that "The compiler can only warn and ignore the option if not recognized".
  // When building with ccache, it will pass -D options to clang even on
  // preprocessed inputs and configure concludes that -fPIC is not supported.
  Args.ClaimAllArgs(options::OPT_D);

  bool SkipO =
      Args.hasArg(options::OPT_fsycl_link_EQ) && ContainsWrapperAction(&JA);
  const Arg *OArg = Args.getLastArg(options::OPT_O_Group);
  // Manually translate -O4 to -O3; let clang reject others.
  // When compiling a wrapped binary, do not optimize.
  if (!SkipO && OArg) {
    if (OArg->getOption().matches(options::OPT_O4)) {
      CmdArgs.push_back("-O3");
      D.Diag(diag::warn_O4_is_O3);
    } else {
      OArg->render(Args, CmdArgs);
    }
  }

  // Warn about ignored options to clang.
  for (const Arg *A :
       Args.filtered(options::OPT_clang_ignored_gcc_optimization_f_Group)) {
    D.Diag(diag::warn_ignored_gcc_optimization) << A->getAsString(Args);
    A->claim();
  }

  for (const Arg *A :
       Args.filtered(options::OPT_clang_ignored_legacy_options_Group)) {
    D.Diag(diag::warn_ignored_clang_option) << A->getAsString(Args);
    A->claim();
  }

  claimNoWarnArgs(Args);

  Args.AddAllArgs(CmdArgs, options::OPT_R_Group);

  for (const Arg *A :
       Args.filtered(options::OPT_W_Group, options::OPT__SLASH_wd)) {
    A->claim();
    if (A->getOption().getID() == options::OPT__SLASH_wd) {
      unsigned WarningNumber;
      if (StringRef(A->getValue()).getAsInteger(10, WarningNumber)) {
        D.Diag(diag::err_drv_invalid_int_value)
            << A->getAsString(Args) << A->getValue();
        continue;
      }

      if (auto Group = diagGroupFromCLWarningID(WarningNumber)) {
        CmdArgs.push_back(Args.MakeArgString(
            "-Wno-" + DiagnosticIDs::getWarningOptionForGroup(*Group)));
      }
      continue;
    }
    A->render(Args, CmdArgs);
  }

  Args.AddAllArgs(CmdArgs, options::OPT_Wsystem_headers_in_module_EQ);

  if (Args.hasFlag(options::OPT_pedantic, options::OPT_no_pedantic, false))
    CmdArgs.push_back("-pedantic");
  Args.AddLastArg(CmdArgs, options::OPT_pedantic_errors);
  Args.AddLastArg(CmdArgs, options::OPT_w);

  Args.addOptInFlag(CmdArgs, options::OPT_ffixed_point,
                    options::OPT_fno_fixed_point);

  if (Arg *A = Args.getLastArg(options::OPT_fcxx_abi_EQ))
    A->render(Args, CmdArgs);

  Args.AddLastArg(CmdArgs, options::OPT_fexperimental_relative_cxx_abi_vtables,
                  options::OPT_fno_experimental_relative_cxx_abi_vtables);

  Args.AddLastArg(CmdArgs, options::OPT_fexperimental_omit_vtable_rtti,
                  options::OPT_fno_experimental_omit_vtable_rtti);

  if (Arg *A = Args.getLastArg(options::OPT_ffuchsia_api_level_EQ))
    A->render(Args, CmdArgs);

  // Handle -{std, ansi, trigraphs} -- take the last of -{std, ansi}
  // (-ansi is equivalent to -std=c89 or -std=c++98).
  //
  // If a std is supplied, only add -trigraphs if it follows the
  // option.
  bool ImplyVCPPCVer = false;
  bool ImplyVCPPCXXVer = false;
  const Arg *Std = Args.getLastArg(options::OPT_std_EQ, options::OPT_ansi);
  if (Std) {
    if (Std->getOption().matches(options::OPT_ansi))
      if (types::isCXX(InputType))
        CmdArgs.push_back("-std=c++98");
      else
        CmdArgs.push_back("-std=c89");
    else {
      if (Args.hasArg(options::OPT_fsycl)) {
        // Use of -std= with 'C' is not supported for SYCL.
        const LangStandard *LangStd =
            LangStandard::getLangStandardForName(Std->getValue());
        if (LangStd && LangStd->getLanguage() == Language::C)
          D.Diag(diag::err_drv_argument_not_allowed_with)
              << Std->getAsString(Args) << "-fsycl";
      }
      Std->render(Args, CmdArgs);
    }

    // If -f(no-)trigraphs appears after the language standard flag, honor it.
    if (Arg *A = Args.getLastArg(options::OPT_std_EQ, options::OPT_ansi,
                                 options::OPT_ftrigraphs,
                                 options::OPT_fno_trigraphs))
      if (A != Std)
        A->render(Args, CmdArgs);
  } else {
    // Honor -std-default.
    //
    // FIXME: Clang doesn't correctly handle -std= when the input language
    // doesn't match. For the time being just ignore this for C++ inputs;
    // eventually we want to do all the standard defaulting here instead of
    // splitting it between the driver and clang -cc1.
    if (!types::isCXX(InputType)) {
      if (!Args.hasArg(options::OPT__SLASH_std)) {
        Args.AddAllArgsTranslated(CmdArgs, options::OPT_std_default_EQ, "-std=",
                                  /*Joined=*/true);
      } else
        ImplyVCPPCVer = true;
    }
    else if (IsWindowsMSVC)
      ImplyVCPPCXXVer = true;

    if (IsSYCL && types::isCXX(InputType) &&
        !Args.hasArg(options::OPT__SLASH_std))
      // For DPC++, we default to -std=c++17 for all compilations.  Use of -std
      // on the command line will override.
      CmdArgs.push_back("-std=c++17");

    Args.AddLastArg(CmdArgs, options::OPT_ftrigraphs,
                    options::OPT_fno_trigraphs);
  }

  // GCC's behavior for -Wwrite-strings is a bit strange:
  //  * In C, this "warning flag" changes the types of string literals from
  //    'char[N]' to 'const char[N]', and thus triggers an unrelated warning
  //    for the discarded qualifier.
  //  * In C++, this is just a normal warning flag.
  //
  // Implementing this warning correctly in C is hard, so we follow GCC's
  // behavior for now. FIXME: Directly diagnose uses of a string literal as
  // a non-const char* in C, rather than using this crude hack.
  if (!types::isCXX(InputType)) {
    // FIXME: This should behave just like a warning flag, and thus should also
    // respect -Weverything, -Wno-everything, -Werror=write-strings, and so on.
    Arg *WriteStrings =
        Args.getLastArg(options::OPT_Wwrite_strings,
                        options::OPT_Wno_write_strings, options::OPT_w);
    if (WriteStrings &&
        WriteStrings->getOption().matches(options::OPT_Wwrite_strings))
      CmdArgs.push_back("-fconst-strings");
  }

  // GCC provides a macro definition '__DEPRECATED' when -Wdeprecated is active
  // during C++ compilation, which it is by default. GCC keeps this define even
  // in the presence of '-w', match this behavior bug-for-bug.
  if (types::isCXX(InputType) &&
      Args.hasFlag(options::OPT_Wdeprecated, options::OPT_Wno_deprecated,
                   true)) {
    CmdArgs.push_back("-fdeprecated-macro");
  }

  // Translate GCC's misnamer '-fasm' arguments to '-fgnu-keywords'.
  if (Arg *Asm = Args.getLastArg(options::OPT_fasm, options::OPT_fno_asm)) {
    if (Asm->getOption().matches(options::OPT_fasm))
      CmdArgs.push_back("-fgnu-keywords");
    else
      CmdArgs.push_back("-fno-gnu-keywords");
  }

  if (!ShouldEnableAutolink(Args, TC, JA))
    CmdArgs.push_back("-fno-autolink");

  Args.AddLastArg(CmdArgs, options::OPT_ftemplate_depth_EQ);
  Args.AddLastArg(CmdArgs, options::OPT_foperator_arrow_depth_EQ);
  Args.AddLastArg(CmdArgs, options::OPT_fconstexpr_depth_EQ);
  Args.AddLastArg(CmdArgs, options::OPT_fconstexpr_steps_EQ);

  Args.AddLastArg(CmdArgs, options::OPT_fexperimental_library);

  if (Args.hasArg(options::OPT_fexperimental_new_constant_interpreter))
    CmdArgs.push_back("-fexperimental-new-constant-interpreter");

  if (Arg *A = Args.getLastArg(options::OPT_fbracket_depth_EQ)) {
    CmdArgs.push_back("-fbracket-depth");
    CmdArgs.push_back(A->getValue());
  }

  if (Arg *A = Args.getLastArg(options::OPT_Wlarge_by_value_copy_EQ,
                               options::OPT_Wlarge_by_value_copy_def)) {
    if (A->getNumValues()) {
      StringRef bytes = A->getValue();
      CmdArgs.push_back(Args.MakeArgString("-Wlarge-by-value-copy=" + bytes));
    } else
      CmdArgs.push_back("-Wlarge-by-value-copy=64"); // default value
  }

  if (Args.hasArg(options::OPT_relocatable_pch))
    CmdArgs.push_back("-relocatable-pch");

  if (const Arg *A = Args.getLastArg(options::OPT_fcf_runtime_abi_EQ)) {
    static const char *kCFABIs[] = {
      "standalone", "objc", "swift", "swift-5.0", "swift-4.2", "swift-4.1",
    };

    if (!llvm::is_contained(kCFABIs, StringRef(A->getValue())))
      D.Diag(diag::err_drv_invalid_cf_runtime_abi) << A->getValue();
    else
      A->render(Args, CmdArgs);
  }

  if (Arg *A = Args.getLastArg(options::OPT_fconstant_string_class_EQ)) {
    CmdArgs.push_back("-fconstant-string-class");
    CmdArgs.push_back(A->getValue());
  }

  if (Arg *A = Args.getLastArg(options::OPT_ftabstop_EQ)) {
    CmdArgs.push_back("-ftabstop");
    CmdArgs.push_back(A->getValue());
  }

  Args.addOptInFlag(CmdArgs, options::OPT_fstack_size_section,
                    options::OPT_fno_stack_size_section);

  if (Args.hasArg(options::OPT_fstack_usage)) {
    CmdArgs.push_back("-stack-usage-file");

    if (Arg *OutputOpt = Args.getLastArg(options::OPT_o)) {
      SmallString<128> OutputFilename(OutputOpt->getValue());
      llvm::sys::path::replace_extension(OutputFilename, "su");
      CmdArgs.push_back(Args.MakeArgString(OutputFilename));
    } else
      CmdArgs.push_back(
          Args.MakeArgString(Twine(getBaseInputStem(Args, Inputs)) + ".su"));
  }

  CmdArgs.push_back("-ferror-limit");
  if (Arg *A = Args.getLastArg(options::OPT_ferror_limit_EQ))
    CmdArgs.push_back(A->getValue());
  else
    CmdArgs.push_back("19");

  Args.AddLastArg(CmdArgs, options::OPT_fconstexpr_backtrace_limit_EQ);
  Args.AddLastArg(CmdArgs, options::OPT_fmacro_backtrace_limit_EQ);
  Args.AddLastArg(CmdArgs, options::OPT_ftemplate_backtrace_limit_EQ);
  Args.AddLastArg(CmdArgs, options::OPT_fspell_checking_limit_EQ);
  Args.AddLastArg(CmdArgs, options::OPT_fcaret_diagnostics_max_lines_EQ);

  // Pass -fmessage-length=.
  unsigned MessageLength = 0;
  if (Arg *A = Args.getLastArg(options::OPT_fmessage_length_EQ)) {
    StringRef V(A->getValue());
    if (V.getAsInteger(0, MessageLength))
      D.Diag(diag::err_drv_invalid_argument_to_option)
          << V << A->getOption().getName();
  } else {
    // If -fmessage-length=N was not specified, determine whether this is a
    // terminal and, if so, implicitly define -fmessage-length appropriately.
    MessageLength = llvm::sys::Process::StandardErrColumns();
  }
  if (MessageLength != 0)
    CmdArgs.push_back(
        Args.MakeArgString("-fmessage-length=" + Twine(MessageLength)));

  if (Arg *A = Args.getLastArg(options::OPT_frandomize_layout_seed_EQ))
    CmdArgs.push_back(
        Args.MakeArgString("-frandomize-layout-seed=" + Twine(A->getValue(0))));

  if (Arg *A = Args.getLastArg(options::OPT_frandomize_layout_seed_file_EQ))
    CmdArgs.push_back(Args.MakeArgString("-frandomize-layout-seed-file=" +
                                         Twine(A->getValue(0))));

  // -fvisibility= and -fvisibility-ms-compat are of a piece.
  if (const Arg *A = Args.getLastArg(options::OPT_fvisibility_EQ,
                                     options::OPT_fvisibility_ms_compat)) {
    if (A->getOption().matches(options::OPT_fvisibility_EQ)) {
      A->render(Args, CmdArgs);
    } else {
      assert(A->getOption().matches(options::OPT_fvisibility_ms_compat));
      CmdArgs.push_back("-fvisibility=hidden");
      CmdArgs.push_back("-ftype-visibility=default");
    }
  } else if (IsOpenMPDevice) {
    // When compiling for the OpenMP device we want protected visibility by
    // default. This prevents the device from accidentally preempting code on
    // the host, makes the system more robust, and improves performance.
    CmdArgs.push_back("-fvisibility=protected");
  }

  // PS4/PS5 process these options in addClangTargetOptions.
  if (!RawTriple.isPS()) {
    if (const Arg *A =
            Args.getLastArg(options::OPT_fvisibility_from_dllstorageclass,
                            options::OPT_fno_visibility_from_dllstorageclass)) {
      if (A->getOption().matches(
              options::OPT_fvisibility_from_dllstorageclass)) {
        CmdArgs.push_back("-fvisibility-from-dllstorageclass");
        Args.AddLastArg(CmdArgs, options::OPT_fvisibility_dllexport_EQ);
        Args.AddLastArg(CmdArgs, options::OPT_fvisibility_nodllstorageclass_EQ);
        Args.AddLastArg(CmdArgs, options::OPT_fvisibility_externs_dllimport_EQ);
        Args.AddLastArg(CmdArgs,
                        options::OPT_fvisibility_externs_nodllstorageclass_EQ);
      }
    }
  }

  if (Args.hasFlag(options::OPT_fvisibility_inlines_hidden,
                    options::OPT_fno_visibility_inlines_hidden, false))
    CmdArgs.push_back("-fvisibility-inlines-hidden");

  Args.AddLastArg(CmdArgs, options::OPT_fvisibility_inlines_hidden_static_local_var,
                           options::OPT_fno_visibility_inlines_hidden_static_local_var);

  // -fvisibility-global-new-delete-hidden is a deprecated spelling of
  // -fvisibility-global-new-delete=force-hidden.
  if (const Arg *A =
          Args.getLastArg(options::OPT_fvisibility_global_new_delete_hidden)) {
    D.Diag(diag::warn_drv_deprecated_arg)
        << A->getAsString(Args) << /*hasReplacement=*/true
        << "-fvisibility-global-new-delete=force-hidden";
  }

  if (const Arg *A =
          Args.getLastArg(options::OPT_fvisibility_global_new_delete_EQ,
                          options::OPT_fvisibility_global_new_delete_hidden)) {
    if (A->getOption().matches(options::OPT_fvisibility_global_new_delete_EQ)) {
      A->render(Args, CmdArgs);
    } else {
      assert(A->getOption().matches(
          options::OPT_fvisibility_global_new_delete_hidden));
      CmdArgs.push_back("-fvisibility-global-new-delete=force-hidden");
    }
  }

  Args.AddLastArg(CmdArgs, options::OPT_ftlsmodel_EQ);

  if (Args.hasFlag(options::OPT_fnew_infallible,
                   options::OPT_fno_new_infallible, false))
    CmdArgs.push_back("-fnew-infallible");

  if (Args.hasFlag(options::OPT_fno_operator_names,
                   options::OPT_foperator_names, false))
    CmdArgs.push_back("-fno-operator-names");

  // Forward -f (flag) options which we can pass directly.
  Args.AddLastArg(CmdArgs, options::OPT_femit_all_decls);
  Args.AddLastArg(CmdArgs, options::OPT_fheinous_gnu_extensions);
  Args.AddLastArg(CmdArgs, options::OPT_fdigraphs, options::OPT_fno_digraphs);
  Args.AddLastArg(CmdArgs, options::OPT_fzero_call_used_regs_EQ);
  Args.AddLastArg(CmdArgs, options::OPT_fraw_string_literals,
                  options::OPT_fno_raw_string_literals);

  if (Args.hasFlag(options::OPT_femulated_tls, options::OPT_fno_emulated_tls,
                   Triple.hasDefaultEmulatedTLS()))
    CmdArgs.push_back("-femulated-tls");

  Args.addOptInFlag(CmdArgs, options::OPT_fcheck_new,
                    options::OPT_fno_check_new);

  if (Arg *A = Args.getLastArg(options::OPT_fzero_call_used_regs_EQ)) {
    // FIXME: There's no reason for this to be restricted to X86. The backend
    // code needs to be changed to include the appropriate function calls
    // automatically.
    if (!Triple.isX86() && !Triple.isAArch64())
      D.Diag(diag::err_drv_unsupported_opt_for_target)
          << A->getAsString(Args) << TripleStr;
  }

  // AltiVec-like language extensions aren't relevant for assembling.
  if (!isa<PreprocessJobAction>(JA) || Output.getType() != types::TY_PP_Asm)
    Args.AddLastArg(CmdArgs, options::OPT_fzvector);

  Args.AddLastArg(CmdArgs, options::OPT_fdiagnostics_show_template_tree);
  Args.AddLastArg(CmdArgs, options::OPT_fno_elide_type);

  // Forward flags for OpenMP. We don't do this if the current action is an
  // device offloading action other than OpenMP.
  if (Args.hasFlag(options::OPT_fopenmp, options::OPT_fopenmp_EQ,
                   options::OPT_fno_openmp, false) &&
      (JA.isDeviceOffloading(Action::OFK_None) ||
       JA.isDeviceOffloading(Action::OFK_OpenMP))) {
    switch (D.getOpenMPRuntime(Args)) {
    case Driver::OMPRT_OMP:
    case Driver::OMPRT_IOMP5:
      // Clang can generate useful OpenMP code for these two runtime libraries.
      CmdArgs.push_back("-fopenmp");

      // If no option regarding the use of TLS in OpenMP codegeneration is
      // given, decide a default based on the target. Otherwise rely on the
      // options and pass the right information to the frontend.
      if (!Args.hasFlag(options::OPT_fopenmp_use_tls,
                        options::OPT_fnoopenmp_use_tls, /*Default=*/true))
        CmdArgs.push_back("-fnoopenmp-use-tls");
      Args.AddLastArg(CmdArgs, options::OPT_fopenmp_simd,
                      options::OPT_fno_openmp_simd);
      Args.AddAllArgs(CmdArgs, options::OPT_fopenmp_enable_irbuilder);
      Args.AddAllArgs(CmdArgs, options::OPT_fopenmp_version_EQ);
      if (!Args.hasFlag(options::OPT_fopenmp_extensions,
                        options::OPT_fno_openmp_extensions, /*Default=*/true))
        CmdArgs.push_back("-fno-openmp-extensions");
      Args.AddAllArgs(CmdArgs, options::OPT_fopenmp_cuda_number_of_sm_EQ);
      Args.AddAllArgs(CmdArgs, options::OPT_fopenmp_cuda_blocks_per_sm_EQ);
      Args.AddAllArgs(CmdArgs,
                      options::OPT_fopenmp_cuda_teams_reduction_recs_num_EQ);
      if (Args.hasFlag(options::OPT_fopenmp_optimistic_collapse,
                       options::OPT_fno_openmp_optimistic_collapse,
                       /*Default=*/false))
        CmdArgs.push_back("-fopenmp-optimistic-collapse");

      // When in OpenMP offloading mode with NVPTX target, forward
      // cuda-mode flag
      if (Args.hasFlag(options::OPT_fopenmp_cuda_mode,
                       options::OPT_fno_openmp_cuda_mode, /*Default=*/false))
        CmdArgs.push_back("-fopenmp-cuda-mode");

      // When in OpenMP offloading mode, enable debugging on the device.
      Args.AddAllArgs(CmdArgs, options::OPT_fopenmp_target_debug_EQ);
      if (Args.hasFlag(options::OPT_fopenmp_target_debug,
                       options::OPT_fno_openmp_target_debug, /*Default=*/false))
        CmdArgs.push_back("-fopenmp-target-debug");

      // When in OpenMP offloading mode, forward assumptions information about
      // thread and team counts in the device.
      if (Args.hasFlag(options::OPT_fopenmp_assume_teams_oversubscription,
                       options::OPT_fno_openmp_assume_teams_oversubscription,
                       /*Default=*/false))
        CmdArgs.push_back("-fopenmp-assume-teams-oversubscription");
      if (Args.hasFlag(options::OPT_fopenmp_assume_threads_oversubscription,
                       options::OPT_fno_openmp_assume_threads_oversubscription,
                       /*Default=*/false))
        CmdArgs.push_back("-fopenmp-assume-threads-oversubscription");
      if (Args.hasArg(options::OPT_fopenmp_assume_no_thread_state))
        CmdArgs.push_back("-fopenmp-assume-no-thread-state");
      if (Args.hasArg(options::OPT_fopenmp_assume_no_nested_parallelism))
        CmdArgs.push_back("-fopenmp-assume-no-nested-parallelism");
      if (Args.hasArg(options::OPT_fopenmp_offload_mandatory))
        CmdArgs.push_back("-fopenmp-offload-mandatory");
      if (Args.hasArg(options::OPT_fopenmp_force_usm))
        CmdArgs.push_back("-fopenmp-force-usm");
      break;
    default:
      // By default, if Clang doesn't know how to generate useful OpenMP code
      // for a specific runtime library, we just don't pass the '-fopenmp' flag
      // down to the actual compilation.
      // FIXME: It would be better to have a mode which *only* omits IR
      // generation based on the OpenMP support so that we get consistent
      // semantic analysis, etc.
      break;
    }
  } else {
    if (!JA.isDeviceOffloading(Action::OFK_SYCL))
      Args.AddLastArg(CmdArgs, options::OPT_fopenmp_simd,
                      options::OPT_fno_openmp_simd);
    Args.AddAllArgs(CmdArgs, options::OPT_fopenmp_version_EQ);
    Args.addOptOutFlag(CmdArgs, options::OPT_fopenmp_extensions,
                       options::OPT_fno_openmp_extensions);
  }

  // Forward the new driver to change offloading code generation.
  if (Args.hasFlag(options::OPT_offload_new_driver,
                   options::OPT_no_offload_new_driver, false))
    CmdArgs.push_back("--offload-new-driver");

  SanitizeArgs.addArgs(TC, Args, CmdArgs, InputType);

  const XRayArgs &XRay = TC.getXRayArgs();
  XRay.addArgs(TC, Args, CmdArgs, InputType);

  for (const auto &Filename :
       Args.getAllArgValues(options::OPT_fprofile_list_EQ)) {
    if (D.getVFS().exists(Filename))
      CmdArgs.push_back(Args.MakeArgString("-fprofile-list=" + Filename));
    else
      D.Diag(clang::diag::err_drv_no_such_file) << Filename;
  }

  if (Arg *A = Args.getLastArg(options::OPT_fpatchable_function_entry_EQ)) {
    StringRef S0 = A->getValue(), S = S0;
    unsigned Size, Offset = 0;
    if (!Triple.isAArch64() && !Triple.isLoongArch() && !Triple.isRISCV() &&
        !Triple.isX86())
      D.Diag(diag::err_drv_unsupported_opt_for_target)
          << A->getAsString(Args) << TripleStr;
    else if (S.consumeInteger(10, Size) ||
             (!S.empty() && (!S.consume_front(",") ||
                             S.consumeInteger(10, Offset) || !S.empty())))
      D.Diag(diag::err_drv_invalid_argument_to_option)
          << S0 << A->getOption().getName();
    else if (Size < Offset)
      D.Diag(diag::err_drv_unsupported_fpatchable_function_entry_argument);
    else {
      CmdArgs.push_back(Args.MakeArgString(A->getSpelling() + Twine(Size)));
      CmdArgs.push_back(Args.MakeArgString(
          "-fpatchable-function-entry-offset=" + Twine(Offset)));
    }
  }

  Args.AddLastArg(CmdArgs, options::OPT_fms_hotpatch);

  if (TC.SupportsProfiling()) {
    Args.AddLastArg(CmdArgs, options::OPT_pg);

    llvm::Triple::ArchType Arch = TC.getArch();
    if (Arg *A = Args.getLastArg(options::OPT_mfentry)) {
      if (Arch == llvm::Triple::systemz || TC.getTriple().isX86())
        A->render(Args, CmdArgs);
      else
        D.Diag(diag::err_drv_unsupported_opt_for_target)
            << A->getAsString(Args) << TripleStr;
    }
    if (Arg *A = Args.getLastArg(options::OPT_mnop_mcount)) {
      if (Arch == llvm::Triple::systemz)
        A->render(Args, CmdArgs);
      else
        D.Diag(diag::err_drv_unsupported_opt_for_target)
            << A->getAsString(Args) << TripleStr;
    }
    if (Arg *A = Args.getLastArg(options::OPT_mrecord_mcount)) {
      if (Arch == llvm::Triple::systemz)
        A->render(Args, CmdArgs);
      else
        D.Diag(diag::err_drv_unsupported_opt_for_target)
            << A->getAsString(Args) << TripleStr;
    }
  }

  if (Arg *A = Args.getLastArgNoClaim(options::OPT_pg)) {
    if (TC.getTriple().isOSzOS()) {
      D.Diag(diag::err_drv_unsupported_opt_for_target)
          << A->getAsString(Args) << TripleStr;
    }
  }
  if (Arg *A = Args.getLastArgNoClaim(options::OPT_p)) {
    if (!(TC.getTriple().isOSAIX() || TC.getTriple().isOSOpenBSD())) {
      D.Diag(diag::err_drv_unsupported_opt_for_target)
          << A->getAsString(Args) << TripleStr;
    }
  }
  if (Arg *A = Args.getLastArgNoClaim(options::OPT_p, options::OPT_pg)) {
    if (A->getOption().matches(options::OPT_p)) {
      A->claim();
      if (TC.getTriple().isOSAIX() && !Args.hasArgNoClaim(options::OPT_pg))
        CmdArgs.push_back("-pg");
    }
  }

  // Reject AIX-specific link options on other targets.
  if (!TC.getTriple().isOSAIX()) {
    for (const Arg *A : Args.filtered(options::OPT_b, options::OPT_K,
                                      options::OPT_mxcoff_build_id_EQ)) {
      D.Diag(diag::err_drv_unsupported_opt_for_target)
          << A->getSpelling() << TripleStr;
    }
  }

  if (Args.getLastArg(options::OPT_fapple_kext) ||
      (Args.hasArg(options::OPT_mkernel) && types::isCXX(InputType)))
    CmdArgs.push_back("-fapple-kext");

  Args.AddLastArg(CmdArgs, options::OPT_altivec_src_compat);
  Args.AddLastArg(CmdArgs, options::OPT_flax_vector_conversions_EQ);
  Args.AddLastArg(CmdArgs, options::OPT_fobjc_sender_dependent_dispatch);
  Args.AddLastArg(CmdArgs, options::OPT_fdiagnostics_print_source_range_info);
  Args.AddLastArg(CmdArgs, options::OPT_fdiagnostics_parseable_fixits);
  Args.AddLastArg(CmdArgs, options::OPT_ftime_report);
  Args.AddLastArg(CmdArgs, options::OPT_ftime_report_EQ);
  Args.AddLastArg(CmdArgs, options::OPT_ftrapv);
  Args.AddLastArg(CmdArgs, options::OPT_malign_double);
  Args.AddLastArg(CmdArgs, options::OPT_fno_temp_file);

  if (const char *Name = C.getTimeTraceFile(&JA)) {
    CmdArgs.push_back(Args.MakeArgString("-ftime-trace=" + Twine(Name)));
    Args.AddLastArg(CmdArgs, options::OPT_ftime_trace_granularity_EQ);
  }

  if (Arg *A = Args.getLastArg(options::OPT_ftrapv_handler_EQ)) {
    CmdArgs.push_back("-ftrapv-handler");
    CmdArgs.push_back(A->getValue());
  }

  Args.AddLastArg(CmdArgs, options::OPT_ftrap_function_EQ);

  // -fno-strict-overflow implies -fwrapv if it isn't disabled, but
  // -fstrict-overflow won't turn off an explicitly enabled -fwrapv.
  if (Arg *A = Args.getLastArg(options::OPT_fwrapv, options::OPT_fno_wrapv)) {
    if (A->getOption().matches(options::OPT_fwrapv))
      CmdArgs.push_back("-fwrapv");
  } else if (Arg *A = Args.getLastArg(options::OPT_fstrict_overflow,
                                      options::OPT_fno_strict_overflow)) {
    if (A->getOption().matches(options::OPT_fno_strict_overflow))
      CmdArgs.push_back("-fwrapv");
  }

  Args.AddLastArg(CmdArgs, options::OPT_ffinite_loops,
                  options::OPT_fno_finite_loops);

  Args.AddLastArg(CmdArgs, options::OPT_fwritable_strings);
  Args.AddLastArg(CmdArgs, options::OPT_funroll_loops,
                  options::OPT_fno_unroll_loops);

  Args.AddLastArg(CmdArgs, options::OPT_fstrict_flex_arrays_EQ);

  Args.AddLastArg(CmdArgs, options::OPT_pthread);

  Args.addOptInFlag(CmdArgs, options::OPT_mspeculative_load_hardening,
                    options::OPT_mno_speculative_load_hardening);

  RenderSSPOptions(D, TC, Args, CmdArgs, KernelOrKext);
  RenderSCPOptions(TC, Args, CmdArgs);
  RenderTrivialAutoVarInitOptions(D, TC, Args, CmdArgs);

  Args.AddLastArg(CmdArgs, options::OPT_fswift_async_fp_EQ);

  Args.addOptInFlag(CmdArgs, options::OPT_mstackrealign,
                    options::OPT_mno_stackrealign);

  if (Args.hasArg(options::OPT_mstack_alignment)) {
    StringRef alignment = Args.getLastArgValue(options::OPT_mstack_alignment);
    CmdArgs.push_back(Args.MakeArgString("-mstack-alignment=" + alignment));
  }

  if (Args.hasArg(options::OPT_mstack_probe_size)) {
    StringRef Size = Args.getLastArgValue(options::OPT_mstack_probe_size);

    if (!Size.empty())
      CmdArgs.push_back(Args.MakeArgString("-mstack-probe-size=" + Size));
    else
      CmdArgs.push_back("-mstack-probe-size=0");
  }

  Args.addOptOutFlag(CmdArgs, options::OPT_mstack_arg_probe,
                     options::OPT_mno_stack_arg_probe);

  if (Arg *A = Args.getLastArg(options::OPT_mrestrict_it,
                               options::OPT_mno_restrict_it)) {
    if (A->getOption().matches(options::OPT_mrestrict_it)) {
      CmdArgs.push_back("-mllvm");
      CmdArgs.push_back("-arm-restrict-it");
    } else {
      CmdArgs.push_back("-mllvm");
      CmdArgs.push_back("-arm-default-it");
    }
  }

  // Forward -cl options to -cc1
  RenderOpenCLOptions(Args, CmdArgs, InputType);

  // Forward hlsl options to -cc1
  RenderHLSLOptions(Args, CmdArgs, InputType);

  // Forward OpenACC options to -cc1
  RenderOpenACCOptions(D, Args, CmdArgs, InputType);

  if (IsHIP) {
    if (Args.hasFlag(options::OPT_fhip_new_launch_api,
                     options::OPT_fno_hip_new_launch_api, true))
      CmdArgs.push_back("-fhip-new-launch-api");
    Args.addOptInFlag(CmdArgs, options::OPT_fgpu_allow_device_init,
                      options::OPT_fno_gpu_allow_device_init);
    Args.AddLastArg(CmdArgs, options::OPT_hipstdpar);
    Args.AddLastArg(CmdArgs, options::OPT_hipstdpar_interpose_alloc);
    Args.addOptInFlag(CmdArgs, options::OPT_fhip_kernel_arg_name,
                      options::OPT_fno_hip_kernel_arg_name);
  }

  if (IsCuda || IsHIP || IsSYCL) {
    if (IsRDCMode)
      CmdArgs.push_back("-fgpu-rdc");
    else
      CmdArgs.push_back("-fno-gpu-rdc");
  }
  if (IsCuda || IsHIP) {
    Args.addOptInFlag(CmdArgs, options::OPT_fgpu_defer_diag,
                      options::OPT_fno_gpu_defer_diag);
    if (Args.hasFlag(options::OPT_fgpu_exclude_wrong_side_overloads,
                     options::OPT_fno_gpu_exclude_wrong_side_overloads,
                     false)) {
      CmdArgs.push_back("-fgpu-exclude-wrong-side-overloads");
      CmdArgs.push_back("-fgpu-defer-diag");
    }
  }

  // Forward -nogpulib to -cc1.
  if (Args.hasArg(options::OPT_nogpulib))
    CmdArgs.push_back("-nogpulib");

  if (Arg *A = Args.getLastArg(options::OPT_fcf_protection_EQ)) {
    CmdArgs.push_back(
        Args.MakeArgString(Twine("-fcf-protection=") + A->getValue()));
  }

  if (Arg *A = Args.getLastArg(options::OPT_mfunction_return_EQ))
    CmdArgs.push_back(
        Args.MakeArgString(Twine("-mfunction-return=") + A->getValue()));

  Args.AddLastArg(CmdArgs, options::OPT_mindirect_branch_cs_prefix);

  // Forward -f options with positive and negative forms; we translate these by
  // hand.  Do not propagate PGO options to the GPU-side compilations as the
  // profile info is for the host-side compilation only.
  if (!(IsCudaDevice || IsHIPDevice)) {
    if (Arg *A = getLastProfileSampleUseArg(Args)) {
      auto *PGOArg = Args.getLastArg(
          options::OPT_fprofile_generate, options::OPT_fprofile_generate_EQ,
          options::OPT_fcs_profile_generate,
          options::OPT_fcs_profile_generate_EQ, options::OPT_fprofile_use,
          options::OPT_fprofile_use_EQ);
      if (PGOArg)
        D.Diag(diag::err_drv_argument_not_allowed_with)
            << "SampleUse with PGO options";

      StringRef fname = A->getValue();
      if (!llvm::sys::fs::exists(fname))
        D.Diag(diag::err_drv_no_such_file) << fname;
      else
        A->render(Args, CmdArgs);
    }
    Args.AddLastArg(CmdArgs, options::OPT_fprofile_remapping_file_EQ);

    if (Args.hasFlag(options::OPT_fpseudo_probe_for_profiling,
                     options::OPT_fno_pseudo_probe_for_profiling, false)) {
      CmdArgs.push_back("-fpseudo-probe-for-profiling");
      // Enforce -funique-internal-linkage-names if it's not explicitly turned
      // off.
      if (Args.hasFlag(options::OPT_funique_internal_linkage_names,
                       options::OPT_fno_unique_internal_linkage_names, true))
        CmdArgs.push_back("-funique-internal-linkage-names");
    }
  }
  RenderBuiltinOptions(TC, RawTriple, Args, CmdArgs);

  Args.addOptOutFlag(CmdArgs, options::OPT_fassume_sane_operator_new,
                     options::OPT_fno_assume_sane_operator_new);

  if (Args.hasFlag(options::OPT_fapinotes, options::OPT_fno_apinotes, false))
    CmdArgs.push_back("-fapinotes");
  if (Args.hasFlag(options::OPT_fapinotes_modules,
                   options::OPT_fno_apinotes_modules, false))
    CmdArgs.push_back("-fapinotes-modules");
  Args.AddLastArg(CmdArgs, options::OPT_fapinotes_swift_version);

  // -fblocks=0 is default.
  if (Args.hasFlag(options::OPT_fblocks, options::OPT_fno_blocks,
                   TC.IsBlocksDefault()) ||
      (Args.hasArg(options::OPT_fgnu_runtime) &&
       Args.hasArg(options::OPT_fobjc_nonfragile_abi) &&
       !Args.hasArg(options::OPT_fno_blocks))) {
    CmdArgs.push_back("-fblocks");

    if (!Args.hasArg(options::OPT_fgnu_runtime) && !TC.hasBlocksRuntime())
      CmdArgs.push_back("-fblocks-runtime-optional");
  }

  // -fencode-extended-block-signature=1 is default.
  if (TC.IsEncodeExtendedBlockSignatureDefault())
    CmdArgs.push_back("-fencode-extended-block-signature");

  if (Args.hasFlag(options::OPT_fcoro_aligned_allocation,
                   options::OPT_fno_coro_aligned_allocation, false) &&
      types::isCXX(InputType))
    CmdArgs.push_back("-fcoro-aligned-allocation");

  Args.AddLastArg(CmdArgs, options::OPT_fdouble_square_bracket_attributes,
                  options::OPT_fno_double_square_bracket_attributes);

  Args.addOptOutFlag(CmdArgs, options::OPT_faccess_control,
                     options::OPT_fno_access_control);
  Args.addOptOutFlag(CmdArgs, options::OPT_felide_constructors,
                     options::OPT_fno_elide_constructors);

  ToolChain::RTTIMode RTTIMode = TC.getRTTIMode();

  if (KernelOrKext || (types::isCXX(InputType) &&
                       (RTTIMode == ToolChain::RM_Disabled)))
    CmdArgs.push_back("-fno-rtti");

  // -fshort-enums=0 is default for all architectures except Hexagon and z/OS.
  if (Args.hasFlag(options::OPT_fshort_enums, options::OPT_fno_short_enums,
                   TC.getArch() == llvm::Triple::hexagon || Triple.isOSzOS()))
    CmdArgs.push_back("-fshort-enums");

  RenderCharacterOptions(Args, AuxTriple ? *AuxTriple : RawTriple, CmdArgs);

  // -fuse-cxa-atexit is default.
  if (!Args.hasFlag(
          options::OPT_fuse_cxa_atexit, options::OPT_fno_use_cxa_atexit,
          !RawTriple.isOSAIX() && !RawTriple.isOSWindows() &&
              ((RawTriple.getVendor() != llvm::Triple::MipsTechnologies) ||
               RawTriple.hasEnvironment())) ||
      KernelOrKext)
    CmdArgs.push_back("-fno-use-cxa-atexit");

  if (Args.hasFlag(options::OPT_fregister_global_dtors_with_atexit,
                   options::OPT_fno_register_global_dtors_with_atexit,
                   RawTriple.isOSDarwin() && !KernelOrKext))
    CmdArgs.push_back("-fregister-global-dtors-with-atexit");

  Args.addOptInFlag(CmdArgs, options::OPT_fuse_line_directives,
                    options::OPT_fno_use_line_directives);

  // -fno-minimize-whitespace is default.
  if (Args.hasFlag(options::OPT_fminimize_whitespace,
                   options::OPT_fno_minimize_whitespace, false)) {
    types::ID InputType = Inputs[0].getType();
    if (!isDerivedFromC(InputType))
      D.Diag(diag::err_drv_opt_unsupported_input_type)
          << "-fminimize-whitespace" << types::getTypeName(InputType);
    CmdArgs.push_back("-fminimize-whitespace");
  }

  // -fno-keep-system-includes is default.
  if (Args.hasFlag(options::OPT_fkeep_system_includes,
                   options::OPT_fno_keep_system_includes, false)) {
    types::ID InputType = Inputs[0].getType();
    if (!isDerivedFromC(InputType))
      D.Diag(diag::err_drv_opt_unsupported_input_type)
          << "-fkeep-system-includes" << types::getTypeName(InputType);
    CmdArgs.push_back("-fkeep-system-includes");
  }

  // -fms-extensions=0 is default.
  if (Args.hasFlag(options::OPT_fms_extensions, options::OPT_fno_ms_extensions,
                   IsWindowsMSVC))
    CmdArgs.push_back("-fms-extensions");

  // -fms-compatibility=0 is default.
  bool IsMSVCCompat = Args.hasFlag(
      options::OPT_fms_compatibility, options::OPT_fno_ms_compatibility,
      (IsWindowsMSVC && Args.hasFlag(options::OPT_fms_extensions,
                                     options::OPT_fno_ms_extensions, true)));
  if (IsMSVCCompat) {
    CmdArgs.push_back("-fms-compatibility");
    if (!types::isCXX(Input.getType()) &&
        Args.hasArg(options::OPT_fms_define_stdc))
      CmdArgs.push_back("-fms-define-stdc");
  }

  if (Triple.isWindowsMSVCEnvironment() && !D.IsCLMode() &&
      Args.hasArg(options::OPT_fms_runtime_lib_EQ))
    ProcessVSRuntimeLibrary(getToolChain(), Args, CmdArgs);

  // Handle -fgcc-version, if present.
  VersionTuple GNUCVer;
  if (Arg *A = Args.getLastArg(options::OPT_fgnuc_version_EQ)) {
    // Check that the version has 1 to 3 components and the minor and patch
    // versions fit in two decimal digits.
    StringRef Val = A->getValue();
    Val = Val.empty() ? "0" : Val; // Treat "" as 0 or disable.
    bool Invalid = GNUCVer.tryParse(Val);
    unsigned Minor = GNUCVer.getMinor().value_or(0);
    unsigned Patch = GNUCVer.getSubminor().value_or(0);
    if (Invalid || GNUCVer.getBuild() || Minor >= 100 || Patch >= 100) {
      D.Diag(diag::err_drv_invalid_value)
          << A->getAsString(Args) << A->getValue();
    }
  } else if (!IsMSVCCompat) {
    // Imitate GCC 4.2.1 by default if -fms-compatibility is not in effect.
    GNUCVer = VersionTuple(4, 2, 1);
  }
  if (!GNUCVer.empty()) {
    CmdArgs.push_back(
        Args.MakeArgString("-fgnuc-version=" + GNUCVer.getAsString()));
  }

  VersionTuple MSVT = TC.computeMSVCVersion(&D, Args);
  if (!MSVT.empty())
    CmdArgs.push_back(
        Args.MakeArgString("-fms-compatibility-version=" + MSVT.getAsString()));

  bool IsMSVC2015Compatible = MSVT.getMajor() >= 19;
  if (ImplyVCPPCVer) {
    StringRef LanguageStandard;
    if (const Arg *StdArg = Args.getLastArg(options::OPT__SLASH_std)) {
      Std = StdArg;
      LanguageStandard = llvm::StringSwitch<StringRef>(StdArg->getValue())
                             .Case("c11", "-std=c11")
                             .Case("c17", "-std=c17")
                             .Default("");
      if (LanguageStandard.empty())
        D.Diag(clang::diag::warn_drv_unused_argument)
            << StdArg->getAsString(Args);
    }
    CmdArgs.push_back(LanguageStandard.data());
  }
  if (ImplyVCPPCXXVer) {
    StringRef LanguageStandard;
    if (const Arg *StdArg = Args.getLastArg(options::OPT__SLASH_std)) {
      Std = StdArg;
      LanguageStandard = llvm::StringSwitch<StringRef>(StdArg->getValue())
                             .Case("c++14", "-std=c++14")
                             .Case("c++17", "-std=c++17")
                             .Case("c++20", "-std=c++20")
                             // TODO add c++23 and c++26 when MSVC supports it.
                             .Case("c++latest", "-std=c++26")
                             .Default("");
      if (LanguageStandard.empty())
        D.Diag(clang::diag::warn_drv_unused_argument)
            << StdArg->getAsString(Args);
    }

    if (LanguageStandard.empty()) {
      if (IsSYCL)
        // For DPC++, C++17 is the default.
        LanguageStandard = "-std=c++17";
      else if (IsMSVC2015Compatible)
        LanguageStandard = "-std=c++14";
      else
        LanguageStandard = "-std=c++11";
    }

    CmdArgs.push_back(LanguageStandard.data());
  }

  Args.addOptInFlag(CmdArgs, options::OPT_fborland_extensions,
                    options::OPT_fno_borland_extensions);

  // -fno-declspec is default, except for PS4/PS5.
  if (Args.hasFlag(options::OPT_fdeclspec, options::OPT_fno_declspec,
                   RawTriple.isPS()))
    CmdArgs.push_back("-fdeclspec");
  else if (Args.hasArg(options::OPT_fno_declspec))
    CmdArgs.push_back("-fno-declspec"); // Explicitly disabling __declspec.

  // -fthreadsafe-static is default, except for MSVC compatibility versions less
  // than 19.
  if (!Args.hasFlag(options::OPT_fthreadsafe_statics,
                    options::OPT_fno_threadsafe_statics,
                    !types::isOpenCL(InputType) &&
                        (!IsWindowsMSVC || IsMSVC2015Compatible)))
    CmdArgs.push_back("-fno-threadsafe-statics");

  // Add -fno-assumptions, if it was specified.
  if (!Args.hasFlag(options::OPT_fassumptions, options::OPT_fno_assumptions,
                    true))
    CmdArgs.push_back("-fno-assumptions");

  // -fgnu-keywords default varies depending on language; only pass if
  // specified.
  Args.AddLastArg(CmdArgs, options::OPT_fgnu_keywords,
                  options::OPT_fno_gnu_keywords);

  Args.addOptInFlag(CmdArgs, options::OPT_fgnu89_inline,
                    options::OPT_fno_gnu89_inline);

  const Arg *InlineArg = Args.getLastArg(options::OPT_finline_functions,
                                         options::OPT_finline_hint_functions,
                                         options::OPT_fno_inline_functions);
  if (Arg *A = Args.getLastArg(options::OPT_finline, options::OPT_fno_inline)) {
    if (A->getOption().matches(options::OPT_fno_inline))
      A->render(Args, CmdArgs);
  } else if (InlineArg) {
    InlineArg->render(Args, CmdArgs);
  }

  Args.AddLastArg(CmdArgs, options::OPT_finline_max_stacksize_EQ);

  // FIXME: Find a better way to determine whether we are in C++20.
  bool HaveCxx20 =
      Std &&
      (Std->containsValue("c++2a") || Std->containsValue("gnu++2a") ||
       Std->containsValue("c++20") || Std->containsValue("gnu++20") ||
       Std->containsValue("c++2b") || Std->containsValue("gnu++2b") ||
       Std->containsValue("c++23") || Std->containsValue("gnu++23") ||
       Std->containsValue("c++2c") || Std->containsValue("gnu++2c") ||
       Std->containsValue("c++26") || Std->containsValue("gnu++26") ||
       Std->containsValue("c++latest") || Std->containsValue("gnu++latest"));
  bool HaveModules =
      RenderModulesOptions(C, D, Args, Input, Output, HaveCxx20, CmdArgs);

  // -fdelayed-template-parsing is default when targeting MSVC.
  // Many old Windows SDK versions require this to parse.
  //
  // According to
  // https://learn.microsoft.com/en-us/cpp/build/reference/permissive-standards-conformance?view=msvc-170,
  // MSVC actually defaults to -fno-delayed-template-parsing (/Zc:twoPhase-
  // with MSVC CLI) if using C++20. So we match the behavior with MSVC here to
  // not enable -fdelayed-template-parsing by default after C++20.
  //
  // FIXME: Given -fdelayed-template-parsing is a source of bugs, we should be
  // able to disable this by default at some point.
  if (Args.hasFlag(options::OPT_fdelayed_template_parsing,
                   options::OPT_fno_delayed_template_parsing,
                   IsWindowsMSVC && !HaveCxx20)) {
    if (HaveCxx20)
      D.Diag(clang::diag::warn_drv_delayed_template_parsing_after_cxx20);

    CmdArgs.push_back("-fdelayed-template-parsing");
  }

  if (Args.hasFlag(options::OPT_fpch_validate_input_files_content,
                   options::OPT_fno_pch_validate_input_files_content, false))
    CmdArgs.push_back("-fvalidate-ast-input-files-content");
  if (Args.hasFlag(options::OPT_fpch_instantiate_templates,
                   options::OPT_fno_pch_instantiate_templates, false))
    CmdArgs.push_back("-fpch-instantiate-templates");
  if (Args.hasFlag(options::OPT_fpch_codegen, options::OPT_fno_pch_codegen,
                   false))
    CmdArgs.push_back("-fmodules-codegen");
  if (Args.hasFlag(options::OPT_fpch_debuginfo, options::OPT_fno_pch_debuginfo,
                   false))
    CmdArgs.push_back("-fmodules-debuginfo");

  ObjCRuntime Runtime = AddObjCRuntimeArgs(Args, Inputs, CmdArgs, rewriteKind);
  RenderObjCOptions(TC, D, RawTriple, Args, Runtime, rewriteKind != RK_None,
                    Input, CmdArgs);

  if (types::isObjC(Input.getType()) &&
      Args.hasFlag(options::OPT_fobjc_encode_cxx_class_template_spec,
                   options::OPT_fno_objc_encode_cxx_class_template_spec,
                   !Runtime.isNeXTFamily()))
    CmdArgs.push_back("-fobjc-encode-cxx-class-template-spec");

  if (Args.hasFlag(options::OPT_fapplication_extension,
                   options::OPT_fno_application_extension, false))
    CmdArgs.push_back("-fapplication-extension");

  // Handle GCC-style exception args.
  bool EH = false;
  if (!C.getDriver().IsCLMode())
    EH = addExceptionArgs(Args, InputType, TC, KernelOrKext, Runtime, CmdArgs);

  // Handle exception personalities
  Arg *A = Args.getLastArg(
      options::OPT_fsjlj_exceptions, options::OPT_fseh_exceptions,
      options::OPT_fdwarf_exceptions, options::OPT_fwasm_exceptions);
  if (A) {
    const Option &Opt = A->getOption();
    if (Opt.matches(options::OPT_fsjlj_exceptions))
      CmdArgs.push_back("-exception-model=sjlj");
    if (Opt.matches(options::OPT_fseh_exceptions))
      CmdArgs.push_back("-exception-model=seh");
    if (Opt.matches(options::OPT_fdwarf_exceptions))
      CmdArgs.push_back("-exception-model=dwarf");
    if (Opt.matches(options::OPT_fwasm_exceptions))
      CmdArgs.push_back("-exception-model=wasm");
  } else {
    switch (TC.GetExceptionModel(Args)) {
    default:
      break;
    case llvm::ExceptionHandling::DwarfCFI:
      CmdArgs.push_back("-exception-model=dwarf");
      break;
    case llvm::ExceptionHandling::SjLj:
      CmdArgs.push_back("-exception-model=sjlj");
      break;
    case llvm::ExceptionHandling::WinEH:
      CmdArgs.push_back("-exception-model=seh");
      break;
    }
  }

  // C++ "sane" operator new.
  Args.addOptOutFlag(CmdArgs, options::OPT_fassume_sane_operator_new,
                     options::OPT_fno_assume_sane_operator_new);

  // -fassume-unique-vtables is on by default.
  Args.addOptOutFlag(CmdArgs, options::OPT_fassume_unique_vtables,
                     options::OPT_fno_assume_unique_vtables);

  // -frelaxed-template-template-args is deprecated.
  if (Arg *A =
          Args.getLastArg(options::OPT_frelaxed_template_template_args,
                          options::OPT_fno_relaxed_template_template_args)) {
    if (A->getOption().matches(
            options::OPT_fno_relaxed_template_template_args)) {
      D.Diag(diag::warn_drv_deprecated_arg_no_relaxed_template_template_args);
      CmdArgs.push_back("-fno-relaxed-template-template-args");
    } else {
      D.Diag(diag::warn_drv_deprecated_arg)
          << A->getAsString(Args) << /*hasReplacement=*/false;
    }
  }

  // -fsized-deallocation is on by default in C++14 onwards and otherwise off
  // by default.
  Args.addLastArg(CmdArgs, options::OPT_fsized_deallocation,
                  options::OPT_fno_sized_deallocation);

  // -faligned-allocation is on by default in C++17 onwards and otherwise off
  // by default.
  if (Arg *A = Args.getLastArg(options::OPT_faligned_allocation,
                               options::OPT_fno_aligned_allocation,
                               options::OPT_faligned_new_EQ)) {
    if (A->getOption().matches(options::OPT_fno_aligned_allocation))
      CmdArgs.push_back("-fno-aligned-allocation");
    else
      CmdArgs.push_back("-faligned-allocation");
  }

  // The default new alignment can be specified using a dedicated option or via
  // a GCC-compatible option that also turns on aligned allocation.
  if (Arg *A = Args.getLastArg(options::OPT_fnew_alignment_EQ,
                               options::OPT_faligned_new_EQ))
    CmdArgs.push_back(
        Args.MakeArgString(Twine("-fnew-alignment=") + A->getValue()));

  // -fconstant-cfstrings is default, and may be subject to argument translation
  // on Darwin.
  if (!Args.hasFlag(options::OPT_fconstant_cfstrings,
                    options::OPT_fno_constant_cfstrings, true) ||
      !Args.hasFlag(options::OPT_mconstant_cfstrings,
                    options::OPT_mno_constant_cfstrings, true))
    CmdArgs.push_back("-fno-constant-cfstrings");

  Args.addOptInFlag(CmdArgs, options::OPT_fpascal_strings,
                    options::OPT_fno_pascal_strings);

  // Honor -fpack-struct= and -fpack-struct, if given. Note that
  // -fno-pack-struct doesn't apply to -fpack-struct=.
  if (Arg *A = Args.getLastArg(options::OPT_fpack_struct_EQ)) {
    std::string PackStructStr = "-fpack-struct=";
    PackStructStr += A->getValue();
    CmdArgs.push_back(Args.MakeArgString(PackStructStr));
  } else if (Args.hasFlag(options::OPT_fpack_struct,
                          options::OPT_fno_pack_struct, false)) {
    CmdArgs.push_back("-fpack-struct=1");
  }

  // Handle -fmax-type-align=N and -fno-type-align
  bool SkipMaxTypeAlign = Args.hasArg(options::OPT_fno_max_type_align);
  if (Arg *A = Args.getLastArg(options::OPT_fmax_type_align_EQ)) {
    if (!SkipMaxTypeAlign) {
      std::string MaxTypeAlignStr = "-fmax-type-align=";
      MaxTypeAlignStr += A->getValue();
      CmdArgs.push_back(Args.MakeArgString(MaxTypeAlignStr));
    }
  } else if (RawTriple.isOSDarwin()) {
    if (!SkipMaxTypeAlign) {
      std::string MaxTypeAlignStr = "-fmax-type-align=16";
      CmdArgs.push_back(Args.MakeArgString(MaxTypeAlignStr));
    }
  }

  if (!Args.hasFlag(options::OPT_Qy, options::OPT_Qn, true))
    CmdArgs.push_back("-Qn");

  // -fno-common is the default, set -fcommon only when that flag is set.
  Args.addOptInFlag(CmdArgs, options::OPT_fcommon, options::OPT_fno_common);

  // -fsigned-bitfields is default, and clang doesn't yet support
  // -funsigned-bitfields.
  if (!Args.hasFlag(options::OPT_fsigned_bitfields,
                    options::OPT_funsigned_bitfields, true))
    D.Diag(diag::warn_drv_clang_unsupported)
        << Args.getLastArg(options::OPT_funsigned_bitfields)->getAsString(Args);

  // -fsigned-bitfields is default, and clang doesn't support -fno-for-scope.
  if (!Args.hasFlag(options::OPT_ffor_scope, options::OPT_fno_for_scope, true))
    D.Diag(diag::err_drv_clang_unsupported)
        << Args.getLastArg(options::OPT_fno_for_scope)->getAsString(Args);

  // -finput_charset=UTF-8 is default. Reject others
  if (Arg *inputCharset = Args.getLastArg(options::OPT_finput_charset_EQ)) {
    StringRef value = inputCharset->getValue();
    if (!value.equals_insensitive("utf-8"))
      D.Diag(diag::err_drv_invalid_value) << inputCharset->getAsString(Args)
                                          << value;
  }

  // -fexec_charset=UTF-8 is default. Reject others
  if (Arg *execCharset = Args.getLastArg(options::OPT_fexec_charset_EQ)) {
    StringRef value = execCharset->getValue();
    if (!value.equals_insensitive("utf-8"))
      D.Diag(diag::err_drv_invalid_value) << execCharset->getAsString(Args)
                                          << value;
  }

  RenderDiagnosticsOptions(D, Args, CmdArgs);

  Args.addOptInFlag(CmdArgs, options::OPT_fasm_blocks,
                    options::OPT_fno_asm_blocks);

  Args.addOptOutFlag(CmdArgs, options::OPT_fgnu_inline_asm,
                     options::OPT_fno_gnu_inline_asm);

  // Enable vectorization per default according to the optimization level
  // selected. For optimization levels that want vectorization we use the alias
  // option to simplify the hasFlag logic.
  bool EnableVec = shouldEnableVectorizerAtOLevel(Args, false);
  OptSpecifier VectorizeAliasOption =
      EnableVec ? options::OPT_O_Group : options::OPT_fvectorize;
  if (Args.hasFlag(options::OPT_fvectorize, VectorizeAliasOption,
                   options::OPT_fno_vectorize, EnableVec))
    CmdArgs.push_back("-vectorize-loops");

  // -fslp-vectorize is enabled based on the optimization level selected.
  bool EnableSLPVec = shouldEnableVectorizerAtOLevel(Args, true);
  OptSpecifier SLPVectAliasOption =
      EnableSLPVec ? options::OPT_O_Group : options::OPT_fslp_vectorize;
  if (Args.hasFlag(options::OPT_fslp_vectorize, SLPVectAliasOption,
                   options::OPT_fno_slp_vectorize, EnableSLPVec))
    CmdArgs.push_back("-vectorize-slp");

  ParseMPreferVectorWidth(D, Args, CmdArgs);

  Args.AddLastArg(CmdArgs, options::OPT_fshow_overloads_EQ);
  Args.AddLastArg(CmdArgs,
                  options::OPT_fsanitize_undefined_strip_path_components_EQ);

  // -fdollars-in-identifiers default varies depending on platform and
  // language; only pass if specified.
  if (Arg *A = Args.getLastArg(options::OPT_fdollars_in_identifiers,
                               options::OPT_fno_dollars_in_identifiers)) {
    if (A->getOption().matches(options::OPT_fdollars_in_identifiers))
      CmdArgs.push_back("-fdollars-in-identifiers");
    else
      CmdArgs.push_back("-fno-dollars-in-identifiers");
  }

  Args.addOptInFlag(CmdArgs, options::OPT_fapple_pragma_pack,
                    options::OPT_fno_apple_pragma_pack);

  // Remarks can be enabled with any of the `-f.*optimization-record.*` flags.
  if (willEmitRemarks(Args) && checkRemarksOptions(D, Args, Triple))
    renderRemarksOptions(Args, CmdArgs, Triple, Input, Output, JA);

  bool RewriteImports = Args.hasFlag(options::OPT_frewrite_imports,
                                     options::OPT_fno_rewrite_imports, false);
  if (RewriteImports)
    CmdArgs.push_back("-frewrite-imports");

  Args.addOptInFlag(CmdArgs, options::OPT_fdirectives_only,
                    options::OPT_fno_directives_only);

  // Enable rewrite includes if the user's asked for it or if we're generating
  // diagnostics.
  // TODO: Once -module-dependency-dir works with -frewrite-includes it'd be
  // nice to enable this when doing a crashdump for modules as well.
  if (Args.hasFlag(options::OPT_frewrite_includes,
                   options::OPT_fno_rewrite_includes, false) ||
      (C.isForDiagnostics() && !HaveModules))
    CmdArgs.push_back("-frewrite-includes");

  // Only allow -traditional or -traditional-cpp outside in preprocessing modes.
  if (Arg *A = Args.getLastArg(options::OPT_traditional,
                               options::OPT_traditional_cpp)) {
    if (isa<PreprocessJobAction>(JA))
      CmdArgs.push_back("-traditional-cpp");
    else
      D.Diag(diag::err_drv_clang_unsupported) << A->getAsString(Args);
  }

  Args.AddLastArg(CmdArgs, options::OPT_dM);
  Args.AddLastArg(CmdArgs, options::OPT_dD);
  Args.AddLastArg(CmdArgs, options::OPT_dI);

  Args.AddLastArg(CmdArgs, options::OPT_fmax_tokens_EQ);

  // Handle serialized diagnostics.
  if (Arg *A = Args.getLastArg(options::OPT__serialize_diags)) {
    CmdArgs.push_back("-serialize-diagnostic-file");
    CmdArgs.push_back(Args.MakeArgString(A->getValue()));
  }

  if (Args.hasArg(options::OPT_fretain_comments_from_system_headers))
    CmdArgs.push_back("-fretain-comments-from-system-headers");

  // Forward -fcomment-block-commands to -cc1.
  Args.AddAllArgs(CmdArgs, options::OPT_fcomment_block_commands);
  // Forward -fparse-all-comments to -cc1.
  Args.AddAllArgs(CmdArgs, options::OPT_fparse_all_comments);

  // Turn -fplugin=name.so into -load name.so
  for (const Arg *A : Args.filtered(options::OPT_fplugin_EQ)) {
    CmdArgs.push_back("-load");
    CmdArgs.push_back(A->getValue());
    A->claim();
  }

  // Turn -fplugin-arg-pluginname-key=value into
  // -plugin-arg-pluginname key=value
  // GCC has an actual plugin_argument struct with key/value pairs that it
  // passes to its plugins, but we don't, so just pass it on as-is.
  //
  // The syntax for -fplugin-arg- is ambiguous if both plugin name and
  // argument key are allowed to contain dashes. GCC therefore only
  // allows dashes in the key. We do the same.
  for (const Arg *A : Args.filtered(options::OPT_fplugin_arg)) {
    auto ArgValue = StringRef(A->getValue());
    auto FirstDashIndex = ArgValue.find('-');
    StringRef PluginName = ArgValue.substr(0, FirstDashIndex);
    StringRef Arg = ArgValue.substr(FirstDashIndex + 1);

    A->claim();
    if (FirstDashIndex == StringRef::npos || Arg.empty()) {
      if (PluginName.empty()) {
        D.Diag(diag::warn_drv_missing_plugin_name) << A->getAsString(Args);
      } else {
        D.Diag(diag::warn_drv_missing_plugin_arg)
            << PluginName << A->getAsString(Args);
      }
      continue;
    }

    CmdArgs.push_back(Args.MakeArgString(Twine("-plugin-arg-") + PluginName));
    CmdArgs.push_back(Args.MakeArgString(Arg));
  }

  // Forward -fpass-plugin=name.so to -cc1.
  for (const Arg *A : Args.filtered(options::OPT_fpass_plugin_EQ)) {
    CmdArgs.push_back(
        Args.MakeArgString(Twine("-fpass-plugin=") + A->getValue()));
    A->claim();
  }

  // Forward --vfsoverlay to -cc1.
  for (const Arg *A : Args.filtered(options::OPT_vfsoverlay)) {
    CmdArgs.push_back("--vfsoverlay");
    CmdArgs.push_back(A->getValue());
    A->claim();
  }

  Args.addOptInFlag(CmdArgs, options::OPT_fsafe_buffer_usage_suggestions,
                    options::OPT_fno_safe_buffer_usage_suggestions);

  Args.addOptInFlag(CmdArgs, options::OPT_fexperimental_late_parse_attributes,
                    options::OPT_fno_experimental_late_parse_attributes);

  // Setup statistics file output.
  SmallString<128> StatsFile = getStatsFileName(Args, Output, Input, D);
  if (!StatsFile.empty()) {
    CmdArgs.push_back(Args.MakeArgString(Twine("-stats-file=") + StatsFile));
    if (D.CCPrintInternalStats)
      CmdArgs.push_back("-stats-file-append");
  }

  // Forward -Xclang arguments to -cc1, and -mllvm arguments to the LLVM option
  // parser.
  for (auto Arg : Args.filtered(options::OPT_Xclang)) {
    Arg->claim();
    // -finclude-default-header flag is for preprocessor,
    // do not pass it to other cc1 commands when save-temps is enabled
    if (C.getDriver().isSaveTempsEnabled() &&
        !isa<PreprocessJobAction>(JA)) {
      if (StringRef(Arg->getValue()) == "-finclude-default-header")
        continue;
    }
    CmdArgs.push_back(Arg->getValue());
  }
  for (const Arg *A : Args.filtered(options::OPT_mllvm)) {
    A->claim();

    // We translate this by hand to the -cc1 argument, since nightly test uses
    // it and developers have been trained to spell it with -mllvm. Both
    // spellings are now deprecated and should be removed.
    if (StringRef(A->getValue(0)) == "-disable-llvm-optzns") {
      CmdArgs.push_back("-disable-llvm-optzns");
    } else {
      A->render(Args, CmdArgs);
    }
  }

  // With -save-temps, we want to save the unoptimized bitcode output from the
  // CompileJobAction, use -disable-llvm-passes to get pristine IR generated
  // by the frontend.
  // When -fembed-bitcode is enabled, optimized bitcode is emitted because it
  // has slightly different breakdown between stages.
  // When generating IR for -fsycl device compilations, optimized bitcode is
  // emitted as we want the -save-temps values to match regular compilation.
  // FIXME: -fembed-bitcode -save-temps will save optimized bitcode instead of
  // pristine IR generated by the frontend. Ideally, a new compile action should
  // be added so both IR can be captured.
  if ((C.getDriver().isSaveTempsEnabled() ||
       JA.isHostOffloading(Action::OFK_OpenMP)) &&
      !(C.getDriver().embedBitcodeInObject() && !IsUsingLTO) &&
      !IsSYCLOffloadDevice && isa<CompileJobAction>(JA))
    CmdArgs.push_back("-disable-llvm-passes");

  Args.AddAllArgs(CmdArgs, options::OPT_undef);

  const char *Exec = D.getClangProgramPath();

  // Optionally embed the -cc1 level arguments into the debug info or a
  // section, for build analysis.
  // Also record command line arguments into the debug info if
  // -grecord-gcc-switches options is set on.
  // By default, -gno-record-gcc-switches is set on and no recording.
  auto GRecordSwitches =
      Args.hasFlag(options::OPT_grecord_command_line,
                   options::OPT_gno_record_command_line, false);
  auto FRecordSwitches =
      Args.hasFlag(options::OPT_frecord_command_line,
                   options::OPT_fno_record_command_line, false);
  if (FRecordSwitches && !Triple.isOSBinFormatELF() &&
      !Triple.isOSBinFormatXCOFF() && !Triple.isOSBinFormatMachO())
    D.Diag(diag::err_drv_unsupported_opt_for_target)
        << Args.getLastArg(options::OPT_frecord_command_line)->getAsString(Args)
        << TripleStr;
  if (TC.UseDwarfDebugFlags() || GRecordSwitches || FRecordSwitches) {
    ArgStringList OriginalArgs;
    for (const auto &Arg : Args)
      Arg->render(Args, OriginalArgs);

    SmallString<256> Flags;
    EscapeSpacesAndBackslashes(Exec, Flags);
    for (const char *OriginalArg : OriginalArgs) {
      SmallString<128> EscapedArg;
      EscapeSpacesAndBackslashes(OriginalArg, EscapedArg);
      Flags += " ";
      Flags += EscapedArg;
    }
    auto FlagsArgString = Args.MakeArgString(Flags);
    if (TC.UseDwarfDebugFlags() || GRecordSwitches) {
      CmdArgs.push_back("-dwarf-debug-flags");
      CmdArgs.push_back(FlagsArgString);
    }
    if (FRecordSwitches) {
      CmdArgs.push_back("-record-command-line");
      CmdArgs.push_back(FlagsArgString);
    }
  }

  // Host-side offloading compilation receives all device-side outputs. Include
  // them in the host compilation depending on the target. If the host inputs
  // are not empty we use the new-driver scheme, otherwise use the old scheme.
  if ((IsCuda || IsHIP) && CudaDeviceInput) {
    CmdArgs.push_back("-fcuda-include-gpubinary");
    CmdArgs.push_back(CudaDeviceInput->getFilename());
  } else if (!HostOffloadingInputs.empty()) {
    if ((IsCuda || IsHIP) && !IsRDCMode) {
      assert(HostOffloadingInputs.size() == 1 && "Only one input expected");
      CmdArgs.push_back("-fcuda-include-gpubinary");
      CmdArgs.push_back(HostOffloadingInputs.front().getFilename());
    } else {
      for (const InputInfo Input : HostOffloadingInputs)
        CmdArgs.push_back(Args.MakeArgString("-fembed-offload-object=" +
                                             TC.getInputFilename(Input)));
    }
  }

  if (IsCuda) {
    if (Args.hasFlag(options::OPT_fcuda_short_ptr,
                     options::OPT_fno_cuda_short_ptr, false))
      CmdArgs.push_back("-fcuda-short-ptr");
  }

  if (IsCuda || IsHIP) {
    // Determine the original source input.
    const Action *SourceAction = &JA;
    while (SourceAction->getKind() != Action::InputClass) {
      assert(!SourceAction->getInputs().empty() && "unexpected root action!");
      SourceAction = SourceAction->getInputs()[0];
    }
    auto CUID = cast<InputAction>(SourceAction)->getId();
    if (!CUID.empty())
      CmdArgs.push_back(Args.MakeArgString(Twine("-cuid=") + Twine(CUID)));

    // -ffast-math turns on -fgpu-approx-transcendentals implicitly, but will
    // be overriden by -fno-gpu-approx-transcendentals.
    bool UseApproxTranscendentals = Args.hasFlag(
        options::OPT_ffast_math, options::OPT_fno_fast_math, false);
    if (Args.hasFlag(options::OPT_fgpu_approx_transcendentals,
                     options::OPT_fno_gpu_approx_transcendentals,
                     UseApproxTranscendentals))
      CmdArgs.push_back("-fgpu-approx-transcendentals");
  } else {
    Args.claimAllArgs(options::OPT_fgpu_approx_transcendentals,
                      options::OPT_fno_gpu_approx_transcendentals);
  }

  if (IsHIP) {
    CmdArgs.push_back("-fcuda-allow-variadic-functions");
    Args.AddLastArg(CmdArgs, options::OPT_fgpu_default_stream_EQ);
  }

  Args.AddLastArg(CmdArgs, options::OPT_foffload_uniform_block,
                  options::OPT_fno_offload_uniform_block);

  Args.AddLastArg(CmdArgs, options::OPT_foffload_implicit_host_device_templates,
                  options::OPT_fno_offload_implicit_host_device_templates);

  if (IsCudaDevice || IsHIPDevice || IsSYCLOffloadDevice) {
    StringRef InlineThresh =
        Args.getLastArgValue(options::OPT_fgpu_inline_threshold_EQ);
    if (!InlineThresh.empty()) {
      std::string ArgStr =
          std::string("-inline-threshold=") + InlineThresh.str();
      CmdArgs.append({"-mllvm", Args.MakeArgStringRef(ArgStr)});
    }
  }

  if (IsHIPDevice)
    Args.addOptOutFlag(CmdArgs,
                       options::OPT_fhip_fp32_correctly_rounded_divide_sqrt,
                       options::OPT_fno_hip_fp32_correctly_rounded_divide_sqrt);

  // OpenMP offloading device jobs take the argument -fopenmp-host-ir-file-path
  // to specify the result of the compile phase on the host, so the meaningful
  // device declarations can be identified. Also, -fopenmp-is-target-device is
  // passed along to tell the frontend that it is generating code for a device,
  // so that only the relevant declarations are emitted.
  if (IsOpenMPDevice) {
    CmdArgs.push_back("-fopenmp-is-target-device");
    if (OpenMPDeviceInput) {
      CmdArgs.push_back("-fopenmp-host-ir-file-path");
      CmdArgs.push_back(Args.MakeArgString(OpenMPDeviceInput->getFilename()));
    }
  }

  if (Triple.isAMDGPU()) {
    handleAMDGPUCodeObjectVersionOptions(D, Args, CmdArgs);

    Args.addOptInFlag(CmdArgs, options::OPT_munsafe_fp_atomics,
                      options::OPT_mno_unsafe_fp_atomics);
    Args.addOptOutFlag(CmdArgs, options::OPT_mamdgpu_ieee,
                       options::OPT_mno_amdgpu_ieee);
  }

  // For all the host OpenMP offloading compile jobs we need to pass the targets
  // information using -fopenmp-targets= option.
  if (JA.isHostOffloading(Action::OFK_OpenMP)) {
    SmallString<128> Targets("-fopenmp-targets=");

    SmallVector<std::string, 4> Triples;
    auto TCRange = C.getOffloadToolChains<Action::OFK_OpenMP>();
    std::transform(TCRange.first, TCRange.second, std::back_inserter(Triples),
                   [](auto TC) { return TC.second->getTripleString(); });
    CmdArgs.push_back(Args.MakeArgString(Targets + llvm::join(Triples, ",")));
  }

  // For all the host SYCL offloading compile jobs we need to pass the targets
  // information using -fsycl-targets= option.
  if (isa<CompileJobAction>(JA) && JA.isHostOffloading(Action::OFK_SYCL)) {
    SmallString<128> TargetInfo("-fsycl-targets=");

    if (Arg *Tgts = Args.getLastArg(options::OPT_fsycl_targets_EQ)) {
      for (unsigned i = 0; i < Tgts->getNumValues(); ++i) {
        if (i)
          TargetInfo += ',';
        // We need to get the string from the triple because it may be not
        // exactly the same as the one we get directly from the arguments.
        llvm::Triple T(Tgts->getValue(i));
        TargetInfo += T.getTriple();
      }
    } else
      // Use the default.
      TargetInfo += C.getDriver().MakeSYCLDeviceTriple().normalize();
    CmdArgs.push_back(Args.MakeArgString(TargetInfo.str()));
  }

  bool VirtualFunctionElimination =
      Args.hasFlag(options::OPT_fvirtual_function_elimination,
                   options::OPT_fno_virtual_function_elimination, false);
  if (VirtualFunctionElimination) {
    // VFE requires full LTO (currently, this might be relaxed to allow ThinLTO
    // in the future).
    if (LTOMode != LTOK_Full)
      D.Diag(diag::err_drv_argument_only_allowed_with)
          << "-fvirtual-function-elimination"
          << "-flto=full";

    CmdArgs.push_back("-fvirtual-function-elimination");
  }

  // VFE requires whole-program-vtables, and enables it by default.
  bool WholeProgramVTables = Args.hasFlag(
      options::OPT_fwhole_program_vtables,
      options::OPT_fno_whole_program_vtables, VirtualFunctionElimination);
  if (VirtualFunctionElimination && !WholeProgramVTables) {
    D.Diag(diag::err_drv_argument_not_allowed_with)
        << "-fno-whole-program-vtables"
        << "-fvirtual-function-elimination";
  }

  if (WholeProgramVTables) {
    // PS4 uses the legacy LTO API, which does not support this feature in
    // ThinLTO mode.
    bool IsPS4 = getToolChain().getTriple().isPS4();

    // Check if we passed LTO options but they were suppressed because this is a
    // device offloading action, or we passed device offload LTO options which
    // were suppressed because this is not the device offload action.
    // Check if we are using PS4 in regular LTO mode.
    // Otherwise, issue an error.
    if ((!IsUsingLTO && !D.isUsingLTO(!IsDeviceOffloadAction)) ||
        (IsPS4 && !UnifiedLTO && (D.getLTOMode() != LTOK_Full)))
      D.Diag(diag::err_drv_argument_only_allowed_with)
          << "-fwhole-program-vtables"
          << ((IsPS4 && !UnifiedLTO) ? "-flto=full" : "-flto");

    // Propagate -fwhole-program-vtables if this is an LTO compile.
    if (IsUsingLTO)
      CmdArgs.push_back("-fwhole-program-vtables");
  }

  bool DefaultsSplitLTOUnit =
      ((WholeProgramVTables || SanitizeArgs.needsLTO()) &&
          (LTOMode == LTOK_Full || TC.canSplitThinLTOUnit())) ||
      (!Triple.isPS4() && UnifiedLTO);
  bool SplitLTOUnit =
      Args.hasFlag(options::OPT_fsplit_lto_unit,
                   options::OPT_fno_split_lto_unit, DefaultsSplitLTOUnit);
  if (SanitizeArgs.needsLTO() && !SplitLTOUnit)
    D.Diag(diag::err_drv_argument_not_allowed_with) << "-fno-split-lto-unit"
                                                    << "-fsanitize=cfi";
  if (SplitLTOUnit)
    CmdArgs.push_back("-fsplit-lto-unit");

  if (Arg *A = Args.getLastArg(options::OPT_ffat_lto_objects,
                               options::OPT_fno_fat_lto_objects)) {
    if (IsUsingLTO && A->getOption().matches(options::OPT_ffat_lto_objects)) {
      assert(LTOMode == LTOK_Full || LTOMode == LTOK_Thin);
      if (!Triple.isOSBinFormatELF()) {
        D.Diag(diag::err_drv_unsupported_opt_for_target)
            << A->getAsString(Args) << TC.getTripleString();
      }
      CmdArgs.push_back(Args.MakeArgString(
          Twine("-flto=") + (LTOMode == LTOK_Thin ? "thin" : "full")));
      CmdArgs.push_back("-flto-unit");
      CmdArgs.push_back("-ffat-lto-objects");
      A->render(Args, CmdArgs);
    }
  }

  if (Arg *A = Args.getLastArg(options::OPT_fglobal_isel,
                               options::OPT_fno_global_isel)) {
    CmdArgs.push_back("-mllvm");
    if (A->getOption().matches(options::OPT_fglobal_isel)) {
      CmdArgs.push_back("-global-isel=1");

      // GISel is on by default on AArch64 -O0, so don't bother adding
      // the fallback remarks for it. Other combinations will add a warning of
      // some kind.
      bool IsArchSupported = Triple.getArch() == llvm::Triple::aarch64;
      bool IsOptLevelSupported = false;

      Arg *A = Args.getLastArg(options::OPT_O_Group);
      if (Triple.getArch() == llvm::Triple::aarch64) {
        if (!A || A->getOption().matches(options::OPT_O0))
          IsOptLevelSupported = true;
      }
      if (!IsArchSupported || !IsOptLevelSupported) {
        CmdArgs.push_back("-mllvm");
        CmdArgs.push_back("-global-isel-abort=2");

        if (!IsArchSupported)
          D.Diag(diag::warn_drv_global_isel_incomplete) << Triple.getArchName();
        else
          D.Diag(diag::warn_drv_global_isel_incomplete_opt);
      }
    } else {
      CmdArgs.push_back("-global-isel=0");
    }
  }

  if (Args.hasArg(options::OPT_forder_file_instrumentation)) {
     CmdArgs.push_back("-forder-file-instrumentation");
     // Enable order file instrumentation when ThinLTO is not on. When ThinLTO is
     // on, we need to pass these flags as linker flags and that will be handled
     // outside of the compiler.
     if (!IsUsingLTO) {
       CmdArgs.push_back("-mllvm");
       CmdArgs.push_back("-enable-order-file-instrumentation");
     }
  }

  if (Arg *A = Args.getLastArg(options::OPT_fforce_enable_int128,
                               options::OPT_fno_force_enable_int128)) {
    if (A->getOption().matches(options::OPT_fforce_enable_int128))
      CmdArgs.push_back("-fforce-enable-int128");
  }

  Args.addOptInFlag(CmdArgs, options::OPT_fkeep_static_consts,
                    options::OPT_fno_keep_static_consts);
  Args.addOptInFlag(CmdArgs, options::OPT_fkeep_persistent_storage_variables,
                    options::OPT_fno_keep_persistent_storage_variables);
  Args.addOptInFlag(CmdArgs, options::OPT_fcomplete_member_pointers,
                    options::OPT_fno_complete_member_pointers);
  Args.addOptOutFlag(CmdArgs, options::OPT_fcxx_static_destructors,
                     options::OPT_fno_cxx_static_destructors);

  addMachineOutlinerArgs(D, Args, CmdArgs, Triple, /*IsLTO=*/false);

  addOutlineAtomicsArgs(D, getToolChain(), Args, CmdArgs, Triple);

  if (Triple.isAArch64() &&
      (Args.hasArg(options::OPT_mno_fmv) ||
       (Triple.isAndroid() && Triple.isAndroidVersionLT(23)) ||
       getToolChain().GetRuntimeLibType(Args) != ToolChain::RLT_CompilerRT)) {
    // Disable Function Multiversioning on AArch64 target.
    CmdArgs.push_back("-target-feature");
    CmdArgs.push_back("-fmv");
  }

  if (Args.hasFlag(options::OPT_faddrsig, options::OPT_fno_addrsig,
                   (TC.getTriple().isOSBinFormatELF() ||
                    TC.getTriple().isOSBinFormatCOFF()) &&
                       !TC.getTriple().isPS4() && !TC.getTriple().isVE() &&
                       !TC.getTriple().isOSNetBSD() &&
                       !Distro(D.getVFS(), TC.getTriple()).IsGentoo() &&
                       !TC.getTriple().isAndroid() && TC.useIntegratedAs()))
    CmdArgs.push_back("-faddrsig");

  if ((Triple.isOSBinFormatELF() || Triple.isOSBinFormatMachO()) &&
      (EH || UnwindTables || AsyncUnwindTables ||
       DebugInfoKind != llvm::codegenoptions::NoDebugInfo))
    CmdArgs.push_back("-D__GCC_HAVE_DWARF2_CFI_ASM=1");

  if (Arg *A = Args.getLastArg(options::OPT_fsymbol_partition_EQ)) {
    std::string Str = A->getAsString(Args);
    if (!TC.getTriple().isOSBinFormatELF())
      D.Diag(diag::err_drv_unsupported_opt_for_target)
          << Str << TC.getTripleString();
    CmdArgs.push_back(Args.MakeArgString(Str));
  }

  // Add the "-o out -x type src.c" flags last. This is done primarily to make
  // the -cc1 command easier to edit when reproducing compiler crashes.
  if (Output.getType() == types::TY_Dependencies) {
    // Handled with other dependency code.
  } else if (Output.isFilename()) {
    if (Output.getType() == clang::driver::types::TY_IFS_CPP ||
        Output.getType() == clang::driver::types::TY_IFS) {
      SmallString<128> OutputFilename(Output.getFilename());
      llvm::sys::path::replace_extension(OutputFilename, "ifs");
      CmdArgs.push_back("-o");
      CmdArgs.push_back(Args.MakeArgString(OutputFilename));
    } else {
      CmdArgs.push_back("-o");
      CmdArgs.push_back(Output.getFilename());
    }
  } else {
    assert(Output.isNothing() && "Invalid output.");
  }

  addDashXForInput(Args, Input, CmdArgs);

  ArrayRef<InputInfo> FrontendInputs = Input;
  if (IsExtractAPI)
    FrontendInputs = ExtractAPIInputs;
  else if (Input.isNothing())
    FrontendInputs = {};

  for (const InputInfo &Input : FrontendInputs) {
    if (Input.isFilename())
      CmdArgs.push_back(Input.getFilename());
    else
      Input.getInputArg().renderAsInput(Args, CmdArgs);
  }

  if (D.CC1Main && !D.CCGenDiagnostics) {
    // Invoke the CC1 directly in this process
    C.addCommand(std::make_unique<CC1Command>(
        JA, *this, ResponseFileSupport::AtFileUTF8(), Exec, CmdArgs, Inputs,
        Output, D.getPrependArg()));
  } else {
    C.addCommand(std::make_unique<Command>(
        JA, *this, ResponseFileSupport::AtFileUTF8(), Exec, CmdArgs, Inputs,
        Output, D.getPrependArg()));
  }

  // Make the compile command echo its inputs for /showFilenames.
  if (Output.getType() == types::TY_Object &&
      Args.hasFlag(options::OPT__SLASH_showFilenames,
                   options::OPT__SLASH_showFilenames_, false)) {
    C.getJobs().getJobs().back()->PrintInputFilenames = true;
  }

  if (Arg *A = Args.getLastArg(options::OPT_pg))
    if (FPKeepKind == CodeGenOptions::FramePointerKind::None &&
        !Args.hasArg(options::OPT_mfentry))
      D.Diag(diag::err_drv_argument_not_allowed_with) << "-fomit-frame-pointer"
                                                      << A->getAsString(Args);

  // Claim some arguments which clang supports automatically.

  // -fpch-preprocess is used with gcc to add a special marker in the output to
  // include the PCH file.
  Args.ClaimAllArgs(options::OPT_fpch_preprocess);

  // Claim some arguments which clang doesn't support, but we don't
  // care to warn the user about.
  Args.ClaimAllArgs(options::OPT_clang_ignored_f_Group);
  Args.ClaimAllArgs(options::OPT_clang_ignored_m_Group);

  // Disable warnings for clang -E -emit-llvm foo.c
  Args.ClaimAllArgs(options::OPT_emit_llvm);
}

Clang::Clang(const ToolChain &TC, bool HasIntegratedBackend)
    // CAUTION! The first constructor argument ("clang") is not arbitrary,
    // as it is for other tools. Some operations on a Tool actually test
    // whether that tool is Clang based on the Tool's Name as a string.
    : Tool("clang", "clang frontend", TC), HasBackend(HasIntegratedBackend) {}

Clang::~Clang() {}

/// Add options related to the Objective-C runtime/ABI.
///
/// Returns true if the runtime is non-fragile.
ObjCRuntime Clang::AddObjCRuntimeArgs(const ArgList &args,
                                      const InputInfoList &inputs,
                                      ArgStringList &cmdArgs,
                                      RewriteKind rewriteKind) const {
  // Look for the controlling runtime option.
  Arg *runtimeArg =
      args.getLastArg(options::OPT_fnext_runtime, options::OPT_fgnu_runtime,
                      options::OPT_fobjc_runtime_EQ);

  // Just forward -fobjc-runtime= to the frontend.  This supercedes
  // options about fragility.
  if (runtimeArg &&
      runtimeArg->getOption().matches(options::OPT_fobjc_runtime_EQ)) {
    ObjCRuntime runtime;
    StringRef value = runtimeArg->getValue();
    if (runtime.tryParse(value)) {
      getToolChain().getDriver().Diag(diag::err_drv_unknown_objc_runtime)
          << value;
    }
    if ((runtime.getKind() == ObjCRuntime::GNUstep) &&
        (runtime.getVersion() >= VersionTuple(2, 0)))
      if (!getToolChain().getTriple().isOSBinFormatELF() &&
          !getToolChain().getTriple().isOSBinFormatCOFF()) {
        getToolChain().getDriver().Diag(
            diag::err_drv_gnustep_objc_runtime_incompatible_binary)
          << runtime.getVersion().getMajor();
      }

    runtimeArg->render(args, cmdArgs);
    return runtime;
  }

  // Otherwise, we'll need the ABI "version".  Version numbers are
  // slightly confusing for historical reasons:
  //   1 - Traditional "fragile" ABI
  //   2 - Non-fragile ABI, version 1
  //   3 - Non-fragile ABI, version 2
  unsigned objcABIVersion = 1;
  // If -fobjc-abi-version= is present, use that to set the version.
  if (Arg *abiArg = args.getLastArg(options::OPT_fobjc_abi_version_EQ)) {
    StringRef value = abiArg->getValue();
    if (value == "1")
      objcABIVersion = 1;
    else if (value == "2")
      objcABIVersion = 2;
    else if (value == "3")
      objcABIVersion = 3;
    else
      getToolChain().getDriver().Diag(diag::err_drv_clang_unsupported) << value;
  } else {
    // Otherwise, determine if we are using the non-fragile ABI.
    bool nonFragileABIIsDefault =
        (rewriteKind == RK_NonFragile ||
         (rewriteKind == RK_None &&
          getToolChain().IsObjCNonFragileABIDefault()));
    if (args.hasFlag(options::OPT_fobjc_nonfragile_abi,
                     options::OPT_fno_objc_nonfragile_abi,
                     nonFragileABIIsDefault)) {
// Determine the non-fragile ABI version to use.
#ifdef DISABLE_DEFAULT_NONFRAGILEABI_TWO
      unsigned nonFragileABIVersion = 1;
#else
      unsigned nonFragileABIVersion = 2;
#endif

      if (Arg *abiArg =
              args.getLastArg(options::OPT_fobjc_nonfragile_abi_version_EQ)) {
        StringRef value = abiArg->getValue();
        if (value == "1")
          nonFragileABIVersion = 1;
        else if (value == "2")
          nonFragileABIVersion = 2;
        else
          getToolChain().getDriver().Diag(diag::err_drv_clang_unsupported)
              << value;
      }

      objcABIVersion = 1 + nonFragileABIVersion;
    } else {
      objcABIVersion = 1;
    }
  }

  // We don't actually care about the ABI version other than whether
  // it's non-fragile.
  bool isNonFragile = objcABIVersion != 1;

  // If we have no runtime argument, ask the toolchain for its default runtime.
  // However, the rewriter only really supports the Mac runtime, so assume that.
  ObjCRuntime runtime;
  if (!runtimeArg) {
    switch (rewriteKind) {
    case RK_None:
      runtime = getToolChain().getDefaultObjCRuntime(isNonFragile);
      break;
    case RK_Fragile:
      runtime = ObjCRuntime(ObjCRuntime::FragileMacOSX, VersionTuple());
      break;
    case RK_NonFragile:
      runtime = ObjCRuntime(ObjCRuntime::MacOSX, VersionTuple());
      break;
    }

    // -fnext-runtime
  } else if (runtimeArg->getOption().matches(options::OPT_fnext_runtime)) {
    // On Darwin, make this use the default behavior for the toolchain.
    if (getToolChain().getTriple().isOSDarwin()) {
      runtime = getToolChain().getDefaultObjCRuntime(isNonFragile);

      // Otherwise, build for a generic macosx port.
    } else {
      runtime = ObjCRuntime(ObjCRuntime::MacOSX, VersionTuple());
    }

    // -fgnu-runtime
  } else {
    assert(runtimeArg->getOption().matches(options::OPT_fgnu_runtime));
    // Legacy behaviour is to target the gnustep runtime if we are in
    // non-fragile mode or the GCC runtime in fragile mode.
    if (isNonFragile)
      runtime = ObjCRuntime(ObjCRuntime::GNUstep, VersionTuple(2, 0));
    else
      runtime = ObjCRuntime(ObjCRuntime::GCC, VersionTuple());
  }

  if (llvm::any_of(inputs, [](const InputInfo &input) {
        return types::isObjC(input.getType());
      }))
    cmdArgs.push_back(
        args.MakeArgString("-fobjc-runtime=" + runtime.getAsString()));
  return runtime;
}

static bool maybeConsumeDash(const std::string &EH, size_t &I) {
  bool HaveDash = (I + 1 < EH.size() && EH[I + 1] == '-');
  I += HaveDash;
  return !HaveDash;
}

namespace {
struct EHFlags {
  bool Synch = false;
  bool Asynch = false;
  bool NoUnwindC = false;
};
} // end anonymous namespace

/// /EH controls whether to run destructor cleanups when exceptions are
/// thrown.  There are three modifiers:
/// - s: Cleanup after "synchronous" exceptions, aka C++ exceptions.
/// - a: Cleanup after "asynchronous" exceptions, aka structured exceptions.
///      The 'a' modifier is unimplemented and fundamentally hard in LLVM IR.
/// - c: Assume that extern "C" functions are implicitly nounwind.
/// The default is /EHs-c-, meaning cleanups are disabled.
static EHFlags parseClangCLEHFlags(const Driver &D, const ArgList &Args,
                                   bool isWindowsMSVC) {
  EHFlags EH;

  std::vector<std::string> EHArgs =
      Args.getAllArgValues(options::OPT__SLASH_EH);
  for (const auto &EHVal : EHArgs) {
    for (size_t I = 0, E = EHVal.size(); I != E; ++I) {
      switch (EHVal[I]) {
      case 'a':
        EH.Asynch = maybeConsumeDash(EHVal, I);
        if (EH.Asynch) {
          // Async exceptions are Windows MSVC only.
          if (!isWindowsMSVC) {
            EH.Asynch = false;
            D.Diag(clang::diag::warn_drv_unused_argument) << "/EHa" << EHVal;
            continue;
          }
          EH.Synch = false;
        }
        continue;
      case 'c':
        EH.NoUnwindC = maybeConsumeDash(EHVal, I);
        continue;
      case 's':
        EH.Synch = maybeConsumeDash(EHVal, I);
        if (EH.Synch)
          EH.Asynch = false;
        continue;
      default:
        break;
      }
      D.Diag(clang::diag::err_drv_invalid_value) << "/EH" << EHVal;
      break;
    }
  }
  // The /GX, /GX- flags are only processed if there are not /EH flags.
  // The default is that /GX is not specified.
  if (EHArgs.empty() &&
      Args.hasFlag(options::OPT__SLASH_GX, options::OPT__SLASH_GX_,
                   /*Default=*/false)) {
    EH.Synch = true;
    EH.NoUnwindC = true;
  }

  if (Args.hasArg(options::OPT__SLASH_kernel)) {
    EH.Synch = false;
    EH.NoUnwindC = false;
    EH.Asynch = false;
  }

  return EH;
}

void Clang::AddClangCLArgs(const ArgList &Args, types::ID InputType,
                           ArgStringList &CmdArgs) const {
  bool isNVPTX = getToolChain().getTriple().isNVPTX();

  ProcessVSRuntimeLibrary(getToolChain(), Args, CmdArgs);

  if (Arg *ShowIncludes =
          Args.getLastArg(options::OPT__SLASH_showIncludes,
                          options::OPT__SLASH_showIncludes_user)) {
    CmdArgs.push_back("--show-includes");
    if (ShowIncludes->getOption().matches(options::OPT__SLASH_showIncludes))
      CmdArgs.push_back("-sys-header-deps");
  }

  // This controls whether or not we emit RTTI data for polymorphic types.
  if (Args.hasFlag(options::OPT__SLASH_GR_, options::OPT__SLASH_GR,
                   /*Default=*/false))
    CmdArgs.push_back("-fno-rtti-data");

  // This controls whether or not we emit stack-protector instrumentation.
  // In MSVC, Buffer Security Check (/GS) is on by default.
  if (!isNVPTX && Args.hasFlag(options::OPT__SLASH_GS, options::OPT__SLASH_GS_,
                               /*Default=*/true)) {
    CmdArgs.push_back("-stack-protector");
    CmdArgs.push_back(Args.MakeArgString(Twine(LangOptions::SSPStrong)));
  }

  const Driver &D = getToolChain().getDriver();

  bool IsWindowsMSVC = getToolChain().getTriple().isWindowsMSVCEnvironment();
  EHFlags EH = parseClangCLEHFlags(D, Args, IsWindowsMSVC);
  if (!isNVPTX && (EH.Synch || EH.Asynch)) {
    if (types::isCXX(InputType))
      CmdArgs.push_back("-fcxx-exceptions");
    CmdArgs.push_back("-fexceptions");
    if (EH.Asynch)
      CmdArgs.push_back("-fasync-exceptions");
  }
  if (types::isCXX(InputType) && EH.Synch && EH.NoUnwindC)
    CmdArgs.push_back("-fexternc-nounwind");

  // /EP should expand to -E -P.
  if (Args.hasArg(options::OPT__SLASH_EP)) {
    CmdArgs.push_back("-E");
    CmdArgs.push_back("-P");
  }

 if (Args.hasFlag(options::OPT__SLASH_Zc_dllexportInlines_,
                  options::OPT__SLASH_Zc_dllexportInlines,
                  false)) {
  CmdArgs.push_back("-fno-dllexport-inlines");
 }

 if (Args.hasFlag(options::OPT__SLASH_Zc_wchar_t_,
                  options::OPT__SLASH_Zc_wchar_t, false)) {
   CmdArgs.push_back("-fno-wchar");
 }

 if (Args.hasArg(options::OPT__SLASH_kernel)) {
   llvm::Triple::ArchType Arch = getToolChain().getArch();
   std::vector<std::string> Values =
       Args.getAllArgValues(options::OPT__SLASH_arch);
   if (!Values.empty()) {
     llvm::SmallSet<std::string, 4> SupportedArches;
     if (Arch == llvm::Triple::x86)
       SupportedArches.insert("IA32");

     for (auto &V : Values)
       if (!SupportedArches.contains(V))
         D.Diag(diag::err_drv_argument_not_allowed_with)
             << std::string("/arch:").append(V) << "/kernel";
   }

   CmdArgs.push_back("-fno-rtti");
   if (Args.hasFlag(options::OPT__SLASH_GR, options::OPT__SLASH_GR_, false))
     D.Diag(diag::err_drv_argument_not_allowed_with) << "/GR"
                                                     << "/kernel";
 }

  Arg *MostGeneralArg = Args.getLastArg(options::OPT__SLASH_vmg);
  Arg *BestCaseArg = Args.getLastArg(options::OPT__SLASH_vmb);
  if (MostGeneralArg && BestCaseArg)
    D.Diag(clang::diag::err_drv_argument_not_allowed_with)
        << MostGeneralArg->getAsString(Args) << BestCaseArg->getAsString(Args);

  if (MostGeneralArg) {
    Arg *SingleArg = Args.getLastArg(options::OPT__SLASH_vms);
    Arg *MultipleArg = Args.getLastArg(options::OPT__SLASH_vmm);
    Arg *VirtualArg = Args.getLastArg(options::OPT__SLASH_vmv);

    Arg *FirstConflict = SingleArg ? SingleArg : MultipleArg;
    Arg *SecondConflict = VirtualArg ? VirtualArg : MultipleArg;
    if (FirstConflict && SecondConflict && FirstConflict != SecondConflict)
      D.Diag(clang::diag::err_drv_argument_not_allowed_with)
          << FirstConflict->getAsString(Args)
          << SecondConflict->getAsString(Args);

    if (SingleArg)
      CmdArgs.push_back("-fms-memptr-rep=single");
    else if (MultipleArg)
      CmdArgs.push_back("-fms-memptr-rep=multiple");
    else
      CmdArgs.push_back("-fms-memptr-rep=virtual");
  }

  if (Args.hasArg(options::OPT_regcall4))
    CmdArgs.push_back("-regcall4");

  // Parse the default calling convention options.
  if (Arg *CCArg =
          Args.getLastArg(options::OPT__SLASH_Gd, options::OPT__SLASH_Gr,
                          options::OPT__SLASH_Gz, options::OPT__SLASH_Gv,
                          options::OPT__SLASH_Gregcall)) {
    unsigned DCCOptId = CCArg->getOption().getID();
    const char *DCCFlag = nullptr;
    bool ArchSupported = !isNVPTX;
    llvm::Triple::ArchType Arch = getToolChain().getArch();
    switch (DCCOptId) {
    case options::OPT__SLASH_Gd:
      DCCFlag = "-fdefault-calling-conv=cdecl";
      break;
    case options::OPT__SLASH_Gr:
      ArchSupported = Arch == llvm::Triple::x86;
      DCCFlag = "-fdefault-calling-conv=fastcall";
      break;
    case options::OPT__SLASH_Gz:
      ArchSupported = Arch == llvm::Triple::x86;
      DCCFlag = "-fdefault-calling-conv=stdcall";
      break;
    case options::OPT__SLASH_Gv:
      ArchSupported = Arch == llvm::Triple::x86 || Arch == llvm::Triple::x86_64;
      DCCFlag = "-fdefault-calling-conv=vectorcall";
      break;
    case options::OPT__SLASH_Gregcall:
      ArchSupported = Arch == llvm::Triple::x86 || Arch == llvm::Triple::x86_64;
      DCCFlag = "-fdefault-calling-conv=regcall";
      break;
    }

    // MSVC doesn't warn if /Gr or /Gz is used on x64, so we don't either.
    if (ArchSupported && DCCFlag)
      CmdArgs.push_back(DCCFlag);
  }

  if (Args.hasArg(options::OPT__SLASH_Gregcall4))
    CmdArgs.push_back("-regcall4");

  Args.AddLastArg(CmdArgs, options::OPT_vtordisp_mode_EQ);

  if (!Args.hasArg(options::OPT_fdiagnostics_format_EQ)) {
    CmdArgs.push_back("-fdiagnostics-format");
    CmdArgs.push_back("msvc");
  }

  if (Args.hasArg(options::OPT__SLASH_kernel))
    CmdArgs.push_back("-fms-kernel");

  for (const Arg *A : Args.filtered(options::OPT__SLASH_guard)) {
    StringRef GuardArgs = A->getValue();
    // The only valid options are "cf", "cf,nochecks", "cf-", "ehcont" and
    // "ehcont-".
    if (GuardArgs.equals_insensitive("cf")) {
      // Emit CFG instrumentation and the table of address-taken functions.
      CmdArgs.push_back("-cfguard");
    } else if (GuardArgs.equals_insensitive("cf,nochecks")) {
      // Emit only the table of address-taken functions.
      CmdArgs.push_back("-cfguard-no-checks");
    } else if (GuardArgs.equals_insensitive("ehcont")) {
      // Emit EH continuation table.
      CmdArgs.push_back("-ehcontguard");
    } else if (GuardArgs.equals_insensitive("cf-") ||
               GuardArgs.equals_insensitive("ehcont-")) {
      // Do nothing, but we might want to emit a security warning in future.
    } else {
      D.Diag(diag::err_drv_invalid_value) << A->getSpelling() << GuardArgs;
    }
    A->claim();
  }
}

const char *Clang::getBaseInputName(const ArgList &Args,
                                    const InputInfo &Input) {
  return Args.MakeArgString(llvm::sys::path::filename(Input.getBaseInput()));
}

const char *Clang::getBaseInputStem(const ArgList &Args,
                                    const InputInfoList &Inputs) {
  const char *Str = getBaseInputName(Args, Inputs[0]);

  if (const char *End = strrchr(Str, '.'))
    return Args.MakeArgString(std::string(Str, End));

  return Str;
}

const char *Clang::getDependencyFileName(const ArgList &Args,
                                         const InputInfoList &Inputs) {
  // FIXME: Think about this more.

  if (Arg *OutputOpt =
          Args.getLastArg(options::OPT_o, options::OPT__SLASH_Fo)) {
    SmallString<128> OutputArgument(OutputOpt->getValue());
    if (llvm::sys::path::is_separator(OutputArgument.back()))
      // If the argument is a directory, output to BaseName in that dir.
      llvm::sys::path::append(OutputArgument, getBaseInputStem(Args, Inputs));
    llvm::sys::path::replace_extension(OutputArgument, llvm::Twine('d'));
    return Args.MakeArgString(OutputArgument);
  }

  return Args.MakeArgString(Twine(getBaseInputStem(Args, Inputs)) + ".d");
}

// Begin ClangAs

void ClangAs::AddMIPSTargetArgs(const ArgList &Args,
                                ArgStringList &CmdArgs) const {
  StringRef CPUName;
  StringRef ABIName;
  const llvm::Triple &Triple = getToolChain().getTriple();
  mips::getMipsCPUAndABI(Args, Triple, CPUName, ABIName);

  CmdArgs.push_back("-target-abi");
  CmdArgs.push_back(ABIName.data());
}

void ClangAs::AddX86TargetArgs(const ArgList &Args,
                               ArgStringList &CmdArgs) const {
  addX86AlignBranchArgs(getToolChain().getDriver(), Args, CmdArgs,
                        /*IsLTO=*/false);

  if (Arg *A = Args.getLastArg(options::OPT_masm_EQ)) {
    StringRef Value = A->getValue();
    if (Value == "intel" || Value == "att") {
      CmdArgs.push_back("-mllvm");
      CmdArgs.push_back(Args.MakeArgString("-x86-asm-syntax=" + Value));
    } else {
      getToolChain().getDriver().Diag(diag::err_drv_unsupported_option_argument)
          << A->getSpelling() << Value;
    }
  }
}

void ClangAs::AddLoongArchTargetArgs(const ArgList &Args,
                                     ArgStringList &CmdArgs) const {
  CmdArgs.push_back("-target-abi");
  CmdArgs.push_back(loongarch::getLoongArchABI(getToolChain().getDriver(), Args,
                                               getToolChain().getTriple())
                        .data());
}

void ClangAs::AddRISCVTargetArgs(const ArgList &Args,
                               ArgStringList &CmdArgs) const {
  const llvm::Triple &Triple = getToolChain().getTriple();
  StringRef ABIName = riscv::getRISCVABI(Args, Triple);

  CmdArgs.push_back("-target-abi");
  CmdArgs.push_back(ABIName.data());

  if (Args.hasFlag(options::OPT_mdefault_build_attributes,
                   options::OPT_mno_default_build_attributes, true)) {
      CmdArgs.push_back("-mllvm");
      CmdArgs.push_back("-riscv-add-build-attributes");
  }
}

void ClangAs::ConstructJob(Compilation &C, const JobAction &JA,
                           const InputInfo &Output, const InputInfoList &Inputs,
                           const ArgList &Args,
                           const char *LinkingOutput) const {
  ArgStringList CmdArgs;

  assert(Inputs.size() == 1 && "Unexpected number of inputs.");
  const InputInfo &Input = Inputs[0];

  const llvm::Triple &Triple = getToolChain().getEffectiveTriple();
  const std::string &TripleStr = Triple.getTriple();
  const auto &D = getToolChain().getDriver();

  // Don't warn about "clang -w -c foo.s"
  Args.ClaimAllArgs(options::OPT_w);
  // and "clang -emit-llvm -c foo.s"
  Args.ClaimAllArgs(options::OPT_emit_llvm);

  claimNoWarnArgs(Args);

  // Invoke ourselves in -cc1as mode.
  //
  // FIXME: Implement custom jobs for internal actions.
  CmdArgs.push_back("-cc1as");

  // Add the "effective" target triple.
  CmdArgs.push_back("-triple");
  CmdArgs.push_back(Args.MakeArgString(TripleStr));

  getToolChain().addClangCC1ASTargetOptions(Args, CmdArgs);

  // Set the output mode, we currently only expect to be used as a real
  // assembler.
  CmdArgs.push_back("-filetype");
  CmdArgs.push_back("obj");

  // Set the main file name, so that debug info works even with
  // -save-temps or preprocessed assembly.
  CmdArgs.push_back("-main-file-name");
  CmdArgs.push_back(Clang::getBaseInputName(Args, Input));

  // Add the target cpu
  std::string CPU = getCPUName(D, Args, Triple, /*FromAs*/ true);
  if (!CPU.empty()) {
    CmdArgs.push_back("-target-cpu");
    CmdArgs.push_back(Args.MakeArgString(CPU));
  }

  // Add the target features
  getTargetFeatures(D, Triple, Args, CmdArgs, true);

  // Ignore explicit -force_cpusubtype_ALL option.
  (void)Args.hasArg(options::OPT_force__cpusubtype__ALL);

  // Pass along any -I options so we get proper .include search paths.
  Args.AddAllArgs(CmdArgs, options::OPT_I_Group);

  // Pass along any --embed-dir or similar options so we get proper embed paths.
  Args.AddAllArgs(CmdArgs, options::OPT_embed_dir_EQ);

  // Determine the original source input.
  auto FindSource = [](const Action *S) -> const Action * {
    while (S->getKind() != Action::InputClass) {
      assert(!S->getInputs().empty() && "unexpected root action!");
      S = S->getInputs()[0];
    }
    return S;
  };
  const Action *SourceAction = FindSource(&JA);

  // Forward -g and handle debug info related flags, assuming we are dealing
  // with an actual assembly file.
  bool WantDebug = false;
  Args.ClaimAllArgs(options::OPT_g_Group);
  if (Arg *A = Args.getLastArg(options::OPT_g_Group))
    WantDebug = !A->getOption().matches(options::OPT_g0) &&
                !A->getOption().matches(options::OPT_ggdb0);

  llvm::codegenoptions::DebugInfoKind DebugInfoKind =
      llvm::codegenoptions::NoDebugInfo;

  // Add the -fdebug-compilation-dir flag if needed.
  const char *DebugCompilationDir =
      addDebugCompDirArg(Args, CmdArgs, C.getDriver().getVFS());

  if (SourceAction->getType() == types::TY_Asm ||
      SourceAction->getType() == types::TY_PP_Asm) {
    // You might think that it would be ok to set DebugInfoKind outside of
    // the guard for source type, however there is a test which asserts
    // that some assembler invocation receives no -debug-info-kind,
    // and it's not clear whether that test is just overly restrictive.
    DebugInfoKind = (WantDebug ? llvm::codegenoptions::DebugInfoConstructor
                               : llvm::codegenoptions::NoDebugInfo);

    addDebugPrefixMapArg(getToolChain().getDriver(), getToolChain(), Args,
                         CmdArgs);

    // Set the AT_producer to the clang version when using the integrated
    // assembler on assembly source files.
    CmdArgs.push_back("-dwarf-debug-producer");
    CmdArgs.push_back(Args.MakeArgString(getClangFullVersion()));

    // And pass along -I options
    Args.AddAllArgs(CmdArgs, options::OPT_I);
  }
  const unsigned DwarfVersion = getDwarfVersion(getToolChain(), Args);
  RenderDebugEnablingArgs(Args, CmdArgs, DebugInfoKind, DwarfVersion,
                          llvm::DebuggerKind::Default);
  renderDwarfFormat(D, Triple, Args, CmdArgs, DwarfVersion);
  RenderDebugInfoCompressionArgs(Args, CmdArgs, D, getToolChain());

  // Handle -fPIC et al -- the relocation-model affects the assembler
  // for some targets.
  llvm::Reloc::Model RelocationModel;
  unsigned PICLevel;
  bool IsPIE;
  std::tie(RelocationModel, PICLevel, IsPIE) =
      ParsePICArgs(getToolChain(), Args);

  const char *RMName = RelocationModelName(RelocationModel);
  if (RMName) {
    CmdArgs.push_back("-mrelocation-model");
    CmdArgs.push_back(RMName);
  }

  // Optionally embed the -cc1as level arguments into the debug info, for build
  // analysis.
  if (getToolChain().UseDwarfDebugFlags()) {
    ArgStringList OriginalArgs;
    for (const auto &Arg : Args)
      Arg->render(Args, OriginalArgs);

    SmallString<256> Flags;
    const char *Exec = getToolChain().getDriver().getClangProgramPath();
    EscapeSpacesAndBackslashes(Exec, Flags);
    for (const char *OriginalArg : OriginalArgs) {
      SmallString<128> EscapedArg;
      EscapeSpacesAndBackslashes(OriginalArg, EscapedArg);
      Flags += " ";
      Flags += EscapedArg;
    }
    CmdArgs.push_back("-dwarf-debug-flags");
    CmdArgs.push_back(Args.MakeArgString(Flags));
  }

  // FIXME: Add -static support, once we have it.

  // Add target specific flags.
  switch (getToolChain().getArch()) {
  default:
    break;

  case llvm::Triple::mips:
  case llvm::Triple::mipsel:
  case llvm::Triple::mips64:
  case llvm::Triple::mips64el:
    AddMIPSTargetArgs(Args, CmdArgs);
    break;

  case llvm::Triple::x86:
  case llvm::Triple::x86_64:
    AddX86TargetArgs(Args, CmdArgs);
    break;

  case llvm::Triple::arm:
  case llvm::Triple::armeb:
  case llvm::Triple::thumb:
  case llvm::Triple::thumbeb:
    // This isn't in AddARMTargetArgs because we want to do this for assembly
    // only, not C/C++.
    if (Args.hasFlag(options::OPT_mdefault_build_attributes,
                     options::OPT_mno_default_build_attributes, true)) {
        CmdArgs.push_back("-mllvm");
        CmdArgs.push_back("-arm-add-build-attributes");
    }
    break;

  case llvm::Triple::aarch64:
  case llvm::Triple::aarch64_32:
  case llvm::Triple::aarch64_be:
    if (Args.hasArg(options::OPT_mmark_bti_property)) {
      CmdArgs.push_back("-mllvm");
      CmdArgs.push_back("-aarch64-mark-bti-property");
    }
    break;

  case llvm::Triple::loongarch32:
  case llvm::Triple::loongarch64:
    AddLoongArchTargetArgs(Args, CmdArgs);
    break;

  case llvm::Triple::riscv32:
  case llvm::Triple::riscv64:
    AddRISCVTargetArgs(Args, CmdArgs);
    break;

  case llvm::Triple::hexagon:
    if (Args.hasFlag(options::OPT_mdefault_build_attributes,
                     options::OPT_mno_default_build_attributes, true)) {
      CmdArgs.push_back("-mllvm");
      CmdArgs.push_back("-hexagon-add-build-attributes");
    }
    break;
  }

  // Consume all the warning flags. Usually this would be handled more
  // gracefully by -cc1 (warning about unknown warning flags, etc) but -cc1as
  // doesn't handle that so rather than warning about unused flags that are
  // actually used, we'll lie by omission instead.
  // FIXME: Stop lying and consume only the appropriate driver flags
  Args.ClaimAllArgs(options::OPT_W_Group);

  CollectArgsForIntegratedAssembler(C, Args, CmdArgs,
                                    getToolChain().getDriver());

  Args.AddAllArgs(CmdArgs, options::OPT_mllvm);

  if (DebugInfoKind > llvm::codegenoptions::NoDebugInfo && Output.isFilename())
    addDebugObjectName(Args, CmdArgs, DebugCompilationDir,
                       Output.getFilename());

  // Fixup any previous commands that use -object-file-name because when we
  // generated them, the final .obj name wasn't yet known.
  for (Command &J : C.getJobs()) {
    if (SourceAction != FindSource(&J.getSource()))
      continue;
    auto &JArgs = J.getArguments();
    for (unsigned I = 0; I < JArgs.size(); ++I) {
      if (StringRef(JArgs[I]).starts_with("-object-file-name=") &&
          Output.isFilename()) {
       ArgStringList NewArgs(JArgs.begin(), JArgs.begin() + I);
       addDebugObjectName(Args, NewArgs, DebugCompilationDir,
                          Output.getFilename());
       NewArgs.append(JArgs.begin() + I + 1, JArgs.end());
       J.replaceArguments(NewArgs);
       break;
      }
    }
  }

  assert(Output.isFilename() && "Unexpected lipo output.");
  CmdArgs.push_back("-o");
  CmdArgs.push_back(Output.getFilename());

  const llvm::Triple &T = getToolChain().getTriple();
  Arg *A;
  if (getDebugFissionKind(D, Args, A) == DwarfFissionKind::Split &&
      T.isOSBinFormatELF()) {
    CmdArgs.push_back("-split-dwarf-output");
    CmdArgs.push_back(SplitDebugName(JA, Args, Input, Output));
  }

  if (Triple.isAMDGPU())
    handleAMDGPUCodeObjectVersionOptions(D, Args, CmdArgs, /*IsCC1As=*/true);

  assert(Input.isFilename() && "Invalid input.");
  CmdArgs.push_back(Input.getFilename());

  const char *Exec = getToolChain().getDriver().getClangProgramPath();
  if (D.CC1Main && !D.CCGenDiagnostics) {
    // Invoke cc1as directly in this process.
    C.addCommand(std::make_unique<CC1Command>(
        JA, *this, ResponseFileSupport::AtFileUTF8(), Exec, CmdArgs, Inputs,
        Output, D.getPrependArg()));
  } else {
    C.addCommand(std::make_unique<Command>(
        JA, *this, ResponseFileSupport::AtFileUTF8(), Exec, CmdArgs, Inputs,
        Output, D.getPrependArg()));
  }
}

// Begin OffloadBundler
void OffloadBundler::ConstructJob(Compilation &C, const JobAction &JA,
                                  const InputInfo &Output,
                                  const InputInfoList &Inputs,
                                  const llvm::opt::ArgList &TCArgs,
                                  const char *LinkingOutput) const {
  // The version with only one output is expected to refer to a bundling job.
  assert(isa<OffloadBundlingJobAction>(JA) && "Expecting bundling job!");

  // The bundling command looks like this:
  // clang-offload-bundler -type=bc
  //   -targets=host-triple,openmp-triple1,openmp-triple2
  //   -output=output_file
  //   -input=unbundle_file_host
  //   -input=unbundle_file_tgt1
  //   -input=unbundle_file_tgt2

  ArgStringList CmdArgs;

  // Get the type.
  CmdArgs.push_back(TCArgs.MakeArgString(
      Twine("-type=") + types::getTypeTempSuffix(Output.getType())));

  assert(JA.getInputs().size() == Inputs.size() &&
         "Not have inputs for all dependence actions??");

  // Get the targets.
  SmallString<128> Triples;
  Triples += "-targets=";
  for (unsigned I = 0; I < Inputs.size(); ++I) {
    if (I)
      Triples += ',';

    // Find ToolChain for this input.
    Action::OffloadKind CurKind = Action::OFK_Host;
    const ToolChain *CurTC = &getToolChain();
    const Action *CurDep = JA.getInputs()[I];

    // Special handling for FPGA AOC[RX] binaries that are bundled prior to
    // being added to the generated archive.
    llvm::Triple Triple = CurTC->getTriple();
    bool IsFPGA = Triple.isSPIR() &&
                  Triple.getSubArch() == llvm::Triple::SPIRSubArch_fpga;
    Arg *A = TCArgs.getLastArg(options::OPT_fsycl_link_EQ);
    if (A && IsFPGA) {
      bool IsFPGAImage = false;
      IsFPGAImage = A->getValue() == StringRef("image");
      if (Inputs.size() == 1) {
        Triples += Action::GetOffloadKindName(CurKind);
        Triples += "-fpga_";
        Triples += IsFPGAImage ? "aocx" : "aocr";
        if (!IsFPGAImage && !C.getDriver().IsFPGAHWMode())
          Triples += "_emu";
        Triples += "-intel-unknown";
        continue;
      }
    }

    if (const auto *OA = dyn_cast<OffloadAction>(CurDep)) {
      CurTC = nullptr;
      OA->doOnEachDependence([&](Action *A, const ToolChain *TC, const char *) {
        assert(CurTC == nullptr && "Expected one dependence!");
        CurKind = A->getOffloadingDeviceKind();
        CurTC = TC;
      });
    }

    bool IsSYCL =
        TCArgs.hasFlag(options::OPT_fsycl, options::OPT_fno_sycl, false);
    Triples += (IsSYCL && (CurKind == Action::OFK_Cuda))
                   ? Action::GetOffloadKindName(Action::OFK_SYCL)
                   : Action::GetOffloadKindName(CurKind);
    Triples += '-';
    // Incoming DeviceArch is set, break down the Current triple and add the
    // device arch value to it.
    // This is done for AOT targets only.
    std::string DeviceArch;
    llvm::Triple TargetTriple(CurTC->getTriple());
    if (CurKind == Action::OFK_SYCL && TargetTriple.isSPIRAOT() &&
        tools::SYCL::shouldDoPerObjectFileLinking(C))
      DeviceArch = std::string("image");
    if (CurKind != Action::OFK_Host && !DeviceArch.empty()) {
      llvm::Triple T(CurTC->getTriple());
      SmallString<128> ArchName(CurTC->getArchName());
      ArchName += "_";
      ArchName += DeviceArch.data();
      T.setArchName(ArchName);
      Triples += T.normalize();
    } else {
      Triples += CurTC->getTriple().normalize();
    }
    if ((CurKind == Action::OFK_HIP || CurKind == Action::OFK_OpenMP ||
         CurKind == Action::OFK_Cuda || CurKind == Action::OFK_SYCL) &&
        !StringRef(CurDep->getOffloadingArch()).empty() &&
        !TCArgs.hasArg(options::OPT_fno_bundle_offload_arch)) {
      Triples += '-';
      Triples += CurDep->getOffloadingArch();
    }

    // TODO: Replace parsing of -march flag. Can be done by storing GPUArch
    //       with each toolchain.
    StringRef GPUArchName;
    if (CurKind == Action::OFK_OpenMP) {
      // Extract GPUArch from -march argument in TC argument list.
      for (unsigned ArgIndex = 0; ArgIndex < TCArgs.size(); ArgIndex++) {
        auto ArchStr = StringRef(TCArgs.getArgString(ArgIndex));
        auto Arch = ArchStr.starts_with_insensitive("-march=");
        if (Arch) {
          GPUArchName = ArchStr.substr(7);
          Triples += "-";
          break;
        }
      }
      Triples += GPUArchName.str();
    }
  }
  // If we see we are bundling for FPGA using -fintelfpga, add the
  // dependency bundle
  bool IsFPGADepBundle = TCArgs.hasArg(options::OPT_fintelfpga) &&
                         Output.getType() == types::TY_Object &&
                         !TCArgs.hasArg(options::OPT_fsycl_link_EQ);

  // For spir64_fpga target, when bundling objects we also want to bundle up the
  // named dependency file.
  // TODO - We are currently using the target triple inputs to slot a location
  // of the dependency information into the bundle.  It would be good to
  // separate this out to an explicit option in the bundler for the dependency
  // file as it does not match the type being bundled.
  if (IsFPGADepBundle) {
    Triples += ',';
    Triples += Action::GetOffloadKindName(Action::OFK_SYCL);
    Triples += '-';
    Triples += types::getTypeName(types::TY_FPGA_Dependencies);
  }
  CmdArgs.push_back(TCArgs.MakeArgString(Triples));

  // Get bundled file command.
  CmdArgs.push_back(
      TCArgs.MakeArgString(Twine("-output=") + Output.getFilename()));

  // Get unbundled files command.
  for (unsigned I = 0; I < Inputs.size(); ++I) {
    SmallString<128> UB;
    UB += "-input=";

    // Find ToolChain for this input.
    const ToolChain *CurTC = &getToolChain();
    if (const auto *OA = dyn_cast<OffloadAction>(JA.getInputs()[I])) {
      CurTC = nullptr;
      OA->doOnEachDependence([&](Action *, const ToolChain *TC, const char *) {
        assert(CurTC == nullptr && "Expected one dependence!");
        CurTC = TC;
      });
      UB += C.addTempFile(
          C.getArgs().MakeArgString(CurTC->getInputFilename(Inputs[I])));
    } else {
      UB += CurTC->getInputFilename(Inputs[I]);
    }
    CmdArgs.push_back(TCArgs.MakeArgString(UB));
  }
  // For -fintelfpga, when bundling objects we also want to bundle up the
  // named dependency file.
  if (IsFPGADepBundle) {
    const char *BaseName = Clang::getBaseInputName(TCArgs, Inputs[0]);
    SmallString<128> DepFile(C.getDriver().getFPGATempDepFile(BaseName));
    if (!DepFile.empty())
      CmdArgs.push_back(TCArgs.MakeArgString("-input=" + DepFile));
  }
  addOffloadCompressArgs(TCArgs, CmdArgs);
  // All the inputs are encoded as commands.
  C.addCommand(std::make_unique<Command>(
      JA, *this, ResponseFileSupport::None(),
      TCArgs.MakeArgString(getToolChain().GetProgramPath(getShortName())),
      CmdArgs, std::nullopt, Output));
}

void OffloadBundler::ConstructJobMultipleOutputs(
    Compilation &C, const JobAction &JA, const InputInfoList &Outputs,
    const InputInfoList &Inputs, const llvm::opt::ArgList &TCArgs,
    const char *LinkingOutput) const {
  // The version with multiple outputs is expected to refer to a unbundling job.
  auto &UA = cast<OffloadUnbundlingJobAction>(JA);

  // The unbundling command looks like this:
  // clang-offload-bundler -type=bc
  //   -targets=host-triple,openmp-triple1,openmp-triple2
  //   -input=input_file
  //   -output=unbundle_file_host
  //   -output=unbundle_file_tgt1
  //   -output=unbundle_file_tgt2
  //   -unbundle

  ArgStringList CmdArgs;
  InputInfo Input = Inputs.front();
  const char *TypeArg = types::getTypeTempSuffix(Input.getType());
  const char *InputFileName = Input.getFilename();
  types::ID InputType(Input.getType());
  bool IsFPGADepUnbundle = JA.getType() == types::TY_FPGA_Dependencies;
  bool IsFPGADepLibUnbundle = JA.getType() == types::TY_FPGA_Dependencies_List;
  InputInfoList ForeachInputs;
  if (InputType == types::TY_Tempfilelist)
    ForeachInputs.push_back(Input);

  if (InputType == types::TY_FPGA_AOCX || InputType == types::TY_FPGA_AOCR ||
      InputType == types::TY_FPGA_AOCR_EMU) {
    // Override type with AOCX/AOCR which will unbundle to a list containing
    // binaries with the appropriate extension (.aocx/.aocr)
    // TODO - representation of the output file from the unbundle for these
    // types (aocx/aocr) are always list files.  We should represent this
    // better in the output extension and type for improved understanding
    // of file contents and debuggability.
    TypeArg = (InputType == types::TY_FPGA_AOCX) ? "aocx" : "aocr";
    // When the output is a Tempfilelist, we know we are unbundling
    // the .bc files from the archive.
    if (!getToolChain().getTriple().isSPIROrSPIRV() ||
        JA.getType() == types::TY_Tempfilelist)
      TypeArg = "aoo";
  }
  if (InputType == types::TY_FPGA_AOCO || IsFPGADepLibUnbundle)
    TypeArg = "aoo";
  if (IsFPGADepUnbundle)
    TypeArg = "o";

  bool HasSPIRTarget = false;
  bool HasFPGATarget = false;
  auto SYCLTCRange = C.getOffloadToolChains<Action::OFK_SYCL>();
  for (auto TI = SYCLTCRange.first, TE = SYCLTCRange.second; TI != TE; ++TI) {
    llvm::Triple TT(TI->second->getTriple());
    if (TT.isSPIROrSPIRV()) {
      HasSPIRTarget = true;
      if (TT.getSubArch() == llvm::Triple::SPIRSubArch_fpga)
        HasFPGATarget = true;
    }
  }
  if (InputType == types::TY_Archive && HasSPIRTarget)
    TypeArg = "aoo";

  // Get the type.
  CmdArgs.push_back(TCArgs.MakeArgString(Twine("-type=") + TypeArg));

  // For FPGA Archives that contain AOCO in them, we only want to unbundle
  // the objects from the archive that do not have AOCO associated in that
  // specific object.  Only do this when in hardware mode.
  if (InputType == types::TY_Archive && HasFPGATarget && !IsFPGADepUnbundle &&
      !IsFPGADepLibUnbundle && C.getDriver().IsFPGAHWMode()) {
    llvm::Triple TT;
    TT.setArchName(types::getTypeName(types::TY_FPGA_AOCO));
    TT.setVendorName("intel");
    TT.setOS(getToolChain().getTriple().getOS());
    SmallString<128> ExcludedTargets("-excluded-targets=");
    ExcludedTargets += "sycl-";
    ExcludedTargets += TT.normalize();
    CmdArgs.push_back(TCArgs.MakeArgString(ExcludedTargets));
  }

  // Get the targets.
  SmallString<128> Triples;
  Triples += "-targets=";
  auto DepInfo = UA.getDependentActionsInfo();
  for (unsigned I = 0, J = 0; I < DepInfo.size(); ++I) {
    auto &Dep = DepInfo[I];
    // FPGA device triples are 'transformed' for the bundler when creating
    // aocx or aocr type bundles.  Also, we only do a specific target
    // unbundling, skipping the host side or device side.
    if (types::isFPGA(InputType) || InputType == types::TY_Tempfilelist) {
      if (getToolChain().getTriple().isSPIROrSPIRV()) {
        if (Dep.DependentToolChain->getTriple().getSubArch() ==
            llvm::Triple::SPIRSubArch_fpga) {
          StringRef TypeName(types::getTypeName(InputType));
          types::ID Type = UA.getDependentType();
          if (InputType == types::TY_Tempfilelist && Type != types::TY_Nothing)
            TypeName = types::getTypeName(Type);
          if (J++)
            Triples += ',';
          llvm::Triple TT;
          TT.setArchName(TypeName);
          TT.setVendorName("intel");
          TT.setOS(getToolChain().getTriple().getOS());
          if ((InputType == types::TY_FPGA_AOCX ||
               InputType == types::TY_FPGA_AOCR ||
               InputType == types::TY_FPGA_AOCR_EMU) &&
              JA.getType() == types::TY_Tempfilelist)
            // AOCX device and AOCR bc info is bundled in the host kind
            Triples += "host-";
          else
            // AOCR device is bundled in the sycl kind
            Triples += "sycl-";
          Triples += TT.normalize();
          continue;
        } else if (Dep.DependentOffloadKind == Action::OFK_Host) {
          // No host unbundle for FPGA binaries.
          continue;
        }
      } else if (Dep.DependentOffloadKind == Action::OFK_SYCL)
        continue;
    } else if (InputType == types::TY_Archive ||
               (getToolChain().getTriple().getSubArch() ==
                    llvm::Triple::SPIRSubArch_fpga &&
                TCArgs.hasArg(options::OPT_fsycl_link_EQ))) {
      // Do not extract host part if we are unbundling archive on Windows
      // because it is not needed. Static offload libraries are added to the
      // host link command just as normal libraries.  Do not extract the host
      // part from FPGA -fsycl-link unbundles either, as the full obj
      // is used in the final link
      if (Dep.DependentOffloadKind == Action::OFK_Host)
        continue;
    }
    if (J++)
      Triples += ',';
    Triples += Action::GetOffloadKindName(Dep.DependentOffloadKind);
    Triples += '-';
    // When -fsycl-force-target is used, this value overrides the expected
    // output type we are unbundling.
    if (Dep.DependentOffloadKind == Action::OFK_SYCL &&
        TCArgs.hasArg(options::OPT_fsycl_force_target_EQ)) {
      StringRef Val(
          TCArgs.getLastArg(options::OPT_fsycl_force_target_EQ)->getValue());
      llvm::Triple TT(C.getDriver().MakeSYCLDeviceTriple(Val));
      Triples += TT.normalize();
    } else
      Triples += Dep.DependentToolChain->getTriple().normalize();
    if ((Dep.DependentOffloadKind == Action::OFK_HIP ||
         Dep.DependentOffloadKind == Action::OFK_OpenMP ||
         Dep.DependentOffloadKind == Action::OFK_Cuda ||
         Dep.DependentOffloadKind == Action::OFK_SYCL) &&
        !Dep.DependentBoundArch.empty() &&
        !TCArgs.hasArg(options::OPT_fno_bundle_offload_arch)) {
      Triples += '-';
      Triples += Dep.DependentBoundArch;
    }
    // TODO: Replace parsing of -march flag. Can be done by storing GPUArch
    //       with each toolchain.
    StringRef GPUArchName;
    if (Dep.DependentOffloadKind == Action::OFK_OpenMP) {
      // Extract GPUArch from -march argument in TC argument list.
      for (unsigned ArgIndex = 0; ArgIndex < TCArgs.size(); ArgIndex++) {
        StringRef ArchStr = StringRef(TCArgs.getArgString(ArgIndex));
        auto Arch = ArchStr.starts_with_insensitive("-march=");
        if (Arch) {
          GPUArchName = ArchStr.substr(7);
          Triples += "-";
          break;
        }
      }
      Triples += GPUArchName.str();
    }
  }
  if (IsFPGADepUnbundle || IsFPGADepLibUnbundle) {
    // TODO - We are currently using the target triple inputs to slot a location
    // of the dependency information into the bundle.  It would be good to
    // separate this out to an explicit option in the bundler for the dependency
    // file as it does not match the type being bundled.
    Triples += Action::GetOffloadKindName(Action::OFK_SYCL);
    Triples += '-';
    Triples += types::getTypeName(types::TY_FPGA_Dependencies);
  }
  std::string TargetString(UA.getTargetString());
  if (!TargetString.empty()) {
    // The target string was provided, we will override the defaults and use
    // the string provided.
    SmallString<128> TSTriple("-targets=");
    TSTriple += TargetString;
    CmdArgs.push_back(TCArgs.MakeArgString(TSTriple));
  } else {
    CmdArgs.push_back(TCArgs.MakeArgString(Triples));
  }

  // Get bundled file command.
  CmdArgs.push_back(
      TCArgs.MakeArgString(Twine("-input=") + InputFileName));

  // Get unbundled files command.
  // When dealing with -fintelfpga, there is an additional unbundle step
  // that occurs for the dependency file.  In that case, do not use the
  // dependent information, but just the output file.
  if (IsFPGADepUnbundle || IsFPGADepLibUnbundle) {
    SmallString<128> UB;
    UB += "-output=";
    UB += Outputs[0].getFilename();
    CmdArgs.push_back(TCArgs.MakeArgString(UB));
  } else {
    for (unsigned I = 0; I < Outputs.size(); ++I) {
      SmallString<128> UB;
      UB += "-output=";
      UB += DepInfo[I].DependentToolChain->getInputFilename(Outputs[I]);
      CmdArgs.push_back(TCArgs.MakeArgString(UB));
    }
  }
  CmdArgs.push_back("-unbundle");
  CmdArgs.push_back("-allow-missing-bundles");
  if (TCArgs.hasArg(options::OPT_v))
    CmdArgs.push_back("-verbose");

  // Input is a list, we need to work on each individually and create a new
  // list file.
  // All the inputs are encoded as commands.
  auto Cmd = std::make_unique<Command>(
      JA, *this, ResponseFileSupport::None(),
      TCArgs.MakeArgString(getToolChain().GetProgramPath(getShortName())),
      CmdArgs, std::nullopt, Outputs);
  if (!ForeachInputs.empty() && Outputs.size() == 1) {
    StringRef ParallelJobs =
        TCArgs.getLastArgValue(options::OPT_fsycl_max_parallel_jobs_EQ);
    tools::SYCL::constructLLVMForeachCommand(
        C, JA, std::move(Cmd), ForeachInputs, Outputs[0], this, "",
        types::getTypeTempSuffix(types::TY_Tempfilelist), ParallelJobs);
  } else
    C.addCommand(std::move(Cmd));
}

// Begin OffloadWrapper

static void addRunTimeWrapperOpts(Compilation &C,
                                  Action::OffloadKind DeviceOffloadKind,
                                  const llvm::opt::ArgList &TCArgs,
                                  ArgStringList &CmdArgs,
                                  const ToolChain &TC,
                                  const JobAction &JA) {
  // Grab any Target specific options that need to be added to the wrapper
  // information.
  ArgStringList BuildArgs;
  auto createArgString = [&](const char *Opt) {
    if (BuildArgs.empty())
      return;
    SmallString<128> AL;
    for (const char *A : BuildArgs) {
      if (AL.empty()) {
        AL = A;
        continue;
      }
      AL += " ";
      AL += A;
    }
    CmdArgs.push_back(C.getArgs().MakeArgString(Twine(Opt) + AL));
  };
  const toolchains::SYCLToolChain &SYCLTC =
            static_cast<const toolchains::SYCLToolChain &>(TC);
  llvm::Triple TT = SYCLTC.getTriple();
  // TODO: Consider separating the mechanisms for:
  // - passing standard-defined options to AOT/JIT compilation steps;
  // - passing AOT-compiler specific options.
  // This would allow retaining standard language options in the
  // image descriptor, while excluding tool-specific options that
  // have been known to confuse RT implementations.
  if (TT.getSubArch() == llvm::Triple::NoSubArch) {
    // Only store compile/link opts in the image descriptor for the SPIR-V
    // target; AOT compilation has already been performed otherwise.
    const ArgList &Args = C.getArgsForToolChain(nullptr, StringRef(),
                                                DeviceOffloadKind);
    const ToolChain *HostTC = C.getSingleOffloadToolChain<Action::OFK_Host>();
    SYCLTC.AddImpliedTargetArgs(TT, Args, BuildArgs, JA, *HostTC);
    SYCLTC.TranslateBackendTargetArgs(TT, Args, BuildArgs);
    createArgString("-compile-opts=");
    BuildArgs.clear();
    SYCLTC.TranslateLinkerTargetArgs(TT, Args, BuildArgs);
    createArgString("-link-opts=");
  }
}

void OffloadWrapper::ConstructJob(Compilation &C, const JobAction &JA,
                                  const InputInfo &Output,
                                  const InputInfoList &Inputs,
                                  const llvm::opt::ArgList &TCArgs,
                                  const char *LinkingOutput) const {
  // Construct offload-wrapper command.  Also calls llc to generate the
  // object that is fed to the linker from the wrapper generated bc file
  assert(isa<OffloadWrapperJobAction>(JA) && "Expecting wrapping job!");

  Action::OffloadKind OffloadingKind = JA.getOffloadingDeviceKind();
  if (OffloadingKind == Action::OFK_SYCL) {
    // The wrapper command looks like this:
    // clang-offload-wrapper
    //   -o=<outputfile>.bc
    //   -host=x86_64-pc-linux-gnu -kind=sycl
    //   -format=spirv <inputfile1>.spv <manifest1>(optional)
    //   -format=spirv <inputfile2>.spv <manifest2>(optional)
    //  ...
    ArgStringList WrapperArgs;

    const auto &WrapperJob = *llvm::dyn_cast<OffloadWrapperJobAction>(&JA);
    bool LlcCompileEnabled = WrapperJob.getCompileStep();
    SmallString<128> OutOpt("-o=");
    std::string OutTmpName = C.getDriver().GetTemporaryPath("wrapper", "bc");
    const char *WrapperFileName =
        C.addTempFile(C.getArgs().MakeArgString(OutTmpName));
    OutOpt += LlcCompileEnabled ? WrapperFileName : Output.getFilename();
    WrapperArgs.push_back(C.getArgs().MakeArgString(OutOpt));

    SmallString<128> HostTripleOpt("-host=");
    HostTripleOpt += getToolChain().getAuxTriple()->str();
    WrapperArgs.push_back(C.getArgs().MakeArgString(HostTripleOpt));

    llvm::Triple TT = getToolChain().getTriple();
    SmallString<128> TargetTripleOpt = TT.getArchName();
    bool WrapFPGADevice = false;
    bool FPGAEarly = false;
    if (Arg *A = C.getInputArgs().getLastArg(options::OPT_fsycl_link_EQ)) {
      WrapFPGADevice = true;
      FPGAEarly = (A->getValue() == StringRef("early"));
      // When wrapping an FPGA aocx binary to archive, do not emit registration
      // functions
      if (A->getValue() == StringRef("image"))
        WrapperArgs.push_back(C.getArgs().MakeArgString("--emit-reg-funcs=0"));
    }
    addRunTimeWrapperOpts(C, OffloadingKind, TCArgs, WrapperArgs,
                          getToolChain(), JA);

    // When wrapping an FPGA device binary, we need to be sure to apply the
    // appropriate triple that corresponds (fpga_aocr-intel-<os>)
    // to the target triple setting.
    if (TT.getSubArch() == llvm::Triple::SPIRSubArch_fpga && WrapFPGADevice) {
      SmallString<16> FPGAArch("fpga_");
      if (FPGAEarly) {
        FPGAArch += "aocr";
        if (C.getDriver().IsFPGAEmulationMode())
          FPGAArch += "_emu";
      } else
        FPGAArch += "aocx";
      TT.setArchName(FPGAArch);
      TT.setVendorName("intel");
      TargetTripleOpt = TT.str();
    }
    const toolchains::SYCLToolChain &TC =
              static_cast<const toolchains::SYCLToolChain &>(getToolChain());
    bool IsEmbeddedIR = cast<OffloadWrapperJobAction>(JA).isEmbeddedIR();
    if (IsEmbeddedIR) {
      // When the offload-wrapper is called to embed LLVM IR, add a prefix to
      // the target triple to distinguish the LLVM IR from the actual device
      // binary for that target.
      TargetTripleOpt = ("llvm_" + TargetTripleOpt).str();
    }

    const bool IsSYCLNativeCPU = isSYCLNativeCPU(TC);
    if (IsSYCLNativeCPU) {
      TargetTripleOpt = "native_cpu";
    }
    WrapperArgs.push_back(
        C.getArgs().MakeArgString(Twine("-target=") + TargetTripleOpt));

    // TODO forcing offload kind is a simplification which assumes wrapper used
    // only with SYCL. Device binary format (-format=xxx) option should also
    // come from the command line and/or the native compiler. Should be fixed
    // together with supporting AOT in the driver. If format is not set, the
    // default is "none" which means runtime must try to determine it
    // automatically.
    StringRef Kind = Action::GetOffloadKindName(OffloadingKind);
    Action::OffloadKind OK = WrapperJob.getOffloadKind();
    if (OK != Action::OFK_None)
      Kind = Action::GetOffloadKindName(OK);
    WrapperArgs.push_back(
        C.getArgs().MakeArgString(Twine("-kind=") + Twine(Kind)));

    // For FPGA toolchains, we can provide previously wrapped bc input files to
    // the wrapper step.  This is done for AOCR based files that will need the
    // Symbols and Properties from a previous compilation step.
    if (TC.getTriple().isSPIR() && Inputs.size() == 2 &&
        TC.getTriple().getSubArch() == llvm::Triple::SPIRSubArch_fpga) {
      // If there is an additional input argument passed in, that is considered
      // the .bc file to include in this wrapping job.
      const InputInfo &I = Inputs[1];
      WrapperArgs.push_back(C.getArgs().MakeArgString(
          Twine("--sym-prop-bc-files=") + I.getFilename()));
    }

    assert((Inputs.size() > 0) && "no inputs for clang-offload-wrapper");
    assert(((Inputs[0].getType() != types::TY_Tempfiletable) ||
            (Inputs.size() == 1)) &&
           "wrong usage of clang-offload-wrapper with SYCL");
    const InputInfo &I = Inputs[0];
    assert(I.isFilename() && "Invalid input.");

    if (I.getType() == types::TY_Tempfiletable ||
        I.getType() == types::TY_Tempfilelist || IsEmbeddedIR)
      // wrapper actual input files are passed via the batch job file table:
      WrapperArgs.push_back(C.getArgs().MakeArgString("-batch"));
    WrapperArgs.push_back(C.getArgs().MakeArgString(I.getFilename()));

    auto Cmd = std::make_unique<Command>(
        JA, *this, ResponseFileSupport::None(),
        TCArgs.MakeArgString(getToolChain().GetProgramPath(getShortName())),
        WrapperArgs, std::nullopt);
    C.addCommand(std::move(Cmd));

    if (LlcCompileEnabled) {
      // Construct llc command.
      // The output is an object file
      ArgStringList LlcArgs{"-filetype=obj", "-o", Output.getFilename(),
                            WrapperFileName};
      llvm::Reloc::Model RelocationModel;
      unsigned PICLevel;
      bool IsPIE;
      std::tie(RelocationModel, PICLevel, IsPIE) =
          ParsePICArgs(getToolChain(), TCArgs);
      if (PICLevel > 0 || TCArgs.hasArg(options::OPT_shared)) {
        LlcArgs.push_back("-relocation-model=pic");
      }
      if (Arg *A = C.getArgs().getLastArg(options::OPT_mcmodel_EQ))
        LlcArgs.push_back(
            TCArgs.MakeArgString(Twine("--code-model=") + A->getValue()));

      SmallString<128> LlcPath(C.getDriver().Dir);
      llvm::sys::path::append(LlcPath, "llc");
      const char *Llc = C.getArgs().MakeArgString(LlcPath);
      C.addCommand(std::make_unique<Command>(
          JA, *this, ResponseFileSupport::None(), Llc, LlcArgs, std::nullopt));
    }
    return;
  } // end of SYCL flavor of offload wrapper command creation

  ArgStringList CmdArgs;

  const llvm::Triple &Triple = getToolChain().getEffectiveTriple();

  // Add the "effective" target triple.
  CmdArgs.push_back("-host");
  CmdArgs.push_back(TCArgs.MakeArgString(Triple.getTriple()));

  // Add the output file name.
  assert(Output.isFilename() && "Invalid output.");
  CmdArgs.push_back("-o");
  CmdArgs.push_back(TCArgs.MakeArgString(Output.getFilename()));

  assert(JA.getInputs().size() == Inputs.size() &&
         "Not have inputs for all dependence actions??");

  // For FPGA, we wrap the host objects before archiving them when using
  // -fsycl-link.  This allows for better extraction control from the
  // archive when we need the host objects for subsequent compilations.
  if (OffloadingKind == Action::OFK_None &&
      C.getArgs().hasArg(options::OPT_fintelfpga) &&
      C.getArgs().hasArg(options::OPT_fsycl_link_EQ)) {

    // Add offload targets and inputs.
    CmdArgs.push_back(C.getArgs().MakeArgString(
        Twine("-kind=") + Action::GetOffloadKindName(OffloadingKind)));
    CmdArgs.push_back(
        TCArgs.MakeArgString(Twine("-target=") + Triple.getTriple()));

    // Add input.
    assert(Inputs[0].isFilename() && "Invalid input.");
    CmdArgs.push_back(TCArgs.MakeArgString(Inputs[0].getFilename()));

    C.addCommand(std::make_unique<Command>(
        JA, *this, ResponseFileSupport::None(),
        TCArgs.MakeArgString(getToolChain().GetProgramPath(getShortName())),
        CmdArgs, Inputs));
    return;
  }

  // Add offload targets and inputs.
  for (unsigned I = 0; I < Inputs.size(); ++I) {
    // Get input's Offload Kind and ToolChain.
    const auto *OA = cast<OffloadAction>(JA.getInputs()[I]);
    assert(OA->hasSingleDeviceDependence(/*DoNotConsiderHostActions=*/true) &&
           "Expected one device dependence!");
    Action::OffloadKind DeviceKind = Action::OFK_None;
    const ToolChain *DeviceTC = nullptr;
    OA->doOnEachDependence([&](Action *A, const ToolChain *TC, const char *) {
      DeviceKind = A->getOffloadingDeviceKind();
      DeviceTC = TC;
    });

    // And add it to the offload targets.
    CmdArgs.push_back(C.getArgs().MakeArgString(
        Twine("-kind=") + Action::GetOffloadKindName(DeviceKind)));
    std::string TargetTripleOpt = DeviceTC->getTriple().normalize();
    // SYCL toolchain target only uses the arch name.
    if (DeviceKind == Action::OFK_SYCL)
      TargetTripleOpt = DeviceTC->getTriple().getArchName();
    CmdArgs.push_back(
        TCArgs.MakeArgString(Twine("-target=") + TargetTripleOpt));
    addRunTimeWrapperOpts(C, DeviceKind, TCArgs, CmdArgs, *DeviceTC, JA);

    if (Inputs[I].getType() == types::TY_Tempfiletable ||
        Inputs[I].getType() == types::TY_Tempfilelist)
      // wrapper actual input files are passed via the batch job file table:
      CmdArgs.push_back(C.getArgs().MakeArgString("-batch"));

    // Add input.
    assert(Inputs[I].isFilename() && "Invalid input.");
    CmdArgs.push_back(TCArgs.MakeArgString(Inputs[I].getFilename()));
  }

  C.addCommand(std::make_unique<Command>(
      JA, *this, ResponseFileSupport::None(),
      TCArgs.MakeArgString(getToolChain().GetProgramPath(getShortName())),
      CmdArgs, Inputs));
}

void OffloadPackager::ConstructJob(Compilation &C, const JobAction &JA,
                                   const InputInfo &Output,
                                   const InputInfoList &Inputs,
                                   const llvm::opt::ArgList &Args,
                                   const char *LinkingOutput) const {
  ArgStringList CmdArgs;

  // Add the output file name.
  assert(Output.isFilename() && "Invalid output.");
  CmdArgs.push_back("-o");
  CmdArgs.push_back(Output.getFilename());

  // Create the inputs to bundle the needed metadata.
  for (const InputInfo &Input : Inputs) {
    const Action *OffloadAction = Input.getAction();
    const ToolChain *TC = OffloadAction->getOffloadingToolChain();
    const ArgList &TCArgs =
        C.getArgsForToolChain(TC, OffloadAction->getOffloadingArch(),
                              OffloadAction->getOffloadingDeviceKind());
    StringRef File = C.getArgs().MakeArgString(TC->getInputFilename(Input));

    // If the input is a Tempfilelist, it is a response file
    // which internally contains a list of files to be processed.
    // Add an '@' so the tool knows to expand the response file.
    if (Input.getType() == types::TY_Tempfilelist)
      File = C.getArgs().MakeArgString("@" + File);

    StringRef Arch = OffloadAction->getOffloadingArch()
                         ? OffloadAction->getOffloadingArch()
                         : TCArgs.getLastArgValue(options::OPT_march_EQ);
    StringRef Kind =
      Action::GetOffloadKindName(OffloadAction->getOffloadingDeviceKind());

    ArgStringList Features;
    SmallVector<StringRef> FeatureArgs;
    getTargetFeatures(TC->getDriver(), TC->getTriple(), TCArgs, Features,
                      false);
    llvm::copy_if(Features, std::back_inserter(FeatureArgs),
                  [](StringRef Arg) { return !Arg.starts_with("-target"); });

    if (TC->getTriple().isAMDGPU()) {
      for (StringRef Feature : llvm::split(Arch.split(':').second, ':')) {
        FeatureArgs.emplace_back(
            Args.MakeArgString(Feature.take_back() + Feature.drop_back()));
      }
    }

    // TODO: We need to pass in the full target-id and handle it properly in the
    // linker wrapper.
    SmallVector<std::string> Parts{
        "file=" + File.str(),
        "triple=" + TC->getTripleString(),
        "arch=" + Arch.str(),
        "kind=" + Kind.str(),
    };

    if (TC->getDriver().isUsingLTO(/* IsOffload */ true) ||
        TC->getTriple().isAMDGPU())
      for (StringRef Feature : FeatureArgs)
        Parts.emplace_back("feature=" + Feature.str());

    // Now that the standard parts are added to the packager string, add any
    // additional supplemental options that cover compile and link opts that
    // are used for SYCL based offloading.
    // Here, we add the compile and link options that are required by backend
    // compilers and the clang-offload-wrapper in the case of SYCL offloading.
    if (OffloadAction->getOffloadingDeviceKind() == Action::OFK_SYCL) {
      ArgStringList BuildArgs;
      auto createArgString = [&](const char *Opt) {
        if (BuildArgs.empty())
          return;
        SmallString<128> AL;
        for (const char *A : BuildArgs) {
          if (AL.empty()) {
            AL = A;
            continue;
          }
          AL += " ";
          AL += A;
        }
        Parts.emplace_back(C.getArgs().MakeArgString(Twine(Opt) + AL));
      };
      const ArgList &Args =
          C.getArgsForToolChain(nullptr, StringRef(), Action::OFK_SYCL);
      const ToolChain *HostTC = C.getSingleOffloadToolChain<Action::OFK_Host>();
      const toolchains::SYCLToolChain &SYCLTC =
          static_cast<const toolchains::SYCLToolChain &>(*TC);
      SYCLTC.AddImpliedTargetArgs(TC->getTriple(), Args, BuildArgs, JA, *HostTC,
                                  Arch);
      SYCLTC.TranslateBackendTargetArgs(TC->getTriple(), Args, BuildArgs, Arch);
      createArgString("compile-opts=");
      BuildArgs.clear();
      SYCLTC.TranslateLinkerTargetArgs(TC->getTriple(), Args, BuildArgs, Arch);
      createArgString("link-opts=");
    }

    CmdArgs.push_back(Args.MakeArgString("--image=" + llvm::join(Parts, ",")));
  }

  C.addCommand(std::make_unique<Command>(
      JA, *this, ResponseFileSupport::None(),
      Args.MakeArgString(getToolChain().GetProgramPath(getShortName())),
      CmdArgs, Inputs, Output));
}

// Begin OffloadDeps

void OffloadDeps::constructJob(Compilation &C, const JobAction &JA,
                               ArrayRef<InputInfo> Outputs,
                               ArrayRef<InputInfo> Inputs,
                               const llvm::opt::ArgList &TCArgs,
                               const char *LinkingOutput) const {
  auto &DA = cast<OffloadDepsJobAction>(JA);

  ArgStringList CmdArgs;

  // Get the targets.
  SmallString<128> Targets{"-targets="};
  auto DepInfo = DA.getDependentActionsInfo();
  for (unsigned I = 0; I < DepInfo.size(); ++I) {
    auto &Dep = DepInfo[I];
    if (I)
      Targets += ',';
    Targets += Action::GetOffloadKindName(Dep.DependentOffloadKind);
    Targets += '-';
    // When -fsycl-force-target is used, this value overrides the expected
    // output type we are creating deps for.
    if (Dep.DependentOffloadKind == Action::OFK_SYCL &&
        TCArgs.hasArg(options::OPT_fsycl_force_target_EQ)) {
      StringRef Val(
          TCArgs.getLastArg(options::OPT_fsycl_force_target_EQ)->getValue());
      llvm::Triple TT(C.getDriver().MakeSYCLDeviceTriple(Val));
      Targets += TT.normalize();
    } else {
      std::string NormalizedTriple =
          Dep.DependentToolChain->getTriple().normalize();
      Targets += NormalizedTriple;
    }
    if ((Dep.DependentOffloadKind == Action::OFK_HIP ||
         Dep.DependentOffloadKind == Action::OFK_SYCL) &&
        !Dep.DependentBoundArch.empty()) {
      Targets += '-';
      Targets += Dep.DependentBoundArch;
    }
  }
  CmdArgs.push_back(TCArgs.MakeArgString(Targets));

  // Prepare outputs.
  SmallString<128> Outs{"-outputs="};
  for (unsigned I = 0; I < Outputs.size(); ++I) {
    if (I)
      Outs += ',';
    Outs += DepInfo[I].DependentToolChain->getInputFilename(Outputs[I]);
  }
  CmdArgs.push_back(TCArgs.MakeArgString(Outs));

  // Add input file.
  CmdArgs.push_back(Inputs.front().getFilename());

  // All the inputs are encoded as commands.
  C.addCommand(std::make_unique<Command>(
      JA, *this, ResponseFileSupport::None(),
      TCArgs.MakeArgString(getToolChain().GetProgramPath(getShortName())),
      CmdArgs, std::nullopt, Outputs));
}

void OffloadDeps::ConstructJob(Compilation &C, const JobAction &JA,
                               const InputInfo &Output,
                               const InputInfoList &Inputs,
                               const llvm::opt::ArgList &TCArgs,
                               const char *LinkingOutput) const {
  constructJob(C, JA, Output, Inputs, TCArgs, LinkingOutput);
}

void OffloadDeps::ConstructJobMultipleOutputs(Compilation &C,
                                              const JobAction &JA,
                                              const InputInfoList &Outputs,
                                              const InputInfoList &Inputs,
                                              const llvm::opt::ArgList &TCArgs,
                                              const char *LinkingOutput) const {
  constructJob(C, JA, Outputs, Inputs, TCArgs, LinkingOutput);
}

// Utility function to gather all arguments for SPIR-V generation using the
// SPIR-V backend. This set of arguments is expected to get updated as we add
// more features/extensions to the SPIR-V backend.
static void getSPIRVBackendOpts(const llvm::opt::ArgList &TCArgs,
                                ArgStringList &BackendArgs) {
  BackendArgs.push_back(TCArgs.MakeArgString("-filetype=obj"));
  BackendArgs.push_back(
      TCArgs.MakeArgString("-mtriple=spirv64-unknown-unknown"));
  // TODO: Optimization level is currently forced to -O0 due to some testing
  // issues. Update optimization level after testing issues are resolved.
  BackendArgs.push_back(TCArgs.MakeArgString("-O0"));
  BackendArgs.push_back(
      TCArgs.MakeArgString("--avoid-spirv-capabilities=Shader"));
  BackendArgs.push_back(
      TCArgs.MakeArgString("--translator-compatibility-mode"));

  // TODO: There is some overlap between the lists of extensions in SPIR-V
  // backend and SPIR-V Trnaslator). We will try to combine them when SPIR-V
  // backdn is ready.
  std::string ExtArg("--spirv-ext=");
  std::string DefaultExtArg =
      "+SPV_EXT_shader_atomic_float_add,+SPV_EXT_shader_atomic_float_min_max"
      ",+SPV_KHR_no_integer_wrap_decoration,+SPV_KHR_float_controls"
      ",+SPV_KHR_expect_assume,+SPV_KHR_linkonce_odr";
  std::string INTELExtArg = ",+SPV_INTEL_subgroups,+SPV_INTEL_function_pointers"
                            ",+SPV_INTEL_arbitrary_precision_integers"
                            ",+SPV_INTEL_variable_length_array";
  ExtArg = ExtArg + DefaultExtArg + INTELExtArg;

  // Other args
  ExtArg += ",+SPV_INTEL_bfloat16_conversion"
            ",+SPV_KHR_uniform_group_instructions"
            ",+SPV_INTEL_optnone"
            ",+SPV_KHR_subgroup_rotate"
            ",+SPV_INTEL_usm_storage_classes"
            ",+SPV_EXT_shader_atomic_float16_add"
            ",+SPV_KHR_bit_instructions";

  BackendArgs.push_back(TCArgs.MakeArgString(ExtArg));
}

// Utility function to gather all llvm-spirv options.
// Not dependent on target triple.
static void getNonTripleBasedSPIRVTransOpts(Compilation &C,
                                            const llvm::opt::ArgList &TCArgs,
                                            ArgStringList &TranslatorArgs) {
  TranslatorArgs.push_back("-spirv-max-version=1.4");
  bool CreatingSyclSPIRVFatObj =
      C.getDriver().getFinalPhase(C.getArgs()) != phases::Link &&
      TCArgs.getLastArgValue(options::OPT_fsycl_device_obj_EQ)
          .equals_insensitive("spirv") &&
      !C.getDriver().offloadDeviceOnly();
  bool ShouldPreserveMetadataInFinalImage =
      TCArgs.hasArg(options::OPT_fsycl_preserve_device_nonsemantic_metadata);
  bool ShouldPreserveMetadata =
      CreatingSyclSPIRVFatObj || ShouldPreserveMetadataInFinalImage;
  if (ShouldPreserveMetadata)
    TranslatorArgs.push_back("--spirv-preserve-auxdata");
}

// Add any llvm-spirv option that relies on a specific Triple in addition
// to user supplied options.
// NOTE: Any changes made here should be reflected in the similarly named
// function in clang/tools/clang-linker-wrapper/ClangLinkerWrapper.cpp.
static void getTripleBasedSPIRVTransOpts(Compilation &C,
                                         const llvm::opt::ArgList &TCArgs,
                                         llvm::Triple Triple,
                                         ArgStringList &TranslatorArgs) {
  bool IsCPU = Triple.isSPIR() &&
               Triple.getSubArch() == llvm::Triple::SPIRSubArch_x86_64;
  // Enable NonSemanticShaderDebugInfo.200 for CPU AOT and for non-Windows
  const bool IsWindowsMSVC =
      Triple.isWindowsMSVCEnvironment() ||
      C.getDefaultToolChain().getTriple().isWindowsMSVCEnvironment();
  const bool EnableNonSemanticDebug =
      IsCPU || (!IsWindowsMSVC && !C.getDriver().IsFPGAHWMode());
  if (EnableNonSemanticDebug) {
    TranslatorArgs.push_back(
        "-spirv-debug-info-version=nonsemantic-shader-200");
  } else {
    TranslatorArgs.push_back("-spirv-debug-info-version=ocl-100");
    // Prevent crash in the translator if input IR contains DIExpression
    // operations which don't have mapping to OpenCL.DebugInfo.100 spec.
    TranslatorArgs.push_back("-spirv-allow-extra-diexpressions");
  }
  std::string UnknownIntrinsics("-spirv-allow-unknown-intrinsics=llvm.genx.");
  if (IsCPU)
    UnknownIntrinsics += ",llvm.fpbuiltin";
  TranslatorArgs.push_back(TCArgs.MakeArgString(UnknownIntrinsics));

  // Disable all the extensions by default
  std::string ExtArg("-spirv-ext=-all");
  std::string DefaultExtArg =
      ",+SPV_EXT_shader_atomic_float_add,+SPV_EXT_shader_atomic_float_min_max"
      ",+SPV_KHR_no_integer_wrap_decoration,+SPV_KHR_float_controls"
      ",+SPV_KHR_expect_assume,+SPV_KHR_linkonce_odr";
  std::string INTELExtArg =
      ",+SPV_INTEL_subgroups,+SPV_INTEL_media_block_io"
      ",+SPV_INTEL_device_side_avc_motion_estimation"
      ",+SPV_INTEL_fpga_loop_controls,+SPV_INTEL_unstructured_loop_controls"
      ",+SPV_INTEL_fpga_reg,+SPV_INTEL_blocking_pipes"
      ",+SPV_INTEL_function_pointers,+SPV_INTEL_kernel_attributes"
      ",+SPV_INTEL_io_pipes,+SPV_INTEL_inline_assembly"
      ",+SPV_INTEL_arbitrary_precision_integers"
      ",+SPV_INTEL_float_controls2,+SPV_INTEL_vector_compute"
      ",+SPV_INTEL_fast_composite"
      ",+SPV_INTEL_arbitrary_precision_fixed_point"
      ",+SPV_INTEL_arbitrary_precision_floating_point"
      ",+SPV_INTEL_variable_length_array,+SPV_INTEL_fp_fast_math_mode"
      ",+SPV_INTEL_long_constant_composite"
      ",+SPV_INTEL_arithmetic_fence"
      ",+SPV_INTEL_global_variable_decorations"
      ",+SPV_INTEL_cache_controls"
      ",+SPV_INTEL_fpga_buffer_location"
      ",+SPV_INTEL_fpga_argument_interfaces"
      ",+SPV_INTEL_fpga_invocation_pipelining_attributes"
      ",+SPV_INTEL_fpga_latency_control"
      ",+SPV_KHR_shader_clock"
      ",+SPV_INTEL_bindless_images"
      ",+SPV_INTEL_task_sequence";
  ExtArg = ExtArg + DefaultExtArg + INTELExtArg;
  if (C.getDriver().IsFPGAHWMode())
    // Enable several extensions on FPGA H/W exclusively
    ExtArg += ",+SPV_INTEL_usm_storage_classes,+SPV_INTEL_runtime_aligned"
              ",+SPV_INTEL_fpga_cluster_attributes,+SPV_INTEL_loop_fuse"
              ",+SPV_INTEL_fpga_dsp_control,+SPV_INTEL_fpga_memory_accesses"
              ",+SPV_INTEL_fpga_memory_attributes";
  else
    // Don't enable several freshly added extensions on FPGA H/W
    ExtArg += ",+SPV_INTEL_token_type"
              ",+SPV_INTEL_bfloat16_conversion"
              ",+SPV_INTEL_joint_matrix"
              ",+SPV_INTEL_hw_thread_queries"
              ",+SPV_KHR_uniform_group_instructions"
              ",+SPV_INTEL_masked_gather_scatter"
              ",+SPV_INTEL_tensor_float32_conversion"
              ",+SPV_INTEL_optnone"
              ",+SPV_KHR_non_semantic_info"
<<<<<<< HEAD
              ",+SPV_KHR_cooperative_matrix"
              ",+SPV_INTEL_memory_access_aliasing"
              ",+SPV_EXT_shader_atomic_float16_add";
=======
              ",+SPV_KHR_cooperative_matrix";
>>>>>>> 64c009eb
  if (IsCPU)
    ExtArg += ",+SPV_INTEL_fp_max_error";

  TranslatorArgs.push_back(TCArgs.MakeArgString(ExtArg));
}

// Begin SPIRVTranslator
// TODO: Add a unique 'llc' JobAction for SPIR-V backends.
void SPIRVTranslator::ConstructJob(Compilation &C, const JobAction &JA,
                                  const InputInfo &Output,
                                  const InputInfoList &Inputs,
                                  const llvm::opt::ArgList &TCArgs,
                                  const char *LinkingOutput) const {
  // Construct llvm-spirv command.
  assert(isa<SPIRVTranslatorJobAction>(JA) && "Expecting Translator job!");

  // The translator command looks like this:
  // llvm-spirv -o <file>.spv <file>.bc
  ArgStringList ForeachArgs;
  ArgStringList TranslatorArgs;

  TranslatorArgs.push_back("-o");
  TranslatorArgs.push_back(Output.getFilename());
  bool UseSPIRVBackend =
      TCArgs.hasArg(options::OPT_fsycl_use_spirv_backend_for_spirv_gen);
  if (JA.isDeviceOffloading(Action::OFK_SYCL)) {
    const toolchains::SYCLToolChain &TC =
        static_cast<const toolchains::SYCLToolChain &>(getToolChain());
    if (UseSPIRVBackend) {
      getSPIRVBackendOpts(TCArgs, TranslatorArgs);
    } else {
      getNonTripleBasedSPIRVTransOpts(C, TCArgs, TranslatorArgs);
      llvm::Triple Triple = TC.getTriple();
      getTripleBasedSPIRVTransOpts(C, TCArgs, Triple, TranslatorArgs);
      // Handle -Xspirv-translator
      TC.TranslateTargetOpt(
          Triple, TCArgs, TranslatorArgs, options::OPT_Xspirv_translator,
          options::OPT_Xspirv_translator_EQ, JA.getOffloadingArch());
    }
  }
  for (auto I : Inputs) {
    std::string Filename(I.getFilename());
    if (I.getType() == types::TY_Tempfilelist) {
      ForeachArgs.push_back(
          C.getArgs().MakeArgString("--in-file-list=" + Filename));
      ForeachArgs.push_back(
          C.getArgs().MakeArgString("--in-replace=" + Filename));
      ForeachArgs.push_back(
          C.getArgs().MakeArgString("--out-ext=spv"));
    }
    TranslatorArgs.push_back(C.getArgs().MakeArgString(Filename));
  }

  auto ToolName = UseSPIRVBackend ? "llc" : getShortName();
  auto Cmd = std::make_unique<Command>(
      JA, *this, ResponseFileSupport::None(),
      TCArgs.MakeArgString(getToolChain().GetProgramPath(ToolName)),
      TranslatorArgs, std::nullopt);

  if (!ForeachArgs.empty()) {
    // Construct llvm-foreach command.
    // The llvm-foreach command looks like this:
    // llvm-foreach a.list --out-replace=out "cp {} out"
    // --out-file-list=list
    std::string OutputFileName(Output.getFilename());
    ForeachArgs.push_back(
        TCArgs.MakeArgString("--out-file-list=" + OutputFileName));
    ForeachArgs.push_back(
        TCArgs.MakeArgString("--out-replace=" + OutputFileName));
    // If fsycl-dump-device-code is passed, put the output files from llvm-spirv
    // into the path provided in fsycl-dump-device-code.
    if (C.getDriver().isDumpDeviceCodeEnabled()) {
      SmallString<128> OutputDir;

      Arg *DumpDeviceCodeArg =
          C.getArgs().getLastArg(options::OPT_fsycl_dump_device_code_EQ);

      OutputDir = (DumpDeviceCodeArg ? DumpDeviceCodeArg->getValue() : "");

      // If the output directory path is empty, put the llvm-spirv output in the
      // current directory.
      if (OutputDir.empty())
        llvm::sys::path::native(OutputDir = "./");
      else
        OutputDir.append(llvm::sys::path::get_separator());
      ForeachArgs.push_back(
          C.getArgs().MakeArgString("--out-dir=" + OutputDir));
    }

    StringRef ParallelJobs =
        TCArgs.getLastArgValue(options::OPT_fsycl_max_parallel_jobs_EQ);
    if (!ParallelJobs.empty())
      ForeachArgs.push_back(TCArgs.MakeArgString("--jobs=" + ParallelJobs));

    ForeachArgs.push_back(TCArgs.MakeArgString("--"));
    ForeachArgs.push_back(TCArgs.MakeArgString(Cmd->getExecutable()));

    for (auto &Arg : Cmd->getArguments())
      ForeachArgs.push_back(Arg);

    SmallString<128> ForeachPath(C.getDriver().Dir);
    llvm::sys::path::append(ForeachPath, "llvm-foreach");
    const char *Foreach = C.getArgs().MakeArgString(ForeachPath);
    C.addCommand(std::make_unique<Command>(
        JA, *this, ResponseFileSupport::None(), Foreach, ForeachArgs, std::nullopt));
  } else
    C.addCommand(std::move(Cmd));
}

// Partially copied from clang/lib/Frontend/CompilerInvocation.cpp
static std::string getSYCLPostLinkOptimizationLevel(const ArgList &Args) {
  if (Arg *A = Args.getLastArg(options::OPT_O_Group)) {
    // Pass -O2 when the user passes -O0 due to IGC
    // debugging limitation. Note this only effects
    // ESIMD code.
    if (A->getOption().matches(options::OPT_O0))
      return "-O2";

    if (A->getOption().matches(options::OPT_Ofast))
      return "-O3";

    assert(A->getOption().matches(options::OPT_O));

    StringRef S(A->getValue());
    if (S == "g")
      return "-O1";

    // Options -O[1|2|3|s|z] are passed as they are. '-O0' is handled earlier.
    std::array<char, 5> AcceptedOptions = {'1', '2', '3', 's', 'z'};
    if (std::any_of(AcceptedOptions.begin(), AcceptedOptions.end(),
                    [=](char c) { return c == S[0]; }))
      return std::string("-O") + S[0];
  }

  // The default for SYCL device code optimization
  return "-O2";
}

static void addArgs(ArgStringList &DstArgs, const llvm::opt::ArgList &Alloc,
                    ArrayRef<StringRef> SrcArgs) {
  for (const auto Arg : SrcArgs) {
    DstArgs.push_back(Alloc.MakeArgString(Arg));
  }
}

static bool supportDynamicLinking(const llvm::opt::ArgList &TCArgs) {
  if (TCArgs.hasFlag(options::OPT_fsycl_allow_device_dependencies,
                     options::OPT_fno_sycl_allow_device_dependencies, false))
    return true;
  return false;
}

static void getNonTripleBasedSYCLPostLinkOpts(const ToolChain &TC,
                                              const JobAction &JA,
                                              const llvm::opt::ArgList &TCArgs,
                                              ArgStringList &PostLinkArgs) {
  // See if device code splitting is requested
  if (Arg *A = TCArgs.getLastArg(options::OPT_fsycl_device_code_split_EQ)) {
    auto CodeSplitValue = StringRef(A->getValue());
    if (CodeSplitValue == "per_kernel")
      addArgs(PostLinkArgs, TCArgs, {"-split=kernel"});
    else if (CodeSplitValue == "per_source")
      addArgs(PostLinkArgs, TCArgs, {"-split=source"});
    else if (CodeSplitValue == "auto")
      addArgs(PostLinkArgs, TCArgs, {"-split=auto"});
    else { // Device code split is off
    }
  }
  addArgs(PostLinkArgs, TCArgs,
          {StringRef(getSYCLPostLinkOptimizationLevel(TCArgs))});

  // Process device-globals.
  addArgs(PostLinkArgs, TCArgs, {"-device-globals"});

  // Make ESIMD accessors use stateless memory accesses.
  if (TCArgs.hasFlag(options::OPT_fno_sycl_esimd_force_stateless_mem,
                     options::OPT_fsycl_esimd_force_stateless_mem, false))
    addArgs(PostLinkArgs, TCArgs, {"-lower-esimd-force-stateless-mem=false"});

  if (supportDynamicLinking(TCArgs))
    addArgs(PostLinkArgs, TCArgs, {"-support-dynamic-linking"});
}

// On Intel targets we don't need non-kernel functions as entry points,
// because it only increases amount of code for device compiler to handle,
// without any actual benefits.
// TODO: Try to extend this feature for non-Intel GPUs.
static bool shouldEmitOnlyKernelsAsEntryPoints(const ToolChain &TC,
                                               const llvm::opt::ArgList &TCArgs,
                                               llvm::Triple Triple) {
  if (TCArgs.hasFlag(options::OPT_fno_sycl_remove_unused_external_funcs,
                     options::OPT_fsycl_remove_unused_external_funcs, false))
    return false;
  if (isSYCLNativeCPU(TC))
    return false;
  // When supporting dynamic linking, non-kernels in a device image can be
  // called.
  if (supportDynamicLinking(TCArgs))
    return false;
  if (Triple.isNVPTX() || Triple.isAMDGPU())
    return false;
  bool IsUsingLTO = TC.getDriver().isUsingLTO(/*IsDeviceOffloadAction=*/true);
  auto LTOMode = TC.getDriver().getLTOMode(/*IsDeviceOffloadAction=*/true);
  // With thinLTO, final entry point handing is done in clang-linker-wrapper
  if (IsUsingLTO && LTOMode == LTOK_Thin)
    return false;
  return true;
}

// Add any sycl-post-link options that rely on a specific Triple in addition
// to user supplied options. This function is invoked only for the old
// offloading model. For the new offloading model, a slightly modified version
// of this function is called inside clang-linker-wrapper.
// NOTE: Any changes made here should be reflected in the similarly named
// function in clang/tools/clang-linker-wrapper/ClangLinkerWrapper.cpp.
static void getTripleBasedSYCLPostLinkOpts(const ToolChain &TC,
                                           const llvm::opt::ArgList &TCArgs,
                                           ArgStringList &PostLinkArgs,
                                           llvm::Triple Triple,
                                           bool SpecConstsSupported,
                                           types::ID OutputType) {

  bool IsUsingLTO = TC.getDriver().isUsingLTO(/*IsDeviceOffloadAction=*/true);
  auto LTOMode = TC.getDriver().getLTOMode(/*IsDeviceOffloadAction=*/true);
  if (OutputType == types::TY_LLVM_BC) {
    // single file output requested - this means only perform necessary IR
    // transformations (like specialization constant intrinsic lowering) and
    // output LLVMIR
    addArgs(PostLinkArgs, TCArgs, {"-ir-output-only"});
  } else if (!IsUsingLTO || LTOMode != LTOK_Thin) {
    // Only create a properties file if we are not
    // only outputting IR.
    addArgs(PostLinkArgs, TCArgs, {"-properties"});
  }
  if (SpecConstsSupported)
    addArgs(PostLinkArgs, TCArgs, {"-spec-const=native"});
  else
    addArgs(PostLinkArgs, TCArgs, {"-spec-const=emulation"});

  // See if device code splitting is requested.  The logic here works along side
  // the behavior in getNonTripleBasedSYCLPostLinkOpts, where the option is
  // added based on the user setting of -fsycl-device-code-split.
  if (!TCArgs.hasArg(options::OPT_fsycl_device_code_split_EQ) &&
      (Triple.getArchName() != "spir64_fpga"))
    addArgs(PostLinkArgs, TCArgs, {"-split=auto"});

  if (shouldEmitOnlyKernelsAsEntryPoints(TC, TCArgs, Triple))
    addArgs(PostLinkArgs, TCArgs, {"-emit-only-kernels-as-entry-points"});

  if (!Triple.isAMDGCN())
    addArgs(PostLinkArgs, TCArgs, {"-emit-param-info"});
  // Enable program metadata
  if (Triple.isNVPTX() || Triple.isAMDGCN() || isSYCLNativeCPU(TC))
    addArgs(PostLinkArgs, TCArgs, {"-emit-program-metadata"});
  if (OutputType != types::TY_LLVM_BC) {
    assert(OutputType == types::TY_Tempfiletable);
    bool SplitEsimdByDefault = Triple.isSPIROrSPIRV();
    bool SplitEsimd = TCArgs.hasFlag(
        options::OPT_fsycl_device_code_split_esimd,
        options::OPT_fno_sycl_device_code_split_esimd, SplitEsimdByDefault);
    bool IsUsingLTO = TC.getDriver().isUsingLTO(/*IsDeviceOffloadAction=*/true);
    auto LTOMode = TC.getDriver().getLTOMode(/*IsDeviceOffloadAction=*/true);
    if (!IsUsingLTO || LTOMode != LTOK_Thin)
      addArgs(PostLinkArgs, TCArgs, {"-symbols"});
    // Specialization constant info generation is mandatory -
    // add options unconditionally
    addArgs(PostLinkArgs, TCArgs, {"-emit-exported-symbols"});
    addArgs(PostLinkArgs, TCArgs, {"-emit-imported-symbols"});
    if (SplitEsimd)
      addArgs(PostLinkArgs, TCArgs, {"-split-esimd"});
    addArgs(PostLinkArgs, TCArgs, {"-lower-esimd"});
  }
  bool IsAOT = Triple.isNVPTX() || Triple.isAMDGCN() ||
               Triple.getSubArch() == llvm::Triple::SPIRSubArch_fpga ||
               Triple.getSubArch() == llvm::Triple::SPIRSubArch_gen ||
               Triple.getSubArch() == llvm::Triple::SPIRSubArch_x86_64;
  if (TCArgs.hasFlag(options::OPT_fsycl_add_default_spec_consts_image,
                     options::OPT_fno_sycl_add_default_spec_consts_image,
                     false) &&
      IsAOT)
    addArgs(PostLinkArgs, TCArgs,
            {"-generate-device-image-default-spec-consts"});
}

// sycl-post-link tool normally outputs a file table (see the tool sources for
// format description) which lists all the other output files associated with
// the device LLVMIR bitcode. This is basically a triple of bitcode, symbols
// and specialization constant files. Single LLVM IR output can be generated as
// well under an option.
//
void SYCLPostLink::ConstructJob(Compilation &C, const JobAction &JA,
                                const InputInfo &Output,
                                const InputInfoList &Inputs,
                                const llvm::opt::ArgList &TCArgs,
                                const char *LinkingOutput) const {
  const SYCLPostLinkJobAction *SYCLPostLink =
      dyn_cast<SYCLPostLinkJobAction>(&JA);
  // Construct sycl-post-link command.
  assert(SYCLPostLink && "Expecting SYCL post link job!");
  ArgStringList CmdArgs;

  llvm::Triple T = getToolChain().getTriple();
  getNonTripleBasedSYCLPostLinkOpts(getToolChain(), JA, TCArgs, CmdArgs);
  getTripleBasedSYCLPostLinkOpts(getToolChain(), TCArgs, CmdArgs, T,
                                 SYCLPostLink->getRTSetsSpecConstants(),
                                 SYCLPostLink->getTrueType());

  // Add output file table file option
  assert(Output.isFilename() && "output must be a filename");
  StringRef Device = JA.getOffloadingArch();
  std::string OutputArg = Output.getFilename();
  if (T.getSubArch() == llvm::Triple::SPIRSubArch_gen && Device.data())
    OutputArg = ("intel_gpu_" + Device + "," + OutputArg).str();
  else if (T.getSubArch() == llvm::Triple::SPIRSubArch_x86_64)
    OutputArg = "spir64_x86_64," + OutputArg;

  const toolchains::SYCLToolChain &TC =
      static_cast<const toolchains::SYCLToolChain &>(getToolChain());

  // Handle -Xdevice-post-link
  TC.TranslateTargetOpt(T, TCArgs, CmdArgs, options::OPT_Xdevice_post_link,
                        options::OPT_Xdevice_post_link_EQ,
                        JA.getOffloadingArch());

  addArgs(CmdArgs, TCArgs, {"-o", OutputArg});

  // Add input file
  assert(Inputs.size() == 1 && Inputs.front().isFilename() &&
         "single input file expected");
  addArgs(CmdArgs, TCArgs, {Inputs.front().getFilename()});
  std::string OutputFileName(Output.getFilename());

  // All the inputs are encoded as commands.
  C.addCommand(std::make_unique<Command>(
      JA, *this, ResponseFileSupport::None(),
      TCArgs.MakeArgString(getToolChain().GetProgramPath(getShortName())),
      CmdArgs, Inputs, Output));
}

// Transforms the abstract representation (JA + Inputs + Outputs) of a file
// table transformation action to concrete command line (job) with actual
// inputs/outputs/options, and adds it to given compilation object.
void FileTableTform::ConstructJob(Compilation &C, const JobAction &JA,
                                  const InputInfo &Output,
                                  const InputInfoList &Inputs,
                                  const llvm::opt::ArgList &TCArgs,
                                  const char *LinkingOutput) const {

  const auto &TformJob = *llvm::dyn_cast<FileTableTformJobAction>(&JA);
  ArgStringList CmdArgs;

  // don't try to assert here whether the number of inputs is OK, argumnets are
  // OK, etc. - better invoke the tool and see good error diagnostics

  // 1) add transformations
  for (const auto &Tf : TformJob.getTforms()) {
    switch (Tf.TheKind) {
    case FileTableTformJobAction::Tform::EXTRACT:
    case FileTableTformJobAction::Tform::EXTRACT_DROP_TITLE: {
      SmallString<128> Arg("-extract=");
      Arg += Tf.TheArgs[0];

      for (unsigned I = 1; I < Tf.TheArgs.size(); ++I) {
        Arg += ",";
        Arg += Tf.TheArgs[I];
      }
      addArgs(CmdArgs, TCArgs, {Arg});

      if (Tf.TheKind == FileTableTformJobAction::Tform::EXTRACT_DROP_TITLE)
        addArgs(CmdArgs, TCArgs, {"-drop_titles"});
      break;
    }
    case FileTableTformJobAction::Tform::REPLACE: {
      assert(Tf.TheArgs.size() == 2 && "from/to column names expected");
      SmallString<128> Arg("-replace=");
      Arg += Tf.TheArgs[0];
      Arg += ",";
      Arg += Tf.TheArgs[1];
      addArgs(CmdArgs, TCArgs, {Arg});
      break;
    }
    case FileTableTformJobAction::Tform::REPLACE_CELL: {
      assert(Tf.TheArgs.size() == 2 && "column name and row id expected");
      SmallString<128> Arg("-replace_cell=");
      Arg += Tf.TheArgs[0];
      Arg += ",";
      Arg += Tf.TheArgs[1];
      addArgs(CmdArgs, TCArgs, {Arg});
      break;
    }
    case FileTableTformJobAction::Tform::RENAME: {
      assert(Tf.TheArgs.size() == 2 && "from/to names expected");
      SmallString<128> Arg("-rename=");
      Arg += Tf.TheArgs[0];
      Arg += ",";
      Arg += Tf.TheArgs[1];
      addArgs(CmdArgs, TCArgs, {Arg});
      break;
    }
    case FileTableTformJobAction::Tform::COPY_SINGLE_FILE: {
      assert(Tf.TheArgs.size() == 2 && "column name and row id expected");
      SmallString<128> Arg("-copy_single_file=");
      Arg += Tf.TheArgs[0];
      Arg += ",";
      Arg += Tf.TheArgs[1];
      addArgs(CmdArgs, TCArgs, {Arg});
      break;
    }
    case FileTableTformJobAction::Tform::MERGE: {
      assert(Tf.TheArgs.size() == 1 && "column name expected");
      SmallString<128> Arg("-merge=");
      Arg += Tf.TheArgs[0];
      addArgs(CmdArgs, TCArgs, {Arg});
      break;
    }
    }
  }

  // 2) add output option
  assert(Output.isFilename() && "table tform output must be a file");
  addArgs(CmdArgs, TCArgs, {"-o", Output.getFilename()});

  // 3) add inputs
  for (const auto &Input : Inputs) {
    assert(Input.isFilename() && "table tform input must be a file");
    addArgs(CmdArgs, TCArgs, {Input.getFilename()});
  }
  // 4) finally construct and add a command to the compilation
  C.addCommand(std::make_unique<Command>(
      JA, *this, ResponseFileSupport::None(),
      TCArgs.MakeArgString(getToolChain().GetProgramPath(getShortName())),
      CmdArgs, Inputs));
}

void AppendFooter::ConstructJob(Compilation &C, const JobAction &JA,
                                const InputInfo &Output,
                                const InputInfoList &Inputs,
                                const llvm::opt::ArgList &TCArgs,
                                const char *LinkingOutput) const {
  ArgStringList CmdArgs;

  // Input File
  addArgs(CmdArgs, TCArgs, {Inputs[0].getFilename()});

  // Integration Footer
  StringRef Footer(
      C.getDriver().getIntegrationFooter(Inputs[0].getBaseInput()));
  if (!Footer.empty()) {
    SmallString<128> AppendOpt("--append=");
    AppendOpt.append(Footer);
    addArgs(CmdArgs, TCArgs, {AppendOpt});
  }

  // Name of original source file passed in to be prepended to the newly
  // modified file as a #line directive.
  SmallString<128> PrependOpt("--orig-filename=");
  PrependOpt.append(
      llvm::sys::path::convert_to_slash(Inputs[0].getBaseInput()));
  addArgs(CmdArgs, TCArgs, {PrependOpt});

  SmallString<128> OutputOpt("--output=");
  OutputOpt.append(Output.getFilename());
  addArgs(CmdArgs, TCArgs, {OutputOpt});

  // Use #include to pull in footer
  addArgs(CmdArgs, TCArgs, {"--use-include"});

  C.addCommand(std::make_unique<Command>(
      JA, *this, ResponseFileSupport::None(),
      TCArgs.MakeArgString(getToolChain().GetProgramPath(getShortName())),
      CmdArgs, std::nullopt));
}

void SpirvToIrWrapper::ConstructJob(Compilation &C, const JobAction &JA,
                                    const InputInfo &Output,
                                    const InputInfoList &Inputs,
                                    const llvm::opt::ArgList &TCArgs,
                                    const char *LinkingOutput) const {
  InputInfoList ForeachInputs;
  ArgStringList CmdArgs;

  assert(Inputs.size() == 1 &&
         "Only one input expected to spirv-to-ir-wrapper");

  // Input File
  for (const auto &I : Inputs) {
    if (I.getType() == types::TY_Tempfilelist)
      ForeachInputs.push_back(I);
    addArgs(CmdArgs, TCArgs, {I.getFilename()});
  }

  // Output File
  addArgs(CmdArgs, TCArgs, {"-o", Output.getFilename()});

  // Make sure we preserve any auxiliary data which may be present in the
  // SPIR-V object, use SPIR-V style IR as opposed to OpenCL, and represent
  // SPIR-V globals as global variables instead of functions, all of which we
  // need for SPIR-V-based fat objects.
  addArgs(CmdArgs, TCArgs,
          {"-llvm-spirv-opts",
           "--spirv-preserve-auxdata --spirv-target-env=SPV-IR "
           "--spirv-builtin-format=global"});

  const toolchains::SYCLToolChain &TC =
      static_cast<const toolchains::SYCLToolChain &>(getToolChain());

  // Handle -Xspirv-to-ir-wrapper
  TC.TranslateTargetOpt(getToolChain().getTriple(), TCArgs, CmdArgs,
                        options::OPT_Xspirv_to_ir_wrapper,
                        options::OPT_Xspirv_to_ir_wrapper_EQ,
                        JA.getOffloadingArch());

  auto Cmd = std::make_unique<Command>(
      JA, *this, ResponseFileSupport::None(),
      TCArgs.MakeArgString(getToolChain().GetProgramPath(getShortName())),
      CmdArgs, std::nullopt);
  if (!ForeachInputs.empty()) {
    StringRef ParallelJobs =
        TCArgs.getLastArgValue(options::OPT_fsycl_max_parallel_jobs_EQ);
    tools::SYCL::constructLLVMForeachCommand(
        C, JA, std::move(Cmd), ForeachInputs, Output, this, "",
        types::getTypeTempSuffix(types::TY_Tempfilelist), ParallelJobs);
  } else
    C.addCommand(std::move(Cmd));
}

void LinkerWrapper::ConstructJob(Compilation &C, const JobAction &JA,
                                 const InputInfo &Output,
                                 const InputInfoList &Inputs,
                                 const ArgList &Args,
                                 const char *LinkingOutput) const {
  const Driver &D = getToolChain().getDriver();
  const llvm::Triple TheTriple = getToolChain().getTriple();
  ArgStringList CmdArgs;

  // Pass the CUDA path to the linker wrapper tool.
  for (Action::OffloadKind Kind :
       {Action::OFK_Cuda, Action::OFK_OpenMP, Action::OFK_SYCL}) {
    auto TCRange = C.getOffloadToolChains(Kind);
    for (auto &I : llvm::make_range(TCRange.first, TCRange.second)) {
      const ToolChain *TC = I.second;
      if (TC->getTriple().isNVPTX()) {
        CudaInstallationDetector CudaInstallation(D, TheTriple, Args);
        if (CudaInstallation.isValid())
          CmdArgs.push_back(Args.MakeArgString(
              "--cuda-path=" + CudaInstallation.getInstallPath()));
        break;
      }
    }
  }

  // Pass in the optimization level to use for LTO.
  if (const Arg *A = Args.getLastArg(options::OPT_O_Group)) {
    StringRef OOpt;
    if (A->getOption().matches(options::OPT_O4) ||
        A->getOption().matches(options::OPT_Ofast))
      OOpt = "3";
    else if (A->getOption().matches(options::OPT_O)) {
      OOpt = A->getValue();
      if (OOpt == "g")
        OOpt = "1";
      else if (OOpt == "s" || OOpt == "z")
        OOpt = "2";
    } else if (A->getOption().matches(options::OPT_O0))
      OOpt = "0";
    if (!OOpt.empty())
      CmdArgs.push_back(Args.MakeArgString(Twine("--opt-level=O") + OOpt));
  }

  CmdArgs.push_back(
      Args.MakeArgString("--host-triple=" + TheTriple.getTriple()));
  if (Args.hasArg(options::OPT_v))
    CmdArgs.push_back("--wrapper-verbose");

  if (const Arg *A = Args.getLastArg(options::OPT_g_Group)) {
    if (!A->getOption().matches(options::OPT_g0))
      CmdArgs.push_back("--device-debug");
  }

  // code-object-version=X needs to be passed to clang-linker-wrapper to ensure
  // that it is used by lld.
  if (const Arg *A = Args.getLastArg(options::OPT_mcode_object_version_EQ)) {
    CmdArgs.push_back(Args.MakeArgString("-mllvm"));
    CmdArgs.push_back(Args.MakeArgString(
        Twine("--amdhsa-code-object-version=") + A->getValue()));
  }

  for (const auto &A : Args.getAllArgValues(options::OPT_Xcuda_ptxas))
    CmdArgs.push_back(Args.MakeArgString("--ptxas-arg=" + A));

  // Forward remarks passes to the LLVM backend in the wrapper.
  if (const Arg *A = Args.getLastArg(options::OPT_Rpass_EQ))
    CmdArgs.push_back(Args.MakeArgString(Twine("--offload-opt=-pass-remarks=") +
                                         A->getValue()));
  if (const Arg *A = Args.getLastArg(options::OPT_Rpass_missed_EQ))
    CmdArgs.push_back(Args.MakeArgString(
        Twine("--offload-opt=-pass-remarks-missed=") + A->getValue()));
  if (const Arg *A = Args.getLastArg(options::OPT_Rpass_analysis_EQ))
    CmdArgs.push_back(Args.MakeArgString(
        Twine("--offload-opt=-pass-remarks-analysis=") + A->getValue()));
  if (Args.getLastArg(options::OPT_save_temps_EQ))
    CmdArgs.push_back("--save-temps");

  // Add any SYCL offloading specific options to the clang-linker-wrapper
  if (C.hasOffloadToolChain<Action::OFK_SYCL>()) {
    // -sycl-device-libraries=<comma separated list> contains all of the SYCL
    // device specific libraries that are needed. This generic list will be
    // populated with device binaries for all target triples in the current
    // compilation flow.

    // Create a comma separated list to pass along to the linker wrapper.
    SmallString<256> LibList;
    llvm::Triple TargetTriple;
    auto ToolChainRange = C.getOffloadToolChains<Action::OFK_SYCL>();
    for (auto &I :
         llvm::make_range(ToolChainRange.first, ToolChainRange.second)) {
      const ToolChain *TC = I.second;
      // Note: For AMD targets, we do not pass any SYCL device libraries.
      if (TC->getTriple().isSPIROrSPIRV() || TC->getTriple().isNVPTX()) {
        TargetTriple = TC->getTriple();
        SmallVector<std::string, 8> SYCLDeviceLibs;
        bool IsSPIR = TargetTriple.isSPIROrSPIRV();
        bool IsSpirvAOT = TargetTriple.isSPIRAOT();
        bool UseJitLink =
            IsSPIR &&
            Args.hasFlag(options::OPT_fsycl_device_lib_jit_link,
                         options::OPT_fno_sycl_device_lib_jit_link, false);
        bool UseAOTLink = IsSPIR && (IsSpirvAOT || !UseJitLink);
        SYCLDeviceLibs = SYCL::getDeviceLibraries(C, TargetTriple, UseAOTLink);
        for (const auto &AddLib : SYCLDeviceLibs) {
          if (LibList.size() > 0)
            LibList += ",";
          LibList += AddLib;
        }
      }
    }
    // -sycl-device-libraries=<libs> provides a comma separate list of
    // libraries to add to the device linking step.
    if (LibList.size())
      CmdArgs.push_back(
          Args.MakeArgString(Twine("-sycl-device-libraries=") + LibList));

    // -sycl-device-library-location=<dir> provides the location in which the
    // SYCL device libraries can be found.
    SmallString<128> DeviceLibDir(D.Dir);
    llvm::sys::path::append(DeviceLibDir, "..", "lib");
    // Check the library location candidates for the the libsycl-crt library
    // and use that location.  Base the location on relative to driver if this
    // is not resolved.
    SmallVector<SmallString<128>, 4> LibLocCandidates;
    SYCLInstallationDetector SYCLInstallation(D);
    SYCLInstallation.getSYCLDeviceLibPath(LibLocCandidates);
    SmallString<128> LibName("libsycl-crt");
    bool IsNewOffload = D.getUseNewOffloadingDriver();
    StringRef LibSuffix = TheTriple.isWindowsMSVCEnvironment()
                              ? (IsNewOffload ? ".new.obj" : ".obj")
                              : (IsNewOffload ? ".new.o" : ".o");
    llvm::sys::path::replace_extension(LibName, LibSuffix);
    for (const auto &LibLoc : LibLocCandidates) {
      SmallString<128> FullLibName(LibLoc);
      llvm::sys::path::append(FullLibName, LibName);
      if (llvm::sys::fs::exists(FullLibName)) {
        DeviceLibDir = LibLoc;
        break;
      }
    }
    CmdArgs.push_back(Args.MakeArgString(
        Twine("-sycl-device-library-location=") + DeviceLibDir));

    if (C.getDriver().isDumpDeviceCodeEnabled()) {
      SmallString<128> DumpDir;
      Arg *A = C.getArgs().getLastArg(options::OPT_fsycl_dump_device_code_EQ);
      DumpDir = A ? A->getValue() : "";
      CmdArgs.push_back(
          Args.MakeArgString(Twine("-sycl-dump-device-code=") + DumpDir));
    }

    auto appendOption = [](SmallString<128> &OptString, StringRef AddOpt) {
      if (!OptString.empty())
        OptString += " ";
      OptString += AddOpt.str();
    };
    // --sycl-post-link-options="options" provides a string of options to be
    // passed along to the sycl-post-link tool during device link.
    SmallString<128> PostLinkOptString;
    ArgStringList PostLinkArgs;
    getNonTripleBasedSYCLPostLinkOpts(getToolChain(), JA, Args, PostLinkArgs);
    for (const auto &A : PostLinkArgs)
      appendOption(PostLinkOptString, A);
    if (Args.hasArg(options::OPT_Xdevice_post_link)) {
      for (const auto &A : Args.getAllArgValues(options::OPT_Xdevice_post_link))
        appendOption(PostLinkOptString, A);
    }
    if (!PostLinkOptString.empty())
      CmdArgs.push_back(
          Args.MakeArgString("--sycl-post-link-options=" + PostLinkOptString));

    // --llvm-spirv-options="options" provides a string of options to be passed
    // along to the llvm-spirv (translation) step during device link.
    SmallString<128> OptString;
    if (Args.hasArg(options::OPT_Xspirv_translator)) {
      for (const auto &A : Args.getAllArgValues(options::OPT_Xspirv_translator))
        appendOption(OptString, A);
    }
    ArgStringList TranslatorArgs;
    getNonTripleBasedSPIRVTransOpts(C, Args, TranslatorArgs);
    for (const auto &A : TranslatorArgs)
      appendOption(OptString, A);
    CmdArgs.push_back(Args.MakeArgString("--llvm-spirv-options=" + OptString));

    if (C.getDefaultToolChain().getTriple().isWindowsMSVCEnvironment())
      CmdArgs.push_back("-sycl-is-windows-msvc-env");

    bool IsUsingLTO = D.isUsingLTO(/*IsDeviceOffloadAction=*/true);
    auto LTOMode = D.getLTOMode(/*IsDeviceOffloadAction=*/true);
    if (IsUsingLTO && LTOMode == LTOK_Thin)
      CmdArgs.push_back(Args.MakeArgString("-sycl-thin-lto"));

    if (Args.hasArg(options::OPT_fsycl_embed_ir))
      CmdArgs.push_back(Args.MakeArgString("-sycl-embed-ir"));

    // Formulate and add any offload-wrapper and AOT specific options. These
    // are additional options passed in via -Xsycl-target-linker and
    // -Xsycl-target-backend.
    const toolchains::SYCLToolChain &SYCLTC =
        static_cast<const toolchains::SYCLToolChain &>(getToolChain());
    // Only store compile/link opts in the image descriptor for the SPIR-V
    // target.  For AOT, pass along the addition options via GPU or CPU
    // specific clang-linker-wrapper options.
    const ArgList &Args =
        C.getArgsForToolChain(nullptr, StringRef(), Action::OFK_SYCL);
    for (auto &ToolChainMember :
         llvm::make_range(ToolChainRange.first, ToolChainRange.second)) {
      const ToolChain *TC = ToolChainMember.second;
      bool IsJIT = false;
      StringRef WrapperOption;
      StringRef WrapperLinkOption;
      if (TC->getTriple().isSPIROrSPIRV()) {
        if (TC->getTriple().getSubArch() == llvm::Triple::NoSubArch) {
          IsJIT = true;
          WrapperOption = "--sycl-backend-compile-options=";
        }
        if (TC->getTriple().getSubArch() == llvm::Triple::SPIRSubArch_gen)
          WrapperOption = "--gpu-tool-arg=";
        if (TC->getTriple().getSubArch() == llvm::Triple::SPIRSubArch_x86_64)
          WrapperOption = "--cpu-tool-arg=";
      } else
        continue;
      ArgStringList BuildArgs;
      SmallString<128> BackendOptString;
      SmallString<128> LinkOptString;
      SYCLTC.TranslateBackendTargetArgs(TC->getTriple(), Args, BuildArgs);
      for (const auto &A : BuildArgs)
        appendOption(BackendOptString, A);

      BuildArgs.clear();
      SYCLTC.TranslateLinkerTargetArgs(TC->getTriple(), Args, BuildArgs);
      for (const auto &A : BuildArgs) {
        if (IsJIT)
          appendOption(LinkOptString, A);
        else
          // For AOT, combine the Backend and Linker strings into one.
          appendOption(BackendOptString, A);
      }
      if (!BackendOptString.empty())
        CmdArgs.push_back(
            Args.MakeArgString(Twine(WrapperOption) + BackendOptString));
      if (!LinkOptString.empty())
        CmdArgs.push_back(
            Args.MakeArgString("--sycl-target-link-options=" + LinkOptString));
    }
  }

  // Construct the link job so we can wrap around it.
  Linker->ConstructJob(C, JA, Output, Inputs, Args, LinkingOutput);
  const auto &LinkCommand = C.getJobs().getJobs().back();

  // Forward -Xoffload-linker<-triple> arguments to the device link job.
  for (Arg *A : Args.filtered(options::OPT_Xoffload_linker)) {
    StringRef Val = A->getValue(0);
    if (Val.empty())
      CmdArgs.push_back(
          Args.MakeArgString(Twine("--device-linker=") + A->getValue(1)));
    else
      CmdArgs.push_back(Args.MakeArgString(
          "--device-linker=" +
          ToolChain::getOpenMPTriple(Val.drop_front()).getTriple() + "=" +
          A->getValue(1)));
  }
  Args.ClaimAllArgs(options::OPT_Xoffload_linker);

  // Embed bitcode instead of an object in JIT mode.
  if (Args.hasFlag(options::OPT_fopenmp_target_jit,
                   options::OPT_fno_openmp_target_jit, false))
    CmdArgs.push_back("--embed-bitcode");

  // Forward `-mllvm` arguments to the LLVM invocations if present.
  for (Arg *A : Args.filtered(options::OPT_mllvm)) {
    CmdArgs.push_back("-mllvm");
    CmdArgs.push_back(A->getValue());
    A->claim();
  }

  // Add the linker arguments to be forwarded by the wrapper.
  CmdArgs.push_back(Args.MakeArgString(Twine("--linker-path=") +
                                       LinkCommand->getExecutable()));
  for (const char *LinkArg : LinkCommand->getArguments())
    CmdArgs.push_back(LinkArg);

  addOffloadCompressArgs(Args, CmdArgs);

  const char *Exec =
      Args.MakeArgString(getToolChain().GetProgramPath("clang-linker-wrapper"));

  // Replace the executable and arguments of the link job with the
  // wrapper.
  LinkCommand->replaceExecutable(Exec);
  LinkCommand->replaceArguments(CmdArgs);
}<|MERGE_RESOLUTION|>--- conflicted
+++ resolved
@@ -10513,13 +10513,8 @@
               ",+SPV_INTEL_tensor_float32_conversion"
               ",+SPV_INTEL_optnone"
               ",+SPV_KHR_non_semantic_info"
-<<<<<<< HEAD
               ",+SPV_KHR_cooperative_matrix"
-              ",+SPV_INTEL_memory_access_aliasing"
               ",+SPV_EXT_shader_atomic_float16_add";
-=======
-              ",+SPV_KHR_cooperative_matrix";
->>>>>>> 64c009eb
   if (IsCPU)
     ExtArg += ",+SPV_INTEL_fp_max_error";
 
