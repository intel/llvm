//===--- HIPAMD.cpp - HIP Tool and ToolChain Implementations ----*- C++ -*-===//
//
// Part of the LLVM Project, under the Apache License v2.0 with LLVM Exceptions.
// See https://llvm.org/LICENSE.txt for license information.
// SPDX-License-Identifier: Apache-2.0 WITH LLVM-exception
//
//===----------------------------------------------------------------------===//

#include "HIPAMD.h"
#include "AMDGPU.h"
#include "HIPUtility.h"
#include "SPIRV.h"
#include "clang/Basic/Cuda.h"
#include "clang/Driver/CommonArgs.h"
#include "clang/Driver/Compilation.h"
#include "clang/Driver/Driver.h"
#include "clang/Driver/InputInfo.h"
#include "clang/Driver/Options.h"
#include "clang/Driver/SanitizerArgs.h"
#include "llvm/Support/FileSystem.h"
#include "llvm/Support/Path.h"
#include "llvm/TargetParser/TargetParser.h"

using namespace clang::driver;
using namespace clang::driver::toolchains;
using namespace clang::driver::tools;
using namespace clang;
using namespace llvm::opt;

#if defined(_WIN32) || defined(_WIN64)
#define NULL_FILE "nul"
#else
#define NULL_FILE "/dev/null"
#endif

void AMDGCN::Linker::constructLlvmLinkCommand(Compilation &C,
                                         const JobAction &JA,
                                         const InputInfoList &Inputs,
                                         const InputInfo &Output,
                                         const llvm::opt::ArgList &Args) const {
  // Construct llvm-link command.
  // The output from llvm-link is a bitcode file.
  ArgStringList LlvmLinkArgs;

  assert(!Inputs.empty() && "Must have at least one input.");

  LlvmLinkArgs.append({"-o", Output.getFilename()});
  for (auto Input : Inputs)
    LlvmLinkArgs.push_back(Input.getFilename());

  // Look for archive of bundled bitcode in arguments, and add temporary files
  // for the extracted archive of bitcode to inputs.
  auto TargetID = Args.getLastArgValue(options::OPT_mcpu_EQ);
  AddStaticDeviceLibsLinking(C, *this, JA, Inputs, Args, LlvmLinkArgs, "amdgcn",
                             TargetID, /*IsBitCodeSDL=*/true);

  const char *LlvmLink =
    Args.MakeArgString(getToolChain().GetProgramPath("llvm-link"));
  C.addCommand(std::make_unique<Command>(JA, *this, ResponseFileSupport::None(),
                                         LlvmLink, LlvmLinkArgs, Inputs,
                                         Output));
}

void AMDGCN::Linker::constructLldCommand(Compilation &C, const JobAction &JA,
                                         const InputInfoList &Inputs,
                                         const InputInfo &Output,
                                         const llvm::opt::ArgList &Args) const {
  // Construct lld command.
  // The output from ld.lld is an HSA code object file.
  ArgStringList LldArgs{"-flavor",
                        "gnu",
                        "-m",
                        "elf64_amdgpu",
                        "--no-undefined",
                        "-shared",
                        "-plugin-opt=-amdgpu-internalize-symbols"};
  if (Args.hasArg(options::OPT_hipstdpar))
    LldArgs.push_back("-plugin-opt=-amdgpu-enable-hipstdpar");

  auto &TC = getToolChain();
  auto &D = TC.getDriver();
  bool IsThinLTO = D.getOffloadLTOMode() == LTOK_Thin;
  addLTOOptions(TC, Args, LldArgs, Output, Inputs, IsThinLTO);

  // Extract all the -m options
  std::vector<llvm::StringRef> Features;
  amdgpu::getAMDGPUTargetFeatures(D, TC.getTriple(), Args, Features);

  // Add features to mattr such as cumode
  std::string MAttrString = "-plugin-opt=-mattr=";
  for (auto OneFeature : unifyTargetFeatures(Features)) {
    MAttrString.append(Args.MakeArgString(OneFeature));
    if (OneFeature != Features.back())
      MAttrString.append(",");
  }
  if (!Features.empty())
    LldArgs.push_back(Args.MakeArgString(MAttrString));

  // ToDo: Remove this option after AMDGPU backend supports ISA-level linking.
  // Since AMDGPU backend currently does not support ISA-level linking, all
  // called functions need to be imported.
  if (IsThinLTO) {
    LldArgs.push_back(Args.MakeArgString("-plugin-opt=-force-import-all"));
    LldArgs.push_back(Args.MakeArgString("-plugin-opt=-avail-extern-to-local"));
    LldArgs.push_back(Args.MakeArgString(
        "-plugin-opt=-avail-extern-gv-in-addrspace-to-local=3"));
  }

  for (const Arg *A : Args.filtered(options::OPT_mllvm)) {
    LldArgs.push_back(
        Args.MakeArgString(Twine("-plugin-opt=") + A->getValue(0)));
  }

  if (C.getDriver().isSaveTempsEnabled())
    LldArgs.push_back("-save-temps");

  addLinkerCompressDebugSectionsOption(TC, Args, LldArgs);

  // Given that host and device linking happen in separate processes, the device
  // linker doesn't always have the visibility as to which device symbols are
  // needed by a program, especially for the device symbol dependencies that are
  // introduced through the host symbol resolution.
  // For example: host_A() (A.obj) --> host_B(B.obj) --> device_kernel_B()
  // (B.obj) In this case, the device linker doesn't know that A.obj actually
  // depends on the kernel functions in B.obj.  When linking to static device
  // library, the device linker may drop some of the device global symbols if
  // they aren't referenced.  As a workaround, we are adding to the
  // --whole-archive flag such that all global symbols would be linked in.
  LldArgs.push_back("--whole-archive");

  for (auto *Arg : Args.filtered(options::OPT_Xoffload_linker)) {
    StringRef ArgVal = Arg->getValue(1);
    auto SplitArg = ArgVal.split("-mllvm=");
    if (!SplitArg.second.empty()) {
      LldArgs.push_back(
          Args.MakeArgString(Twine("-plugin-opt=") + SplitArg.second));
    } else {
      LldArgs.push_back(Args.MakeArgString(ArgVal));
    }
    Arg->claim();
  }

  LldArgs.append({"-o", Output.getFilename()});
  for (auto Input : Inputs)
    LldArgs.push_back(Input.getFilename());

  // Look for archive of bundled bitcode in arguments, and add temporary files
  // for the extracted archive of bitcode to inputs.
  auto TargetID = Args.getLastArgValue(options::OPT_mcpu_EQ);
  if (C.getDriver().getUseNewOffloadingDriver() ||
      JA.getOffloadingDeviceKind() != Action::OFK_SYCL)
    AddStaticDeviceLibsLinking(C, *this, JA, Inputs, Args, LldArgs, "amdgcn",
                               TargetID, /*IsBitCodeSDL=*/true);

  LldArgs.push_back("--no-whole-archive");

  const char *Lld = Args.MakeArgString(getToolChain().GetProgramPath("lld"));
  C.addCommand(std::make_unique<Command>(JA, *this, ResponseFileSupport::None(),
                                         Lld, LldArgs, Inputs, Output));
}

// For SPIR-V the inputs for the job are device AMDGCN SPIR-V flavoured bitcode
// and the output is either a compiled SPIR-V binary or bitcode (-emit-llvm). It
// calls llvm-link and then the llvm-spirv translator. Once the SPIR-V BE will
// be promoted from experimental, we will switch to using that. TODO: consider
// if we want to run any targeted optimisations over IR here, over generic
// SPIR-V.
void AMDGCN::Linker::constructLinkAndEmitSpirvCommand(
    Compilation &C, const JobAction &JA, const InputInfoList &Inputs,
    const InputInfo &Output, const llvm::opt::ArgList &Args) const {
  assert(!Inputs.empty() && "Must have at least one input.");

  constructLlvmLinkCommand(C, JA, Inputs, Output, Args);

  // Linked BC is now in Output

  // Emit SPIR-V binary.
  llvm::opt::ArgStringList TrArgs{
      "--spirv-max-version=1.6",
      "--spirv-ext=+all",
      "--spirv-allow-unknown-intrinsics",
      "--spirv-lower-const-expr",
      "--spirv-preserve-auxdata",
      "--spirv-debug-info-version=nonsemantic-shader-200"};
  SPIRV::constructTranslateCommand(C, *this, JA, Output, Output, TrArgs);
}

// For amdgcn the inputs of the linker job are device bitcode and output is
// either an object file or bitcode (-emit-llvm). It calls llvm-link, opt,
// llc, then lld steps.
void AMDGCN::Linker::ConstructJob(Compilation &C, const JobAction &JA,
                                  const InputInfo &Output,
                                  const InputInfoList &Inputs,
                                  const ArgList &Args,
                                  const char *LinkingOutput) const {
  if (Inputs.size() > 0 &&
      Inputs[0].getType() == types::TY_Image &&
      JA.getType() == types::TY_Object)
    return HIP::constructGenerateObjFileFromHIPFatBinary(C, Output, Inputs,
                                                         Args, JA, *this);

  if (JA.getType() == types::TY_HIP_FATBIN)
    return HIP::constructHIPFatbinCommand(C, JA, Output.getFilename(), Inputs,
                                          Args, *this);

  if (JA.getType() == types::TY_LLVM_BC)
    return constructLlvmLinkCommand(C, JA, Inputs, Output, Args);

  if (getToolChain().getEffectiveTriple().isSPIRV())
    return constructLinkAndEmitSpirvCommand(C, JA, Inputs, Output, Args);

  return constructLldCommand(C, JA, Inputs, Output, Args);
}

HIPAMDToolChain::HIPAMDToolChain(const Driver &D, const llvm::Triple &Triple,
                                 const ToolChain &HostTC, const ArgList &Args,
                                 const Action::OffloadKind OK)
    : ROCMToolChain(D, Triple, Args), HostTC(HostTC), SYCLInstallation(D),
      OK(OK) {
  // Lookup binaries into the driver directory, this is used to
  // discover the clang-offload-bundler executable.
  getProgramPaths().push_back(getDriver().Dir);
  // Diagnose unsupported sanitizer options only once.
  diagnoseUnsupportedSanitizers(Args);
}

void HIPAMDToolChain::addClangTargetOptions(
    const llvm::opt::ArgList &DriverArgs, llvm::opt::ArgStringList &CC1Args,
    Action::OffloadKind DeviceOffloadingKind) const {
  HostTC.addClangTargetOptions(DriverArgs, CC1Args, DeviceOffloadingKind);

  assert((DeviceOffloadingKind == Action::OFK_HIP ||
          DeviceOffloadingKind == Action::OFK_SYCL) &&
         "Only HIP and SYCL offloading kinds are supported for GPUs.");

  CC1Args.append({"-fcuda-is-device", "-fno-threadsafe-statics"});

  if (!DriverArgs.hasFlag(options::OPT_fgpu_rdc, options::OPT_fno_gpu_rdc,
                          false)) {
    CC1Args.append({"-mllvm", "-amdgpu-internalize-symbols"});
    if (DriverArgs.hasArgNoClaim(options::OPT_hipstdpar))
      CC1Args.append({"-mllvm", "-amdgpu-enable-hipstdpar"});
  }

  StringRef MaxThreadsPerBlock =
      DriverArgs.getLastArgValue(options::OPT_gpu_max_threads_per_block_EQ);
  if (!MaxThreadsPerBlock.empty()) {
    std::string ArgStr =
        (Twine("--gpu-max-threads-per-block=") + MaxThreadsPerBlock).str();
    CC1Args.push_back(DriverArgs.MakeArgStringRef(ArgStr));
  }

  CC1Args.push_back("-fcuda-allow-variadic-functions");

  // Default to "hidden" visibility, as object level linking will not be
  // supported for the foreseeable future.
  if (!DriverArgs.hasArg(options::OPT_fvisibility_EQ,
                         options::OPT_fvisibility_ms_compat)) {
    if (DeviceOffloadingKind != Action::OFK_SYCL)
      CC1Args.append({"-fvisibility=hidden"});
    CC1Args.push_back("-fapply-global-visibility-to-externs");
  }

  if (getEffectiveTriple().isSPIRV()) {
    // For SPIR-V we embed the command-line into the generated binary, in order
    // to retrieve it at JIT time and be able to do target specific compilation
    // with options that match the user-supplied ones.
    if (!DriverArgs.hasArg(options::OPT_fembed_bitcode_marker))
      CC1Args.push_back("-fembed-bitcode=marker");
    return; // No DeviceLibs for SPIR-V.
  }

<<<<<<< HEAD
  if (DeviceOffloadingKind == Action::OFK_SYCL) {
    SYCLInstallation.addSYCLIncludeArgs(DriverArgs, CC1Args);
    SYCLInstallation.addLibspirvLinkArgs(getEffectiveTriple(), DriverArgs,
                                         HostTC.getTriple(), CC1Args);
  }

=======
>>>>>>> 073460a2
  for (auto BCFile : getDeviceLibs(DriverArgs, DeviceOffloadingKind)) {
    CC1Args.push_back(BCFile.ShouldInternalize ? "-mlink-builtin-bitcode"
                                               : "-mlink-bitcode-file");
    CC1Args.push_back(DriverArgs.MakeArgString(BCFile.Path));
  }

}

llvm::opt::DerivedArgList *
HIPAMDToolChain::TranslateArgs(const llvm::opt::DerivedArgList &Args,
                               StringRef BoundArch,
                               Action::OffloadKind DeviceOffloadKind) const {
  DerivedArgList *DAL =
      HostTC.TranslateArgs(Args, BoundArch, DeviceOffloadKind);
  if (!DAL)
    DAL = new DerivedArgList(Args.getBaseArgs());

  const OptTable &Opts = getDriver().getOpts();

  for (Arg *A : Args) {
    if (!shouldSkipSanitizeOption(*this, Args, BoundArch, A))
      DAL->append(A);
  }

  if (!BoundArch.empty()) {
    DAL->eraseArg(options::OPT_mcpu_EQ);
    DAL->AddJoinedArg(nullptr, Opts.getOption(options::OPT_mcpu_EQ), BoundArch);
    checkTargetID(*DAL);
  }

  if (!Args.hasArg(options::OPT_flto_partitions_EQ))
    DAL->AddJoinedArg(nullptr, Opts.getOption(options::OPT_flto_partitions_EQ),
                      "8");

  return DAL;
}

Tool *HIPAMDToolChain::buildLinker() const {
  assert(getTriple().isAMDGCN() ||
         getTriple().getArch() == llvm::Triple::spirv64);
  if (OK == Action::OFK_SYCL)
    return new tools::AMDGCN::SYCLLinker(*this);
  return new tools::AMDGCN::Linker(*this);
}

Tool *HIPAMDToolChain::SelectTool(const JobAction &JA) const {
  if (OK == Action::OFK_SYCL) {
    if (JA.getKind() == Action::LinkJobClass &&
        JA.getType() == types::TY_LLVM_BC) {
      return static_cast<tools::AMDGCN::SYCLLinker *>(ToolChain::SelectTool(JA))
          ->GetSYCLToolChainLinker();
    }
  }
  return ToolChain::SelectTool(JA);
}

void HIPAMDToolChain::addClangWarningOptions(ArgStringList &CC1Args) const {
  AMDGPUToolChain::addClangWarningOptions(CC1Args);
  HostTC.addClangWarningOptions(CC1Args);
}

ToolChain::CXXStdlibType
HIPAMDToolChain::GetCXXStdlibType(const ArgList &Args) const {
  return HostTC.GetCXXStdlibType(Args);
}

void HIPAMDToolChain::AddClangSystemIncludeArgs(const ArgList &DriverArgs,
                                                ArgStringList &CC1Args) const {
  HostTC.AddClangSystemIncludeArgs(DriverArgs, CC1Args);
}

void HIPAMDToolChain::AddClangCXXStdlibIncludeArgs(
    const ArgList &Args, ArgStringList &CC1Args) const {
  HostTC.AddClangCXXStdlibIncludeArgs(Args, CC1Args);
}

void HIPAMDToolChain::AddIAMCUIncludeArgs(const ArgList &Args,
                                          ArgStringList &CC1Args) const {
  HostTC.AddIAMCUIncludeArgs(Args, CC1Args);
}

void HIPAMDToolChain::AddHIPIncludeArgs(const ArgList &DriverArgs,
                                        ArgStringList &CC1Args) const {
  RocmInstallation->AddHIPIncludeArgs(DriverArgs, CC1Args);
}

SanitizerMask HIPAMDToolChain::getSupportedSanitizers() const {
  // The HIPAMDToolChain only supports sanitizers in the sense that it allows
  // sanitizer arguments on the command line if they are supported by the host
  // toolchain. The HIPAMDToolChain will actually ignore any command line
  // arguments for any of these "supported" sanitizers. That means that no
  // sanitization of device code is actually supported at this time.
  //
  // This behavior is necessary because the host and device toolchains
  // invocations often share the command line, so the device toolchain must
  // tolerate flags meant only for the host toolchain.
  return HostTC.getSupportedSanitizers();
}

VersionTuple HIPAMDToolChain::computeMSVCVersion(const Driver *D,
                                                 const ArgList &Args) const {
  return HostTC.computeMSVCVersion(D, Args);
}

llvm::SmallVector<ToolChain::BitCodeLibraryInfo, 12>
<<<<<<< HEAD
HIPAMDToolChain::getDeviceLibs(
    const llvm::opt::ArgList &DriverArgs,
    const Action::OffloadKind DeviceOffloadingKind) const {
=======
HIPAMDToolChain::getDeviceLibs(const llvm::opt::ArgList &DriverArgs,
                               Action::OffloadKind DeviceOffloadingKind) const {
>>>>>>> 073460a2
  llvm::SmallVector<BitCodeLibraryInfo, 12> BCLibs;
  if (!DriverArgs.hasFlag(options::OPT_offloadlib, options::OPT_no_offloadlib,
                          true) ||
      getGPUArch(DriverArgs) == "amdgcnspirv")
    return {};
  ArgStringList LibraryPaths;

  // Find in --hip-device-lib-path and HIP_LIBRARY_PATH.
  for (StringRef Path : RocmInstallation->getRocmDeviceLibPathArg())
    LibraryPaths.push_back(DriverArgs.MakeArgString(Path));

  addDirectoryList(DriverArgs, LibraryPaths, "", "HIP_DEVICE_LIB_PATH");

  // Maintain compatability with --hip-device-lib.
  auto BCLibArgs = DriverArgs.getAllArgValues(options::OPT_hip_device_lib_EQ);
  if (!BCLibArgs.empty()) {
    for (StringRef BCName : BCLibArgs) {
      StringRef FullName;
      bool Found = false;
      for (StringRef LibraryPath : LibraryPaths) {
        SmallString<128> Path(LibraryPath);
        llvm::sys::path::append(Path, BCName);
        FullName = Path;
        if (llvm::sys::fs::exists(FullName)) {
          BCLibs.emplace_back(FullName);
          Found = true;
          break;
        }
      }
      if (!Found)
        getDriver().Diag(diag::err_drv_no_such_file) << BCName;
    }
  } else {
    if (!RocmInstallation->hasDeviceLibrary()) {
      getDriver().Diag(diag::err_drv_no_rocm_device_lib) << 0;
      return {};
    }
    StringRef GpuArch = getGPUArch(DriverArgs);
    assert(!GpuArch.empty() && "Must have an explicit GPU arch.");

    // Add common device libraries like ocml etc.
    for (auto N : getCommonDeviceLibNames(DriverArgs, GpuArch.str(),
                                          DeviceOffloadingKind))
      BCLibs.emplace_back(N);

    // Add instrument lib.
    auto InstLib =
        DriverArgs.getLastArgValue(options::OPT_gpu_instrument_lib_EQ);
    if (InstLib.empty())
      return BCLibs;
    if (llvm::sys::fs::exists(InstLib))
      BCLibs.emplace_back(InstLib);
    else
      getDriver().Diag(diag::err_drv_no_such_file) << InstLib;
  }

  return BCLibs;
}

void HIPAMDToolChain::checkTargetID(
    const llvm::opt::ArgList &DriverArgs) const {
  auto PTID = getParsedTargetID(DriverArgs);
  if (PTID.OptionalTargetID && !PTID.OptionalGPUArch &&
      PTID.OptionalTargetID != "amdgcnspirv")
    getDriver().Diag(clang::diag::err_drv_bad_target_id)
        << *PTID.OptionalTargetID;
}

SPIRVAMDToolChain::SPIRVAMDToolChain(const Driver &D,
                                     const llvm::Triple &Triple,
                                     const ArgList &Args)
    : ROCMToolChain(D, Triple, Args) {
  getProgramPaths().push_back(getDriver().Dir);
}

Tool *SPIRVAMDToolChain::buildLinker() const {
  assert(getTriple().getArch() == llvm::Triple::spirv64);
  return new tools::AMDGCN::Linker(*this);
}<|MERGE_RESOLUTION|>--- conflicted
+++ resolved
@@ -270,15 +270,12 @@
     return; // No DeviceLibs for SPIR-V.
   }
 
-<<<<<<< HEAD
   if (DeviceOffloadingKind == Action::OFK_SYCL) {
     SYCLInstallation.addSYCLIncludeArgs(DriverArgs, CC1Args);
     SYCLInstallation.addLibspirvLinkArgs(getEffectiveTriple(), DriverArgs,
                                          HostTC.getTriple(), CC1Args);
   }
 
-=======
->>>>>>> 073460a2
   for (auto BCFile : getDeviceLibs(DriverArgs, DeviceOffloadingKind)) {
     CC1Args.push_back(BCFile.ShouldInternalize ? "-mlink-builtin-bitcode"
                                                : "-mlink-bitcode-file");
@@ -384,14 +381,8 @@
 }
 
 llvm::SmallVector<ToolChain::BitCodeLibraryInfo, 12>
-<<<<<<< HEAD
-HIPAMDToolChain::getDeviceLibs(
-    const llvm::opt::ArgList &DriverArgs,
-    const Action::OffloadKind DeviceOffloadingKind) const {
-=======
 HIPAMDToolChain::getDeviceLibs(const llvm::opt::ArgList &DriverArgs,
                                Action::OffloadKind DeviceOffloadingKind) const {
->>>>>>> 073460a2
   llvm::SmallVector<BitCodeLibraryInfo, 12> BCLibs;
   if (!DriverArgs.hasFlag(options::OPT_offloadlib, options::OPT_no_offloadlib,
                           true) ||
