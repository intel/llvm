//===--- HIPAMD.cpp - HIP Tool and ToolChain Implementations ----*- C++ -*-===//
//
// Part of the LLVM Project, under the Apache License v2.0 with LLVM Exceptions.
// See https://llvm.org/LICENSE.txt for license information.
// SPDX-License-Identifier: Apache-2.0 WITH LLVM-exception
//
//===----------------------------------------------------------------------===//

#include "HIPAMD.h"
#include "AMDGPU.h"
#include "HIPUtility.h"
#include "SPIRV.h"
#include "clang/Basic/Cuda.h"
#include "clang/Driver/CommonArgs.h"
#include "clang/Driver/Compilation.h"
#include "clang/Driver/Driver.h"
#include "clang/Driver/InputInfo.h"
#include "clang/Driver/SanitizerArgs.h"
#include "clang/Options/Options.h"
#include "llvm/Support/FileSystem.h"
#include "llvm/Support/Path.h"
#include "llvm/TargetParser/TargetParser.h"

using namespace clang::driver;
using namespace clang::driver::toolchains;
using namespace clang::driver::tools;
using namespace clang;
using namespace llvm::opt;

#if defined(_WIN32) || defined(_WIN64)
#define NULL_FILE "nul"
#else
#define NULL_FILE "/dev/null"
#endif

void AMDGCN::Linker::constructLlvmLinkCommand(Compilation &C,
                                         const JobAction &JA,
                                         const InputInfoList &Inputs,
                                         const InputInfo &Output,
                                         const llvm::opt::ArgList &Args) const {
  // Construct llvm-link command.
  // The output from llvm-link is a bitcode file.
  ArgStringList LlvmLinkArgs;

  assert(!Inputs.empty() && "Must have at least one input.");

  LlvmLinkArgs.append({"-o", Output.getFilename()});
  for (auto Input : Inputs)
    LlvmLinkArgs.push_back(Input.getFilename());

  // Look for archive of bundled bitcode in arguments, and add temporary files
  // for the extracted archive of bitcode to inputs.
  auto TargetID = Args.getLastArgValue(options::OPT_mcpu_EQ);
  AddStaticDeviceLibsLinking(C, *this, JA, Inputs, Args, LlvmLinkArgs, "amdgcn",
                             TargetID, /*IsBitCodeSDL=*/true);

  const char *LlvmLink =
    Args.MakeArgString(getToolChain().GetProgramPath("llvm-link"));
  C.addCommand(std::make_unique<Command>(JA, *this, ResponseFileSupport::None(),
                                         LlvmLink, LlvmLinkArgs, Inputs,
                                         Output));
}

void AMDGCN::Linker::constructLldCommand(Compilation &C, const JobAction &JA,
                                         const InputInfoList &Inputs,
                                         const InputInfo &Output,
                                         const llvm::opt::ArgList &Args) const {
  // Construct lld command.
  // The output from ld.lld is an HSA code object file.
  ArgStringList LldArgs{"-flavor",
                        "gnu",
                        "-m",
                        "elf64_amdgpu",
                        "--no-undefined",
                        "-shared",
                        "-plugin-opt=-amdgpu-internalize-symbols"};
  if (Args.hasArg(options::OPT_hipstdpar))
    LldArgs.push_back("-plugin-opt=-amdgpu-enable-hipstdpar");

  auto &TC = getToolChain();
  auto &D = TC.getDriver();
  bool IsThinLTO = D.getOffloadLTOMode() == LTOK_Thin;
  addLTOOptions(TC, Args, LldArgs, Output, Inputs, IsThinLTO);

  // Extract all the -m options
  std::vector<llvm::StringRef> Features;
  amdgpu::getAMDGPUTargetFeatures(D, TC.getTriple(), Args, Features);

  // Add features to mattr such as cumode
  std::string MAttrString = "-plugin-opt=-mattr=";
  for (auto OneFeature : unifyTargetFeatures(Features)) {
    MAttrString.append(Args.MakeArgString(OneFeature));
    if (OneFeature != Features.back())
      MAttrString.append(",");
  }
  if (!Features.empty())
    LldArgs.push_back(Args.MakeArgString(MAttrString));

  // ToDo: Remove this option after AMDGPU backend supports ISA-level linking.
  // Since AMDGPU backend currently does not support ISA-level linking, all
  // called functions need to be imported.
  if (IsThinLTO) {
    LldArgs.push_back(Args.MakeArgString("-plugin-opt=-force-import-all"));
    LldArgs.push_back(Args.MakeArgString("-plugin-opt=-avail-extern-to-local"));
    LldArgs.push_back(Args.MakeArgString(
        "-plugin-opt=-avail-extern-gv-in-addrspace-to-local=3"));
  }

  for (const Arg *A : Args.filtered(options::OPT_mllvm)) {
    LldArgs.push_back(
        Args.MakeArgString(Twine("-plugin-opt=") + A->getValue(0)));
  }

  if (C.getDriver().isSaveTempsEnabled())
    LldArgs.push_back("-save-temps");

  addLinkerCompressDebugSectionsOption(TC, Args, LldArgs);

  // Given that host and device linking happen in separate processes, the device
  // linker doesn't always have the visibility as to which device symbols are
  // needed by a program, especially for the device symbol dependencies that are
  // introduced through the host symbol resolution.
  // For example: host_A() (A.obj) --> host_B(B.obj) --> device_kernel_B()
  // (B.obj) In this case, the device linker doesn't know that A.obj actually
  // depends on the kernel functions in B.obj.  When linking to static device
  // library, the device linker may drop some of the device global symbols if
  // they aren't referenced.  As a workaround, we are adding to the
  // --whole-archive flag such that all global symbols would be linked in.
  LldArgs.push_back("--whole-archive");

  for (auto *Arg : Args.filtered(options::OPT_Xoffload_linker)) {
    StringRef ArgVal = Arg->getValue(1);
    auto SplitArg = ArgVal.split("-mllvm=");
    if (!SplitArg.second.empty()) {
      LldArgs.push_back(
          Args.MakeArgString(Twine("-plugin-opt=") + SplitArg.second));
    } else {
      LldArgs.push_back(Args.MakeArgString(ArgVal));
    }
    Arg->claim();
  }

  LldArgs.append({"-o", Output.getFilename()});
  for (auto Input : Inputs)
    LldArgs.push_back(Input.getFilename());

  // Look for archive of bundled bitcode in arguments, and add temporary files
  // for the extracted archive of bitcode to inputs.
  auto TargetID = Args.getLastArgValue(options::OPT_mcpu_EQ);
  if (C.getDriver().getUseNewOffloadingDriver() ||
      JA.getOffloadingDeviceKind() != Action::OFK_SYCL)
    AddStaticDeviceLibsLinking(C, *this, JA, Inputs, Args, LldArgs, "amdgcn",
                               TargetID, /*IsBitCodeSDL=*/true);

  LldArgs.push_back("--no-whole-archive");

  const char *Lld = Args.MakeArgString(getToolChain().GetProgramPath("lld"));
  C.addCommand(std::make_unique<Command>(JA, *this, ResponseFileSupport::None(),
                                         Lld, LldArgs, Inputs, Output));
}

// For SPIR-V the inputs for the job are device AMDGCN SPIR-V flavoured bitcode
// and the output is either a compiled SPIR-V binary or bitcode (-emit-llvm). It
// calls llvm-link and then the llvm-spirv translator or the SPIR-V BE.
// TODO: consider if we want to run any targeted optimisations over IR here,
// over generic SPIR-V.
void AMDGCN::Linker::constructLinkAndEmitSpirvCommand(
    Compilation &C, const JobAction &JA, const InputInfoList &Inputs,
    const InputInfo &Output, const llvm::opt::ArgList &Args) const {
  assert(!Inputs.empty() && "Must have at least one input.");

  std::string LinkedBCFilePrefix(
      Twine(llvm::sys::path::stem(Output.getFilename()), "-linked").str());
  const char *LinkedBCFilePath = HIP::getTempFile(C, LinkedBCFilePrefix, "bc");
  InputInfo LinkedBCFile(&JA, LinkedBCFilePath, Output.getBaseInput());

  bool UseSPIRVBackend =
      Args.hasFlag(options::OPT_use_spirv_backend,
                   options::OPT_no_use_spirv_backend, /*Default=*/false);

  constructLlvmLinkCommand(C, JA, Inputs, LinkedBCFile, Args);

  if (UseSPIRVBackend) {
    // This code handles the case in the new driver when --offload-device-only
    // is unset and clang-linker-wrapper forwards the bitcode that must be
    // compiled to SPIR-V.

    llvm::opt::ArgStringList CmdArgs;
    const char *Triple =
        C.getArgs().MakeArgString("-triple=spirv64-amd-amdhsa");

    CmdArgs.append({"-cc1", Triple, "-emit-obj", "-disable-llvm-optzns",
                    LinkedBCFile.getFilename(), "-o", Output.getFilename()});

    const Driver &Driver = getToolChain().getDriver();
    const char *Exec = Driver.getClangProgramPath();
    C.addCommand(std::make_unique<Command>(
        JA, *this, ResponseFileSupport::None(), Exec, CmdArgs, LinkedBCFile,
        Output, Driver.getPrependArg()));
  } else {
    // Emit SPIR-V binary using the translator
    llvm::opt::ArgStringList TrArgs{
        "--spirv-max-version=1.6",
        "--spirv-ext=+all",
        "--spirv-allow-unknown-intrinsics",
        "--spirv-lower-const-expr",
        "--spirv-preserve-auxdata",
        "--spirv-debug-info-version=nonsemantic-shader-200"};
    SPIRV::constructTranslateCommand(C, *this, JA, Output, LinkedBCFile,
                                     TrArgs);
  }
}

// For amdgcn the inputs of the linker job are device bitcode and output is
// either an object file or bitcode (-emit-llvm). It calls llvm-link, opt,
// llc, then lld steps.
void AMDGCN::Linker::ConstructJob(Compilation &C, const JobAction &JA,
                                  const InputInfo &Output,
                                  const InputInfoList &Inputs,
                                  const ArgList &Args,
                                  const char *LinkingOutput) const {
  if (Inputs.size() > 0 &&
      Inputs[0].getType() == types::TY_Image &&
      JA.getType() == types::TY_Object)
    return HIP::constructGenerateObjFileFromHIPFatBinary(C, Output, Inputs,
                                                         Args, JA, *this);

  if (JA.getType() == types::TY_HIP_FATBIN)
    return HIP::constructHIPFatbinCommand(C, JA, Output.getFilename(), Inputs,
                                          Args, *this);

  if (JA.getType() == types::TY_LLVM_BC)
    return constructLlvmLinkCommand(C, JA, Inputs, Output, Args);

  if (getToolChain().getEffectiveTriple().isSPIRV())
    return constructLinkAndEmitSpirvCommand(C, JA, Inputs, Output, Args);

  return constructLldCommand(C, JA, Inputs, Output, Args);
}

HIPAMDToolChain::HIPAMDToolChain(const Driver &D, const llvm::Triple &Triple,
                                 const ToolChain &HostTC, const ArgList &Args,
                                 const Action::OffloadKind OK)
    : ROCMToolChain(D, Triple, Args), HostTC(HostTC), SYCLInstallation(D),
      OK(OK) {
  // Lookup binaries into the driver directory, this is used to
  // discover the clang-offload-bundler executable.
  getProgramPaths().push_back(getDriver().Dir);
}

void HIPAMDToolChain::addClangTargetOptions(
    const llvm::opt::ArgList &DriverArgs, llvm::opt::ArgStringList &CC1Args,
    Action::OffloadKind DeviceOffloadingKind) const {
  HostTC.addClangTargetOptions(DriverArgs, CC1Args, DeviceOffloadingKind);

  assert((DeviceOffloadingKind == Action::OFK_HIP ||
          DeviceOffloadingKind == Action::OFK_SYCL) &&
         "Only HIP and SYCL offloading kinds are supported for GPUs.");

  CC1Args.append({"-fcuda-is-device", "-fno-threadsafe-statics"});

  if (!DriverArgs.hasFlag(options::OPT_fgpu_rdc, options::OPT_fno_gpu_rdc,
                          false)) {
    CC1Args.append({"-mllvm", "-amdgpu-internalize-symbols"});
    if (DriverArgs.hasArgNoClaim(options::OPT_hipstdpar))
      CC1Args.append({"-mllvm", "-amdgpu-enable-hipstdpar"});
  }

  StringRef MaxThreadsPerBlock =
      DriverArgs.getLastArgValue(options::OPT_gpu_max_threads_per_block_EQ);
  if (!MaxThreadsPerBlock.empty()) {
    std::string ArgStr =
        (Twine("--gpu-max-threads-per-block=") + MaxThreadsPerBlock).str();
    CC1Args.push_back(DriverArgs.MakeArgStringRef(ArgStr));
  }

  CC1Args.push_back("-fcuda-allow-variadic-functions");

  // Default to "hidden" visibility, as object level linking will not be
  // supported for the foreseeable future.
  if (!DriverArgs.hasArg(options::OPT_fvisibility_EQ,
<<<<<<< HEAD
                         options::OPT_fvisibility_ms_compat) &&
      !getDriver().IsFlangMode()) {
    if (DeviceOffloadingKind != Action::OFK_SYCL)
      CC1Args.append({"-fvisibility=hidden"});
=======
                         options::OPT_fvisibility_ms_compat)) {
    CC1Args.append({"-fvisibility=hidden"});
>>>>>>> d233e787
    CC1Args.push_back("-fapply-global-visibility-to-externs");
  }

  if (getEffectiveTriple().isSPIRV()) {
    // For SPIR-V we embed the command-line into the generated binary, in order
    // to retrieve it at JIT time and be able to do target specific compilation
    // with options that match the user-supplied ones.
    if (!DriverArgs.hasArg(options::OPT_fembed_bitcode_marker))
      CC1Args.push_back("-fembed-bitcode=marker");
    // For SPIR-V we want to retain the pristine output of Clang CodeGen, since
    // optimizations might lose structure / information that is necessary for
    // generating optimal concrete AMDGPU code. We duplicate this because the
    // HIP TC doesn't invoke the base AMDGPU TC addClangTargetOptions.
    if (!DriverArgs.hasArg(options::OPT_disable_llvm_passes))
      CC1Args.push_back("-disable-llvm-passes");
    return; // No DeviceLibs for SPIR-V.
  }

  if (DeviceOffloadingKind == Action::OFK_SYCL) {
    SYCLInstallation.addSYCLIncludeArgs(DriverArgs, CC1Args);
    SYCLInstallation.addLibspirvLinkArgs(getEffectiveTriple(), DriverArgs,
                                         HostTC.getTriple(), CC1Args);
  }

  for (auto BCFile : getDeviceLibs(DriverArgs, DeviceOffloadingKind)) {
    CC1Args.push_back(BCFile.ShouldInternalize ? "-mlink-builtin-bitcode"
                                               : "-mlink-bitcode-file");
    CC1Args.push_back(DriverArgs.MakeArgString(BCFile.Path));
  }
}

llvm::opt::DerivedArgList *
HIPAMDToolChain::TranslateArgs(const llvm::opt::DerivedArgList &Args,
                               StringRef BoundArch,
                               Action::OffloadKind DeviceOffloadKind) const {
  DerivedArgList *DAL =
      HostTC.TranslateArgs(Args, BoundArch, DeviceOffloadKind);
  if (!DAL)
    DAL = new DerivedArgList(Args.getBaseArgs());

  const OptTable &Opts = getDriver().getOpts();

  for (Arg *A : Args) {
    // Filter unsupported sanitizers passed from the HostTC.
    if (!handleSanitizeOption(*this, *DAL, Args, BoundArch, A))
      DAL->append(A);
  }

  if (!BoundArch.empty()) {
    DAL->eraseArg(options::OPT_mcpu_EQ);
    DAL->AddJoinedArg(nullptr, Opts.getOption(options::OPT_mcpu_EQ), BoundArch);
    checkTargetID(*DAL);
  }

  if (!Args.hasArg(options::OPT_flto_partitions_EQ))
    DAL->AddJoinedArg(nullptr, Opts.getOption(options::OPT_flto_partitions_EQ),
                      "8");

  return DAL;
}

Tool *HIPAMDToolChain::buildLinker() const {
  assert(getTriple().isAMDGCN() ||
         getTriple().getArch() == llvm::Triple::spirv64);
  if (OK == Action::OFK_SYCL)
    return new tools::AMDGCN::SYCLLinker(*this);
  return new tools::AMDGCN::Linker(*this);
}

Tool *HIPAMDToolChain::SelectTool(const JobAction &JA) const {
  if (OK == Action::OFK_SYCL) {
    if (JA.getKind() == Action::LinkJobClass &&
        JA.getType() == types::TY_LLVM_BC) {
      return static_cast<tools::AMDGCN::SYCLLinker *>(ToolChain::SelectTool(JA))
          ->GetSYCLToolChainLinker();
    }
  }
  return ToolChain::SelectTool(JA);
}

void HIPAMDToolChain::addClangWarningOptions(ArgStringList &CC1Args) const {
  AMDGPUToolChain::addClangWarningOptions(CC1Args);
  HostTC.addClangWarningOptions(CC1Args);
}

ToolChain::CXXStdlibType
HIPAMDToolChain::GetCXXStdlibType(const ArgList &Args) const {
  return HostTC.GetCXXStdlibType(Args);
}

void HIPAMDToolChain::AddClangSystemIncludeArgs(const ArgList &DriverArgs,
                                                ArgStringList &CC1Args) const {
  HostTC.AddClangSystemIncludeArgs(DriverArgs, CC1Args);
}

void HIPAMDToolChain::AddClangCXXStdlibIncludeArgs(
    const ArgList &Args, ArgStringList &CC1Args) const {
  HostTC.AddClangCXXStdlibIncludeArgs(Args, CC1Args);
}

void HIPAMDToolChain::AddIAMCUIncludeArgs(const ArgList &Args,
                                          ArgStringList &CC1Args) const {
  HostTC.AddIAMCUIncludeArgs(Args, CC1Args);
}

void HIPAMDToolChain::AddHIPIncludeArgs(const ArgList &DriverArgs,
                                        ArgStringList &CC1Args) const {
  RocmInstallation->AddHIPIncludeArgs(DriverArgs, CC1Args);
}

SanitizerMask HIPAMDToolChain::getSupportedSanitizers() const {
  // The HIPAMDToolChain only supports sanitizers in the sense that it allows
  // sanitizer arguments on the command line if they are supported by the host
  // toolchain. The HIPAMDToolChain will later filter unsupported sanitizers
  // from the command line arguments.
  //
  // This behavior is necessary because the host and device toolchains
  // invocations often share the command line, so the device toolchain must
  // tolerate flags meant only for the host toolchain.
  return HostTC.getSupportedSanitizers();
}

VersionTuple HIPAMDToolChain::computeMSVCVersion(const Driver *D,
                                                 const ArgList &Args) const {
  return HostTC.computeMSVCVersion(D, Args);
}

llvm::SmallVector<ToolChain::BitCodeLibraryInfo, 12>
HIPAMDToolChain::getDeviceLibs(const llvm::opt::ArgList &DriverArgs,
                               Action::OffloadKind DeviceOffloadingKind) const {
  llvm::SmallVector<BitCodeLibraryInfo, 12> BCLibs;
  if (!DriverArgs.hasFlag(options::OPT_offloadlib, options::OPT_no_offloadlib,
                          true) ||
      getGPUArch(DriverArgs) == "amdgcnspirv")
    return {};
  ArgStringList LibraryPaths;

  // Find in --hip-device-lib-path and HIP_LIBRARY_PATH.
  for (StringRef Path : RocmInstallation->getRocmDeviceLibPathArg())
    LibraryPaths.push_back(DriverArgs.MakeArgString(Path));

  addDirectoryList(DriverArgs, LibraryPaths, "", "HIP_DEVICE_LIB_PATH");

  // Maintain compatability with --hip-device-lib.
  auto BCLibArgs = DriverArgs.getAllArgValues(options::OPT_hip_device_lib_EQ);
  if (!BCLibArgs.empty()) {
    for (StringRef BCName : BCLibArgs) {
      StringRef FullName;
      bool Found = false;
      for (StringRef LibraryPath : LibraryPaths) {
        SmallString<128> Path(LibraryPath);
        llvm::sys::path::append(Path, BCName);
        FullName = Path;
        if (llvm::sys::fs::exists(FullName)) {
          BCLibs.emplace_back(FullName);
          Found = true;
          break;
        }
      }
      if (!Found)
        getDriver().Diag(diag::err_drv_no_such_file) << BCName;
    }
  } else {
    if (!RocmInstallation->hasDeviceLibrary()) {
      getDriver().Diag(diag::err_drv_no_rocm_device_lib) << 0;
      return {};
    }
    StringRef GpuArch = getGPUArch(DriverArgs);
    assert(!GpuArch.empty() && "Must have an explicit GPU arch.");

    // Add common device libraries like ocml etc.
    for (auto N : getCommonDeviceLibNames(DriverArgs, GpuArch.str(),
                                          DeviceOffloadingKind))
      BCLibs.emplace_back(N);

    // Add instrument lib.
    auto InstLib =
        DriverArgs.getLastArgValue(options::OPT_gpu_instrument_lib_EQ);
    if (InstLib.empty())
      return BCLibs;
    if (llvm::sys::fs::exists(InstLib))
      BCLibs.emplace_back(InstLib);
    else
      getDriver().Diag(diag::err_drv_no_such_file) << InstLib;
  }

  return BCLibs;
}

void HIPAMDToolChain::checkTargetID(
    const llvm::opt::ArgList &DriverArgs) const {
  auto PTID = getParsedTargetID(DriverArgs);
  if (PTID.OptionalTargetID && !PTID.OptionalGPUArch &&
      PTID.OptionalTargetID != "amdgcnspirv")
    getDriver().Diag(clang::diag::err_drv_bad_target_id)
        << *PTID.OptionalTargetID;
}

SPIRVAMDToolChain::SPIRVAMDToolChain(const Driver &D,
                                     const llvm::Triple &Triple,
                                     const ArgList &Args)
    : ROCMToolChain(D, Triple, Args) {
  getProgramPaths().push_back(getDriver().Dir);
}

Tool *SPIRVAMDToolChain::buildLinker() const {
  assert(getTriple().getArch() == llvm::Triple::spirv64);
  return new tools::AMDGCN::Linker(*this);
}<|MERGE_RESOLUTION|>--- conflicted
+++ resolved
@@ -279,15 +279,9 @@
   // Default to "hidden" visibility, as object level linking will not be
   // supported for the foreseeable future.
   if (!DriverArgs.hasArg(options::OPT_fvisibility_EQ,
-<<<<<<< HEAD
-                         options::OPT_fvisibility_ms_compat) &&
-      !getDriver().IsFlangMode()) {
+                         options::OPT_fvisibility_ms_compat)) {
     if (DeviceOffloadingKind != Action::OFK_SYCL)
       CC1Args.append({"-fvisibility=hidden"});
-=======
-                         options::OPT_fvisibility_ms_compat)) {
-    CC1Args.append({"-fvisibility=hidden"});
->>>>>>> d233e787
     CC1Args.push_back("-fapply-global-visibility-to-externs");
   }
 
