//===--- SYCL.cpp - SYCL Tool and ToolChain Implementations -----*- C++ -*-===//
//
// Part of the LLVM Project, under the Apache License v2.0 with LLVM Exceptions.
// See https://llvm.org/LICENSE.txt for license information.
// SPDX-License-Identifier: Apache-2.0 WITH LLVM-exception
//
//===----------------------------------------------------------------------===//
#include "SYCL.h"
#include "CommonArgs.h"
#include "clang/Driver/Action.h"
#include "clang/Driver/Compilation.h"
#include "clang/Driver/Driver.h"
#include "clang/Driver/DriverDiagnostic.h"
#include "clang/Driver/InputInfo.h"
#include "clang/Driver/Options.h"
#include "llvm/Option/Option.h"
#include "llvm/Support/CommandLine.h"
#include "llvm/Support/FileSystem.h"
#include "llvm/Support/Path.h"
#include "llvm/SYCLLowerIR/DeviceConfigFile.hpp"
#include <algorithm>
#include <sstream>

using namespace clang::driver;
using namespace clang::driver::toolchains;
using namespace clang::driver::tools;
using namespace clang;
using namespace llvm::opt;

// Struct that relates an AOT target value with
// Intel CPUs and Intel GPUs.
struct StringToOffloadArchSYCLMap {
  const char *ArchName;
  SYCLSupportedIntelArchs IntelArch;
};

// Mapping of supported SYCL offloading architectures.
static const StringToOffloadArchSYCLMap StringToArchNamesMap[] = {
    // Intel CPU mapping.
    {"skylake-avx512", SYCLSupportedIntelArchs::SKYLAKEAVX512},
    {"core-avx2", SYCLSupportedIntelArchs::COREAVX2},
    {"corei7-avx", SYCLSupportedIntelArchs::COREI7AVX},
    {"corei7", SYCLSupportedIntelArchs::COREI7},
    {"westmere", SYCLSupportedIntelArchs::WESTMERE},
    {"sandybridge", SYCLSupportedIntelArchs::SANDYBRIDGE},
    {"ivybridge", SYCLSupportedIntelArchs::IVYBRIDGE},
    {"broadwell", SYCLSupportedIntelArchs::BROADWELL},
    {"coffeelake", SYCLSupportedIntelArchs::COFFEELAKE},
    {"alderlake", SYCLSupportedIntelArchs::ALDERLAKE},
    {"skylake", SYCLSupportedIntelArchs::SKYLAKE},
    {"skx", SYCLSupportedIntelArchs::SKX},
    {"cascadelake", SYCLSupportedIntelArchs::CASCADELAKE},
    {"icelake-client", SYCLSupportedIntelArchs::ICELAKECLIENT},
    {"icelake-server", SYCLSupportedIntelArchs::ICELAKESERVER},
    {"sapphirerapids", SYCLSupportedIntelArchs::SAPPHIRERAPIDS},
    {"graniterapids", SYCLSupportedIntelArchs::GRANITERAPIDS},
    // Intel GPU mapping.
    {"bdw", SYCLSupportedIntelArchs::BDW},
    {"skl", SYCLSupportedIntelArchs::SKL},
    {"kbl", SYCLSupportedIntelArchs::KBL},
    {"cfl", SYCLSupportedIntelArchs::CFL},
    {"apl", SYCLSupportedIntelArchs::APL},
    {"bxt", SYCLSupportedIntelArchs::BXT},
    {"glk", SYCLSupportedIntelArchs::GLK},
    {"whl", SYCLSupportedIntelArchs::WHL},
    {"aml", SYCLSupportedIntelArchs::AML},
    {"cml", SYCLSupportedIntelArchs::CML},
    {"icllp", SYCLSupportedIntelArchs::ICLLP},
    {"icl", SYCLSupportedIntelArchs::ICL},
    {"ehl", SYCLSupportedIntelArchs::EHL},
    {"jsl", SYCLSupportedIntelArchs::JSL},
    {"tgllp", SYCLSupportedIntelArchs::TGLLP},
    {"tgl", SYCLSupportedIntelArchs::TGL},
    {"rkl", SYCLSupportedIntelArchs::RKL},
    {"adl_s", SYCLSupportedIntelArchs::ADL_S},
    {"rpl_s", SYCLSupportedIntelArchs::RPL_S},
    {"adl_p", SYCLSupportedIntelArchs::ADL_P},
    {"adl_n", SYCLSupportedIntelArchs::ADL_N},
    {"dg1", SYCLSupportedIntelArchs::DG1},
    {"acm_g10", SYCLSupportedIntelArchs::ACM_G10},
    {"dg2_g10", SYCLSupportedIntelArchs::DG2_G10},
    {"acm_g11", SYCLSupportedIntelArchs::ACM_G11},
    {"dg2_g10", SYCLSupportedIntelArchs::DG2_G10},
    {"dg2_g11", SYCLSupportedIntelArchs::DG2_G11},
    {"acm_g12", SYCLSupportedIntelArchs::ACM_G12},
    {"dg2_g12", SYCLSupportedIntelArchs::DG2_G12},
    {"pvc", SYCLSupportedIntelArchs::PVC},
    {"pvc_vg", SYCLSupportedIntelArchs::PVC_VG},
    {"mtl_u", SYCLSupportedIntelArchs::MTL_U},
    {"mtl_s", SYCLSupportedIntelArchs::MTL_S},
    {"arl_u", SYCLSupportedIntelArchs::ARL_U},
    {"arl_s", SYCLSupportedIntelArchs::ARL_S},
    {"mtl_h", SYCLSupportedIntelArchs::MTL_H},
    {"arl_h", SYCLSupportedIntelArchs::ARL_H},
    {"bmg_g21", SYCLSupportedIntelArchs::BMG_G21},
    {"lnl_m", SYCLSupportedIntelArchs::LNL_M}};

// Check if the user provided value for --offload-arch is a valid
// SYCL supported Intel AOT target.
SYCLSupportedIntelArchs
clang::driver::StringToOffloadArchSYCL(llvm::StringRef ArchNameAsString) {
  auto result = std::find_if(
      std::begin(StringToArchNamesMap), std::end(StringToArchNamesMap),
      [ArchNameAsString](const StringToOffloadArchSYCLMap &map) {
        return ArchNameAsString == map.ArchName;
      });
  if (result == std::end(StringToArchNamesMap))
    return SYCLSupportedIntelArchs::UNKNOWN;
  return result->IntelArch;
}

// This is a mapping between the user provided --offload-arch value for Intel
// GPU targets and the spir64_gen device name accepted by OCLOC (the Intel GPU
// AOT compiler).
StringRef clang::driver::mapIntelGPUArchName(StringRef ArchName) {
  StringRef Arch;
  Arch = llvm::StringSwitch<StringRef>(ArchName)
             .Case("bdw", "bdw")
             .Case("skl", "skl")
             .Case("kbl", "kbl")
             .Case("cfl", "cfl")
             .Cases("apl", "bxt", "apl")
             .Case("glk", "glk")
             .Case("whl", "whl")
             .Case("aml", "aml")
             .Case("cml", "cml")
             .Cases("icllp", "icl", "icllp")
             .Cases("ehl", "jsl", "ehl")
             .Cases("tgllp", "tgl", "tgllp")
             .Case("rkl", "rkl")
             .Cases("adl_s", "rpl_s", "adl_s")
             .Case("adl_p", "adl_p")
             .Case("adl_n", "adl_n")
             .Case("dg1", "dg1")
             .Cases("acm_g10", "dg2_g10", "acm_g10")
             .Cases("acm_g11", "dg2_g11", "acm_g11")
             .Cases("acm_g12", "dg2_g12", "acm_g12")
             .Case("pvc", "pvc")
             .Case("pvc_vg", "pvc_vg")
             .Cases("mtl_u", "mtl_s", "arl_u", "arl_s", "mtl_u")
             .Case("mtl_h", "mtl_h")
             .Case("arl_h", "arl_h")
             .Case("bmg_g21", "bmg_g21")
             .Case("lnl_m", "lnl_m")
             .Default("");
  return Arch;
}

SYCLInstallationDetector::SYCLInstallationDetector(const Driver &D)
    : D(D), InstallationCandidates() {
  InstallationCandidates.emplace_back(D.Dir + "/..");
}

void SYCLInstallationDetector::getSYCLDeviceLibPath(
    llvm::SmallVector<llvm::SmallString<128>, 4> &DeviceLibPaths) const {
  for (const auto &IC : InstallationCandidates) {
    llvm::SmallString<128> InstallLibPath(IC.str());
    InstallLibPath.append("/lib");
    DeviceLibPaths.emplace_back(InstallLibPath);
  }

  DeviceLibPaths.emplace_back(D.SysRoot + "/lib");
}

void SYCLInstallationDetector::AddSYCLIncludeArgs(
    const ArgList &DriverArgs, ArgStringList &CC1Args) const {
  // Add the SYCL header search locations in the specified order.
  //   ../include/sycl/stl_wrappers
  //   ../include
  SmallString<128> IncludePath(D.Dir);
  llvm::sys::path::append(IncludePath, "..");
  llvm::sys::path::append(IncludePath, "include");
  // This is used to provide our wrappers around STL headers that provide
  // additional functions/template specializations when the user includes those
  // STL headers in their programs (e.g., <complex>).
  SmallString<128> STLWrappersPath(IncludePath);
  llvm::sys::path::append(STLWrappersPath, "sycl");
  llvm::sys::path::append(STLWrappersPath, "stl_wrappers");
  CC1Args.push_back("-internal-isystem");
  CC1Args.push_back(DriverArgs.MakeArgString(STLWrappersPath));
  CC1Args.push_back("-internal-isystem");
  CC1Args.push_back(DriverArgs.MakeArgString(IncludePath));
}

void SYCLInstallationDetector::print(llvm::raw_ostream &OS) const {
  if (!InstallationCandidates.size())
    return;
  OS << "SYCL Installation Candidates: \n";
  for (const auto &IC : InstallationCandidates) {
    OS << IC << "\n";
  }
}

static void addFPGATimingDiagnostic(std::unique_ptr<Command> &Cmd,
                                    Compilation &C) {
  const char *Msg = C.getArgs().MakeArgString(
      "The FPGA image generated during this compile contains timing violations "
      "and may produce functional errors if used. Refer to the Intel oneAPI "
      "DPC++ FPGA Optimization Guide section on Timing Failures for more "
      "information.");
  Cmd->addDiagForErrorCode(/*ErrorCode*/ 42, Msg);
  Cmd->addExitForErrorCode(/*ErrorCode*/ 42, false);
}

void SYCL::constructLLVMForeachCommand(Compilation &C, const JobAction &JA,
                                       std::unique_ptr<Command> InputCommand,
                                       const InputInfoList &InputFiles,
                                       const InputInfo &Output, const Tool *T,
                                       StringRef Increment, StringRef Ext,
                                       StringRef ParallelJobs) {
  // Construct llvm-foreach command.
  // The llvm-foreach command looks like this:
  // llvm-foreach --in-file-list=a.list --in-replace='{}' -- echo '{}'
  ArgStringList ForeachArgs;
  std::string OutputFileName(T->getToolChain().getInputFilename(Output));
  ForeachArgs.push_back(C.getArgs().MakeArgString("--out-ext=" + Ext));
  for (auto &I : InputFiles) {
    std::string Filename(T->getToolChain().getInputFilename(I));
    ForeachArgs.push_back(
        C.getArgs().MakeArgString("--in-file-list=" + Filename));
    ForeachArgs.push_back(
        C.getArgs().MakeArgString("--in-replace=" + Filename));
  }

  ForeachArgs.push_back(
      C.getArgs().MakeArgString("--out-file-list=" + OutputFileName));
  ForeachArgs.push_back(
      C.getArgs().MakeArgString("--out-replace=" + OutputFileName));
  if (!Increment.empty())
    ForeachArgs.push_back(
        C.getArgs().MakeArgString("--out-increment=" + Increment));
  if (!ParallelJobs.empty())
    ForeachArgs.push_back(C.getArgs().MakeArgString("--jobs=" + ParallelJobs));

  if (C.getDriver().isSaveTempsEnabled()) {
    SmallString<128> OutputDirName;
    if (C.getDriver().isSaveTempsObj()) {
      OutputDirName =
          T->getToolChain().GetFilePath(OutputFileName.c_str()).c_str();
      llvm::sys::path::remove_filename(OutputDirName);
    }
    // Use the current dir if the `GetFilePath` returned en empty string, which
    // is the case when the `OutputFileName` does not contain any directory
    // information, or if in CWD mode. This is necessary for `llvm-foreach`, as
    // it would disregard the parameter without it. Otherwise append separator.
    if (OutputDirName.empty())
      llvm::sys::path::native(OutputDirName = "./");
    else
      OutputDirName.append(llvm::sys::path::get_separator());
    ForeachArgs.push_back(
        C.getArgs().MakeArgString("--out-dir=" + OutputDirName));
  }

  // If fsycl-dump-device-code is passed, put the PTX files
  // into the path provided in fsycl-dump-device-code.
  if (T->getToolChain().getTriple().isNVPTX() &&
      C.getDriver().isDumpDeviceCodeEnabled() && Ext == "s") {
    SmallString<128> OutputDir;

    Arg *DumpDeviceCodeArg =
        C.getArgs().getLastArg(options::OPT_fsycl_dump_device_code_EQ);

    OutputDir = (DumpDeviceCodeArg ? DumpDeviceCodeArg->getValue() : "");

    // If the output directory path is empty, put the PTX files in the
    // current directory.
    if (OutputDir.empty())
      llvm::sys::path::native(OutputDir = "./");
    else
      OutputDir.append(llvm::sys::path::get_separator());
    ForeachArgs.push_back(C.getArgs().MakeArgString("--out-dir=" + OutputDir));
  }

  ForeachArgs.push_back(C.getArgs().MakeArgString("--"));
  ForeachArgs.push_back(
      C.getArgs().MakeArgString(InputCommand->getExecutable()));

  for (auto &Arg : InputCommand->getArguments())
    ForeachArgs.push_back(Arg);

  SmallString<128> ForeachPath(C.getDriver().Dir);
  llvm::sys::path::append(ForeachPath, "llvm-foreach");
  const char *Foreach = C.getArgs().MakeArgString(ForeachPath);

  auto Cmd = std::make_unique<Command>(JA, *T, ResponseFileSupport::None(),
                                       Foreach, ForeachArgs, std::nullopt);
  // FIXME: Add the FPGA specific timing diagnostic to the foreach call.
  // The foreach call obscures the return codes from the tool it is calling
  // to the compiler itself.
  addFPGATimingDiagnostic(Cmd, C);
  C.addCommand(std::move(Cmd));
}

bool SYCL::shouldDoPerObjectFileLinking(const Compilation &C) {
  return !C.getArgs().hasFlag(options::OPT_fgpu_rdc, options::OPT_fno_gpu_rdc,
                              /*default=*/true);
}

// Return whether to use native bfloat16 library.
static bool selectBfloatLibs(const llvm::Triple &Triple, const Compilation &C,
                             bool &UseNative) {
  const llvm::opt::ArgList &Args = C.getArgs();
  bool NeedLibs = false;

  // spir64 target is actually JIT compilation, so we defer selection of
  // bfloat16 libraries to runtime. For AOT we need libraries, but skip
  // for Nvidia and AMD.
  NeedLibs = Triple.getSubArch() != llvm::Triple::NoSubArch &&
             !Triple.isNVPTX() && !Triple.isAMDGCN();
  UseNative = false;
  if (NeedLibs && Triple.getSubArch() == llvm::Triple::SPIRSubArch_gen &&
      C.hasOffloadToolChain<Action::OFK_SYCL>()) {
    ArgStringList TargArgs;
    auto ToolChains = C.getOffloadToolChains<Action::OFK_SYCL>();
    // Match up the toolchain with the incoming Triple so we are grabbing the
    // expected arguments to scrutinize.
    for (auto TI = ToolChains.first, TE = ToolChains.second; TI != TE; ++TI) {
      llvm::Triple SYCLTriple = TI->second->getTriple();
      if (SYCLTriple == Triple) {
        const toolchains::SYCLToolChain *SYCLTC =
            static_cast<const toolchains::SYCLToolChain *>(TI->second);
        SYCLTC->TranslateBackendTargetArgs(Triple, Args, TargArgs);
        break;
      }
    }

    UseNative = false;

    // Check for intel_gpu_pvc as the target
    if (Arg *SYCLTarget = Args.getLastArg(options::OPT_fsycl_targets_EQ)) {
      if (SYCLTarget->getValues().size() == 1) {
        StringRef SYCLTargetStr = SYCLTarget->getValue();
        if (SYCLTargetStr == "intel_gpu_pvc")
          UseNative = true;
      }
    }

    auto checkBF = [](StringRef Device) {
      return Device.starts_with("pvc") || Device.starts_with("ats");
    };

    std::string Params;
    for (const auto &Arg : TargArgs) {
      Params += " ";
      Params += Arg;
    }
    size_t DevicesPos = Params.find("-device ");
    if (!UseNative && DevicesPos != std::string::npos) {
      UseNative = true;
      std::istringstream Devices(Params.substr(DevicesPos + 8));
      for (std::string S; std::getline(Devices, S, ',');)
        UseNative &= checkBF(S);
    }
  }
  return NeedLibs;
}

struct OclocInfo {
  const char *DeviceName;
  const char *PackageName;
  const char *Version;
  SmallVector<int, 8> HexValues;
};

// The PVCDevices data structure is organized by device name, with the
// corresponding ocloc split release, version and possible Hex representations
// of various PVC devices.  This information is gathered from the following:
// https://github.com/intel/compute-runtime/blob/master/shared/source/dll/devices/devices_base.inl
// https://github.com/intel/compute-runtime/blob/master/shared/source/dll/devices/devices_additional.inl
static OclocInfo PVCDevices[] = {
    {"pvc-sdv", "gen12+", "12.60.1", {}},
    {"pvc",
     "gen12+",
     "12.60.7",
     {0x0BD0, 0x0BD5, 0x0BD6, 0x0BD7, 0x0BD8, 0x0BD9, 0x0BDA, 0x0BDB}}};

static std::string getDeviceArg(const ArgStringList &CmdArgs) {
  bool DeviceSeen = false;
  std::string DeviceArg;
  for (StringRef Arg : CmdArgs) {
    // -device <arg> comes in as a single arg, split up all potential space
    // separated values.
    SmallVector<StringRef> SplitArgs;
    Arg.split(SplitArgs, ' ');
    for (StringRef SplitArg : SplitArgs) {
      if (DeviceSeen) {
        DeviceArg = SplitArg.str();
        break;
      }
      if (SplitArg == "-device")
        DeviceSeen = true;
    }
    if (DeviceSeen)
      break;
  }

  return DeviceArg;
}

static bool checkPVCDevice(std::string SingleArg, std::string &DevArg) {
  // Handle shortened versions.
  bool CheckShortVersion = true;
  for (auto Char : SingleArg) {
    if (!std::isdigit(Char) && Char != '.') {
      CheckShortVersion = false;
      break;
    }
  }
  // Check for device, version or hex (literal values)
  for (unsigned int I = 0; I < std::size(PVCDevices); I++) {
    if (StringRef(SingleArg).equals_insensitive(PVCDevices[I].DeviceName) ||
        StringRef(SingleArg).equals_insensitive(PVCDevices[I].Version)) {
      DevArg = SingleArg;
      return true;
    }

    for (int HexVal : PVCDevices[I].HexValues) {
      int Value = 0;
      if (!StringRef(SingleArg).getAsInteger(0, Value) && Value == HexVal) {
        // TODO: Pass back the hex string to use for -device_options when
        // IGC is updated to allow.  Currently -device_options only accepts
        // the device ID (i.e. pvc) or the version (12.60.7).
        return true;
      }
    }
    if (CheckShortVersion &&
        StringRef(PVCDevices[I].Version).starts_with(SingleArg)) {
      DevArg = SingleArg;
      return true;
    }
  }

  return false;
}

SmallVector<std::string, 8>
SYCL::getDeviceLibraries(const Compilation &C, const llvm::Triple &TargetTriple,
                         bool IsSpirvAOT) {
  SmallVector<std::string, 8> LibraryList;
  const llvm::opt::ArgList &Args = C.getArgs();

  // For NVPTX and AMDGCN we only use one single bitcode library and ignore
  // manually specified SYCL device libraries.
  bool IgnoreSingleLibs = TargetTriple.isNVPTX() || TargetTriple.isAMDGCN();

  struct DeviceLibOptInfo {
    StringRef DeviceLibName;
    StringRef DeviceLibOption;
  };

  enum { JIT = 0, AOT_CPU, AOT_DG2, AOT_PVC };

  // Currently, all SYCL device libraries will be linked by default.
  llvm::StringMap<bool> DeviceLibLinkInfo = {
      {"libc", true},          {"libm-fp32", true},   {"libm-fp64", true},
      {"libimf-fp32", true},   {"libimf-fp64", true}, {"libimf-bf16", true},
      {"libm-bfloat16", true}, {"internal", true}};

  // If -fno-sycl-device-lib is specified, its values will be used to exclude
  // linkage of libraries specified by DeviceLibLinkInfo. Linkage of "internal"
  // libraries cannot be affected via -fno-sycl-device-lib.
  bool ExcludeDeviceLibs = false;

  if (Arg *A = Args.getLastArg(options::OPT_fsycl_device_lib_EQ,
                               options::OPT_fno_sycl_device_lib_EQ)) {
    if (A->getValues().size() == 0)
      C.getDriver().Diag(diag::warn_drv_empty_joined_argument)
          << A->getAsString(Args);
    else {
      if (A->getOption().matches(options::OPT_fno_sycl_device_lib_EQ))
        ExcludeDeviceLibs = true;

      // When single libraries are ignored and a subset of library names
      // not containing the value "all" is specified by -fno-sycl-device-lib,
      // print an unused argument warning.
      bool PrintUnusedExcludeWarning = false;

      for (StringRef Val : A->getValues()) {
        if (Val == "all") {
          PrintUnusedExcludeWarning = false;

          // Make sure that internal libraries are still linked against
          // when -fno-sycl-device-lib contains "all" and single libraries
          // should be ignored.
          IgnoreSingleLibs = IgnoreSingleLibs && !ExcludeDeviceLibs;

          for (const auto &K : DeviceLibLinkInfo.keys())
            DeviceLibLinkInfo[K] = (K == "internal") || !ExcludeDeviceLibs;
          break;
        }
        auto LinkInfoIter = DeviceLibLinkInfo.find(Val);
        if (LinkInfoIter == DeviceLibLinkInfo.end() || Val == "internal") {
          // TODO: Move the diagnostic to the SYCL section of
          // Driver::CreateOffloadingDeviceToolChains() to minimize code
          // duplication.
          C.getDriver().Diag(diag::err_drv_unsupported_option_argument)
              << A->getSpelling() << Val;
        }
        DeviceLibLinkInfo[Val] = !ExcludeDeviceLibs;
        PrintUnusedExcludeWarning = IgnoreSingleLibs && ExcludeDeviceLibs;
      }
      if (PrintUnusedExcludeWarning)
        C.getDriver().Diag(diag::warn_drv_unused_argument) << A->getSpelling();
    }
  }

  if (TargetTriple.isNVPTX() && IgnoreSingleLibs)
    LibraryList.push_back(Args.MakeArgString("devicelib-nvptx64-nvidia-cuda.bc"));

  if (TargetTriple.isAMDGCN() && IgnoreSingleLibs)
    LibraryList.push_back(Args.MakeArgString("devicelib-amdgcn-amd-amdhsa.bc"));

  if (IgnoreSingleLibs)
    return LibraryList;

  using SYCLDeviceLibsList = SmallVector<DeviceLibOptInfo, 5>;

  const SYCLDeviceLibsList SYCLDeviceWrapperLibs = {
      {"libsycl-crt", "libc"},
      {"libsycl-complex", "libm-fp32"},
      {"libsycl-complex-fp64", "libm-fp64"},
      {"libsycl-cmath", "libm-fp32"},
      {"libsycl-cmath-fp64", "libm-fp64"},
#if defined(_WIN32)
      {"libsycl-msvc-math", "libm-fp32"},
#endif
      {"libsycl-imf", "libimf-fp32"},
      {"libsycl-imf-fp64", "libimf-fp64"},
      {"libsycl-imf-bf16", "libimf-bf16"}};
  // For AOT compilation, we need to link sycl_device_fallback_libs as
  // default too.
  const SYCLDeviceLibsList SYCLDeviceFallbackLibs = {
      {"libsycl-fallback-cassert", "libc"},
      {"libsycl-fallback-cstring", "libc"},
      {"libsycl-fallback-complex", "libm-fp32"},
      {"libsycl-fallback-complex-fp64", "libm-fp64"},
      {"libsycl-fallback-cmath", "libm-fp32"},
      {"libsycl-fallback-cmath-fp64", "libm-fp64"},
      {"libsycl-fallback-imf", "libimf-fp32"},
      {"libsycl-fallback-imf-fp64", "libimf-fp64"},
      {"libsycl-fallback-imf-bf16", "libimf-bf16"}};
  const SYCLDeviceLibsList SYCLDeviceBfloat16FallbackLib = {
      {"libsycl-fallback-bfloat16", "libm-bfloat16"}};
  const SYCLDeviceLibsList SYCLDeviceBfloat16NativeLib = {
      {"libsycl-native-bfloat16", "libm-bfloat16"}};
  // ITT annotation libraries are linked in separately whenever the device
  // code instrumentation is enabled.
  const SYCLDeviceLibsList SYCLDeviceAnnotationLibs = {
      {"libsycl-itt-user-wrappers", "internal"},
      {"libsycl-itt-compiler-wrappers", "internal"},
      {"libsycl-itt-stubs", "internal"}};
#if !defined(_WIN32)
  const SYCLDeviceLibsList SYCLDeviceAsanLibs = {
      {"libsycl-asan", "internal"},
      {"libsycl-asan-cpu", "internal"},
      {"libsycl-asan-dg2", "internal"},
      {"libsycl-asan-pvc", "internal"}};
  const SYCLDeviceLibsList SYCLDeviceMsanLibs = {{"libsycl-msan", "internal"}};
#endif

  const SYCLDeviceLibsList SYCLNativeCpuDeviceLibs = {
      {"libsycl-nativecpu_utils", "internal"}};

  const bool isNativeCPU =
      (driver::isSYCLNativeCPU(Args) &&
       driver::isSYCLNativeCPU(C.getDefaultToolChain().getTriple(),
                               TargetTriple));

  bool IsWindowsMSVCEnv =
      C.getDefaultToolChain().getTriple().isWindowsMSVCEnvironment();
  bool IsNewOffload = C.getDriver().getUseNewOffloadingDriver();
  StringRef LibSuffix = ".bc";
  if (TargetTriple.isSPIR() &&
      TargetTriple.getSubArch() == llvm::Triple::SPIRSubArch_fpga)
    // For FPGA, we are unbundling objects.
    LibSuffix = IsWindowsMSVCEnv ? ".obj" : ".o";
  if (IsNewOffload)
    // For new offload model, we use packaged .bc files.
    LibSuffix = IsWindowsMSVCEnv ? ".new.obj" : ".new.o";
  auto addLibraries = [&](const SYCLDeviceLibsList &LibsList) {
    for (const DeviceLibOptInfo &Lib : LibsList) {
      if (!DeviceLibLinkInfo[Lib.DeviceLibOption])
        continue;
      SmallString<128> LibName(Lib.DeviceLibName);
      llvm::sys::path::replace_extension(LibName, LibSuffix);
      LibraryList.push_back(Args.MakeArgString(LibName));
    }
  };

  addLibraries(SYCLDeviceWrapperLibs);
  if (IsSpirvAOT)
    addLibraries(SYCLDeviceFallbackLibs);

  bool NativeBfloatLibs;
  bool NeedBfloatLibs = selectBfloatLibs(TargetTriple, C, NativeBfloatLibs);
  if (NeedBfloatLibs) {
    // Add native or fallback bfloat16 library.
    if (NativeBfloatLibs)
      addLibraries(SYCLDeviceBfloat16NativeLib);
    else
      addLibraries(SYCLDeviceBfloat16FallbackLib);
  }

  // Link in ITT annotations library unless fsycl-no-instrument-device-code
  // is specified. This ensures that we are ABI-compatible with the
  // instrumented device code, which was the default not so long ago.
  if (Args.hasFlag(options::OPT_fsycl_instrument_device_code,
                   options::OPT_fno_sycl_instrument_device_code, true))
    addLibraries(SYCLDeviceAnnotationLibs);

#if !defined(_WIN32)

  auto addSingleLibrary = [&](const DeviceLibOptInfo &Lib) {
    if (!DeviceLibLinkInfo[Lib.DeviceLibOption])
      return;
    SmallString<128> LibName(Lib.DeviceLibName);
    llvm::sys::path::replace_extension(LibName, LibSuffix);
    LibraryList.push_back(Args.MakeArgString(LibName));
  };

  // This function is used to check whether there is only one GPU device
  // (PVC or DG2) specified in AOT compilation mode. If yes, we can use
  // corresponding libsycl-asan-* to improve device sanitizer performance,
  // otherwise stick to fallback device sanitizer library used in  JIT mode.
  auto getSpecificGPUTarget = [](const ArgStringList &CmdArgs) -> size_t {
    std::string DeviceArg = getDeviceArg(CmdArgs);
    if ((DeviceArg.empty()) || (DeviceArg.find(",") != std::string::npos))
      return JIT;

    std::string Temp;
    if (checkPVCDevice(DeviceArg, Temp))
      return AOT_PVC;

    if (DeviceArg == "dg2")
      return AOT_DG2;

    return JIT;
  };

  auto getSingleBuildTarget = [&]() -> size_t {
    if (!IsSpirvAOT)
      return JIT;

    llvm::opt::Arg *SYCLTarget = Args.getLastArg(options::OPT_fsycl_targets_EQ);
    if (!SYCLTarget || (SYCLTarget->getValues().size() != 1))
      return JIT;

    StringRef SYCLTargetStr = SYCLTarget->getValue();
    if (SYCLTargetStr.starts_with("spir64_x86_64"))
      return AOT_CPU;

    if (SYCLTargetStr == "intel_gpu_pvc")
      return AOT_PVC;

    if (SYCLTargetStr.starts_with("intel_gpu_dg2"))
      return AOT_DG2;

    if (SYCLTargetStr.starts_with("spir64_gen")) {
      ArgStringList TargArgs;
      Args.AddAllArgValues(TargArgs, options::OPT_Xs, options::OPT_Xs_separate);
      Args.AddAllArgValues(TargArgs, options::OPT_Xsycl_backend);
      llvm::opt::Arg *A = nullptr;
      if ((A = Args.getLastArg(options::OPT_Xsycl_backend_EQ)) &&
          StringRef(A->getValue()).starts_with("spir64_gen"))
        TargArgs.push_back(A->getValue(1));

      return getSpecificGPUTarget(TargArgs);
    }

    return JIT;
  };

<<<<<<< HEAD
  addLibraries(SYCLDeviceWrapperLibs);
  if (IsSpirvAOT)
    addLibraries(SYCLDeviceFallbackLibs);

  bool NativeBfloatLibs;
  bool NeedBfloatLibs = selectBfloatLibs(TargetTriple, C, NativeBfloatLibs);
  if (NeedBfloatLibs) {
    // Add native or fallback bfloat16 library.
    if (NativeBfloatLibs)
      addLibraries(SYCLDeviceBfloat16NativeLib);
    else
      addLibraries(SYCLDeviceBfloat16FallbackLib);
  }

  // Link in ITT annotations library unless fsycl-no-instrument-device-code
  // is specified. This ensures that we are ABI-compatible with the
  // instrumented device code, which was the default not so long ago.
  if (Args.hasFlag(options::OPT_fsycl_instrument_device_code,
                   options::OPT_fno_sycl_instrument_device_code, true))
    addLibraries(SYCLDeviceAnnotationLibs);

  // Handle Sanitize Options
=======
>>>>>>> 8024711e
  std::string SanitizeVal;
  std::string SanitizeArg;
  size_t sanitizer_lib_idx = getSingleBuildTarget();
  if (Arg *A = Args.getLastArg(options::OPT_fsanitize_EQ,
                               options::OPT_fno_sanitize_EQ)) {
    if (A->getOption().matches(options::OPT_fsanitize_EQ) &&
        A->getValues().size() == 1) {
      SanitizeVal = A->getValue();
      SanitizeArg = A->getAsString(Args);
    }
  } else {
    // User can pass -fsanitize=address to device compiler via
    // -Xsycl-target-frontend, sanitize device library must be
    // linked with user's device image if so.
    std::vector<std::string> EnabledDeviceSanitizers;

    // NOTE: "-fsanitize=" applies to all device targets
    auto SyclFEArgVals = Args.getAllArgValues(options::OPT_Xsycl_frontend);
    auto SyclFEEQArgVals = Args.getAllArgValues(options::OPT_Xsycl_frontend_EQ);
    auto ArchDeviceVals = Args.getAllArgValues(options::OPT_Xarch_device);

    std::vector<std::string> ArgVals(
        SyclFEArgVals.size() + SyclFEEQArgVals.size() + ArchDeviceVals.size());
    ArgVals.insert(ArgVals.end(), SyclFEArgVals.begin(), SyclFEArgVals.end());
    ArgVals.insert(ArgVals.end(), SyclFEEQArgVals.begin(),
                   SyclFEEQArgVals.end());
    ArgVals.insert(ArgVals.end(), ArchDeviceVals.begin(), ArchDeviceVals.end());

    // Driver will report error if address sanitizer and memory sanitizer are
    // both enabled, so we only need to check first one here.
    for (const std::string &Arg : ArgVals) {
      if (Arg.find("-fsanitize=address") != std::string::npos) {
        SanitizeVal = "address";
        SanitizeArg = Arg;
        break;
      }
      if (Arg.find("-fsanitize=memory") != std::string::npos) {
        SanitizeVal = "memory";
        SanitizeArg = Arg;
        break;
      }
    }
  }

#if !defined(_WIN32)
  if (SanitizeVal == "address")
    addSingleLibrary(SYCLDeviceAsanLibs[sanitizer_lib_idx]);
  else if (SanitizeVal == "memory")
    addLibraries(SYCLDeviceMsanLibs);
#else // _WIN32
  if (SanitizeVal)
    D.Diag(diag::warn_drv_unsupported_option_for_target)
        << SanitizeArg << Target.str();
#endif

  if (isNativeCPU)
    addLibraries(SYCLNativeCpuDeviceLibs);

  return LibraryList;
}

/// Reads device config file to find information about the SYCL targets in
/// `Targets`, and defines device traits macros accordingly.
void SYCL::populateSYCLDeviceTraitsMacrosArgs(
    Compilation &C, const llvm::opt::ArgList &Args,
    const SmallVectorImpl<std::pair<const ToolChain *, StringRef>> &Targets) {
  if (Targets.empty())
    return;

  const auto &TargetTable = DeviceConfigFile::TargetTable;
  std::map<StringRef, unsigned int> AllDevicesHave;
  std::map<StringRef, bool> AnyDeviceHas;
  bool AnyDeviceHasAnyAspect = false;
  unsigned int ValidTargets = 0;
  for (const auto &[TC, BoundArch] : Targets) {
    assert(TC && "Invalid SYCL Offload Toolchain");
    // Try and find the device arch, if it's empty, try to search for either
    // the whole Triple or just the 'ArchName' string.
    auto TargetIt = TargetTable.end();
    const llvm::Triple &TargetTriple = TC->getTriple();
    const StringRef TargetArch{BoundArch};
    if (!TargetArch.empty()) {
      TargetIt = llvm::find_if(TargetTable, [&](const auto &Value) {
        using namespace tools::SYCL;
        StringRef Device{Value.first};
        if (Device.consume_front(gen::AmdGPU))
          return TargetArch == Device && TargetTriple.isAMDGCN();
        if (Device.consume_front(gen::NvidiaGPU))
          return TargetArch == Device && TargetTriple.isNVPTX();
        if (Device.consume_front(gen::IntelGPU))
          return TargetArch == Device && TargetTriple.isSPIRAOT();
        return TargetArch == Device;
      });
    } else {
      TargetIt = TargetTable.find(TargetTriple.str());
      if (TargetIt == TargetTable.end())
        TargetIt = TargetTable.find(TargetTriple.getArchName().str());
    }

    if (TargetIt != TargetTable.end()) {
      const DeviceConfigFile::TargetInfo &Info = (*TargetIt).second;
      ++ValidTargets;
      const auto &AspectList = Info.aspects;
      const auto &MaySupportOtherAspects = Info.maySupportOtherAspects;
      if (!AnyDeviceHasAnyAspect)
        AnyDeviceHasAnyAspect = MaySupportOtherAspects;
      for (const auto &Aspect : AspectList) {
        // If target has an entry in the config file, the set of aspects
        // supported by all devices supporting the target is 'AspectList'.
        // If there's no entry, such set is empty.
        const auto &AspectIt = AllDevicesHave.find(Aspect);
        if (AspectIt != AllDevicesHave.end())
          ++AllDevicesHave[Aspect];
        else
          AllDevicesHave[Aspect] = 1;
        // If target has an entry in the config file AND
        // 'MaySupportOtherAspects' is false, the set of aspects supported
        // by any device supporting the target is 'AspectList'. If there's
        // no entry OR 'MaySupportOtherAspects' is true, such set contains
        // all the aspects.
        AnyDeviceHas[Aspect] = true;
      }
    }
  }
  // If there's no entry for the target in the device config file, the set
  // of aspects supported by any device supporting the target contains all
  // the aspects.
  if (ValidTargets == 0)
    AnyDeviceHasAnyAspect = true;

  const Driver &D = C.getDriver();
  if (AnyDeviceHasAnyAspect) {
    // There exists some target that supports any given aspect.
    constexpr static StringRef MacroAnyDeviceAnyAspect{
        "-D__SYCL_ANY_DEVICE_HAS_ANY_ASPECT__=1"};
    D.addSYCLDeviceTraitsMacroArg(Args, MacroAnyDeviceAnyAspect);
  } else {
    // Some of the aspects are not supported at all by any of the targets.
    // Thus, we need to define individual macros for each supported aspect.
    for (const auto &[TargetKey, SupportedTarget] : AnyDeviceHas) {
      assert(SupportedTarget);
      const SmallString<64> MacroAnyDevice{
          {"-D__SYCL_ANY_DEVICE_HAS_", TargetKey, "__=1"}};
      D.addSYCLDeviceTraitsMacroArg(Args, MacroAnyDevice);
    }
  }
  for (const auto &[TargetKey, SupportedTargets] : AllDevicesHave) {
    if (SupportedTargets != ValidTargets)
      continue;
    const SmallString<64> MacroAllDevices{
        {"-D__SYCL_ALL_DEVICES_HAVE_", TargetKey, "__=1"}};
    D.addSYCLDeviceTraitsMacroArg(Args, MacroAllDevices);
  }
}

// The list should match pre-built SYCL device library files located in
// compiler package. Once we add or remove any SYCL device library files,
// the list should be updated accordingly.
static llvm::SmallVector<StringRef, 16> SYCLDeviceLibList{
    "bfloat16",
    "crt",
    "cmath",
    "cmath-fp64",
    "complex",
    "complex-fp64",
#if defined(_WIN32)
    "msvc-math",
#else
    "asan",
    "asan-pvc",
    "asan-cpu",
    "asan-dg2",
    "msan",
#endif
    "imf",
    "imf-fp64",
    "imf-bf16",
    "itt-compiler-wrappers",
    "itt-stubs",
    "itt-user-wrappers",
    "fallback-cassert",
    "fallback-cstring",
    "fallback-cmath",
    "fallback-cmath-fp64",
    "fallback-complex",
    "fallback-complex-fp64",
    "fallback-imf",
    "fallback-imf-fp64",
    "fallback-imf-bf16",
    "fallback-bfloat16",
    "native-bfloat16"};

const char *SYCL::Linker::constructLLVMLinkCommand(
    Compilation &C, const JobAction &JA, const InputInfo &Output,
    const ArgList &Args, StringRef SubArchName, StringRef OutputFilePrefix,
    const InputInfoList &InputFiles) const {
  // Split inputs into libraries which have 'archive' type and other inputs
  // which can be either objects or list files. Object files are linked together
  // in a usual way, but the libraries/list files need to be linked differently.
  // We need to fetch only required symbols from the libraries. With the current
  // llvm-link command line interface that can be achieved with two step
  // linking: at the first step we will link objects into an intermediate
  // partially linked image which on the second step will be linked with the
  // libraries with --only-needed option.
  ArgStringList Opts;
  ArgStringList Objs;
  ArgStringList Libs;
  // Add the input bc's created by compile step.
  // When offloading, the input file(s) could be from unbundled partially
  // linked archives.  The unbundled information is a list of files and not
  // an actual object/archive.  Take that list and pass those to the linker
  // instead of the original object.
  if (JA.isDeviceOffloading(Action::OFK_SYCL)) {
    bool IsRDC = !shouldDoPerObjectFileLinking(C);
    const bool IsSYCLNativeCPU = isSYCLNativeCPU(this->getToolChain());
    auto isNoRDCDeviceCodeLink = [&](const InputInfo &II) {
      if (IsRDC)
        return false;
      if (II.getType() != clang::driver::types::TY_LLVM_BC)
        return false;
      if (InputFiles.size() != 2)
        return false;
      return &II == &InputFiles[1];
    };
    auto isSYCLDeviceLib = [&](const InputInfo &II) {
      const ToolChain *HostTC = C.getSingleOffloadToolChain<Action::OFK_Host>();
      const bool IsNVPTX = this->getToolChain().getTriple().isNVPTX();
      const bool IsAMDGCN = this->getToolChain().getTriple().isAMDGCN();
      const bool IsFPGA = this->getToolChain().getTriple().isSPIR() &&
                          this->getToolChain().getTriple().getSubArch() ==
                              llvm::Triple::SPIRSubArch_fpga;
      StringRef LibPostfix = ".bc";
      if (IsFPGA) {
        LibPostfix = ".o";
        if (HostTC->getTriple().isWindowsMSVCEnvironment() &&
            C.getDriver().IsCLMode())
          LibPostfix = ".obj";
      }
      StringRef NewLibPostfix = ".new.o";
      if (HostTC->getTriple().isWindowsMSVCEnvironment() &&
          C.getDriver().IsCLMode())
        NewLibPostfix = ".new.obj";
      std::string FileName = this->getToolChain().getInputFilename(II);
      StringRef InputFilename = llvm::sys::path::filename(FileName);
      // NativeCPU links against libclc (libspirv)
      if (IsSYCLNativeCPU && InputFilename.contains("libspirv"))
        return true;
      // AMDGCN links against our libdevice (devicelib)
      if (IsAMDGCN && InputFilename.starts_with("devicelib-"))
        return true;
      // NVPTX links against our libclc (libspirv), our libdevice (devicelib),
      // and the CUDA libdevice
      if (IsNVPTX && (InputFilename.starts_with("devicelib-") ||
                      InputFilename.contains("libspirv") ||
                      InputFilename.contains("libdevice")))
        return true;
      StringRef LibSyclPrefix("libsycl-");
      if (!InputFilename.starts_with(LibSyclPrefix) ||
          !InputFilename.ends_with(LibPostfix) ||
          InputFilename.ends_with(NewLibPostfix))
        return false;
      // Skip the prefix "libsycl-"
      std::string PureLibName =
          InputFilename.substr(LibSyclPrefix.size()).str();
      if (isNoRDCDeviceCodeLink(II)) {
        // Skip the final - until the . because we linked all device libs into a
        // single BC in a previous action so we have a temp file name.
        auto FinalDashPos = PureLibName.find_last_of('-');
        auto DotPos = PureLibName.find_last_of('.');
        assert((FinalDashPos != std::string::npos &&
                DotPos != std::string::npos) &&
               "Unexpected filename");
        PureLibName =
            PureLibName.substr(0, FinalDashPos) + PureLibName.substr(DotPos);
      }
      for (const auto &L : SYCLDeviceLibList) {
        std::string DeviceLibName(L);
        DeviceLibName.append(LibPostfix);
        if (StringRef(PureLibName) == DeviceLibName ||
            (IsNVPTX && StringRef(PureLibName).starts_with(L)))
          return true;
      }
      return false;
    };
    size_t InputFileNum = InputFiles.size();
    bool LinkSYCLDeviceLibs = (InputFileNum >= 2);
    LinkSYCLDeviceLibs = LinkSYCLDeviceLibs && !isSYCLDeviceLib(InputFiles[0]);
    for (size_t Idx = 1; Idx < InputFileNum; ++Idx)
      LinkSYCLDeviceLibs =
          LinkSYCLDeviceLibs && isSYCLDeviceLib(InputFiles[Idx]);
    if (LinkSYCLDeviceLibs) {
      Opts.push_back("-only-needed");
    }
    // Go through the Inputs to the link.  When a listfile is encountered, we
    // know it is an unbundled generated list.
    for (const auto &II : InputFiles) {
      std::string FileName = getToolChain().getInputFilename(II);
      if (II.getType() == types::TY_Tempfilelist) {
        if (IsRDC) {
          // Pass the unbundled list with '@' to be processed.
          Libs.push_back(C.getArgs().MakeArgString("@" + FileName));
        } else {
          assert(InputFiles.size() == 2 &&
                 "Unexpected inputs for no-RDC with temp file list");
          // If we're in no-RDC mode and the input is a temp file list,
          // we want to link multiple object files each against device libs,
          // so we should consider this input as an object and not pass '@'.
          Objs.push_back(C.getArgs().MakeArgString(FileName));
        }
      } else if (II.getType() == types::TY_Archive && !LinkSYCLDeviceLibs) {
        Libs.push_back(C.getArgs().MakeArgString(FileName));
      } else
        Objs.push_back(C.getArgs().MakeArgString(FileName));
    }
  } else
    for (const auto &II : InputFiles)
      Objs.push_back(
          C.getArgs().MakeArgString(getToolChain().getInputFilename(II)));

  // Get llvm-link path.
  SmallString<128> ExecPath(C.getDriver().Dir);
  llvm::sys::path::append(ExecPath, "llvm-link");
  const char *Exec = C.getArgs().MakeArgString(ExecPath);

  auto AddLinkCommand = [this, &C, &JA, Exec](const char *Output,
                                              const ArgStringList &Inputs,
                                              const ArgStringList &Options) {
    ArgStringList CmdArgs;
    llvm::copy(Options, std::back_inserter(CmdArgs));
    llvm::copy(Inputs, std::back_inserter(CmdArgs));
    CmdArgs.push_back("-o");
    CmdArgs.push_back(Output);
    // TODO: temporary workaround for a problem with warnings reported by
    // llvm-link when driver links LLVM modules with empty modules
    CmdArgs.push_back("--suppress-warnings");
    C.addCommand(std::make_unique<Command>(JA, *this,
                                           ResponseFileSupport::AtFileUTF8(),
                                           Exec, CmdArgs, std::nullopt));
  };

  // Add an intermediate output file.
  const char *OutputFileName =
      C.getArgs().MakeArgString(getToolChain().getInputFilename(Output));

  if (Libs.empty())
    AddLinkCommand(OutputFileName, Objs, Opts);
  else {
    assert(Opts.empty() && "unexpected options");

    // Linker will be invoked twice if inputs contain libraries. First time we
    // will link input objects into an intermediate temporary file, and on the
    // second invocation intermediate temporary object will be linked with the
    // libraries, but now only required symbols will be added to the final
    // output.
    std::string TempFile =
        C.getDriver().GetTemporaryPath(OutputFilePrefix.str() + "-link", "bc");
    const char *LinkOutput = C.addTempFile(C.getArgs().MakeArgString(TempFile));
    AddLinkCommand(LinkOutput, Objs, {});

    // Now invoke linker for the second time to link required symbols from the
    // input libraries.
    ArgStringList LinkInputs{LinkOutput};
    llvm::copy(Libs, std::back_inserter(LinkInputs));
    AddLinkCommand(OutputFileName, LinkInputs, {"--only-needed"});
  }
  return OutputFileName;
}

// For SYCL the inputs of the linker job are SPIR-V binaries and output is
// a single SPIR-V binary.  Input can also be bitcode when specified by
// the user.
void SYCL::Linker::ConstructJob(Compilation &C, const JobAction &JA,
                                const InputInfo &Output,
                                const InputInfoList &Inputs,
                                const ArgList &Args,
                                const char *LinkingOutput) const {

  assert((getToolChain().getTriple().isSPIROrSPIRV() ||
          getToolChain().getTriple().isNVPTX() ||
          getToolChain().getTriple().isAMDGCN() || isSYCLNativeCPU(Args)) &&
         "Unsupported target");

  std::string SubArchName =
      std::string(getToolChain().getTriple().getArchName());

  // Prefix for temporary file name.
  std::string Prefix = std::string(llvm::sys::path::stem(SubArchName));

  // For CUDA, we want to link all BC files before resuming the normal
  // compilation path
  if (getToolChain().getTriple().isNVPTX() ||
      getToolChain().getTriple().isAMDGCN()) {
    InputInfoList NvptxInputs;
    for (const auto &II : Inputs) {
      if (!II.isFilename())
        continue;
      NvptxInputs.push_back(II);
    }

    constructLLVMLinkCommand(C, JA, Output, Args, SubArchName, Prefix,
                             NvptxInputs);
    return;
  }

  InputInfoList SpirvInputs;
  for (const auto &II : Inputs) {
    if (!II.isFilename())
      continue;
    SpirvInputs.push_back(II);
  }

  constructLLVMLinkCommand(C, JA, Output, Args, SubArchName, Prefix,
                           SpirvInputs);
}

static const char *makeExeName(Compilation &C, StringRef Name) {
  llvm::SmallString<8> ExeName(Name);
  const ToolChain *HostTC = C.getSingleOffloadToolChain<Action::OFK_Host>();
  if (HostTC->getTriple().isWindowsMSVCEnvironment())
    ExeName.append(".exe");
  return C.getArgs().MakeArgString(ExeName);
}

void SYCL::fpga::BackendCompiler::constructOpenCLAOTCommand(
    Compilation &C, const JobAction &JA, const InputInfo &Output,
    const InputInfoList &Inputs, const ArgList &Args) const {
  // Construct opencl-aot command. This is used for FPGA AOT compilations
  // when performing emulation.  Input file will be a SPIR-V binary which
  // will be compiled to an aocx file.
  InputInfoList ForeachInputs;
  InputInfoList FPGADepFiles;
  ArgStringList CmdArgs{"-device=fpga_fast_emu"};

  for (const auto &II : Inputs) {
    if (II.getType() == types::TY_TempAOCOfilelist ||
        II.getType() == types::TY_FPGA_Dependencies ||
        II.getType() == types::TY_FPGA_Dependencies_List)
      continue;
    if (II.getType() == types::TY_Tempfilelist)
      ForeachInputs.push_back(II);
    CmdArgs.push_back(
        C.getArgs().MakeArgString("-spv=" + Twine(II.getFilename())));
  }
  CmdArgs.push_back(
      C.getArgs().MakeArgString("-ir=" + Twine(Output.getFilename())));

  StringRef ForeachExt = "aocx";
  if (Arg *A = Args.getLastArg(options::OPT_fsycl_link_EQ))
    if (A->getValue() == StringRef("early"))
      ForeachExt = "aocr";

  // Add any implied arguments before user defined arguments.
  const toolchains::SYCLToolChain &TC =
      static_cast<const toolchains::SYCLToolChain &>(getToolChain());
  const ToolChain *HostTC = C.getSingleOffloadToolChain<Action::OFK_Host>();
  llvm::Triple CPUTriple("spir64_x86_64");
  TC.AddImpliedTargetArgs(CPUTriple, Args, CmdArgs, JA, *HostTC);
  // Add the target args passed in
  TC.TranslateBackendTargetArgs(CPUTriple, Args, CmdArgs);
  TC.TranslateLinkerTargetArgs(CPUTriple, Args, CmdArgs);

  SmallString<128> ExecPath(
      getToolChain().GetProgramPath(makeExeName(C, "opencl-aot")));
  const char *Exec = C.getArgs().MakeArgString(ExecPath);
  auto Cmd = std::make_unique<Command>(JA, *this, ResponseFileSupport::None(),
                                       Exec, CmdArgs, std::nullopt);
  if (!ForeachInputs.empty()) {
    StringRef ParallelJobs =
        Args.getLastArgValue(options::OPT_fsycl_max_parallel_jobs_EQ);
    constructLLVMForeachCommand(C, JA, std::move(Cmd), ForeachInputs, Output,
                                this, "", ForeachExt, ParallelJobs);
  } else
    C.addCommand(std::move(Cmd));
}

void SYCL::fpga::BackendCompiler::ConstructJob(
    Compilation &C, const JobAction &JA, const InputInfo &Output,
    const InputInfoList &Inputs, const ArgList &Args,
    const char *LinkingOutput) const {
  assert(getToolChain().getTriple().isSPIROrSPIRV() && "Unsupported target");

  // Grab the -Xsycl-target* options.
  const toolchains::SYCLToolChain &TC =
      static_cast<const toolchains::SYCLToolChain &>(getToolChain());
  ArgStringList TargetArgs;
  TC.TranslateBackendTargetArgs(TC.getTriple(), Args, TargetArgs);

  // When performing emulation compilations for FPGA AOT, we want to use
  // opencl-aot instead of aoc.
  if (C.getDriver().IsFPGAEmulationMode()) {
    constructOpenCLAOTCommand(C, JA, Output, Inputs, Args);
    return;
  }

  InputInfoList ForeachInputs;
  InputInfoList FPGADepFiles;
  StringRef CreatedReportName;
  ArgStringList CmdArgs{"-o", Output.getFilename()};
  for (const auto &II : Inputs) {
    std::string Filename(II.getFilename());
    if (II.getType() == types::TY_Tempfilelist)
      ForeachInputs.push_back(II);
    if (II.getType() == types::TY_TempAOCOfilelist)
      // Add any FPGA library lists.  These come in as special tempfile lists.
      CmdArgs.push_back(Args.MakeArgString(Twine("-library-list=") + Filename));
    else if (II.getType() == types::TY_FPGA_Dependencies ||
             II.getType() == types::TY_FPGA_Dependencies_List)
      FPGADepFiles.push_back(II);
    else
      CmdArgs.push_back(C.getArgs().MakeArgString(Filename));
    // Check for any AOCR input, if found use that as the project report name
    StringRef Ext(llvm::sys::path::extension(Filename));
    if (Ext.empty())
      continue;
    if (getToolChain().LookupTypeForExtension(Ext.drop_front()) ==
        types::TY_FPGA_AOCR) {
      // Keep the base of the .aocr file name.  Input file is a temporary,
      // so we are stripping off the additional naming information for a
      // cleaner name.  The suffix being stripped from the name is the
      // added temporary string and the extension.
      StringRef SuffixFormat("-XXXXXX.aocr");
      SmallString<128> NameBase(
          Filename.substr(0, Filename.length() - SuffixFormat.size()));
      NameBase.append(".prj");
      CreatedReportName =
          Args.MakeArgString(llvm::sys::path::filename(NameBase));
    }
  }
  CmdArgs.push_back("-sycl");

  StringRef ForeachExt = "aocx";
  if (Arg *A = Args.getLastArg(options::OPT_fsycl_link_EQ))
    if (A->getValue() == StringRef("early")) {
      CmdArgs.push_back("-rtl");
      ForeachExt = "aocr";
    }

  for (auto *A : Args) {
    // Any input file is assumed to have a dependency file associated and
    // the report folder can also be named based on the first input.
    if (A->getOption().getKind() != Option::InputClass)
      continue;
    SmallString<128> ArgName(A->getSpelling());
    StringRef Ext(llvm::sys::path::extension(ArgName));
    if (Ext.empty())
      continue;
    types::ID Ty = getToolChain().LookupTypeForExtension(Ext.drop_front());
    if (Ty == types::TY_INVALID)
      continue;
    if (types::isSrcFile(Ty) || Ty == types::TY_Object) {
      // The project report is created in CWD, so strip off any directory
      // information if provided with the input file.
      StringRef TrimmedArgName = llvm::sys::path::filename(ArgName);
      if (types::isSrcFile(Ty)) {
        SmallString<128> DepName(
            C.getDriver().getFPGATempDepFile(std::string(TrimmedArgName)));
        if (!DepName.empty())
          FPGADepFiles.push_back(InputInfo(types::TY_Dependencies,
                                           Args.MakeArgString(DepName),
                                           Args.MakeArgString(DepName)));
      }
      if (CreatedReportName.empty()) {
        // Project report should be saved into CWD, so strip off any
        // directory information if provided with the input file.
        llvm::sys::path::replace_extension(ArgName, "prj");
        CreatedReportName = Args.MakeArgString(ArgName);
      }
    }
  }

  // Add any dependency files.
  if (!FPGADepFiles.empty()) {
    SmallString<128> DepOpt("-dep-files=");
    for (unsigned I = 0; I < FPGADepFiles.size(); ++I) {
      if (I)
        DepOpt += ',';
      if (FPGADepFiles[I].getType() == types::TY_FPGA_Dependencies_List)
        DepOpt += "@";
      DepOpt += FPGADepFiles[I].getFilename();
    }
    CmdArgs.push_back(C.getArgs().MakeArgString(DepOpt));
  }

  // Depending on output file designations, set the report folder
  SmallString<128> ReportOptArg;
  if (Arg *FinalOutput = Args.getLastArg(options::OPT_o, options::OPT__SLASH_o,
                                         options::OPT__SLASH_Fe)) {
    SmallString<128> FN(FinalOutput->getValue());
    // For "-o file.xxx" where the option value has an extension, if the
    // extension is one of .a .o .out .lib .obj .exe, the output project
    // directory name will be file.proj which omits the extension. Otherwise
    // the output project directory name will be file.xxx.prj which keeps
    // the original extension.
    StringRef Ext = llvm::sys::path::extension(FN);
    SmallVector<StringRef, 6> Exts = {".o",   ".a",   ".out",
                                      ".obj", ".lib", ".exe"};
    if (std::find(Exts.begin(), Exts.end(), Ext) != Exts.end())
      llvm::sys::path::replace_extension(FN, "prj");
    else
      FN.append(".prj");
    const char *FolderName = Args.MakeArgString(FN);
    ReportOptArg += FolderName;
  } else {
    // Default output directory should match default output executable name
    ReportOptArg += "a.prj";
  }
  if (!ReportOptArg.empty())
    CmdArgs.push_back(C.getArgs().MakeArgString(
        Twine("-output-report-folder=") + ReportOptArg));

  // Add any implied arguments before user defined arguments.
  const ToolChain *HostTC = C.getSingleOffloadToolChain<Action::OFK_Host>();
  TC.AddImpliedTargetArgs(getToolChain().getTriple(), Args, CmdArgs, JA,
                          *HostTC);

  // Add -Xsycl-target* options.
  TC.TranslateBackendTargetArgs(getToolChain().getTriple(), Args, CmdArgs);
  TC.TranslateLinkerTargetArgs(getToolChain().getTriple(), Args, CmdArgs);

  // Look for -reuse-exe=XX option
  if (Arg *A = Args.getLastArg(options::OPT_reuse_exe_EQ)) {
    Args.ClaimAllArgs(options::OPT_reuse_exe_EQ);
    CmdArgs.push_back(Args.MakeArgString(A->getAsString(Args)));
  }

  SmallString<128> ExecPath(
      getToolChain().GetProgramPath(makeExeName(C, "aoc")));
  const char *Exec = C.getArgs().MakeArgString(ExecPath);
  auto Cmd = std::make_unique<Command>(JA, *this, ResponseFileSupport::None(),
                                       Exec, CmdArgs, std::nullopt);
  addFPGATimingDiagnostic(Cmd, C);
  if (!ForeachInputs.empty()) {
    StringRef ParallelJobs =
        Args.getLastArgValue(options::OPT_fsycl_max_parallel_jobs_EQ);
    constructLLVMForeachCommand(C, JA, std::move(Cmd), ForeachInputs, Output,
                                this, ReportOptArg, ForeachExt, ParallelJobs);
  } else
    C.addCommand(std::move(Cmd));
}

// Determine if any of the given arguments contain any PVC based values for
// the -device option.
static bool hasPVCDevice(const ArgStringList &CmdArgs, std::string &DevArg) {
  std::string Res = getDeviceArg(CmdArgs);
  if (Res.empty())
    return false;
  // Go through all of the arguments to '-device' and determine if any of these
  // are pvc based.  We only match literal values and will not find a match
  // when ranges or wildcards are used.
  // Here we parse the targets, tokenizing via ','
  StringRef DeviceArg(Res.c_str());
  SmallVector<StringRef> SplitArgs;
  DeviceArg.split(SplitArgs, ",");
  for (const auto &SingleArg : SplitArgs) {
    bool IsPVC = checkPVCDevice(SingleArg.str(), DevArg);
    if (IsPVC)
      return true;
  }
  return false;
}

static llvm::StringMap<StringRef> GRFModeFlagMap{
    {"auto", "-ze-intel-enable-auto-large-GRF-mode"},
    {"small", "-ze-intel-128-GRF-per-thread"},
    {"large", "-ze-opt-large-register-file"}};

StringRef SYCL::gen::getGenGRFFlag(StringRef GRFMode) {
  if (!GRFModeFlagMap.contains(GRFMode))
    return "";
  return GRFModeFlagMap[GRFMode];
}

void SYCL::gen::BackendCompiler::ConstructJob(Compilation &C,
                                              const JobAction &JA,
                                              const InputInfo &Output,
                                              const InputInfoList &Inputs,
                                              const ArgList &Args,
                                              const char *LinkingOutput) const {
  assert(getToolChain().getTriple().isSPIROrSPIRV() && "Unsupported target");
  ArgStringList CmdArgs{"-output", Output.getFilename()};
  InputInfoList ForeachInputs;
  for (const auto &II : Inputs) {
    CmdArgs.push_back("-file");
    std::string Filename(II.getFilename());
    if (II.getType() == types::TY_Tempfilelist)
      ForeachInputs.push_back(II);
    CmdArgs.push_back(C.getArgs().MakeArgString(Filename));
  }
  // The next line prevents ocloc from modifying the image name
  CmdArgs.push_back("-output_no_suffix");
  CmdArgs.push_back("-spirv_input");
  StringRef Device = JA.getOffloadingArch();

  // Add -Xsycl-target* options.
  const toolchains::SYCLToolChain &TC =
      static_cast<const toolchains::SYCLToolChain &>(getToolChain());
  const ToolChain *HostTC = C.getSingleOffloadToolChain<Action::OFK_Host>();
  TC.AddImpliedTargetArgs(getToolChain().getTriple(), Args, CmdArgs, JA,
                          *HostTC, Device);
  TC.TranslateBackendTargetArgs(getToolChain().getTriple(), Args, CmdArgs,
                                Device);
  TC.TranslateLinkerTargetArgs(getToolChain().getTriple(), Args, CmdArgs,
                               Device);
  SmallString<128> ExecPath(
      getToolChain().GetProgramPath(makeExeName(C, "ocloc")));
  const char *Exec = C.getArgs().MakeArgString(ExecPath);
  auto Cmd = std::make_unique<Command>(JA, *this, ResponseFileSupport::None(),
                                       Exec, CmdArgs, std::nullopt);
  if (!ForeachInputs.empty()) {
    StringRef ParallelJobs =
        Args.getLastArgValue(options::OPT_fsycl_max_parallel_jobs_EQ);
    constructLLVMForeachCommand(C, JA, std::move(Cmd), ForeachInputs, Output,
                                this, "", "out", ParallelJobs);
  } else
    C.addCommand(std::move(Cmd));
}

StringRef SYCL::gen::resolveGenDevice(StringRef DeviceName) {
  StringRef Device;
  Device =
      llvm::StringSwitch<StringRef>(DeviceName)
          .Cases("intel_gpu_bdw", "intel_gpu_8_0_0", "bdw")
          .Cases("intel_gpu_skl", "intel_gpu_9_0_9", "skl")
          .Cases("intel_gpu_kbl", "intel_gpu_9_1_9", "kbl")
          .Cases("intel_gpu_cfl", "intel_gpu_9_2_9", "cfl")
          .Cases("intel_gpu_apl", "intel_gpu_bxt", "intel_gpu_9_3_0", "apl")
          .Cases("intel_gpu_glk", "intel_gpu_9_4_0", "glk")
          .Cases("intel_gpu_whl", "intel_gpu_9_5_0", "whl")
          .Cases("intel_gpu_aml", "intel_gpu_9_6_0", "aml")
          .Cases("intel_gpu_cml", "intel_gpu_9_7_0", "cml")
          .Cases("intel_gpu_icllp", "intel_gpu_icl", "intel_gpu_11_0_0",
                 "icllp")
          .Cases("intel_gpu_ehl", "intel_gpu_jsl", "intel_gpu_11_2_0", "ehl")
          .Cases("intel_gpu_tgllp", "intel_gpu_tgl", "intel_gpu_12_0_0",
                 "tgllp")
          .Cases("intel_gpu_rkl", "intel_gpu_12_1_0", "rkl")
          .Cases("intel_gpu_adl_s", "intel_gpu_rpl_s", "intel_gpu_12_2_0",
                 "adl_s")
          .Cases("intel_gpu_adl_p", "intel_gpu_12_3_0", "adl_p")
          .Cases("intel_gpu_adl_n", "intel_gpu_12_4_0", "adl_n")
          .Cases("intel_gpu_dg1", "intel_gpu_12_10_0", "dg1")
          .Cases("intel_gpu_acm_g10", "intel_gpu_dg2_g10", "intel_gpu_12_55_8",
                 "acm_g10")
          .Cases("intel_gpu_acm_g11", "intel_gpu_dg2_g11", "intel_gpu_12_56_5",
                 "acm_g11")
          .Cases("intel_gpu_acm_g12", "intel_gpu_dg2_g12", "intel_gpu_12_57_0",
                 "acm_g12")
          .Cases("intel_gpu_pvc", "intel_gpu_12_60_7", "pvc")
          .Cases("intel_gpu_pvc_vg", "intel_gpu_12_61_7", "pvc_vg")
          .Cases("intel_gpu_mtl_u", "intel_gpu_mtl_s", "intel_gpu_arl_u",
                 "intel_gpu_arl_s", "intel_gpu_12_70_4", "mtl_u")
          .Cases("intel_gpu_mtl_h", "intel_gpu_12_71_4", "mtl_h")
          .Cases("intel_gpu_arl_h", "intel_gpu_12_74_4", "arl_h")
          .Cases("intel_gpu_bmg_g21", "intel_gpu_20_1_4", "bmg_g21")
          .Cases("intel_gpu_lnl_m", "intel_gpu_20_4_4", "lnl_m")
          .Case("nvidia_gpu_sm_50", "sm_50")
          .Case("nvidia_gpu_sm_52", "sm_52")
          .Case("nvidia_gpu_sm_53", "sm_53")
          .Case("nvidia_gpu_sm_60", "sm_60")
          .Case("nvidia_gpu_sm_61", "sm_61")
          .Case("nvidia_gpu_sm_62", "sm_62")
          .Case("nvidia_gpu_sm_70", "sm_70")
          .Case("nvidia_gpu_sm_72", "sm_72")
          .Case("nvidia_gpu_sm_75", "sm_75")
          .Case("nvidia_gpu_sm_80", "sm_80")
          .Case("nvidia_gpu_sm_86", "sm_86")
          .Case("nvidia_gpu_sm_87", "sm_87")
          .Case("nvidia_gpu_sm_89", "sm_89")
          .Case("nvidia_gpu_sm_90", "sm_90")
          .Case("nvidia_gpu_sm_90a", "sm_90a")
          .Case("amd_gpu_gfx700", "gfx700")
          .Case("amd_gpu_gfx701", "gfx701")
          .Case("amd_gpu_gfx702", "gfx702")
          .Case("amd_gpu_gfx703", "gfx703")
          .Case("amd_gpu_gfx704", "gfx704")
          .Case("amd_gpu_gfx705", "gfx705")
          .Case("amd_gpu_gfx801", "gfx801")
          .Case("amd_gpu_gfx802", "gfx802")
          .Case("amd_gpu_gfx803", "gfx803")
          .Case("amd_gpu_gfx805", "gfx805")
          .Case("amd_gpu_gfx810", "gfx810")
          .Case("amd_gpu_gfx900", "gfx900")
          .Case("amd_gpu_gfx902", "gfx902")
          .Case("amd_gpu_gfx904", "gfx904")
          .Case("amd_gpu_gfx906", "gfx906")
          .Case("amd_gpu_gfx908", "gfx908")
          .Case("amd_gpu_gfx909", "gfx909")
          .Case("amd_gpu_gfx90a", "gfx90a")
          .Case("amd_gpu_gfx90c", "gfx90c")
          .Case("amd_gpu_gfx940", "gfx940")
          .Case("amd_gpu_gfx941", "gfx941")
          .Case("amd_gpu_gfx942", "gfx942")
          .Case("amd_gpu_gfx1010", "gfx1010")
          .Case("amd_gpu_gfx1011", "gfx1011")
          .Case("amd_gpu_gfx1012", "gfx1012")
          .Case("amd_gpu_gfx1013", "gfx1013")
          .Case("amd_gpu_gfx1030", "gfx1030")
          .Case("amd_gpu_gfx1031", "gfx1031")
          .Case("amd_gpu_gfx1032", "gfx1032")
          .Case("amd_gpu_gfx1033", "gfx1033")
          .Case("amd_gpu_gfx1034", "gfx1034")
          .Case("amd_gpu_gfx1035", "gfx1035")
          .Case("amd_gpu_gfx1036", "gfx1036")
          .Case("amd_gpu_gfx1100", "gfx1100")
          .Case("amd_gpu_gfx1101", "gfx1101")
          .Case("amd_gpu_gfx1102", "gfx1102")
          .Case("amd_gpu_gfx1103", "gfx1103")
          .Case("amd_gpu_gfx1150", "gfx1150")
          .Case("amd_gpu_gfx1151", "gfx1151")
          .Case("amd_gpu_gfx1200", "gfx1200")
          .Case("amd_gpu_gfx1201", "gfx1201")
          .Default("");
  return Device;
}

SmallString<64> SYCL::gen::getGenDeviceMacro(StringRef DeviceName) {
  SmallString<64> Macro;
  StringRef Ext = llvm::StringSwitch<StringRef>(DeviceName)
                      .Case("bdw", "INTEL_GPU_BDW")
                      .Case("skl", "INTEL_GPU_SKL")
                      .Case("kbl", "INTEL_GPU_KBL")
                      .Case("cfl", "INTEL_GPU_CFL")
                      .Case("apl", "INTEL_GPU_APL")
                      .Case("glk", "INTEL_GPU_GLK")
                      .Case("whl", "INTEL_GPU_WHL")
                      .Case("aml", "INTEL_GPU_AML")
                      .Case("cml", "INTEL_GPU_CML")
                      .Case("icllp", "INTEL_GPU_ICLLP")
                      .Case("ehl", "INTEL_GPU_EHL")
                      .Case("tgllp", "INTEL_GPU_TGLLP")
                      .Case("rkl", "INTEL_GPU_RKL")
                      .Case("adl_s", "INTEL_GPU_ADL_S")
                      .Case("adl_p", "INTEL_GPU_ADL_P")
                      .Case("adl_n", "INTEL_GPU_ADL_N")
                      .Case("dg1", "INTEL_GPU_DG1")
                      .Case("acm_g10", "INTEL_GPU_ACM_G10")
                      .Case("acm_g11", "INTEL_GPU_ACM_G11")
                      .Case("acm_g12", "INTEL_GPU_ACM_G12")
                      .Case("pvc", "INTEL_GPU_PVC")
                      .Case("pvc_vg", "INTEL_GPU_PVC_VG")
                      .Case("mtl_u", "INTEL_GPU_MTL_U")
                      .Case("mtl_h", "INTEL_GPU_MTL_H")
                      .Case("arl_h", "INTEL_GPU_ARL_H")
                      .Case("bmg_g21", "INTEL_GPU_BMG_G21")
                      .Case("lnl_m", "INTEL_GPU_LNL_M")
                      .Case("sm_50", "NVIDIA_GPU_SM_50")
                      .Case("sm_52", "NVIDIA_GPU_SM_52")
                      .Case("sm_53", "NVIDIA_GPU_SM_53")
                      .Case("sm_60", "NVIDIA_GPU_SM_60")
                      .Case("sm_61", "NVIDIA_GPU_SM_61")
                      .Case("sm_62", "NVIDIA_GPU_SM_62")
                      .Case("sm_70", "NVIDIA_GPU_SM_70")
                      .Case("sm_72", "NVIDIA_GPU_SM_72")
                      .Case("sm_75", "NVIDIA_GPU_SM_75")
                      .Case("sm_80", "NVIDIA_GPU_SM_80")
                      .Case("sm_86", "NVIDIA_GPU_SM_86")
                      .Case("sm_87", "NVIDIA_GPU_SM_87")
                      .Case("sm_89", "NVIDIA_GPU_SM_89")
                      .Case("sm_90", "NVIDIA_GPU_SM_90")
                      .Case("sm_90a", "NVIDIA_GPU_SM_90A")
                      .Case("gfx700", "AMD_GPU_GFX700")
                      .Case("gfx701", "AMD_GPU_GFX701")
                      .Case("gfx702", "AMD_GPU_GFX702")
                      .Case("gfx703", "AMD_GPU_GFX703")
                      .Case("gfx704", "AMD_GPU_GFX704")
                      .Case("gfx705", "AMD_GPU_GFX705")
                      .Case("gfx801", "AMD_GPU_GFX801")
                      .Case("gfx802", "AMD_GPU_GFX802")
                      .Case("gfx803", "AMD_GPU_GFX803")
                      .Case("gfx805", "AMD_GPU_GFX805")
                      .Case("gfx810", "AMD_GPU_GFX810")
                      .Case("gfx900", "AMD_GPU_GFX900")
                      .Case("gfx902", "AMD_GPU_GFX902")
                      .Case("gfx904", "AMD_GPU_GFX904")
                      .Case("gfx906", "AMD_GPU_GFX906")
                      .Case("gfx908", "AMD_GPU_GFX908")
                      .Case("gfx909", "AMD_GPU_GFX909")
                      .Case("gfx90a", "AMD_GPU_GFX90A")
                      .Case("gfx90c", "AMD_GPU_GFX90C")
                      .Case("gfx940", "AMD_GPU_GFX940")
                      .Case("gfx941", "AMD_GPU_GFX941")
                      .Case("gfx942", "AMD_GPU_GFX942")
                      .Case("gfx1010", "AMD_GPU_GFX1010")
                      .Case("gfx1011", "AMD_GPU_GFX1011")
                      .Case("gfx1012", "AMD_GPU_GFX1012")
                      .Case("gfx1013", "AMD_GPU_GFX1013")
                      .Case("gfx1030", "AMD_GPU_GFX1030")
                      .Case("gfx1031", "AMD_GPU_GFX1031")
                      .Case("gfx1032", "AMD_GPU_GFX1032")
                      .Case("gfx1033", "AMD_GPU_GFX1033")
                      .Case("gfx1034", "AMD_GPU_GFX1034")
                      .Case("gfx1035", "AMD_GPU_GFX1035")
                      .Case("gfx1036", "AMD_GPU_GFX1036")
                      .Case("gfx1100", "AMD_GPU_GFX1100")
                      .Case("gfx1101", "AMD_GPU_GFX1101")
                      .Case("gfx1102", "AMD_GPU_GFX1102")
                      .Case("gfx1103", "AMD_GPU_GFX1103")
                      .Case("gfx1150", "AMD_GPU_GFX1150")
                      .Case("gfx1151", "AMD_GPU_GFX1151")
                      .Case("gfx1200", "AMD_GPU_GFX1200")
                      .Case("gfx1201", "AMD_GPU_GFX1201")
                      .Default("");
  if (!Ext.empty()) {
    Macro = "__SYCL_TARGET_";
    Macro += Ext;
    Macro += "__";
  }
  return Macro;
}

void SYCL::x86_64::BackendCompiler::ConstructJob(
    Compilation &C, const JobAction &JA, const InputInfo &Output,
    const InputInfoList &Inputs, const ArgList &Args,
    const char *LinkingOutput) const {
  ArgStringList CmdArgs;
  CmdArgs.push_back(Args.MakeArgString(Twine("-o=") + Output.getFilename()));
  CmdArgs.push_back("--device=cpu");
  InputInfoList ForeachInputs;
  for (const auto &II : Inputs) {
    std::string Filename(II.getFilename());
    if (II.getType() == types::TY_Tempfilelist)
      ForeachInputs.push_back(II);
    CmdArgs.push_back(Args.MakeArgString(Filename));
  }
  // Add -Xsycl-target* options.
  const toolchains::SYCLToolChain &TC =
      static_cast<const toolchains::SYCLToolChain &>(getToolChain());
  const ToolChain *HostTC = C.getSingleOffloadToolChain<Action::OFK_Host>();
  TC.AddImpliedTargetArgs(getToolChain().getTriple(), Args, CmdArgs, JA,
                          *HostTC);
  TC.TranslateBackendTargetArgs(getToolChain().getTriple(), Args, CmdArgs);
  TC.TranslateLinkerTargetArgs(getToolChain().getTriple(), Args, CmdArgs);
  SmallString<128> ExecPath(
      getToolChain().GetProgramPath(makeExeName(C, "opencl-aot")));
  const char *Exec = C.getArgs().MakeArgString(ExecPath);
  auto Cmd = std::make_unique<Command>(JA, *this, ResponseFileSupport::None(),
                                       Exec, CmdArgs, std::nullopt);
  if (!ForeachInputs.empty()) {
    StringRef ParallelJobs =
        Args.getLastArgValue(options::OPT_fsycl_max_parallel_jobs_EQ);
    constructLLVMForeachCommand(C, JA, std::move(Cmd), ForeachInputs, Output,
                                this, "", "out", ParallelJobs);
  } else
    C.addCommand(std::move(Cmd));
}

// Unsupported options for device compilation
//  -fcf-protection, -fsanitize, -fprofile-generate, -fprofile-instr-generate
//  -ftest-coverage, -fcoverage-mapping, -fcreate-profile, -fprofile-arcs
//  -fcs-profile-generate -forder-file-instrumentation, --coverage
static std::vector<OptSpecifier> getUnsupportedOpts(void) {
  std::vector<OptSpecifier> UnsupportedOpts = {
      options::OPT_fsanitize_EQ,
      options::OPT_fcf_protection_EQ,
      options::OPT_fprofile_generate,
      options::OPT_fprofile_generate_EQ,
      options::OPT_fno_profile_generate,
      options::OPT_ftest_coverage,
      options::OPT_fno_test_coverage,
      options::OPT_fcoverage_mapping,
      options::OPT_fno_coverage_mapping,
      options::OPT_coverage,
      options::OPT_fprofile_instr_generate,
      options::OPT_fprofile_instr_generate_EQ,
      options::OPT_fprofile_arcs,
      options::OPT_fno_profile_arcs,
      options::OPT_fno_profile_instr_generate,
      options::OPT_fcreate_profile,
      options::OPT_fprofile_instr_use,
      options::OPT_fprofile_instr_use_EQ,
      options::OPT_forder_file_instrumentation,
      options::OPT_fcs_profile_generate,
      options::OPT_fcs_profile_generate_EQ};
  return UnsupportedOpts;
}

// Currently supported options by SYCL NativeCPU device compilation
static inline bool SupportedByNativeCPU(const SYCLToolChain &TC,
                                        const OptSpecifier &Opt) {
  if (!TC.IsSYCLNativeCPU)
    return false;

  switch (Opt.getID()) {
  case options::OPT_fcoverage_mapping:
  case options::OPT_fno_coverage_mapping:
  case options::OPT_fprofile_instr_generate:
  case options::OPT_fprofile_instr_generate_EQ:
  case options::OPT_fno_profile_instr_generate:
    return true;
  }
  return false;
}

SYCLToolChain::SYCLToolChain(const Driver &D, const llvm::Triple &Triple,
                             const ToolChain &HostTC, const ArgList &Args)
    : ToolChain(D, Triple, Args), HostTC(HostTC),
      IsSYCLNativeCPU(Triple == HostTC.getTriple()), SYCLInstallation(D) {
  // Lookup binaries into the driver directory, this is used to
  // discover the clang-offload-bundler executable.
  getProgramPaths().push_back(getDriver().Dir);

  // Diagnose unsupported options only once.
  for (OptSpecifier Opt : getUnsupportedOpts()) {
    if (const Arg *A = Args.getLastArg(Opt)) {
      // Native CPU can support options unsupported by other targets.
      if (SupportedByNativeCPU(*this, Opt))
        continue;
      // All sanitizer options are not currently supported, except
      // AddressSanitizer and MemorySanitizer
      if (A->getOption().getID() == options::OPT_fsanitize_EQ &&
          A->getValues().size() == 1) {
        std::string SanitizeVal = A->getValue();
        if (SanitizeVal == "address" || SanitizeVal == "memory")
          continue;
      }
      D.Diag(clang::diag::warn_drv_unsupported_option_for_target)
          << A->getAsString(Args) << getTriple().str();
    }
  }
}

void SYCLToolChain::addClangTargetOptions(
    const llvm::opt::ArgList &DriverArgs, llvm::opt::ArgStringList &CC1Args,
    Action::OffloadKind DeviceOffloadingKind) const {
  HostTC.addClangTargetOptions(DriverArgs, CC1Args, DeviceOffloadingKind);
}

llvm::opt::DerivedArgList *
SYCLToolChain::TranslateArgs(const llvm::opt::DerivedArgList &Args,
                             StringRef BoundArch,
                             Action::OffloadKind DeviceOffloadKind) const {
  DerivedArgList *DAL =
      HostTC.TranslateArgs(Args, BoundArch, DeviceOffloadKind);

  bool IsNewDAL = false;
  if (!DAL) {
    DAL = new DerivedArgList(Args.getBaseArgs());
    IsNewDAL = true;
  }

  for (Arg *A : Args) {
    // Filter out any options we do not want to pass along to the device
    // compilation.
    auto Opt(A->getOption());
    bool Unsupported = false;
    for (OptSpecifier UnsupportedOpt : getUnsupportedOpts()) {
      if (Opt.matches(UnsupportedOpt)) {
        // NativeCPU should allow most normal cpu options.
        if (SupportedByNativeCPU(*this, Opt.getID()))
          continue;
        if (Opt.getID() == options::OPT_fsanitize_EQ &&
            A->getValues().size() == 1) {
          std::string SanitizeVal = A->getValue();
          if (SanitizeVal == "address" || SanitizeVal == "memory") {
            if (IsNewDAL)
              DAL->append(A);
            continue;
          }
        }
        if (!IsNewDAL)
          DAL->eraseArg(Opt.getID());
        Unsupported = true;
      }
    }
    if (Unsupported)
      continue;
    if (IsNewDAL)
      DAL->append(A);
  }
  // Strip out -O0 for FPGA Hardware device compilation.
  if (getDriver().IsFPGAHWMode() &&
      getTriple().getSubArch() == llvm::Triple::SPIRSubArch_fpga)
    DAL->eraseArg(options::OPT_O0);

  const OptTable &Opts = getDriver().getOpts();
  if (!BoundArch.empty()) {
    DAL->eraseArg(options::OPT_march_EQ);
    DAL->AddJoinedArg(nullptr, Opts.getOption(options::OPT_march_EQ),
                      BoundArch);
  }
  return DAL;
}

static void parseTargetOpts(StringRef ArgString, const llvm::opt::ArgList &Args,
                            llvm::opt::ArgStringList &CmdArgs) {
  // Tokenize the string.
  SmallVector<const char *, 8> TargetArgs;
  llvm::BumpPtrAllocator A;
  llvm::StringSaver S(A);
  llvm::cl::TokenizeGNUCommandLine(ArgString, S, TargetArgs);
  for (StringRef TA : TargetArgs)
    CmdArgs.push_back(Args.MakeArgString(TA));
}

void SYCLToolChain::TranslateGPUTargetOpt(const llvm::opt::ArgList &Args,
                                          llvm::opt::ArgStringList &CmdArgs,
                                          OptSpecifier Opt_EQ) const {
  if (const Arg *TargetArg = Args.getLastArg(Opt_EQ)) {
    StringRef Val = TargetArg->getValue();
    if (auto GpuDevice =
            tools::SYCL::gen::isGPUTarget<tools::SYCL::gen::AmdGPU>(Val)) {
      SmallString<64> OffloadArch("--offload-arch=");
      OffloadArch += GpuDevice->data();
      parseTargetOpts(OffloadArch, Args, CmdArgs);
    }
  }
}

static void WarnForDeprecatedBackendOpts(const Driver &D,
                                         const llvm::Triple &Triple,
                                         StringRef Device, StringRef ArgString,
                                         const llvm::opt::Arg *A) {
  // Suggest users passing GRF backend opts on PVC to use
  // -ftarget-register-alloc-mode and

  if (!ArgString.contains("-device pvc") && !Device.contains("pvc"))
    return;
  // Make sure to only warn for once for gen targets as the translate
  // options tree is called twice but only the second time has the
  // device set.
  if (Triple.isSPIR() && Triple.getSubArch() == llvm::Triple::SPIRSubArch_gen &&
      !A->isClaimed())
    return;
  for (const auto &[Mode, Flag] : GRFModeFlagMap)
    if (ArgString.contains(Flag))
      D.Diag(diag::warn_drv_ftarget_register_alloc_mode_pvc) << Flag << Mode;
}

// Expects a specific type of option (e.g. -Xsycl-target-backend) and will
// extract the arguments.
void SYCLToolChain::TranslateTargetOpt(const llvm::Triple &Triple,
                                       const llvm::opt::ArgList &Args,
                                       llvm::opt::ArgStringList &CmdArgs,
                                       OptSpecifier Opt, OptSpecifier Opt_EQ,
                                       StringRef Device) const {
  for (auto *A : Args) {
    bool OptNoTriple;
    OptNoTriple = A->getOption().matches(Opt);
    if (A->getOption().matches(Opt_EQ)) {
      // Passing device args: -X<Opt>=<triple> -opt=val.
      StringRef GenDevice = SYCL::gen::resolveGenDevice(A->getValue());
      bool IsGenTriple = Triple.isSPIR() &&
                         Triple.getSubArch() == llvm::Triple::SPIRSubArch_gen;
      if (IsGenTriple) {
        if (Device != GenDevice && !Device.empty())
          continue;
        if (getDriver().getSYCLDeviceTriple(A->getValue()) != Triple &&
            GenDevice.empty())
          // Triples do not match, but only skip when we know we are not
          // comparing against intel_gpu_*
          continue;
        if (getDriver().getSYCLDeviceTriple(A->getValue()) == Triple &&
            !Device.empty())
          // Triples match, but we are expecting a specific device to be set.
          continue;
      } else if (getDriver().getSYCLDeviceTriple(A->getValue()) != Triple)
        continue;
    } else if (!OptNoTriple)
      // Don't worry about any of the other args, we only want to pass what is
      // passed in -X<Opt>
      continue;

    // Add the argument from -X<Opt>
    StringRef ArgString;
    if (OptNoTriple) {
      // With multiple -fsycl-targets, a triple is required so we know where
      // the options should go.
      const Arg *TargetArg = Args.getLastArg(options::OPT_fsycl_targets_EQ);
      if (TargetArg && TargetArg->getValues().size() != 1) {
        getDriver().Diag(diag::err_drv_Xsycl_target_missing_triple)
            << A->getSpelling();
        continue;
      }
      // No triple, so just add the argument.
      ArgString = A->getValue();
    } else
      // Triple found, add the next argument in line.
      ArgString = A->getValue(1);
    WarnForDeprecatedBackendOpts(getDriver(), Triple, Device, ArgString, A);
    parseTargetOpts(ArgString, Args, CmdArgs);
    A->claim();
  }
}

void SYCLToolChain::AddImpliedTargetArgs(const llvm::Triple &Triple,
                                         const llvm::opt::ArgList &Args,
                                         llvm::opt::ArgStringList &CmdArgs,
                                         const JobAction &JA,
                                         const ToolChain &HostTC,
                                         StringRef Device) const {
  // Current implied args are for debug information and disabling of
  // optimizations.  They are passed along to the respective areas as follows:
  // FPGA:  -g -cl-opt-disable
  // Default device AOT: -g -cl-opt-disable
  // Default device JIT: -g (-O0 is handled by the runtime)
  // GEN:  -options "-g -O0"
  // CPU:  "--bo=-g -cl-opt-disable"
  llvm::opt::ArgStringList BeArgs;
  // Per-device argument vector storing the device name and the backend argument
  // string
  llvm::SmallVector<std::pair<StringRef, StringRef>, 16> PerDeviceArgs;
  bool IsGen = Triple.getSubArch() == llvm::Triple::SPIRSubArch_gen;
  bool IsJIT =
      Triple.isSPIROrSPIRV() && Triple.getSubArch() == llvm::Triple::NoSubArch;
  if (IsGen && Args.hasArg(options::OPT_fsycl_fp64_conv_emu))
    BeArgs.push_back("-ze-fp64-gen-conv-emu");
  if (Arg *A = Args.getLastArg(options::OPT_g_Group, options::OPT__SLASH_Z7))
    if (!A->getOption().matches(options::OPT_g0))
      BeArgs.push_back("-g");
  // Only pass -cl-opt-disable for non-JIT, as the runtime
  // handles O0 for the JIT case.
  if (Triple.getSubArch() != llvm::Triple::NoSubArch)
    if (Arg *A = Args.getLastArg(options::OPT_O_Group))
      if (A->getOption().matches(options::OPT_O0))
        BeArgs.push_back("-cl-opt-disable");
  StringRef RegAllocModeOptName = "-ftarget-register-alloc-mode=";
  if (Arg *A = Args.getLastArg(options::OPT_ftarget_register_alloc_mode_EQ)) {
    StringRef RegAllocModeVal = A->getValue(0);
    auto ProcessElement = [&](StringRef Ele) {
      auto [DeviceName, RegAllocMode] = Ele.split(':');
      StringRef BackendOptName = SYCL::gen::getGenGRFFlag(RegAllocMode);
      bool IsDefault = RegAllocMode == "default";
      if (RegAllocMode.empty() || DeviceName != "pvc" ||
          (BackendOptName.empty() && !IsDefault)) {
        getDriver().Diag(diag::err_drv_unsupported_option_argument)
            << A->getSpelling() << Ele;
      }
      // "default" means "provide no specification to the backend", so
      // we don't need to do anything here.
      if (IsDefault)
        return;
      if (IsGen) {
        // For AOT, Use ocloc's per-device options flag with the correct ocloc
        // option to honor the user's specification.
        PerDeviceArgs.push_back(
            {DeviceName, Args.MakeArgString(BackendOptName)});
      } else if (IsJIT) {
        // For JIT, pass -ftarget-register-alloc-mode=Device:BackendOpt to
        // clang-offload-wrapper to be processed by the runtime.
        BeArgs.push_back(Args.MakeArgString(RegAllocModeOptName + DeviceName +
                                            ":" + BackendOptName));
      }
    };
    llvm::SmallVector<StringRef, 16> RegAllocModeArgs;
    RegAllocModeVal.split(RegAllocModeArgs, ',');
    for (StringRef Elem : RegAllocModeArgs)
      ProcessElement(Elem);
  } else if (!HostTC.getTriple().isWindowsMSVCEnvironment()) {
    // If -ftarget-register-alloc-mode is not specified, the default is
    // pvc:default on Windows and and pvc:auto otherwise when -device pvc is
    // provided by the user.
    ArgStringList TargArgs;
    Args.AddAllArgValues(TargArgs, options::OPT_Xs, options::OPT_Xs_separate);
    Args.AddAllArgValues(TargArgs, options::OPT_Xsycl_backend);
    // For -Xsycl-target-backend=<triple> the triple value is used to push
    // specific options to the matching device compilation using that triple.
    // Scrutinize this to make sure we are only checking the values needed
    // for the current device compilation.
    for (auto *A : Args) {
      if (!A->getOption().matches(options::OPT_Xsycl_backend_EQ))
        continue;
      if (getDriver().getSYCLDeviceTriple(A->getValue()) == Triple)
        TargArgs.push_back(A->getValue(1));
    }
    // Check for any -device settings.
    std::string DevArg;
    if (IsJIT || Device == "pvc" || hasPVCDevice(TargArgs, DevArg)) {
      // The -device option passed in by the user may not be 'pvc'. Use the
      // value provided by the user if it was specified.
      StringRef DeviceName = "pvc";
      if (!DevArg.empty())
        DeviceName = DevArg;
      StringRef BackendOptName = SYCL::gen::getGenGRFFlag("auto");
      if (IsGen)
        PerDeviceArgs.push_back({Args.MakeArgString(DeviceName),
                                 Args.MakeArgString(BackendOptName)});
      else if (IsJIT)
        BeArgs.push_back(Args.MakeArgString(RegAllocModeOptName + DeviceName +
                                            ":" + BackendOptName));
    }
  }
  // only pass -vpfp-relaxed for aoc with -fintelfpga and -fp-model=fast
  if (Args.hasArg(options::OPT_fintelfpga) && getDriver().IsFPGAHWMode() &&
      Triple.getSubArch() == llvm::Triple::SPIRSubArch_fpga) {
    if (Arg *A = Args.getLastArg(options::OPT_ffp_model_EQ)) {
      if (StringRef(A->getValue()) == "fast")
        BeArgs.push_back("-vpfp-relaxed");
    }
  }
  if (IsGen) {
    // For GEN (spir64_gen) we have implied -device settings given usage
    // of intel_gpu_ as a target.  Handle those here, and also check that no
    // other -device was passed, as that is a conflict.
    StringRef DepInfo = JA.getOffloadingArch();
    if (!DepInfo.empty()) {
      ArgStringList TargArgs;
      Args.AddAllArgValues(TargArgs, options::OPT_Xs, options::OPT_Xs_separate);
      Args.AddAllArgValues(TargArgs, options::OPT_Xsycl_backend);
      // For -Xsycl-target-backend=<triple> we need to scrutinize the triple
      for (auto *A : Args) {
        if (!A->getOption().matches(options::OPT_Xsycl_backend_EQ))
          continue;
        if (StringRef(A->getValue()).starts_with("intel_gpu"))
          TargArgs.push_back(A->getValue(1));
      }
      if (llvm::find_if(TargArgs, [&](auto Cur) {
            return !strncmp(Cur, "-device", sizeof("-device") - 1);
          }) != TargArgs.end()) {
        SmallString<64> Target("intel_gpu_");
        Target += DepInfo;
        getDriver().Diag(diag::err_drv_unsupported_opt_for_target)
            << "-device" << Target;
      }
      // ocloc has different names for some of the newer architectures;
      // translate them to the apropriate value here.
      DepInfo =
          llvm::StringSwitch<StringRef>(DepInfo)
              .Cases("pvc_vg", "12_61_7", "pvc_xt_c0_vg")
              .Cases("mtl_u", "mtl_s", "arl_u", "arl_s", "12_70_4", "mtl_s")
              .Cases("mtl_h", "12_71_4", "mtl_p")
              .Cases("arl_h", "12_74_4", "xe_lpgplus_b0")
              .Default(DepInfo);
      CmdArgs.push_back("-device");
      CmdArgs.push_back(Args.MakeArgString(DepInfo));
    }
    // -ftarget-compile-fast AOT
    if (Args.hasArg(options::OPT_ftarget_compile_fast))
      BeArgs.push_back("-igc_opts 'PartitionUnit=1,SubroutineThreshold=50000'");
    // -ftarget-export-symbols
    if (Args.hasFlag(options::OPT_ftarget_export_symbols,
                     options::OPT_fno_target_export_symbols, false))
      BeArgs.push_back("-library-compilation");
  } else if (IsJIT)
    // -ftarget-compile-fast JIT
    Args.AddLastArg(BeArgs, options::OPT_ftarget_compile_fast);
  if (IsGen) {
    for (auto [DeviceName, BackendArgStr] : PerDeviceArgs) {
      CmdArgs.push_back("-device_options");
      CmdArgs.push_back(Args.MakeArgString(DeviceName));
      CmdArgs.push_back(Args.MakeArgString(BackendArgStr));
    }
  }
  if (BeArgs.empty())
    return;
  if (Triple.getSubArch() == llvm::Triple::NoSubArch ||
      Triple.getSubArch() == llvm::Triple::SPIRSubArch_fpga) {
    for (StringRef A : BeArgs)
      CmdArgs.push_back(Args.MakeArgString(A));
    return;
  }
  SmallString<128> BeOpt;
  if (IsGen)
    CmdArgs.push_back("-options");
  else
    BeOpt = "--bo=";
  for (unsigned I = 0; I < BeArgs.size(); ++I) {
    if (I)
      BeOpt += ' ';
    BeOpt += BeArgs[I];
  }
  CmdArgs.push_back(Args.MakeArgString(BeOpt));
}

void SYCLToolChain::TranslateBackendTargetArgs(
    const llvm::Triple &Triple, const llvm::opt::ArgList &Args,
    llvm::opt::ArgStringList &CmdArgs, StringRef Device) const {
  // Handle -Xs flags.
  for (auto *A : Args) {
    // When parsing the target args, the -Xs<opt> type option applies to all
    // target compilations is not associated with a specific triple.  The
    // option can be used in 3 different ways:
    //   -Xs -DFOO -Xs -DBAR
    //   -Xs "-DFOO -DBAR"
    //   -XsDFOO -XsDBAR
    // All of the above examples will pass -DFOO -DBAR to the backend compiler.

    // Do not add the -Xs to the default SYCL triple when we know we have
    // implied the setting.
    if ((A->getOption().matches(options::OPT_Xs) ||
         A->getOption().matches(options::OPT_Xs_separate)) &&
        Triple.getSubArch() == llvm::Triple::NoSubArch &&
        Triple.isSPIROrSPIRV() && getDriver().isSYCLDefaultTripleImplied())
      continue;

    if (A->getOption().matches(options::OPT_Xs)) {
      // Take the arg and create an option out of it.
      CmdArgs.push_back(Args.MakeArgString(Twine("-") + A->getValue()));
      WarnForDeprecatedBackendOpts(getDriver(), Triple, Device, A->getValue(),
                                   A);
      A->claim();
      continue;
    }
    if (A->getOption().matches(options::OPT_Xs_separate)) {
      StringRef ArgString(A->getValue());
      parseTargetOpts(ArgString, Args, CmdArgs);
      WarnForDeprecatedBackendOpts(getDriver(), Triple, Device, ArgString, A);
      A->claim();
      continue;
    }
  }
  // Do not process -Xsycl-target-backend for implied spir64/spirv64
  if (Triple.getSubArch() == llvm::Triple::NoSubArch &&
      Triple.isSPIROrSPIRV() && getDriver().isSYCLDefaultTripleImplied())
    return;
  // Handle -Xsycl-target-backend.
  TranslateTargetOpt(Triple, Args, CmdArgs, options::OPT_Xsycl_backend,
                     options::OPT_Xsycl_backend_EQ, Device);
  TranslateGPUTargetOpt(Args, CmdArgs, options::OPT_fsycl_targets_EQ);
}

void SYCLToolChain::TranslateLinkerTargetArgs(const llvm::Triple &Triple,
                                              const llvm::opt::ArgList &Args,
                                              llvm::opt::ArgStringList &CmdArgs,
                                              StringRef Device) const {
  // Do not process -Xsycl-target-linker for implied spir64/spirv64
  if (Triple.getSubArch() == llvm::Triple::NoSubArch &&
      Triple.isSPIROrSPIRV() && getDriver().isSYCLDefaultTripleImplied())
    return;
  // Handle -Xsycl-target-linker.
  TranslateTargetOpt(Triple, Args, CmdArgs, options::OPT_Xsycl_linker,
                     options::OPT_Xsycl_linker_EQ, Device);
}

Tool *SYCLToolChain::buildBackendCompiler() const {
  if (getTriple().getSubArch() == llvm::Triple::SPIRSubArch_fpga)
    return new tools::SYCL::fpga::BackendCompiler(*this);
  if (getTriple().getSubArch() == llvm::Triple::SPIRSubArch_gen)
    return new tools::SYCL::gen::BackendCompiler(*this);
  // fall through is CPU.
  return new tools::SYCL::x86_64::BackendCompiler(*this);
}

Tool *SYCLToolChain::buildLinker() const {
  assert(getTriple().isSPIROrSPIRV() || IsSYCLNativeCPU);
  return new tools::SYCL::Linker(*this);
}

void SYCLToolChain::addClangWarningOptions(ArgStringList &CC1Args) const {
  HostTC.addClangWarningOptions(CC1Args);
}

ToolChain::CXXStdlibType
SYCLToolChain::GetCXXStdlibType(const ArgList &Args) const {
  return HostTC.GetCXXStdlibType(Args);
}

void SYCLToolChain::AddSYCLIncludeArgs(const ArgList &DriverArgs,
                                       ArgStringList &CC1Args) const {
  SYCLInstallation.AddSYCLIncludeArgs(DriverArgs, CC1Args);
}

void SYCLToolChain::AddClangSystemIncludeArgs(const ArgList &DriverArgs,
                                              ArgStringList &CC1Args) const {
  HostTC.AddClangSystemIncludeArgs(DriverArgs, CC1Args);
}

void SYCLToolChain::AddClangCXXStdlibIncludeArgs(const ArgList &Args,
                                                 ArgStringList &CC1Args) const {
  HostTC.AddClangCXXStdlibIncludeArgs(Args, CC1Args);
}

SanitizerMask SYCLToolChain::getSupportedSanitizers() const {
  return SanitizerKind::Address | SanitizerKind::Memory;
}<|MERGE_RESOLUTION|>--- conflicted
+++ resolved
@@ -608,8 +608,7 @@
                    options::OPT_fno_sycl_instrument_device_code, true))
     addLibraries(SYCLDeviceAnnotationLibs);
 
-#if !defined(_WIN32)
-
+  // Handle Sanitize Options
   auto addSingleLibrary = [&](const DeviceLibOptInfo &Lib) {
     if (!DeviceLibLinkInfo[Lib.DeviceLibOption])
       return;
@@ -670,31 +669,6 @@
     return JIT;
   };
 
-<<<<<<< HEAD
-  addLibraries(SYCLDeviceWrapperLibs);
-  if (IsSpirvAOT)
-    addLibraries(SYCLDeviceFallbackLibs);
-
-  bool NativeBfloatLibs;
-  bool NeedBfloatLibs = selectBfloatLibs(TargetTriple, C, NativeBfloatLibs);
-  if (NeedBfloatLibs) {
-    // Add native or fallback bfloat16 library.
-    if (NativeBfloatLibs)
-      addLibraries(SYCLDeviceBfloat16NativeLib);
-    else
-      addLibraries(SYCLDeviceBfloat16FallbackLib);
-  }
-
-  // Link in ITT annotations library unless fsycl-no-instrument-device-code
-  // is specified. This ensures that we are ABI-compatible with the
-  // instrumented device code, which was the default not so long ago.
-  if (Args.hasFlag(options::OPT_fsycl_instrument_device_code,
-                   options::OPT_fno_sycl_instrument_device_code, true))
-    addLibraries(SYCLDeviceAnnotationLibs);
-
-  // Handle Sanitize Options
-=======
->>>>>>> 8024711e
   std::string SanitizeVal;
   std::string SanitizeArg;
   size_t sanitizer_lib_idx = getSingleBuildTarget();
