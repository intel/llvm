--- conflicted
+++ resolved
@@ -1046,26 +1046,19 @@
   getProgramPaths().push_back(getDriver().Dir);
 
   // Diagnose unsupported options only once.
-<<<<<<< HEAD
-  // All sanitizer options are not currently supported.
   for (OptSpecifier Opt : getUnsupportedOpts()) {
     if (const Arg *A = Args.getLastArg(Opt)) {
+      // All sanitizer options are not currently supported, except
+      // AddressSanitizer
+      if (A->getOption().getID() == options::OPT_fsanitize_EQ &&
+          A->getValues().size() == 1) {
+        std::string SanitizeVal = A->getValue();
+        if (SanitizeVal == "address")
+          continue;
+      }
       D.Diag(clang::diag::warn_drv_unsupported_option_for_target)
           << A->getAsString(Args) << getTriple().str();
     }
-=======
-  // All sanitizer options are not currently supported, except AddressSanitizer
-  for (auto *A : Args.filtered(options::OPT_fsanitize_EQ,
-                               options::OPT_fcf_protection_EQ)) {
-    if (A->getOption().getID() == options::OPT_fsanitize_EQ &&
-        A->getValues().size() == 1) {
-      std::string SanitizeVal = A->getValue();
-      if (SanitizeVal == "address")
-        continue;
-    }
-    D.getDiags().Report(clang::diag::warn_drv_unsupported_option_for_target)
-        << A->getAsString(Args) << getTriple().str();
->>>>>>> fab8e8ce
   }
 }
 
@@ -1091,37 +1084,22 @@
   for (Arg *A : Args) {
     // Filter out any options we do not want to pass along to the device
     // compilation.
-<<<<<<< HEAD
     auto Opt(A->getOption());
     bool Unsupported = false;
     for (OptSpecifier UnsupportedOpt : getUnsupportedOpts()) {
       if (Opt.matches(UnsupportedOpt)) {
+        if (A->getValues().size() == 1) {
+          std::string SanitizeVal = A->getValue();
+          if (SanitizeVal == "address") {
+            if (IsNewDAL)
+              DAL->append(A);
+            continue;
+          }
+        }
         if (!IsNewDAL)
           DAL->eraseArg(Opt.getID());
         Unsupported = true;
       }
-=======
-    auto Opt(A->getOption().getID());
-    switch (Opt) {
-    case options::OPT_fsanitize_EQ:
-      if (A->getValues().size() == 1) {
-        std::string SanitizeVal = A->getValue();
-        if (SanitizeVal == "address") {
-          if (IsNewDAL)
-            DAL->append(A);
-          continue;
-        }
-      }
-      [[fallthrough]];
-    case options::OPT_fcf_protection_EQ:
-      if (!IsNewDAL)
-        DAL->eraseArg(Opt);
-      break;
-    default:
-      if (IsNewDAL)
-        DAL->append(A);
-      break;
->>>>>>> fab8e8ce
     }
     if (Unsupported)
       continue;
