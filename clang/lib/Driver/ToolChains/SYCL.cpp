--- conflicted
+++ resolved
@@ -461,12 +461,8 @@
     if (!IsSpirvAOT)
       return JIT;
 
-<<<<<<< HEAD
-    llvm::opt::Arg *SYCLTarget = Args.getLastArg(options::OPT_offload_targets_EQ);
-=======
     llvm::opt::Arg *SYCLTarget =
         Args.getLastArg(options::OPT_offload_targets_EQ);
->>>>>>> 35227056
     if (!SYCLTarget || (SYCLTarget->getValues().size() != 1))
       return JIT;
 
