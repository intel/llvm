//===--- SYCL.cpp - SYCL Tool and ToolChain Implementations -----*- C++ -*-===//
//
// Part of the LLVM Project, under the Apache License v2.0 with LLVM Exceptions.
// See https://llvm.org/LICENSE.txt for license information.
// SPDX-License-Identifier: Apache-2.0 WITH LLVM-exception
//
//===----------------------------------------------------------------------===//
#include "SYCL.h"
#include "CommonArgs.h"
#include "clang/Driver/Action.h"
#include "clang/Driver/Compilation.h"
#include "clang/Driver/Driver.h"
#include "clang/Driver/DriverDiagnostic.h"
#include "clang/Driver/InputInfo.h"
#include "clang/Driver/Options.h"
#include "llvm/Option/Option.h"
#include "llvm/Support/CommandLine.h"
#include "llvm/Support/FileSystem.h"
#include "llvm/Support/Path.h"
#include "llvm/SYCLLowerIR/DeviceConfigFile.hpp"
#include <algorithm>
#include <sstream>

using namespace clang::driver;
using namespace clang::driver::toolchains;
using namespace clang::driver::tools;
using namespace clang;
using namespace llvm::opt;

SYCLInstallationDetector::SYCLInstallationDetector(const Driver &D)
    : D(D), InstallationCandidates() {
  InstallationCandidates.emplace_back(D.Dir + "/..");
}

void SYCLInstallationDetector::getSYCLDeviceLibPath(
    llvm::SmallVector<llvm::SmallString<128>, 4> &DeviceLibPaths) const {
  for (const auto &IC : InstallationCandidates) {
    llvm::SmallString<128> InstallLibPath(IC.str());
    InstallLibPath.append("/lib");
    DeviceLibPaths.emplace_back(InstallLibPath);
  }

  DeviceLibPaths.emplace_back(D.SysRoot + "/lib");
}

void SYCLInstallationDetector::print(llvm::raw_ostream &OS) const {
  if (!InstallationCandidates.size())
    return;
  OS << "SYCL Installation Candidates: \n";
  for (const auto &IC : InstallationCandidates) {
    OS << IC << "\n";
  }
}

static void addFPGATimingDiagnostic(std::unique_ptr<Command> &Cmd,
                                    Compilation &C) {
  const char *Msg = C.getArgs().MakeArgString(
      "The FPGA image generated during this compile contains timing violations "
      "and may produce functional errors if used. Refer to the Intel oneAPI "
      "DPC++ FPGA Optimization Guide section on Timing Failures for more "
      "information.");
  Cmd->addDiagForErrorCode(/*ErrorCode*/ 42, Msg);
  Cmd->addExitForErrorCode(/*ErrorCode*/ 42, false);
}

void SYCL::constructLLVMForeachCommand(Compilation &C, const JobAction &JA,
                                       std::unique_ptr<Command> InputCommand,
                                       const InputInfoList &InputFiles,
                                       const InputInfo &Output, const Tool *T,
                                       StringRef Increment, StringRef Ext,
                                       StringRef ParallelJobs) {
  // Construct llvm-foreach command.
  // The llvm-foreach command looks like this:
  // llvm-foreach --in-file-list=a.list --in-replace='{}' -- echo '{}'
  ArgStringList ForeachArgs;
  std::string OutputFileName(T->getToolChain().getInputFilename(Output));
  ForeachArgs.push_back(C.getArgs().MakeArgString("--out-ext=" + Ext));
  for (auto &I : InputFiles) {
    std::string Filename(T->getToolChain().getInputFilename(I));
    ForeachArgs.push_back(
        C.getArgs().MakeArgString("--in-file-list=" + Filename));
    ForeachArgs.push_back(
        C.getArgs().MakeArgString("--in-replace=" + Filename));
  }

  ForeachArgs.push_back(
      C.getArgs().MakeArgString("--out-file-list=" + OutputFileName));
  ForeachArgs.push_back(
      C.getArgs().MakeArgString("--out-replace=" + OutputFileName));
  if (!Increment.empty())
    ForeachArgs.push_back(
        C.getArgs().MakeArgString("--out-increment=" + Increment));
  if (!ParallelJobs.empty())
    ForeachArgs.push_back(C.getArgs().MakeArgString("--jobs=" + ParallelJobs));

  if (C.getDriver().isSaveTempsEnabled()) {
    SmallString<128> OutputDirName;
    if (C.getDriver().isSaveTempsObj()) {
      OutputDirName =
          T->getToolChain().GetFilePath(OutputFileName.c_str()).c_str();
      llvm::sys::path::remove_filename(OutputDirName);
    }
    // Use the current dir if the `GetFilePath` returned en empty string, which
    // is the case when the `OutputFileName` does not contain any directory
    // information, or if in CWD mode. This is necessary for `llvm-foreach`, as
    // it would disregard the parameter without it. Otherwise append separator.
    if (OutputDirName.empty())
      llvm::sys::path::native(OutputDirName = "./");
    else
      OutputDirName.append(llvm::sys::path::get_separator());
    ForeachArgs.push_back(
        C.getArgs().MakeArgString("--out-dir=" + OutputDirName));
  }

  // If fsycl-dump-device-code is passed, put the PTX files
  // into the path provided in fsycl-dump-device-code.
  if (T->getToolChain().getTriple().isNVPTX() &&
      C.getDriver().isDumpDeviceCodeEnabled() && Ext == "s") {
    SmallString<128> OutputDir;

    Arg *DumpDeviceCodeArg =
        C.getArgs().getLastArg(options::OPT_fsycl_dump_device_code_EQ);

    OutputDir = (DumpDeviceCodeArg ? DumpDeviceCodeArg->getValue() : "");

    // If the output directory path is empty, put the PTX files in the
    // current directory.
    if (OutputDir.empty())
      llvm::sys::path::native(OutputDir = "./");
    else
      OutputDir.append(llvm::sys::path::get_separator());
    ForeachArgs.push_back(C.getArgs().MakeArgString("--out-dir=" + OutputDir));
  }

  ForeachArgs.push_back(C.getArgs().MakeArgString("--"));
  ForeachArgs.push_back(
      C.getArgs().MakeArgString(InputCommand->getExecutable()));

  for (auto &Arg : InputCommand->getArguments())
    ForeachArgs.push_back(Arg);

  SmallString<128> ForeachPath(C.getDriver().Dir);
  llvm::sys::path::append(ForeachPath, "llvm-foreach");
  const char *Foreach = C.getArgs().MakeArgString(ForeachPath);

  auto Cmd = std::make_unique<Command>(JA, *T, ResponseFileSupport::None(),
                                       Foreach, ForeachArgs, std::nullopt);
  // FIXME: Add the FPGA specific timing diagnostic to the foreach call.
  // The foreach call obscures the return codes from the tool it is calling
  // to the compiler itself.
  addFPGATimingDiagnostic(Cmd, C);
  C.addCommand(std::move(Cmd));
}

bool SYCL::shouldDoPerObjectFileLinking(const Compilation &C) {
  return !C.getArgs().hasFlag(options::OPT_fgpu_rdc, options::OPT_fno_gpu_rdc,
                              /*default=*/true);
}

// Return whether to use native bfloat16 library.
static bool selectBfloatLibs(const ToolChain &TC,
                             const llvm::opt::ArgList &Args, bool &UseNative) {
  bool NeedLibs = false;
  const llvm::Triple &Triple(TC.getTriple());

  // spir64 target is actually JIT compilation, so we defer selection of
  // bfloat16 libraries to runtime. For AOT we need libraries, but skip
  // for Nvidia.
  NeedLibs =
      Triple.getSubArch() != llvm::Triple::NoSubArch && !Triple.isNVPTX();
  UseNative = false;
  if (NeedLibs && Triple.getSubArch() == llvm::Triple::SPIRSubArch_gen) {
    ArgStringList TargArgs;
    const toolchains::SYCLToolChain &SYCLTC =
        static_cast<const toolchains::SYCLToolChain &>(TC);
    SYCLTC.TranslateBackendTargetArgs(Triple, Args, TargArgs);

    auto checkBF = [](StringRef Device) {
      return Device.starts_with("pvc") || Device.starts_with("ats");
    };

    std::string Params;
    for (const auto &Arg : TargArgs) {
      Params += " ";
      Params += Arg;
    }
    size_t DevicesPos = Params.find("-device ");
    UseNative = false;
    if (DevicesPos != std::string::npos) {
      UseNative = true;
      std::istringstream Devices(Params.substr(DevicesPos + 8));
      for (std::string S; std::getline(Devices, S, ',');)
        UseNative &= checkBF(S);
    }
  }
  return NeedLibs;
}

static SmallVector<ToolChain::BitCodeLibraryInfo, 8>
getSYCLDeviceLibraries(const llvm::opt::ArgList &Args,
                       const llvm::Triple &TargetTriple, const ToolChain &TC,
                       bool IsSpirvAOT) {
  SmallVector<ToolChain::BitCodeLibraryInfo, 8> LibraryList;

  struct DeviceLibOptInfo {
    StringRef DeviceLibName;
    StringRef DeviceLibOption;
  };

  bool NoDeviceLibs = false;
  // Currently, all SYCL device libraries will be linked by default. Linkage
  // of "internal" libraries cannot be affected via -fno-sycl-device-lib.
  llvm::StringMap<bool> DeviceLibLinkInfo = {
      {"libc", true},          {"libm-fp32", true},   {"libm-fp64", true},
      {"libimf-fp32", true},   {"libimf-fp64", true}, {"libimf-bf16", true},
      {"libm-bfloat16", true}, {"internal", true}};
  if (Arg *A = Args.getLastArg(options::OPT_fsycl_device_lib_EQ,
                               options::OPT_fno_sycl_device_lib_EQ)) {
    if (A->getValues().size() == 0)
      TC.getDriver().Diag(diag::warn_drv_empty_joined_argument)
          << A->getAsString(Args);
    else {
      if (A->getOption().matches(options::OPT_fno_sycl_device_lib_EQ))
        NoDeviceLibs = true;

      for (StringRef Val : A->getValues()) {
        if (Val == "all") {
          for (const auto &K : DeviceLibLinkInfo.keys())
            DeviceLibLinkInfo[K] = true && (!NoDeviceLibs || K == "internal");
          break;
        }
        auto LinkInfoIter = DeviceLibLinkInfo.find(Val);
        if (LinkInfoIter == DeviceLibLinkInfo.end() || Val == "internal") {
          // TODO: Move the diagnostic to the SYCL section of
          // Driver::CreateOffloadingDeviceToolChains() to minimize code
          // duplication.
          TC.getDriver().Diag(diag::err_drv_unsupported_option_argument)
              << A->getSpelling() << Val;
        }
        DeviceLibLinkInfo[Val] = true && !NoDeviceLibs;
      }
    }
  }
<<<<<<< HEAD
  bool EmbedDevice = Args.hasArg(options::OPT_sycl_embed_devicelib);
  StringRef LibSuffix = EmbedDevice                                     ? ".bc"
                        : TC.getAuxTriple()->isWindowsMSVCEnvironment() ? ".obj"
                                                                        : ".o";
=======
>>>>>>> e4620f6a
  using SYCLDeviceLibsList = SmallVector<DeviceLibOptInfo, 5>;

  const SYCLDeviceLibsList SYCLDeviceWrapperLibs = {
      {"libsycl-crt", "libc"},
      {"libsycl-complex", "libm-fp32"},
      {"libsycl-complex-fp64", "libm-fp64"},
      {"libsycl-cmath", "libm-fp32"},
      {"libsycl-cmath-fp64", "libm-fp64"},
#if defined(_WIN32)
      {"libsycl-msvc-math", "libm-fp32"},
#endif
      {"libsycl-imf", "libimf-fp32"},
      {"libsycl-imf-fp64", "libimf-fp64"},
      {"libsycl-imf-bf16", "libimf-bf16"}};
  // For AOT compilation, we need to link sycl_device_fallback_libs as
  // default too.
  const SYCLDeviceLibsList SYCLDeviceFallbackLibs = {
      {"libsycl-fallback-cassert", "libc"},
      {"libsycl-fallback-cstring", "libc"},
      {"libsycl-fallback-complex", "libm-fp32"},
      {"libsycl-fallback-complex-fp64", "libm-fp64"},
      {"libsycl-fallback-cmath", "libm-fp32"},
      {"libsycl-fallback-cmath-fp64", "libm-fp64"},
      {"libsycl-fallback-imf", "libimf-fp32"},
      {"libsycl-fallback-imf-fp64", "libimf-fp64"},
      {"libsycl-fallback-imf-bf16", "libimf-bf16"}};
  const SYCLDeviceLibsList SYCLDeviceBfloat16FallbackLib = {
      {"libsycl-fallback-bfloat16", "libm-bfloat16"}};
  const SYCLDeviceLibsList SYCLDeviceBfloat16NativeLib = {
      {"libsycl-native-bfloat16", "libm-bfloat16"}};
  // ITT annotation libraries are linked in separately whenever the device
  // code instrumentation is enabled.
  const SYCLDeviceLibsList SYCLDeviceAnnotationLibs = {
      {"libsycl-itt-user-wrappers", "internal"},
      {"libsycl-itt-compiler-wrappers", "internal"},
      {"libsycl-itt-stubs", "internal"}};
#if !defined(_WIN32)
  const SYCLDeviceLibsList SYCLDeviceSanitizerLibs = {
      {"libsycl-sanitizer", "internal"}};
#endif

<<<<<<< HEAD
  auto addLibraries = [&](const SYCLDeviceLibsList &LibsList,
                          bool Internalize = true) {
=======
  const SYCLDeviceLibsList SYCLNativeCpuDeviceLibs = {
      {"libsycl-nativecpu_utils", "internal"}};

  const bool isNativeCPU =
      (driver::isSYCLNativeCPU(Args) &&
       driver::isSYCLNativeCPU(C.getDefaultToolChain().getTriple(),
                               TargetTriple));

  bool IsWindowsMSVCEnv =
      C.getDefaultToolChain().getTriple().isWindowsMSVCEnvironment();
  bool IsNewOffload = C.getDriver().getUseNewOffloadingDriver();
  StringRef LibSuffix = ".bc";
  if (TargetTriple.isNVPTX() ||
      (TargetTriple.isSPIR() &&
       TargetTriple.getSubArch() == llvm::Triple::SPIRSubArch_fpga))
    // For NVidia or FPGA, we are unbundling objects.
    LibSuffix = IsWindowsMSVCEnv ? ".obj" : ".o";
  if (IsNewOffload)
    // For new offload model, we use packaged .bc files.
    LibSuffix = IsWindowsMSVCEnv ? ".new.obj" : ".new.o";
  auto addLibraries = [&](const SYCLDeviceLibsList &LibsList) {
>>>>>>> e4620f6a
    for (const DeviceLibOptInfo &Lib : LibsList) {
      if (!DeviceLibLinkInfo[Lib.DeviceLibOption])
        continue;
      SmallString<128> LibName(Lib.DeviceLibName);
      llvm::sys::path::replace_extension(LibName, LibSuffix);
      LibraryList.emplace_back(Args.MakeArgString(LibName), Internalize);
    }
  };

  addLibraries(SYCLDeviceWrapperLibs);
  if (IsSpirvAOT || TargetTriple.isNVPTX())
    addLibraries(SYCLDeviceFallbackLibs);

  bool NativeBfloatLibs;
  bool NeedBfloatLibs = selectBfloatLibs(TC, Args, NativeBfloatLibs);
  if (NeedBfloatLibs) {
    // Add native or fallback bfloat16 library.
    if (NativeBfloatLibs)
      addLibraries(SYCLDeviceBfloat16NativeLib);
    else
      addLibraries(SYCLDeviceBfloat16FallbackLib);
  }

  if (Args.hasFlag(options::OPT_fsycl_instrument_device_code,
                   options::OPT_fno_sycl_instrument_device_code, true))
    addLibraries(SYCLDeviceAnnotationLibs, false);

#if !defined(_WIN32)
  if (Arg *A = Args.getLastArg(options::OPT_fsanitize_EQ,
                               options::OPT_fno_sanitize_EQ)) {
    if (A->getOption().matches(options::OPT_fsanitize_EQ) &&
        A->getValues().size() == 1) {
      std::string SanitizeVal = A->getValue();
      if (SanitizeVal == "address")
        addLibraries(SYCLDeviceSanitizerLibs);
    }
  } else {
    // User can pass -fsanitize=address to device compiler via
    // -Xsycl-target-frontend, sanitize device library must be
    // linked with user's device image if so.
    bool IsDeviceAsanEnabled = false;
    auto SyclFEArg = Args.getAllArgValues(options::OPT_Xsycl_frontend);
    IsDeviceAsanEnabled = (std::count(SyclFEArg.begin(), SyclFEArg.end(),
                                      "-fsanitize=address") > 0);
    if (!IsDeviceAsanEnabled) {
      auto SyclFEArgEq = Args.getAllArgValues(options::OPT_Xsycl_frontend_EQ);
      IsDeviceAsanEnabled = (std::count(SyclFEArgEq.begin(), SyclFEArgEq.end(),
                                        "-fsanitize=address") > 0);
    }

    // User can also enable asan for SYCL device via -Xarch_device option.
    if (!IsDeviceAsanEnabled) {
      auto DeviceArchVals = Args.getAllArgValues(options::OPT_Xarch_device);
      for (auto DArchVal : DeviceArchVals) {
        if (DArchVal.find("-fsanitize=address") != std::string::npos) {
          IsDeviceAsanEnabled = true;
          break;
        }
      }
    }

    if (IsDeviceAsanEnabled)
      addLibraries(SYCLDeviceSanitizerLibs);
  }
#endif

  if (isNativeCPU)
    addLibraries(SYCLNativeCpuDeviceLibs);

  return LibraryList;
}

<<<<<<< HEAD
SmallVector<std::string, 8>
SYCL::getDeviceLibraries(const Compilation &C, const llvm::Triple &TargetTriple,
                         bool IsSpirvAOT) {
  const llvm::opt::ArgList &Args = C.getArgs();
  SmallVector<std::string, 8> LibraryList;
  if (C.hasOffloadToolChain<Action::OFK_SYCL>()) {
    const ToolChain *DeviceTC = nullptr;
    auto ToolChains = C.getOffloadToolChains<Action::OFK_SYCL>();
    // Match up the toolchain with the incoming Triple so we are grabbing the
    // expected arguments to scrutinize.
    for (auto TI = ToolChains.first, TE = ToolChains.second; TI != TE; ++TI) {
      llvm::Triple SYCLTriple = TI->second->getTriple();
      if (SYCLTriple == TargetTriple) {
        DeviceTC = TI->second;
        break;
      }
    }
    SmallVector<ToolChain::BitCodeLibraryInfo, 8> BitCodeList;
    BitCodeList =
        getSYCLDeviceLibraries(Args, TargetTriple, *DeviceTC, IsSpirvAOT);
    for (const auto &BitCodeFile : BitCodeList)
      LibraryList.push_back(BitCodeFile.Path);
  }
  return LibraryList;
=======
/// Reads device config file to find information about the SYCL targets in
/// `Targets`, and defines device traits macros accordingly.
void SYCL::populateSYCLDeviceTraitsMacrosArgs(
    Compilation &C, const llvm::opt::ArgList &Args,
    const SmallVectorImpl<std::pair<const ToolChain *, StringRef>> &Targets) {
  if (Targets.empty())
    return;

  const auto &TargetTable = DeviceConfigFile::TargetTable;
  std::map<StringRef, unsigned int> AllDevicesHave;
  std::map<StringRef, bool> AnyDeviceHas;
  bool AnyDeviceHasAnyAspect = false;
  unsigned int ValidTargets = 0;
  for (const auto &[TC, BoundArch] : Targets) {
    assert(TC && "Invalid SYCL Offload Toolchain");
    // Try and find the device arch, if it's empty, try to search for either
    // the whole Triple or just the 'ArchName' string.
    auto TargetIt = TargetTable.end();
    const llvm::Triple &TargetTriple = TC->getTriple();
    const StringRef TargetArch{BoundArch};
    if (!TargetArch.empty()) {
      TargetIt = llvm::find_if(TargetTable, [&](const auto &Value) {
        using namespace tools::SYCL;
        StringRef Device{Value.first};
        if (Device.consume_front(gen::AmdGPU))
          return TargetArch == Device && TargetTriple.isAMDGCN();
        if (Device.consume_front(gen::NvidiaGPU))
          return TargetArch == Device && TargetTriple.isNVPTX();
        if (Device.consume_front(gen::IntelGPU))
          return TargetArch == Device && TargetTriple.isSPIRAOT();
        return TargetArch == Device;
      });
    } else {
      TargetIt = TargetTable.find(TargetTriple.str());
      if (TargetIt == TargetTable.end())
        TargetIt = TargetTable.find(TargetTriple.getArchName().str());
    }

    if (TargetIt != TargetTable.end()) {
      const DeviceConfigFile::TargetInfo &Info = (*TargetIt).second;
      ++ValidTargets;
      const auto &AspectList = Info.aspects;
      const auto &MaySupportOtherAspects = Info.maySupportOtherAspects;
      if (!AnyDeviceHasAnyAspect)
        AnyDeviceHasAnyAspect = MaySupportOtherAspects;
      for (const auto &Aspect : AspectList) {
        // If target has an entry in the config file, the set of aspects
        // supported by all devices supporting the target is 'AspectList'.
        // If there's no entry, such set is empty.
        const auto &AspectIt = AllDevicesHave.find(Aspect);
        if (AspectIt != AllDevicesHave.end())
          ++AllDevicesHave[Aspect];
        else
          AllDevicesHave[Aspect] = 1;
        // If target has an entry in the config file AND
        // 'MaySupportOtherAspects' is false, the set of aspects supported
        // by any device supporting the target is 'AspectList'. If there's
        // no entry OR 'MaySupportOtherAspects' is true, such set contains
        // all the aspects.
        AnyDeviceHas[Aspect] = true;
      }
    }
  }
  // If there's no entry for the target in the device config file, the set
  // of aspects supported by any device supporting the target contains all
  // the aspects.
  if (ValidTargets == 0)
    AnyDeviceHasAnyAspect = true;

  const Driver &D = C.getDriver();
  if (AnyDeviceHasAnyAspect) {
    // There exists some target that supports any given aspect.
    constexpr static StringRef MacroAnyDeviceAnyAspect{
        "-D__SYCL_ANY_DEVICE_HAS_ANY_ASPECT__=1"};
    D.addSYCLDeviceTraitsMacroArg(Args, MacroAnyDeviceAnyAspect);
  } else {
    // Some of the aspects are not supported at all by any of the targets.
    // Thus, we need to define individual macros for each supported aspect.
    for (const auto &[TargetKey, SupportedTarget] : AnyDeviceHas) {
      assert(SupportedTarget);
      const SmallString<64> MacroAnyDevice{
          {"-D__SYCL_ANY_DEVICE_HAS_", TargetKey, "__=1"}};
      D.addSYCLDeviceTraitsMacroArg(Args, MacroAnyDevice);
    }
  }
  for (const auto &[TargetKey, SupportedTargets] : AllDevicesHave) {
    if (SupportedTargets != ValidTargets)
      continue;
    const SmallString<64> MacroAllDevices{
        {"-D__SYCL_ALL_DEVICES_HAVE_", TargetKey, "__=1"}};
    D.addSYCLDeviceTraitsMacroArg(Args, MacroAllDevices);
  }
>>>>>>> e4620f6a
}

// The list should match pre-built SYCL device library files located in
// compiler package. Once we add or remove any SYCL device library files,
// the list should be updated accordingly.
static llvm::SmallVector<StringRef, 16> SYCLDeviceLibList{
    "bfloat16",
    "crt",
    "cmath",
    "cmath-fp64",
    "complex",
    "complex-fp64",
#if defined(_WIN32)
    "msvc-math",
#else
    "sanitizer",
#endif
    "imf",
    "imf-fp64",
    "imf-bf16",
    "itt-compiler-wrappers",
    "itt-stubs",
    "itt-user-wrappers",
    "fallback-cassert",
    "fallback-cstring",
    "fallback-cmath",
    "fallback-cmath-fp64",
    "fallback-complex",
    "fallback-complex-fp64",
    "fallback-imf",
    "fallback-imf-fp64",
    "fallback-imf-bf16",
    "fallback-bfloat16",
    "native-bfloat16"};

const char *SYCL::Linker::constructLLVMLinkCommand(
    Compilation &C, const JobAction &JA, const InputInfo &Output,
    const ArgList &Args, StringRef SubArchName, StringRef OutputFilePrefix,
    const InputInfoList &InputFiles) const {
  // Split inputs into libraries which have 'archive' type and other inputs
  // which can be either objects or list files. Object files are linked together
  // in a usual way, but the libraries/list files need to be linked differently.
  // We need to fetch only required symbols from the libraries. With the current
  // llvm-link command line interface that can be achieved with two step
  // linking: at the first step we will link objects into an intermediate
  // partially linked image which on the second step will be linked with the
  // libraries with --only-needed option.
  ArgStringList Opts;
  ArgStringList Objs;
  ArgStringList Libs;
  // Add the input bc's created by compile step.
  // When offloading, the input file(s) could be from unbundled partially
  // linked archives.  The unbundled information is a list of files and not
  // an actual object/archive.  Take that list and pass those to the linker
  // instead of the original object.
  if (JA.isDeviceOffloading(Action::OFK_SYCL)) {
    bool IsRDC = !shouldDoPerObjectFileLinking(C);
    const bool IsSYCLNativeCPU = isSYCLNativeCPU(this->getToolChain());
    auto isNoRDCDeviceCodeLink = [&](const InputInfo &II) {
      if (IsRDC)
        return false;
      if (II.getType() != clang::driver::types::TY_LLVM_BC)
        return false;
      if (InputFiles.size() != 2)
        return false;
      return &II == &InputFiles[1];
    };
    auto isSYCLDeviceLib = [&](const InputInfo &II) {
      const ToolChain *HostTC = C.getSingleOffloadToolChain<Action::OFK_Host>();
      const bool IsNVPTX = this->getToolChain().getTriple().isNVPTX();
      const bool IsFPGA = this->getToolChain().getTriple().isSPIR() &&
                          this->getToolChain().getTriple().getSubArch() ==
                              llvm::Triple::SPIRSubArch_fpga;
      StringRef LibPostfix = ".bc";
      if (IsNVPTX || IsFPGA) {
        LibPostfix = ".o";
        if (HostTC->getTriple().isWindowsMSVCEnvironment() &&
            C.getDriver().IsCLMode())
          LibPostfix = ".obj";
      }
      StringRef NewLibPostfix = ".new.o";
      if (HostTC->getTriple().isWindowsMSVCEnvironment() &&
          C.getDriver().IsCLMode())
        NewLibPostfix = ".new.obj";
      std::string FileName = this->getToolChain().getInputFilename(II);
      StringRef InputFilename = llvm::sys::path::filename(FileName);
      if (IsNVPTX || IsSYCLNativeCPU) {
        // Linking SYCL Device libs requires libclc as well as libdevice
        if ((InputFilename.find("libspirv") != InputFilename.npos ||
             InputFilename.find("libdevice") != InputFilename.npos))
          return true;
        if (IsNVPTX) {
          LibPostfix = ".cubin";
          NewLibPostfix = ".new.cubin";
        }
      }
      StringRef LibSyclPrefix("libsycl-");
      if (!InputFilename.starts_with(LibSyclPrefix) ||
          !InputFilename.ends_with(LibPostfix) ||
          InputFilename.ends_with(NewLibPostfix))
        return false;
      // Skip the prefix "libsycl-"
      std::string PureLibName =
          InputFilename.substr(LibSyclPrefix.size()).str();
      if (isNoRDCDeviceCodeLink(II)) {
        // Skip the final - until the . because we linked all device libs into a
        // single BC in a previous action so we have a temp file name.
        auto FinalDashPos = PureLibName.find_last_of('-');
        auto DotPos = PureLibName.find_last_of('.');
        assert((FinalDashPos != std::string::npos &&
                DotPos != std::string::npos) &&
               "Unexpected filename");
        PureLibName =
            PureLibName.substr(0, FinalDashPos) + PureLibName.substr(DotPos);
      }
      for (const auto &L : SYCLDeviceLibList) {
        std::string DeviceLibName(L);
        DeviceLibName.append(LibPostfix);
        if (StringRef(PureLibName) == DeviceLibName ||
            (IsNVPTX && StringRef(PureLibName).starts_with(L)))
          return true;
      }
      return false;
    };
    size_t InputFileNum = InputFiles.size();
    bool LinkSYCLDeviceLibs = (InputFileNum >= 2);
    LinkSYCLDeviceLibs = LinkSYCLDeviceLibs && !isSYCLDeviceLib(InputFiles[0]);
    for (size_t Idx = 1; Idx < InputFileNum; ++Idx)
      LinkSYCLDeviceLibs =
          LinkSYCLDeviceLibs && isSYCLDeviceLib(InputFiles[Idx]);
    if (LinkSYCLDeviceLibs) {
      Opts.push_back("-only-needed");
    }
    // Go through the Inputs to the link.  When a listfile is encountered, we
    // know it is an unbundled generated list.
    for (const auto &II : InputFiles) {
      std::string FileName = getToolChain().getInputFilename(II);
      if (II.getType() == types::TY_Tempfilelist) {
        if (IsRDC) {
          // Pass the unbundled list with '@' to be processed.
          Libs.push_back(C.getArgs().MakeArgString("@" + FileName));
        } else {
          assert(InputFiles.size() == 2 &&
                 "Unexpected inputs for no-RDC with temp file list");
          // If we're in no-RDC mode and the input is a temp file list,
          // we want to link multiple object files each against device libs,
          // so we should consider this input as an object and not pass '@'.
          Objs.push_back(C.getArgs().MakeArgString(FileName));
        }
      } else if (II.getType() == types::TY_Archive && !LinkSYCLDeviceLibs) {
        Libs.push_back(C.getArgs().MakeArgString(FileName));
      } else
        Objs.push_back(C.getArgs().MakeArgString(FileName));
    }
  } else
    for (const auto &II : InputFiles)
      Objs.push_back(
          C.getArgs().MakeArgString(getToolChain().getInputFilename(II)));

  // Get llvm-link path.
  SmallString<128> ExecPath(C.getDriver().Dir);
  llvm::sys::path::append(ExecPath, "llvm-link");
  const char *Exec = C.getArgs().MakeArgString(ExecPath);

  auto AddLinkCommand = [this, &C, &JA, Exec](const char *Output,
                                              const ArgStringList &Inputs,
                                              const ArgStringList &Options) {
    ArgStringList CmdArgs;
    llvm::copy(Options, std::back_inserter(CmdArgs));
    llvm::copy(Inputs, std::back_inserter(CmdArgs));
    CmdArgs.push_back("-o");
    CmdArgs.push_back(Output);
    // TODO: temporary workaround for a problem with warnings reported by
    // llvm-link when driver links LLVM modules with empty modules
    CmdArgs.push_back("--suppress-warnings");
    C.addCommand(std::make_unique<Command>(JA, *this,
                                           ResponseFileSupport::AtFileUTF8(),
                                           Exec, CmdArgs, std::nullopt));
  };

  // Add an intermediate output file.
  const char *OutputFileName =
      C.getArgs().MakeArgString(getToolChain().getInputFilename(Output));

  if (Libs.empty())
    AddLinkCommand(OutputFileName, Objs, Opts);
  else {
    assert(Opts.empty() && "unexpected options");

    // Linker will be invoked twice if inputs contain libraries. First time we
    // will link input objects into an intermediate temporary file, and on the
    // second invocation intermediate temporary object will be linked with the
    // libraries, but now only required symbols will be added to the final
    // output.
    std::string TempFile =
        C.getDriver().GetTemporaryPath(OutputFilePrefix.str() + "-link", "bc");
    const char *LinkOutput = C.addTempFile(C.getArgs().MakeArgString(TempFile));
    AddLinkCommand(LinkOutput, Objs, {});

    // Now invoke linker for the second time to link required symbols from the
    // input libraries.
    ArgStringList LinkInputs{LinkOutput};
    llvm::copy(Libs, std::back_inserter(LinkInputs));
    AddLinkCommand(OutputFileName, LinkInputs, {"--only-needed"});
  }
  return OutputFileName;
}

void SYCL::Linker::constructLlcCommand(Compilation &C, const JobAction &JA,
                                       const InputInfo &Output,
                                       const char *InputFileName) const {
  // Construct llc command.
  // The output is an object file.
  ArgStringList LlcArgs{"-filetype=obj", "-o", Output.getFilename(),
                        InputFileName};
  SmallString<128> LlcPath(C.getDriver().Dir);
  llvm::sys::path::append(LlcPath, "llc");
  const char *Llc = C.getArgs().MakeArgString(LlcPath);
  C.addCommand(std::make_unique<Command>(JA, *this,
                                         ResponseFileSupport::AtFileUTF8(), Llc,
                                         LlcArgs, std::nullopt));
}

// For SYCL the inputs of the linker job are SPIR-V binaries and output is
// a single SPIR-V binary.  Input can also be bitcode when specified by
// the user.
void SYCL::Linker::ConstructJob(Compilation &C, const JobAction &JA,
                                const InputInfo &Output,
                                const InputInfoList &Inputs,
                                const ArgList &Args,
                                const char *LinkingOutput) const {

  assert((getToolChain().getTriple().isSPIROrSPIRV() ||
          getToolChain().getTriple().isNVPTX() ||
          getToolChain().getTriple().isAMDGCN() || isSYCLNativeCPU(Args)) &&
         "Unsupported target");

  std::string SubArchName =
      std::string(getToolChain().getTriple().getArchName());

  // Prefix for temporary file name.
  std::string Prefix = std::string(llvm::sys::path::stem(SubArchName));

  // For CUDA, we want to link all BC files before resuming the normal
  // compilation path
  if (getToolChain().getTriple().isNVPTX() ||
      getToolChain().getTriple().isAMDGCN()) {
    InputInfoList NvptxInputs;
    for (const auto &II : Inputs) {
      if (!II.isFilename())
        continue;
      NvptxInputs.push_back(II);
    }

    constructLLVMLinkCommand(C, JA, Output, Args, SubArchName, Prefix,
                             NvptxInputs);
    return;
  }

  InputInfoList SpirvInputs;
  for (const auto &II : Inputs) {
    if (!II.isFilename())
      continue;
    SpirvInputs.push_back(II);
  }

  constructLLVMLinkCommand(C, JA, Output, Args, SubArchName, Prefix,
                           SpirvInputs);
}

static const char *makeExeName(Compilation &C, StringRef Name) {
  llvm::SmallString<8> ExeName(Name);
  const ToolChain *HostTC = C.getSingleOffloadToolChain<Action::OFK_Host>();
  if (HostTC->getTriple().isWindowsMSVCEnvironment())
    ExeName.append(".exe");
  return C.getArgs().MakeArgString(ExeName);
}

void SYCL::fpga::BackendCompiler::constructOpenCLAOTCommand(
    Compilation &C, const JobAction &JA, const InputInfo &Output,
    const InputInfoList &Inputs, const ArgList &Args) const {
  // Construct opencl-aot command. This is used for FPGA AOT compilations
  // when performing emulation.  Input file will be a SPIR-V binary which
  // will be compiled to an aocx file.
  InputInfoList ForeachInputs;
  InputInfoList FPGADepFiles;
  ArgStringList CmdArgs{"-device=fpga_fast_emu"};

  for (const auto &II : Inputs) {
    if (II.getType() == types::TY_TempAOCOfilelist ||
        II.getType() == types::TY_FPGA_Dependencies ||
        II.getType() == types::TY_FPGA_Dependencies_List)
      continue;
    if (II.getType() == types::TY_Tempfilelist)
      ForeachInputs.push_back(II);
    CmdArgs.push_back(
        C.getArgs().MakeArgString("-spv=" + Twine(II.getFilename())));
  }
  CmdArgs.push_back(
      C.getArgs().MakeArgString("-ir=" + Twine(Output.getFilename())));

  StringRef ForeachExt = "aocx";
  if (Arg *A = Args.getLastArg(options::OPT_fsycl_link_EQ))
    if (A->getValue() == StringRef("early"))
      ForeachExt = "aocr";

  // Add any implied arguments before user defined arguments.
  const toolchains::SYCLToolChain &TC =
      static_cast<const toolchains::SYCLToolChain &>(getToolChain());
  const ToolChain *HostTC = C.getSingleOffloadToolChain<Action::OFK_Host>();
  llvm::Triple CPUTriple("spir64_x86_64");
  TC.AddImpliedTargetArgs(CPUTriple, Args, CmdArgs, JA, *HostTC);
  // Add the target args passed in
  TC.TranslateBackendTargetArgs(CPUTriple, Args, CmdArgs);
  TC.TranslateLinkerTargetArgs(CPUTriple, Args, CmdArgs);

  SmallString<128> ExecPath(
      getToolChain().GetProgramPath(makeExeName(C, "opencl-aot")));
  const char *Exec = C.getArgs().MakeArgString(ExecPath);
  auto Cmd = std::make_unique<Command>(JA, *this, ResponseFileSupport::None(),
                                       Exec, CmdArgs, std::nullopt);
  if (!ForeachInputs.empty()) {
    StringRef ParallelJobs =
        Args.getLastArgValue(options::OPT_fsycl_max_parallel_jobs_EQ);
    constructLLVMForeachCommand(C, JA, std::move(Cmd), ForeachInputs, Output,
                                this, "", ForeachExt, ParallelJobs);
  } else
    C.addCommand(std::move(Cmd));
}

void SYCL::fpga::BackendCompiler::ConstructJob(
    Compilation &C, const JobAction &JA, const InputInfo &Output,
    const InputInfoList &Inputs, const ArgList &Args,
    const char *LinkingOutput) const {
  assert(getToolChain().getTriple().isSPIROrSPIRV() && "Unsupported target");

  // Grab the -Xsycl-target* options.
  const toolchains::SYCLToolChain &TC =
      static_cast<const toolchains::SYCLToolChain &>(getToolChain());
  ArgStringList TargetArgs;
  TC.TranslateBackendTargetArgs(TC.getTriple(), Args, TargetArgs);

  // When performing emulation compilations for FPGA AOT, we want to use
  // opencl-aot instead of aoc.
  if (C.getDriver().IsFPGAEmulationMode()) {
    constructOpenCLAOTCommand(C, JA, Output, Inputs, Args);
    return;
  }

  InputInfoList ForeachInputs;
  InputInfoList FPGADepFiles;
  StringRef CreatedReportName;
  ArgStringList CmdArgs{"-o", Output.getFilename()};
  for (const auto &II : Inputs) {
    std::string Filename(II.getFilename());
    if (II.getType() == types::TY_Tempfilelist)
      ForeachInputs.push_back(II);
    if (II.getType() == types::TY_TempAOCOfilelist)
      // Add any FPGA library lists.  These come in as special tempfile lists.
      CmdArgs.push_back(Args.MakeArgString(Twine("-library-list=") + Filename));
    else if (II.getType() == types::TY_FPGA_Dependencies ||
             II.getType() == types::TY_FPGA_Dependencies_List)
      FPGADepFiles.push_back(II);
    else
      CmdArgs.push_back(C.getArgs().MakeArgString(Filename));
    // Check for any AOCR input, if found use that as the project report name
    StringRef Ext(llvm::sys::path::extension(Filename));
    if (Ext.empty())
      continue;
    if (getToolChain().LookupTypeForExtension(Ext.drop_front()) ==
        types::TY_FPGA_AOCR) {
      // Keep the base of the .aocr file name.  Input file is a temporary,
      // so we are stripping off the additional naming information for a
      // cleaner name.  The suffix being stripped from the name is the
      // added temporary string and the extension.
      StringRef SuffixFormat("-XXXXXX.aocr");
      SmallString<128> NameBase(
          Filename.substr(0, Filename.length() - SuffixFormat.size()));
      NameBase.append(".prj");
      CreatedReportName =
          Args.MakeArgString(llvm::sys::path::filename(NameBase));
    }
  }
  CmdArgs.push_back("-sycl");

  StringRef ForeachExt = "aocx";
  if (Arg *A = Args.getLastArg(options::OPT_fsycl_link_EQ))
    if (A->getValue() == StringRef("early")) {
      CmdArgs.push_back("-rtl");
      ForeachExt = "aocr";
    }

  for (auto *A : Args) {
    // Any input file is assumed to have a dependency file associated and
    // the report folder can also be named based on the first input.
    if (A->getOption().getKind() != Option::InputClass)
      continue;
    SmallString<128> ArgName(A->getSpelling());
    StringRef Ext(llvm::sys::path::extension(ArgName));
    if (Ext.empty())
      continue;
    types::ID Ty = getToolChain().LookupTypeForExtension(Ext.drop_front());
    if (Ty == types::TY_INVALID)
      continue;
    if (types::isSrcFile(Ty) || Ty == types::TY_Object) {
      // The project report is created in CWD, so strip off any directory
      // information if provided with the input file.
      StringRef TrimmedArgName = llvm::sys::path::filename(ArgName);
      if (types::isSrcFile(Ty)) {
        SmallString<128> DepName(
            C.getDriver().getFPGATempDepFile(std::string(TrimmedArgName)));
        if (!DepName.empty())
          FPGADepFiles.push_back(InputInfo(types::TY_Dependencies,
                                           Args.MakeArgString(DepName),
                                           Args.MakeArgString(DepName)));
      }
      if (CreatedReportName.empty()) {
        // Project report should be saved into CWD, so strip off any
        // directory information if provided with the input file.
        llvm::sys::path::replace_extension(ArgName, "prj");
        CreatedReportName = Args.MakeArgString(ArgName);
      }
    }
  }

  // Add any dependency files.
  if (!FPGADepFiles.empty()) {
    SmallString<128> DepOpt("-dep-files=");
    for (unsigned I = 0; I < FPGADepFiles.size(); ++I) {
      if (I)
        DepOpt += ',';
      if (FPGADepFiles[I].getType() == types::TY_FPGA_Dependencies_List)
        DepOpt += "@";
      DepOpt += FPGADepFiles[I].getFilename();
    }
    CmdArgs.push_back(C.getArgs().MakeArgString(DepOpt));
  }

  // Depending on output file designations, set the report folder
  SmallString<128> ReportOptArg;
  if (Arg *FinalOutput = Args.getLastArg(options::OPT_o, options::OPT__SLASH_o,
                                         options::OPT__SLASH_Fe)) {
    SmallString<128> FN(FinalOutput->getValue());
    // For "-o file.xxx" where the option value has an extension, if the
    // extension is one of .a .o .out .lib .obj .exe, the output project
    // directory name will be file.proj which omits the extension. Otherwise
    // the output project directory name will be file.xxx.prj which keeps
    // the original extension.
    StringRef Ext = llvm::sys::path::extension(FN);
    SmallVector<StringRef, 6> Exts = {".o",   ".a",   ".out",
                                      ".obj", ".lib", ".exe"};
    if (std::find(Exts.begin(), Exts.end(), Ext) != Exts.end())
      llvm::sys::path::replace_extension(FN, "prj");
    else
      FN.append(".prj");
    const char *FolderName = Args.MakeArgString(FN);
    ReportOptArg += FolderName;
  } else {
    // Default output directory should match default output executable name
    ReportOptArg += "a.prj";
  }
  if (!ReportOptArg.empty())
    CmdArgs.push_back(C.getArgs().MakeArgString(
        Twine("-output-report-folder=") + ReportOptArg));

  // Add any implied arguments before user defined arguments.
  const ToolChain *HostTC = C.getSingleOffloadToolChain<Action::OFK_Host>();
  TC.AddImpliedTargetArgs(getToolChain().getTriple(), Args, CmdArgs, JA,
                          *HostTC);

  // Add -Xsycl-target* options.
  TC.TranslateBackendTargetArgs(getToolChain().getTriple(), Args, CmdArgs);
  TC.TranslateLinkerTargetArgs(getToolChain().getTriple(), Args, CmdArgs);

  // Look for -reuse-exe=XX option
  if (Arg *A = Args.getLastArg(options::OPT_reuse_exe_EQ)) {
    Args.ClaimAllArgs(options::OPT_reuse_exe_EQ);
    CmdArgs.push_back(Args.MakeArgString(A->getAsString(Args)));
  }

  SmallString<128> ExecPath(
      getToolChain().GetProgramPath(makeExeName(C, "aoc")));
  const char *Exec = C.getArgs().MakeArgString(ExecPath);
  auto Cmd = std::make_unique<Command>(JA, *this, ResponseFileSupport::None(),
                                       Exec, CmdArgs, std::nullopt);
  addFPGATimingDiagnostic(Cmd, C);
  if (!ForeachInputs.empty()) {
    StringRef ParallelJobs =
        Args.getLastArgValue(options::OPT_fsycl_max_parallel_jobs_EQ);
    constructLLVMForeachCommand(C, JA, std::move(Cmd), ForeachInputs, Output,
                                this, ReportOptArg, ForeachExt, ParallelJobs);
  } else
    C.addCommand(std::move(Cmd));
}

struct OclocInfo {
  const char *DeviceName;
  const char *PackageName;
  const char *Version;
  SmallVector<int, 8> HexValues;
};

// The PVCDevices data structure is organized by device name, with the
// corresponding ocloc split release, version and possible Hex representations
// of various PVC devices.  This information is gathered from the following:
// https://github.com/intel/compute-runtime/blob/master/shared/source/dll/devices/devices_base.inl
// https://github.com/intel/compute-runtime/blob/master/shared/source/dll/devices/devices_additional.inl
static OclocInfo PVCDevices[] = {
    {"pvc-sdv", "gen12+", "12.60.1", {}},
    {"pvc",
     "gen12+",
     "12.60.7",
     {0x0BD0, 0x0BD5, 0x0BD6, 0x0BD7, 0x0BD8, 0x0BD9, 0x0BDA, 0x0BDB}}};

// Determine if any of the given arguments contain any PVC based values for
// the -device option.
static bool hasPVCDevice(const ArgStringList &CmdArgs) {
  bool DeviceSeen = false;
  StringRef DeviceArg;
  for (StringRef Arg : CmdArgs) {
    // -device <arg> comes in as a single arg, split up all potential space
    // separated values.
    SmallVector<StringRef> SplitArgs;
    Arg.split(SplitArgs, ' ');
    for (StringRef SplitArg : SplitArgs) {
      if (DeviceSeen) {
        DeviceArg = SplitArg;
        break;
      }
      if (SplitArg == "-device")
        DeviceSeen = true;
    }
    if (DeviceSeen)
      break;
  }
  if (DeviceArg.empty())
    return false;

  // Go through all of the arguments to '-device' and determine if any of these
  // are pvc based.  We only match literal values and will not find a match
  // when ranges or wildcards are used.
  // Here we parse the targets, tokenizing via ','
  SmallVector<StringRef> SplitArgs;
  DeviceArg.split(SplitArgs, ",");
  for (const auto &SingleArg : SplitArgs) {
    StringRef OclocTarget;
    // Handle shortened versions.
    bool CheckShortVersion = true;
    for (auto Char : SingleArg.str()) {
      if (!std::isdigit(Char) && Char != '.') {
        CheckShortVersion = false;
        break;
      }
    }
    // Check for device, version or hex (literal values)
    for (unsigned int I = 0; I < std::size(PVCDevices); I++) {
      if (SingleArg.equals_insensitive(PVCDevices[I].DeviceName) ||
          SingleArg.equals_insensitive(PVCDevices[I].Version))
        return true;
      for (int HexVal : PVCDevices[I].HexValues) {
        int Value = 0;
        if (!SingleArg.getAsInteger(0, Value) && Value == HexVal)
          return true;
      }
      if (CheckShortVersion &&
          StringRef(PVCDevices[I].Version).starts_with(SingleArg))
        return true;
    }
  }
  return false;
}

static llvm::StringMap<StringRef> GRFModeFlagMap{
    {"auto", "-ze-intel-enable-auto-large-GRF-mode"},
    {"small", "-ze-intel-128-GRF-per-thread"},
    {"large", "-ze-opt-large-register-file"}};

StringRef SYCL::gen::getGenGRFFlag(StringRef GRFMode) {
  if (!GRFModeFlagMap.contains(GRFMode))
    return "";
  return GRFModeFlagMap[GRFMode];
}

void SYCL::gen::BackendCompiler::ConstructJob(Compilation &C,
                                              const JobAction &JA,
                                              const InputInfo &Output,
                                              const InputInfoList &Inputs,
                                              const ArgList &Args,
                                              const char *LinkingOutput) const {
  assert(getToolChain().getTriple().isSPIROrSPIRV() && "Unsupported target");
  ArgStringList CmdArgs{"-output", Output.getFilename()};
  InputInfoList ForeachInputs;
  for (const auto &II : Inputs) {
    CmdArgs.push_back("-file");
    std::string Filename(II.getFilename());
    if (II.getType() == types::TY_Tempfilelist)
      ForeachInputs.push_back(II);
    CmdArgs.push_back(C.getArgs().MakeArgString(Filename));
  }
  // The next line prevents ocloc from modifying the image name
  CmdArgs.push_back("-output_no_suffix");
  CmdArgs.push_back("-spirv_input");
  StringRef Device = JA.getOffloadingArch();

  // Add -Xsycl-target* options.
  const toolchains::SYCLToolChain &TC =
      static_cast<const toolchains::SYCLToolChain &>(getToolChain());
  const ToolChain *HostTC = C.getSingleOffloadToolChain<Action::OFK_Host>();
  TC.AddImpliedTargetArgs(getToolChain().getTriple(), Args, CmdArgs, JA,
                          *HostTC, Device);
  TC.TranslateBackendTargetArgs(getToolChain().getTriple(), Args, CmdArgs,
                                Device);
  TC.TranslateLinkerTargetArgs(getToolChain().getTriple(), Args, CmdArgs,
                               Device);
  SmallString<128> ExecPath(
      getToolChain().GetProgramPath(makeExeName(C, "ocloc")));
  const char *Exec = C.getArgs().MakeArgString(ExecPath);
  auto Cmd = std::make_unique<Command>(JA, *this, ResponseFileSupport::None(),
                                       Exec, CmdArgs, std::nullopt);
  if (!ForeachInputs.empty()) {
    StringRef ParallelJobs =
        Args.getLastArgValue(options::OPT_fsycl_max_parallel_jobs_EQ);
    constructLLVMForeachCommand(C, JA, std::move(Cmd), ForeachInputs, Output,
                                this, "", "out", ParallelJobs);
  } else
    C.addCommand(std::move(Cmd));
}

StringRef SYCL::gen::resolveGenDevice(StringRef DeviceName) {
  StringRef Device;
  Device =
      llvm::StringSwitch<StringRef>(DeviceName)
          .Cases("intel_gpu_bdw", "intel_gpu_8_0_0", "bdw")
          .Cases("intel_gpu_skl", "intel_gpu_9_0_9", "skl")
          .Cases("intel_gpu_kbl", "intel_gpu_9_1_9", "kbl")
          .Cases("intel_gpu_cfl", "intel_gpu_9_2_9", "cfl")
          .Cases("intel_gpu_apl", "intel_gpu_bxt", "intel_gpu_9_3_0", "apl")
          .Cases("intel_gpu_glk", "intel_gpu_9_4_0", "glk")
          .Cases("intel_gpu_whl", "intel_gpu_9_5_0", "whl")
          .Cases("intel_gpu_aml", "intel_gpu_9_6_0", "aml")
          .Cases("intel_gpu_cml", "intel_gpu_9_7_0", "cml")
          .Cases("intel_gpu_icllp", "intel_gpu_icl", "intel_gpu_11_0_0",
                 "icllp")
          .Cases("intel_gpu_ehl", "intel_gpu_jsl", "intel_gpu_11_2_0", "ehl")
          .Cases("intel_gpu_tgllp", "intel_gpu_tgl", "intel_gpu_12_0_0",
                 "tgllp")
          .Cases("intel_gpu_rkl", "intel_gpu_12_1_0", "rkl")
          .Cases("intel_gpu_adl_s", "intel_gpu_rpl_s", "intel_gpu_12_2_0",
                 "adl_s")
          .Cases("intel_gpu_adl_p", "intel_gpu_12_3_0", "adl_p")
          .Cases("intel_gpu_adl_n", "intel_gpu_12_4_0", "adl_n")
          .Cases("intel_gpu_dg1", "intel_gpu_12_10_0", "dg1")
          .Cases("intel_gpu_acm_g10", "intel_gpu_dg2_g10", "intel_gpu_12_55_8",
                 "acm_g10")
          .Cases("intel_gpu_acm_g11", "intel_gpu_dg2_g11", "intel_gpu_12_56_5",
                 "acm_g11")
          .Cases("intel_gpu_acm_g12", "intel_gpu_dg2_g12", "intel_gpu_12_57_0",
                 "acm_g12")
          .Cases("intel_gpu_pvc", "intel_gpu_12_60_7", "pvc")
          .Cases("intel_gpu_pvc_vg", "intel_gpu_12_61_7", "pvc_vg")
          .Cases("intel_gpu_mtl_u", "intel_gpu_mtl_s", "intel_gpu_arl_u",
                 "intel_gpu_arl_s", "intel_gpu_12_70_4", "mtl_u")
          .Cases("intel_gpu_mtl_h", "intel_gpu_12_71_4", "mtl_h")
          .Cases("intel_gpu_arl_h", "intel_gpu_12_74_4", "arl_h")
          .Cases("intel_gpu_bmg_g21", "intel_gpu_20_1_4", "bmg_g21")
          .Cases("intel_gpu_lnl_m", "intel_gpu_20_4_4", "lnl_m")
          .Case("nvidia_gpu_sm_50", "sm_50")
          .Case("nvidia_gpu_sm_52", "sm_52")
          .Case("nvidia_gpu_sm_53", "sm_53")
          .Case("nvidia_gpu_sm_60", "sm_60")
          .Case("nvidia_gpu_sm_61", "sm_61")
          .Case("nvidia_gpu_sm_62", "sm_62")
          .Case("nvidia_gpu_sm_70", "sm_70")
          .Case("nvidia_gpu_sm_72", "sm_72")
          .Case("nvidia_gpu_sm_75", "sm_75")
          .Case("nvidia_gpu_sm_80", "sm_80")
          .Case("nvidia_gpu_sm_86", "sm_86")
          .Case("nvidia_gpu_sm_87", "sm_87")
          .Case("nvidia_gpu_sm_89", "sm_89")
          .Case("nvidia_gpu_sm_90", "sm_90")
          .Case("nvidia_gpu_sm_90a", "sm_90a")
          .Case("amd_gpu_gfx700", "gfx700")
          .Case("amd_gpu_gfx701", "gfx701")
          .Case("amd_gpu_gfx702", "gfx702")
          .Case("amd_gpu_gfx801", "gfx801")
          .Case("amd_gpu_gfx802", "gfx802")
          .Case("amd_gpu_gfx803", "gfx803")
          .Case("amd_gpu_gfx805", "gfx805")
          .Case("amd_gpu_gfx810", "gfx810")
          .Case("amd_gpu_gfx900", "gfx900")
          .Case("amd_gpu_gfx902", "gfx902")
          .Case("amd_gpu_gfx904", "gfx904")
          .Case("amd_gpu_gfx906", "gfx906")
          .Case("amd_gpu_gfx908", "gfx908")
          .Case("amd_gpu_gfx909", "gfx909")
          .Case("amd_gpu_gfx90a", "gfx90a")
          .Case("amd_gpu_gfx90c", "gfx90c")
          .Case("amd_gpu_gfx940", "gfx940")
          .Case("amd_gpu_gfx941", "gfx941")
          .Case("amd_gpu_gfx942", "gfx942")
          .Case("amd_gpu_gfx1010", "gfx1010")
          .Case("amd_gpu_gfx1011", "gfx1011")
          .Case("amd_gpu_gfx1012", "gfx1012")
          .Case("amd_gpu_gfx1013", "gfx1013")
          .Case("amd_gpu_gfx1030", "gfx1030")
          .Case("amd_gpu_gfx1031", "gfx1031")
          .Case("amd_gpu_gfx1032", "gfx1032")
          .Case("amd_gpu_gfx1033", "gfx1033")
          .Case("amd_gpu_gfx1034", "gfx1034")
          .Case("amd_gpu_gfx1035", "gfx1035")
          .Case("amd_gpu_gfx1036", "gfx1036")
          .Case("amd_gpu_gfx1100", "gfx1100")
          .Case("amd_gpu_gfx1101", "gfx1101")
          .Case("amd_gpu_gfx1102", "gfx1102")
          .Case("amd_gpu_gfx1103", "gfx1103")
          .Case("amd_gpu_gfx1150", "gfx1150")
          .Case("amd_gpu_gfx1151", "gfx1151")
          .Case("amd_gpu_gfx1200", "gfx1200")
          .Case("amd_gpu_gfx1201", "gfx1201")
          .Default("");
  return Device;
}

SmallString<64> SYCL::gen::getGenDeviceMacro(StringRef DeviceName) {
  SmallString<64> Macro;
  StringRef Ext = llvm::StringSwitch<StringRef>(DeviceName)
                      .Case("bdw", "INTEL_GPU_BDW")
                      .Case("skl", "INTEL_GPU_SKL")
                      .Case("kbl", "INTEL_GPU_KBL")
                      .Case("cfl", "INTEL_GPU_CFL")
                      .Case("apl", "INTEL_GPU_APL")
                      .Case("glk", "INTEL_GPU_GLK")
                      .Case("whl", "INTEL_GPU_WHL")
                      .Case("aml", "INTEL_GPU_AML")
                      .Case("cml", "INTEL_GPU_CML")
                      .Case("icllp", "INTEL_GPU_ICLLP")
                      .Case("ehl", "INTEL_GPU_EHL")
                      .Case("tgllp", "INTEL_GPU_TGLLP")
                      .Case("rkl", "INTEL_GPU_RKL")
                      .Case("adl_s", "INTEL_GPU_ADL_S")
                      .Case("adl_p", "INTEL_GPU_ADL_P")
                      .Case("adl_n", "INTEL_GPU_ADL_N")
                      .Case("dg1", "INTEL_GPU_DG1")
                      .Case("acm_g10", "INTEL_GPU_ACM_G10")
                      .Case("acm_g11", "INTEL_GPU_ACM_G11")
                      .Case("acm_g12", "INTEL_GPU_ACM_G12")
                      .Case("pvc", "INTEL_GPU_PVC")
                      .Case("pvc_vg", "INTEL_GPU_PVC_VG")
                      .Case("mtl_u", "INTEL_GPU_MTL_U")
                      .Case("mtl_h", "INTEL_GPU_MTL_H")
                      .Case("arl_h", "INTEL_GPU_ARL_H")
                      .Case("bmg_g21", "INTEL_GPU_BMG_G21")
                      .Case("lnl_m", "INTEL_GPU_LNL_M")
                      .Case("sm_50", "NVIDIA_GPU_SM_50")
                      .Case("sm_52", "NVIDIA_GPU_SM_52")
                      .Case("sm_53", "NVIDIA_GPU_SM_53")
                      .Case("sm_60", "NVIDIA_GPU_SM_60")
                      .Case("sm_61", "NVIDIA_GPU_SM_61")
                      .Case("sm_62", "NVIDIA_GPU_SM_62")
                      .Case("sm_70", "NVIDIA_GPU_SM_70")
                      .Case("sm_72", "NVIDIA_GPU_SM_72")
                      .Case("sm_75", "NVIDIA_GPU_SM_75")
                      .Case("sm_80", "NVIDIA_GPU_SM_80")
                      .Case("sm_86", "NVIDIA_GPU_SM_86")
                      .Case("sm_87", "NVIDIA_GPU_SM_87")
                      .Case("sm_89", "NVIDIA_GPU_SM_89")
                      .Case("sm_90", "NVIDIA_GPU_SM_90")
                      .Case("sm_90a", "NVIDIA_GPU_SM_90A")
                      .Case("gfx700", "AMD_GPU_GFX700")
                      .Case("gfx701", "AMD_GPU_GFX701")
                      .Case("gfx702", "AMD_GPU_GFX702")
                      .Case("gfx801", "AMD_GPU_GFX801")
                      .Case("gfx802", "AMD_GPU_GFX802")
                      .Case("gfx803", "AMD_GPU_GFX803")
                      .Case("gfx805", "AMD_GPU_GFX805")
                      .Case("gfx810", "AMD_GPU_GFX810")
                      .Case("gfx900", "AMD_GPU_GFX900")
                      .Case("gfx902", "AMD_GPU_GFX902")
                      .Case("gfx904", "AMD_GPU_GFX904")
                      .Case("gfx906", "AMD_GPU_GFX906")
                      .Case("gfx908", "AMD_GPU_GFX908")
                      .Case("gfx909", "AMD_GPU_GFX909")
                      .Case("gfx90a", "AMD_GPU_GFX90A")
                      .Case("gfx90c", "AMD_GPU_GFX90C")
                      .Case("gfx940", "AMD_GPU_GFX940")
                      .Case("gfx941", "AMD_GPU_GFX941")
                      .Case("gfx942", "AMD_GPU_GFX942")
                      .Case("gfx1010", "AMD_GPU_GFX1010")
                      .Case("gfx1011", "AMD_GPU_GFX1011")
                      .Case("gfx1012", "AMD_GPU_GFX1012")
                      .Case("gfx1013", "AMD_GPU_GFX1013")
                      .Case("gfx1030", "AMD_GPU_GFX1030")
                      .Case("gfx1031", "AMD_GPU_GFX1031")
                      .Case("gfx1032", "AMD_GPU_GFX1032")
                      .Case("gfx1033", "AMD_GPU_GFX1033")
                      .Case("gfx1034", "AMD_GPU_GFX1034")
                      .Case("gfx1035", "AMD_GPU_GFX1035")
                      .Case("gfx1036", "AMD_GPU_GFX1036")
                      .Case("gfx1100", "AMD_GPU_GFX1100")
                      .Case("gfx1101", "AMD_GPU_GFX1101")
                      .Case("gfx1102", "AMD_GPU_GFX1102")
                      .Case("gfx1103", "AMD_GPU_GFX1103")
                      .Case("gfx1150", "AMD_GPU_GFX1150")
                      .Case("gfx1151", "AMD_GPU_GFX1151")
                      .Case("gfx1200", "AMD_GPU_GFX1200")
                      .Case("gfx1201", "AMD_GPU_GFX1201")
                      .Default("");
  if (!Ext.empty()) {
    Macro = "__SYCL_TARGET_";
    Macro += Ext;
    Macro += "__";
  }
  return Macro;
}

void SYCL::x86_64::BackendCompiler::ConstructJob(
    Compilation &C, const JobAction &JA, const InputInfo &Output,
    const InputInfoList &Inputs, const ArgList &Args,
    const char *LinkingOutput) const {
  ArgStringList CmdArgs;
  CmdArgs.push_back(Args.MakeArgString(Twine("-o=") + Output.getFilename()));
  CmdArgs.push_back("--device=cpu");
  InputInfoList ForeachInputs;
  for (const auto &II : Inputs) {
    std::string Filename(II.getFilename());
    if (II.getType() == types::TY_Tempfilelist)
      ForeachInputs.push_back(II);
    CmdArgs.push_back(Args.MakeArgString(Filename));
  }
  // Add -Xsycl-target* options.
  const toolchains::SYCLToolChain &TC =
      static_cast<const toolchains::SYCLToolChain &>(getToolChain());
  const ToolChain *HostTC = C.getSingleOffloadToolChain<Action::OFK_Host>();
  TC.AddImpliedTargetArgs(getToolChain().getTriple(), Args, CmdArgs, JA,
                          *HostTC);
  TC.TranslateBackendTargetArgs(getToolChain().getTriple(), Args, CmdArgs);
  TC.TranslateLinkerTargetArgs(getToolChain().getTriple(), Args, CmdArgs);
  SmallString<128> ExecPath(
      getToolChain().GetProgramPath(makeExeName(C, "opencl-aot")));
  const char *Exec = C.getArgs().MakeArgString(ExecPath);
  auto Cmd = std::make_unique<Command>(JA, *this, ResponseFileSupport::None(),
                                       Exec, CmdArgs, std::nullopt);
  if (!ForeachInputs.empty()) {
    StringRef ParallelJobs =
        Args.getLastArgValue(options::OPT_fsycl_max_parallel_jobs_EQ);
    constructLLVMForeachCommand(C, JA, std::move(Cmd), ForeachInputs, Output,
                                this, "", "out", ParallelJobs);
  } else
    C.addCommand(std::move(Cmd));
}

// Unsupported options for device compilation
//  -fcf-protection, -fsanitize, -fprofile-generate, -fprofile-instr-generate
//  -ftest-coverage, -fcoverage-mapping, -fcreate-profile, -fprofile-arcs
//  -fcs-profile-generate -forder-file-instrumentation, --coverage
static std::vector<OptSpecifier> getUnsupportedOpts(void) {
  std::vector<OptSpecifier> UnsupportedOpts = {
      options::OPT_fsanitize_EQ,
      options::OPT_fcf_protection_EQ,
      options::OPT_fprofile_generate,
      options::OPT_fprofile_generate_EQ,
      options::OPT_fno_profile_generate,
      options::OPT_ftest_coverage,
      options::OPT_fno_test_coverage,
      options::OPT_fcoverage_mapping,
      options::OPT_fno_coverage_mapping,
      options::OPT_coverage,
      options::OPT_fprofile_instr_generate,
      options::OPT_fprofile_instr_generate_EQ,
      options::OPT_fprofile_arcs,
      options::OPT_fno_profile_arcs,
      options::OPT_fno_profile_instr_generate,
      options::OPT_fcreate_profile,
      options::OPT_fprofile_instr_use,
      options::OPT_fprofile_instr_use_EQ,
      options::OPT_forder_file_instrumentation,
      options::OPT_fcs_profile_generate,
      options::OPT_fcs_profile_generate_EQ};
  return UnsupportedOpts;
}

SYCLToolChain::SYCLToolChain(const Driver &D, const llvm::Triple &Triple,
                             const ToolChain &HostTC, const ArgList &Args)
    : ToolChain(D, Triple, Args), HostTC(HostTC),
      IsSYCLNativeCPU(Triple == HostTC.getTriple()) {
  // Lookup binaries into the driver directory, this is used to
  // discover the clang-offload-bundler executable.
  getProgramPaths().push_back(getDriver().Dir);

  // Diagnose unsupported options only once.
  for (OptSpecifier Opt : getUnsupportedOpts()) {
    if (const Arg *A = Args.getLastArg(Opt)) {
      // All sanitizer options are not currently supported, except
      // AddressSanitizer
      if (A->getOption().getID() == options::OPT_fsanitize_EQ &&
          A->getValues().size() == 1) {
        std::string SanitizeVal = A->getValue();
        if (SanitizeVal == "address")
          continue;
      }
      D.Diag(clang::diag::warn_drv_unsupported_option_for_target)
          << A->getAsString(Args) << getTriple().str();
    }
  }
}

void SYCLToolChain::addClangTargetOptions(
    const llvm::opt::ArgList &DriverArgs, llvm::opt::ArgStringList &CC1Args,
    Action::OffloadKind DeviceOffloadingKind) const {
  SmallVector<SmallString<128>, 4> LibLocCandidates;
  SYCLInstallationDetector SYCLInstallation(getDriver());
  SYCLInstallation.getSYCLDeviceLibPath(LibLocCandidates);

  const llvm::Triple &SYCLTriple(getTriple());
  SmallVector<ToolChain::BitCodeLibraryInfo, 8> DeviceLibraries;
  if (DriverArgs.hasArg(options::OPT_sycl_embed_devicelib))
    DeviceLibraries = getSYCLDeviceLibraries(DriverArgs, SYCLTriple, *this,
                                             /*IsSpirvAOT=*/false);

  for (const auto &DeviceLib : DeviceLibraries) {
    bool LibLocSelected = false;
    for (const auto &LLCandidate : LibLocCandidates) {
      if (LibLocSelected)
        break;
      SmallString<128> LibName(LLCandidate);
      llvm::sys::path::append(LibName, DeviceLib.Path);
      if (llvm::sys::fs::exists(LibName)) {
        CC1Args.push_back(DeviceLib.ShouldInternalize ? "-mlink-builtin-bitcode"
                                                      : "-mlink-bitcode-file");
        CC1Args.push_back(DriverArgs.MakeArgString(LibName));
        if (!LibLocSelected)
          LibLocSelected = !LibLocSelected;
      }
    }
  }
}

llvm::opt::DerivedArgList *
SYCLToolChain::TranslateArgs(const llvm::opt::DerivedArgList &Args,
                             StringRef BoundArch,
                             Action::OffloadKind DeviceOffloadKind) const {
  DerivedArgList *DAL =
      HostTC.TranslateArgs(Args, BoundArch, DeviceOffloadKind);

  bool IsNewDAL = false;
  if (!DAL) {
    DAL = new DerivedArgList(Args.getBaseArgs());
    IsNewDAL = true;
  }

  for (Arg *A : Args) {
    // Filter out any options we do not want to pass along to the device
    // compilation.
    auto Opt(A->getOption());
    bool Unsupported = false;
    for (OptSpecifier UnsupportedOpt : getUnsupportedOpts()) {
      if (Opt.matches(UnsupportedOpt)) {
        if (Opt.getID() == options::OPT_fsanitize_EQ &&
            A->getValues().size() == 1) {
          std::string SanitizeVal = A->getValue();
          if (SanitizeVal == "address") {
            if (IsNewDAL)
              DAL->append(A);
            continue;
          }
        }
        if (!IsNewDAL)
          DAL->eraseArg(Opt.getID());
        Unsupported = true;
      }
    }
    if (Unsupported)
      continue;
    if (IsNewDAL)
      DAL->append(A);
  }
  // Strip out -O0 for FPGA Hardware device compilation.
  if (getDriver().IsFPGAHWMode() &&
      getTriple().getSubArch() == llvm::Triple::SPIRSubArch_fpga)
    DAL->eraseArg(options::OPT_O0);

  const OptTable &Opts = getDriver().getOpts();
  if (!BoundArch.empty()) {
    DAL->eraseArg(options::OPT_march_EQ);
    DAL->AddJoinedArg(nullptr, Opts.getOption(options::OPT_march_EQ),
                      BoundArch);
  }
  return DAL;
}

static void parseTargetOpts(StringRef ArgString, const llvm::opt::ArgList &Args,
                            llvm::opt::ArgStringList &CmdArgs) {
  // Tokenize the string.
  SmallVector<const char *, 8> TargetArgs;
  llvm::BumpPtrAllocator A;
  llvm::StringSaver S(A);
  llvm::cl::TokenizeGNUCommandLine(ArgString, S, TargetArgs);
  for (StringRef TA : TargetArgs)
    CmdArgs.push_back(Args.MakeArgString(TA));
}

void SYCLToolChain::TranslateGPUTargetOpt(const llvm::opt::ArgList &Args,
                                          llvm::opt::ArgStringList &CmdArgs,
                                          OptSpecifier Opt_EQ) const {
  for (auto *A : Args) {
    if (A->getOption().matches(Opt_EQ)) {
      if (auto GpuDevice =
              tools::SYCL::gen::isGPUTarget<tools::SYCL::gen::AmdGPU>(
                  A->getValue())) {
        StringRef ArgString;
        SmallString<64> OffloadArch("--offload-arch=");
        OffloadArch += GpuDevice->data();
        ArgString = OffloadArch;
        parseTargetOpts(ArgString, Args, CmdArgs);
        A->claim();
      }
    }
  }
}

static void WarnForDeprecatedBackendOpts(const Driver &D,
                                         const llvm::Triple &Triple,
                                         StringRef Device, StringRef ArgString,
                                         const llvm::opt::Arg *A) {
  // Suggest users passing GRF backend opts on PVC to use
  // -ftarget-register-alloc-mode and

  if (!ArgString.contains("-device pvc") && !Device.contains("pvc"))
    return;
  // Make sure to only warn for once for gen targets as the translate
  // options tree is called twice but only the second time has the
  // device set.
  if (Triple.isSPIR() && Triple.getSubArch() == llvm::Triple::SPIRSubArch_gen &&
      !A->isClaimed())
    return;
  for (const auto &[Mode, Flag] : GRFModeFlagMap)
    if (ArgString.contains(Flag))
      D.Diag(diag::warn_drv_ftarget_register_alloc_mode_pvc) << Flag << Mode;
}

// Expects a specific type of option (e.g. -Xsycl-target-backend) and will
// extract the arguments.
void SYCLToolChain::TranslateTargetOpt(const llvm::Triple &Triple,
                                       const llvm::opt::ArgList &Args,
                                       llvm::opt::ArgStringList &CmdArgs,
                                       OptSpecifier Opt, OptSpecifier Opt_EQ,
                                       StringRef Device) const {
  for (auto *A : Args) {
    bool OptNoTriple;
    OptNoTriple = A->getOption().matches(Opt);
    if (A->getOption().matches(Opt_EQ)) {
      // Passing device args: -X<Opt>=<triple> -opt=val.
      StringRef GenDevice = SYCL::gen::resolveGenDevice(A->getValue());
      bool IsGenTriple = Triple.isSPIR() &&
                         Triple.getSubArch() == llvm::Triple::SPIRSubArch_gen;
      if (IsGenTriple) {
        if (Device != GenDevice && !Device.empty())
          continue;
        if (getDriver().MakeSYCLDeviceTriple(A->getValue()) != Triple &&
            GenDevice.empty())
          // Triples do not match, but only skip when we know we are not
          // comparing against intel_gpu_*
          continue;
        if (getDriver().MakeSYCLDeviceTriple(A->getValue()) == Triple &&
            !Device.empty())
          // Triples match, but we are expecting a specific device to be set.
          continue;
      } else if (getDriver().MakeSYCLDeviceTriple(A->getValue()) != Triple)
        continue;
    } else if (!OptNoTriple)
      // Don't worry about any of the other args, we only want to pass what is
      // passed in -X<Opt>
      continue;

    // Add the argument from -X<Opt>
    StringRef ArgString;
    if (OptNoTriple) {
      // With multiple -fsycl-targets, a triple is required so we know where
      // the options should go.
      const Arg *TargetArg = Args.getLastArg(options::OPT_fsycl_targets_EQ);
      if (TargetArg && TargetArg->getValues().size() != 1) {
        getDriver().Diag(diag::err_drv_Xsycl_target_missing_triple)
            << A->getSpelling();
        continue;
      }
      // No triple, so just add the argument.
      ArgString = A->getValue();
    } else
      // Triple found, add the next argument in line.
      ArgString = A->getValue(1);
    WarnForDeprecatedBackendOpts(getDriver(), Triple, Device, ArgString, A);
    parseTargetOpts(ArgString, Args, CmdArgs);
    A->claim();
  }
}

void SYCLToolChain::AddImpliedTargetArgs(const llvm::Triple &Triple,
                                         const llvm::opt::ArgList &Args,
                                         llvm::opt::ArgStringList &CmdArgs,
                                         const JobAction &JA,
                                         const ToolChain &HostTC,
                                         StringRef Device) const {
  // Current implied args are for debug information and disabling of
  // optimizations.  They are passed along to the respective areas as follows:
  // FPGA:  -g -cl-opt-disable
  // Default device AOT: -g -cl-opt-disable
  // Default device JIT: -g (-O0 is handled by the runtime)
  // GEN:  -options "-g -O0"
  // CPU:  "--bo=-g -cl-opt-disable"
  llvm::opt::ArgStringList BeArgs;
  // Per-device argument vector storing the device name and the backend argument
  // string
  llvm::SmallVector<std::pair<StringRef, StringRef>, 16> PerDeviceArgs;
  bool IsGen = Triple.getSubArch() == llvm::Triple::SPIRSubArch_gen;
  bool IsJIT =
      Triple.isSPIROrSPIRV() && Triple.getSubArch() == llvm::Triple::NoSubArch;
  if (IsGen && Args.hasArg(options::OPT_fsycl_fp64_conv_emu))
    BeArgs.push_back("-ze-fp64-gen-conv-emu");
  if (Arg *A = Args.getLastArg(options::OPT_g_Group, options::OPT__SLASH_Z7))
    if (!A->getOption().matches(options::OPT_g0))
      BeArgs.push_back("-g");
  // Only pass -cl-opt-disable for non-JIT, as the runtime
  // handles O0 for the JIT case.
  if (Triple.getSubArch() != llvm::Triple::NoSubArch)
    if (Arg *A = Args.getLastArg(options::OPT_O_Group))
      if (A->getOption().matches(options::OPT_O0))
        BeArgs.push_back("-cl-opt-disable");
  StringRef RegAllocModeOptName = "-ftarget-register-alloc-mode=";
  if (Arg *A = Args.getLastArg(options::OPT_ftarget_register_alloc_mode_EQ)) {
    StringRef RegAllocModeVal = A->getValue(0);
    auto ProcessElement = [&](StringRef Ele) {
      auto [DeviceName, RegAllocMode] = Ele.split(':');
      StringRef BackendOptName = SYCL::gen::getGenGRFFlag(RegAllocMode);
      bool IsDefault = RegAllocMode == "default";
      if (RegAllocMode.empty() || DeviceName != "pvc" ||
          (BackendOptName.empty() && !IsDefault)) {
        getDriver().Diag(diag::err_drv_unsupported_option_argument)
            << A->getSpelling() << Ele;
      }
      // "default" means "provide no specification to the backend", so
      // we don't need to do anything here.
      if (IsDefault)
        return;
      if (IsGen) {
        // For AOT, Use ocloc's per-device options flag with the correct ocloc
        // option to honor the user's specification.
        PerDeviceArgs.push_back(
            {DeviceName, Args.MakeArgString(BackendOptName)});
      } else if (IsJIT) {
        // For JIT, pass -ftarget-register-alloc-mode=Device:BackendOpt to
        // clang-offload-wrapper to be processed by the runtime.
        BeArgs.push_back(Args.MakeArgString(RegAllocModeOptName + DeviceName +
                                            ":" + BackendOptName));
      }
    };
    llvm::SmallVector<StringRef, 16> RegAllocModeArgs;
    RegAllocModeVal.split(RegAllocModeArgs, ',');
    for (StringRef Elem : RegAllocModeArgs)
      ProcessElement(Elem);
  } else if (!HostTC.getTriple().isWindowsMSVCEnvironment()) {
    // If -ftarget-register-alloc-mode is not specified, the default is
    // pvc:default on Windows and and pvc:auto otherwise when -device pvc is
    // provided by the user.
    ArgStringList TargArgs;
    Args.AddAllArgValues(TargArgs, options::OPT_Xs, options::OPT_Xs_separate);
    Args.AddAllArgValues(TargArgs, options::OPT_Xsycl_backend);
    // Check for any -device settings.
    if (IsJIT || Device == "pvc" || hasPVCDevice(TargArgs)) {
      StringRef DeviceName = "pvc";
      StringRef BackendOptName = SYCL::gen::getGenGRFFlag("auto");
      if (IsGen)
        PerDeviceArgs.push_back(
            {DeviceName, Args.MakeArgString(BackendOptName)});
      else if (IsJIT)
        BeArgs.push_back(Args.MakeArgString(RegAllocModeOptName + DeviceName +
                                            ":" + BackendOptName));
    }
  }
  // only pass -vpfp-relaxed for aoc with -fintelfpga and -fp-model=fast
  if (Args.hasArg(options::OPT_fintelfpga) && getDriver().IsFPGAHWMode() &&
      Triple.getSubArch() == llvm::Triple::SPIRSubArch_fpga) {
    if (Arg *A = Args.getLastArg(options::OPT_ffp_model_EQ)) {
      if (StringRef(A->getValue()) == "fast")
        BeArgs.push_back("-vpfp-relaxed");
    }
  }
  if (IsGen) {
    // For GEN (spir64_gen) we have implied -device settings given usage
    // of intel_gpu_ as a target.  Handle those here, and also check that no
    // other -device was passed, as that is a conflict.
    StringRef DepInfo = JA.getOffloadingArch();
    if (!DepInfo.empty()) {
      ArgStringList TargArgs;
      Args.AddAllArgValues(TargArgs, options::OPT_Xs, options::OPT_Xs_separate);
      Args.AddAllArgValues(TargArgs, options::OPT_Xsycl_backend);
      // For -Xsycl-target-backend=<triple> we need to scrutinize the triple
      for (auto *A : Args) {
        if (!A->getOption().matches(options::OPT_Xsycl_backend_EQ))
          continue;
        if (StringRef(A->getValue()).starts_with("intel_gpu"))
          TargArgs.push_back(A->getValue(1));
      }
      if (llvm::find_if(TargArgs, [&](auto Cur) {
            return !strncmp(Cur, "-device", sizeof("-device") - 1);
          }) != TargArgs.end()) {
        SmallString<64> Target("intel_gpu_");
        Target += DepInfo;
        getDriver().Diag(diag::err_drv_unsupported_opt_for_target)
            << "-device" << Target;
      }
      // ocloc has different names for some of the newer architectures;
      // translate them to the apropriate value here.
      DepInfo =
          llvm::StringSwitch<StringRef>(DepInfo)
              .Cases("pvc_vg", "12_61_7", "pvc_xt_c0_vg")
              .Cases("mtl_u", "mtl_s", "arl_u", "arl_s", "12_70_4", "mtl_s")
              .Cases("mtl_h", "12_71_4", "mtl_p")
              .Cases("arl_h", "12_74_4", "xe_lpgplus_b0")
              .Default(DepInfo);
      CmdArgs.push_back("-device");
      CmdArgs.push_back(Args.MakeArgString(DepInfo));
    }
    // -ftarget-compile-fast AOT
    if (Args.hasArg(options::OPT_ftarget_compile_fast))
      BeArgs.push_back("-igc_opts 'PartitionUnit=1,SubroutineThreshold=50000'");
    // -ftarget-export-symbols
    if (Args.hasFlag(options::OPT_ftarget_export_symbols,
                     options::OPT_fno_target_export_symbols, false))
      BeArgs.push_back("-library-compilation");
  } else if (IsJIT)
    // -ftarget-compile-fast JIT
    Args.AddLastArg(BeArgs, options::OPT_ftarget_compile_fast);
  if (IsGen) {
    for (auto [DeviceName, BackendArgStr] : PerDeviceArgs) {
      CmdArgs.push_back("-device_options");
      CmdArgs.push_back(Args.MakeArgString(DeviceName));
      CmdArgs.push_back(Args.MakeArgString(BackendArgStr));
    }
  }
  if (BeArgs.empty())
    return;
  if (Triple.getSubArch() == llvm::Triple::NoSubArch ||
      Triple.getSubArch() == llvm::Triple::SPIRSubArch_fpga) {
    for (StringRef A : BeArgs)
      CmdArgs.push_back(Args.MakeArgString(A));
    return;
  }
  SmallString<128> BeOpt;
  if (IsGen)
    CmdArgs.push_back("-options");
  else
    BeOpt = "--bo=";
  for (unsigned I = 0; I < BeArgs.size(); ++I) {
    if (I)
      BeOpt += ' ';
    BeOpt += BeArgs[I];
  }
  CmdArgs.push_back(Args.MakeArgString(BeOpt));
}

void SYCLToolChain::TranslateBackendTargetArgs(
    const llvm::Triple &Triple, const llvm::opt::ArgList &Args,
    llvm::opt::ArgStringList &CmdArgs, StringRef Device) const {
  // Handle -Xs flags.
  for (auto *A : Args) {
    // When parsing the target args, the -Xs<opt> type option applies to all
    // target compilations is not associated with a specific triple.  The
    // option can be used in 3 different ways:
    //   -Xs -DFOO -Xs -DBAR
    //   -Xs "-DFOO -DBAR"
    //   -XsDFOO -XsDBAR
    // All of the above examples will pass -DFOO -DBAR to the backend compiler.

    // Do not add the -Xs to the default SYCL triple when we know we have
    // implied the setting.
    if ((A->getOption().matches(options::OPT_Xs) ||
         A->getOption().matches(options::OPT_Xs_separate)) &&
        Triple.getSubArch() == llvm::Triple::NoSubArch &&
        Triple.isSPIROrSPIRV() && getDriver().isSYCLDefaultTripleImplied())
      continue;

    if (A->getOption().matches(options::OPT_Xs)) {
      // Take the arg and create an option out of it.
      CmdArgs.push_back(Args.MakeArgString(Twine("-") + A->getValue()));
      WarnForDeprecatedBackendOpts(getDriver(), Triple, Device, A->getValue(),
                                   A);
      A->claim();
      continue;
    }
    if (A->getOption().matches(options::OPT_Xs_separate)) {
      StringRef ArgString(A->getValue());
      parseTargetOpts(ArgString, Args, CmdArgs);
      WarnForDeprecatedBackendOpts(getDriver(), Triple, Device, ArgString, A);
      A->claim();
      continue;
    }
  }
  // Do not process -Xsycl-target-backend for implied spir64/spirv64
  if (Triple.getSubArch() == llvm::Triple::NoSubArch &&
      Triple.isSPIROrSPIRV() && getDriver().isSYCLDefaultTripleImplied())
    return;
  // Handle -Xsycl-target-backend.
  TranslateTargetOpt(Triple, Args, CmdArgs, options::OPT_Xsycl_backend,
                     options::OPT_Xsycl_backend_EQ, Device);
  TranslateGPUTargetOpt(Args, CmdArgs, options::OPT_fsycl_targets_EQ);
}

void SYCLToolChain::TranslateLinkerTargetArgs(const llvm::Triple &Triple,
                                              const llvm::opt::ArgList &Args,
                                              llvm::opt::ArgStringList &CmdArgs,
                                              StringRef Device) const {
  // Do not process -Xsycl-target-linker for implied spir64/spirv64
  if (Triple.getSubArch() == llvm::Triple::NoSubArch &&
      Triple.isSPIROrSPIRV() && getDriver().isSYCLDefaultTripleImplied())
    return;
  // Handle -Xsycl-target-linker.
  TranslateTargetOpt(Triple, Args, CmdArgs, options::OPT_Xsycl_linker,
                     options::OPT_Xsycl_linker_EQ, Device);
}

Tool *SYCLToolChain::buildBackendCompiler() const {
  if (getTriple().getSubArch() == llvm::Triple::SPIRSubArch_fpga)
    return new tools::SYCL::fpga::BackendCompiler(*this);
  if (getTriple().getSubArch() == llvm::Triple::SPIRSubArch_gen)
    return new tools::SYCL::gen::BackendCompiler(*this);
  // fall through is CPU.
  return new tools::SYCL::x86_64::BackendCompiler(*this);
}

Tool *SYCLToolChain::buildLinker() const {
  assert(getTriple().isSPIROrSPIRV() || IsSYCLNativeCPU);
  return new tools::SYCL::Linker(*this);
}

void SYCLToolChain::addClangWarningOptions(ArgStringList &CC1Args) const {
  HostTC.addClangWarningOptions(CC1Args);
}

ToolChain::CXXStdlibType
SYCLToolChain::GetCXXStdlibType(const ArgList &Args) const {
  return HostTC.GetCXXStdlibType(Args);
}

void SYCLToolChain::AddSYCLIncludeArgs(const clang::driver::Driver &Driver,
                                       const ArgList &DriverArgs,
                                       ArgStringList &CC1Args) {
  // Add ../include/sycl, ../include/sycl/stl_wrappers and ../include (in that
  // order).
  SmallString<128> IncludePath(Driver.Dir);
  llvm::sys::path::append(IncludePath, "..");
  llvm::sys::path::append(IncludePath, "include");
  SmallString<128> SYCLPath(IncludePath);
  llvm::sys::path::append(SYCLPath, "sycl");
  // This is used to provide our wrappers around STL headers that provide
  // additional functions/template specializations when the user includes those
  // STL headers in their programs (e.g., <complex>).
  SmallString<128> STLWrappersPath(SYCLPath);
  llvm::sys::path::append(STLWrappersPath, "stl_wrappers");
  CC1Args.push_back("-internal-isystem");
  CC1Args.push_back(DriverArgs.MakeArgString(SYCLPath));
  CC1Args.push_back("-internal-isystem");
  CC1Args.push_back(DriverArgs.MakeArgString(STLWrappersPath));
  CC1Args.push_back("-internal-isystem");
  CC1Args.push_back(DriverArgs.MakeArgString(IncludePath));
}

void SYCLToolChain::AddClangSystemIncludeArgs(const ArgList &DriverArgs,
                                              ArgStringList &CC1Args) const {
  HostTC.AddClangSystemIncludeArgs(DriverArgs, CC1Args);
}

void SYCLToolChain::AddClangCXXStdlibIncludeArgs(const ArgList &Args,
                                                 ArgStringList &CC1Args) const {
  HostTC.AddClangCXXStdlibIncludeArgs(Args, CC1Args);
}

SanitizerMask SYCLToolChain::getSupportedSanitizers() const {
  return SanitizerKind::Address;
}<|MERGE_RESOLUTION|>--- conflicted
+++ resolved
@@ -241,13 +241,6 @@
       }
     }
   }
-<<<<<<< HEAD
-  bool EmbedDevice = Args.hasArg(options::OPT_sycl_embed_devicelib);
-  StringRef LibSuffix = EmbedDevice                                     ? ".bc"
-                        : TC.getAuxTriple()->isWindowsMSVCEnvironment() ? ".obj"
-                                                                        : ".o";
-=======
->>>>>>> e4620f6a
   using SYCLDeviceLibsList = SmallVector<DeviceLibOptInfo, 5>;
 
   const SYCLDeviceLibsList SYCLDeviceWrapperLibs = {
@@ -289,10 +282,6 @@
       {"libsycl-sanitizer", "internal"}};
 #endif
 
-<<<<<<< HEAD
-  auto addLibraries = [&](const SYCLDeviceLibsList &LibsList,
-                          bool Internalize = true) {
-=======
   const SYCLDeviceLibsList SYCLNativeCpuDeviceLibs = {
       {"libsycl-nativecpu_utils", "internal"}};
 
@@ -313,8 +302,8 @@
   if (IsNewOffload)
     // For new offload model, we use packaged .bc files.
     LibSuffix = IsWindowsMSVCEnv ? ".new.obj" : ".new.o";
-  auto addLibraries = [&](const SYCLDeviceLibsList &LibsList) {
->>>>>>> e4620f6a
+  auto addLibraries = [&](const SYCLDeviceLibsList &LibsList,
+                          bool Internalize = true) {
     for (const DeviceLibOptInfo &Lib : LibsList) {
       if (!DeviceLibLinkInfo[Lib.DeviceLibOption])
         continue;
@@ -387,7 +376,6 @@
   return LibraryList;
 }
 
-<<<<<<< HEAD
 SmallVector<std::string, 8>
 SYCL::getDeviceLibraries(const Compilation &C, const llvm::Triple &TargetTriple,
                          bool IsSpirvAOT) {
@@ -412,7 +400,8 @@
       LibraryList.push_back(BitCodeFile.Path);
   }
   return LibraryList;
-=======
+}
+
 /// Reads device config file to find information about the SYCL targets in
 /// `Targets`, and defines device traits macros accordingly.
 void SYCL::populateSYCLDeviceTraitsMacrosArgs(
@@ -505,7 +494,6 @@
         {"-D__SYCL_ALL_DEVICES_HAVE_", TargetKey, "__=1"}};
     D.addSYCLDeviceTraitsMacroArg(Args, MacroAllDevices);
   }
->>>>>>> e4620f6a
 }
 
 // The list should match pre-built SYCL device library files located in
