//===--- SYCL.cpp - SYCL Tool and ToolChain Implementations -----*- C++ -*-===//
//
// Part of the LLVM Project, under the Apache License v2.0 with LLVM Exceptions.
// See https://llvm.org/LICENSE.txt for license information.
// SPDX-License-Identifier: Apache-2.0 WITH LLVM-exception
//
//===----------------------------------------------------------------------===//
#include "SYCL.h"
#include "CommonArgs.h"
#include "clang/Driver/Action.h"
#include "clang/Driver/Compilation.h"
#include "clang/Driver/Driver.h"
#include "clang/Driver/DriverDiagnostic.h"
#include "clang/Driver/InputInfo.h"
#include "clang/Driver/Options.h"
#include "llvm/Option/Option.h"
#include "llvm/Support/CommandLine.h"
#include "llvm/Support/FileSystem.h"
#include "llvm/Support/Path.h"
#include "llvm/SYCLLowerIR/DeviceConfigFile.hpp"
#include <algorithm>
#include <sstream>

using namespace clang::driver;
using namespace clang::driver::toolchains;
using namespace clang::driver::tools;
using namespace clang;
using namespace llvm::opt;

// Struct that relates an AOT target value with
// Intel CPUs and Intel GPUs.
struct StringToOffloadArchSYCLMap {
  const char *ArchName;
  SYCLSupportedIntelArchs IntelArch;
};

// Mapping of supported SYCL offloading architectures.
static const StringToOffloadArchSYCLMap StringToArchNamesMap[] = {
    // Intel CPU mapping.
    {"skylake-avx512", SYCLSupportedIntelArchs::SKYLAKEAVX512},
    {"core-avx2", SYCLSupportedIntelArchs::COREAVX2},
    {"corei7-avx", SYCLSupportedIntelArchs::COREI7AVX},
    {"corei7", SYCLSupportedIntelArchs::COREI7},
    {"westmere", SYCLSupportedIntelArchs::WESTMERE},
    {"sandybridge", SYCLSupportedIntelArchs::SANDYBRIDGE},
    {"ivybridge", SYCLSupportedIntelArchs::IVYBRIDGE},
    {"broadwell", SYCLSupportedIntelArchs::BROADWELL},
    {"coffeelake", SYCLSupportedIntelArchs::COFFEELAKE},
    {"alderlake", SYCLSupportedIntelArchs::ALDERLAKE},
    {"skylake", SYCLSupportedIntelArchs::SKYLAKE},
    {"skx", SYCLSupportedIntelArchs::SKX},
    {"cascadelake", SYCLSupportedIntelArchs::CASCADELAKE},
    {"icelake-client", SYCLSupportedIntelArchs::ICELAKECLIENT},
    {"icelake-server", SYCLSupportedIntelArchs::ICELAKESERVER},
    {"sapphirerapids", SYCLSupportedIntelArchs::SAPPHIRERAPIDS},
    {"graniterapids", SYCLSupportedIntelArchs::GRANITERAPIDS},
    // Intel GPU mapping.
    {"bdw", SYCLSupportedIntelArchs::BDW},
    {"skl", SYCLSupportedIntelArchs::SKL},
    {"kbl", SYCLSupportedIntelArchs::KBL},
    {"cfl", SYCLSupportedIntelArchs::CFL},
    {"apl", SYCLSupportedIntelArchs::APL},
    {"bxt", SYCLSupportedIntelArchs::BXT},
    {"glk", SYCLSupportedIntelArchs::GLK},
    {"whl", SYCLSupportedIntelArchs::WHL},
    {"aml", SYCLSupportedIntelArchs::AML},
    {"cml", SYCLSupportedIntelArchs::CML},
    {"icllp", SYCLSupportedIntelArchs::ICLLP},
    {"icl", SYCLSupportedIntelArchs::ICL},
    {"ehl", SYCLSupportedIntelArchs::EHL},
    {"jsl", SYCLSupportedIntelArchs::JSL},
    {"tgllp", SYCLSupportedIntelArchs::TGLLP},
    {"tgl", SYCLSupportedIntelArchs::TGL},
    {"rkl", SYCLSupportedIntelArchs::RKL},
    {"adl_s", SYCLSupportedIntelArchs::ADL_S},
    {"rpl_s", SYCLSupportedIntelArchs::RPL_S},
    {"adl_p", SYCLSupportedIntelArchs::ADL_P},
    {"adl_n", SYCLSupportedIntelArchs::ADL_N},
    {"dg1", SYCLSupportedIntelArchs::DG1},
    {"acm_g10", SYCLSupportedIntelArchs::ACM_G10},
    {"dg2_g10", SYCLSupportedIntelArchs::DG2_G10},
    {"acm_g11", SYCLSupportedIntelArchs::ACM_G11},
    {"dg2_g10", SYCLSupportedIntelArchs::DG2_G10},
    {"dg2_g11", SYCLSupportedIntelArchs::DG2_G11},
    {"acm_g12", SYCLSupportedIntelArchs::ACM_G12},
    {"dg2_g12", SYCLSupportedIntelArchs::DG2_G12},
    {"pvc", SYCLSupportedIntelArchs::PVC},
    {"pvc_vg", SYCLSupportedIntelArchs::PVC_VG},
    {"mtl_u", SYCLSupportedIntelArchs::MTL_U},
    {"mtl_s", SYCLSupportedIntelArchs::MTL_S},
    {"arl_u", SYCLSupportedIntelArchs::ARL_U},
    {"arl_s", SYCLSupportedIntelArchs::ARL_S},
    {"mtl_h", SYCLSupportedIntelArchs::MTL_H},
    {"arl_h", SYCLSupportedIntelArchs::ARL_H},
    {"bmg_g21", SYCLSupportedIntelArchs::BMG_G21},
    {"lnl_m", SYCLSupportedIntelArchs::LNL_M}};

// Check if the user provided value for --offload-arch is a valid
// SYCL supported Intel AOT target.
SYCLSupportedIntelArchs
clang::driver::StringToOffloadArchSYCL(llvm::StringRef ArchNameAsString) {
  auto result = std::find_if(
      std::begin(StringToArchNamesMap), std::end(StringToArchNamesMap),
      [ArchNameAsString](const StringToOffloadArchSYCLMap &map) {
        return ArchNameAsString == map.ArchName;
      });
  if (result == std::end(StringToArchNamesMap))
    return SYCLSupportedIntelArchs::UNKNOWN;
  return result->IntelArch;
}

// This is a mapping between the user provided --offload-arch value for Intel
// GPU targets and the spir64_gen device name accepted by OCLOC (the Intel GPU
// AOT compiler).
StringRef clang::driver::mapIntelGPUArchName(StringRef ArchName) {
  StringRef Arch;
  Arch = llvm::StringSwitch<StringRef>(ArchName)
             .Case("bdw", "bdw")
             .Case("skl", "skl")
             .Case("kbl", "kbl")
             .Case("cfl", "cfl")
             .Cases("apl", "bxt", "apl")
             .Case("glk", "glk")
             .Case("whl", "whl")
             .Case("aml", "aml")
             .Case("cml", "cml")
             .Cases("icllp", "icl", "icllp")
             .Cases("ehl", "jsl", "ehl")
             .Cases("tgllp", "tgl", "tgllp")
             .Case("rkl", "rkl")
             .Cases("adl_s", "rpl_s", "adl_s")
             .Case("adl_p", "adl_p")
             .Case("adl_n", "adl_n")
             .Case("dg1", "dg1")
             .Cases("acm_g10", "dg2_g10", "acm_g10")
             .Cases("acm_g11", "dg2_g11", "acm_g11")
             .Cases("acm_g12", "dg2_g12", "acm_g12")
             .Case("pvc", "pvc")
             .Case("pvc_vg", "pvc_vg")
             .Cases("mtl_u", "mtl_s", "arl_u", "arl_s", "mtl_u")
             .Case("mtl_h", "mtl_h")
             .Case("arl_h", "arl_h")
             .Case("bmg_g21", "bmg_g21")
             .Case("lnl_m", "lnl_m")
             .Default("");
  return Arch;
}

SYCLInstallationDetector::SYCLInstallationDetector(const Driver &D)
    : D(D), InstallationCandidates() {
  InstallationCandidates.emplace_back(D.Dir + "/..");
}

void SYCLInstallationDetector::getSYCLDeviceLibPath(
    llvm::SmallVector<llvm::SmallString<128>, 4> &DeviceLibPaths) const {
  for (const auto &IC : InstallationCandidates) {
    llvm::SmallString<128> InstallLibPath(IC.str());
    InstallLibPath.append("/lib");
    DeviceLibPaths.emplace_back(InstallLibPath);
  }

  DeviceLibPaths.emplace_back(D.SysRoot + "/lib");
}

void SYCLInstallationDetector::AddSYCLIncludeArgs(
    const ArgList &DriverArgs, ArgStringList &CC1Args) const {
  // Add the SYCL header search locations in the specified order.
  //   ../include/sycl/stl_wrappers
  //   ../include
  SmallString<128> IncludePath(D.Dir);
  llvm::sys::path::append(IncludePath, "..");
  llvm::sys::path::append(IncludePath, "include");
  // This is used to provide our wrappers around STL headers that provide
  // additional functions/template specializations when the user includes those
  // STL headers in their programs (e.g., <complex>).
  SmallString<128> STLWrappersPath(IncludePath);
  llvm::sys::path::append(STLWrappersPath, "sycl");
  llvm::sys::path::append(STLWrappersPath, "stl_wrappers");
  CC1Args.push_back("-internal-isystem");
  CC1Args.push_back(DriverArgs.MakeArgString(STLWrappersPath));
  CC1Args.push_back("-internal-isystem");
  CC1Args.push_back(DriverArgs.MakeArgString(IncludePath));
}

void SYCLInstallationDetector::print(llvm::raw_ostream &OS) const {
  if (!InstallationCandidates.size())
    return;
  OS << "SYCL Installation Candidates: \n";
  for (const auto &IC : InstallationCandidates) {
    OS << IC << "\n";
  }
}

static void addFPGATimingDiagnostic(std::unique_ptr<Command> &Cmd,
                                    Compilation &C) {
  const char *Msg = C.getArgs().MakeArgString(
      "The FPGA image generated during this compile contains timing violations "
      "and may produce functional errors if used. Refer to the Intel oneAPI "
      "DPC++ FPGA Optimization Guide section on Timing Failures for more "
      "information.");
  Cmd->addDiagForErrorCode(/*ErrorCode*/ 42, Msg);
  Cmd->addExitForErrorCode(/*ErrorCode*/ 42, false);
}

void SYCL::constructLLVMForeachCommand(Compilation &C, const JobAction &JA,
                                       std::unique_ptr<Command> InputCommand,
                                       const InputInfoList &InputFiles,
                                       const InputInfo &Output, const Tool *T,
                                       StringRef Increment, StringRef Ext,
                                       StringRef ParallelJobs) {
  // Construct llvm-foreach command.
  // The llvm-foreach command looks like this:
  // llvm-foreach --in-file-list=a.list --in-replace='{}' -- echo '{}'
  ArgStringList ForeachArgs;
  std::string OutputFileName(T->getToolChain().getInputFilename(Output));
  ForeachArgs.push_back(C.getArgs().MakeArgString("--out-ext=" + Ext));
  for (auto &I : InputFiles) {
    std::string Filename(T->getToolChain().getInputFilename(I));
    ForeachArgs.push_back(
        C.getArgs().MakeArgString("--in-file-list=" + Filename));
    ForeachArgs.push_back(
        C.getArgs().MakeArgString("--in-replace=" + Filename));
  }

  ForeachArgs.push_back(
      C.getArgs().MakeArgString("--out-file-list=" + OutputFileName));
  ForeachArgs.push_back(
      C.getArgs().MakeArgString("--out-replace=" + OutputFileName));
  if (!Increment.empty())
    ForeachArgs.push_back(
        C.getArgs().MakeArgString("--out-increment=" + Increment));
  if (!ParallelJobs.empty())
    ForeachArgs.push_back(C.getArgs().MakeArgString("--jobs=" + ParallelJobs));

  if (C.getDriver().isSaveTempsEnabled()) {
    SmallString<128> OutputDirName;
    if (C.getDriver().isSaveTempsObj()) {
      OutputDirName =
          T->getToolChain().GetFilePath(OutputFileName.c_str()).c_str();
      llvm::sys::path::remove_filename(OutputDirName);
    }
    // Use the current dir if the `GetFilePath` returned en empty string, which
    // is the case when the `OutputFileName` does not contain any directory
    // information, or if in CWD mode. This is necessary for `llvm-foreach`, as
    // it would disregard the parameter without it. Otherwise append separator.
    if (OutputDirName.empty())
      llvm::sys::path::native(OutputDirName = "./");
    else
      OutputDirName.append(llvm::sys::path::get_separator());
    ForeachArgs.push_back(
        C.getArgs().MakeArgString("--out-dir=" + OutputDirName));
  }

  // If fsycl-dump-device-code is passed, put the PTX files
  // into the path provided in fsycl-dump-device-code.
  if (T->getToolChain().getTriple().isNVPTX() &&
      C.getDriver().isDumpDeviceCodeEnabled() && Ext == "s") {
    SmallString<128> OutputDir;

    Arg *DumpDeviceCodeArg =
        C.getArgs().getLastArg(options::OPT_fsycl_dump_device_code_EQ);

    OutputDir = (DumpDeviceCodeArg ? DumpDeviceCodeArg->getValue() : "");

    // If the output directory path is empty, put the PTX files in the
    // current directory.
    if (OutputDir.empty())
      llvm::sys::path::native(OutputDir = "./");
    else
      OutputDir.append(llvm::sys::path::get_separator());
    ForeachArgs.push_back(C.getArgs().MakeArgString("--out-dir=" + OutputDir));
  }

  ForeachArgs.push_back(C.getArgs().MakeArgString("--"));
  ForeachArgs.push_back(
      C.getArgs().MakeArgString(InputCommand->getExecutable()));

  for (auto &Arg : InputCommand->getArguments())
    ForeachArgs.push_back(Arg);

  SmallString<128> ForeachPath(C.getDriver().Dir);
  llvm::sys::path::append(ForeachPath, "llvm-foreach");
  const char *Foreach = C.getArgs().MakeArgString(ForeachPath);

  auto Cmd = std::make_unique<Command>(JA, *T, ResponseFileSupport::None(),
                                       Foreach, ForeachArgs, std::nullopt);
  // FIXME: Add the FPGA specific timing diagnostic to the foreach call.
  // The foreach call obscures the return codes from the tool it is calling
  // to the compiler itself.
  addFPGATimingDiagnostic(Cmd, C);
  C.addCommand(std::move(Cmd));
}

bool SYCL::shouldDoPerObjectFileLinking(const Compilation &C) {
  return !C.getArgs().hasFlag(options::OPT_fgpu_rdc, options::OPT_fno_gpu_rdc,
                              /*default=*/true);
}

// Return whether to use native bfloat16 library.
static bool selectBfloatLibs(const llvm::Triple &Triple, const Compilation &C,
                             bool &UseNative) {
  const llvm::opt::ArgList &Args = C.getArgs();
  bool NeedLibs = false;

  // spir64 target is actually JIT compilation, so we defer selection of
  // bfloat16 libraries to runtime. For AOT we need libraries, but skip
  // for Nvidia and AMD.
  NeedLibs = Triple.getSubArch() != llvm::Triple::NoSubArch &&
             !Triple.isNVPTX() && !Triple.isAMDGCN();
  UseNative = false;
  if (NeedLibs && Triple.getSubArch() == llvm::Triple::SPIRSubArch_gen &&
      C.hasOffloadToolChain<Action::OFK_SYCL>()) {
    ArgStringList TargArgs;
    auto ToolChains = C.getOffloadToolChains<Action::OFK_SYCL>();
    // Match up the toolchain with the incoming Triple so we are grabbing the
    // expected arguments to scrutinize.
    for (auto TI = ToolChains.first, TE = ToolChains.second; TI != TE; ++TI) {
      llvm::Triple SYCLTriple = TI->second->getTriple();
      if (SYCLTriple == Triple) {
        const toolchains::SYCLToolChain *SYCLTC =
            static_cast<const toolchains::SYCLToolChain *>(TI->second);
        SYCLTC->TranslateBackendTargetArgs(Triple, Args, TargArgs);
        break;
      }
    }

    auto checkBF = [](StringRef Device) {
      return Device.starts_with("pvc") || Device.starts_with("ats");
    };

    std::string Params;
    for (const auto &Arg : TargArgs) {
      Params += " ";
      Params += Arg;
    }
    size_t DevicesPos = Params.find("-device ");
    UseNative = false;
    if (DevicesPos != std::string::npos) {
      UseNative = true;
      std::istringstream Devices(Params.substr(DevicesPos + 8));
      for (std::string S; std::getline(Devices, S, ',');)
        UseNative &= checkBF(S);
    }
  }
  return NeedLibs;
}

struct OclocInfo {
  const char *DeviceName;
  const char *PackageName;
  const char *Version;
  SmallVector<int, 8> HexValues;
};

// The PVCDevices data structure is organized by device name, with the
// corresponding ocloc split release, version and possible Hex representations
// of various PVC devices.  This information is gathered from the following:
// https://github.com/intel/compute-runtime/blob/master/shared/source/dll/devices/devices_base.inl
// https://github.com/intel/compute-runtime/blob/master/shared/source/dll/devices/devices_additional.inl
static OclocInfo PVCDevices[] = {
    {"pvc-sdv", "gen12+", "12.60.1", {}},
    {"pvc",
     "gen12+",
     "12.60.7",
     {0x0BD0, 0x0BD5, 0x0BD6, 0x0BD7, 0x0BD8, 0x0BD9, 0x0BDA, 0x0BDB}}};

static std::string getDeviceArg(const ArgStringList &CmdArgs) {
  bool DeviceSeen = false;
  std::string DeviceArg;
  for (StringRef Arg : CmdArgs) {
    // -device <arg> comes in as a single arg, split up all potential space
    // separated values.
    SmallVector<StringRef> SplitArgs;
    Arg.split(SplitArgs, ' ');
    for (StringRef SplitArg : SplitArgs) {
      if (DeviceSeen) {
        DeviceArg = SplitArg.str();
        break;
      }
      if (SplitArg == "-device")
        DeviceSeen = true;
    }
    if (DeviceSeen)
      break;
  }

  return DeviceArg;
}

static bool checkPVCDevice(std::string SingleArg, std::string &DevArg) {
  // Handle shortened versions.
  bool CheckShortVersion = true;
  for (auto Char : SingleArg) {
    if (!std::isdigit(Char) && Char != '.') {
      CheckShortVersion = false;
      break;
    }
  }
  // Check for device, version or hex (literal values)
  for (unsigned int I = 0; I < std::size(PVCDevices); I++) {
    if (StringRef(SingleArg).equals_insensitive(PVCDevices[I].DeviceName) ||
        StringRef(SingleArg).equals_insensitive(PVCDevices[I].Version)) {
      DevArg = SingleArg;
      return true;
    }

    for (int HexVal : PVCDevices[I].HexValues) {
      int Value = 0;
      if (!StringRef(SingleArg).getAsInteger(0, Value) && Value == HexVal) {
        // TODO: Pass back the hex string to use for -device_options when
        // IGC is updated to allow.  Currently -device_options only accepts
        // the device ID (i.e. pvc) or the version (12.60.7).
        return true;
      }
    }
    if (CheckShortVersion &&
        StringRef(PVCDevices[I].Version).starts_with(SingleArg)) {
      DevArg = SingleArg;
      return true;
    }
  }

  return false;
}

SmallVector<std::string, 8>
SYCL::getDeviceLibraries(const Compilation &C, const llvm::Triple &TargetTriple,
                         bool IsSpirvAOT) {
  SmallVector<std::string, 8> LibraryList;
  const llvm::opt::ArgList &Args = C.getArgs();

  // For NVPTX and AMDGCN we only use one single bitcode library and ignore
  // manually specified SYCL device libraries.
  bool IgnoreSingleLibs = TargetTriple.isNVPTX() || TargetTriple.isAMDGCN();

  struct DeviceLibOptInfo {
    StringRef DeviceLibName;
    StringRef DeviceLibOption;
  };

  enum { JIT = 0, AOT_CPU, AOT_DG2, AOT_PVC };

  // Currently, all SYCL device libraries will be linked by default.
  llvm::StringMap<bool> DeviceLibLinkInfo = {
      {"libc", true},          {"libm-fp32", true},   {"libm-fp64", true},
      {"libimf-fp32", true},   {"libimf-fp64", true}, {"libimf-bf16", true},
      {"libm-bfloat16", true}, {"internal", true}};

  // If -fno-sycl-device-lib is specified, its values will be used to exclude
  // linkage of libraries specified by DeviceLibLinkInfo. Linkage of "internal"
  // libraries cannot be affected via -fno-sycl-device-lib.
  bool ExcludeDeviceLibs = false;

  if (Arg *A = Args.getLastArg(options::OPT_fsycl_device_lib_EQ,
                               options::OPT_fno_sycl_device_lib_EQ)) {
    if (A->getValues().size() == 0)
      C.getDriver().Diag(diag::warn_drv_empty_joined_argument)
          << A->getAsString(Args);
    else {
      if (A->getOption().matches(options::OPT_fno_sycl_device_lib_EQ))
        ExcludeDeviceLibs = true;

      // When single libraries are ignored and a subset of library names
      // not containing the value "all" is specified by -fno-sycl-device-lib,
      // print an unused argument warning.
      bool PrintUnusedExcludeWarning = false;

      for (StringRef Val : A->getValues()) {
        if (Val == "all") {
          PrintUnusedExcludeWarning = false;

          // Make sure that internal libraries are still linked against
          // when -fno-sycl-device-lib contains "all" and single libraries
          // should be ignored.
          IgnoreSingleLibs = IgnoreSingleLibs && !ExcludeDeviceLibs;

          for (const auto &K : DeviceLibLinkInfo.keys())
            DeviceLibLinkInfo[K] = (K == "internal") || !ExcludeDeviceLibs;
          break;
        }
        auto LinkInfoIter = DeviceLibLinkInfo.find(Val);
        if (LinkInfoIter == DeviceLibLinkInfo.end() || Val == "internal") {
          // TODO: Move the diagnostic to the SYCL section of
          // Driver::CreateOffloadingDeviceToolChains() to minimize code
          // duplication.
          C.getDriver().Diag(diag::err_drv_unsupported_option_argument)
              << A->getSpelling() << Val;
        }
        DeviceLibLinkInfo[Val] = !ExcludeDeviceLibs;
        PrintUnusedExcludeWarning = IgnoreSingleLibs && ExcludeDeviceLibs;
      }
      if (PrintUnusedExcludeWarning)
        C.getDriver().Diag(diag::warn_drv_unused_argument) << A->getSpelling();
    }
  }

  if (TargetTriple.isNVPTX() && IgnoreSingleLibs)
    LibraryList.push_back(Args.MakeArgString("devicelib-nvptx64-nvidia-cuda.bc"));

  if (TargetTriple.isAMDGCN() && IgnoreSingleLibs)
    LibraryList.push_back(Args.MakeArgString("devicelib-amdgcn-amd-amdhsa.bc"));

  if (IgnoreSingleLibs)
    return LibraryList;

  using SYCLDeviceLibsList = SmallVector<DeviceLibOptInfo, 5>;

  const SYCLDeviceLibsList SYCLDeviceWrapperLibs = {
      {"libsycl-crt", "libc"},
      {"libsycl-complex", "libm-fp32"},
      {"libsycl-complex-fp64", "libm-fp64"},
      {"libsycl-cmath", "libm-fp32"},
      {"libsycl-cmath-fp64", "libm-fp64"},
#if defined(_WIN32)
      {"libsycl-msvc-math", "libm-fp32"},
#endif
      {"libsycl-imf", "libimf-fp32"},
      {"libsycl-imf-fp64", "libimf-fp64"},
      {"libsycl-imf-bf16", "libimf-bf16"}};
  // For AOT compilation, we need to link sycl_device_fallback_libs as
  // default too.
  const SYCLDeviceLibsList SYCLDeviceFallbackLibs = {
      {"libsycl-fallback-cassert", "libc"},
      {"libsycl-fallback-cstring", "libc"},
      {"libsycl-fallback-complex", "libm-fp32"},
      {"libsycl-fallback-complex-fp64", "libm-fp64"},
      {"libsycl-fallback-cmath", "libm-fp32"},
      {"libsycl-fallback-cmath-fp64", "libm-fp64"},
      {"libsycl-fallback-imf", "libimf-fp32"},
      {"libsycl-fallback-imf-fp64", "libimf-fp64"},
      {"libsycl-fallback-imf-bf16", "libimf-bf16"}};
  const SYCLDeviceLibsList SYCLDeviceBfloat16FallbackLib = {
      {"libsycl-fallback-bfloat16", "libm-bfloat16"}};
  const SYCLDeviceLibsList SYCLDeviceBfloat16NativeLib = {
      {"libsycl-native-bfloat16", "libm-bfloat16"}};
  // ITT annotation libraries are linked in separately whenever the device
  // code instrumentation is enabled.
  const SYCLDeviceLibsList SYCLDeviceAnnotationLibs = {
      {"libsycl-itt-user-wrappers", "internal"},
      {"libsycl-itt-compiler-wrappers", "internal"},
      {"libsycl-itt-stubs", "internal"}};
#if !defined(_WIN32)
<<<<<<< HEAD
  const SYCLDeviceLibsList SYCLDeviceSanitizerLibs = {
      {"libsycl-asan", "internal"}};
=======
  const SYCLDeviceLibsList SYCLDeviceAsanLibs = {
      {"libsycl-asan", "internal"},
      {"libsycl-asan-cpu", "internal"},
      {"libsycl-asan-dg2", "internal"},
      {"libsycl-asan-pvc", "internal"}};
>>>>>>> 0e2094de
#endif

  const SYCLDeviceLibsList SYCLNativeCpuDeviceLibs = {
      {"libsycl-nativecpu_utils", "internal"}};

  const bool isNativeCPU =
      (driver::isSYCLNativeCPU(Args) &&
       driver::isSYCLNativeCPU(C.getDefaultToolChain().getTriple(),
                               TargetTriple));

  bool IsWindowsMSVCEnv =
      C.getDefaultToolChain().getTriple().isWindowsMSVCEnvironment();
  bool IsNewOffload = C.getDriver().getUseNewOffloadingDriver();
  StringRef LibSuffix = ".bc";
  if (TargetTriple.isSPIR() &&
      TargetTriple.getSubArch() == llvm::Triple::SPIRSubArch_fpga)
    // For FPGA, we are unbundling objects.
    LibSuffix = IsWindowsMSVCEnv ? ".obj" : ".o";
  if (IsNewOffload)
    // For new offload model, we use packaged .bc files.
    LibSuffix = IsWindowsMSVCEnv ? ".new.obj" : ".new.o";
  auto addLibraries = [&](const SYCLDeviceLibsList &LibsList) {
    for (const DeviceLibOptInfo &Lib : LibsList) {
      if (!DeviceLibLinkInfo[Lib.DeviceLibOption])
        continue;
      SmallString<128> LibName(Lib.DeviceLibName);
      llvm::sys::path::replace_extension(LibName, LibSuffix);
      LibraryList.push_back(Args.MakeArgString(LibName));
    }
  };

  auto addSingleLibrary = [&](const DeviceLibOptInfo &Lib) {
    if (!DeviceLibLinkInfo[Lib.DeviceLibOption])
      return;
    SmallString<128> LibName(Lib.DeviceLibName);
    llvm::sys::path::replace_extension(LibName, LibSuffix);
    LibraryList.push_back(Args.MakeArgString(LibName));
  };

  // This function is used to check whether there is only one GPU device
  // (PVC or DG2) specified in AOT compilation mode. If yes, we can use
  // corresponding libsycl-asan-* to improve device sanitizer performance,
  // otherwise stick to fallback device sanitizer library used in  JIT mode.
  auto getSpecificGPUTarget = [](const ArgStringList &CmdArgs) -> size_t {
    std::string DeviceArg = getDeviceArg(CmdArgs);
    if ((DeviceArg.empty()) || (DeviceArg.find(",") != std::string::npos))
      return JIT;

    std::string Temp;
    if (checkPVCDevice(DeviceArg, Temp))
      return AOT_PVC;

    if (DeviceArg == "dg2")
      return AOT_DG2;

    return JIT;
  };

  auto getSingleBuildTarget = [&]() -> size_t {
    if (!IsSpirvAOT)
      return JIT;

    llvm::opt::Arg *SYCLTarget = Args.getLastArg(options::OPT_fsycl_targets_EQ);
    if (!SYCLTarget || (SYCLTarget->getValues().size() != 1))
      return JIT;

    StringRef SYCLTargetStr = SYCLTarget->getValue();
    if (SYCLTargetStr.starts_with("spir64_x86_64"))
      return AOT_CPU;

    if (SYCLTargetStr == "intel_gpu_pvc")
      return AOT_PVC;

    if (SYCLTargetStr.starts_with("intel_gpu_dg2"))
      return AOT_DG2;

    if (SYCLTargetStr.starts_with("spir64_gen")) {
      ArgStringList TargArgs;
      Args.AddAllArgValues(TargArgs, options::OPT_Xs, options::OPT_Xs_separate);
      Args.AddAllArgValues(TargArgs, options::OPT_Xsycl_backend);
      llvm::opt::Arg *A = nullptr;
      if ((A = Args.getLastArg(options::OPT_Xsycl_backend_EQ)) &&
          StringRef(A->getValue()).starts_with("spir64_gen"))
        TargArgs.push_back(A->getValue(1));

      return getSpecificGPUTarget(TargArgs);
    }

    return JIT;
  };

  addLibraries(SYCLDeviceWrapperLibs);
  if (IsSpirvAOT)
    addLibraries(SYCLDeviceFallbackLibs);

  bool NativeBfloatLibs;
  bool NeedBfloatLibs = selectBfloatLibs(TargetTriple, C, NativeBfloatLibs);
  if (NeedBfloatLibs) {
    // Add native or fallback bfloat16 library.
    if (NativeBfloatLibs)
      addLibraries(SYCLDeviceBfloat16NativeLib);
    else
      addLibraries(SYCLDeviceBfloat16FallbackLib);
  }

  // Link in ITT annotations library unless fsycl-no-instrument-device-code
  // is specified. This ensures that we are ABI-compatible with the
  // instrumented device code, which was the default not so long ago.
  if (Args.hasFlag(options::OPT_fsycl_instrument_device_code,
                   options::OPT_fno_sycl_instrument_device_code, true))
    addLibraries(SYCLDeviceAnnotationLibs);

#if !defined(_WIN32)
  size_t sanitizer_lib_idx = getSingleBuildTarget();
  if (Arg *A = Args.getLastArg(options::OPT_fsanitize_EQ,
                               options::OPT_fno_sanitize_EQ)) {
    if (A->getOption().matches(options::OPT_fsanitize_EQ) &&
        A->getValues().size() == 1) {
      std::string SanitizeVal = A->getValue();
      if (SanitizeVal == "address")
        addSingleLibrary(SYCLDeviceAsanLibs[sanitizer_lib_idx]);
    }
  } else {
    // User can pass -fsanitize=address to device compiler via
    // -Xsycl-target-frontend, sanitize device library must be
    // linked with user's device image if so.
    bool IsDeviceAsanEnabled = false;
    auto SyclFEArg = Args.getAllArgValues(options::OPT_Xsycl_frontend);
    IsDeviceAsanEnabled = (std::count(SyclFEArg.begin(), SyclFEArg.end(),
                                      "-fsanitize=address") > 0);
    if (!IsDeviceAsanEnabled) {
      auto SyclFEArgEq = Args.getAllArgValues(options::OPT_Xsycl_frontend_EQ);
      IsDeviceAsanEnabled = (std::count(SyclFEArgEq.begin(), SyclFEArgEq.end(),
                                        "-fsanitize=address") > 0);
    }

    // User can also enable asan for SYCL device via -Xarch_device option.
    if (!IsDeviceAsanEnabled) {
      auto DeviceArchVals = Args.getAllArgValues(options::OPT_Xarch_device);
      for (auto DArchVal : DeviceArchVals) {
        if (DArchVal.find("-fsanitize=address") != std::string::npos) {
          IsDeviceAsanEnabled = true;
          break;
        }
      }
    }

    if (IsDeviceAsanEnabled)
      addSingleLibrary(SYCLDeviceAsanLibs[sanitizer_lib_idx]);
  }
#endif

  if (isNativeCPU)
    addLibraries(SYCLNativeCpuDeviceLibs);

  return LibraryList;
}

/// Reads device config file to find information about the SYCL targets in
/// `Targets`, and defines device traits macros accordingly.
void SYCL::populateSYCLDeviceTraitsMacrosArgs(
    Compilation &C, const llvm::opt::ArgList &Args,
    const SmallVectorImpl<std::pair<const ToolChain *, StringRef>> &Targets) {
  if (Targets.empty())
    return;

  const auto &TargetTable = DeviceConfigFile::TargetTable;
  std::map<StringRef, unsigned int> AllDevicesHave;
  std::map<StringRef, bool> AnyDeviceHas;
  bool AnyDeviceHasAnyAspect = false;
  unsigned int ValidTargets = 0;
  for (const auto &[TC, BoundArch] : Targets) {
    assert(TC && "Invalid SYCL Offload Toolchain");
    // Try and find the device arch, if it's empty, try to search for either
    // the whole Triple or just the 'ArchName' string.
    auto TargetIt = TargetTable.end();
    const llvm::Triple &TargetTriple = TC->getTriple();
    const StringRef TargetArch{BoundArch};
    if (!TargetArch.empty()) {
      TargetIt = llvm::find_if(TargetTable, [&](const auto &Value) {
        using namespace tools::SYCL;
        StringRef Device{Value.first};
        if (Device.consume_front(gen::AmdGPU))
          return TargetArch == Device && TargetTriple.isAMDGCN();
        if (Device.consume_front(gen::NvidiaGPU))
          return TargetArch == Device && TargetTriple.isNVPTX();
        if (Device.consume_front(gen::IntelGPU))
          return TargetArch == Device && TargetTriple.isSPIRAOT();
        return TargetArch == Device;
      });
    } else {
      TargetIt = TargetTable.find(TargetTriple.str());
      if (TargetIt == TargetTable.end())
        TargetIt = TargetTable.find(TargetTriple.getArchName().str());
    }

    if (TargetIt != TargetTable.end()) {
      const DeviceConfigFile::TargetInfo &Info = (*TargetIt).second;
      ++ValidTargets;
      const auto &AspectList = Info.aspects;
      const auto &MaySupportOtherAspects = Info.maySupportOtherAspects;
      if (!AnyDeviceHasAnyAspect)
        AnyDeviceHasAnyAspect = MaySupportOtherAspects;
      for (const auto &Aspect : AspectList) {
        // If target has an entry in the config file, the set of aspects
        // supported by all devices supporting the target is 'AspectList'.
        // If there's no entry, such set is empty.
        const auto &AspectIt = AllDevicesHave.find(Aspect);
        if (AspectIt != AllDevicesHave.end())
          ++AllDevicesHave[Aspect];
        else
          AllDevicesHave[Aspect] = 1;
        // If target has an entry in the config file AND
        // 'MaySupportOtherAspects' is false, the set of aspects supported
        // by any device supporting the target is 'AspectList'. If there's
        // no entry OR 'MaySupportOtherAspects' is true, such set contains
        // all the aspects.
        AnyDeviceHas[Aspect] = true;
      }
    }
  }
  // If there's no entry for the target in the device config file, the set
  // of aspects supported by any device supporting the target contains all
  // the aspects.
  if (ValidTargets == 0)
    AnyDeviceHasAnyAspect = true;

  const Driver &D = C.getDriver();
  if (AnyDeviceHasAnyAspect) {
    // There exists some target that supports any given aspect.
    constexpr static StringRef MacroAnyDeviceAnyAspect{
        "-D__SYCL_ANY_DEVICE_HAS_ANY_ASPECT__=1"};
    D.addSYCLDeviceTraitsMacroArg(Args, MacroAnyDeviceAnyAspect);
  } else {
    // Some of the aspects are not supported at all by any of the targets.
    // Thus, we need to define individual macros for each supported aspect.
    for (const auto &[TargetKey, SupportedTarget] : AnyDeviceHas) {
      assert(SupportedTarget);
      const SmallString<64> MacroAnyDevice{
          {"-D__SYCL_ANY_DEVICE_HAS_", TargetKey, "__=1"}};
      D.addSYCLDeviceTraitsMacroArg(Args, MacroAnyDevice);
    }
  }
  for (const auto &[TargetKey, SupportedTargets] : AllDevicesHave) {
    if (SupportedTargets != ValidTargets)
      continue;
    const SmallString<64> MacroAllDevices{
        {"-D__SYCL_ALL_DEVICES_HAVE_", TargetKey, "__=1"}};
    D.addSYCLDeviceTraitsMacroArg(Args, MacroAllDevices);
  }
}

// The list should match pre-built SYCL device library files located in
// compiler package. Once we add or remove any SYCL device library files,
// the list should be updated accordingly.
static llvm::SmallVector<StringRef, 16> SYCLDeviceLibList{
    "bfloat16",
    "crt",
    "cmath",
    "cmath-fp64",
    "complex",
    "complex-fp64",
#if defined(_WIN32)
    "msvc-math",
#else
    "asan",
    "asan-pvc",
    "asan-cpu",
    "asan-dg2",
#endif
    "imf",
    "imf-fp64",
    "imf-bf16",
    "itt-compiler-wrappers",
    "itt-stubs",
    "itt-user-wrappers",
    "fallback-cassert",
    "fallback-cstring",
    "fallback-cmath",
    "fallback-cmath-fp64",
    "fallback-complex",
    "fallback-complex-fp64",
    "fallback-imf",
    "fallback-imf-fp64",
    "fallback-imf-bf16",
    "fallback-bfloat16",
    "native-bfloat16"};

const char *SYCL::Linker::constructLLVMLinkCommand(
    Compilation &C, const JobAction &JA, const InputInfo &Output,
    const ArgList &Args, StringRef SubArchName, StringRef OutputFilePrefix,
    const InputInfoList &InputFiles) const {
  // Split inputs into libraries which have 'archive' type and other inputs
  // which can be either objects or list files. Object files are linked together
  // in a usual way, but the libraries/list files need to be linked differently.
  // We need to fetch only required symbols from the libraries. With the current
  // llvm-link command line interface that can be achieved with two step
  // linking: at the first step we will link objects into an intermediate
  // partially linked image which on the second step will be linked with the
  // libraries with --only-needed option.
  ArgStringList Opts;
  ArgStringList Objs;
  ArgStringList Libs;
  // Add the input bc's created by compile step.
  // When offloading, the input file(s) could be from unbundled partially
  // linked archives.  The unbundled information is a list of files and not
  // an actual object/archive.  Take that list and pass those to the linker
  // instead of the original object.
  if (JA.isDeviceOffloading(Action::OFK_SYCL)) {
    bool IsRDC = !shouldDoPerObjectFileLinking(C);
    const bool IsSYCLNativeCPU = isSYCLNativeCPU(this->getToolChain());
    auto isNoRDCDeviceCodeLink = [&](const InputInfo &II) {
      if (IsRDC)
        return false;
      if (II.getType() != clang::driver::types::TY_LLVM_BC)
        return false;
      if (InputFiles.size() != 2)
        return false;
      return &II == &InputFiles[1];
    };
    auto isSYCLDeviceLib = [&](const InputInfo &II) {
      const ToolChain *HostTC = C.getSingleOffloadToolChain<Action::OFK_Host>();
      const bool IsNVPTX = this->getToolChain().getTriple().isNVPTX();
      const bool IsAMDGCN = this->getToolChain().getTriple().isAMDGCN();
      const bool IsFPGA = this->getToolChain().getTriple().isSPIR() &&
                          this->getToolChain().getTriple().getSubArch() ==
                              llvm::Triple::SPIRSubArch_fpga;
      StringRef LibPostfix = ".bc";
      if (IsFPGA) {
        LibPostfix = ".o";
        if (HostTC->getTriple().isWindowsMSVCEnvironment() &&
            C.getDriver().IsCLMode())
          LibPostfix = ".obj";
      }
      StringRef NewLibPostfix = ".new.o";
      if (HostTC->getTriple().isWindowsMSVCEnvironment() &&
          C.getDriver().IsCLMode())
        NewLibPostfix = ".new.obj";
      std::string FileName = this->getToolChain().getInputFilename(II);
      StringRef InputFilename = llvm::sys::path::filename(FileName);
      // NativeCPU links against libclc (libspirv)
      if (IsSYCLNativeCPU && InputFilename.contains("libspirv"))
        return true;
      // AMDGCN links against our libdevice (devicelib)
      if (IsAMDGCN && InputFilename.starts_with("devicelib-"))
        return true;
      // NVPTX links against our libclc (libspirv), our libdevice (devicelib),
      // and the CUDA libdevice
      if (IsNVPTX && (InputFilename.starts_with("devicelib-") ||
                      InputFilename.contains("libspirv") ||
                      InputFilename.contains("libdevice")))
        return true;
      StringRef LibSyclPrefix("libsycl-");
      if (!InputFilename.starts_with(LibSyclPrefix) ||
          !InputFilename.ends_with(LibPostfix) ||
          InputFilename.ends_with(NewLibPostfix))
        return false;
      // Skip the prefix "libsycl-"
      std::string PureLibName =
          InputFilename.substr(LibSyclPrefix.size()).str();
      if (isNoRDCDeviceCodeLink(II)) {
        // Skip the final - until the . because we linked all device libs into a
        // single BC in a previous action so we have a temp file name.
        auto FinalDashPos = PureLibName.find_last_of('-');
        auto DotPos = PureLibName.find_last_of('.');
        assert((FinalDashPos != std::string::npos &&
                DotPos != std::string::npos) &&
               "Unexpected filename");
        PureLibName =
            PureLibName.substr(0, FinalDashPos) + PureLibName.substr(DotPos);
      }
      for (const auto &L : SYCLDeviceLibList) {
        std::string DeviceLibName(L);
        DeviceLibName.append(LibPostfix);
        if (StringRef(PureLibName) == DeviceLibName ||
            (IsNVPTX && StringRef(PureLibName).starts_with(L)))
          return true;
      }
      return false;
    };
    size_t InputFileNum = InputFiles.size();
    bool LinkSYCLDeviceLibs = (InputFileNum >= 2);
    LinkSYCLDeviceLibs = LinkSYCLDeviceLibs && !isSYCLDeviceLib(InputFiles[0]);
    for (size_t Idx = 1; Idx < InputFileNum; ++Idx)
      LinkSYCLDeviceLibs =
          LinkSYCLDeviceLibs && isSYCLDeviceLib(InputFiles[Idx]);
    if (LinkSYCLDeviceLibs) {
      Opts.push_back("-only-needed");
    }
    // Go through the Inputs to the link.  When a listfile is encountered, we
    // know it is an unbundled generated list.
    for (const auto &II : InputFiles) {
      std::string FileName = getToolChain().getInputFilename(II);
      if (II.getType() == types::TY_Tempfilelist) {
        if (IsRDC) {
          // Pass the unbundled list with '@' to be processed.
          Libs.push_back(C.getArgs().MakeArgString("@" + FileName));
        } else {
          assert(InputFiles.size() == 2 &&
                 "Unexpected inputs for no-RDC with temp file list");
          // If we're in no-RDC mode and the input is a temp file list,
          // we want to link multiple object files each against device libs,
          // so we should consider this input as an object and not pass '@'.
          Objs.push_back(C.getArgs().MakeArgString(FileName));
        }
      } else if (II.getType() == types::TY_Archive && !LinkSYCLDeviceLibs) {
        Libs.push_back(C.getArgs().MakeArgString(FileName));
      } else
        Objs.push_back(C.getArgs().MakeArgString(FileName));
    }
  } else
    for (const auto &II : InputFiles)
      Objs.push_back(
          C.getArgs().MakeArgString(getToolChain().getInputFilename(II)));

  // Get llvm-link path.
  SmallString<128> ExecPath(C.getDriver().Dir);
  llvm::sys::path::append(ExecPath, "llvm-link");
  const char *Exec = C.getArgs().MakeArgString(ExecPath);

  auto AddLinkCommand = [this, &C, &JA, Exec](const char *Output,
                                              const ArgStringList &Inputs,
                                              const ArgStringList &Options) {
    ArgStringList CmdArgs;
    llvm::copy(Options, std::back_inserter(CmdArgs));
    llvm::copy(Inputs, std::back_inserter(CmdArgs));
    CmdArgs.push_back("-o");
    CmdArgs.push_back(Output);
    // TODO: temporary workaround for a problem with warnings reported by
    // llvm-link when driver links LLVM modules with empty modules
    CmdArgs.push_back("--suppress-warnings");
    C.addCommand(std::make_unique<Command>(JA, *this,
                                           ResponseFileSupport::AtFileUTF8(),
                                           Exec, CmdArgs, std::nullopt));
  };

  // Add an intermediate output file.
  const char *OutputFileName =
      C.getArgs().MakeArgString(getToolChain().getInputFilename(Output));

  if (Libs.empty())
    AddLinkCommand(OutputFileName, Objs, Opts);
  else {
    assert(Opts.empty() && "unexpected options");

    // Linker will be invoked twice if inputs contain libraries. First time we
    // will link input objects into an intermediate temporary file, and on the
    // second invocation intermediate temporary object will be linked with the
    // libraries, but now only required symbols will be added to the final
    // output.
    std::string TempFile =
        C.getDriver().GetTemporaryPath(OutputFilePrefix.str() + "-link", "bc");
    const char *LinkOutput = C.addTempFile(C.getArgs().MakeArgString(TempFile));
    AddLinkCommand(LinkOutput, Objs, {});

    // Now invoke linker for the second time to link required symbols from the
    // input libraries.
    ArgStringList LinkInputs{LinkOutput};
    llvm::copy(Libs, std::back_inserter(LinkInputs));
    AddLinkCommand(OutputFileName, LinkInputs, {"--only-needed"});
  }
  return OutputFileName;
}

// For SYCL the inputs of the linker job are SPIR-V binaries and output is
// a single SPIR-V binary.  Input can also be bitcode when specified by
// the user.
void SYCL::Linker::ConstructJob(Compilation &C, const JobAction &JA,
                                const InputInfo &Output,
                                const InputInfoList &Inputs,
                                const ArgList &Args,
                                const char *LinkingOutput) const {

  assert((getToolChain().getTriple().isSPIROrSPIRV() ||
          getToolChain().getTriple().isNVPTX() ||
          getToolChain().getTriple().isAMDGCN() || isSYCLNativeCPU(Args)) &&
         "Unsupported target");

  std::string SubArchName =
      std::string(getToolChain().getTriple().getArchName());

  // Prefix for temporary file name.
  std::string Prefix = std::string(llvm::sys::path::stem(SubArchName));

  // For CUDA, we want to link all BC files before resuming the normal
  // compilation path
  if (getToolChain().getTriple().isNVPTX() ||
      getToolChain().getTriple().isAMDGCN()) {
    InputInfoList NvptxInputs;
    for (const auto &II : Inputs) {
      if (!II.isFilename())
        continue;
      NvptxInputs.push_back(II);
    }

    constructLLVMLinkCommand(C, JA, Output, Args, SubArchName, Prefix,
                             NvptxInputs);
    return;
  }

  InputInfoList SpirvInputs;
  for (const auto &II : Inputs) {
    if (!II.isFilename())
      continue;
    SpirvInputs.push_back(II);
  }

  constructLLVMLinkCommand(C, JA, Output, Args, SubArchName, Prefix,
                           SpirvInputs);
}

static const char *makeExeName(Compilation &C, StringRef Name) {
  llvm::SmallString<8> ExeName(Name);
  const ToolChain *HostTC = C.getSingleOffloadToolChain<Action::OFK_Host>();
  if (HostTC->getTriple().isWindowsMSVCEnvironment())
    ExeName.append(".exe");
  return C.getArgs().MakeArgString(ExeName);
}

void SYCL::fpga::BackendCompiler::constructOpenCLAOTCommand(
    Compilation &C, const JobAction &JA, const InputInfo &Output,
    const InputInfoList &Inputs, const ArgList &Args) const {
  // Construct opencl-aot command. This is used for FPGA AOT compilations
  // when performing emulation.  Input file will be a SPIR-V binary which
  // will be compiled to an aocx file.
  InputInfoList ForeachInputs;
  InputInfoList FPGADepFiles;
  ArgStringList CmdArgs{"-device=fpga_fast_emu"};

  for (const auto &II : Inputs) {
    if (II.getType() == types::TY_TempAOCOfilelist ||
        II.getType() == types::TY_FPGA_Dependencies ||
        II.getType() == types::TY_FPGA_Dependencies_List)
      continue;
    if (II.getType() == types::TY_Tempfilelist)
      ForeachInputs.push_back(II);
    CmdArgs.push_back(
        C.getArgs().MakeArgString("-spv=" + Twine(II.getFilename())));
  }
  CmdArgs.push_back(
      C.getArgs().MakeArgString("-ir=" + Twine(Output.getFilename())));

  StringRef ForeachExt = "aocx";
  if (Arg *A = Args.getLastArg(options::OPT_fsycl_link_EQ))
    if (A->getValue() == StringRef("early"))
      ForeachExt = "aocr";

  // Add any implied arguments before user defined arguments.
  const toolchains::SYCLToolChain &TC =
      static_cast<const toolchains::SYCLToolChain &>(getToolChain());
  const ToolChain *HostTC = C.getSingleOffloadToolChain<Action::OFK_Host>();
  llvm::Triple CPUTriple("spir64_x86_64");
  TC.AddImpliedTargetArgs(CPUTriple, Args, CmdArgs, JA, *HostTC);
  // Add the target args passed in
  TC.TranslateBackendTargetArgs(CPUTriple, Args, CmdArgs);
  TC.TranslateLinkerTargetArgs(CPUTriple, Args, CmdArgs);

  SmallString<128> ExecPath(
      getToolChain().GetProgramPath(makeExeName(C, "opencl-aot")));
  const char *Exec = C.getArgs().MakeArgString(ExecPath);
  auto Cmd = std::make_unique<Command>(JA, *this, ResponseFileSupport::None(),
                                       Exec, CmdArgs, std::nullopt);
  if (!ForeachInputs.empty()) {
    StringRef ParallelJobs =
        Args.getLastArgValue(options::OPT_fsycl_max_parallel_jobs_EQ);
    constructLLVMForeachCommand(C, JA, std::move(Cmd), ForeachInputs, Output,
                                this, "", ForeachExt, ParallelJobs);
  } else
    C.addCommand(std::move(Cmd));
}

void SYCL::fpga::BackendCompiler::ConstructJob(
    Compilation &C, const JobAction &JA, const InputInfo &Output,
    const InputInfoList &Inputs, const ArgList &Args,
    const char *LinkingOutput) const {
  assert(getToolChain().getTriple().isSPIROrSPIRV() && "Unsupported target");

  // Grab the -Xsycl-target* options.
  const toolchains::SYCLToolChain &TC =
      static_cast<const toolchains::SYCLToolChain &>(getToolChain());
  ArgStringList TargetArgs;
  TC.TranslateBackendTargetArgs(TC.getTriple(), Args, TargetArgs);

  // When performing emulation compilations for FPGA AOT, we want to use
  // opencl-aot instead of aoc.
  if (C.getDriver().IsFPGAEmulationMode()) {
    constructOpenCLAOTCommand(C, JA, Output, Inputs, Args);
    return;
  }

  InputInfoList ForeachInputs;
  InputInfoList FPGADepFiles;
  StringRef CreatedReportName;
  ArgStringList CmdArgs{"-o", Output.getFilename()};
  for (const auto &II : Inputs) {
    std::string Filename(II.getFilename());
    if (II.getType() == types::TY_Tempfilelist)
      ForeachInputs.push_back(II);
    if (II.getType() == types::TY_TempAOCOfilelist)
      // Add any FPGA library lists.  These come in as special tempfile lists.
      CmdArgs.push_back(Args.MakeArgString(Twine("-library-list=") + Filename));
    else if (II.getType() == types::TY_FPGA_Dependencies ||
             II.getType() == types::TY_FPGA_Dependencies_List)
      FPGADepFiles.push_back(II);
    else
      CmdArgs.push_back(C.getArgs().MakeArgString(Filename));
    // Check for any AOCR input, if found use that as the project report name
    StringRef Ext(llvm::sys::path::extension(Filename));
    if (Ext.empty())
      continue;
    if (getToolChain().LookupTypeForExtension(Ext.drop_front()) ==
        types::TY_FPGA_AOCR) {
      // Keep the base of the .aocr file name.  Input file is a temporary,
      // so we are stripping off the additional naming information for a
      // cleaner name.  The suffix being stripped from the name is the
      // added temporary string and the extension.
      StringRef SuffixFormat("-XXXXXX.aocr");
      SmallString<128> NameBase(
          Filename.substr(0, Filename.length() - SuffixFormat.size()));
      NameBase.append(".prj");
      CreatedReportName =
          Args.MakeArgString(llvm::sys::path::filename(NameBase));
    }
  }
  CmdArgs.push_back("-sycl");

  StringRef ForeachExt = "aocx";
  if (Arg *A = Args.getLastArg(options::OPT_fsycl_link_EQ))
    if (A->getValue() == StringRef("early")) {
      CmdArgs.push_back("-rtl");
      ForeachExt = "aocr";
    }

  for (auto *A : Args) {
    // Any input file is assumed to have a dependency file associated and
    // the report folder can also be named based on the first input.
    if (A->getOption().getKind() != Option::InputClass)
      continue;
    SmallString<128> ArgName(A->getSpelling());
    StringRef Ext(llvm::sys::path::extension(ArgName));
    if (Ext.empty())
      continue;
    types::ID Ty = getToolChain().LookupTypeForExtension(Ext.drop_front());
    if (Ty == types::TY_INVALID)
      continue;
    if (types::isSrcFile(Ty) || Ty == types::TY_Object) {
      // The project report is created in CWD, so strip off any directory
      // information if provided with the input file.
      StringRef TrimmedArgName = llvm::sys::path::filename(ArgName);
      if (types::isSrcFile(Ty)) {
        SmallString<128> DepName(
            C.getDriver().getFPGATempDepFile(std::string(TrimmedArgName)));
        if (!DepName.empty())
          FPGADepFiles.push_back(InputInfo(types::TY_Dependencies,
                                           Args.MakeArgString(DepName),
                                           Args.MakeArgString(DepName)));
      }
      if (CreatedReportName.empty()) {
        // Project report should be saved into CWD, so strip off any
        // directory information if provided with the input file.
        llvm::sys::path::replace_extension(ArgName, "prj");
        CreatedReportName = Args.MakeArgString(ArgName);
      }
    }
  }

  // Add any dependency files.
  if (!FPGADepFiles.empty()) {
    SmallString<128> DepOpt("-dep-files=");
    for (unsigned I = 0; I < FPGADepFiles.size(); ++I) {
      if (I)
        DepOpt += ',';
      if (FPGADepFiles[I].getType() == types::TY_FPGA_Dependencies_List)
        DepOpt += "@";
      DepOpt += FPGADepFiles[I].getFilename();
    }
    CmdArgs.push_back(C.getArgs().MakeArgString(DepOpt));
  }

  // Depending on output file designations, set the report folder
  SmallString<128> ReportOptArg;
  if (Arg *FinalOutput = Args.getLastArg(options::OPT_o, options::OPT__SLASH_o,
                                         options::OPT__SLASH_Fe)) {
    SmallString<128> FN(FinalOutput->getValue());
    // For "-o file.xxx" where the option value has an extension, if the
    // extension is one of .a .o .out .lib .obj .exe, the output project
    // directory name will be file.proj which omits the extension. Otherwise
    // the output project directory name will be file.xxx.prj which keeps
    // the original extension.
    StringRef Ext = llvm::sys::path::extension(FN);
    SmallVector<StringRef, 6> Exts = {".o",   ".a",   ".out",
                                      ".obj", ".lib", ".exe"};
    if (std::find(Exts.begin(), Exts.end(), Ext) != Exts.end())
      llvm::sys::path::replace_extension(FN, "prj");
    else
      FN.append(".prj");
    const char *FolderName = Args.MakeArgString(FN);
    ReportOptArg += FolderName;
  } else {
    // Default output directory should match default output executable name
    ReportOptArg += "a.prj";
  }
  if (!ReportOptArg.empty())
    CmdArgs.push_back(C.getArgs().MakeArgString(
        Twine("-output-report-folder=") + ReportOptArg));

  // Add any implied arguments before user defined arguments.
  const ToolChain *HostTC = C.getSingleOffloadToolChain<Action::OFK_Host>();
  TC.AddImpliedTargetArgs(getToolChain().getTriple(), Args, CmdArgs, JA,
                          *HostTC);

  // Add -Xsycl-target* options.
  TC.TranslateBackendTargetArgs(getToolChain().getTriple(), Args, CmdArgs);
  TC.TranslateLinkerTargetArgs(getToolChain().getTriple(), Args, CmdArgs);

  // Look for -reuse-exe=XX option
  if (Arg *A = Args.getLastArg(options::OPT_reuse_exe_EQ)) {
    Args.ClaimAllArgs(options::OPT_reuse_exe_EQ);
    CmdArgs.push_back(Args.MakeArgString(A->getAsString(Args)));
  }

  SmallString<128> ExecPath(
      getToolChain().GetProgramPath(makeExeName(C, "aoc")));
  const char *Exec = C.getArgs().MakeArgString(ExecPath);
  auto Cmd = std::make_unique<Command>(JA, *this, ResponseFileSupport::None(),
                                       Exec, CmdArgs, std::nullopt);
  addFPGATimingDiagnostic(Cmd, C);
  if (!ForeachInputs.empty()) {
    StringRef ParallelJobs =
        Args.getLastArgValue(options::OPT_fsycl_max_parallel_jobs_EQ);
    constructLLVMForeachCommand(C, JA, std::move(Cmd), ForeachInputs, Output,
                                this, ReportOptArg, ForeachExt, ParallelJobs);
  } else
    C.addCommand(std::move(Cmd));
}

// Determine if any of the given arguments contain any PVC based values for
// the -device option.
static bool hasPVCDevice(const ArgStringList &CmdArgs, std::string &DevArg) {
  std::string Res = getDeviceArg(CmdArgs);
  if (Res.empty())
    return false;
  // Go through all of the arguments to '-device' and determine if any of these
  // are pvc based.  We only match literal values and will not find a match
  // when ranges or wildcards are used.
  // Here we parse the targets, tokenizing via ','
  StringRef DeviceArg(Res.c_str());
  SmallVector<StringRef> SplitArgs;
  DeviceArg.split(SplitArgs, ",");
  for (const auto &SingleArg : SplitArgs) {
    bool IsPVC = checkPVCDevice(SingleArg.str(), DevArg);
    if (IsPVC)
      return true;
  }
  return false;
}

static llvm::StringMap<StringRef> GRFModeFlagMap{
    {"auto", "-ze-intel-enable-auto-large-GRF-mode"},
    {"small", "-ze-intel-128-GRF-per-thread"},
    {"large", "-ze-opt-large-register-file"}};

StringRef SYCL::gen::getGenGRFFlag(StringRef GRFMode) {
  if (!GRFModeFlagMap.contains(GRFMode))
    return "";
  return GRFModeFlagMap[GRFMode];
}

void SYCL::gen::BackendCompiler::ConstructJob(Compilation &C,
                                              const JobAction &JA,
                                              const InputInfo &Output,
                                              const InputInfoList &Inputs,
                                              const ArgList &Args,
                                              const char *LinkingOutput) const {
  assert(getToolChain().getTriple().isSPIROrSPIRV() && "Unsupported target");
  ArgStringList CmdArgs{"-output", Output.getFilename()};
  InputInfoList ForeachInputs;
  for (const auto &II : Inputs) {
    CmdArgs.push_back("-file");
    std::string Filename(II.getFilename());
    if (II.getType() == types::TY_Tempfilelist)
      ForeachInputs.push_back(II);
    CmdArgs.push_back(C.getArgs().MakeArgString(Filename));
  }
  // The next line prevents ocloc from modifying the image name
  CmdArgs.push_back("-output_no_suffix");
  CmdArgs.push_back("-spirv_input");
  StringRef Device = JA.getOffloadingArch();

  // Add -Xsycl-target* options.
  const toolchains::SYCLToolChain &TC =
      static_cast<const toolchains::SYCLToolChain &>(getToolChain());
  const ToolChain *HostTC = C.getSingleOffloadToolChain<Action::OFK_Host>();
  TC.AddImpliedTargetArgs(getToolChain().getTriple(), Args, CmdArgs, JA,
                          *HostTC, Device);
  TC.TranslateBackendTargetArgs(getToolChain().getTriple(), Args, CmdArgs,
                                Device);
  TC.TranslateLinkerTargetArgs(getToolChain().getTriple(), Args, CmdArgs,
                               Device);
  SmallString<128> ExecPath(
      getToolChain().GetProgramPath(makeExeName(C, "ocloc")));
  const char *Exec = C.getArgs().MakeArgString(ExecPath);
  auto Cmd = std::make_unique<Command>(JA, *this, ResponseFileSupport::None(),
                                       Exec, CmdArgs, std::nullopt);
  if (!ForeachInputs.empty()) {
    StringRef ParallelJobs =
        Args.getLastArgValue(options::OPT_fsycl_max_parallel_jobs_EQ);
    constructLLVMForeachCommand(C, JA, std::move(Cmd), ForeachInputs, Output,
                                this, "", "out", ParallelJobs);
  } else
    C.addCommand(std::move(Cmd));
}

StringRef SYCL::gen::resolveGenDevice(StringRef DeviceName) {
  StringRef Device;
  Device =
      llvm::StringSwitch<StringRef>(DeviceName)
          .Cases("intel_gpu_bdw", "intel_gpu_8_0_0", "bdw")
          .Cases("intel_gpu_skl", "intel_gpu_9_0_9", "skl")
          .Cases("intel_gpu_kbl", "intel_gpu_9_1_9", "kbl")
          .Cases("intel_gpu_cfl", "intel_gpu_9_2_9", "cfl")
          .Cases("intel_gpu_apl", "intel_gpu_bxt", "intel_gpu_9_3_0", "apl")
          .Cases("intel_gpu_glk", "intel_gpu_9_4_0", "glk")
          .Cases("intel_gpu_whl", "intel_gpu_9_5_0", "whl")
          .Cases("intel_gpu_aml", "intel_gpu_9_6_0", "aml")
          .Cases("intel_gpu_cml", "intel_gpu_9_7_0", "cml")
          .Cases("intel_gpu_icllp", "intel_gpu_icl", "intel_gpu_11_0_0",
                 "icllp")
          .Cases("intel_gpu_ehl", "intel_gpu_jsl", "intel_gpu_11_2_0", "ehl")
          .Cases("intel_gpu_tgllp", "intel_gpu_tgl", "intel_gpu_12_0_0",
                 "tgllp")
          .Cases("intel_gpu_rkl", "intel_gpu_12_1_0", "rkl")
          .Cases("intel_gpu_adl_s", "intel_gpu_rpl_s", "intel_gpu_12_2_0",
                 "adl_s")
          .Cases("intel_gpu_adl_p", "intel_gpu_12_3_0", "adl_p")
          .Cases("intel_gpu_adl_n", "intel_gpu_12_4_0", "adl_n")
          .Cases("intel_gpu_dg1", "intel_gpu_12_10_0", "dg1")
          .Cases("intel_gpu_acm_g10", "intel_gpu_dg2_g10", "intel_gpu_12_55_8",
                 "acm_g10")
          .Cases("intel_gpu_acm_g11", "intel_gpu_dg2_g11", "intel_gpu_12_56_5",
                 "acm_g11")
          .Cases("intel_gpu_acm_g12", "intel_gpu_dg2_g12", "intel_gpu_12_57_0",
                 "acm_g12")
          .Cases("intel_gpu_pvc", "intel_gpu_12_60_7", "pvc")
          .Cases("intel_gpu_pvc_vg", "intel_gpu_12_61_7", "pvc_vg")
          .Cases("intel_gpu_mtl_u", "intel_gpu_mtl_s", "intel_gpu_arl_u",
                 "intel_gpu_arl_s", "intel_gpu_12_70_4", "mtl_u")
          .Cases("intel_gpu_mtl_h", "intel_gpu_12_71_4", "mtl_h")
          .Cases("intel_gpu_arl_h", "intel_gpu_12_74_4", "arl_h")
          .Cases("intel_gpu_bmg_g21", "intel_gpu_20_1_4", "bmg_g21")
          .Cases("intel_gpu_lnl_m", "intel_gpu_20_4_4", "lnl_m")
          .Case("nvidia_gpu_sm_50", "sm_50")
          .Case("nvidia_gpu_sm_52", "sm_52")
          .Case("nvidia_gpu_sm_53", "sm_53")
          .Case("nvidia_gpu_sm_60", "sm_60")
          .Case("nvidia_gpu_sm_61", "sm_61")
          .Case("nvidia_gpu_sm_62", "sm_62")
          .Case("nvidia_gpu_sm_70", "sm_70")
          .Case("nvidia_gpu_sm_72", "sm_72")
          .Case("nvidia_gpu_sm_75", "sm_75")
          .Case("nvidia_gpu_sm_80", "sm_80")
          .Case("nvidia_gpu_sm_86", "sm_86")
          .Case("nvidia_gpu_sm_87", "sm_87")
          .Case("nvidia_gpu_sm_89", "sm_89")
          .Case("nvidia_gpu_sm_90", "sm_90")
          .Case("nvidia_gpu_sm_90a", "sm_90a")
          .Case("amd_gpu_gfx700", "gfx700")
          .Case("amd_gpu_gfx701", "gfx701")
          .Case("amd_gpu_gfx702", "gfx702")
          .Case("amd_gpu_gfx703", "gfx703")
          .Case("amd_gpu_gfx704", "gfx704")
          .Case("amd_gpu_gfx705", "gfx705")
          .Case("amd_gpu_gfx801", "gfx801")
          .Case("amd_gpu_gfx802", "gfx802")
          .Case("amd_gpu_gfx803", "gfx803")
          .Case("amd_gpu_gfx805", "gfx805")
          .Case("amd_gpu_gfx810", "gfx810")
          .Case("amd_gpu_gfx900", "gfx900")
          .Case("amd_gpu_gfx902", "gfx902")
          .Case("amd_gpu_gfx904", "gfx904")
          .Case("amd_gpu_gfx906", "gfx906")
          .Case("amd_gpu_gfx908", "gfx908")
          .Case("amd_gpu_gfx909", "gfx909")
          .Case("amd_gpu_gfx90a", "gfx90a")
          .Case("amd_gpu_gfx90c", "gfx90c")
          .Case("amd_gpu_gfx940", "gfx940")
          .Case("amd_gpu_gfx941", "gfx941")
          .Case("amd_gpu_gfx942", "gfx942")
          .Case("amd_gpu_gfx1010", "gfx1010")
          .Case("amd_gpu_gfx1011", "gfx1011")
          .Case("amd_gpu_gfx1012", "gfx1012")
          .Case("amd_gpu_gfx1013", "gfx1013")
          .Case("amd_gpu_gfx1030", "gfx1030")
          .Case("amd_gpu_gfx1031", "gfx1031")
          .Case("amd_gpu_gfx1032", "gfx1032")
          .Case("amd_gpu_gfx1033", "gfx1033")
          .Case("amd_gpu_gfx1034", "gfx1034")
          .Case("amd_gpu_gfx1035", "gfx1035")
          .Case("amd_gpu_gfx1036", "gfx1036")
          .Case("amd_gpu_gfx1100", "gfx1100")
          .Case("amd_gpu_gfx1101", "gfx1101")
          .Case("amd_gpu_gfx1102", "gfx1102")
          .Case("amd_gpu_gfx1103", "gfx1103")
          .Case("amd_gpu_gfx1150", "gfx1150")
          .Case("amd_gpu_gfx1151", "gfx1151")
          .Case("amd_gpu_gfx1200", "gfx1200")
          .Case("amd_gpu_gfx1201", "gfx1201")
          .Default("");
  return Device;
}

SmallString<64> SYCL::gen::getGenDeviceMacro(StringRef DeviceName) {
  SmallString<64> Macro;
  StringRef Ext = llvm::StringSwitch<StringRef>(DeviceName)
                      .Case("bdw", "INTEL_GPU_BDW")
                      .Case("skl", "INTEL_GPU_SKL")
                      .Case("kbl", "INTEL_GPU_KBL")
                      .Case("cfl", "INTEL_GPU_CFL")
                      .Case("apl", "INTEL_GPU_APL")
                      .Case("glk", "INTEL_GPU_GLK")
                      .Case("whl", "INTEL_GPU_WHL")
                      .Case("aml", "INTEL_GPU_AML")
                      .Case("cml", "INTEL_GPU_CML")
                      .Case("icllp", "INTEL_GPU_ICLLP")
                      .Case("ehl", "INTEL_GPU_EHL")
                      .Case("tgllp", "INTEL_GPU_TGLLP")
                      .Case("rkl", "INTEL_GPU_RKL")
                      .Case("adl_s", "INTEL_GPU_ADL_S")
                      .Case("adl_p", "INTEL_GPU_ADL_P")
                      .Case("adl_n", "INTEL_GPU_ADL_N")
                      .Case("dg1", "INTEL_GPU_DG1")
                      .Case("acm_g10", "INTEL_GPU_ACM_G10")
                      .Case("acm_g11", "INTEL_GPU_ACM_G11")
                      .Case("acm_g12", "INTEL_GPU_ACM_G12")
                      .Case("pvc", "INTEL_GPU_PVC")
                      .Case("pvc_vg", "INTEL_GPU_PVC_VG")
                      .Case("mtl_u", "INTEL_GPU_MTL_U")
                      .Case("mtl_h", "INTEL_GPU_MTL_H")
                      .Case("arl_h", "INTEL_GPU_ARL_H")
                      .Case("bmg_g21", "INTEL_GPU_BMG_G21")
                      .Case("lnl_m", "INTEL_GPU_LNL_M")
                      .Case("sm_50", "NVIDIA_GPU_SM_50")
                      .Case("sm_52", "NVIDIA_GPU_SM_52")
                      .Case("sm_53", "NVIDIA_GPU_SM_53")
                      .Case("sm_60", "NVIDIA_GPU_SM_60")
                      .Case("sm_61", "NVIDIA_GPU_SM_61")
                      .Case("sm_62", "NVIDIA_GPU_SM_62")
                      .Case("sm_70", "NVIDIA_GPU_SM_70")
                      .Case("sm_72", "NVIDIA_GPU_SM_72")
                      .Case("sm_75", "NVIDIA_GPU_SM_75")
                      .Case("sm_80", "NVIDIA_GPU_SM_80")
                      .Case("sm_86", "NVIDIA_GPU_SM_86")
                      .Case("sm_87", "NVIDIA_GPU_SM_87")
                      .Case("sm_89", "NVIDIA_GPU_SM_89")
                      .Case("sm_90", "NVIDIA_GPU_SM_90")
                      .Case("sm_90a", "NVIDIA_GPU_SM_90A")
                      .Case("gfx700", "AMD_GPU_GFX700")
                      .Case("gfx701", "AMD_GPU_GFX701")
                      .Case("gfx702", "AMD_GPU_GFX702")
                      .Case("gfx703", "AMD_GPU_GFX703")
                      .Case("gfx704", "AMD_GPU_GFX704")
                      .Case("gfx705", "AMD_GPU_GFX705")
                      .Case("gfx801", "AMD_GPU_GFX801")
                      .Case("gfx802", "AMD_GPU_GFX802")
                      .Case("gfx803", "AMD_GPU_GFX803")
                      .Case("gfx805", "AMD_GPU_GFX805")
                      .Case("gfx810", "AMD_GPU_GFX810")
                      .Case("gfx900", "AMD_GPU_GFX900")
                      .Case("gfx902", "AMD_GPU_GFX902")
                      .Case("gfx904", "AMD_GPU_GFX904")
                      .Case("gfx906", "AMD_GPU_GFX906")
                      .Case("gfx908", "AMD_GPU_GFX908")
                      .Case("gfx909", "AMD_GPU_GFX909")
                      .Case("gfx90a", "AMD_GPU_GFX90A")
                      .Case("gfx90c", "AMD_GPU_GFX90C")
                      .Case("gfx940", "AMD_GPU_GFX940")
                      .Case("gfx941", "AMD_GPU_GFX941")
                      .Case("gfx942", "AMD_GPU_GFX942")
                      .Case("gfx1010", "AMD_GPU_GFX1010")
                      .Case("gfx1011", "AMD_GPU_GFX1011")
                      .Case("gfx1012", "AMD_GPU_GFX1012")
                      .Case("gfx1013", "AMD_GPU_GFX1013")
                      .Case("gfx1030", "AMD_GPU_GFX1030")
                      .Case("gfx1031", "AMD_GPU_GFX1031")
                      .Case("gfx1032", "AMD_GPU_GFX1032")
                      .Case("gfx1033", "AMD_GPU_GFX1033")
                      .Case("gfx1034", "AMD_GPU_GFX1034")
                      .Case("gfx1035", "AMD_GPU_GFX1035")
                      .Case("gfx1036", "AMD_GPU_GFX1036")
                      .Case("gfx1100", "AMD_GPU_GFX1100")
                      .Case("gfx1101", "AMD_GPU_GFX1101")
                      .Case("gfx1102", "AMD_GPU_GFX1102")
                      .Case("gfx1103", "AMD_GPU_GFX1103")
                      .Case("gfx1150", "AMD_GPU_GFX1150")
                      .Case("gfx1151", "AMD_GPU_GFX1151")
                      .Case("gfx1200", "AMD_GPU_GFX1200")
                      .Case("gfx1201", "AMD_GPU_GFX1201")
                      .Default("");
  if (!Ext.empty()) {
    Macro = "__SYCL_TARGET_";
    Macro += Ext;
    Macro += "__";
  }
  return Macro;
}

void SYCL::x86_64::BackendCompiler::ConstructJob(
    Compilation &C, const JobAction &JA, const InputInfo &Output,
    const InputInfoList &Inputs, const ArgList &Args,
    const char *LinkingOutput) const {
  ArgStringList CmdArgs;
  CmdArgs.push_back(Args.MakeArgString(Twine("-o=") + Output.getFilename()));
  CmdArgs.push_back("--device=cpu");
  InputInfoList ForeachInputs;
  for (const auto &II : Inputs) {
    std::string Filename(II.getFilename());
    if (II.getType() == types::TY_Tempfilelist)
      ForeachInputs.push_back(II);
    CmdArgs.push_back(Args.MakeArgString(Filename));
  }
  // Add -Xsycl-target* options.
  const toolchains::SYCLToolChain &TC =
      static_cast<const toolchains::SYCLToolChain &>(getToolChain());
  const ToolChain *HostTC = C.getSingleOffloadToolChain<Action::OFK_Host>();
  TC.AddImpliedTargetArgs(getToolChain().getTriple(), Args, CmdArgs, JA,
                          *HostTC);
  TC.TranslateBackendTargetArgs(getToolChain().getTriple(), Args, CmdArgs);
  TC.TranslateLinkerTargetArgs(getToolChain().getTriple(), Args, CmdArgs);
  SmallString<128> ExecPath(
      getToolChain().GetProgramPath(makeExeName(C, "opencl-aot")));
  const char *Exec = C.getArgs().MakeArgString(ExecPath);
  auto Cmd = std::make_unique<Command>(JA, *this, ResponseFileSupport::None(),
                                       Exec, CmdArgs, std::nullopt);
  if (!ForeachInputs.empty()) {
    StringRef ParallelJobs =
        Args.getLastArgValue(options::OPT_fsycl_max_parallel_jobs_EQ);
    constructLLVMForeachCommand(C, JA, std::move(Cmd), ForeachInputs, Output,
                                this, "", "out", ParallelJobs);
  } else
    C.addCommand(std::move(Cmd));
}

// Unsupported options for device compilation
//  -fcf-protection, -fsanitize, -fprofile-generate, -fprofile-instr-generate
//  -ftest-coverage, -fcoverage-mapping, -fcreate-profile, -fprofile-arcs
//  -fcs-profile-generate -forder-file-instrumentation, --coverage
static std::vector<OptSpecifier> getUnsupportedOpts(void) {
  std::vector<OptSpecifier> UnsupportedOpts = {
      options::OPT_fsanitize_EQ,
      options::OPT_fcf_protection_EQ,
      options::OPT_fprofile_generate,
      options::OPT_fprofile_generate_EQ,
      options::OPT_fno_profile_generate,
      options::OPT_ftest_coverage,
      options::OPT_fno_test_coverage,
      options::OPT_fcoverage_mapping,
      options::OPT_fno_coverage_mapping,
      options::OPT_coverage,
      options::OPT_fprofile_instr_generate,
      options::OPT_fprofile_instr_generate_EQ,
      options::OPT_fprofile_arcs,
      options::OPT_fno_profile_arcs,
      options::OPT_fno_profile_instr_generate,
      options::OPT_fcreate_profile,
      options::OPT_fprofile_instr_use,
      options::OPT_fprofile_instr_use_EQ,
      options::OPT_forder_file_instrumentation,
      options::OPT_fcs_profile_generate,
      options::OPT_fcs_profile_generate_EQ};
  return UnsupportedOpts;
}

SYCLToolChain::SYCLToolChain(const Driver &D, const llvm::Triple &Triple,
                             const ToolChain &HostTC, const ArgList &Args)
    : ToolChain(D, Triple, Args), HostTC(HostTC),
      IsSYCLNativeCPU(Triple == HostTC.getTriple()), SYCLInstallation(D) {
  // Lookup binaries into the driver directory, this is used to
  // discover the clang-offload-bundler executable.
  getProgramPaths().push_back(getDriver().Dir);

  // Diagnose unsupported options only once.
  for (OptSpecifier Opt : getUnsupportedOpts()) {
    if (const Arg *A = Args.getLastArg(Opt)) {
      // All sanitizer options are not currently supported, except
      // AddressSanitizer
      if (A->getOption().getID() == options::OPT_fsanitize_EQ &&
          A->getValues().size() == 1) {
        std::string SanitizeVal = A->getValue();
        if (SanitizeVal == "address")
          continue;
      }
      D.Diag(clang::diag::warn_drv_unsupported_option_for_target)
          << A->getAsString(Args) << getTriple().str();
    }
  }
}

void SYCLToolChain::addClangTargetOptions(
    const llvm::opt::ArgList &DriverArgs, llvm::opt::ArgStringList &CC1Args,
    Action::OffloadKind DeviceOffloadingKind) const {
  HostTC.addClangTargetOptions(DriverArgs, CC1Args, DeviceOffloadingKind);
}

llvm::opt::DerivedArgList *
SYCLToolChain::TranslateArgs(const llvm::opt::DerivedArgList &Args,
                             StringRef BoundArch,
                             Action::OffloadKind DeviceOffloadKind) const {
  DerivedArgList *DAL =
      HostTC.TranslateArgs(Args, BoundArch, DeviceOffloadKind);

  bool IsNewDAL = false;
  if (!DAL) {
    DAL = new DerivedArgList(Args.getBaseArgs());
    IsNewDAL = true;
  }

  for (Arg *A : Args) {
    // Filter out any options we do not want to pass along to the device
    // compilation.
    auto Opt(A->getOption());
    bool Unsupported = false;
    for (OptSpecifier UnsupportedOpt : getUnsupportedOpts()) {
      if (Opt.matches(UnsupportedOpt)) {
        if (Opt.getID() == options::OPT_fsanitize_EQ &&
            A->getValues().size() == 1) {
          std::string SanitizeVal = A->getValue();
          if (SanitizeVal == "address") {
            if (IsNewDAL)
              DAL->append(A);
            continue;
          }
        }
        if (!IsNewDAL)
          DAL->eraseArg(Opt.getID());
        Unsupported = true;
      }
    }
    if (Unsupported)
      continue;
    if (IsNewDAL)
      DAL->append(A);
  }
  // Strip out -O0 for FPGA Hardware device compilation.
  if (getDriver().IsFPGAHWMode() &&
      getTriple().getSubArch() == llvm::Triple::SPIRSubArch_fpga)
    DAL->eraseArg(options::OPT_O0);

  const OptTable &Opts = getDriver().getOpts();
  if (!BoundArch.empty()) {
    DAL->eraseArg(options::OPT_march_EQ);
    DAL->AddJoinedArg(nullptr, Opts.getOption(options::OPT_march_EQ),
                      BoundArch);
  }
  return DAL;
}

static void parseTargetOpts(StringRef ArgString, const llvm::opt::ArgList &Args,
                            llvm::opt::ArgStringList &CmdArgs) {
  // Tokenize the string.
  SmallVector<const char *, 8> TargetArgs;
  llvm::BumpPtrAllocator A;
  llvm::StringSaver S(A);
  llvm::cl::TokenizeGNUCommandLine(ArgString, S, TargetArgs);
  for (StringRef TA : TargetArgs)
    CmdArgs.push_back(Args.MakeArgString(TA));
}

void SYCLToolChain::TranslateGPUTargetOpt(const llvm::opt::ArgList &Args,
                                          llvm::opt::ArgStringList &CmdArgs,
                                          OptSpecifier Opt_EQ) const {
  if (const Arg *TargetArg = Args.getLastArg(Opt_EQ)) {
    StringRef Val = TargetArg->getValue();
    if (auto GpuDevice =
            tools::SYCL::gen::isGPUTarget<tools::SYCL::gen::AmdGPU>(Val)) {
      SmallString<64> OffloadArch("--offload-arch=");
      OffloadArch += GpuDevice->data();
      parseTargetOpts(OffloadArch, Args, CmdArgs);
    }
  }
}

static void WarnForDeprecatedBackendOpts(const Driver &D,
                                         const llvm::Triple &Triple,
                                         StringRef Device, StringRef ArgString,
                                         const llvm::opt::Arg *A) {
  // Suggest users passing GRF backend opts on PVC to use
  // -ftarget-register-alloc-mode and

  if (!ArgString.contains("-device pvc") && !Device.contains("pvc"))
    return;
  // Make sure to only warn for once for gen targets as the translate
  // options tree is called twice but only the second time has the
  // device set.
  if (Triple.isSPIR() && Triple.getSubArch() == llvm::Triple::SPIRSubArch_gen &&
      !A->isClaimed())
    return;
  for (const auto &[Mode, Flag] : GRFModeFlagMap)
    if (ArgString.contains(Flag))
      D.Diag(diag::warn_drv_ftarget_register_alloc_mode_pvc) << Flag << Mode;
}

// Expects a specific type of option (e.g. -Xsycl-target-backend) and will
// extract the arguments.
void SYCLToolChain::TranslateTargetOpt(const llvm::Triple &Triple,
                                       const llvm::opt::ArgList &Args,
                                       llvm::opt::ArgStringList &CmdArgs,
                                       OptSpecifier Opt, OptSpecifier Opt_EQ,
                                       StringRef Device) const {
  for (auto *A : Args) {
    bool OptNoTriple;
    OptNoTriple = A->getOption().matches(Opt);
    if (A->getOption().matches(Opt_EQ)) {
      // Passing device args: -X<Opt>=<triple> -opt=val.
      StringRef GenDevice = SYCL::gen::resolveGenDevice(A->getValue());
      bool IsGenTriple = Triple.isSPIR() &&
                         Triple.getSubArch() == llvm::Triple::SPIRSubArch_gen;
      if (IsGenTriple) {
        if (Device != GenDevice && !Device.empty())
          continue;
        if (getDriver().getSYCLDeviceTriple(A->getValue()) != Triple &&
            GenDevice.empty())
          // Triples do not match, but only skip when we know we are not
          // comparing against intel_gpu_*
          continue;
        if (getDriver().getSYCLDeviceTriple(A->getValue()) == Triple &&
            !Device.empty())
          // Triples match, but we are expecting a specific device to be set.
          continue;
      } else if (getDriver().getSYCLDeviceTriple(A->getValue()) != Triple)
        continue;
    } else if (!OptNoTriple)
      // Don't worry about any of the other args, we only want to pass what is
      // passed in -X<Opt>
      continue;

    // Add the argument from -X<Opt>
    StringRef ArgString;
    if (OptNoTriple) {
      // With multiple -fsycl-targets, a triple is required so we know where
      // the options should go.
      const Arg *TargetArg = Args.getLastArg(options::OPT_fsycl_targets_EQ);
      if (TargetArg && TargetArg->getValues().size() != 1) {
        getDriver().Diag(diag::err_drv_Xsycl_target_missing_triple)
            << A->getSpelling();
        continue;
      }
      // No triple, so just add the argument.
      ArgString = A->getValue();
    } else
      // Triple found, add the next argument in line.
      ArgString = A->getValue(1);
    WarnForDeprecatedBackendOpts(getDriver(), Triple, Device, ArgString, A);
    parseTargetOpts(ArgString, Args, CmdArgs);
    A->claim();
  }
}

void SYCLToolChain::AddImpliedTargetArgs(const llvm::Triple &Triple,
                                         const llvm::opt::ArgList &Args,
                                         llvm::opt::ArgStringList &CmdArgs,
                                         const JobAction &JA,
                                         const ToolChain &HostTC,
                                         StringRef Device) const {
  // Current implied args are for debug information and disabling of
  // optimizations.  They are passed along to the respective areas as follows:
  // FPGA:  -g -cl-opt-disable
  // Default device AOT: -g -cl-opt-disable
  // Default device JIT: -g (-O0 is handled by the runtime)
  // GEN:  -options "-g -O0"
  // CPU:  "--bo=-g -cl-opt-disable"
  llvm::opt::ArgStringList BeArgs;
  // Per-device argument vector storing the device name and the backend argument
  // string
  llvm::SmallVector<std::pair<StringRef, StringRef>, 16> PerDeviceArgs;
  bool IsGen = Triple.getSubArch() == llvm::Triple::SPIRSubArch_gen;
  bool IsJIT =
      Triple.isSPIROrSPIRV() && Triple.getSubArch() == llvm::Triple::NoSubArch;
  if (IsGen && Args.hasArg(options::OPT_fsycl_fp64_conv_emu))
    BeArgs.push_back("-ze-fp64-gen-conv-emu");
  if (Arg *A = Args.getLastArg(options::OPT_g_Group, options::OPT__SLASH_Z7))
    if (!A->getOption().matches(options::OPT_g0))
      BeArgs.push_back("-g");
  // Only pass -cl-opt-disable for non-JIT, as the runtime
  // handles O0 for the JIT case.
  if (Triple.getSubArch() != llvm::Triple::NoSubArch)
    if (Arg *A = Args.getLastArg(options::OPT_O_Group))
      if (A->getOption().matches(options::OPT_O0))
        BeArgs.push_back("-cl-opt-disable");
  StringRef RegAllocModeOptName = "-ftarget-register-alloc-mode=";
  if (Arg *A = Args.getLastArg(options::OPT_ftarget_register_alloc_mode_EQ)) {
    StringRef RegAllocModeVal = A->getValue(0);
    auto ProcessElement = [&](StringRef Ele) {
      auto [DeviceName, RegAllocMode] = Ele.split(':');
      StringRef BackendOptName = SYCL::gen::getGenGRFFlag(RegAllocMode);
      bool IsDefault = RegAllocMode == "default";
      if (RegAllocMode.empty() || DeviceName != "pvc" ||
          (BackendOptName.empty() && !IsDefault)) {
        getDriver().Diag(diag::err_drv_unsupported_option_argument)
            << A->getSpelling() << Ele;
      }
      // "default" means "provide no specification to the backend", so
      // we don't need to do anything here.
      if (IsDefault)
        return;
      if (IsGen) {
        // For AOT, Use ocloc's per-device options flag with the correct ocloc
        // option to honor the user's specification.
        PerDeviceArgs.push_back(
            {DeviceName, Args.MakeArgString(BackendOptName)});
      } else if (IsJIT) {
        // For JIT, pass -ftarget-register-alloc-mode=Device:BackendOpt to
        // clang-offload-wrapper to be processed by the runtime.
        BeArgs.push_back(Args.MakeArgString(RegAllocModeOptName + DeviceName +
                                            ":" + BackendOptName));
      }
    };
    llvm::SmallVector<StringRef, 16> RegAllocModeArgs;
    RegAllocModeVal.split(RegAllocModeArgs, ',');
    for (StringRef Elem : RegAllocModeArgs)
      ProcessElement(Elem);
  } else if (!HostTC.getTriple().isWindowsMSVCEnvironment()) {
    // If -ftarget-register-alloc-mode is not specified, the default is
    // pvc:default on Windows and and pvc:auto otherwise when -device pvc is
    // provided by the user.
    ArgStringList TargArgs;
    Args.AddAllArgValues(TargArgs, options::OPT_Xs, options::OPT_Xs_separate);
    Args.AddAllArgValues(TargArgs, options::OPT_Xsycl_backend);
    // For -Xsycl-target-backend=<triple> the triple value is used to push
    // specific options to the matching device compilation using that triple.
    // Scrutinize this to make sure we are only checking the values needed
    // for the current device compilation.
    for (auto *A : Args) {
      if (!A->getOption().matches(options::OPT_Xsycl_backend_EQ))
        continue;
      if (getDriver().getSYCLDeviceTriple(A->getValue()) == Triple)
        TargArgs.push_back(A->getValue(1));
    }
    // Check for any -device settings.
    std::string DevArg;
    if (IsJIT || Device == "pvc" || hasPVCDevice(TargArgs, DevArg)) {
      // The -device option passed in by the user may not be 'pvc'. Use the
      // value provided by the user if it was specified.
      StringRef DeviceName = "pvc";
      if (!DevArg.empty())
        DeviceName = DevArg;
      StringRef BackendOptName = SYCL::gen::getGenGRFFlag("auto");
      if (IsGen)
        PerDeviceArgs.push_back({Args.MakeArgString(DeviceName),
                                 Args.MakeArgString(BackendOptName)});
      else if (IsJIT)
        BeArgs.push_back(Args.MakeArgString(RegAllocModeOptName + DeviceName +
                                            ":" + BackendOptName));
    }
  }
  // only pass -vpfp-relaxed for aoc with -fintelfpga and -fp-model=fast
  if (Args.hasArg(options::OPT_fintelfpga) && getDriver().IsFPGAHWMode() &&
      Triple.getSubArch() == llvm::Triple::SPIRSubArch_fpga) {
    if (Arg *A = Args.getLastArg(options::OPT_ffp_model_EQ)) {
      if (StringRef(A->getValue()) == "fast")
        BeArgs.push_back("-vpfp-relaxed");
    }
  }
  if (IsGen) {
    // For GEN (spir64_gen) we have implied -device settings given usage
    // of intel_gpu_ as a target.  Handle those here, and also check that no
    // other -device was passed, as that is a conflict.
    StringRef DepInfo = JA.getOffloadingArch();
    if (!DepInfo.empty()) {
      ArgStringList TargArgs;
      Args.AddAllArgValues(TargArgs, options::OPT_Xs, options::OPT_Xs_separate);
      Args.AddAllArgValues(TargArgs, options::OPT_Xsycl_backend);
      // For -Xsycl-target-backend=<triple> we need to scrutinize the triple
      for (auto *A : Args) {
        if (!A->getOption().matches(options::OPT_Xsycl_backend_EQ))
          continue;
        if (StringRef(A->getValue()).starts_with("intel_gpu"))
          TargArgs.push_back(A->getValue(1));
      }
      if (llvm::find_if(TargArgs, [&](auto Cur) {
            return !strncmp(Cur, "-device", sizeof("-device") - 1);
          }) != TargArgs.end()) {
        SmallString<64> Target("intel_gpu_");
        Target += DepInfo;
        getDriver().Diag(diag::err_drv_unsupported_opt_for_target)
            << "-device" << Target;
      }
      // ocloc has different names for some of the newer architectures;
      // translate them to the apropriate value here.
      DepInfo =
          llvm::StringSwitch<StringRef>(DepInfo)
              .Cases("pvc_vg", "12_61_7", "pvc_xt_c0_vg")
              .Cases("mtl_u", "mtl_s", "arl_u", "arl_s", "12_70_4", "mtl_s")
              .Cases("mtl_h", "12_71_4", "mtl_p")
              .Cases("arl_h", "12_74_4", "xe_lpgplus_b0")
              .Default(DepInfo);
      CmdArgs.push_back("-device");
      CmdArgs.push_back(Args.MakeArgString(DepInfo));
    }
    // -ftarget-compile-fast AOT
    if (Args.hasArg(options::OPT_ftarget_compile_fast))
      BeArgs.push_back("-igc_opts 'PartitionUnit=1,SubroutineThreshold=50000'");
    // -ftarget-export-symbols
    if (Args.hasFlag(options::OPT_ftarget_export_symbols,
                     options::OPT_fno_target_export_symbols, false))
      BeArgs.push_back("-library-compilation");
  } else if (IsJIT)
    // -ftarget-compile-fast JIT
    Args.AddLastArg(BeArgs, options::OPT_ftarget_compile_fast);
  if (IsGen) {
    for (auto [DeviceName, BackendArgStr] : PerDeviceArgs) {
      CmdArgs.push_back("-device_options");
      CmdArgs.push_back(Args.MakeArgString(DeviceName));
      CmdArgs.push_back(Args.MakeArgString(BackendArgStr));
    }
  }
  if (BeArgs.empty())
    return;
  if (Triple.getSubArch() == llvm::Triple::NoSubArch ||
      Triple.getSubArch() == llvm::Triple::SPIRSubArch_fpga) {
    for (StringRef A : BeArgs)
      CmdArgs.push_back(Args.MakeArgString(A));
    return;
  }
  SmallString<128> BeOpt;
  if (IsGen)
    CmdArgs.push_back("-options");
  else
    BeOpt = "--bo=";
  for (unsigned I = 0; I < BeArgs.size(); ++I) {
    if (I)
      BeOpt += ' ';
    BeOpt += BeArgs[I];
  }
  CmdArgs.push_back(Args.MakeArgString(BeOpt));
}

void SYCLToolChain::TranslateBackendTargetArgs(
    const llvm::Triple &Triple, const llvm::opt::ArgList &Args,
    llvm::opt::ArgStringList &CmdArgs, StringRef Device) const {
  // Handle -Xs flags.
  for (auto *A : Args) {
    // When parsing the target args, the -Xs<opt> type option applies to all
    // target compilations is not associated with a specific triple.  The
    // option can be used in 3 different ways:
    //   -Xs -DFOO -Xs -DBAR
    //   -Xs "-DFOO -DBAR"
    //   -XsDFOO -XsDBAR
    // All of the above examples will pass -DFOO -DBAR to the backend compiler.

    // Do not add the -Xs to the default SYCL triple when we know we have
    // implied the setting.
    if ((A->getOption().matches(options::OPT_Xs) ||
         A->getOption().matches(options::OPT_Xs_separate)) &&
        Triple.getSubArch() == llvm::Triple::NoSubArch &&
        Triple.isSPIROrSPIRV() && getDriver().isSYCLDefaultTripleImplied())
      continue;

    if (A->getOption().matches(options::OPT_Xs)) {
      // Take the arg and create an option out of it.
      CmdArgs.push_back(Args.MakeArgString(Twine("-") + A->getValue()));
      WarnForDeprecatedBackendOpts(getDriver(), Triple, Device, A->getValue(),
                                   A);
      A->claim();
      continue;
    }
    if (A->getOption().matches(options::OPT_Xs_separate)) {
      StringRef ArgString(A->getValue());
      parseTargetOpts(ArgString, Args, CmdArgs);
      WarnForDeprecatedBackendOpts(getDriver(), Triple, Device, ArgString, A);
      A->claim();
      continue;
    }
  }
  // Do not process -Xsycl-target-backend for implied spir64/spirv64
  if (Triple.getSubArch() == llvm::Triple::NoSubArch &&
      Triple.isSPIROrSPIRV() && getDriver().isSYCLDefaultTripleImplied())
    return;
  // Handle -Xsycl-target-backend.
  TranslateTargetOpt(Triple, Args, CmdArgs, options::OPT_Xsycl_backend,
                     options::OPT_Xsycl_backend_EQ, Device);
  TranslateGPUTargetOpt(Args, CmdArgs, options::OPT_fsycl_targets_EQ);
}

void SYCLToolChain::TranslateLinkerTargetArgs(const llvm::Triple &Triple,
                                              const llvm::opt::ArgList &Args,
                                              llvm::opt::ArgStringList &CmdArgs,
                                              StringRef Device) const {
  // Do not process -Xsycl-target-linker for implied spir64/spirv64
  if (Triple.getSubArch() == llvm::Triple::NoSubArch &&
      Triple.isSPIROrSPIRV() && getDriver().isSYCLDefaultTripleImplied())
    return;
  // Handle -Xsycl-target-linker.
  TranslateTargetOpt(Triple, Args, CmdArgs, options::OPT_Xsycl_linker,
                     options::OPT_Xsycl_linker_EQ, Device);
}

Tool *SYCLToolChain::buildBackendCompiler() const {
  if (getTriple().getSubArch() == llvm::Triple::SPIRSubArch_fpga)
    return new tools::SYCL::fpga::BackendCompiler(*this);
  if (getTriple().getSubArch() == llvm::Triple::SPIRSubArch_gen)
    return new tools::SYCL::gen::BackendCompiler(*this);
  // fall through is CPU.
  return new tools::SYCL::x86_64::BackendCompiler(*this);
}

Tool *SYCLToolChain::buildLinker() const {
  assert(getTriple().isSPIROrSPIRV() || IsSYCLNativeCPU);
  return new tools::SYCL::Linker(*this);
}

void SYCLToolChain::addClangWarningOptions(ArgStringList &CC1Args) const {
  HostTC.addClangWarningOptions(CC1Args);
}

ToolChain::CXXStdlibType
SYCLToolChain::GetCXXStdlibType(const ArgList &Args) const {
  return HostTC.GetCXXStdlibType(Args);
}

void SYCLToolChain::AddSYCLIncludeArgs(const ArgList &DriverArgs,
                                       ArgStringList &CC1Args) const {
  SYCLInstallation.AddSYCLIncludeArgs(DriverArgs, CC1Args);
}

void SYCLToolChain::AddClangSystemIncludeArgs(const ArgList &DriverArgs,
                                              ArgStringList &CC1Args) const {
  HostTC.AddClangSystemIncludeArgs(DriverArgs, CC1Args);
}

void SYCLToolChain::AddClangCXXStdlibIncludeArgs(const ArgList &Args,
                                                 ArgStringList &CC1Args) const {
  HostTC.AddClangCXXStdlibIncludeArgs(Args, CC1Args);
}

SanitizerMask SYCLToolChain::getSupportedSanitizers() const {
  return SanitizerKind::Address;
}<|MERGE_RESOLUTION|>--- conflicted
+++ resolved
@@ -540,16 +540,11 @@
       {"libsycl-itt-compiler-wrappers", "internal"},
       {"libsycl-itt-stubs", "internal"}};
 #if !defined(_WIN32)
-<<<<<<< HEAD
-  const SYCLDeviceLibsList SYCLDeviceSanitizerLibs = {
-      {"libsycl-asan", "internal"}};
-=======
   const SYCLDeviceLibsList SYCLDeviceAsanLibs = {
       {"libsycl-asan", "internal"},
       {"libsycl-asan-cpu", "internal"},
       {"libsycl-asan-dg2", "internal"},
       {"libsycl-asan-pvc", "internal"}};
->>>>>>> 0e2094de
 #endif
 
   const SYCLDeviceLibsList SYCLNativeCpuDeviceLibs = {
