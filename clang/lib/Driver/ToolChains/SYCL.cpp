//===--- SYCL.cpp - SYCL Tool and ToolChain Implementations -----*- C++ -*-===//
//
// Part of the LLVM Project, under the Apache License v2.0 with LLVM Exceptions.
// See https://llvm.org/LICENSE.txt for license information.
// SPDX-License-Identifier: Apache-2.0 WITH LLVM-exception
//
//===----------------------------------------------------------------------===//
#include "SYCL.h"
#include "clang/Driver/CommonArgs.h"
#include "clang/Driver/Compilation.h"
#include "clang/Driver/Driver.h"
#include "llvm/ADT/SmallSet.h"
#include "llvm/SYCLLowerIR/DeviceConfigFile.hpp"
#include "llvm/Support/CommandLine.h"
#include "llvm/Support/Path.h"
#include "llvm/Support/VirtualFileSystem.h"
#include <sstream>

using namespace clang::driver;
using namespace clang::driver::toolchains;
using namespace clang::driver::tools;
using namespace clang;
using namespace llvm::opt;

SYCLInstallationDetector::SYCLInstallationDetector(const Driver &D)
    : D(D), InstallationCandidates() {
  InstallationCandidates.emplace_back(D.Dir + "/..");
}

SYCLInstallationDetector::SYCLInstallationDetector(
    const Driver &D, const llvm::Triple &HostTriple,
    const llvm::opt::ArgList &Args)
    : SYCLInstallationDetector(D) {}

static llvm::SmallString<64>
getLibSpirvBasename(const llvm::Triple &DeviceTriple,
                    const llvm::Triple &HostTriple) {
  // Select remangled libclc variant.
  // Decide long size based on host triple, because offloading targets are going
  // to match that.
  // All known windows environments except Cygwin use 32-bit long.
  llvm::SmallString<64> Result(HostTriple.isOSWindows() &&
                                       !HostTriple.isWindowsCygwinEnvironment()
                                   ? "remangled-l32-signed_char.libspirv-"
                                   : "remangled-l64-signed_char.libspirv-");

  Result.append(DeviceTriple.getTriple());
  Result.append(".bc");

  return Result;
}

const char *SYCLInstallationDetector::findLibspirvPath(
    const llvm::Triple &DeviceTriple, const llvm::opt::ArgList &Args,
    const llvm::Triple &HostTriple) const {

  // If -fsycl-libspirv-path= is specified, try to use that path directly.
  if (Arg *A = Args.getLastArg(options::OPT_fsycl_libspirv_path_EQ)) {
    if (D.getVFS().exists(A->getValue()))
      return A->getValue();

    return nullptr;
  }

  const SmallString<64> Basename =
      getLibSpirvBasename(DeviceTriple, HostTriple);
  auto searchAt = [&](StringRef Path, const Twine &a = "", const Twine &b = "",
                      const Twine &c = "") -> const char * {
    SmallString<128> LibraryPath(Path);
    llvm::sys::path::append(LibraryPath, a, b, c, Basename);

    if (D.getVFS().exists(LibraryPath))
      return Args.MakeArgString(LibraryPath);

    return nullptr;
  };

  for (const auto &IC : InstallationCandidates) {
    // Expected path w/out install.
    if (const char *R = searchAt(IC, "lib", "clc"))
      return R;

    // Expected path w/ install.
    if (const char *R = searchAt(IC, "share", "clc"))
      return R;
  }

  return nullptr;
}

void SYCLInstallationDetector::addLibspirvLinkArgs(
    const llvm::Triple &DeviceTriple, const llvm::opt::ArgList &DriverArgs,
    const llvm::Triple &HostTriple, llvm::opt::ArgStringList &CC1Args) const {
  if (DriverArgs.hasArg(options::OPT_fno_sycl_libspirv)) {
    // -fno-sycl-libspirv flag is reserved for very unusual cases where the
    // libspirv library is not linked when required by the device: so output
    // appropriate warnings.
    D.Diag(diag::warn_flag_no_sycl_libspirv) << DeviceTriple.str();
    return;
  }

  if (const char *LibSpirvFile =
          findLibspirvPath(DeviceTriple, DriverArgs, HostTriple)) {
    CC1Args.push_back("-mlink-builtin-bitcode");
    CC1Args.push_back(LibSpirvFile);
    return;
  }

  D.Diag(diag::err_drv_no_sycl_libspirv)
      << getLibSpirvBasename(DeviceTriple, HostTriple);
}

void SYCLInstallationDetector::getSYCLDeviceLibPath(
    llvm::SmallVector<llvm::SmallString<128>, 4> &DeviceLibPaths) const {
  for (const auto &IC : InstallationCandidates) {
    llvm::SmallString<128> InstallLibPath(IC.str());
    InstallLibPath.append("/lib");
    DeviceLibPaths.emplace_back(InstallLibPath);
  }

  DeviceLibPaths.emplace_back(D.SysRoot + "/lib");
}

void SYCLInstallationDetector::addSYCLIncludeArgs(
    const ArgList &DriverArgs, ArgStringList &CC1Args) const {
<<<<<<< HEAD
  namespace options = clang::options;
=======
>>>>>>> 31ba880e
  if (DriverArgs.hasArg(options::OPT_nostdlibinc, options::OPT_nostdinc)) {
    return;
  }
  // Add the SYCL header search locations in the specified order.
  //   ../include/sycl/stl_wrappers
  //   ../include
  SmallString<128> IncludePath(D.Dir);
  llvm::sys::path::append(IncludePath, "..");
  llvm::sys::path::append(IncludePath, "include");
  // This is used to provide our wrappers around STL headers that provide
  // additional functions/template specializations when the user includes those
  // STL headers in their programs (e.g., <complex>).
  SmallString<128> STLWrappersPath(IncludePath);
  llvm::sys::path::append(STLWrappersPath, "sycl");
  llvm::sys::path::append(STLWrappersPath, "stl_wrappers");
  CC1Args.push_back("-internal-isystem");
  CC1Args.push_back(DriverArgs.MakeArgString(STLWrappersPath));
  CC1Args.push_back("-internal-isystem");
  CC1Args.push_back(DriverArgs.MakeArgString(IncludePath));
}

void SYCLInstallationDetector::print(llvm::raw_ostream &OS) const {
  if (!InstallationCandidates.size())
    return;
  OS << "SYCL Installation Candidates: \n";
  for (const auto &IC : InstallationCandidates) {
    OS << IC << "\n";
  }
}

void SYCL::constructLLVMForeachCommand(Compilation &C, const JobAction &JA,
                                       std::unique_ptr<Command> InputCommand,
                                       const InputInfoList &InputFiles,
                                       const InputInfo &Output, const Tool *T,
                                       StringRef Increment, StringRef Ext,
                                       StringRef ParallelJobs) {
  // Construct llvm-foreach command.
  // The llvm-foreach command looks like this:
  // llvm-foreach --in-file-list=a.list --in-replace='{}' -- echo '{}'
  ArgStringList ForeachArgs;
  std::string OutputFileName(T->getToolChain().getInputFilename(Output));
  ForeachArgs.push_back(C.getArgs().MakeArgString("--out-ext=" + Ext));
  for (auto &I : InputFiles) {
    std::string Filename(T->getToolChain().getInputFilename(I));
    ForeachArgs.push_back(
        C.getArgs().MakeArgString("--in-file-list=" + Filename));
    ForeachArgs.push_back(
        C.getArgs().MakeArgString("--in-replace=" + Filename));
  }

  ForeachArgs.push_back(
      C.getArgs().MakeArgString("--out-file-list=" + OutputFileName));
  ForeachArgs.push_back(
      C.getArgs().MakeArgString("--out-replace=" + OutputFileName));
  if (!Increment.empty())
    ForeachArgs.push_back(
        C.getArgs().MakeArgString("--out-increment=" + Increment));
  if (!ParallelJobs.empty())
    ForeachArgs.push_back(C.getArgs().MakeArgString("--jobs=" + ParallelJobs));

  if (C.getDriver().isSaveTempsEnabled()) {
    SmallString<128> OutputDirName;
    if (C.getDriver().isSaveTempsObj()) {
      OutputDirName =
          T->getToolChain().GetFilePath(OutputFileName.c_str()).c_str();
      llvm::sys::path::remove_filename(OutputDirName);
    }
    // Use the current dir if the `GetFilePath` returned en empty string, which
    // is the case when the `OutputFileName` does not contain any directory
    // information, or if in CWD mode. This is necessary for `llvm-foreach`, as
    // it would disregard the parameter without it. Otherwise append separator.
    if (OutputDirName.empty())
      llvm::sys::path::native(OutputDirName = "./");
    else
      OutputDirName.append(llvm::sys::path::get_separator());
    ForeachArgs.push_back(
        C.getArgs().MakeArgString("--out-dir=" + OutputDirName));
  }

  // If save-offload-code is passed, put the PTX files
  // into the path provided in save-offload-code.
  if (T->getToolChain().getTriple().isNVPTX() &&
      C.getDriver().isSaveOffloadCodeEnabled() && Ext == "s") {
    SmallString<128> OutputDir;

    Arg *SaveOffloadCodeArg =
        C.getArgs().getLastArg(options::OPT_save_offload_code_EQ);

    OutputDir = (SaveOffloadCodeArg ? SaveOffloadCodeArg->getValue() : "");

    // If the output directory path is empty, put the PTX files in the
    // current directory.
    if (OutputDir.empty())
      llvm::sys::path::native(OutputDir = "./");
    else
      OutputDir.append(llvm::sys::path::get_separator());
    ForeachArgs.push_back(C.getArgs().MakeArgString("--out-dir=" + OutputDir));
  }

  ForeachArgs.push_back(C.getArgs().MakeArgString("--"));
  ForeachArgs.push_back(
      C.getArgs().MakeArgString(InputCommand->getExecutable()));

  for (auto &Arg : InputCommand->getArguments())
    ForeachArgs.push_back(Arg);

  SmallString<128> ForeachPath(C.getDriver().Dir);
  llvm::sys::path::append(ForeachPath, "llvm-foreach");
  const char *Foreach = C.getArgs().MakeArgString(ForeachPath);

  auto Cmd = std::make_unique<Command>(JA, *T, ResponseFileSupport::None(),
                                       Foreach, ForeachArgs,
                                       ArrayRef<InputInfo>{});
  C.addCommand(std::move(Cmd));
}

bool SYCL::shouldDoPerObjectFileLinking(const Compilation &C) {
  return !C.getArgs().hasFlag(options::OPT_fgpu_rdc, options::OPT_fno_gpu_rdc,
                              /*default=*/true);
}

// Return whether to use native bfloat16 library.
static bool selectBfloatLibs(const llvm::Triple &Triple, const Compilation &C,
                             bool &UseNative) {

  static llvm::SmallSet<StringRef, 8> GPUArchsWithNBF16{
      "intel_gpu_pvc",     "intel_gpu_acm_g10", "intel_gpu_acm_g11",
      "intel_gpu_acm_g12", "intel_gpu_dg2_g10", "intel_gpu_dg2_g11",
      "intel_dg2_g12",     "intel_gpu_bmg_g21", "intel_gpu_lnl_m",
      "intel_gpu_ptl_h",   "intel_gpu_ptl_u",   "intel_gpu_wcl"};
  const llvm::opt::ArgList &Args = C.getArgs();
  bool NeedLibs = false;

  // spir64 target is actually JIT compilation, so we defer selection of
  // bfloat16 libraries to runtime. For AOT we need libraries, but skip
  // for Nvidia and AMD.
  NeedLibs = Triple.getSubArch() != llvm::Triple::NoSubArch &&
             !Triple.isNVPTX() && !Triple.isAMDGCN();
  UseNative = false;
  if (NeedLibs && Triple.getSubArch() == llvm::Triple::SPIRSubArch_gen &&
      C.hasOffloadToolChain<Action::OFK_SYCL>()) {
    ArgStringList TargArgs;
    auto ToolChains = C.getOffloadToolChains<Action::OFK_SYCL>();
    // Match up the toolchain with the incoming Triple so we are grabbing the
    // expected arguments to scrutinize.
    for (auto TI = ToolChains.first, TE = ToolChains.second; TI != TE; ++TI) {
      llvm::Triple SYCLTriple = TI->second->getTriple();
      if (SYCLTriple == Triple) {
        const toolchains::SYCLToolChain *SYCLTC =
            static_cast<const toolchains::SYCLToolChain *>(TI->second);
        SYCLTC->TranslateBackendTargetArgs(Triple, Args, TargArgs);
        break;
      }
    }

    // We need to select fallback/native bfloat16 devicelib in AOT compilation
    // targetting for Intel GPU devices. Users have 2 ways to apply AOT,
    // 1). clang++ -fsycl -fsycl-targets=spir64_gen -Xs "-device pvc,...,"
    // 2). clang++ -fsycl -fsycl-targets=intel_gpu_pvc,...
    // 3). clang++ -fsycl -fsycl-targets=spir64_gen,intel_gpu_pvc,...
    // -Xsycl-target-backend=spir64_gen "-device dg2"

    std::string Params;
    for (const auto &Arg : TargArgs) {
      Params += " ";
      Params += Arg;
    }

    auto checkBF = [](StringRef Device) {
      return Device.starts_with("pvc") || Device.starts_with("ats") ||
             Device.starts_with("dg2") || Device.starts_with("bmg") ||
             Device.starts_with("lnl") || Device.starts_with("ptl") ||
             Device.starts_with("wcl");
    };

    auto checkSpirvJIT = [](StringRef Target) {
      return Target.starts_with("spir64-") || Target.starts_with("spirv64-") ||
             (Target == "spir64") || (Target == "spirv64");
    };

    size_t DevicesPos = Params.find("-device ");
    // "-device xxx" is used to specify AOT target device, so user must apply
    // -Xs "-device xxx" or -Xsycl-target-backend=spir64_gen "-device xxx"
    if (DevicesPos != std::string::npos) {
      UseNative = true;
      std::istringstream Devices(Params.substr(DevicesPos + 8));
      for (std::string S; std::getline(Devices, S, ',');)
        UseNative &= checkBF(S);

      // When "-device XXX" is applied to specify GPU type, user can still
      // add -fsycl-targets=intel_gpu_pvc..., native bfloat16 devicelib can
      // only be linked when all GPU types specified support.
      // We need to filter CPU target here and only focus on GPU device.
      if (Arg *SYCLTarget = Args.getLastArg(options::OPT_offload_targets_EQ)) {
        for (auto TargetsV : SYCLTarget->getValues()) {
          if (!checkSpirvJIT(StringRef(TargetsV)) &&
              !StringRef(TargetsV).starts_with("spir64_gen") &&
              !StringRef(TargetsV).starts_with("spir64_x86_64") &&
              !GPUArchsWithNBF16.contains(StringRef(TargetsV))) {
            UseNative = false;
            break;
          }
        }
      }

      return NeedLibs;

    } else {
      // -fsycl-targets=intel_gpu_xxx is used to specify AOT target device.
      // Multiple Intel GPU devices can be specified, native bfloat16 devicelib
      // can be involved only when all GPU deivces specified support native
      // bfloat16 native conversion.
      UseNative = true;

      if (Arg *SYCLTarget = Args.getLastArg(options::OPT_offload_targets_EQ)) {
        for (auto TargetsV : SYCLTarget->getValues()) {
          if (!checkSpirvJIT(StringRef(TargetsV)) &&
              !GPUArchsWithNBF16.contains(StringRef(TargetsV))) {
            UseNative = false;
            break;
          }
        }
      }
      return NeedLibs;
    }
  }
  return NeedLibs;
}

struct OclocInfo {
  const char *DeviceName;
  const char *PackageName;
  const char *Version;
  SmallVector<int, 8> HexValues;
};

// The PVCDevices data structure is organized by device name, with the
// corresponding ocloc split release, version and possible Hex representations
// of various PVC devices.  This information is gathered from the following:
// https://github.com/intel/compute-runtime/blob/master/shared/source/dll/devices/devices_base.inl
// https://github.com/intel/compute-runtime/blob/master/shared/source/dll/devices/devices_additional.inl
static OclocInfo PVCDevices[] = {
    {"pvc-sdv", "gen12+", "12.60.1", {}},
    {"pvc",
     "gen12+",
     "12.60.7",
     {0x0BD0, 0x0BD5, 0x0BD6, 0x0BD7, 0x0BD8, 0x0BD9, 0x0BDA, 0x0BDB}}};

static std::string getDeviceArg(const ArgStringList &CmdArgs) {
  bool DeviceSeen = false;
  std::string DeviceArg;
  for (StringRef Arg : CmdArgs) {
    // -device <arg> comes in as a single arg, split up all potential space
    // separated values.
    SmallVector<StringRef> SplitArgs;
    Arg.split(SplitArgs, ' ');
    for (StringRef SplitArg : SplitArgs) {
      if (DeviceSeen) {
        DeviceArg = SplitArg.str();
        break;
      }
      if (SplitArg == "-device")
        DeviceSeen = true;
    }
    if (DeviceSeen)
      break;
  }

  return DeviceArg;
}

static bool checkPVCDevice(std::string SingleArg, std::string &DevArg) {
  // Handle shortened versions.
  bool CheckShortVersion = true;
  for (auto Char : SingleArg) {
    if (!std::isdigit(Char) && Char != '.') {
      CheckShortVersion = false;
      break;
    }
  }
  // Check for device, version or hex (literal values)
  for (unsigned int I = 0; I < std::size(PVCDevices); I++) {
    if (StringRef(SingleArg).equals_insensitive(PVCDevices[I].DeviceName) ||
        StringRef(SingleArg).equals_insensitive(PVCDevices[I].Version)) {
      DevArg = SingleArg;
      return true;
    }

    for (int HexVal : PVCDevices[I].HexValues) {
      int Value = 0;
      if (!StringRef(SingleArg).getAsInteger(0, Value) && Value == HexVal) {
        // TODO: Pass back the hex string to use for -device_options when
        // IGC is updated to allow.  Currently -device_options only accepts
        // the device ID (i.e. pvc) or the version (12.60.7).
        return true;
      }
    }
    if (CheckShortVersion &&
        StringRef(PVCDevices[I].Version).starts_with(SingleArg)) {
      DevArg = SingleArg;
      return true;
    }
  }

  return false;
}

#if !defined(_WIN32)
static void
addSYCLDeviceSanitizerLibs(const Compilation &C, bool IsSpirvAOT,
                           StringRef LibSuffix,
                           SmallVector<std::string, 8> &LibraryList) {
  const llvm::opt::ArgList &Args = C.getArgs();
  enum { JIT = 0, AOT_CPU, AOT_DG2, AOT_PVC };
  auto addSingleLibrary = [&](StringRef DeviceLibName) {
    LibraryList.push_back(Args.MakeArgString(Twine(DeviceLibName) + LibSuffix));
  };

  // This function is used to check whether there is only one GPU device
  // (PVC or DG2) specified in AOT compilation mode. If yes, we can use
  // corresponding libsycl-asan-* to improve device sanitizer performance,
  // otherwise stick to fallback device sanitizer library used in  JIT mode.
  auto getSpecificGPUTarget = [](const ArgStringList &CmdArgs) -> size_t {
    std::string DeviceArg = getDeviceArg(CmdArgs);
    if ((DeviceArg.empty()) || (DeviceArg.find(",") != std::string::npos))
      return JIT;

    std::string Temp;
    if (checkPVCDevice(DeviceArg, Temp))
      return AOT_PVC;

    if (DeviceArg == "dg2")
      return AOT_DG2;

    return JIT;
  };

  auto getSingleBuildTarget = [&]() -> size_t {
    if (!IsSpirvAOT)
      return JIT;

    llvm::opt::Arg *SYCLTarget =
        Args.getLastArg(options::OPT_offload_targets_EQ);
    if (!SYCLTarget || (SYCLTarget->getValues().size() != 1))
      return JIT;

    StringRef SYCLTargetStr = SYCLTarget->getValue();
    if (SYCLTargetStr.starts_with("spir64_x86_64"))
      return AOT_CPU;

    if (SYCLTargetStr == "intel_gpu_pvc")
      return AOT_PVC;

    if (SYCLTargetStr.starts_with("intel_gpu_dg2"))
      return AOT_DG2;

    if (SYCLTargetStr.starts_with("spir64_gen")) {
      ArgStringList TargArgs;
      Args.AddAllArgValues(TargArgs, options::OPT_Xs, options::OPT_Xs_separate);
      Args.AddAllArgValues(TargArgs, options::OPT_Xsycl_backend);
      llvm::opt::Arg *A = nullptr;
      if ((A = Args.getLastArg(options::OPT_Xsycl_backend_EQ)) &&
          StringRef(A->getValue()).starts_with("spir64_gen"))
        TargArgs.push_back(A->getValue(1));

      return getSpecificGPUTarget(TargArgs);
    }

    return JIT;
  };

  std::string SanitizeVal;
  size_t sanitizer_lib_idx = getSingleBuildTarget();
  if (Arg *A = Args.getLastArg(options::OPT_fsanitize_EQ,
                               options::OPT_fno_sanitize_EQ)) {
    if (A->getOption().matches(options::OPT_fsanitize_EQ) &&
        A->getValues().size() == 1) {
      SanitizeVal = A->getValue();
    }
  } else {
    // User can pass -fsanitize=address to device compiler via
    // -Xsycl-target-frontend, sanitize device library must be
    // linked with user's device image if so.
    std::vector<std::string> EnabledDeviceSanitizers;

    // NOTE: "-fsanitize=" applies to all device targets
    auto SyclFEArgVals = Args.getAllArgValues(options::OPT_Xsycl_frontend);
    auto SyclFEEQArgVals = Args.getAllArgValues(options::OPT_Xsycl_frontend_EQ);
    auto ArchDeviceVals = Args.getAllArgValues(options::OPT_Xarch_device);

    std::vector<std::string> ArgVals(
        SyclFEArgVals.size() + SyclFEEQArgVals.size() + ArchDeviceVals.size());
    ArgVals.insert(ArgVals.end(), SyclFEArgVals.begin(), SyclFEArgVals.end());
    ArgVals.insert(ArgVals.end(), SyclFEEQArgVals.begin(),
                   SyclFEEQArgVals.end());
    ArgVals.insert(ArgVals.end(), ArchDeviceVals.begin(), ArchDeviceVals.end());

    // Driver will report error if more than one of address sanitizer, memory
    // sanitizer or thread sanitizer is enabled, so we only need to check first
    // one here.
    for (const std::string &Arg : ArgVals) {
      if (Arg.find("-fsanitize=address") != std::string::npos) {
        SanitizeVal = "address";
        break;
      }
      if (Arg.find("-fsanitize=memory") != std::string::npos) {
        SanitizeVal = "memory";
        break;
      }
      if (Arg.find("-fsanitize=thread") != std::string::npos) {
        SanitizeVal = "thread";
        break;
      }
    }
  }

  const SmallVector<StringRef, 5> SYCLDeviceAsanLibs = {
      "libsycl-asan", "libsycl-asan-cpu", "libsycl-asan-dg2",
      "libsycl-asan-pvc"};
  const SmallVector<StringRef, 5> SYCLDeviceMsanLibs = {
      "libsycl-msan", "libsycl-msan-cpu",
      // Currently, we only provide aot msan libdevice for PVC and CPU.
      // For DG2, we just use libsycl-msan as placeholder.
      "libsycl-msan", "libsycl-msan-pvc"};
  const SmallVector<StringRef, 5> SYCLDeviceTsanLibs = {
      "libsycl-tsan", "libsycl-tsan-cpu",
      // Currently, we only provide aot tsan libdevice for PVC and CPU.
      // For DG2, we just use libsycl-tsan as placeholder.
      // TODO: replace "libsycl-tsan" with "libsycl-tsan-dg2" when DG2
      // AOT support is added.
      "libsycl-tsan", "libsycl-tsan-pvc"};

  if (SanitizeVal == "address")
    addSingleLibrary(SYCLDeviceAsanLibs[sanitizer_lib_idx]);
  else if (SanitizeVal == "memory")
    addSingleLibrary(SYCLDeviceMsanLibs[sanitizer_lib_idx]);
  else if (SanitizeVal == "thread")
    addSingleLibrary(SYCLDeviceTsanLibs[sanitizer_lib_idx]);
}
#endif

// Get the list of SYCL device libraries to link with user's device image.
SmallVector<std::string, 8>
SYCL::getDeviceLibraries(const Compilation &C, const llvm::Triple &TargetTriple,
                         bool IsSpirvAOT) {
  SmallVector<std::string, 8> LibraryList;
  const llvm::opt::ArgList &Args = C.getArgs();
  bool NoOffloadLib =
      !Args.hasFlag(options::OPT_offloadlib, options::OPT_no_offloadlib, true);
  if (TargetTriple.isNVPTX()) {
    if (!NoOffloadLib)
      LibraryList.push_back(
          Args.MakeArgString("devicelib-nvptx64-nvidia-cuda.bc"));
    return LibraryList;
  }

  if (TargetTriple.isAMDGCN()) {
    if (!NoOffloadLib)
      LibraryList.push_back(
          Args.MakeArgString("devicelib-amdgcn-amd-amdhsa.bc"));
    return LibraryList;
  }

  // Ignore no-offloadlib for NativeCPU device library, it provides some
  // critical builtins which must be linked with user's device image.
  if (TargetTriple.isNativeCPU()) {
    LibraryList.push_back(Args.MakeArgString("libsycl-nativecpu_utils.bc"));
    return LibraryList;
  }

  using SYCLDeviceLibsList = SmallVector<StringRef>;
  const SYCLDeviceLibsList SYCLDeviceLibs = {"libsycl-crt",
                                             "libsycl-complex",
                                             "libsycl-complex-fp64",
                                             "libsycl-cmath",
                                             "libsycl-cmath-fp64",
#if defined(_WIN32)
                                             "libsycl-msvc-math",
#endif
                                             "libsycl-imf",
                                             "libsycl-imf-fp64",
                                             "libsycl-imf-bf16",
                                             "libsycl-fallback-cstring",
                                             "libsycl-fallback-complex",
                                             "libsycl-fallback-complex-fp64",
                                             "libsycl-fallback-cmath",
                                             "libsycl-fallback-cmath-fp64",
                                             "libsycl-fallback-imf",
                                             "libsycl-fallback-imf-fp64",
                                             "libsycl-fallback-imf-bf16"};
  bool IsWindowsMSVCEnv =
      C.getDefaultToolChain().getTriple().isWindowsMSVCEnvironment();
  bool IsNewOffload = C.getDriver().getUseNewOffloadingDriver();
  StringRef LibSuffix = ".bc";
  if (IsNewOffload)
    // For new offload model, we use packaged .bc files.
    LibSuffix = IsWindowsMSVCEnv ? ".new.obj" : ".new.o";
  auto addLibraries = [&](const SYCLDeviceLibsList &LibsList) {
    for (const StringRef &Lib : LibsList) {
      LibraryList.push_back(Args.MakeArgString(Twine(Lib) + LibSuffix));
    }
  };

  if (!NoOffloadLib)
    addLibraries(SYCLDeviceLibs);

  // ITT annotation libraries are linked in separately whenever the device
  // code instrumentation is enabled.
  const SYCLDeviceLibsList SYCLDeviceAnnotationLibs = {
      "libsycl-itt-user-wrappers", "libsycl-itt-compiler-wrappers",
      "libsycl-itt-stubs"};
  if (Args.hasFlag(options::OPT_fsycl_instrument_device_code,
                   options::OPT_fno_sycl_instrument_device_code, true))
    addLibraries(SYCLDeviceAnnotationLibs);

  const SYCLDeviceLibsList SYCLDeviceBfloat16FallbackLib = {
      "libsycl-fallback-bfloat16"};
  const SYCLDeviceLibsList SYCLDeviceBfloat16NativeLib = {
      "libsycl-native-bfloat16"};
  bool NativeBfloatLibs;
  bool NeedBfloatLibs = selectBfloatLibs(TargetTriple, C, NativeBfloatLibs);
  if (NeedBfloatLibs && !NoOffloadLib) {
    // Add native or fallback bfloat16 library.
    if (NativeBfloatLibs)
      addLibraries(SYCLDeviceBfloat16NativeLib);
    else
      addLibraries(SYCLDeviceBfloat16FallbackLib);
  }

  // Currently, device sanitizer support is required by some developers on
  // Linux platform only, so compiler only provides device sanitizer libraries
  // on Linux platform.
#if !defined(_WIN32)
  addSYCLDeviceSanitizerLibs(C, IsSpirvAOT, LibSuffix, LibraryList);
#endif

  return LibraryList;
}

/// Reads device config file to find information about the SYCL targets in
/// `Targets`, and defines device traits macros accordingly.
void SYCL::populateSYCLDeviceTraitsMacrosArgs(
    Compilation &C, const llvm::opt::ArgList &Args,
    const SmallVectorImpl<std::pair<const ToolChain *, StringRef>> &Targets) {
  if (Targets.empty())
    return;

  const auto &TargetTable = DeviceConfigFile::TargetTable;
  std::map<StringRef, unsigned int> AllDevicesHave;
  std::map<StringRef, bool> AnyDeviceHas;
  bool AnyDeviceHasAnyAspect = false;
  unsigned int ValidTargets = 0;
  for (const auto &[TC, BoundArch] : Targets) {
    assert(TC && "Invalid SYCL Offload Toolchain");
    // Try and find the device arch, if it's empty, try to search for either
    // the whole Triple or just the 'ArchName' string.
    auto TargetIt = TargetTable.end();
    const llvm::Triple &TargetTriple = TC->getTriple();
    const StringRef TargetArch{BoundArch};
    if (!TargetArch.empty()) {
      TargetIt = llvm::find_if(TargetTable, [&](const auto &Value) {
        using namespace tools::SYCL;
        StringRef Device{Value.first};
        if (Device.consume_front(gen::AmdGPU))
          return TargetArch == Device && TargetTriple.isAMDGCN();
        if (Device.consume_front(gen::NvidiaGPU))
          return TargetArch == Device && TargetTriple.isNVPTX();
        if (Device.consume_front(gen::IntelGPU))
          return TargetArch == Device && TargetTriple.isSPIRAOT();
        return TargetArch == Device;
      });
    } else {
      TargetIt = TargetTable.find(TargetTriple.str());
      if (TargetIt == TargetTable.end())
        TargetIt = TargetTable.find(TargetTriple.getArchName().str());
    }

    if (TargetIt != TargetTable.end()) {
      const DeviceConfigFile::TargetInfo &Info = (*TargetIt).second;
      ++ValidTargets;
      const auto &AspectList = Info.aspects;
      const auto &MaySupportOtherAspects = Info.maySupportOtherAspects;
      if (!AnyDeviceHasAnyAspect)
        AnyDeviceHasAnyAspect = MaySupportOtherAspects;
      for (const auto &Aspect : AspectList) {
        // If target has an entry in the config file, the set of aspects
        // supported by all devices supporting the target is 'AspectList'.
        // If there's no entry, such set is empty.
        const auto &AspectIt = AllDevicesHave.find(Aspect);
        if (AspectIt != AllDevicesHave.end())
          ++AllDevicesHave[Aspect];
        else
          AllDevicesHave[Aspect] = 1;
        // If target has an entry in the config file AND
        // 'MaySupportOtherAspects' is false, the set of aspects supported
        // by any device supporting the target is 'AspectList'. If there's
        // no entry OR 'MaySupportOtherAspects' is true, such set contains
        // all the aspects.
        AnyDeviceHas[Aspect] = true;
      }
    }
  }
  // If there's no entry for the target in the device config file, the set
  // of aspects supported by any device supporting the target contains all
  // the aspects.
  if (ValidTargets == 0)
    AnyDeviceHasAnyAspect = true;

  const Driver &D = C.getDriver();
  if (AnyDeviceHasAnyAspect) {
    // There exists some target that supports any given aspect.
    constexpr static StringRef MacroAnyDeviceAnyAspect{
        "-D__SYCL_ANY_DEVICE_HAS_ANY_ASPECT__=1"};
    D.addSYCLDeviceTraitsMacroArg(Args, MacroAnyDeviceAnyAspect);
  } else {
    // Some of the aspects are not supported at all by any of the targets.
    // Thus, we need to define individual macros for each supported aspect.
    for (const auto &[TargetKey, SupportedTarget] : AnyDeviceHas) {
      assert(SupportedTarget);
      const SmallString<64> MacroAnyDevice{
          {"-D__SYCL_ANY_DEVICE_HAS_", TargetKey, "__=1"}};
      D.addSYCLDeviceTraitsMacroArg(Args, MacroAnyDevice);
    }
  }
  for (const auto &[TargetKey, SupportedTargets] : AllDevicesHave) {
    if (SupportedTargets != ValidTargets)
      continue;
    const SmallString<64> MacroAllDevices{
        {"-D__SYCL_ALL_DEVICES_HAVE_", TargetKey, "__=1"}};
    D.addSYCLDeviceTraitsMacroArg(Args, MacroAllDevices);
  }
}

// The list should match pre-built SYCL device library files located in
// compiler package. Once we add or remove any SYCL device library files,
// the list should be updated accordingly.
static llvm::SmallVector<StringRef, 16> SYCLDeviceLibList{
    "bfloat16",
    "crt",
    "cmath",
    "cmath-fp64",
    "complex",
    "complex-fp64",
#if defined(_WIN32)
    "msvc-math",
#else
    "asan",
    "asan-pvc",
    "asan-cpu",
    "asan-dg2",
    "msan",
    "msan-pvc",
    "msan-cpu",
    "tsan",
    "tsan-pvc",
    "tsan-cpu",
#endif
    "imf",
    "imf-fp64",
    "imf-bf16",
    "itt-compiler-wrappers",
    "itt-stubs",
    "itt-user-wrappers",
    "fallback-cstring",
    "fallback-cmath",
    "fallback-cmath-fp64",
    "fallback-complex",
    "fallback-complex-fp64",
    "fallback-imf",
    "fallback-imf-fp64",
    "fallback-imf-bf16",
    "fallback-bfloat16",
    "native-bfloat16"};

const char *SYCL::Linker::constructLLVMLinkCommand(
    Compilation &C, const JobAction &JA, const InputInfo &Output,
    const ArgList &Args, StringRef SubArchName, StringRef OutputFilePrefix,
    const InputInfoList &InputFiles) const {
  // Split inputs into libraries which have 'archive' type and other inputs
  // which can be either objects or list files. Object files are linked together
  // in a usual way, but the libraries/list files need to be linked differently.
  // We need to fetch only required symbols from the libraries. With the current
  // llvm-link command line interface that can be achieved with two step
  // linking: at the first step we will link objects into an intermediate
  // partially linked image which on the second step will be linked with the
  // libraries with --only-needed option.
  ArgStringList Opts;
  ArgStringList Objs;
  ArgStringList Libs;
  // Add the input bc's created by compile step.
  // When offloading, the input file(s) could be from unbundled partially
  // linked archives.  The unbundled information is a list of files and not
  // an actual object/archive.  Take that list and pass those to the linker
  // instead of the original object.
  if (JA.isDeviceOffloading(Action::OFK_SYCL)) {
    bool IsRDC = !shouldDoPerObjectFileLinking(C);
    auto isNoRDCDeviceCodeLink = [&](const InputInfo &II) {
      if (IsRDC)
        return false;
      if (II.getType() != clang::driver::types::TY_LLVM_BC)
        return false;
      if (InputFiles.size() != 2)
        return false;
      return &II == &InputFiles[1];
    };
    auto isSYCLDeviceLib = [&](const InputInfo &II) {
      const ToolChain *HostTC = C.getSingleOffloadToolChain<Action::OFK_Host>();
      const bool IsNVPTX = this->getToolChain().getTriple().isNVPTX();
      const bool IsAMDGCN = this->getToolChain().getTriple().isAMDGCN();
      const bool IsSYCLNativeCPU =
          this->getToolChain().getTriple().isNativeCPU();
      StringRef LibPostfix = ".bc";
      StringRef NewLibPostfix = ".new.o";
      if (HostTC->getTriple().isWindowsMSVCEnvironment() &&
          C.getDriver().IsCLMode())
        NewLibPostfix = ".new.obj";
      std::string FileName = this->getToolChain().getInputFilename(II);
      StringRef InputFilename = llvm::sys::path::filename(FileName);
      // NativeCPU links against libclc (libspirv)
      if (IsSYCLNativeCPU && InputFilename.contains("libspirv"))
        return true;
      // AMDGCN links against our libdevice (devicelib)
      if (IsAMDGCN && InputFilename.starts_with("devicelib-"))
        return true;
      // NVPTX links against our libclc (libspirv), our libdevice (devicelib),
      // and the CUDA libdevice
      if (IsNVPTX && (InputFilename.starts_with("devicelib-") ||
                      InputFilename.contains("libspirv") ||
                      InputFilename.contains("libdevice")))
        return true;
      StringRef LibSyclPrefix("libsycl-");
      if (!InputFilename.starts_with(LibSyclPrefix) ||
          !InputFilename.ends_with(LibPostfix) ||
          InputFilename.ends_with(NewLibPostfix))
        return false;
      // Skip the prefix "libsycl-"
      std::string PureLibName =
          InputFilename.substr(LibSyclPrefix.size()).str();
      if (isNoRDCDeviceCodeLink(II)) {
        // Skip the final - until the . because we linked all device libs into a
        // single BC in a previous action so we have a temp file name.
        auto FinalDashPos = PureLibName.find_last_of('-');
        auto DotPos = PureLibName.find_last_of('.');
        assert((FinalDashPos != std::string::npos &&
                DotPos != std::string::npos) &&
               "Unexpected filename");
        PureLibName =
            PureLibName.substr(0, FinalDashPos) + PureLibName.substr(DotPos);
      }
      for (const auto &L : SYCLDeviceLibList) {
        std::string DeviceLibName(L);
        DeviceLibName.append(LibPostfix);
        if (StringRef(PureLibName) == DeviceLibName ||
            (IsNVPTX && StringRef(PureLibName).starts_with(L)))
          return true;
      }
      return false;
    };
    size_t InputFileNum = InputFiles.size();
    bool LinkSYCLDeviceLibs = (InputFileNum >= 2);
    LinkSYCLDeviceLibs = LinkSYCLDeviceLibs && !isSYCLDeviceLib(InputFiles[0]);
    for (size_t Idx = 1; Idx < InputFileNum; ++Idx)
      LinkSYCLDeviceLibs =
          LinkSYCLDeviceLibs && isSYCLDeviceLib(InputFiles[Idx]);
    if (LinkSYCLDeviceLibs) {
      Opts.push_back("-only-needed");
    }
    // Go through the Inputs to the link.  When a listfile is encountered, we
    // know it is an unbundled generated list.
    for (const auto &II : InputFiles) {
      std::string FileName = getToolChain().getInputFilename(II);
      if (II.getType() == types::TY_Tempfilelist) {
        if (IsRDC) {
          // Pass the unbundled list with '@' to be processed.
          Libs.push_back(C.getArgs().MakeArgString("@" + FileName));
        } else {
          assert(InputFiles.size() == 2 &&
                 "Unexpected inputs for no-RDC with temp file list");
          // If we're in no-RDC mode and the input is a temp file list,
          // we want to link multiple object files each against device libs,
          // so we should consider this input as an object and not pass '@'.
          Objs.push_back(C.getArgs().MakeArgString(FileName));
        }
      } else if (II.getType() == types::TY_Archive && !LinkSYCLDeviceLibs) {
        Libs.push_back(C.getArgs().MakeArgString(FileName));
      } else
        Objs.push_back(C.getArgs().MakeArgString(FileName));
    }
  } else
    for (const auto &II : InputFiles)
      Objs.push_back(
          C.getArgs().MakeArgString(getToolChain().getInputFilename(II)));

  // Get llvm-link path.
  SmallString<128> ExecPath(C.getDriver().Dir);
  llvm::sys::path::append(ExecPath, "llvm-link");
  const char *Exec = C.getArgs().MakeArgString(ExecPath);

  auto AddLinkCommand = [this, &C, &JA, Exec](const char *Output,
                                              const ArgStringList &Inputs,
                                              const ArgStringList &Options) {
    ArgStringList CmdArgs;
    llvm::copy(Options, std::back_inserter(CmdArgs));
    llvm::copy(Inputs, std::back_inserter(CmdArgs));
    CmdArgs.push_back("-o");
    CmdArgs.push_back(Output);
    // TODO: temporary workaround for a problem with warnings reported by
    // llvm-link when driver links LLVM modules with empty modules
    CmdArgs.push_back("--suppress-warnings");
    C.addCommand(std::make_unique<Command>(JA, *this,
                                           ResponseFileSupport::AtFileUTF8(),
                                           Exec, CmdArgs,
                                           ArrayRef<InputInfo>{}));
  };

  // Add an intermediate output file.
  const char *OutputFileName =
      C.getArgs().MakeArgString(getToolChain().getInputFilename(Output));

  if (Libs.empty())
    AddLinkCommand(OutputFileName, Objs, Opts);
  else {
    assert(Opts.empty() && "unexpected options");

    // Linker will be invoked twice if inputs contain libraries. First time we
    // will link input objects into an intermediate temporary file, and on the
    // second invocation intermediate temporary object will be linked with the
    // libraries, but now only required symbols will be added to the final
    // output.
    std::string TempFile =
        C.getDriver().GetTemporaryPath(OutputFilePrefix.str() + "-link", "bc");
    const char *LinkOutput = C.addTempFile(C.getArgs().MakeArgString(TempFile));
    AddLinkCommand(LinkOutput, Objs, {});

    // Now invoke linker for the second time to link required symbols from the
    // input libraries.
    ArgStringList LinkInputs{LinkOutput};
    llvm::copy(Libs, std::back_inserter(LinkInputs));
    AddLinkCommand(OutputFileName, LinkInputs, {"--only-needed"});
  }
  return OutputFileName;
}

// For SYCL the inputs of the linker job are SPIR-V binaries and output is
// a single SPIR-V binary.  Input can also be bitcode when specified by
// the user.
void SYCL::Linker::ConstructJob(Compilation &C, const JobAction &JA,
                                const InputInfo &Output,
                                const InputInfoList &Inputs,
                                const ArgList &Args,
                                const char *LinkingOutput) const {

  assert((getToolChain().getTriple().isSPIROrSPIRV() ||
          getToolChain().getTriple().isNVPTX() ||
          getToolChain().getTriple().isAMDGCN() ||
          getToolChain().getTriple().isNativeCPU()) &&
         "Unsupported target");

  std::string SubArchName =
      std::string(getToolChain().getTriple().getArchName());

  // Prefix for temporary file name.
  std::string Prefix = std::string(llvm::sys::path::stem(SubArchName));

  // For CUDA, we want to link all BC files before resuming the normal
  // compilation path
  if (getToolChain().getTriple().isNVPTX() ||
      getToolChain().getTriple().isAMDGCN()) {
    InputInfoList NvptxInputs;
    for (const auto &II : Inputs) {
      if (!II.isFilename())
        continue;
      NvptxInputs.push_back(II);
    }

    constructLLVMLinkCommand(C, JA, Output, Args, SubArchName, Prefix,
                             NvptxInputs);
    return;
  }

  InputInfoList SpirvInputs;
  for (const auto &II : Inputs) {
    if (!II.isFilename())
      continue;
    SpirvInputs.push_back(II);
  }

  constructLLVMLinkCommand(C, JA, Output, Args, SubArchName, Prefix,
                           SpirvInputs);
}

static const char *makeExeName(Compilation &C, StringRef Name) {
  llvm::SmallString<8> ExeName(Name);
  const ToolChain *HostTC = C.getSingleOffloadToolChain<Action::OFK_Host>();
  if (HostTC->getTriple().isWindowsMSVCEnvironment())
    ExeName.append(".exe");
  return C.getArgs().MakeArgString(ExeName);
}

// Determine if any of the given arguments contain any PVC based values for
// the -device option.
static bool hasPVCDevice(const ArgStringList &CmdArgs, std::string &DevArg) {
  std::string Res = getDeviceArg(CmdArgs);
  if (Res.empty())
    return false;
  // Go through all of the arguments to '-device' and determine if any of these
  // are pvc based.  We only match literal values and will not find a match
  // when ranges or wildcards are used.
  // Here we parse the targets, tokenizing via ','
  StringRef DeviceArg(Res.c_str());
  SmallVector<StringRef> SplitArgs;
  DeviceArg.split(SplitArgs, ",");
  for (const auto &SingleArg : SplitArgs) {
    bool IsPVC = checkPVCDevice(SingleArg.str(), DevArg);
    if (IsPVC)
      return true;
  }
  return false;
}

static llvm::StringMap<StringRef> GRFModeFlagMap{
    {"auto", "-ze-intel-enable-auto-large-GRF-mode"},
    {"small", "-ze-intel-128-GRF-per-thread"},
    {"large", "-ze-opt-large-register-file"}};

StringRef SYCL::gen::getGenGRFFlag(StringRef GRFMode) {
  if (!GRFModeFlagMap.contains(GRFMode))
    return "";
  return GRFModeFlagMap[GRFMode];
}

void SYCL::gen::BackendCompiler::ConstructJob(Compilation &C,
                                              const JobAction &JA,
                                              const InputInfo &Output,
                                              const InputInfoList &Inputs,
                                              const ArgList &Args,
                                              const char *LinkingOutput) const {
  assert(getToolChain().getTriple().isSPIROrSPIRV() && "Unsupported target");
  ArgStringList CmdArgs{"-output", Output.getFilename()};
  InputInfoList ForeachInputs;
  for (const auto &II : Inputs) {
    CmdArgs.push_back("-file");
    std::string Filename(II.getFilename());
    if (II.getType() == types::TY_Tempfilelist)
      ForeachInputs.push_back(II);
    CmdArgs.push_back(C.getArgs().MakeArgString(Filename));
  }
  // The next line prevents ocloc from modifying the image name
  CmdArgs.push_back("-output_no_suffix");
  CmdArgs.push_back("-spirv_input");
  StringRef Device = JA.getOffloadingArch();

  // Add -Xsycl-target* options.
  const toolchains::SYCLToolChain &TC =
      static_cast<const toolchains::SYCLToolChain &>(getToolChain());
  const ToolChain *HostTC = C.getSingleOffloadToolChain<Action::OFK_Host>();
  TC.AddImpliedTargetArgs(getToolChain().getTriple(), Args, CmdArgs, JA,
                          *HostTC, Device);
  TC.TranslateBackendTargetArgs(getToolChain().getTriple(), Args, CmdArgs,
                                Device);
  TC.TranslateLinkerTargetArgs(getToolChain().getTriple(), Args, CmdArgs,
                               Device);
  SmallString<128> ExecPath(
      getToolChain().GetProgramPath(makeExeName(C, "ocloc")));
  const char *Exec = C.getArgs().MakeArgString(ExecPath);
  auto Cmd = std::make_unique<Command>(JA, *this, ResponseFileSupport::None(),
                                       Exec, CmdArgs, ArrayRef<InputInfo>{});
  if (!ForeachInputs.empty()) {
    StringRef ParallelJobs =
        Args.getLastArgValue(options::OPT_fsycl_max_parallel_jobs_EQ);
    constructLLVMForeachCommand(C, JA, std::move(Cmd), ForeachInputs, Output,
                                this, "", "out", ParallelJobs);
  } else
    C.addCommand(std::move(Cmd));
}

StringRef SYCL::gen::resolveGenDevice(StringRef DeviceName) {
  StringRef Device;
  Device =
      llvm::StringSwitch<StringRef>(DeviceName)
          .Cases("intel_gpu_bdw", "intel_gpu_8_0_0", "bdw")
          .Cases("intel_gpu_skl", "intel_gpu_9_0_9", "skl")
          .Cases("intel_gpu_kbl", "intel_gpu_9_1_9", "kbl")
          .Cases("intel_gpu_cfl", "intel_gpu_9_2_9", "cfl")
          .Cases("intel_gpu_apl", "intel_gpu_bxt", "intel_gpu_9_3_0", "apl")
          .Cases("intel_gpu_glk", "intel_gpu_9_4_0", "glk")
          .Cases("intel_gpu_whl", "intel_gpu_9_5_0", "whl")
          .Cases("intel_gpu_aml", "intel_gpu_9_6_0", "aml")
          .Cases("intel_gpu_cml", "intel_gpu_9_7_0", "cml")
          .Cases("intel_gpu_icllp", "intel_gpu_icl", "intel_gpu_11_0_0",
                 "icllp")
          .Cases("intel_gpu_ehl", "intel_gpu_jsl", "intel_gpu_11_2_0", "ehl")
          .Cases("intel_gpu_tgllp", "intel_gpu_tgl", "intel_gpu_12_0_0",
                 "tgllp")
          .Cases("intel_gpu_rkl", "intel_gpu_12_1_0", "rkl")
          .Cases("intel_gpu_adl_s", "intel_gpu_rpl_s", "intel_gpu_12_2_0",
                 "adl_s")
          .Cases("intel_gpu_adl_p", "intel_gpu_12_3_0", "adl_p")
          .Cases("intel_gpu_adl_n", "intel_gpu_12_4_0", "adl_n")
          .Cases("intel_gpu_dg1", "intel_gpu_12_10_0", "dg1")
          .Cases("intel_gpu_acm_g10", "intel_gpu_dg2_g10", "intel_gpu_12_55_8",
                 "acm_g10")
          .Cases("intel_gpu_acm_g11", "intel_gpu_dg2_g11", "intel_gpu_12_56_5",
                 "acm_g11")
          .Cases("intel_gpu_acm_g12", "intel_gpu_dg2_g12", "intel_gpu_12_57_0",
                 "acm_g12")
          .Cases("intel_gpu_pvc", "intel_gpu_12_60_7", "pvc")
          .Cases("intel_gpu_pvc_vg", "intel_gpu_12_61_7", "pvc_vg")
          .Cases("intel_gpu_mtl_u", "intel_gpu_mtl_s", "intel_gpu_arl_u",
                 "intel_gpu_arl_s", "intel_gpu_12_70_4", "mtl_u")
          .Cases("intel_gpu_mtl_h", "intel_gpu_12_71_4", "mtl_h")
          .Cases("intel_gpu_arl_h", "intel_gpu_12_74_4", "arl_h")
          .Cases("intel_gpu_bmg_g21", "intel_gpu_20_1_4", "bmg_g21")
          .Cases("intel_gpu_bmg_g31", "intel_gpu_20_2_0", "bmg_g31")
          .Cases("intel_gpu_lnl_m", "intel_gpu_20_4_4", "lnl_m")
          .Cases("intel_gpu_ptl_h", "intel_gpu_30_0_4", "ptl_h")
          .Cases("intel_gpu_ptl_u", "intel_gpu_30_1_1", "ptl_u")
          .Cases("intel_gpu_wcl", "intel_gpu_30_3_0", "wcl")
          .Case("nvidia_gpu_sm_50", "sm_50")
          .Case("nvidia_gpu_sm_52", "sm_52")
          .Case("nvidia_gpu_sm_53", "sm_53")
          .Case("nvidia_gpu_sm_60", "sm_60")
          .Case("nvidia_gpu_sm_61", "sm_61")
          .Case("nvidia_gpu_sm_62", "sm_62")
          .Case("nvidia_gpu_sm_70", "sm_70")
          .Case("nvidia_gpu_sm_72", "sm_72")
          .Case("nvidia_gpu_sm_75", "sm_75")
          .Case("nvidia_gpu_sm_80", "sm_80")
          .Case("nvidia_gpu_sm_86", "sm_86")
          .Case("nvidia_gpu_sm_87", "sm_87")
          .Case("nvidia_gpu_sm_89", "sm_89")
          .Case("nvidia_gpu_sm_90", "sm_90")
          .Case("nvidia_gpu_sm_90a", "sm_90a")
          .Case("amd_gpu_gfx700", "gfx700")
          .Case("amd_gpu_gfx701", "gfx701")
          .Case("amd_gpu_gfx702", "gfx702")
          .Case("amd_gpu_gfx703", "gfx703")
          .Case("amd_gpu_gfx704", "gfx704")
          .Case("amd_gpu_gfx705", "gfx705")
          .Case("amd_gpu_gfx801", "gfx801")
          .Case("amd_gpu_gfx802", "gfx802")
          .Case("amd_gpu_gfx803", "gfx803")
          .Case("amd_gpu_gfx805", "gfx805")
          .Case("amd_gpu_gfx810", "gfx810")
          .Case("amd_gpu_gfx900", "gfx900")
          .Case("amd_gpu_gfx902", "gfx902")
          .Case("amd_gpu_gfx904", "gfx904")
          .Case("amd_gpu_gfx906", "gfx906")
          .Case("amd_gpu_gfx908", "gfx908")
          .Case("amd_gpu_gfx909", "gfx909")
          .Case("amd_gpu_gfx90a", "gfx90a")
          .Case("amd_gpu_gfx90c", "gfx90c")
          .Case("amd_gpu_gfx940", "gfx940")
          .Case("amd_gpu_gfx941", "gfx941")
          .Case("amd_gpu_gfx942", "gfx942")
          .Case("amd_gpu_gfx1010", "gfx1010")
          .Case("amd_gpu_gfx1011", "gfx1011")
          .Case("amd_gpu_gfx1012", "gfx1012")
          .Case("amd_gpu_gfx1013", "gfx1013")
          .Case("amd_gpu_gfx1030", "gfx1030")
          .Case("amd_gpu_gfx1031", "gfx1031")
          .Case("amd_gpu_gfx1032", "gfx1032")
          .Case("amd_gpu_gfx1033", "gfx1033")
          .Case("amd_gpu_gfx1034", "gfx1034")
          .Case("amd_gpu_gfx1035", "gfx1035")
          .Case("amd_gpu_gfx1036", "gfx1036")
          .Case("amd_gpu_gfx1100", "gfx1100")
          .Case("amd_gpu_gfx1101", "gfx1101")
          .Case("amd_gpu_gfx1102", "gfx1102")
          .Case("amd_gpu_gfx1103", "gfx1103")
          .Case("amd_gpu_gfx1150", "gfx1150")
          .Case("amd_gpu_gfx1151", "gfx1151")
          .Case("amd_gpu_gfx1200", "gfx1200")
          .Case("amd_gpu_gfx1201", "gfx1201")
          .Default("");
  return Device;
}

// This is a mapping between the user provided --offload-arch value for Intel
// GPU targets and the spir64_gen device name accepted by OCLOC (the Intel GPU
// AOT compiler).
StringRef clang::driver::mapIntelGPUArchName(StringRef ArchName) {
  StringRef Arch;
  Arch = llvm::StringSwitch<StringRef>(ArchName)
             .Case("bdw", "bdw")
             .Case("skl", "skl")
             .Case("kbl", "kbl")
             .Case("cfl", "cfl")
             .Cases("apl", "bxt", "apl")
             .Case("glk", "glk")
             .Case("whl", "whl")
             .Case("aml", "aml")
             .Case("cml", "cml")
             .Cases("icllp", "icl", "icllp")
             .Cases("ehl", "jsl", "ehl")
             .Cases("tgllp", "tgl", "tgllp")
             .Case("rkl", "rkl")
             .Cases("adl_s", "rpl_s", "adl_s")
             .Case("adl_p", "adl_p")
             .Case("adl_n", "adl_n")
             .Case("dg1", "dg1")
             .Cases("acm_g10", "dg2_g10", "acm_g10")
             .Cases("acm_g11", "dg2_g11", "acm_g11")
             .Cases("acm_g12", "dg2_g12", "acm_g12")
             .Case("pvc", "pvc")
             .Case("pvc_vg", "pvc_vg")
             .Cases("mtl_u", "mtl_s", "arl_u", "arl_s", "mtl_u")
             .Case("mtl_h", "mtl_h")
             .Case("arl_h", "arl_h")
             .Case("bmg_g21", "bmg_g21")
             .Case("lnl_m", "lnl_m")
             .Default(ArchName);
  return Arch;
}

SmallString<64> SYCL::gen::getGenDeviceMacro(StringRef DeviceName) {
  SmallString<64> Macro;
  StringRef Ext =
      llvm::StringSwitch<StringRef>(DeviceName)
          .Case("bdw", "INTEL_GPU_BDW")
          .Case("skl", "INTEL_GPU_SKL")
          .Case("kbl", "INTEL_GPU_KBL")
          .Case("cfl", "INTEL_GPU_CFL")
          .Cases("apl", "bxt", "INTEL_GPU_APL")
          .Case("glk", "INTEL_GPU_GLK")
          .Case("whl", "INTEL_GPU_WHL")
          .Case("aml", "INTEL_GPU_AML")
          .Case("cml", "INTEL_GPU_CML")
          .Cases("icllp", "icl", "INTEL_GPU_ICLLP")
          .Cases("ehl", "jsl", "INTEL_GPU_EHL")
          .Cases("tgllp", "tgl", "INTEL_GPU_TGLLP")
          .Case("rkl", "INTEL_GPU_RKL")
          .Cases("adl_s", "rpl_s", "INTEL_GPU_ADL_S")
          .Case("adl_p", "INTEL_GPU_ADL_P")
          .Case("adl_n", "INTEL_GPU_ADL_N")
          .Case("dg1", "INTEL_GPU_DG1")
          .Cases("acm_g10", "dg2_g10", "INTEL_GPU_ACM_G10")
          .Cases("acm_g11", "dg2_g11", "INTEL_GPU_ACM_G11")
          .Cases("acm_g12", "dg2_g12", "INTEL_GPU_ACM_G12")
          .Case("pvc", "INTEL_GPU_PVC")
          .Case("pvc_vg", "INTEL_GPU_PVC_VG")
          .Cases("mtl_u", "mtl_s", "arl_u", "arl_s", "INTEL_GPU_MTL_U")
          .Case("mtl_h", "INTEL_GPU_MTL_H")
          .Case("arl_h", "INTEL_GPU_ARL_H")
          .Case("bmg_g21", "INTEL_GPU_BMG_G21")
          .Case("bmg_g31", "INTEL_GPU_BMG_G31")
          .Case("lnl_m", "INTEL_GPU_LNL_M")
          .Case("ptl_h", "INTEL_GPU_PTL_H")
          .Case("ptl_u", "INTEL_GPU_PTL_U")
          .Case("wcl", "INTEL_GPU_WCL")
          .Case("sm_50", "NVIDIA_GPU_SM_50")
          .Case("sm_52", "NVIDIA_GPU_SM_52")
          .Case("sm_53", "NVIDIA_GPU_SM_53")
          .Case("sm_60", "NVIDIA_GPU_SM_60")
          .Case("sm_61", "NVIDIA_GPU_SM_61")
          .Case("sm_62", "NVIDIA_GPU_SM_62")
          .Case("sm_70", "NVIDIA_GPU_SM_70")
          .Case("sm_72", "NVIDIA_GPU_SM_72")
          .Case("sm_75", "NVIDIA_GPU_SM_75")
          .Case("sm_80", "NVIDIA_GPU_SM_80")
          .Case("sm_86", "NVIDIA_GPU_SM_86")
          .Case("sm_87", "NVIDIA_GPU_SM_87")
          .Case("sm_89", "NVIDIA_GPU_SM_89")
          .Case("sm_90", "NVIDIA_GPU_SM_90")
          .Case("sm_90a", "NVIDIA_GPU_SM_90A")
          .Case("gfx700", "AMD_GPU_GFX700")
          .Case("gfx701", "AMD_GPU_GFX701")
          .Case("gfx702", "AMD_GPU_GFX702")
          .Case("gfx703", "AMD_GPU_GFX703")
          .Case("gfx704", "AMD_GPU_GFX704")
          .Case("gfx705", "AMD_GPU_GFX705")
          .Case("gfx801", "AMD_GPU_GFX801")
          .Case("gfx802", "AMD_GPU_GFX802")
          .Case("gfx803", "AMD_GPU_GFX803")
          .Case("gfx805", "AMD_GPU_GFX805")
          .Case("gfx810", "AMD_GPU_GFX810")
          .Case("gfx900", "AMD_GPU_GFX900")
          .Case("gfx902", "AMD_GPU_GFX902")
          .Case("gfx904", "AMD_GPU_GFX904")
          .Case("gfx906", "AMD_GPU_GFX906")
          .Case("gfx908", "AMD_GPU_GFX908")
          .Case("gfx909", "AMD_GPU_GFX909")
          .Case("gfx90a", "AMD_GPU_GFX90A")
          .Case("gfx90c", "AMD_GPU_GFX90C")
          .Case("gfx940", "AMD_GPU_GFX940")
          .Case("gfx941", "AMD_GPU_GFX941")
          .Case("gfx942", "AMD_GPU_GFX942")
          .Case("gfx1010", "AMD_GPU_GFX1010")
          .Case("gfx1011", "AMD_GPU_GFX1011")
          .Case("gfx1012", "AMD_GPU_GFX1012")
          .Case("gfx1013", "AMD_GPU_GFX1013")
          .Case("gfx1030", "AMD_GPU_GFX1030")
          .Case("gfx1031", "AMD_GPU_GFX1031")
          .Case("gfx1032", "AMD_GPU_GFX1032")
          .Case("gfx1033", "AMD_GPU_GFX1033")
          .Case("gfx1034", "AMD_GPU_GFX1034")
          .Case("gfx1035", "AMD_GPU_GFX1035")
          .Case("gfx1036", "AMD_GPU_GFX1036")
          .Case("gfx1100", "AMD_GPU_GFX1100")
          .Case("gfx1101", "AMD_GPU_GFX1101")
          .Case("gfx1102", "AMD_GPU_GFX1102")
          .Case("gfx1103", "AMD_GPU_GFX1103")
          .Case("gfx1150", "AMD_GPU_GFX1150")
          .Case("gfx1151", "AMD_GPU_GFX1151")
          .Case("gfx1200", "AMD_GPU_GFX1200")
          .Case("gfx1201", "AMD_GPU_GFX1201")
          .Default("");
  if (!Ext.empty()) {
    Macro = "__SYCL_TARGET_";
    Macro += Ext;
    Macro += "__";
  }
  return Macro;
}

void SYCL::x86_64::BackendCompiler::ConstructJob(
    Compilation &C, const JobAction &JA, const InputInfo &Output,
    const InputInfoList &Inputs, const ArgList &Args,
    const char *LinkingOutput) const {
  ArgStringList CmdArgs;
  CmdArgs.push_back(Args.MakeArgString(Twine("-o=") + Output.getFilename()));
  CmdArgs.push_back("--device=cpu");
  InputInfoList ForeachInputs;
  for (const auto &II : Inputs) {
    std::string Filename(II.getFilename());
    if (II.getType() == types::TY_Tempfilelist)
      ForeachInputs.push_back(II);
    CmdArgs.push_back(Args.MakeArgString(Filename));
  }
  // Add -Xsycl-target* options.
  const toolchains::SYCLToolChain &TC =
      static_cast<const toolchains::SYCLToolChain &>(getToolChain());
  const ToolChain *HostTC = C.getSingleOffloadToolChain<Action::OFK_Host>();
  TC.AddImpliedTargetArgs(getToolChain().getTriple(), Args, CmdArgs, JA,
                          *HostTC);
  TC.TranslateBackendTargetArgs(getToolChain().getTriple(), Args, CmdArgs);
  TC.TranslateLinkerTargetArgs(getToolChain().getTriple(), Args, CmdArgs);
  SmallString<128> ExecPath(
      getToolChain().GetProgramPath(makeExeName(C, "opencl-aot")));
  const char *Exec = C.getArgs().MakeArgString(ExecPath);
  auto Cmd = std::make_unique<Command>(JA, *this, ResponseFileSupport::None(),
                                       Exec, CmdArgs, ArrayRef<InputInfo>{});
  if (!ForeachInputs.empty()) {
    StringRef ParallelJobs =
        Args.getLastArgValue(options::OPT_fsycl_max_parallel_jobs_EQ);
    constructLLVMForeachCommand(C, JA, std::move(Cmd), ForeachInputs, Output,
                                this, "", "out", ParallelJobs);
  } else
    C.addCommand(std::move(Cmd));
}

// Unsupported options for SYCL device compilation.
//  -fcf-protection, -fsanitize, -fprofile-generate, -fprofile-instr-generate
//  -ftest-coverage, -fcoverage-mapping, -fcreate-profile, -fprofile-arcs
//  -fcs-profile-generate, --coverage
static ArrayRef<options::ID> getUnsupportedOpts() {
  static constexpr options::ID UnsupportedOpts[] = {
      options::OPT_fsanitize_EQ,      // -fsanitize
      options::OPT_fcf_protection_EQ, // -fcf-protection
      options::OPT_fprofile_generate,
      options::OPT_fprofile_generate_EQ,
      options::OPT_fno_profile_generate, // -f[no-]profile-generate
      options::OPT_ftest_coverage,
      options::OPT_fno_test_coverage, // -f[no-]test-coverage
      options::OPT_fcoverage_mapping,
      options::OPT_coverage,             // --coverage
      options::OPT_fno_coverage_mapping, // -f[no-]coverage-mapping
      options::OPT_fprofile_instr_generate,
      options::OPT_fprofile_instr_generate_EQ,
      options::OPT_fprofile_arcs,
      options::OPT_fno_profile_arcs,           // -f[no-]profile-arcs
      options::OPT_fno_profile_instr_generate, // -f[no-]profile-instr-generate
      options::OPT_fcreate_profile,            // -fcreate-profile
      options::OPT_fprofile_instr_use,
      options::OPT_fprofile_instr_use_EQ, // -fprofile-instr-use
      options::OPT_fcs_profile_generate,  // -fcs-profile-generate
      options::OPT_fcs_profile_generate_EQ,
      options::OPT_gline_tables_only, // -gline-tables-only
  };
  return UnsupportedOpts;
}

// Currently supported options by SYCL NativeCPU device compilation
static inline bool SupportedByNativeCPU(const llvm::Triple &Triple,
                                        const OptSpecifier &Opt) {
  if (!Triple.isNativeCPU())
    return false;

  switch (Opt.getID()) {
  case options::OPT_fcoverage_mapping:
  case options::OPT_fno_coverage_mapping:
  case options::OPT_fprofile_instr_generate:
  case options::OPT_fprofile_instr_generate_EQ:
  case options::OPT_fno_profile_instr_generate:
    return true;
  }
  return false;
}

SYCLToolChain::SYCLToolChain(const Driver &D, const llvm::Triple &Triple,
                             const ToolChain &HostTC, const ArgList &Args)
    : ToolChain(D, Triple, Args), HostTC(HostTC),
      SYCLInstallation(D, Triple, Args) {
  // Lookup binaries into the driver directory, this is used to discover any
  // dependent SYCL offload compilation tools.
  getProgramPaths().push_back(getDriver().Dir);

  // Diagnose unsupported options only once.
  for (OptSpecifier Opt : getUnsupportedOpts()) {
    if (const Arg *A = Args.getLastArg(Opt)) {
      // Native CPU can support options unsupported by other targets.
      if (SupportedByNativeCPU(getTriple(), Opt))
        continue;
      // All sanitizer options are not currently supported, except
      // AddressSanitizer and MemorySanitizer and ThreadSanitizer
      if (A->getOption().getID() == options::OPT_fsanitize_EQ &&
          A->getValues().size() == 1) {
        std::string SanitizeVal = A->getValue();
        if (SanitizeVal == "address" || SanitizeVal == "memory" ||
            SanitizeVal == "thread")
          continue;
      }
      D.Diag(clang::diag::warn_drv_unsupported_option_for_target)
          << A->getAsString(Args) << getTriple().str() << 1;
    }
  }
}

void SYCLToolChain::addClangTargetOptions(
    const llvm::opt::ArgList &DriverArgs, llvm::opt::ArgStringList &CC1Args,
    Action::OffloadKind DeviceOffloadingKind) const {
  HostTC.addClangTargetOptions(DriverArgs, CC1Args, DeviceOffloadingKind);

  if (DeviceOffloadingKind == Action::OFK_SYCL &&
      !getTriple().isSPIROrSPIRV()) {
    SYCLInstallation.addLibspirvLinkArgs(getEffectiveTriple(), DriverArgs,
                                         HostTC.getTriple(), CC1Args);
  }
}

llvm::opt::DerivedArgList *
SYCLToolChain::TranslateArgs(const llvm::opt::DerivedArgList &Args,
                             StringRef BoundArch,
                             Action::OffloadKind DeviceOffloadKind) const {
  DerivedArgList *DAL =
      HostTC.TranslateArgs(Args, BoundArch, DeviceOffloadKind);

  bool IsNewDAL = false;
  if (!DAL) {
    DAL = new DerivedArgList(Args.getBaseArgs());
    IsNewDAL = true;
  }

  for (Arg *A : Args) {
    // Filter out any options we do not want to pass along to the device
    // compilation.
    auto Opt(A->getOption());
    bool Unsupported = false;
    for (OptSpecifier UnsupportedOpt : getUnsupportedOpts()) {
      if (Opt.matches(UnsupportedOpt)) {
        // NativeCPU should allow most normal cpu options.
        if (SupportedByNativeCPU(getTriple(), Opt.getID()))
          continue;
        if (Opt.getID() == options::OPT_fsanitize_EQ &&
            A->getValues().size() == 1) {
          std::string SanitizeVal = A->getValue();
          if (SanitizeVal == "address" || SanitizeVal == "memory" ||
              SanitizeVal == "thread") {
            if (IsNewDAL)
              DAL->append(A);
            continue;
          }
        }
        if (!IsNewDAL)
          DAL->eraseArg(Opt.getID());
        Unsupported = true;
      }
    }
    if (Unsupported)
      continue;
    if (IsNewDAL)
      DAL->append(A);
  }

  const OptTable &Opts = getDriver().getOpts();
  if (!BoundArch.empty()) {
    DAL->eraseArg(options::OPT_march_EQ);
    DAL->AddJoinedArg(nullptr, Opts.getOption(options::OPT_march_EQ),
                      BoundArch);
  }
  return DAL;
}

static void parseTargetOpts(StringRef ArgString, const llvm::opt::ArgList &Args,
                            llvm::opt::ArgStringList &CmdArgs) {
  // Tokenize the string.
  SmallVector<const char *, 8> TargetArgs;
  llvm::BumpPtrAllocator A;
  llvm::StringSaver S(A);
  llvm::cl::TokenizeGNUCommandLine(ArgString, S, TargetArgs);
  for (StringRef TA : TargetArgs)
    CmdArgs.push_back(Args.MakeArgString(TA));
}

void SYCLToolChain::TranslateGPUTargetOpt(const llvm::opt::ArgList &Args,
                                          llvm::opt::ArgStringList &CmdArgs,
                                          OptSpecifier Opt_EQ) const {
  if (const Arg *TargetArg = Args.getLastArg(Opt_EQ)) {
    StringRef Val = TargetArg->getValue();
    if (auto GpuDevice =
            tools::SYCL::gen::isGPUTarget<tools::SYCL::gen::AmdGPU>(Val)) {
      SmallString<64> OffloadArch("--offload-arch=");
      OffloadArch += GpuDevice->data();
      parseTargetOpts(OffloadArch, Args, CmdArgs);
    }
  }
}

static void WarnForDeprecatedBackendOpts(const Driver &D,
                                         const llvm::Triple &Triple,
                                         StringRef Device, StringRef ArgString,
                                         const llvm::opt::Arg *A) {
  // Suggest users passing GRF backend opts on PVC to use
  // -ftarget-register-alloc-mode and

  if (!ArgString.contains("-device pvc") && !Device.contains("pvc"))
    return;
  // Make sure to only warn for once for gen targets as the translate
  // options tree is called twice but only the second time has the
  // device set.
  if (Triple.isSPIR() && Triple.getSubArch() == llvm::Triple::SPIRSubArch_gen &&
      !A->isClaimed())
    return;
  for (const auto &[Mode, Flag] : GRFModeFlagMap)
    if (ArgString.contains(Flag))
      D.Diag(diag::warn_drv_ftarget_register_alloc_mode_pvc) << Flag << Mode;
}

// Expects a specific type of option (e.g. -Xsycl-target-backend) and will
// extract the arguments.
void SYCLToolChain::TranslateTargetOpt(const llvm::Triple &Triple,
                                       const llvm::opt::ArgList &Args,
                                       llvm::opt::ArgStringList &CmdArgs,
                                       OptSpecifier Opt, OptSpecifier Opt_EQ,
                                       StringRef Device) const {
  for (auto *A : Args) {
    bool OptNoTriple;
    OptNoTriple = A->getOption().matches(Opt);
    if (A->getOption().matches(Opt_EQ)) {
      const llvm::Triple OptTargetTriple =
          getDriver().getSYCLDeviceTriple(A->getValue(), A);
      // Passing device args: -X<Opt>=<triple> -opt=val.
      StringRef GenDevice = SYCL::gen::resolveGenDevice(A->getValue());
      bool IsGenTriple = Triple.isSPIR() &&
                         Triple.getSubArch() == llvm::Triple::SPIRSubArch_gen;
      if (IsGenTriple) {
        if (Device != GenDevice && !Device.empty())
          continue;
        if (OptTargetTriple != Triple && GenDevice.empty())
          // Triples do not match, but only skip when we know we are not
          // comparing against intel_gpu_*
          continue;
        if (OptTargetTriple == Triple && !Device.empty())
          // Triples match, but we are expecting a specific device to be set.
          continue;
      } else if (OptTargetTriple != Triple)
        continue;
    } else if (!OptNoTriple)
      // Don't worry about any of the other args, we only want to pass what is
      // passed in -X<Opt>
      continue;

    // Add the argument from -X<Opt>
    StringRef ArgString;
    if (OptNoTriple) {
      // With multiple -fsycl-targets, a triple is required so we know where
      // the options should go.
      const Arg *TargetArg = Args.getLastArg(options::OPT_offload_targets_EQ);
      if (TargetArg && TargetArg->getValues().size() != 1) {
        getDriver().Diag(diag::err_drv_Xsycl_target_missing_triple)
            << A->getSpelling();
        continue;
      }
      // No triple, so just add the argument.
      ArgString = A->getValue();
    } else
      // Triple found, add the next argument in line.
      ArgString = A->getValue(1);
    WarnForDeprecatedBackendOpts(getDriver(), Triple, Device, ArgString, A);
    parseTargetOpts(ArgString, Args, CmdArgs);
    A->claim();
  }
}

void SYCLToolChain::AddImpliedTargetArgs(const llvm::Triple &Triple,
                                         const llvm::opt::ArgList &Args,
                                         llvm::opt::ArgStringList &CmdArgs,
                                         const JobAction &JA,
                                         const ToolChain &HostTC,
                                         StringRef Device) const {
  // Current implied args are for debug information and disabling of
  // optimizations.  They are passed along to the respective areas as follows:
  // Default device AOT: -g -cl-opt-disable
  // Default device JIT: -g (-O0 is handled by the runtime)
  // GEN:  -options "-g -O0"
  // CPU: "--bo=-g" "-bo=-cl-opt-disable"
  llvm::opt::ArgStringList BeArgs;
  // Per-device argument vector storing the device name and the backend argument
  // string
  llvm::SmallVector<std::pair<StringRef, StringRef>, 16> PerDeviceArgs;
  bool IsGen = Triple.getSubArch() == llvm::Triple::SPIRSubArch_gen;
  bool IsJIT =
      Triple.isSPIROrSPIRV() && Triple.getSubArch() == llvm::Triple::NoSubArch;
  if (IsGen && Args.hasArg(options::OPT_fsycl_fp64_conv_emu))
    BeArgs.push_back("-ze-fp64-gen-conv-emu");
  if (Arg *A = Args.getLastArg(options::OPT_g_Group, options::OPT__SLASH_Z7))
    if (!A->getOption().matches(options::OPT_g0))
      BeArgs.push_back("-g");
  // Only pass -cl-opt-disable for non-JIT, as the runtime
  // handles O0 for the JIT case.
  if (Triple.getSubArch() != llvm::Triple::NoSubArch)
    if (Arg *A = Args.getLastArg(options::OPT_O_Group))
      if (A->getOption().matches(options::OPT_O0))
        BeArgs.push_back("-cl-opt-disable");
  StringRef RegAllocModeOptName = "-ftarget-register-alloc-mode=";
  if (Arg *A = Args.getLastArg(options::OPT_ftarget_register_alloc_mode_EQ)) {
    StringRef RegAllocModeVal = A->getValue(0);
    auto ProcessElement = [&](StringRef Ele) {
      auto [DeviceName, RegAllocMode] = Ele.split(':');
      StringRef BackendOptName = SYCL::gen::getGenGRFFlag(RegAllocMode);
      bool IsDefault = RegAllocMode == "default";
      if (RegAllocMode.empty() || DeviceName != "pvc" ||
          (BackendOptName.empty() && !IsDefault)) {
        getDriver().Diag(diag::err_drv_unsupported_option_argument)
            << A->getSpelling() << Ele;
      }
      // "default" means "provide no specification to the backend", so
      // we don't need to do anything here.
      if (IsDefault)
        return;
      if (IsGen) {
        // For AOT, Use ocloc's per-device options flag with the correct ocloc
        // option to honor the user's specification.
        PerDeviceArgs.push_back(
            {DeviceName, Args.MakeArgString(BackendOptName)});
      } else if (IsJIT) {
        // For JIT, pass -ftarget-register-alloc-mode=Device:BackendOpt to
        // clang-offload-wrapper to be processed by the runtime.
        BeArgs.push_back(Args.MakeArgString(RegAllocModeOptName + DeviceName +
                                            ":" + BackendOptName));
      }
    };
    llvm::SmallVector<StringRef, 16> RegAllocModeArgs;
    RegAllocModeVal.split(RegAllocModeArgs, ',');
    for (StringRef Elem : RegAllocModeArgs)
      ProcessElement(Elem);
  } else if (!HostTC.getTriple().isWindowsMSVCEnvironment()) {
    // If -ftarget-register-alloc-mode is not specified, the default is
    // pvc:default on Windows and and pvc:auto otherwise when -device pvc is
    // provided by the user.
    ArgStringList TargArgs;
    Args.AddAllArgValues(TargArgs, options::OPT_Xs, options::OPT_Xs_separate);
    Args.AddAllArgValues(TargArgs, options::OPT_Xsycl_backend);
    // For -Xsycl-target-backend=<triple> the triple value is used to push
    // specific options to the matching device compilation using that triple.
    // Scrutinize this to make sure we are only checking the values needed
    // for the current device compilation.
    for (auto *A : Args) {
      if (!A->getOption().matches(options::OPT_Xsycl_backend_EQ))
        continue;
      if (getDriver().getSYCLDeviceTriple(A->getValue()) == Triple)
        TargArgs.push_back(A->getValue(1));
    }
    // Check for any -device settings.
    std::string DevArg;
    if (IsJIT || Device == "pvc" || hasPVCDevice(TargArgs, DevArg)) {
      // The -device option passed in by the user may not be 'pvc'. Use the
      // value provided by the user if it was specified.
      StringRef DeviceName = "pvc";
      if (!DevArg.empty())
        DeviceName = DevArg;
      StringRef BackendOptName = SYCL::gen::getGenGRFFlag("auto");
      if (IsGen)
        PerDeviceArgs.push_back({Args.MakeArgString(DeviceName),
                                 Args.MakeArgString(BackendOptName)});
      else if (IsJIT)
        BeArgs.push_back(Args.MakeArgString(RegAllocModeOptName + DeviceName +
                                            ":" + BackendOptName));
    }
  }
  if (IsGen) {
    // For GEN (spir64_gen) we have implied -device settings given usage
    // of intel_gpu_ as a target.  Handle those here, and also check that no
    // other -device was passed, as that is a conflict.
    StringRef DepInfo = JA.getOffloadingArch();
    if (!DepInfo.empty()) {
      ArgStringList TargArgs;
      Args.AddAllArgValues(TargArgs, options::OPT_Xs, options::OPT_Xs_separate);
      Args.AddAllArgValues(TargArgs, options::OPT_Xsycl_backend);
      // For -Xsycl-target-backend=<triple> we need to scrutinize the triple
      for (auto *A : Args) {
        if (!A->getOption().matches(options::OPT_Xsycl_backend_EQ))
          continue;
        if (StringRef(A->getValue()).starts_with("intel_gpu"))
          TargArgs.push_back(A->getValue(1));
      }
      if (llvm::find_if(TargArgs, [&](auto Cur) {
            return !strncmp(Cur, "-device", sizeof("-device") - 1);
          }) != TargArgs.end()) {
        SmallString<64> Target("intel_gpu_");
        Target += DepInfo;
        getDriver().Diag(diag::err_drv_unsupported_opt_for_target)
            << "-device" << Target;
      }
      // ocloc has different names for some of the newer architectures;
      // translate them to the apropriate value here.
      DepInfo =
          llvm::StringSwitch<StringRef>(DepInfo)
              .Cases("pvc_vg", "12_61_7", "pvc_xt_c0_vg")
              .Cases("mtl_u", "mtl_s", "arl_u", "arl_s", "12_70_4", "mtl_s")
              .Cases("mtl_h", "12_71_4", "mtl_p")
              .Cases("arl_h", "12_74_4", "xe_lpgplus_b0")
              .Default(DepInfo);
      CmdArgs.push_back("-device");
      CmdArgs.push_back(Args.MakeArgString(DepInfo));
    }
    // -ftarget-compile-fast AOT
    if (Args.hasArg(options::OPT_ftarget_compile_fast))
      BeArgs.push_back("-igc_opts 'PartitionUnit=1,SubroutineThreshold=50000'");
    // -ftarget-export-symbols
    if (Args.hasFlag(options::OPT_ftarget_export_symbols,
                     options::OPT_fno_target_export_symbols, false))
      BeArgs.push_back("-library-compilation");
    // -foffload-fp32-prec-[sqrt/div]
    if (Args.hasArg(options::OPT_foffload_fp32_prec_div) ||
        Args.hasArg(options::OPT_foffload_fp32_prec_sqrt))
      BeArgs.push_back("-ze-fp32-correctly-rounded-divide-sqrt");
  } else if (IsJIT) {
    // -ftarget-compile-fast JIT
    Args.AddLastArg(BeArgs, options::OPT_ftarget_compile_fast);
    // -foffload-fp32-prec-div JIT
    Args.AddLastArg(BeArgs, options::OPT_foffload_fp32_prec_div);
    // -foffload-fp32-prec-sqrt JIT
    Args.AddLastArg(BeArgs, options::OPT_foffload_fp32_prec_sqrt);
  }
  if (IsGen) {
    for (auto [DeviceName, BackendArgStr] : PerDeviceArgs) {
      CmdArgs.push_back("-device_options");
      CmdArgs.push_back(Args.MakeArgString(DeviceName));
      CmdArgs.push_back(Args.MakeArgString(BackendArgStr));
    }
  }
  if (BeArgs.empty())
    return;
  if (Triple.getSubArch() == llvm::Triple::NoSubArch) {
    for (StringRef A : BeArgs)
      CmdArgs.push_back(Args.MakeArgString(A));
    return;
  }
  if (IsGen) {
    SmallString<128> BeOpt;
    CmdArgs.push_back("-options");
    for (unsigned I = 0; I < BeArgs.size(); ++I) {
      if (I)
        BeOpt += ' ';
      BeOpt += BeArgs[I];
    }
    CmdArgs.push_back(Args.MakeArgString(BeOpt));
  } else {
    for (unsigned I = 0; I < BeArgs.size(); ++I) {
      SmallString<128> BeOpt;
      BeOpt += "--bo=";
      BeOpt += BeArgs[I];
      CmdArgs.push_back(Args.MakeArgString(BeOpt));
    }
  }
}

void SYCLToolChain::TranslateBackendTargetArgs(
    const llvm::Triple &Triple, const llvm::opt::ArgList &Args,
    llvm::opt::ArgStringList &CmdArgs, StringRef Device) const {
  // Handle -Xs flags.
  for (auto *A : Args) {
    // When parsing the target args, the -Xs<opt> type option applies to all
    // target compilations is not associated with a specific triple.  The
    // option can be used in 3 different ways:
    //   -Xs -DFOO -Xs -DBAR
    //   -Xs "-DFOO -DBAR"
    //   -XsDFOO -XsDBAR
    // All of the above examples will pass -DFOO -DBAR to the backend compiler.

    // Do not add the -Xs to the default SYCL triple when we know we have
    // implied the setting.
    if ((A->getOption().matches(options::OPT_Xs) ||
         A->getOption().matches(options::OPT_Xs_separate)) &&
        Triple.getSubArch() == llvm::Triple::NoSubArch &&
        Triple.isSPIROrSPIRV() && getDriver().isSYCLDefaultTripleImplied())
      continue;

    if (A->getOption().matches(options::OPT_Xs)) {
      // Take the arg and create an option out of it.
      CmdArgs.push_back(Args.MakeArgString(Twine("-") + A->getValue()));
      WarnForDeprecatedBackendOpts(getDriver(), Triple, Device, A->getValue(),
                                   A);
      A->claim();
      continue;
    }
    if (A->getOption().matches(options::OPT_Xs_separate)) {
      StringRef ArgString(A->getValue());
      parseTargetOpts(ArgString, Args, CmdArgs);
      WarnForDeprecatedBackendOpts(getDriver(), Triple, Device, ArgString, A);
      A->claim();
      continue;
    }
  }
  // Do not process -Xsycl-target-backend for implied spir64/spirv64
  if (Triple.getSubArch() == llvm::Triple::NoSubArch &&
      Triple.isSPIROrSPIRV() && getDriver().isSYCLDefaultTripleImplied())
    return;
  // Handle -Xsycl-target-backend.
  TranslateTargetOpt(Triple, Args, CmdArgs, options::OPT_Xsycl_backend,
                     options::OPT_Xsycl_backend_EQ, Device);
  TranslateGPUTargetOpt(Args, CmdArgs, options::OPT_offload_targets_EQ);
}

void SYCLToolChain::TranslateLinkerTargetArgs(const llvm::Triple &Triple,
                                              const llvm::opt::ArgList &Args,
                                              llvm::opt::ArgStringList &CmdArgs,
                                              StringRef Device) const {
  // Do not process -Xsycl-target-linker for implied spir64/spirv64
  if (Triple.getSubArch() == llvm::Triple::NoSubArch &&
      Triple.isSPIROrSPIRV() && getDriver().isSYCLDefaultTripleImplied())
    return;
  // Handle -Xsycl-target-linker.
  TranslateTargetOpt(Triple, Args, CmdArgs, options::OPT_Xsycl_linker,
                     options::OPT_Xsycl_linker_EQ, Device);
}

Tool *SYCLToolChain::buildBackendCompiler() const {
  if (getTriple().getSubArch() == llvm::Triple::SPIRSubArch_gen)
    return new tools::SYCL::gen::BackendCompiler(*this);
  // fall through is CPU.
  return new tools::SYCL::x86_64::BackendCompiler(*this);
}

Tool *SYCLToolChain::buildLinker() const {
  assert(getTriple().isSPIROrSPIRV() || getTriple().isNativeCPU());
  return new tools::SYCL::Linker(*this);
}

void SYCLToolChain::addClangWarningOptions(ArgStringList &CC1Args) const {
  HostTC.addClangWarningOptions(CC1Args);
}

ToolChain::CXXStdlibType
SYCLToolChain::GetCXXStdlibType(const ArgList &Args) const {
  return HostTC.GetCXXStdlibType(Args);
}

void SYCLToolChain::addSYCLIncludeArgs(const ArgList &DriverArgs,
                                       ArgStringList &CC1Args) const {
  SYCLInstallation.addSYCLIncludeArgs(DriverArgs, CC1Args);
}

void SYCLToolChain::AddClangSystemIncludeArgs(const ArgList &DriverArgs,
                                              ArgStringList &CC1Args) const {
  HostTC.AddClangSystemIncludeArgs(DriverArgs, CC1Args);
}

void SYCLToolChain::AddClangCXXStdlibIncludeArgs(const ArgList &Args,
                                                 ArgStringList &CC1Args) const {
  HostTC.AddClangCXXStdlibIncludeArgs(Args, CC1Args);
}

SanitizerMask SYCLToolChain::getSupportedSanitizers() const {
  return SanitizerKind::Address | SanitizerKind::Memory | SanitizerKind::Thread;
}<|MERGE_RESOLUTION|>--- conflicted
+++ resolved
@@ -123,10 +123,6 @@
 
 void SYCLInstallationDetector::addSYCLIncludeArgs(
     const ArgList &DriverArgs, ArgStringList &CC1Args) const {
-<<<<<<< HEAD
-  namespace options = clang::options;
-=======
->>>>>>> 31ba880e
   if (DriverArgs.hasArg(options::OPT_nostdlibinc, options::OPT_nostdinc)) {
     return;
   }
