--- conflicted
+++ resolved
@@ -808,16 +808,11 @@
 }
 
 SYCLToolChain::SYCLToolChain(const Driver &D, const llvm::Triple &Triple,
-<<<<<<< HEAD
                              const ToolChain &HostTC, const ArgList &Args,
                              const ArgStringList DeviceTraitsMacrosArgs)
     : ToolChain(D, Triple, Args), HostTC(HostTC),
+      IsSYCLNativeCPU(isSYCLNativeCPU(Args)),
       DeviceTraitsMacros(DeviceTraitsMacrosArgs) {
-=======
-                             const ToolChain &HostTC, const ArgList &Args)
-    : ToolChain(D, Triple, Args), HostTC(HostTC),
-      IsSYCLNativeCPU(isSYCLNativeCPU(Args)) {
->>>>>>> fc7caa65
   // Lookup binaries into the driver directory, this is used to
   // discover the clang-offload-bundler executable.
   getProgramPaths().push_back(getDriver().Dir);
