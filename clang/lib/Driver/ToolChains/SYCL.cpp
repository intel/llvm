//===--- SYCL.cpp - SYCL Tool and ToolChain Implementations -----*- C++ -*-===//
//
// Part of the LLVM Project, under the Apache License v2.0 with LLVM Exceptions.
// See https://llvm.org/LICENSE.txt for license information.
// SPDX-License-Identifier: Apache-2.0 WITH LLVM-exception
//
//===----------------------------------------------------------------------===//
#include "SYCL.h"
#include "clang/Driver/CommonArgs.h"
#include "clang/Driver/Compilation.h"
#include "clang/Driver/Driver.h"
#include "llvm/ADT/SmallSet.h"
#include "llvm/SYCLLowerIR/DeviceConfigFile.hpp"
#include "llvm/Support/CommandLine.h"
#include "llvm/Support/Path.h"
#include <sstream>

using namespace clang::driver;
using namespace clang::driver::toolchains;
using namespace clang::driver::tools;
using namespace clang;
using namespace llvm::opt;

SYCLInstallationDetector::SYCLInstallationDetector(const Driver &D)
    : D(D), InstallationCandidates() {
  InstallationCandidates.emplace_back(D.Dir + "/..");
}

SYCLInstallationDetector::SYCLInstallationDetector(
    const Driver &D, const llvm::Triple &HostTriple,
    const llvm::opt::ArgList &Args)
    : SYCLInstallationDetector(D) {}

static llvm::SmallString<64>
getLibSpirvBasename(const llvm::Triple &DeviceTriple,
                    const llvm::Triple &HostTriple) {
  // Select remangled libclc variant.
  // Decide long size based on host triple, because offloading targets are going
  // to match that.
  // All known windows environments except Cygwin use 32-bit long.
  llvm::SmallString<64> Result(HostTriple.isOSWindows() &&
                                       !HostTriple.isWindowsCygwinEnvironment()
                                   ? "remangled-l32-signed_char.libspirv-"
                                   : "remangled-l64-signed_char.libspirv-");

  Result.append(DeviceTriple.getTriple());
  Result.append(".bc");

  return Result;
}

const char *SYCLInstallationDetector::findLibspirvPath(
    const llvm::Triple &DeviceTriple, const llvm::opt::ArgList &Args,
    const llvm::Triple &HostTriple) const {

  // If -fsycl-libspirv-path= is specified, try to use that path directly.
  if (Arg *A = Args.getLastArg(options::OPT_fsycl_libspirv_path_EQ)) {
    if (llvm::sys::fs::exists(A->getValue()))
      return A->getValue();

    return nullptr;
  }

  const SmallString<64> Basename =
      getLibSpirvBasename(DeviceTriple, HostTriple);
  auto searchAt = [&](StringRef Path, const Twine &a = "", const Twine &b = "",
                      const Twine &c = "") -> const char * {
    SmallString<128> LibraryPath(Path);
    llvm::sys::path::append(LibraryPath, a, b, c, Basename);

    if (Args.hasArgNoClaim(options::OPT__HASH_HASH_HASH) ||
        llvm::sys::fs::exists(LibraryPath))
      return Args.MakeArgString(LibraryPath);

    return nullptr;
  };

  for (const auto &IC : InstallationCandidates) {
    // Expected path w/out install.
    if (const char *R = searchAt(IC, "lib", "clc"))
      return R;

    // Expected path w/ install.
    if (const char *R = searchAt(IC, "share", "clc"))
      return R;
  }

  return nullptr;
}

void SYCLInstallationDetector::addLibspirvLinkArgs(
    const llvm::Triple &DeviceTriple, const llvm::opt::ArgList &DriverArgs,
    const llvm::Triple &HostTriple, llvm::opt::ArgStringList &CC1Args) const {
  if (DriverArgs.hasArg(options::OPT_fno_sycl_libspirv)) {
    // -fno-sycl-libspirv flag is reserved for very unusual cases where the
    // libspirv library is not linked when required by the device: so output
    // appropriate warnings.
    D.Diag(diag::warn_flag_no_sycl_libspirv) << DeviceTriple.str();
    return;
  }

  if (const char *LibSpirvFile =
          findLibspirvPath(DeviceTriple, DriverArgs, HostTriple)) {
    CC1Args.push_back("-mlink-builtin-bitcode");
    CC1Args.push_back(LibSpirvFile);
    return;
  }

  D.Diag(diag::err_drv_no_sycl_libspirv)
      << getLibSpirvBasename(DeviceTriple, HostTriple);
}

void SYCLInstallationDetector::getSYCLDeviceLibPath(
    llvm::SmallVector<llvm::SmallString<128>, 4> &DeviceLibPaths) const {
  for (const auto &IC : InstallationCandidates) {
    llvm::SmallString<128> InstallLibPath(IC.str());
    InstallLibPath.append("/lib");
    DeviceLibPaths.emplace_back(InstallLibPath);
  }

  DeviceLibPaths.emplace_back(D.SysRoot + "/lib");
}

void SYCLInstallationDetector::addSYCLIncludeArgs(
    const ArgList &DriverArgs, ArgStringList &CC1Args) const {
  if (DriverArgs.hasArg(clang::driver::options::OPT_nobuiltininc))
    return;
  // Add the SYCL header search locations in the specified order.
  //   ../include/sycl/stl_wrappers
  //   ../include
  SmallString<128> IncludePath(D.Dir);
  llvm::sys::path::append(IncludePath, "..");
  llvm::sys::path::append(IncludePath, "include");
  // This is used to provide our wrappers around STL headers that provide
  // additional functions/template specializations when the user includes those
  // STL headers in their programs (e.g., <complex>).
  SmallString<128> STLWrappersPath(IncludePath);
  llvm::sys::path::append(STLWrappersPath, "sycl");
  llvm::sys::path::append(STLWrappersPath, "stl_wrappers");
  CC1Args.push_back("-internal-isystem");
  CC1Args.push_back(DriverArgs.MakeArgString(STLWrappersPath));
  CC1Args.push_back("-internal-isystem");
  CC1Args.push_back(DriverArgs.MakeArgString(IncludePath));
}

void SYCLInstallationDetector::print(llvm::raw_ostream &OS) const {
  if (!InstallationCandidates.size())
    return;
  OS << "SYCL Installation Candidates: \n";
  for (const auto &IC : InstallationCandidates) {
    OS << IC << "\n";
  }
}

void SYCL::constructLLVMForeachCommand(Compilation &C, const JobAction &JA,
                                       std::unique_ptr<Command> InputCommand,
                                       const InputInfoList &InputFiles,
                                       const InputInfo &Output, const Tool *T,
                                       StringRef Increment, StringRef Ext,
                                       StringRef ParallelJobs) {
  // Construct llvm-foreach command.
  // The llvm-foreach command looks like this:
  // llvm-foreach --in-file-list=a.list --in-replace='{}' -- echo '{}'
  ArgStringList ForeachArgs;
  std::string OutputFileName(T->getToolChain().getInputFilename(Output));
  ForeachArgs.push_back(C.getArgs().MakeArgString("--out-ext=" + Ext));
  for (auto &I : InputFiles) {
    std::string Filename(T->getToolChain().getInputFilename(I));
    ForeachArgs.push_back(
        C.getArgs().MakeArgString("--in-file-list=" + Filename));
    ForeachArgs.push_back(
        C.getArgs().MakeArgString("--in-replace=" + Filename));
  }

  ForeachArgs.push_back(
      C.getArgs().MakeArgString("--out-file-list=" + OutputFileName));
  ForeachArgs.push_back(
      C.getArgs().MakeArgString("--out-replace=" + OutputFileName));
  if (!Increment.empty())
    ForeachArgs.push_back(
        C.getArgs().MakeArgString("--out-increment=" + Increment));
  if (!ParallelJobs.empty())
    ForeachArgs.push_back(C.getArgs().MakeArgString("--jobs=" + ParallelJobs));

  if (C.getDriver().isSaveTempsEnabled()) {
    SmallString<128> OutputDirName;
    if (C.getDriver().isSaveTempsObj()) {
      OutputDirName =
          T->getToolChain().GetFilePath(OutputFileName.c_str()).c_str();
      llvm::sys::path::remove_filename(OutputDirName);
    }
    // Use the current dir if the `GetFilePath` returned en empty string, which
    // is the case when the `OutputFileName` does not contain any directory
    // information, or if in CWD mode. This is necessary for `llvm-foreach`, as
    // it would disregard the parameter without it. Otherwise append separator.
    if (OutputDirName.empty())
      llvm::sys::path::native(OutputDirName = "./");
    else
      OutputDirName.append(llvm::sys::path::get_separator());
    ForeachArgs.push_back(
        C.getArgs().MakeArgString("--out-dir=" + OutputDirName));
  }

  // If save-offload-code is passed, put the PTX files
  // into the path provided in save-offload-code.
  if (T->getToolChain().getTriple().isNVPTX() &&
      C.getDriver().isSaveOffloadCodeEnabled() && Ext == "s") {
    SmallString<128> OutputDir;

    Arg *SaveOffloadCodeArg =
        C.getArgs().getLastArg(options::OPT_save_offload_code_EQ);

    OutputDir = (SaveOffloadCodeArg ? SaveOffloadCodeArg->getValue() : "");

    // If the output directory path is empty, put the PTX files in the
    // current directory.
    if (OutputDir.empty())
      llvm::sys::path::native(OutputDir = "./");
    else
      OutputDir.append(llvm::sys::path::get_separator());
    ForeachArgs.push_back(C.getArgs().MakeArgString("--out-dir=" + OutputDir));
  }

  ForeachArgs.push_back(C.getArgs().MakeArgString("--"));
  ForeachArgs.push_back(
      C.getArgs().MakeArgString(InputCommand->getExecutable()));

  for (auto &Arg : InputCommand->getArguments())
    ForeachArgs.push_back(Arg);

  SmallString<128> ForeachPath(C.getDriver().Dir);
  llvm::sys::path::append(ForeachPath, "llvm-foreach");
  const char *Foreach = C.getArgs().MakeArgString(ForeachPath);

  auto Cmd = std::make_unique<Command>(JA, *T, ResponseFileSupport::None(),
                                       Foreach, ForeachArgs, std::nullopt);
  C.addCommand(std::move(Cmd));
}

bool SYCL::shouldDoPerObjectFileLinking(const Compilation &C) {
  return !C.getArgs().hasFlag(options::OPT_fgpu_rdc, options::OPT_fno_gpu_rdc,
                              /*default=*/true);
}

// Return whether to use native bfloat16 library.
static bool selectBfloatLibs(const llvm::Triple &Triple, const Compilation &C,
                             bool &UseNative) {

  static llvm::SmallSet<StringRef, 8> GPUArchsWithNBF16{
      "intel_gpu_pvc",     "intel_gpu_acm_g10", "intel_gpu_acm_g11",
      "intel_gpu_acm_g12", "intel_gpu_dg2_g10", "intel_gpu_dg2_g11",
      "intel_dg2_g12",     "intel_gpu_bmg_g21", "intel_gpu_lnl_m"};
  const llvm::opt::ArgList &Args = C.getArgs();
  bool NeedLibs = false;

  // spir64 target is actually JIT compilation, so we defer selection of
  // bfloat16 libraries to runtime. For AOT we need libraries, but skip
  // for Nvidia and AMD.
  NeedLibs = Triple.getSubArch() != llvm::Triple::NoSubArch &&
             !Triple.isNVPTX() && !Triple.isAMDGCN();
  UseNative = false;
  if (NeedLibs && Triple.getSubArch() == llvm::Triple::SPIRSubArch_gen &&
      C.hasOffloadToolChain<Action::OFK_SYCL>()) {
    ArgStringList TargArgs;
    auto ToolChains = C.getOffloadToolChains<Action::OFK_SYCL>();
    // Match up the toolchain with the incoming Triple so we are grabbing the
    // expected arguments to scrutinize.
    for (auto TI = ToolChains.first, TE = ToolChains.second; TI != TE; ++TI) {
      llvm::Triple SYCLTriple = TI->second->getTriple();
      if (SYCLTriple == Triple) {
        const toolchains::SYCLToolChain *SYCLTC =
            static_cast<const toolchains::SYCLToolChain *>(TI->second);
        SYCLTC->TranslateBackendTargetArgs(Triple, Args, TargArgs);
        break;
      }
    }

    // We need to select fallback/native bfloat16 devicelib in AOT compilation
    // targetting for Intel GPU devices. Users have 2 ways to apply AOT,
    // 1). clang++ -fsycl -fsycl-targets=spir64_gen -Xs "-device pvc,...,"
    // 2). clang++ -fsycl -fsycl-targets=intel_gpu_pvc,...
    // 3). clang++ -fsycl -fsycl-targets=spir64_gen,intel_gpu_pvc,...
    // -Xsycl-target-backend=spir64_gen "-device dg2"

    std::string Params;
    for (const auto &Arg : TargArgs) {
      Params += " ";
      Params += Arg;
    }

    auto checkBF = [](StringRef Device) {
      return Device.starts_with("pvc") || Device.starts_with("ats") ||
             Device.starts_with("dg2") || Device.starts_with("bmg") ||
             Device.starts_with("lnl");
    };

    auto checkSpirvJIT = [](StringRef Target) {
      return Target.starts_with("spir64-") || Target.starts_with("spirv64-") ||
             (Target == "spir64") || (Target == "spirv64");
    };

    size_t DevicesPos = Params.find("-device ");
    // "-device xxx" is used to specify AOT target device, so user must apply
    // -Xs "-device xxx" or -Xsycl-target-backend=spir64_gen "-device xxx"
    if (DevicesPos != std::string::npos) {
      UseNative = true;
      std::istringstream Devices(Params.substr(DevicesPos + 8));
      for (std::string S; std::getline(Devices, S, ',');)
        UseNative &= checkBF(S);

      // When "-device XXX" is applied to specify GPU type, user can still
      // add -fsycl-targets=intel_gpu_pvc..., native bfloat16 devicelib can
      // only be linked when all GPU types specified support.
      // We need to filter CPU target here and only focus on GPU device.
      if (Arg *SYCLTarget = Args.getLastArg(options::OPT_fsycl_targets_EQ)) {
        for (auto TargetsV : SYCLTarget->getValues()) {
          if (!checkSpirvJIT(StringRef(TargetsV)) &&
              !StringRef(TargetsV).starts_with("spir64_gen") &&
              !StringRef(TargetsV).starts_with("spir64_x86_64") &&
              !GPUArchsWithNBF16.contains(StringRef(TargetsV))) {
            UseNative = false;
            break;
          }
        }
      }

      return NeedLibs;

    } else {
      // -fsycl-targets=intel_gpu_xxx is used to specify AOT target device.
      // Multiple Intel GPU devices can be specified, native bfloat16 devicelib
      // can be involved only when all GPU deivces specified support native
      // bfloat16 native conversion.
      UseNative = true;

      if (Arg *SYCLTarget = Args.getLastArg(options::OPT_fsycl_targets_EQ)) {
        for (auto TargetsV : SYCLTarget->getValues()) {
          if (!checkSpirvJIT(StringRef(TargetsV)) &&
              !GPUArchsWithNBF16.contains(StringRef(TargetsV))) {
            UseNative = false;
            break;
          }
        }
      }
      return NeedLibs;
    }
  }
  return NeedLibs;
}

struct OclocInfo {
  const char *DeviceName;
  const char *PackageName;
  const char *Version;
  SmallVector<int, 8> HexValues;
};

// The PVCDevices data structure is organized by device name, with the
// corresponding ocloc split release, version and possible Hex representations
// of various PVC devices.  This information is gathered from the following:
// https://github.com/intel/compute-runtime/blob/master/shared/source/dll/devices/devices_base.inl
// https://github.com/intel/compute-runtime/blob/master/shared/source/dll/devices/devices_additional.inl
static OclocInfo PVCDevices[] = {
    {"pvc-sdv", "gen12+", "12.60.1", {}},
    {"pvc",
     "gen12+",
     "12.60.7",
     {0x0BD0, 0x0BD5, 0x0BD6, 0x0BD7, 0x0BD8, 0x0BD9, 0x0BDA, 0x0BDB}}};

static std::string getDeviceArg(const ArgStringList &CmdArgs) {
  bool DeviceSeen = false;
  std::string DeviceArg;
  for (StringRef Arg : CmdArgs) {
    // -device <arg> comes in as a single arg, split up all potential space
    // separated values.
    SmallVector<StringRef> SplitArgs;
    Arg.split(SplitArgs, ' ');
    for (StringRef SplitArg : SplitArgs) {
      if (DeviceSeen) {
        DeviceArg = SplitArg.str();
        break;
      }
      if (SplitArg == "-device")
        DeviceSeen = true;
    }
    if (DeviceSeen)
      break;
  }

  return DeviceArg;
}

static bool checkPVCDevice(std::string SingleArg, std::string &DevArg) {
  // Handle shortened versions.
  bool CheckShortVersion = true;
  for (auto Char : SingleArg) {
    if (!std::isdigit(Char) && Char != '.') {
      CheckShortVersion = false;
      break;
    }
  }
  // Check for device, version or hex (literal values)
  for (unsigned int I = 0; I < std::size(PVCDevices); I++) {
    if (StringRef(SingleArg).equals_insensitive(PVCDevices[I].DeviceName) ||
        StringRef(SingleArg).equals_insensitive(PVCDevices[I].Version)) {
      DevArg = SingleArg;
      return true;
    }

    for (int HexVal : PVCDevices[I].HexValues) {
      int Value = 0;
      if (!StringRef(SingleArg).getAsInteger(0, Value) && Value == HexVal) {
        // TODO: Pass back the hex string to use for -device_options when
        // IGC is updated to allow.  Currently -device_options only accepts
        // the device ID (i.e. pvc) or the version (12.60.7).
        return true;
      }
    }
    if (CheckShortVersion &&
        StringRef(PVCDevices[I].Version).starts_with(SingleArg)) {
      DevArg = SingleArg;
      return true;
    }
  }

  return false;
}

<<<<<<< HEAD
// TODO: remove getDeviceLibrariesLegacy when we remove deprecated options
// related to sycl device library link.
static SmallVector<std::string, 8>
getDeviceLibrariesLegacy(const Compilation &C, const llvm::Triple &TargetTriple,
=======
#if !defined(_WIN32)
static void
addSYCLDeviceSanitizerLibs(const Compilation &C, bool IsSpirvAOT,
                           StringRef LibSuffix,
                           SmallVector<std::string, 8> &LibraryList) {
  const llvm::opt::ArgList &Args = C.getArgs();
  enum { JIT = 0, AOT_CPU, AOT_DG2, AOT_PVC };
  auto addSingleLibrary = [&](StringRef DeviceLibName) {
    SmallString<128> LibName(DeviceLibName);
    llvm::sys::path::replace_extension(LibName, LibSuffix);
    LibraryList.push_back(Args.MakeArgString(LibName));
  };

  // This function is used to check whether there is only one GPU device
  // (PVC or DG2) specified in AOT compilation mode. If yes, we can use
  // corresponding libsycl-asan-* to improve device sanitizer performance,
  // otherwise stick to fallback device sanitizer library used in  JIT mode.
  auto getSpecificGPUTarget = [](const ArgStringList &CmdArgs) -> size_t {
    std::string DeviceArg = getDeviceArg(CmdArgs);
    if ((DeviceArg.empty()) || (DeviceArg.find(",") != std::string::npos))
      return JIT;

    std::string Temp;
    if (checkPVCDevice(DeviceArg, Temp))
      return AOT_PVC;

    if (DeviceArg == "dg2")
      return AOT_DG2;

    return JIT;
  };

  auto getSingleBuildTarget = [&]() -> size_t {
    if (!IsSpirvAOT)
      return JIT;

    llvm::opt::Arg *SYCLTarget = Args.getLastArg(options::OPT_fsycl_targets_EQ);
    if (!SYCLTarget || (SYCLTarget->getValues().size() != 1))
      return JIT;

    StringRef SYCLTargetStr = SYCLTarget->getValue();
    if (SYCLTargetStr.starts_with("spir64_x86_64"))
      return AOT_CPU;

    if (SYCLTargetStr == "intel_gpu_pvc")
      return AOT_PVC;

    if (SYCLTargetStr.starts_with("intel_gpu_dg2"))
      return AOT_DG2;

    if (SYCLTargetStr.starts_with("spir64_gen")) {
      ArgStringList TargArgs;
      Args.AddAllArgValues(TargArgs, options::OPT_Xs, options::OPT_Xs_separate);
      Args.AddAllArgValues(TargArgs, options::OPT_Xsycl_backend);
      llvm::opt::Arg *A = nullptr;
      if ((A = Args.getLastArg(options::OPT_Xsycl_backend_EQ)) &&
          StringRef(A->getValue()).starts_with("spir64_gen"))
        TargArgs.push_back(A->getValue(1));

      return getSpecificGPUTarget(TargArgs);
    }

    return JIT;
  };

  std::string SanitizeVal;
  size_t sanitizer_lib_idx = getSingleBuildTarget();
  if (Arg *A = Args.getLastArg(options::OPT_fsanitize_EQ,
                               options::OPT_fno_sanitize_EQ)) {
    if (A->getOption().matches(options::OPT_fsanitize_EQ) &&
        A->getValues().size() == 1) {
      SanitizeVal = A->getValue();
    }
  } else {
    // User can pass -fsanitize=address to device compiler via
    // -Xsycl-target-frontend, sanitize device library must be
    // linked with user's device image if so.
    std::vector<std::string> EnabledDeviceSanitizers;

    // NOTE: "-fsanitize=" applies to all device targets
    auto SyclFEArgVals = Args.getAllArgValues(options::OPT_Xsycl_frontend);
    auto SyclFEEQArgVals = Args.getAllArgValues(options::OPT_Xsycl_frontend_EQ);
    auto ArchDeviceVals = Args.getAllArgValues(options::OPT_Xarch_device);

    std::vector<std::string> ArgVals(
        SyclFEArgVals.size() + SyclFEEQArgVals.size() + ArchDeviceVals.size());
    ArgVals.insert(ArgVals.end(), SyclFEArgVals.begin(), SyclFEArgVals.end());
    ArgVals.insert(ArgVals.end(), SyclFEEQArgVals.begin(),
                   SyclFEEQArgVals.end());
    ArgVals.insert(ArgVals.end(), ArchDeviceVals.begin(), ArchDeviceVals.end());

    // Driver will report error if more than one of address sanitizer, memory
    // sanitizer or thread sanitizer is enabled, so we only need to check first
    // one here.
    for (const std::string &Arg : ArgVals) {
      if (Arg.find("-fsanitize=address") != std::string::npos) {
        SanitizeVal = "address";
        break;
      }
      if (Arg.find("-fsanitize=memory") != std::string::npos) {
        SanitizeVal = "memory";
        break;
      }
      if (Arg.find("-fsanitize=thread") != std::string::npos) {
        SanitizeVal = "thread";
        break;
      }
    }
  }

  const SmallVector<StringRef, 5> SYCLDeviceAsanLibs = {
      "libsycl-asan", "libsycl-asan-cpu", "libsycl-asan-dg2",
      "libsycl-asan-pvc"};
  const SmallVector<StringRef, 5> SYCLDeviceMsanLibs = {
      "libsycl-msan", "libsycl-msan-cpu",
      // Currently, we only provide aot msan libdevice for PVC and CPU.
      // For DG2, we just use libsycl-msan as placeholder.
      "libsycl-msan", "libsycl-msan-pvc"};
  const SmallVector<StringRef, 5> SYCLDeviceTsanLibs = {
      "libsycl-tsan", "libsycl-tsan-cpu",
      // Currently, we only provide aot tsan libdevice for PVC and CPU.
      // For DG2, we just use libsycl-tsan as placeholder.
      // TODO: replace "libsycl-tsan" with "libsycl-tsan-dg2" when DG2
      // AOT support is added.
      "libsycl-tsan", "libsycl-tsan-pvc"};

  if (SanitizeVal == "address")
    addSingleLibrary(SYCLDeviceAsanLibs[sanitizer_lib_idx]);
  else if (SanitizeVal == "memory")
    addSingleLibrary(SYCLDeviceMsanLibs[sanitizer_lib_idx]);
  else if (SanitizeVal == "thread")
    addSingleLibrary(SYCLDeviceTsanLibs[sanitizer_lib_idx]);
}
#endif

SmallVector<std::string, 8>
SYCL::getDeviceLibraries(const Compilation &C, const llvm::Triple &TargetTriple,
>>>>>>> 5790b6ae
                         bool IsSpirvAOT) {
  SmallVector<std::string, 8> LibraryList;
  const llvm::opt::ArgList &Args = C.getArgs();

  // For NVPTX and AMDGCN we only use one single bitcode library and ignore
  // manually specified SYCL device libraries.
  // For NativeCPU, only native_utils devicelib is used.
  bool UseSingleLib = TargetTriple.isNVPTX() || TargetTriple.isAMDGCN() ||
                      TargetTriple.isNativeCPU();
  bool IgnoreSingleLib = false;

  struct DeviceLibOptInfo {
    StringRef DeviceLibName;
    StringRef DeviceLibOption;
  };

  enum { JIT = 0, AOT_CPU, AOT_DG2, AOT_PVC };

  // Currently, all SYCL device libraries will be linked by default.
  llvm::StringMap<bool> DeviceLibLinkInfo = {
      {"libc", true},          {"libm-fp32", true},   {"libm-fp64", true},
      {"libimf-fp32", true},   {"libimf-fp64", true}, {"libimf-bf16", true},
      {"libm-bfloat16", true}, {"internal", true}};

  // If -fno-sycl-device-lib is specified, its values will be used to exclude
  // linkage of libraries specified by DeviceLibLinkInfo. Linkage of "internal"
  // libraries cannot be affected via -fno-sycl-device-lib.
  bool ExcludeDeviceLibs = false;

  if (Arg *A = Args.getLastArg(options::OPT_fsycl_device_lib_EQ,
                               options::OPT_fno_sycl_device_lib_EQ)) {
    if (A->getValues().size() == 0)
      C.getDriver().Diag(diag::warn_drv_empty_joined_argument)
          << A->getAsString(Args);
    else {
      if (A->getOption().matches(options::OPT_fno_sycl_device_lib_EQ))
        ExcludeDeviceLibs = true;

      // When single libraries are ignored and a subset of library names
      // not containing the value "all" is specified by -fno-sycl-device-lib,
      // print an unused argument warning.
      bool PrintUnusedExcludeWarning = false;

      for (StringRef Val : A->getValues()) {
        if (Val == "all") {
          PrintUnusedExcludeWarning = false;

          // Make sure that internal libraries are still linked against
          // when -fno-sycl-device-lib contains "all" and single libraries
          // should be ignored. For NativeCPU, the native_cpu utils library
          // is always linked without '-only-needed' flag.
          IgnoreSingleLib =
              UseSingleLib && ExcludeDeviceLibs && !TargetTriple.isNativeCPU();

          for (const auto &K : DeviceLibLinkInfo.keys())
            DeviceLibLinkInfo[K] = (K == "internal") || !ExcludeDeviceLibs;
          break;
        }
        auto LinkInfoIter = DeviceLibLinkInfo.find(Val);
        if (LinkInfoIter == DeviceLibLinkInfo.end() || Val == "internal") {
          // TODO: Move the diagnostic to the SYCL section of
          // Driver::CreateOffloadingDeviceToolChains() to minimize code
          // duplication.
          C.getDriver().Diag(diag::err_drv_unsupported_option_argument)
              << A->getSpelling() << Val;
        }
        DeviceLibLinkInfo[Val] = !ExcludeDeviceLibs;
        PrintUnusedExcludeWarning = UseSingleLib && ExcludeDeviceLibs;
      }
      if (PrintUnusedExcludeWarning)
        C.getDriver().Diag(diag::warn_drv_unused_argument) << A->getSpelling();
    }
  }

  if (TargetTriple.isNVPTX() && !IgnoreSingleLib)
    LibraryList.push_back(
        Args.MakeArgString("devicelib-nvptx64-nvidia-cuda.bc"));

  if (TargetTriple.isAMDGCN() && !IgnoreSingleLib)
    LibraryList.push_back(Args.MakeArgString("devicelib-amdgcn-amd-amdhsa.bc"));

  if (TargetTriple.isNativeCPU() && !IgnoreSingleLib)
    LibraryList.push_back(Args.MakeArgString("libsycl-nativecpu_utils.bc"));

  if (UseSingleLib)
    return LibraryList;

  using SYCLDeviceLibsList = SmallVector<DeviceLibOptInfo, 5>;

  const SYCLDeviceLibsList SYCLDeviceWrapperLibs = {
      {"libsycl-crt", "libc"},
      {"libsycl-complex", "libm-fp32"},
      {"libsycl-complex-fp64", "libm-fp64"},
      {"libsycl-cmath", "libm-fp32"},
      {"libsycl-cmath-fp64", "libm-fp64"},
#if defined(_WIN32)
      {"libsycl-msvc-math", "libm-fp32"},
#endif
      {"libsycl-imf", "libimf-fp32"},
      {"libsycl-imf-fp64", "libimf-fp64"},
      {"libsycl-imf-bf16", "libimf-bf16"}};
  // For AOT compilation, we need to link sycl_device_fallback_libs as
  // default too.
  const SYCLDeviceLibsList SYCLDeviceFallbackLibs = {
      {"libsycl-fallback-cassert", "libc"},
      {"libsycl-fallback-cstring", "libc"},
      {"libsycl-fallback-complex", "libm-fp32"},
      {"libsycl-fallback-complex-fp64", "libm-fp64"},
      {"libsycl-fallback-cmath", "libm-fp32"},
      {"libsycl-fallback-cmath-fp64", "libm-fp64"},
      {"libsycl-fallback-imf", "libimf-fp32"},
      {"libsycl-fallback-imf-fp64", "libimf-fp64"},
      {"libsycl-fallback-imf-bf16", "libimf-bf16"}};
  const SYCLDeviceLibsList SYCLDeviceBfloat16FallbackLib = {
      {"libsycl-fallback-bfloat16", "libm-bfloat16"}};
  const SYCLDeviceLibsList SYCLDeviceBfloat16NativeLib = {
      {"libsycl-native-bfloat16", "libm-bfloat16"}};
  // ITT annotation libraries are linked in separately whenever the device
  // code instrumentation is enabled.
  const SYCLDeviceLibsList SYCLDeviceAnnotationLibs = {
      {"libsycl-itt-user-wrappers", "internal"},
      {"libsycl-itt-compiler-wrappers", "internal"},
      {"libsycl-itt-stubs", "internal"}};
  const SYCLDeviceLibsList SYCLNativeCpuDeviceLibs = {
      {"libsycl-nativecpu_utils", "internal"}};

  bool IsWindowsMSVCEnv =
      C.getDefaultToolChain().getTriple().isWindowsMSVCEnvironment();
  bool IsNewOffload = C.getDriver().getUseNewOffloadingDriver();
  StringRef LibSuffix = ".bc";
  if (IsNewOffload)
    // For new offload model, we use packaged .bc files.
    LibSuffix = IsWindowsMSVCEnv ? ".new.obj" : ".new.o";
  auto addLibraries = [&](const SYCLDeviceLibsList &LibsList) {
    for (const DeviceLibOptInfo &Lib : LibsList) {
      if (!DeviceLibLinkInfo[Lib.DeviceLibOption])
        continue;
      SmallString<128> LibName(Lib.DeviceLibName);
      llvm::sys::path::replace_extension(LibName, LibSuffix);
      LibraryList.push_back(Args.MakeArgString(LibName));
    }
  };

  addLibraries(SYCLDeviceWrapperLibs);
  if (IsSpirvAOT)
    addLibraries(SYCLDeviceFallbackLibs);

  bool NativeBfloatLibs;
  bool NeedBfloatLibs = selectBfloatLibs(TargetTriple, C, NativeBfloatLibs);
  if (NeedBfloatLibs) {
    // Add native or fallback bfloat16 library.
    if (NativeBfloatLibs)
      addLibraries(SYCLDeviceBfloat16NativeLib);
    else
      addLibraries(SYCLDeviceBfloat16FallbackLib);
  }

  // Link in ITT annotations library unless fsycl-no-instrument-device-code
  // is specified. This ensures that we are ABI-compatible with the
  // instrumented device code, which was the default not so long ago.
  if (Args.hasFlag(options::OPT_fsycl_instrument_device_code,
                   options::OPT_fno_sycl_instrument_device_code, true))
    addLibraries(SYCLDeviceAnnotationLibs);

  // Currently, device sanitizer support is required by some developers on
  // Linux platform only, so compiler only provides device sanitizer libraries
  // on Linux platform.
#if !defined(_WIN32)
  addSYCLDeviceSanitizerLibs(C, IsSpirvAOT, LibSuffix, LibraryList);
#endif

  if (TargetTriple.isNativeCPU())
    addLibraries(SYCLNativeCpuDeviceLibs);

  return LibraryList;
}

SmallVector<std::string, 8>
SYCL::getDeviceLibraries(const Compilation &C, const llvm::Triple &TargetTriple,
                         bool IsSpirvAOT) {
  SmallVector<std::string, 8> LibraryList;
  const llvm::opt::ArgList &Args = C.getArgs();
  if (Args.getLastArg(options::OPT_fsycl_device_lib_EQ,
                      options::OPT_fno_sycl_device_lib_EQ) ||
      Args.getLastArg(options::OPT_fsycl_device_lib_jit_link,
                      options::OPT_fno_sycl_device_lib_jit_link))
    return getDeviceLibrariesLegacy(C, TargetTriple, IsSpirvAOT);

  bool NoOffloadLib =
      !Args.hasFlag(options::OPT_offloadlib, options::OPT_no_offloadlib, true);
  if (TargetTriple.isNVPTX()) {
    if (!NoOffloadLib)
      LibraryList.push_back(
          Args.MakeArgString("devicelib-nvptx64-nvidia-cuda.bc"));
    return LibraryList;
  }

  if (TargetTriple.isAMDGCN()) {
    if (!NoOffloadLib)
      LibraryList.push_back(
          Args.MakeArgString("devicelib-amdgcn-amd-amdhsa.bc"));
    return LibraryList;
  }

  // Ignore no-offloadlib for NativeCPU device library, it provides some
  // critical builtins which must be linked with user's device image.
  if (TargetTriple.isNativeCPU()) {
    LibraryList.push_back(Args.MakeArgString("libsycl-nativecpu_utils.bc"));
    return LibraryList;
  }

  using SYCLDeviceLibsList = SmallVector<StringRef, 8>;
  const SYCLDeviceLibsList SYCLDeviceLibs = {"libsycl-crt",
                                             "libsycl-complex",
                                             "libsycl-complex-fp64",
                                             "libsycl-cmath",
                                             "libsycl-cmath-fp64",
#if defined(_WIN32)
                                             "libsycl-msvc-math",
#endif
                                             "libsycl-imf",
                                             "libsycl-imf-fp64",
                                             "libsycl-imf-bf16",
                                             "libsycl-fallback-cassert",
                                             "libsycl-fallback-cstring",
                                             "libsycl-fallback-complex",
                                             "libsycl-fallback-complex-fp64",
                                             "libsycl-fallback-cmath",
                                             "libsycl-fallback-cmath-fp64",
                                             "libsycl-fallback-imf",
                                             "libsycl-fallback-imf-fp64",
                                             "libsycl-fallback-imf-bf16"};
  bool IsWindowsMSVCEnv =
      C.getDefaultToolChain().getTriple().isWindowsMSVCEnvironment();
  bool IsNewOffload = C.getDriver().getUseNewOffloadingDriver();
  StringRef LibSuffix = ".bc";
  if (IsNewOffload)
    // For new offload model, we use packaged .bc files.
    LibSuffix = IsWindowsMSVCEnv ? ".new.obj" : ".new.o";
  auto addLibraries = [&](const SYCLDeviceLibsList &LibsList) {
    for (const StringRef &Lib : LibsList) {
      SmallString<128> LibName(Lib);
      llvm::sys::path::replace_extension(LibName, LibSuffix);
      LibraryList.push_back(Args.MakeArgString(LibName));
    }
  };

  if (!NoOffloadLib)
    addLibraries(SYCLDeviceLibs);

  // ITT annotation libraries are linked in separately whenever the device
  // code instrumentation is enabled.
  const SYCLDeviceLibsList SYCLDeviceAnnotationLibs = {
      "libsycl-itt-user-wrappers", "libsycl-itt-compiler-wrappers",
      "libsycl-itt-stubs"};
  if (Args.hasFlag(options::OPT_fsycl_instrument_device_code,
                   options::OPT_fno_sycl_instrument_device_code, true))
    addLibraries(SYCLDeviceAnnotationLibs);

  const SYCLDeviceLibsList SYCLDeviceBfloat16FallbackLib = {
      "libsycl-fallback-bfloat16"};
  const SYCLDeviceLibsList SYCLDeviceBfloat16NativeLib = {
      "libsycl-native-bfloat16"};
  bool NativeBfloatLibs;
  bool NeedBfloatLibs = selectBfloatLibs(TargetTriple, C, NativeBfloatLibs);
  if (NeedBfloatLibs && !NoOffloadLib) {
    // Add native or fallback bfloat16 library.
    if (NativeBfloatLibs)
      addLibraries(SYCLDeviceBfloat16NativeLib);
    else
      addLibraries(SYCLDeviceBfloat16FallbackLib);
  }

  return LibraryList;
}

/// Reads device config file to find information about the SYCL targets in
/// `Targets`, and defines device traits macros accordingly.
void SYCL::populateSYCLDeviceTraitsMacrosArgs(
    Compilation &C, const llvm::opt::ArgList &Args,
    const SmallVectorImpl<std::pair<const ToolChain *, StringRef>> &Targets) {
  if (Targets.empty())
    return;

  const auto &TargetTable = DeviceConfigFile::TargetTable;
  std::map<StringRef, unsigned int> AllDevicesHave;
  std::map<StringRef, bool> AnyDeviceHas;
  bool AnyDeviceHasAnyAspect = false;
  unsigned int ValidTargets = 0;
  for (const auto &[TC, BoundArch] : Targets) {
    assert(TC && "Invalid SYCL Offload Toolchain");
    // Try and find the device arch, if it's empty, try to search for either
    // the whole Triple or just the 'ArchName' string.
    auto TargetIt = TargetTable.end();
    const llvm::Triple &TargetTriple = TC->getTriple();
    const StringRef TargetArch{BoundArch};
    if (!TargetArch.empty()) {
      TargetIt = llvm::find_if(TargetTable, [&](const auto &Value) {
        using namespace tools::SYCL;
        StringRef Device{Value.first};
        if (Device.consume_front(gen::AmdGPU))
          return TargetArch == Device && TargetTriple.isAMDGCN();
        if (Device.consume_front(gen::NvidiaGPU))
          return TargetArch == Device && TargetTriple.isNVPTX();
        if (Device.consume_front(gen::IntelGPU))
          return TargetArch == Device && TargetTriple.isSPIRAOT();
        return TargetArch == Device;
      });
    } else {
      TargetIt = TargetTable.find(TargetTriple.str());
      if (TargetIt == TargetTable.end())
        TargetIt = TargetTable.find(TargetTriple.getArchName().str());
    }

    if (TargetIt != TargetTable.end()) {
      const DeviceConfigFile::TargetInfo &Info = (*TargetIt).second;
      ++ValidTargets;
      const auto &AspectList = Info.aspects;
      const auto &MaySupportOtherAspects = Info.maySupportOtherAspects;
      if (!AnyDeviceHasAnyAspect)
        AnyDeviceHasAnyAspect = MaySupportOtherAspects;
      for (const auto &Aspect : AspectList) {
        // If target has an entry in the config file, the set of aspects
        // supported by all devices supporting the target is 'AspectList'.
        // If there's no entry, such set is empty.
        const auto &AspectIt = AllDevicesHave.find(Aspect);
        if (AspectIt != AllDevicesHave.end())
          ++AllDevicesHave[Aspect];
        else
          AllDevicesHave[Aspect] = 1;
        // If target has an entry in the config file AND
        // 'MaySupportOtherAspects' is false, the set of aspects supported
        // by any device supporting the target is 'AspectList'. If there's
        // no entry OR 'MaySupportOtherAspects' is true, such set contains
        // all the aspects.
        AnyDeviceHas[Aspect] = true;
      }
    }
  }
  // If there's no entry for the target in the device config file, the set
  // of aspects supported by any device supporting the target contains all
  // the aspects.
  if (ValidTargets == 0)
    AnyDeviceHasAnyAspect = true;

  const Driver &D = C.getDriver();
  if (AnyDeviceHasAnyAspect) {
    // There exists some target that supports any given aspect.
    constexpr static StringRef MacroAnyDeviceAnyAspect{
        "-D__SYCL_ANY_DEVICE_HAS_ANY_ASPECT__=1"};
    D.addSYCLDeviceTraitsMacroArg(Args, MacroAnyDeviceAnyAspect);
  } else {
    // Some of the aspects are not supported at all by any of the targets.
    // Thus, we need to define individual macros for each supported aspect.
    for (const auto &[TargetKey, SupportedTarget] : AnyDeviceHas) {
      assert(SupportedTarget);
      const SmallString<64> MacroAnyDevice{
          {"-D__SYCL_ANY_DEVICE_HAS_", TargetKey, "__=1"}};
      D.addSYCLDeviceTraitsMacroArg(Args, MacroAnyDevice);
    }
  }
  for (const auto &[TargetKey, SupportedTargets] : AllDevicesHave) {
    if (SupportedTargets != ValidTargets)
      continue;
    const SmallString<64> MacroAllDevices{
        {"-D__SYCL_ALL_DEVICES_HAVE_", TargetKey, "__=1"}};
    D.addSYCLDeviceTraitsMacroArg(Args, MacroAllDevices);
  }
}

// The list should match pre-built SYCL device library files located in
// compiler package. Once we add or remove any SYCL device library files,
// the list should be updated accordingly.
static llvm::SmallVector<StringRef, 16> SYCLDeviceLibList{
    "bfloat16",
    "crt",
    "cmath",
    "cmath-fp64",
    "complex",
    "complex-fp64",
#if defined(_WIN32)
    "msvc-math",
#else
    "asan",
    "asan-pvc",
    "asan-cpu",
    "asan-dg2",
    "msan",
    "msan-pvc",
    "msan-cpu",
    "tsan",
    "tsan-pvc",
    "tsan-cpu",
#endif
    "imf",
    "imf-fp64",
    "imf-bf16",
    "itt-compiler-wrappers",
    "itt-stubs",
    "itt-user-wrappers",
    "fallback-cassert",
    "fallback-cstring",
    "fallback-cmath",
    "fallback-cmath-fp64",
    "fallback-complex",
    "fallback-complex-fp64",
    "fallback-imf",
    "fallback-imf-fp64",
    "fallback-imf-bf16",
    "fallback-bfloat16",
    "native-bfloat16"};

const char *SYCL::Linker::constructLLVMLinkCommand(
    Compilation &C, const JobAction &JA, const InputInfo &Output,
    const ArgList &Args, StringRef SubArchName, StringRef OutputFilePrefix,
    const InputInfoList &InputFiles) const {
  // Split inputs into libraries which have 'archive' type and other inputs
  // which can be either objects or list files. Object files are linked together
  // in a usual way, but the libraries/list files need to be linked differently.
  // We need to fetch only required symbols from the libraries. With the current
  // llvm-link command line interface that can be achieved with two step
  // linking: at the first step we will link objects into an intermediate
  // partially linked image which on the second step will be linked with the
  // libraries with --only-needed option.
  ArgStringList Opts;
  ArgStringList Objs;
  ArgStringList Libs;
  // Add the input bc's created by compile step.
  // When offloading, the input file(s) could be from unbundled partially
  // linked archives.  The unbundled information is a list of files and not
  // an actual object/archive.  Take that list and pass those to the linker
  // instead of the original object.
  if (JA.isDeviceOffloading(Action::OFK_SYCL)) {
    bool IsRDC = !shouldDoPerObjectFileLinking(C);
    auto isNoRDCDeviceCodeLink = [&](const InputInfo &II) {
      if (IsRDC)
        return false;
      if (II.getType() != clang::driver::types::TY_LLVM_BC)
        return false;
      if (InputFiles.size() != 2)
        return false;
      return &II == &InputFiles[1];
    };
    auto isSYCLDeviceLib = [&](const InputInfo &II) {
      const ToolChain *HostTC = C.getSingleOffloadToolChain<Action::OFK_Host>();
      const bool IsNVPTX = this->getToolChain().getTriple().isNVPTX();
      const bool IsAMDGCN = this->getToolChain().getTriple().isAMDGCN();
      const bool IsSYCLNativeCPU =
          this->getToolChain().getTriple().isNativeCPU();
      StringRef LibPostfix = ".bc";
      StringRef NewLibPostfix = ".new.o";
      if (HostTC->getTriple().isWindowsMSVCEnvironment() &&
          C.getDriver().IsCLMode())
        NewLibPostfix = ".new.obj";
      std::string FileName = this->getToolChain().getInputFilename(II);
      StringRef InputFilename = llvm::sys::path::filename(FileName);
      // NativeCPU links against libclc (libspirv)
      if (IsSYCLNativeCPU && InputFilename.contains("libspirv"))
        return true;
      // AMDGCN links against our libdevice (devicelib)
      if (IsAMDGCN && InputFilename.starts_with("devicelib-"))
        return true;
      // NVPTX links against our libclc (libspirv), our libdevice (devicelib),
      // and the CUDA libdevice
      if (IsNVPTX && (InputFilename.starts_with("devicelib-") ||
                      InputFilename.contains("libspirv") ||
                      InputFilename.contains("libdevice")))
        return true;
      StringRef LibSyclPrefix("libsycl-");
      if (!InputFilename.starts_with(LibSyclPrefix) ||
          !InputFilename.ends_with(LibPostfix) ||
          InputFilename.ends_with(NewLibPostfix))
        return false;
      // Skip the prefix "libsycl-"
      std::string PureLibName =
          InputFilename.substr(LibSyclPrefix.size()).str();
      if (isNoRDCDeviceCodeLink(II)) {
        // Skip the final - until the . because we linked all device libs into a
        // single BC in a previous action so we have a temp file name.
        auto FinalDashPos = PureLibName.find_last_of('-');
        auto DotPos = PureLibName.find_last_of('.');
        assert((FinalDashPos != std::string::npos &&
                DotPos != std::string::npos) &&
               "Unexpected filename");
        PureLibName =
            PureLibName.substr(0, FinalDashPos) + PureLibName.substr(DotPos);
      }
      for (const auto &L : SYCLDeviceLibList) {
        std::string DeviceLibName(L);
        DeviceLibName.append(LibPostfix);
        if (StringRef(PureLibName) == DeviceLibName ||
            (IsNVPTX && StringRef(PureLibName).starts_with(L)))
          return true;
      }
      return false;
    };
    size_t InputFileNum = InputFiles.size();
    bool LinkSYCLDeviceLibs = (InputFileNum >= 2);
    LinkSYCLDeviceLibs = LinkSYCLDeviceLibs && !isSYCLDeviceLib(InputFiles[0]);
    for (size_t Idx = 1; Idx < InputFileNum; ++Idx)
      LinkSYCLDeviceLibs =
          LinkSYCLDeviceLibs && isSYCLDeviceLib(InputFiles[Idx]);
    if (LinkSYCLDeviceLibs) {
      Opts.push_back("-only-needed");
    }
    // Go through the Inputs to the link.  When a listfile is encountered, we
    // know it is an unbundled generated list.
    for (const auto &II : InputFiles) {
      std::string FileName = getToolChain().getInputFilename(II);
      if (II.getType() == types::TY_Tempfilelist) {
        if (IsRDC) {
          // Pass the unbundled list with '@' to be processed.
          Libs.push_back(C.getArgs().MakeArgString("@" + FileName));
        } else {
          assert(InputFiles.size() == 2 &&
                 "Unexpected inputs for no-RDC with temp file list");
          // If we're in no-RDC mode and the input is a temp file list,
          // we want to link multiple object files each against device libs,
          // so we should consider this input as an object and not pass '@'.
          Objs.push_back(C.getArgs().MakeArgString(FileName));
        }
      } else if (II.getType() == types::TY_Archive && !LinkSYCLDeviceLibs) {
        Libs.push_back(C.getArgs().MakeArgString(FileName));
      } else
        Objs.push_back(C.getArgs().MakeArgString(FileName));
    }
  } else
    for (const auto &II : InputFiles)
      Objs.push_back(
          C.getArgs().MakeArgString(getToolChain().getInputFilename(II)));

  // Get llvm-link path.
  SmallString<128> ExecPath(C.getDriver().Dir);
  llvm::sys::path::append(ExecPath, "llvm-link");
  const char *Exec = C.getArgs().MakeArgString(ExecPath);

  auto AddLinkCommand = [this, &C, &JA, Exec](const char *Output,
                                              const ArgStringList &Inputs,
                                              const ArgStringList &Options) {
    ArgStringList CmdArgs;
    llvm::copy(Options, std::back_inserter(CmdArgs));
    llvm::copy(Inputs, std::back_inserter(CmdArgs));
    CmdArgs.push_back("-o");
    CmdArgs.push_back(Output);
    // TODO: temporary workaround for a problem with warnings reported by
    // llvm-link when driver links LLVM modules with empty modules
    CmdArgs.push_back("--suppress-warnings");
    C.addCommand(std::make_unique<Command>(JA, *this,
                                           ResponseFileSupport::AtFileUTF8(),
                                           Exec, CmdArgs, std::nullopt));
  };

  // Add an intermediate output file.
  const char *OutputFileName =
      C.getArgs().MakeArgString(getToolChain().getInputFilename(Output));

  if (Libs.empty())
    AddLinkCommand(OutputFileName, Objs, Opts);
  else {
    assert(Opts.empty() && "unexpected options");

    // Linker will be invoked twice if inputs contain libraries. First time we
    // will link input objects into an intermediate temporary file, and on the
    // second invocation intermediate temporary object will be linked with the
    // libraries, but now only required symbols will be added to the final
    // output.
    std::string TempFile =
        C.getDriver().GetTemporaryPath(OutputFilePrefix.str() + "-link", "bc");
    const char *LinkOutput = C.addTempFile(C.getArgs().MakeArgString(TempFile));
    AddLinkCommand(LinkOutput, Objs, {});

    // Now invoke linker for the second time to link required symbols from the
    // input libraries.
    ArgStringList LinkInputs{LinkOutput};
    llvm::copy(Libs, std::back_inserter(LinkInputs));
    AddLinkCommand(OutputFileName, LinkInputs, {"--only-needed"});
  }
  return OutputFileName;
}

// For SYCL the inputs of the linker job are SPIR-V binaries and output is
// a single SPIR-V binary.  Input can also be bitcode when specified by
// the user.
void SYCL::Linker::ConstructJob(Compilation &C, const JobAction &JA,
                                const InputInfo &Output,
                                const InputInfoList &Inputs,
                                const ArgList &Args,
                                const char *LinkingOutput) const {

  assert((getToolChain().getTriple().isSPIROrSPIRV() ||
          getToolChain().getTriple().isNVPTX() ||
          getToolChain().getTriple().isAMDGCN() ||
          getToolChain().getTriple().isNativeCPU()) &&
         "Unsupported target");

  std::string SubArchName =
      std::string(getToolChain().getTriple().getArchName());

  // Prefix for temporary file name.
  std::string Prefix = std::string(llvm::sys::path::stem(SubArchName));

  // For CUDA, we want to link all BC files before resuming the normal
  // compilation path
  if (getToolChain().getTriple().isNVPTX() ||
      getToolChain().getTriple().isAMDGCN()) {
    InputInfoList NvptxInputs;
    for (const auto &II : Inputs) {
      if (!II.isFilename())
        continue;
      NvptxInputs.push_back(II);
    }

    constructLLVMLinkCommand(C, JA, Output, Args, SubArchName, Prefix,
                             NvptxInputs);
    return;
  }

  InputInfoList SpirvInputs;
  for (const auto &II : Inputs) {
    if (!II.isFilename())
      continue;
    SpirvInputs.push_back(II);
  }

  constructLLVMLinkCommand(C, JA, Output, Args, SubArchName, Prefix,
                           SpirvInputs);
}

static const char *makeExeName(Compilation &C, StringRef Name) {
  llvm::SmallString<8> ExeName(Name);
  const ToolChain *HostTC = C.getSingleOffloadToolChain<Action::OFK_Host>();
  if (HostTC->getTriple().isWindowsMSVCEnvironment())
    ExeName.append(".exe");
  return C.getArgs().MakeArgString(ExeName);
}

// Determine if any of the given arguments contain any PVC based values for
// the -device option.
static bool hasPVCDevice(const ArgStringList &CmdArgs, std::string &DevArg) {
  std::string Res = getDeviceArg(CmdArgs);
  if (Res.empty())
    return false;
  // Go through all of the arguments to '-device' and determine if any of these
  // are pvc based.  We only match literal values and will not find a match
  // when ranges or wildcards are used.
  // Here we parse the targets, tokenizing via ','
  StringRef DeviceArg(Res.c_str());
  SmallVector<StringRef> SplitArgs;
  DeviceArg.split(SplitArgs, ",");
  for (const auto &SingleArg : SplitArgs) {
    bool IsPVC = checkPVCDevice(SingleArg.str(), DevArg);
    if (IsPVC)
      return true;
  }
  return false;
}

static llvm::StringMap<StringRef> GRFModeFlagMap{
    {"auto", "-ze-intel-enable-auto-large-GRF-mode"},
    {"small", "-ze-intel-128-GRF-per-thread"},
    {"large", "-ze-opt-large-register-file"}};

StringRef SYCL::gen::getGenGRFFlag(StringRef GRFMode) {
  if (!GRFModeFlagMap.contains(GRFMode))
    return "";
  return GRFModeFlagMap[GRFMode];
}

void SYCL::gen::BackendCompiler::ConstructJob(Compilation &C,
                                              const JobAction &JA,
                                              const InputInfo &Output,
                                              const InputInfoList &Inputs,
                                              const ArgList &Args,
                                              const char *LinkingOutput) const {
  assert(getToolChain().getTriple().isSPIROrSPIRV() && "Unsupported target");
  ArgStringList CmdArgs{"-output", Output.getFilename()};
  InputInfoList ForeachInputs;
  for (const auto &II : Inputs) {
    CmdArgs.push_back("-file");
    std::string Filename(II.getFilename());
    if (II.getType() == types::TY_Tempfilelist)
      ForeachInputs.push_back(II);
    CmdArgs.push_back(C.getArgs().MakeArgString(Filename));
  }
  // The next line prevents ocloc from modifying the image name
  CmdArgs.push_back("-output_no_suffix");
  CmdArgs.push_back("-spirv_input");
  StringRef Device = JA.getOffloadingArch();

  // Add -Xsycl-target* options.
  const toolchains::SYCLToolChain &TC =
      static_cast<const toolchains::SYCLToolChain &>(getToolChain());
  const ToolChain *HostTC = C.getSingleOffloadToolChain<Action::OFK_Host>();
  TC.AddImpliedTargetArgs(getToolChain().getTriple(), Args, CmdArgs, JA,
                          *HostTC, Device);
  TC.TranslateBackendTargetArgs(getToolChain().getTriple(), Args, CmdArgs,
                                Device);
  TC.TranslateLinkerTargetArgs(getToolChain().getTriple(), Args, CmdArgs,
                               Device);
  SmallString<128> ExecPath(
      getToolChain().GetProgramPath(makeExeName(C, "ocloc")));
  const char *Exec = C.getArgs().MakeArgString(ExecPath);
  auto Cmd = std::make_unique<Command>(JA, *this, ResponseFileSupport::None(),
                                       Exec, CmdArgs, std::nullopt);
  if (!ForeachInputs.empty()) {
    StringRef ParallelJobs =
        Args.getLastArgValue(options::OPT_fsycl_max_parallel_jobs_EQ);
    constructLLVMForeachCommand(C, JA, std::move(Cmd), ForeachInputs, Output,
                                this, "", "out", ParallelJobs);
  } else
    C.addCommand(std::move(Cmd));
}

StringRef SYCL::gen::resolveGenDevice(StringRef DeviceName) {
  StringRef Device;
  Device =
      llvm::StringSwitch<StringRef>(DeviceName)
          .Cases("intel_gpu_bdw", "intel_gpu_8_0_0", "bdw")
          .Cases("intel_gpu_skl", "intel_gpu_9_0_9", "skl")
          .Cases("intel_gpu_kbl", "intel_gpu_9_1_9", "kbl")
          .Cases("intel_gpu_cfl", "intel_gpu_9_2_9", "cfl")
          .Cases("intel_gpu_apl", "intel_gpu_bxt", "intel_gpu_9_3_0", "apl")
          .Cases("intel_gpu_glk", "intel_gpu_9_4_0", "glk")
          .Cases("intel_gpu_whl", "intel_gpu_9_5_0", "whl")
          .Cases("intel_gpu_aml", "intel_gpu_9_6_0", "aml")
          .Cases("intel_gpu_cml", "intel_gpu_9_7_0", "cml")
          .Cases("intel_gpu_icllp", "intel_gpu_icl", "intel_gpu_11_0_0",
                 "icllp")
          .Cases("intel_gpu_ehl", "intel_gpu_jsl", "intel_gpu_11_2_0", "ehl")
          .Cases("intel_gpu_tgllp", "intel_gpu_tgl", "intel_gpu_12_0_0",
                 "tgllp")
          .Cases("intel_gpu_rkl", "intel_gpu_12_1_0", "rkl")
          .Cases("intel_gpu_adl_s", "intel_gpu_rpl_s", "intel_gpu_12_2_0",
                 "adl_s")
          .Cases("intel_gpu_adl_p", "intel_gpu_12_3_0", "adl_p")
          .Cases("intel_gpu_adl_n", "intel_gpu_12_4_0", "adl_n")
          .Cases("intel_gpu_dg1", "intel_gpu_12_10_0", "dg1")
          .Cases("intel_gpu_acm_g10", "intel_gpu_dg2_g10", "intel_gpu_12_55_8",
                 "acm_g10")
          .Cases("intel_gpu_acm_g11", "intel_gpu_dg2_g11", "intel_gpu_12_56_5",
                 "acm_g11")
          .Cases("intel_gpu_acm_g12", "intel_gpu_dg2_g12", "intel_gpu_12_57_0",
                 "acm_g12")
          .Cases("intel_gpu_pvc", "intel_gpu_12_60_7", "pvc")
          .Cases("intel_gpu_pvc_vg", "intel_gpu_12_61_7", "pvc_vg")
          .Cases("intel_gpu_mtl_u", "intel_gpu_mtl_s", "intel_gpu_arl_u",
                 "intel_gpu_arl_s", "intel_gpu_12_70_4", "mtl_u")
          .Cases("intel_gpu_mtl_h", "intel_gpu_12_71_4", "mtl_h")
          .Cases("intel_gpu_arl_h", "intel_gpu_12_74_4", "arl_h")
          .Cases("intel_gpu_bmg_g21", "intel_gpu_20_1_4", "bmg_g21")
          .Cases("intel_gpu_bmg_g31", "intel_gpu_20_2_0", "bmg_g31")
          .Cases("intel_gpu_lnl_m", "intel_gpu_20_4_4", "lnl_m")
          .Cases("intel_gpu_ptl_h", "intel_gpu_30_0_4", "ptl_h")
          .Cases("intel_gpu_ptl_u", "intel_gpu_30_1_1", "ptl_u")
          .Cases("intel_gpu_wcl", "intel_gpu_30_3_0", "wcl")
          .Case("nvidia_gpu_sm_50", "sm_50")
          .Case("nvidia_gpu_sm_52", "sm_52")
          .Case("nvidia_gpu_sm_53", "sm_53")
          .Case("nvidia_gpu_sm_60", "sm_60")
          .Case("nvidia_gpu_sm_61", "sm_61")
          .Case("nvidia_gpu_sm_62", "sm_62")
          .Case("nvidia_gpu_sm_70", "sm_70")
          .Case("nvidia_gpu_sm_72", "sm_72")
          .Case("nvidia_gpu_sm_75", "sm_75")
          .Case("nvidia_gpu_sm_80", "sm_80")
          .Case("nvidia_gpu_sm_86", "sm_86")
          .Case("nvidia_gpu_sm_87", "sm_87")
          .Case("nvidia_gpu_sm_89", "sm_89")
          .Case("nvidia_gpu_sm_90", "sm_90")
          .Case("nvidia_gpu_sm_90a", "sm_90a")
          .Case("amd_gpu_gfx700", "gfx700")
          .Case("amd_gpu_gfx701", "gfx701")
          .Case("amd_gpu_gfx702", "gfx702")
          .Case("amd_gpu_gfx703", "gfx703")
          .Case("amd_gpu_gfx704", "gfx704")
          .Case("amd_gpu_gfx705", "gfx705")
          .Case("amd_gpu_gfx801", "gfx801")
          .Case("amd_gpu_gfx802", "gfx802")
          .Case("amd_gpu_gfx803", "gfx803")
          .Case("amd_gpu_gfx805", "gfx805")
          .Case("amd_gpu_gfx810", "gfx810")
          .Case("amd_gpu_gfx900", "gfx900")
          .Case("amd_gpu_gfx902", "gfx902")
          .Case("amd_gpu_gfx904", "gfx904")
          .Case("amd_gpu_gfx906", "gfx906")
          .Case("amd_gpu_gfx908", "gfx908")
          .Case("amd_gpu_gfx909", "gfx909")
          .Case("amd_gpu_gfx90a", "gfx90a")
          .Case("amd_gpu_gfx90c", "gfx90c")
          .Case("amd_gpu_gfx940", "gfx940")
          .Case("amd_gpu_gfx941", "gfx941")
          .Case("amd_gpu_gfx942", "gfx942")
          .Case("amd_gpu_gfx1010", "gfx1010")
          .Case("amd_gpu_gfx1011", "gfx1011")
          .Case("amd_gpu_gfx1012", "gfx1012")
          .Case("amd_gpu_gfx1013", "gfx1013")
          .Case("amd_gpu_gfx1030", "gfx1030")
          .Case("amd_gpu_gfx1031", "gfx1031")
          .Case("amd_gpu_gfx1032", "gfx1032")
          .Case("amd_gpu_gfx1033", "gfx1033")
          .Case("amd_gpu_gfx1034", "gfx1034")
          .Case("amd_gpu_gfx1035", "gfx1035")
          .Case("amd_gpu_gfx1036", "gfx1036")
          .Case("amd_gpu_gfx1100", "gfx1100")
          .Case("amd_gpu_gfx1101", "gfx1101")
          .Case("amd_gpu_gfx1102", "gfx1102")
          .Case("amd_gpu_gfx1103", "gfx1103")
          .Case("amd_gpu_gfx1150", "gfx1150")
          .Case("amd_gpu_gfx1151", "gfx1151")
          .Case("amd_gpu_gfx1200", "gfx1200")
          .Case("amd_gpu_gfx1201", "gfx1201")
          .Default("");
  return Device;
}

// This is a mapping between the user provided --offload-arch value for Intel
// GPU targets and the spir64_gen device name accepted by OCLOC (the Intel GPU
// AOT compiler).
StringRef clang::driver::mapIntelGPUArchName(StringRef ArchName) {
  StringRef Arch;
  Arch = llvm::StringSwitch<StringRef>(ArchName)
             .Case("bdw", "bdw")
             .Case("skl", "skl")
             .Case("kbl", "kbl")
             .Case("cfl", "cfl")
             .Cases("apl", "bxt", "apl")
             .Case("glk", "glk")
             .Case("whl", "whl")
             .Case("aml", "aml")
             .Case("cml", "cml")
             .Cases("icllp", "icl", "icllp")
             .Cases("ehl", "jsl", "ehl")
             .Cases("tgllp", "tgl", "tgllp")
             .Case("rkl", "rkl")
             .Cases("adl_s", "rpl_s", "adl_s")
             .Case("adl_p", "adl_p")
             .Case("adl_n", "adl_n")
             .Case("dg1", "dg1")
             .Cases("acm_g10", "dg2_g10", "acm_g10")
             .Cases("acm_g11", "dg2_g11", "acm_g11")
             .Cases("acm_g12", "dg2_g12", "acm_g12")
             .Case("pvc", "pvc")
             .Case("pvc_vg", "pvc_vg")
             .Cases("mtl_u", "mtl_s", "arl_u", "arl_s", "mtl_u")
             .Case("mtl_h", "mtl_h")
             .Case("arl_h", "arl_h")
             .Case("bmg_g21", "bmg_g21")
             .Case("lnl_m", "lnl_m")
             .Default(ArchName);
  return Arch;
}

SmallString<64> SYCL::gen::getGenDeviceMacro(StringRef DeviceName) {
  SmallString<64> Macro;
  StringRef Ext =
      llvm::StringSwitch<StringRef>(DeviceName)
          .Case("bdw", "INTEL_GPU_BDW")
          .Case("skl", "INTEL_GPU_SKL")
          .Case("kbl", "INTEL_GPU_KBL")
          .Case("cfl", "INTEL_GPU_CFL")
          .Cases("apl", "bxt", "INTEL_GPU_APL")
          .Case("glk", "INTEL_GPU_GLK")
          .Case("whl", "INTEL_GPU_WHL")
          .Case("aml", "INTEL_GPU_AML")
          .Case("cml", "INTEL_GPU_CML")
          .Cases("icllp", "icl", "INTEL_GPU_ICLLP")
          .Cases("ehl", "jsl", "INTEL_GPU_EHL")
          .Cases("tgllp", "tgl", "INTEL_GPU_TGLLP")
          .Case("rkl", "INTEL_GPU_RKL")
          .Cases("adl_s", "rpl_s", "INTEL_GPU_ADL_S")
          .Case("adl_p", "INTEL_GPU_ADL_P")
          .Case("adl_n", "INTEL_GPU_ADL_N")
          .Case("dg1", "INTEL_GPU_DG1")
          .Cases("acm_g10", "dg2_g10", "INTEL_GPU_ACM_G10")
          .Cases("acm_g11", "dg2_g11", "INTEL_GPU_ACM_G11")
          .Cases("acm_g12", "dg2_g12", "INTEL_GPU_ACM_G12")
          .Case("pvc", "INTEL_GPU_PVC")
          .Case("pvc_vg", "INTEL_GPU_PVC_VG")
          .Cases("mtl_u", "mtl_s", "arl_u", "arl_s", "INTEL_GPU_MTL_U")
          .Case("mtl_h", "INTEL_GPU_MTL_H")
          .Case("arl_h", "INTEL_GPU_ARL_H")
          .Case("bmg_g21", "INTEL_GPU_BMG_G21")
          .Case("bmg_g31", "INTEL_GPU_BMG_G31")
          .Case("lnl_m", "INTEL_GPU_LNL_M")
          .Case("ptl_h", "INTEL_GPU_PTL_H")
          .Case("ptl_u", "INTEL_GPU_PTL_U")
          .Case("wcl", "INTEL_GPU_WCL")
          .Case("sm_50", "NVIDIA_GPU_SM_50")
          .Case("sm_52", "NVIDIA_GPU_SM_52")
          .Case("sm_53", "NVIDIA_GPU_SM_53")
          .Case("sm_60", "NVIDIA_GPU_SM_60")
          .Case("sm_61", "NVIDIA_GPU_SM_61")
          .Case("sm_62", "NVIDIA_GPU_SM_62")
          .Case("sm_70", "NVIDIA_GPU_SM_70")
          .Case("sm_72", "NVIDIA_GPU_SM_72")
          .Case("sm_75", "NVIDIA_GPU_SM_75")
          .Case("sm_80", "NVIDIA_GPU_SM_80")
          .Case("sm_86", "NVIDIA_GPU_SM_86")
          .Case("sm_87", "NVIDIA_GPU_SM_87")
          .Case("sm_89", "NVIDIA_GPU_SM_89")
          .Case("sm_90", "NVIDIA_GPU_SM_90")
          .Case("sm_90a", "NVIDIA_GPU_SM_90A")
          .Case("gfx700", "AMD_GPU_GFX700")
          .Case("gfx701", "AMD_GPU_GFX701")
          .Case("gfx702", "AMD_GPU_GFX702")
          .Case("gfx703", "AMD_GPU_GFX703")
          .Case("gfx704", "AMD_GPU_GFX704")
          .Case("gfx705", "AMD_GPU_GFX705")
          .Case("gfx801", "AMD_GPU_GFX801")
          .Case("gfx802", "AMD_GPU_GFX802")
          .Case("gfx803", "AMD_GPU_GFX803")
          .Case("gfx805", "AMD_GPU_GFX805")
          .Case("gfx810", "AMD_GPU_GFX810")
          .Case("gfx900", "AMD_GPU_GFX900")
          .Case("gfx902", "AMD_GPU_GFX902")
          .Case("gfx904", "AMD_GPU_GFX904")
          .Case("gfx906", "AMD_GPU_GFX906")
          .Case("gfx908", "AMD_GPU_GFX908")
          .Case("gfx909", "AMD_GPU_GFX909")
          .Case("gfx90a", "AMD_GPU_GFX90A")
          .Case("gfx90c", "AMD_GPU_GFX90C")
          .Case("gfx940", "AMD_GPU_GFX940")
          .Case("gfx941", "AMD_GPU_GFX941")
          .Case("gfx942", "AMD_GPU_GFX942")
          .Case("gfx1010", "AMD_GPU_GFX1010")
          .Case("gfx1011", "AMD_GPU_GFX1011")
          .Case("gfx1012", "AMD_GPU_GFX1012")
          .Case("gfx1013", "AMD_GPU_GFX1013")
          .Case("gfx1030", "AMD_GPU_GFX1030")
          .Case("gfx1031", "AMD_GPU_GFX1031")
          .Case("gfx1032", "AMD_GPU_GFX1032")
          .Case("gfx1033", "AMD_GPU_GFX1033")
          .Case("gfx1034", "AMD_GPU_GFX1034")
          .Case("gfx1035", "AMD_GPU_GFX1035")
          .Case("gfx1036", "AMD_GPU_GFX1036")
          .Case("gfx1100", "AMD_GPU_GFX1100")
          .Case("gfx1101", "AMD_GPU_GFX1101")
          .Case("gfx1102", "AMD_GPU_GFX1102")
          .Case("gfx1103", "AMD_GPU_GFX1103")
          .Case("gfx1150", "AMD_GPU_GFX1150")
          .Case("gfx1151", "AMD_GPU_GFX1151")
          .Case("gfx1200", "AMD_GPU_GFX1200")
          .Case("gfx1201", "AMD_GPU_GFX1201")
          .Default("");
  if (!Ext.empty()) {
    Macro = "__SYCL_TARGET_";
    Macro += Ext;
    Macro += "__";
  }
  return Macro;
}

void SYCL::x86_64::BackendCompiler::ConstructJob(
    Compilation &C, const JobAction &JA, const InputInfo &Output,
    const InputInfoList &Inputs, const ArgList &Args,
    const char *LinkingOutput) const {
  ArgStringList CmdArgs;
  CmdArgs.push_back(Args.MakeArgString(Twine("-o=") + Output.getFilename()));
  CmdArgs.push_back("--device=cpu");
  InputInfoList ForeachInputs;
  for (const auto &II : Inputs) {
    std::string Filename(II.getFilename());
    if (II.getType() == types::TY_Tempfilelist)
      ForeachInputs.push_back(II);
    CmdArgs.push_back(Args.MakeArgString(Filename));
  }
  // Add -Xsycl-target* options.
  const toolchains::SYCLToolChain &TC =
      static_cast<const toolchains::SYCLToolChain &>(getToolChain());
  const ToolChain *HostTC = C.getSingleOffloadToolChain<Action::OFK_Host>();
  TC.AddImpliedTargetArgs(getToolChain().getTriple(), Args, CmdArgs, JA,
                          *HostTC);
  TC.TranslateBackendTargetArgs(getToolChain().getTriple(), Args, CmdArgs);
  TC.TranslateLinkerTargetArgs(getToolChain().getTriple(), Args, CmdArgs);
  SmallString<128> ExecPath(
      getToolChain().GetProgramPath(makeExeName(C, "opencl-aot")));
  const char *Exec = C.getArgs().MakeArgString(ExecPath);
  auto Cmd = std::make_unique<Command>(JA, *this, ResponseFileSupport::None(),
                                       Exec, CmdArgs, std::nullopt);
  if (!ForeachInputs.empty()) {
    StringRef ParallelJobs =
        Args.getLastArgValue(options::OPT_fsycl_max_parallel_jobs_EQ);
    constructLLVMForeachCommand(C, JA, std::move(Cmd), ForeachInputs, Output,
                                this, "", "out", ParallelJobs);
  } else
    C.addCommand(std::move(Cmd));
}

// Unsupported options for SYCL device compilation.
//  -fcf-protection, -fsanitize, -fprofile-generate, -fprofile-instr-generate
//  -ftest-coverage, -fcoverage-mapping, -fcreate-profile, -fprofile-arcs
//  -fcs-profile-generate, --coverage
static ArrayRef<options::ID> getUnsupportedOpts() {
  static constexpr options::ID UnsupportedOpts[] = {
      options::OPT_fsanitize_EQ,      // -fsanitize
      options::OPT_fcf_protection_EQ, // -fcf-protection
      options::OPT_fprofile_generate,
      options::OPT_fprofile_generate_EQ,
      options::OPT_fno_profile_generate, // -f[no-]profile-generate
      options::OPT_ftest_coverage,
      options::OPT_fno_test_coverage, // -f[no-]test-coverage
      options::OPT_fcoverage_mapping,
      options::OPT_coverage,             // --coverage
      options::OPT_fno_coverage_mapping, // -f[no-]coverage-mapping
      options::OPT_fprofile_instr_generate,
      options::OPT_fprofile_instr_generate_EQ,
      options::OPT_fprofile_arcs,
      options::OPT_fno_profile_arcs,           // -f[no-]profile-arcs
      options::OPT_fno_profile_instr_generate, // -f[no-]profile-instr-generate
      options::OPT_fcreate_profile,            // -fcreate-profile
      options::OPT_fprofile_instr_use,
      options::OPT_fprofile_instr_use_EQ, // -fprofile-instr-use
      options::OPT_fcs_profile_generate,  // -fcs-profile-generate
      options::OPT_fcs_profile_generate_EQ,
      options::OPT_gline_tables_only, // -gline-tables-only
  };
  return UnsupportedOpts;
}

// Currently supported options by SYCL NativeCPU device compilation
static inline bool SupportedByNativeCPU(const llvm::Triple &Triple,
                                        const OptSpecifier &Opt) {
  if (!Triple.isNativeCPU())
    return false;

  switch (Opt.getID()) {
  case options::OPT_fcoverage_mapping:
  case options::OPT_fno_coverage_mapping:
  case options::OPT_fprofile_instr_generate:
  case options::OPT_fprofile_instr_generate_EQ:
  case options::OPT_fno_profile_instr_generate:
    return true;
  }
  return false;
}

SYCLToolChain::SYCLToolChain(const Driver &D, const llvm::Triple &Triple,
                             const ToolChain &HostTC, const ArgList &Args)
    : ToolChain(D, Triple, Args), HostTC(HostTC),
      SYCLInstallation(D, Triple, Args) {
  // Lookup binaries into the driver directory, this is used to discover any
  // dependent SYCL offload compilation tools.
  getProgramPaths().push_back(getDriver().Dir);

  // Diagnose unsupported options only once.
  for (OptSpecifier Opt : getUnsupportedOpts()) {
    if (const Arg *A = Args.getLastArg(Opt)) {
      // Native CPU can support options unsupported by other targets.
      if (SupportedByNativeCPU(getTriple(), Opt))
        continue;
      // All sanitizer options are not currently supported, except
      // AddressSanitizer and MemorySanitizer and ThreadSanitizer
      if (A->getOption().getID() == options::OPT_fsanitize_EQ &&
          A->getValues().size() == 1) {
        std::string SanitizeVal = A->getValue();
        if (SanitizeVal == "address" || SanitizeVal == "memory" ||
            SanitizeVal == "thread")
          continue;
      }
      D.Diag(clang::diag::warn_drv_unsupported_option_for_target)
          << A->getAsString(Args) << getTriple().str() << 1;
    }
  }
}

void SYCLToolChain::addClangTargetOptions(
    const llvm::opt::ArgList &DriverArgs, llvm::opt::ArgStringList &CC1Args,
    Action::OffloadKind DeviceOffloadingKind) const {
  HostTC.addClangTargetOptions(DriverArgs, CC1Args, DeviceOffloadingKind);

  if (DeviceOffloadingKind == Action::OFK_SYCL &&
      !getTriple().isSPIROrSPIRV()) {
    SYCLInstallation.addLibspirvLinkArgs(getEffectiveTriple(), DriverArgs,
                                         HostTC.getTriple(), CC1Args);
  }
}

llvm::opt::DerivedArgList *
SYCLToolChain::TranslateArgs(const llvm::opt::DerivedArgList &Args,
                             StringRef BoundArch,
                             Action::OffloadKind DeviceOffloadKind) const {
  DerivedArgList *DAL =
      HostTC.TranslateArgs(Args, BoundArch, DeviceOffloadKind);

  bool IsNewDAL = false;
  if (!DAL) {
    DAL = new DerivedArgList(Args.getBaseArgs());
    IsNewDAL = true;
  }

  for (Arg *A : Args) {
    // Filter out any options we do not want to pass along to the device
    // compilation.
    auto Opt(A->getOption());
    bool Unsupported = false;
    for (OptSpecifier UnsupportedOpt : getUnsupportedOpts()) {
      if (Opt.matches(UnsupportedOpt)) {
        // NativeCPU should allow most normal cpu options.
        if (SupportedByNativeCPU(getTriple(), Opt.getID()))
          continue;
        if (Opt.getID() == options::OPT_fsanitize_EQ &&
            A->getValues().size() == 1) {
          std::string SanitizeVal = A->getValue();
          if (SanitizeVal == "address" || SanitizeVal == "memory" ||
              SanitizeVal == "thread") {
            if (IsNewDAL)
              DAL->append(A);
            continue;
          }
        }
        if (!IsNewDAL)
          DAL->eraseArg(Opt.getID());
        Unsupported = true;
      }
    }
    if (Unsupported)
      continue;
    if (IsNewDAL)
      DAL->append(A);
  }

  const OptTable &Opts = getDriver().getOpts();
  if (!BoundArch.empty()) {
    DAL->eraseArg(options::OPT_march_EQ);
    DAL->AddJoinedArg(nullptr, Opts.getOption(options::OPT_march_EQ),
                      BoundArch);
  }
  return DAL;
}

static void parseTargetOpts(StringRef ArgString, const llvm::opt::ArgList &Args,
                            llvm::opt::ArgStringList &CmdArgs) {
  // Tokenize the string.
  SmallVector<const char *, 8> TargetArgs;
  llvm::BumpPtrAllocator A;
  llvm::StringSaver S(A);
  llvm::cl::TokenizeGNUCommandLine(ArgString, S, TargetArgs);
  for (StringRef TA : TargetArgs)
    CmdArgs.push_back(Args.MakeArgString(TA));
}

void SYCLToolChain::TranslateGPUTargetOpt(const llvm::opt::ArgList &Args,
                                          llvm::opt::ArgStringList &CmdArgs,
                                          OptSpecifier Opt_EQ) const {
  if (const Arg *TargetArg = Args.getLastArg(Opt_EQ)) {
    StringRef Val = TargetArg->getValue();
    if (auto GpuDevice =
            tools::SYCL::gen::isGPUTarget<tools::SYCL::gen::AmdGPU>(Val)) {
      SmallString<64> OffloadArch("--offload-arch=");
      OffloadArch += GpuDevice->data();
      parseTargetOpts(OffloadArch, Args, CmdArgs);
    }
  }
}

static void WarnForDeprecatedBackendOpts(const Driver &D,
                                         const llvm::Triple &Triple,
                                         StringRef Device, StringRef ArgString,
                                         const llvm::opt::Arg *A) {
  // Suggest users passing GRF backend opts on PVC to use
  // -ftarget-register-alloc-mode and

  if (!ArgString.contains("-device pvc") && !Device.contains("pvc"))
    return;
  // Make sure to only warn for once for gen targets as the translate
  // options tree is called twice but only the second time has the
  // device set.
  if (Triple.isSPIR() && Triple.getSubArch() == llvm::Triple::SPIRSubArch_gen &&
      !A->isClaimed())
    return;
  for (const auto &[Mode, Flag] : GRFModeFlagMap)
    if (ArgString.contains(Flag))
      D.Diag(diag::warn_drv_ftarget_register_alloc_mode_pvc) << Flag << Mode;
}

// Expects a specific type of option (e.g. -Xsycl-target-backend) and will
// extract the arguments.
void SYCLToolChain::TranslateTargetOpt(const llvm::Triple &Triple,
                                       const llvm::opt::ArgList &Args,
                                       llvm::opt::ArgStringList &CmdArgs,
                                       OptSpecifier Opt, OptSpecifier Opt_EQ,
                                       StringRef Device) const {
  for (auto *A : Args) {
    bool OptNoTriple;
    OptNoTriple = A->getOption().matches(Opt);
    if (A->getOption().matches(Opt_EQ)) {
      const llvm::Triple OptTargetTriple =
          getDriver().getSYCLDeviceTriple(A->getValue(), A);
      // Passing device args: -X<Opt>=<triple> -opt=val.
      StringRef GenDevice = SYCL::gen::resolveGenDevice(A->getValue());
      bool IsGenTriple = Triple.isSPIR() &&
                         Triple.getSubArch() == llvm::Triple::SPIRSubArch_gen;
      if (IsGenTriple) {
        if (Device != GenDevice && !Device.empty())
          continue;
        if (OptTargetTriple != Triple && GenDevice.empty())
          // Triples do not match, but only skip when we know we are not
          // comparing against intel_gpu_*
          continue;
        if (OptTargetTriple == Triple && !Device.empty())
          // Triples match, but we are expecting a specific device to be set.
          continue;
      } else if (OptTargetTriple != Triple)
        continue;
    } else if (!OptNoTriple)
      // Don't worry about any of the other args, we only want to pass what is
      // passed in -X<Opt>
      continue;

    // Add the argument from -X<Opt>
    StringRef ArgString;
    if (OptNoTriple) {
      // With multiple -fsycl-targets, a triple is required so we know where
      // the options should go.
      const Arg *TargetArg = Args.getLastArg(options::OPT_fsycl_targets_EQ);
      if (TargetArg && TargetArg->getValues().size() != 1) {
        getDriver().Diag(diag::err_drv_Xsycl_target_missing_triple)
            << A->getSpelling();
        continue;
      }
      // No triple, so just add the argument.
      ArgString = A->getValue();
    } else
      // Triple found, add the next argument in line.
      ArgString = A->getValue(1);
    WarnForDeprecatedBackendOpts(getDriver(), Triple, Device, ArgString, A);
    parseTargetOpts(ArgString, Args, CmdArgs);
    A->claim();
  }
}

void SYCLToolChain::AddImpliedTargetArgs(const llvm::Triple &Triple,
                                         const llvm::opt::ArgList &Args,
                                         llvm::opt::ArgStringList &CmdArgs,
                                         const JobAction &JA,
                                         const ToolChain &HostTC,
                                         StringRef Device) const {
  // Current implied args are for debug information and disabling of
  // optimizations.  They are passed along to the respective areas as follows:
  // Default device AOT: -g -cl-opt-disable
  // Default device JIT: -g (-O0 is handled by the runtime)
  // GEN:  -options "-g -O0"
  // CPU:  "--bo=-g -cl-opt-disable"
  llvm::opt::ArgStringList BeArgs;
  // Per-device argument vector storing the device name and the backend argument
  // string
  llvm::SmallVector<std::pair<StringRef, StringRef>, 16> PerDeviceArgs;
  bool IsGen = Triple.getSubArch() == llvm::Triple::SPIRSubArch_gen;
  bool IsJIT =
      Triple.isSPIROrSPIRV() && Triple.getSubArch() == llvm::Triple::NoSubArch;
  if (IsGen && Args.hasArg(options::OPT_fsycl_fp64_conv_emu))
    BeArgs.push_back("-ze-fp64-gen-conv-emu");
  if (Arg *A = Args.getLastArg(options::OPT_g_Group, options::OPT__SLASH_Z7))
    if (!A->getOption().matches(options::OPT_g0))
      BeArgs.push_back("-g");
  // Only pass -cl-opt-disable for non-JIT, as the runtime
  // handles O0 for the JIT case.
  if (Triple.getSubArch() != llvm::Triple::NoSubArch)
    if (Arg *A = Args.getLastArg(options::OPT_O_Group))
      if (A->getOption().matches(options::OPT_O0))
        BeArgs.push_back("-cl-opt-disable");
  StringRef RegAllocModeOptName = "-ftarget-register-alloc-mode=";
  if (Arg *A = Args.getLastArg(options::OPT_ftarget_register_alloc_mode_EQ)) {
    StringRef RegAllocModeVal = A->getValue(0);
    auto ProcessElement = [&](StringRef Ele) {
      auto [DeviceName, RegAllocMode] = Ele.split(':');
      StringRef BackendOptName = SYCL::gen::getGenGRFFlag(RegAllocMode);
      bool IsDefault = RegAllocMode == "default";
      if (RegAllocMode.empty() || DeviceName != "pvc" ||
          (BackendOptName.empty() && !IsDefault)) {
        getDriver().Diag(diag::err_drv_unsupported_option_argument)
            << A->getSpelling() << Ele;
      }
      // "default" means "provide no specification to the backend", so
      // we don't need to do anything here.
      if (IsDefault)
        return;
      if (IsGen) {
        // For AOT, Use ocloc's per-device options flag with the correct ocloc
        // option to honor the user's specification.
        PerDeviceArgs.push_back(
            {DeviceName, Args.MakeArgString(BackendOptName)});
      } else if (IsJIT) {
        // For JIT, pass -ftarget-register-alloc-mode=Device:BackendOpt to
        // clang-offload-wrapper to be processed by the runtime.
        BeArgs.push_back(Args.MakeArgString(RegAllocModeOptName + DeviceName +
                                            ":" + BackendOptName));
      }
    };
    llvm::SmallVector<StringRef, 16> RegAllocModeArgs;
    RegAllocModeVal.split(RegAllocModeArgs, ',');
    for (StringRef Elem : RegAllocModeArgs)
      ProcessElement(Elem);
  } else if (!HostTC.getTriple().isWindowsMSVCEnvironment()) {
    // If -ftarget-register-alloc-mode is not specified, the default is
    // pvc:default on Windows and and pvc:auto otherwise when -device pvc is
    // provided by the user.
    ArgStringList TargArgs;
    Args.AddAllArgValues(TargArgs, options::OPT_Xs, options::OPT_Xs_separate);
    Args.AddAllArgValues(TargArgs, options::OPT_Xsycl_backend);
    // For -Xsycl-target-backend=<triple> the triple value is used to push
    // specific options to the matching device compilation using that triple.
    // Scrutinize this to make sure we are only checking the values needed
    // for the current device compilation.
    for (auto *A : Args) {
      if (!A->getOption().matches(options::OPT_Xsycl_backend_EQ))
        continue;
      if (getDriver().getSYCLDeviceTriple(A->getValue()) == Triple)
        TargArgs.push_back(A->getValue(1));
    }
    // Check for any -device settings.
    std::string DevArg;
    if (IsJIT || Device == "pvc" || hasPVCDevice(TargArgs, DevArg)) {
      // The -device option passed in by the user may not be 'pvc'. Use the
      // value provided by the user if it was specified.
      StringRef DeviceName = "pvc";
      if (!DevArg.empty())
        DeviceName = DevArg;
      StringRef BackendOptName = SYCL::gen::getGenGRFFlag("auto");
      if (IsGen)
        PerDeviceArgs.push_back({Args.MakeArgString(DeviceName),
                                 Args.MakeArgString(BackendOptName)});
      else if (IsJIT)
        BeArgs.push_back(Args.MakeArgString(RegAllocModeOptName + DeviceName +
                                            ":" + BackendOptName));
    }
  }
  if (IsGen) {
    // For GEN (spir64_gen) we have implied -device settings given usage
    // of intel_gpu_ as a target.  Handle those here, and also check that no
    // other -device was passed, as that is a conflict.
    StringRef DepInfo = JA.getOffloadingArch();
    if (!DepInfo.empty()) {
      ArgStringList TargArgs;
      Args.AddAllArgValues(TargArgs, options::OPT_Xs, options::OPT_Xs_separate);
      Args.AddAllArgValues(TargArgs, options::OPT_Xsycl_backend);
      // For -Xsycl-target-backend=<triple> we need to scrutinize the triple
      for (auto *A : Args) {
        if (!A->getOption().matches(options::OPT_Xsycl_backend_EQ))
          continue;
        if (StringRef(A->getValue()).starts_with("intel_gpu"))
          TargArgs.push_back(A->getValue(1));
      }
      if (llvm::find_if(TargArgs, [&](auto Cur) {
            return !strncmp(Cur, "-device", sizeof("-device") - 1);
          }) != TargArgs.end()) {
        SmallString<64> Target("intel_gpu_");
        Target += DepInfo;
        getDriver().Diag(diag::err_drv_unsupported_opt_for_target)
            << "-device" << Target;
      }
      // ocloc has different names for some of the newer architectures;
      // translate them to the apropriate value here.
      DepInfo =
          llvm::StringSwitch<StringRef>(DepInfo)
              .Cases("pvc_vg", "12_61_7", "pvc_xt_c0_vg")
              .Cases("mtl_u", "mtl_s", "arl_u", "arl_s", "12_70_4", "mtl_s")
              .Cases("mtl_h", "12_71_4", "mtl_p")
              .Cases("arl_h", "12_74_4", "xe_lpgplus_b0")
              .Default(DepInfo);
      CmdArgs.push_back("-device");
      CmdArgs.push_back(Args.MakeArgString(DepInfo));
    }
    // -ftarget-compile-fast AOT
    if (Args.hasArg(options::OPT_ftarget_compile_fast))
      BeArgs.push_back("-igc_opts 'PartitionUnit=1,SubroutineThreshold=50000'");
    // -ftarget-export-symbols
    if (Args.hasFlag(options::OPT_ftarget_export_symbols,
                     options::OPT_fno_target_export_symbols, false))
      BeArgs.push_back("-library-compilation");
    // -foffload-fp32-prec-[sqrt/div]
    if (Args.hasArg(options::OPT_foffload_fp32_prec_div) ||
        Args.hasArg(options::OPT_foffload_fp32_prec_sqrt))
      BeArgs.push_back("-ze-fp32-correctly-rounded-divide-sqrt");
  } else if (IsJIT) {
    // -ftarget-compile-fast JIT
    Args.AddLastArg(BeArgs, options::OPT_ftarget_compile_fast);
    // -foffload-fp32-prec-div JIT
    Args.AddLastArg(BeArgs, options::OPT_foffload_fp32_prec_div);
    // -foffload-fp32-prec-sqrt JIT
    Args.AddLastArg(BeArgs, options::OPT_foffload_fp32_prec_sqrt);
  }
  if (IsGen) {
    for (auto [DeviceName, BackendArgStr] : PerDeviceArgs) {
      CmdArgs.push_back("-device_options");
      CmdArgs.push_back(Args.MakeArgString(DeviceName));
      CmdArgs.push_back(Args.MakeArgString(BackendArgStr));
    }
  }
  if (BeArgs.empty())
    return;
  if (Triple.getSubArch() == llvm::Triple::NoSubArch) {
    for (StringRef A : BeArgs)
      CmdArgs.push_back(Args.MakeArgString(A));
    return;
  }
  SmallString<128> BeOpt;
  if (IsGen)
    CmdArgs.push_back("-options");
  else
    BeOpt = "--bo=";
  for (unsigned I = 0; I < BeArgs.size(); ++I) {
    if (I)
      BeOpt += ' ';
    BeOpt += BeArgs[I];
  }
  CmdArgs.push_back(Args.MakeArgString(BeOpt));
}

void SYCLToolChain::TranslateBackendTargetArgs(
    const llvm::Triple &Triple, const llvm::opt::ArgList &Args,
    llvm::opt::ArgStringList &CmdArgs, StringRef Device) const {
  // Handle -Xs flags.
  for (auto *A : Args) {
    // When parsing the target args, the -Xs<opt> type option applies to all
    // target compilations is not associated with a specific triple.  The
    // option can be used in 3 different ways:
    //   -Xs -DFOO -Xs -DBAR
    //   -Xs "-DFOO -DBAR"
    //   -XsDFOO -XsDBAR
    // All of the above examples will pass -DFOO -DBAR to the backend compiler.

    // Do not add the -Xs to the default SYCL triple when we know we have
    // implied the setting.
    if ((A->getOption().matches(options::OPT_Xs) ||
         A->getOption().matches(options::OPT_Xs_separate)) &&
        Triple.getSubArch() == llvm::Triple::NoSubArch &&
        Triple.isSPIROrSPIRV() && getDriver().isSYCLDefaultTripleImplied())
      continue;

    if (A->getOption().matches(options::OPT_Xs)) {
      // Take the arg and create an option out of it.
      CmdArgs.push_back(Args.MakeArgString(Twine("-") + A->getValue()));
      WarnForDeprecatedBackendOpts(getDriver(), Triple, Device, A->getValue(),
                                   A);
      A->claim();
      continue;
    }
    if (A->getOption().matches(options::OPT_Xs_separate)) {
      StringRef ArgString(A->getValue());
      parseTargetOpts(ArgString, Args, CmdArgs);
      WarnForDeprecatedBackendOpts(getDriver(), Triple, Device, ArgString, A);
      A->claim();
      continue;
    }
  }
  // Do not process -Xsycl-target-backend for implied spir64/spirv64
  if (Triple.getSubArch() == llvm::Triple::NoSubArch &&
      Triple.isSPIROrSPIRV() && getDriver().isSYCLDefaultTripleImplied())
    return;
  // Handle -Xsycl-target-backend.
  TranslateTargetOpt(Triple, Args, CmdArgs, options::OPT_Xsycl_backend,
                     options::OPT_Xsycl_backend_EQ, Device);
  TranslateGPUTargetOpt(Args, CmdArgs, options::OPT_fsycl_targets_EQ);
}

void SYCLToolChain::TranslateLinkerTargetArgs(const llvm::Triple &Triple,
                                              const llvm::opt::ArgList &Args,
                                              llvm::opt::ArgStringList &CmdArgs,
                                              StringRef Device) const {
  // Do not process -Xsycl-target-linker for implied spir64/spirv64
  if (Triple.getSubArch() == llvm::Triple::NoSubArch &&
      Triple.isSPIROrSPIRV() && getDriver().isSYCLDefaultTripleImplied())
    return;
  // Handle -Xsycl-target-linker.
  TranslateTargetOpt(Triple, Args, CmdArgs, options::OPT_Xsycl_linker,
                     options::OPT_Xsycl_linker_EQ, Device);
}

Tool *SYCLToolChain::buildBackendCompiler() const {
  if (getTriple().getSubArch() == llvm::Triple::SPIRSubArch_gen)
    return new tools::SYCL::gen::BackendCompiler(*this);
  // fall through is CPU.
  return new tools::SYCL::x86_64::BackendCompiler(*this);
}

Tool *SYCLToolChain::buildLinker() const {
  assert(getTriple().isSPIROrSPIRV() || getTriple().isNativeCPU());
  return new tools::SYCL::Linker(*this);
}

void SYCLToolChain::addClangWarningOptions(ArgStringList &CC1Args) const {
  HostTC.addClangWarningOptions(CC1Args);
}

ToolChain::CXXStdlibType
SYCLToolChain::GetCXXStdlibType(const ArgList &Args) const {
  return HostTC.GetCXXStdlibType(Args);
}

void SYCLToolChain::addSYCLIncludeArgs(const ArgList &DriverArgs,
                                       ArgStringList &CC1Args) const {
  SYCLInstallation.addSYCLIncludeArgs(DriverArgs, CC1Args);
}

void SYCLToolChain::AddClangSystemIncludeArgs(const ArgList &DriverArgs,
                                              ArgStringList &CC1Args) const {
  HostTC.AddClangSystemIncludeArgs(DriverArgs, CC1Args);
}

void SYCLToolChain::AddClangCXXStdlibIncludeArgs(const ArgList &Args,
                                                 ArgStringList &CC1Args) const {
  HostTC.AddClangCXXStdlibIncludeArgs(Args, CC1Args);
}

SanitizerMask SYCLToolChain::getSupportedSanitizers() const {
  return SanitizerKind::Address | SanitizerKind::Memory | SanitizerKind::Thread;
}<|MERGE_RESOLUTION|>--- conflicted
+++ resolved
@@ -426,12 +426,6 @@
   return false;
 }
 
-<<<<<<< HEAD
-// TODO: remove getDeviceLibrariesLegacy when we remove deprecated options
-// related to sycl device library link.
-static SmallVector<std::string, 8>
-getDeviceLibrariesLegacy(const Compilation &C, const llvm::Triple &TargetTriple,
-=======
 #if !defined(_WIN32)
 static void
 addSYCLDeviceSanitizerLibs(const Compilation &C, bool IsSpirvAOT,
@@ -567,9 +561,10 @@
 }
 #endif
 
-SmallVector<std::string, 8>
-SYCL::getDeviceLibraries(const Compilation &C, const llvm::Triple &TargetTriple,
->>>>>>> 5790b6ae
+// TODO: remove getDeviceLibrariesLegacy when we remove deprecated options
+// related to sycl device library link.
+static SmallVector<std::string, 8>
+getDeviceLibrariesLegacy(const Compilation &C, const llvm::Triple &TargetTriple,
                          bool IsSpirvAOT) {
   SmallVector<std::string, 8> LibraryList;
   const llvm::opt::ArgList &Args = C.getArgs();
@@ -842,6 +837,13 @@
     else
       addLibraries(SYCLDeviceBfloat16FallbackLib);
   }
+
+  // Currently, device sanitizer support is required by some developers on
+  // Linux platform only, so compiler only provides device sanitizer libraries
+  // on Linux platform.
+#if !defined(_WIN32)
+  addSYCLDeviceSanitizerLibs(C, IsSpirvAOT, LibSuffix, LibraryList);
+#endif
 
   return LibraryList;
 }
