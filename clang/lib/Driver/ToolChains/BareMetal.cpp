//===-- BareMetal.cpp - Bare Metal ToolChain --------------------*- C++ -*-===//
//
// Part of the LLVM Project, under the Apache License v2.0 with LLVM Exceptions.
// See https://llvm.org/LICENSE.txt for license information.
// SPDX-License-Identifier: Apache-2.0 WITH LLVM-exception
//
//===----------------------------------------------------------------------===//

#include "BareMetal.h"

#include "CommonArgs.h"
#include "Gnu.h"
#include "clang/Driver/InputInfo.h"

#include "Arch/RISCV.h"
#include "clang/Driver/Compilation.h"
#include "clang/Driver/Driver.h"
#include "clang/Driver/DriverDiagnostic.h"
#include "clang/Driver/MultilibBuilder.h"
#include "clang/Driver/Options.h"
#include "llvm/ADT/StringExtras.h"
#include "llvm/Option/ArgList.h"
#include "llvm/Support/Path.h"
#include "llvm/Support/VirtualFileSystem.h"
#include "llvm/Support/raw_ostream.h"

#include <sstream>

using namespace llvm::opt;
using namespace clang;
using namespace clang::driver;
using namespace clang::driver::tools;
using namespace clang::driver::toolchains;

static bool findRISCVMultilibs(const Driver &D,
                               const llvm::Triple &TargetTriple,
                               const ArgList &Args, DetectedMultilibs &Result) {
  Multilib::flags_list Flags;
  StringRef Arch = riscv::getRISCVArch(Args, TargetTriple);
  StringRef Abi = tools::riscv::getRISCVABI(Args, TargetTriple);

  if (TargetTriple.isRISCV64()) {
    MultilibBuilder Imac =
        MultilibBuilder().flag("-march=rv64imac").flag("-mabi=lp64");
    MultilibBuilder Imafdc = MultilibBuilder("/rv64imafdc/lp64d")
                                 .flag("-march=rv64imafdc")
                                 .flag("-mabi=lp64d");

    // Multilib reuse
    bool UseImafdc =
        (Arch == "rv64imafdc") || (Arch == "rv64gc"); // gc => imafdc

    addMultilibFlag((Arch == "rv64imac"), "-march=rv64imac", Flags);
    addMultilibFlag(UseImafdc, "-march=rv64imafdc", Flags);
    addMultilibFlag(Abi == "lp64", "-mabi=lp64", Flags);
    addMultilibFlag(Abi == "lp64d", "-mabi=lp64d", Flags);

    Result.Multilibs =
        MultilibSetBuilder().Either(Imac, Imafdc).makeMultilibSet();
    return Result.Multilibs.select(Flags, Result.SelectedMultilibs);
  }
  if (TargetTriple.isRISCV32()) {
    MultilibBuilder Imac =
        MultilibBuilder().flag("-march=rv32imac").flag("-mabi=ilp32");
    MultilibBuilder I = MultilibBuilder("/rv32i/ilp32")
                            .flag("-march=rv32i")
                            .flag("-mabi=ilp32");
    MultilibBuilder Im = MultilibBuilder("/rv32im/ilp32")
                             .flag("-march=rv32im")
                             .flag("-mabi=ilp32");
    MultilibBuilder Iac = MultilibBuilder("/rv32iac/ilp32")
                              .flag("-march=rv32iac")
                              .flag("-mabi=ilp32");
    MultilibBuilder Imafc = MultilibBuilder("/rv32imafc/ilp32f")
                                .flag("-march=rv32imafc")
                                .flag("-mabi=ilp32f");

    // Multilib reuse
    bool UseI = (Arch == "rv32i") || (Arch == "rv32ic");    // ic => i
    bool UseIm = (Arch == "rv32im") || (Arch == "rv32imc"); // imc => im
    bool UseImafc = (Arch == "rv32imafc") || (Arch == "rv32imafdc") ||
                    (Arch == "rv32gc"); // imafdc,gc => imafc

    addMultilibFlag(UseI, "-march=rv32i", Flags);
    addMultilibFlag(UseIm, "-march=rv32im", Flags);
    addMultilibFlag((Arch == "rv32iac"), "-march=rv32iac", Flags);
    addMultilibFlag((Arch == "rv32imac"), "-march=rv32imac", Flags);
    addMultilibFlag(UseImafc, "-march=rv32imafc", Flags);
    addMultilibFlag(Abi == "ilp32", "-mabi=ilp32", Flags);
    addMultilibFlag(Abi == "ilp32f", "-mabi=ilp32f", Flags);

    Result.Multilibs =
        MultilibSetBuilder().Either(I, Im, Iac, Imac, Imafc).makeMultilibSet();
    return Result.Multilibs.select(Flags, Result.SelectedMultilibs);
  }
  return false;
}

BareMetal::BareMetal(const Driver &D, const llvm::Triple &Triple,
                     const ArgList &Args)
    : ToolChain(D, Triple, Args) {
  getProgramPaths().push_back(getDriver().getInstalledDir());
  if (getDriver().getInstalledDir() != getDriver().Dir)
    getProgramPaths().push_back(getDriver().Dir);

  findMultilibs(D, Triple, Args);
  SmallString<128> SysRoot(computeSysRoot());
  if (!SysRoot.empty()) {
    for (const Multilib &M : getOrderedMultilibs()) {
      SmallString<128> Dir(SysRoot);
      llvm::sys::path::append(Dir, M.osSuffix(), "lib");
      getFilePaths().push_back(std::string(Dir));
      getLibraryPaths().push_back(std::string(Dir));
    }
  }
}

/// Is the triple {arm,thumb}-none-none-{eabi,eabihf} ?
static bool isARMBareMetal(const llvm::Triple &Triple) {
  if (Triple.getArch() != llvm::Triple::arm &&
      Triple.getArch() != llvm::Triple::thumb)
    return false;

  if (Triple.getVendor() != llvm::Triple::UnknownVendor)
    return false;

  if (Triple.getOS() != llvm::Triple::UnknownOS)
    return false;

  if (Triple.getEnvironment() != llvm::Triple::EABI &&
      Triple.getEnvironment() != llvm::Triple::EABIHF)
    return false;

  return true;
}

/// Is the triple aarch64-none-elf?
static bool isAArch64BareMetal(const llvm::Triple &Triple) {
  if (Triple.getArch() != llvm::Triple::aarch64)
    return false;

  if (Triple.getVendor() != llvm::Triple::UnknownVendor)
    return false;

  if (Triple.getOS() != llvm::Triple::UnknownOS)
    return false;

  return Triple.getEnvironmentName() == "elf";
}

static bool isRISCVBareMetal(const llvm::Triple &Triple) {
  if (!Triple.isRISCV())
    return false;

  if (Triple.getVendor() != llvm::Triple::UnknownVendor)
    return false;

  if (Triple.getOS() != llvm::Triple::UnknownOS)
    return false;

  return Triple.getEnvironmentName() == "elf";
}

<<<<<<< HEAD
=======
/// Is the triple powerpc[64][le]-*-none-eabi?
static bool isPPCBareMetal(const llvm::Triple &Triple) {
  return Triple.isPPC() && Triple.getOS() == llvm::Triple::UnknownOS &&
         Triple.getEnvironment() == llvm::Triple::EABI;
}

>>>>>>> 6241a64e
static void findMultilibsFromYAML(const ToolChain &TC, const Driver &D,
                                  StringRef MultilibPath, const ArgList &Args,
                                  DetectedMultilibs &Result) {
  llvm::ErrorOr<std::unique_ptr<llvm::MemoryBuffer>> MB =
      D.getVFS().getBufferForFile(MultilibPath);
  if (!MB)
    return;
  Multilib::flags_list Flags = TC.getMultilibFlags(Args);
  llvm::ErrorOr<MultilibSet> ErrorOrMultilibSet =
      MultilibSet::parseYaml(*MB.get());
  if (ErrorOrMultilibSet.getError())
    return;
  Result.Multilibs = ErrorOrMultilibSet.get();
  if (Result.Multilibs.select(Flags, Result.SelectedMultilibs))
    return;
  D.Diag(clang::diag::warn_drv_missing_multilib) << llvm::join(Flags, " ");
  std::stringstream ss;
  for (const Multilib &Multilib : Result.Multilibs)
    ss << "\n" << llvm::join(Multilib.flags(), " ");
  D.Diag(clang::diag::note_drv_available_multilibs) << ss.str();
}

static constexpr llvm::StringLiteral MultilibFilename = "multilib.yaml";

// Get the sysroot, before multilib takes effect.
static std::string computeBaseSysRoot(const Driver &D,
                                      const llvm::Triple &Triple) {
  if (!D.SysRoot.empty())
    return D.SysRoot;

  SmallString<128> SysRootDir(D.Dir);
  llvm::sys::path::append(SysRootDir, "..", "lib", "clang-runtimes");

  SmallString<128> MultilibPath(SysRootDir);
  llvm::sys::path::append(MultilibPath, MultilibFilename);

  // New behaviour: if multilib.yaml is found then use clang-runtimes as the
  // sysroot.
  if (D.getVFS().exists(MultilibPath))
    return std::string(SysRootDir);

  // Otherwise fall back to the old behaviour of appending the target triple.
  llvm::sys::path::append(SysRootDir, D.getTargetTriple());
  return std::string(SysRootDir);
}

void BareMetal::findMultilibs(const Driver &D, const llvm::Triple &Triple,
                              const ArgList &Args) {
  DetectedMultilibs Result;
  if (isRISCVBareMetal(Triple)) {
    if (findRISCVMultilibs(D, Triple, Args, Result)) {
      SelectedMultilibs = Result.SelectedMultilibs;
      Multilibs = Result.Multilibs;
    }
  } else {
    llvm::SmallString<128> MultilibPath(computeBaseSysRoot(D, Triple));
    llvm::sys::path::append(MultilibPath, MultilibFilename);
    findMultilibsFromYAML(*this, D, MultilibPath, Args, Result);
    SelectedMultilibs = Result.SelectedMultilibs;
    Multilibs = Result.Multilibs;
  }
}

bool BareMetal::handlesTarget(const llvm::Triple &Triple) {
  return isARMBareMetal(Triple) || isAArch64BareMetal(Triple) ||
         isRISCVBareMetal(Triple) || isPPCBareMetal(Triple);
}

Tool *BareMetal::buildLinker() const {
  return new tools::baremetal::Linker(*this);
}

Tool *BareMetal::buildStaticLibTool() const {
  return new tools::baremetal::StaticLibTool(*this);
}

std::string BareMetal::computeSysRoot() const {
  return computeBaseSysRoot(getDriver(), getTriple());
}

BareMetal::OrderedMultilibs BareMetal::getOrderedMultilibs() const {
  // Get multilibs in reverse order because they're ordered most-specific last.
  if (!SelectedMultilibs.empty())
    return llvm::reverse(SelectedMultilibs);

  // No multilibs selected so return a single default multilib.
  static const llvm::SmallVector<Multilib> Default = {Multilib()};
  return llvm::reverse(Default);
}

void BareMetal::AddClangSystemIncludeArgs(const ArgList &DriverArgs,
                                          ArgStringList &CC1Args) const {
  if (DriverArgs.hasArg(options::OPT_nostdinc))
    return;

  if (!DriverArgs.hasArg(options::OPT_nobuiltininc)) {
    SmallString<128> Dir(getDriver().ResourceDir);
    llvm::sys::path::append(Dir, "include");
    addSystemInclude(DriverArgs, CC1Args, Dir.str());
  }

  if (!DriverArgs.hasArg(options::OPT_nostdlibinc)) {
    const SmallString<128> SysRoot(computeSysRoot());
    if (!SysRoot.empty()) {
      for (const Multilib &M : getOrderedMultilibs()) {
        SmallString<128> Dir(SysRoot);
        llvm::sys::path::append(Dir, M.includeSuffix());
        llvm::sys::path::append(Dir, "include");
        addSystemInclude(DriverArgs, CC1Args, Dir.str());
      }
    }
  }
}

void BareMetal::addClangTargetOptions(const ArgList &DriverArgs,
                                      ArgStringList &CC1Args,
                                      Action::OffloadKind) const {
  CC1Args.push_back("-nostdsysteminc");
}

void BareMetal::AddClangCXXStdlibIncludeArgs(const ArgList &DriverArgs,
                                             ArgStringList &CC1Args) const {
  if (DriverArgs.hasArg(options::OPT_nostdinc) ||
      DriverArgs.hasArg(options::OPT_nostdlibinc) ||
      DriverArgs.hasArg(options::OPT_nostdincxx))
    return;

  const Driver &D = getDriver();
  std::string SysRoot(computeSysRoot());
  if (SysRoot.empty())
    return;

  for (const Multilib &M : getOrderedMultilibs()) {
    SmallString<128> Dir(SysRoot);
    llvm::sys::path::append(Dir, M.gccSuffix());
    switch (GetCXXStdlibType(DriverArgs)) {
    case ToolChain::CST_Libcxx: {
      // First check sysroot/usr/include/c++/v1 if it exists.
      SmallString<128> TargetDir(Dir);
      llvm::sys::path::append(TargetDir, "usr", "include", "c++", "v1");
      if (D.getVFS().exists(TargetDir)) {
        addSystemInclude(DriverArgs, CC1Args, TargetDir.str());
        break;
      }
      // Add generic path if nothing else succeeded so far.
      llvm::sys::path::append(Dir, "include", "c++", "v1");
      addSystemInclude(DriverArgs, CC1Args, Dir.str());
      break;
    }
    case ToolChain::CST_Libstdcxx: {
      llvm::sys::path::append(Dir, "include", "c++");
      std::error_code EC;
      Generic_GCC::GCCVersion Version = {"", -1, -1, -1, "", "", ""};
      // Walk the subdirs, and find the one with the newest gcc version:
      for (llvm::vfs::directory_iterator
               LI = D.getVFS().dir_begin(Dir.str(), EC),
               LE;
           !EC && LI != LE; LI = LI.increment(EC)) {
        StringRef VersionText = llvm::sys::path::filename(LI->path());
        auto CandidateVersion = Generic_GCC::GCCVersion::Parse(VersionText);
        if (CandidateVersion.Major == -1)
          continue;
        if (CandidateVersion <= Version)
          continue;
        Version = CandidateVersion;
      }
      if (Version.Major != -1) {
        llvm::sys::path::append(Dir, Version.Text);
        addSystemInclude(DriverArgs, CC1Args, Dir.str());
      }
      break;
    }
    }
  }
}

void BareMetal::AddCXXStdlibLibArgs(const ArgList &Args,
                                    ArgStringList &CmdArgs) const {
  switch (GetCXXStdlibType(Args)) {
  case ToolChain::CST_Libcxx:
    CmdArgs.push_back("-lc++");
    if (Args.hasArg(options::OPT_fexperimental_library))
      CmdArgs.push_back("-lc++experimental");
    CmdArgs.push_back("-lc++abi");
    break;
  case ToolChain::CST_Libstdcxx:
    CmdArgs.push_back("-lstdc++");
    CmdArgs.push_back("-lsupc++");
    break;
  }
  CmdArgs.push_back("-lunwind");
}

void BareMetal::AddLinkRuntimeLib(const ArgList &Args,
                                  ArgStringList &CmdArgs) const {
  ToolChain::RuntimeLibType RLT = GetRuntimeLibType(Args);
  switch (RLT) {
  case ToolChain::RLT_CompilerRT: {
    const std::string FileName = getCompilerRT(Args, "builtins");
    llvm::StringRef BaseName = llvm::sys::path::filename(FileName);
    BaseName.consume_front("lib");
    BaseName.consume_back(".a");
    CmdArgs.push_back(Args.MakeArgString("-l" + BaseName));
    return;
  }
  case ToolChain::RLT_Libgcc:
    CmdArgs.push_back("-lgcc");
    return;
  }
  llvm_unreachable("Unhandled RuntimeLibType.");
}

void baremetal::StaticLibTool::ConstructJob(Compilation &C, const JobAction &JA,
                                            const InputInfo &Output,
                                            const InputInfoList &Inputs,
                                            const ArgList &Args,
                                            const char *LinkingOutput) const {
  const Driver &D = getToolChain().getDriver();

  // Silence warning for "clang -g foo.o -o foo"
  Args.ClaimAllArgs(options::OPT_g_Group);
  // and "clang -emit-llvm foo.o -o foo"
  Args.ClaimAllArgs(options::OPT_emit_llvm);
  // and for "clang -w foo.o -o foo". Other warning options are already
  // handled somewhere else.
  Args.ClaimAllArgs(options::OPT_w);
  // Silence warnings when linking C code with a C++ '-stdlib' argument.
  Args.ClaimAllArgs(options::OPT_stdlib_EQ);

  // ar tool command "llvm-ar <options> <output_file> <input_files>".
  ArgStringList CmdArgs;
  // Create and insert file members with a deterministic index.
  CmdArgs.push_back("rcsD");
  CmdArgs.push_back(Output.getFilename());

  for (const auto &II : Inputs) {
    if (II.isFilename()) {
      CmdArgs.push_back(II.getFilename());
    }
  }

  // Delete old output archive file if it already exists before generating a new
  // archive file.
  const char *OutputFileName = Output.getFilename();
  if (Output.isFilename() && llvm::sys::fs::exists(OutputFileName)) {
    if (std::error_code EC = llvm::sys::fs::remove(OutputFileName)) {
      D.Diag(diag::err_drv_unable_to_remove_file) << EC.message();
      return;
    }
  }

  const char *Exec = Args.MakeArgString(getToolChain().GetStaticLibToolPath());
  C.addCommand(std::make_unique<Command>(JA, *this,
                                         ResponseFileSupport::AtFileCurCP(),
                                         Exec, CmdArgs, Inputs, Output));
}

void baremetal::Linker::ConstructJob(Compilation &C, const JobAction &JA,
                                     const InputInfo &Output,
                                     const InputInfoList &Inputs,
                                     const ArgList &Args,
                                     const char *LinkingOutput) const {
  ArgStringList CmdArgs;

  auto &TC = static_cast<const toolchains::BareMetal &>(getToolChain());

  AddLinkerInputs(TC, Inputs, Args, CmdArgs, JA);

  CmdArgs.push_back("-Bstatic");

  Args.AddAllArgs(CmdArgs,
                  {options::OPT_L, options::OPT_T_Group, options::OPT_s,
                   options::OPT_t, options::OPT_Z_Flag, options::OPT_r});

  TC.AddFilePathLibArgs(Args, CmdArgs);

  for (const auto &LibPath : TC.getLibraryPaths())
    CmdArgs.push_back(Args.MakeArgString(llvm::Twine("-L", LibPath)));

  const std::string FileName = TC.getCompilerRT(Args, "builtins");
  llvm::SmallString<128> PathBuf{FileName};
  llvm::sys::path::remove_filename(PathBuf);
  CmdArgs.push_back(Args.MakeArgString("-L" + PathBuf));

  if (TC.ShouldLinkCXXStdlib(Args))
    TC.AddCXXStdlibLibArgs(Args, CmdArgs);

  if (!Args.hasArg(options::OPT_nostdlib, options::OPT_nodefaultlibs)) {
    CmdArgs.push_back("-lc");
    CmdArgs.push_back("-lm");

    TC.AddLinkRuntimeLib(Args, CmdArgs);
  }

  if (TC.getTriple().isRISCV())
    CmdArgs.push_back("-X");

  // The R_ARM_TARGET2 relocation must be treated as R_ARM_REL32 on arm*-*-elf
  // and arm*-*-eabi (the default is R_ARM_GOT_PREL, used on arm*-*-linux and
  // arm*-*-*bsd).
  if (isARMBareMetal(TC.getTriple()))
    CmdArgs.push_back("--target2=rel");

  CmdArgs.push_back("-o");
  CmdArgs.push_back(Output.getFilename());

  C.addCommand(std::make_unique<Command>(
      JA, *this, ResponseFileSupport::AtFileCurCP(),
      Args.MakeArgString(TC.GetLinkerPath()), CmdArgs, Inputs, Output));
}<|MERGE_RESOLUTION|>--- conflicted
+++ resolved
@@ -161,15 +161,12 @@
   return Triple.getEnvironmentName() == "elf";
 }
 
-<<<<<<< HEAD
-=======
 /// Is the triple powerpc[64][le]-*-none-eabi?
 static bool isPPCBareMetal(const llvm::Triple &Triple) {
   return Triple.isPPC() && Triple.getOS() == llvm::Triple::UnknownOS &&
          Triple.getEnvironment() == llvm::Triple::EABI;
 }
 
->>>>>>> 6241a64e
 static void findMultilibsFromYAML(const ToolChain &TC, const Driver &D,
                                   StringRef MultilibPath, const ArgList &Args,
                                   DetectedMultilibs &Result) {
