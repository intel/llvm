//===-- BareMetal.cpp - Bare Metal ToolChain --------------------*- C++ -*-===//
//
// Part of the LLVM Project, under the Apache License v2.0 with LLVM Exceptions.
// See https://llvm.org/LICENSE.txt for license information.
// SPDX-License-Identifier: Apache-2.0 WITH LLVM-exception
//
//===----------------------------------------------------------------------===//

#include "BareMetal.h"

#include "CommonArgs.h"
#include "Gnu.h"
#include "clang/Driver/InputInfo.h"

#include "Arch/RISCV.h"
#include "clang/Driver/Compilation.h"
#include "clang/Driver/Driver.h"
#include "clang/Driver/DriverDiagnostic.h"
#include "clang/Driver/MultilibBuilder.h"
#include "clang/Driver/Options.h"
#include "llvm/ADT/StringExtras.h"
#include "llvm/Option/ArgList.h"
#include "llvm/Support/Path.h"
#include "llvm/Support/VirtualFileSystem.h"
#include "llvm/Support/raw_ostream.h"

#include <sstream>

using namespace llvm::opt;
using namespace clang;
using namespace clang::driver;
using namespace clang::driver::tools;
using namespace clang::driver::toolchains;

static bool findRISCVMultilibs(const Driver &D,
                               const llvm::Triple &TargetTriple,
                               const ArgList &Args, DetectedMultilibs &Result) {
  Multilib::flags_list Flags;
  StringRef Arch = riscv::getRISCVArch(Args, TargetTriple);
  StringRef Abi = tools::riscv::getRISCVABI(Args, TargetTriple);

  if (TargetTriple.isRISCV64()) {
    MultilibBuilder Imac =
        MultilibBuilder().flag("-march=rv64imac").flag("-mabi=lp64");
    MultilibBuilder Imafdc = MultilibBuilder("/rv64imafdc/lp64d")
                                 .flag("-march=rv64imafdc")
                                 .flag("-mabi=lp64d");

    // Multilib reuse
    bool UseImafdc =
        (Arch == "rv64imafdc") || (Arch == "rv64gc"); // gc => imafdc

    addMultilibFlag((Arch == "rv64imac"), "-march=rv64imac", Flags);
    addMultilibFlag(UseImafdc, "-march=rv64imafdc", Flags);
    addMultilibFlag(Abi == "lp64", "-mabi=lp64", Flags);
    addMultilibFlag(Abi == "lp64d", "-mabi=lp64d", Flags);

    Result.Multilibs =
        MultilibSetBuilder().Either(Imac, Imafdc).makeMultilibSet();
    return Result.Multilibs.select(Flags, Result.SelectedMultilibs);
  }
  if (TargetTriple.isRISCV32()) {
    MultilibBuilder Imac =
        MultilibBuilder().flag("-march=rv32imac").flag("-mabi=ilp32");
    MultilibBuilder I = MultilibBuilder("/rv32i/ilp32")
                            .flag("-march=rv32i")
                            .flag("-mabi=ilp32");
    MultilibBuilder Im = MultilibBuilder("/rv32im/ilp32")
                             .flag("-march=rv32im")
                             .flag("-mabi=ilp32");
    MultilibBuilder Iac = MultilibBuilder("/rv32iac/ilp32")
                              .flag("-march=rv32iac")
                              .flag("-mabi=ilp32");
    MultilibBuilder Imafc = MultilibBuilder("/rv32imafc/ilp32f")
                                .flag("-march=rv32imafc")
                                .flag("-mabi=ilp32f");

    // Multilib reuse
    bool UseI = (Arch == "rv32i") || (Arch == "rv32ic");    // ic => i
    bool UseIm = (Arch == "rv32im") || (Arch == "rv32imc"); // imc => im
    bool UseImafc = (Arch == "rv32imafc") || (Arch == "rv32imafdc") ||
                    (Arch == "rv32gc"); // imafdc,gc => imafc

    addMultilibFlag(UseI, "-march=rv32i", Flags);
    addMultilibFlag(UseIm, "-march=rv32im", Flags);
    addMultilibFlag((Arch == "rv32iac"), "-march=rv32iac", Flags);
    addMultilibFlag((Arch == "rv32imac"), "-march=rv32imac", Flags);
    addMultilibFlag(UseImafc, "-march=rv32imafc", Flags);
    addMultilibFlag(Abi == "ilp32", "-mabi=ilp32", Flags);
    addMultilibFlag(Abi == "ilp32f", "-mabi=ilp32f", Flags);

    Result.Multilibs =
        MultilibSetBuilder().Either(I, Im, Iac, Imac, Imafc).makeMultilibSet();
    return Result.Multilibs.select(Flags, Result.SelectedMultilibs);
  }
  return false;
}

BareMetal::BareMetal(const Driver &D, const llvm::Triple &Triple,
                     const ArgList &Args)
    : ToolChain(D, Triple, Args) {
  getProgramPaths().push_back(getDriver().getInstalledDir());
  if (getDriver().getInstalledDir() != getDriver().Dir)
    getProgramPaths().push_back(getDriver().Dir);

  findMultilibs(D, Triple, Args);
  SmallString<128> SysRoot(computeSysRoot());
  if (!SysRoot.empty()) {
    for (const Multilib &M : getOrderedMultilibs()) {
      SmallString<128> Dir(SysRoot);
      llvm::sys::path::append(Dir, M.osSuffix(), "lib");
      getFilePaths().push_back(std::string(Dir));
      getLibraryPaths().push_back(std::string(Dir));
    }
  }
}

/// Is the triple {arm,thumb}-none-none-{eabi,eabihf} ?
static bool isARMBareMetal(const llvm::Triple &Triple) {
  if (Triple.getArch() != llvm::Triple::arm &&
      Triple.getArch() != llvm::Triple::thumb)
    return false;

  if (Triple.getVendor() != llvm::Triple::UnknownVendor)
    return false;

  if (Triple.getOS() != llvm::Triple::UnknownOS)
    return false;

  if (Triple.getEnvironment() != llvm::Triple::EABI &&
      Triple.getEnvironment() != llvm::Triple::EABIHF)
    return false;

  return true;
}

/// Is the triple aarch64-none-elf?
static bool isAArch64BareMetal(const llvm::Triple &Triple) {
  if (Triple.getArch() != llvm::Triple::aarch64)
    return false;

  if (Triple.getVendor() != llvm::Triple::UnknownVendor)
    return false;

  if (Triple.getOS() != llvm::Triple::UnknownOS)
    return false;

  return Triple.getEnvironmentName() == "elf";
}

static bool isRISCVBareMetal(const llvm::Triple &Triple) {
  if (!Triple.isRISCV())
    return false;

  if (Triple.getVendor() != llvm::Triple::UnknownVendor)
    return false;

  if (Triple.getOS() != llvm::Triple::UnknownOS)
    return false;

  return Triple.getEnvironmentName() == "elf";
}

<<<<<<< HEAD
static bool findMultilibsFromYAML(const ToolChain &TC, const Driver &D,
=======
static void findMultilibsFromYAML(const ToolChain &TC, const Driver &D,
>>>>>>> bac3a63c
                                  StringRef MultilibPath, const ArgList &Args,
                                  DetectedMultilibs &Result) {
  llvm::ErrorOr<std::unique_ptr<llvm::MemoryBuffer>> MB =
      D.getVFS().getBufferForFile(MultilibPath);
  if (!MB)
<<<<<<< HEAD
    return false;
=======
    return;
>>>>>>> bac3a63c
  Multilib::flags_list Flags = TC.getMultilibFlags(Args);
  llvm::ErrorOr<MultilibSet> ErrorOrMultilibSet =
      MultilibSet::parseYaml(*MB.get());
  if (ErrorOrMultilibSet.getError())
<<<<<<< HEAD
    return false;
  Result.Multilibs = ErrorOrMultilibSet.get();
  return Result.Multilibs.select(Flags, Result.SelectedMultilibs);
=======
    return;
  Result.Multilibs = ErrorOrMultilibSet.get();
  if (Result.Multilibs.select(Flags, Result.SelectedMultilibs))
    return;
  D.Diag(clang::diag::warn_drv_missing_multilib) << llvm::join(Flags, " ");
  std::stringstream ss;
  for (const Multilib &Multilib : Result.Multilibs)
    ss << "\n" << llvm::join(Multilib.flags(), " ");
  D.Diag(clang::diag::note_drv_available_multilibs) << ss.str();
>>>>>>> bac3a63c
}

static constexpr llvm::StringLiteral MultilibFilename = "multilib.yaml";

// Get the sysroot, before multilib takes effect.
static std::string computeBaseSysRoot(const Driver &D,
                                      const llvm::Triple &Triple) {
  if (!D.SysRoot.empty())
    return D.SysRoot;

  SmallString<128> SysRootDir(D.Dir);
  llvm::sys::path::append(SysRootDir, "..", "lib", "clang-runtimes");

  SmallString<128> MultilibPath(SysRootDir);
  llvm::sys::path::append(MultilibPath, MultilibFilename);

  // New behaviour: if multilib.yaml is found then use clang-runtimes as the
  // sysroot.
  if (D.getVFS().exists(MultilibPath))
    return std::string(SysRootDir);

  // Otherwise fall back to the old behaviour of appending the target triple.
  llvm::sys::path::append(SysRootDir, D.getTargetTriple());
  return std::string(SysRootDir);
}

void BareMetal::findMultilibs(const Driver &D, const llvm::Triple &Triple,
                              const ArgList &Args) {
  DetectedMultilibs Result;
  if (isRISCVBareMetal(Triple)) {
    if (findRISCVMultilibs(D, Triple, Args, Result)) {
      SelectedMultilibs = Result.SelectedMultilibs;
      Multilibs = Result.Multilibs;
    }
  } else {
    llvm::SmallString<128> MultilibPath(computeBaseSysRoot(D, Triple));
    llvm::sys::path::append(MultilibPath, MultilibFilename);
    findMultilibsFromYAML(*this, D, MultilibPath, Args, Result);
    SelectedMultilibs = Result.SelectedMultilibs;
    Multilibs = Result.Multilibs;
  }
}

bool BareMetal::handlesTarget(const llvm::Triple &Triple) {
  return isARMBareMetal(Triple) || isAArch64BareMetal(Triple) ||
         isRISCVBareMetal(Triple);
}

Tool *BareMetal::buildLinker() const {
  return new tools::baremetal::Linker(*this);
}

Tool *BareMetal::buildStaticLibTool() const {
  return new tools::baremetal::StaticLibTool(*this);
}

std::string BareMetal::computeSysRoot() const {
  return computeBaseSysRoot(getDriver(), getTriple());
}

BareMetal::OrderedMultilibs BareMetal::getOrderedMultilibs() const {
  // Get multilibs in reverse order because they're ordered most-specific last.
  if (!SelectedMultilibs.empty())
    return llvm::reverse(SelectedMultilibs);

  // No multilibs selected so return a single default multilib.
  static const llvm::SmallVector<Multilib> Default = {Multilib()};
  return llvm::reverse(Default);
}

void BareMetal::AddClangSystemIncludeArgs(const ArgList &DriverArgs,
                                          ArgStringList &CC1Args) const {
  if (DriverArgs.hasArg(options::OPT_nostdinc))
    return;

  if (!DriverArgs.hasArg(options::OPT_nobuiltininc)) {
    SmallString<128> Dir(getDriver().ResourceDir);
    llvm::sys::path::append(Dir, "include");
    addSystemInclude(DriverArgs, CC1Args, Dir.str());
  }

  if (!DriverArgs.hasArg(options::OPT_nostdlibinc)) {
    const SmallString<128> SysRoot(computeSysRoot());
    if (!SysRoot.empty()) {
      for (const Multilib &M : getOrderedMultilibs()) {
        SmallString<128> Dir(SysRoot);
        llvm::sys::path::append(Dir, M.includeSuffix());
        llvm::sys::path::append(Dir, "include");
        addSystemInclude(DriverArgs, CC1Args, Dir.str());
      }
    }
  }
}

void BareMetal::addClangTargetOptions(const ArgList &DriverArgs,
                                      ArgStringList &CC1Args,
                                      Action::OffloadKind) const {
  CC1Args.push_back("-nostdsysteminc");
}

void BareMetal::AddClangCXXStdlibIncludeArgs(const ArgList &DriverArgs,
                                             ArgStringList &CC1Args) const {
  if (DriverArgs.hasArg(options::OPT_nostdinc) ||
      DriverArgs.hasArg(options::OPT_nostdlibinc) ||
      DriverArgs.hasArg(options::OPT_nostdincxx))
    return;

  const Driver &D = getDriver();
  std::string SysRoot(computeSysRoot());
  if (SysRoot.empty())
    return;

  for (const Multilib &M : getOrderedMultilibs()) {
    SmallString<128> Dir(SysRoot);
    llvm::sys::path::append(Dir, M.gccSuffix());
    switch (GetCXXStdlibType(DriverArgs)) {
    case ToolChain::CST_Libcxx: {
      // First check sysroot/usr/include/c++/v1 if it exists.
      SmallString<128> TargetDir(Dir);
      llvm::sys::path::append(TargetDir, "usr", "include", "c++", "v1");
      if (D.getVFS().exists(TargetDir)) {
        addSystemInclude(DriverArgs, CC1Args, TargetDir.str());
        break;
      }
      // Add generic path if nothing else succeeded so far.
      llvm::sys::path::append(Dir, "include", "c++", "v1");
      addSystemInclude(DriverArgs, CC1Args, Dir.str());
      break;
    }
    case ToolChain::CST_Libstdcxx: {
      llvm::sys::path::append(Dir, "include", "c++");
      std::error_code EC;
      Generic_GCC::GCCVersion Version = {"", -1, -1, -1, "", "", ""};
      // Walk the subdirs, and find the one with the newest gcc version:
      for (llvm::vfs::directory_iterator
               LI = D.getVFS().dir_begin(Dir.str(), EC),
               LE;
           !EC && LI != LE; LI = LI.increment(EC)) {
        StringRef VersionText = llvm::sys::path::filename(LI->path());
        auto CandidateVersion = Generic_GCC::GCCVersion::Parse(VersionText);
        if (CandidateVersion.Major == -1)
          continue;
        if (CandidateVersion <= Version)
          continue;
        Version = CandidateVersion;
      }
      if (Version.Major != -1) {
        llvm::sys::path::append(Dir, Version.Text);
        addSystemInclude(DriverArgs, CC1Args, Dir.str());
      }
      break;
    }
    }
  }
}

void BareMetal::AddCXXStdlibLibArgs(const ArgList &Args,
                                    ArgStringList &CmdArgs) const {
  switch (GetCXXStdlibType(Args)) {
  case ToolChain::CST_Libcxx:
    CmdArgs.push_back("-lc++");
    if (Args.hasArg(options::OPT_fexperimental_library))
      CmdArgs.push_back("-lc++experimental");
    CmdArgs.push_back("-lc++abi");
    break;
  case ToolChain::CST_Libstdcxx:
    CmdArgs.push_back("-lstdc++");
    CmdArgs.push_back("-lsupc++");
    break;
  }
  CmdArgs.push_back("-lunwind");
}

void BareMetal::AddLinkRuntimeLib(const ArgList &Args,
                                  ArgStringList &CmdArgs) const {
  ToolChain::RuntimeLibType RLT = GetRuntimeLibType(Args);
  switch (RLT) {
  case ToolChain::RLT_CompilerRT: {
    const std::string FileName = getCompilerRT(Args, "builtins");
    llvm::StringRef BaseName = llvm::sys::path::filename(FileName);
    BaseName.consume_front("lib");
    BaseName.consume_back(".a");
    CmdArgs.push_back(Args.MakeArgString("-l" + BaseName));
    return;
  }
  case ToolChain::RLT_Libgcc:
    CmdArgs.push_back("-lgcc");
    return;
  }
  llvm_unreachable("Unhandled RuntimeLibType.");
}

void baremetal::StaticLibTool::ConstructJob(Compilation &C, const JobAction &JA,
                                            const InputInfo &Output,
                                            const InputInfoList &Inputs,
                                            const ArgList &Args,
                                            const char *LinkingOutput) const {
  const Driver &D = getToolChain().getDriver();

  // Silence warning for "clang -g foo.o -o foo"
  Args.ClaimAllArgs(options::OPT_g_Group);
  // and "clang -emit-llvm foo.o -o foo"
  Args.ClaimAllArgs(options::OPT_emit_llvm);
  // and for "clang -w foo.o -o foo". Other warning options are already
  // handled somewhere else.
  Args.ClaimAllArgs(options::OPT_w);
  // Silence warnings when linking C code with a C++ '-stdlib' argument.
  Args.ClaimAllArgs(options::OPT_stdlib_EQ);

  // ar tool command "llvm-ar <options> <output_file> <input_files>".
  ArgStringList CmdArgs;
  // Create and insert file members with a deterministic index.
  CmdArgs.push_back("rcsD");
  CmdArgs.push_back(Output.getFilename());

  for (const auto &II : Inputs) {
    if (II.isFilename()) {
      CmdArgs.push_back(II.getFilename());
    }
  }

  // Delete old output archive file if it already exists before generating a new
  // archive file.
  const char *OutputFileName = Output.getFilename();
  if (Output.isFilename() && llvm::sys::fs::exists(OutputFileName)) {
    if (std::error_code EC = llvm::sys::fs::remove(OutputFileName)) {
      D.Diag(diag::err_drv_unable_to_remove_file) << EC.message();
      return;
    }
  }

  const char *Exec = Args.MakeArgString(getToolChain().GetStaticLibToolPath());
  C.addCommand(std::make_unique<Command>(JA, *this,
                                         ResponseFileSupport::AtFileCurCP(),
                                         Exec, CmdArgs, Inputs, Output));
}

void baremetal::Linker::ConstructJob(Compilation &C, const JobAction &JA,
                                     const InputInfo &Output,
                                     const InputInfoList &Inputs,
                                     const ArgList &Args,
                                     const char *LinkingOutput) const {
  ArgStringList CmdArgs;

  auto &TC = static_cast<const toolchains::BareMetal &>(getToolChain());

  AddLinkerInputs(TC, Inputs, Args, CmdArgs, JA);

  CmdArgs.push_back("-Bstatic");

  Args.AddAllArgs(CmdArgs,
                  {options::OPT_L, options::OPT_T_Group, options::OPT_s,
                   options::OPT_t, options::OPT_Z_Flag, options::OPT_r});

  TC.AddFilePathLibArgs(Args, CmdArgs);

  for (const auto &LibPath : TC.getLibraryPaths())
    CmdArgs.push_back(Args.MakeArgString(llvm::Twine("-L", LibPath)));

  const std::string FileName = TC.getCompilerRT(Args, "builtins");
  llvm::SmallString<128> PathBuf{FileName};
  llvm::sys::path::remove_filename(PathBuf);
  CmdArgs.push_back(Args.MakeArgString("-L" + PathBuf));

  if (TC.ShouldLinkCXXStdlib(Args))
    TC.AddCXXStdlibLibArgs(Args, CmdArgs);

  if (!Args.hasArg(options::OPT_nostdlib, options::OPT_nodefaultlibs)) {
    CmdArgs.push_back("-lc");
    CmdArgs.push_back("-lm");

    TC.AddLinkRuntimeLib(Args, CmdArgs);
  }

  if (TC.getTriple().isRISCV())
    CmdArgs.push_back("-X");

  // The R_ARM_TARGET2 relocation must be treated as R_ARM_REL32 on arm*-*-elf
  // and arm*-*-eabi (the default is R_ARM_GOT_PREL, used on arm*-*-linux and
  // arm*-*-*bsd).
  if (isARMBareMetal(TC.getTriple()))
    CmdArgs.push_back("--target2=rel");

  CmdArgs.push_back("-o");
  CmdArgs.push_back(Output.getFilename());

  C.addCommand(std::make_unique<Command>(
      JA, *this, ResponseFileSupport::AtFileCurCP(),
      Args.MakeArgString(TC.GetLinkerPath()), CmdArgs, Inputs, Output));
}<|MERGE_RESOLUTION|>--- conflicted
+++ resolved
@@ -161,30 +161,17 @@
   return Triple.getEnvironmentName() == "elf";
 }
 
-<<<<<<< HEAD
-static bool findMultilibsFromYAML(const ToolChain &TC, const Driver &D,
-=======
 static void findMultilibsFromYAML(const ToolChain &TC, const Driver &D,
->>>>>>> bac3a63c
                                   StringRef MultilibPath, const ArgList &Args,
                                   DetectedMultilibs &Result) {
   llvm::ErrorOr<std::unique_ptr<llvm::MemoryBuffer>> MB =
       D.getVFS().getBufferForFile(MultilibPath);
   if (!MB)
-<<<<<<< HEAD
-    return false;
-=======
-    return;
->>>>>>> bac3a63c
+    return;
   Multilib::flags_list Flags = TC.getMultilibFlags(Args);
   llvm::ErrorOr<MultilibSet> ErrorOrMultilibSet =
       MultilibSet::parseYaml(*MB.get());
   if (ErrorOrMultilibSet.getError())
-<<<<<<< HEAD
-    return false;
-  Result.Multilibs = ErrorOrMultilibSet.get();
-  return Result.Multilibs.select(Flags, Result.SelectedMultilibs);
-=======
     return;
   Result.Multilibs = ErrorOrMultilibSet.get();
   if (Result.Multilibs.select(Flags, Result.SelectedMultilibs))
@@ -194,7 +181,6 @@
   for (const Multilib &Multilib : Result.Multilibs)
     ss << "\n" << llvm::join(Multilib.flags(), " ");
   D.Diag(clang::diag::note_drv_available_multilibs) << ss.str();
->>>>>>> bac3a63c
 }
 
 static constexpr llvm::StringLiteral MultilibFilename = "multilib.yaml";
