//===-- BareMetal.cpp - Bare Metal ToolChain --------------------*- C++ -*-===//
//
// Part of the LLVM Project, under the Apache License v2.0 with LLVM Exceptions.
// See https://llvm.org/LICENSE.txt for license information.
// SPDX-License-Identifier: Apache-2.0 WITH LLVM-exception
//
//===----------------------------------------------------------------------===//

#include "BareMetal.h"

#include "Gnu.h"
#include "clang/Driver/CommonArgs.h"
#include "clang/Driver/InputInfo.h"

#include "Arch/ARM.h"
#include "Arch/RISCV.h"
#include "clang/Driver/Compilation.h"
#include "clang/Driver/Driver.h"
#include "clang/Driver/MultilibBuilder.h"
#include "clang/Driver/Options.h"
#include "llvm/ADT/StringExtras.h"
#include "llvm/Option/ArgList.h"
#include "llvm/Support/Path.h"
#include "llvm/Support/VirtualFileSystem.h"

#include <sstream>

using namespace llvm::opt;
using namespace clang;
using namespace clang::driver;
using namespace clang::driver::tools;
using namespace clang::driver::toolchains;

/// Is the triple {aarch64.aarch64_be}-none-elf?
static bool isAArch64BareMetal(const llvm::Triple &Triple) {
  if (Triple.getArch() != llvm::Triple::aarch64 &&
      Triple.getArch() != llvm::Triple::aarch64_be)
    return false;

  if (Triple.getVendor() != llvm::Triple::UnknownVendor)
    return false;

  if (Triple.getOS() != llvm::Triple::UnknownOS)
    return false;

  return Triple.getEnvironmentName() == "elf";
}

static bool isRISCVBareMetal(const llvm::Triple &Triple) {
  if (!Triple.isRISCV())
    return false;

  if (Triple.getVendor() != llvm::Triple::UnknownVendor)
    return false;

  if (Triple.getOS() != llvm::Triple::UnknownOS)
    return false;

  return Triple.getEnvironmentName() == "elf";
}

/// Is the triple powerpc[64][le]-*-none-eabi?
static bool isPPCBareMetal(const llvm::Triple &Triple) {
  return Triple.isPPC() && Triple.getOS() == llvm::Triple::UnknownOS &&
         Triple.getEnvironment() == llvm::Triple::EABI;
}

static bool findRISCVMultilibs(const Driver &D,
                               const llvm::Triple &TargetTriple,
                               const ArgList &Args, DetectedMultilibs &Result) {
  Multilib::flags_list Flags;
  std::string Arch = riscv::getRISCVArch(Args, TargetTriple);
  StringRef Abi = tools::riscv::getRISCVABI(Args, TargetTriple);

  if (TargetTriple.isRISCV64()) {
    MultilibBuilder Imac =
        MultilibBuilder().flag("-march=rv64imac").flag("-mabi=lp64");
    MultilibBuilder Imafdc = MultilibBuilder("/rv64imafdc/lp64d")
                                 .flag("-march=rv64imafdc")
                                 .flag("-mabi=lp64d");

    // Multilib reuse
    bool UseImafdc =
        (Arch == "rv64imafdc") || (Arch == "rv64gc"); // gc => imafdc

    addMultilibFlag((Arch == "rv64imac"), "-march=rv64imac", Flags);
    addMultilibFlag(UseImafdc, "-march=rv64imafdc", Flags);
    addMultilibFlag(Abi == "lp64", "-mabi=lp64", Flags);
    addMultilibFlag(Abi == "lp64d", "-mabi=lp64d", Flags);

    Result.Multilibs =
        MultilibSetBuilder().Either(Imac, Imafdc).makeMultilibSet();
    return Result.Multilibs.select(D, Flags, Result.SelectedMultilibs);
  }
  if (TargetTriple.isRISCV32()) {
    MultilibBuilder Imac =
        MultilibBuilder().flag("-march=rv32imac").flag("-mabi=ilp32");
    MultilibBuilder I = MultilibBuilder("/rv32i/ilp32")
                            .flag("-march=rv32i")
                            .flag("-mabi=ilp32");
    MultilibBuilder Im = MultilibBuilder("/rv32im/ilp32")
                             .flag("-march=rv32im")
                             .flag("-mabi=ilp32");
    MultilibBuilder Iac = MultilibBuilder("/rv32iac/ilp32")
                              .flag("-march=rv32iac")
                              .flag("-mabi=ilp32");
    MultilibBuilder Imafc = MultilibBuilder("/rv32imafc/ilp32f")
                                .flag("-march=rv32imafc")
                                .flag("-mabi=ilp32f");

    // Multilib reuse
    bool UseI = (Arch == "rv32i") || (Arch == "rv32ic");    // ic => i
    bool UseIm = (Arch == "rv32im") || (Arch == "rv32imc"); // imc => im
    bool UseImafc = (Arch == "rv32imafc") || (Arch == "rv32imafdc") ||
                    (Arch == "rv32gc"); // imafdc,gc => imafc

    addMultilibFlag(UseI, "-march=rv32i", Flags);
    addMultilibFlag(UseIm, "-march=rv32im", Flags);
    addMultilibFlag((Arch == "rv32iac"), "-march=rv32iac", Flags);
    addMultilibFlag((Arch == "rv32imac"), "-march=rv32imac", Flags);
    addMultilibFlag(UseImafc, "-march=rv32imafc", Flags);
    addMultilibFlag(Abi == "ilp32", "-mabi=ilp32", Flags);
    addMultilibFlag(Abi == "ilp32f", "-mabi=ilp32f", Flags);

    Result.Multilibs =
        MultilibSetBuilder().Either(I, Im, Iac, Imac, Imafc).makeMultilibSet();
    return Result.Multilibs.select(D, Flags, Result.SelectedMultilibs);
  }
  return false;
}

static std::string computeClangRuntimesSysRoot(const Driver &D,
                                               bool IncludeTriple) {
  if (!D.SysRoot.empty())
    return D.SysRoot;

  SmallString<128> SysRootDir(D.Dir);
  llvm::sys::path::append(SysRootDir, "..", "lib", "clang-runtimes");

  if (IncludeTriple)
    llvm::sys::path::append(SysRootDir, D.getTargetTriple());

  return std::string(SysRootDir);
}

// Only consider the GCC toolchain based on the values provided through the
// `--gcc-toolchain` and `--gcc-install-dir` flags. The function below returns
// whether the GCC toolchain was initialized successfully.
bool BareMetal::initGCCInstallation(const llvm::Triple &Triple,
                                    const llvm::opt::ArgList &Args) {
  if (Args.getLastArg(options::OPT_gcc_toolchain) ||
      Args.getLastArg(clang::driver::options::OPT_gcc_install_dir_EQ)) {
    GCCInstallation.init(Triple, Args);
    return GCCInstallation.isValid();
  }
  return false;
}

// This logic is adapted from RISCVToolChain.cpp as part of the ongoing effort
// to merge RISCVToolChain into the Baremetal toolchain. It infers the presence
// of a valid GCC toolchain by checking whether the `crt0.o` file exists in the
// `bin/../<target-triple>/lib` directory.
static bool detectGCCToolchainAdjacent(const Driver &D) {
  SmallString<128> GCCDir;
  llvm::sys::path::append(GCCDir, D.Dir, "..", D.getTargetTriple(),
                          "lib/crt0.o");
  return llvm::sys::fs::exists(GCCDir);
<<<<<<< HEAD
}

// If no sysroot is provided the driver will first attempt to infer it from the
// values of `--gcc-install-dir` or `--gcc-toolchain`, which specify the
// location of a GCC toolchain.
// If neither flag is used, the sysroot defaults to either:
//    - `bin/../<target-triple>`
//    - `bin/../lib/clang-runtimes/<target-triple>`
//
// To use the `clang-runtimes` path, ensure that `../<target-triple>/lib/crt0.o`
// does not exist relative to the driver.
std::string BareMetal::computeSysRoot() const {
  // Use Baremetal::sysroot if it has already been set.
  if (!SysRoot.empty())
    return SysRoot;

  // Use the sysroot specified via the `--sysroot` command-line flag, if
  // provided.
  const Driver &D = getDriver();
  if (!D.SysRoot.empty())
    return D.SysRoot;

  // Attempt to infer sysroot from a valid GCC installation.
  // If no valid GCC installation, check for a GCC toolchain alongside Clang.
  SmallString<128> inferredSysRoot;
  if (IsGCCInstallationValid) {
    llvm::sys::path::append(inferredSysRoot, GCCInstallation.getParentLibPath(),
                            "..", GCCInstallation.getTriple().str());
  } else if (detectGCCToolchainAdjacent(D)) {
    // Use the triple as provided to the driver. Unlike the parsed triple
    // this has not been normalized to always contain every field.
    llvm::sys::path::append(inferredSysRoot, D.Dir, "..", D.getTargetTriple());
  }
  // If a valid sysroot was inferred and exists, use it
  if (!inferredSysRoot.empty() && llvm::sys::fs::exists(inferredSysRoot))
    return std::string(inferredSysRoot);

  // Use the clang-runtimes path.
  return computeClangRuntimesSysRoot(D, /*IncludeTriple*/ true);
=======
}

// If no sysroot is provided the driver will first attempt to infer it from the
// values of `--gcc-install-dir` or `--gcc-toolchain`, which specify the
// location of a GCC toolchain.
// If neither flag is used, the sysroot defaults to either:
//    - `bin/../<target-triple>`
//    - `bin/../lib/clang-runtimes/<target-triple>`
//
// To use the `clang-runtimes` path, ensure that `../<target-triple>/lib/crt0.o`
// does not exist relative to the driver.
std::string BareMetal::computeSysRoot() const {
  // Use Baremetal::sysroot if it has already been set.
  if (!SysRoot.empty())
    return SysRoot;

  // Use the sysroot specified via the `--sysroot` command-line flag, if
  // provided.
  const Driver &D = getDriver();
  if (!D.SysRoot.empty())
    return D.SysRoot;

  // Attempt to infer sysroot from a valid GCC installation.
  // If no valid GCC installation, check for a GCC toolchain alongside Clang.
  SmallString<128> inferredSysRoot;
  if (IsGCCInstallationValid) {
    llvm::sys::path::append(inferredSysRoot, GCCInstallation.getParentLibPath(),
                            "..", GCCInstallation.getTriple().str());
  } else if (detectGCCToolchainAdjacent(D)) {
    // Use the triple as provided to the driver. Unlike the parsed triple
    // this has not been normalized to always contain every field.
    llvm::sys::path::append(inferredSysRoot, D.Dir, "..", D.getTargetTriple());
  }
  // If a valid sysroot was inferred and exists, use it
  if (!inferredSysRoot.empty() && llvm::sys::fs::exists(inferredSysRoot))
    return std::string(inferredSysRoot);

  // Use the clang-runtimes path.
  return computeClangRuntimesSysRoot(D, /*IncludeTriple*/ true);
}

std::string BareMetal::getCompilerRTPath() const {
  const Driver &D = getDriver();
  if (IsGCCInstallationValid || detectGCCToolchainAdjacent(getDriver())) {
    SmallString<128> Path(D.ResourceDir);
    llvm::sys::path::append(Path, "lib");
    return std::string(Path.str());
  }
  return ToolChain::getCompilerRTPath();
>>>>>>> 10a576f7
}

static void addMultilibsFilePaths(const Driver &D, const MultilibSet &Multilibs,
                                  const Multilib &Multilib,
                                  StringRef InstallPath,
                                  ToolChain::path_list &Paths) {
  if (const auto &PathsCallback = Multilibs.filePathsCallback())
    for (const auto &Path : PathsCallback(Multilib))
      addPathIfExists(D, InstallPath + Path, Paths);
}

// GCC mutltilibs will only work for those targets that have their multlib
// structure encoded into GCCInstallation. Baremetal toolchain supports ARM,
// AArch64, RISCV and PPC and of these only RISCV have GCC multilibs hardcoded
// in GCCInstallation.
BareMetal::BareMetal(const Driver &D, const llvm::Triple &Triple,
                     const ArgList &Args)
    : Generic_ELF(D, Triple, Args) {
  IsGCCInstallationValid = initGCCInstallation(Triple, Args);
  std::string ComputedSysRoot = computeSysRoot();
  if (IsGCCInstallationValid) {
    if (!isRISCVBareMetal(Triple))
      D.Diag(clang::diag::warn_drv_multilib_not_available_for_target);

    Multilibs = GCCInstallation.getMultilibs();
    SelectedMultilibs.assign({GCCInstallation.getMultilib()});

    path_list &Paths = getFilePaths();
    // Add toolchain/multilib specific file paths.
    addMultilibsFilePaths(D, Multilibs, SelectedMultilibs.back(),
                          GCCInstallation.getInstallPath(), Paths);
    // Adding filepath for locating crt{begin,end}.o files.
    Paths.push_back(GCCInstallation.getInstallPath().str());
    // Adding filepath for locating crt0.o file.
    Paths.push_back(ComputedSysRoot + "/lib");

    ToolChain::path_list &PPaths = getProgramPaths();
    // Multilib cross-compiler GCC installations put ld in a triple-prefixed
    // directory off of the parent of the GCC installation.
    PPaths.push_back(Twine(GCCInstallation.getParentLibPath() + "/../" +
                           GCCInstallation.getTriple().str() + "/bin")
                         .str());
    PPaths.push_back((GCCInstallation.getParentLibPath() + "/../bin").str());
  } else {
    getProgramPaths().push_back(getDriver().Dir);
    findMultilibs(D, Triple, Args);
    const SmallString<128> SysRootDir(computeSysRoot());
    if (!SysRootDir.empty()) {
      for (const Multilib &M : getOrderedMultilibs()) {
        SmallString<128> Dir(SysRootDir);
        llvm::sys::path::append(Dir, M.osSuffix(), "lib");
        getFilePaths().push_back(std::string(Dir));
        getLibraryPaths().push_back(std::string(Dir));
      }
    }
  }
}

static void
findMultilibsFromYAML(const ToolChain &TC, const Driver &D,
                      StringRef MultilibPath, const ArgList &Args,
                      DetectedMultilibs &Result,
                      SmallVector<StringRef> &CustomFlagsMacroDefines) {
  llvm::ErrorOr<std::unique_ptr<llvm::MemoryBuffer>> MB =
      D.getVFS().getBufferForFile(MultilibPath);
  if (!MB)
    return;
  Multilib::flags_list Flags = TC.getMultilibFlags(Args);
  llvm::ErrorOr<MultilibSet> ErrorOrMultilibSet =
      MultilibSet::parseYaml(*MB.get());
  if (ErrorOrMultilibSet.getError())
    return;
  Result.Multilibs = ErrorOrMultilibSet.get();
  if (Result.Multilibs.select(D, Flags, Result.SelectedMultilibs,
                              &CustomFlagsMacroDefines))
    return;
  D.Diag(clang::diag::warn_drv_missing_multilib) << llvm::join(Flags, " ");
  std::stringstream ss;

  // If multilib selection didn't complete successfully, report a list
  // of all the configurations the user could have provided.
  for (const Multilib &Multilib : Result.Multilibs)
    if (!Multilib.isError())
      ss << "\n" << llvm::join(Multilib.flags(), " ");
  D.Diag(clang::diag::note_drv_available_multilibs) << ss.str();

  // Now report any custom error messages requested by the YAML. We do
  // this after displaying the list of available multilibs, because
  // that list is probably large, and (in interactive use) risks
  // scrolling the useful error message off the top of the user's
  // terminal.
  for (const Multilib &Multilib : Result.SelectedMultilibs)
    if (Multilib.isError())
      D.Diag(clang::diag::err_drv_multilib_custom_error)
          << Multilib.getErrorMessage();

  // If there was an error, clear the SelectedMultilibs vector, in
  // case it contains partial data.
  Result.SelectedMultilibs.clear();
}

static constexpr llvm::StringLiteral MultilibFilename = "multilib.yaml";

static std::optional<llvm::SmallString<128>>
getMultilibConfigPath(const Driver &D, const llvm::Triple &Triple,
                      const ArgList &Args) {
  llvm::SmallString<128> MultilibPath;
  if (Arg *ConfigFileArg = Args.getLastArg(options::OPT_multi_lib_config)) {
    MultilibPath = ConfigFileArg->getValue();
    if (!D.getVFS().exists(MultilibPath)) {
      D.Diag(clang::diag::err_drv_no_such_file) << MultilibPath.str();
      return {};
    }
  } else {
    MultilibPath = computeClangRuntimesSysRoot(D, /*IncludeTriple=*/false);
    llvm::sys::path::append(MultilibPath, MultilibFilename);
  }
  return MultilibPath;
}

void BareMetal::findMultilibs(const Driver &D, const llvm::Triple &Triple,
                              const ArgList &Args) {
  DetectedMultilibs Result;
  // Look for a multilib.yaml before trying target-specific hardwired logic.
  // If it exists, always do what it specifies.
  std::optional<llvm::SmallString<128>> MultilibPath =
      getMultilibConfigPath(D, Triple, Args);
  if (!MultilibPath)
    return;
  if (D.getVFS().exists(*MultilibPath)) {
    // If multilib.yaml is found, update sysroot so it doesn't use a target
    // specific suffix
    SysRoot = computeClangRuntimesSysRoot(D, /*IncludeTriple=*/false);
    SmallVector<StringRef> CustomFlagMacroDefines;
    findMultilibsFromYAML(*this, D, *MultilibPath, Args, Result,
                          CustomFlagMacroDefines);
    SelectedMultilibs = Result.SelectedMultilibs;
    Multilibs = Result.Multilibs;
    MultilibMacroDefines.append(CustomFlagMacroDefines.begin(),
                                CustomFlagMacroDefines.end());
  } else if (isRISCVBareMetal(Triple) && !detectGCCToolchainAdjacent(D)) {
    if (findRISCVMultilibs(D, Triple, Args, Result)) {
      SelectedMultilibs = Result.SelectedMultilibs;
      Multilibs = Result.Multilibs;
    }
  }
}

bool BareMetal::handlesTarget(const llvm::Triple &Triple) {
  return arm::isARMEABIBareMetal(Triple) || isAArch64BareMetal(Triple) ||
         isRISCVBareMetal(Triple) || isPPCBareMetal(Triple);
}

Tool *BareMetal::buildLinker() const {
  return new tools::baremetal::Linker(*this);
}

Tool *BareMetal::buildStaticLibTool() const {
  return new tools::baremetal::StaticLibTool(*this);
}

BareMetal::OrderedMultilibs BareMetal::getOrderedMultilibs() const {
  // Get multilibs in reverse order because they're ordered most-specific last.
  if (!SelectedMultilibs.empty())
    return llvm::reverse(SelectedMultilibs);

  // No multilibs selected so return a single default multilib.
  static const llvm::SmallVector<Multilib> Default = {Multilib()};
  return llvm::reverse(Default);
}

ToolChain::CXXStdlibType BareMetal::GetDefaultCXXStdlibType() const {
  if (getTriple().isRISCV() && IsGCCInstallationValid)
    return ToolChain::CST_Libstdcxx;
  return ToolChain::CST_Libcxx;
}

ToolChain::RuntimeLibType BareMetal::GetDefaultRuntimeLibType() const {
  if (getTriple().isRISCV() && IsGCCInstallationValid)
    return ToolChain::RLT_Libgcc;
  return ToolChain::RLT_CompilerRT;
}

// TODO: Add a validity check for GCCInstallation.
//       If valid, use `UNW_Libgcc`; otherwise, use `UNW_None`.
ToolChain::UnwindLibType
BareMetal::GetUnwindLibType(const llvm::opt::ArgList &Args) const {
  if (getTriple().isRISCV())
    return ToolChain::UNW_None;

  return ToolChain::GetUnwindLibType(Args);
}

void BareMetal::AddClangSystemIncludeArgs(const ArgList &DriverArgs,
                                          ArgStringList &CC1Args) const {
  if (DriverArgs.hasArg(options::OPT_nostdinc))
    return;

  if (!DriverArgs.hasArg(options::OPT_nobuiltininc)) {
    SmallString<128> Dir(getDriver().ResourceDir);
    llvm::sys::path::append(Dir, "include");
    addSystemInclude(DriverArgs, CC1Args, Dir.str());
  }

  if (DriverArgs.hasArg(options::OPT_nostdlibinc))
    return;

  if (std::optional<std::string> Path = getStdlibIncludePath())
    addSystemInclude(DriverArgs, CC1Args, *Path);

  const SmallString<128> SysRootDir(computeSysRoot());
  if (!SysRootDir.empty()) {
    for (const Multilib &M : getOrderedMultilibs()) {
      SmallString<128> Dir(SysRootDir);
      llvm::sys::path::append(Dir, M.includeSuffix());
      llvm::sys::path::append(Dir, "include");
      addSystemInclude(DriverArgs, CC1Args, Dir.str());
    }
  }
}

void BareMetal::addClangTargetOptions(const ArgList &DriverArgs,
                                      ArgStringList &CC1Args,
                                      Action::OffloadKind) const {
  CC1Args.push_back("-nostdsysteminc");
}

void BareMetal::addLibStdCxxIncludePaths(
    const llvm::opt::ArgList &DriverArgs,
    llvm::opt::ArgStringList &CC1Args) const {
  if (!IsGCCInstallationValid)
    return;
  const GCCVersion &Version = GCCInstallation.getVersion();
  StringRef TripleStr = GCCInstallation.getTriple().str();
  const Multilib &Multilib = GCCInstallation.getMultilib();
  addLibStdCXXIncludePaths(computeSysRoot() + "/include/c++/" + Version.Text,
                           TripleStr, Multilib.includeSuffix(), DriverArgs,
                           CC1Args);
}

void BareMetal::AddClangCXXStdlibIncludeArgs(const ArgList &DriverArgs,
                                             ArgStringList &CC1Args) const {
  if (DriverArgs.hasArg(options::OPT_nostdinc, options::OPT_nostdlibinc,
                        options::OPT_nostdincxx))
    return;

  const Driver &D = getDriver();
  std::string Target = getTripleString();

  auto AddCXXIncludePath = [&](StringRef Path) {
    std::string Version = detectLibcxxVersion(Path);
    if (Version.empty())
      return;

    {
      // First the per-target include dir: include/<target>/c++/v1.
      SmallString<128> TargetDir(Path);
      llvm::sys::path::append(TargetDir, Target, "c++", Version);
      addSystemInclude(DriverArgs, CC1Args, TargetDir);
    }

    {
      // Then the generic dir: include/c++/v1.
      SmallString<128> Dir(Path);
      llvm::sys::path::append(Dir, "c++", Version);
      addSystemInclude(DriverArgs, CC1Args, Dir);
    }
  };

  switch (GetCXXStdlibType(DriverArgs)) {
  case ToolChain::CST_Libcxx: {
    SmallString<128> P(D.Dir);
    llvm::sys::path::append(P, "..", "include");
    AddCXXIncludePath(P);
    break;
  }
  case ToolChain::CST_Libstdcxx:
    addLibStdCxxIncludePaths(DriverArgs, CC1Args);
    break;
  }

  std::string SysRootDir(computeSysRoot());
  if (SysRootDir.empty())
    return;

  for (const Multilib &M : getOrderedMultilibs()) {
    SmallString<128> Dir(SysRootDir);
    llvm::sys::path::append(Dir, M.gccSuffix());
    switch (GetCXXStdlibType(DriverArgs)) {
    case ToolChain::CST_Libcxx: {
      // First check sysroot/usr/include/c++/v1 if it exists.
      SmallString<128> TargetDir(Dir);
      llvm::sys::path::append(TargetDir, "usr", "include", "c++", "v1");
      if (D.getVFS().exists(TargetDir)) {
        addSystemInclude(DriverArgs, CC1Args, TargetDir.str());
        break;
      }
      // Add generic path if nothing else succeeded so far.
      llvm::sys::path::append(Dir, "include", "c++", "v1");
      addSystemInclude(DriverArgs, CC1Args, Dir.str());
      break;
    }
    case ToolChain::CST_Libstdcxx: {
      llvm::sys::path::append(Dir, "include", "c++");
      std::error_code EC;
      Generic_GCC::GCCVersion Version = {"", -1, -1, -1, "", "", ""};
      // Walk the subdirs, and find the one with the newest gcc version:
      for (llvm::vfs::directory_iterator
               LI = D.getVFS().dir_begin(Dir.str(), EC),
               LE;
           !EC && LI != LE; LI = LI.increment(EC)) {
        StringRef VersionText = llvm::sys::path::filename(LI->path());
        auto CandidateVersion = Generic_GCC::GCCVersion::Parse(VersionText);
        if (CandidateVersion.Major == -1)
          continue;
        if (CandidateVersion <= Version)
          continue;
        Version = CandidateVersion;
      }
      if (Version.Major != -1) {
        llvm::sys::path::append(Dir, Version.Text);
        addSystemInclude(DriverArgs, CC1Args, Dir.str());
      }
      break;
    }
    }
  }
}

void baremetal::StaticLibTool::ConstructJob(Compilation &C, const JobAction &JA,
                                            const InputInfo &Output,
                                            const InputInfoList &Inputs,
                                            const ArgList &Args,
                                            const char *LinkingOutput) const {
  const Driver &D = getToolChain().getDriver();

  // Silence warning for "clang -g foo.o -o foo"
  Args.ClaimAllArgs(options::OPT_g_Group);
  // and "clang -emit-llvm foo.o -o foo"
  Args.ClaimAllArgs(options::OPT_emit_llvm);
  // and for "clang -w foo.o -o foo". Other warning options are already
  // handled somewhere else.
  Args.ClaimAllArgs(options::OPT_w);
  // Silence warnings when linking C code with a C++ '-stdlib' argument.
  Args.ClaimAllArgs(options::OPT_stdlib_EQ);

  // ar tool command "llvm-ar <options> <output_file> <input_files>".
  ArgStringList CmdArgs;
  // Create and insert file members with a deterministic index.
  CmdArgs.push_back("rcsD");
  CmdArgs.push_back(Output.getFilename());

  for (const auto &II : Inputs) {
    if (II.isFilename()) {
      CmdArgs.push_back(II.getFilename());
    }
  }

  // Delete old output archive file if it already exists before generating a new
  // archive file.
  const char *OutputFileName = Output.getFilename();
  if (Output.isFilename() && llvm::sys::fs::exists(OutputFileName)) {
    if (std::error_code EC = llvm::sys::fs::remove(OutputFileName)) {
      D.Diag(diag::err_drv_unable_to_remove_file) << EC.message();
      return;
    }
  }

  const char *Exec = Args.MakeArgString(getToolChain().GetStaticLibToolPath());
  C.addCommand(std::make_unique<Command>(JA, *this,
                                         ResponseFileSupport::AtFileCurCP(),
                                         Exec, CmdArgs, Inputs, Output));
}

void baremetal::Linker::ConstructJob(Compilation &C, const JobAction &JA,
                                     const InputInfo &Output,
                                     const InputInfoList &Inputs,
                                     const ArgList &Args,
                                     const char *LinkingOutput) const {
  ArgStringList CmdArgs;

  auto &TC = static_cast<const toolchains::BareMetal &>(getToolChain());
  const Driver &D = getToolChain().getDriver();
  const llvm::Triple::ArchType Arch = TC.getArch();
  const llvm::Triple &Triple = getToolChain().getEffectiveTriple();

  if (!D.SysRoot.empty())
    CmdArgs.push_back(Args.MakeArgString("--sysroot=" + D.SysRoot));

  CmdArgs.push_back("-Bstatic");

  if (const char *LDMOption = getLDMOption(TC.getTriple(), Args)) {
    CmdArgs.push_back("-m");
    CmdArgs.push_back(LDMOption);
  } else {
    D.Diag(diag::err_target_unknown_triple) << Triple.str();
    return;
  }

  if (Triple.isRISCV()) {
    CmdArgs.push_back("-X");
    if (Args.hasArg(options::OPT_mno_relax))
      CmdArgs.push_back("--no-relax");
  }

  if (Triple.isARM() || Triple.isThumb()) {
    bool IsBigEndian = arm::isARMBigEndian(Triple, Args);
    if (IsBigEndian)
      arm::appendBE8LinkFlag(Args, CmdArgs, Triple);
    CmdArgs.push_back(IsBigEndian ? "-EB" : "-EL");
  } else if (Triple.isAArch64()) {
    CmdArgs.push_back(Arch == llvm::Triple::aarch64_be ? "-EB" : "-EL");
  }

  bool NeedCRTs =
      !Args.hasArg(options::OPT_nostdlib, options::OPT_nostartfiles);

  const char *CRTBegin, *CRTEnd;
  if (NeedCRTs) {
    if (!Args.hasArg(options::OPT_r))
      CmdArgs.push_back(Args.MakeArgString(TC.GetFilePath("crt0.o")));
    if (TC.hasValidGCCInstallation() || detectGCCToolchainAdjacent(D)) {
      auto RuntimeLib = TC.GetRuntimeLibType(Args);
      switch (RuntimeLib) {
      case (ToolChain::RLT_Libgcc): {
        CRTBegin = "crtbegin.o";
        CRTEnd = "crtend.o";
        break;
      }
      case (ToolChain::RLT_CompilerRT): {
        CRTBegin =
            TC.getCompilerRTArgString(Args, "crtbegin", ToolChain::FT_Object);
        CRTEnd =
            TC.getCompilerRTArgString(Args, "crtend", ToolChain::FT_Object);
        break;
      }
      }
      CmdArgs.push_back(Args.MakeArgString(TC.GetFilePath(CRTBegin)));
    }
  }

  Args.addAllArgs(CmdArgs,
                  {options::OPT_L, options::OPT_u, options::OPT_T_Group,
                   options::OPT_s, options::OPT_t, options::OPT_r});

  TC.AddFilePathLibArgs(Args, CmdArgs);

  for (const auto &LibPath : TC.getLibraryPaths())
    CmdArgs.push_back(Args.MakeArgString(llvm::Twine("-L", LibPath)));

  if (D.isUsingLTO())
    addLTOOptions(TC, Args, CmdArgs, Output, Inputs,
                  D.getLTOMode() == LTOK_Thin);

  AddLinkerInputs(TC, Inputs, Args, CmdArgs, JA);

  if (TC.ShouldLinkCXXStdlib(Args)) {
    bool OnlyLibstdcxxStatic = Args.hasArg(options::OPT_static_libstdcxx) &&
                               !Args.hasArg(options::OPT_static);
    if (OnlyLibstdcxxStatic)
      CmdArgs.push_back("-Bstatic");
    TC.AddCXXStdlibLibArgs(Args, CmdArgs);
    if (OnlyLibstdcxxStatic)
      CmdArgs.push_back("-Bdynamic");
    CmdArgs.push_back("-lm");
  }

  if (!Args.hasArg(options::OPT_nostdlib, options::OPT_nodefaultlibs)) {
    CmdArgs.push_back("--start-group");
    AddRunTimeLibs(TC, D, CmdArgs, Args);
    CmdArgs.push_back("-lc");
    if (TC.hasValidGCCInstallation() || detectGCCToolchainAdjacent(D))
      CmdArgs.push_back("-lgloss");
    CmdArgs.push_back("--end-group");
  }

  if ((TC.hasValidGCCInstallation() || detectGCCToolchainAdjacent(D)) &&
      NeedCRTs)
    CmdArgs.push_back(Args.MakeArgString(TC.GetFilePath(CRTEnd)));

  if (TC.getTriple().isRISCV())
    CmdArgs.push_back("-X");

  // The R_ARM_TARGET2 relocation must be treated as R_ARM_REL32 on arm*-*-elf
  // and arm*-*-eabi (the default is R_ARM_GOT_PREL, used on arm*-*-linux and
  // arm*-*-*bsd).
  if (arm::isARMEABIBareMetal(TC.getTriple()))
    CmdArgs.push_back("--target2=rel");

  CmdArgs.push_back("-o");
  CmdArgs.push_back(Output.getFilename());

  C.addCommand(std::make_unique<Command>(
      JA, *this, ResponseFileSupport::AtFileCurCP(),
      Args.MakeArgString(TC.GetLinkerPath()), CmdArgs, Inputs, Output));
}

// BareMetal toolchain allows all sanitizers where the compiler generates valid
// code, ignoring all runtime library support issues on the assumption that
// baremetal targets typically implement their own runtime support.
SanitizerMask BareMetal::getSupportedSanitizers() const {
  const bool IsX86_64 = getTriple().getArch() == llvm::Triple::x86_64;
  const bool IsAArch64 = getTriple().getArch() == llvm::Triple::aarch64 ||
                         getTriple().getArch() == llvm::Triple::aarch64_be;
  const bool IsRISCV64 = getTriple().getArch() == llvm::Triple::riscv64;
  SanitizerMask Res = ToolChain::getSupportedSanitizers();
  Res |= SanitizerKind::Address;
  Res |= SanitizerKind::KernelAddress;
  Res |= SanitizerKind::PointerCompare;
  Res |= SanitizerKind::PointerSubtract;
  Res |= SanitizerKind::Fuzzer;
  Res |= SanitizerKind::FuzzerNoLink;
  Res |= SanitizerKind::Vptr;
  Res |= SanitizerKind::SafeStack;
  Res |= SanitizerKind::Thread;
  Res |= SanitizerKind::Scudo;
  if (IsX86_64 || IsAArch64 || IsRISCV64) {
    Res |= SanitizerKind::HWAddress;
    Res |= SanitizerKind::KernelHWAddress;
  }
  return Res;
}

SmallVector<std::string>
BareMetal::getMultilibMacroDefinesStr(llvm::opt::ArgList &Args) const {
  return MultilibMacroDefines;
}<|MERGE_RESOLUTION|>--- conflicted
+++ resolved
@@ -165,7 +165,6 @@
   llvm::sys::path::append(GCCDir, D.Dir, "..", D.getTargetTriple(),
                           "lib/crt0.o");
   return llvm::sys::fs::exists(GCCDir);
-<<<<<<< HEAD
 }
 
 // If no sysroot is provided the driver will first attempt to infer it from the
@@ -205,46 +204,6 @@
 
   // Use the clang-runtimes path.
   return computeClangRuntimesSysRoot(D, /*IncludeTriple*/ true);
-=======
-}
-
-// If no sysroot is provided the driver will first attempt to infer it from the
-// values of `--gcc-install-dir` or `--gcc-toolchain`, which specify the
-// location of a GCC toolchain.
-// If neither flag is used, the sysroot defaults to either:
-//    - `bin/../<target-triple>`
-//    - `bin/../lib/clang-runtimes/<target-triple>`
-//
-// To use the `clang-runtimes` path, ensure that `../<target-triple>/lib/crt0.o`
-// does not exist relative to the driver.
-std::string BareMetal::computeSysRoot() const {
-  // Use Baremetal::sysroot if it has already been set.
-  if (!SysRoot.empty())
-    return SysRoot;
-
-  // Use the sysroot specified via the `--sysroot` command-line flag, if
-  // provided.
-  const Driver &D = getDriver();
-  if (!D.SysRoot.empty())
-    return D.SysRoot;
-
-  // Attempt to infer sysroot from a valid GCC installation.
-  // If no valid GCC installation, check for a GCC toolchain alongside Clang.
-  SmallString<128> inferredSysRoot;
-  if (IsGCCInstallationValid) {
-    llvm::sys::path::append(inferredSysRoot, GCCInstallation.getParentLibPath(),
-                            "..", GCCInstallation.getTriple().str());
-  } else if (detectGCCToolchainAdjacent(D)) {
-    // Use the triple as provided to the driver. Unlike the parsed triple
-    // this has not been normalized to always contain every field.
-    llvm::sys::path::append(inferredSysRoot, D.Dir, "..", D.getTargetTriple());
-  }
-  // If a valid sysroot was inferred and exists, use it
-  if (!inferredSysRoot.empty() && llvm::sys::fs::exists(inferredSysRoot))
-    return std::string(inferredSysRoot);
-
-  // Use the clang-runtimes path.
-  return computeClangRuntimesSysRoot(D, /*IncludeTriple*/ true);
 }
 
 std::string BareMetal::getCompilerRTPath() const {
@@ -255,7 +214,6 @@
     return std::string(Path.str());
   }
   return ToolChain::getCompilerRTPath();
->>>>>>> 10a576f7
 }
 
 static void addMultilibsFilePaths(const Driver &D, const MultilibSet &Multilibs,
